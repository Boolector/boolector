--- conflicted
+++ resolved
@@ -3695,24 +3695,6 @@
   btor_msg (btor, 1, "beta reduced all lambdas in %.1f seconds", delta);
 }
 
-<<<<<<< HEAD
-#if 0
-static int
-findfun_param (BtorNode * exp)
-{
-  assert (exp);
-  return BTOR_IS_PARAM_NODE (BTOR_REAL_ADDR_NODE (exp));
-}
-
-static int
-skipfun_param (BtorNode * exp)
-{
-  assert (exp);
-  return !BTOR_REAL_ADDR_NODE (exp)->parameterized;
-}
-
-=======
->>>>>>> c1fc50e8
 static void
 merge_lambdas (Btor *btor)
 {
@@ -4692,7 +4674,7 @@
   BtorPtrHashTable *assumptions; /* bv var or apply with assignment asStr */
   BtorPtrHashBucket *bucket;
   BtorHashTableIterator it;
-  BtorParentIterator pit;
+  BtorNodeIterator pit;
   BtorNodePtrStack stack, unmark_stack;
   Btor *clone;
   BtorNode *cur_clone, *cur_btor, *bv_const, *bv_eq;
