--- conflicted
+++ resolved
@@ -3277,941 +3277,6 @@
   btor->time.rewrite += delta;
   BTOR_MSG (btor->msg, 1, "%d rewriting rounds in %.1f seconds", rounds, delta);
 
-<<<<<<< HEAD
-=======
-static int
-fixed_exp (Btor *btor, BtorNode *exp)
-{
-  BtorNode *real_exp;
-  BtorSATMgr *smgr;
-  BtorAIG *aig;
-  int res, id;
-
-  real_exp = BTOR_REAL_ADDR_NODE (exp);
-  assert (btor_get_exp_width (btor, real_exp) == 1);
-  if (!BTOR_IS_SYNTH_NODE (real_exp)) return 0;
-  assert (real_exp->av);
-  assert (real_exp->av->len == 1);
-  assert (real_exp->av->aigs);
-  aig = real_exp->av->aigs[0];
-  if (aig == BTOR_AIG_TRUE)
-    res = 1;
-  else if (aig == BTOR_AIG_FALSE)
-    res = -1;
-  else
-  {
-    id = BTOR_GET_CNF_ID_AIG (aig);
-    if (!id) return 0;
-    smgr = btor_get_sat_mgr_btor (btor);
-    res  = btor_fixed_sat (smgr, id);
-  }
-  if (BTOR_IS_INVERTED_NODE (exp)) res = -res;
-  return res;
-}
-
-static int
-process_skeleton_tseitin_lit (BtorPtrHashTable *ids, BtorNode *exp)
-{
-  BtorPtrHashBucket *b;
-  BtorNode *real_exp;
-  int res;
-
-  real_exp = BTOR_REAL_ADDR_NODE (exp);
-  assert (btor_get_exp_width (real_exp->btor, real_exp) == 1);
-  b = btor_find_in_ptr_hash_table (ids, real_exp);
-  if (!b)
-  {
-    b             = btor_insert_in_ptr_hash_table (ids, real_exp);
-    b->data.asInt = (int) ids->count;
-  }
-
-  res = b->data.asInt;
-  assert (res > 0);
-
-  if (BTOR_IS_INVERTED_NODE (exp)) res = -res;
-
-  return res;
-}
-
-static void
-process_skeleton_tseitin (Btor *btor,
-                          LGL *lgl,
-                          BtorNodePtrStack *work_stack,
-                          BtorNodePtrStack *unmark_stack,
-                          BtorPtrHashTable *ids,
-                          BtorNode *root)
-{
-  assert (btor);
-
-  int i, lhs, rhs[3], fixed;
-  BtorNode *exp;
-
-  BTOR_PUSH_STACK (btor->mm, *work_stack, root);
-
-  do
-  {
-    exp = BTOR_POP_STACK (*work_stack);
-    assert (exp);
-    exp = BTOR_REAL_ADDR_NODE (exp);
-    if (!exp->mark)
-    {
-      exp->mark = 1;
-      BTOR_PUSH_STACK (btor->mm, *unmark_stack, exp);
-
-      BTOR_PUSH_STACK (btor->mm, *work_stack, exp);
-      for (i = exp->arity - 1; i >= 0; i--)
-        BTOR_PUSH_STACK (btor->mm, *work_stack, exp->e[i]);
-    }
-    else if (exp->mark == 1)
-    {
-      exp->mark = 2;
-      if (BTOR_IS_FUN_NODE (exp) || BTOR_IS_ARGS_NODE (exp)
-          || exp->parameterized || btor_get_exp_width (btor, exp) != 1)
-        continue;
-
-#ifndef NDEBUG
-      for (i = 0; i < exp->arity; i++)
-      {
-        BtorNode *child = exp->e[i];
-        child           = BTOR_REAL_ADDR_NODE (child);
-        assert (child->mark == 2);
-        if (!BTOR_IS_FUN_NODE (child) && !BTOR_IS_ARGS_NODE (child)
-            && !child->parameterized && btor_get_exp_width (btor, child) == 1)
-          assert (btor_find_in_ptr_hash_table (ids, child));
-      }
-#endif
-      lhs   = process_skeleton_tseitin_lit (ids, exp);
-      fixed = fixed_exp (btor, exp);
-      if (fixed)
-      {
-        lgladd (lgl, (fixed > 0) ? lhs : -lhs);
-        lgladd (lgl, 0);
-      }
-
-      switch (exp->kind)
-      {
-        case BTOR_AND_NODE:
-          rhs[0] = process_skeleton_tseitin_lit (ids, exp->e[0]);
-          rhs[1] = process_skeleton_tseitin_lit (ids, exp->e[1]);
-
-          lgladd (lgl, -lhs);
-          lgladd (lgl, rhs[0]);
-          lgladd (lgl, 0);
-
-          lgladd (lgl, -lhs);
-          lgladd (lgl, rhs[1]);
-          lgladd (lgl, 0);
-
-          lgladd (lgl, lhs);
-          lgladd (lgl, -rhs[0]);
-          lgladd (lgl, -rhs[1]);
-          lgladd (lgl, 0);
-          break;
-
-        case BTOR_BEQ_NODE:
-          if (btor_get_exp_width (btor, exp->e[0]) != 1) break;
-          assert (btor_get_exp_width (btor, exp->e[1]) == 1);
-          rhs[0] = process_skeleton_tseitin_lit (ids, exp->e[0]);
-          rhs[1] = process_skeleton_tseitin_lit (ids, exp->e[1]);
-
-          lgladd (lgl, -lhs);
-          lgladd (lgl, -rhs[0]);
-          lgladd (lgl, rhs[1]);
-          lgladd (lgl, 0);
-
-          lgladd (lgl, -lhs);
-          lgladd (lgl, rhs[0]);
-          lgladd (lgl, -rhs[1]);
-          lgladd (lgl, 0);
-
-          lgladd (lgl, lhs);
-          lgladd (lgl, rhs[0]);
-          lgladd (lgl, rhs[1]);
-          lgladd (lgl, 0);
-
-          lgladd (lgl, lhs);
-          lgladd (lgl, -rhs[0]);
-          lgladd (lgl, -rhs[1]);
-          lgladd (lgl, 0);
-
-          break;
-
-        case BTOR_BCOND_NODE:
-          assert (btor_get_exp_width (btor, exp->e[0]) == 1);
-          if (btor_get_exp_width (btor, exp->e[1]) != 1) break;
-          assert (btor_get_exp_width (btor, exp->e[2]) == 1);
-          rhs[0] = process_skeleton_tseitin_lit (ids, exp->e[0]);
-          rhs[1] = process_skeleton_tseitin_lit (ids, exp->e[1]);
-          rhs[2] = process_skeleton_tseitin_lit (ids, exp->e[2]);
-
-          lgladd (lgl, -lhs);
-          lgladd (lgl, -rhs[0]);
-          lgladd (lgl, rhs[1]);
-          lgladd (lgl, 0);
-
-          lgladd (lgl, -lhs);
-          lgladd (lgl, rhs[0]);
-          lgladd (lgl, rhs[2]);
-          lgladd (lgl, 0);
-
-          lgladd (lgl, lhs);
-          lgladd (lgl, -rhs[0]);
-          lgladd (lgl, -rhs[1]);
-          lgladd (lgl, 0);
-
-          lgladd (lgl, lhs);
-          lgladd (lgl, rhs[0]);
-          lgladd (lgl, -rhs[2]);
-          lgladd (lgl, 0);
-          break;
-
-        default: assert (exp->kind != BTOR_PROXY_NODE); break;
-      }
-    }
-  } while (!BTOR_EMPTY_STACK (*work_stack));
-}
-
-static void
-process_skeleton (Btor *btor)
-{
-  BtorPtrHashTable *ids;
-  BtorNodePtrStack unmark_stack;
-  int count, fixed;
-  BtorNodePtrStack work_stack;
-  BtorMemMgr *mm = btor->mm;
-  BtorHashTableIterator it;
-  double start, delta;
-  int res, lit, val;
-  BtorNode *exp;
-  LGL *lgl;
-
-  start = btor_time_stamp ();
-
-  ids = btor_new_ptr_hash_table (mm,
-                                 (BtorHashPtr) btor_hash_exp_by_id,
-                                 (BtorCmpPtr) btor_compare_exp_by_id);
-
-  lgl = lglinit ();
-  lglsetprefix (lgl, "[lglskel] ");
-
-  if (btor->options.verbosity.val >= 2)
-  {
-    lglsetopt (lgl, "verbose", btor->options.verbosity.val - 1);
-    lglbnr ("Lingeling", "[lglskel] ", stdout);
-    fflush (stdout);
-  }
-  else
-    lglsetopt (lgl, "verbose", -1);
-
-  count = 0;
-
-  BTOR_INIT_STACK (work_stack);
-  BTOR_INIT_STACK (unmark_stack);
-
-  init_node_hash_table_iterator (&it, btor->synthesized_constraints);
-  queue_node_hash_table_iterator (&it, btor->unsynthesized_constraints);
-  while (has_next_node_hash_table_iterator (&it))
-  {
-    count++;
-    exp = next_node_hash_table_iterator (&it);
-    assert (btor_get_exp_width (btor, exp) == 1);
-    process_skeleton_tseitin (btor, lgl, &work_stack, &unmark_stack, ids, exp);
-    lgladd (lgl, process_skeleton_tseitin_lit (ids, exp));
-    lgladd (lgl, 0);
-  }
-
-  BTOR_RELEASE_STACK (mm, work_stack);
-
-  while (!BTOR_EMPTY_STACK (unmark_stack))
-  {
-    exp = BTOR_POP_STACK (unmark_stack);
-    assert (!BTOR_IS_INVERTED_NODE (exp));
-    assert (exp->mark);
-    exp->mark = 0;
-  }
-
-  BTOR_RELEASE_STACK (mm, unmark_stack);
-
-  BTOR_MSG (btor->msg,
-            1,
-            "found %u skeleton literals in %d constraints",
-            ids->count,
-            count);
-
-  res = lglsimp (lgl, 0);
-
-  if (btor->options.verbosity.val)
-  {
-    BTOR_MSG (btor->msg, 1, "skeleton preprocessing result %d", res);
-    lglstats (lgl);
-  }
-
-  fixed = 0;
-
-  if (res == 20)
-  {
-    BTOR_MSG (btor->msg, 1, "skeleton inconsistent");
-    btor->inconsistent = 1;
-  }
-  else
-  {
-    assert (res == 0 || res == 10);
-    init_node_hash_table_iterator (&it, ids);
-    while (has_next_node_hash_table_iterator (&it))
-    {
-      exp = next_node_hash_table_iterator (&it);
-      assert (!BTOR_IS_INVERTED_NODE (exp));
-      lit = process_skeleton_tseitin_lit (ids, exp);
-      val = lglfixed (lgl, lit);
-      if (val)
-      {
-        if (!btor_find_in_ptr_hash_table (btor->synthesized_constraints, exp)
-            && !btor_find_in_ptr_hash_table (btor->unsynthesized_constraints,
-                                             exp))
-        {
-          if (val < 0) exp = BTOR_INVERT_NODE (exp);
-          add_constraint (btor, exp);
-          btor->stats.skeleton_constraints++;
-          fixed++;
-        }
-      }
-      else
-      {
-        assert (
-            !btor_find_in_ptr_hash_table (btor->synthesized_constraints, exp));
-        assert (!btor_find_in_ptr_hash_table (btor->unsynthesized_constraints,
-                                              exp));
-      }
-    }
-  }
-
-  btor_delete_ptr_hash_table (ids);
-  lglrelease (lgl);
-
-  delta = btor_time_stamp () - start;
-  btor->time.skel += delta;
-  BTOR_MSG (
-      btor->msg,
-      1,
-      "skeleton preprocessing produced %d new constraints in %.1f seconds",
-      fixed,
-      delta);
-  assert (check_id_table_mark_unset_dbg (btor));
-}
-
-/*------------------------------------------------------------------------*/
-#endif /* BTOR_DO_NOT_PROCESS_SKELETON */
-/*------------------------------------------------------------------------*/
-
-static void
-init_cache (Btor *btor)
-{
-  assert (btor);
-  assert (!btor->cache);
-
-  btor->cache = btor_new_ptr_hash_table (
-      btor->mm, (BtorHashPtr) hash_exp_pair, (BtorCmpPtr) compare_exp_pair);
-}
-
-static void
-release_cache (Btor *btor)
-{
-  assert (btor);
-  assert (btor->cache);
-
-  BtorNodePair *pair;
-  BtorHashTableIterator it;
-
-  init_hash_table_iterator (&it, btor->cache);
-  while (has_next_hash_table_iterator (&it))
-  {
-    btor_release_exp (btor, (BtorNode *) it.bucket->data.asPtr);
-    pair = next_hash_table_iterator (&it);
-    delete_exp_pair (btor, pair);
-  }
-  btor_delete_ptr_hash_table (btor->cache);
-  btor->cache = 0;
-}
-
-static void
-beta_reduce_applies_on_lambdas (Btor *btor)
-{
-  assert (btor);
-
-  int num_applies, num_applies_total = 0, round;
-  double start, delta;
-  BtorPtrHashTable *apps;
-  BtorNode *app, *fun;
-  BtorNodeIterator it;
-  BtorHashTableIterator h_it;
-  BtorMemMgr *mm;
-
-  if (btor->lambdas->count == 0) return;
-
-  start = btor_time_stamp ();
-
-  mm    = btor->mm;
-  round = 1;
-
-  /* NOTE: in some cases substitute_and_rebuild creates applies that can be
-   * beta-reduced. this can happen when parameterized applies become not
-   * parameterized. hence, we beta-reduce applies until fix point.
-   */
-  do
-  {
-    apps = btor_new_ptr_hash_table (mm,
-                                    (BtorHashPtr) btor_hash_exp_by_id,
-                                    (BtorCmpPtr) btor_compare_exp_by_id);
-
-    /* collect function applications */
-    init_node_hash_table_iterator (&h_it, btor->lambdas);
-    while (has_next_node_hash_table_iterator (&h_it))
-    {
-      fun = next_node_hash_table_iterator (&h_it);
-
-      init_apply_parent_iterator (&it, fun);
-      while (has_next_parent_apply_parent_iterator (&it))
-      {
-        app = next_parent_apply_parent_iterator (&it);
-
-        if (btor_find_in_ptr_hash_table (apps, app)) continue;
-
-        if (app->parameterized) continue;
-
-        btor_insert_in_ptr_hash_table (apps, btor_copy_exp (btor, app));
-      }
-    }
-
-    num_applies = apps->count;
-    num_applies_total += num_applies;
-    BTOR_MSG (btor->msg,
-              1,
-              "eliminate %d applications in round %d",
-              num_applies,
-              round);
-
-    substitute_and_rebuild (btor, apps, -1);
-
-    init_node_hash_table_iterator (&h_it, apps);
-    while (has_next_node_hash_table_iterator (&h_it))
-      btor_release_exp (btor, next_node_hash_table_iterator (&h_it));
-    btor_delete_ptr_hash_table (apps);
-    round++;
-  } while (num_applies > 0);
-
-#ifndef NDEBUG
-  init_node_hash_table_iterator (&h_it, btor->lambdas);
-  while (has_next_node_hash_table_iterator (&h_it))
-  {
-    fun = next_node_hash_table_iterator (&h_it);
-
-    init_apply_parent_iterator (&it, fun);
-    while (has_next_parent_apply_parent_iterator (&it))
-    {
-      app = next_parent_apply_parent_iterator (&it);
-      assert (app->parameterized);
-    }
-  }
-#endif
-
-  delta = btor_time_stamp () - start;
-  btor->time.betareduce += delta;
-  BTOR_MSG (btor->msg,
-            1,
-            "eliminated %d function applications in %.1f seconds",
-            num_applies_total,
-            delta);
-}
-
-static void
-merge_lambdas (Btor *btor)
-{
-  assert (btor);
-  assert (btor->options.rewrite_level.val > 0);
-  assert (check_id_table_mark_unset_dbg (btor));
-  assert (check_id_table_aux_mark_unset_dbg (btor));
-  assert (check_unique_table_merge_unset_dbg (btor));
-
-  int i, delta_lambdas;
-  double start, delta;
-  BtorNode *cur, *lambda, *subst, *parent, *merge, *param, *body;
-  BtorMemMgr *mm;
-  BtorHashTableIterator it;
-  BtorNodeIterator nit;
-  BtorNodePtrStack stack, unmark, visit, params;
-
-  start         = btor_time_stamp ();
-  mm            = btor->mm;
-  delta_lambdas = btor->lambdas->count;
-
-  init_substitutions (btor);
-  BTOR_INIT_STACK (stack);
-  BTOR_INIT_STACK (unmark);
-  BTOR_INIT_STACK (visit);
-  BTOR_INIT_STACK (params);
-
-  /* collect candidates for merging */
-  init_node_hash_table_iterator (&it, btor->lambdas);
-  while (has_next_node_hash_table_iterator (&it))
-  {
-    lambda = next_node_hash_table_iterator (&it);
-    assert (BTOR_IS_REGULAR_NODE (lambda));
-
-    if (lambda->parents != 1) continue;
-
-    parent = BTOR_REAL_ADDR_NODE (lambda->first_parent);
-    assert (parent);
-    /* stop at non-parameterized applies */
-    if (!parent->parameterized && BTOR_IS_APPLY_NODE (parent)) continue;
-
-    lambda->merge = 1;
-    BTOR_PUSH_STACK (mm, stack, lambda);
-  }
-
-  for (i = 0; i < BTOR_COUNT_STACK (stack); i++)
-  {
-    lambda = BTOR_PEEK_STACK (stack, i);
-    assert (BTOR_IS_REGULAR_NODE (lambda));
-
-    if (lambda->mark) continue;
-
-    lambda->mark = 1;
-    BTOR_PUSH_STACK (mm, unmark, lambda);
-
-    /* skip curried lambdas */
-    if (BTOR_IS_LAMBDA_NODE (lambda->first_parent)) continue;
-
-    /* search upwards for top-most lambda */
-    merge = 0;
-    BTOR_RESET_STACK (visit);
-    BTOR_PUSH_STACK (mm, visit, lambda);
-    while (!BTOR_EMPTY_STACK (visit))
-    {
-      cur = BTOR_REAL_ADDR_NODE (BTOR_POP_STACK (visit));
-
-      if (cur->aux_mark) continue;
-
-      cur->aux_mark = 1;
-      BTOR_PUSH_STACK (mm, unmark, cur);
-
-      /* we can only merge non-paremeterized lambdas */
-      // TODO: remove parameterized if we handle btorparamcache differently
-      if (BTOR_IS_LAMBDA_NODE (cur) && !cur->merge && !cur->parameterized)
-      {
-        merge = cur;
-        break;
-      }
-
-      init_full_parent_iterator (&nit, cur);
-      while (has_next_parent_full_parent_iterator (&nit))
-        BTOR_PUSH_STACK (mm, visit, next_parent_full_parent_iterator (&nit));
-    }
-
-    /* no lambda to merge found */
-    if (!merge) continue;
-
-    assert (!merge->parameterized);
-
-    /* already processed */
-    if (merge->mark) continue;
-
-    merge->mark = 1;
-    BTOR_PUSH_STACK (mm, unmark, merge);
-
-    init_lambda_iterator (&nit, merge);
-    while (has_next_lambda_iterator (&nit))
-    {
-      cur   = next_lambda_iterator (&nit);
-      param = btor_param_exp (btor, btor_get_exp_width (btor, cur->e[0]), 0);
-      BTOR_PUSH_STACK (mm, params, param);
-      btor_assign_param (btor, cur, param);
-    }
-    /* merge lambdas that are marked with 'merge' flag */
-    body = btor_beta_reduce_merge (btor, BTOR_LAMBDA_GET_BODY (merge));
-    btor_unassign_params (btor, merge);
-    subst = btor_fun_exp (btor, BTOR_COUNT_STACK (params), params.start, body);
-    btor_release_exp (btor, body);
-    insert_substitution (btor, merge, subst, 0);
-    btor_release_exp (btor, subst);
-    while (!BTOR_EMPTY_STACK (params))
-      btor_release_exp (btor, BTOR_POP_STACK (params));
-  }
-
-  /* cleanup */
-  while (!BTOR_EMPTY_STACK (unmark))
-  {
-    cur           = BTOR_POP_STACK (unmark);
-    cur->mark     = 0;
-    cur->aux_mark = 0;
-    cur->merge    = 0;
-  }
-
-  substitute_and_rebuild (btor, btor->substitutions, 0);
-  delete_substitutions (btor);
-  delta_lambdas -= btor->lambdas->count;
-  btor->stats.lambdas_merged += delta_lambdas;
-
-  BTOR_RELEASE_STACK (mm, visit);
-  BTOR_RELEASE_STACK (mm, stack);
-  BTOR_RELEASE_STACK (mm, unmark);
-  BTOR_RELEASE_STACK (mm, params);
-  assert (check_id_table_aux_mark_unset_dbg (btor));
-  assert (check_unique_table_merge_unset_dbg (btor));
-  delta = btor_time_stamp () - start;
-  BTOR_MSG (
-      btor->msg, 1, "merged %d lambdas in %.2f seconds", delta_lambdas, delta);
-}
-
-#ifndef BTOR_DO_NOT_OPTIMIZE_UNCONSTRAINED
-static void
-optimize_unconstrained (Btor *btor)
-{
-  assert (btor);
-  assert (btor->options.rewrite_level.val > 2);
-  assert (!btor->options.incremental.val);
-  assert (!btor->options.model_gen.val);
-  assert (check_id_table_mark_unset_dbg (btor));
-
-  double start;
-  int i, uc[3], isuc;
-  BtorNode *cur, *cur_parent, *subst, *lambda;
-  BtorNodePtrStack stack, roots;
-  BtorPtrHashTable *ucs; /* unconstrained (candidate) nodes */
-  BtorHashTableIterator it;
-  BtorNodeIterator pit;
-  BtorParameterizedIterator parit;
-  BtorMemMgr *mm;
-
-  start = btor_time_stamp ();
-
-  if (btor->bv_vars->count == 0 && btor->ufs->count == 0) return;
-
-  mm = btor->mm;
-  BTOR_INIT_STACK (stack);
-  BTOR_INIT_STACK (roots);
-
-  ucs = btor_new_ptr_hash_table (mm,
-                                 (BtorHashPtr) btor_hash_exp_by_id,
-                                 (BtorCmpPtr) btor_compare_exp_by_id);
-  init_substitutions (btor);
-
-  /* collect nodes that might contribute to a unconstrained candidate
-   * propagation */
-  init_node_hash_table_iterator (&it, btor->bv_vars);
-  queue_hash_table_iterator (&it, btor->ufs);
-  while (has_next_hash_table_iterator (&it))
-  {
-    cur = next_node_hash_table_iterator (&it);
-    assert (BTOR_IS_REGULAR_NODE (cur));
-    if (cur->parents == 1)
-    {
-      cur_parent = BTOR_REAL_ADDR_NODE (cur->first_parent);
-      assert (!btor_find_in_ptr_hash_table (ucs, cur));
-      btor_insert_in_ptr_hash_table (ucs, btor_copy_exp (btor, cur));
-      if (BTOR_IS_UF_NODE (cur)
-          || (cur_parent->kind != BTOR_ARGS_NODE
-              && cur_parent->kind != BTOR_LAMBDA_NODE))
-        BTOR_PUSH_STACK (mm, stack, cur_parent);
-    }
-  }
-  while (!BTOR_EMPTY_STACK (stack))
-  {
-    cur = BTOR_POP_STACK (stack);
-    assert (BTOR_IS_REGULAR_NODE (cur));
-    if (cur->mark == 0)
-    {
-      cur->mark = 1;
-      if (!cur->parents)
-        BTOR_PUSH_STACK (mm, roots, cur);
-      else
-      {
-        init_full_parent_iterator (&pit, cur);
-        while (has_next_parent_full_parent_iterator (&pit))
-          BTOR_PUSH_STACK (mm, stack, next_parent_full_parent_iterator (&pit));
-      }
-    }
-  }
-
-  /* identify unconstrained candidates */
-  for (i = 0; i < BTOR_COUNT_STACK (roots); i++)
-    BTOR_PUSH_STACK (mm, stack, BTOR_PEEK_STACK (roots, i));
-  while (!BTOR_EMPTY_STACK (stack))
-  {
-    cur = BTOR_POP_STACK (stack);
-    assert (BTOR_IS_REGULAR_NODE (cur));
-
-    if (!cur->mark) continue;
-
-    assert (!BTOR_IS_BV_CONST_NODE (cur));
-    assert (!BTOR_IS_BV_VAR_NODE (cur));
-    assert (!BTOR_IS_UF_NODE (cur));
-    assert (!BTOR_IS_PARAM_NODE (cur));
-
-    if (cur->mark == 1)
-    {
-      cur->mark = 2;
-      BTOR_PUSH_STACK (mm, stack, cur);
-      for (i = cur->arity - 1; i >= 0; i--)
-        BTOR_PUSH_STACK (mm, stack, BTOR_REAL_ADDR_NODE (cur->e[i]));
-    }
-    else
-    {
-      assert (cur->mark == 2);
-      cur->mark = 0;
-
-      isuc = 1;
-      init_parameterized_iterator (btor, &parit, cur);
-      while (has_next_parameterized_iterator (&parit))
-      {
-        /* parameterized expressions are possibly unconstrained if the
-         * lambda(s) parameterizing it do not have more than 1 parent */
-        lambda = (BtorNode *) BTOR_PARAM_GET_LAMBDA_NODE (
-            next_parameterized_iterator (&parit));
-        /* get head lambda of function */
-        while (lambda->parents == 1)
-        {
-          if (!BTOR_IS_LAMBDA_NODE (lambda->first_parent)) break;
-          lambda = lambda->first_parent;
-        }
-        assert (BTOR_IS_LAMBDA_NODE (lambda));
-        if (lambda->parents > 1)
-        {
-          isuc = 0;
-          break;
-        }
-      }
-      if (!isuc) continue;
-
-      /* propagate unconstrained candidates */
-      if (cur->parents == 0 || (cur->parents == 1 && !cur->constraint))
-      {
-        for (i = cur->arity - 1; i >= 0; i--)
-          uc[i] = (btor_find_in_ptr_hash_table (
-                      ucs, BTOR_REAL_ADDR_NODE (cur->e[i])))
-                      ? 1
-                      : 0;
-
-        switch (cur->kind)
-        {
-          case BTOR_SLICE_NODE:
-          case BTOR_APPLY_NODE:
-            if (uc[0])
-            {
-              if (BTOR_IS_SLICE_NODE (cur))
-                btor->stats.bv_uc_props++;
-              else
-                btor->stats.fun_uc_props++;
-              btor_insert_in_ptr_hash_table (ucs, btor_copy_exp (btor, cur));
-              subst = lambda_var_exp (btor, btor_get_exp_width (btor, cur));
-              insert_substitution (btor, cur, subst, 0);
-              btor_release_exp (btor, subst);
-            }
-            break;
-          case BTOR_ADD_NODE:
-          case BTOR_BEQ_NODE:
-          case BTOR_FEQ_NODE:
-            if (uc[0] || uc[1])
-            {
-              if (BTOR_IS_ADD_NODE (cur) || BTOR_IS_BV_EQ_NODE (cur))
-                btor->stats.bv_uc_props++;
-              else
-                btor->stats.fun_uc_props++;
-              btor_insert_in_ptr_hash_table (ucs, btor_copy_exp (btor, cur));
-              subst = lambda_var_exp (btor, btor_get_exp_width (btor, cur));
-              insert_substitution (btor, cur, subst, 0);
-              btor_release_exp (btor, subst);
-            }
-            break;
-          case BTOR_ULT_NODE:
-          case BTOR_CONCAT_NODE:
-          case BTOR_AND_NODE:
-          case BTOR_MUL_NODE:
-          case BTOR_SLL_NODE:
-          case BTOR_SRL_NODE:
-          case BTOR_UDIV_NODE:
-          case BTOR_UREM_NODE:
-            if (uc[0] && uc[1])
-            {
-              btor->stats.bv_uc_props++;
-              btor_insert_in_ptr_hash_table (ucs, btor_copy_exp (btor, cur));
-              subst = lambda_var_exp (btor, btor_get_exp_width (btor, cur));
-              insert_substitution (btor, cur, subst, 0);
-              btor_release_exp (btor, subst);
-            }
-            break;
-          case BTOR_BCOND_NODE:
-            if ((uc[1] && uc[2]) || (uc[0] && (uc[1] || uc[2])))
-            {
-              btor->stats.bv_uc_props++;
-              btor_insert_in_ptr_hash_table (ucs, btor_copy_exp (btor, cur));
-              subst = lambda_var_exp (btor, btor_get_exp_width (btor, cur));
-              insert_substitution (btor, cur, subst, 0);
-              btor_release_exp (btor, subst);
-            }
-            break;
-          case BTOR_LAMBDA_NODE:
-            assert (cur->parents <= 1);
-            if (uc[1]
-                /* only consider head lambda of curried lambdas */
-                && (!cur->first_parent
-                    || !BTOR_IS_LAMBDA_NODE (cur->first_parent)))
-            {
-              btor->stats.fun_uc_props++;
-              btor_insert_in_ptr_hash_table (ucs, btor_copy_exp (btor, cur));
-              subst = btor_uf_exp (btor, cur->sort_id, 0);
-              insert_substitution (btor, cur, subst, 0);
-              btor_release_exp (btor, subst);
-            }
-            break;
-          default: break;
-        }
-      }
-    }
-  }
-
-  substitute_and_rebuild (btor, btor->substitutions, 0);
-
-  /* cleanup */
-  delete_substitutions (btor);
-  init_hash_table_iterator (&it, ucs);
-  while (has_next_hash_table_iterator (&it))
-    btor_release_exp (btor, next_node_hash_table_iterator (&it));
-  btor_delete_ptr_hash_table (ucs);
-
-  BTOR_RELEASE_STACK (btor->mm, stack);
-  BTOR_RELEASE_STACK (btor->mm, roots);
-
-  btor->time.ucopt += btor_time_stamp () - start;
-}
-#endif
-
-int
-btor_simplify (Btor *btor)
-{
-  assert (btor);
-
-  int rounds;
-  double start, delta;
-#ifndef BTOR_DO_NOT_PROCESS_SKELETON
-  int skelrounds = 0;
-#endif
-
-  if (btor->inconsistent) return BTOR_UNSAT;
-
-  //  if (btor->options.rewrite_level.val <= 1 &&
-  //  !btor->options.beta_reduce_all.val)
-  //    return;
-
-  rounds = 0;
-  start  = btor_time_stamp ();
-
-  if (btor->options.beta_reduce_all.val) init_cache (btor);
-
-  do
-  {
-    rounds++;
-    assert (check_all_hash_tables_proxy_free_dbg (btor));
-    assert (check_all_hash_tables_simp_free_dbg (btor));
-    assert (check_unique_table_children_proxy_free_dbg (btor));
-    if (btor->options.rewrite_level.val > 1)
-    {
-      substitute_var_exps (btor);
-      assert (check_all_hash_tables_proxy_free_dbg (btor));
-      assert (check_all_hash_tables_simp_free_dbg (btor));
-      assert (check_unique_table_children_proxy_free_dbg (btor));
-
-      if (btor->inconsistent) break;
-
-      if (btor->varsubst_constraints->count) break;
-
-      process_embedded_constraints (btor);
-      assert (check_all_hash_tables_proxy_free_dbg (btor));
-      assert (check_all_hash_tables_simp_free_dbg (btor));
-      assert (check_unique_table_children_proxy_free_dbg (btor));
-
-      if (btor->inconsistent) break;
-
-      if (btor->varsubst_constraints->count) continue;
-    }
-
-    if (btor->options.eliminate_slices.val
-        && btor->options.rewrite_level.val > 2
-        && !btor->options.incremental.val)
-    {
-      eliminate_slices_on_bv_vars (btor);
-      if (btor->inconsistent) break;
-
-      if (btor->varsubst_constraints->count) continue;
-
-      if (btor->embedded_constraints->count) continue;
-    }
-
-#ifndef BTOR_DO_NOT_PROCESS_SKELETON
-    if (btor->options.rewrite_level.val > 2)
-    {
-      skelrounds++;
-      if (skelrounds <= 1)  // TODO only one?
-      {
-        process_skeleton (btor);
-        assert (check_all_hash_tables_proxy_free_dbg (btor));
-        assert (check_all_hash_tables_simp_free_dbg (btor));
-        assert (check_unique_table_children_proxy_free_dbg (btor));
-        if (btor->inconsistent) break;
-      }
-
-      if (btor->varsubst_constraints->count) continue;
-
-      if (btor->embedded_constraints->count) continue;
-    }
-#endif
-
-    if (btor->options.rewrite_level.val > 2
-        /* merging lambdas not required if they get eliminated */
-        && !btor->options.beta_reduce_all.val)
-    {
-      merge_lambdas (btor);
-    }
-
-    // printf ("----\n");
-    // btor->options.pretty_print.val = 1;
-    // btor_dump_btor (btor, stdout);
-#ifndef BTOR_DO_NOT_OPTIMIZE_UNCONSTRAINED
-    if (btor->options.ucopt.val && btor->options.rewrite_level.val > 2
-        && !btor->options.incremental.val && !btor->options.model_gen.val)
-    {
-      optimize_unconstrained (btor);
-      assert (check_all_hash_tables_proxy_free_dbg (btor));
-      assert (check_all_hash_tables_simp_free_dbg (btor));
-      assert (check_unique_table_children_proxy_free_dbg (btor));
-      if (btor->inconsistent) break;
-    }
-#endif
-    // printf ("====\n");
-    // btor->options.pretty_print.val = 1;
-    // btor_dump_btor (btor, stdout);
-
-    if (btor->varsubst_constraints->count) continue;
-
-    if (btor->embedded_constraints->count) continue;
-
-    /* rewrite/beta-reduce applies on lambdas */
-    if (btor->options.beta_reduce_all.val)
-    {
-      beta_reduce_applies_on_lambdas (btor);
-      assert (check_all_hash_tables_proxy_free_dbg (btor));
-      assert (check_all_hash_tables_simp_free_dbg (btor));
-      assert (check_unique_table_children_proxy_free_dbg (btor));
-    }
-  } while (btor->varsubst_constraints->count
-           || btor->embedded_constraints->count);
-
-  if (btor->options.beta_reduce_all.val) release_cache (btor);
-
-  delta = btor_time_stamp () - start;
-  btor->time.rewrite += delta;
-  BTOR_MSG (btor->msg, 1, "%d rewriting rounds in %.1f seconds", rounds, delta);
-
->>>>>>> ba3d287c
   if (btor->inconsistent)
     return BTOR_UNSAT;
   else if (btor->unsynthesized_constraints->count == 0u
@@ -7830,12 +6895,8 @@
   rebuild_formula (clone, 3);
 
   assert (!clone->substitutions);
-<<<<<<< HEAD
   btor_init_substitutions (clone);
 
-=======
-  init_substitutions (clone);
->>>>>>> ba3d287c
   init_node_hash_table_iterator (&it, inputs);
   while (has_next_node_hash_table_iterator (&it))
   {
@@ -7864,7 +6925,7 @@
       //            equality of two functions
       //            right now we substitute the original function with the
       //            model, which still detects invalid models
-      insert_substitution (clone, real_simp, model, 0);
+      btor_insert_substitution (clone, real_simp, model, 0);
     }
     else
     {
@@ -7877,22 +6938,11 @@
       btor_assert_exp (clone, eq);
       btor_release_exp (clone, eq);
     }
-<<<<<<< HEAD
-    assert (!btor_find_in_ptr_hash_table (clone->substitutions, real_simp));
-    btor_insert_substitution (clone, real_simp, subst, 0);
-    btor_release_exp (clone, subst);
-=======
     btor_release_exp (clone, model);
->>>>>>> ba3d287c
   }
 
   substitute_and_rebuild (clone, clone->substitutions, 0);
-<<<<<<< HEAD
   btor_delete_substitutions (clone);
-  reset_varsubst_constraints (clone); /* varsubst not required */
-=======
-  delete_substitutions (clone);
->>>>>>> ba3d287c
 
   clone->options.beta_reduce_all.val = 1;
   ret                                = btor_simplify (clone);
