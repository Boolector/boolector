/*  Boolector: Satisfiablity Modulo Theories (SMT) solver.
 *
 *  Copyright (C) 2007-2009 Robert Daniel Brummayer.
 *  Copyright (C) 2007-2014 Armin Biere.
 *  Copyright (C) 2012-2015 Mathias Preiner.
 *  Copyright (C) 2012-2015 Aina Niemetz.
 *
 *  All rights reserved.
 *
 *  This file is part of Boolector.
 *  See COPYING for more information on using this software.
 */

#include "btorcore.h"
#include "btorclone.h"
#include "btorconfig.h"
#include "btordbg.h"
#include "btorexit.h"
#include "btorlog.h"
#include "btormodel.h"
#include "btormsg.h"
#include "btoropt.h"
#include "btorrewrite.h"
#include "simplifier/btorack.h"
#include "simplifier/btorelimapplies.h"
#include "simplifier/btorelimslices.h"
#include "simplifier/btorextract.h"
#include "simplifier/btormerge.h"
#include "simplifier/btorunconstrained.h"
#include "utils/btorhashint.h"
#include "utils/btoriter.h"
#include "utils/btormisc.h"
#include "utils/btorutil.h"
#ifndef BTOR_DO_NOT_PROCESS_SKELETON
#include "simplifier/btorskel.h"
#endif
<<<<<<< HEAD
#include "btorcoresolver.h"
#include "btorefsolver.h"
=======
#include "btorslvcore.h"
#include "btorslvsls.h"
>>>>>>> 475d49c6

#include <limits.h>

/*------------------------------------------------------------------------*/

#define BTOR_INIT_UNIQUE_TABLE(mm, table) \
  do                                      \
  {                                       \
    assert (mm);                          \
    (table).size         = 1;             \
    (table).num_elements = 0;             \
    BTOR_CNEW (mm, (table).chains);       \
  } while (0)

#define BTOR_RELEASE_UNIQUE_TABLE(mm, table)         \
  do                                                 \
  {                                                  \
    assert (mm);                                     \
    BTOR_DELETEN (mm, (table).chains, (table).size); \
  } while (0)

#define BTOR_INIT_SORT_UNIQUE_TABLE(mm, table) \
  do                                           \
  {                                            \
    BTOR_INIT_UNIQUE_TABLE (mm, table);        \
    table.mm = mm;                             \
    BTOR_INIT_STACK (table.id2sort);           \
    BTOR_PUSH_STACK (mm, table.id2sort, 0);    \
  } while (0)

#define BTOR_RELEASE_SORT_UNIQUE_TABLE(mm, table) \
  do                                              \
  {                                               \
    BTOR_RELEASE_UNIQUE_TABLE (mm, table);        \
    BTOR_RELEASE_STACK (mm, table.id2sort);       \
  } while (0)

#define BTOR_ABORT_CORE(cond, msg)                   \
  do                                                 \
  {                                                  \
    if (cond)                                        \
    {                                                \
      printf ("[btorcore] %s: %s\n", __func__, msg); \
      fflush (stdout);                               \
      exit (BTOR_ERR_EXIT);                          \
    }                                                \
  } while (0)

#define BTOR_COND_INVERT_AIG_NODE(exp, aig) \
  ((BtorAIG *) (((unsigned long int) (exp) &1ul) ^ ((unsigned long int) (aig))))

/*------------------------------------------------------------------------*/

static BtorAIG *exp_to_aig (Btor *, BtorNode *);
static void synthesize_exp (Btor *, BtorNode *, BtorPtrHashTable *);

#ifdef BTOR_CHECK_MODEL
static void check_model (Btor *, Btor *, BtorPtrHashTable *);
static BtorPtrHashTable *map_inputs_check_model (Btor *, Btor *);
#endif

#ifdef BTOR_CHECK_DUAL_PROP
static void check_dual_prop (Btor *, Btor *);
#endif

#ifdef BTOR_CHECK_FAILED
static void check_failed_assumptions (Btor *, Btor *);
#endif
/*------------------------------------------------------------------------*/

const char *const g_btor_op2string[] = {
    "invalid",  //  0
    "const",    //  1
    "var",      //  2
    "param",    //  3
    "slice",    //  4
    "and",      //  5
    "beq",      //  6
    "aeq",      //  7
    "add",      //  8
    "mul",      //  9
    "ult",      // 10
    "sll",      // 11
    "srl",      // 12
    "udiv",     // 13
    "urem",     // 14
    "concat",   // 15
    "apply",    // 16
    "forall",  "exists",
    "lambda",  // 17
    "bcond",   // 18
    "args",    // 19
    "uf",      // 20
    "proxy"    // 21
};

enum BtorSubstCompKind
{
  BTOR_SUBST_COMP_ULT_KIND,
  BTOR_SUBST_COMP_ULTE_KIND,
  BTOR_SUBST_COMP_UGT_KIND,
  BTOR_SUBST_COMP_UGTE_KIND
};

typedef enum BtorSubstCompKind BtorSubstCompKind;

/*------------------------------------------------------------------------*/

void
btor_init_substitutions (Btor *btor)
{
  assert (btor);
  assert (!btor->substitutions);

  btor->substitutions =
      btor_new_ptr_hash_table (btor->mm,
                               (BtorHashPtr) btor_hash_exp_by_id,
                               (BtorCmpPtr) btor_compare_exp_by_id);
}

void
btor_delete_substitutions (Btor *btor)
{
  assert (btor);

  BtorNode *cur;
  BtorHashTableIterator it;

  btor_init_node_hash_table_iterator (&it, btor->substitutions);
  while (btor_has_next_node_hash_table_iterator (&it))
  {
    btor_release_exp (btor, (BtorNode *) it.bucket->data.as_ptr);
    cur = btor_next_node_hash_table_iterator (&it);
    btor_release_exp (btor, cur);
  }

  btor_delete_ptr_hash_table (btor->substitutions);
  btor->substitutions = 0;
}

BtorNode *
btor_find_substitution (Btor *btor, BtorNode *exp)
{
  assert (btor);
  assert (exp);

  BtorNode *result = 0;
  BtorPtrHashBucket *b;

  if (!btor->substitutions) return 0;

  while (1)
  {
    b = btor_get_ptr_hash_table (btor->substitutions,
                                 BTOR_REAL_ADDR_NODE (exp));
    if (!b) break;
    result = BTOR_COND_INVERT_NODE (exp, (BtorNode *) b->data.as_ptr);
    exp    = result;
  }

  return result;
}

#ifndef NDEBUG
static int
substitution_cycle_check_dbg (Btor *btor, BtorNode *exp, BtorNode *subst)
{
  int i, cycle = 0;
  BtorMemMgr *mm;
  BtorNode *cur;
  BtorNodePtrStack visit;
  BtorIntHashTable *cache;

  mm    = btor->mm;
  exp   = BTOR_REAL_ADDR_NODE (exp);
  cache = btor_new_int_hash_table (mm);

  BTOR_INIT_STACK (visit);
  BTOR_PUSH_STACK (mm, visit, subst);
  while (!BTOR_EMPTY_STACK (visit))
  {
    cur = BTOR_REAL_ADDR_NODE (BTOR_POP_STACK (visit));

    if (btor_contains_int_hash_table (cache, cur->id)) continue;

    if (cur == exp)
    {
      cycle = 1;
      break;
    }

    btor_add_int_hash_table (cache, cur->id);

    for (i = 0; i < cur->arity; i++) BTOR_PUSH_STACK (mm, visit, cur->e[i]);
  }
  BTOR_RELEASE_STACK (mm, visit);
  btor_delete_int_hash_table (cache);
  return !cycle;
}
#endif

void
btor_insert_substitution (Btor *btor,
                          BtorNode *exp,
                          BtorNode *subst,
                          int update)
{
  assert (btor);
  assert (exp);
  assert (subst);
  assert (btor->substitutions);
  assert (update == 0 || update == 1);
  assert (BTOR_REAL_ADDR_NODE (exp)->sort_id
          == BTOR_REAL_ADDR_NODE (subst)->sort_id);

  BtorNode *simp;
  BtorPtrHashBucket *b;
  exp = BTOR_REAL_ADDR_NODE (exp);

  if (exp == BTOR_REAL_ADDR_NODE (subst)) return;

  assert (substitution_cycle_check_dbg (btor, exp, subst));

  b = btor_get_ptr_hash_table (btor->substitutions, exp);
  if (update && b)
  {
    assert (b->data.as_ptr);
    /* release data of current bucket */
    btor_release_exp (btor, (BtorNode *) b->data.as_ptr);
    btor_remove_ptr_hash_table (btor->substitutions, exp, 0, 0);
    /* release key of current bucket */
    btor_release_exp (btor, exp);
  }
  else if (b)
  {
    assert ((BtorNode *) b->data.as_ptr == subst);
    /* substitution already inserted */
    return;
  }

  simp = btor_find_substitution (btor, subst);

  if (simp) subst = simp;

  assert (!btor_get_ptr_hash_table (btor->substitutions,
                                    BTOR_REAL_ADDR_NODE (subst)));

  if (exp == BTOR_REAL_ADDR_NODE (subst)) return;

  btor_add_ptr_hash_table (btor->substitutions, btor_copy_exp (btor, exp))
      ->data.as_ptr = btor_copy_exp (btor, subst);
}

/*------------------------------------------------------------------------*/

static void
mark_exp (Btor *btor, BtorNode *exp, int new_mark)
{
  BtorMemMgr *mm;
  BtorNodePtrStack stack;
  BtorNode *cur;
  int i;

  assert (btor);
  assert (exp);

  mm = btor->mm;
  BTOR_INIT_STACK (stack);
  cur = BTOR_REAL_ADDR_NODE (exp);
  assert (!BTOR_IS_PROXY_NODE (cur));
  goto BTOR_MARK_NODE_ENTER_WITHOUT_POP;

  while (!BTOR_EMPTY_STACK (stack))
  {
    cur = BTOR_REAL_ADDR_NODE (BTOR_POP_STACK (stack));
  BTOR_MARK_NODE_ENTER_WITHOUT_POP:
    if (cur->mark != new_mark)
    {
      cur->mark = new_mark;
      for (i = cur->arity - 1; i >= 0; i--)
        BTOR_PUSH_STACK (mm, stack, cur->e[i]);
    }
  }
  BTOR_RELEASE_STACK (mm, stack);
}

const char *
btor_version (Btor *btor)
{
  assert (btor);
  (void) btor;
  return BTOR_VERSION;
}

BtorMemMgr *
btor_get_mem_mgr_btor (const Btor *btor)
{
  assert (btor);
  return btor->mm;
}
BtorAIGMgr *
btor_get_aig_mgr_btor (const Btor *btor)
{
  assert (btor);
  return btor_get_aig_mgr_aigvec_mgr (btor->avmgr);
}

BtorSATMgr *
btor_get_sat_mgr_btor (const Btor *btor)
{
  assert (btor);
  return btor_get_sat_mgr_aig_mgr (btor_get_aig_mgr_btor (btor));
}

void
btor_reset_time_btor (Btor *btor)
{
  assert (btor);
  BTOR_CLR (&btor->time);
}

void
btor_reset_stats_btor (Btor *btor)
{
  assert (btor);
  BTOR_CLR (&btor->stats);
}

static int
constraints_stats_changes (Btor *btor)
{
  int res;

  if (btor->stats.oldconstraints.varsubst && !btor->varsubst_constraints->count)
    return INT_MAX;

  if (btor->stats.oldconstraints.embedded && !btor->embedded_constraints->count)
    return INT_MAX;

  if (btor->stats.oldconstraints.unsynthesized
      && !btor->unsynthesized_constraints->count)
    return INT_MAX;

  res = abs (btor->stats.oldconstraints.varsubst
             - btor->varsubst_constraints->count);

  res += abs (btor->stats.oldconstraints.embedded
              - btor->embedded_constraints->count);

  res += abs (btor->stats.oldconstraints.unsynthesized
              - btor->unsynthesized_constraints->count);

  res += abs (btor->stats.oldconstraints.synthesized
              - btor->synthesized_constraints->count);

  return res;
}

static void
report_constraint_stats (Btor *btor, int force)
{
  int changes;

  if (!force)
  {
    if (btor->options.verbosity.val <= 0) return;

    changes = constraints_stats_changes (btor);

    if (btor->options.verbosity.val == 1 && changes < 100000) return;

    if (btor->options.verbosity.val == 2 && changes < 1000) return;

    if (btor->options.verbosity.val == 3 && changes < 10) return;

    if (!changes) return;
  }

  BTOR_MSG (btor->msg,
            1,
            "%d/%d/%d/%d constraints %d/%d/%d/%d %.1f MB",
            btor->stats.constraints.varsubst,
            btor->stats.constraints.embedded,
            btor->stats.constraints.unsynthesized,
            btor->stats.constraints.synthesized,
            btor->varsubst_constraints->count,
            btor->embedded_constraints->count,
            btor->unsynthesized_constraints->count,
            btor->synthesized_constraints->count,
            btor->mm->allocated / (double) (1 << 20));

  btor->stats.oldconstraints.varsubst = btor->varsubst_constraints->count;
  btor->stats.oldconstraints.embedded = btor->embedded_constraints->count;
  btor->stats.oldconstraints.unsynthesized =
      btor->unsynthesized_constraints->count;
  btor->stats.oldconstraints.synthesized = btor->synthesized_constraints->count;
}

/* we do not count proxies */
static int
number_of_ops (Btor *btor)
{
  int i, result;
  assert (btor);

  result = 0;
  for (i = 1; i < BTOR_NUM_OPS_NODE - 1; i++) result += btor->ops[i].cur;

  return result;
}

static double
percent (double a, double b)
{
  return b ? 100.0 * a / b : 0.0;
}

void
btor_print_stats_btor (Btor *btor)
{
  int num_final_ops, verbosity, i;

  if (!btor) return;

  verbosity = btor->options.verbosity.val;

  report_constraint_stats (btor, 1);
#ifndef BTOR_DO_NOT_OPTIMIZE_UNCONSTRAINED
  if (btor->options.ucopt.val)
  {
    BTOR_MSG (
        btor->msg, 1, "unconstrained bv props: %d", btor->stats.bv_uc_props);
    BTOR_MSG (btor->msg,
              1,
              "unconstrained array props: %d",
              btor->stats.fun_uc_props);
    BTOR_MSG (btor->msg,
              1,
              "unconstrained parameterized props: %d",
              btor->stats.param_uc_props);
  }
#endif
  BTOR_MSG (btor->msg,
            1,
            "variable substitutions: %d",
            btor->stats.var_substitutions);
  BTOR_MSG (btor->msg,
            1,
            "uninterpreted function substitutions: %d",
            btor->stats.uf_substitutions);
  BTOR_MSG (btor->msg,
            1,
            "embedded constraint substitutions: %d",
            btor->stats.ec_substitutions);
  BTOR_MSG (btor->msg, 1, "assumptions: %u", btor->assumptions->count);

  if (verbosity > 0)
  {
    BTOR_MSG (btor->msg, 2, "max rec. RW: %d", btor->stats.max_rec_rw_calls);
    BTOR_MSG (btor->msg,
              2,
              "number of expressions ever created: %lld",
              btor->stats.expressions);
    num_final_ops = number_of_ops (btor);
    assert (num_final_ops >= 0);
    BTOR_MSG (btor->msg, 2, "number of final expressions: %d", num_final_ops);
    assert (sizeof g_btor_op2string / sizeof *g_btor_op2string
            == BTOR_NUM_OPS_NODE);

    BTOR_MSG (btor->msg,
              1,
              "memory allocated for nodes: %.2f MB",
              btor->stats.node_bytes_alloc / (double) (1 << 20));
    if (num_final_ops > 0)
      for (i = 1; i < BTOR_NUM_OPS_NODE - 1; i++)
        if (btor->ops[i].cur || btor->ops[i].max)
          BTOR_MSG (btor->msg,
                    2,
                    " %s: %d max %d",
                    g_btor_op2string[i],
                    btor->ops[i].cur,
                    btor->ops[i].max);
  }

  BTOR_MSG (btor->msg, 1, "");
  BTOR_MSG (btor->msg, 1, "bit blasting statistics:");
  BTOR_MSG (btor->msg,
            1,
            " AIG vectors (cur/max): %lld/%lld",
            btor->avmgr->cur_num_aigvecs,
            btor->avmgr->max_num_aigvecs);
  BTOR_MSG (btor->msg,
            1,
            " AIG ANDs (cur/max): %lld/%lld",
            btor->avmgr->amgr->cur_num_aigs,
            btor->avmgr->amgr->max_num_aigs);
  BTOR_MSG (btor->msg,
            1,
            " AIG variables: %lld",
            btor->avmgr->amgr->max_num_aig_vars);
  BTOR_MSG (
      btor->msg, 1, " CNF variables: %lld", btor->avmgr->amgr->num_cnf_vars);
  BTOR_MSG (
      btor->msg, 1, " CNF clauses: %lld", btor->avmgr->amgr->num_cnf_clauses);
  BTOR_MSG (
      btor->msg, 1, " CNF literals: %lld", btor->avmgr->amgr->num_cnf_literals);

  BTOR_MSG (btor->msg, 1, "");
  BTOR_MSG (btor->msg,
            1,
            "linear constraint equations: %d",
            btor->stats.linear_equations);
  BTOR_MSG (btor->msg,
            1,
            "gaussian elimination in linear equations: %d",
            btor->stats.gaussian_eliminations);
  BTOR_MSG (btor->msg,
            1,
            "eliminated sliced variables: %d",
            btor->stats.eliminated_slices);
  BTOR_MSG (btor->msg,
            1,
            "extracted skeleton constraints: %d",
            btor->stats.skeleton_constraints);
  BTOR_MSG (
      btor->msg, 1, "and normalizations: %d", btor->stats.ands_normalized);
  BTOR_MSG (
      btor->msg, 1, "add normalizations: %d", btor->stats.adds_normalized);
  BTOR_MSG (
      btor->msg, 1, "mul normalizations: %d", btor->stats.muls_normalized);
  BTOR_MSG (btor->msg, 1, "lambdas merged: %lld", btor->stats.lambdas_merged);
  BTOR_MSG (btor->msg,
            1,
            "apply propagation during construction: %d",
            btor->stats.apply_props_construct);
  BTOR_MSG (
      btor->msg, 1, "beta reductions: %lld", btor->stats.beta_reduce_calls);
  BTOR_MSG (btor->msg, 1, "clone calls: %lld", btor->stats.clone_calls);

  if (btor->slv) btor->slv->api.print_stats (btor->slv);

  BTOR_MSG (btor->msg, 1, "");
  BTOR_MSG (btor->msg, 1, "%.2f seconds beta-reduction", btor->time.beta);
  BTOR_MSG (btor->msg,
            1,
            "%.2f seconds synthesize expressions",
            btor->time.synth_exp);
  BTOR_MSG (
      btor->msg, 1, "%.2f seconds reachable search", btor->time.reachable);
  BTOR_MSG (btor->msg,
            1,
            "%.2f seconds determining failed assumptions",
            btor->time.failed);
  BTOR_MSG (btor->msg, 1, "%.2f seconds for cloning", btor->time.cloning);
  BTOR_MSG (btor->msg,
            1,
            "%.2f seconds beta reduction probing",
            btor->time.br_probing);
  BTOR_MSG (btor->msg,
            1,
            "%.2f seconds substitute and rebuild",
            btor->time.subst_rebuild);
#ifndef BTOR_DO_NOT_OPTIMIZE_UNCONSTRAINED
  if (btor->options.ucopt.val)
    BTOR_MSG (btor->msg,
              1,
              "%.2f seconds for unconstrained optimization",
              btor->time.ucopt);
#endif
  if (btor->options.model_gen.val)
    BTOR_MSG (
        btor->msg, 1, "%.2f seconds model generation", btor->time.model_gen);
  BTOR_MSG (btor->msg, 1, "");
  BTOR_MSG (
      btor->msg, 1, "%.2f seconds in rewriting engine", btor->time.rewrite);
  BTOR_MSG (btor->msg,
            1,
            "%.2f seconds in variable substitution during rewriting (%.0f%%)",
            btor->time.subst,
            percent (btor->time.subst, btor->time.rewrite));
  BTOR_MSG (
      btor->msg,
      1,
      "%.2f seconds in embedded constraint replacing during rewriting (%.0f%%)",
      btor->time.embedded,
      percent (btor->time.embedded, btor->time.rewrite));
  BTOR_MSG (btor->msg,
            1,
            "%.2f seconds in apply elimination during rewriting (%.0f%%)",
            btor->time.elimapplies,
            percent (btor->time.elimapplies, btor->time.rewrite));
  if (btor->options.eliminate_slices.val)
    BTOR_MSG (btor->msg,
              1,
              "%.2f seconds in slicing during rewriting (%.0f%%)",
              btor->time.slicing,
              percent (btor->time.slicing, btor->time.rewrite));
#ifndef BTOR_DO_NOT_PROCESS_SKELETON
  BTOR_MSG (btor->msg,
            1,
            "%.2f seconds skeleton preprocessing during rewriting (%.0f%%)",
            btor->time.skel,
            percent (btor->time.skel, btor->time.rewrite));
#endif

  if (btor->slv) btor->slv->api.print_time_stats (btor->slv);

  BTOR_MSG (btor->msg, 1, "");
  BTOR_MSG (
      btor->msg, 1, "%.1f MB", btor->mm->maxallocated / (double) (1 << 20));
}

static Btor *
new_aux_btor (int init_opts)
{
  assert (init_opts == 0 || init_opts == 1);

  BtorMemMgr *mm;
  Btor *btor;

  mm = btor_new_mem_mgr ();
  BTOR_CNEW (mm, btor);

  btor->mm    = mm;
  btor->msg   = btor_new_btor_msg (btor->mm, &btor->options.verbosity.val);
  btor->avmgr = btor_new_aigvec_mgr (mm, btor->msg, &btor->options);

  if (init_opts) btor_init_opts (btor);

  btor_init_rng (&btor->rng, btor->options.seed.val);

  btor->bv_assignments    = btor_new_bv_assignment_list (mm);
  btor->array_assignments = btor_new_array_assignment_list (mm);

  BTOR_INIT_UNIQUE_TABLE (mm, btor->nodes_unique_table);
  BTOR_INIT_SORT_UNIQUE_TABLE (mm, btor->sorts_unique_table);

  btor->symbols = btor_new_ptr_hash_table (
      mm, (BtorHashPtr) btor_hash_str, (BtorCmpPtr) strcmp);
  btor->node2symbol =
      btor_new_ptr_hash_table (mm,
                               (BtorHashPtr) btor_hash_exp_by_id,
                               (BtorCmpPtr) btor_compare_exp_by_id);

  btor->inputs  = btor_new_ptr_hash_table (mm,
                                          (BtorHashPtr) btor_hash_exp_by_id,
                                          (BtorCmpPtr) btor_compare_exp_by_id);
  btor->bv_vars = btor_new_ptr_hash_table (mm,
                                           (BtorHashPtr) btor_hash_exp_by_id,
                                           (BtorCmpPtr) btor_compare_exp_by_id);
  btor->ufs     = btor_new_ptr_hash_table (mm,
                                       (BtorHashPtr) btor_hash_exp_by_id,
                                       (BtorCmpPtr) btor_compare_exp_by_id);
  btor->lambdas = btor_new_ptr_hash_table (mm,
                                           (BtorHashPtr) btor_hash_exp_by_id,
                                           (BtorCmpPtr) btor_compare_exp_by_id);
  btor->quantifiers =
      btor_new_ptr_hash_table (mm,
                               (BtorHashPtr) btor_hash_exp_by_id,
                               (BtorCmpPtr) btor_compare_exp_by_id);
  btor->exists_vars =
      btor_new_ptr_hash_table (mm,
                               (BtorHashPtr) btor_hash_exp_by_id,
                               (BtorCmpPtr) btor_compare_exp_by_id);
  btor->forall_vars =
      btor_new_ptr_hash_table (mm,
                               (BtorHashPtr) btor_hash_exp_by_id,
                               (BtorCmpPtr) btor_compare_exp_by_id);
  btor->feqs = btor_new_ptr_hash_table (mm,
                                        (BtorHashPtr) btor_hash_exp_by_id,
                                        (BtorCmpPtr) btor_compare_exp_by_id);

  btor->valid_assignments = 1;

  BTOR_PUSH_STACK (btor->mm, btor->nodes_id_table, 0);

  btor->varsubst_constraints =
      btor_new_ptr_hash_table (mm,
                               (BtorHashPtr) btor_hash_exp_by_id,
                               (BtorCmpPtr) btor_compare_exp_by_id);
  btor->embedded_constraints =
      btor_new_ptr_hash_table (mm,
                               (BtorHashPtr) btor_hash_exp_by_id,
                               (BtorCmpPtr) btor_compare_exp_by_id);
  btor->unsynthesized_constraints =
      btor_new_ptr_hash_table (mm,
                               (BtorHashPtr) btor_hash_exp_by_id,
                               (BtorCmpPtr) btor_compare_exp_by_id);
  btor->synthesized_constraints =
      btor_new_ptr_hash_table (mm,
                               (BtorHashPtr) btor_hash_exp_by_id,
                               (BtorCmpPtr) btor_compare_exp_by_id);
  btor->assumptions =
      btor_new_ptr_hash_table (mm,
                               (BtorHashPtr) btor_hash_exp_by_id,
                               (BtorCmpPtr) btor_compare_exp_by_id);
  btor->parameterized =
      btor_new_ptr_hash_table (mm,
                               (BtorHashPtr) btor_hash_exp_by_id,
                               (BtorCmpPtr) btor_compare_exp_by_id);
  btor->var_rhs = btor_new_ptr_hash_table (btor->mm,
                                           (BtorHashPtr) btor_hash_exp_by_id,
                                           (BtorCmpPtr) btor_compare_exp_by_id);

  btor->fun_rhs = btor_new_ptr_hash_table (btor->mm,
                                           (BtorHashPtr) btor_hash_exp_by_id,
                                           (BtorCmpPtr) btor_compare_exp_by_id);

  BTOR_INIT_STACK (btor->functions_with_model);

  btor->true_exp = btor_true_exp (btor);
  btor_set_msg_prefix_btor (btor, "btor");

  return btor;
}

Btor *
btor_new_btor (void)
{
  return new_aux_btor (1);
}

Btor *
btor_new_btor_no_init (void)
{
  return new_aux_btor (0);
}

static int
terminate_aux_btor (void *btor)
{
  assert (btor);

  int res;
  Btor *bt;

  bt = (Btor *) btor;
  if (!bt->cbs.term.fun) return 0;
  if (bt->cbs.term.done) return 1;
  res = ((int (*) (void *)) bt->cbs.term.fun) (bt->cbs.term.state);
  if (res) bt->cbs.term.done = res;
  return res;
}

int
btor_terminate_btor (Btor *btor)
{
  assert (btor);

  if (btor->cbs.term.termfun) return btor->cbs.term.termfun (btor);
  return 0;
}

void
btor_set_term_btor (Btor *btor, int (*fun) (void *), void *state)
{
  assert (btor);

  BtorSATMgr *smgr;

  btor->cbs.term.termfun = terminate_aux_btor;
  btor->cbs.term.fun     = fun;
  btor->cbs.term.state   = state;

  smgr = btor_get_sat_mgr_btor (btor);
  if (btor_has_term_support_sat_mgr (smgr))
    btor_set_term_sat_mgr (smgr, terminate_aux_btor, btor);
}

static void
release_all_ext_exp_refs (Btor *btor)
{
  assert (btor);

  int i;
  BtorNode *exp;

  for (i = BTOR_COUNT_STACK (btor->nodes_id_table) - 1; i >= 0; i--)
  {
    if (!(exp = BTOR_PEEK_STACK (btor->nodes_id_table, i))) continue;
    if (exp->ext_refs)
    {
      assert (exp->ext_refs <= exp->refs);
      exp->refs = exp->refs - exp->ext_refs + 1;
      btor->external_refs -= exp->ext_refs;
      assert (exp->refs > 0);
      exp->ext_refs = 0;
      btor_release_exp (btor, exp);
    }
  }
}

static void
release_all_ext_sort_refs (Btor *btor)
{
  assert (btor);

  int i;
  BtorSort *sort;

  for (i = BTOR_COUNT_STACK (btor->sorts_unique_table.id2sort) - 1; i >= 0; i--)
  {
    sort = BTOR_PEEK_STACK (btor->sorts_unique_table.id2sort, i);
    if (!sort) continue;
    assert (sort->refs);
    assert (sort->ext_refs <= sort->refs);
    sort->refs = sort->refs - sort->ext_refs + 1;
    btor->external_refs -= sort->ext_refs;
    assert (sort->refs > 0);
    sort->ext_refs = 0;
    btor_release_sort (&btor->sorts_unique_table, sort->id);
  }
}

void
btor_release_all_ext_refs (Btor *btor)
{
  release_all_ext_exp_refs (btor);
  release_all_ext_sort_refs (btor);
}

void
btor_delete_btor (Btor *btor)
{
  assert (btor);

  int i;
  BtorNodePtrStack stack;
  BtorPtrHashTable *t;
  BtorMemMgr *mm;
  BtorNode *exp;
  BtorHashTableIterator it, iit;

  mm = btor->mm;

  if (btor->slv) btor->slv->api.delet (btor->slv);

  if (btor->parse_error_msg) btor_freestr (mm, btor->parse_error_msg);

  btor_delete_bv_assignment_list (
      btor->bv_assignments,
      btor->options.auto_cleanup.val
          || btor->options.auto_cleanup_internal.val);
  btor_delete_array_assignment_list (
      btor->array_assignments,
      btor->options.auto_cleanup.val
          || btor->options.auto_cleanup_internal.val);

  btor_init_node_hash_table_iterator (&it, btor->varsubst_constraints);
  while (btor_has_next_node_hash_table_iterator (&it))
  {
    btor_release_exp (btor, it.bucket->data.as_ptr);
    exp = btor_next_node_hash_table_iterator (&it);
    btor_release_exp (btor, exp);
  }
  btor_delete_ptr_hash_table (btor->varsubst_constraints);

  btor_init_node_hash_table_iterator (&it, btor->inputs);
  btor_queue_node_hash_table_iterator (&it, btor->embedded_constraints);
  btor_queue_node_hash_table_iterator (&it, btor->unsynthesized_constraints);
  btor_queue_node_hash_table_iterator (&it, btor->synthesized_constraints);
  btor_queue_node_hash_table_iterator (&it, btor->assumptions);
  btor_queue_node_hash_table_iterator (&it, btor->var_rhs);
  btor_queue_node_hash_table_iterator (&it, btor->fun_rhs);
  while (btor_has_next_node_hash_table_iterator (&it))
    btor_release_exp (btor, btor_next_node_hash_table_iterator (&it));

  btor_delete_ptr_hash_table (btor->inputs);
  btor_delete_ptr_hash_table (btor->embedded_constraints);
  btor_delete_ptr_hash_table (btor->unsynthesized_constraints);
  btor_delete_ptr_hash_table (btor->synthesized_constraints);
  btor_delete_ptr_hash_table (btor->assumptions);
  btor_delete_ptr_hash_table (btor->var_rhs);
  btor_delete_ptr_hash_table (btor->fun_rhs);

  btor_delete_model (btor);
  btor_release_exp (btor, btor->true_exp);

  for (i = 0; i < BTOR_COUNT_STACK (btor->functions_with_model); i++)
    btor_release_exp (btor, btor->functions_with_model.start[i]);
  BTOR_RELEASE_STACK (mm, btor->functions_with_model);

  BTOR_INIT_STACK (stack);
  btor_init_node_hash_table_iterator (&it, btor->lambdas);
  while (btor_has_next_node_hash_table_iterator (&it))
  {
    exp = btor_next_node_hash_table_iterator (&it);
    t   = btor_lambda_get_static_rho (exp);
    if (t)
    {
      btor_init_node_hash_table_iterator (&iit, t);
      while (btor_has_next_node_hash_table_iterator (&iit))
      {
        BTOR_PUSH_STACK (mm, stack, iit.bucket->data.as_ptr);
        BTOR_PUSH_STACK (mm, stack, btor_next_node_hash_table_iterator (&iit));
      }
      btor_lambda_set_static_rho (exp, 0);
      btor_delete_ptr_hash_table (t);
    }
  }

  while (!BTOR_EMPTY_STACK (stack))
    btor_release_exp (btor, BTOR_POP_STACK (stack));
  BTOR_RELEASE_STACK (mm, stack);

  if (btor->options.auto_cleanup.val && btor->external_refs)
  {
    release_all_ext_exp_refs (btor);

    if (!btor->options.auto_cleanup_internal.val && !getenv ("BTORLEAK")
        && !getenv ("BTORLEAKEXP"))
    {
      for (i = BTOR_COUNT_STACK (btor->nodes_id_table) - 1; i >= 0; i--)
        assert (!BTOR_PEEK_STACK (btor->nodes_id_table, i));
    }
  }

  if (btor->options.auto_cleanup_internal.val)
  {
    for (i = BTOR_COUNT_STACK (btor->nodes_id_table) - 1; i >= 0; i--)
    {
      exp = BTOR_PEEK_STACK (btor->nodes_id_table, i);
      if (!exp) continue;
      if (BTOR_IS_PROXY_NODE (exp)) exp->simplified = 0;
      assert (exp->refs);
      exp->refs = 1;
      btor_release_exp (btor, exp);
      assert (!BTOR_PEEK_STACK (btor->nodes_id_table, i));
    }
  }

  if (btor->options.auto_cleanup.val && btor->external_refs)
    release_all_ext_sort_refs (btor);

  assert (btor->external_refs == 0);

#ifndef NDEBUG
  BtorNode *cur;
  if (btor->nodes_unique_table.num_elements)
    BTORLOG (1,
             "*** btor->nodes_unique_table.num_elements: %d",
             btor->nodes_unique_table.num_elements);
  for (i = 0; i < btor->nodes_unique_table.size; i++)
    for (cur = btor->nodes_unique_table.chains[i]; cur; cur = cur->next)
      BTORLOG (1, "  unreleased node: %s (%d)", node2string (cur), cur->refs);
#endif
  assert (getenv ("BTORLEAK") || getenv ("BTORLEAKEXP")
          || btor->nodes_unique_table.num_elements == 0);
  BTOR_RELEASE_UNIQUE_TABLE (mm, btor->nodes_unique_table);
  BTOR_RELEASE_STACK (mm, btor->nodes_id_table);

  assert (getenv ("BTORLEAK") || getenv ("BTORLEAKSORT")
          || btor->sorts_unique_table.num_elements == 0);
  BTOR_RELEASE_SORT_UNIQUE_TABLE (mm, btor->sorts_unique_table);

  btor_delete_ptr_hash_table (btor->node2symbol);
  btor_init_hash_table_iterator (&it, btor->symbols);
  while (btor_has_next_hash_table_iterator (&it))
    btor_freestr (btor->mm, (char *) btor_next_hash_table_iterator (&it));
  btor_delete_ptr_hash_table (btor->symbols);

  btor_delete_ptr_hash_table (btor->bv_vars);
  btor_delete_ptr_hash_table (btor->ufs);
  btor_delete_ptr_hash_table (btor->lambdas);
  btor_delete_ptr_hash_table (btor->quantifiers);
  assert (btor->exists_vars->count == 0);
  btor_delete_ptr_hash_table (btor->exists_vars);
  assert (btor->forall_vars->count == 0);
  btor_delete_ptr_hash_table (btor->forall_vars);
  btor_delete_ptr_hash_table (btor->feqs);
  btor_delete_ptr_hash_table (btor->parameterized);

  btor_delete_aigvec_mgr (btor->avmgr);

  assert (btor->rec_rw_calls == 0);
  btor_delete_btor_msg (btor->msg);
  BTOR_DELETE (mm, btor);
  btor_delete_mem_mgr (mm);
}

void
btor_set_msg_prefix_btor (Btor *btor, const char *prefix)
{
  assert (btor);

  btor_freestr (btor->mm, btor->msg->prefix);
  btor->msg->prefix = prefix ? btor_strdup (btor->mm, prefix) : (char *) prefix;
}

/* synthesizes unsynthesized constraints and updates constraints tables. */
void
btor_process_unsynthesized_constraints (Btor *btor)
{
  assert (btor);
  assert (!btor->inconsistent);

  BtorPtrHashTable *uc, *sc;
  BtorPtrHashBucket *bucket;
  BtorNode *cur;
  BtorAIG *aig;
  BtorAIGMgr *amgr;

  uc   = btor->unsynthesized_constraints;
  sc   = btor->synthesized_constraints;
  amgr = btor_get_aig_mgr_btor (btor);

  while (uc->count > 0)
  {
    bucket = uc->first;
    assert (bucket);
    cur = (BtorNode *) bucket->key;

#ifndef NDEBUG
    if (btor->options.rewrite_level.val > 2)
    {
      BtorNode *real_cur = BTOR_REAL_ADDR_NODE (cur);
      if (real_cur->kind == BTOR_BEQ_NODE)
      {
#if 0
	      BtorNode * left = real_cur->e[0];
	      BtorNode * right = real_cur->e[1];
	      BtorNode * other;

	      if (BTOR_REAL_ADDR_NODE (left)->kind == BTOR_BV_CONST_NODE)
	        other = right;
	      else if (BTOR_REAL_ADDR_NODE (right)->kind == BTOR_BV_CONST_NODE)
	        other = left;
	      else
	        other = 0;

	      // FIXME fails with symbolic lemmas (during beta-reduction
	      // rewrite level is forced to 1, hence symbolic lemmas might
	      // not be simplified as much as possible). possible solution:
	      // use rewrite level > 1 for lemma generation.
	      //if (other 
	      //    && !BTOR_IS_INVERTED_NODE (other) 
	      //    && other->kind == BTOR_ADD_NODE)
	      //  {
	      //    assert (BTOR_REAL_ADDR_NODE (
	      //  	    other->e[0])->kind != BTOR_BV_CONST_NODE);
	      //    assert (BTOR_REAL_ADDR_NODE (
	      //  	    other->e[1])->kind != BTOR_BV_CONST_NODE);
	      //  }
#endif
      }
    }
#endif

    if (!btor_get_ptr_hash_table (sc, cur))
    {
      aig = exp_to_aig (btor, cur);
      if (aig == BTOR_AIG_FALSE)
      {
        btor->found_constraint_false = 1;
        break;
      }
      btor_add_toplevel_aig_to_sat (amgr, aig);
      btor_release_aig (amgr, aig);
      (void) btor_add_ptr_hash_table (sc, cur);
      btor_remove_ptr_hash_table (uc, cur, 0, 0);

      btor->stats.constraints.synthesized++;
      report_constraint_stats (btor, 0);
    }
    else
    {
      /* constraint is already in sc */
      btor_remove_ptr_hash_table (uc, cur, 0, 0);
      btor_release_exp (btor, cur);
    }
  }
}

void
btor_insert_unsynthesized_constraint (Btor *btor, BtorNode *exp)
{
  assert (btor);
  assert (exp);
  assert (!BTOR_REAL_ADDR_NODE (exp)->parameterized);

  BtorBitVector *bits;
  BtorPtrHashTable *uc;

  if (BTOR_IS_BV_CONST_NODE (BTOR_REAL_ADDR_NODE (exp)))
  {
    bits = btor_const_get_bits (exp);
    assert (bits->width == 1);
    if ((BTOR_IS_INVERTED_NODE (exp) && btor_get_bit_bv (bits, 0))
        || (!BTOR_IS_INVERTED_NODE (exp) && !btor_get_bit_bv (bits, 0)))
    {
      btor->inconsistent = 1;
      return;
    }
    else
    {
      /* we do not add true */
      assert ((BTOR_IS_INVERTED_NODE (exp) && !btor_get_bit_bv (bits, 0))
              || (!BTOR_IS_INVERTED_NODE (exp) && btor_get_bit_bv (bits, 0)));
      return;
    }
  }

  uc = btor->unsynthesized_constraints;
  if (!btor_get_ptr_hash_table (uc, exp))
  {
    assert (!btor_get_ptr_hash_table (btor->embedded_constraints, exp));
    (void) btor_add_ptr_hash_table (uc, btor_copy_exp (btor, exp));
    BTOR_REAL_ADDR_NODE (exp)->constraint = 1;
    btor->stats.constraints.unsynthesized++;
  }
}

static void
insert_embedded_constraint (Btor *btor, BtorNode *exp)
{
  assert (btor);
  assert (exp);
  assert (!BTOR_REAL_ADDR_NODE (exp)->parameterized);
  assert (!BTOR_IS_BV_CONST_NODE (BTOR_REAL_ADDR_NODE (exp)));

  if (!btor_get_ptr_hash_table (btor->embedded_constraints, exp))
  {
    assert (!btor_get_ptr_hash_table (btor->unsynthesized_constraints, exp));
    (void) btor_add_ptr_hash_table (btor->embedded_constraints,
                                    btor_copy_exp (btor, exp));
    BTOR_REAL_ADDR_NODE (exp)->constraint = 1;
    btor->stats.constraints.embedded++;
  }
}

void
btor_insert_varsubst_constraint (Btor *btor, BtorNode *left, BtorNode *right)
{
  assert (btor);
  assert (left);
  assert (right);

  BtorNode *eq;
  BtorPtrHashTable *vsc;
  BtorPtrHashBucket *bucket;

  vsc    = btor->varsubst_constraints;
  bucket = btor_get_ptr_hash_table (vsc, left);

  if (!bucket)
  {
    BTORLOG (
        1, "add varsubst: %s -> %s", node2string (left), node2string (right));
    btor_add_ptr_hash_table (vsc, btor_copy_exp (btor, left))->data.as_ptr =
        btor_copy_exp (btor, right);
    /* do not set constraint flag, as they are gone after substitution
     * and treated differently */
    btor->stats.constraints.varsubst++;
  }
  /* if v = t_1 is already in varsubst, we
   * have to synthesize v = t_2 */
  else if (right != (BtorNode *) bucket->data.as_ptr)
  {
    eq = btor_eq_exp (btor, left, right);
    /* only add if it is not in a constraint table: can be already in
     * embedded or unsythesized constraints */
    if (!BTOR_REAL_ADDR_NODE (eq)->constraint)
      btor_insert_unsynthesized_constraint (btor, eq);
    btor_release_exp (btor, eq);
  }
}

static BtorSubstCompKind
reverse_subst_comp_kind (Btor *btor, BtorSubstCompKind comp)
{
  assert (btor);
  (void) btor;
  switch (comp)
  {
    case BTOR_SUBST_COMP_ULT_KIND: return BTOR_SUBST_COMP_UGT_KIND;
    case BTOR_SUBST_COMP_ULTE_KIND: return BTOR_SUBST_COMP_UGTE_KIND;
    case BTOR_SUBST_COMP_UGT_KIND: return BTOR_SUBST_COMP_ULT_KIND;
    default:
      assert (comp == BTOR_SUBST_COMP_UGTE_KIND);
      return BTOR_SUBST_COMP_ULTE_KIND;
  }
}

/* check if left does not occur on the right side */
static int
occurrence_check (Btor *btor, BtorNode *left, BtorNode *right)
{
  assert (btor);
  assert (left);
  assert (right);

  BtorNode *cur, *real_left;
  BtorNodePtrQueue queue;
  int is_cyclic, i;
  BtorMemMgr *mm;
  BtorIntHashTable *cache;

  is_cyclic = 0;
  mm        = btor->mm;
  cache     = btor_new_int_hash_table (mm);
  real_left = BTOR_REAL_ADDR_NODE (left);
  BTOR_INIT_QUEUE (queue);

  cur = BTOR_REAL_ADDR_NODE (right);
  goto OCCURRENCE_CHECK_ENTER_WITHOUT_POP;

  do
  {
    cur = BTOR_REAL_ADDR_NODE (BTOR_DEQUEUE (queue));
  OCCURRENCE_CHECK_ENTER_WITHOUT_POP:
    assert (!BTOR_IS_PROXY_NODE (cur));
    if (!btor_contains_int_hash_table (cache, cur->id))
    {
      btor_add_int_hash_table (cache, cur->id);
      if (cur == real_left)
      {
        is_cyclic = 1;
        break;
      }
      for (i = cur->arity - 1; i >= 0; i--) BTOR_ENQUEUE (mm, queue, cur->e[i]);
    }
  } while (!BTOR_EMPTY_QUEUE (queue));
  BTOR_RELEASE_QUEUE (mm, queue);
  btor_delete_int_hash_table (cache);
  return is_cyclic;
}

/* checks if we can substitute and normalizes arguments to substitution,
 * substitute left_result with right_result, exp is child of AND_NODE */
static int
normalize_substitution (Btor *btor,
                        BtorNode *exp,
                        BtorNode **left_result,
                        BtorNode **right_result)
{
  BtorNode *left, *right, *real_left, *real_right, *tmp, *inv, *var, *lambda;
  BtorNode *const_exp, *real_exp;
  int leadings;
  BtorBitVector *ic, *fc, *bits;
  BtorMemMgr *mm;
  BtorSubstCompKind comp;

  assert (btor);
  assert (exp);
  assert (left_result);
  assert (right_result);
  assert (btor->options.rewrite_level.val > 1);
  assert (btor_simplify_exp (btor, exp) == exp);

  mm = btor->mm;

  /* boolean BV_NODE, force assignment (right_result) w.r.t. phase */
  if (BTOR_IS_BV_VAR_NODE (BTOR_REAL_ADDR_NODE (exp)))
  {
    assert (btor_get_exp_width (btor, exp) == 1);
    if (BTOR_IS_INVERTED_NODE (exp))
    {
      *left_result  = btor_copy_exp (btor, BTOR_REAL_ADDR_NODE (exp));
      *right_result = btor_zero_exp (btor, 1);
    }
    else
    {
      *left_result  = btor_copy_exp (btor, exp);
      *right_result = btor_one_exp (btor, 1);
    }
    return 1;
  }

  if (BTOR_REAL_ADDR_NODE (exp)->kind == BTOR_ULT_NODE
      && (BTOR_IS_BV_VAR_NODE (
              BTOR_REAL_ADDR_NODE (BTOR_REAL_ADDR_NODE (exp)->e[0]))
          || BTOR_IS_BV_VAR_NODE (
                 BTOR_REAL_ADDR_NODE (BTOR_REAL_ADDR_NODE (exp)->e[1]))))
  {
    real_exp = BTOR_REAL_ADDR_NODE (exp);

    if (BTOR_IS_INVERTED_NODE (exp))
      comp = BTOR_SUBST_COMP_UGTE_KIND;
    else
      comp = BTOR_SUBST_COMP_ULT_KIND;

    if (BTOR_IS_BV_VAR_NODE (BTOR_REAL_ADDR_NODE (real_exp->e[0])))
    {
      var   = real_exp->e[0];
      right = real_exp->e[1];
    }
    else
    {
      assert (BTOR_IS_BV_VAR_NODE (BTOR_REAL_ADDR_NODE (real_exp->e[1])));
      var   = real_exp->e[1];
      right = real_exp->e[0];
      comp  = reverse_subst_comp_kind (btor, comp);
    }

    /* ~a comp b is equal to a reverse_comp ~b,
     * where comp in ult, ulte, ugt, ugte
     * (e.g. reverse_comp of ult is ugt) */
    if (BTOR_IS_INVERTED_NODE (var))
    {
      var   = BTOR_REAL_ADDR_NODE (var);
      right = BTOR_INVERT_NODE (right);
      comp  = reverse_subst_comp_kind (btor, comp);
    }

    /* we do not create a lambda (index) if variable is already in
     * substitution table */
    assert (!BTOR_IS_INVERTED_NODE (var));
    if (btor_get_ptr_hash_table (btor->varsubst_constraints, var)) return 0;

    if (!BTOR_IS_BV_CONST_NODE (BTOR_REAL_ADDR_NODE (right))) return 0;

    if (BTOR_IS_INVERTED_NODE (right))
      bits = btor_not_bv (mm, btor_const_get_bits (right));
    else
      bits = btor_copy_bv (mm, btor_const_get_bits (right));

    if (comp == BTOR_SUBST_COMP_ULT_KIND || comp == BTOR_SUBST_COMP_ULTE_KIND)
    {
      leadings = btor_get_num_leading_zeros_bv (bits);
      if (leadings > 0)
      {
        const_exp = btor_zero_exp (btor, leadings);
        lambda =
            btor_var_exp (btor, btor_get_exp_width (btor, var) - leadings, 0);
        tmp = btor_concat_exp (btor, const_exp, lambda);
        btor_insert_varsubst_constraint (btor, var, tmp);
        btor_release_exp (btor, const_exp);
        btor_release_exp (btor, lambda);
        btor_release_exp (btor, tmp);
      }
    }
    else
    {
      assert (comp == BTOR_SUBST_COMP_UGT_KIND
              || comp == BTOR_SUBST_COMP_UGTE_KIND);
      leadings = btor_get_num_leading_ones_bv (bits);
      if (leadings > 0)
      {
        const_exp = btor_ones_exp (btor, leadings);
        lambda =
            btor_var_exp (btor, btor_get_exp_width (btor, var) - leadings, 0);
        tmp = btor_concat_exp (btor, const_exp, lambda);
        btor_insert_varsubst_constraint (btor, var, tmp);
        btor_release_exp (btor, const_exp);
        btor_release_exp (btor, lambda);
        btor_release_exp (btor, tmp);
      }
    }

    btor_free_bv (btor->mm, bits);
    return 0;
  }

  /* in the boolean case a != b is the same as a == ~b */
  if (BTOR_IS_INVERTED_NODE (exp)
      && BTOR_REAL_ADDR_NODE (exp)->kind == BTOR_BEQ_NODE
      && btor_get_exp_width (btor, BTOR_REAL_ADDR_NODE (exp)->e[0]) == 1)
  {
    left  = BTOR_REAL_ADDR_NODE (exp)->e[0];
    right = BTOR_REAL_ADDR_NODE (exp)->e[1];

    if (BTOR_IS_BV_VAR_NODE (BTOR_REAL_ADDR_NODE (left)))
    {
      *left_result  = btor_copy_exp (btor, left);
      *right_result = BTOR_INVERT_NODE (btor_copy_exp (btor, right));
      goto BTOR_NORMALIZE_SUBST_RESULT;
    }

    if (BTOR_IS_BV_VAR_NODE (BTOR_REAL_ADDR_NODE (right)))
    {
      *left_result  = btor_copy_exp (btor, right);
      *right_result = BTOR_INVERT_NODE (btor_copy_exp (btor, left));
      goto BTOR_NORMALIZE_SUBST_RESULT;
    }
  }

  if (BTOR_IS_INVERTED_NODE (exp) || !BTOR_IS_ARRAY_OR_BV_EQ_NODE (exp))
    return 0;

  left       = exp->e[0];
  right      = exp->e[1];
  real_left  = BTOR_REAL_ADDR_NODE (left);
  real_right = BTOR_REAL_ADDR_NODE (right);

  if (!BTOR_IS_BV_VAR_NODE (real_left) && !BTOR_IS_BV_VAR_NODE (real_right)
      && !BTOR_IS_UF_NODE (real_left) && !BTOR_IS_UF_NODE (real_right))
  {
    if (btor_rewrite_linear_term (btor, left, &fc, left_result, &tmp))
      *right_result = btor_sub_exp (btor, right, tmp);
    else if (btor_rewrite_linear_term (btor, right, &fc, left_result, &tmp))
      *right_result = btor_sub_exp (btor, left, tmp);
    else
      return 0;

    btor->stats.gaussian_eliminations++;

    btor_release_exp (btor, tmp);
    ic = btor_mod_inverse_bv (btor->mm, fc);
    btor_free_bv (btor->mm, fc);
    inv = btor_const_exp (btor, ic);
    btor_free_bv (btor->mm, ic);
    tmp = btor_mul_exp (btor, *right_result, inv);
    btor_release_exp (btor, inv);
    btor_release_exp (btor, *right_result);
    *right_result = tmp;
  }
  else
  {
    if ((!BTOR_IS_BV_VAR_NODE (real_left) && BTOR_IS_BV_VAR_NODE (real_right))
        || (!BTOR_IS_UF_NODE (real_left) && BTOR_IS_UF_NODE (real_right)))
    {
      *left_result  = right;
      *right_result = left;
    }
    else
    {
      *left_result  = left;
      *right_result = right;
    }

    btor_copy_exp (btor, left);
    btor_copy_exp (btor, right);
  }

BTOR_NORMALIZE_SUBST_RESULT:
  if (BTOR_IS_INVERTED_NODE (*left_result))
  {
    *left_result  = BTOR_INVERT_NODE (*left_result);
    *right_result = BTOR_INVERT_NODE (*right_result);
  }

  if (occurrence_check (btor, *left_result, *right_result))
  {
    btor_release_exp (btor, *left_result);
    btor_release_exp (btor, *right_result);
    return 0;
  }

  return 1;
}

static int
constraint_is_inconsistent (Btor *btor, BtorNode *exp)
{
  assert (btor);
  assert (exp);
  assert (btor->options.rewrite_level.val > 1);
  assert (btor_get_exp_width (btor, exp) == 1);

  BtorNode *rep;

  rep = btor_simplify_exp (btor, exp);

  return rep == BTOR_INVERT_NODE (rep)
         /* special case: top-level constraint applies are not simplified to
          * true/false (in order to not break dual prop) */
         || btor_get_ptr_hash_table (btor->synthesized_constraints,
                                     BTOR_INVERT_NODE (rep))
         || btor_get_ptr_hash_table (btor->unsynthesized_constraints,
                                     BTOR_INVERT_NODE (rep))
         || btor_get_ptr_hash_table (btor->embedded_constraints,
                                     BTOR_INVERT_NODE (rep));
}

static int
is_embedded_constraint_exp (Btor *btor, BtorNode *exp)
{
  assert (btor);
  assert (exp);
  return btor_get_exp_width (btor, exp) == 1
         && BTOR_REAL_ADDR_NODE (exp)->parents > 0;
}

static void
insert_new_constraint (Btor *btor, BtorNode *exp)
{
  assert (btor);
  assert (exp);
  assert (btor_get_exp_width (btor, exp) == 1);
  assert (!BTOR_REAL_ADDR_NODE (exp)->parameterized);

  BtorBitVector *bits;
  BtorNode *left, *right, *real_exp;

  exp      = btor_simplify_exp (btor, exp);
  real_exp = BTOR_REAL_ADDR_NODE (exp);

  if (BTOR_IS_BV_CONST_NODE (real_exp))
  {
    bits = btor_const_get_bits (real_exp);
    assert (bits->width == 1);
    /* we do not add true/false */
    if ((BTOR_IS_INVERTED_NODE (exp) && btor_get_bit_bv (bits, 0))
        || (!BTOR_IS_INVERTED_NODE (exp) && !btor_get_bit_bv (bits, 0)))
      btor->inconsistent = 1;
    else
    {
      assert ((BTOR_IS_INVERTED_NODE (exp) && !btor_get_bit_bv (bits, 0))
              || (!BTOR_IS_INVERTED_NODE (exp) && btor_get_bit_bv (bits, 0)));
    }
    return;
  }

  if (!btor_get_ptr_hash_table (btor->synthesized_constraints, exp))
  {
    if (btor->options.rewrite_level.val > 1)
    {
      if (normalize_substitution (btor, exp, &left, &right))
      {
        btor_insert_varsubst_constraint (btor, left, right);
        btor_release_exp (btor, left);
        btor_release_exp (btor, right);
      }
      /* NOTE: variable substitution constraints need to be added to either
       * unsynthesized or embedded constraints, as otherwise the constraint
       * flag won't be set, which might lead to an inconsistent state:
       * E.g.:
       *
       * assume (a0)
       *   -> a0->simplified = c0 (which is a constraint)
       *   -> adds true/false as assumption, since a0 simplified to c0
       * sat ()
       *   -> c0 gets simplified to c1 (c0->simplified = c1)
       *   -> c1 is a variable substitution constraint
       *   -> c1 is added to varsubst_constraints (no constraint flag set)
       *   -> simplify returns UNSAT before substituting all varsubst
       *      constraints
       *   -> sat returns UNSAT
       * failed (a0)
       *   -> a0->simplified = c1 (due to pointer chasing)
       *   -> c1 is not an assumption and thus, failed () aborts
       */
      if (constraint_is_inconsistent (btor, exp))
        btor->inconsistent = 1;
      else
      {
        if (!real_exp->constraint)
        {
          if (is_embedded_constraint_exp (btor, exp))
            insert_embedded_constraint (btor, exp);
          else
            btor_insert_unsynthesized_constraint (btor, exp);
        }
        else
        {
          assert (btor_get_ptr_hash_table (btor->unsynthesized_constraints, exp)
                  || btor_get_ptr_hash_table (btor->embedded_constraints, exp));
        }
      }
    }
    else
      btor_insert_unsynthesized_constraint (btor, exp);

    report_constraint_stats (btor, 0);
  }
}

void
btor_reset_assumptions (Btor *btor)
{
  assert (btor);

  BtorHashTableIterator it;

  btor_init_node_hash_table_iterator (&it, btor->assumptions);
  while (btor_has_next_node_hash_table_iterator (&it))
    btor_release_exp (btor, btor_next_node_hash_table_iterator (&it));
  btor_delete_ptr_hash_table (btor->assumptions);
  btor->assumptions =
      btor_new_ptr_hash_table (btor->mm,
                               (BtorHashPtr) btor_hash_exp_by_id,
                               (BtorCmpPtr) btor_compare_exp_by_id);
}

static void
reset_functions_with_model (Btor *btor)
{
  BtorNode *cur;
  int i;

  assert (btor);

  for (i = 0; i < BTOR_COUNT_STACK (btor->functions_with_model); i++)
  {
    cur = btor->functions_with_model.start[i];
    assert (!BTOR_IS_INVERTED_NODE (cur));
    if (!BTOR_IS_PROXY_NODE (cur))
    {
      assert (BTOR_IS_FUN_NODE (cur));
      assert (cur->rho);
      btor_delete_ptr_hash_table (cur->rho);
      cur->rho = 0;
    }
    btor_release_exp (btor, cur);
  }
  BTOR_RESET_STACK (btor->functions_with_model);
}

void
btor_reset_incremental_usage (Btor *btor)
{
  assert (btor);

  btor_reset_assumptions (btor);
  reset_functions_with_model (btor);
  btor->valid_assignments = 0;
  btor_delete_model (btor);
}

static void
add_constraint (Btor *btor, BtorNode *exp)
{
  assert (btor);
  assert (exp);
  assert (btor_check_id_table_mark_unset_dbg (btor));

  BtorNode *cur, *child;
  BtorNodePtrStack stack;
  BtorMemMgr *mm;

  exp = btor_simplify_exp (btor, exp);
  assert (!BTOR_IS_FUN_NODE (BTOR_REAL_ADDR_NODE (exp)));
  assert (btor_get_exp_width (btor, exp) == 1);
  assert (!BTOR_REAL_ADDR_NODE (exp)->parameterized);

  mm = btor->mm;
  if (btor->valid_assignments) btor_reset_incremental_usage (btor);

  if (!BTOR_IS_INVERTED_NODE (exp) && BTOR_IS_AND_NODE (exp))
  {
    BTOR_INIT_STACK (stack);
    cur = exp;
    goto ADD_CONSTRAINT_ENTER_LOOP_WITHOUT_POP;

    do
    {
      cur = BTOR_POP_STACK (stack);
    ADD_CONSTRAINT_ENTER_LOOP_WITHOUT_POP:
      assert (!BTOR_IS_INVERTED_NODE (cur));
      assert (BTOR_IS_AND_NODE (cur));
      assert (cur->mark == 0 || cur->mark == 1);
      if (!cur->mark)
      {
        cur->mark = 1;
        child     = cur->e[1];
        if (!BTOR_IS_INVERTED_NODE (child) && BTOR_IS_AND_NODE (child))
          BTOR_PUSH_STACK (mm, stack, child);
        else
          insert_new_constraint (btor, child);
        child = cur->e[0];
        if (!BTOR_IS_INVERTED_NODE (child) && BTOR_IS_AND_NODE (child))
          BTOR_PUSH_STACK (mm, stack, child);
        else
          insert_new_constraint (btor, child);
      }
    } while (!BTOR_EMPTY_STACK (stack));
    BTOR_RELEASE_STACK (mm, stack);
    mark_exp (btor, exp, 0);
  }
  else
    insert_new_constraint (btor, exp);

  assert (btor_check_constraints_not_const_dbg (btor));
}

void
btor_assert_exp (Btor *btor, BtorNode *exp)
{
  assert (btor);
  assert (exp);
  exp = btor_simplify_exp (btor, exp);
  assert (!BTOR_IS_FUN_NODE (BTOR_REAL_ADDR_NODE (exp)));
  assert (btor_get_exp_width (btor, exp) == 1);
  assert (!BTOR_REAL_ADDR_NODE (exp)->parameterized);

  add_constraint (btor, exp);
}

static int
exp_to_cnf_lit (Btor *btor, BtorNode *exp)
{
  int res, sign, val;
  BtorSATMgr *smgr;
  BtorAIGMgr *amgr;
  BtorAIG *aig;

  assert (btor);
  assert (exp);
  assert (btor_get_exp_width (btor, exp) == 1);

  exp = btor_simplify_exp (btor, exp);

  sign = 1;

  if (BTOR_IS_INVERTED_NODE (exp))
  {
    exp = BTOR_INVERT_NODE (exp);
    sign *= -1;
  }

  aig = exp_to_aig (btor, exp);

  amgr = btor_get_aig_mgr_btor (btor);
  smgr = btor_get_sat_mgr_btor (btor);

  if (BTOR_IS_CONST_AIG (aig))
  {
    res = smgr->true_lit;
    if (aig == BTOR_AIG_FALSE) sign *= -1;
  }
  else
  {
    if (BTOR_IS_INVERTED_AIG (aig))
    {
      aig = BTOR_INVERT_AIG (aig);
      sign *= -1;
    }

    if (!aig->cnf_id) btor_aig_to_sat_tseitin (amgr, aig);

    res = aig->cnf_id;
    btor_release_aig (amgr, aig);

    if ((val = btor_fixed_sat (smgr, res)))
    {
      res = smgr->true_lit;
      if (val < 0) sign *= -1;
    }
  }
  res *= sign;

  return res;
}

void
btor_assume_exp (Btor *btor, BtorNode *exp)
{
  assert (btor);
  assert (btor->options.incremental.val);
  assert (exp);
  assert (!BTOR_REAL_ADDR_NODE (exp)->parameterized);

  /* Note: do not simplify constraint expression in order to prevent
   *       constraint expressions from not being added to btor->assumptions. */
  exp = btor_pointer_chase_simplified_exp (btor, exp);

  if (btor->valid_assignments) btor_reset_incremental_usage (btor);

  if (!btor_get_ptr_hash_table (btor->assumptions, exp))
    (void) btor_add_ptr_hash_table (btor->assumptions,
                                    btor_copy_exp (btor, exp));
}

int
btor_is_assumption_exp (Btor *btor, BtorNode *exp)
{
  assert (btor);
  assert (btor->options.incremental.val);
  assert (exp);

  /* Note: do not simplify constraint expression in order to prevent
   *       constraint expressions from not being added to btor->assumptions. */
  exp = btor_pointer_chase_simplified_exp (btor, exp);
  return btor_get_ptr_hash_table (btor->assumptions, exp) ? 1 : 0;
}

int
btor_failed_exp (Btor *btor, BtorNode *exp)
{
  assert (btor);
  assert (btor->options.incremental.val);
  assert (btor->last_sat_result == BTOR_RESULT_UNSAT);
  assert (exp);
  assert (btor_check_id_table_mark_unset_dbg (btor));
  assert (btor_is_assumption_exp (btor, exp));

  int i, lit, res;
  double start;
  BtorAIG *aig;
  BtorNode *real_exp, *cur, *e;
  BtorNodePtrStack work_stack, assumptions;
  BtorSATMgr *smgr;

  start = btor_time_stamp ();

  /* Note: do not simplify constraint expression in order to prevent
   *       constraint expressions from not being added to btor->assumptions. */
  exp = btor_pointer_chase_simplified_exp (btor, exp);
  assert (BTOR_REAL_ADDR_NODE (exp)->btor == btor);
  assert (!BTOR_IS_FUN_NODE (BTOR_REAL_ADDR_NODE (exp)));
  assert (btor_get_exp_width (btor, exp) == 1);
  assert (!BTOR_REAL_ADDR_NODE (exp)->parameterized);
  assert (btor_is_assumption_exp (btor, exp));

  if (btor->inconsistent)
  {
    res = 0;
  }
  else if (exp == btor->true_exp)
  {
    res = 0;
  }
  else if (exp == BTOR_INVERT_NODE (btor->true_exp))
  {
    res = 1;
  }
  else if (BTOR_IS_INVERTED_NODE (exp) || !BTOR_IS_AND_NODE (exp))
  {
    real_exp = BTOR_REAL_ADDR_NODE (exp);
    assert (btor->found_constraint_false || BTOR_IS_SYNTH_NODE (real_exp));

    if (!BTOR_IS_SYNTH_NODE (real_exp))
    {
      res = 0;
    }
    else if (btor->found_constraint_false)
    {
      res = ((BTOR_IS_INVERTED_NODE (exp)
              && real_exp->av->aigs[0] == BTOR_AIG_TRUE)
             || (!BTOR_IS_INVERTED_NODE (exp)
                 && real_exp->av->aigs[0] == BTOR_AIG_FALSE));
    }
    else
    {
      if ((BTOR_IS_INVERTED_NODE (exp)
           && real_exp->av->aigs[0] == BTOR_AIG_FALSE)
          || (!BTOR_IS_INVERTED_NODE (exp)
              && real_exp->av->aigs[0] == BTOR_AIG_TRUE))
      {
        res = 0;
      }
      else
      {
        smgr = btor_get_sat_mgr_btor (btor);
        lit  = exp_to_cnf_lit (btor, exp);
        if (abs (lit) == smgr->true_lit)
          res = lit < 0 ? 1 : 0;
        else
          res = btor_failed_sat (smgr, lit);
      }
    }
  }
  else
  {
    res = 0;
    BTOR_INIT_STACK (assumptions);
    BTOR_INIT_STACK (work_stack);
    BTOR_PUSH_STACK (btor->mm, work_stack, exp);
    while (!BTOR_EMPTY_STACK (work_stack))
    {
      cur = BTOR_POP_STACK (work_stack);
      assert (!BTOR_IS_INVERTED_NODE (cur));
      assert (BTOR_IS_AND_NODE (cur));
      assert (cur->mark == 0 || cur->mark == 1);
      if (cur->mark) continue;
      cur->mark = 1;
      for (i = 0; i < 2; i++)
      {
        e = cur->e[i];
        if (!BTOR_IS_INVERTED_NODE (e) && BTOR_IS_AND_NODE (e))
          BTOR_PUSH_STACK (btor->mm, work_stack, e);
        else
        {
          if (!BTOR_IS_SYNTH_NODE (BTOR_REAL_ADDR_NODE (e))) continue;

          aig = BTOR_REAL_ADDR_NODE (e)->av->aigs[0];
          if ((BTOR_IS_INVERTED_NODE (e) && aig == BTOR_AIG_FALSE)
              || (!BTOR_IS_INVERTED_NODE (e) && aig == BTOR_AIG_TRUE))
            continue;
          if ((BTOR_IS_INVERTED_NODE (e) && aig == BTOR_AIG_TRUE)
              || (!BTOR_IS_INVERTED_NODE (e) && aig == BTOR_AIG_FALSE))
            goto ASSUMPTION_FAILED;
          if (btor->found_constraint_false) continue;
          BTOR_PUSH_STACK (btor->mm, assumptions, e);
        }
      }
    }

    smgr = btor_get_sat_mgr_btor (btor);
    while (!BTOR_EMPTY_STACK (assumptions))
    {
      cur = BTOR_POP_STACK (assumptions);
      assert (BTOR_IS_INVERTED_NODE (cur) || !BTOR_IS_AND_NODE (cur));
      lit = exp_to_cnf_lit (btor, cur);
      if (lit == smgr->true_lit) continue;
      if (lit == -smgr->true_lit) goto ASSUMPTION_FAILED;
      if (btor_failed_sat (smgr, lit))
      {
      ASSUMPTION_FAILED:
        BTOR_RELEASE_STACK (btor->mm, work_stack);
        BTOR_RELEASE_STACK (btor->mm, assumptions);
        mark_exp (btor, exp, 0);
        res = 1;
      }
    }
    BTOR_RELEASE_STACK (btor->mm, work_stack);
    BTOR_RELEASE_STACK (btor->mm, assumptions);
    mark_exp (btor, exp, 0);
  }

  btor->time.failed += btor_time_stamp () - start;

  return res;
}

void
btor_fixate_assumptions (Btor *btor)
{
  BtorHashTableIterator it;
  btor_init_node_hash_table_iterator (&it, btor->assumptions);
  while (btor_has_next_node_hash_table_iterator (&it))
    btor_assert_exp (btor, btor_next_node_hash_table_iterator (&it));
  btor_reset_assumptions (btor);
}

/*------------------------------------------------------------------------*/

static void
update_constraints (Btor *btor, BtorNode *exp)
{
  BtorPtrHashTable *unsynthesized_constraints, *synthesized_constraints;
  BtorPtrHashTable *embedded_constraints, *pos, *neg;
  BtorNode *simplified, *not_simplified, *not_exp;
  assert (btor);
  assert (exp);
  assert (BTOR_IS_REGULAR_NODE (exp));
  assert (exp->simplified);
  assert (!BTOR_REAL_ADDR_NODE (exp->simplified)->simplified);
  assert (exp->constraint);
  assert (exp->refs > 1);
  assert (!exp->parameterized);
  assert (!BTOR_REAL_ADDR_NODE (exp->simplified)->parameterized);

  not_exp                   = BTOR_INVERT_NODE (exp);
  simplified                = exp->simplified;
  not_simplified            = BTOR_INVERT_NODE (simplified);
  embedded_constraints      = btor->embedded_constraints;
  unsynthesized_constraints = btor->unsynthesized_constraints;
  synthesized_constraints   = btor->synthesized_constraints;
  pos = neg = 0;

  if (btor_get_ptr_hash_table (unsynthesized_constraints, exp))
  {
    add_constraint (btor, simplified);
    assert (!pos);
    pos = unsynthesized_constraints;
  }

  if (btor_get_ptr_hash_table (unsynthesized_constraints, not_exp))
  {
    add_constraint (btor, not_simplified);
    assert (!neg);
    neg = unsynthesized_constraints;
  }

  if (btor_get_ptr_hash_table (embedded_constraints, exp))
  {
    add_constraint (btor, simplified);
    assert (!pos);
    pos = embedded_constraints;
  }

  if (btor_get_ptr_hash_table (embedded_constraints, not_exp))
  {
    add_constraint (btor, not_simplified);
    assert (!neg);
    neg = embedded_constraints;
  }

  if (btor_get_ptr_hash_table (synthesized_constraints, exp))
  {
    add_constraint (btor, simplified);
    assert (!pos);
    pos = synthesized_constraints;
  }

  if (btor_get_ptr_hash_table (synthesized_constraints, not_exp))
  {
    add_constraint (btor, not_simplified);
    assert (!neg);
    neg = synthesized_constraints;
  }

  if (pos)
  {
    btor_remove_ptr_hash_table (pos, exp, 0, 0);
    btor_release_exp (btor, exp);
  }

  if (neg)
  {
    btor_remove_ptr_hash_table (neg, not_exp, 0, 0);
    btor_release_exp (btor, not_exp);
  }

  exp->constraint = 0;
}

static void
set_simplified_exp (Btor *btor, BtorNode *exp, BtorNode *simplified)
{
  assert (btor);
  assert (exp);
  assert (simplified);
  assert (BTOR_IS_REGULAR_NODE (exp));
  assert (!BTOR_REAL_ADDR_NODE (simplified)->simplified);
  assert (exp->arity <= 3);
  assert (exp->sort_id == BTOR_REAL_ADDR_NODE (simplified)->sort_id);
  assert (exp->parameterized
          || !BTOR_REAL_ADDR_NODE (simplified)->parameterized);
  assert (!BTOR_REAL_ADDR_NODE (simplified)->parameterized
          || exp->parameterized);

  if (exp->simplified) btor_release_exp (btor, exp->simplified);

  exp->simplified = btor_copy_exp (btor, simplified);

  if (exp->constraint) update_constraints (btor, exp);

  /* if a variable or UF gets simplified we need to save the original input
   * exp in a hash table (for model generation) */
  if (BTOR_IS_BV_VAR_NODE (exp)
      && !btor_get_ptr_hash_table (btor->var_rhs, exp))
  {
    btor_add_ptr_hash_table (btor->var_rhs, btor_copy_exp (btor, exp));
  }
  else if (BTOR_IS_UF_NODE (exp)
           && !btor_get_ptr_hash_table (btor->fun_rhs, exp))
  {
    btor_add_ptr_hash_table (btor->fun_rhs, btor_copy_exp (btor, exp));
  }

  btor_set_to_proxy_exp (btor, exp);

  /* if simplified is parameterized, exp was also parameterized */
  if (BTOR_REAL_ADDR_NODE (simplified)->parameterized) exp->parameterized = 1;
}

/* Finds most simplified expression and shortens path to it */
static BtorNode *
recursively_pointer_chase_simplified_exp (Btor *btor, BtorNode *exp)
{
  BtorNode *real_exp, *cur, *simplified, *not_simplified, *next;
  int invert;

  assert (btor);
  assert (exp);

  real_exp = BTOR_REAL_ADDR_NODE (exp);

  assert (real_exp->simplified);
  assert (BTOR_REAL_ADDR_NODE (real_exp->simplified)->simplified);

  /* shorten path to simplified expression */
  invert     = 0;
  simplified = real_exp->simplified;
  do
  {
    assert (BTOR_IS_PROXY_NODE (BTOR_REAL_ADDR_NODE (simplified)));
    if (BTOR_IS_INVERTED_NODE (simplified)) invert = !invert;
    simplified = BTOR_REAL_ADDR_NODE (simplified)->simplified;
  } while (BTOR_REAL_ADDR_NODE (simplified)->simplified);
  /* 'simplified' is representative element */
  assert (!BTOR_REAL_ADDR_NODE (simplified)->simplified);
  if (invert) simplified = BTOR_INVERT_NODE (simplified);

  invert         = 0;
  not_simplified = BTOR_INVERT_NODE (simplified);
  cur            = btor_copy_exp (btor, real_exp);
  do
  {
    if (BTOR_IS_INVERTED_NODE (cur)) invert = !invert;
    cur  = BTOR_REAL_ADDR_NODE (cur);
    next = btor_copy_exp (btor, cur->simplified);
    set_simplified_exp (btor, cur, invert ? not_simplified : simplified);
    btor_release_exp (btor, cur);
    cur = next;
  } while (BTOR_REAL_ADDR_NODE (cur)->simplified);
  btor_release_exp (btor, cur);

  /* if starting expression is inverted, then we have to invert result */
  if (BTOR_IS_INVERTED_NODE (exp)) simplified = BTOR_INVERT_NODE (simplified);

  return simplified;
}

BtorNode *
btor_pointer_chase_simplified_exp (Btor *btor, BtorNode *exp)
{
  BtorNode *real_exp;

  assert (btor);
  assert (exp);
  (void) btor;

  real_exp = BTOR_REAL_ADDR_NODE (exp);

  /* no simplified expression ? */
  if (!real_exp->simplified) return exp;

  /* only one simplified expression ? */
  if (!BTOR_REAL_ADDR_NODE (real_exp->simplified)->simplified)
  {
    if (BTOR_IS_INVERTED_NODE (exp))
      return BTOR_INVERT_NODE (real_exp->simplified);
    return exp->simplified;
  }
  return recursively_pointer_chase_simplified_exp (btor, exp);
}

static BtorNode *
simplify_constraint_exp (Btor *btor, BtorNode *exp)
{
  assert (btor);
  assert (exp);
  assert (BTOR_REAL_ADDR_NODE (exp)->constraint);
  assert (!BTOR_REAL_ADDR_NODE (exp)->simplified);
  /* embedded constraints rewriting enabled with rwl > 1 */
  assert (btor->options.rewrite_level.val > 1);

  BtorNode *real_exp, *result, *not_exp;

  real_exp = BTOR_REAL_ADDR_NODE (exp);

  /* Do not simplify top-level constraint applies (we need the implication
   * dependencies for determining top applies when dual prop enabled) */
  if (btor->options.dual_prop.val && BTOR_IS_APPLY_NODE (real_exp)) return exp;

  not_exp = BTOR_INVERT_NODE (real_exp);

  if (BTOR_IS_BV_CONST_NODE (real_exp)) return exp;

  if (btor_get_ptr_hash_table (btor->embedded_constraints, real_exp))
  {
    result = btor->true_exp;
  }
  else if (btor_get_ptr_hash_table (btor->embedded_constraints, not_exp))
  {
    result = BTOR_INVERT_NODE (btor->true_exp);
  }
  else if (btor_get_ptr_hash_table (btor->unsynthesized_constraints, real_exp))
  {
    result = btor->true_exp;
  }
  else if (btor_get_ptr_hash_table (btor->unsynthesized_constraints, not_exp))
  {
    result = BTOR_INVERT_NODE (btor->true_exp);
  }
  else if (btor_get_ptr_hash_table (btor->synthesized_constraints, real_exp))
  {
    result = btor->true_exp;
  }
  else
  {
    assert (btor_get_ptr_hash_table (btor->synthesized_constraints, not_exp));
    result = BTOR_INVERT_NODE (btor->true_exp);
  }

  if (BTOR_IS_INVERTED_NODE (exp)) return BTOR_INVERT_NODE (result);

  return result;
}

BtorNode *
btor_simplify_exp (Btor *btor, BtorNode *exp)
{
  assert (btor);
  assert (exp);
  assert (BTOR_REAL_ADDR_NODE (exp)->btor == btor);
  assert (BTOR_REAL_ADDR_NODE (exp)->refs > 0);

  BtorNode *result;

  result = btor_pointer_chase_simplified_exp (btor, exp);

  /* NOTE: embedded constraints rewriting is enabled with rwl > 1 */
  if (btor->options.simplify_constraints.val
      && btor->options.rewrite_level.val > 1
      && BTOR_REAL_ADDR_NODE (result)->constraint)
    return simplify_constraint_exp (btor, result);

  assert (BTOR_REAL_ADDR_NODE (result)->btor == btor);
  assert (BTOR_REAL_ADDR_NODE (result)->refs > 0);

  return result;
}

/*------------------------------------------------------------------------*/

/* update hash tables of nodes in order to get rid of proxy nodes
 */
static void
update_node_hash_tables (Btor *btor)
{
  BtorNode *cur, *data, *key, *simp_key, *simp_data;
  BtorHashTableIterator it, iit;
  BtorPtrHashTable *static_rho, *new_static_rho;

  /* update static_rhos */
  btor_init_node_hash_table_iterator (&it, btor->lambdas);
  while (btor_has_next_node_hash_table_iterator (&it))
  {
    cur        = btor_next_node_hash_table_iterator (&it);
    static_rho = btor_lambda_get_static_rho (cur);

    if (!static_rho) continue;

    new_static_rho = btor_new_ptr_hash_table (btor->mm, 0, 0);
    /* update static rho to get rid of proxy nodes */
    btor_init_node_hash_table_iterator (&iit, static_rho);
    while (btor_has_next_node_hash_table_iterator (&iit))
    {
      data = iit.bucket->data.as_ptr;
      key  = btor_next_node_hash_table_iterator (&iit);
      assert (BTOR_IS_REGULAR_NODE (key));
      simp_key  = btor_simplify_exp (btor, key);
      simp_data = btor_simplify_exp (btor, data);

      if (!btor_get_ptr_hash_table (new_static_rho, simp_key))
      {
        btor_add_ptr_hash_table (new_static_rho, btor_copy_exp (btor, simp_key))
            ->data.as_ptr = btor_copy_exp (btor, simp_data);
      }
      btor_release_exp (btor, key);
      btor_release_exp (btor, data);
    }
    btor_delete_ptr_hash_table (static_rho);
    btor_lambda_set_static_rho (cur, new_static_rho);
  }
}

static BtorNode *
rebuild_lambda_exp (Btor *btor, BtorNode *exp)
{
  assert (BTOR_IS_REGULAR_NODE (exp));
  assert (BTOR_IS_LAMBDA_NODE (exp));
  assert (!btor_param_get_assigned_exp (exp->e[0]));

  BtorNode *result;

  /* we need to reset the binding lambda here as otherwise it is not possible
   * to create a new lambda term with the same param that substitutes 'exp' */
  btor_param_set_binder (exp->e[0], 0);
  result = btor_lambda_exp (btor, exp->e[0], exp->e[1]);

  /* lambda not rebuilt, set binding lambda again */
  if (result == exp) btor_param_set_binder (exp->e[0], exp);

  /* copy static_rho for new lambda */
  if (btor_lambda_get_static_rho (exp) && !btor_lambda_get_static_rho (result))
    btor_lambda_set_static_rho (result,
                                btor_lambda_copy_static_rho (btor, exp));
  if (exp->is_array) result->is_array = 1;
  return result;
}

static BtorNode *
rebuild_exp (Btor *btor, BtorNode *exp)
{
  assert (btor);
  assert (exp);
  assert (BTOR_IS_REGULAR_NODE (exp));

  switch (exp->kind)
  {
    case BTOR_PROXY_NODE:
    case BTOR_BV_CONST_NODE:
    case BTOR_BV_VAR_NODE:
    case BTOR_PARAM_NODE:
    case BTOR_UF_NODE:
      return btor_copy_exp (btor, btor_simplify_exp (btor, exp));
    case BTOR_SLICE_NODE:
      return btor_slice_exp (btor,
                             exp->e[0],
                             btor_slice_get_upper (exp),
                             btor_slice_get_lower (exp));
    case BTOR_AND_NODE: return btor_and_exp (btor, exp->e[0], exp->e[1]);
    case BTOR_BEQ_NODE:
    case BTOR_FEQ_NODE: return btor_eq_exp (btor, exp->e[0], exp->e[1]);
    case BTOR_ADD_NODE: return btor_add_exp (btor, exp->e[0], exp->e[1]);
    case BTOR_MUL_NODE: return btor_mul_exp (btor, exp->e[0], exp->e[1]);
    case BTOR_ULT_NODE: return btor_ult_exp (btor, exp->e[0], exp->e[1]);
    case BTOR_SLL_NODE: return btor_sll_exp (btor, exp->e[0], exp->e[1]);
    case BTOR_SRL_NODE: return btor_srl_exp (btor, exp->e[0], exp->e[1]);
    case BTOR_UDIV_NODE: return btor_udiv_exp (btor, exp->e[0], exp->e[1]);
    case BTOR_UREM_NODE: return btor_urem_exp (btor, exp->e[0], exp->e[1]);
    case BTOR_CONCAT_NODE: return btor_concat_exp (btor, exp->e[0], exp->e[1]);
    case BTOR_LAMBDA_NODE: return rebuild_lambda_exp (btor, exp);
    case BTOR_APPLY_NODE: return btor_apply_exp (btor, exp->e[0], exp->e[1]);
    case BTOR_ARGS_NODE: return btor_args_exp (btor, exp->arity, exp->e);
    case BTOR_EXISTS_NODE: return btor_exists_exp (btor, exp->e[0], exp->e[1]);
    case BTOR_FORALL_NODE: return btor_forall_exp (btor, exp->e[0], exp->e[1]);
    default:
      assert (BTOR_IS_COND_NODE (exp));
      return btor_cond_exp (btor, exp->e[0], exp->e[1], exp->e[2]);
  }
}

/* we perform all variable substitutions in one pass and rebuild the formula
 * cyclic substitutions must have been deleted before! */
static void
substitute_vars_and_rebuild_exps (Btor *btor, BtorPtrHashTable *substs)
{
  assert (btor);
  assert (substs);
  assert (btor_check_id_table_aux_mark_unset_dbg (btor));

  BtorNodePtrStack stack, root_stack;
  BtorPtrHashBucket *b;
  BtorNode *cur, *cur_parent, *rebuilt_exp, **temp, **top, *rhs, *simplified;
  BtorMemMgr *mm;
  BtorHashTableIterator it;
  BtorNodeIterator nit;
  int pushed, i;

  if (substs->count == 0u) return;

  mm = btor->mm;

  BTOR_INIT_STACK (stack);
  BTOR_INIT_STACK (root_stack);
  /* search upwards for all reachable roots */
  /* we push all left sides on the search stack */
  btor_init_node_hash_table_iterator (&it, substs);
  while (btor_has_next_node_hash_table_iterator (&it))
  {
    cur = btor_next_node_hash_table_iterator (&it);
    assert (BTOR_IS_REGULAR_NODE (cur));
    assert (BTOR_IS_BV_VAR_NODE (cur) || BTOR_IS_UF_NODE (cur));
    BTOR_PUSH_STACK (mm, stack, cur);
  }

  do
  {
    assert (!BTOR_EMPTY_STACK (stack));
    cur = BTOR_POP_STACK (stack);
    assert (BTOR_IS_REGULAR_NODE (cur));
    if (cur->aux_mark == 0)
    {
      cur->aux_mark = 1;
      btor_init_parent_iterator (&nit, cur);
      /* are we at a root ? */
      pushed = 0;
      while (btor_has_next_parent_iterator (&nit))
      {
        cur_parent = btor_next_parent_iterator (&nit);
        assert (BTOR_IS_REGULAR_NODE (cur_parent));
        pushed = 1;
        BTOR_PUSH_STACK (mm, stack, cur_parent);
      }
      if (!pushed) BTOR_PUSH_STACK (mm, root_stack, btor_copy_exp (btor, cur));
    }
  } while (!BTOR_EMPTY_STACK (stack));

  /* copy roots on substitution stack */
  top = root_stack.top;
  for (temp = root_stack.start; temp != top; temp++)
    BTOR_PUSH_STACK (mm, stack, *temp);

  /* substitute */
  while (!BTOR_EMPTY_STACK (stack))
  {
    cur = BTOR_REAL_ADDR_NODE (BTOR_POP_STACK (stack));

    if (cur->aux_mark == 0) continue;

    assert (!BTOR_IS_BV_CONST_NODE (cur));

    if (cur->aux_mark == 1)
    {
      BTOR_PUSH_STACK (mm, stack, cur);
      cur->aux_mark = 2;
      if (BTOR_IS_BV_VAR_NODE (cur) || BTOR_IS_UF_NODE (cur))
      {
        b = btor_get_ptr_hash_table (substs, cur);
        assert (b);
        assert (cur == (BtorNode *) b->key);
        rhs = (BtorNode *) b->data.as_ptr;
        assert (rhs);
        BTOR_PUSH_STACK (mm, stack, rhs);
      }
      else
      {
        for (i = cur->arity - 1; i >= 0; i--)
          BTOR_PUSH_STACK (mm, stack, cur->e[i]);
      }
    }
    else
    {
      assert (cur->aux_mark == 2);
      cur->aux_mark = 0;
      if (BTOR_IS_BV_VAR_NODE (cur) || BTOR_IS_UF_NODE (cur))
      {
        b = btor_get_ptr_hash_table (substs, cur);
        assert (b);
        assert (cur == (BtorNode *) b->key);
        rhs = (BtorNode *) b->data.as_ptr;
        assert (rhs);
        rebuilt_exp = btor_copy_exp (btor, rhs);
        if (BTOR_IS_BV_VAR_NODE (cur))
          btor->stats.var_substitutions++;
        else
          btor->stats.uf_substitutions++;
      }
      else
        rebuilt_exp = rebuild_exp (btor, cur);
      assert (rebuilt_exp);
      assert (rebuilt_exp != cur);

      simplified = btor_simplify_exp (btor, rebuilt_exp);
      set_simplified_exp (btor, cur, simplified);
      btor_release_exp (btor, rebuilt_exp);
    }
  }

  BTOR_RELEASE_STACK (mm, stack);

  top = root_stack.top;
  for (temp = root_stack.start; temp != top; temp++)
    btor_release_exp (btor, *temp);
  BTOR_RELEASE_STACK (mm, root_stack);

  update_node_hash_tables (btor);
  assert (btor_check_lambdas_static_rho_proxy_free_dbg (btor));
}

static void
substitute_var_exps (Btor *btor)
{
  assert (btor);
  assert (btor_check_id_table_mark_unset_dbg (btor));

  BtorPtrHashTable *varsubst_constraints, *order, *substs;
  BtorNode *cur, *constraint, *left, *right, *child;
  BtorPtrHashBucket *b, *b_temp;
  BtorHashTableIterator it;
  int order_num, val, max, i;
  BtorNodePtrStack stack;
  double start, delta;
  unsigned count;
  BtorMemMgr *mm;

  mm                   = btor->mm;
  varsubst_constraints = btor->varsubst_constraints;

  if (varsubst_constraints->count == 0u) return;

  start = btor_time_stamp ();

  BTOR_INIT_STACK (stack);

  /* new equality constraints may be added during rebuild */
  count = 0;
  while (varsubst_constraints->count > 0u)
  {
    order_num = 1;
    order     = btor_new_ptr_hash_table (mm,
                                     (BtorHashPtr) btor_hash_exp_by_id,
                                     (BtorCmpPtr) btor_compare_exp_by_id);

    substs = btor_new_ptr_hash_table (mm,
                                      (BtorHashPtr) btor_hash_exp_by_id,
                                      (BtorCmpPtr) btor_compare_exp_by_id);

    /* we copy the current substitution constraints into a local hash table,
     * and empty the global substitution table */
    while (varsubst_constraints->count > 0u)
    {
      count++;
      b   = varsubst_constraints->first;
      cur = (BtorNode *) b->key;
      assert (BTOR_IS_REGULAR_NODE (cur));
      assert (BTOR_IS_BV_VAR_NODE (cur) || BTOR_IS_UF_NODE (cur));
      right = (BtorNode *) b->data.as_ptr;
      /* NOTE: we need to update 'right' here, since 'right' might have
       * already been rebuilt in merge_lambdas (in beta reduction part) */
      btor_add_ptr_hash_table (substs, cur)->data.as_ptr =
          btor_copy_exp (btor, btor_simplify_exp (btor, right));
      btor_release_exp (btor, right);
      btor_remove_ptr_hash_table (varsubst_constraints, cur, 0, 0);
    }
    assert (varsubst_constraints->count == 0u);

    /* we search for cyclic substitution dependencies
     * and map the substitutions to an ordering number */
    btor_init_node_hash_table_iterator (&it, substs);
    while (btor_has_next_node_hash_table_iterator (&it))
    {
      cur = btor_next_node_hash_table_iterator (&it);
      assert (BTOR_IS_REGULAR_NODE (cur));
      assert (BTOR_IS_BV_VAR_NODE (cur) || BTOR_IS_UF_NODE (cur));
      BTOR_PUSH_STACK (mm, stack, cur);

      while (!BTOR_EMPTY_STACK (stack))
      {
        cur = BTOR_REAL_ADDR_NODE (BTOR_POP_STACK (stack));

        if (!cur)
        {
          cur = BTOR_POP_STACK (stack); /* left */
          assert (BTOR_IS_REGULAR_NODE (cur));
          assert (BTOR_IS_BV_VAR_NODE (cur) || BTOR_IS_UF_NODE (cur));
          assert (!btor_get_ptr_hash_table (order, cur));
          btor_add_ptr_hash_table (order, cur)->data.as_int = order_num++;
          continue;
        }

        if (cur->mark == 1) /* visited (DFS) */
          continue;

        cur->mark = 1;

        if (BTOR_IS_BV_CONST_NODE (cur) || BTOR_IS_BV_VAR_NODE (cur)
            || BTOR_IS_PARAM_NODE (cur) || BTOR_IS_UF_NODE (cur))
        {
          b_temp = btor_get_ptr_hash_table (substs, cur);
          if (b_temp)
          {
            BTOR_PUSH_STACK (mm, stack, cur); /* left  */
            BTOR_PUSH_STACK (mm, stack, 0);
            BTOR_PUSH_STACK (mm,
                             stack, /* right */
                             (BtorNode *) b_temp->data.as_ptr);
          }
          else
          {
            assert (!btor_get_ptr_hash_table (order, cur));
            btor_add_ptr_hash_table (order, cur)->data.as_int = 0;
          }
        }
        else
        {
          assert (cur->arity >= 1);
          assert (cur->arity <= 3);
          for (i = cur->arity - 1; i >= 0; i--)
            BTOR_PUSH_STACK (mm, stack, cur->e[i]);
        }
      }
    }

    /* intermediate cleanup of mark flags */
    btor_init_node_hash_table_iterator (&it, substs);
    while (btor_has_next_node_hash_table_iterator (&it))
    {
      b   = it.bucket;
      cur = btor_next_node_hash_table_iterator (&it);
      assert (BTOR_IS_REGULAR_NODE (cur));
      assert (BTOR_IS_BV_VAR_NODE (cur) || BTOR_IS_UF_NODE (cur));
      mark_exp (btor, cur, 0);
      mark_exp (btor, (BtorNode *) b->data.as_ptr, 0);
    }

    /* we look for cycles */
    btor_init_node_hash_table_iterator (&it, substs);
    while (btor_has_next_node_hash_table_iterator (&it))
    {
      b   = it.bucket;
      cur = btor_next_node_hash_table_iterator (&it);
      assert (BTOR_IS_REGULAR_NODE (cur));
      assert (BTOR_IS_BV_VAR_NODE (cur) || BTOR_IS_UF_NODE (cur));
      BTOR_PUSH_STACK (mm, stack, (BtorNode *) b->data.as_ptr);

      /* we assume that there are no direct loops
       * as a result of occurrence check */
      while (!BTOR_EMPTY_STACK (stack))
      {
        cur = BTOR_REAL_ADDR_NODE (BTOR_POP_STACK (stack));

        if (cur->mark == 2) /* cur has max order of its children */
          continue;

        if (BTOR_IS_BV_CONST_NODE (cur) || BTOR_IS_BV_VAR_NODE (cur)
            || BTOR_IS_PARAM_NODE (cur) || BTOR_IS_UF_NODE (cur))
        {
          assert (btor_get_ptr_hash_table (order, cur));
          continue;
        }

        assert (cur->arity >= 1);
        assert (cur->arity <= 3);

        if (cur->mark == 0)
        {
          cur->mark = 1;
          BTOR_PUSH_STACK (mm, stack, cur);
          for (i = cur->arity - 1; i >= 0; i--)
            BTOR_PUSH_STACK (mm, stack, cur->e[i]);
        }
        else /* cur is visited, its children are visited */
        {
          /* compute maximum of children */
          assert (cur->mark == 1);
          cur->mark = 2;
          max       = 0;
          for (i = cur->arity - 1; i >= 0; i--)
          {
            child  = BTOR_REAL_ADDR_NODE (cur->e[i]);
            b_temp = btor_get_ptr_hash_table (order, child);
            assert (b_temp);
            val = b_temp->data.as_int;
            assert (val >= 0);
            max = BTOR_MAX_UTIL (max, val);
          }
          btor_add_ptr_hash_table (order, cur)->data.as_int = max;
        }
      }
    }

    assert (BTOR_EMPTY_STACK (stack));
    /* we eliminate cyclic substitutions, and reset mark flags */
    btor_init_node_hash_table_iterator (&it, substs);
    while (btor_has_next_node_hash_table_iterator (&it))
    {
      right = (BtorNode *) it.bucket->data.as_ptr;
      assert (right);
      left = btor_next_node_hash_table_iterator (&it);
      assert (BTOR_IS_REGULAR_NODE (left));
      assert (BTOR_IS_BV_VAR_NODE (left) || BTOR_IS_UF_NODE (left));
      mark_exp (btor, left, 0);
      mark_exp (btor, right, 0);
      b_temp = btor_get_ptr_hash_table (order, left);
      assert (b_temp);
      order_num = b_temp->data.as_int;
      b_temp    = btor_get_ptr_hash_table (order, BTOR_REAL_ADDR_NODE (right));
      assert (b_temp);
      max = b_temp->data.as_int;
      assert (order_num != max);
      /* found cycle */
      if (max > order_num) BTOR_PUSH_STACK (mm, stack, left);
    }

    /* we delete cyclic substitutions and synthesize them instead */
    while (!BTOR_EMPTY_STACK (stack))
    {
      left = BTOR_POP_STACK (stack);
      assert (BTOR_IS_REGULAR_NODE (left));
      assert (BTOR_IS_BV_VAR_NODE (left) || BTOR_IS_UF_NODE (left));
      right = (BtorNode *) btor_get_ptr_hash_table (substs, left)->data.as_ptr;
      assert (right);

      constraint = btor_eq_exp (btor, left, right);
      /* only add if it is not in a constraint table: can be already in
       * embedded or unsythesized constraints */
      if (!BTOR_REAL_ADDR_NODE (constraint)->constraint)
        btor_insert_unsynthesized_constraint (btor, constraint);
      btor_release_exp (btor, constraint);

      btor_remove_ptr_hash_table (substs, left, 0, 0);
      btor_release_exp (btor, left);
      btor_release_exp (btor, right);
    }

    /* we rebuild and substiute variables in one pass */
    substitute_vars_and_rebuild_exps (btor, substs);

    /* cleanup, we delete all substitution constraints */
    btor_init_node_hash_table_iterator (&it, substs);
    while (btor_has_next_node_hash_table_iterator (&it))
    {
      right = (BtorNode *) it.bucket->data.as_ptr;
      assert (right);
      left = btor_next_node_hash_table_iterator (&it);
      assert (BTOR_IS_REGULAR_NODE (left));
      assert (left->kind == BTOR_PROXY_NODE);
      assert (left->simplified);
      btor_release_exp (btor, left);
      btor_release_exp (btor, right);
    }

    btor_delete_ptr_hash_table (order);
    btor_delete_ptr_hash_table (substs);
  }

  BTOR_RELEASE_STACK (mm, stack);
  delta = btor_time_stamp () - start;
  btor->time.subst += delta;
  BTOR_MSG (
      btor->msg, 1, "%d variables substituted in %.1f seconds", count, delta);
}

static bool
all_exps_below_rebuilt (Btor *btor, BtorNode *exp)
{
  assert (btor);
  assert (exp);

  int i;
  BtorNode *cur;

  cur = btor_find_substitution (btor, exp);
  if (cur)
  {
    cur = btor_simplify_exp (btor, cur);
    return BTOR_REAL_ADDR_NODE (cur)->aux_mark == 0;
  }

  exp = BTOR_REAL_ADDR_NODE (exp);
  for (i = 0; i < exp->arity; i++)
  {
    cur = BTOR_REAL_ADDR_NODE (btor_simplify_exp (btor, exp->e[i]));
    if (cur->aux_mark > 0) return false;
  }

  return true;
}

static void
substitute_and_rebuild (Btor *btor, BtorPtrHashTable *subst)
{
  assert (btor);
  assert (subst);
  assert (btor_check_id_table_aux_mark_unset_dbg (btor));

  int i;
  double start;
  BtorMemMgr *mm;
  BtorNode *cur, *cur_parent, *rebuilt_exp, *simplified, *sub;
  BtorNodePtrStack roots;
  BtorNodePtrQueue queue;
  BtorHashTableIterator hit;
  BtorNodeIterator it;

  if (subst->count == 0u) return;

  start = btor_time_stamp ();
  mm    = btor->mm;

  BTOR_INIT_STACK (roots);
  BTOR_INIT_QUEUE (queue);

  btor_init_node_hash_table_iterator (&hit, subst);
  while (btor_has_next_node_hash_table_iterator (&hit))
  {
    cur = BTOR_REAL_ADDR_NODE (btor_next_node_hash_table_iterator (&hit));
    BTOR_ENQUEUE (mm, queue, cur);
  }

  /* mark cone and copy roots */
  while (!BTOR_EMPTY_QUEUE (queue))
  {
    cur = BTOR_DEQUEUE (queue);
    assert (BTOR_IS_REGULAR_NODE (cur));
    assert (!BTOR_IS_PROXY_NODE (cur));

    if (cur->aux_mark == 0)
    {
      cur->aux_mark = 1;

      if (cur->parents == 0)
        BTOR_PUSH_STACK (mm, roots, btor_copy_exp (btor, cur));

      btor_init_parent_iterator (&it, cur);
      while (btor_has_next_parent_iterator (&it))
      {
        cur_parent = btor_next_parent_iterator (&it);
        BTOR_ENQUEUE (mm, queue, cur_parent);
      }
    }
  }

  btor_init_node_hash_table_iterator (&hit, subst);
  while (btor_has_next_node_hash_table_iterator (&hit))
  {
    cur = BTOR_REAL_ADDR_NODE (btor_next_node_hash_table_iterator (&hit));
    assert (cur->aux_mark == 1);
    BTOR_ENQUEUE (mm, queue, btor_copy_exp (btor, cur));
    cur->aux_mark = 2; /* mark as enqueued */
  }

  /* rebuild bottom-up */
  while (!BTOR_EMPTY_QUEUE (queue))
  {
    cur = BTOR_DEQUEUE (queue);
    assert (BTOR_IS_REGULAR_NODE (cur));
    assert (!BTOR_IS_PROXY_NODE (cur));
    assert (cur->aux_mark == 2);

    if (cur->refs == 1)
    {
      btor_release_exp (btor, cur);
      continue;
    }

    if (all_exps_below_rebuilt (btor, cur))
    {
      cur->aux_mark = 0;
      btor_release_exp (btor, cur);

      /* traverse upwards and enqueue all parents that are not yet
       * in the queue. */
      btor_init_parent_iterator (&it, cur);
      while (btor_has_next_parent_iterator (&it))
      {
        cur_parent = btor_next_parent_iterator (&it);
        if (cur_parent->aux_mark == 2)
          //		  || !all_exps_below_rebuilt (btor, cur_parent))
          continue;
        assert (cur_parent->aux_mark == 0 || cur_parent->aux_mark == 1);
        cur_parent->aux_mark = 2;
        BTOR_ENQUEUE (mm, queue, btor_copy_exp (btor, cur_parent));
      }

      if ((sub = btor_find_substitution (btor, cur)))
        rebuilt_exp = btor_copy_exp (btor, sub);
      else
        rebuilt_exp = rebuild_exp (btor, cur);

      assert (BTOR_REAL_ADDR_NODE (cur)->sort_id
              == BTOR_REAL_ADDR_NODE (rebuilt_exp)->sort_id);
      assert (rebuilt_exp);
      if (rebuilt_exp != cur)
      {
        simplified = btor_simplify_exp (btor, rebuilt_exp);
        // TODO: only push new roots? use hash table for roots instead of
        // stack?
        if (cur->parents == 0)
          BTOR_PUSH_STACK (mm, roots, btor_copy_exp (btor, cur));

        set_simplified_exp (btor, cur, simplified);
      }
      btor_release_exp (btor, rebuilt_exp);
    }
    /* not all children rebuilt, enqueue again */
    else
    {
      assert (cur->aux_mark == 2);
      BTOR_ENQUEUE (mm, queue, cur);
    }
  }

  BTOR_RELEASE_QUEUE (mm, queue);

  for (i = 0; i < BTOR_COUNT_STACK (roots); i++)
  {
    cur = BTOR_PEEK_STACK (roots, i);
    btor_release_exp (btor, cur);
  }

  BTOR_RELEASE_STACK (mm, roots);

  assert (btor_check_id_table_aux_mark_unset_dbg (btor));
  assert (btor_check_unique_table_children_proxy_free_dbg (btor));

  update_node_hash_tables (btor);
  assert (btor_check_lambdas_static_rho_proxy_free_dbg (btor));
  btor->time.subst_rebuild += btor_time_stamp () - start;
}

void
btor_substitute_and_rebuild (Btor *btor, BtorPtrHashTable *substs)
{
  substitute_and_rebuild (btor, substs);
}

static void
substitute_embedded_constraints (Btor *btor)
{
  assert (btor);

  BtorHashTableIterator it;
  BtorNode *cur;

  btor_init_node_hash_table_iterator (&it, btor->embedded_constraints);
  while (btor_has_next_node_hash_table_iterator (&it))
  {
    cur = btor_next_node_hash_table_iterator (&it);
    assert (BTOR_REAL_ADDR_NODE (cur)->constraint);
    /* embedded constraints have possibly lost their parents,
     * e.g. top conjunction of constraints that are released */
    if (BTOR_REAL_ADDR_NODE (cur)->parents > 0) btor->stats.ec_substitutions++;
  }

  substitute_and_rebuild (btor, btor->embedded_constraints);
}

static void
process_embedded_constraints (Btor *btor)
{
  assert (btor);

  BtorHashTableIterator it;
  BtorNodePtrStack ec;
  double start, delta;
  BtorNode *cur;
  int count;

  if (btor->embedded_constraints->count > 0u)
  {
    start = btor_time_stamp ();
    count = 0;
    BTOR_INIT_STACK (ec);
    btor_init_node_hash_table_iterator (&it, btor->embedded_constraints);
    while (btor_has_next_node_hash_table_iterator (&it))
    {
      cur = btor_copy_exp (btor, btor_next_node_hash_table_iterator (&it));
      BTOR_PUSH_STACK (btor->mm, ec, cur);
    }

    /* Note: it may happen that new embedded constraints are inserted into
     *       btor->embedded_constraints here. */
    substitute_embedded_constraints (btor);

    while (!BTOR_EMPTY_STACK (ec))
    {
      cur = BTOR_POP_STACK (ec);

      if (btor_get_ptr_hash_table (btor->embedded_constraints, cur))
      {
        count++;
        btor_remove_ptr_hash_table (btor->embedded_constraints, cur, 0, 0);
        btor_insert_unsynthesized_constraint (btor, cur);
        btor_release_exp (btor, cur);
      }
      btor_release_exp (btor, cur);
    }
    BTOR_RELEASE_STACK (btor->mm, ec);

    delta = btor_time_stamp () - start;
    btor->time.embedded += delta;
    BTOR_MSG (btor->msg,
              1,
              "replaced %d embedded constraints in %1.f seconds",
              count,
              delta);
  }
}

/*------------------------------------------------------------------------*/

static void
update_assumptions (Btor *btor)
{
  assert (btor);

  BtorPtrHashTable *ass;
  BtorNode *cur, *simp;
  BtorHashTableIterator it;

  ass = btor_new_ptr_hash_table (btor->mm,
                                 (BtorHashPtr) btor_hash_exp_by_id,
                                 (BtorCmpPtr) btor_compare_exp_by_id);
  btor_init_node_hash_table_iterator (&it, btor->assumptions);
  while (btor_has_next_node_hash_table_iterator (&it))
  {
    cur = btor_next_node_hash_table_iterator (&it);
    if (BTOR_REAL_ADDR_NODE (cur)->simplified)
    {
      /* Note: do not simplify constraint expression in order to prevent
       * constraint expressions from not being added to btor->assumptions.
       */
      simp = btor_pointer_chase_simplified_exp (btor, cur);
      if (!btor_get_ptr_hash_table (ass, simp))
        btor_add_ptr_hash_table (ass, btor_copy_exp (btor, simp));
      btor_release_exp (btor, cur);
    }
    else
    {
      if (!btor_get_ptr_hash_table (ass, cur))
        btor_add_ptr_hash_table (ass, cur);
      else
        btor_release_exp (btor, cur);
    }
  }
  btor_delete_ptr_hash_table (btor->assumptions);
  btor->assumptions = ass;
}

int
btor_simplify (Btor *btor)
{
  assert (btor);

  BtorSolverResult result;
  int rounds;
  double start, delta;
#ifndef BTOR_DO_NOT_PROCESS_SKELETON
  int skelrounds = 0;
#endif

  rounds = 0;
  start  = btor_time_stamp ();

  if (btor->inconsistent) goto DONE;

  do
  {
    rounds++;
    assert (btor_check_all_hash_tables_proxy_free_dbg (btor));
    assert (btor_check_all_hash_tables_simp_free_dbg (btor));
    assert (btor_check_unique_table_children_proxy_free_dbg (btor));
    if (btor->options.rewrite_level.val > 1)
    {
      substitute_var_exps (btor);
      assert (btor_check_all_hash_tables_proxy_free_dbg (btor));
      assert (btor_check_all_hash_tables_simp_free_dbg (btor));
      assert (btor_check_unique_table_children_proxy_free_dbg (btor));

      if (btor->inconsistent) break;

      if (btor->varsubst_constraints->count)
        break;  // TODO (ma): continue instead of break?

      process_embedded_constraints (btor);
      assert (btor_check_all_hash_tables_proxy_free_dbg (btor));
      assert (btor_check_all_hash_tables_simp_free_dbg (btor));
      assert (btor_check_unique_table_children_proxy_free_dbg (btor));

      if (btor->inconsistent) break;

      if (btor->varsubst_constraints->count) continue;
    }

    if (btor->options.eliminate_slices.val
        && btor->options.rewrite_level.val > 2
        && !btor->options.incremental.val)
    {
      btor_eliminate_slices_on_bv_vars (btor);
      if (btor->inconsistent) break;

      if (btor->varsubst_constraints->count
          || btor->embedded_constraints->count)
        continue;
    }

#ifndef BTOR_DO_NOT_PROCESS_SKELETON
    if (btor->options.rewrite_level.val > 2
        && btor->options.skeleton_preproc.val)
    {
      skelrounds++;
      if (skelrounds <= 1)  // TODO only one?
      {
        btor_process_skeleton (btor);
        assert (btor_check_all_hash_tables_proxy_free_dbg (btor));
        assert (btor_check_all_hash_tables_simp_free_dbg (btor));
        assert (btor_check_unique_table_children_proxy_free_dbg (btor));
        if (btor->inconsistent) break;
      }

      if (btor->varsubst_constraints->count
          || btor->embedded_constraints->count)
        continue;
    }
#endif

    if (btor->options.rewrite_level.val > 2
        /* FIXME: extraction not supported yet for extensional lambdas */
        && btor->feqs->count == 0
        /* FIXME: merging not supported yet for incremental due to
         * extensionality*/
        && !btor->options.incremental.val
        //	  && !btor->options.beta_reduce_all.val
        && btor->options.extract_lambdas.val)
      btor_extract_lambdas (btor);

    if (btor->options.rewrite_level.val > 2
        /* merging lambdas not required if they get eliminated */
        //	  && !btor->options.beta_reduce_all.val
        && btor->options.merge_lambdas.val)
      btor_merge_lambdas (btor);

    if (btor->varsubst_constraints->count || btor->embedded_constraints->count)
      continue;

#ifndef BTOR_DO_NOT_OPTIMIZE_UNCONSTRAINED
    if (btor->options.ucopt.val && btor->options.rewrite_level.val > 2
        && !btor->options.incremental.val && !btor->options.model_gen.val)
    {
      btor_optimize_unconstrained (btor);
      assert (btor_check_all_hash_tables_proxy_free_dbg (btor));
      assert (btor_check_all_hash_tables_simp_free_dbg (btor));
      assert (btor_check_unique_table_children_proxy_free_dbg (btor));
      if (btor->inconsistent) break;
    }
#endif

    if (btor->varsubst_constraints->count || btor->embedded_constraints->count)
      continue;

    /* rewrite/beta-reduce applies on lambdas */
    if (btor->options.beta_reduce_all.val)
      //	  /* FIXME: full beta reduction may produce lambdas that do not
      // have a
      //	   * static_rho */
      //	  && btor->feqs->count == 0)
      btor_eliminate_applies (btor);

    /* add ackermann constraints for all uninterpreted functions */
    if (btor->options.ackermannize.val) btor_add_ackermann_constraints (btor);
  } while (btor->varsubst_constraints->count
           || btor->embedded_constraints->count);

DONE:
  delta = btor_time_stamp () - start;
  btor->time.rewrite += delta;
  BTOR_MSG (btor->msg, 1, "%d rewriting rounds in %.1f seconds", rounds, delta);

  if (btor->inconsistent)
    result = BTOR_RESULT_UNSAT;
  else if (btor->unsynthesized_constraints->count == 0u
           && btor->synthesized_constraints->count == 0u)
    result = BTOR_RESULT_SAT;
  else
    result = BTOR_RESULT_UNKNOWN;

  BTOR_MSG (btor->msg, 1, "simplification returned %d", result);
  update_assumptions (btor);
  return result;
}

/* bit vector skeleton is always encoded, i.e., if BTOR_IS_SYNTH_NODE is true,
 * then it is also encoded. with option lazy_synthesize enabled,
 * 'synthesize_exp' stops at feq and apply nodes */
static void
synthesize_exp (Btor *btor, BtorNode *exp, BtorPtrHashTable *backannotation)
{
  BtorNodePtrStack exp_stack;
  BtorNode *cur, *value, *args;
  BtorAIGVec *av0, *av1, *av2;
  BtorMemMgr *mm;
  BtorAIGVecMgr *avmgr;
  BtorPtrHashBucket *b;
  BtorPtrHashTable *static_rho;
  BtorHashTableIterator it;
  char *indexed_name;
  const char *name;
  unsigned int count, i, len;
  int same_children_mem, j;
  int invert_av0 = 0;
  int invert_av1 = 0;
  int invert_av2 = 0;
  double start;
  bool restart;
  BtorIntHashTable *cache;

  assert (btor);
  assert (exp);

  start = btor_time_stamp ();
  mm    = btor->mm;
  avmgr = btor->avmgr;
  count = 0;
  cache = btor_new_int_hash_table (mm);

  BTOR_INIT_STACK (exp_stack);
  BTOR_PUSH_STACK (mm, exp_stack, exp);
  BTORLOG (2, "%s: %s", __FUNCTION__, node2string (exp));

  while (!BTOR_EMPTY_STACK (exp_stack))
  {
    cur = BTOR_REAL_ADDR_NODE (BTOR_POP_STACK (exp_stack));

    if (BTOR_IS_SYNTH_NODE (cur)) continue;

    count++;
    if (!btor_contains_int_hash_table (cache, cur->id))
    {
      if (BTOR_IS_BV_CONST_NODE (cur))
      {
        cur->av = btor_const_aigvec (avmgr, btor_const_get_bits (cur));
        BTORLOG (2, "  synthesized: %s", node2string (cur));
        /* no need to call btor_aigvec_to_sat_tseitin here */
      }
      /* encode bv skeleton inputs: var, apply, feq */
      else if (BTOR_IS_BV_VAR_NODE (cur)
               || (BTOR_IS_APPLY_NODE (cur) && !cur->parameterized)
               || BTOR_IS_FEQ_NODE (cur))
      {
        assert (!cur->parameterized);
        cur->av = btor_var_aigvec (avmgr, btor_get_exp_width (btor, cur));

        if (BTOR_IS_BV_VAR_NODE (cur) && backannotation
            && (name = btor_get_symbol_exp (btor, cur)))
        {
          len = strlen (name) + 40;
          if (btor_get_exp_width (btor, cur) > 1)
          {
            indexed_name = btor_malloc (mm, len);
            for (i = 0; i < cur->av->len; i++)
            {
              b = btor_add_ptr_hash_table (backannotation, cur->av->aigs[i]);
              assert (b->key == cur->av->aigs[i]);
              sprintf (indexed_name, "%s[%d]", name, i);
              b->data.as_str = btor_strdup (mm, indexed_name);
            }
            btor_free (mm, indexed_name, len);
          }
          else
          {
            assert (btor_get_exp_width (btor, cur) == 1);
            b = btor_add_ptr_hash_table (backannotation, cur->av->aigs[0]);
            assert (b->key == cur->av->aigs[0]);
            b->data.as_str = btor_strdup (mm, name);
          }
        }
        BTORLOG (2, "  synthesized: %s", node2string (cur));
        btor_aigvec_to_sat_tseitin (avmgr, cur->av);

        /* continue synthesizing children for apply and feq nodes if
         * lazy_synthesize is disabled */
        if (!btor->options.lazy_synthesize.val) goto PUSH_CHILDREN;
      }
      /* we stop at function nodes as they will be lazily synthesized and
       * encoded during consistency checking */
      else if (BTOR_IS_FUN_NODE (cur) && btor->options.lazy_synthesize.val)
      {
        continue;
      }
      else
      {
      PUSH_CHILDREN:
        assert (!btor->options.lazy_synthesize.val || !BTOR_IS_FUN_NODE (cur));

        btor_add_int_hash_table (cache, cur->id);
        BTOR_PUSH_STACK (mm, exp_stack, cur);
        for (j = cur->arity - 1; j >= 0; j--)
          BTOR_PUSH_STACK (mm, exp_stack, cur->e[j]);

        /* synthesize nodes in static_rho of lambda nodes */
        if (BTOR_IS_LAMBDA_NODE (cur))
        {
          static_rho = btor_lambda_get_static_rho (cur);
          if (static_rho)
          {
            btor_init_node_hash_table_iterator (&it, static_rho);
            while (btor_has_next_node_hash_table_iterator (&it))
            {
              value = it.bucket->data.as_ptr;
              args  = btor_next_node_hash_table_iterator (&it);
              BTOR_PUSH_STACK (mm, exp_stack, btor_simplify_exp (btor, value));
              BTOR_PUSH_STACK (mm, exp_stack, btor_simplify_exp (btor, args));
            }
          }
        }
      }
    }
    /* paremterized nodes, argument nodes and functions are not
     * synthesizable */
    else if (!cur->parameterized && !BTOR_IS_ARGS_NODE (cur)
             && !BTOR_IS_FUN_NODE (cur))
    {
      if (!btor->options.lazy_synthesize.val)
      {
        /* due to pushing nodes from static_rho onto 'exp_stack' a strict
         * DFS order is not guaranteed anymore. hence, we have to check
         * if one of the children of 'cur' is not yet synthesized and
         * thus, have to synthesize them before 'cur'. */
        restart = false;
        for (i = 0; i < cur->arity; i++)
        {
          if (!BTOR_IS_SYNTH_NODE (BTOR_REAL_ADDR_NODE (cur->e[i])))
          {
            BTOR_PUSH_STACK (mm, exp_stack, cur->e[i]);
            restart = true;
            break;
          }
        }
        if (restart) continue;
      }

      if (cur->arity == 1)
      {
        assert (cur->kind == BTOR_SLICE_NODE);
        invert_av0 = BTOR_IS_INVERTED_NODE (cur->e[0]);
        av0        = BTOR_REAL_ADDR_NODE (cur->e[0])->av;
        if (invert_av0) btor_invert_aigvec (avmgr, av0);
        cur->av = btor_slice_aigvec (
            avmgr, av0, btor_slice_get_upper (cur), btor_slice_get_lower (cur));
        if (invert_av0) btor_invert_aigvec (avmgr, av0);
      }
      else if (cur->arity == 2)
      {
        /* We have to check if the children are in the same memory
         * place if they are in the same memory place. Then we need to
         * allocate memory for the AIG vectors if they are not, then
         * we can invert them in place and invert them back afterwards
         * (only if necessary) .
         */
        same_children_mem =
            BTOR_REAL_ADDR_NODE (cur->e[0]) == BTOR_REAL_ADDR_NODE (cur->e[1]);
        if (same_children_mem)
        {
          av0 = BTOR_AIGVEC_NODE (btor, cur->e[0]);
          av1 = BTOR_AIGVEC_NODE (btor, cur->e[1]);
        }
        else
        {
          invert_av0 = BTOR_IS_INVERTED_NODE (cur->e[0]);
          av0        = BTOR_REAL_ADDR_NODE (cur->e[0])->av;
          if (invert_av0) btor_invert_aigvec (avmgr, av0);
          invert_av1 = BTOR_IS_INVERTED_NODE (cur->e[1]);
          av1        = BTOR_REAL_ADDR_NODE (cur->e[1])->av;
          if (invert_av1) btor_invert_aigvec (avmgr, av1);
        }
        switch (cur->kind)
        {
          case BTOR_AND_NODE:
            cur->av = btor_and_aigvec (avmgr, av0, av1);
            break;
          case BTOR_BEQ_NODE: cur->av = btor_eq_aigvec (avmgr, av0, av1); break;
          case BTOR_ADD_NODE:
            cur->av = btor_add_aigvec (avmgr, av0, av1);
            break;
          case BTOR_MUL_NODE:
            cur->av = btor_mul_aigvec (avmgr, av0, av1);
            break;
          case BTOR_ULT_NODE:
            cur->av = btor_ult_aigvec (avmgr, av0, av1);
            break;
          case BTOR_SLL_NODE:
            cur->av = btor_sll_aigvec (avmgr, av0, av1);
            break;
          case BTOR_SRL_NODE:
            cur->av = btor_srl_aigvec (avmgr, av0, av1);
            break;
          case BTOR_UDIV_NODE:
            cur->av = btor_udiv_aigvec (avmgr, av0, av1);
            break;
          case BTOR_UREM_NODE:
            cur->av = btor_urem_aigvec (avmgr, av0, av1);
            break;
          default:
            assert (cur->kind == BTOR_CONCAT_NODE);
            cur->av = btor_concat_aigvec (avmgr, av0, av1);
            break;
        }

        if (same_children_mem)
        {
          btor_release_delete_aigvec (avmgr, av0);
          btor_release_delete_aigvec (avmgr, av1);
        }
        else
        {
          if (invert_av0) btor_invert_aigvec (avmgr, av0);
          if (invert_av1) btor_invert_aigvec (avmgr, av1);
        }
        if (!btor->options.lazy_synthesize.val)
          btor_aigvec_to_sat_tseitin (avmgr, cur->av);
      }
      else
      {
        assert (cur->arity == 3);

        if (BTOR_IS_BV_COND_NODE (cur))
        {
          same_children_mem =
              BTOR_REAL_ADDR_NODE (cur->e[0]) == BTOR_REAL_ADDR_NODE (cur->e[1])
              || BTOR_REAL_ADDR_NODE (cur->e[0])
                     == BTOR_REAL_ADDR_NODE (cur->e[2])
              || BTOR_REAL_ADDR_NODE (cur->e[1])
                     == BTOR_REAL_ADDR_NODE (cur->e[2]);
          if (same_children_mem)
          {
            av0 = BTOR_AIGVEC_NODE (btor, cur->e[0]);
            av1 = BTOR_AIGVEC_NODE (btor, cur->e[1]);
            av2 = BTOR_AIGVEC_NODE (btor, cur->e[2]);
          }
          else
          {
            invert_av0 = BTOR_IS_INVERTED_NODE (cur->e[0]);
            av0        = BTOR_REAL_ADDR_NODE (cur->e[0])->av;
            if (invert_av0) btor_invert_aigvec (avmgr, av0);
            invert_av1 = BTOR_IS_INVERTED_NODE (cur->e[1]);
            av1        = BTOR_REAL_ADDR_NODE (cur->e[1])->av;
            if (invert_av1) btor_invert_aigvec (avmgr, av1);
            invert_av2 = BTOR_IS_INVERTED_NODE (cur->e[2]);
            av2        = BTOR_REAL_ADDR_NODE (cur->e[2])->av;
            if (invert_av2) btor_invert_aigvec (avmgr, av2);
          }
          cur->av = btor_cond_aigvec (avmgr, av0, av1, av2);
          if (same_children_mem)
          {
            btor_release_delete_aigvec (avmgr, av2);
            btor_release_delete_aigvec (avmgr, av1);
            btor_release_delete_aigvec (avmgr, av0);
          }
          else
          {
            if (invert_av0) btor_invert_aigvec (avmgr, av0);
            if (invert_av1) btor_invert_aigvec (avmgr, av1);
            if (invert_av2) btor_invert_aigvec (avmgr, av2);
          }
        }
      }
      assert (cur->av);
      BTORLOG (2, "  synthesized: %s", node2string (cur));
      btor_aigvec_to_sat_tseitin (avmgr, cur->av);
    }
  }
  BTOR_RELEASE_STACK (mm, exp_stack);
  btor_delete_int_hash_table (cache);

  if (count > 0 && btor->options.verbosity.val > 3)
    BTOR_MSG (
        btor->msg, 3, "synthesized %u expressions into AIG vectors", count);

  btor->time.synth_exp += btor_time_stamp () - start;
}

/* Mark all reachable expressions as reachable, reset reachable flag for all
 * previously reachable expressions that became unreachable due to rewriting. */
void
btor_update_reachable (Btor *btor, bool check_all_tables)
{
  assert (btor);

  int i;
  double start;
  BtorNode *cur;
  BtorHashTableIterator it;

  assert (btor_check_id_table_mark_unset_dbg (btor));
  assert (check_all_tables || btor->embedded_constraints->count == 0);
  assert (check_all_tables || btor->varsubst_constraints->count == 0);
  assert (btor_check_assumptions_simp_free_dbg (btor));

  start = btor_time_stamp ();
  btor_init_node_hash_table_iterator (&it, btor->synthesized_constraints);
  btor_queue_node_hash_table_iterator (&it, btor->unsynthesized_constraints);
  btor_queue_node_hash_table_iterator (&it, btor->assumptions);
  if (check_all_tables)
  {
    btor_queue_node_hash_table_iterator (&it, btor->embedded_constraints);
    btor_queue_node_hash_table_iterator (&it, btor->varsubst_constraints);
  }

  while (btor_has_next_node_hash_table_iterator (&it))
  {
    cur = btor_next_node_hash_table_iterator (&it);
    mark_exp (btor, cur, 1);
  }

  /* var_rhs and fun_rhs are still part of the formula, and thus, reachable */
  btor_init_node_hash_table_iterator (&it, btor->var_rhs);
  btor_queue_node_hash_table_iterator (&it, btor->fun_rhs);
  while (btor_has_next_node_hash_table_iterator (&it))
  {
    cur = btor_next_node_hash_table_iterator (&it);
    mark_exp (btor, btor_simplify_exp (btor, cur), 1);
  }

  for (i = 1; i < BTOR_COUNT_STACK (btor->nodes_id_table); i++)
  {
    if (!(cur = BTOR_PEEK_STACK (btor->nodes_id_table, i))) continue;
    cur->reachable = cur->mark;
    cur->mark      = 0;
  }
  btor->time.reachable += btor_time_stamp () - start;
}

void
btor_mark_reachable (Btor *btor, BtorNode *exp)
{
  assert (btor);
  assert (exp);

  int i;
  double start;
  BtorNode *cur;
  BtorNodePtrStack stack;

  start = btor_time_stamp ();
  BTOR_INIT_STACK (stack);
  BTOR_PUSH_STACK (btor->mm, stack, exp);

  while (!BTOR_EMPTY_STACK (stack))
  {
    cur = BTOR_REAL_ADDR_NODE (BTOR_POP_STACK (stack));

    if (cur->reachable) continue;

    cur->reachable = 1;

    for (i = 0; i < cur->arity; i++)
      BTOR_PUSH_STACK (btor->mm, stack, cur->e[i]);
  }

  BTOR_RELEASE_STACK (btor->mm, stack);
  btor->time.reachable += btor_time_stamp () - start;
}

/* forward assumptions to the SAT solver */
void
btor_add_again_assumptions (Btor *btor)
{
  assert (btor);
  assert (btor_check_id_table_mark_unset_dbg (btor));
  assert (btor_check_assumptions_simp_free_dbg (btor));

  int i;
  BtorNode *exp, *cur, *e;
  BtorNodePtrStack stack, unmark_stack;
  BtorPtrHashTable *assumptions;
  BtorHashTableIterator it;
  BtorAIG *aig;
  BtorSATMgr *smgr;
  BtorAIGMgr *amgr;

  amgr = btor_get_aig_mgr_btor (btor);
  smgr = btor_get_sat_mgr_btor (btor);

  BTOR_INIT_STACK (stack);
  BTOR_INIT_STACK (unmark_stack);

  assumptions = btor_new_ptr_hash_table (btor->mm,
                                         (BtorHashPtr) btor_hash_exp_by_id,
                                         (BtorCmpPtr) btor_compare_exp_by_id);

  btor_init_node_hash_table_iterator (&it, btor->assumptions);
  while (btor_has_next_node_hash_table_iterator (&it))
  {
    exp = btor_next_node_hash_table_iterator (&it);
    assert (!BTOR_REAL_ADDR_NODE (BTOR_IS_PROXY_NODE (exp)));

    if (BTOR_IS_INVERTED_NODE (exp) || !BTOR_IS_AND_NODE (exp))
    {
      if (!btor_get_ptr_hash_table (assumptions, exp))
        btor_add_ptr_hash_table (assumptions, exp);
    }
    else
    {
      BTOR_PUSH_STACK (btor->mm, stack, exp);
      while (!BTOR_EMPTY_STACK (stack))
      {
        cur = BTOR_POP_STACK (stack);
        assert (!BTOR_IS_INVERTED_NODE (cur));
        assert (BTOR_IS_AND_NODE (cur));
        assert (cur->mark == 0 || cur->mark == 1);
        if (cur->mark) continue;
        cur->mark = 1;
        BTOR_PUSH_STACK (btor->mm, unmark_stack, cur);
        for (i = 0; i < 2; i++)
        {
          e = cur->e[i];
          if (!BTOR_IS_INVERTED_NODE (e) && BTOR_IS_AND_NODE (e))
            BTOR_PUSH_STACK (btor->mm, stack, e);
          else if (!btor_get_ptr_hash_table (assumptions, e))
            btor_add_ptr_hash_table (assumptions, e);
        }
      }
    }
    mark_exp (btor, exp, 0);
  }

  btor_init_node_hash_table_iterator (&it, assumptions);
  while (btor_has_next_node_hash_table_iterator (&it))
  {
    cur = btor_next_node_hash_table_iterator (&it);
    assert (btor_get_exp_width (btor, cur) == 1);
    assert (!BTOR_REAL_ADDR_NODE (cur)->simplified);
    aig = exp_to_aig (btor, cur);
    btor_aig_to_sat (amgr, aig);
    if (aig == BTOR_AIG_TRUE) continue;
    assert (BTOR_GET_CNF_ID_AIG (aig) != 0);
    btor_assume_sat (smgr, BTOR_GET_CNF_ID_AIG (aig));
    btor_release_aig (amgr, aig);
  }

  while (!BTOR_EMPTY_STACK (unmark_stack))
    BTOR_REAL_ADDR_NODE (BTOR_POP_STACK (unmark_stack))->mark = 0;

  BTOR_RELEASE_STACK (btor->mm, stack);
  BTOR_RELEASE_STACK (btor->mm, unmark_stack);
  btor_delete_ptr_hash_table (assumptions);
}

#if 0
/* updates SAT assignments, reads assumptions and
 * returns if an assignment has changed
 */
static int
update_sat_assignments (Btor * btor)
{
  assert (btor);

  BtorSATMgr *smgr;

  smgr = btor_get_sat_mgr_btor (btor);
  add_again_assumptions (btor);
#ifndef NDEBUG
  int result;
  result = timed_sat_sat (btor, -1);
  assert (result == BTOR_SAT);
#else
  (void) timed_sat_sat (btor, -1);
#endif
  return btor_changed_sat (smgr);
}
#endif

int
btor_sat_btor (Btor *btor, int lod_limit, int sat_limit)
{
  assert (btor);
  assert (btor->btor_sat_btor_called >= 0);
  assert (btor->options.incremental.val || btor->btor_sat_btor_called == 0);

  BtorSolverResult res;

<<<<<<< HEAD
#if 0
  if (!btor->slv) btor->slv = btor_new_core_solver (btor);
  assert (btor->slv);
  assert (btor->slv->kind == BTOR_CORE_SOLVER_KIND);
  // TODO (ma): make options for lod_limit and sat_limit
  BTOR_CORE_SOLVER (btor)->lod_limit = lod_limit;
  BTOR_CORE_SOLVER (btor)->sat_limit = sat_limit;
#endif
  if (!btor->slv) btor->slv = btor_new_ef_solver (btor);
  assert (btor->slv);
  assert (btor->slv->kind == BTOR_EF_SOLVER_KIND);
=======
  if (!btor->slv)
  {
    if (btor->options.engine.val == BTOR_ENGINE_SLS && btor->ufs->count == 0
        && (btor->options.beta_reduce_all.val || btor->lambdas->count == 0))
      btor->slv = btor_new_sls_solver (btor);
    else
    {
      btor->slv = btor_new_core_solver (btor);
      // TODO (ma): make options for lod_limit and sat_limit
      BTOR_CORE_SOLVER (btor)->lod_limit = lod_limit;
      BTOR_CORE_SOLVER (btor)->sat_limit = sat_limit;
    }
  }
  assert (btor->slv);
>>>>>>> 475d49c6

#ifdef BTOR_CHECK_UNCONSTRAINED
  Btor *uclone = 0;
  if (btor_has_clone_support_sat_mgr (btor_get_sat_mgr_btor (btor))
      && btor->options.ucopt.val && btor->options.rewrite_level.val > 2
      && !btor->options.incremental.val && !btor->options.model_gen.val)
  {
    uclone                           = btor_clone_btor (btor);
    uclone->options.auto_cleanup.val = 1;
    uclone->options.ucopt.val        = 0;
  }
#endif

#ifdef BTOR_CHECK_MODEL
  Btor *mclone                     = 0;
  BtorPtrHashTable *inputs         = 0;
  mclone                           = btor_clone_exp_layer (btor, 0);
  mclone->options.loglevel.val     = 0;
  mclone->options.verbosity.val    = 0;
  mclone->options.dual_prop.val    = 0;
  inputs                           = map_inputs_check_model (btor, mclone);
  mclone->options.auto_cleanup.val = 1;
#endif

#ifdef BTOR_CHECK_DUAL_PROP
  Btor *dpclone = 0;
  if (btor_has_clone_support_sat_mgr (btor_get_sat_mgr_btor (btor))
      && btor->options.dual_prop.val)
  {
    dpclone                                    = btor_clone_btor (btor);
    dpclone->options.loglevel.val              = 0;
    dpclone->options.verbosity.val             = 0;
    dpclone->options.auto_cleanup.val          = 1;
    dpclone->options.auto_cleanup_internal.val = 1;
    dpclone->options.dual_prop.val             = 0;
  }
#endif

#ifdef BTOR_CHECK_FAILED
  Btor *faclone = 0;
  if (btor_has_clone_support_sat_mgr (btor_get_sat_mgr_btor (btor))
      && btor->options.chk_failed_assumptions.val)
  {
    faclone                                     = btor_clone_btor (btor);
    faclone->options.auto_cleanup.val           = 1;
    faclone->options.auto_cleanup_internal.val  = 1;
    faclone->options.loglevel.val               = 0;
    faclone->options.verbosity.val              = 0;
    faclone->options.chk_failed_assumptions.val = 0;
    faclone->options.dual_prop.val              = 0;  // FIXME necessary?
  }
#endif

  res = btor->slv->api.sat (btor->slv);
  btor->btor_sat_btor_called++;

#ifdef BTOR_CHECK_UNCONSTRAINED
  if (uclone)
  {
    assert (btor->options.ucopt.val);
    assert (btor->options.rewrite_level.val > 2);
    assert (!btor->options.incremental.val);
    assert (!btor->options.model_gen.val);
    BtorSolverResult ucres = uclone->slv->api.sat (uclone->slv);
    assert (res == ucres);
  }
#endif

  if (btor->options.model_gen.val && res == BTOR_RESULT_SAT)
  {
    if (btor->options.engine.val == BTOR_ENGINE_SLS)
      btor->slv->api.generate_model (
          btor->slv, btor->options.model_gen.val == 2, false);
    else
      btor->slv->api.generate_model (
          btor->slv, btor->options.model_gen.val == 2, true);
  }

#ifdef BTOR_CHECK_MODEL
  if (mclone)
  {
    assert (inputs);
    if (res == BTOR_RESULT_SAT && !btor->options.ucopt.val)
    {
      if (!btor->options.model_gen.val)
      {
        if (btor->options.engine.val == BTOR_ENGINE_SLS)
          btor->slv->api.generate_model (btor->slv, false, false);
        else
          btor->slv->api.generate_model (btor->slv, false, true);
      }
      check_model (btor, mclone, inputs);
    }

    BtorHashTableIterator it;
    btor_init_node_hash_table_iterator (&it, inputs);
    while (btor_has_next_node_hash_table_iterator (&it))
    {
      btor_release_exp (btor, (BtorNode *) it.bucket->data.as_ptr);
      btor_release_exp (mclone, btor_next_node_hash_table_iterator (&it));
    }
    btor_delete_ptr_hash_table (inputs);
    btor_delete_btor (mclone);
  }
#endif

#ifdef BTOR_CHECK_DUAL_PROP
  if (dpclone && btor->options.dual_prop.val)
  {
    check_dual_prop (btor, dpclone);
    btor_delete_btor (dpclone);
  }
#endif

#ifdef BTOR_CHECK_FAILED
  if (faclone && btor->options.chk_failed_assumptions.val)
  {
    if (!btor->inconsistent && btor->last_sat_result == BTOR_RESULT_UNSAT)
      btor_check_failed_assumptions (btor, faclone);
    btor_delete_btor (faclone);
  }
#endif
  return res;
}

static int
is_valid_argument (Btor *btor, BtorNode *exp)
{
  exp = BTOR_REAL_ADDR_NODE (exp);
  if (btor_is_fun_exp (btor, exp)) return 0;
  if (btor_is_array_exp (btor, exp)) return 0;
  /* scope of bound parmaters already closed (cannot be used anymore) */
  if (BTOR_IS_PARAM_NODE (exp) && btor_param_is_bound (exp)) return 0;
  return 1;
}

int
btor_fun_sort_check (Btor *btor, uint32_t argc, BtorNode **args, BtorNode *fun)
{
  (void) btor;
  assert (btor);
  assert (argc > 0);
  assert (args);
  assert (fun);
  assert (BTOR_IS_REGULAR_NODE (fun));
  assert (btor_is_fun_exp (btor, fun));
  assert (argc == btor_get_fun_arity (btor, fun));

  uint32_t i;
  int pos = -1;
  BtorSortId sort;
  BtorSortUniqueTable *sorts;
  BtorTupleSortIterator it;

  sorts = &btor->sorts_unique_table;
  assert (btor_is_tuple_sort (sorts,
                              btor_get_domain_fun_sort (sorts, fun->sort_id)));
  btor_init_tuple_sort_iterator (
      &it, sorts, btor_get_domain_fun_sort (sorts, fun->sort_id));
  for (i = 0; i < argc; i++)
  {
    assert (btor_has_next_tuple_sort_iterator (&it));
    sort = btor_next_tuple_sort_iterator (&it);
    /* NOTE: we do not allow functions or arrays as arguments yet */
    if (!is_valid_argument (btor, args[i])
        || sort != BTOR_REAL_ADDR_NODE (args[i])->sort_id)
    {
      pos = i;
      break;
    }
  }
  return pos;
}

static BtorAIG *
exp_to_aig (Btor *btor, BtorNode *exp)
{
  BtorAIGMgr *amgr;
  BtorAIGVec *av;
  BtorAIG *result;

  assert (btor);
  assert (exp);
  assert (btor_get_exp_width (btor, exp) == 1);
  assert (!BTOR_REAL_ADDR_NODE (exp)->parameterized);

  amgr = btor_get_aig_mgr_btor (btor);

  synthesize_exp (btor, exp, 0);
  av = BTOR_REAL_ADDR_NODE (exp)->av;

  assert (av);
  assert (av->len == 1);

  result = av->aigs[0];

  if (BTOR_IS_INVERTED_NODE (exp))
    result = btor_not_aig (amgr, result);
  else
    result = btor_copy_aig (amgr, result);

  return result;
}

BtorAIGVec *
btor_exp_to_aigvec (Btor *btor, BtorNode *exp, BtorPtrHashTable *backannotation)
{
  BtorAIGVecMgr *avmgr;
  BtorAIGVec *result;

  assert (exp);

  avmgr = btor->avmgr;

  synthesize_exp (btor, exp, backannotation);
  result = BTOR_REAL_ADDR_NODE (exp)->av;
  assert (result);

  if (BTOR_IS_INVERTED_NODE (exp))
    result = btor_not_aigvec (avmgr, result);
  else
    result = btor_copy_aigvec (avmgr, result);

  return result;
}

void
btor_release_bv_assignment_str (Btor *btor, char *assignment)
{
  assert (btor);
  assert (assignment);
  btor_freestr (btor->mm, assignment);
}

#ifdef BTOR_CHECK_MODEL
BtorPtrHashTable *
map_inputs_check_model (Btor *btor, Btor *clone)
{
  assert (btor);
  assert (clone);

  BtorNode *cur;
  BtorPtrHashBucket *b;
  BtorHashTableIterator it;
  BtorPtrHashTable *inputs;

  inputs = btor_new_ptr_hash_table (clone->mm,
                                    (BtorHashPtr) btor_hash_exp_by_id,
                                    (BtorCmpPtr) btor_compare_exp_by_id);

  btor_update_reachable (clone, true);

  btor_init_node_hash_table_iterator (&it, clone->bv_vars);
  while (btor_has_next_node_hash_table_iterator (&it))
  {
    cur = btor_next_node_hash_table_iterator (&it);
    if (!cur->reachable) continue;
    b = btor_get_ptr_hash_table (btor->bv_vars, cur);
    assert (b);

    assert (!btor_get_ptr_hash_table (inputs, cur));
    btor_add_ptr_hash_table (inputs, btor_copy_exp (clone, cur))->data.as_ptr =
        btor_copy_exp (btor, (BtorNode *) b->key);
  }

  btor_init_node_hash_table_iterator (&it, clone->ufs);
  while (btor_has_next_node_hash_table_iterator (&it))
  {
    cur = btor_next_node_hash_table_iterator (&it);
    if (!cur->reachable) continue;
    b = btor_get_ptr_hash_table (btor->ufs, cur);
    assert (b);

    assert (!btor_get_ptr_hash_table (inputs, cur));
    btor_add_ptr_hash_table (inputs, btor_copy_exp (clone, cur))->data.as_ptr =
        btor_copy_exp (btor, (BtorNode *) b->key);
  }

  return inputs;
}

static void
rebuild_formula (Btor *btor, int rewrite_level)
{
  assert (btor);

  int i;
  BtorNode *cur;
  BtorPtrHashTable *t;

  /* set new rewrite level */
  btor->options.rewrite_level.val = rewrite_level;

  t = btor_new_ptr_hash_table (btor->mm,
                               (BtorHashPtr) btor_hash_exp_by_id,
                               (BtorCmpPtr) btor_compare_exp_by_id);

  /* collect all leaves and rebuild whole formula */
  for (i = BTOR_COUNT_STACK (btor->nodes_id_table) - 1; i >= 0; i--)
  {
    if (!(cur = BTOR_PEEK_STACK (btor->nodes_id_table, i))) continue;

    if (BTOR_IS_PROXY_NODE (cur)) continue;

    if (cur->arity == 0)
    {
      assert (BTOR_IS_BV_VAR_NODE (cur) || BTOR_IS_BV_CONST_NODE (cur)
              || BTOR_IS_PARAM_NODE (cur) || BTOR_IS_UF_NODE (cur));
      btor_add_ptr_hash_table (t, cur);
    }
  }

  substitute_and_rebuild (btor, t);
  btor_delete_ptr_hash_table (t);
}

static void
check_model (Btor *btor, Btor *clone, BtorPtrHashTable *inputs)
{
  assert (btor);
  assert (btor->last_sat_result == BTOR_RESULT_SAT);
  assert (clone);
  assert (inputs);

  uint32_t i;
  int ret;
  BtorNode *cur, *exp, *simp, *simp_clone, *real_simp_clone, *model, *eq;
  BtorNode *args, *apply;
  BtorHashTableIterator it;
  const BtorPtrHashTable *fmodel;
  BtorBitVector *value;
  BtorBitVectorTuple *args_tuple;
  BtorNodePtrStack consts;

  /* formula did not change since last sat call, we have to reset assumptions
   * from the previous run */
  if (clone->valid_assignments) btor_reset_incremental_usage (clone);

  /* add assumptions as assertions */
  btor_init_node_hash_table_iterator (&it, clone->assumptions);
  while (btor_has_next_node_hash_table_iterator (&it))
    btor_assert_exp (clone, btor_next_node_hash_table_iterator (&it));
  btor_reset_assumptions (clone);

  /* apply variable substitution until fixpoint */
  while (clone->varsubst_constraints->count > 0) substitute_var_exps (clone);

  /* rebuild formula with new rewriting level */
  rebuild_formula (clone, 3);

  /* add bit vector variable models */
  BTOR_INIT_STACK (consts);
  btor_init_node_hash_table_iterator (&it, inputs);
  while (btor_has_next_node_hash_table_iterator (&it))
  {
    exp = (BtorNode *) it.bucket->data.as_ptr;
    assert (exp);
    assert (BTOR_IS_REGULAR_NODE (exp));
    assert (exp->btor == btor);
    /* Note: we do not want simplified constraints here */
    simp = btor_pointer_chase_simplified_exp (btor, exp);
    cur  = btor_next_node_hash_table_iterator (&it);
    assert (BTOR_IS_REGULAR_NODE (cur));
    assert (cur->btor == clone);
    simp_clone      = btor_simplify_exp (clone, cur);
    real_simp_clone = BTOR_REAL_ADDR_NODE (simp_clone);

    if (BTOR_IS_FUN_NODE (real_simp_clone))
    {
      fmodel = btor_get_fun_model (btor, simp);
      if (!fmodel) continue;

      BTORLOG (2, "assert model for %s", node2string (real_simp_clone));
      btor_init_hash_table_iterator (&it, (BtorPtrHashTable *) fmodel);
      while (btor_has_next_hash_table_iterator (&it))
      {
        value      = (BtorBitVector *) it.bucket->data.as_ptr;
        args_tuple = btor_next_hash_table_iterator (&it);

        /* create condition */
        assert (BTOR_EMPTY_STACK (consts));
        for (i = 0; i < args_tuple->arity; i++)
        {
          model = btor_const_exp (clone, args_tuple->bv[i]);
          BTOR_PUSH_STACK (clone->mm, consts, model);
        }

        args  = btor_args_exp (clone, BTOR_COUNT_STACK (consts), consts.start);
        apply = btor_apply_exp (clone, real_simp_clone, args);
        model = btor_const_exp (clone, value);
        eq    = btor_eq_exp (clone, apply, model);
        btor_assert_exp (clone, eq);
        btor_release_exp (clone, eq);
        btor_release_exp (clone, model);
        btor_release_exp (clone, apply);
        btor_release_exp (clone, args);

        while (!BTOR_EMPTY_STACK (consts))
          btor_release_exp (clone, BTOR_POP_STACK (consts));
      }
    }
    else
    {
      BTORLOG (2,
               "assert model for %s (%s)",
               node2string (real_simp_clone),
               btor_get_symbol_exp (clone, cur));
      /* we need to invert the assignment if simplified is inverted */
      model =
          btor_const_exp (clone,
                          (BtorBitVector *) btor_get_bv_model (
                              btor, BTOR_COND_INVERT_NODE (simp_clone, simp)));
      eq = btor_eq_exp (clone, real_simp_clone, model);
      btor_assert_exp (clone, eq);
      btor_release_exp (clone, eq);
      btor_release_exp (clone, model);
    }
  }
  BTOR_RELEASE_STACK (clone->mm, consts);

  /* apply variable substitution until fixpoint */
  while (clone->varsubst_constraints->count > 0) substitute_var_exps (clone);

  clone->options.beta_reduce_all.val = 1;
  ret                                = btor_simplify (clone);

  //  btor_print_model (btor, "btor", stdout);
  assert (ret != BTOR_RESULT_UNKNOWN
          || clone->slv->api.sat (clone->slv) == BTOR_RESULT_SAT);
  // TODO: check if roots have been simplified through aig rewriting
  // BTOR_ABORT_CORE (ret == BTOR_RESULT_UNKNOWN, "rewriting needed");
  BTOR_ABORT_CORE (ret == BTOR_RESULT_UNSAT, "invalid model");
}
#endif

#ifdef BTOR_CHECK_DUAL_PROP
static void
check_dual_prop (Btor *btor, Btor *clone)
{
  assert (btor);
  assert (btor->options.dual_prop.val);
  assert (clone);

  clone->slv->api.sat (clone->slv);
  assert (btor->last_sat_result == clone->last_sat_result);
}
#endif

#ifdef BTOR_CHECK_FAILED
static void
check_failed_assumptions (Btor *btor, Btor *clone)
{
  assert (btor);
  assert (btor->last_sat_result == BTOR_RESULT_UNSAT);

  BtorNode *ass;
  BtorHashTableIterator it;

  /* assert failed assumptions */
  btor_init_node_hash_table_iterator (&it, btor->assumptions);
  while (btor_has_next_node_hash_table_iterator (&it))
  {
    ass = btor_next_node_hash_table_iterator (&it);
    if (btor_failed_exp (btor, ass))
    {
      ass = btor_match_node (clone, ass);
      assert (ass);
      btor_assert_exp (clone, ass);
    }
  }

  /* cleanup assumptions */
  btor_init_node_hash_table_iterator (&it, clone->assumptions);
  while (btor_has_next_node_hash_table_iterator (&it))
    btor_release_exp (clone, btor_next_node_hash_table_iterator (&it));
  btor_delete_ptr_hash_table (clone->assumptions);
  clone->assumptions =
      btor_new_ptr_hash_table (clone->mm,
                               (BtorHashPtr) btor_hash_exp_by_id,
                               (BtorCmpPtr) btor_compare_exp_by_id);

  assert (clone->slv->api.sat (clone->slv) == BTOR_RESULT_UNSAT);
}
#endif<|MERGE_RESOLUTION|>--- conflicted
+++ resolved
@@ -34,13 +34,9 @@
 #ifndef BTOR_DO_NOT_PROCESS_SKELETON
 #include "simplifier/btorskel.h"
 #endif
-<<<<<<< HEAD
-#include "btorcoresolver.h"
 #include "btorefsolver.h"
-=======
 #include "btorslvcore.h"
 #include "btorslvsls.h"
->>>>>>> 475d49c6
 
 #include <limits.h>
 
@@ -3640,24 +3636,15 @@
 
   BtorSolverResult res;
 
-<<<<<<< HEAD
-#if 0
-  if (!btor->slv) btor->slv = btor_new_core_solver (btor);
-  assert (btor->slv);
-  assert (btor->slv->kind == BTOR_CORE_SOLVER_KIND);
-  // TODO (ma): make options for lod_limit and sat_limit
-  BTOR_CORE_SOLVER (btor)->lod_limit = lod_limit;
-  BTOR_CORE_SOLVER (btor)->sat_limit = sat_limit;
-#endif
-  if (!btor->slv) btor->slv = btor_new_ef_solver (btor);
-  assert (btor->slv);
-  assert (btor->slv->kind == BTOR_EF_SOLVER_KIND);
-=======
   if (!btor->slv)
   {
     if (btor->options.engine.val == BTOR_ENGINE_SLS && btor->ufs->count == 0
         && (btor->options.beta_reduce_all.val || btor->lambdas->count == 0))
       btor->slv = btor_new_sls_solver (btor);
+    else if (btor->options.engine.val == BTOR_ENGINE_EF)
+    {
+      btor->slv = btor_new_ef_solver (btor);
+    }
     else
     {
       btor->slv = btor_new_core_solver (btor);
@@ -3667,7 +3654,6 @@
     }
   }
   assert (btor->slv);
->>>>>>> 475d49c6
 
 #ifdef BTOR_CHECK_UNCONSTRAINED
   Btor *uclone = 0;
