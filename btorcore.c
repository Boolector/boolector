/*  Boolector: Satisfiablity Modulo Theories (SMT) solver.
 *
 *  Copyright (C) 2007-2009 Robert Daniel Brummayer.
 *  Copyright (C) 2007-2013 Armin Biere.
 *  Copyright (C) 2012-2014 Mathias Preiner.
 *  Copyright (C) 2012-2014 Aina Niemetz.
 *
 *  All rights reserved.
 *
 *  This file is part of Boolector.
 *  See COPYING for more information on using this software.
 */

#include "btorcore.h"
#include "btorbeta.h"
#include "btorbitvec.h"
#include "btorclone.h"
#include "btorconfig.h"
#include "btorconst.h"
#include "btorexit.h"
#include "btoriter.h"
#include "btorlog.h"
#include "btormisc.h"
#include "btormodel.h"
#include "btoropt.h"
#include "btorparamcache.h"
#include "btorrewrite.h"
#include "btorsat.h"
#include "btorutil.h"

#include <limits.h>

/*------------------------------------------------------------------------*/

// #define BTOR_DO_NOT_ELIMINATE_SLICES

#ifndef BTOR_USE_LINGELING
#define BTOR_DO_NOT_PROCESS_SKELETON
#endif

#define BTOR_SYMBOLIC_LEMMAS
#ifndef NDEBUG
#ifndef BTOR_DO_NOT_OPTIMIZE_UNCONSTRAINED
#define BTOR_CHECK_UNCONSTRAINED
#endif
#ifdef BTOR_DO_NOT_OPTIMIZE_UNCONSTRAINED
#define BTOR_CHECK_MODEL
#endif
#define BTOR_CHECK_DUAL_PROP
#endif

//#define MARK_FOR_CC
//#define BTOR_DO_NOT_LAZY_SYNTHESIZE
#define POP_TOP_APPLIES
//#define BTOR_USE_NVSIDS_ORDER_FOR_PROPAGATION

/* justification heuristics */
#define BTOR_JUST_USE_HEURISTIC
// accurate min applies per path in whole formula, very high memory overhead
#define BTOR_JUST_BRANCH_MIN_SCORE_ACC
// accurate min applies per path in bv skeleton, more memory overhead
//#define BTOR_JUST_BRANCH_MIN_SCORE_ACC_BV_SKELETON

//#define BTOR_JUST_BRANCH_MIN_DEPTH

#define DP_QSORT_JUST 0
#define DP_QSORT_ASC 1
#define DP_QSORT_DESC 2
#define DP_QSORT_ASC_DESC_FIRST 3
#define DP_QSORT_ASC_DESC_ALW 4
#define DP_QSORT DP_QSORT_JUST

/*------------------------------------------------------------------------*/

#define BTOR_INIT_UNIQUE_TABLE(mm, table) \
  do                                      \
  {                                       \
    assert (mm);                          \
    (table).size         = 1;             \
    (table).num_elements = 0;             \
    BTOR_CNEW (mm, (table).chains);       \
  } while (0)

#define BTOR_RELEASE_UNIQUE_TABLE(mm, table)         \
  do                                                 \
  {                                                  \
    assert (mm);                                     \
    BTOR_DELETEN (mm, (table).chains, (table).size); \
  } while (0)

#define BTOR_INIT_SORT_UNIQUE_TABLE(mm, table) \
  do                                           \
  {                                            \
    BTOR_INIT_UNIQUE_TABLE (mm, table);        \
    table.mm = mm;                             \
    table.id = 1;                              \
  } while (0)

#define BTOR_ABORT_CORE(cond, msg)                   \
  do                                                 \
  {                                                  \
    if (cond)                                        \
    {                                                \
      printf ("[btorcore] %s: %s\n", __func__, msg); \
      fflush (stdout);                               \
      exit (BTOR_ERR_EXIT);                          \
    }                                                \
  } while (0)

#define BTOR_COND_INVERT_AIG_NODE(exp, aig) \
  ((BtorAIG *) (((unsigned long int) (exp) &1ul) ^ ((unsigned long int) (aig))))

//#define MARK_PROP_UP(exp) ((BtorNode *) (1ul | (unsigned long int) (exp)))
//#define PROPAGATED_UPWARDS(exp) (1ul & (unsigned long int) (exp)->parent)

/*------------------------------------------------------------------------*/

static int btor_sat_aux_btor (Btor *);
static int btor_sat_aux_btor_dual_prop (Btor *);

#ifdef BTOR_CHECK_MODEL
static void check_model (Btor *, Btor *, BtorPtrHashTable *);
static BtorPtrHashTable *map_inputs_check_model (Btor *, Btor *);
#endif

#ifdef BTOR_CHECK_FAILED
static void check_failed_assumptions (Btor *, Btor *);
#endif

#ifdef BTOR_CHECK_DUAL_PROP
static void check_dual_prop (Btor *, Btor *);
#endif
/*------------------------------------------------------------------------*/

const char *const g_btor_op2string[] = {
    "invalid",  //  0
    "const",    //  1
    "var",      //  2
    "param",    //  3
    "slice",    //  4
    "and",      //  5
    "beq",      //  6
    "aeq",      //  7
    "add",      //  8
    "mul",      //  9
    "ult",      // 10
    "sll",      // 11
    "srl",      // 12
    "udiv",     // 13
    "urem",     // 14
    "concat",   // 15
    "apply",    // 16
    "lambda",   // 17
    "bcond",    // 18
    "args",     // 19
    "uf",       // 20
    "proxy"     // 21
};

struct BtorSlice
{
  int upper;
  int lower;
};

typedef struct BtorSlice BtorSlice;

/*------------------------------------------------------------------------*/
#ifndef NDEBUG
/*------------------------------------------------------------------------*/
static int
check_unique_table_children_proxy_free_dbg (const Btor *btor)
{
  int i, j;
  BtorNode *cur;

  for (i = 0; i < btor->nodes_unique_table.size; i++)
    for (cur = btor->nodes_unique_table.chains[i]; cur; cur = cur->next)
      for (j = 0; j < cur->arity; j++)
        if (BTOR_IS_PROXY_NODE (BTOR_REAL_ADDR_NODE (cur->e[j]))) return 0;
  return 1;
}

static int
check_id_table_mark_unset_dbg (const Btor *btor)
{
  int i;
  BtorNode *cur;

  for (i = 1; i < BTOR_COUNT_STACK (btor->nodes_id_table); i++)
  {
    cur = BTOR_PEEK_STACK (btor->nodes_id_table, i);
    if (!cur) continue;
    if (cur->mark != 0) return 0;
  }
  return 1;
}

static int
check_id_table_aux_mark_unset_dbg (const Btor *btor)
{
  int i;
  BtorNode *cur;

  for (i = 1; i < BTOR_COUNT_STACK (btor->nodes_id_table); i++)
  {
    cur = BTOR_PEEK_STACK (btor->nodes_id_table, i);
    if (!cur) continue;
    if (cur->aux_mark != 0) return 0;
  }
  return 1;
}

static int
check_unique_table_merge_unset_dbg (const Btor *btor)
{
  int i;
  BtorNode *cur;

  for (i = 0; i < btor->nodes_unique_table.size; i++)
    for (cur = btor->nodes_unique_table.chains[i]; cur; cur = cur->next)
      if (cur->merge != 0) return 0;
  return 1;
}

static int
check_hash_table_proxy_free_dbg (const BtorPtrHashTable *table)
{
  BtorPtrHashBucket *b;
  for (b = table->first; b; b = b->next)
    if (BTOR_REAL_ADDR_NODE (b->key)->kind == BTOR_PROXY_NODE) return 0;
  return 1;
}

static int
check_all_hash_tables_proxy_free_dbg (const Btor *btor)
{
  if (!check_hash_table_proxy_free_dbg (btor->varsubst_constraints)) return 0;
  if (!check_hash_table_proxy_free_dbg (btor->embedded_constraints)) return 0;
  if (!check_hash_table_proxy_free_dbg (btor->unsynthesized_constraints))
    return 0;
  if (!check_hash_table_proxy_free_dbg (btor->synthesized_constraints))
    return 0;
  return 1;
}

static int
check_hash_table_simp_free_dbg (const BtorPtrHashTable *table,
                                const char *table_name)
{
  BtorPtrHashBucket *b;
  (void) table_name;
  for (b = table->first; b; b = b->next)
    if (BTOR_REAL_ADDR_NODE (b->key)->simplified) return 0;
  return 1;
}

static int
check_all_hash_tables_simp_free_dbg (const Btor *btor)
{
  if (!check_hash_table_simp_free_dbg (btor->varsubst_constraints,
                                       "varsubst_constraints"))
    return 0;
  if (!check_hash_table_simp_free_dbg (btor->embedded_constraints,
                                       "embedded_constraints"))
    return 0;
  if (!check_hash_table_simp_free_dbg (btor->unsynthesized_constraints,
                                       "unsynthesized_constraints"))
    return 0;
  if (!check_hash_table_simp_free_dbg (btor->synthesized_constraints,
                                       "synthesized_constraints"))
    return 0;
  return 1;
}

static int
check_reachable_flag_dbg (const Btor *btor)
{
  int i;
  BtorNode *cur, *parent;
  BtorNodeIterator it;

  for (i = BTOR_COUNT_STACK (btor->nodes_id_table) - 1; i >= 0; i--)
  {
    if (!(cur = BTOR_PEEK_STACK (btor->nodes_id_table, i))) continue;

    init_full_parent_iterator (&it, cur);

    while (has_next_parent_full_parent_iterator (&it))
    {
      parent = next_parent_full_parent_iterator (&it);
      if (parent->reachable && !cur->reachable) return 0;
    }
  }
  return 1;
}

static int
check_constraints_not_const_dbg (Btor *btor)
{
  BtorNode *cur;
  BtorHashTableIterator it;

  init_node_hash_table_iterator (&it, btor->unsynthesized_constraints);
  while (has_next_node_hash_table_iterator (&it))
  {
    cur = next_node_hash_table_iterator (&it);
    assert (cur);
    cur = BTOR_REAL_ADDR_NODE (cur);
    if (BTOR_IS_BV_CONST_NODE (cur)) return 0;
  }

  init_node_hash_table_iterator (&it, btor->synthesized_constraints);
  while (has_next_node_hash_table_iterator (&it))
  {
    cur = next_node_hash_table_iterator (&it);
    assert (cur);
    cur = BTOR_REAL_ADDR_NODE (cur);
    if (BTOR_IS_BV_CONST_NODE (cur)) return 0;
  }
  return 1;
}

#if 0
static int
check_applies_dbg (Btor * btor)
{
  assert (btor);

  int i, failed = 0;
  BtorNode *cur;

  for (i = 0; i < btor->nodes_unique_table.size; i++)
    {
      for (cur = btor->nodes_unique_table.chains[i]; cur; cur = cur->next)
	{
	  if (!BTOR_IS_APPLY_NODE (cur)
	      /* parameterized applies do need to be checked */
	      || cur->parameterized
	      || cur->propagated
	      /* apply is not yet added to formula */
	      || (!cur->reachable && !cur->vread)
	      /* function not in formula anymore, applies do not need to be
	       * checked */
	      || !cur->e[0]->reachable)
	    continue;
	  assert (cur->e[0]->reachable);
#if 0
	  printf ("(%d|%d/%d|%d/%d/%d) (%d) %s\n",
		  cur->propagated,
		  cur->reachable, cur->vread,
		  BTOR_IS_SYNTH_NODE (cur), cur->tseitin,
		  cur->parameterized,
		  cur->parents,
		  node2string (cur));
#endif
	  failed = 1;
	}
    }

  return !failed;
}
#endif

/*------------------------------------------------------------------------*/
#endif
/*------------------------------------------------------------------------*/

enum BtorSubstCompKind
{
  BTOR_SUBST_COMP_ULT_KIND,
  BTOR_SUBST_COMP_ULTE_KIND,
  BTOR_SUBST_COMP_UGT_KIND,
  BTOR_SUBST_COMP_UGTE_KIND
};

typedef enum BtorSubstCompKind BtorSubstCompKind;

/*------------------------------------------------------------------------*/

static void
btor_init_substitutions (Btor *btor)
{
  assert (btor);
  assert (!btor->substitutions);

  btor->substitutions =
      btor_new_ptr_hash_table (btor->mm,
                               (BtorHashPtr) btor_hash_exp_by_id,
                               (BtorCmpPtr) btor_compare_exp_by_id);
}

static void
btor_delete_substitutions (Btor *btor)
{
  assert (btor);

  BtorPtrHashBucket *b;

  for (b = btor->substitutions->first; b; b = b->next)
  {
    btor_release_exp (btor, (BtorNode *) b->data.asPtr);
    btor_release_exp (btor, (BtorNode *) b->key);
  }

  btor_delete_ptr_hash_table (btor->substitutions);
  btor->substitutions = 0;
}

static BtorNode *
btor_find_substitution (Btor *btor, BtorNode *exp)
{
  assert (btor);
  assert (exp);

  BtorNode *result = 0;
  BtorPtrHashBucket *b;

  if (!btor->substitutions) return 0;

  while (1)
  {
    b = btor_find_in_ptr_hash_table (btor->substitutions,
                                     BTOR_REAL_ADDR_NODE (exp));
    if (!b) break;
    result = BTOR_COND_INVERT_NODE (exp, (BtorNode *) b->data.asPtr);
    exp    = result;
  }

  return result;
}

static void
btor_insert_substitution (Btor *btor,
                          BtorNode *exp,
                          BtorNode *subst,
                          int update)
{
  // TODO: cyclic substitution check
  assert (btor);
  assert (exp);
  assert (subst);
  assert (btor->substitutions);
  assert (update == 0 || update == 1);

  BtorNode *simp;
  BtorPtrHashBucket *b;
  exp = BTOR_REAL_ADDR_NODE (exp);

  if (exp == BTOR_REAL_ADDR_NODE (subst)) return;

  assert (update || !btor_find_in_ptr_hash_table (btor->substitutions, exp));

  if (update && (b = btor_find_in_ptr_hash_table (btor->substitutions, exp)))
  {
    assert (b->data.asPtr);
    /* release data of current bucket */
    btor_release_exp (btor, (BtorNode *) b->data.asPtr);
    btor_remove_from_ptr_hash_table (btor->substitutions, exp, 0, 0);
    /* release key of current bucket */
    btor_release_exp (btor, exp);
  }

  simp = btor_find_substitution (btor, subst);

  if (simp) subst = simp;

  assert (!btor_find_in_ptr_hash_table (btor->substitutions,
                                        BTOR_REAL_ADDR_NODE (subst)));
  assert (exp != BTOR_REAL_ADDR_NODE (subst));

  btor_insert_in_ptr_hash_table (btor->substitutions, btor_copy_exp (btor, exp))
      ->data.asPtr = btor_copy_exp (btor, subst);
}

/*------------------------------------------------------------------------*/

#if 0
btor_reset_incremental_usage (Btor * btor);
#endif

void
btor_set_opt_model_gen (Btor *btor, int val)
{
  assert (btor);
  assert (!val || BTOR_COUNT_STACK (btor->nodes_id_table) == 2);

  BtorHashTableIterator it;

  if (val && !btor->options.model_gen.val)
  {
    btor->options.model_gen.val = 1;

    btor->var_rhs =
        btor_new_ptr_hash_table (btor->mm,
                                 (BtorHashPtr) btor_hash_exp_by_id,
                                 (BtorCmpPtr) btor_compare_exp_by_id);

    btor->array_rhs =
        btor_new_ptr_hash_table (btor->mm,
                                 (BtorHashPtr) btor_hash_exp_by_id,
                                 (BtorCmpPtr) btor_compare_exp_by_id);
  }
  else if (!val && btor->options.model_gen.val)
  {
    btor->options.model_gen.val = 0;
    init_node_hash_table_iterator (&it, btor->var_rhs);
    queue_node_hash_table_iterator (&it, btor->array_rhs);
    while (has_next_node_hash_table_iterator (&it))
      btor_release_exp (btor, next_node_hash_table_iterator (&it));
    btor_delete_ptr_hash_table (btor->var_rhs);
    btor_delete_ptr_hash_table (btor->array_rhs);
    btor->var_rhs   = 0;
    btor->array_rhs = 0;
  }
}

// TODO: do we still need this?
void
btor_set_opt_model_gen_all_reads (Btor *btor, int val)
{
  assert (btor);
  btor->options.model_gen_all_reads.val = val;
}

void
btor_set_opt_inc_usage (Btor *btor, int val)
{
  assert (btor);
  assert (val > 0);  // TODO FIXME meltall if 0?
  assert (btor->btor_sat_btor_called == 0);
  btor->options.inc_usage.val = val;
#if 0
  if (val == 0)
    btor_reset_incremental_usage (btor);
  // TODO meltall????
#endif
}

void
btor_set_opt_beta_reduce_all (Btor *btor, int val)
{
  assert (btor);
  btor->options.beta_reduce_all.val = val;
}

void
btor_set_opt_dual_prop (Btor *btor, int val)
{
  assert (btor);
  assert (!btor->options.just.val);
  btor->options.dual_prop.val = val;
}

void
btor_set_opt_just (Btor *btor, int val)
{
  assert (btor);
  assert (!btor->options.dual_prop.val);
  btor->options.just.val = val;
}

#ifndef BTOR_DO_NOT_OPTIMIZE_UNCONSTRAINED
void
btor_set_opt_ucopt (Btor *btor, int val)
{
  assert (btor);
  btor->options.ucopt.val = val;
}
#endif

void
btor_set_opt_force_cleanup (Btor *btor, int val)
{
  assert (btor);
  btor->options.force_cleanup.val = val;
}

void
btor_set_opt_force_internal_cleanup (Btor *btor, int val)
{
  assert (btor);
  btor->options.force_internal_cleanup.val = val;
}

void
btor_set_opt_pretty_print (Btor *btor, int val)
{
  assert (btor);
  btor->options.pretty_print.val = val;
}

void
btor_set_opt_simplify_constraints (Btor *btor, int val)
{
  assert (btor);
  btor->options.simplify_constraints.val = val;
}

void
btor_set_opt_propagate_slices (Btor *btor, int val)
{
  assert (btor);
  btor->options.propagate_slices.val = val;
}

void
btor_set_opt_verbosity (Btor *btor, int val)
{
  BtorAIGVecMgr *avmgr;
  BtorAIGMgr *amgr;
  BtorSATMgr *smgr;

  assert (btor);
  assert (btor->options.verbosity.val >= -1);
  btor->options.verbosity.val = val;

  avmgr = btor->avmgr;
  amgr  = btor_get_aig_mgr_aigvec_mgr (avmgr);
  smgr  = btor_get_sat_mgr_aig_mgr (amgr);
  btor_set_verbosity_aigvec_mgr (avmgr, val);
  btor_set_verbosity_aig_mgr (amgr, val);
  btor_set_verbosity_sat_mgr (smgr, val);
}

void
btor_set_opt_loglevel (Btor *btor, int val)
{
  assert (btor);
  (void) btor;
  (void) val;
#ifndef NBTORLOG
  btor->options.loglevel.val = val;
#endif
}

void
btor_set_opt_rewrite_level (Btor *btor, int val)
{
  assert (btor);
  assert (val >= 0 && val <= 3);
  assert (btor->options.rewrite_level.val >= 0);
  assert (btor->options.rewrite_level.val <= 3);
  btor->options.rewrite_level.val = val;
}

void
btor_set_opt_rewrite_level_pbr (Btor *btor, int val)
{
  assert (btor);
  assert (val >= 0 && val <= 3);
  assert (btor->options.rewrite_level_pbr.val >= 0);
  assert (btor->options.rewrite_level_pbr.val <= 3);
  btor->options.rewrite_level_pbr.val = val;
}

/*------------------------------------------------------------------------*/

static void
btor_msg (Btor *btor, int level, char *fmt, ...)
{
  va_list ap;
  if (btor->options.verbosity.val < level) return;
  fputs ("[btorcore] ", stdout);
  if (btor->options.inc_usage.val && btor->msgtick >= 0)
    printf ("%d : ", (int) btor->msgtick);
  va_start (ap, fmt);
  vfprintf (stdout, fmt, ap);
  va_end (ap);
  fputc ('\n', stdout);
  fflush (stdout);
}

static void
btor_mark_exp (Btor *btor, BtorNode *exp, int new_mark)
{
  BtorMemMgr *mm;
  BtorNodePtrStack stack;
  BtorNode *cur;
  int i;

  assert (btor);
  assert (exp);

  mm = btor->mm;
  BTOR_INIT_STACK (stack);
  cur = BTOR_REAL_ADDR_NODE (exp);
  assert (!BTOR_IS_PROXY_NODE (cur));
  goto BTOR_MARK_NODE_ENTER_WITHOUT_POP;

  while (!BTOR_EMPTY_STACK (stack))
  {
    cur = BTOR_REAL_ADDR_NODE (BTOR_POP_STACK (stack));
  BTOR_MARK_NODE_ENTER_WITHOUT_POP:
    if (cur->mark != new_mark)
    {
      cur->mark = new_mark;
      for (i = cur->arity - 1; i >= 0; i--)
        BTOR_PUSH_STACK (mm, stack, cur->e[i]);
    }
  }
  BTOR_RELEASE_STACK (mm, stack);
}

const char *
btor_version (Btor *btor)
{
  assert (btor);
  (void) btor;
  return BTOR_VERSION;
}

BtorMemMgr *
btor_get_mem_mgr_btor (const Btor *btor)
{
  assert (btor);
  return btor->mm;
}

BtorAIGVecMgr *
btor_get_aigvec_mgr_btor (const Btor *btor)
{
  assert (btor);
  return btor->avmgr;
}

int
btor_set_sat_solver (Btor *btor, const char *solver)
{
  BtorAIGVecMgr *avmgr;
  BtorAIGMgr *amgr;
  BtorSATMgr *smgr;

  assert (btor);
  assert (solver);

  avmgr = btor->avmgr;
  amgr  = btor_get_aig_mgr_aigvec_mgr (avmgr);
  smgr  = btor_get_sat_mgr_aig_mgr (amgr);

  if (!strcasecmp (solver, "lingeling"))
#ifdef BTOR_USE_LINGELING
  {
    btor_enable_lingeling_sat (smgr, 0, 0);
    return 1;
  }
#else
    return 0;
#endif

  if (!strcasecmp (solver, "minisat"))
#ifdef BTOR_USE_MINISAT
  {
    btor_enable_minisat_sat (smgr);
    return 1;
  }
#else
    return 0;
#endif

  if (!strcasecmp (solver, "picosat"))
#ifdef BTOR_USE_PICOSAT
  {
    btor_enable_picosat_sat (smgr);
    return 1;
  }
#else
    return 0;
#endif

  return 0;
}

void
btor_reset_time_btor (Btor *btor)
{
  assert (btor);
  memset (&btor->time, 0, sizeof (btor->time));
}

void
btor_reset_stats_btor (Btor *btor)
{
  assert (btor);
  memset (&btor->stats, 0, sizeof (btor->stats));
}

static int
constraints_stats_changes (Btor *btor)
{
  int res;

  if (btor->stats.oldconstraints.varsubst && !btor->varsubst_constraints->count)
    return INT_MAX;

  if (btor->stats.oldconstraints.embedded && !btor->embedded_constraints->count)
    return INT_MAX;

  if (btor->stats.oldconstraints.unsynthesized
      && !btor->unsynthesized_constraints->count)
    return INT_MAX;

  res = abs (btor->stats.oldconstraints.varsubst
             - btor->varsubst_constraints->count);

  res += abs (btor->stats.oldconstraints.embedded
              - btor->embedded_constraints->count);

  res += abs (btor->stats.oldconstraints.unsynthesized
              - btor->unsynthesized_constraints->count);

  res += abs (btor->stats.oldconstraints.synthesized
              - btor->synthesized_constraints->count);

  return res;
}

static void
report_constraint_stats (Btor *btor, int force)
{
  int changes;

  if (!force)
  {
    if (btor->options.verbosity.val <= 0) return;

    changes = constraints_stats_changes (btor);

    if (btor->options.verbosity.val == 1 && changes < 100000) return;

    if (btor->options.verbosity.val == 2 && changes < 1000) return;

    if (btor->options.verbosity.val == 3 && changes < 10) return;

    if (!changes) return;
  }

  btor_msg (btor,
            1,
            "%d/%d/%d/%d constraints %d/%d/%d/%d %.1f MB",
            btor->stats.constraints.varsubst,
            btor->stats.constraints.embedded,
            btor->stats.constraints.unsynthesized,
            btor->stats.constraints.synthesized,
            btor->varsubst_constraints->count,
            btor->embedded_constraints->count,
            btor->unsynthesized_constraints->count,
            btor->synthesized_constraints->count,
            btor->mm->allocated / (double) (1 << 20));

  btor->stats.oldconstraints.varsubst = btor->varsubst_constraints->count;
  btor->stats.oldconstraints.embedded = btor->embedded_constraints->count;
  btor->stats.oldconstraints.unsynthesized =
      btor->unsynthesized_constraints->count;
  btor->stats.oldconstraints.synthesized = btor->synthesized_constraints->count;
}

/* we do not count proxies */
static int
number_of_ops (Btor *btor)
{
  int i, result;
  assert (btor);

  result = 0;
  for (i = 1; i < BTOR_NUM_OPS_NODE - 1; i++) result += btor->ops[i].cur;

  return result;
}

static double
percent (double a, double b)
{
  return b ? 100.0 * a / b : 0.0;
}

void
btor_print_stats_btor (Btor *btor)
{
  int num_final_ops, verbosity, i;

  assert (btor);

  verbosity = btor->options.verbosity.val;

  report_constraint_stats (btor, 1);
#ifndef BTOR_DO_NOT_OPTIMIZE_UNCONSTRAINED
  if (btor->options.ucopt.val)
  {
    btor_msg (btor, 1, "unconstrained bv props: %d", btor->stats.bv_uc_props);
    btor_msg (
        btor, 1, "unconstrained array props: %d", btor->stats.array_uc_props);
  }
#endif
  btor_msg (
      btor, 1, "variable substitutions: %d", btor->stats.var_substitutions);
  btor_msg (
      btor, 1, "array substitutions: %d", btor->stats.array_substitutions);
  btor_msg (btor,
            1,
            "embedded constraint substitutions: %d",
            btor->stats.ec_substitutions);
  btor_msg (btor, 1, "assumptions: %u", btor->assumptions->count);

  if (btor->ops[BTOR_FEQ_NODE].cur)
    btor_msg (btor, 1, "virtual reads: %d", btor->stats.vreads);

  if (verbosity > 0)
  {
    btor_msg (btor, 2, "max rec. RW: %d", btor->stats.max_rec_rw_calls);
    btor_msg (btor,
              2,
              "number of expressions ever created: %lld",
              btor->stats.expressions);
    num_final_ops = number_of_ops (btor);
    assert (num_final_ops >= 0);
    btor_msg (btor, 2, "number of final expressions: %d", num_final_ops);
    assert (sizeof g_btor_op2string / sizeof *g_btor_op2string
            == BTOR_NUM_OPS_NODE);

    if (num_final_ops > 0)
      for (i = 1; i < BTOR_NUM_OPS_NODE - 1; i++)
        if (btor->ops[i].cur || btor->ops[i].max)
          btor_msg (btor,
                    2,
                    " %s: %d max %d",
                    g_btor_op2string[i],
                    btor->ops[i].cur,
                    btor->ops[i].max);
  }

  btor_msg (btor, 1, "");
  btor_msg (btor, 1, "lemmas on demand statistics:");
  btor_msg (btor, 1, " LOD refinements: %d", btor->stats.lod_refinements);
  if (btor->stats.lod_refinements)
  {
    btor_msg (btor,
              1,
              " function congruence conflicts: %d",
              btor->stats.function_congruence_conflicts);
    btor_msg (btor,
              1,
              " beta reduction conflicts: %d",
              btor->stats.beta_reduction_conflicts);
    btor_msg (btor,
              1,
              " average lemma size: %.1f",
              BTOR_AVERAGE_UTIL (btor->stats.lemmas_size_sum,
                                 btor->stats.lod_refinements));
    for (i = 1; i < BTOR_SIZE_STACK (btor->stats.lemmas_size); i++)
    {
      if (!btor->stats.lemmas_size.start[i]) continue;
      btor_msg (btor,
                1,
                "   lemmas of size %d: %d",
                i,
                btor->stats.lemmas_size.start[i]);
    }
    btor_msg (btor,
              1,
              " average linking clause size: %.1f",
              BTOR_AVERAGE_UTIL (btor->stats.lclause_size_sum,
                                 btor->stats.lod_refinements));
  }
  btor_msg (btor, 1, "");

  btor_msg (
      btor, 1, "linear constraint equations: %d", btor->stats.linear_equations);
  btor_msg (btor,
            1,
            "gaussian elimination in linear equations: %d",
            btor->stats.gaussian_eliminations);
  btor_msg (btor,
            1,
            "eliminated sliced variables: %d",
            btor->stats.eliminated_slices);
  btor_msg (btor,
            1,
            "extracted skeleton constraints: %d",
            btor->stats.skeleton_constraints);
  btor_msg (btor, 1, "and normalizations: %d", btor->stats.ands_normalized);
  btor_msg (btor, 1, "add normalizations: %d", btor->stats.adds_normalized);
  btor_msg (btor, 1, "mul normalizations: %d", btor->stats.muls_normalized);
  btor_msg (btor,
            1,
            "synthesis assignment inconsistencies: %d",
            btor->stats.synthesis_assignment_inconsistencies);
  btor_msg (
      btor, 1, "  apply nodes: %d", btor->stats.synthesis_inconsistency_apply);
  btor_msg (btor,
            1,
            "  lambda nodes: %d",
            btor->stats.synthesis_inconsistency_lambda);
  btor_msg (
      btor, 1, "  var nodes: %d", btor->stats.synthesis_inconsistency_var);

  btor_msg (btor,
            1,
            "apply propagation during construction: %d",
            btor->stats.apply_props_construct);
  btor_msg (btor, 1, "beta reductions: %lld", btor->stats.beta_reduce_calls);
  btor_msg (
      btor, 1, "expression evaluations: %lld", btor->stats.eval_exp_calls);
  btor_msg (btor,
            1,
            "synthesized lambda applies: %lld",
            btor->stats.lambda_synth_apps);
  btor_msg (btor, 1, "lambdas merged: %lld", btor->stats.lambdas_merged);
  btor_msg (btor, 1, "propagations: %lld", btor->stats.propagations);
  btor_msg (btor, 1, "propagations down: %lld", btor->stats.propagations_down);
  btor_msg (btor,
            1,
            "partial beta reduction restarts: %lld",
            btor->stats.partial_beta_reduction_restarts);

  if (btor->options.dual_prop.val)
  {
    btor_msg (btor,
              1,
              "dual prop. vars (failed/assumed): %d/%d",
              btor->stats.dp_failed_vars,
              btor->stats.dp_assumed_vars);
    btor_msg (btor,
              1,
              "dual prop. applies (failed/assumed): %d/%d",
              btor->stats.dp_failed_applies,
              btor->stats.dp_assumed_applies);
  }

  btor_msg (btor, 1, "");
  btor_msg (btor, 1, "%.2f seconds beta-reduction", btor->time.beta);
  btor_msg (btor, 1, "%.2f seconds expression evaluation", btor->time.eval);
  btor_msg (
      btor, 1, "%.2f seconds synthesize expressions", btor->time.synth_exp);
  btor_msg (btor, 1, "%.2f seconds lazy apply encoding", btor->time.enc_app);
  btor_msg (
      btor, 1, "%.2f seconds lazy lambda encoding", btor->time.enc_lambda);
  btor_msg (btor, 1, "%.2f seconds lazy var encoding", btor->time.enc_var);
  btor_msg (btor, 1, "%.2f seconds node search", btor->time.find_dfs);
  btor_msg (btor, 1, "%.2f seconds reachable search", btor->time.reachable);
  btor_msg (btor,
            1,
            "%.2f seconds initial applies search",
            btor->time.search_init_apps);
  if (btor->options.dual_prop.val)
  {
    btor_msg (btor,
              1,
              "%.2f seconds cloning for initial applies search",
              btor->time.search_init_apps_cloning);
    btor_msg (btor,
              1,
              "%.2f seconds SAT solving for initial applies search",
              btor->time.search_init_apps_sat);
    btor_msg (
        btor,
        1,
        "%.2f seconds collecting bv vars and apps for initial applies search",
        btor->time.search_init_apps_collect_var_apps);
    btor_msg (
        btor,
        1,
        "%.2f seconds collecting initial applies via failed assumptions (FA)",
        btor->time.search_init_apps_collect_fa);
    btor_msg (
        btor,
        1,
        "%.2f seconds cone traversal when collecting initial applies via FA",
        btor->time.search_init_apps_collect_fa_cone);
  }
  btor_msg (
      btor, 1, "%.2f seconds determinig failed assumptions", btor->time.failed);
  btor_msg (btor, 1, "%.2f seconds lemma generation", btor->time.lemma_gen);
  btor_msg (btor,
            1,
            "%.2f seconds not encoded apply search",
            btor->time.find_nenc_app);
  btor_msg (btor,
            1,
            "%.2f seconds propagation apply search",
            btor->time.find_prop_app);
  if (btor->options.dual_prop.val)
    btor_msg (btor,
              1,
              "%.2f seconds propagation apply in conds search",
              btor->time.find_cond_prop_app);
  btor_msg (btor, 1, "%.2f seconds for cloning", btor->time.cloning);
  btor_msg (
      btor, 1, "%.2f seconds beta reduction probing", btor->time.br_probing);
#ifndef BTOR_DO_NOT_OPTIMIZE_UNCONSTRAINED
  if (btor->options.ucopt.val)
    btor_msg (btor,
              1,
              "%.2f seconds for unconstrained optimization",
              btor->time.ucopt);
#endif
  if (btor->options.model_gen.val)
    btor_msg (btor, 1, "%.2f seconds model generation", btor->time.model_gen);
  btor_msg (btor, 1, "");
  btor_msg (btor, 1, "%.2f seconds in rewriting engine", btor->time.rewrite);
  btor_msg (btor, 1, "%.2f seconds in pure SAT solving", btor->time.sat);
  btor_msg (btor, 1, "");
  btor_msg (btor,
            1,
            "%.2f seconds in variable substitution during rewriting (%.0f%%)",
            btor->time.subst,
            percent (btor->time.subst, btor->time.rewrite));
  btor_msg (
      btor,
      1,
      "%.2f seconds in embedded constraint replacing during rewriting (%.0f%%)",
      btor->time.embedded,
      percent (btor->time.embedded, btor->time.rewrite));
  btor_msg (btor,
            1,
            "%.2f seconds in beta reduction during rewriting (%.0f%%)",
            btor->time.betareduce,
            percent (btor->time.betareduce, btor->time.rewrite));
#ifndef BTOR_DO_NOT_ELIMINATE_SLICES
  btor_msg (btor,
            1,
            "%.2f seconds in slicing during rewriting (%.0f%%)",
            btor->time.slicing,
            percent (btor->time.slicing, btor->time.rewrite));
#endif
#ifndef BTOR_DO_NOT_PROCESS_SKELETON
  btor_msg (btor,
            1,
            "%.2f seconds skeleton preprocessing during rewriting (%.0f%%)",
            btor->time.skel,
            percent (btor->time.skel, btor->time.rewrite));
#endif
}

Btor *
btor_new_btor (void)
{
  BtorMemMgr *mm;
  Btor *btor;

  mm = btor_new_mem_mgr ();
  BTOR_CNEW (mm, btor);

  btor->mm = mm;

  btor_init_opts (btor);

#ifdef BTOR_CHECK_MODEL
  btor_set_opt_model_gen (btor, 1);
#endif

  btor->bv_assignments    = btor_new_bv_assignment_list (mm);
  btor->array_assignments = btor_new_array_assignment_list (mm);

  BTOR_INIT_UNIQUE_TABLE (mm, btor->nodes_unique_table);
  BTOR_INIT_SORT_UNIQUE_TABLE (mm, btor->sorts_unique_table);

  btor->avmgr = btor_new_aigvec_mgr (mm);

  btor->bv_vars = btor_new_ptr_hash_table (mm,
                                           (BtorHashPtr) btor_hash_exp_by_id,
                                           (BtorCmpPtr) btor_compare_exp_by_id);
  btor->ufs     = btor_new_ptr_hash_table (mm,
                                       (BtorHashPtr) btor_hash_exp_by_id,
                                       (BtorCmpPtr) btor_compare_exp_by_id);
  btor->lambdas = btor_new_ptr_hash_table (mm,
                                           (BtorHashPtr) btor_hash_exp_by_id,
                                           (BtorCmpPtr) btor_compare_exp_by_id);

  btor->dvn_id                    = 1;
  btor->dan_id                    = 1;
  btor->valid_assignments         = 1;
  btor->options.rewrite_level.val = 3;
  btor->vread_index_id            = 1;
  btor->msgtick                   = -1;

  BTOR_PUSH_STACK (btor->mm, btor->nodes_id_table, 0);

  btor->lod_cache =
      btor_new_ptr_hash_table (mm,
                               (BtorHashPtr) btor_hash_exp_by_id,
                               (BtorCmpPtr) btor_compare_exp_by_id);
  btor->varsubst_constraints =
      btor_new_ptr_hash_table (mm,
                               (BtorHashPtr) btor_hash_exp_by_id,
                               (BtorCmpPtr) btor_compare_exp_by_id);
  btor->embedded_constraints =
      btor_new_ptr_hash_table (mm,
                               (BtorHashPtr) btor_hash_exp_by_id,
                               (BtorCmpPtr) btor_compare_exp_by_id);
  btor->unsynthesized_constraints =
      btor_new_ptr_hash_table (mm,
                               (BtorHashPtr) btor_hash_exp_by_id,
                               (BtorCmpPtr) btor_compare_exp_by_id);
  btor->synthesized_constraints =
      btor_new_ptr_hash_table (mm,
                               (BtorHashPtr) btor_hash_exp_by_id,
                               (BtorCmpPtr) btor_compare_exp_by_id);
  btor->assumptions =
      btor_new_ptr_hash_table (mm,
                               (BtorHashPtr) btor_hash_exp_by_id,
                               (BtorCmpPtr) btor_compare_exp_by_id);
  btor->parameterized =
      btor_new_ptr_hash_table (mm,
                               (BtorHashPtr) btor_hash_exp_by_id,
                               (BtorCmpPtr) btor_compare_exp_by_id);

  BTOR_INIT_STACK (btor->functions_with_model);
  BTOR_INIT_STACK (btor->stats.lemmas_size);

  btor->true_exp = btor_true_exp (btor);

  return btor;
}

void
btor_delete_btor (Btor *btor)
{
  assert (btor);

  int i;
  BtorNodePtrStack stack;
  BtorPtrHashTable *t;
  BtorPtrHashBucket *b, *b_app;
  BtorMemMgr *mm;
  BtorNode *exp;
#ifdef BTOR_JUST_USE_HEURISTIC
  BtorHashTableIterator it, iit;
#endif
  BtorSort *sort;
  BtorSortPtrStack sorts;

  mm = btor->mm;

  btor_release_exp (btor, btor->true_exp);

  btor_delete_bv_assignment_list (
      btor->bv_assignments,
      btor->options.force_cleanup.val
          || btor->options.force_internal_cleanup.val);
  btor_delete_array_assignment_list (
      btor->array_assignments,
      btor->options.force_cleanup.val
          || btor->options.force_internal_cleanup.val);

  for (b = btor->lod_cache->first; b; b = b->next)
    btor_release_exp (btor, (BtorNode *) b->key);
  btor_delete_ptr_hash_table (btor->lod_cache);

  for (b = btor->varsubst_constraints->first; b; b = b->next)
  {
    btor_release_exp (btor, (BtorNode *) b->key);
    btor_release_exp (btor, (BtorNode *) b->data.asPtr);
  }
  btor_delete_ptr_hash_table (btor->varsubst_constraints);

  for (b = btor->embedded_constraints->first; b; b = b->next)
    btor_release_exp (btor, (BtorNode *) b->key);
  btor_delete_ptr_hash_table (btor->embedded_constraints);

  for (b = btor->unsynthesized_constraints->first; b; b = b->next)
    btor_release_exp (btor, (BtorNode *) b->key);
  btor_delete_ptr_hash_table (btor->unsynthesized_constraints);

  for (b = btor->synthesized_constraints->first; b; b = b->next)
    btor_release_exp (btor, (BtorNode *) b->key);
  btor_delete_ptr_hash_table (btor->synthesized_constraints);

  for (b = btor->assumptions->first; b; b = b->next)
    btor_release_exp (btor, (BtorNode *) b->key);
  btor_delete_ptr_hash_table (btor->assumptions);

  if (btor->options.model_gen.val)
  {
    for (b = btor->var_rhs->first; b; b = b->next)
      btor_release_exp (btor, (BtorNode *) b->key);
    btor_delete_ptr_hash_table (btor->var_rhs);

    for (b = btor->array_rhs->first; b; b = b->next)
      btor_release_exp (btor, (BtorNode *) b->key);
    btor_delete_ptr_hash_table (btor->array_rhs);
    btor_delete_model (btor);
  }

  for (i = 0; i < BTOR_COUNT_STACK (btor->functions_with_model); i++)
    btor_release_exp (btor, btor->functions_with_model.start[i]);
  BTOR_RELEASE_STACK (mm, btor->functions_with_model);

  BTOR_INIT_STACK (stack);
  for (b = btor->lambdas->first; b; b = b->next)
  {
    t = ((BtorLambdaNode *) b->key)->synth_apps;
    if (t)
    {
      for (b_app = t->first; b_app; b_app = b_app->next)
        BTOR_PUSH_STACK (mm, stack, (BtorNode *) b_app->key);
      ((BtorLambdaNode *) b->key)->synth_apps = 0;
      btor_delete_ptr_hash_table (t);
    }
  }

  while (!BTOR_EMPTY_STACK (stack))
    btor_release_exp (btor, BTOR_POP_STACK (stack));
  BTOR_RELEASE_STACK (mm, stack);

#ifdef BTOR_JUST_USE_HEURISTIC
  if (btor->score)
  {
    init_node_hash_table_iterator (&it, btor->score);
    while (has_next_node_hash_table_iterator (&it))
    {
      t   = (BtorPtrHashTable *) it.bucket->data.asPtr;
      exp = next_node_hash_table_iterator (&it);
      btor_release_exp (btor, exp);

      init_node_hash_table_iterator (&iit, t);
      while (has_next_node_hash_table_iterator (&iit))
        btor_release_exp (btor, next_node_hash_table_iterator (&iit));
      btor_delete_ptr_hash_table (t);
    }
    btor_delete_ptr_hash_table (btor->score);
  }

  if (btor->score_depth)
  {
    init_node_hash_table_iterator (&it, btor->score_depth);
    while (has_next_node_hash_table_iterator (&it))
      btor_release_exp (btor, next_node_hash_table_iterator (&it));
    btor_delete_ptr_hash_table (btor->score_depth);
  }
#endif

  if (btor->options.force_cleanup.val && btor->external_refs)
  {
    for (i = BTOR_COUNT_STACK (btor->nodes_id_table) - 1; i >= 0; i--)
    {
      if (!(exp = BTOR_PEEK_STACK (btor->nodes_id_table, i))) continue;
      if (exp->ext_refs)
      {
        assert (exp->ext_refs <= exp->refs);
        exp->refs = exp->refs - exp->ext_refs + 1;
        btor->external_refs -= exp->ext_refs;
        assert (exp->refs > 0);
        exp->ext_refs = 0;
        btor_release_exp (btor, exp);
      }
    }
    assert (btor->external_refs == 0);
    if (!btor->options.force_internal_cleanup.val && !getenv ("BTORLEAK")
        && !getenv ("BTORLEAKEXP"))
    {
      for (i = BTOR_COUNT_STACK (btor->nodes_id_table) - 1; i >= 0; i--)
        assert (!BTOR_PEEK_STACK (btor->nodes_id_table, i));
    }
  }

  if (btor->options.force_internal_cleanup.val)
  {
    for (i = BTOR_COUNT_STACK (btor->nodes_id_table) - 1; i >= 0; i--)
    {
      exp = BTOR_PEEK_STACK (btor->nodes_id_table, i);
      if (!exp || !BTOR_IS_PROXY_NODE (exp)) continue;
      exp->simplified = 0;
    }
    for (i = BTOR_COUNT_STACK (btor->nodes_id_table) - 1; i >= 0; i--)
    {
      if (!(exp = BTOR_PEEK_STACK (btor->nodes_id_table, i))) continue;
      assert (exp->refs);
      exp->refs = 1;
      btor_release_exp (btor, exp);
    }
    for (i = BTOR_COUNT_STACK (btor->nodes_id_table) - 1; i >= 0; i--)
      assert (!BTOR_PEEK_STACK (btor->nodes_id_table, i));
  }

  if (btor->options.force_cleanup.val)
  {
    BTOR_INIT_STACK (sorts);
    btor_sorts_list_sort (mm, &btor->sorts_unique_table, &sorts);
    for (i = BTOR_COUNT_STACK (sorts) - 1; i >= 0; i--)
    {
      sort = BTOR_PEEK_STACK (sorts, i);
      assert (sort->ext_refs <= sort->refs);
      if (sort->ext_refs == sort->refs)
        sort->refs = 1;
      else
      {
        sort->refs -= sort->ext_refs;
        assert (sort->refs > 0);
      }
      sort->ext_refs = 0;
      btor_release_sort (&btor->sorts_unique_table, sort);
    }
    BTOR_RELEASE_STACK (mm, sorts);
  }

#ifndef NDEBUG
  BtorNode *cur;
  if (btor->nodes_unique_table.num_elements)
    BTORLOG ("*** btor->nodes_unique_table.num_elements: %d",
             btor->nodes_unique_table.num_elements);
  for (i = 0; i < btor->nodes_unique_table.size; i++)
    for (cur = btor->nodes_unique_table.chains[i]; cur; cur = cur->next)
      BTORLOG ("  unreleased node: %s (%d)", node2string (cur), cur->refs);
#endif
  assert (getenv ("BTORLEAK") || getenv ("BTORLEAKEXP")
          || btor->nodes_unique_table.num_elements == 0);
  BTOR_RELEASE_UNIQUE_TABLE (mm, btor->nodes_unique_table);
  BTOR_RELEASE_STACK (mm, btor->nodes_id_table);

  assert (getenv ("BTORLEAK") || getenv ("BTORLEAKSORT")
          || btor->sorts_unique_table.num_elements == 0);
  BTOR_RELEASE_UNIQUE_TABLE (mm, btor->sorts_unique_table);

  btor_delete_ptr_hash_table (btor->bv_vars);
  btor_delete_ptr_hash_table (btor->ufs);
  btor_delete_ptr_hash_table (btor->lambdas);
  btor_delete_ptr_hash_table (btor->parameterized);

  BTOR_RELEASE_STACK (btor->mm, btor->stats.lemmas_size);

  btor_delete_aigvec_mgr (btor->avmgr);

  assert (btor->rec_rw_calls == 0);
  BTOR_DELETE (mm, btor);
  btor_delete_mem_mgr (mm);
}

/* synthesizes unsynthesized constraints and updates constraints tables. */
static void
process_unsynthesized_constraints (Btor *btor)
{
  assert (btor);
  assert (!btor->inconsistent);

  BtorPtrHashTable *uc, *sc;
  BtorPtrHashBucket *bucket;
  BtorNode *cur;
  BtorAIG *aig;
  BtorAIGMgr *amgr;

  uc   = btor->unsynthesized_constraints;
  sc   = btor->synthesized_constraints;
  amgr = btor_get_aig_mgr_aigvec_mgr (btor->avmgr);

  while (uc->count > 0)
  {
    bucket = uc->first;
    assert (bucket);
    cur = (BtorNode *) bucket->key;

#ifndef NDEBUG
    if (btor->options.rewrite_level.val > 2)
    {
      BtorNode *real_cur = BTOR_REAL_ADDR_NODE (cur);
      if (real_cur->kind == BTOR_BEQ_NODE)
      {
#if 0
	      BtorNode * left = real_cur->e[0];
	      BtorNode * right = real_cur->e[1];
	      BtorNode * other;

	      if (BTOR_REAL_ADDR_NODE (left)->kind == BTOR_BV_CONST_NODE)
	        other = right;
	      else if (BTOR_REAL_ADDR_NODE (right)->kind == BTOR_BV_CONST_NODE)
	        other = left;
	      else
	        other = 0;

	      // FIXME fails with symbolic lemmas (during beta-reduction
	      // rewrite level is forced to 1, hence symbolic lemmas might
	      // not be simplified as much as possible). possible solution:
	      // use rewrite level > 1 for lemma generation.
	      //if (other 
	      //    && !BTOR_IS_INVERTED_NODE (other) 
	      //    && other->kind == BTOR_ADD_NODE)
	      //  {
	      //    assert (BTOR_REAL_ADDR_NODE (
	      //  	    other->e[0])->kind != BTOR_BV_CONST_NODE);
	      //    assert (BTOR_REAL_ADDR_NODE (
	      //  	    other->e[1])->kind != BTOR_BV_CONST_NODE);
	      //  }
#endif
      }
    }
#endif

    if (!btor_find_in_ptr_hash_table (sc, cur))
    {
      aig = btor_exp_to_aig (btor, cur);
      if (aig == BTOR_AIG_FALSE)
      {
        btor->found_constraint_false = 1;
        break;
      }
      btor_add_toplevel_aig_to_sat (amgr, aig);
      btor_release_aig (amgr, aig);
      (void) btor_insert_in_ptr_hash_table (sc, cur);
      btor_remove_from_ptr_hash_table (uc, cur, 0, 0);

      btor->stats.constraints.synthesized++;
      report_constraint_stats (btor, 0);
    }
    else
    {
      /* constraint is already in sc */
      btor_remove_from_ptr_hash_table (uc, cur, 0, 0);
      btor_release_exp (btor, cur);
    }
  }
}

static void
update_assumptions (Btor *btor)
{
  assert (btor);
  assert (check_id_table_mark_unset_dbg (btor));

  BtorPtrHashTable *ass;
  BtorNode *cur, *simp;
  BtorHashTableIterator it;

  ass = btor_new_ptr_hash_table (btor->mm,
                                 (BtorHashPtr) btor_hash_exp_by_id,
                                 (BtorCmpPtr) btor_compare_exp_by_id);
  init_node_hash_table_iterator (&it, btor->assumptions);
  while (has_next_node_hash_table_iterator (&it))
  {
    cur = next_node_hash_table_iterator (&it);
    if (BTOR_REAL_ADDR_NODE (cur)->simplified)
    {
      simp = btor_simplify_exp (btor, cur);
      if (!btor_find_in_ptr_hash_table (ass, simp))
        btor_insert_in_ptr_hash_table (ass, btor_copy_exp (btor, simp));
      btor_release_exp (btor, cur);
    }
    else
    {
      if (!btor_find_in_ptr_hash_table (ass, cur))
        btor_insert_in_ptr_hash_table (ass, cur);
      else
        btor_release_exp (btor, cur);
    }
  }
  btor_delete_ptr_hash_table (btor->assumptions);
  btor->assumptions = ass;
}

static void
insert_unsynthesized_constraint (Btor *btor, BtorNode *exp)
{
  assert (btor);
  assert (exp);
  assert (!BTOR_REAL_ADDR_NODE (exp)->parameterized);

  BtorPtrHashTable *uc;

  if (BTOR_IS_BV_CONST_NODE (BTOR_REAL_ADDR_NODE (exp)))
  {
    if ((BTOR_IS_INVERTED_NODE (exp)
         && BTOR_REAL_ADDR_NODE (exp)->bits[0] == '1')
        || (!BTOR_IS_INVERTED_NODE (exp) && exp->bits[0] == '0'))
    {
      btor->inconsistent = 1;
      return;
    }
    else
    {
      /* we do not add true */
      assert ((BTOR_IS_INVERTED_NODE (exp)
               && BTOR_REAL_ADDR_NODE (exp)->bits[0] == '0')
              || (!BTOR_IS_INVERTED_NODE (exp) && exp->bits[0] == '1'));
      return;
    }
  }

  uc = btor->unsynthesized_constraints;
  if (!btor_find_in_ptr_hash_table (uc, exp))
  {
    assert (!btor_find_in_ptr_hash_table (btor->embedded_constraints, exp));
    (void) btor_insert_in_ptr_hash_table (uc, btor_copy_exp (btor, exp));
    BTOR_REAL_ADDR_NODE (exp)->constraint = 1;
    btor->stats.constraints.unsynthesized++;
  }
}

static void
insert_embedded_constraint (Btor *btor, BtorNode *exp)
{
  assert (btor);
  assert (exp);
  assert (!BTOR_REAL_ADDR_NODE (exp)->parameterized);
  assert (!BTOR_IS_BV_CONST_NODE (BTOR_REAL_ADDR_NODE (exp)));

  if (!btor_find_in_ptr_hash_table (btor->embedded_constraints, exp))
  {
    assert (
        !btor_find_in_ptr_hash_table (btor->unsynthesized_constraints, exp));
    (void) btor_insert_in_ptr_hash_table (btor->embedded_constraints,
                                          btor_copy_exp (btor, exp));
    BTOR_REAL_ADDR_NODE (exp)->constraint = 1;
    btor->stats.constraints.embedded++;
  }
}

static void
insert_varsubst_constraint (Btor *btor, BtorNode *left, BtorNode *right)
{
  assert (btor);
  assert (left);
  assert (right);

  BtorNode *eq;
  BtorPtrHashTable *vsc;
  BtorPtrHashBucket *bucket;

  vsc    = btor->varsubst_constraints;
  bucket = btor_find_in_ptr_hash_table (vsc, left);

  if (!bucket)
  {
    if (btor->options.model_gen.val
        && !BTOR_IS_FUN_NODE (BTOR_REAL_ADDR_NODE (right))
        && !btor_find_in_ptr_hash_table (btor->var_rhs, left))
    {
      btor_insert_in_ptr_hash_table (btor->var_rhs, btor_copy_exp (btor, left));
    }

    if (btor->options.model_gen.val
        && BTOR_IS_FUN_NODE (BTOR_REAL_ADDR_NODE (right))
        && !btor_find_in_ptr_hash_table (btor->array_rhs, left))
    {
      btor_insert_in_ptr_hash_table (btor->array_rhs,
                                     btor_copy_exp (btor, left));
    }

    BTORLOG ("varsubst: %s -> %s", node2string (left), node2string (right));
    btor_insert_in_ptr_hash_table (vsc, btor_copy_exp (btor, left))
        ->data.asPtr = btor_copy_exp (btor, right);
    /* do not set constraint flag, as they are gone after substitution
     * and treated differently */
    btor->stats.constraints.varsubst++;
  }
  /* if v = t_1 is already in varsubst, we
   * have to synthesize v = t_2 */
  else if (right != (BtorNode *) bucket->data.asPtr)
  {
    eq = btor_eq_exp (btor, left, right);
    insert_unsynthesized_constraint (btor, eq);
    btor_release_exp (btor, eq);
  }
}

static BtorSubstCompKind
reverse_subst_comp_kind (Btor *btor, BtorSubstCompKind comp)
{
  assert (btor);
  (void) btor;
  switch (comp)
  {
    case BTOR_SUBST_COMP_ULT_KIND: return BTOR_SUBST_COMP_UGT_KIND;
    case BTOR_SUBST_COMP_ULTE_KIND: return BTOR_SUBST_COMP_UGTE_KIND;
    case BTOR_SUBST_COMP_UGT_KIND: return BTOR_SUBST_COMP_ULT_KIND;
    default:
      assert (comp == BTOR_SUBST_COMP_UGTE_KIND);
      return BTOR_SUBST_COMP_ULTE_KIND;
  }
}

static BtorNode *
lambda_var_exp (Btor *btor, int len)
{
  BtorNode *result;
  char *name;
  int id, string_len;
  BtorMemMgr *mm;

  assert (btor);
  assert (len > 0);

  mm = btor->mm;

  id         = BTOR_COUNT_STACK (btor->nodes_id_table);
  string_len = btor_num_digits_util (id) + 11;
  BTOR_NEWN (mm, name, string_len);
  // FIXME: there is no guarantee that the new symbol does not exist
  sprintf (name, "bvlambda_%d_", id);
  result = btor_var_exp (btor, len, name);
  assert (BTOR_IS_REGULAR_NODE (result));
  assert (result->id == id);
  BTOR_DELETEN (mm, name, string_len);
  return result;
}

/* check if left does not occur on the right side */
static int
occurrence_check (Btor *btor, BtorNode *left, BtorNode *right)
{
  assert (btor);
  assert (left);
  assert (right);

  BtorNode *cur, *real_left;
  BtorNodePtrStack unmark_stack;
  BtorNodePtrQueue queue;
  int is_cyclic, i;
  BtorMemMgr *mm;

  is_cyclic = 0;
  mm        = btor->mm;
  real_left = BTOR_REAL_ADDR_NODE (left);
  BTOR_INIT_QUEUE (queue);
  BTOR_INIT_STACK (unmark_stack);

  cur = BTOR_REAL_ADDR_NODE (right);
  goto OCCURRENCE_CHECK_ENTER_WITHOUT_POP;

  do
  {
    cur = BTOR_REAL_ADDR_NODE (BTOR_DEQUEUE (queue));
  OCCURRENCE_CHECK_ENTER_WITHOUT_POP:
    assert (cur->occ_mark == 0 || cur->occ_mark == 1);
    if (cur->occ_mark == 0)
    {
      cur->occ_mark = 1;
      BTOR_PUSH_STACK (mm, unmark_stack, cur);
      if (cur == real_left)
      {
        is_cyclic = 1;
        break;
      }
      for (i = cur->arity - 1; i >= 0; i--) BTOR_ENQUEUE (mm, queue, cur->e[i]);
    }
  } while (!BTOR_EMPTY_QUEUE (queue));
  BTOR_RELEASE_QUEUE (mm, queue);

  while (!BTOR_EMPTY_STACK (unmark_stack))
  {
    cur = BTOR_POP_STACK (unmark_stack);
    assert (BTOR_IS_REGULAR_NODE (cur));
    assert (cur->occ_mark == 1);
    cur->occ_mark = 0;
  }
  BTOR_RELEASE_STACK (mm, unmark_stack);
  return is_cyclic;
}

#if 0
static int
occurrence_check (Btor * btor, BtorNode * left, BtorNode * right)
{
  assert (btor);
  assert (left);
  assert (right);

  BtorNode *cur, *real_left;
  BtorNodePtrStack stack, unmark_stack;
  int is_cyclic, i;
  BtorMemMgr *mm;

  is_cyclic = 0;
  mm = btor->mm;
  real_left = BTOR_REAL_ADDR_NODE (left);
  BTOR_INIT_STACK (stack);
  BTOR_INIT_STACK (unmark_stack);

  cur = BTOR_REAL_ADDR_NODE (right);
  goto OCCURRENCE_CHECK_ENTER_WITHOUT_POP;

  do
    {
      cur = BTOR_REAL_ADDR_NODE (BTOR_POP_STACK (stack));
OCCURRENCE_CHECK_ENTER_WITHOUT_POP:
      assert (cur->occ_mark == 0 || cur->occ_mark == 1);
      if (cur->occ_mark == 0)
	{
	  cur->occ_mark = 1;
	  BTOR_PUSH_STACK (mm, unmark_stack, cur);
	  if (cur == real_left)
	    {
	      is_cyclic = 1;
	      break;
	    }
	  for (i = cur->arity - 1; i >= 0; i--)
	    BTOR_PUSH_STACK (mm, stack, cur->e[i]);
	}
    }
  while (!BTOR_EMPTY_STACK (stack));
  BTOR_RELEASE_STACK (mm, stack);

  while (!BTOR_EMPTY_STACK (unmark_stack))
    {
      cur = BTOR_POP_STACK (unmark_stack);
      assert (BTOR_IS_REGULAR_NODE (cur));
      assert (cur->occ_mark == 1);
      cur->occ_mark = 0;
    }
  BTOR_RELEASE_STACK (mm, unmark_stack);

  return is_cyclic;
}
#endif

/* checks if we can substitute and normalizes arguments to substitution,
 * substitute left_result with right_result, exp is child of AND_NODE */
static int
normalize_substitution (Btor *btor,
                        BtorNode *exp,
                        BtorNode **left_result,
                        BtorNode **right_result)
{
  BtorNode *left, *right, *real_left, *real_right, *tmp, *inv, *var, *lambda;
  BtorNode *const_exp, *real_exp;
  int leadings;
  char *ic, *fc, *bits;
  BtorMemMgr *mm;
  BtorSubstCompKind comp;

  assert (btor);
  assert (exp);
  assert (left_result);
  assert (right_result);
  assert (btor->options.rewrite_level.val > 1);
  assert (btor_simplify_exp (btor, exp) == exp);

  mm = btor->mm;

  /* boolean BV_NODE, force assignment (right_result) w.r.t. phase */
  if (BTOR_IS_BV_VAR_NODE (BTOR_REAL_ADDR_NODE (exp)))
  {
    assert (BTOR_REAL_ADDR_NODE (exp)->len == 1);
    if (BTOR_IS_INVERTED_NODE (exp))
    {
      *left_result  = btor_copy_exp (btor, BTOR_REAL_ADDR_NODE (exp));
      *right_result = btor_zero_exp (btor, 1);
    }
    else
    {
      *left_result  = btor_copy_exp (btor, exp);
      *right_result = btor_one_exp (btor, 1);
    }
    return 1;
  }

  if (BTOR_REAL_ADDR_NODE (exp)->kind == BTOR_ULT_NODE
      && (BTOR_IS_BV_VAR_NODE (
              BTOR_REAL_ADDR_NODE (BTOR_REAL_ADDR_NODE (exp)->e[0]))
          || BTOR_IS_BV_VAR_NODE (
                 BTOR_REAL_ADDR_NODE (BTOR_REAL_ADDR_NODE (exp)->e[1]))))
  {
    real_exp = BTOR_REAL_ADDR_NODE (exp);

    if (BTOR_IS_INVERTED_NODE (exp))
      comp = BTOR_SUBST_COMP_UGTE_KIND;
    else
      comp = BTOR_SUBST_COMP_ULT_KIND;

    if (BTOR_IS_BV_VAR_NODE (BTOR_REAL_ADDR_NODE (real_exp->e[0])))
    {
      var   = real_exp->e[0];
      right = real_exp->e[1];
    }
    else
    {
      assert (BTOR_IS_BV_VAR_NODE (BTOR_REAL_ADDR_NODE (real_exp->e[1])));
      var   = real_exp->e[1];
      right = real_exp->e[0];
      comp  = reverse_subst_comp_kind (btor, comp);
    }

    /* ~a comp b is equal to a reverse_comp ~b,
     * where comp in ult, ulte, ugt, ugte
     * (e.g. reverse_comp of ult is ugt) */
    if (BTOR_IS_INVERTED_NODE (var))
    {
      var   = BTOR_REAL_ADDR_NODE (var);
      right = BTOR_INVERT_NODE (right);
      comp  = reverse_subst_comp_kind (btor, comp);
    }

    /* we do not create a lambda (index) if variable is already in
     * substitution table */
    assert (!BTOR_IS_INVERTED_NODE (var));
    if (btor_find_in_ptr_hash_table (btor->varsubst_constraints, var)) return 0;

    if (!BTOR_IS_BV_CONST_NODE (BTOR_REAL_ADDR_NODE (right))) return 0;

    if (BTOR_IS_INVERTED_NODE (right))
      bits = btor_not_const_3vl (mm, BTOR_REAL_ADDR_NODE (right)->bits);
    else
      bits = btor_copy_const (mm, right->bits);

    if (comp == BTOR_SUBST_COMP_ULT_KIND || comp == BTOR_SUBST_COMP_ULTE_KIND)
    {
      leadings = btor_get_num_leading_zeros_const (btor->mm, bits);
      if (leadings > 0)
      {
        const_exp = btor_zero_exp (btor, leadings);
        lambda    = lambda_var_exp (btor, var->len - leadings);
        tmp       = btor_concat_exp (btor, const_exp, lambda);
        insert_varsubst_constraint (btor, var, tmp);
        btor_release_exp (btor, const_exp);
        btor_release_exp (btor, lambda);
        btor_release_exp (btor, tmp);
      }
    }
    else
    {
      assert (comp == BTOR_SUBST_COMP_UGT_KIND
              || comp == BTOR_SUBST_COMP_UGTE_KIND);
      leadings = btor_get_num_leading_ones_const (btor->mm, bits);
      if (leadings > 0)
      {
        const_exp = btor_ones_exp (btor, leadings);
        lambda    = lambda_var_exp (btor, var->len - leadings);
        tmp       = btor_concat_exp (btor, const_exp, lambda);
        insert_varsubst_constraint (btor, var, tmp);
        btor_release_exp (btor, const_exp);
        btor_release_exp (btor, lambda);
        btor_release_exp (btor, tmp);
      }
    }

    btor_delete_const (btor->mm, bits);
    return 0;
  }

  /* in the boolean case a != b is the same as a == ~b */
  if (BTOR_IS_INVERTED_NODE (exp)
      && BTOR_REAL_ADDR_NODE (exp)->kind == BTOR_BEQ_NODE
      && BTOR_REAL_ADDR_NODE (BTOR_REAL_ADDR_NODE (exp)->e[0])->len == 1)
  {
    left  = BTOR_REAL_ADDR_NODE (exp)->e[0];
    right = BTOR_REAL_ADDR_NODE (exp)->e[1];

    if (BTOR_IS_BV_VAR_NODE (BTOR_REAL_ADDR_NODE (left)))
    {
      *left_result  = btor_copy_exp (btor, left);
      *right_result = BTOR_INVERT_NODE (btor_copy_exp (btor, right));
      goto BTOR_NORMALIZE_SUBST_RESULT;
    }

    if (BTOR_IS_BV_VAR_NODE (BTOR_REAL_ADDR_NODE (right)))
    {
      *left_result  = btor_copy_exp (btor, right);
      *right_result = BTOR_INVERT_NODE (btor_copy_exp (btor, left));
      goto BTOR_NORMALIZE_SUBST_RESULT;
    }
  }

  if (BTOR_IS_INVERTED_NODE (exp) || !BTOR_IS_ARRAY_OR_BV_EQ_NODE (exp))
    return 0;

  left       = exp->e[0];
  right      = exp->e[1];
  real_left  = BTOR_REAL_ADDR_NODE (left);
  real_right = BTOR_REAL_ADDR_NODE (right);

  if (!BTOR_IS_BV_VAR_NODE (real_left) && !BTOR_IS_BV_VAR_NODE (real_right)
      && !BTOR_IS_UF_NODE (real_left) && !BTOR_IS_UF_NODE (real_right))
  {
    if (btor_rewrite_linear_term (btor, left, &fc, left_result, &tmp))
      *right_result = btor_sub_exp (btor, right, tmp);
    else if (btor_rewrite_linear_term (btor, right, &fc, left_result, &tmp))
      *right_result = btor_sub_exp (btor, left, tmp);
    else
      return 0;

    btor->stats.gaussian_eliminations++;

    btor_release_exp (btor, tmp);
    ic = btor_inverse_const (btor->mm, fc);
    btor_delete_const (btor->mm, fc);
    inv = btor_const_exp (btor, ic);
    btor_delete_const (btor->mm, ic);
    tmp = btor_mul_exp (btor, *right_result, inv);
    btor_release_exp (btor, inv);
    btor_release_exp (btor, *right_result);
    *right_result = tmp;
  }
  else
  {
    if ((!BTOR_IS_BV_VAR_NODE (real_left) && BTOR_IS_BV_VAR_NODE (real_right))
        || (!BTOR_IS_UF_NODE (real_left) && BTOR_IS_UF_NODE (real_right)))
    {
      *left_result  = right;
      *right_result = left;
    }
    else
    {
      *left_result  = left;
      *right_result = right;
    }

    btor_copy_exp (btor, left);
    btor_copy_exp (btor, right);
  }

BTOR_NORMALIZE_SUBST_RESULT:
  if (BTOR_IS_INVERTED_NODE (*left_result))
  {
    *left_result  = BTOR_INVERT_NODE (*left_result);
    *right_result = BTOR_INVERT_NODE (*right_result);
  }

  if (occurrence_check (btor, *left_result, *right_result))
  {
    btor_release_exp (btor, *left_result);
    btor_release_exp (btor, *right_result);
    return 0;
  }

  return 1;
}

static int
constraint_is_inconsistent (Btor *btor, BtorNode *exp)
{
  assert (btor);
  assert (exp);
  assert (btor->options.rewrite_level.val > 1);
  assert (BTOR_REAL_ADDR_NODE (exp)->len == 1);

  BtorNode *rep;

  rep = btor_simplify_exp (btor, exp);

  return rep == BTOR_INVERT_NODE (rep)
         /* special case: top-level constraint applies are not simplified to
          * true/false (in order to not break dual prop) */
         || btor_find_in_ptr_hash_table (btor->synthesized_constraints,
                                         BTOR_INVERT_NODE (rep))
         || btor_find_in_ptr_hash_table (btor->unsynthesized_constraints,
                                         BTOR_INVERT_NODE (rep))
         || btor_find_in_ptr_hash_table (btor->embedded_constraints,
                                         BTOR_INVERT_NODE (rep));
}

static int
has_parents_exp (Btor *btor, BtorNode *exp)
{
  BtorNodeIterator it;

  assert (btor);
  assert (exp);
  (void) btor;

  init_full_parent_iterator (&it, exp);
  return has_next_parent_full_parent_iterator (&it);
}

static int
is_embedded_constraint_exp (Btor *btor, BtorNode *exp)
{
  assert (btor);
  assert (exp);
  // FIXME: use exp->parents > 0
  return BTOR_REAL_ADDR_NODE (exp)->len == 1 && has_parents_exp (btor, exp);
}

static void
insert_new_constraint (Btor *btor, BtorNode *exp)
{
  assert (btor);
  assert (exp);
  assert (BTOR_REAL_ADDR_NODE (exp)->len == 1);
  assert (!BTOR_REAL_ADDR_NODE (exp)->parameterized);

  BtorNode *left, *right, *real_exp;

  exp      = btor_simplify_exp (btor, exp);
  real_exp = BTOR_REAL_ADDR_NODE (exp);

  if (BTOR_IS_BV_CONST_NODE (real_exp))
  {
    /* we do not add true/false */
    if ((BTOR_IS_INVERTED_NODE (exp) && real_exp->bits[0] == '1')
        || (!BTOR_IS_INVERTED_NODE (exp) && real_exp->bits[0] == '0'))
      btor->inconsistent = 1;
    else
    {
      assert ((BTOR_IS_INVERTED_NODE (exp) && real_exp->bits[0] == '0')
              || (!BTOR_IS_INVERTED_NODE (exp) && real_exp->bits[0] == '1'));
    }
    return;
  }

  if (!btor_find_in_ptr_hash_table (btor->synthesized_constraints, exp))
  {
    if (btor->options.rewrite_level.val > 1)
    {
      if (normalize_substitution (btor, exp, &left, &right))
      {
        insert_varsubst_constraint (btor, left, right);
        btor_release_exp (btor, left);
        btor_release_exp (btor, right);
      }
      else
      {
        if (constraint_is_inconsistent (btor, exp))
          btor->inconsistent = 1;
        else
        {
          if (!real_exp->constraint)
          {
            if (is_embedded_constraint_exp (btor, exp))
              insert_embedded_constraint (btor, exp);
            else
              insert_unsynthesized_constraint (btor, exp);
          }
          else
          {
            assert (btor_find_in_ptr_hash_table (
                        btor->unsynthesized_constraints, exp)
                    || btor_find_in_ptr_hash_table (btor->embedded_constraints,
                                                    exp));
          }
        }
      }
    }
    else
      insert_unsynthesized_constraint (btor, exp);

    report_constraint_stats (btor, 0);
  }
}

static void
btor_reset_assumptions (Btor *btor)
{
  BtorPtrHashBucket *bucket;
  assert (btor);
  for (bucket = btor->assumptions->first; bucket; bucket = bucket->next)
    btor_release_exp (btor, (BtorNode *) bucket->key);
  btor_delete_ptr_hash_table (btor->assumptions);
  btor->assumptions =
      btor_new_ptr_hash_table (btor->mm,
                               (BtorHashPtr) btor_hash_exp_by_id,
                               (BtorCmpPtr) btor_compare_exp_by_id);
}

static void
btor_reset_array_models (Btor *btor)
{
  BtorNode *cur;
  int i;

  assert (btor);

  for (i = 0; i < BTOR_COUNT_STACK (btor->functions_with_model); i++)
  {
    cur = btor->functions_with_model.start[i];
    assert (!BTOR_IS_INVERTED_NODE (cur));
    assert (BTOR_IS_FUN_NODE (cur));
    assert (cur->rho);
    btor_delete_ptr_hash_table (cur->rho);
    cur->rho = 0;
    btor_release_exp (btor, cur);
  }
  BTOR_RESET_STACK (btor->functions_with_model);
}

static void
btor_reset_incremental_usage (Btor *btor)
{
  assert (btor);

  btor_reset_assumptions (btor);
  btor_reset_array_models (btor);
  btor->valid_assignments = 0;
  btor_delete_model (btor);
}

static void
add_constraint (Btor *btor, BtorNode *exp)
{
  assert (btor);
  assert (exp);
  assert (check_id_table_mark_unset_dbg (btor));

  BtorNode *cur, *child;
  BtorNodePtrStack stack;
  BtorMemMgr *mm;

  exp = btor_simplify_exp (btor, exp);
  assert (!BTOR_IS_FUN_NODE (BTOR_REAL_ADDR_NODE (exp)));
  assert (BTOR_REAL_ADDR_NODE (exp)->len == 1);
  assert (!BTOR_REAL_ADDR_NODE (exp)->parameterized);

  mm = btor->mm;
  if (btor->valid_assignments) btor_reset_incremental_usage (btor);

  if (!BTOR_IS_INVERTED_NODE (exp) && BTOR_IS_AND_NODE (exp))
  {
    BTOR_INIT_STACK (stack);
    cur = exp;
    goto ADD_CONSTRAINT_ENTER_LOOP_WITHOUT_POP;

    do
    {
      cur = BTOR_POP_STACK (stack);
    ADD_CONSTRAINT_ENTER_LOOP_WITHOUT_POP:
      assert (!BTOR_IS_INVERTED_NODE (cur));
      assert (BTOR_IS_AND_NODE (cur));
      assert (cur->mark == 0 || cur->mark == 1);
      if (!cur->mark)
      {
        cur->mark = 1;
        child     = cur->e[1];
        if (!BTOR_IS_INVERTED_NODE (child) && BTOR_IS_AND_NODE (child))
          BTOR_PUSH_STACK (mm, stack, child);
        else
          insert_new_constraint (btor, child);
        child = cur->e[0];
        if (!BTOR_IS_INVERTED_NODE (child) && BTOR_IS_AND_NODE (child))
          BTOR_PUSH_STACK (mm, stack, child);
        else
          insert_new_constraint (btor, child);
      }
    } while (!BTOR_EMPTY_STACK (stack));
    BTOR_RELEASE_STACK (mm, stack);
    btor_mark_exp (btor, exp, 0);
  }
  else
    insert_new_constraint (btor, exp);

  assert (check_constraints_not_const_dbg (btor));
}

void
btor_assert_exp (Btor *btor, BtorNode *exp)
{
  assert (btor);
  assert (exp);
  exp = btor_simplify_exp (btor, exp);
  assert (!BTOR_IS_FUN_NODE (BTOR_REAL_ADDR_NODE (exp)));
  assert (BTOR_REAL_ADDR_NODE (exp)->len == 1);
  assert (!BTOR_REAL_ADDR_NODE (exp)->parameterized);

  add_constraint (btor, exp);
}

static int
exp_to_cnf_lit (Btor *btor, BtorNode *exp)
{
  int res, sign, val;
  BtorSATMgr *smgr;
  BtorAIGMgr *amgr;
  BtorAIG *aig;

  assert (btor);
  assert (exp);
  assert (BTOR_REAL_ADDR_NODE (exp)->len == 1);

  exp = btor_simplify_exp (btor, exp);

  sign = 1;

  if (BTOR_IS_INVERTED_NODE (exp))
  {
    exp = BTOR_INVERT_NODE (exp);
    sign *= -1;
  }

  aig = btor_exp_to_aig (btor, exp);

  amgr = btor_get_aig_mgr_aigvec_mgr (btor->avmgr);
  smgr = btor_get_sat_mgr_aig_mgr (amgr);

  if (BTOR_IS_CONST_AIG (aig))
  {
    res = smgr->true_lit;
    if (aig == BTOR_AIG_FALSE) sign *= -1;
  }
  else
  {
    if (BTOR_IS_INVERTED_AIG (aig))
    {
      aig = BTOR_INVERT_AIG (aig);
      sign *= -1;
    }

    if (!aig->cnf_id)
    {
      assert (!exp->tseitin);
      btor_aig_to_sat_tseitin (amgr, aig);
      exp->tseitin = 1;
    }

    res = aig->cnf_id;
    btor_release_aig (amgr, aig);

    if ((val = btor_fixed_sat (smgr, res)))
    {
      res = smgr->true_lit;
      if (val < 0) sign *= -1;
    }
  }
  res *= sign;

  return res;
}

void
btor_assume_exp (Btor *btor, BtorNode *exp)
{
  assert (btor);
  assert (btor->options.inc_usage.val);
  assert (exp);

  /* Note: do not simplify constraint expression in order to prevent
   *       constraint expressions from not being added to btor->assumptions. */
  if (BTOR_REAL_ADDR_NODE (exp)->simplified)
    exp = btor_simplify_exp (btor, exp);

  if (btor->valid_assignments) btor_reset_incremental_usage (btor);

  if (!btor_find_in_ptr_hash_table (btor->assumptions, exp))
    (void) btor_insert_in_ptr_hash_table (btor->assumptions,
                                          btor_copy_exp (btor, exp));
}

int
btor_is_assumption_exp (Btor *btor, BtorNode *exp)
{
  assert (btor);
  assert (btor->options.inc_usage.val);
  assert (exp);
  assert (check_id_table_mark_unset_dbg (btor));

  exp = btor_simplify_exp (btor, exp);

  if (BTOR_REAL_ADDR_NODE (exp) == BTOR_REAL_ADDR_NODE (btor->true_exp))
    return 1;

  if (BTOR_IS_FUN_NODE (BTOR_REAL_ADDR_NODE (exp))
      || BTOR_REAL_ADDR_NODE (exp)->len != 1
      || BTOR_REAL_ADDR_NODE (exp)->parameterized)
    return 0;

  return btor_find_in_ptr_hash_table (btor->assumptions, exp) ? 1 : 0;
}

int
btor_failed_exp (Btor *btor, BtorNode *exp)
{
  assert (btor);
  assert (btor->options.inc_usage.val);
  assert (btor->last_sat_result == BTOR_UNSAT);
  assert (exp);
  assert (check_id_table_mark_unset_dbg (btor));

  int i, lit, res;
  double start;
  BtorAIG *aig;
  BtorNode *real_exp, *cur, *e;
  BtorNodePtrStack work_stack, assumptions;
  BtorSATMgr *smgr;
  BtorAIGMgr *amgr;

  start = btor_time_stamp ();

  exp = btor_simplify_exp (btor, exp);
  assert (BTOR_REAL_ADDR_NODE (exp)->btor == btor);
  assert (!BTOR_IS_FUN_NODE (BTOR_REAL_ADDR_NODE (exp)));
  assert (BTOR_REAL_ADDR_NODE (exp)->len == 1);
  assert (!BTOR_REAL_ADDR_NODE (exp)->parameterized);
  assert (btor_is_assumption_exp (btor, exp));

  if (btor->inconsistent)
  {
    res = 0;
  }
  else if (exp == btor->true_exp)
  {
    res = 0;
  }
  else if (exp == BTOR_INVERT_NODE (btor->true_exp))
  {
    res = 1;
  }
  else if (BTOR_IS_INVERTED_NODE (exp) || !BTOR_IS_AND_NODE (exp))
  {
    real_exp = BTOR_REAL_ADDR_NODE (exp);
    assert (btor->found_constraint_false || BTOR_IS_SYNTH_NODE (real_exp));

    if (!BTOR_IS_SYNTH_NODE (real_exp))
    {
      res = 0;
    }
    else if (btor->found_constraint_false)
    {
      res = ((BTOR_IS_INVERTED_NODE (exp)
              && real_exp->av->aigs[0] == BTOR_AIG_TRUE)
             || (!BTOR_IS_INVERTED_NODE (exp)
                 && real_exp->av->aigs[0] == BTOR_AIG_FALSE));
    }
    else
    {
      if ((BTOR_IS_INVERTED_NODE (exp)
           && real_exp->av->aigs[0] == BTOR_AIG_FALSE)
          || (!BTOR_IS_INVERTED_NODE (exp)
              && real_exp->av->aigs[0] == BTOR_AIG_TRUE))
      {
        res = 0;
      }
      else
      {
        amgr = btor_get_aig_mgr_aigvec_mgr (btor->avmgr);
        smgr = btor_get_sat_mgr_aig_mgr (amgr);

        lit = exp_to_cnf_lit (btor, exp);
        if (abs (lit) == smgr->true_lit)
          res = lit < 0 ? 1 : 0;
        else
          res = btor_failed_sat (smgr, lit);
      }
    }
  }
  else
  {
    res = 0;
    BTOR_INIT_STACK (assumptions);
    BTOR_INIT_STACK (work_stack);
    BTOR_PUSH_STACK (btor->mm, work_stack, exp);
    while (!BTOR_EMPTY_STACK (work_stack))
    {
      cur = BTOR_POP_STACK (work_stack);
      assert (!BTOR_IS_INVERTED_NODE (cur));
      assert (BTOR_IS_AND_NODE (cur));
      assert (cur->mark == 0 || cur->mark == 1);
      if (cur->mark) continue;
      cur->mark = 1;
      for (i = 0; i < 2; i++)
      {
        e = cur->e[i];
        if (!BTOR_IS_INVERTED_NODE (e) && BTOR_IS_AND_NODE (e))
          BTOR_PUSH_STACK (btor->mm, work_stack, e);
        else
        {
          if (!BTOR_IS_SYNTH_NODE (BTOR_REAL_ADDR_NODE (e))) continue;

          aig = BTOR_REAL_ADDR_NODE (e)->av->aigs[0];
          if ((BTOR_IS_INVERTED_NODE (e) && aig == BTOR_AIG_FALSE)
              || (!BTOR_IS_INVERTED_NODE (e) && aig == BTOR_AIG_TRUE))
            continue;
          if ((BTOR_IS_INVERTED_NODE (e) && aig == BTOR_AIG_TRUE)
              || (!BTOR_IS_INVERTED_NODE (e) && aig == BTOR_AIG_FALSE))
            goto ASSUMPTION_FAILED;
          if (btor->found_constraint_false) continue;
          BTOR_PUSH_STACK (btor->mm, assumptions, e);
        }
      }
    }

    amgr = btor_get_aig_mgr_aigvec_mgr (btor->avmgr);
    smgr = btor_get_sat_mgr_aig_mgr (amgr);
    while (!BTOR_EMPTY_STACK (assumptions))
    {
      cur = BTOR_POP_STACK (assumptions);
      assert (BTOR_IS_INVERTED_NODE (cur) || !BTOR_IS_AND_NODE (cur));
      lit = exp_to_cnf_lit (btor, cur);
      if (lit == smgr->true_lit) continue;
      if (lit == -smgr->true_lit) goto ASSUMPTION_FAILED;
      if (btor_failed_sat (smgr, lit))
      {
      ASSUMPTION_FAILED:
        BTOR_RELEASE_STACK (btor->mm, work_stack);
        BTOR_RELEASE_STACK (btor->mm, assumptions);
        btor_mark_exp (btor, exp, 0);
        res = 1;
      }
    }
    BTOR_RELEASE_STACK (btor->mm, work_stack);
    BTOR_RELEASE_STACK (btor->mm, assumptions);
    btor_mark_exp (btor, exp, 0);
  }

  btor->time.failed += btor_time_stamp () - start;

  return res;
}

/*------------------------------------------------------------------------*/

static void
update_constraints (Btor *btor, BtorNode *exp)
{
  BtorPtrHashTable *unsynthesized_constraints, *synthesized_constraints;
  BtorPtrHashTable *embedded_constraints, *pos, *neg;
  BtorNode *simplified, *not_simplified, *not_exp;
  assert (btor);
  assert (exp);
  assert (BTOR_IS_REGULAR_NODE (exp));
  assert (exp->simplified);
  assert (!BTOR_REAL_ADDR_NODE (exp->simplified)->simplified);
  assert (exp->constraint);
  assert (exp->refs > 1);
  assert (!exp->parameterized);
  assert (!BTOR_REAL_ADDR_NODE (exp->simplified)->parameterized);

  not_exp                   = BTOR_INVERT_NODE (exp);
  simplified                = exp->simplified;
  not_simplified            = BTOR_INVERT_NODE (simplified);
  embedded_constraints      = btor->embedded_constraints;
  unsynthesized_constraints = btor->unsynthesized_constraints;
  synthesized_constraints   = btor->synthesized_constraints;
  pos = neg = 0;

  if (btor_find_in_ptr_hash_table (unsynthesized_constraints, exp))
  {
    add_constraint (btor, simplified);
    assert (!pos);
    pos = unsynthesized_constraints;
  }

  if (btor_find_in_ptr_hash_table (unsynthesized_constraints, not_exp))
  {
    add_constraint (btor, not_simplified);
    assert (!neg);
    neg = unsynthesized_constraints;
  }

  if (btor_find_in_ptr_hash_table (embedded_constraints, exp))
  {
    add_constraint (btor, simplified);
    assert (!pos);
    pos = embedded_constraints;
  }

  if (btor_find_in_ptr_hash_table (embedded_constraints, not_exp))
  {
    add_constraint (btor, not_simplified);
    assert (!neg);
    neg = embedded_constraints;
  }

  if (btor_find_in_ptr_hash_table (synthesized_constraints, exp))
  {
    add_constraint (btor, simplified);
    assert (!pos);
    pos = synthesized_constraints;
  }

  if (btor_find_in_ptr_hash_table (synthesized_constraints, not_exp))
  {
    add_constraint (btor, not_simplified);
    assert (!neg);
    neg = synthesized_constraints;
  }

  if (pos)
  {
    btor_remove_from_ptr_hash_table (pos, exp, 0, 0);
    btor_release_exp (btor, exp);
  }

  if (neg)
  {
    btor_remove_from_ptr_hash_table (neg, not_exp, 0, 0);
    btor_release_exp (btor, not_exp);
  }

  exp->constraint = 0;
}

static void
set_simplified_exp (Btor *btor, BtorNode *exp, BtorNode *simplified)
{
  assert (btor);
  assert (exp);
  assert (simplified);
  assert (BTOR_IS_REGULAR_NODE (exp));
  assert (!BTOR_REAL_ADDR_NODE (simplified)->simplified);
  assert (exp->arity <= 3);
  assert (exp->len == BTOR_REAL_ADDR_NODE (simplified)->len);

  if (exp->simplified) btor_release_exp (btor, exp->simplified);

  exp->simplified = btor_copy_exp (btor, simplified);

  if (exp->constraint) update_constraints (btor, exp);

  btor_set_to_proxy_exp (btor, exp);
}

/* Finds most simplified expression and shortens path to it */
static BtorNode *
recursively_pointer_chase_simplified_exp (Btor *btor, BtorNode *exp)
{
  BtorNode *real_exp, *cur, *simplified, *not_simplified, *next;
  int invert;

  assert (btor);
  assert (exp);

  real_exp = BTOR_REAL_ADDR_NODE (exp);

  assert (real_exp->simplified);
  assert (BTOR_REAL_ADDR_NODE (real_exp->simplified)->simplified);

  /* shorten path to simplified expression */
  invert     = 0;
  simplified = real_exp->simplified;
  do
  {
    assert (BTOR_IS_PROXY_NODE (BTOR_REAL_ADDR_NODE (simplified)));
    if (BTOR_IS_INVERTED_NODE (simplified)) invert = !invert;
    simplified = BTOR_REAL_ADDR_NODE (simplified)->simplified;
  } while (BTOR_REAL_ADDR_NODE (simplified)->simplified);
  /* 'simplified' is representative element */
  assert (!BTOR_REAL_ADDR_NODE (simplified)->simplified);
  if (invert) simplified = BTOR_INVERT_NODE (simplified);

  invert         = 0;
  not_simplified = BTOR_INVERT_NODE (simplified);
  cur            = btor_copy_exp (btor, real_exp);
  do
  {
    if (BTOR_IS_INVERTED_NODE (cur)) invert = !invert;
    cur  = BTOR_REAL_ADDR_NODE (cur);
    next = btor_copy_exp (btor, cur->simplified);
    set_simplified_exp (btor, cur, invert ? not_simplified : simplified);
    btor_release_exp (btor, cur);
    cur = next;
  } while (BTOR_REAL_ADDR_NODE (cur)->simplified);
  btor_release_exp (btor, cur);

  /* if starting expression is inverted, then we have to invert result */
  if (BTOR_IS_INVERTED_NODE (exp)) simplified = BTOR_INVERT_NODE (simplified);

  return simplified;
}

BtorNode *
btor_pointer_chase_simplified_exp (Btor *btor, BtorNode *exp)
{
  BtorNode *real_exp;

  assert (btor);
  assert (exp);
  (void) btor;

  real_exp = BTOR_REAL_ADDR_NODE (exp);

  /* no simplified expression ? */
  if (!real_exp->simplified) return exp;

  /* only one simplified expression ? */
  if (!BTOR_REAL_ADDR_NODE (real_exp->simplified)->simplified)
  {
    if (BTOR_IS_INVERTED_NODE (exp))
      return BTOR_INVERT_NODE (real_exp->simplified);
    return exp->simplified;
  }
  return recursively_pointer_chase_simplified_exp (btor, exp);
}

static BtorNode *
simplify_constraint_exp (Btor *btor, BtorNode *exp)
{
  assert (btor);
  assert (exp);
  assert (BTOR_REAL_ADDR_NODE (exp)->constraint);
  assert (!BTOR_REAL_ADDR_NODE (exp)->simplified);
  /* embedded constraints rewriting enabled with rwl > 1 */
  assert (btor->options.rewrite_level.val > 1);

  BtorNode *real_exp, *result, *not_exp;

  real_exp = BTOR_REAL_ADDR_NODE (exp);

  /* Do not simplify top-level constraint applies (we need the implication
   * dependencies for determining top applies when dual prop enabled) */
  if (btor->options.dual_prop.val && BTOR_IS_APPLY_NODE (real_exp)) return exp;

  not_exp = BTOR_INVERT_NODE (real_exp);

  if (BTOR_IS_BV_CONST_NODE (real_exp)) return exp;

  if (btor_find_in_ptr_hash_table (btor->embedded_constraints, real_exp))
  {
    result = btor->true_exp;
  }
  else if (btor_find_in_ptr_hash_table (btor->embedded_constraints, not_exp))
  {
    result = BTOR_INVERT_NODE (btor->true_exp);
  }
  else if (btor_find_in_ptr_hash_table (btor->unsynthesized_constraints,
                                        real_exp))
  {
    result = btor->true_exp;
  }
  else if (btor_find_in_ptr_hash_table (btor->unsynthesized_constraints,
                                        not_exp))
  {
    result = BTOR_INVERT_NODE (btor->true_exp);
  }
  else if (btor_find_in_ptr_hash_table (btor->synthesized_constraints,
                                        real_exp))
  {
    result = btor->true_exp;
  }
  else
  {
    assert (
        btor_find_in_ptr_hash_table (btor->synthesized_constraints, not_exp));
    result = BTOR_INVERT_NODE (btor->true_exp);
  }

  if (BTOR_IS_INVERTED_NODE (exp)) return BTOR_INVERT_NODE (result);

  return result;
}

BtorNode *
btor_simplify_exp (Btor *btor, BtorNode *exp)
{
  assert (btor);
  assert (exp);
  assert (BTOR_REAL_ADDR_NODE (exp)->btor == btor);
  assert (BTOR_REAL_ADDR_NODE (exp)->refs > 0);

  BtorNode *result;

  if (btor->substitutions && (result = btor_find_substitution (btor, exp)))
  {
    assert (result);
    result = btor_pointer_chase_simplified_exp (btor, result);
    assert (!btor_find_substitution (btor, BTOR_REAL_ADDR_NODE (result)));
    assert (!BTOR_REAL_ADDR_NODE (result)->simplified);
  }
  else
    result = btor_pointer_chase_simplified_exp (btor, exp);

  /* NOTE: embedded constraints rewriting is enabled with rwl > 1 */
  if (btor->options.simplify_constraints.val
      && btor->options.rewrite_level.val > 1
      && BTOR_REAL_ADDR_NODE (result)->constraint)
    return simplify_constraint_exp (btor, result);

  assert (BTOR_REAL_ADDR_NODE (result)->btor == btor);
  assert (BTOR_REAL_ADDR_NODE (result)->refs > 0);

  return result;
}

/*------------------------------------------------------------------------*/

static BtorNode *
rebuild_exp (Btor *btor, BtorNode *exp)
{
  assert (btor);
  assert (exp);
  assert (BTOR_IS_REGULAR_NODE (exp));

  switch (exp->kind)
  {
    case BTOR_PROXY_NODE:
    case BTOR_BV_CONST_NODE:
    case BTOR_BV_VAR_NODE:
    case BTOR_PARAM_NODE:
    case BTOR_UF_NODE:
      return btor_copy_exp (btor, btor_simplify_exp (btor, exp));
    case BTOR_SLICE_NODE:
      return btor_slice_exp (btor, exp->e[0], exp->upper, exp->lower);
    case BTOR_AND_NODE: return btor_and_exp (btor, exp->e[0], exp->e[1]);
    case BTOR_BEQ_NODE:
    case BTOR_FEQ_NODE: return btor_eq_exp (btor, exp->e[0], exp->e[1]);
    case BTOR_ADD_NODE: return btor_add_exp (btor, exp->e[0], exp->e[1]);
    case BTOR_MUL_NODE: return btor_mul_exp (btor, exp->e[0], exp->e[1]);
    case BTOR_ULT_NODE: return btor_ult_exp (btor, exp->e[0], exp->e[1]);
    case BTOR_SLL_NODE: return btor_sll_exp (btor, exp->e[0], exp->e[1]);
    case BTOR_SRL_NODE: return btor_srl_exp (btor, exp->e[0], exp->e[1]);
    case BTOR_UDIV_NODE: return btor_udiv_exp (btor, exp->e[0], exp->e[1]);
    case BTOR_UREM_NODE: return btor_urem_exp (btor, exp->e[0], exp->e[1]);
    case BTOR_CONCAT_NODE: return btor_concat_exp (btor, exp->e[0], exp->e[1]);
    case BTOR_LAMBDA_NODE:
      assert (!btor_param_cur_assignment (exp->e[0]));
      BTOR_PARAM_SET_LAMBDA_NODE (exp->e[0], 0);
      return btor_lambda_exp (btor, exp->e[0], exp->e[1]);
    case BTOR_APPLY_NODE: return btor_apply_exp (btor, exp->e[0], exp->e[1]);
    case BTOR_ARGS_NODE: return btor_args_exp (btor, exp->arity, exp->e);
    default:
      assert (BTOR_IS_BV_COND_NODE (exp));
      return btor_cond_exp (btor, exp->e[0], exp->e[1], exp->e[2]);
  }
}

/* we perform all variable substitutions in one pass and rebuild the formula
 * cyclic substitutions must have been deleted before! */
static void
substitute_vars_and_rebuild_exps (Btor *btor, BtorPtrHashTable *substs)
{
  assert (btor);
  assert (substs);
  assert (check_id_table_aux_mark_unset_dbg (btor));

  BtorNodePtrStack stack, root_stack;
  BtorPtrHashBucket *b;
  BtorNode *cur, *cur_parent, *rebuilt_exp, **temp, **top, *rhs, *simplified;
  BtorMemMgr *mm;
  BtorNodeIterator it;
  int pushed, i;

  if (substs->count == 0u) return;

  mm = btor->mm;

  BTOR_INIT_STACK (stack);
  BTOR_INIT_STACK (root_stack);
  /* search upwards for all reachable roots */
  /* we push all left sides on the search stack */
  for (b = substs->first; b; b = b->next)
  {
    cur = (BtorNode *) b->key;
    assert (BTOR_IS_REGULAR_NODE (cur));
    assert (BTOR_IS_BV_VAR_NODE (cur) || BTOR_IS_UF_NODE (cur));
    BTOR_PUSH_STACK (mm, stack, cur);
  }

  do
  {
    assert (!BTOR_EMPTY_STACK (stack));
    cur = BTOR_POP_STACK (stack);
    assert (BTOR_IS_REGULAR_NODE (cur));
    if (cur->aux_mark == 0)
    {
      cur->aux_mark = 1;
      init_full_parent_iterator (&it, cur);
      /* are we at a root ? */
      pushed = 0;
      while (has_next_parent_full_parent_iterator (&it))
      {
        cur_parent = next_parent_full_parent_iterator (&it);
        assert (BTOR_IS_REGULAR_NODE (cur_parent));
        pushed = 1;
        BTOR_PUSH_STACK (mm, stack, cur_parent);
      }
      if (!pushed) BTOR_PUSH_STACK (mm, root_stack, btor_copy_exp (btor, cur));
    }
  } while (!BTOR_EMPTY_STACK (stack));

  /* copy roots on substitution stack */
  top = root_stack.top;
  for (temp = root_stack.start; temp != top; temp++)
    BTOR_PUSH_STACK (mm, stack, *temp);

  /* substitute */
  while (!BTOR_EMPTY_STACK (stack))
  {
    cur = BTOR_REAL_ADDR_NODE (BTOR_POP_STACK (stack));

    if (cur->aux_mark == 0) continue;

    assert (!BTOR_IS_BV_CONST_NODE (cur));

    if (cur->aux_mark == 1)
    {
      BTOR_PUSH_STACK (mm, stack, cur);
      cur->aux_mark = 2;
      if (BTOR_IS_BV_VAR_NODE (cur) || BTOR_IS_UF_NODE (cur))
      {
        b = btor_find_in_ptr_hash_table (substs, cur);
        assert (b);
        assert (cur == (BtorNode *) b->key);
        rhs = (BtorNode *) b->data.asPtr;
        assert (rhs);
        BTOR_PUSH_STACK (mm, stack, rhs);
      }
      else
      {
        for (i = cur->arity - 1; i >= 0; i--)
          BTOR_PUSH_STACK (mm, stack, cur->e[i]);
      }
    }
    else
    {
      assert (cur->aux_mark == 2);
      cur->aux_mark = 0;
      if (BTOR_IS_BV_VAR_NODE (cur) || BTOR_IS_UF_NODE (cur))
      {
        b = btor_find_in_ptr_hash_table (substs, cur);
        assert (b);
        assert (cur == (BtorNode *) b->key);
        rhs = (BtorNode *) b->data.asPtr;
        assert (rhs);
        rebuilt_exp = btor_copy_exp (btor, rhs);
        if (BTOR_IS_BV_VAR_NODE (cur))
          btor->stats.var_substitutions++;
        else
          btor->stats.array_substitutions++;
      }
      else
        rebuilt_exp = rebuild_exp (btor, cur);
      assert (rebuilt_exp);
      assert (rebuilt_exp != cur);

      simplified = btor_simplify_exp (btor, rebuilt_exp);
      set_simplified_exp (btor, cur, simplified);
      btor_release_exp (btor, rebuilt_exp);
    }
  }

  BTOR_RELEASE_STACK (mm, stack);

  top = root_stack.top;
  for (temp = root_stack.start; temp != top; temp++)
    btor_release_exp (btor, *temp);
  BTOR_RELEASE_STACK (mm, root_stack);
}

static void
substitute_var_exps (Btor *btor)
{
  assert (btor);
  assert (check_id_table_mark_unset_dbg (btor));

  BtorPtrHashTable *varsubst_constraints, *order, *substs;
  BtorNode *cur, *constraint, *left, *right, *child;
  BtorPtrHashBucket *b, *b_temp;
  int order_num, val, max, i;
  BtorNodePtrStack stack;
  double start, delta;
  unsigned count;
  BtorMemMgr *mm;

  mm                   = btor->mm;
  varsubst_constraints = btor->varsubst_constraints;

  if (varsubst_constraints->count == 0u) return;

  start = btor_time_stamp ();

  BTOR_INIT_STACK (stack);

  /* new equality constraints may be added during rebuild */
  count = 0;
  while (varsubst_constraints->count > 0u)
  {
    order_num = 1;
    order     = btor_new_ptr_hash_table (mm,
                                     (BtorHashPtr) btor_hash_exp_by_id,
                                     (BtorCmpPtr) btor_compare_exp_by_id);

    substs = btor_new_ptr_hash_table (mm,
                                      (BtorHashPtr) btor_hash_exp_by_id,
                                      (BtorCmpPtr) btor_compare_exp_by_id);

    /* we copy the current substitution constraints into a local hash table,
     * and empty the global substitution table */
    while (varsubst_constraints->count > 0u)
    {
      count++;
      b   = varsubst_constraints->first;
      cur = (BtorNode *) b->key;
      assert (BTOR_IS_REGULAR_NODE (cur));
      assert (BTOR_IS_BV_VAR_NODE (cur) || BTOR_IS_UF_NODE (cur));
      right = (BtorNode *) b->data.asPtr;
      /* NOTE: we need to update 'right' here, since 'right' might have
       * already been rebuilt in merge_lambdas (in beta reduction part) */
      btor_insert_in_ptr_hash_table (substs, cur)->data.asPtr =
          btor_copy_exp (btor, btor_simplify_exp (btor, right));
      btor_release_exp (btor, right);
      btor_remove_from_ptr_hash_table (varsubst_constraints, cur, 0, 0);
    }
    assert (varsubst_constraints->count == 0u);

    /* we search for cyclic substitution dependencies
     * and map the substitutions to an ordering number */
    for (b = substs->first; b; b = b->next)
    {
      cur = (BtorNode *) b->key;
      assert (BTOR_IS_REGULAR_NODE (cur));
      assert (BTOR_IS_BV_VAR_NODE (cur) || BTOR_IS_UF_NODE (cur));
      BTOR_PUSH_STACK (mm, stack, (BtorNode *) cur);

      while (!BTOR_EMPTY_STACK (stack))
      {
        cur = BTOR_REAL_ADDR_NODE (BTOR_POP_STACK (stack));

        if (!cur)
        {
          cur = BTOR_POP_STACK (stack); /* left */
          assert (BTOR_IS_REGULAR_NODE (cur));
          assert (BTOR_IS_BV_VAR_NODE (cur) || BTOR_IS_UF_NODE (cur));
          assert (!btor_find_in_ptr_hash_table (order, cur));
          btor_insert_in_ptr_hash_table (order, cur)->data.asInt = order_num++;
          continue;
        }

        if (cur->mark == 1) /* visited (DFS) */
          continue;

        cur->mark = 1;

        if (BTOR_IS_BV_CONST_NODE (cur) || BTOR_IS_BV_VAR_NODE (cur)
            || BTOR_IS_PARAM_NODE (cur) || BTOR_IS_UF_NODE (cur))
        {
          b_temp = btor_find_in_ptr_hash_table (substs, cur);
          if (b_temp)
          {
            BTOR_PUSH_STACK (mm, stack, cur); /* left  */
            BTOR_PUSH_STACK (mm, stack, 0);
            BTOR_PUSH_STACK (mm,
                             stack, /* right */
                             (BtorNode *) b_temp->data.asPtr);
          }
          else
          {
            assert (!btor_find_in_ptr_hash_table (order, cur));
            btor_insert_in_ptr_hash_table (order, cur)->data.asInt = 0;
          }
        }
        else
        {
          assert (cur->arity >= 1);
          assert (cur->arity <= 3);
          for (i = cur->arity - 1; i >= 0; i--)
            BTOR_PUSH_STACK (mm, stack, cur->e[i]);
        }
      }
    }

    /* intermediate cleanup of mark flags */
    for (b = substs->first; b; b = b->next)
    {
      assert (BTOR_IS_REGULAR_NODE ((BtorNode *) b->key));
      assert (BTOR_IS_BV_VAR_NODE ((BtorNode *) b->key)
              || BTOR_IS_UF_NODE ((BtorNode *) b->key));
      btor_mark_exp (btor, (BtorNode *) b->key, 0);
      btor_mark_exp (btor, (BtorNode *) b->data.asPtr, 0);
    }

    /* we look for cycles */
    for (b = substs->first; b; b = b->next)
    {
#ifndef NDEBUG
      cur = (BtorNode *) b->key;
      assert (BTOR_IS_REGULAR_NODE (cur));
      assert (BTOR_IS_BV_VAR_NODE (cur) || BTOR_IS_UF_NODE (cur));
#endif
      BTOR_PUSH_STACK (mm, stack, (BtorNode *) b->data.asPtr);

      /* we assume that there are no direct loops
       * as a result of occurrence check */
      while (!BTOR_EMPTY_STACK (stack))
      {
        cur = BTOR_REAL_ADDR_NODE (BTOR_POP_STACK (stack));

        if (cur->mark == 2) /* cur has max order of its children */
          continue;

        if (BTOR_IS_BV_CONST_NODE (cur) || BTOR_IS_BV_VAR_NODE (cur)
            || BTOR_IS_PARAM_NODE (cur) || BTOR_IS_UF_NODE (cur))
        {
          assert (btor_find_in_ptr_hash_table (order, cur));
          continue;
        }

        assert (cur->arity >= 1);
        assert (cur->arity <= 3);

        if (cur->mark == 0)
        {
          cur->mark = 1;
          BTOR_PUSH_STACK (mm, stack, cur);
          for (i = cur->arity - 1; i >= 0; i--)
            BTOR_PUSH_STACK (mm, stack, cur->e[i]);
        }
        else /* cur is visited, its children are visited */
        {
          /* compute maximum of children */
          assert (cur->mark == 1);
          cur->mark = 2;
          max       = 0;
          for (i = cur->arity - 1; i >= 0; i--)
          {
            child  = BTOR_REAL_ADDR_NODE (cur->e[i]);
            b_temp = btor_find_in_ptr_hash_table (order, child);
            assert (b_temp);
            val = b_temp->data.asInt;
            assert (val >= 0);
            max = BTOR_MAX_UTIL (max, val);
          }
          btor_insert_in_ptr_hash_table (order, cur)->data.asInt = max;
        }
      }
    }

    assert (BTOR_EMPTY_STACK (stack));
    /* we eliminate cyclic substitutions, and reset mark flags */
    for (b = substs->first; b; b = b->next)
    {
      left = (BtorNode *) b->key;
      assert (BTOR_IS_REGULAR_NODE (left));
      assert (BTOR_IS_BV_VAR_NODE (left) || BTOR_IS_UF_NODE (left));
      right = (BtorNode *) b->data.asPtr;
      btor_mark_exp (btor, left, 0);
      btor_mark_exp (btor, right, 0);
      b_temp = btor_find_in_ptr_hash_table (order, left);
      assert (b_temp);
      order_num = b_temp->data.asInt;
      b_temp = btor_find_in_ptr_hash_table (order, BTOR_REAL_ADDR_NODE (right));
      assert (b_temp);
      max = b_temp->data.asInt;
      assert (order_num != max);
      /* found cycle */
      if (max > order_num) BTOR_PUSH_STACK (mm, stack, left);
    }

    /* we delete cyclic substitutions and synthesize them instead */
    while (!BTOR_EMPTY_STACK (stack))
    {
      left = BTOR_POP_STACK (stack);
      assert (BTOR_IS_REGULAR_NODE (left));
      assert (BTOR_IS_BV_VAR_NODE (left) || BTOR_IS_UF_NODE (left));
      right =
          (BtorNode *) btor_find_in_ptr_hash_table (substs, left)->data.asPtr;
      assert (right);

      constraint = btor_eq_exp (btor, left, right);
      insert_unsynthesized_constraint (btor, constraint);
      btor_release_exp (btor, constraint);

      btor_remove_from_ptr_hash_table (substs, left, 0, 0);
      btor_release_exp (btor, left);
      btor_release_exp (btor, right);
    }

    /* we rebuild and substiute variables in one pass */
    substitute_vars_and_rebuild_exps (btor, substs);

    /* cleanup, we delete all substitution constraints */
    for (b = substs->first; b; b = b->next)
    {
      left = (BtorNode *) b->key;
      assert (BTOR_IS_REGULAR_NODE (left));
      assert (left->kind == BTOR_PROXY_NODE);
      assert (left->simplified);
      right = (BtorNode *) b->data.asPtr;
      assert (right);
      btor_release_exp (btor, left);
      btor_release_exp (btor, right);
    }

    btor_delete_ptr_hash_table (order);
    btor_delete_ptr_hash_table (substs);
  }

  BTOR_RELEASE_STACK (mm, stack);
  delta = btor_time_stamp () - start;
  btor->time.subst += delta;
  btor_msg (btor, 1, "%d variables substituted in %.1f seconds", count, delta);
}

static int
all_exps_below_rebuilt (Btor *btor, BtorNode *exp)
{
  assert (btor);
  assert (exp);

  int i;
  BtorNode *subst;

  subst = btor_find_substitution (btor, exp);
  if (subst) return BTOR_REAL_ADDR_NODE (subst)->aux_mark == 0;

  exp = BTOR_REAL_ADDR_NODE (exp);
  for (i = 0; i < exp->arity; i++)
    if (BTOR_REAL_ADDR_NODE (exp->e[i])->aux_mark > 0) return 0;

  return 1;
}

/* beta reduction parameter 'bra'
 * -1 ... full beta reduction
 *  0 ... no beta reduction
 * >0 ... bound for bounded beta reduction
 */
static void
substitute_and_rebuild (Btor *btor, BtorPtrHashTable *subst, int bra)
{
  assert (btor);
  assert (subst);
  assert (check_id_table_aux_mark_unset_dbg (btor));

  int i, refs;
  BtorMemMgr *mm;
  BtorNode *cur, *cur_parent, *rebuilt_exp, *simplified;
  BtorNodePtrStack roots;
  BtorNodePtrQueue queue;
  BtorHashTableIterator hit;
  BtorNodeIterator it;

  if (subst->count == 0u) return;

  mm = btor->mm;

  BTOR_INIT_STACK (roots);
  BTOR_INIT_QUEUE (queue);

  init_node_hash_table_iterator (&hit, subst);
  while (has_next_node_hash_table_iterator (&hit))
  {
    cur = BTOR_REAL_ADDR_NODE (next_node_hash_table_iterator (&hit));
    BTOR_ENQUEUE (mm, queue, cur);
  }

  /* mark cone and copy roots */
  while (!BTOR_EMPTY_QUEUE (queue))
  {
    cur = BTOR_DEQUEUE (queue);
    assert (BTOR_IS_REGULAR_NODE (cur));
    assert (!BTOR_IS_PROXY_NODE (cur));

    if (cur->aux_mark == 0)
    {
      cur->aux_mark = 1;

      if (cur->parents == 0)
        BTOR_PUSH_STACK (mm, roots, btor_copy_exp (btor, cur));

      init_full_parent_iterator (&it, cur);
      while (has_next_parent_full_parent_iterator (&it))
      {
        cur_parent = next_parent_full_parent_iterator (&it);
        BTOR_ENQUEUE (mm, queue, cur_parent);
      }
    }
  }

  init_node_hash_table_iterator (&hit, subst);
  while (has_next_node_hash_table_iterator (&hit))
  {
    cur = BTOR_REAL_ADDR_NODE (next_node_hash_table_iterator (&hit));
    assert (cur->aux_mark == 1);
    BTOR_ENQUEUE (mm, queue, btor_copy_exp (btor, cur));
    cur->aux_mark = 2; /* mark as enqueued */
  }

  /* rebuild bottom-up */
  while (!BTOR_EMPTY_QUEUE (queue))
  {
    cur = BTOR_DEQUEUE (queue);
    assert (BTOR_IS_REGULAR_NODE (cur));
    assert (!BTOR_IS_PROXY_NODE (cur));
    assert (cur->aux_mark == 2);
    refs = cur->refs;
    btor_release_exp (btor, cur);

    if (refs == 1) continue;

    if (all_exps_below_rebuilt (btor, cur))
    {
      cur->aux_mark = 0;

      /* traverse upwards and enqueue all parents that are not yet
       * in the queue. */
      init_full_parent_iterator (&it, cur);
      while (has_next_parent_full_parent_iterator (&it))
      {
        cur_parent = next_parent_full_parent_iterator (&it);
        if (cur_parent->aux_mark == 2) continue;
        assert (cur_parent->aux_mark == 0 || cur_parent->aux_mark == 1);
        cur_parent->aux_mark = 2;
        BTOR_ENQUEUE (mm, queue, btor_copy_exp (btor, cur_parent));
      }

      if (btor_find_substitution (btor, cur))
      {
        rebuilt_exp = btor_copy_exp (btor, cur);
        goto SET_SIMPLIFIED_EXP;
      }

      // TODO: externalize
      if (bra && BTOR_IS_APPLY_NODE (cur)
          && btor_find_in_ptr_hash_table (subst, cur))
      {
        if (bra == -1)
          rebuilt_exp = btor_beta_reduce_full (btor, cur);
        else
          rebuilt_exp = btor_beta_reduce_bounded (btor, cur, bra);
      }
      else
        rebuilt_exp = rebuild_exp (btor, cur);

// TODO: disable this since we have always subst if we have a substitution
#if 1
      /* special case if only root is substituted */
      if (cur->constraint && rebuilt_exp == cur
          && btor_find_substitution (btor, cur))
      {
        goto SET_SIMPLIFIED_EXP;
      }
#endif

      assert (rebuilt_exp);
      if (rebuilt_exp != cur)
      {
      SET_SIMPLIFIED_EXP:
        simplified = btor_simplify_exp (btor, rebuilt_exp);
        // TODO: only push new roots? use hash table for roots instead of
        // stack?
        if (cur->parents == 0)
          BTOR_PUSH_STACK (mm, roots, btor_copy_exp (btor, cur));

        set_simplified_exp (btor, cur, simplified);
      }
      btor_release_exp (btor, rebuilt_exp);
    }
    /* not all children rebuilt, enqueue again */
    else
    {
      cur->aux_mark = 2;
      BTOR_ENQUEUE (mm, queue, btor_copy_exp (btor, cur));
    }
  }

  BTOR_RELEASE_QUEUE (mm, queue);

  for (i = 0; i < BTOR_COUNT_STACK (roots); i++)
  {
    cur = BTOR_PEEK_STACK (roots, i);
    btor_release_exp (btor, cur);
  }

  BTOR_RELEASE_STACK (mm, roots);

  assert (check_id_table_aux_mark_unset_dbg (btor));
  assert (check_unique_table_children_proxy_free_dbg (btor));
}

static void
substitute_embedded_constraints (Btor *btor)
{
  assert (btor);

  BtorPtrHashBucket *b;
  BtorNode *cur;

  for (b = btor->embedded_constraints->first; b; b = b->next)
  {
    cur = (BtorNode *) b->key;
    assert (BTOR_REAL_ADDR_NODE (cur)->constraint);
    /* embedded constraints have possibly lost their parents,
     * e.g. top conjunction of constraints that are released */
    if (has_parents_exp (btor, cur)) btor->stats.ec_substitutions++;
  }

  substitute_and_rebuild (btor, btor->embedded_constraints, 0);
}

static void
process_embedded_constraints (Btor *btor)
{
  assert (btor);

  BtorHashTableIterator it;
  BtorNodePtrStack ec;
  double start, delta;
  BtorNode *cur;
  int count;

  if (btor->embedded_constraints->count > 0u)
  {
    start = btor_time_stamp ();
    count = 0;
    BTOR_INIT_STACK (ec);
    init_node_hash_table_iterator (&it, btor->embedded_constraints);
    while (has_next_node_hash_table_iterator (&it))
    {
      cur = btor_copy_exp (btor, next_node_hash_table_iterator (&it));
      BTOR_PUSH_STACK (btor->mm, ec, cur);
    }

    /* Note: it may happen that new embedded constraints are inserted into
     *       btor->embedded_constraints here. */
    substitute_embedded_constraints (btor);

    while (!BTOR_EMPTY_STACK (ec))
    {
      cur = BTOR_POP_STACK (ec);

      if (btor_find_in_ptr_hash_table (btor->embedded_constraints, cur))
      {
        count++;
        btor_remove_from_ptr_hash_table (btor->embedded_constraints, cur, 0, 0);
        insert_unsynthesized_constraint (btor, cur);
        btor_release_exp (btor, cur);
      }
      btor_release_exp (btor, cur);
    }
    BTOR_RELEASE_STACK (btor->mm, ec);

    delta = btor_time_stamp () - start;
    btor->time.embedded += delta;
    btor_msg (btor,
              1,
              "replaced %d embedded constraints in %1.f seconds",
              count,
              delta);
  }
}

/*------------------------------------------------------------------------*/
#ifndef BTOR_DO_NOT_ELIMINATE_SLICES
/*------------------------------------------------------------------------*/

static BtorSlice *
new_slice (Btor *btor, int upper, int lower)
{
  BtorSlice *result;

  assert (btor != NULL);
  assert (upper >= lower);
  assert (lower >= 0);

  BTOR_NEW (btor->mm, result);
  result->upper = upper;
  result->lower = lower;
  return result;
}

static void
delete_slice (Btor *btor, BtorSlice *slice)
{
  assert (btor != NULL);
  assert (slice != NULL);
  BTOR_DELETE (btor->mm, slice);
}

static unsigned int
hash_slice (BtorSlice *slice)
{
  unsigned int result;

  assert (slice != NULL);
  assert (slice->upper >= slice->lower);
  assert (slice->lower >= 0);

  result = (unsigned int) slice->upper;
  result += (unsigned int) slice->lower;
  result *= 7334147u;
  return result;
}

static int
compare_slices (BtorSlice *s1, BtorSlice *s2)
{
  assert (s1 != NULL);
  assert (s2 != NULL);
  assert (s1->upper >= s1->lower);
  assert (s1->lower >= 0);
  assert (s2->upper >= s2->lower);
  assert (s2->lower >= 0);

  if (s1->upper < s2->upper) return -1;

  if (s1->upper > s2->upper) return 1;

  assert (s1->upper == s1->upper);
  if (s1->lower < s2->lower) return -1;

  if (s1->lower > s2->lower) return 1;

  assert (s1->upper == s2->upper && s1->lower == s2->lower);
  return 0;
}

static int
compare_slices_qsort (const void *p1, const void *p2)
{
  return compare_slices (*((BtorSlice **) p1), *((BtorSlice **) p2));
}

static int
compare_int_ptr (const void *p1, const void *p2)
{
  int v1 = *((int *) p1);
  int v2 = *((int *) p2);
  if (v1 < v2) return -1;

  if (v1 > v2) return 1;

  return 0;
}

static void
eliminate_slices_on_bv_vars (Btor *btor)
{
  BtorNode *var, *cur, *result, *lambda_var, *temp;
  BtorSlice *s1, *s2, *new_s1, *new_s2, *new_s3, **sorted_slices;
  BtorPtrHashBucket *b_var, *b1, *b2;
  BtorNodeIterator it;
  BtorPtrHashTable *slices;
  int i, min, max, count;
  BtorNodePtrStack vars;
  double start, delta;
  BtorMemMgr *mm;
  int vals[4];

  assert (btor != NULL);

  start = btor_time_stamp ();
  count = 0;

  mm = btor->mm;
  BTOR_INIT_STACK (vars);
  for (b_var = btor->bv_vars->first; b_var != NULL; b_var = b_var->next)
  {
    var = (BtorNode *) b_var->key;
    BTOR_PUSH_STACK (mm, vars, var);
  }

  while (!BTOR_EMPTY_STACK (vars))
  {
    slices = btor_new_ptr_hash_table (
        mm, (BtorHashPtr) hash_slice, (BtorCmpPtr) compare_slices);
    var = BTOR_POP_STACK (vars);
    assert (BTOR_IS_REGULAR_NODE (var));
    assert (BTOR_IS_BV_VAR_NODE (var));
    init_full_parent_iterator (&it, var);
    /* find all slices on variable */
    while (has_next_parent_full_parent_iterator (&it))
    {
      cur = next_parent_full_parent_iterator (&it);
      assert (BTOR_IS_REGULAR_NODE (cur));
      if (cur->kind == BTOR_SLICE_NODE)
      {
        s1 = new_slice (btor, cur->upper, cur->lower);
        assert (!btor_find_in_ptr_hash_table (slices, s1));
        btor_insert_in_ptr_hash_table (slices, s1);
      }
    }

    /* no splitting necessary? */
    if (slices->count == 0u)
    {
      btor_delete_ptr_hash_table (slices);
      continue;
    }

    /* add full slice */
    s1 = new_slice (btor, var->len - 1, 0);
    assert (!btor_find_in_ptr_hash_table (slices, s1));
    btor_insert_in_ptr_hash_table (slices, s1);

  BTOR_SPLIT_SLICES_RESTART:
    for (b1 = slices->last; b1 != NULL; b1 = b1->prev)
    {
      s1 = (BtorSlice *) b1->key;
      for (b2 = b1->prev; b2 != NULL; b2 = b2->prev)
      {
        s2 = (BtorSlice *) b2->key;

        assert (compare_slices (s1, s2));

        /* not overlapping? */
        if ((s1->lower > s2->upper) || (s1->upper < s2->lower)
            || (s2->lower > s1->upper) || (s2->upper < s1->lower))
          continue;

        if (s1->upper == s2->upper)
        {
          assert (s1->lower != s2->lower);
          max    = BTOR_MAX_UTIL (s1->lower, s2->lower);
          min    = BTOR_MIN_UTIL (s1->lower, s2->lower);
          new_s1 = new_slice (btor, max - 1, min);
          if (!btor_find_in_ptr_hash_table (slices, new_s1))
            btor_insert_in_ptr_hash_table (slices, new_s1);
          else
            delete_slice (btor, new_s1);

          if (min == s1->lower)
          {
            btor_remove_from_ptr_hash_table (slices, s1, NULL, NULL);
            delete_slice (btor, s1);
          }
          else
          {
            btor_remove_from_ptr_hash_table (slices, s2, NULL, NULL);
            delete_slice (btor, s2);
          }
          goto BTOR_SPLIT_SLICES_RESTART;
        }

        if (s1->lower == s2->lower)
        {
          assert (s1->upper != s2->upper);
          max    = BTOR_MAX_UTIL (s1->upper, s2->upper);
          min    = BTOR_MIN_UTIL (s1->upper, s2->upper);
          new_s1 = new_slice (btor, max, min + 1);
          if (!btor_find_in_ptr_hash_table (slices, new_s1))
            btor_insert_in_ptr_hash_table (slices, new_s1);
          else
            delete_slice (btor, new_s1);
          if (max == s1->upper)
          {
            btor_remove_from_ptr_hash_table (slices, s1, NULL, NULL);
            delete_slice (btor, s1);
          }
          else
          {
            btor_remove_from_ptr_hash_table (slices, s2, NULL, NULL);
            delete_slice (btor, s2);
          }
          goto BTOR_SPLIT_SLICES_RESTART;
        }

        /* regular overlapping case (overlapping at both ends) */
        vals[0] = s1->upper;
        vals[1] = s1->lower;
        vals[2] = s2->upper;
        vals[3] = s2->lower;
        qsort (vals, 4, sizeof (int), compare_int_ptr);
        new_s1 = new_slice (btor, vals[3], vals[2] + 1);
        new_s2 = new_slice (btor, vals[2], vals[1]);
        new_s3 = new_slice (btor, vals[1] - 1, vals[0]);
        btor_remove_from_ptr_hash_table (slices, s1, NULL, NULL);
        btor_remove_from_ptr_hash_table (slices, s2, NULL, NULL);
        delete_slice (btor, s1);
        delete_slice (btor, s2);
        if (!btor_find_in_ptr_hash_table (slices, new_s1))
          btor_insert_in_ptr_hash_table (slices, new_s1);
        else
          delete_slice (btor, new_s1);
        if (!btor_find_in_ptr_hash_table (slices, new_s2))
          btor_insert_in_ptr_hash_table (slices, new_s2);
        else
          delete_slice (btor, new_s2);
        if (!btor_find_in_ptr_hash_table (slices, new_s3))
          btor_insert_in_ptr_hash_table (slices, new_s3);
        else
          delete_slice (btor, new_s3);
        goto BTOR_SPLIT_SLICES_RESTART;
      }
    }

    /* copy slices to sort them */
    assert (slices->count > 1u);
    BTOR_NEWN (mm, sorted_slices, slices->count);
    i = 0;
    for (b1 = slices->first; b1 != NULL; b1 = b1->next)
    {
      s1                 = (BtorSlice *) b1->key;
      sorted_slices[i++] = s1;
    }
    qsort (sorted_slices,
           slices->count,
           sizeof (BtorSlice *),
           compare_slices_qsort);

    s1     = sorted_slices[(int) slices->count - 1];
    result = lambda_var_exp (btor, s1->upper - s1->lower + 1);
    delete_slice (btor, s1);
    for (i = (int) slices->count - 2; i >= 0; i--)
    {
      s1         = sorted_slices[i];
      lambda_var = lambda_var_exp (btor, s1->upper - s1->lower + 1);
      temp       = btor_concat_exp (btor, result, lambda_var);
      btor_release_exp (btor, result);
      result = temp;
      btor_release_exp (btor, lambda_var);
      delete_slice (btor, s1);
    }
    BTOR_DELETEN (mm, sorted_slices, slices->count);
    btor_delete_ptr_hash_table (slices);

    count++;
    btor->stats.eliminated_slices++;
    insert_varsubst_constraint (btor, var, result);
    btor_release_exp (btor, result);
  }

  BTOR_RELEASE_STACK (mm, vars);

  delta = btor_time_stamp () - start;
  btor->time.slicing += delta;
  btor_msg (btor, 1, "sliced %d variables in %1.f seconds", count, delta);
}

/*------------------------------------------------------------------------*/
#endif /* BTOR_DO_NOT_ELIMINATE_SLICES */
/*------------------------------------------------------------------------*/

/*------------------------------------------------------------------------*/
#ifndef BTOR_DO_NOT_PROCESS_SKELETON
/*------------------------------------------------------------------------*/

#include "lglib.h"

static int
btor_fixed_exp (Btor *btor, BtorNode *exp)
{
  BtorNode *real_exp;
  BtorSATMgr *smgr;
  BtorAIGMgr *amgr;
  BtorAIG *aig;
  int res, id;

  real_exp = BTOR_REAL_ADDR_NODE (exp);
  assert (real_exp->len == 1);
  if (!BTOR_IS_SYNTH_NODE (real_exp)) return 0;
  assert (real_exp->av);
  assert (real_exp->av->len == 1);
  assert (real_exp->av->aigs);
  aig = real_exp->av->aigs[0];
  if (aig == BTOR_AIG_TRUE)
    res = 1;
  else if (aig == BTOR_AIG_FALSE)
    res = -1;
  else
  {
    id = BTOR_GET_CNF_ID_AIG (aig);
    if (!id) return 0;
    amgr = btor_get_aig_mgr_aigvec_mgr (btor->avmgr);
    smgr = btor_get_sat_mgr_aig_mgr (amgr);
    res  = btor_fixed_sat (smgr, id);
  }
  if (BTOR_IS_INVERTED_NODE (exp)) res = -res;
  return res;
}

static int
process_skeleton_tseitin_lit (BtorPtrHashTable *ids, BtorNode *exp)
{
  BtorPtrHashBucket *b;
  BtorNode *real_exp;
  int res;

  real_exp = BTOR_REAL_ADDR_NODE (exp);
  assert (real_exp->len == 1);
  b = btor_find_in_ptr_hash_table (ids, real_exp);
  if (!b)
  {
    b             = btor_insert_in_ptr_hash_table (ids, real_exp);
    b->data.asInt = (int) ids->count;
  }

  res = b->data.asInt;
  assert (res > 0);

  if (BTOR_IS_INVERTED_NODE (exp)) res = -res;

  return res;
}

static void
process_skeleton_tseitin (Btor *btor,
                          LGL *lgl,
                          BtorNodePtrStack *work_stack,
                          BtorNodePtrStack *unmark_stack,
                          BtorPtrHashTable *ids,
                          BtorNode *root)
{
  assert (btor);

  int i, lhs, rhs[3], fixed;
  BtorNode *exp;

  BTOR_PUSH_STACK (btor->mm, *work_stack, root);

  do
  {
    exp = BTOR_POP_STACK (*work_stack);
    assert (exp);
    exp = BTOR_REAL_ADDR_NODE (exp);
    if (!exp->mark)
    {
      exp->mark = 1;
      BTOR_PUSH_STACK (btor->mm, *unmark_stack, exp);

      BTOR_PUSH_STACK (btor->mm, *work_stack, exp);
      for (i = exp->arity - 1; i >= 0; i--)
        BTOR_PUSH_STACK (btor->mm, *work_stack, exp->e[i]);
    }
    else if (exp->mark == 1)
    {
      exp->mark = 2;
      if (exp->len != 1 || BTOR_IS_FUN_NODE (exp) || BTOR_IS_ARGS_NODE (exp)
          || exp->parameterized)
        continue;

#ifndef NDEBUG
      for (i = 0; i < exp->arity; i++)
      {
        BtorNode *child = exp->e[i];
        child           = BTOR_REAL_ADDR_NODE (child);
        assert (child->mark == 2);
        if (child->len == 1 && !BTOR_IS_FUN_NODE (child)
            && !BTOR_IS_ARGS_NODE (child) && !child->parameterized)
          assert (btor_find_in_ptr_hash_table (ids, child));
      }
#endif
      lhs   = process_skeleton_tseitin_lit (ids, exp);
      fixed = btor_fixed_exp (btor, exp);
      if (fixed)
      {
        lgladd (lgl, (fixed > 0) ? lhs : -lhs);
        lgladd (lgl, 0);
      }

      switch (exp->kind)
      {
        case BTOR_AND_NODE:
          rhs[0] = process_skeleton_tseitin_lit (ids, exp->e[0]);
          rhs[1] = process_skeleton_tseitin_lit (ids, exp->e[1]);

          lgladd (lgl, -lhs);
          lgladd (lgl, rhs[0]);
          lgladd (lgl, 0);

          lgladd (lgl, -lhs);
          lgladd (lgl, rhs[1]);
          lgladd (lgl, 0);

          lgladd (lgl, lhs);
          lgladd (lgl, -rhs[0]);
          lgladd (lgl, -rhs[1]);
          lgladd (lgl, 0);
          break;

        case BTOR_BEQ_NODE:
          if (BTOR_REAL_ADDR_NODE (exp->e[0])->len != 1) break;
          assert (BTOR_REAL_ADDR_NODE (exp->e[1])->len == 1);
          rhs[0] = process_skeleton_tseitin_lit (ids, exp->e[0]);
          rhs[1] = process_skeleton_tseitin_lit (ids, exp->e[1]);

          lgladd (lgl, -lhs);
          lgladd (lgl, -rhs[0]);
          lgladd (lgl, rhs[1]);
          lgladd (lgl, 0);

          lgladd (lgl, -lhs);
          lgladd (lgl, rhs[0]);
          lgladd (lgl, -rhs[1]);
          lgladd (lgl, 0);

          lgladd (lgl, lhs);
          lgladd (lgl, rhs[0]);
          lgladd (lgl, rhs[1]);
          lgladd (lgl, 0);

          lgladd (lgl, lhs);
          lgladd (lgl, -rhs[0]);
          lgladd (lgl, -rhs[1]);
          lgladd (lgl, 0);

          break;

        case BTOR_BCOND_NODE:
          assert (BTOR_REAL_ADDR_NODE (exp->e[0])->len == 1);
          if (BTOR_REAL_ADDR_NODE (exp->e[1])->len != 1) break;
          assert (BTOR_REAL_ADDR_NODE (exp->e[2])->len == 1);
          rhs[0] = process_skeleton_tseitin_lit (ids, exp->e[0]);
          rhs[1] = process_skeleton_tseitin_lit (ids, exp->e[1]);
          rhs[2] = process_skeleton_tseitin_lit (ids, exp->e[2]);

          lgladd (lgl, -lhs);
          lgladd (lgl, -rhs[0]);
          lgladd (lgl, rhs[1]);
          lgladd (lgl, 0);

          lgladd (lgl, -lhs);
          lgladd (lgl, rhs[0]);
          lgladd (lgl, rhs[2]);
          lgladd (lgl, 0);

          lgladd (lgl, lhs);
          lgladd (lgl, -rhs[0]);
          lgladd (lgl, -rhs[1]);
          lgladd (lgl, 0);

          lgladd (lgl, lhs);
          lgladd (lgl, rhs[0]);
          lgladd (lgl, -rhs[2]);
          lgladd (lgl, 0);
          break;

        default: assert (exp->kind != BTOR_PROXY_NODE); break;
      }
    }
  } while (!BTOR_EMPTY_STACK (*work_stack));
}

static void
process_skeleton (Btor *btor)
{
  BtorPtrHashTable *ids;
  BtorNodePtrStack unmark_stack;
  int count, fixed;
  BtorNodePtrStack work_stack;
  BtorMemMgr *mm = btor->mm;
  BtorPtrHashBucket *b;
  double start, delta;
  int res, lit, val;
  BtorNode *exp;
  LGL *lgl;
  BtorHashTableIterator it;

  start = btor_time_stamp ();

  ids = btor_new_ptr_hash_table (mm,
                                 (BtorHashPtr) btor_hash_exp_by_id,
                                 (BtorCmpPtr) btor_compare_exp_by_id);

  lgl = lglinit ();
  lglsetprefix (lgl, "[lglskel] ");

  if (btor->options.verbosity.val)
  {
    lglsetopt (lgl, "verbose", btor->options.verbosity.val - 1);
    lglbnr ("Lingeling", "[lglskel] ", stdout);
    fflush (stdout);
  }
  else
    lglsetopt (lgl, "verbose", -1);

  count = 0;

  BTOR_INIT_STACK (work_stack);
  BTOR_INIT_STACK (unmark_stack);

  init_node_hash_table_iterator (&it, btor->synthesized_constraints);
  queue_node_hash_table_iterator (&it, btor->unsynthesized_constraints);
  while (has_next_node_hash_table_iterator (&it))
  {
    count++;
    exp = next_node_hash_table_iterator (&it);
    assert (BTOR_REAL_ADDR_NODE (exp)->len == 1);
    process_skeleton_tseitin (btor, lgl, &work_stack, &unmark_stack, ids, exp);
    lgladd (lgl, process_skeleton_tseitin_lit (ids, exp));
    lgladd (lgl, 0);
  }

  BTOR_RELEASE_STACK (mm, work_stack);

  while (!BTOR_EMPTY_STACK (unmark_stack))
  {
    exp = BTOR_POP_STACK (unmark_stack);
    assert (!BTOR_IS_INVERTED_NODE (exp));
    assert (exp->mark);
    exp->mark = 0;
  }

  BTOR_RELEASE_STACK (mm, unmark_stack);

  btor_msg (btor,
            1,
            "found %u skeleton literals in %d constraints",
            ids->count,
            count);

#if 0
  lglsetopt (lgl, "clim", 10000);
  res = lglsat (lgl);
#else
  res = lglsimp (lgl, 0);
#endif

  if (btor->options.verbosity.val)
  {
    btor_msg (btor, 1, "skeleton preprocessing result %d", res);
    lglstats (lgl);
  }

  fixed = 0;

  if (res == 20)
  {
    btor_msg (btor, 1, "skeleton inconsistent");
    btor->inconsistent = 1;
  }
  else
  {
    assert (res == 0 || res == 10);
    for (b = ids->first; b; b = b->next)
    {
      exp = b->key;
      assert (!BTOR_IS_INVERTED_NODE (exp));
      lit = process_skeleton_tseitin_lit (ids, exp);
      val = lglfixed (lgl, lit);
      if (val)
      {
        if (!btor_find_in_ptr_hash_table (btor->synthesized_constraints, exp)
            && !btor_find_in_ptr_hash_table (btor->unsynthesized_constraints,
                                             exp))
        {
          if (val < 0) exp = BTOR_INVERT_NODE (exp);
          add_constraint (btor, exp);
          btor->stats.skeleton_constraints++;
          fixed++;
        }
      }
      else
      {
        assert (
            !btor_find_in_ptr_hash_table (btor->synthesized_constraints, exp));
        assert (!btor_find_in_ptr_hash_table (btor->unsynthesized_constraints,
                                              exp));
      }
    }
  }

  btor_delete_ptr_hash_table (ids);
  lglrelease (lgl);

  delta = btor_time_stamp () - start;
  btor->time.skel += delta;
  btor_msg (
      btor,
      1,
      "skeleton preprocessing produced %d new constraints in %.1f seconds",
      fixed,
      delta);
  assert (check_id_table_mark_unset_dbg (btor));
}

/*------------------------------------------------------------------------*/
#endif /* BTOR_DO_NOT_PROCESS_SKELETON */
/*------------------------------------------------------------------------*/

static void
init_cache (Btor *btor)
{
  assert (btor);
  assert (!btor->cache);

  btor->cache = btor_new_ptr_hash_table (
      btor->mm, (BtorHashPtr) hash_exp_pair, (BtorCmpPtr) compare_exp_pair);
}

static void
release_cache (Btor *btor)
{
  assert (btor);
  assert (btor->cache);

  BtorPtrHashBucket *bucket;
  BtorNodePair *pair;

  for (bucket = btor->cache->first; bucket; bucket = bucket->next)
  {
    pair = (BtorNodePair *) bucket->key;
    btor_release_exp (btor, (BtorNode *) bucket->data.asPtr);
    delete_exp_pair (btor, pair);
  }
  btor_delete_ptr_hash_table (btor->cache);
  btor->cache = 0;
}

static void
beta_reduce_applies_on_lambdas (Btor *btor)
{
  assert (btor);

  int num_applies, num_applies_total = 0, round;
  double start, delta;
  BtorPtrHashTable *apps;
  BtorNode *app, *fun;
  BtorNodeIterator it;
  BtorHashTableIterator h_it;
  BtorMemMgr *mm;

  if (btor->lambdas->count == 0) return;

  start = btor_time_stamp ();

  mm    = btor->mm;
  round = 1;

  /* NOTE: in some cases substitute_and_rebuild creates applies that can be
   * beta-reduced. this can happen when parameterized applies become not
   * parameterized. hence, we beta-reduce applies until fix point.
   */
  do
  {
    apps = btor_new_ptr_hash_table (mm,
                                    (BtorHashPtr) btor_hash_exp_by_id,
                                    (BtorCmpPtr) btor_compare_exp_by_id);

    /* collect function applications */
    init_node_hash_table_iterator (&h_it, btor->lambdas);
    while (has_next_node_hash_table_iterator (&h_it))
    {
      fun = next_node_hash_table_iterator (&h_it);

      init_apply_parent_iterator (&it, fun);
      while (has_next_parent_apply_parent_iterator (&it))
      {
        app = next_parent_apply_parent_iterator (&it);

        if (btor_find_in_ptr_hash_table (apps, app)) continue;

        if (app->parameterized) continue;

        btor_insert_in_ptr_hash_table (apps, btor_copy_exp (btor, app));
      }
    }

    num_applies = apps->count;
    num_applies_total += num_applies;
    btor_msg (
        btor, 1, "eliminate %d applications in round %d", num_applies, round);

    substitute_and_rebuild (btor, apps, -1);

    init_node_hash_table_iterator (&h_it, apps);
    while (has_next_node_hash_table_iterator (&h_it))
      btor_release_exp (btor, next_node_hash_table_iterator (&h_it));
    btor_delete_ptr_hash_table (apps);
    round++;
  } while (num_applies > 0);

#ifndef NDEBUG
  init_node_hash_table_iterator (&h_it, btor->lambdas);
  while (has_next_node_hash_table_iterator (&h_it))
  {
    fun = next_node_hash_table_iterator (&h_it);

    init_apply_parent_iterator (&it, fun);
    while (has_next_parent_apply_parent_iterator (&it))
    {
      app = next_parent_apply_parent_iterator (&it);
      assert (app->parameterized);
    }
  }
#endif

  delta = btor_time_stamp () - start;
  btor->time.betareduce += delta;
  btor_msg (btor,
            1,
            "eliminated %d function applications in %.1f seconds",
            num_applies_total,
            delta);
}

static void
merge_lambdas (Btor *btor)
{
  assert (btor);
  assert (btor->options.rewrite_level.val > 0);
  assert (check_id_table_mark_unset_dbg (btor));
  assert (check_id_table_aux_mark_unset_dbg (btor));
  assert (check_unique_table_merge_unset_dbg (btor));

  int i, delta_lambdas;
  double start, delta;
  BtorNode *cur, *lambda, *subst, *parent, *merge;
  BtorMemMgr *mm;
  BtorHashTableIterator it;
  BtorNodeIterator nit;
  BtorNodePtrStack stack, unmark, visit;
#if 0
  BtorPtrHashTable *merged, *apps;
#endif

  start         = btor_time_stamp ();
  mm            = btor->mm;
  delta_lambdas = btor->lambdas->count;

#if 0
  merged = btor_new_ptr_hash_table (mm, (BtorHashPtr) btor_hash_exp_by_id,
					(BtorCmpPtr) btor_compare_exp_by_id);
#endif

  btor_init_substitutions (btor);
  BTOR_INIT_STACK (stack);
  BTOR_INIT_STACK (unmark);
  BTOR_INIT_STACK (visit);

  /* collect candidates for merging */
  init_node_hash_table_iterator (&it, btor->lambdas);
  while (has_next_node_hash_table_iterator (&it))
  {
    lambda = next_node_hash_table_iterator (&it);
    assert (BTOR_IS_REGULAR_NODE (lambda));

    if (lambda->parents != 1) continue;

    parent = BTOR_REAL_ADDR_NODE (lambda->first_parent);
    assert (parent);
    /* stop at non-parameterized applies */
    if (!parent->parameterized && BTOR_IS_APPLY_NODE (parent)) continue;

    lambda->merge = 1;
    BTOR_PUSH_STACK (mm, stack, lambda);
  }

  for (i = 0; i < BTOR_COUNT_STACK (stack); i++)
  {
    lambda = BTOR_PEEK_STACK (stack, i);
    assert (BTOR_IS_REGULAR_NODE (lambda));
    assert (lambda->parents == 1);

    if (lambda->mark) continue;

    lambda->mark = 1;
    BTOR_PUSH_STACK (mm, unmark, lambda);

    /* skip curried lambdas */
    if (BTOR_IS_CURRIED_LAMBDA_NODE (lambda)
        && !BTOR_IS_FIRST_CURRIED_LAMBDA (lambda))
      continue;

    /* search upwards for top-most lambda */
    merge = 0;
    BTOR_RESET_STACK (visit);
    BTOR_PUSH_STACK (mm, visit, lambda);
    while (!BTOR_EMPTY_STACK (visit))
    {
      cur = BTOR_REAL_ADDR_NODE (BTOR_POP_STACK (visit));

      if (cur->aux_mark) continue;

      cur->aux_mark = 1;
      BTOR_PUSH_STACK (mm, unmark, cur);

      /* we can only merge non-paremeterized lambdas */
      // TODO: remove paraemterized if we handle btorparamcache differently
      if (BTOR_IS_LAMBDA_NODE (cur) && !cur->merge && !cur->parameterized)
      {
        merge = cur;
        break;
      }

      init_full_parent_iterator (&nit, cur);
      while (has_next_parent_full_parent_iterator (&nit))
        BTOR_PUSH_STACK (mm, visit, next_parent_full_parent_iterator (&nit));
    }

    /* no lambda to merge found */
    if (!merge) continue;

    assert (!merge->parameterized);

    /* already processed */
    if (merge->mark) continue;

    merge->mark = 1;
    BTOR_PUSH_STACK (mm, unmark, merge);

    init_lambda_iterator (&nit, merge);
    while (has_next_lambda_iterator (&nit))
    {
      cur = next_lambda_iterator (&nit);
      btor_assign_param (btor, cur, cur->e[0]);
    }
    /* merge lambdas that are marked with 'merge' flag */
    subst = btor_beta_reduce_merge (btor, BTOR_LAMBDA_GET_BODY (merge));
    subst = BTOR_COND_INVERT_NODE (BTOR_LAMBDA_GET_BODY (merge), subst);
    btor_unassign_params (btor, merge);
    btor_insert_substitution (btor, BTOR_LAMBDA_GET_BODY (merge), subst, 0);
    btor_release_exp (btor, subst);
#if 0
      assert (!btor_find_in_ptr_hash_table (merged, merge));
      (void) btor_insert_in_ptr_hash_table (merged,
					    btor_copy_exp (btor, merge));
#endif
  }

  /* cleanup */
  while (!BTOR_EMPTY_STACK (unmark))
  {
    cur           = BTOR_POP_STACK (unmark);
    cur->mark     = 0;
    cur->aux_mark = 0;
    cur->merge    = 0;
  }

  substitute_and_rebuild (btor, btor->substitutions, 0);
  btor_delete_substitutions (btor);
  delta_lambdas -= btor->lambdas->count;
  btor->stats.lambdas_merged += delta_lambdas;

  BTOR_RELEASE_STACK (mm, visit);
  BTOR_RELEASE_STACK (mm, stack);
  BTOR_RELEASE_STACK (mm, unmark);
  assert (check_id_table_aux_mark_unset_dbg (btor));
  assert (check_unique_table_merge_unset_dbg (btor));
  delta = btor_time_stamp () - start;
  btor_msg (btor, 1, "merged %d lambdas in %.2f seconds", delta_lambdas, delta);

#if 0
  if (btor->options.beta_reduce_all.val)
    goto RELEASE_MERGED;

  init_cache (btor);

  /* eliminate all non-parameterized applies on lambdas in 'merged',
   * use bounded beta reduction with bound 2 */
  apps = btor_new_ptr_hash_table (mm, (BtorHashPtr) btor_hash_exp_by_id,
				      (BtorCmpPtr) btor_compare_exp_by_id);

  init_node_hash_table_iterator (&it, merged);
  while (has_next_node_hash_table_iterator (&it))
    {
      merge = next_node_hash_table_iterator (&it);
      merge = btor_simplify_exp (btor, merge);
      assert (BTOR_IS_REGULAR_NODE (merge));
      assert (BTOR_IS_LAMBDA_NODE (merge));

      init_full_parent_iterator (&nit, merge);
      while (has_next_parent_full_parent_iterator (&nit))
	{
	  cur = next_parent_full_parent_iterator (&nit);
	  assert (BTOR_IS_REGULAR_NODE (cur));
	  assert (BTOR_IS_APPLY_NODE (cur));
	  if (cur->parameterized)
	    continue;
	  (void) btor_insert_in_ptr_hash_table (apps,
					        btor_copy_exp (btor, cur));
	}
    }

  start = btor_time_stamp ();
  btor_msg (btor, 1, "eliminate %d applications on %d merged lambdas",
	    apps->count,
	    merged->count);

  substitute_and_rebuild (btor, apps, 2);

  btor_msg (btor, 1, "eliminated %d applications on %d merged lambdas"
		     " in %.2f seconds",
	    apps->count,
	    merged->count,
	    btor_time_stamp () - start);

  init_node_hash_table_iterator (&it, apps);
  while (has_next_node_hash_table_iterator (&it))
    btor_release_exp (btor, next_node_hash_table_iterator (&it));
  btor_delete_ptr_hash_table (apps);

  release_cache (btor);

RELEASE_MERGED:
  init_node_hash_table_iterator (&it, merged);
  while (has_next_node_hash_table_iterator (&it))
    btor_release_exp (btor, next_node_hash_table_iterator (&it));
  btor_delete_ptr_hash_table (merged);
#endif
}

static void
insert_slice_limits (
    Btor *btor, BtorPtrHashTable *limits, BtorNode *exp, int upper, int lower)
{
  assert (btor);
  assert (limits);
  assert (exp);
  assert (BTOR_IS_REGULAR_NODE (exp));
  assert (btor_precond_slice_exp_dbg (btor, exp, upper, lower));
  assert (!btor_find_in_ptr_hash_table (limits, exp));

  BtorSlice *s;

  s = new_slice (btor, upper, lower);
  btor_insert_in_ptr_hash_table (limits, btor_copy_exp (btor, exp))
      ->data.asPtr = s;
}

static void
update_slice_limits (
    Btor *btor, BtorPtrHashTable *limits, BtorNode *exp, int upper, int lower)
{
  assert (btor);
  assert (limits);
  assert (exp);
  assert (BTOR_IS_REGULAR_NODE (exp));
  assert (btor_precond_slice_exp_dbg (btor, exp, upper, lower));

  BtorSlice *s;
  BtorPtrHashBucket *b;

  if (exp->kind == BTOR_MUL_NODE || exp->kind == BTOR_ADD_NODE) lower = 0;

  b = btor_find_in_ptr_hash_table (limits, exp);

  if (b)
  {
    s = (BtorSlice *) b->data.asPtr;
    assert (s);
    if (upper > s->upper) s->upper = upper;

    if (lower < s->lower) s->lower = lower;
  }
  else
  {
    s = new_slice (btor, upper, lower);
    btor_insert_in_ptr_hash_table (limits, btor_copy_exp (btor, exp))
        ->data.asPtr = s;
  }
}

static void
remove_slice_limits (Btor *btor, BtorPtrHashTable *limits, BtorNode *exp)
{
  assert (btor);
  assert (limits);
  assert (exp);
  assert (BTOR_IS_REGULAR_NODE (exp));
  assert (btor_find_in_ptr_hash_table (limits, exp));

  BtorPtrHashData d;

  btor_remove_from_ptr_hash_table (limits, exp, 0, &d);
  assert (d.asPtr);
  delete_slice (btor, (BtorSlice *) d.asPtr);
  btor_release_exp (btor, exp);
}

static BtorSlice *
get_slice_limits (BtorPtrHashTable *limits, BtorNode *exp)
{
  assert (limits);
  assert (exp);

  BtorSlice *s;
  BtorPtrHashBucket *b;

  exp = BTOR_REAL_ADDR_NODE (exp);

  b = btor_find_in_ptr_hash_table (limits, exp);
  if (!b) return 0;
  s = (BtorSlice *) b->data.asPtr;
  assert (s);
  return s;
}

static BtorNode *
recursively_rebuild_exp_limits (Btor *btor,
                                BtorPtrHashTable *limits,
                                BtorNode *exp)
{
  assert (btor);
  assert (limits);
  assert (exp);
  assert (BTOR_IS_REGULAR_NODE (exp));
  assert (check_id_table_mark_unset_dbg (btor));

  int i, upper, lower, u, l;
  BtorMemMgr *mm;
  BtorNode *cur, *real_cur, *result, *t[2], *e[3], *tmp;
  BtorSlice *s;
  BtorHashTableIterator it;
  BtorPtrHashTable *cache;
  BtorNodePtrStack visit, rebuilt, unmark;
  BtorNode *(*fptr) (Btor *, BtorNode *, BtorNode *);

  btor->options.simplify_constraints.val = 0;
  mm                                     = btor->mm;
  BTOR_INIT_STACK (visit);
  BTOR_INIT_STACK (rebuilt);
  BTOR_INIT_STACK (unmark);

  cache = btor_new_ptr_hash_table (mm,
                                   (BtorHashPtr) btor_hash_exp_by_id,
                                   (BtorCmpPtr) btor_compare_exp_by_id);

  BTOR_PUSH_STACK (mm, visit, exp);
  while (!BTOR_EMPTY_STACK (visit))
  {
    cur      = BTOR_POP_STACK (visit);
    real_cur = BTOR_REAL_ADDR_NODE (cur);
    //      printf ("visit: %s\n", node2string (cur));

    if (!(s = get_slice_limits (limits, real_cur)))
    {
      result = btor_copy_exp (btor, real_cur);
      //	  printf ("nothing changed: %s\n", node2string (cur));
      goto PUSH_RESULT;
    }

    if (real_cur->mark == 0)
    {
      real_cur->mark = 1;
      BTOR_PUSH_STACK (mm, unmark, real_cur);

      BTOR_PUSH_STACK (mm, visit, cur);
      for (i = 0; i < real_cur->arity; i++)
        BTOR_PUSH_STACK (mm, visit, real_cur->e[i]);
    }
    else if (real_cur->mark == 1)
    {
      assert (BTOR_COUNT_STACK (rebuilt) >= real_cur->arity);
      real_cur->mark = 2;

      s = get_slice_limits (limits, real_cur);
      assert (s);
      upper = s->upper;
      lower = s->lower;
      //	  printf ("rebuild_limits (%d)[%d:%d]: %s\n", real_cur->len,
      //		  upper, lower, node2string (cur));

      for (i = 0; i < real_cur->arity; i++) e[i] = BTOR_POP_STACK (rebuilt);

      switch (real_cur->kind)
      {
        case BTOR_BV_CONST_NODE:
        case BTOR_BV_VAR_NODE:
        case BTOR_PARAM_NODE: result = btor_copy_exp (btor, real_cur); break;

        case BTOR_SLICE_NODE:
          assert (real_cur->len <= BTOR_REAL_ADDR_NODE (e[0])->len);
          u = real_cur->upper;
          l = real_cur->lower;
          s = get_slice_limits (limits, real_cur->e[0]);
          if (s)
          {
            u -= s->lower;
            l -= s->lower;
          }
          result = btor_slice_exp (btor, e[0], u, l);
          break;

        case BTOR_AND_NODE:
          for (i = 0; i < real_cur->arity; i++)
          {
            u = upper;
            l = lower;
            s = get_slice_limits (limits, real_cur->e[i]);
            if (s)
            {
              u -= s->lower;
              l -= s->lower;
            }
            t[i] = btor_slice_exp (btor, e[i], u, l);
          }
          result = btor_and_exp (btor, t[0], t[1]);
          btor_release_exp (btor, t[0]);
          btor_release_exp (btor, t[1]);
          break;

        case BTOR_ADD_NODE: fptr = btor_add_exp; goto ADD_MUL_UDIV_NODE;
        case BTOR_MUL_NODE:
          fptr = btor_mul_exp;
          goto ADD_MUL_UDIV_NODE;
          //      case BTOR_UDIV_NODE:
          //	fptr = btor_udiv_exp;
        ADD_MUL_UDIV_NODE:
          assert (lower == 0);
          t[0]   = btor_slice_exp (btor, e[0], upper, lower);
          t[1]   = btor_slice_exp (btor, e[1], upper, lower);
          result = fptr (btor, t[0], t[1]);
          btor_release_exp (btor, t[0]);
          btor_release_exp (btor, t[1]);
          break;

        // TODO: is there any operators that does not need extension for
        //       its children?
        case BTOR_ULT_NODE: fptr = btor_ult_exp; goto UDIV_UREM_NODE;
        case BTOR_BEQ_NODE: fptr = btor_eq_exp; goto UDIV_UREM_NODE;
        case BTOR_SRL_NODE: fptr = btor_srl_exp; goto UDIV_UREM_NODE;
        case BTOR_SLL_NODE: fptr = btor_sll_exp; goto UDIV_UREM_NODE;
        case BTOR_UDIV_NODE: fptr = btor_udiv_exp; goto UDIV_UREM_NODE;
        case BTOR_UREM_NODE:
          fptr = btor_urem_exp;
        UDIV_UREM_NODE:
          t[0]   = btor_uext_exp (btor,
                                e[0],
                                BTOR_REAL_ADDR_NODE (real_cur->e[0])->len
                                    - BTOR_REAL_ADDR_NODE (e[0])->len);
          t[1]   = btor_uext_exp (btor,
                                e[1],
                                BTOR_REAL_ADDR_NODE (real_cur->e[1])->len
                                    - BTOR_REAL_ADDR_NODE (e[1])->len);
          result = fptr (btor, t[0], t[1]);
          btor_release_exp (btor, t[0]);
          btor_release_exp (btor, t[1]);
          break;

        case BTOR_CONCAT_NODE:
          /* slice on e[1] only */
          if (upper < BTOR_REAL_ADDR_NODE (real_cur->e[1])->len)
          {
            //		    printf ("only e[1] sliced\n");
            u = upper;
            l = lower;
            s = get_slice_limits (limits, real_cur->e[1]);
            if (s)
            {
              l -= s->lower;
              u -= s->lower;
            }
            result = btor_slice_exp (btor, e[1], u, l);
          }
          /* slice on e[0] only */
          else if (lower >= BTOR_REAL_ADDR_NODE (real_cur->e[1])->len)
          {
            //		    printf ("only e[0] sliced\n");
            assert (upper >= BTOR_REAL_ADDR_NODE (real_cur->e[1])->len);
            u = upper - BTOR_REAL_ADDR_NODE (real_cur->e[1])->len;
            l = lower - BTOR_REAL_ADDR_NODE (real_cur->e[1])->len;
            s = get_slice_limits (limits, real_cur->e[0]);
            if (s)
            {
              l -= s->lower;
              u -= s->lower;
            }
            result = btor_slice_exp (btor, e[0], u, l);
          }
          /* slice on e[0] and e[1] */
          else
          {
            //		    printf ("both sliced\n");
            /* limits for e[0] */
            l    = 0;
            u    = upper - BTOR_REAL_ADDR_NODE (real_cur->e[1])->len;
            t[0] = btor_slice_exp (btor, e[0], u, l);
            //		    printf ("slice e[0]: [%d:%d]\n", u, l);

            /* limits for e[1] */
            l = lower;
            u = BTOR_REAL_ADDR_NODE (real_cur->e[1])->len - 1;
            s = get_slice_limits (limits, real_cur->e[1]);
            if (s)
            {
              l -= s->lower;
              u -= s->lower;
            }
            t[1] = btor_slice_exp (btor, e[1], u, l);
            //		    printf ("slice e[1]: [%d:%d]\n", u, l);
            result = btor_concat_exp (btor, t[0], t[1]);
            btor_release_exp (btor, t[0]);
            btor_release_exp (btor, t[1]);
          }
          break;

        // TODO: compute slice
        case BTOR_APPLY_NODE: result = btor_apply_exp (btor, e[0], e[1]); break;

        // TODO: compute slice
        case BTOR_LAMBDA_NODE:
          result = btor_lambda_exp (btor, e[0], e[1]);
          break;

        case BTOR_BCOND_NODE:
          for (i = 1; i < real_cur->arity; i++)
          {
            s = get_slice_limits (limits, real_cur->e[i]);
            u = upper;
            l = lower;
            if (s)
            {
              u -= s->lower;
              l -= s->lower;
            }
            t[i - 1] = btor_slice_exp (btor, e[i], u, l);
          }
          result = btor_cond_exp (btor, e[0], t[0], t[1]);
          btor_release_exp (btor, t[0]);
          btor_release_exp (btor, t[1]);
          break;
#if 0
	      case BTOR_ULT_NODE:
		fptr = btor_ult_exp;
		goto ULT_BEQ_NODE;
	      case BTOR_BEQ_NODE:
		fptr = btor_eq_exp;
ULT_BEQ_NODE:
		result = fptr (btor, e[0], e[1]);
		break;
#endif

        default: result = 0;
      }

      assert (result);

      // TODO: move slicing to resp. node kind?
      if (real_cur->kind != BTOR_BCOND_NODE && real_cur->kind != BTOR_SLICE_NODE
          && real_cur->kind != BTOR_CONCAT_NODE
          && real_cur->kind != BTOR_AND_NODE && real_cur->kind != BTOR_MUL_NODE
          && real_cur->kind != BTOR_ADD_NODE)
      {
        assert (upper < BTOR_REAL_ADDR_NODE (result)->len);
        tmp = btor_slice_exp (btor, result, upper, lower);
        btor_release_exp (btor, result);
        result = tmp;
      }

      assert (BTOR_REAL_ADDR_NODE (result)->len == upper - lower + 1);

      for (i = 0; i < real_cur->arity; i++) btor_release_exp (btor, e[i]);

      btor_insert_in_ptr_hash_table (cache, real_cur)->data.asPtr =
          btor_copy_exp (btor, result);

    PUSH_RESULT:
      result = BTOR_COND_INVERT_NODE (cur, result);

      //	  printf ("  result: (%d, bw: %d) %s\n", BTOR_IS_INVERTED_NODE
      //(cur), 		  BTOR_REAL_ADDR_NODE (result)->len,
      //		  node2string (result));

      BTOR_PUSH_STACK (mm, rebuilt, result);
    }
    else
    {
      //	printf ("cached rebuild: %s\n", node2string (cur));
      assert (real_cur->mark == 2);
      assert (btor_find_in_ptr_hash_table (cache, real_cur));
      result = btor_copy_exp (
          btor, btor_find_in_ptr_hash_table (cache, real_cur)->data.asPtr);
      goto PUSH_RESULT;
    }
  }
  assert (BTOR_COUNT_STACK (rebuilt) == 1);
  result = BTOR_POP_STACK (rebuilt);
  assert (result);

  while (!BTOR_EMPTY_STACK (unmark))
  {
    cur = BTOR_POP_STACK (unmark);
    assert (BTOR_IS_REGULAR_NODE (cur));
    cur->mark = 0;
  }

  init_node_hash_table_iterator (&it, cache);
  while (has_next_node_hash_table_iterator (&it))
  {
    btor_release_exp (btor, (BtorNode *) it.bucket->data.asPtr);
    (void) next_node_hash_table_iterator (&it);
  }

  BTOR_RELEASE_STACK (mm, visit);
  BTOR_RELEASE_STACK (mm, rebuilt);
  BTOR_RELEASE_STACK (mm, unmark);
  btor_delete_ptr_hash_table (cache);

  assert (check_id_table_mark_unset_dbg (btor));
  btor->options.simplify_constraints.val = 1;

  return result;
}

static void
analyze_slices (Btor *btor)
{
  assert (btor);
  assert (check_unique_table_children_proxy_free_dbg (btor));

  int i, upper, lower, changed;
  BtorNode *cur, *subst, *parent, *e[3];
  BtorNodePtrStack visit;
  BtorPtrHashTable *limits, *slices;
  BtorNodeIterator it;
  BtorHashTableIterator hit;
  BtorMemMgr *mm;
  BtorSlice *s;

  e[0] = e[1] = e[2] = 0;

  mm     = btor->mm;
  limits = btor_new_ptr_hash_table (btor->mm,
                                    (BtorHashPtr) btor_hash_exp_by_id,
                                    (BtorCmpPtr) btor_compare_exp_by_id);
  slices = btor_new_ptr_hash_table (btor->mm,
                                    (BtorHashPtr) btor_hash_exp_by_id,
                                    (BtorCmpPtr) btor_compare_exp_by_id);
  BTOR_INIT_STACK (visit);

  for (i = 0; i < btor->nodes_unique_table.size; i++)
  {
    for (cur = btor->nodes_unique_table.chains[i]; cur; cur = cur->next)
    {
      if (cur->kind != BTOR_SLICE_NODE) continue;
      insert_slice_limits (btor, limits, cur, cur->len - 1, 0);
      btor_insert_in_ptr_hash_table (slices, cur);
      BTOR_PUSH_STACK (mm, visit, cur);
    }
  }

  // TODO: function propagate_slices?
  /* compute limits */
  while (!BTOR_EMPTY_STACK (visit))
  {
    cur = BTOR_POP_STACK (visit);
    assert (BTOR_IS_REGULAR_NODE (cur));
    //      printf ("visit: %s\n", node2string (cur));

    s = get_slice_limits (limits, cur);
    if (!s) continue;
    assert (s);

    for (i = 0; i < cur->arity; i++) e[i] = BTOR_REAL_ADDR_NODE (cur->e[i]);

    switch (cur->kind)
    {
      case BTOR_BV_CONST_NODE:
      case BTOR_BV_VAR_NODE:
      case BTOR_PARAM_NODE: break;

      case BTOR_SLICE_NODE:
        update_slice_limits (
            btor, limits, e[0], cur->lower + s->upper, cur->lower + s->lower);
        BTOR_PUSH_STACK (mm, visit, e[0]);
        break;

      case BTOR_AND_NODE:
        update_slice_limits (btor, limits, e[0], s->upper, s->lower);
        update_slice_limits (btor, limits, e[1], s->upper, s->lower);
        BTOR_PUSH_STACK (mm, visit, e[0]);
        BTOR_PUSH_STACK (mm, visit, e[1]);
        break;

      case BTOR_ADD_NODE:
      case BTOR_MUL_NODE:
        //	  case BTOR_UDIV_NODE:
        /* for add and mul operations we have to consider the carry and
         * thus the lower limit is always 0 */
        update_slice_limits (btor, limits, cur, s->upper, 0);
        update_slice_limits (btor, limits, e[0], s->upper, 0);
        update_slice_limits (btor, limits, e[1], s->upper, 0);
        BTOR_PUSH_STACK (mm, visit, e[0]);
        BTOR_PUSH_STACK (mm, visit, e[1]);
        //	    printf ("skip: %s\n", node2string (cur));
        break;

      case BTOR_SRL_NODE:
      case BTOR_SLL_NODE: break;

      case BTOR_UDIV_NODE:
      case BTOR_UREM_NODE: break;

      case BTOR_CONCAT_NODE:
        /* slice on e[1] only */
        if (s->upper < e[1]->len)
        {
          upper = s->upper;
          lower = s->lower;
          update_slice_limits (btor, limits, e[1], upper, lower);
          BTOR_PUSH_STACK (mm, visit, e[1]);
        }
        /* slice on e[0] only */
        else if (s->lower >= e[1]->len)
        {
          assert (s->upper >= e[1]->len);
          upper = s->upper - e[1]->len;
          lower = s->lower - e[1]->len;
          update_slice_limits (btor, limits, e[0], upper, lower);
          BTOR_PUSH_STACK (mm, visit, e[0]);
        }
        /* slice on e[0] and e[1] */
        else
        {
          /* limits for e[0] */
          lower = 0;
          upper = s->upper - e[1]->len;
          update_slice_limits (btor, limits, e[0], upper, lower);
          BTOR_PUSH_STACK (mm, visit, e[0]);

          /* limits for e[1] */
          upper = e[1]->len - 1;
          lower = s->lower;
          update_slice_limits (btor, limits, e[1], upper, lower);
          BTOR_PUSH_STACK (mm, visit, e[1]);
        }
        break;

      // TODO:
      case BTOR_APPLY_NODE:
        //	    BTOR_PUSH_STACK (mm, visit, cur->e[0]);
        break;

      // TODO:
      case BTOR_LAMBDA_NODE:
        //	    e[1] = BTOR_REAL_ADDR_NODE (BTOR_LAMBDA_GET_BODY (cur));
        //	    BTOR_PUSH_STACK (mm, visit, e[1]);
        //	    update_slice_limits (btor, limits, e[1], s->upper,
        // s->lower);
        printf ("skip: %s\n", node2string (cur));
        break;

      case BTOR_BCOND_NODE:
        update_slice_limits (btor, limits, e[1], s->upper, s->lower);
        update_slice_limits (btor, limits, e[2], s->upper, s->lower);
        BTOR_PUSH_STACK (mm, visit, e[1]);
        BTOR_PUSH_STACK (mm, visit, e[2]);
        break;

#if 0
	  case BTOR_ULT_NODE:
	  case BTOR_BEQ_NODE:
	    update_slice_limits (btor, limits, e[0],
				 BTOR_REAL_ADDR_NODE (e[0])->len - 1, 0);
	    update_slice_limits (btor, limits, e[1],
				 BTOR_REAL_ADDR_NODE (e[1])->len - 1, 0);
	    BTOR_PUSH_STACK (mm, visit, e[0]);
	    BTOR_PUSH_STACK (mm, visit, e[1]);
	    break;
#endif

      default:
        assert (!BTOR_IS_ARGS_NODE (cur));
        assert (!BTOR_IS_ARRAY_EQ_NODE (cur));
    }
  }
  BTOR_RELEASE_STACK (mm, visit);

  do
  {
    changed = 0;
    init_node_hash_table_iterator (&hit, limits);
    while (has_next_node_hash_table_iterator (&hit))
    {
      s   = (BtorSlice *) hit.bucket->data.asPtr;
      cur = next_node_hash_table_iterator (&hit);
      //          printf ("limits: [%d:%d](%d) %s\n", s->upper, s->lower,
      //    	      cur->len, node2string (cur));

      if (btor_find_in_ptr_hash_table (slices, cur) || cur->arity == 0)
        continue;

      init_full_parent_iterator (&it, cur);
      while (has_next_parent_full_parent_iterator (&it))
      {
        parent = next_parent_full_parent_iterator (&it);
        //	      printf ("  parent: %s\n", node2string (parent));
        if (!btor_find_in_ptr_hash_table (limits, parent))
        {
          //    	      printf ("remove: %s (parent: %s)\n", node2string
          //    (cur), 		      node2string (parent));
          remove_slice_limits (btor, limits, cur);
          changed = 1;
          break;
        }
      }
    }
  } while (changed);
  // TODO: if we removed something from limits we should recompute the limits
  //	   for all remaining nodes

  btor_init_substitutions (btor);
  init_node_hash_table_iterator (&hit, slices);
  while (has_next_node_hash_table_iterator (&hit))
  {
    cur   = next_node_hash_table_iterator (&hit);
    subst = recursively_rebuild_exp_limits (btor, limits, cur);
    btor_insert_substitution (btor, cur, subst, 0);
    //      printf ("subst: %s -> %s\n", node2string (cur), node2string
    //      (subst));
    btor_release_exp (btor, subst);
  }

  substitute_and_rebuild (btor, btor->substitutions, 0);
  btor_delete_substitutions (btor);

  init_node_hash_table_iterator (&hit, limits);
  while (has_next_node_hash_table_iterator (&hit))
  {
    s = (BtorSlice *) hit.bucket->data.asPtr;
    assert (s);
    cur = next_node_hash_table_iterator (&hit);
    delete_slice (btor, s);
    btor_release_exp (btor, cur);
  }
  btor_delete_ptr_hash_table (limits);
  btor_delete_ptr_hash_table (slices);
}

#ifndef BTOR_DO_NOT_OPTIMIZE_UNCONSTRAINED
static BtorNode *
lambda_array_exp (Btor *btor, int elem_len, int index_len)
{
  assert (btor);
  assert (elem_len > 0);
  assert (index_len > 0);

  BtorNode *res;
  char *name;
  int id, string_len;

  id         = BTOR_COUNT_STACK (btor->nodes_id_table);
  string_len = btor_num_digits_util (id) + 14;
  BTOR_NEWN (btor->mm, name, string_len);
  // FIXME: there is no guarantee that the new symbol does not exist
  sprintf (name, "arraylambda_%d_", id);
  res = btor_array_exp (btor, elem_len, index_len, name);
  assert (res->id == id);
  BTOR_DELETEN (btor->mm, name, string_len);
  return res;
}

static void
optimize_unconstrained (Btor *btor)
{
  assert (btor);
  assert (btor->options.rewrite_level.val > 2);
  assert (!btor->options.inc_usage.val);
  assert (!btor->options.model_gen.val);
  assert (check_id_table_mark_unset_dbg (btor));

  double start;
  int i, hl[3], nparams, isuc;
  BtorNode *cur, *cur_parent, *subst;
  BtorLambdaNode *lambda;
  BtorNodePtrStack stack, roots;
  BtorPtrHashTable *hls; /* headlines */
  BtorHashTableIterator it;
  BtorNodeIterator pit;
  BtorParameterizedIterator parit;
  BtorMemMgr *mm;

  start = btor_time_stamp ();

  if (btor->bv_vars->count == 0 && btor->ufs->count == 0) return;

  mm      = btor->mm;
  nparams = 0;

  BTOR_INIT_STACK (stack);
  BTOR_INIT_STACK (roots);

  hls = btor_new_ptr_hash_table (mm,
                                 (BtorHashPtr) btor_hash_exp_by_id,
                                 (BtorCmpPtr) btor_compare_exp_by_id);
  btor_init_substitutions (btor);

  /* collect nodes that might contribute to a headline propagation */
  init_node_hash_table_iterator (&it, btor->bv_vars);
  queue_hash_table_iterator (&it, btor->ufs);
  while (has_next_hash_table_iterator (&it))
  {
    cur = next_node_hash_table_iterator (&it);
    assert (BTOR_IS_REGULAR_NODE (cur));
    if (cur->parents == 1)
    {
      assert (!cur->constraint);
      cur_parent = BTOR_REAL_ADDR_NODE (cur->first_parent);
      assert (!btor_find_in_ptr_hash_table (hls, cur));
      btor_insert_in_ptr_hash_table (hls, btor_copy_exp (btor, cur));
      if (BTOR_IS_UF_NODE (cur)
          || (cur_parent->kind != BTOR_APPLY_NODE
              && cur_parent->kind != BTOR_LAMBDA_NODE))
        BTOR_PUSH_STACK (mm, stack, cur_parent);
    }
  }
  while (!BTOR_EMPTY_STACK (stack))
  {
    cur = BTOR_POP_STACK (stack);
    assert (BTOR_IS_REGULAR_NODE (cur));
    if (cur->mark == 0)
    {
      cur->mark = 1;
      if (!cur->parents)
        BTOR_PUSH_STACK (mm, roots, cur);
      else
      {
        init_full_parent_iterator (&pit, cur);
        while (has_next_parent_full_parent_iterator (&pit))
          BTOR_PUSH_STACK (mm, stack, next_parent_full_parent_iterator (&pit));
      }
    }
  }

  /* identify headlines */
  for (i = 0; i < BTOR_COUNT_STACK (roots); i++)
    BTOR_PUSH_STACK (mm, stack, BTOR_PEEK_STACK (roots, i));
  while (!BTOR_EMPTY_STACK (stack))
  {
    cur = BTOR_POP_STACK (stack);
    assert (BTOR_IS_REGULAR_NODE (cur));

    if (!cur->mark) continue;

    assert (!BTOR_IS_BV_CONST_NODE (cur));
    assert (!BTOR_IS_BV_VAR_NODE (cur));
    assert (!BTOR_IS_UF_NODE (cur));
    assert (!BTOR_IS_PARAM_NODE (cur));

    if (cur->mark == 1)
    {
      cur->mark = 2;
      BTOR_PUSH_STACK (mm, stack, cur);
      for (i = cur->arity - 1; i >= 0; i--)
        BTOR_PUSH_STACK (mm, stack, BTOR_REAL_ADDR_NODE (cur->e[i]));
    }
    else
    {
      assert (cur->mark == 2);
      // printf ("--cur %s\n", node2string (cur));
      cur->mark = 0;

      isuc = 1;
      init_parameterized_iterator (btor, &parit, cur);
      while (has_next_parameterized_iterator (&parit))
      {
        /* parameterized expressions are possibly unconstrained if the
         * lambda(s) parameterizing it do not have more than 1 parent */
        lambda = ((BtorParamNode *) next_parameterized_iterator (&parit))
                     ->lambda_exp;
        if (lambda->parents > 1)
        {
          isuc = 0;
          break;
        }
      }
      if (!isuc) continue;

      /* propagate headlines */
      if (cur->parents == 0 || (cur->parents == 1 && !cur->constraint))
      //	      || BTOR_IS_LAMBDA_NODE (cur))
      {
        for (i = cur->arity - 1; i >= 0; i--)
          hl[i] = (btor_find_in_ptr_hash_table (
                      hls, BTOR_REAL_ADDR_NODE (cur->e[i])))
                      ? 1
                      : 0;

        switch (cur->kind)
        {
          case BTOR_SLICE_NODE:
            if (hl[0])
            {
              btor->stats.bv_uc_props++;
              btor_insert_in_ptr_hash_table (hls, btor_copy_exp (btor, cur));
              subst = lambda_var_exp (btor, cur->len);
              btor_insert_substitution (btor, cur, subst, 0);
              // printf ("cur: %s\n", node2string (cur));
              // printf ("hl[0]: %d e[0]: %s\n", hl[0], node2string
              // (cur->e[0]));  printf ("hl[1]: %d e[1]: %s\n", hl[1],
              // node2string (cur->e[1]));
              btor_release_exp (btor, subst);
            }
            break;
          case BTOR_APPLY_NODE:
            if (hl[0])
            {
              btor->stats.array_uc_props++;
              btor_insert_in_ptr_hash_table (hls, btor_copy_exp (btor, cur));
              subst = lambda_var_exp (btor, cur->len);
              btor_insert_substitution (btor, cur, subst, 0);
              // printf ("cur: %s\n", node2string (cur));
              // printf ("hl[0]: %d e[0]: %s\n", hl[0], node2string
              // (cur->e[0]));  printf ("hl[1]: %d e[1]: %s\n", hl[1],
              // node2string (cur->e[1]));
              btor_release_exp (btor, subst);
            }
            break;
          case BTOR_ADD_NODE:
            if (hl[0] || hl[1])
            {
              btor->stats.bv_uc_props++;
              btor_insert_in_ptr_hash_table (hls, btor_copy_exp (btor, cur));
              subst = lambda_var_exp (btor, cur->len);
              btor_insert_substitution (btor, cur, subst, 0);
              // printf ("cur: %s\n", node2string (cur));
              // printf ("hl[0]: %d e[0]: %s\n", hl[0], node2string
              // (cur->e[0]));  printf ("hl[1]: %d e[1]: %s\n", hl[1],
              // node2string (cur->e[1]));
              btor_release_exp (btor, subst);
            }
            break;
          case BTOR_BEQ_NODE:
          case BTOR_FEQ_NODE:
            // printf ("--cur: %s\n", node2string (cur));
            // printf ("--hl[0]: %d e[0]: %s\n", hl[0], node2string
            // (cur->e[0]));  printf ("--hl[1]: %d e[1]: %s\n", hl[1],
            // node2string (cur->e[1]));
            if (hl[0] || hl[1])
            {
              if (BTOR_IS_BV_EQ_NODE (cur))
                btor->stats.bv_uc_props++;
              else
                btor->stats.array_uc_props++;
              btor_insert_in_ptr_hash_table (hls, btor_copy_exp (btor, cur));
              subst = lambda_var_exp (btor, cur->len);
              btor_insert_substitution (btor, cur, subst, 0);
              // printf ("cur: %s\n", node2string (cur));
              // printf ("hl[0]: %d e[0]: %s\n", hl[0], node2string
              // (cur->e[0]));  printf ("hl[1]: %d e[1]: %s\n", hl[1],
              // node2string (cur->e[1]));
              btor_release_exp (btor, subst);
            }
            break;
          case BTOR_ULT_NODE:
            if (hl[0] && hl[1])
            {
              btor->stats.bv_uc_props++;
              btor_insert_in_ptr_hash_table (hls, btor_copy_exp (btor, cur));
              subst = lambda_var_exp (btor, cur->len);
              btor_insert_substitution (btor, cur, subst, 0);
              // printf ("cur: %s\n", node2string (cur));
              // printf ("hl[0]: %d e[0]: %s\n", hl[0], node2string
              // (cur->e[0]));  printf ("hl[1]: %d e[1]: %s\n", hl[1],
              // node2string (cur->e[1]));
              btor_release_exp (btor, subst);
            }
#if 0
		    else if (hl[0] || hl[1])
		      {
			i = hl[0] ? 0 : 1;
			/* if e[i] not zero, propagate headline */
			zero = btor_zero_exp (
			    btor, BTOR_REAL_ADDR_NODE (cur->e[i])->len);
			ne = btor_ne_exp (btor, zero, cur->e[i]);
			/* is true exp ? */
			if (BTOR_REAL_ADDR_NODE (ne)->len == 1
			    && 
			    BTOR_IS_BV_CONST_NODE (BTOR_REAL_ADDR_NODE (ne))
			    && 
			    ((BTOR_IS_INVERTED_NODE (ne) 
			      && BTOR_REAL_ADDR_NODE (ne)->bits[0] == '0')
			     || 
			     (!BTOR_IS_INVERTED_NODE (ne) 
			      && BTOR_REAL_ADDR_NODE (ne)->bits[1] == '1')))
			  {
			    btor->stats.bv_uc_props++;
			    btor_insert_in_ptr_hash_table (
				hls, btor_copy_exp (btor, cur));
			    subst = lambda_var_exp (btor, cur->len);
			    btor_insert_substitution (btor, cur, subst, 0);
			printf ("cur: %s\n", node2string (cur));
			printf ("hl[0]: %d e[0]: %s\n", hl[0], node2string (cur->e[0]));
			printf ("hl[1]: %d e[1]: %s\n", hl[1], node2string (cur->e[1]));
			    btor_release_exp (btor, subst);
			  }
			btor_release_exp (btor, ne);
			btor_release_exp (btor, zero);
		      }
#endif
            break;
          case BTOR_CONCAT_NODE:
          case BTOR_AND_NODE:
          case BTOR_MUL_NODE:
          case BTOR_SLL_NODE:
          case BTOR_SRL_NODE:
          case BTOR_UDIV_NODE:
          case BTOR_UREM_NODE:
            if (hl[0] && hl[1])
            {
              btor->stats.bv_uc_props++;
              btor_insert_in_ptr_hash_table (hls, btor_copy_exp (btor, cur));
              subst = lambda_var_exp (btor, cur->len);
              btor_insert_substitution (btor, cur, subst, 0);
              // printf ("cur: %s\n", node2string (cur));
              // printf ("hl[0]: %d e[0]: %s\n", hl[0], node2string
              // (cur->e[0]));  printf ("hl[1]: %d e[1]: %s\n", hl[1],
              // node2string (cur->e[1]));
              btor_release_exp (btor, subst);
            }
            break;
          case BTOR_BCOND_NODE:
            if ((hl[1] && hl[2]) || (hl[0] && (hl[1] || hl[2])))
            {
              btor->stats.bv_uc_props++;
              btor_insert_in_ptr_hash_table (hls, btor_copy_exp (btor, cur));
              subst = lambda_var_exp (btor, cur->len);
              btor_insert_substitution (btor, cur, subst, 0);
              // printf ("cur: %s\n", node2string (cur));
              // printf ("hl[0]: %d e[0]: %s\n", hl[0], node2string
              // (cur->e[0]));  printf ("hl[1]: %d e[1]: %s\n", hl[1],
              // node2string (cur->e[1]));  printf ("hl[2]: %d e[2]: %s\n",
              // hl[2], node2string (cur->e[2]));
              btor_release_exp (btor, subst);
            }
            break;
          case BTOR_LAMBDA_NODE:
            // FIXME this is an emergency abort in order to
            // prevent multi-param lambdas to be substituted
            // by an array variable (will be substituted by an
            // UF after competition)
            if (((BtorLambdaNode *) cur)->num_params > 1)
              nparams = 1;
            else if (hl[1] && !BTOR_IS_CURRIED_LAMBDA_NODE (cur))
            {
              btor->stats.array_uc_props++;
              btor_insert_in_ptr_hash_table (hls, btor_copy_exp (btor, cur));
              subst =
                  lambda_array_exp (btor, cur->len, BTOR_ARRAY_INDEX_LEN (cur));
              btor_insert_substitution (btor, cur, subst, 0);
              // printf ("cur: %s\n", node2string (cur));
              // printf ("hl[0]: %d e[0]: %s\n", hl[0], node2string
              // (cur->e[0]));  printf ("hl[1]: %d e[1]: %s\n", hl[1],
              // node2string (cur->e[1]));  printf ("subst: %s\n", node2string
              // (subst));
              btor_release_exp (btor, subst);
            }
            break;
          default: break;
        }
      }
    }
  }

  if (!nparams)  // FIXME nparams = 1: emergency abort
    substitute_and_rebuild (btor, btor->substitutions, 0);

  /* cleanup */
  btor_delete_substitutions (btor);
  init_hash_table_iterator (&it, hls);
  while (has_next_hash_table_iterator (&it))
    btor_release_exp (btor, next_node_hash_table_iterator (&it));
  btor_delete_ptr_hash_table (hls);

  BTOR_RELEASE_STACK (btor->mm, stack);
  BTOR_RELEASE_STACK (btor->mm, roots);

  btor->time.ucopt += btor_time_stamp () - start;
}
#endif

int
btor_simplify (Btor *btor)
{
  assert (btor);

  int rounds;
  double start, delta;
#ifndef BTOR_DO_NOT_PROCESS_SKELETON
  int skelrounds = 0;
#endif

  if (btor->inconsistent) return BTOR_UNSAT;

  //  if (btor->options.rewrite_level.val <= 1 &&
  //  !btor->options.beta_reduce_all.val)
  //    return;

  rounds = 0;
  start  = btor_time_stamp ();

  if (btor->options.beta_reduce_all.val) init_cache (btor);

  do
  {
    rounds++;
    assert (check_all_hash_tables_proxy_free_dbg (btor));
    assert (check_all_hash_tables_simp_free_dbg (btor));
    assert (check_unique_table_children_proxy_free_dbg (btor));
    if (btor->options.rewrite_level.val > 1)
    {
      substitute_var_exps (btor);
      assert (check_all_hash_tables_proxy_free_dbg (btor));
      assert (check_all_hash_tables_simp_free_dbg (btor));
      assert (check_unique_table_children_proxy_free_dbg (btor));

      if (btor->inconsistent) break;

      if (btor->varsubst_constraints->count) break;

      process_embedded_constraints (btor);
      assert (check_all_hash_tables_proxy_free_dbg (btor));
      assert (check_all_hash_tables_simp_free_dbg (btor));
      assert (check_unique_table_children_proxy_free_dbg (btor));

      if (btor->inconsistent) break;

      if (btor->varsubst_constraints->count) continue;
    }

#ifndef BTOR_DO_NOT_ELIMINATE_SLICES
    if (btor->options.rewrite_level.val > 2 && !btor->options.inc_usage.val)
    {
      eliminate_slices_on_bv_vars (btor);
      if (btor->inconsistent) break;

      if (btor->varsubst_constraints->count) continue;

      if (btor->embedded_constraints->count) continue;
    }
#endif

#ifndef BTOR_DO_NOT_PROCESS_SKELETON
    if (btor->options.rewrite_level.val > 2)
    {
      skelrounds++;
      if (skelrounds <= 1)  // TODO only one?
      {
        process_skeleton (btor);
        assert (check_all_hash_tables_proxy_free_dbg (btor));
        assert (check_all_hash_tables_simp_free_dbg (btor));
        assert (check_unique_table_children_proxy_free_dbg (btor));
        if (btor->inconsistent) break;
      }

      if (btor->varsubst_constraints->count) continue;

      if (btor->embedded_constraints->count) continue;
    }
#endif

    if (btor->options.rewrite_level.val > 2)
    {
      merge_lambdas (btor);

      if (btor->options.propagate_slices.val && !btor->options.inc_usage.val)
        analyze_slices (btor);
    }

    // printf ("----\n");
    // btor_set_opt_pretty_print (btor, 0);
    // btor_dump_btor (btor, stdout);
#ifndef BTOR_DO_NOT_OPTIMIZE_UNCONSTRAINED
    if (btor->options.ucopt.val && btor->options.rewrite_level.val > 2
        && !btor->options.inc_usage.val && !btor->options.model_gen.val)
    {
      optimize_unconstrained (btor);
      assert (check_all_hash_tables_proxy_free_dbg (btor));
      assert (check_all_hash_tables_simp_free_dbg (btor));
      assert (check_unique_table_children_proxy_free_dbg (btor));
      if (btor->inconsistent) break;
    }
#endif
    // printf ("====\n");
    // btor_set_opt_pretty_print (btor, 0);
    // btor_dump_btor (btor, stdout);

    if (btor->varsubst_constraints->count) continue;

    if (btor->embedded_constraints->count) continue;

    /* rewrite/beta-reduce applies on lambdas */
    if (btor->options.beta_reduce_all.val)
    {
      beta_reduce_applies_on_lambdas (btor);
      assert (check_all_hash_tables_proxy_free_dbg (btor));
      assert (check_all_hash_tables_simp_free_dbg (btor));
      assert (check_unique_table_children_proxy_free_dbg (btor));
    }
  } while (btor->varsubst_constraints->count
           || btor->embedded_constraints->count);

  if (btor->options.beta_reduce_all.val) release_cache (btor);

  delta = btor_time_stamp () - start;
  btor->time.rewrite += delta;
  btor_msg (btor, 1, "%d rewriting rounds in %.1f seconds", rounds, delta);

  if (btor->inconsistent)
    return BTOR_UNSAT;
  else if (btor->unsynthesized_constraints->count == 0u
           && btor->synthesized_constraints->count == 0u)
    return BTOR_SAT;

  return BTOR_UNKNOWN;
}

static void
mark_synth_mark_exp (Btor *btor, BtorNode *exp, int new_mark)
{
  BtorMemMgr *mm;
  BtorNodePtrStack stack;
  BtorNode *cur;
  int i;

  assert (btor);
  assert (exp);

  mm = btor->mm;
  BTOR_INIT_STACK (stack);
  cur = BTOR_REAL_ADDR_NODE (exp);
  goto MARK_SYNTH_MARK_NODE_ENTER_WITHOUT_POP;

  while (!BTOR_EMPTY_STACK (stack))
  {
    cur = BTOR_REAL_ADDR_NODE (BTOR_POP_STACK (stack));
  MARK_SYNTH_MARK_NODE_ENTER_WITHOUT_POP:
    if (cur->synth_mark != new_mark)
    {
      cur->synth_mark = new_mark;
      for (i = cur->arity - 1; i >= 0; i--)
        BTOR_PUSH_STACK (mm, stack, cur->e[i]);
    }
  }
  BTOR_RELEASE_STACK (mm, stack);
}

static void
synthesize_exp (Btor *btor, BtorNode *exp, BtorPtrHashTable *backannotation)
{
  BtorNodePtrStack exp_stack;
  BtorNode *cur;
  BtorAIGVec *av0, *av1, *av2;
  BtorMemMgr *mm;
  BtorAIGVecMgr *avmgr;
  BtorPtrHashBucket *b;
  char *indexed_name;
  const char *name;
  unsigned int count;
  int same_children_mem, i, len;
  int invert_av0 = 0;
  int invert_av1 = 0;
  int invert_av2 = 0;
  double start;

  assert (btor);
  assert (exp);

  start = btor_time_stamp ();
  mm    = btor->mm;
  avmgr = btor->avmgr;
  count = 0;

  BTOR_INIT_STACK (exp_stack);
  BTOR_PUSH_STACK (mm, exp_stack, exp);
  BTORLOG ("%s: %s", __FUNCTION__, node2string (exp));

  while (!BTOR_EMPTY_STACK (exp_stack))
  {
    cur = BTOR_REAL_ADDR_NODE (BTOR_POP_STACK (exp_stack));

    assert (cur->synth_mark >= 0);
    assert (cur->synth_mark <= 2);

    if (BTOR_IS_SYNTH_NODE (cur)) continue;

    if (cur->synth_mark >= 2) continue;

    count++;

    if (cur->synth_mark == 0)
    {
      if (BTOR_IS_BV_CONST_NODE (cur))
      {
        cur->av = btor_const_aigvec (avmgr, cur->bits);
        BTORLOG ("  synthesized: %s", node2string (cur));
#ifdef BTOR_DO_NOT_LAZY_SYNTHESIZE
        cur->tseitin = 1;
        btor_aigvec_to_sat_tseitin (avmgr, cur->av);
#endif
      }
      else if (BTOR_IS_BV_VAR_NODE (cur))
      {
        cur->av = btor_var_aigvec (avmgr, cur->len);
        BTORLOG ("  synthesized: %s", node2string (cur));
        if (backannotation)
        {
          // TODO param handling?
          name = btor_get_symbol_exp (btor, cur);
          len  = (int) strlen (name) + 40;
          if (cur->len > 1)
          {
            indexed_name = btor_malloc (mm, len);
            for (i = 0; i < cur->av->len; i++)
            {
              b = btor_insert_in_ptr_hash_table (backannotation,
                                                 cur->av->aigs[i]);
              assert (b->key == cur->av->aigs[i]);
              sprintf (indexed_name, "%s[%d]", name, i);
              b->data.asStr = btor_strdup (mm, indexed_name);
            }
            btor_free (mm, indexed_name, len);
          }
          else
          {
            assert (cur->len == 1);
            b = btor_insert_in_ptr_hash_table (backannotation,
                                               cur->av->aigs[0]);
            assert (b->key == cur->av->aigs[0]);
            b->data.asStr = btor_strdup (mm, name);
          }
        }
#ifdef BTOR_DO_NOT_LAZY_SYNTHESIZE
        cur->tseitin = 1;
        btor_aigvec_to_sat_tseitin (avmgr, cur->av);
#endif
      }
      else if (BTOR_IS_APPLY_NODE (cur) && !cur->parameterized)
      {
        cur->av = btor_var_aigvec (avmgr, cur->len);
        BTORLOG ("  synthesized: %s", node2string (cur));
#ifdef BTOR_DO_NOT_LAZY_SYNTHESIZE
        cur->tseitin = 1;
        btor_aigvec_to_sat_tseitin (avmgr, cur->av);
#endif
        assert (BTOR_IS_REGULAR_NODE (cur->e[0]));
        assert (BTOR_IS_FUN_NODE (cur->e[0]));
#ifdef BTOR_DO_NOT_LAZY_SYNTHESIZE
        goto PUSH_CHILDREN;
#endif
      }
#ifndef BTOR_DO_NOT_LAZY_SYNTHESIZE
      else if (BTOR_IS_FUN_NODE (cur))
      {
        /* we stop at function nodes as they will be lazily synthesized
         * and encoded during consistency checking */
      }
#endif
      else
      {
#ifdef BTOR_DO_NOT_LAZY_SYNTHESIZE
      PUSH_CHILDREN:
#else
        assert (!BTOR_IS_FUN_NODE (cur));
#endif
        /* always skip argument nodes and parameterized nodes */
#ifdef BTOR_DO_NOT_LAZY_SYNTHESIZE
        if (cur->parameterized || BTOR_IS_ARGS_NODE (cur)
            || BTOR_IS_FUN_NODE (cur))
#else
        if (cur->parameterized || BTOR_IS_ARGS_NODE (cur))
#endif
          cur->synth_mark = 2;
        else
          cur->synth_mark = 1;

        BTOR_PUSH_STACK (mm, exp_stack, cur);
        for (i = cur->arity - 1; i >= 0; i--)
          BTOR_PUSH_STACK (mm, exp_stack, cur->e[i]);
      }
    }
    else
    {
      assert (cur->synth_mark == 1);
      cur->synth_mark = 2;
      assert (!BTOR_IS_APPLY_NODE (cur));
      assert (!BTOR_IS_LAMBDA_NODE (cur));
      assert (!cur->parameterized);

      if (cur->arity == 1)
      {
        assert (cur->kind == BTOR_SLICE_NODE);
        invert_av0 = BTOR_IS_INVERTED_NODE (cur->e[0]);
        av0        = BTOR_REAL_ADDR_NODE (cur->e[0])->av;
        if (invert_av0) btor_invert_aigvec (avmgr, av0);
        cur->av = btor_slice_aigvec (avmgr, av0, cur->upper, cur->lower);
        BTORLOG ("  synthesized: %s", node2string (cur));
        if (invert_av0) btor_invert_aigvec (avmgr, av0);
#ifdef BTOR_DO_NOT_LAZY_SYNTHESIZE
        cur->tseitin = 1;
        btor_aigvec_to_sat_tseitin (avmgr, cur->av);
#endif
      }
      else if (cur->arity == 2)
      {
        /* We have to check if the children are in the same memory
         * place if they are in the same memory place. Then we need to
         * allocate memory for the AIG vectors if they are not, then
         * we can invert them in place and invert them back afterwards
         * (only if necessary) .
         */
        same_children_mem =
            BTOR_REAL_ADDR_NODE (cur->e[0]) == BTOR_REAL_ADDR_NODE (cur->e[1]);
        if (same_children_mem)
        {
          av0 = BTOR_AIGVEC_NODE (btor, cur->e[0]);
          av1 = BTOR_AIGVEC_NODE (btor, cur->e[1]);
        }
        else
        {
          invert_av0 = BTOR_IS_INVERTED_NODE (cur->e[0]);
          av0        = BTOR_REAL_ADDR_NODE (cur->e[0])->av;
          if (invert_av0) btor_invert_aigvec (avmgr, av0);
          invert_av1 = BTOR_IS_INVERTED_NODE (cur->e[1]);
          av1        = BTOR_REAL_ADDR_NODE (cur->e[1])->av;
          if (invert_av1) btor_invert_aigvec (avmgr, av1);
        }
        switch (cur->kind)
        {
          case BTOR_AND_NODE:
            cur->av = btor_and_aigvec (avmgr, av0, av1);
            break;
          case BTOR_BEQ_NODE: cur->av = btor_eq_aigvec (avmgr, av0, av1); break;
          case BTOR_ADD_NODE:
            cur->av = btor_add_aigvec (avmgr, av0, av1);
            break;
          case BTOR_MUL_NODE:
            cur->av = btor_mul_aigvec (avmgr, av0, av1);
            break;
          case BTOR_ULT_NODE:
            cur->av = btor_ult_aigvec (avmgr, av0, av1);
            break;
          case BTOR_SLL_NODE:
            cur->av = btor_sll_aigvec (avmgr, av0, av1);
            break;
          case BTOR_SRL_NODE:
            cur->av = btor_srl_aigvec (avmgr, av0, av1);
            break;
          case BTOR_UDIV_NODE:
            cur->av = btor_udiv_aigvec (avmgr, av0, av1);
            break;
          case BTOR_UREM_NODE:
            cur->av = btor_urem_aigvec (avmgr, av0, av1);
            break;
          default:
            assert (cur->kind == BTOR_CONCAT_NODE);
            cur->av = btor_concat_aigvec (avmgr, av0, av1);
            break;
        }
        BTORLOG ("  synthesized: %s", node2string (cur));

        if (same_children_mem)
        {
          btor_release_delete_aigvec (avmgr, av0);
          btor_release_delete_aigvec (avmgr, av1);
        }
        else
        {
          if (invert_av0) btor_invert_aigvec (avmgr, av0);
          if (invert_av1) btor_invert_aigvec (avmgr, av1);
        }
#ifdef BTOR_DO_NOT_LAZY_SYNTHESIZE
        cur->tseitin = 1;
        btor_aigvec_to_sat_tseitin (avmgr, cur->av);
#endif
      }
      else
      {
        assert (cur->arity == 3);

        if (BTOR_IS_BV_COND_NODE (cur))
        {
          same_children_mem =
              BTOR_REAL_ADDR_NODE (cur->e[0]) == BTOR_REAL_ADDR_NODE (cur->e[1])
              || BTOR_REAL_ADDR_NODE (cur->e[0])
                     == BTOR_REAL_ADDR_NODE (cur->e[2])
              || BTOR_REAL_ADDR_NODE (cur->e[1])
                     == BTOR_REAL_ADDR_NODE (cur->e[2]);
          if (same_children_mem)
          {
            av0 = BTOR_AIGVEC_NODE (btor, cur->e[0]);
            av1 = BTOR_AIGVEC_NODE (btor, cur->e[1]);
            av2 = BTOR_AIGVEC_NODE (btor, cur->e[2]);
          }
          else
          {
            invert_av0 = BTOR_IS_INVERTED_NODE (cur->e[0]);
            av0        = BTOR_REAL_ADDR_NODE (cur->e[0])->av;
            if (invert_av0) btor_invert_aigvec (avmgr, av0);
            invert_av1 = BTOR_IS_INVERTED_NODE (cur->e[1]);
            av1        = BTOR_REAL_ADDR_NODE (cur->e[1])->av;
            if (invert_av1) btor_invert_aigvec (avmgr, av1);
            invert_av2 = BTOR_IS_INVERTED_NODE (cur->e[2]);
            av2        = BTOR_REAL_ADDR_NODE (cur->e[2])->av;
            if (invert_av2) btor_invert_aigvec (avmgr, av2);
          }
          cur->av = btor_cond_aigvec (avmgr, av0, av1, av2);
          BTORLOG ("  synthesized: %s", node2string (cur));
          if (same_children_mem)
          {
            btor_release_delete_aigvec (avmgr, av2);
            btor_release_delete_aigvec (avmgr, av1);
            btor_release_delete_aigvec (avmgr, av0);
          }
          else
          {
            if (invert_av0) btor_invert_aigvec (avmgr, av0);
            if (invert_av1) btor_invert_aigvec (avmgr, av1);
            if (invert_av2) btor_invert_aigvec (avmgr, av2);
          }
#ifdef BTOR_DO_NOT_LAZY_SYNTHESIZE
          cur->tseitin = 1;
          btor_aigvec_to_sat_tseitin (avmgr, cur->av);
#endif
        }
      }
    }
  }

  BTOR_RELEASE_STACK (mm, exp_stack);
  mark_synth_mark_exp (btor, exp, 0);

  if (count > 0 && btor->options.verbosity.val > 3)
    btor_msg (btor, 3, "synthesized %u expressions into AIG vectors", count);

  btor->time.synth_exp += btor_time_stamp () - start;
}

// TODO: no reads anymore -> check is_read of apply nodes instead
// static void
// synthesize_all_reads (Btor * btor)
//{
//  BtorNode *n;
//  int i;
//  for (i = 0; i < btor->nodes_unique_table.size; i++)
//    for (n = btor->nodes_unique_table.chains[i]; n; n = n->next)
//      if (BTOR_IS_READ_NODE (n))
//	synthesize_exp (btor, n, 0);
//}

// TODO: check if needed
#if 0
static void
synthesize_all_applies (Btor * btor)
{
  BtorNode *n;
  int i;
  for (i = 0; i < btor->nodes_unique_table.size; i++)
    for (n = btor->nodes_unique_table.chains[i]; n; n = n->next)
      if (BTOR_IS_APPLY_NODE (n))
	synthesize_exp (btor, n, 0);
}
#endif

/* Mark all reachable expressions as reachable, reset reachable flag for all
 * previously reachable expressions that became unreachable due to rewriting. */
static void
update_reachable (Btor *btor, int check_all_tables)
{
  assert (btor);

  int i;
  double start;
  BtorNode *cur;
  BtorHashTableIterator it;

  assert (check_id_table_mark_unset_dbg (btor));
  assert (check_all_tables || btor->unsynthesized_constraints->count == 0);
  assert (check_all_tables || btor->embedded_constraints->count == 0);
  assert (check_all_tables || btor->varsubst_constraints->count == 0);

  start = btor_time_stamp ();
#ifndef NDEBUG
  init_node_hash_table_iterator (&it, btor->assumptions);
  while (has_next_node_hash_table_iterator (&it))
  {
    cur = next_node_hash_table_iterator (&it);
    assert (!BTOR_IS_PROXY_NODE (BTOR_REAL_ADDR_NODE (cur)));
  }
#endif

  init_node_hash_table_iterator (&it, btor->synthesized_constraints);
  queue_node_hash_table_iterator (&it, btor->assumptions);
  if (check_all_tables)
  {
    queue_node_hash_table_iterator (&it, btor->unsynthesized_constraints);
    queue_node_hash_table_iterator (&it, btor->embedded_constraints);
    queue_node_hash_table_iterator (&it, btor->varsubst_constraints);
  }

  while (has_next_node_hash_table_iterator (&it))
  {
    cur = next_node_hash_table_iterator (&it);
    btor_mark_exp (btor, cur, 1);
  }

#if 0
  /* in case of models, var_rhs and array_rhs are also marked as reachable */
  if (btor->options.model_gen.val && 0)
    {
      for (b = btor->var_rhs->first; b; b = b->next)
        {
          cur = (BtorNode *) b->key;
          cur = BTOR_REAL_ADDR_NODE (btor_simplify_exp (btor, cur));
          if (cur->vread)
            continue;
          btor_mark_exp (btor, cur, 1);
        }
      for (b = btor->array_rhs->first; b; b = b->next)
        {
          cur = (BtorNode *) b->key;
          cur = BTOR_REAL_ADDR_NODE (btor_simplify_exp (btor, cur));
          assert (BTOR_IS_FUN_NODE (cur));
          btor_mark_exp (btor, cur, 1);
        }
    }
#endif

  for (i = 1; i < BTOR_COUNT_STACK (btor->nodes_id_table); i++)
  {
    if (!(cur = BTOR_PEEK_STACK (btor->nodes_id_table, i))) continue;
    cur->reachable = cur->mark;
    cur->mark      = 0;
  }
  btor->time.reachable += btor_time_stamp () - start;
}

#ifdef BTOR_SYMBOLIC_LEMMAS
static void
mark_reachable (Btor *btor, BtorNode *exp)
{
  assert (btor);
  assert (exp);

  int i;
  double start;
  BtorNode *cur;
  BtorNodePtrStack stack;

  start = btor_time_stamp ();
  BTOR_INIT_STACK (stack);
  BTOR_PUSH_STACK (btor->mm, stack, exp);

  while (!BTOR_EMPTY_STACK (stack))
  {
    cur = BTOR_REAL_ADDR_NODE (BTOR_POP_STACK (stack));

    if (cur->reachable) continue;

    cur->reachable = 1;

    for (i = 0; i < cur->arity; i++)
      BTOR_PUSH_STACK (btor->mm, stack, cur->e[i]);
  }

  BTOR_RELEASE_STACK (btor->mm, stack);
  btor->time.reachable += btor_time_stamp () - start;
}
#endif

/* forward assumptions to the SAT solver */
static void
add_again_assumptions (Btor *btor)
{
  assert (btor);
  assert (check_id_table_mark_unset_dbg (btor));

  int i;
  BtorNode *exp, *cur, *e;
  BtorNodePtrStack stack, unmark_stack;
  BtorPtrHashTable *assumptions;
  BtorPtrHashBucket *b;
  BtorAIG *aig;
  BtorSATMgr *smgr;
  BtorAIGMgr *amgr;

  amgr = btor_get_aig_mgr_aigvec_mgr (btor->avmgr);
  smgr = btor_get_sat_mgr_aig_mgr (amgr);

  BTOR_INIT_STACK (stack);
  BTOR_INIT_STACK (unmark_stack);

  assumptions = btor_new_ptr_hash_table (btor->mm,
                                         (BtorHashPtr) btor_hash_exp_by_id,
                                         (BtorCmpPtr) btor_compare_exp_by_id);

  for (b = btor->assumptions->first; b; b = b->next)
  {
    exp = (BtorNode *) b->key;
    exp = btor_simplify_exp (btor, exp);

    if (BTOR_IS_INVERTED_NODE (exp) || !BTOR_IS_AND_NODE (exp))
    {
      if (!btor_find_in_ptr_hash_table (assumptions, exp))
        btor_insert_in_ptr_hash_table (assumptions, exp);
    }
    else
    {
      BTOR_PUSH_STACK (btor->mm, stack, exp);
      while (!BTOR_EMPTY_STACK (stack))
      {
        cur = BTOR_POP_STACK (stack);
        assert (!BTOR_IS_INVERTED_NODE (cur));
        assert (BTOR_IS_AND_NODE (cur));
        assert (cur->mark == 0 || cur->mark == 1);
        if (cur->mark) continue;
        cur->mark = 1;
        BTOR_PUSH_STACK (btor->mm, unmark_stack, cur);
        for (i = 0; i < 2; i++)
        {
          e = cur->e[i];
          if (!BTOR_IS_INVERTED_NODE (e) && BTOR_IS_AND_NODE (e))
            BTOR_PUSH_STACK (btor->mm, stack, e);
          else if (!btor_find_in_ptr_hash_table (assumptions, e))
            btor_insert_in_ptr_hash_table (assumptions, e);
        }
      }
    }
    btor_mark_exp (btor, exp, 0);
  }

  for (b = assumptions->first; b; b = b->next)
  {
    cur = (BtorNode *) b->key;
    assert (BTOR_REAL_ADDR_NODE (cur)->len == 1);
    assert (!BTOR_REAL_ADDR_NODE (cur)->simplified);
    aig = btor_exp_to_aig (btor, cur);
    btor_aig_to_sat (amgr, aig);
    if (aig == BTOR_AIG_TRUE) continue;
    assert (BTOR_GET_CNF_ID_AIG (aig) != 0);
    btor_assume_sat (smgr, BTOR_GET_CNF_ID_AIG (aig));
    btor_release_aig (amgr, aig);
  }

  while (!BTOR_EMPTY_STACK (unmark_stack))
    BTOR_REAL_ADDR_NODE (BTOR_POP_STACK (unmark_stack))->mark = 0;

  BTOR_RELEASE_STACK (btor->mm, stack);
  BTOR_RELEASE_STACK (btor->mm, unmark_stack);
  btor_delete_ptr_hash_table (assumptions);
}

static int
btor_timed_sat_sat (Btor *btor, int limit)
{
  double start, delta;
  BtorSATMgr *smgr;
  int res;
  smgr  = btor_get_sat_mgr_aig_mgr (btor_get_aig_mgr_aigvec_mgr (btor->avmgr));
  start = btor_time_stamp ();
  res   = btor_sat_sat (smgr, limit);
  delta = btor_time_stamp () - start;
  btor->time.sat += delta;
  btor_msg (btor, 2, "SAT solver returns %d after %.1f seconds", res, delta);
  return res;
}

/* updates SAT assignments, reads assumptions and
 * returns if an assignment has changed
 */
static int
update_sat_assignments (Btor *btor)
{
  assert (btor);

  BtorSATMgr *smgr;

  smgr = btor_get_sat_mgr_aig_mgr (btor_get_aig_mgr_aigvec_mgr (btor->avmgr));
  add_again_assumptions (btor);
#ifndef NDEBUG
  int result;
  result = btor_timed_sat_sat (btor, -1);
  assert (result == BTOR_SAT);
#else
  (void) btor_timed_sat_sat (btor, -1);
#endif
  return btor_changed_sat (smgr);
}

#ifndef NBTORLOG
static int
count_nodes_below (Btor *btor, BtorNode *exp, int *lambdas, int *applies)
{
  assert (btor);
  assert (exp);

  /* clone_mark is unused here, hence we use it and don't introduce
   * yet another mark */

  int i, res = 0, lam = 0, app = 0;
  BtorNode *cur;
  BtorNodePtrStack stack, unmark_stack;

  BTOR_INIT_STACK (stack);
  BTOR_INIT_STACK (unmark_stack);

  BTOR_PUSH_STACK (btor->mm, stack, exp);
  while (!BTOR_EMPTY_STACK (stack))
  {
    cur = BTOR_REAL_ADDR_NODE (BTOR_POP_STACK (stack));
    if (cur->clone_mark) continue;
    cur->clone_mark = 1;
    BTOR_PUSH_STACK (btor->mm, unmark_stack, cur);
    res += 1;
    if (BTOR_IS_LAMBDA_NODE (cur))
      lam += 1;
    else if (BTOR_IS_APPLY_NODE (cur))
      app += 1;
    for (i = 0; i < cur->arity; i++)
      BTOR_PUSH_STACK (btor->mm, stack, cur->e[i]);
  }
  while (!BTOR_EMPTY_STACK (unmark_stack))
    BTOR_POP_STACK (unmark_stack)->clone_mark = 0;
  BTOR_RELEASE_STACK (btor->mm, stack);
  BTOR_RELEASE_STACK (btor->mm, unmark_stack);
  *lambdas = BTOR_IS_LAMBDA_NODE (BTOR_REAL_ADDR_NODE (exp)) ? lam - 1 : lam;
  *applies = BTOR_IS_APPLY_NODE (BTOR_REAL_ADDR_NODE (exp)) ? app - 1 : app;
  return res - 1;
}

static int
count_nodes_above (Btor *btor, BtorNode *exp, int *lambdas, int *applies)
{
  assert (btor);
  assert (exp);

  /* clone_mark is unused here, hence we use it and don't introduce
   * yet another mark */

  int res = 0, lam = 0, app = 0;
  BtorNode *cur;
  BtorNodeIterator it;
  BtorNodePtrStack stack, unmark_stack;

  BTOR_INIT_STACK (stack);
  BTOR_INIT_STACK (unmark_stack);

  BTOR_PUSH_STACK (btor->mm, stack, exp);
  while (!BTOR_EMPTY_STACK (stack))
  {
    cur = BTOR_REAL_ADDR_NODE (BTOR_POP_STACK (stack));
    if (cur->clone_mark) continue;
    if (!cur->reachable) continue;
    cur->clone_mark = 1;
    BTOR_PUSH_STACK (btor->mm, unmark_stack, cur);
    res += 1;
    if (BTOR_IS_LAMBDA_NODE (cur))
      lam += 1;
    else if (BTOR_IS_APPLY_NODE (cur))
      app += 1;
    init_full_parent_iterator (&it, cur);
    while (has_next_parent_full_parent_iterator (&it))
      BTOR_PUSH_STACK (btor->mm, stack, next_parent_full_parent_iterator (&it));
  }
  while (!BTOR_EMPTY_STACK (unmark_stack))
    BTOR_POP_STACK (unmark_stack)->clone_mark = 0;
  BTOR_RELEASE_STACK (btor->mm, stack);
  BTOR_RELEASE_STACK (btor->mm, unmark_stack);
  *lambdas =
      lam && BTOR_IS_LAMBDA_NODE (BTOR_REAL_ADDR_NODE (exp)) ? lam - 1 : lam;
  *applies =
      app && BTOR_IS_APPLY_NODE (BTOR_REAL_ADDR_NODE (exp)) ? app - 1 : app;
  return res ? res - 1 : res;
}
#endif

static void
search_initial_applies (Btor *btor, BtorNodePtrStack *top_applies, int dp)
{
  assert (btor);
  assert (top_applies);
  assert (BTOR_EMPTY_STACK (*top_applies));

  int is_top;
#ifndef NBTORLOG
  int lam, app;
#endif
  double start;
  BtorMemMgr *mm;
  BtorNode *cur, *cur_parent;
  BtorHashTableIterator it;
  BtorNodeIterator pit;
  BtorNodePtrStack top;

  start = btor_time_stamp ();

  BTORLOG ("");
  BTORLOG ("*** search initial applies");

  mm = btor->mm;
  BTOR_INIT_STACK (top);

  init_node_hash_table_iterator (&it, btor->ufs);
  queue_node_hash_table_iterator (&it, btor->lambdas);
  while (has_next_node_hash_table_iterator (&it))
  {
    cur = next_node_hash_table_iterator (&it);
    assert (BTOR_IS_REGULAR_NODE (cur));
    assert (BTOR_IS_FUN_NODE (cur));

    /* we only consider reachable nodes */
    if (!cur->reachable) continue;

    // TODO: use temporary stack and push applies on it
    is_top = 1;
    init_full_parent_iterator (&pit, cur);
    while (has_next_parent_full_parent_iterator (&pit))
    {
      cur_parent = next_parent_full_parent_iterator (&pit);
      assert (BTOR_IS_REGULAR_NODE (cur_parent));
      assert (BTOR_IS_APPLY_NODE (cur_parent)
              || BTOR_IS_LAMBDA_NODE (cur_parent));

      if ((BTOR_IS_APPLY_NODE (cur_parent) && cur_parent->parameterized)
          || BTOR_IS_LAMBDA_NODE (cur_parent))
      {
        is_top = 0;
        break;
      }
    }

    // TODO: create BTOR_EXTEND_STACK (stack, stack), which concatenates two
    //       stacks
    init_full_parent_iterator (&pit, cur);
    while (has_next_parent_full_parent_iterator (&pit))
    {
      cur_parent = next_parent_full_parent_iterator (&pit);

      if (cur_parent->reachable && BTOR_IS_APPLY_NODE (cur_parent)
          && !cur_parent->parameterized)
      {
        /* applies on top functions have highest priority and are checked
         * first */
        if (is_top)
          BTOR_PUSH_STACK (mm, top, cur_parent);
        else
        {
          if (!dp || cur_parent->check)
          {
            BTORLOG ("initial apply: %s", node2string (cur_parent));
            BTORLOG ("  nodes below: %d",
                     count_nodes_below (btor, cur_parent, &lam, &app));
            BTORLOG ("    -> lambdas below: %d", lam);
            BTORLOG ("    -> applies below: %d", app);
            BTORLOG ("  nodes above: %d",
                     count_nodes_above (btor, cur_parent, &lam, &app));
            BTORLOG ("    -> lambdas above: %d", lam);
            BTORLOG ("    -> applies above: %d", app);
            BTOR_PUSH_STACK (btor->mm, *top_applies, cur_parent);
          }
        }
      }
    }
  }

  while (!BTOR_EMPTY_STACK (top))
  {
    cur = BTOR_POP_STACK (top);
    if (!dp || cur->check)
    {
      BTORLOG ("initial apply: %s", node2string (cur));
      BTORLOG ("  nodes below: %d", count_nodes_below (btor, cur, &lam, &app));
      BTORLOG ("    -> lambdas below: %d", lam);
      BTORLOG ("    -> applies below: %d", app);
      BTORLOG ("  nodes above: %d", count_nodes_above (btor, cur, &lam, &app));
      BTORLOG ("    -> lambdas above: %d", lam);
      BTORLOG ("    -> applies above: %d", app);
      BTOR_PUSH_STACK (btor->mm, *top_applies, cur);
    }
  }

  BTOR_RELEASE_STACK (mm, top);

  btor->time.search_init_apps += btor_time_stamp () - start;
}

static char *
bv_assignment_str_exp (Btor *btor, BtorNode *exp)
{
  assert (btor);
  assert (exp);

  char *assignment;
  int invert_av, invert_bits;
  BtorAIGVecMgr *avmgr;
  BtorAIGVec *av;
  BtorNode *real_exp;

  exp = btor_simplify_exp (btor, exp);
  assert (!BTOR_IS_FUN_NODE (BTOR_REAL_ADDR_NODE (exp)));

  real_exp = BTOR_REAL_ADDR_NODE (exp);
  assert (real_exp);

  if (BTOR_IS_BV_CONST_NODE (real_exp))
  {
    invert_bits = BTOR_IS_INVERTED_NODE (exp);
    if (invert_bits)
      btor_invert_const (btor->mm, BTOR_REAL_ADDR_NODE (exp)->bits);
    assignment = btor_copy_const (btor->mm, BTOR_REAL_ADDR_NODE (exp)->bits);
    if (invert_bits)
      btor_invert_const (btor->mm, BTOR_REAL_ADDR_NODE (exp)->bits);
  }
  else if (!BTOR_IS_SYNTH_NODE (real_exp))
  {
    assignment = btor_x_const_3vl (btor->mm, real_exp->len);
  }
  else
  {
    avmgr     = btor->avmgr;
    invert_av = BTOR_IS_INVERTED_NODE (exp);
    av        = BTOR_REAL_ADDR_NODE (exp)->av;
    if (invert_av) btor_invert_aigvec (avmgr, av);
    assignment = btor_assignment_aigvec (avmgr, av);
    /* invert back if necessary */
    if (invert_av) btor_invert_aigvec (avmgr, av);
  }

  return assignment;
}

static void compute_scores (Btor *);
static void compute_scores_dual_prop (Btor *);

static int
compare_scores_qsort (const void *p1, const void *p2)
{
  int sa, sb;
  Btor *btor;
  BtorNode *a, *b;
  BtorPtrHashBucket *bucket;

  a = *((BtorNode **) p1);
  b = *((BtorNode **) p2);

  assert (a->btor == b->btor);
  btor = a->btor;

  if (!btor->score) return 0;

  bucket = btor_find_in_ptr_hash_table (btor->score, a);
  assert (bucket);
  sa = ((BtorPtrHashTable *) bucket->data.asPtr)->count;

  bucket = btor_find_in_ptr_hash_table (btor->score, b);
  assert (bucket);
  sb = ((BtorPtrHashTable *) bucket->data.asPtr)->count;

  if (sa < sb) return 1;

  if (sa > sb) return -1;

  return 0;
}

static int
cmp_node_id_asc (const void *p, const void *q)
{
  BtorNode *a = *(BtorNode **) p;
  BtorNode *b = *(BtorNode **) q;
  return a->id - b->id;
}

static int
cmp_node_id_desc (const void *p, const void *q)
{
  BtorNode *a = *(BtorNode **) p;
  BtorNode *b = *(BtorNode **) q;
  return b->id - a->id;
}

static void
assume_inputs (Btor *btor,
               Btor *clone,
               BtorNodePtrStack *inputs,
               BtorNodeMap *exp_map,
               BtorNodeMap *key_map,
               BtorNodeMap *assumptions)
{
  assert (btor);
  assert (clone);
  assert (inputs);
  assert (exp_map);
  assert (key_map);
  assert (key_map->table->count == 0);
  assert (assumptions);

  char *astr, *pastr;
  int i, j, from, to, upper, lower;
  BtorNode *cur_btor, *cur_clone, *bv_const, *bv_eq, *slice;

  for (j = 0; j < BTOR_COUNT_STACK (*inputs); j++)
  {
    cur_btor  = BTOR_PEEK_STACK (*inputs, j);
    cur_clone = btor_mapped_node (exp_map, cur_btor);
    assert (cur_clone);
    assert (BTOR_IS_REGULAR_NODE (cur_clone));
    assert (!btor_mapped_node (key_map, cur_clone));
    btor_map_node (key_map, cur_clone, cur_btor);

    astr = bv_assignment_str_exp (btor, cur_btor);
    BTOR_CNEWN (btor->mm, pastr, cur_btor->len + 1);
    for (i = 0; i < cur_btor->len; i++)
    {
      /* upper ... MSB if no 'x' in astr        x110x
       * lower ... LSB if no 'x' in astr	     | ^-- lower (to)
       * from  ... MSB if no 'x' in astr         ^---- upper (from)
       * to    ... LSB if no 'x' in astr
       * Note: upper/lower counts idx from LSB, from/to from MSB */
      if (astr[i] != 'x')
      {
        for (from = i; i < cur_btor->len && astr[i] != 'x'; i++)
          ;
        to    = i == cur_btor->len ? cur_btor->len - 1 : i - 1;
        upper = cur_btor->len - 1 - from;
        lower = cur_btor->len - 1 - to;
        memcpy (pastr, astr + from, to - from + 1);
        pastr[upper - lower + 1] = '\0';

        bv_const = btor_const_exp (clone, pastr);
        /* if len(pastr) != len(astr), generate equality over
         * slice on current exp in order to simulate partial
         * assignment */
        if (cur_btor->len == (upper - lower + 1))
          bv_eq = btor_eq_exp (clone, cur_clone, bv_const);
        else
        {
          slice = btor_slice_exp (clone, cur_clone, upper, lower);
          bv_eq = btor_eq_exp (clone, slice, bv_const);
        }
        assert (!btor_mapped_node (assumptions, bv_eq));
        btor_assume_exp (clone, bv_eq);
        btor_map_node (assumptions, bv_eq, cur_clone);
        btor_release_exp (clone, bv_eq);
        btor_release_exp (clone, bv_const);
      }
    }
    btor_release_bv_assignment_str (btor, astr);
    BTOR_DELETEN (btor->mm, pastr, cur_btor->len + 1);
  }
}

static void
collect_applies (Btor *btor,
                 Btor *clone,
                 BtorNodeMap *key_map,
                 BtorNodeMap *assumptions,
                 BtorNodePtrStack *top_applies)
{
  assert (btor);
  assert (clone);
  assert (key_map);
  assert (assumptions);

  double start;
  BtorNode *cur_btor, *cur_clone, *bv_eq;
  BtorNodePtrStack unmark_stack;
  BtorNodeMapIterator it;
#ifndef NBTORLOG
  int lam, app;
#endif

  start = btor_time_stamp ();

  BTOR_INIT_STACK (unmark_stack);

  init_node_map_iterator (&it, assumptions);
  while (has_next_node_map_iterator (&it))
  {
    bv_eq     = next_node_map_iterator (&it);
    cur_clone = btor_mapped_node (assumptions, bv_eq);
    assert (cur_clone);
    /* Note: node mapping is normalized, revert */
    if (BTOR_IS_INVERTED_NODE (cur_clone))
    {
      bv_eq     = BTOR_INVERT_NODE (bv_eq);
      cur_clone = BTOR_INVERT_NODE (cur_clone);
    }
    cur_btor = btor_mapped_node (key_map, cur_clone);
    assert (cur_btor);
    assert (BTOR_IS_REGULAR_NODE (cur_btor));
    assert (BTOR_IS_BV_VAR_NODE (cur_btor) || BTOR_IS_APPLY_NODE (cur_btor));

    if (BTOR_IS_BV_VAR_NODE (cur_btor))
      btor->stats.dp_assumed_vars += 1;
    else
      btor->stats.dp_assumed_applies += 1;

    if (btor_failed_exp (clone, bv_eq))
    {
      BTORLOG ("failed: %s", node2string (cur_btor));
      assert (!cur_btor->parameterized);
      if (BTOR_IS_BV_VAR_NODE (cur_btor))
        btor->stats.dp_failed_vars += 1;
      else
      {
        assert (BTOR_IS_APPLY_NODE (cur_btor));
        if (cur_btor->aux_mark) continue;
        btor->stats.dp_failed_applies += 1;
        cur_btor->aux_mark = 1;
        BTOR_PUSH_STACK (btor->mm, unmark_stack, cur_btor);
        BTORLOG ("initial apply: %s", node2string (cur_btor));
        BTORLOG ("  nodes below: %d",
                 count_nodes_below (btor, cur_btor, &lam, &app));
        BTORLOG ("    -> lambdas below: %d", lam);
        BTORLOG ("    -> applies below: %d", app);
        BTORLOG ("  nodes above: %d",
                 count_nodes_above (btor, cur_btor, &lam, &app));
        BTORLOG ("    -> lambdas above: %d", lam);
        BTORLOG ("    -> applies above: %d", app);
        BTOR_PUSH_STACK (btor->mm, *top_applies, cur_btor);
      }
    }
  }

  while (!BTOR_EMPTY_STACK (unmark_stack))
    BTOR_POP_STACK (unmark_stack)->aux_mark = 0;
  BTOR_RELEASE_STACK (btor->mm, unmark_stack);

  btor->time.search_init_apps_collect_fa += btor_time_stamp () - start;
}

static void
set_up_dual_and_collect (Btor *btor,
                         Btor *clone,
                         BtorNode *clone_root,
                         BtorNodeMap *exp_map,
                         BtorNodePtrStack *inputs,
                         BtorNodePtrStack *top_applies,
                         int (*dp_cmp_inputs) (const void *, const void *))
{
  assert (btor);
  assert (clone);
  assert (clone_root);
  assert (exp_map);
  assert (inputs);
  assert (top_applies);
  assert (dp_cmp_inputs);

  double delta;
  BtorNodeMap *assumptions, *key_map;

  delta = btor_time_stamp ();

  assumptions = btor_new_node_map (btor);
  key_map     = btor_new_node_map (btor);

  /* assume root */
  btor_assume_exp (clone, BTOR_INVERT_NODE (clone_root));

  /* assume assignments of bv vars and applies, partial assignments are
   * assumed as partial assignment (as slice on resp. var/apply) */
  qsort (inputs->start,
         BTOR_COUNT_STACK (*inputs),
         sizeof (BtorNode *),
         dp_cmp_inputs);
  assume_inputs (btor, clone, inputs, exp_map, key_map, assumptions);
  btor->time.search_init_apps_collect_var_apps += btor_time_stamp () - delta;

  /* let solver determine failed assumptions */
  delta = btor_time_stamp ();
  btor_sat_aux_btor_dual_prop (clone);
  assert (clone->last_sat_result == BTOR_UNSAT);
  btor->time.search_init_apps_sat += btor_time_stamp () - delta;

  /* extract partial model via failed assumptions */
  collect_applies (btor, clone, key_map, assumptions, top_applies);

  btor_delete_node_map (assumptions);
  btor_delete_node_map (key_map);
}

static void
search_initial_applies_dual_prop (Btor *btor,
                                  Btor *clone,
                                  BtorNode *clone_root,
                                  BtorNodeMap *exp_map,
                                  BtorNodePtrStack *top_applies)
{
  assert (btor);
  assert (clone);
  assert (clone_root);
  assert (exp_map);
  assert (top_applies);
  assert (check_id_table_aux_mark_unset_dbg (btor));

  double start;
  int i;
  BtorNode *cur;
  BtorNodePtrStack stack, unmark_stack, inputs;
  BtorHashTableIterator it;
  BtorSATMgr *smgr;

  start = btor_time_stamp ();

  BTORLOG ("");
  BTORLOG ("*** search initial applies");

  btor->stats.dp_failed_vars     = 0;
  btor->stats.dp_assumed_vars    = 0;
  btor->stats.dp_failed_applies  = 0;
  btor->stats.dp_assumed_applies = 0;

  smgr = btor_get_sat_mgr_aig_mgr (btor_get_aig_mgr_aigvec_mgr (btor->avmgr));
  if (!smgr->inc_required) return;

  BTOR_INIT_STACK (stack);
  BTOR_INIT_STACK (unmark_stack);
  BTOR_INIT_STACK (inputs);

  init_node_hash_table_iterator (&it, btor->synthesized_constraints);
  queue_node_hash_table_iterator (&it, btor->assumptions);
  while (has_next_node_hash_table_iterator (&it))
  {
    cur = next_node_hash_table_iterator (&it);
    BTOR_PUSH_STACK (btor->mm, stack, cur);

    while (!BTOR_EMPTY_STACK (stack))
    {
      cur = BTOR_REAL_ADDR_NODE (BTOR_POP_STACK (stack));

      if (cur->aux_mark) continue;

      cur->aux_mark = 1;
      BTOR_PUSH_STACK (btor->mm, unmark_stack, cur);

      if (BTOR_IS_BV_VAR_NODE (cur) || BTOR_IS_APPLY_NODE (cur))
      {
        assert (BTOR_IS_SYNTH_NODE (cur));
        BTOR_PUSH_STACK (btor->mm, inputs, cur);
        continue;
      }

      for (i = 0; i < cur->arity; i++)
        BTOR_PUSH_STACK (btor->mm, stack, cur->e[i]);
    }
  }

  /* cleanup */
  while (!BTOR_EMPTY_STACK (unmark_stack))
    BTOR_POP_STACK (unmark_stack)->aux_mark = 0;

  (void) cmp_node_id_asc;

#if DP_QSORT == DP_QSORT_JUST
  compute_scores_dual_prop (btor);
  set_up_dual_and_collect (btor,
                           clone,
                           clone_root,
                           exp_map,
                           &inputs,
                           top_applies,
                           compare_scores_qsort);
#elif DP_QSORT == DP_QSORT_ASC
  set_up_dual_and_collect (
      btor, clone, clone_root, exp_map, &inputs, top_applies, cmp_node_id_asc);
#elif DP_QSORT == DP_QSORT_DESC
  set_up_dual_and_collect (
      btor, clone, clone_root, exp_map, &inputs, top_applies, cmp_node_id_desc);
#else

#if DP_QSORT_ASC_DESC_FIRST
  if (!btor->dp_cmp_inputs)
#endif
  {
    /* try different strategies and determine best */
    BtorNodePtrStack tmp_asc, tmp_desc;
    BTOR_INIT_STACK (tmp_asc);
    BTOR_INIT_STACK (tmp_desc);

    set_up_dual_and_collect (
        btor, clone, clone_root, exp_map, &inputs, &tmp_desc, cmp_node_id_desc);
    set_up_dual_and_collect (
        btor, clone, clone_root, exp_map, &inputs, &tmp_asc, cmp_node_id_asc);

    if (BTOR_COUNT_STACK (tmp_asc) < BTOR_COUNT_STACK (tmp_desc))
    {
      btor->dp_cmp_inputs = cmp_node_id_asc;
      for (i = 0; i < BTOR_COUNT_STACK (tmp_asc); i++)
        BTOR_PUSH_STACK (btor->mm, *top_applies, BTOR_PEEK_STACK (tmp_asc, i));
    }
    else
    {
      btor->dp_cmp_inputs = cmp_node_id_desc;
      for (i = 0; i < BTOR_COUNT_STACK (tmp_desc); i++)
        BTOR_PUSH_STACK (btor->mm, *top_applies, BTOR_PEEK_STACK (tmp_desc, i));
    }

    BTOR_RELEASE_STACK (btor->mm, tmp_asc);
    BTOR_RELEASE_STACK (btor->mm, tmp_desc);
  }
#if DP_QSORT_ASC_DESC_FIRST
  else
    set_up_dual_and_collect (btor,
                             clone,
                             clone_root,
                             exp_map,
                             &inputs,
                             top_applies,
                             btor->dp_cmp_inputs);
#endif
#endif

  BTOR_RELEASE_STACK (btor->mm, stack);
  BTOR_RELEASE_STACK (btor->mm, unmark_stack);
  BTOR_RELEASE_STACK (btor->mm, inputs);

  btor->time.search_init_apps += btor_time_stamp () - start;
}

// TODO: score function for min score approximation
//       (applies counter with decay for shared sub applies)
// TODO: score function for min depth to input

#ifdef BTOR_JUST_BRANCH_MIN_DEPTH
static int
compare_scores (Btor *btor, BtorNode *a, BtorNode *b)
{
  assert (btor);
  assert (a);
  assert (b);

  int sa, sb;
  BtorPtrHashBucket *bucket;

  if (!btor->score_depth) return 0;

  a = BTOR_REAL_ADDR_NODE (a);
  b = BTOR_REAL_ADDR_NODE (b);

  bucket = btor_find_in_ptr_hash_table (btor->score_depth, a);
  assert (bucket);
  sa = bucket->data.asInt;

  bucket = btor_find_in_ptr_hash_table (btor->score_depth, b);
  assert (bucket);
  sb = bucket->data.asInt;

  return sa < sb;
}

static void
compute_scores (Btor *btor)
{
  assert (btor);
  assert (check_id_table_aux_mark_unset_dbg (btor));

  int i, min_depth;
  BtorNode *cur, *e;
  BtorPtrHashBucket *b;
  BtorPtrHashTable *score;
  BtorNodePtrStack stack, unmark_stack;
  BtorHashTableIterator it;

  BTOR_INIT_STACK (stack);
  BTOR_INIT_STACK (unmark_stack);

  if (!btor->score_depth)
  {
    btor->score_depth =
        btor_new_ptr_hash_table (btor->mm,
                                 (BtorHashPtr) btor_hash_exp_by_id,
                                 (BtorCmpPtr) btor_compare_exp_by_id);
  }
  score = btor->score_depth;

  init_node_hash_table_iterator (&it, btor->synthesized_constraints);
  queue_node_hash_table_iterator (&it, btor->assumptions);
  while (has_next_node_hash_table_iterator (&it))
  {
    cur = next_node_hash_table_iterator (&it);
    BTOR_PUSH_STACK (btor->mm, stack, cur);

    while (!BTOR_EMPTY_STACK (stack))
    {
      cur = BTOR_REAL_ADDR_NODE (BTOR_POP_STACK (stack));

      if (cur->aux_mark == 2 || btor_find_in_ptr_hash_table (score, cur))
        continue;

      if (cur->aux_mark == 0)
      {
        cur->aux_mark = 1;
        BTOR_PUSH_STACK (btor->mm, unmark_stack, cur);
        BTOR_PUSH_STACK (btor->mm, stack, cur);

        if (cur->arity == 0
#ifdef BTOR_JUST_BRANCH_MIN_DEPTH_BV_SKELETON
            || BTOR_IS_APPLY_NODE (cur)
#endif
        )
        {
          assert (!btor_find_in_ptr_hash_table (score, cur));
          b = btor_insert_in_ptr_hash_table (score, btor_copy_exp (btor, cur));
          b->data.asInt = 1;
          continue;
        }

        for (i = 0; i < cur->arity; i++)
          BTOR_PUSH_STACK (btor->mm, stack, cur->e[i]);
      }
      else
      {
        assert (cur->aux_mark == 1);
        assert (cur->arity > 0);
#ifndef BTOR_JUST_BRANCH_MIN_DEPTH_BV_SKELETON
        assert (!BTOR_IS_UF_NODE (cur));
#endif
        cur->aux_mark = 2;

        min_depth = -1;
        for (i = 0; i < cur->arity; i++)
        {
          e = BTOR_REAL_ADDR_NODE (cur->e[i]);
          b = btor_find_in_ptr_hash_table (score, e);
          assert (b);
          if (min_depth == -1 || b->data.asInt < min_depth)
            min_depth = b->data.asInt;
        }

        assert (min_depth >= 0);
        assert (!btor_find_in_ptr_hash_table (score, cur));
        btor_insert_in_ptr_hash_table (score, btor_copy_exp (btor, cur))
            ->data.asInt = min_depth + 1;
      }
    }
  }

#if 0
  printf ("count: %d\n", btor->score->count);
  cnt = 0;
  init_node_hash_table_iterator (&it, btor->score);
  while (has_next_node_hash_table_iterator (&it))
    {
      cnt += ((BtorPtrHashTable *) it.bucket->data.asPtr)->count;
//      printf ("cur (%d): %s\n",
//	      ((BtorPtrHashTable *) it.bucket->data.asPtr)->count,
//	      node2string (it.cur));
      cur = next_node_hash_table_iterator (&it);
    }
  printf ("  count: %d\n", cnt);
  printf ("  avg: %.2f\n", (float) cnt / btor->score->count);
  printf ("  size: %f\n", (float) cnt * sizeof (BtorPtrHashBucket));
  printf ("  applies: %d\n", btor->ops[BTOR_APPLY_NODE].max);
  printf ("  skip: %d\n", skip);
#endif

  while (!BTOR_EMPTY_STACK (unmark_stack))
    BTOR_POP_STACK (unmark_stack)->aux_mark = 0;

  BTOR_RELEASE_STACK (btor->mm, stack);
  BTOR_RELEASE_STACK (btor->mm, unmark_stack);
}
#endif

#ifdef BTOR_JUST_BRANCH_MIN_SCORE_ACC
static int
compare_scores (Btor *btor, BtorNode *a, BtorNode *b)
{
  assert (btor);
  assert (a);
  assert (b);

  int sa, sb;
  BtorPtrHashBucket *bucket;

  if (!btor->score) return 0;

  a = BTOR_REAL_ADDR_NODE (a);
  b = BTOR_REAL_ADDR_NODE (b);

  bucket = btor_find_in_ptr_hash_table (btor->score, a);
  assert (bucket);
  sa = ((BtorPtrHashTable *) bucket->data.asPtr)->count;

  bucket = btor_find_in_ptr_hash_table (btor->score, b);
  assert (bucket);
  sb = ((BtorPtrHashTable *) bucket->data.asPtr)->count;

  return sa < sb;
}

static void
compute_scores_aux (Btor *btor, BtorHashTableIterator *it)
{
  assert (btor);
  assert (check_id_table_aux_mark_unset_dbg (btor));

  int i, cnt, min_cnt, skip = 0;
  BtorNode *cur, *e;
  BtorPtrHashBucket *b;
  BtorPtrHashTable *score, *t, *min_t, *in;
  BtorNodePtrStack stack, unmark_stack;
  BtorHashTableIterator iit;

  BTOR_INIT_STACK (stack);
  BTOR_INIT_STACK (unmark_stack);

  if (!btor->score)
  {
    btor->score = btor_new_ptr_hash_table (btor->mm,
                                           (BtorHashPtr) btor_hash_exp_by_id,
                                           (BtorCmpPtr) btor_compare_exp_by_id);
  }
  score = btor->score;

  while (has_next_node_hash_table_iterator (it))
  {
    cur = next_node_hash_table_iterator (it);
    BTOR_PUSH_STACK (btor->mm, stack, cur);

    while (!BTOR_EMPTY_STACK (stack))
    {
      cur = BTOR_REAL_ADDR_NODE (BTOR_POP_STACK (stack));

      if (cur->aux_mark == 2 || btor_find_in_ptr_hash_table (score, cur))
        continue;

      if (cur->aux_mark == 0)
      {
        cur->aux_mark = 1;
        BTOR_PUSH_STACK (btor->mm, unmark_stack, cur);
        BTOR_PUSH_STACK (btor->mm, stack, cur);

#ifdef BTOR_JUST_BRANCH_MIN_SCORE_ACC_BV_SKELETON
        if (BTOR_IS_APPLY_NODE (cur))
        {
          assert (!btor_find_in_ptr_hash_table (score, cur));
          b  = btor_insert_in_ptr_hash_table (score, btor_copy_exp (btor, cur));
          in = btor_new_ptr_hash_table (btor->mm,
                                        (BtorHashPtr) btor_hash_exp_by_id,
                                        (BtorCmpPtr) btor_compare_exp_by_id);
          b->data.asPtr = in;
          btor_insert_in_ptr_hash_table (in, btor_copy_exp (btor, cur));
          continue;
        }
#endif
        for (i = 0; i < cur->arity; i++)
          BTOR_PUSH_STACK (btor->mm, stack, cur->e[i]);
      }
      else
      {
        assert (cur->aux_mark == 1);
        cur->aux_mark = 2;

        b = btor_find_in_ptr_hash_table (score, cur);

        if (b)
          in = (BtorPtrHashTable *) b->data.asPtr;
        else
        {
          b  = btor_insert_in_ptr_hash_table (score, btor_copy_exp (btor, cur));
          in = btor_new_ptr_hash_table (btor->mm,
                                        (BtorHashPtr) btor_hash_exp_by_id,
                                        (BtorCmpPtr) btor_compare_exp_by_id);
          b->data.asPtr = in;
        }

#ifndef BTOR_JUST_BRANCH_MIN_SCORE_ACC_BV_SKELETON
        if (BTOR_IS_APPLY_NODE (cur) && !cur->parameterized)
        {
          assert (!btor_find_in_ptr_hash_table (in, cur));
          btor_insert_in_ptr_hash_table (in, btor_copy_exp (btor, cur));
        }
#else
        assert (!BTOR_IS_APPLY_NODE (cur));
#endif

        min_cnt = 0;
        min_t   = 0;
        for (i = 0; i < cur->arity; i++)
        {
          e = BTOR_REAL_ADDR_NODE (cur->e[i]);
          b = btor_find_in_ptr_hash_table (score, e);
          if (b)
          {
            t = (BtorPtrHashTable *) b->data.asPtr;

            /* branching: choose the minimum score */
            if (BTOR_IS_AND_NODE (cur))
            {
              cnt = 0;
              init_node_hash_table_iterator (&iit, t);
              while (has_next_node_hash_table_iterator (&iit))
              {
                e = next_node_hash_table_iterator (&iit);
                if (!btor_find_in_ptr_hash_table (in, e)) cnt++;
              }
              if (min_t == 0 || cnt < min_cnt)
              {
                min_t   = t;
                min_cnt = cnt;
              }
            }
            /* no branching: get union of all paths */
            else
            {
              init_node_hash_table_iterator (&iit, t);
              while (has_next_node_hash_table_iterator (&iit))
              {
                e = next_node_hash_table_iterator (&iit);
                if (btor_find_in_ptr_hash_table (in, e))
                {
                  skip++;
                  continue;
                }
                btor_insert_in_ptr_hash_table (in, btor_copy_exp (btor, e));
              }
            }
          }
        }

        if (min_t)
        {
          assert (BTOR_IS_AND_NODE (cur));
          init_node_hash_table_iterator (&iit, min_t);
          while (has_next_node_hash_table_iterator (&iit))
          {
            cur = next_node_hash_table_iterator (&iit);
            if (btor_find_in_ptr_hash_table (in, cur))
            {
              skip++;
              continue;
            }

            btor_insert_in_ptr_hash_table (in, btor_copy_exp (btor, cur));
          }
        }
      }
    }
  }

#if 0
  printf ("count: %d\n", btor->score->count);
  cnt = 0;
  init_node_hash_table_iterator (it, btor->score);
  while (has_next_node_hash_table_iterator (it))
    {
      cnt += ((BtorPtrHashTable *) it->bucket->data.asPtr)->count;
//      printf ("cur (%d): %s\n",
//	      ((BtorPtrHashTable *) it->bucket->data.asPtr)->count,
//	      node2string (it->cur));
      cur = next_node_hash_table_iterator (it);
    }
  printf ("  count: %d\n", cnt);
  printf ("  avg: %.2f\n", (float) cnt / btor->score->count);
  printf ("  size: %f\n", (float) cnt * sizeof (BtorPtrHashBucket));
  printf ("  applies: %d\n", btor->ops[BTOR_APPLY_NODE].max);
  printf ("  skip: %d\n", skip);
#endif

  while (!BTOR_EMPTY_STACK (unmark_stack))
    BTOR_POP_STACK (unmark_stack)->aux_mark = 0;

  BTOR_RELEASE_STACK (btor->mm, stack);
  BTOR_RELEASE_STACK (btor->mm, unmark_stack);
}

static void
compute_scores (Btor *btor)
{
  assert (btor);
  BtorHashTableIterator it;

  init_node_hash_table_iterator (&it, btor->synthesized_constraints);
  queue_node_hash_table_iterator (&it, btor->assumptions);
  compute_scores_aux (btor, &it);
}

static void
compute_scores_dual_prop (Btor *btor)
{
  assert (btor);
  assert (check_id_table_aux_mark_unset_dbg (btor));

  int i;
  BtorNode *cur;
  BtorNodePtrStack stack, unmark_stack;
  BtorPtrHashTable *applies, *t;
  BtorHashTableIterator it, iit;

  BTOR_INIT_STACK (stack);
  BTOR_INIT_STACK (unmark_stack);

  applies = btor_new_ptr_hash_table (btor->mm,
                                     (BtorHashPtr) btor_hash_exp_by_id,
                                     (BtorCmpPtr) btor_compare_exp_by_id);

  /* collect applies in bv skeleton */
  init_node_hash_table_iterator (&it, btor->synthesized_constraints);
  queue_node_hash_table_iterator (&it, btor->assumptions);
  while (has_next_node_hash_table_iterator (&it))
  {
    cur = next_node_hash_table_iterator (&it);
    BTOR_PUSH_STACK (btor->mm, stack, cur);
    while (!BTOR_EMPTY_STACK (stack))
    {
      cur = BTOR_REAL_ADDR_NODE (BTOR_POP_STACK (stack));

      if (cur->aux_mark) continue;

      cur->aux_mark = 1;
      BTOR_PUSH_STACK (btor->mm, unmark_stack, cur);

      if (BTOR_IS_APPLY_NODE (cur) || BTOR_IS_BV_VAR_NODE (cur))
      {
        assert (!btor_find_in_ptr_hash_table (applies, cur));
        btor_insert_in_ptr_hash_table (applies, cur);
        continue;
      }

      for (i = 0; i < cur->arity; i++)
        BTOR_PUSH_STACK (btor->mm, stack, cur->e[i]);
    }
  }

  while (!BTOR_EMPTY_STACK (unmark_stack))
    BTOR_POP_STACK (unmark_stack)->aux_mark = 0;

  /* compute scores from applies downwards */
  init_node_hash_table_iterator (&it, applies);
  compute_scores_aux (btor, &it);

  /* cleanup */
  init_node_hash_table_iterator (&it, btor->score);
  while (has_next_hash_table_iterator (&it))
  {
    t   = (BtorPtrHashTable *) it.bucket->data.asPtr;
    cur = next_node_hash_table_iterator (&it);
    assert (BTOR_IS_REGULAR_NODE (cur));
    if (!BTOR_IS_BV_VAR_NODE (cur) && !BTOR_IS_APPLY_NODE (cur))
    {
      btor_release_exp (btor, cur);
      init_node_hash_table_iterator (&iit, t);
      while (has_next_node_hash_table_iterator (&iit))
        btor_release_exp (btor, next_node_hash_table_iterator (&iit));
      btor_delete_ptr_hash_table (t);
      btor_remove_from_ptr_hash_table (btor->score, cur, 0, 0);
    }
  }
  btor_delete_ptr_hash_table (applies);
  BTOR_RELEASE_STACK (btor->mm, stack);
  BTOR_RELEASE_STACK (btor->mm, unmark_stack);
}
#endif

static void
search_initial_applies_just (Btor *btor, BtorNodePtrStack *top_applies)
{
  assert (btor);
  assert (top_applies);
  assert (btor->unsynthesized_constraints->count == 0);
  assert (btor->embedded_constraints->count == 0);
  assert (check_id_table_aux_mark_unset_dbg (btor));

  int i;
  char *c, *c0, *c1;
  double start;
  BtorNode *cur;
  BtorHashTableIterator it;
  BtorNodePtrStack stack, unmark_stack;

  start = btor_time_stamp ();

  BTORLOG ("");
  BTORLOG ("*** search initial applies");

  BTOR_INIT_STACK (stack);
  BTOR_INIT_STACK (unmark_stack);

#ifdef BTOR_JUST_USE_HEURISTIC
  compute_scores (btor);
#endif

  init_node_hash_table_iterator (&it, btor->synthesized_constraints);
  queue_node_hash_table_iterator (&it, btor->assumptions);
  while (has_next_node_hash_table_iterator (&it))
  {
    cur = next_node_hash_table_iterator (&it);
    BTOR_PUSH_STACK (btor->mm, stack, cur);

    while (!BTOR_EMPTY_STACK (stack))
    {
      cur = BTOR_REAL_ADDR_NODE (BTOR_POP_STACK (stack));
      assert (!cur->parameterized);
      assert (!BTOR_IS_FUN_NODE (cur));
      if (cur->aux_mark) continue;
      cur->aux_mark = 1;
      BTOR_PUSH_STACK (btor->mm, unmark_stack, cur);

      if (BTOR_IS_APPLY_NODE (cur))
      {
        assert (BTOR_IS_SYNTH_NODE (cur));
        BTORLOG ("initial apply: %s", node2string (cur));
        BTOR_PUSH_STACK (btor->mm, *top_applies, cur);
        continue;
      }

      if (cur->len == 1)
      {
        // TODO: 'x' value handling correct or is there a better solution?
        switch (cur->kind)
        {
          case BTOR_AND_NODE:
            c  = bv_assignment_str_exp (btor, cur);
            c0 = bv_assignment_str_exp (btor, cur->e[0]);
            c1 = bv_assignment_str_exp (btor, cur->e[1]);

            if (c[0] == '1' || c[0] == 'x')  // and = 1
            {
              BTOR_PUSH_STACK (btor->mm, stack, cur->e[0]);
              BTOR_PUSH_STACK (btor->mm, stack, cur->e[1]);
            }
            else  // and = 0
            {
              assert (c[0] == '0');

#ifdef BTOR_JUST_USE_HEURISTIC
              if (c0[0] == '0' && c1[0] == '0')
              {
                if (compare_scores (btor, cur->e[0], cur->e[1]))
                  BTOR_PUSH_STACK (btor->mm, stack, cur->e[0]);
                else
                  BTOR_PUSH_STACK (btor->mm, stack, cur->e[1]);
              }
              else
#endif
                  if (c0[0] == '0')
                BTOR_PUSH_STACK (btor->mm, stack, cur->e[0]);
              else if (c1[0] == '0')
                BTOR_PUSH_STACK (btor->mm, stack, cur->e[1]);
              else if (c0[0] == 'x' && c1[0] == '1')
                BTOR_PUSH_STACK (btor->mm, stack, cur->e[0]);
              else if (c0[0] == '1' && c1[0] == 'x')
                BTOR_PUSH_STACK (btor->mm, stack, cur->e[1]);
              else
              {
                assert (c0[0] == 'x');
                assert (c1[0] == 'x');
                BTOR_PUSH_STACK (btor->mm, stack, cur->e[0]);
                BTOR_PUSH_STACK (btor->mm, stack, cur->e[1]);
              }
            }
            btor_release_bv_assignment_str (btor, c);
            btor_release_bv_assignment_str (btor, c0);
            btor_release_bv_assignment_str (btor, c1);
            break;

#if 0
		  case BTOR_BCOND_NODE:
		    BTOR_PUSH_STACK (btor->mm, stack, cur->e[0]);
		    c = bv_assignment_str_exp (btor, cur->e[0]);
		    if (c[0] == '1')  // then
		      BTOR_PUSH_STACK (btor->mm, stack, cur->e[1]);
		    else if (c[0] == '0')
		      BTOR_PUSH_STACK (btor->mm, stack, cur->e[2]);
		    else                   // else
		      {
			BTOR_PUSH_STACK (btor->mm, stack, cur->e[1]);
			BTOR_PUSH_STACK (btor->mm, stack, cur->e[2]);
		      }
		    btor_release_bv_assignment_str (btor, c);
		    break;
#endif

          default: goto PUSH_CHILDREN;
        }
      }
      else
      {
      PUSH_CHILDREN:
        for (i = 0; i < cur->arity; i++)
          BTOR_PUSH_STACK (btor->mm, stack, cur->e[i]);
      }
    }
  }

  while (!BTOR_EMPTY_STACK (unmark_stack))
    BTOR_POP_STACK (unmark_stack)->aux_mark = 0;
  BTOR_RELEASE_STACK (btor->mm, unmark_stack);
  BTOR_RELEASE_STACK (btor->mm, stack);

  btor->time.search_init_apps += btor_time_stamp () - start;
}

/* Compares the assignments of two expressions. */
static int
compare_assignments (BtorNode *exp1, BtorNode *exp2)
{
  int return_val, val1, val2, i, len;
  Btor *btor;
  BtorAIGVecMgr *avmgr;
  BtorAIGMgr *amgr;
  BtorAIGVec *av1, *av2;
  BtorAIG *aig1, *aig2;
  assert (exp1);
  assert (exp2);
  assert (!BTOR_IS_FUN_NODE (BTOR_REAL_ADDR_NODE (exp1)));
  assert (!BTOR_IS_FUN_NODE (BTOR_REAL_ADDR_NODE (exp2)));
  assert (BTOR_REAL_ADDR_NODE (exp1)->len == BTOR_REAL_ADDR_NODE (exp2)->len);
  assert (BTOR_IS_SYNTH_NODE (BTOR_REAL_ADDR_NODE (exp1)));
  assert (BTOR_IS_SYNTH_NODE (BTOR_REAL_ADDR_NODE (exp2)));
  btor = BTOR_REAL_ADDR_NODE (exp1)->btor;
  assert (btor);
  return_val = 0;
  avmgr      = btor->avmgr;
  amgr       = btor_get_aig_mgr_aigvec_mgr (avmgr);
  av1        = BTOR_REAL_ADDR_NODE (exp1)->av;
  av2        = BTOR_REAL_ADDR_NODE (exp2)->av;
  assert (av1->len == av2->len);
  len = av1->len;
  for (i = 0; i < len; i++)
  {
    aig1 = BTOR_COND_INVERT_AIG_NODE (exp1, av1->aigs[i]);
    aig2 = BTOR_COND_INVERT_AIG_NODE (exp2, av2->aigs[i]);

    val1 = btor_get_assignment_aig (amgr, aig1);
    assert (val1 == -1 || val1 == 1);

    val2 = btor_get_assignment_aig (amgr, aig2);
    assert (val2 == -1 || val2 == 1);

    if (val1 < val2)
    {
      return_val = -1;
      break;
    }

    if (val2 < val1)
    {
      return_val = 1;
      break;
    }
  }
  return return_val;
}

static int
compare_argument_assignments (BtorNode *e0, BtorNode *e1)
{
  assert (BTOR_IS_REGULAR_NODE (e0));
  assert (BTOR_IS_REGULAR_NODE (e1));
  assert (BTOR_IS_ARGS_NODE (e0));
  assert (BTOR_IS_ARGS_NODE (e1));

  int equal;
  char *avec0, *avec1;
  BtorNode *arg0, *arg1;
  Btor *btor;
  BtorArgsIterator it0, it1;
  btor = e0->btor;

  if (e0->len != e1->len
      || ((BtorArgsNode *) e0)->num_args != ((BtorArgsNode *) e1)->num_args)
    return 1;

  init_args_iterator (&it0, e0);
  init_args_iterator (&it1, e1);

  while (has_next_args_iterator (&it0))
  {
    assert (has_next_args_iterator (&it1));
    arg0 = next_args_iterator (&it0);
    arg1 = next_args_iterator (&it1);

    if (!BTOR_IS_SYNTH_NODE (BTOR_REAL_ADDR_NODE (arg0)))
      avec0 = btor_eval_exp (btor, arg0);
    else
      avec0 = bv_assignment_str_exp (btor, arg0);

    if (!BTOR_IS_SYNTH_NODE (BTOR_REAL_ADDR_NODE (arg1)))
      avec1 = btor_eval_exp (btor, arg1);
    else
      avec1 = bv_assignment_str_exp (btor, arg1);

    assert (avec0);
    assert (avec1);
    equal = strcmp (avec0, avec1) == 0;
    btor_freestr (btor->mm, (char *) avec0);
    btor_freestr (btor->mm, (char *) avec1);

    if (!equal) return 1;
  }

  return 0;
}

static unsigned int
hash_assignment_aux (BtorNode *exp)
{
  unsigned int hash;
  Btor *btor;
  BtorAIGVecMgr *avmgr;
  BtorNode *real_exp;
  BtorAIGVec *av;
  int invert_av;
  char *assignment;
  assert (exp);
  real_exp  = BTOR_REAL_ADDR_NODE (exp);
  btor      = real_exp->btor;
  avmgr     = btor->avmgr;
  av        = real_exp->av;
  invert_av = BTOR_IS_INVERTED_NODE (exp);
  if (invert_av) btor_invert_aigvec (avmgr, av);
  assignment = btor_assignment_aigvec (avmgr, av);
  hash       = btor_hashstr (assignment);
  btor_freestr (btor->mm, assignment);
  /* invert back if necessary */
  if (invert_av) btor_invert_aigvec (avmgr, av);
  return hash;
}

static unsigned int
hash_args (BtorNode *exp)
{
  assert (exp);
  assert (BTOR_IS_REGULAR_NODE (exp));
  assert (BTOR_IS_ARGS_NODE (exp));

  int invert_av;
  char *assignment;
  unsigned int hash;
  Btor *btor;
  BtorNode *arg;
  BtorAIGVecMgr *avmgr;
  BtorAIGVec *av;
  BtorArgsIterator it;

  btor  = exp->btor;
  avmgr = btor->avmgr;

  init_args_iterator (&it, exp);
  hash = 0;
  while (has_next_args_iterator (&it))
  {
    arg       = next_args_iterator (&it);
    invert_av = BTOR_IS_INVERTED_NODE (arg);
    av        = BTOR_REAL_ADDR_NODE (arg)->av;
    assert (av);
    if (invert_av) btor_invert_aigvec (avmgr, av);
    assignment = btor_assignment_aigvec (avmgr, av);
    hash += btor_hashstr (assignment);
    btor_freestr (btor->mm, assignment);
    if (invert_av) btor_invert_aigvec (avmgr, av);
  }
  return hash;
}

static unsigned int
hash_assignment (BtorNode *exp)
{
  if (BTOR_IS_ARGS_NODE (BTOR_REAL_ADDR_NODE (exp))) return hash_args (exp);
  return hash_assignment_aux (exp);
}

static int
lazy_synthesize_and_encode_var_exp (Btor *btor, BtorNode *var, int force_update)
{
  assert (btor);
  assert (var);
  assert (BTOR_IS_REGULAR_NODE (var));
  assert (BTOR_IS_BV_VAR_NODE (var));

  double start;
  int changed_assignments, update;
  BtorAIGVecMgr *avmgr = 0;

#ifdef BTOR_DO_NOT_LAZY_SYNTHESIZE
  return 0;
#endif

  if (var->tseitin) return 0;

  start               = btor_time_stamp ();
  changed_assignments = 0;
  update              = 0;
  avmgr               = btor->avmgr;
  BTORLOG ("%s: %s", __FUNCTION__, node2string (var));

  /* synthesize and encode var */
  if (!BTOR_IS_SYNTH_NODE (var)) synthesize_exp (btor, var, 0);

  if (!var->tseitin)
  {
    update = 1;
    btor_aigvec_to_sat_tseitin (avmgr, var->av);
    var->tseitin = 1;
    BTORLOG ("  encode: %s", node2string (var));
  }

  /* update assignments if necessary */
  if (update && force_update)
    changed_assignments = update_sat_assignments (btor);

  // TODO: assignment should never change when encoding vars
  //	   (since unconstrained)
  if (changed_assignments) btor->stats.synthesis_inconsistency_var++;

  btor->time.enc_var += btor_time_stamp () - start;
  return changed_assignments;
}

/* synthesize and encode apply node and all of its arguments into SAT.
 * returns 0 if encoding changed current assignments.
 */
static int
lazy_synthesize_and_encode_apply_exp (Btor *btor,
                                      BtorNode *app,
                                      int force_update)
{
  assert (btor);
  assert (app);
  assert (BTOR_IS_REGULAR_NODE (app));
  assert (BTOR_IS_APPLY_NODE (app));
  assert (BTOR_IS_REGULAR_NODE (app->e[1]));
  assert (BTOR_IS_ARGS_NODE (app->e[1]));

  double start;
  int changed_assignments, update;
  BtorNode *arg;
  BtorAIGVecMgr *avmgr = 0;
  BtorArgsIterator it;

  if (app->lazy_tseitin) return 0;

  start               = btor_time_stamp ();
  changed_assignments = 0;
  update              = 0;
  avmgr               = btor->avmgr;
  BTORLOG ("%s: %s", __FUNCTION__, node2string (app));

  init_args_iterator (&it, app->e[1]);

  /* synthesize and encode apply node an all of its arguments */
  while (has_next_args_iterator (&it))
  {
    arg = next_args_iterator (&it);
    assert (!BTOR_IS_FUN_NODE (BTOR_REAL_ADDR_NODE (arg)));
#ifndef BTOR_DO_NOT_LAZY_SYNTHESIZE
    if (!BTOR_IS_SYNTH_NODE (BTOR_REAL_ADDR_NODE (arg)))
      synthesize_exp (btor, arg, 0);
#endif

    if (!BTOR_REAL_ADDR_NODE (arg)->tseitin)
    {
      update = 1;
#ifdef BTOR_DO_NOT_LAZY_SYNTHESIZE
      synthesize_exp (btor, arg, 0);
#else
      btor_aigvec_to_sat_tseitin (avmgr, BTOR_REAL_ADDR_NODE (arg)->av);
      BTOR_REAL_ADDR_NODE (arg)->tseitin = 1;
#endif
      BTORLOG ("  encode: %s", node2string (arg));
    }
  }

#ifndef BTOR_DO_NOT_LAZY_SYNTHESIZE
  /* synthesize and encode apply expressions */
  if (!BTOR_IS_SYNTH_NODE (app)) synthesize_exp (btor, app, 0);
#endif

  if (!app->tseitin)
  {
    update = 1;
#ifdef BTOR_DO_NOT_LAZY_SYNTHESIZE
    synthesize_exp (btor, app, 0);
#else
    btor_aigvec_to_sat_tseitin (avmgr, app->av);
    app->tseitin = 1;
#endif
    BTORLOG ("  encode: %s", node2string (app));
  }

  app->lazy_tseitin = 1;

  /* update assignments if necessary */
  if (update && force_update)
    changed_assignments = update_sat_assignments (btor);

  if (changed_assignments) btor->stats.synthesis_inconsistency_apply++;

  btor->time.enc_app += btor_time_stamp () - start;
  return changed_assignments;
}

static int
lazy_synthesize_and_encode_lambda_exp (Btor *btor,
                                       BtorNode *lambda_exp,
                                       int force_update)
{
  assert (btor);
  assert (lambda_exp);
  assert (BTOR_IS_REGULAR_NODE (lambda_exp));
  assert (BTOR_IS_LAMBDA_NODE (lambda_exp));
  assert (check_id_table_mark_unset_dbg (btor));

  double start;
  int changed_assignments, update, i;
  BtorNodePtrStack work_stack, unmark_stack;
  BtorNode *cur;
  BtorMemMgr *mm;
  BtorAIGVecMgr *avmgr;

#ifdef BTOR_DO_NOT_LAZY_SYNTHESIZE
  /* already synthesized and encoded */
  return 0;
#endif

  // TODO: remove lazy_tseitin
  if (lambda_exp->lazy_tseitin) return 0;

  start               = btor_time_stamp ();
  mm                  = btor->mm;
  avmgr               = btor->avmgr;
  changed_assignments = 0;
  update              = 0;

  BTOR_INIT_STACK (work_stack);
  BTOR_INIT_STACK (unmark_stack);

  BTORLOG ("%s: %s", __FUNCTION__, node2string (lambda_exp));

  cur = BTOR_REAL_ADDR_NODE (BTOR_LAMBDA_GET_BODY (lambda_exp));
  BTOR_PUSH_STACK (mm, work_stack, cur);

  while (!BTOR_EMPTY_STACK (work_stack))
  {
    cur = BTOR_POP_STACK (work_stack);
    assert (cur);
    assert (BTOR_IS_REGULAR_NODE (cur));

    if (cur->tseitin || cur->mark) continue;

    /* do not encode expressions that are not in the scope of 'lambda_exp' */
    if (BTOR_IS_FUN_NODE (cur) && !cur->parameterized) continue;

    cur->mark = 1;
    BTOR_PUSH_STACK (mm, unmark_stack, cur);

    if (!BTOR_IS_ARGS_NODE (cur) && !BTOR_IS_LAMBDA_NODE (cur)
        && !cur->parameterized)
    {
      if (!BTOR_IS_SYNTH_NODE (cur)) synthesize_exp (btor, cur, 0);
      assert (BTOR_IS_SYNTH_NODE (cur));
      assert (!cur->tseitin);
      BTORLOG ("  encode: %s", node2string (cur));
      update = 1;
      btor_aigvec_to_sat_tseitin (avmgr, cur->av);
      cur->tseitin = 1;
    }

    for (i = 0; i < cur->arity; i++)
      BTOR_PUSH_STACK (mm, work_stack, BTOR_REAL_ADDR_NODE (cur->e[i]));
  }
  BTOR_RELEASE_STACK (mm, work_stack);

  while (!BTOR_EMPTY_STACK (unmark_stack))
  {
    cur = BTOR_POP_STACK (unmark_stack);
    assert (cur->mark);
    cur->mark = 0;
  }
  BTOR_RELEASE_STACK (mm, unmark_stack);

  /* set tseitin flag of lambda expression to indicate that it has been
   * lazily synthesized already */
  lambda_exp->tseitin      = 1;
  lambda_exp->lazy_tseitin = 1;

  if (update && force_update)
    changed_assignments = update_sat_assignments (btor);

  if (changed_assignments) btor->stats.synthesis_inconsistency_lambda++;

  btor->time.enc_lambda += btor_time_stamp () - start;
  return changed_assignments;
}

static void
collect_premisses (Btor *btor,
                   BtorNode *from,
                   BtorNode *to,
                   BtorNode *args,
                   BtorPtrHashTable *bconds_sel1,
                   BtorPtrHashTable *bconds_sel2)
{
  assert (btor);
  assert (from);
  assert (to);
  assert (bconds_sel1);
  assert (bconds_sel2);
  assert (BTOR_IS_REGULAR_NODE (from));
  assert (BTOR_IS_REGULAR_NODE (args));
  assert (BTOR_IS_ARGS_NODE (args));
  assert (BTOR_IS_REGULAR_NODE (to));

  BTORLOG ("%s: %s, %s, %s",
           __FUNCTION__,
           node2string (from),
           node2string (to),
           node2string (args));

#ifndef NDEBUG
  int found = 0;
#endif
  int i;
  BtorMemMgr *mm;
  BtorNode *fun, *result, *cond, *param, *arg;
  BtorNodePtrStack prop_stack;
  BtorPtrHashTable *cond_sel1, *cond_sel2, *c, *r;
  BtorPtrHashBucket *b;
  BtorParamCacheTuple *t;
  BtorParameterizedIterator it;

  mm = btor->mm;
  cond_sel1 =
      btor_new_ptr_hash_table (mm,
                               (BtorHashPtr) btor_hash_param_cache_tuple,
                               (BtorCmpPtr) btor_compare_param_cache_tuple);
  cond_sel2 =
      btor_new_ptr_hash_table (mm,
                               (BtorHashPtr) btor_hash_param_cache_tuple,
                               (BtorCmpPtr) btor_compare_param_cache_tuple);

  /* follow propagation path and collect all conditions that have been
   * evaluated during propagation */
  if (BTOR_IS_APPLY_NODE (from))
  {
    assert (BTOR_IS_REGULAR_NODE (to));
    assert (BTOR_IS_FUN_NODE (to));

    // TODO: get rid of stack
    BTOR_INIT_STACK (prop_stack);
    BTOR_PUSH_STACK (mm, prop_stack, from->e[0]);

    while (!BTOR_EMPTY_STACK (prop_stack))
    {
      fun = BTOR_POP_STACK (prop_stack);
      assert (BTOR_IS_REGULAR_NODE (fun));
      assert (BTOR_IS_FUN_NODE (fun));

      if (fun == to)
      {
#ifndef NDEBUG
        found = 1;
#endif
        break;
      }

      btor_assign_args (btor, fun, args);
      result =
          btor_beta_reduce_partial_collect (btor, fun, cond_sel1, cond_sel2);
      btor_unassign_params (btor, fun);

      result = BTOR_REAL_ADDR_NODE (result);
      assert (BTOR_IS_APPLY_NODE (result));
      assert (result->e[1] == args);

      BTOR_PUSH_STACK (mm, prop_stack, result->e[0]);
      btor_release_exp (btor, result);
    }

    BTOR_RELEASE_STACK (mm, prop_stack);
  }
  else
  {
    assert (BTOR_IS_LAMBDA_NODE (from));
    fun = from;

    btor_assign_args (btor, fun, args);
    result = btor_beta_reduce_partial_collect (btor, fun, cond_sel1, cond_sel2);
    btor_unassign_params (btor, fun);

    result = BTOR_REAL_ADDR_NODE (result);
    assert (result == to);
#ifndef NDEBUG
    found = 1;
#endif
    btor_release_exp (btor, result);
  }

  assert (found);

  /* collected conditions are parameterized, we have to instantiate them with
   * the resp. arguments */
  for (c = cond_sel1, r = bconds_sel1; c && r;
       c = (c == cond_sel1) ? cond_sel2 : 0,
      r  = (r == bconds_sel1) ? bconds_sel2 : 0)
  {
    for (b = c->first; b; b = b->next)
    {
      assert (b->data.asPtr);
      t = (BtorParamCacheTuple *) b->key;
      assert (t);
      cond = (BtorNode *) b->data.asPtr;
      assert (cond);

      if (BTOR_REAL_ADDR_NODE (cond)->parameterized)
      {
        i = 0;
        init_parameterized_iterator (btor, &it, BTOR_REAL_ADDR_NODE (cond));
        assert (it.num_params == t->num_args);
        assert (has_next_parameterized_iterator (&it));
        while (has_next_parameterized_iterator (&it))
        {
          param = next_parameterized_iterator (&it);
          assert (param);
          assert (i < t->num_args);
          arg = t->args[i++];
          assert (arg);
          btor_assign_param (
              btor, (BtorNode *) BTOR_PARAM_GET_LAMBDA_NODE (param), arg);
        }

        result = btor_beta_reduce_bounded (btor, cond, 1);
        BTORLOG ("collected %s: %s, result: %s",
                 (c == cond_sel1) ? "sel1" : "sel2",
                 node2string (cond),
                 node2string (result));

        init_parameterized_iterator (btor, &it, BTOR_REAL_ADDR_NODE (cond));
        while (has_next_parameterized_iterator (&it))
        {
          param = next_parameterized_iterator (&it);
          btor_unassign_params (
              btor, (BtorNode *) BTOR_PARAM_GET_LAMBDA_NODE (param));
        }
      }
      else
      {
        result = btor_copy_exp (btor, cond);
      }

      if (!btor_find_in_ptr_hash_table (r, result))
        btor_insert_in_ptr_hash_table (r, result);
      else
        btor_release_exp (btor, result);

      btor_delete_param_cache_tuple (btor, t);
    }
  }

  btor_delete_ptr_hash_table (cond_sel1);
  btor_delete_ptr_hash_table (cond_sel2);
}

#ifndef BTOR_SYMBOLIC_LEMMAS
static int
assignment_always_unequal (Btor *btor, BtorNode *exp1, BtorNode *exp2)
{
  BtorAIGVecMgr *avmgr;
  BtorAIGMgr *amgr;
  BtorSATMgr *smgr;
  int i, len, val1, val2;
  BtorAIGVec *av1, *av2;
  BtorAIG *aig1, *aig2;

  assert (btor);

  if (!BTOR_IS_SYNTH_NODE (exp1)) return 0;

  if (!BTOR_IS_SYNTH_NODE (exp2)) return 0;

  avmgr = btor->avmgr;
  amgr  = btor_get_aig_mgr_aigvec_mgr (avmgr);
  smgr  = btor_get_sat_mgr_aig_mgr (amgr);

  assert (!BTOR_IS_FUN_NODE (BTOR_REAL_ADDR_NODE (exp1)));
  assert (!BTOR_IS_FUN_NODE (BTOR_REAL_ADDR_NODE (exp2)));
  assert (BTOR_REAL_ADDR_NODE (exp1)->len == BTOR_REAL_ADDR_NODE (exp2)->len);

  av1 = BTOR_REAL_ADDR_NODE (exp1)->av;
  av2 = BTOR_REAL_ADDR_NODE (exp2)->av;

  if (!av1 || !av2) return 0;

  len = av1->len;
  for (i = 0; i < len; i++)
  {
    aig1 = BTOR_COND_INVERT_AIG_NODE (exp1, av1->aigs[i]);
    aig2 = BTOR_COND_INVERT_AIG_NODE (exp2, av2->aigs[i]);

    if (aig1 == BTOR_AIG_TRUE)
      val1 = 1;
    else if (aig1 == BTOR_AIG_FALSE)
      val1 = -1;
    else if (!BTOR_REAL_ADDR_AIG (aig1)->cnf_id)
      val1 = 0;
    else
      val1 = btor_fixed_sat (smgr, BTOR_GET_CNF_ID_AIG (aig1));

    if (val1 != 0) /* toplevel assigned or const */
    {
      if (aig2 == BTOR_AIG_TRUE)
        val2 = 1;
      else if (aig2 == BTOR_AIG_FALSE)
        val2 = -1;
      else if (!BTOR_REAL_ADDR_AIG (aig2)->cnf_id)
        val2 = 0;
      else
        val2 = btor_fixed_sat (smgr, BTOR_GET_CNF_ID_AIG (aig2));

      if (val2 != 0 && val1 != val2) return 1;
    }
  }
  return 0;
}

static int
assignment_always_equal (Btor *btor, BtorNode *exp1, BtorNode *exp2)
{
  BtorAIGVecMgr *avmgr;
  BtorAIGMgr *amgr;
  BtorSATMgr *smgr;
  int i, len, val1, val2;
  BtorAIGVec *av1, *av2;
  BtorAIG *aig1, *aig2;

  assert (btor);

  if (!BTOR_IS_SYNTH_NODE (exp1)) return 0;

  if (!BTOR_IS_SYNTH_NODE (exp2)) return 0;

  avmgr = btor->avmgr;
  amgr  = btor_get_aig_mgr_aigvec_mgr (avmgr);
  smgr  = btor_get_sat_mgr_aig_mgr (amgr);

  assert (!BTOR_IS_FUN_NODE (BTOR_REAL_ADDR_NODE (exp1)));
  assert (!BTOR_IS_FUN_NODE (BTOR_REAL_ADDR_NODE (exp2)));
  assert (BTOR_REAL_ADDR_NODE (exp1)->len == BTOR_REAL_ADDR_NODE (exp2)->len);

  av1 = BTOR_REAL_ADDR_NODE (exp1)->av;
  av2 = BTOR_REAL_ADDR_NODE (exp2)->av;
  if (!av1 || !av2) return 0;

  len = av1->len;
  for (i = 0; i < len; i++)
  {
    aig1 = BTOR_COND_INVERT_AIG_NODE (exp1, av1->aigs[i]);
    aig2 = BTOR_COND_INVERT_AIG_NODE (exp2, av2->aigs[i]);

    if (aig1 == BTOR_AIG_TRUE)
      val1 = 1;
    else if (aig1 == BTOR_AIG_FALSE)
      val1 = -1;
    else if (!BTOR_REAL_ADDR_AIG (aig1)->cnf_id)
      return 0;
    else
      val1 = btor_fixed_sat (smgr, BTOR_GET_CNF_ID_AIG (aig1));

    if (!val1) return 0;

    if (aig2 == BTOR_AIG_TRUE)
      val2 = 1;
    else if (aig2 == BTOR_AIG_FALSE)
      val2 = -1;
    else if (!BTOR_REAL_ADDR_AIG (aig2)->cnf_id)
      return 0;
    else
      val2 = btor_fixed_sat (smgr, BTOR_GET_CNF_ID_AIG (aig2));

    if (!val2) return 0;

    if (val1 != val2) return 0;
  }
  return 1;
}

static void
add_new_exp_to_clause (Btor *btor,
                       BtorNode *exp,
                       int sign,
                       BtorIntStack *linking_clause)
{
  assert (btor);
  assert (exp);
  assert (linking_clause);
  assert (BTOR_REAL_ADDR_NODE (exp)->len == 1);

  int lit, false_lit, true_lit;
  BtorMemMgr *mm;
  BtorAIGMgr *amgr;
  BtorSATMgr *smgr;
  BtorNode *real_exp;

  mm        = btor->mm;
  amgr      = btor_get_aig_mgr_aigvec_mgr (btor->avmgr);
  smgr      = btor_get_sat_mgr_aig_mgr (amgr);
  true_lit  = smgr->true_lit;
  false_lit = -true_lit;
  exp       = btor_simplify_exp (btor, exp);
  real_exp  = BTOR_REAL_ADDR_NODE (exp);

  if (!btor_find_in_ptr_hash_table (btor->lod_cache, real_exp))
    btor_insert_in_ptr_hash_table (btor->lod_cache,
                                   btor_copy_exp (btor, real_exp));

  // TODO: simplifications?
  //	   a && 1: a
  //	   b && 1: b
  //	   a && 0 || 0 && b: 0
  //	   ...
  if (BTOR_IS_BV_EQ_NODE (real_exp))
  {
    if (assignment_always_unequal (btor, real_exp->e[0], real_exp->e[1]))
    {
      lit = false_lit;
      goto SIGN_AND_PUSH;
    }
    else if (assignment_always_equal (btor, real_exp->e[0], real_exp->e[1]))
    {
      lit = true_lit;
      goto SIGN_AND_PUSH;
    }
  }

  lit = exp_to_cnf_lit (btor, exp);

SIGN_AND_PUSH:
  lit *= sign;

  if (lit != false_lit && lit != true_lit)
    BTOR_PUSH_STACK (mm, *linking_clause, lit);
}

static void
add_eq_exp_to_clause (Btor *btor,
                      BtorNode *a,
                      BtorNode *b,
                      BtorIntStack *linking_clause)
{
  BtorNode *eq = btor_eq_exp (btor, a, b);
  add_new_exp_to_clause (btor, eq, 1, linking_clause);
  btor_release_exp (btor, eq);
}

static void
add_neq_exp_to_clause (Btor *btor,
                       BtorNode *a,
                       BtorNode *b,
                       BtorIntStack *linking_clause)
{
  BtorNode *eq = btor_eq_exp (btor, a, b);
  add_new_exp_to_clause (btor, eq, -1, linking_clause);
  btor_release_exp (btor, eq);
}
#endif

// TODO: update print function according to encode_lemma (new apply handling...)
#if 0
static void
print_lemma_dbg (Btor * btor,
		 BtorPtrHashTable * fun_apps,
		 BtorPtrHashTable * bconds_sel1,
		 BtorPtrHashTable * bconds_sel2,
		 BtorNode * app0, BtorNode * app1)
{
  int i;
  BtorNode *arg0, *arg1, *args0 = 0, *args1 = 0;
  BtorNode *cur, *cond;
  BtorPtrHashBucket *bucket;

  app0 = BTOR_REAL_ADDR_NODE (app0);
  app1 = BTOR_REAL_ADDR_NODE (app1);

  BTORLOG ("\e[1;32m");
  BTORLOG ("ENCODED LEMMA");
  BTORLOG ("  app0: %s", node2string (app0));
  BTORLOG ("  app1: %s", node2string (app1));

  if (BTOR_IS_APPLY_NODE (app0))
    args0 = app0->e[1];

  if (BTOR_IS_APPLY_NODE (app1))
    args1 = app1->e[1];

  if (args0 && args1)
    {
      BTORLOG ("   args: %s = %s", node2string (args0),
	       node2string (args1));
      assert (BTOR_IS_REGULAR_NODE (args0));
      assert (BTOR_IS_REGULAR_NODE (args1));
      assert (args0->arity == args1->arity);
      for (i = 0; i < args0->arity; i++)
	{
	  arg0 = args0->e[i];
	  arg1 = args1->e[i];
	  BTORLOG ("    %c%s = %c%s",
	      BTOR_IS_INVERTED_NODE (arg0) ? '-' : ' ', node2string (arg0),
	      BTOR_IS_INVERTED_NODE (arg1) ? '-' : ' ', node2string (arg1));
	}
    }

  BTORLOG ("  fun apps:");
  for (bucket = fun_apps->last; bucket; bucket = bucket->prev)
    {
      cur = (BtorNode *) bucket->key;
      assert (BTOR_IS_REGULAR_NODE (cur));
      assert (BTOR_IS_APPLY_NODE (cur));
      args0 = !BTOR_IS_APPLY_NODE (app1) ? app0->e[1] : app1->e[1];
      args1 = cur->e[1];
      assert (BTOR_IS_ARGS_NODE (args0));
      assert (BTOR_IS_ARGS_NODE (args1));
      assert (args0->arity == args1->arity);

      for (i = 0; i < args0->arity; i++)
	BTORLOG ("    %s = %s", node2string (args0->e[i]),
		 node2string (args1->e[i]));
    }

  BTORLOG ("  bv cond if:");
  for (bucket = bconds_sel1->last; bucket; bucket = bucket->prev)
    {
      cur = (BtorNode *) bucket->key;
      cond = cur->e[0];
      BTORLOG ("    %s", node2string (cond));
    }

  BTORLOG ("  bv cond else:");
  for (bucket = bconds_sel2->last; bucket; bucket = bucket->prev)
    {
      cur = (BtorNode *) bucket->key;
      cond = cur->e[0];
      BTORLOG ("    %s", node2string (cond));
    }

  BTORLOG ("  conclusion:");
  BTORLOG ("    %s = %s", node2string (app0), node2string (app1));

  BTORLOG (" \e[0;39m");
}
#endif

#ifdef BTOR_SYMBOLIC_LEMMAS
static void
add_symbolic_lemma (Btor *btor,
                    BtorPtrHashTable *bconds_sel1,
                    BtorPtrHashTable *bconds_sel2,
                    BtorNode *a,
                    BtorNode *b,
                    BtorNode *args0,
                    BtorNode *args1)
{
  assert (btor);
  assert (bconds_sel1);
  assert (bconds_sel2);
  assert (a);
  assert (b);
  assert (BTOR_IS_REGULAR_NODE (a));
  assert (BTOR_IS_APPLY_NODE (a));
  assert (BTOR_IS_REGULAR_NODE (args0));
  assert (BTOR_IS_ARGS_NODE (args0));
  assert (!args1 || BTOR_IS_REGULAR_NODE (b));
  assert (!args1 || BTOR_IS_APPLY_NODE (b));
  assert (!args1 || BTOR_IS_REGULAR_NODE (args1));
  assert (!args1 || BTOR_IS_ARGS_NODE (args1));
  assert (!a->parameterized);
  assert (!BTOR_REAL_ADDR_NODE (b)->parameterized);
  assert (BTOR_IS_SYNTH_NODE (a));

  int lemma_size = 0;
  BtorNode *cond, *eq, *and, *arg0, *arg1;
  BtorNode *premise = 0, *conclusion = 0, *lemma;
  BtorArgsIterator it0, it1;
  BtorPtrHashBucket *bucket;

  /* function congruence axiom conflict:
   *   apply arguments: a_0,...,a_n, b_0,...,b_n
   *   encode premisses: \forall i <= n . /\ a_i = b_i */
  if (args1)
  {
    assert (BTOR_IS_SYNTH_NODE (b));
    assert (((BtorArgsNode *) args0)->num_args
            == ((BtorArgsNode *) args1)->num_args);
    assert (args0->len == args1->len);

    init_args_iterator (&it0, args0);
    init_args_iterator (&it1, args1);

    while (has_next_args_iterator (&it0))
    {
      assert (has_next_args_iterator (&it1));
      arg0 = next_args_iterator (&it0);
      arg1 = next_args_iterator (&it1);
      eq   = btor_eq_exp (btor, arg0, arg1);
      if (premise)
      {
        and = btor_and_exp (btor, premise, eq);
        btor_release_exp (btor, premise);
        btor_release_exp (btor, eq);
        premise = and;
      }
      else
        premise = eq;

      lemma_size += 1;
    }
  }
  /* else beta reduction conflict */

  /* encode conclusion a = b */
  conclusion = btor_eq_exp (btor, a, b);

  lemma_size += 1; /* a == b */
  lemma_size += bconds_sel1->count;
  lemma_size += bconds_sel2->count;

  btor->stats.lemmas_size_sum += lemma_size;
  if (lemma_size >= BTOR_SIZE_STACK (btor->stats.lemmas_size))
    BTOR_FIT_STACK (btor->mm, btor->stats.lemmas_size, lemma_size);
  btor->stats.lemmas_size.start[lemma_size] += 1;

  /* premisses bv conditions:
   *   true conditions: c_0, ..., c_k
   *   encode premisses: \forall i <= k. /\ c_i */
  for (bucket = bconds_sel1->first; bucket; bucket = bucket->next)
  {
    cond = (BtorNode *) bucket->key;
    BTORLOG ("  cond: %s", node2string (cond));
    assert (BTOR_REAL_ADDR_NODE (cond)->len == 1);
    assert (!BTOR_REAL_ADDR_NODE (cond)->parameterized);
    if (premise)
    {
      and = btor_and_exp (btor, premise, cond);
      btor_release_exp (btor, premise);
      premise = and;
    }
    else
      premise = btor_copy_exp (btor, cond);
    btor_release_exp (btor, cond);
  }

  /* premisses bv conditions:
   *   false conditions: c_0, ..., c_l
   *   encode premisses: \forall i <= l. /\ \not c_i */
  for (bucket = bconds_sel2->first; bucket; bucket = bucket->next)
  {
    cond = (BtorNode *) bucket->key;
    BTORLOG ("  cond: %s", node2string (cond));
    assert (BTOR_REAL_ADDR_NODE (cond)->len == 1);
    assert (!BTOR_REAL_ADDR_NODE (cond)->parameterized);
    if (premise)
    {
      and = btor_and_exp (btor, premise, BTOR_INVERT_NODE (cond));
      btor_release_exp (btor, premise);
      premise = and;
    }
    else
      premise = btor_copy_exp (btor, BTOR_INVERT_NODE (cond));
    btor_release_exp (btor, cond);
  }

  assert (conclusion);
  if (premise)
  {
    lemma = btor_implies_exp (btor, premise, conclusion);
    btor_release_exp (btor, premise);
  }
  else
    lemma = btor_copy_exp (btor, conclusion);

  if (!btor_find_in_ptr_hash_table (btor->lod_cache, lemma))
    btor_insert_in_ptr_hash_table (btor->lod_cache,
                                   btor_copy_exp (btor, lemma));

  insert_unsynthesized_constraint (btor, lemma);
  mark_reachable (btor, lemma);
  //  add_constraint (btor, lemma);
  btor_release_exp (btor, lemma);
  btor_release_exp (btor, conclusion);
}
#else

#ifdef BTOR_USE_NVSIDS_ORDER_FOR_PROPAGATION
#define BTOR_NVSIDS_DECAY 0.95f
#endif

static void
encode_lemma (Btor *btor,
              BtorPtrHashTable *bconds_sel1,
              BtorPtrHashTable *bconds_sel2,
              BtorNode *a,
              BtorNode *b,
              BtorNode *args0,
              BtorNode *args1)
{
  assert (btor);
  assert (bconds_sel1);
  assert (bconds_sel2);
  assert (a);
  assert (b);
  assert (BTOR_IS_REGULAR_NODE (a));
  assert (BTOR_IS_APPLY_NODE (a));
  assert (BTOR_IS_REGULAR_NODE (args0));
  assert (BTOR_IS_ARGS_NODE (args0));
  assert (!args1 || BTOR_IS_REGULAR_NODE (b));
  assert (!args1 || BTOR_IS_APPLY_NODE (b));
  assert (!args1 || BTOR_IS_REGULAR_NODE (args1));
  assert (!args1 || BTOR_IS_ARGS_NODE (args1));
  assert (!a->parameterized);
  assert (!BTOR_REAL_ADDR_NODE (b)->parameterized);
  assert (BTOR_IS_SYNTH_NODE (a));

  int k, val;
  BtorMemMgr *mm;
  BtorAIGVecMgr *avmgr;
  BtorAIGMgr *amgr;
  BtorSATMgr *smgr;
  BtorNode *arg0, *arg1;
  BtorNode *cond;
  BtorIntStack linking_clause;
  BtorPtrHashBucket *bucket;
  BtorArgsIterator it0, it1;

  mm = btor->mm;
  avmgr = btor->avmgr;
  amgr = btor_get_aig_mgr_aigvec_mgr (avmgr);
  smgr = btor_get_sat_mgr_aig_mgr (amgr);

#ifdef BTOR_USE_NVSIDS_ORDER_FOR_PROPAGATION
  a->score = a->score * BTOR_NVSIDS_DECAY + 1 - BTOR_NVSIDS_DECAY;
  if (BTOR_IS_APPLY_NODE (BTOR_REAL_ADDR_NODE (b)))
    b->score = b->score * BTOR_NVSIDS_DECAY + 1 - BTOR_NVSIDS_DECAY;
#endif

  BTOR_INIT_STACK (linking_clause);

  /* function congruence axiom conflict:
   *   apply arguments: a_0,...,a_n, b_0,...,b_n
   *   encode premisses: \forall i <= n . /\ a_i = b_i */
  if (args1)
  {
    assert (BTOR_IS_SYNTH_NODE (b));
    assert (((BtorArgsNode *) args0)->num_args
            == ((BtorArgsNode *) args1)->num_args);
    assert (args0->len == args1->len);

    init_args_iterator (&it0, args0);
    init_args_iterator (&it1, args1);

    while (has_next_args_iterator (&it0))
    {
      assert (has_next_args_iterator (&it1));
      arg0 = next_args_iterator (&it0);
      arg1 = next_args_iterator (&it1);
      add_neq_exp_to_clause (btor, arg0, arg1, &linking_clause);
      btor->stats.lemmas_size_sum += 1;
    }
  }
  /* else beta reduction conflict */

  //  /* encode conclusion a = b */
  //  add_eq_exp_to_clause (btor, a, b, &linking_clause);

  btor->stats.lemmas_size_sum += 1; /* a == b */
  btor->stats.lemmas_size_sum += bconds_sel1->count;
  btor->stats.lemmas_size_sum += bconds_sel2->count;

  /* premisses bv conditions:
   *   true conditions: c_0, ..., c_k
   *   encode premisses: \forall i <= k. /\ c_i */
  for (bucket = bconds_sel1->first; bucket; bucket = bucket->next)
  {
    cond = (BtorNode *) bucket->key;
    BTORLOG ("  cond: %s", node2string (cond));
    assert (BTOR_REAL_ADDR_NODE (cond)->len == 1);
    assert (!BTOR_REAL_ADDR_NODE (cond)->parameterized);
    add_new_exp_to_clause (btor, cond, -1, &linking_clause);
    btor_release_exp (btor, cond);
  }

  /* premisses bv conditions:
   *   false conditions: c_0, ..., c_l
   *   encode premisses: \forall i <= l. /\ \not c_i */
  for (bucket = bconds_sel2->first; bucket; bucket = bucket->next)
  {
    cond = (BtorNode *) bucket->key;
    BTORLOG ("  cond: %s", node2string (cond));
    assert (BTOR_REAL_ADDR_NODE (cond)->len == 1);
    assert (!BTOR_REAL_ADDR_NODE (cond)->parameterized);
    add_new_exp_to_clause (btor, cond, 1, &linking_clause);
    btor_release_exp (btor, cond);
  }

  /* encode conclusion a = b */
  add_eq_exp_to_clause (btor, a, b, &linking_clause);

  /* add linking clause */
  //  printf ("lemma (%d): ", BTOR_COUNT_STACK (linking_clause));
  int i;
  for (i = 0; i < BTOR_COUNT_STACK (linking_clause); i++)
  //  while (!BTOR_EMPTY_STACK (linking_clause))
  {
    k = BTOR_PEEK_STACK (linking_clause, i);
    //      k = BTOR_POP_STACK (linking_clause);
    assert (k != 0);
    val = btor_fixed_sat (smgr, k);
    if (val < 0) continue;
    assert (!val);
    //      printf ("%d ", k);
    btor_add_sat (smgr, k);
    btor->stats.lclause_size_sum++;
  }
  //  printf ("\n");
  btor_add_sat (smgr, 0);
  BTOR_RELEASE_STACK (mm, linking_clause);
}
#endif

#if 0
/* Encodes the following array inequality constraint:
* array1 != array2 <=> EXISTS(i): read(array1, i) != read(array2, i)
*/
static void
encode_array_inequality_virtual_reads (Btor * btor, BtorNode * aeq)
{
  assert (0);
  BtorNodePair *vreads;
  BtorNode *read1, *read2;
  BtorAIGVec *av1, *av2;
  BtorAIG *aig1, *aig2;
  BtorAIGVecMgr *avmgr;
  BtorMemMgr *mm;
  BtorAIGMgr *amgr;
  BtorSATMgr *smgr;
  int len, k, d_k, r1_k, r2_k, e;
  BtorIntStack diffs;
  assert (btor);
  assert (aeq);
  assert (BTOR_IS_REGULAR_NODE (aeq));
  assert (BTOR_IS_ARRAY_EQ_NODE (aeq));
  assert (!aeq->tseitin);
  assert (aeq->vreads);
  mm = btor->mm;
  avmgr = btor->avmgr;
  amgr = btor_get_aig_mgr_aigvec_mgr (avmgr);
  smgr = btor_get_sat_mgr_aig_mgr (amgr);
  vreads = aeq->vreads;

  read1 = vreads->exp1;
  assert (BTOR_IS_REGULAR_NODE (read1));
  assert (BTOR_IS_READ_NODE (read1));
  assert (BTOR_IS_SYNTH_NODE (read1));
  assert (!read1->tseitin);

  read2 = vreads->exp2;
  assert (BTOR_IS_REGULAR_NODE (read2));
  assert (BTOR_IS_READ_NODE (read2));
  assert (BTOR_IS_SYNTH_NODE (read2));
  assert (!read2->tseitin);

  assert (read1->e[1] == read2->e[1]);
  assert (BTOR_IS_REGULAR_NODE (read1->e[1]));
  assert (BTOR_IS_BV_VAR_NODE (read1->e[1]));
  assert (read1->len == read2->len);

  av1 = read1->av;
  assert (av1);
  av2 = read2->av;
  assert (av2);

  /* assign aig cnf indices as there are only variables,
   * no SAT constraints are generated */
  btor_aigvec_to_sat_tseitin (avmgr, aeq->av);
  aeq->tseitin = 1;
  btor_aigvec_to_sat_tseitin (avmgr, av1);
  read1->tseitin = 1;
  btor_aigvec_to_sat_tseitin (avmgr, av2);
  read2->tseitin = 1;

  /* encode !e => r1 != r2 */

  BTOR_INIT_STACK (diffs);
  len = read1->len;

  /* we do not need to hash the diffs as we never use
   * value1 != value2 in a lemma on demand */

  for (k = 0; k < len; k++)
    {
      aig1 = av1->aigs[k];
      assert (!BTOR_IS_INVERTED_AIG (aig1));
      assert (!BTOR_IS_CONST_AIG (aig1));
      assert (BTOR_IS_VAR_AIG (aig1));
      r1_k = aig1->cnf_id;
      assert (r1_k != 0);

      aig2 = av2->aigs[k];
      assert (!BTOR_IS_INVERTED_AIG (aig2));
      assert (!BTOR_IS_CONST_AIG (aig2));
      assert (BTOR_IS_VAR_AIG (aig2));
      r2_k = aig2->cnf_id;
      assert (r2_k != 0);

      d_k = btor_next_cnf_id_sat_mgr (smgr);
      BTOR_PUSH_STACK (mm, diffs, d_k);

      btor_add_sat (smgr, r1_k);
      btor_add_sat (smgr, r2_k);
      btor_add_sat (smgr, -d_k);
      btor_add_sat (smgr, 0);

      btor_add_sat (smgr, -r1_k);
      btor_add_sat (smgr, -r2_k);
      btor_add_sat (smgr, -d_k);
      btor_add_sat (smgr, 0);
    }

  assert (BTOR_IS_SYNTH_NODE (aeq));
  assert (aeq->av->len == 1);
  assert (!BTOR_IS_INVERTED_AIG (aeq->av->aigs[0]));
  assert (!BTOR_IS_CONST_AIG (aeq->av->aigs[0]));
  assert (BTOR_IS_VAR_AIG (aeq->av->aigs[0]));
  e = aeq->av->aigs[0]->cnf_id;
  assert (e != 0);

  assert (!BTOR_EMPTY_STACK (diffs));
  while (!BTOR_EMPTY_STACK (diffs))
    {
      d_k = BTOR_POP_STACK (diffs);
      btor_add_sat (smgr, d_k);
    }
  btor_add_sat (smgr, e);
  btor_add_sat (smgr, 0);
  BTOR_RELEASE_STACK (mm, diffs);
}
#endif

static void
add_lemma (Btor *btor, BtorNode *fun, BtorNode *app0, BtorNode *app1)
{
  assert (btor);
  assert (fun);
  assert (app0);
  assert (BTOR_IS_REGULAR_NODE (fun));
  assert (BTOR_IS_FUN_NODE (fun));
  assert (!fun->parameterized);
  assert (BTOR_IS_REGULAR_NODE (app0));
  assert (BTOR_IS_APPLY_NODE (app0));
  assert (!app1 || BTOR_IS_REGULAR_NODE (app1));
  assert (!app1 || BTOR_IS_APPLY_NODE (app1));

  double start;
  int rwl = -1;
#ifndef NDEBUG
  int evalerr;
#endif
  BtorPtrHashTable *bconds_sel1, *bconds_sel2;
  BtorNode *args, *value, *exp;
  BtorMemMgr *mm;

  mm    = btor->mm;
  start = btor_time_stamp ();

  /* collect intermediate conditions of bit vector conditionals */
  bconds_sel1 = btor_new_ptr_hash_table (mm,
                                         (BtorHashPtr) btor_hash_exp_by_id,
                                         (BtorCmpPtr) btor_compare_exp_by_id);
  bconds_sel2 = btor_new_ptr_hash_table (mm,
                                         (BtorHashPtr) btor_hash_exp_by_id,
                                         (BtorCmpPtr) btor_compare_exp_by_id);

  // TODO: right now we have to build lemmas with rwl 1 with the current
  //	   dual propagation implementation, since cloning the lemma needs to
  //	   produce the same expressions
  if (btor->options.dual_prop.val && btor->options.rewrite_level.val > 1)
  {
    rwl = btor->options.rewrite_level.val;
    btor_set_opt_rewrite_level (btor, 1);
  }

  /* function congruence axiom conflict */
  if (app1)
  {
    for (exp = app0; exp; exp = exp == app0 ? app1 : 0)
    {
      assert (exp);
      assert (BTOR_IS_APPLY_NODE (exp));
      args = exp->e[1];
      /* path from exp to conflicting fun */
      collect_premisses (btor, exp, fun, args, bconds_sel1, bconds_sel2);
    }
#ifdef BTOR_SYMBOLIC_LEMMAS
    add_symbolic_lemma (
        btor, bconds_sel1, bconds_sel2, app0, app1, app0->e[1], app1->e[1]);
#else
    encode_lemma (
        btor, bconds_sel1, bconds_sel2, app0, app1, app0->e[1], app1->e[1]);
#endif
  }
  /* beta reduction conflict */
  else
  {
    args = app0->e[1];
    btor_assign_args (btor, fun, args);
#ifndef NDEBUG
    value = btor_beta_reduce_partial (btor, fun, &evalerr, 0, 0);
//      assert (!evalerr);
#else
    value = btor_beta_reduce_partial (btor, fun, 0, 0, 0);
#endif
    btor_unassign_params (btor, fun);
    assert (!BTOR_IS_LAMBDA_NODE (BTOR_REAL_ADDR_NODE (value)));

    /* path from app0 to conflicting fun */
    collect_premisses (btor, app0, fun, args, bconds_sel1, bconds_sel2);

    /* path from conflicting fun to value */
    collect_premisses (
        btor, fun, BTOR_REAL_ADDR_NODE (value), args, bconds_sel1, bconds_sel2);

#ifdef BTOR_SYMBOLIC_LEMMAS
    add_symbolic_lemma (
        btor, bconds_sel1, bconds_sel2, app0, value, app0->e[1], 0);
#else
    encode_lemma (btor, bconds_sel1, bconds_sel2, app0, value, app0->e[1], 0);
#endif

    btor_release_exp (btor, value);
  }

  btor_delete_ptr_hash_table (bconds_sel1);
  btor_delete_ptr_hash_table (bconds_sel2);
  btor->time.lemma_gen += btor_time_stamp () - start;

  if (rwl >= 0) btor_set_opt_rewrite_level (btor, rwl);
}

static void
find_not_encoded_applies_vars (Btor *btor,
                               BtorNode *exp,
                               BtorNodePtrStack *param_apps)
{
  assert (btor);
  assert (exp);
  assert (param_apps);
  assert (check_id_table_mark_unset_dbg (btor));

  int i;
  double start;
  BtorNode *cur;
  BtorNodePtrStack visit, unmark;

  start = btor_time_stamp ();
  BTOR_INIT_STACK (visit);
  BTOR_INIT_STACK (unmark);
  BTOR_PUSH_STACK (btor->mm, visit, exp);

  do
  {
    cur = BTOR_REAL_ADDR_NODE (BTOR_POP_STACK (visit));

    if (cur->mark || cur->tseitin || BTOR_IS_FUN_NODE (cur)) continue;

    cur->mark = 1;
    BTOR_PUSH_STACK (btor->mm, unmark, cur);

    if (!cur->tseitin
        && (BTOR_IS_APPLY_NODE (cur) || BTOR_IS_BV_VAR_NODE (cur)))
    {
      BTOR_PUSH_STACK (btor->mm, *param_apps, cur);
    }

    for (i = 0; i < cur->arity; i++)
      BTOR_PUSH_STACK (btor->mm, visit, cur->e[i]);
  } while (!BTOR_EMPTY_STACK (visit));

  BTOR_RELEASE_STACK (btor->mm, visit);

  while (!BTOR_EMPTY_STACK (unmark))
  {
    cur = BTOR_POP_STACK (unmark);
    assert (BTOR_IS_REGULAR_NODE (cur));
    assert (cur->mark);
    cur->mark = 0;
  }
  BTOR_RELEASE_STACK (btor->mm, unmark);
  btor->time.find_nenc_app += btor_time_stamp () - start;
}

static void
insert_synth_app_lambda (Btor *btor, BtorLambdaNode *lambda, BtorNode *app)
{
  assert (btor);
  assert (lambda);
  assert (app);
  assert (BTOR_IS_REGULAR_NODE (app));
  assert (BTOR_IS_APPLY_NODE (app));

  if (!lambda->synth_apps)
  {
    lambda->synth_apps =
        btor_new_ptr_hash_table (btor->mm,
                                 (BtorHashPtr) btor_hash_exp_by_id,
                                 (BtorCmpPtr) btor_compare_exp_by_id);
  }

  if (!btor_find_in_ptr_hash_table (lambda->synth_apps, app))
  {
    /* must be considered for consistency checking */
    app->vread = 1;
    btor->stats.lambda_synth_apps++;
    btor_insert_in_ptr_hash_table (lambda->synth_apps,
                                   btor_copy_exp (btor, app));
  }
}

static int
encode_applies_vars (Btor *btor,
                     BtorLambdaNode *lambda,
                     BtorNodePtrStack *param_apps)
{
  assert (btor);
  assert (lambda);
  assert (param_apps);
  assert (BTOR_IS_REGULAR_NODE (lambda));

  int i, assignments_changed = 0, res = 0;
  BtorNode *cur;
  BtorNodePtrStack stack;

  stack = *param_apps;

  if (BTOR_EMPTY_STACK (stack)) return assignments_changed;

  if (!lambda->synth_apps)
  {
    lambda->synth_apps =
        btor_new_ptr_hash_table (btor->mm,
                                 (BtorHashPtr) btor_hash_exp_by_id,
                                 (BtorCmpPtr) btor_compare_exp_by_id);
  }

  for (i = 0; i < BTOR_COUNT_STACK (stack); i++)
  {
    cur = BTOR_PEEK_STACK (stack, i);
    assert (BTOR_IS_REGULAR_NODE (cur));
    assert (BTOR_IS_APPLY_NODE (cur) || BTOR_IS_BV_VAR_NODE (cur));

    if (BTOR_IS_BV_VAR_NODE (cur))
    {
      if (!cur->tseitin)
        res = lazy_synthesize_and_encode_var_exp (btor, cur, 1);
    }
    else
    {
      assert (BTOR_IS_APPLY_NODE (cur));
      insert_synth_app_lambda (btor, lambda, cur);

      if (!cur->tseitin)
        res = lazy_synthesize_and_encode_apply_exp (btor, cur, 1);
    }

    if (res) assignments_changed = 1;
  }

  return assignments_changed;
}

static void
push_applies_for_propagation (Btor *btor,
                              BtorNode *exp,
                              BtorLambdaNode *lambda,
                              BtorNodePtrStack *prop_stack)
{
  assert (btor);
  assert (exp);
  assert (prop_stack);
  assert (check_id_table_mark_unset_dbg (btor));

  int i;
  double start;
  BtorNode *cur;
  BtorNodePtrStack visit, unmark, applies;

  start = btor_time_stamp ();
  BTOR_INIT_STACK (visit);
  BTOR_INIT_STACK (unmark);
  BTOR_INIT_STACK (applies);
  BTOR_PUSH_STACK (btor->mm, visit, exp);

  do
  {
    cur = BTOR_REAL_ADDR_NODE (BTOR_POP_STACK (visit));
    assert (!cur->parameterized);
    assert (!BTOR_IS_FUN_NODE (cur));

    if (cur->mark || !cur->apply_below
        || btor_find_in_ptr_hash_table (btor->searched_applies, cur))
      continue;

    cur->mark = 1;
    BTOR_PUSH_STACK (btor->mm, unmark, cur);
    btor_insert_in_ptr_hash_table (btor->searched_applies, cur);

    if (BTOR_IS_APPLY_NODE (cur))
    {
      BTOR_PUSH_STACK (btor->mm, applies, cur);
      continue;
    }

    for (i = 0; i < cur->arity; i++)
      BTOR_PUSH_STACK (btor->mm, visit, cur->e[i]);
  } while (!BTOR_EMPTY_STACK (visit));
  BTOR_RELEASE_STACK (btor->mm, visit);

  for (i = 0; i < BTOR_COUNT_STACK (applies); i++)
  {
    cur = BTOR_PEEK_STACK (applies, i);
    if (lambda && !cur->reachable && !cur->vread && !cur->propagated)
      insert_synth_app_lambda (btor, lambda, cur);
    BTOR_PUSH_STACK (btor->mm, *prop_stack, cur);
    BTOR_PUSH_STACK (btor->mm, *prop_stack, cur->e[0]);
  }

  while (!BTOR_EMPTY_STACK (unmark))
  {
    cur = BTOR_POP_STACK (unmark);
    assert (BTOR_IS_REGULAR_NODE (cur));
    assert (cur->mark);
    cur->mark = 0;
  }
  BTOR_RELEASE_STACK (btor->mm, unmark);
  BTOR_RELEASE_STACK (btor->mm, applies);
  btor->time.find_prop_app += btor_time_stamp () - start;
}

static void
push_applies_from_cond_for_propagation (Btor *btor,
                                        BtorNode *exp,
                                        BtorNodePtrStack *prop_stack)
{
  assert (btor);
  assert (exp);
  assert (BTOR_IS_REGULAR_NODE (exp));
  assert (prop_stack);
  assert (check_id_table_mark_unset_dbg (btor));
  assert (btor->searched_applies);

  int i;
  double start;
  BtorNode *cur;
  BtorNodePtrStack visit, unmark;

  start = btor_time_stamp ();
  BTOR_INIT_STACK (visit);
  BTOR_INIT_STACK (unmark);
  BTOR_PUSH_STACK (btor->mm, visit, exp);

  do
  {
    cur = BTOR_REAL_ADDR_NODE (BTOR_POP_STACK (visit));
    assert (!cur->parameterized);
    assert (!BTOR_IS_FUN_NODE (cur));

    if (cur->mark || !cur->apply_below
        || btor_find_in_ptr_hash_table (btor->searched_applies, cur))
      continue;

    cur->mark = 1;
    BTOR_PUSH_STACK (btor->mm, unmark, cur);
    btor_insert_in_ptr_hash_table (btor->searched_applies, cur);

    if (BTOR_IS_APPLY_NODE (cur))
    {
      BTOR_PUSH_STACK (btor->mm, *prop_stack, cur);
      BTOR_PUSH_STACK (btor->mm, *prop_stack, cur->e[0]);
      continue;
    }

    for (i = 0; i < cur->arity; i++)
      BTOR_PUSH_STACK (btor->mm, visit, cur->e[i]);
  } while (!BTOR_EMPTY_STACK (visit));
  BTOR_RELEASE_STACK (btor->mm, visit);

  while (!BTOR_EMPTY_STACK (unmark))
  {
    cur = BTOR_POP_STACK (unmark);
    assert (BTOR_IS_REGULAR_NODE (cur));
    assert (cur->mark);
    cur->mark = 0;
  }
  BTOR_RELEASE_STACK (btor->mm, unmark);
  btor->time.find_cond_prop_app += btor_time_stamp () - start;
}

static int
propagate (Btor *btor,
           BtorNodePtrStack *prop_stack,
           BtorNodePtrStack *cleanup_stack,
           int *assignments_changed)
{
  assert (btor);
  assert (prop_stack);
  assert (cleanup_stack);
  // TODO: extensionality for write lambdas
  assert (btor->ops[BTOR_FEQ_NODE].cur == 0);

#ifndef NDEBUG
  int num_restarts;
#endif
  int i, values_equal, args_equal, evalerr, check_conds;
  char *fun_value_assignment, *app_assignment;
  BtorMemMgr *mm;
  BtorLambdaNode *lambda;
  BtorNode *fun, *app, *args, *fun_value, *param_app, *cond;
  BtorNode *hashed_app, *prev_fun_value;
  BtorPtrHashBucket *b;
  BtorNodePtrStack param_apps;
  BtorHashTableIterator it;
  BtorPtrHashTable *to_prop;
  BtorPtrHashTable *conds;

  BTOR_INIT_STACK (param_apps);

  mm          = btor->mm;
  check_conds = btor->options.dual_prop.val || btor->options.just.val;
  to_prop     = btor_new_ptr_hash_table (mm,
                                     (BtorHashPtr) btor_hash_exp_by_id,
                                     (BtorCmpPtr) btor_compare_exp_by_id);
  conds       = check_conds
              ? btor_new_ptr_hash_table (mm,
                                         (BtorHashPtr) btor_hash_exp_by_id,
                                         (BtorCmpPtr) btor_compare_exp_by_id)
              : 0;

  BTORLOG ("");
  BTORLOG ("*** %s", __FUNCTION__);
  while (!BTOR_EMPTY_STACK (*prop_stack))
  {
    fun = BTOR_POP_STACK (*prop_stack);
    assert (BTOR_IS_REGULAR_NODE (fun));
    assert (BTOR_IS_FUN_NODE (fun));
    assert (!fun->simplified);
    assert (!BTOR_EMPTY_STACK (*prop_stack));
    app = BTOR_POP_STACK (*prop_stack);
    assert (BTOR_IS_REGULAR_NODE (app));
    assert (BTOR_IS_APPLY_NODE (app));
    assert (app->refs - app->ext_refs > 0);

    if (app->propagated) continue;

    app->propagated = 1;
    btor->stats.propagations++;

    BTORLOG ("propagate");
    BTORLOG ("  app: %s", node2string (app));
    BTORLOG ("  fun: %s", node2string (fun));

    *assignments_changed = lazy_synthesize_and_encode_apply_exp (btor, app, 1);

    push_applies_for_propagation (btor, app->e[1], 0, prop_stack);

    if (*assignments_changed)
    {
      btor_delete_ptr_hash_table (to_prop);
      if (check_conds)
      {
        init_node_hash_table_iterator (&it, conds);
        while (has_next_node_hash_table_iterator (&it))
          btor_release_exp (btor, next_node_hash_table_iterator (&it));
        btor_delete_ptr_hash_table (conds);
      }
      return 0;
    }

    args = app->e[1];
    assert (BTOR_IS_REGULAR_NODE (args));
    assert (BTOR_IS_ARGS_NODE (args));

    if (!fun->rho)
    {
      fun->rho =
          btor_new_ptr_hash_table (mm,
                                   (BtorHashPtr) hash_assignment,
                                   (BtorCmpPtr) compare_argument_assignments);
      BTOR_PUSH_STACK (mm, *cleanup_stack, fun);
    }
    else
    {
      b = btor_find_in_ptr_hash_table (fun->rho, args);
      if (b)
      {
        hashed_app = (BtorNode *) b->data.asPtr;
        assert (BTOR_IS_REGULAR_NODE (hashed_app));
        assert (BTOR_IS_APPLY_NODE (hashed_app));

        /* function congruence conflict */
        if (compare_assignments (hashed_app, app) != 0)
        {
          BTORLOG ("\e[1;31m");
          BTORLOG ("FC conflict at: %s", node2string (fun));
          BTORLOG ("add_lemma:");
          BTORLOG ("  fun: %s", node2string (fun));
          BTORLOG ("  app1: %s", node2string (hashed_app));
          BTORLOG ("  app2: %s", node2string (app));
          BTORLOG ("\e[0;39m");
          btor->stats.function_congruence_conflicts++;
          add_lemma (btor, fun, hashed_app, app);
          btor_delete_ptr_hash_table (to_prop);
          if (check_conds)
          {
            init_node_hash_table_iterator (&it, conds);
            while (has_next_node_hash_table_iterator (&it))
              btor_release_exp (btor, next_node_hash_table_iterator (&it));
            btor_delete_ptr_hash_table (conds);
          }
          return 1;
        }
        else
          continue;
      }
    }
    assert (fun->rho);
    assert (!btor_find_in_ptr_hash_table (fun->rho, args));
    btor_insert_in_ptr_hash_table (fun->rho, args)->data.asPtr = app;
    BTORLOG ("  save app: %s (%s)", node2string (args), node2string (app));

    /* skip array vars/uf */
    if (BTOR_IS_UF_NODE (fun))
    {
      push_applies_for_propagation (btor, app, 0, prop_stack);
      continue;
    }
    assert (BTOR_IS_LAMBDA_NODE (fun));

    lambda = (BtorLambdaNode *) fun;

    *assignments_changed = lazy_synthesize_and_encode_lambda_exp (btor, fun, 1);
    if (*assignments_changed)
    {
      btor_delete_ptr_hash_table (to_prop);
      if (check_conds)
      {
        init_node_hash_table_iterator (&it, conds);
        while (has_next_node_hash_table_iterator (&it))
          btor_release_exp (btor, next_node_hash_table_iterator (&it));
        btor_delete_ptr_hash_table (conds);
      }
      return 0;
    }

#ifndef NDEBUG
    num_restarts = 0;
#endif
    prev_fun_value = 0;
  PROPAGATE_BETA_REDUCE_PARTIAL:
    btor_assign_args (btor, fun, args);
    assert (to_prop->count == 0);
#ifndef MARK_FOR_CC
    fun_value = btor_beta_reduce_partial (btor, fun, &evalerr, to_prop, conds);
#else
    fun_value = btor_beta_reduce_partial (btor, fun, &evalerr, to_prop, 0);
#endif
    assert (!BTOR_IS_LAMBDA_NODE (BTOR_REAL_ADDR_NODE (fun_value)));
    btor_unassign_params (btor, fun);

    /* push applies onto the propagation stack that are necessary to derive
     * 'fun_value' */
    // TODO: applies on to_prop need to be more accurate...
    //       too many synthesized lambda applies!!!
    if (to_prop->count > 0)
    {
      init_node_hash_table_iterator (&it, to_prop);
      while (has_next_node_hash_table_iterator (&it))
      {
        param_app = next_node_hash_table_iterator (&it);
        assert (BTOR_IS_REGULAR_NODE (param_app));
        assert (BTOR_IS_APPLY_NODE (param_app));
        insert_synth_app_lambda (btor, lambda, param_app);
        assert (param_app->reachable || param_app->vread);
        assert (param_app->refs - param_app->ext_refs > 1);
        if (!param_app->propagated && !param_app->reachable
            && (BTOR_REAL_ADDR_NODE (fun_value) != param_app
                || param_app->e[1] != args))
        {
          BTOR_PUSH_STACK (mm, *prop_stack, param_app);
          BTOR_PUSH_STACK (mm, *prop_stack, param_app->e[0]);
        }
        btor_remove_from_ptr_hash_table (to_prop, param_app, 0, 0);
        btor_release_exp (btor, param_app);
      }
    }
    assert (to_prop->count == 0);

    /* 'prev_fun_value' is set if we already restarted beta reduction. if the
     * result does not differ from the previous one, we are safe to
     * continue with consistency checking. */
#if 1
    if (fun_value == prev_fun_value)
    {
      assert (prev_fun_value);
      evalerr = 0;
      btor_release_exp (btor, prev_fun_value);
      prev_fun_value = 0;
    }
#endif

    if (!BTOR_REAL_ADDR_NODE (fun_value)->tseitin)
    {
      args_equal = 0;
      // TODO: how can we still propagate negated applies down?
      if (!BTOR_IS_INVERTED_NODE (fun_value) && BTOR_IS_APPLY_NODE (fun_value))
        args_equal = BTOR_REAL_ADDR_NODE (fun_value)->e[1] == args;

      if (!args_equal)
      {
        BTOR_INIT_STACK (param_apps);
        find_not_encoded_applies_vars (btor, fun_value, &param_apps);

        *assignments_changed = encode_applies_vars (btor, lambda, &param_apps);

        if (*assignments_changed)
        {
          btor_release_exp (btor, fun_value);
          btor_delete_ptr_hash_table (to_prop);
          if (check_conds)
          {
            init_node_hash_table_iterator (&it, conds);
            while (has_next_node_hash_table_iterator (&it))
              btor_release_exp (btor, next_node_hash_table_iterator (&it));
            btor_delete_ptr_hash_table (conds);
          }
          BTOR_RELEASE_STACK (mm, param_apps);
          if (prev_fun_value) btor_release_exp (btor, prev_fun_value);
          return 0;
        }

        /* we have to ensure the consistency of the freshly encoded
         * function applications, hence we need to propagate them. */
        for (i = 0; i < BTOR_COUNT_STACK (param_apps); i++)
        {
          param_app = BTOR_PEEK_STACK (param_apps, i);
          assert (BTOR_IS_REGULAR_NODE (param_app));
          assert (BTOR_IS_APPLY_NODE (param_app)
                  || BTOR_IS_BV_VAR_NODE (param_app));

          if (!BTOR_IS_APPLY_NODE (param_app)) continue;

          BTOR_PUSH_STACK (mm, *prop_stack, param_app);
          BTOR_PUSH_STACK (mm, *prop_stack, param_app->e[0]);
        }

        BTOR_RELEASE_STACK (mm, param_apps);

        /* if not all bvcond in 'fun_value' could be evaluated, there are
         * still some inputs (vars, applies) that are not encoded.
         * we encode all inputs required for evaluating the bvconds in
         * 'fun_value' and restart beta reduction. however, it might be
         * still the case that beta reduction yields fresh applies (not
         * encoded) and we have to restart again. we have to ensure that
         * successive beta reduction calls yield the same result as
         * otherwise it may produce different results for beta reduction.
         */
        if (evalerr)
        {
          if (prev_fun_value) btor_release_exp (btor, prev_fun_value);
          prev_fun_value = fun_value;
          btor->stats.partial_beta_reduction_restarts++;
          // TODO: stats for max. restarts
          // TODO: if we reach a certain limit should we just continue
          //       without encoding everything? if we do so, we need
          //       means to reproduce the propagation paths.
#ifndef NDEBUG
          num_restarts++;
          assert (num_restarts < 8);
#endif
          BTORLOG ("restart partial beta reduction");
          goto PROPAGATE_BETA_REDUCE_PARTIAL;
        }
      }

      assert (!evalerr);

      /* NOTE: this is a special case
       * 'fun_value' is a function application and is not encoded.
       * the value of 'fun_value' must be the same as 'app'.
       * if 'fun_value' and 'app' have the same number of arguments and
       * the arguments have the same value, we can propagate 'app'
       * instead of 'fun_value'. in this case, we do not have to
       * additionally encode 'fun_value', but we can use 'app' instead,
       * which has the same properties as 'fun_value'. further, we do not
       * have to encode every intermediate function application we
       * encounter while propagating 'app'. */
      if (args_equal)
      {
        assert (BTOR_IS_APPLY_NODE (BTOR_REAL_ADDR_NODE (fun_value)));
        BTOR_PUSH_STACK (mm, *prop_stack, app);
        BTOR_PUSH_STACK (
            mm, *prop_stack, BTOR_REAL_ADDR_NODE (fun_value)->e[0]);
        btor->stats.propagations_down++;
        app->propagated = 0;
        BTORLOG ("  propagate down: %s", node2string (app));
#ifndef MARK_FOR_CC
        if (check_conds)
        {
          init_node_hash_table_iterator (&it, conds);
          while (has_next_node_hash_table_iterator (&it))
          {
            cond = next_node_hash_table_iterator (&it);
            push_applies_from_cond_for_propagation (btor, cond, prop_stack);
            btor_remove_from_ptr_hash_table (conds, cond, 0, 0);
            btor_release_exp (btor, cond);
          }
        }
#endif
      }
      else
      {
        /* compute assignment of 'fun_value' and compare it to the
         * assignment of 'app'. */
        app_assignment       = bv_assignment_str_exp (btor, app);
        fun_value_assignment = btor_eval_exp (btor, fun_value);
        assert (fun_value_assignment);
        values_equal = strcmp (app_assignment, fun_value_assignment) == 0;
        btor_freestr (mm, fun_value_assignment);
        btor_release_bv_assignment_str (btor, app_assignment);

        /* beta reduction conflict */
        if (!values_equal)
        {
        BETA_REDUCTION_CONFLICT:
          BTORLOG ("\e[1;31m");
          BTORLOG ("BR conflict at: %s", node2string (fun));
          BTORLOG ("add_lemma:");
          BTORLOG ("  fun: %s", node2string (fun));
          BTORLOG ("  app: %s", node2string (app));
          BTORLOG ("\e[0;39m");
          btor->stats.beta_reduction_conflicts++;
          add_lemma (btor, fun, app, 0);
          btor_release_exp (btor, fun_value);
          btor_delete_ptr_hash_table (to_prop);
          if (check_conds)
          {
            init_node_hash_table_iterator (&it, conds);
            while (has_next_node_hash_table_iterator (&it))
              btor_release_exp (btor, next_node_hash_table_iterator (&it));
            btor_delete_ptr_hash_table (conds);
          }
          if (prev_fun_value) btor_release_exp (btor, prev_fun_value);
          return 1;
        }

        push_applies_for_propagation (btor, fun_value, lambda, prop_stack);
#ifndef MARK_FOR_CC
        if (check_conds)
        {
          init_node_hash_table_iterator (&it, conds);
          while (has_next_node_hash_table_iterator (&it))
          {
            cond = next_node_hash_table_iterator (&it);
            push_applies_from_cond_for_propagation (btor, cond, prop_stack);
            btor_remove_from_ptr_hash_table (conds, cond, 0, 0);
            btor_release_exp (btor, cond);
          }
        }
#endif
      }
    }
    else
    {
      /* we already have an assignment for 'fun_value' and we can check
       * if both function value 'app' and 'fun_value' are the same */
      if (compare_assignments (app, fun_value) != 0)
        goto BETA_REDUCTION_CONFLICT;

      push_applies_for_propagation (btor, fun_value, lambda, prop_stack);
#ifndef MARK_FOR_CC
      if (check_conds)
      {
        init_node_hash_table_iterator (&it, conds);
        while (has_next_node_hash_table_iterator (&it))
        {
          cond = next_node_hash_table_iterator (&it);
          push_applies_from_cond_for_propagation (btor, cond, prop_stack);
          btor_remove_from_ptr_hash_table (conds, cond, 0, 0);
          btor_release_exp (btor, cond);
        }
      }
#endif
    }

    btor_release_exp (btor, fun_value);
    if (prev_fun_value) btor_release_exp (btor, prev_fun_value);
  }

  btor_delete_ptr_hash_table (to_prop);
  if (check_conds) btor_delete_ptr_hash_table (conds);
  return 0;
}

#if 0
static void
print_cone_dbg (Btor * btor, BtorNode * exp)
{
  assert (btor);
  assert (exp);

  BTOR_DECLARE_QUEUE (Int, int);

  int i, lvl;
  BtorNode *cur, *parent;
  BtorNodeIterator it;
  BtorNodePtrQueue queue;
  BtorIntQueue level;
  BtorPtrHashTable *table;
  BtorPtrHashBucket *b;

  BTOR_INIT_QUEUE (queue);
  BTOR_INIT_QUEUE (level);
  BTOR_ENQUEUE (btor->mm, queue, exp);
  BTOR_ENQUEUE (btor->mm, level, 0);
  table = btor_new_ptr_hash_table (btor->mm,
				   (BtorHashPtr) btor_hash_exp_by_id,
				   (BtorCmpPtr) btor_compare_exp_by_id);

  while (!BTOR_EMPTY_QUEUE (queue))
    {
      cur = BTOR_REAL_ADDR_NODE (BTOR_DEQUEUE (queue));
      lvl = BTOR_DEQUEUE (level);

      if (!btor_find_in_ptr_hash_table (table, cur))
	{
	  (void) btor_insert_in_ptr_hash_table (table, cur);
	  printf ("(%d) cone: %s\n", lvl, node2string (cur));
	  printf ("       reachable:  %d\n", cur->reachable);
	  printf ("       synth:      %d\n", BTOR_IS_SYNTH_NODE (cur));
	  printf ("       refs/ext:   %d/%d\n", cur->refs, cur->ext_refs);
	  printf ("       parents:    %d\n", cur->parents);
	  printf ("       constraint: %d\n", cur->constraint);
	  printf ("       children:  ");
	  for (i = 0; i < cur->arity; i++)
	    {
	      if (btor_find_in_ptr_hash_table (table,
		    BTOR_REAL_ADDR_NODE (cur->e[i])))
	      printf (" %d", BTOR_REAL_ADDR_NODE (cur->e[i])->id);
	    }
	  printf ("\n");

	  init_full_parent_iterator (&it, cur);

	  while (has_next_parent_full_parent_iterator (&it))
	    {
	      parent = next_parent_full_parent_iterator (&it);
	      assert (BTOR_IS_REGULAR_NODE (parent));

	      BTOR_ENQUEUE (btor->mm, queue, parent);
	      BTOR_ENQUEUE (btor->mm, level, lvl + 1);
	    }
	}
    }

  btor_delete_ptr_hash_table (table);
  BTOR_RELEASE_QUEUE (btor->mm, queue);
  BTOR_RELEASE_QUEUE (btor->mm, level);
}
#endif

static void
reset_applies (Btor *btor)
{
  assert (btor);

  int i;
  BtorNode *cur;

  for (i = 0; i < btor->nodes_unique_table.size; i++)
  {
    for (cur = btor->nodes_unique_table.chains[i]; cur; cur = cur->next)
    {
      if (!BTOR_IS_APPLY_NODE (cur)) continue;
      cur->propagated = 0;
    }
  }
}

#ifdef BTOR_USE_NVSIDS_ORDER_FOR_PROPAGATION
static int
compare_score (const void *p1, const void *p2)
{
  BtorNode *a, *b;
  a = *((BtorNode **) p1);
  b = *((BtorNode **) p2);

  if (a->score < b->score) return 1;

  if (a->score > b->score) return -1;

  return 0;
}
#endif

static int
check_and_resolve_conflicts (Btor *btor,
                             Btor *clone,
                             BtorNode *clone_root,
                             BtorNodeMap *exp_map,
                             BtorNodePtrStack *tmp_stack)
{
  assert (btor);
  assert (btor->ops[BTOR_FEQ_NODE].cur == 0);

  int i, found_conflict, changed_assignments;
  BtorMemMgr *mm;
  BtorNode *app, *fun;
  BtorNodePtrStack prop_stack, cleanup_stack;
  BtorNodePtrStack top_applies;

  found_conflict = 0;
  mm             = btor->mm;

BTOR_CONFLICT_CHECK:
  assert (!found_conflict);
  changed_assignments = 0;
  BTOR_INIT_STACK (cleanup_stack);
  BTOR_INIT_STACK (prop_stack);
  BTOR_INIT_STACK (top_applies);

  if (!btor->searched_applies)
  {
    btor->searched_applies =
        btor_new_ptr_hash_table (btor->mm,
                                 (BtorHashPtr) btor_hash_exp_by_id,
                                 (BtorCmpPtr) btor_compare_exp_by_id);
  }

  // TODO: handle propagation flag cleanup via cleanup_stack?
  reset_applies (btor);
  if (clone)
    search_initial_applies_dual_prop (
        btor, clone, clone_root, exp_map, &top_applies);
  else
  {
    if (btor->options.just.val)
      search_initial_applies_just (btor, &top_applies);
    else
      search_initial_applies (btor, &top_applies, 0);
  }

  qsort (top_applies.start,
         BTOR_COUNT_STACK (top_applies),
         sizeof (BtorNode *),
         cmp_node_id_desc);

  while (!BTOR_EMPTY_STACK (*tmp_stack))
  {
    fun = BTOR_POP_STACK (*tmp_stack);
    assert (BTOR_IS_REGULAR_NODE (fun));
    assert (BTOR_IS_FUN_NODE (fun));
    assert (!BTOR_EMPTY_STACK (*tmp_stack));
    app = BTOR_POP_STACK (*tmp_stack);
    assert (BTOR_IS_REGULAR_NODE (app));
    assert (BTOR_IS_APPLY_NODE (app));
    BTOR_PUSH_STACK (mm, top_applies, app);
  }

#ifdef BTOR_USE_NVSIDS_ORDER_FOR_PROPAGATION
  qsort (top_applies.start,
         BTOR_COUNT_STACK (top_applies),
         sizeof (BtorNode *),
         compare_score);
#endif

#ifdef POP_TOP_APPLIES
  for (i = BTOR_COUNT_STACK (top_applies) - 1; i >= 0; i--)
#else
  for (i = 0; i < BTOR_COUNT_STACK (top_applies); i++)
#endif
  {
    app = BTOR_PEEK_STACK (top_applies, i);
    assert (BTOR_IS_REGULAR_NODE (app));
    assert (BTOR_IS_APPLY_NODE (app));
    assert (app->reachable || app->vread);
    assert (!app->parameterized);

    if (app->propagated) continue;

    BTOR_PUSH_STACK (mm, prop_stack, app);
    BTOR_PUSH_STACK (mm, prop_stack, app->e[0]);
    found_conflict =
        propagate (btor, &prop_stack, &cleanup_stack, &changed_assignments);
    if (found_conflict || changed_assignments) break;
  }

  while (!BTOR_EMPTY_STACK (prop_stack))
  {
    (void) BTOR_POP_STACK (prop_stack); /* discard fun, not needed */
    app = BTOR_POP_STACK (prop_stack);
    /* push virtual applies that were not fully checked onto 'tmp_stack',
     * we need to start consistency checking from app->e[0] again, as
     * otherwise we can get inconsistent propagation paths (in case
     * the assignments changed). */
    if (app->vread && !app->propagated)
    {
      BTOR_PUSH_STACK (mm, *tmp_stack, app);
      BTOR_PUSH_STACK (mm, *tmp_stack, app->e[0]);
      BTORLOG ("save apply for next iteration: %s", node2string (app));
    }
  }

  while (!BTOR_EMPTY_STACK (cleanup_stack))
  {
    fun = BTOR_POP_STACK (cleanup_stack);
    assert (BTOR_IS_REGULAR_NODE (fun));
    assert (BTOR_IS_FUN_NODE (fun));
    assert (fun->rho);

    if (found_conflict || changed_assignments)
    {
      btor_delete_ptr_hash_table (fun->rho);
      fun->rho = 0;
    }
    else
    {
      /* remember arrays for incremental usage (and prevent premature
       * release in case that array is released via API call) */
      BTOR_PUSH_STACK (
          mm, btor->functions_with_model, btor_copy_exp (btor, fun));
    }
  }
  BTOR_RELEASE_STACK (mm, cleanup_stack);
  BTOR_RELEASE_STACK (mm, prop_stack);
  BTOR_RELEASE_STACK (mm, top_applies);

  btor_delete_ptr_hash_table (btor->searched_applies);
  btor->searched_applies = 0;

  /* restart? (assignments changed during lazy synthesis and encoding) */
  if (changed_assignments)
  {
    btor->stats.synthesis_assignment_inconsistencies++;
    BTORLOG ("synthesis assignment inconsistency: %d",
             btor->stats.synthesis_assignment_inconsistencies);
    goto BTOR_CONFLICT_CHECK;
  }
  return found_conflict;
}

static Btor *
new_exp_layer_clone_for_dual_prop (Btor *btor,
                                   BtorNodeMap **exp_map,
                                   BtorNode **root)
{
  assert (btor);
  assert (exp_map);
  assert (root);

  double start;
  Btor *clone;
  BtorNode *cur, *and;
  BtorHashTableIterator it;
  LGL *lgl;
  BtorSATMgr *smgr;

  start = btor_time_stamp ();

  clone = btor_clone_exp_layer (btor, exp_map, 0);
  assert (!clone->synthesized_constraints->count);
  assert (clone->unsynthesized_constraints->count);

  btor_set_opt_model_gen (clone, 0);
  btor_set_opt_inc_usage (clone, 1);
  btor_set_opt_force_cleanup (clone, 1);
  btor_set_opt_force_internal_cleanup (clone, 1);
  btor_set_opt_loglevel (clone, 0);
  btor_set_opt_verbosity (clone, 0);
  clone->options.dual_prop.val = 0;      // FIXME should be redundant
  btor_set_opt_pretty_print (clone, 0);  // TODO debug

  smgr = btor_get_sat_mgr_aig_mgr (btor_get_aig_mgr_aigvec_mgr (clone->avmgr));
  assert (!btor_is_initialized_sat (smgr));
  btor_init_sat (smgr);
  lgl = ((BtorLGL *) smgr->solver)->lgl;
  lglsetopt (lgl, "plain", 1);

  init_node_hash_table_iterator (&it, clone->unsynthesized_constraints);
  queue_node_hash_table_iterator (&it, clone->assumptions);
  while (has_next_node_hash_table_iterator (&it))
  {
    cur                                   = next_node_hash_table_iterator (&it);
    BTOR_REAL_ADDR_NODE (cur)->constraint = 0;
    if (!*root)
    {
      *root = btor_copy_exp (clone, cur);
    }
    else
    {
      and = btor_and_exp (clone, *root, cur);
      btor_release_exp (clone, *root);
      *root = and;
    }
  }

  init_node_hash_table_iterator (&it, clone->unsynthesized_constraints);
  queue_node_hash_table_iterator (&it, clone->assumptions);
  while (has_next_node_hash_table_iterator (&it))
    btor_release_exp (clone, next_node_hash_table_iterator (&it));
  btor_delete_ptr_hash_table (clone->unsynthesized_constraints);
  btor_delete_ptr_hash_table (clone->assumptions);
  clone->unsynthesized_constraints =
      btor_new_ptr_hash_table (clone->mm,
                               (BtorHashPtr) btor_hash_exp_by_id,
                               (BtorCmpPtr) btor_compare_exp_by_id);
  clone->assumptions =
      btor_new_ptr_hash_table (clone->mm,
                               (BtorHashPtr) btor_hash_exp_by_id,
                               (BtorCmpPtr) btor_compare_exp_by_id);

  btor->time.search_init_apps_cloning += btor_time_stamp () - start;

  return clone;
}

static void
add_lemma_to_dual_prop_clone (Btor *btor,
                              Btor *clone,
                              BtorNode **root,
                              BtorNodeMap *exp_map)
{
  assert (btor);
  assert (clone);

  BtorNode *lemma, *and;

  lemma = btor_recursively_rebuild_exp_clone (
      btor, clone, btor->lod_cache->last->key, exp_map);
  assert (lemma);
  BTOR_REAL_ADDR_NODE (lemma)->constraint = 0;
  and                                     = btor_and_exp (clone, *root, lemma);
  btor_release_exp (clone, lemma);
  btor_release_exp (clone, *root);
  *root = and;
}

static int
btor_limited_sat_aux_btor (Btor *btor, int lod_limit, int sat_limit)
{
  assert (btor);

  int sat_result, simp_sat_result, found_conflict, refinements;
  BtorNodePtrStack prop_stack;
  BtorAIGMgr *amgr;
  BtorSATMgr *smgr;
  Btor *clone;
  BtorNode *clone_root;
  BtorNodeMap *exp_map;
#ifdef BTOR_CHECK_FAILED
  Btor *faclone = 0;
#endif

  clone      = 0;
  clone_root = 0;
  exp_map    = 0;

  BTOR_INIT_STACK (prop_stack);

  if (btor->inconsistent) goto UNSAT;

  btor_msg (btor, 1, "calling SAT");

  simp_sat_result = btor_simplify (btor);
  update_assumptions (btor);

#ifdef BTOR_CHECK_FAILED
  if (btor->options.chk_failed_assumptions.val)
  {
    faclone = btor_clone_btor (btor);
    btor_set_opt_force_cleanup (faclone, 1);
    btor_set_opt_force_internal_cleanup (faclone, 1);
    btor_set_loglevel_btor (faclone, 0);
    btor_set_opt_verbosity (faclone, 0);
    faclone->options.chk_failed_assumptions.val = 0;
    faclone->options.dual_prop.val              = 0;  // FIXME necessary?
  }
#endif

  if (btor->inconsistent) goto UNSAT;

  amgr = btor_get_aig_mgr_aigvec_mgr (btor->avmgr);
  smgr = btor_get_sat_mgr_aig_mgr (amgr);

  if (!btor_is_initialized_sat (smgr)) btor_init_sat (smgr);

  /* reset SAT solver to non-incremental if all functions have been
   * eliminated */
<<<<<<< HEAD
  if (!btor->options.inc_enabled.val && smgr->inc_required
      && btor->lambdas->count == 0 && btor->ufs->count == 0)
=======
  if (!btor->options.inc_usage.val && smgr->inc_required
      && btor->lambdas->count == 0 && btor->array_vars->count == 0)
>>>>>>> 63f360fb
  {
    smgr->inc_required = 0;
    btor_msg (
        btor, 1, "no functions found, resetting SAT solver to non-incremental");
  }

  if (btor->valid_assignments == 1) btor_reset_incremental_usage (btor);

  BTOR_ABORT_CORE (btor->ops[BTOR_FEQ_NODE].cur > 0,
                   "extensionality on arrays/lambdas not yet supported");

  process_unsynthesized_constraints (btor);
  if (btor->found_constraint_false)
  {
  UNSAT:
    sat_result = BTOR_UNSAT;
    goto DONE;
  }
  assert (btor->unsynthesized_constraints->count == 0);
  assert (check_all_hash_tables_proxy_free_dbg (btor));
  assert (check_all_hash_tables_simp_free_dbg (btor));

#ifndef NDEBUG
  BtorPtrHashBucket *b;
  for (b = btor->assumptions->first; b; b = b->next)
    assert (!BTOR_REAL_ADDR_NODE ((BtorNode *) b->key)->simplified);
#endif

  update_reachable (btor, 0);
  assert (check_reachable_flag_dbg (btor));

  add_again_assumptions (btor);
  assert (check_reachable_flag_dbg (btor));

  if (sat_limit > -1)
    sat_result = btor_timed_sat_sat (btor, sat_limit);
  else
    sat_result = btor_timed_sat_sat (btor, -1);

  if (btor->options.dual_prop.val && sat_result == BTOR_SAT
      && simp_sat_result != BTOR_SAT)
  {
    clone = new_exp_layer_clone_for_dual_prop (btor, &exp_map, &clone_root);
  }

  while (sat_result == BTOR_SAT)
  {
    found_conflict = check_and_resolve_conflicts (
        btor, clone, clone_root, exp_map, &prop_stack);

    if (!found_conflict) break;

    if (clone) add_lemma_to_dual_prop_clone (btor, clone, &clone_root, exp_map);

    // TODO: move into function, where lemma is added
    btor->stats.lod_refinements++;

    if (btor->options.verbosity.val == 1)
    {
      refinements = btor->stats.lod_refinements;
      fprintf (stdout,
               "\r[btorcore] refinement iteration %d, "
               "vars %d, applies %d\r",
               refinements,
               btor->ops[BTOR_BV_VAR_NODE].cur,
               btor->ops[BTOR_APPLY_NODE].cur);
      fflush (stdout);
    }
    else if (btor->options.verbosity.val > 1)
    {
      refinements = btor->stats.lod_refinements;
      if (btor->options.verbosity.val > 2 || !(refinements % 10))
      {
        fprintf (stdout, "[btorsat] refinement iteration %d\n", refinements);
        fflush (stdout);
      }
    }

    /* may be set in add_symbolic_lemma via insert_unsythesized_constraint
     * in case generated lemma is false */
    if (btor->inconsistent) goto UNSAT;

#ifdef BTOR_SYMBOLIC_LEMMAS
    process_unsynthesized_constraints (btor);
    if (btor->found_constraint_false) goto UNSAT;
    assert (btor->unsynthesized_constraints->count == 0);
    assert (check_all_hash_tables_proxy_free_dbg (btor));
    assert (check_all_hash_tables_simp_free_dbg (btor));
    assert (check_reachable_flag_dbg (btor));
#endif
    add_again_assumptions (btor);
    sat_result = btor_timed_sat_sat (btor, -1);

    if (lod_limit > -1 && btor->stats.lod_refinements >= lod_limit)
    {
      sat_result = BTOR_UNKNOWN;
      break;
    }
  }

  assert (sat_result != BTOR_SAT || BTOR_EMPTY_STACK (prop_stack));
  BTOR_RELEASE_STACK (btor->mm, prop_stack);

DONE:
  BTOR_RELEASE_STACK (btor->mm, prop_stack);
  btor->valid_assignments = 1;
  BTOR_ABORT_CORE (lod_limit == -1 && sat_limit == -1 && sat_result != BTOR_SAT
                       && sat_result != BTOR_UNSAT,
                   "result must be sat or unsat");

  btor->last_sat_result = sat_result;

  if (clone)
  {
    assert (exp_map);
    btor_delete_node_map (exp_map);
    btor_release_exp (clone, clone_root);
    btor_delete_btor (clone);
  }
#ifdef BTOR_CHECK_FAILED
  if (faclone && btor->options.chk_failed_assumptions.val)
  {
    if (!btor->inconsistent && btor->last_sat_result == BTOR_UNSAT)
      check_failed_assumptions (btor, faclone);
    btor_delete_btor (faclone);
  }
#endif
  return sat_result;
}

static int
btor_sat_aux_btor (Btor *btor)
{
  assert (btor);
  return btor_limited_sat_aux_btor (btor, -1, -1);
}

static int
btor_sat_aux_btor_dual_prop (Btor *btor)
{
  assert (btor);

  int sat_result;
  BtorNodePtrStack prop_stack;
  BtorAIGMgr *amgr;
  BtorSATMgr *smgr;
#ifdef BTOR_CHECK_FAILED
  Btor *faclone = 0;
#endif

  BTOR_INIT_STACK (prop_stack);

  if (btor->inconsistent) goto DONE;

  btor_msg (btor, 1, "calling SAT");

#ifdef BTOR_CHECK_FAILED
  if (btor->options.chk_failed_assumptions.val)
  {
    faclone = btor_clone_btor (btor);
    btor_set_opt_force_cleanup (faclone, 1);
    btor_set_opt_force_internal_cleanup (faclone, 1);
    btor_set_loglevel_btor (faclone, 0);
    btor_set_opt_verbosity (faclone, 0);
    faclone->options.chk_failed_assumptions.val = 0;
    faclone->options.dual_prop.val              = 0;  // FIXME necessary?
  }
#endif

  amgr = btor_get_aig_mgr_aigvec_mgr (btor->avmgr);
  smgr = btor_get_sat_mgr_aig_mgr (amgr);

  if (!btor_is_initialized_sat (smgr)) btor_init_sat (smgr);

  if (btor->valid_assignments == 1) btor_reset_incremental_usage (btor);

  BTOR_ABORT_CORE (btor->ops[BTOR_FEQ_NODE].cur > 0,
                   "extensionality on arrays/lambdas not yet supported");

  assert (btor->synthesized_constraints->count == 0);
  assert (btor->unsynthesized_constraints->count == 0);
  assert (btor->embedded_constraints->count == 0);
  assert (check_all_hash_tables_proxy_free_dbg (btor));
  assert (check_all_hash_tables_simp_free_dbg (btor));

#ifndef NDEBUG
  BtorPtrHashBucket *b;
  for (b = btor->assumptions->first; b; b = b->next)
    assert (!BTOR_REAL_ADDR_NODE ((BtorNode *) b->key)->simplified);
#endif

  update_reachable (btor, 0);
  assert (check_reachable_flag_dbg (btor));

  add_again_assumptions (btor);
  assert (check_reachable_flag_dbg (btor));

  sat_result = btor_timed_sat_sat (btor, -1);

  assert (sat_result == BTOR_UNSAT);

  BTOR_RELEASE_STACK (btor->mm, prop_stack);

DONE:
  sat_result = BTOR_UNSAT;
  BTOR_RELEASE_STACK (btor->mm, prop_stack);
  btor->valid_assignments = 1;
  BTOR_ABORT_CORE (sat_result != BTOR_SAT && sat_result != BTOR_UNSAT,
                   "result must be sat or unsat");

  btor->last_sat_result = sat_result;
#ifdef BTOR_CHECK_FAILED
  if (faclone && btor->options.chk_failed_assumptions.val)
  {
    if (!btor->inconsistent && btor->last_sat_result == BTOR_UNSAT)
      check_failed_assumptions (btor, faclone);
    btor_delete_btor (faclone);
  }
#endif
  return sat_result;
}
#if 0
static void
print_applies_dbg (Btor * btor)
{
  assert (btor);

  int i;
  BtorNode *cur;

  printf ("***\n");
  for (i = 0; i < btor->nodes_unique_table.size; i++)
    {
      for (cur = btor->nodes_unique_table.chains[i]; cur; cur = cur->next)
	{
	  if (BTOR_IS_APPLY_NODE (cur))
	    printf ("(%d|%d/%d|%d/%d/%d) (%d) %s\n",
		    cur->propagated,
		    cur->reachable, cur->vread,
		    BTOR_IS_SYNTH_NODE (cur), cur->tseitin,
		    cur->parameterized,
		    cur->parents,
		    node2string (cur));
	}
    }
}
#endif

static int
sum_ops (Btor *btor)
{
  int i, sum = 0;

  for (i = BTOR_BV_CONST_NODE; i < BTOR_PROXY_NODE; i++)
    sum += btor->ops[i].cur;
  return sum;
}

static int
br_probe (Btor *btor)
{
  assert (btor);
  assert (btor->avmgr);
  assert (btor->avmgr->amgr);
  assert (btor->avmgr->amgr->smgr);

  Btor *bclone;
  int res, num_ops_orig, num_ops_clone;
  double start, delta;

  if (btor->last_sat_result || btor->options.inc_usage.val
      || btor->options.model_gen.val
      || btor->options.beta_reduce_all.val
      /* disable for QF_BV */
      || !btor->avmgr->amgr->smgr->inc_required)
    return BTOR_UNKNOWN;

  start = btor_time_stamp ();

  btor_msg (btor, 1, "try full beta reduction probing");
  assert (btor->assumptions->count == 0);
  bclone = btor_clone_btor (btor);
  btor_set_opt_beta_reduce_all (bclone, 1);
  btor_set_opt_verbosity (bclone, 0);
  btor_set_opt_loglevel (bclone, 0);

  res           = btor_simplify (bclone);
  num_ops_orig  = sum_ops (btor);
  num_ops_clone = sum_ops (bclone);
  btor_msg (btor,
            1,
            "  number of nodes: %d/%d (ratio: %.1f)",
            num_ops_orig,
            num_ops_clone,
            (float) num_ops_clone / num_ops_orig);

  if (res != BTOR_UNKNOWN)
  {
    delta = btor_time_stamp () - start;
    btor_msg (btor, 1, "  simplified in %.2f seconds", delta);
    btor->time.br_probing += delta;
    btor_delete_btor (bclone);
    return res;
  }
  // TODO: make this 10 an option
  else if (num_ops_clone < num_ops_orig * 10)
  {
    btor_msg (btor, 1, "  limit refinement iterations to 10");
    // TODO: this 10 also
    res = btor_limited_sat_aux_btor (bclone, 10, 55000);
    btor_delete_btor (bclone);
  }

  if (res != BTOR_UNKNOWN)
  {
    delta = btor_time_stamp () - start;
    btor_msg (btor,
              1,
              "  solved within 10 refinement iterations in"
              "  %.2f seconds",
              delta);
    btor->time.br_probing += delta;
    return res;
  }

  delta = btor_time_stamp () - start;
  btor_msg (btor, 1, "  probing did not succeed (%.2f seconds)", delta);
  btor->time.br_probing += delta;

  return BTOR_UNKNOWN;
}

int
btor_sat_btor (Btor *btor)
{
  assert (btor);
  assert (btor->btor_sat_btor_called >= 0);
  assert (btor->options.inc_usage.val || btor->btor_sat_btor_called == 0);

  int res;

  res = br_probe (btor);
  if (res != BTOR_UNKNOWN) return res;

#ifdef BTOR_CHECK_UNCONSTRAINED
  Btor *uclone = 0;
  if (btor->options.ucopt.val && btor->options.rewrite_level.val > 2
      && !btor->options.inc_usage.val && !btor->options.model_gen.val)
  {
    uclone = btor_clone_btor (btor);
    btor_set_opt_force_cleanup (uclone, 1);
    btor_set_opt_ucopt (uclone, 0);
  }
#endif

#ifdef BTOR_CHECK_MODEL
  Btor *mclone;
  BtorPtrHashTable *inputs;
  mclone = btor_clone_btor (btor);
  btor_set_loglevel_btor (mclone, 0);
  btor_set_opt_verbosity (mclone, 0);
  mclone->options.dual_prop.val = 0;  // FIXME necessary?
  inputs                        = map_inputs_check_model (btor, mclone);
  btor_set_opt_force_cleanup (mclone, 1);
#endif
#ifdef BTOR_CHECK_DUAL_PROP
  Btor *dpclone = 0;
  if (btor->options.dual_prop.val)
  {
    dpclone = btor_clone_btor (btor);
    btor_set_opt_loglevel (dpclone, 0);
    btor_set_opt_verbosity (dpclone, 0);
    btor_set_opt_force_cleanup (dpclone, 1);
    btor_set_opt_force_internal_cleanup (dpclone, 1);
    dpclone->options.dual_prop.val = 0;
  }
#endif

  res = btor_sat_aux_btor (btor);
  btor->btor_sat_btor_called++;

#ifdef BTOR_CHECK_UNCONSTRAINED
  if (btor->options.ucopt.val && btor->options.rewrite_level.val > 2
      && !btor->options.inc_usage.val && !btor->options.model_gen.val)
  {
    int ucres = btor_sat_aux_btor (uclone);
    assert (res == ucres);
  }
#endif

  if (btor->options.model_gen.val && res == BTOR_SAT)
    btor_generate_model (btor);

#ifdef BTOR_CHECK_MODEL
  if (res == BTOR_SAT) check_model (btor, mclone, inputs);

  BtorHashTableIterator it;
  init_node_hash_table_iterator (&it, inputs);
  while (has_next_node_hash_table_iterator (&it))
  {
    btor_release_exp (btor, (BtorNode *) it.bucket->data.asPtr);
    btor_release_exp (mclone, next_node_hash_table_iterator (&it));
  }
  btor_delete_ptr_hash_table (inputs);
  btor_delete_btor (mclone);
#endif

#ifdef BTOR_CHECK_DUAL_PROP
  if (btor->options.dual_prop.val)
  {
    check_dual_prop (btor, dpclone);
    btor_delete_btor (dpclone);
  }
#endif
  return res;
}

int
btor_fun_sort_check (Btor *btor, int argc, BtorNode **args, BtorNode *fun)
{
  (void) btor;
  assert (btor);
  assert (argc > 0);
  assert (args);
  assert (fun);
  assert (BTOR_IS_REGULAR_NODE (fun));
  assert (btor_is_fun_exp (btor, fun));
  assert (argc == btor_get_fun_arity (btor, fun));

  int i;
  BtorNode *arg;
  BtorParamNode *param;
  BtorNodeIterator it;

  if (BTOR_IS_LAMBDA_NODE (fun))
  {
    init_lambda_iterator (&it, fun);

    for (i = 0; i < argc; i++)
    {
      assert (has_next_lambda_iterator (&it));
      arg   = BTOR_REAL_ADDR_NODE (args[i]);
      param = BTOR_LAMBDA_GET_PARAM (next_lambda_iterator (&it));
      assert (BTOR_IS_REGULAR_NODE (param));

      if (arg->len != param->len) return i;
    }
  }
  else
  {
    assert (BTOR_IS_UF_NODE (fun));
    // TODO: check sort
  }
  return -1;
}

#if 0
static BtorNode *
vread_index_exp (Btor * btor, int len)
{
  char *symbol;
  size_t bytes;
  BtorNode *result;
  assert (btor);
  assert (len > 0);
  BTOR_ABORT_NODE (btor->vread_index_id == INT_MAX, "vread index id overflow");
  bytes = 6 + btor_num_digits_util (btor->vread_index_id) + 1;
  bytes *= sizeof (char);
  symbol = (char *) btor_malloc (btor->mm, bytes);
  sprintf (symbol, "vindex%d", btor->vread_index_id);
  btor->vread_index_id++;
  result = btor_var_exp (btor, len, symbol);
  btor_free (btor->mm, symbol, bytes);
  return result;
}
#endif

#if 0
static void
synthesize_array_equality (Btor * btor, BtorNode * aeq)
{
  BtorNode *index, *read1, *read2;
  BtorAIGVecMgr *avmgr;
  assert (btor);
  assert (aeq);
  assert (BTOR_IS_REGULAR_NODE (aeq));
  assert (BTOR_IS_ARRAY_EQ_NODE (aeq));
  assert (!BTOR_IS_SYNTH_NODE (aeq));
  avmgr = btor->avmgr;
  aeq->av = btor_var_aigvec (avmgr, 1);
  /* generate virtual reads */
  index = vread_index_exp (btor, aeq->e[0]->index_len);
  index->vread_index = 1;

  /* we do not want optimizations for the virtual reads
   * and the equality, e.g. rewriting of reads on array
   * conditionals, so we call 'btor_read_exp_node' directly.
   */
  read1 = btor_read_exp_node (btor, aeq->e[0], index);
  read2 = btor_read_exp_node (btor, aeq->e[1], index);

  /* mark them as virtual */
  read1->vread = 1;
  read2->vread = 1;

  aeq->vreads = new_exp_pair (btor, read1, read2);

  read1->av = btor_var_aigvec (avmgr, read1->len);
  btor->stats.vreads++;
  if (read1 != read2)
    {
      read2->av = btor_var_aigvec (avmgr, read2->len);
      btor->stats.vreads++;
    }

  encode_array_inequality_virtual_reads (btor, aeq);

  btor_release_exp (btor, index);
  btor_release_exp (btor, read1);
  btor_release_exp (btor, read2);
}
#endif

BtorAIG *
btor_exp_to_aig (Btor *btor, BtorNode *exp)
{
  BtorAIGVecMgr *avmgr;
  BtorAIGMgr *amgr;
  BtorAIGVec *av;
  BtorAIG *result;

  assert (btor);
  assert (exp);
  assert (BTOR_REAL_ADDR_NODE (exp)->len == 1);
  assert (!BTOR_REAL_ADDR_NODE (exp)->parameterized);

  avmgr = btor->avmgr;
  amgr  = btor_get_aig_mgr_aigvec_mgr (avmgr);

  synthesize_exp (btor, exp, 0);
  av = BTOR_REAL_ADDR_NODE (exp)->av;

  assert (av);
  assert (av->len == 1);

  result = av->aigs[0];

  if (BTOR_IS_INVERTED_NODE (exp))
    result = btor_not_aig (amgr, result);
  else
    result = btor_copy_aig (amgr, result);

  return result;
}

BtorAIGVec *
btor_exp_to_aigvec (Btor *btor, BtorNode *exp, BtorPtrHashTable *backannotation)
{
  BtorAIGVecMgr *avmgr;
  BtorAIGVec *result;

  assert (exp);

  avmgr = btor->avmgr;

  synthesize_exp (btor, exp, backannotation);
  result = BTOR_REAL_ADDR_NODE (exp)->av;
  assert (result);

  if (BTOR_IS_INVERTED_NODE (exp))
    result = btor_not_aigvec (avmgr, result);
  else
    result = btor_copy_aigvec (avmgr, result);

  return result;
}

#if 1
char *
btor_eval_exp (Btor *btor, BtorNode *exp)
{
  assert (btor);
  assert (exp);

  int i;
  char *res = 0;
  double start;
  BtorMemMgr *mm;
  BtorNodePtrStack work_stack;
  BtorVoidPtrStack arg_stack;
  BtorNode *cur, *real_cur, *next;
  BtorPtrHashTable *cache;
  BtorPtrHashBucket *b;
  BitVector *result = 0, *inv_result, **e;

  // TODO: return if tseitin
  //  BTORLOG ("%s: %s", __FUNCTION__, node2string (exp));

  mm    = btor->mm;
  start = btor_time_stamp ();
  btor->stats.eval_exp_calls++;

  BTOR_INIT_STACK (work_stack);
  BTOR_INIT_STACK (arg_stack);
  cache = btor_new_ptr_hash_table (mm,
                                   (BtorHashPtr) btor_hash_exp_by_id,
                                   (BtorCmpPtr) btor_compare_exp_by_id);

  BTOR_PUSH_STACK (mm, work_stack, exp);
  assert (!BTOR_REAL_ADDR_NODE (exp)->eval_mark);

  while (!BTOR_EMPTY_STACK (work_stack))
  {
    cur      = BTOR_POP_STACK (work_stack);
    real_cur = BTOR_REAL_ADDR_NODE (cur);
    assert (!real_cur->simplified);

    /* if we do not have an assignment for an apply we cannot compute the
     * corresponding value */
    if (BTOR_IS_APPLY_NODE (real_cur) && !real_cur->tseitin)
    {
      result = 0;
      goto EVAL_EXP_CLEANUP_EXIT;
    }
    else if (BTOR_IS_BV_VAR_NODE (real_cur) && !real_cur->tseitin)
    {
      result = 0;
      goto EVAL_EXP_CLEANUP_EXIT;
    }

    if (real_cur->eval_mark == 0)
    {
      if (real_cur->tseitin)
      {
        assert (BTOR_IS_SYNTH_NODE (real_cur));
        assert (!BTOR_IS_FUN_NODE (real_cur));
        result = btor_assignment_bv (btor, real_cur, 0);
        goto EVAL_EXP_PUSH_RESULT;
      }
      else if (BTOR_IS_BV_CONST_NODE (real_cur))
      {
        result = btor_char_to_bv (btor, real_cur->bits);
        goto EVAL_EXP_PUSH_RESULT;
      }
      /* substitute param with its assignment */
      else if (BTOR_IS_PARAM_NODE (real_cur))
      {
        next = btor_param_cur_assignment (real_cur);
        assert (next);
        if (BTOR_IS_INVERTED_NODE (cur)) next = BTOR_INVERT_NODE (next);
        BTOR_PUSH_STACK (mm, work_stack, next);
        continue;
      }

      BTOR_PUSH_STACK (mm, work_stack, cur);
      real_cur->eval_mark = 1;

      for (i = 0; i < real_cur->arity; i++)
        BTOR_PUSH_STACK (mm, work_stack, real_cur->e[i]);
    }
    else if (real_cur->eval_mark == 1)
    {
      assert (!BTOR_IS_PARAM_NODE (real_cur));
      assert (!BTOR_IS_ARGS_NODE (real_cur));
      assert (!BTOR_IS_FUN_NODE (real_cur));
      assert (real_cur->arity >= 1);
      assert (real_cur->arity <= 3);
      assert (real_cur->arity <= BTOR_COUNT_STACK (arg_stack));

      real_cur->eval_mark = 2;
      arg_stack.top -= real_cur->arity;
      e = (BitVector **) arg_stack.top; /* arguments in reverse order */

      switch (real_cur->kind)
      {
        case BTOR_SLICE_NODE:
          result = btor_slice_bv (btor, e[0], real_cur->upper, real_cur->lower);
          btor_free_bv (btor, e[0]);
          break;
        case BTOR_AND_NODE:
          result = btor_and_bv (btor, e[1], e[0]);
          btor_free_bv (btor, e[0]);
          btor_free_bv (btor, e[1]);
          break;
        case BTOR_BEQ_NODE:
          result = btor_eq_bv (btor, e[1], e[0]);
          btor_free_bv (btor, e[0]);
          btor_free_bv (btor, e[1]);
          break;
        case BTOR_ADD_NODE:
          result = btor_add_bv (btor, e[1], e[0]);
          btor_free_bv (btor, e[0]);
          btor_free_bv (btor, e[1]);
          break;
        case BTOR_MUL_NODE:
          result = btor_mul_bv (btor, e[1], e[0]);
          btor_free_bv (btor, e[0]);
          btor_free_bv (btor, e[1]);
          break;
        case BTOR_ULT_NODE:
          result = btor_ult_bv (btor, e[1], e[0]);
          btor_free_bv (btor, e[0]);
          btor_free_bv (btor, e[1]);
          break;
        case BTOR_SLL_NODE:
          result = btor_sll_bv (btor, e[1], e[0]);
          btor_free_bv (btor, e[0]);
          btor_free_bv (btor, e[1]);
          break;
        case BTOR_SRL_NODE:
          result = btor_srl_bv (btor, e[1], e[0]);
          btor_free_bv (btor, e[0]);
          btor_free_bv (btor, e[1]);
          break;
        case BTOR_UDIV_NODE:
          result = btor_udiv_bv (btor, e[1], e[0]);
          btor_free_bv (btor, e[0]);
          btor_free_bv (btor, e[1]);
          break;
        case BTOR_UREM_NODE:
          result = btor_urem_bv (btor, e[1], e[0]);
          btor_free_bv (btor, e[0]);
          btor_free_bv (btor, e[1]);
          break;
        case BTOR_CONCAT_NODE:
          result = btor_concat_bv (btor, e[1], e[0]);
          btor_free_bv (btor, e[0]);
          btor_free_bv (btor, e[1]);
          break;
        case BTOR_BCOND_NODE:
          if (btor_is_true_bv (e[2]))
            result = btor_copy_bv (btor, e[1]);
          else
            result = btor_copy_bv (btor, e[0]);
          btor_free_bv (btor, e[0]);
          btor_free_bv (btor, e[1]);
          btor_free_bv (btor, e[2]);
          break;
        default:
          BTORLOG ("  *** %s", node2string (real_cur));
          /* should be unreachable */
          assert (0);
      }

      assert (!btor_find_in_ptr_hash_table (cache, real_cur));
      btor_insert_in_ptr_hash_table (cache, real_cur)->data.asPtr =
          btor_copy_bv (btor, result);

    EVAL_EXP_PUSH_RESULT:
      if (BTOR_IS_INVERTED_NODE (cur))
      {
        inv_result = btor_not_bv (btor, result);
        btor_free_bv (btor, result);
        result = inv_result;
      }

      BTOR_PUSH_STACK (mm, arg_stack, result);
    }
    else
    {
      assert (real_cur->eval_mark == 2);
      b = btor_find_in_ptr_hash_table (cache, real_cur);
      assert (b);
      result = btor_copy_bv (btor, (BitVector *) b->data.asPtr);
      goto EVAL_EXP_PUSH_RESULT;
    }
  }
  assert (BTOR_COUNT_STACK (arg_stack) == 1);
  result = BTOR_POP_STACK (arg_stack);
  assert (result);

EVAL_EXP_CLEANUP_EXIT:
  while (!BTOR_EMPTY_STACK (work_stack))
  {
    cur            = BTOR_REAL_ADDR_NODE (BTOR_POP_STACK (work_stack));
    cur->eval_mark = 0;
  }

  while (!BTOR_EMPTY_STACK (arg_stack))
  {
    inv_result = BTOR_POP_STACK (arg_stack);
    btor_free_bv (btor, inv_result);
  }

  for (b = cache->first; b; b = b->next)
  {
    real_cur            = (BtorNode *) b->key;
    real_cur->eval_mark = 0;
    btor_free_bv (btor, (BitVector *) b->data.asPtr);
  }

  BTOR_RELEASE_STACK (mm, work_stack);
  BTOR_RELEASE_STACK (mm, arg_stack);
  btor_delete_ptr_hash_table (cache);

  //  BTORLOG ("%s: %s '%s'", __FUNCTION__, node2string (exp), result);
  btor->time.eval += btor_time_stamp () - start;

  if (result)
  {
    res = btor_bv_to_char_bv (btor, result);
    btor_free_bv (btor, result);
  }

  return res;
}
#else
char *
btor_eval_exp (Btor *btor, BtorNode *exp)
{
  assert (btor);
  assert (exp);

  int i;
  char *result = 0, *inv_result;
  char **e;
  double start;
  BtorMemMgr *mm;
  BtorNodePtrStack work_stack;
  BtorCharPtrStack arg_stack;
  BtorNode *cur, *real_cur, *next;
  BtorPtrHashTable *cache;
  BtorPtrHashBucket *b;

  // TODO: return if tseitin
  BTORLOG ("%s: %s", __FUNCTION__, node2string (exp));

  mm = btor->mm;
  start = btor_time_stamp ();
  btor->stats.eval_exp_calls++;

  BTOR_INIT_STACK (work_stack);
  BTOR_INIT_STACK (arg_stack);
  cache = btor_new_ptr_hash_table (mm,
                                   (BtorHashPtr) btor_hash_exp_by_id,
                                   (BtorCmpPtr) btor_compare_exp_by_id);

  BTOR_PUSH_STACK (mm, work_stack, exp);
  assert (!BTOR_REAL_ADDR_NODE (exp)->eval_mark);

  while (!BTOR_EMPTY_STACK (work_stack))
  {
    cur = BTOR_POP_STACK (work_stack);
    real_cur = BTOR_REAL_ADDR_NODE (cur);
    assert (!real_cur->simplified);

    /* if we do not have an assignment for an apply we cannot compute the
     * corresponding value */
    if (BTOR_IS_APPLY_NODE (real_cur) && !real_cur->tseitin)
    {
      result = 0;
      goto EVAL_EXP_CLEANUP_EXIT;
    }
    else if (BTOR_IS_BV_VAR_NODE (real_cur) && !real_cur->tseitin)
    {
      result = 0;
      goto EVAL_EXP_CLEANUP_EXIT;
    }

    if (real_cur->eval_mark == 0)
    {
      if (real_cur->tseitin)
      {
        assert (BTOR_IS_SYNTH_NODE (real_cur));
        result = btor_assignment_aigvec (btor->avmgr, real_cur->av);
        goto EVAL_EXP_PUSH_RESULT;
      }
      else if (BTOR_IS_BV_CONST_NODE (real_cur))
      {
        result = btor_copy_const (mm, real_cur->bits);
        goto EVAL_EXP_PUSH_RESULT;
      }
      /* substitute param with its assignment */
      else if (BTOR_IS_PARAM_NODE (real_cur))
      {
        next = btor_param_cur_assignment (real_cur);
        assert (next);
        if (BTOR_IS_INVERTED_NODE (cur)) next = BTOR_INVERT_NODE (next);
        BTOR_PUSH_STACK (mm, work_stack, next);
        continue;
      }

      BTOR_PUSH_STACK (mm, work_stack, cur);
      //	  BTOR_PUSH_STACK (mm, unmark_stack, real_cur);
      real_cur->eval_mark = 1;

      for (i = 0; i < real_cur->arity; i++)
        BTOR_PUSH_STACK (mm, work_stack, real_cur->e[i]);
    }
    else if (real_cur->eval_mark == 1)
    {
      assert (!BTOR_IS_PARAM_NODE (real_cur));
      assert (!BTOR_IS_ARGS_NODE (real_cur));
      assert (!BTOR_IS_FUN_NODE (real_cur));
      assert (real_cur->arity >= 1);
      assert (real_cur->arity <= 3);
      assert (real_cur->arity <= BTOR_COUNT_STACK (arg_stack));

      real_cur->eval_mark = 2;
      arg_stack.top -= real_cur->arity;
      e = arg_stack.top; /* arguments in reverse order */

      switch (real_cur->kind)
      {
        case BTOR_SLICE_NODE:
          result =
              btor_slice_const (mm, e[0], real_cur->upper, real_cur->lower);
          btor_freestr (mm, (char *) e[0]);
          break;
        case BTOR_AND_NODE:
          result = btor_and_const (mm, e[1], e[0]);
          btor_freestr (mm, (char *) e[0]);
          btor_freestr (mm, (char *) e[1]);
          break;
        case BTOR_BEQ_NODE:
          result = btor_eq_const (mm, e[1], e[0]);
          btor_freestr (mm, (char *) e[0]);
          btor_freestr (mm, (char *) e[1]);
          break;
        case BTOR_ADD_NODE:
          result = btor_add_const (mm, e[1], e[0]);
          btor_freestr (mm, (char *) e[0]);
          btor_freestr (mm, (char *) e[1]);
          break;
        case BTOR_MUL_NODE:
          result = btor_mul_const (mm, e[1], e[0]);
          btor_freestr (mm, (char *) e[0]);
          btor_freestr (mm, (char *) e[1]);
          break;
        case BTOR_ULT_NODE:
          result = btor_ult_const (mm, e[1], e[0]);
          btor_freestr (mm, (char *) e[0]);
          btor_freestr (mm, (char *) e[1]);
          break;
        case BTOR_SLL_NODE:
          result = btor_sll_const (mm, e[1], e[0]);
          btor_freestr (mm, (char *) e[0]);
          btor_freestr (mm, (char *) e[1]);
          break;
        case BTOR_SRL_NODE:
          result = btor_srl_const (mm, e[1], e[0]);
          btor_freestr (mm, (char *) e[0]);
          btor_freestr (mm, (char *) e[1]);
          break;
        case BTOR_UDIV_NODE:
          result = btor_udiv_const (mm, e[1], e[0]);
          btor_freestr (mm, (char *) e[0]);
          btor_freestr (mm, (char *) e[1]);
          break;
        case BTOR_UREM_NODE:
          result = btor_urem_const (mm, e[1], e[0]);
          btor_freestr (mm, (char *) e[0]);
          btor_freestr (mm, (char *) e[1]);
          break;
        case BTOR_CONCAT_NODE:
          result = btor_concat_const (mm, e[1], e[0]);
          btor_freestr (mm, (char *) e[0]);
          btor_freestr (mm, (char *) e[1]);
          break;
        case BTOR_BCOND_NODE:
          if (e[2][0] == '1')
            result = btor_copy_const (mm, e[1]);
          else
            result = btor_copy_const (mm, e[0]);
          btor_freestr (mm, (char *) e[0]);
          btor_freestr (mm, (char *) e[1]);
          btor_freestr (mm, (char *) e[2]);
          break;
        default:
          BTORLOG ("  *** %s", node2string (real_cur));
          /* should be unreachable */
          assert (0);
      }

      assert (!btor_find_in_ptr_hash_table (cache, real_cur));
      btor_insert_in_ptr_hash_table (cache, real_cur)->data.asStr =
          btor_copy_const (mm, result);

    EVAL_EXP_PUSH_RESULT:
      if (BTOR_IS_INVERTED_NODE (cur))
      {
        inv_result = btor_not_const (mm, result);
        btor_freestr (mm, (char *) result);
        result = inv_result;
      }

      BTOR_PUSH_STACK (mm, arg_stack, (char *) result);
    }
    else
    {
      assert (real_cur->eval_mark == 2);
      b = btor_find_in_ptr_hash_table (cache, real_cur);
      assert (b);
      result = btor_copy_const (mm, b->data.asStr);
      goto EVAL_EXP_PUSH_RESULT;
    }
  }
  assert (BTOR_COUNT_STACK (arg_stack) == 1);
  result = BTOR_POP_STACK (arg_stack);
  assert (result);

EVAL_EXP_CLEANUP_EXIT:
  while (!BTOR_EMPTY_STACK (work_stack))
  {
    cur = BTOR_REAL_ADDR_NODE (BTOR_POP_STACK (work_stack));
    cur->eval_mark = 0;
  }

  while (!BTOR_EMPTY_STACK (arg_stack))
  {
    inv_result = BTOR_POP_STACK (arg_stack);
    btor_freestr (mm, (char *) inv_result);
  }

  for (b = cache->first; b; b = b->next)
  {
    real_cur = (BtorNode *) b->key;
    real_cur->eval_mark = 0;
    btor_freestr (mm, b->data.asStr);
  }

  BTOR_RELEASE_STACK (mm, work_stack);
  BTOR_RELEASE_STACK (mm, arg_stack);
  btor_delete_ptr_hash_table (cache);

  //  BTORLOG ("%s: %s '%s'", __FUNCTION__, node2string (exp), result);
  btor->time.eval += btor_time_stamp () - start;
  return result;
}
#endif

const char *
btor_bv_assignment_str (Btor *btor, BtorNode *exp)
{
  assert (btor);
  assert (exp);
  assert (btor->options.model_gen.val);
  assert (btor->last_sat_result == BTOR_SAT);
  assert (btor->bv_model);

  const char *assignment;

  exp = btor_simplify_exp (btor, exp);
  assert (!BTOR_IS_FUN_NODE (BTOR_REAL_ADDR_NODE (exp)));

  if (btor_has_bv_model (btor, exp))
    assignment = btor_get_bv_model_str (btor, exp);
  else
    assignment = bv_assignment_str_exp (btor, exp);

  return assignment;
}

// TODO: eliminate function, use btor_get_array_model_str instead
void
btor_array_assignment_str (
    Btor *btor, BtorNode *exp, char ***indices, char ***values, int *size)
{
  assert (btor);
  assert (btor->last_sat_result == BTOR_SAT);
  assert (exp);
  assert (BTOR_IS_REGULAR_NODE (exp));
  assert (indices);
  assert (values);
  assert (size);

  exp = btor_simplify_exp (btor, exp);
  assert (BTOR_IS_FUN_NODE (exp));
  assert (btor_has_array_model (btor, exp) || !exp->rho);
  btor_get_array_model_str (btor, exp, indices, values, size);
}

void
btor_release_bv_assignment_str (Btor *btor, char *assignment)
{
  assert (btor);
  assert (assignment);
  btor_freestr (btor->mm, assignment);
}

#ifdef BTOR_CHECK_MODEL
static void
init_x_values (char *a)
{
  assert (a);

  int i, len;

  len = strlen (a);
  for (i = 0; i < len; i++)
    if (a[i] == 'x') a[i] = '1';
}

BtorPtrHashTable *
map_inputs_check_model (Btor *btor, Btor *clone)
{
  assert (btor);
  assert (clone);

  BtorNode *cur;
  BtorPtrHashBucket *b;
  BtorHashTableIterator it;
  BtorPtrHashTable *inputs;

  inputs = btor_new_ptr_hash_table (clone->mm,
                                    (BtorHashPtr) btor_hash_exp_by_id,
                                    (BtorCmpPtr) btor_compare_exp_by_id);

  update_reachable (clone, 1);

  init_node_hash_table_iterator (&it, clone->bv_vars);
  while (has_next_node_hash_table_iterator (&it))
  {
    cur = next_node_hash_table_iterator (&it);
    if (!cur->reachable) continue;
    b = btor_find_in_ptr_hash_table (btor->bv_vars, cur);
    assert (b);

    assert (!btor_find_in_ptr_hash_table (inputs, cur));
    btor_insert_in_ptr_hash_table (inputs, btor_copy_exp (clone, cur))
        ->data.asPtr = btor_copy_exp (btor, (BtorNode *) b->key);
  }

  init_node_hash_table_iterator (&it, clone->ufs);
  while (has_next_node_hash_table_iterator (&it))
  {
    cur = next_node_hash_table_iterator (&it);
    if (!cur->reachable) continue;
    b = btor_find_in_ptr_hash_table (btor->ufs, cur);
    assert (b);

    assert (!btor_find_in_ptr_hash_table (inputs, cur));
    btor_insert_in_ptr_hash_table (inputs, btor_copy_exp (clone, cur))
        ->data.asPtr = btor_copy_exp (btor, (BtorNode *) b->key);
  }

  return inputs;
}

static void
reset_varsubst_constraints (Btor *btor)
{
  assert (btor);

  BtorNode *right, *left;
  BtorHashTableIterator it;

  init_node_hash_table_iterator (&it, btor->varsubst_constraints);
  while (has_next_node_hash_table_iterator (&it))
  {
    right = (BtorNode *) it.bucket->data.asPtr;
    assert (right);
    left = next_node_hash_table_iterator (&it);
    btor_release_exp (btor, left);
    btor_release_exp (btor, right);
  }
  btor_delete_ptr_hash_table (btor->varsubst_constraints);
  btor->varsubst_constraints =
      btor_new_ptr_hash_table (btor->mm,
                               (BtorHashPtr) btor_hash_exp_by_id,
                               (BtorCmpPtr) btor_compare_exp_by_id);
}

static void
rebuild_formula (Btor *btor, int rewrite_level)
{
  assert (btor);

  int i;
  BtorNode *cur;
  BtorPtrHashTable *t;

  /* set new rewrite level */
  btor->options.rewrite_level.val = rewrite_level;

  t = btor_new_ptr_hash_table (btor->mm,
                               (BtorHashPtr) btor_hash_exp_by_id,
                               (BtorCmpPtr) btor_compare_exp_by_id);

  /* collect all leaves and rebuild whole formula */
  for (i = BTOR_COUNT_STACK (btor->nodes_id_table) - 1; i >= 0; i--)
  {
    if (!(cur = BTOR_PEEK_STACK (btor->nodes_id_table, i))) continue;

    if (BTOR_IS_PROXY_NODE (cur)) continue;

    if (cur->arity == 0)
    {
      assert (BTOR_IS_BV_VAR_NODE (cur) || BTOR_IS_BV_CONST_NODE (cur)
              || BTOR_IS_PARAM_NODE (cur) || BTOR_IS_UF_NODE (cur));
      btor_insert_in_ptr_hash_table (t, cur);
    }
  }

  substitute_and_rebuild (btor, t, 0);
  btor_delete_ptr_hash_table (t);
}

static void
check_model (Btor *btor, Btor *clone, BtorPtrHashTable *inputs)
{
  assert (btor);
  assert (btor->last_sat_result == BTOR_SAT);
  assert (clone);
  assert (inputs);

  int i, ret, size;
  char *a, **indices, **values;
  BtorNode *cur, *exp, *val, *idx, *w, *tmp, *simp, *real_simp;
  BtorHashTableIterator it;

  if (clone->valid_assignments) btor_reset_incremental_usage (clone);

  /* add assumptions as assertions */
  init_node_hash_table_iterator (&it, clone->assumptions);
  while (has_next_node_hash_table_iterator (&it))
    btor_assert_exp (clone, next_node_hash_table_iterator (&it));
  btor_reset_assumptions (clone);

  /* rebuild formula with new rewriting level */
  rebuild_formula (clone, 3);

  assert (!clone->substitutions);
  btor_init_substitutions (clone);

  init_node_hash_table_iterator (&it, inputs);
  while (has_next_node_hash_table_iterator (&it))
  {
    exp = (BtorNode *) it.bucket->data.asPtr;
    assert (exp);
    assert (BTOR_IS_REGULAR_NODE (exp));
    assert (exp->btor == btor);
    cur = next_node_hash_table_iterator (&it);
    assert (BTOR_IS_REGULAR_NODE (cur));
    assert (cur->btor == clone);
    simp      = btor_pointer_chase_simplified_exp (clone, cur);
    real_simp = BTOR_REAL_ADDR_NODE (simp);

    if (BTOR_IS_BV_CONST_NODE (real_simp)
        || btor_find_in_ptr_hash_table (clone->substitutions, real_simp))
      continue;

    if (BTOR_IS_FUN_NODE (real_simp))
    {
      size    = 0;
      indices = 0;
      values  = 0;

      btor_array_assignment_str (btor, exp, &indices, &values, &size);

      if (size == 0) continue;

      assert (indices);
      assert (values);

      w = btor_array_exp (
          clone, real_simp->len, BTOR_ARRAY_INDEX_LEN (real_simp), "");
      for (i = 0; i < size; i++)
      {
        a = indices[i];
        init_x_values (a);
        idx = btor_const_exp (clone, a);
        a   = values[i];
        init_x_values (a);
        val = btor_const_exp (clone, a);
        tmp = btor_write_exp (clone, w, idx, val);
        btor_release_exp (clone, w);
        w = tmp;

        btor_release_exp (clone, val);
        btor_release_exp (clone, idx);
        btor_release_bv_assignment_str (btor, indices[i]);
        btor_release_bv_assignment_str (btor, values[i]);
      }

      assert (!btor_find_in_ptr_hash_table (clone->substitutions, real_simp));
      btor_insert_substitution (clone, real_simp, w, 0);
      btor_release_exp (clone, w);
      btor_free (btor->mm, indices, sizeof (*indices) * size);
      btor_free (btor->mm, values, sizeof (*values) * size);
    }
    else if (BTOR_IS_BV_VAR_NODE (real_simp))
    {
      assert (!BTOR_IS_FUN_NODE (real_simp));
      /* we need to invert the assignment if simplified is inverted */
      a   = (char *) btor_bv_assignment_str (btor,
                                           BTOR_COND_INVERT_NODE (simp, exp));
      val = btor_const_exp (clone, a);
      btor_release_bv_assignment_str (btor, a);

      assert (!btor_find_in_ptr_hash_table (clone->substitutions, real_simp));
      btor_insert_substitution (clone, real_simp, val, 0);
      btor_release_exp (clone, val);
    }
  }

  btor_reset_array_models (clone);
  substitute_and_rebuild (clone, clone->substitutions, 0);
  btor_delete_substitutions (clone);
  reset_varsubst_constraints (clone); /* varsubst not required */

  btor_set_opt_beta_reduce_all (clone, 1);
  clone->options.propagate_slices.val = 0;  // TODO: for testing only
  ret                                 = btor_simplify (clone);

  assert (ret != BTOR_UNKNOWN || btor_sat_aux_btor (clone) == BTOR_SAT);
  // TODO: if ret still UNKNOWN dump formula (for rw rule harvesting?)
  // TODO: check if roots have been simplified through aig rewriting
  // BTOR_ABORT_CORE (ret == BTOR_UNKNOWN, "rewriting needed");
  BTOR_ABORT_CORE (ret == BTOR_UNSAT, "invalid model");
}
#endif

#ifdef BTOR_CHECK_FAILED
#define BTOR_CLONED_EXP(clone, exp)                                         \
  (BTOR_IS_INVERTED_NODE (exp)                                              \
       ? BTOR_INVERT_NODE (BTOR_PEEK_STACK (clone->nodes_id_table,          \
                                            BTOR_REAL_ADDR_NODE (exp)->id)) \
       : BTOR_PEEK_STACK (clone->nodes_id_table,                            \
                          BTOR_REAL_ADDR_NODE (exp)->id))

static void
check_failed_assumptions (Btor *btor, Btor *clone)
{
  assert (btor);
  assert (btor->last_sat_result == BTOR_UNSAT);

  BtorNode *ass;
  BtorHashTableIterator it;

  /* assert failed assumptions */
  init_node_hash_table_iterator (&it, btor->assumptions);
  while (has_next_node_hash_table_iterator (&it))
  {
    ass = next_node_hash_table_iterator (&it);
    if (btor_failed_exp (btor, ass))
    {
      ass = BTOR_CLONED_EXP (clone, ass);
      assert (ass);
      btor_assert_exp (clone, ass);
    }
  }

  /* cleanup assumptions */
  init_node_hash_table_iterator (&it, clone->assumptions);
  while (has_next_node_hash_table_iterator (&it))
    btor_release_exp (clone, next_node_hash_table_iterator (&it));
  btor_delete_ptr_hash_table (clone->assumptions);
  clone->assumptions =
      btor_new_ptr_hash_table (clone->mm,
                               (BtorHashPtr) btor_hash_exp_by_id,
                               (BtorCmpPtr) btor_compare_exp_by_id);

  assert (btor_sat_aux_btor (clone) == BTOR_UNSAT);
}
#endif

#ifdef BTOR_CHECK_DUAL_PROP
static void
check_dual_prop (Btor *btor, Btor *clone)
{
  assert (btor);
  assert (btor->options.dual_prop.val);
  assert (clone);

  btor_sat_aux_btor (clone);
  assert (btor->last_sat_result == clone->last_sat_result);
}
#endif<|MERGE_RESOLUTION|>--- conflicted
+++ resolved
@@ -9618,13 +9618,8 @@
 
   /* reset SAT solver to non-incremental if all functions have been
    * eliminated */
-<<<<<<< HEAD
-  if (!btor->options.inc_enabled.val && smgr->inc_required
+  if (!btor->options.inc_usage.val && smgr->inc_required
       && btor->lambdas->count == 0 && btor->ufs->count == 0)
-=======
-  if (!btor->options.inc_usage.val && smgr->inc_required
-      && btor->lambdas->count == 0 && btor->array_vars->count == 0)
->>>>>>> 63f360fb
   {
     smgr->inc_required = 0;
     btor_msg (
