--- conflicted
+++ resolved
@@ -7819,11 +7819,8 @@
     add_again_assumptions (btor);
     sat_result = btor_timed_sat_sat (btor, -1);
   }
-<<<<<<< HEAD
-=======
   assert (sat_result != BTOR_SAT || BTOR_EMPTY_STACK (prop_stack));
   BTOR_RELEASE_STACK (btor->mm, prop_stack);
->>>>>>> 5753bf50
 
 DONE:
   BTOR_RELEASE_STACK (btor->mm, prop_stack);
