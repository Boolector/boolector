/*  Boolector: Satisfiablity Modulo Theories (SMT) solver.
 *
 *  Copyright (C) 2007-2009 Robert Daniel Brummayer.
 *  Copyright (C) 2007-2014 Armin Biere.
 *  Copyright (C) 2012-2015 Mathias Preiner.
 *  Copyright (C) 2012-2015 Aina Niemetz.
 *
 *  All rights reserved.
 *
 *  This file is part of Boolector.
 *  See COPYING for more information on using this software.
 */

#include "btorcore.h"
#include "btorbeta.h"
#include "btorbitvec.h"
#include "btorclone.h"
#include "btorconfig.h"
#include "btorconst.h"
#include "btordbg.h"
#include "btordcr.h"
#include "btorexit.h"
#include "btoriter.h"
#include "btorlog.h"
#include "btormisc.h"
#include "btormodel.h"
#include "btormsg.h"
#include "btoropt.h"
#include "btorparamcache.h"
#include "btorprintmodel.h"
#include "btorrewrite.h"
#include "btorsat.h"
#include "btorsls.h"
#include "btorutil.h"

#include <limits.h>

/*------------------------------------------------------------------------*/

#ifndef BTOR_USE_LINGELING
#define BTOR_DO_NOT_PROCESS_SKELETON
#endif

#if !defined(NDEBUG) && defined(BTOR_USE_LINGELING)
#ifndef BTOR_DO_NOT_OPTIMIZE_UNCONSTRAINED
#define BTOR_CHECK_UNCONSTRAINED
#endif
#define BTOR_CHECK_MODEL
#define BTOR_CHECK_DUAL_PROP
#endif

#define DP_QSORT_JUST 0
#define DP_QSORT_ASC 1
#define DP_QSORT_DESC 2
#define DP_QSORT_ASC_DESC_FIRST 3
#define DP_QSORT_ASC_DESC_ALW 4
#define DP_QSORT DP_QSORT_JUST

/*------------------------------------------------------------------------*/

#define BTOR_INIT_UNIQUE_TABLE(mm, table) \
  do                                      \
  {                                       \
    assert (mm);                          \
    (table).size         = 1;             \
    (table).num_elements = 0;             \
    BTOR_CNEW (mm, (table).chains);       \
  } while (0)

#define BTOR_RELEASE_UNIQUE_TABLE(mm, table)         \
  do                                                 \
  {                                                  \
    assert (mm);                                     \
    BTOR_DELETEN (mm, (table).chains, (table).size); \
  } while (0)

#define BTOR_INIT_SORT_UNIQUE_TABLE(mm, table) \
  do                                           \
  {                                            \
    BTOR_INIT_UNIQUE_TABLE (mm, table);        \
    table.mm = mm;                             \
    BTOR_INIT_STACK (table.id2sort);           \
    BTOR_PUSH_STACK (mm, table.id2sort, 0);    \
  } while (0)

#define BTOR_RELEASE_SORT_UNIQUE_TABLE(mm, table) \
  do                                              \
  {                                               \
    BTOR_RELEASE_UNIQUE_TABLE (mm, table);        \
    BTOR_RELEASE_STACK (mm, table.id2sort);       \
  } while (0)

#define BTOR_ABORT_CORE(cond, msg)                   \
  do                                                 \
  {                                                  \
    if (cond)                                        \
    {                                                \
      printf ("[btorcore] %s: %s\n", __func__, msg); \
      fflush (stdout);                               \
      exit (BTOR_ERR_EXIT);                          \
    }                                                \
  } while (0)

#define BTOR_COND_INVERT_AIG_NODE(exp, aig) \
  ((BtorAIG *) (((unsigned long int) (exp) &1ul) ^ ((unsigned long int) (aig))))

//#define MARK_PROP_UP(exp) ((BtorNode *) (1ul | (unsigned long int) (exp)))
//#define PROPAGATED_UPWARDS(exp) (1ul & (unsigned long int) (exp)->parent)

/*------------------------------------------------------------------------*/

<<<<<<< HEAD
static int btor_sat_aux_btor_dual_prop (Btor *);
=======
static int sat_aux_btor (Btor *, int, int);
static int sat_aux_btor_dual_prop (Btor *);
>>>>>>> afb399a8
static BtorAIG *exp_to_aig (Btor *, BtorNode *);

#ifdef BTOR_CHECK_MODEL
static void check_model (Btor *, Btor *, BtorPtrHashTable *);
static BtorPtrHashTable *map_inputs_check_model (Btor *, Btor *);
#endif

#ifdef BTOR_CHECK_FAILED
static void check_failed_assumptions (Btor *, Btor *);
#endif

#ifdef BTOR_CHECK_DUAL_PROP
static void check_dual_prop (Btor *, Btor *);
#endif
/*------------------------------------------------------------------------*/

const char *const g_btor_op2string[] = {
    "invalid",  //  0
    "const",    //  1
    "var",      //  2
    "param",    //  3
    "slice",    //  4
    "and",      //  5
    "beq",      //  6
    "aeq",      //  7
    "add",      //  8
    "mul",      //  9
    "ult",      // 10
    "sll",      // 11
    "srl",      // 12
    "udiv",     // 13
    "urem",     // 14
    "concat",   // 15
    "apply",    // 16
    "lambda",   // 17
    "bcond",    // 18
    "args",     // 19
    "uf",       // 20
    "proxy"     // 21
};

struct BtorSlice
{
  int upper;
  int lower;
};

typedef struct BtorSlice BtorSlice;

enum BtorSubstCompKind
{
  BTOR_SUBST_COMP_ULT_KIND,
  BTOR_SUBST_COMP_ULTE_KIND,
  BTOR_SUBST_COMP_UGT_KIND,
  BTOR_SUBST_COMP_UGTE_KIND
};

typedef enum BtorSubstCompKind BtorSubstCompKind;

/*------------------------------------------------------------------------*/

static void
init_substitutions (Btor *btor)
{
  assert (btor);
  assert (!btor->substitutions);

  btor->substitutions =
      btor_new_ptr_hash_table (btor->mm,
                               (BtorHashPtr) btor_hash_exp_by_id,
                               (BtorCmpPtr) btor_compare_exp_by_id);
}

static void
delete_substitutions (Btor *btor)
{
  assert (btor);

  BtorNode *cur;
  BtorHashTableIterator it;

  init_node_hash_table_iterator (&it, btor->substitutions);
  while (has_next_node_hash_table_iterator (&it))
  {
    btor_release_exp (btor, (BtorNode *) it.bucket->data.asPtr);
    cur = next_node_hash_table_iterator (&it);
    btor_release_exp (btor, cur);
  }

  btor_delete_ptr_hash_table (btor->substitutions);
  btor->substitutions = 0;
}

static BtorNode *
find_substitution (Btor *btor, BtorNode *exp)
{
  assert (btor);
  assert (exp);

  BtorNode *result = 0;
  BtorPtrHashBucket *b;

  if (!btor->substitutions) return 0;

  while (1)
  {
    b = btor_find_in_ptr_hash_table (btor->substitutions,
                                     BTOR_REAL_ADDR_NODE (exp));
    if (!b) break;
    result = BTOR_COND_INVERT_NODE (exp, (BtorNode *) b->data.asPtr);
    exp    = result;
  }

  return result;
}

static void
insert_substitution (Btor *btor, BtorNode *exp, BtorNode *subst, int update)
{
  // TODO: cyclic substitution check
  assert (btor);
  assert (exp);
  assert (subst);
  assert (btor->substitutions);
  assert (update == 0 || update == 1);

  BtorNode *simp;
  BtorPtrHashBucket *b;
  exp = BTOR_REAL_ADDR_NODE (exp);

  if (exp == BTOR_REAL_ADDR_NODE (subst)) return;

  b = btor_find_in_ptr_hash_table (btor->substitutions, exp);
  if (update && b)
  {
    assert (b->data.asPtr);
    /* release data of current bucket */
    btor_release_exp (btor, (BtorNode *) b->data.asPtr);
    btor_remove_from_ptr_hash_table (btor->substitutions, exp, 0, 0);
    /* release key of current bucket */
    btor_release_exp (btor, exp);
  }
#ifndef NDEBUG
  else
  {
    assert (!b || (BtorNode *) b->data.asPtr == subst);
    /* substitution already inserted */
    return;
  }
#endif

  simp = find_substitution (btor, subst);

  if (simp) subst = simp;

  assert (!btor_find_in_ptr_hash_table (btor->substitutions,
                                        BTOR_REAL_ADDR_NODE (subst)));
  assert (exp != BTOR_REAL_ADDR_NODE (subst));

  btor_insert_in_ptr_hash_table (btor->substitutions, btor_copy_exp (btor, exp))
      ->data.asPtr = btor_copy_exp (btor, subst);
}

/*------------------------------------------------------------------------*/

static void
mark_exp (Btor *btor, BtorNode *exp, int new_mark)
{
  BtorMemMgr *mm;
  BtorNodePtrStack stack;
  BtorNode *cur;
  int i;

  assert (btor);
  assert (exp);

  mm = btor->mm;
  BTOR_INIT_STACK (stack);
  cur = BTOR_REAL_ADDR_NODE (exp);
  assert (!BTOR_IS_PROXY_NODE (cur));
  goto BTOR_MARK_NODE_ENTER_WITHOUT_POP;

  while (!BTOR_EMPTY_STACK (stack))
  {
    cur = BTOR_REAL_ADDR_NODE (BTOR_POP_STACK (stack));
  BTOR_MARK_NODE_ENTER_WITHOUT_POP:
    if (cur->mark != new_mark)
    {
      cur->mark = new_mark;
      for (i = cur->arity - 1; i >= 0; i--)
        BTOR_PUSH_STACK (mm, stack, cur->e[i]);
    }
  }
  BTOR_RELEASE_STACK (mm, stack);
}

const char *
btor_version (Btor *btor)
{
  assert (btor);
  (void) btor;
  return BTOR_VERSION;
}

BtorMemMgr *
btor_get_mem_mgr_btor (const Btor *btor)
{
  assert (btor);
  return btor->mm;
}
BtorAIGMgr *
btor_get_aig_mgr_btor (const Btor *btor)
{
  assert (btor);
  return btor_get_aig_mgr_aigvec_mgr (btor->avmgr);
}

BtorSATMgr *
btor_get_sat_mgr_btor (const Btor *btor)
{
  assert (btor);
  return btor_get_sat_mgr_aig_mgr (btor_get_aig_mgr_btor (btor));
}

void
btor_reset_time_btor (Btor *btor)
{
  assert (btor);
  BTOR_CLR (&btor->time);
}

void
btor_reset_stats_btor (Btor *btor)
{
  assert (btor);
  BTOR_CLR (&btor->stats);
}

static int
constraints_stats_changes (Btor *btor)
{
  int res;

  if (btor->stats.oldconstraints.varsubst && !btor->varsubst_constraints->count)
    return INT_MAX;

  if (btor->stats.oldconstraints.embedded && !btor->embedded_constraints->count)
    return INT_MAX;

  if (btor->stats.oldconstraints.unsynthesized
      && !btor->unsynthesized_constraints->count)
    return INT_MAX;

  res = abs (btor->stats.oldconstraints.varsubst
             - btor->varsubst_constraints->count);

  res += abs (btor->stats.oldconstraints.embedded
              - btor->embedded_constraints->count);

  res += abs (btor->stats.oldconstraints.unsynthesized
              - btor->unsynthesized_constraints->count);

  res += abs (btor->stats.oldconstraints.synthesized
              - btor->synthesized_constraints->count);

  return res;
}

static void
report_constraint_stats (Btor *btor, int force)
{
  int changes;

  if (!force)
  {
    if (btor->options.verbosity.val <= 0) return;

    changes = constraints_stats_changes (btor);

    if (btor->options.verbosity.val == 1 && changes < 100000) return;

    if (btor->options.verbosity.val == 2 && changes < 1000) return;

    if (btor->options.verbosity.val == 3 && changes < 10) return;

    if (!changes) return;
  }

  BTOR_MSG (btor->msg,
            1,
            "%d/%d/%d/%d constraints %d/%d/%d/%d %.1f MB",
            btor->stats.constraints.varsubst,
            btor->stats.constraints.embedded,
            btor->stats.constraints.unsynthesized,
            btor->stats.constraints.synthesized,
            btor->varsubst_constraints->count,
            btor->embedded_constraints->count,
            btor->unsynthesized_constraints->count,
            btor->synthesized_constraints->count,
            btor->mm->allocated / (double) (1 << 20));

  btor->stats.oldconstraints.varsubst = btor->varsubst_constraints->count;
  btor->stats.oldconstraints.embedded = btor->embedded_constraints->count;
  btor->stats.oldconstraints.unsynthesized =
      btor->unsynthesized_constraints->count;
  btor->stats.oldconstraints.synthesized = btor->synthesized_constraints->count;
}

/* we do not count proxies */
static int
number_of_ops (Btor *btor)
{
  int i, result;
  assert (btor);

  result = 0;
  for (i = 1; i < BTOR_NUM_OPS_NODE - 1; i++) result += btor->ops[i].cur;

  return result;
}

static double
percent (double a, double b)
{
  return b ? 100.0 * a / b : 0.0;
}

void
btor_print_stats_btor (Btor *btor)
{
  int num_final_ops, verbosity, i;

  if (!btor) return;

  verbosity = btor->options.verbosity.val;

  report_constraint_stats (btor, 1);
#ifndef BTOR_DO_NOT_OPTIMIZE_UNCONSTRAINED
  if (btor->options.ucopt.val)
  {
    BTOR_MSG (
        btor->msg, 1, "unconstrained bv props: %d", btor->stats.bv_uc_props);
    BTOR_MSG (btor->msg,
              1,
              "unconstrained array props: %d",
              btor->stats.fun_uc_props);
  }
#endif
  BTOR_MSG (btor->msg,
            1,
            "variable substitutions: %d",
            btor->stats.var_substitutions);
  BTOR_MSG (btor->msg,
            1,
            "uninterpreted function substitutions: %d",
            btor->stats.uf_substitutions);
  BTOR_MSG (btor->msg,
            1,
            "embedded constraint substitutions: %d",
            btor->stats.ec_substitutions);
  BTOR_MSG (btor->msg, 1, "assumptions: %u", btor->assumptions->count);

  if (btor->ops[BTOR_FEQ_NODE].cur)
    BTOR_MSG (btor->msg, 1, "virtual reads: %d", btor->stats.vreads);

  if (verbosity > 0)
  {
    BTOR_MSG (btor->msg, 2, "max rec. RW: %d", btor->stats.max_rec_rw_calls);
    BTOR_MSG (btor->msg,
              2,
              "number of expressions ever created: %lld",
              btor->stats.expressions);
    num_final_ops = number_of_ops (btor);
    assert (num_final_ops >= 0);
    BTOR_MSG (btor->msg, 2, "number of final expressions: %d", num_final_ops);
    assert (sizeof g_btor_op2string / sizeof *g_btor_op2string
            == BTOR_NUM_OPS_NODE);

    BTOR_MSG (btor->msg,
              1,
              "memory allocated for nodes: %.2f MB",
              btor->stats.node_bytes_alloc / (double) (1 << 20));
    if (num_final_ops > 0)
      for (i = 1; i < BTOR_NUM_OPS_NODE - 1; i++)
        if (btor->ops[i].cur || btor->ops[i].max)
          BTOR_MSG (btor->msg,
                    2,
                    " %s: %d max %d",
                    g_btor_op2string[i],
                    btor->ops[i].cur,
                    btor->ops[i].max);
  }

  BTOR_MSG (btor->msg, 1, "");
  BTOR_MSG (btor->msg, 1, "lemmas on demand statistics:");
  BTOR_MSG (btor->msg, 1, " LOD refinements: %d", btor->stats.lod_refinements);
  if (btor->stats.lod_refinements)
  {
    BTOR_MSG (btor->msg,
              1,
              " function congruence conflicts: %d",
              btor->stats.function_congruence_conflicts);
    BTOR_MSG (btor->msg,
              1,
              " beta reduction conflicts: %d",
              btor->stats.beta_reduction_conflicts);
    BTOR_MSG (btor->msg,
              1,
              " average lemma size: %.1f",
              BTOR_AVERAGE_UTIL (btor->stats.lemmas_size_sum,
                                 btor->stats.lod_refinements));
    for (i = 1; i < BTOR_SIZE_STACK (btor->stats.lemmas_size); i++)
    {
      if (!btor->stats.lemmas_size.start[i]) continue;
      BTOR_MSG (btor->msg,
                1,
                "   lemmas of size %d: %d",
                i,
                btor->stats.lemmas_size.start[i]);
    }
    BTOR_MSG (btor->msg,
              1,
              " average linking clause size: %.1f",
              BTOR_AVERAGE_UTIL (btor->stats.lclause_size_sum,
                                 btor->stats.lod_refinements));
  }
  BTOR_MSG (btor->msg, 1, "");

  BTOR_MSG (btor->msg,
            1,
            "linear constraint equations: %d",
            btor->stats.linear_equations);
  BTOR_MSG (btor->msg,
            1,
            "gaussian elimination in linear equations: %d",
            btor->stats.gaussian_eliminations);
  BTOR_MSG (btor->msg,
            1,
            "eliminated sliced variables: %d",
            btor->stats.eliminated_slices);
  BTOR_MSG (btor->msg,
            1,
            "extracted skeleton constraints: %d",
            btor->stats.skeleton_constraints);
  BTOR_MSG (
      btor->msg, 1, "and normalizations: %d", btor->stats.ands_normalized);
  BTOR_MSG (
      btor->msg, 1, "add normalizations: %d", btor->stats.adds_normalized);
  BTOR_MSG (
      btor->msg, 1, "mul normalizations: %d", btor->stats.muls_normalized);
  BTOR_MSG (btor->msg,
            1,
            "synthesis assignment inconsistencies: %d",
            btor->stats.synthesis_assignment_inconsistencies);
  BTOR_MSG (btor->msg,
            1,
            "  apply nodes: %d",
            btor->stats.synthesis_inconsistency_apply);
  BTOR_MSG (btor->msg,
            1,
            "  lambda nodes: %d",
            btor->stats.synthesis_inconsistency_lambda);
  BTOR_MSG (
      btor->msg, 1, "  var nodes: %d", btor->stats.synthesis_inconsistency_var);

  BTOR_MSG (btor->msg,
            1,
            "apply propagation during construction: %d",
            btor->stats.apply_props_construct);
  BTOR_MSG (
      btor->msg, 1, "beta reductions: %lld", btor->stats.beta_reduce_calls);
  BTOR_MSG (
      btor->msg, 1, "expression evaluations: %lld", btor->stats.eval_exp_calls);
  BTOR_MSG (btor->msg,
            1,
            "synthesized lambda applies: %lld",
            btor->stats.lambda_synth_apps);
  BTOR_MSG (btor->msg, 1, "lambdas merged: %lld", btor->stats.lambdas_merged);
  BTOR_MSG (btor->msg, 1, "propagations: %lld", btor->stats.propagations);
  BTOR_MSG (
      btor->msg, 1, "propagations down: %lld", btor->stats.propagations_down);
  BTOR_MSG (btor->msg,
            1,
            "partial beta reduction restarts: %lld",
            btor->stats.partial_beta_reduction_restarts);

  if (btor->options.dual_prop.val)
  {
    BTOR_MSG (btor->msg,
              1,
              "dual prop. vars (failed/assumed): %d/%d",
              btor->stats.dp_failed_vars,
              btor->stats.dp_assumed_vars);
    BTOR_MSG (btor->msg,
              1,
              "dual prop. applies (failed/assumed): %d/%d",
              btor->stats.dp_failed_applies,
              btor->stats.dp_assumed_applies);
  }

  BTOR_MSG (btor->msg, 1, "");
  BTOR_MSG (btor->msg, 1, "%.2f seconds beta-reduction", btor->time.beta);
  BTOR_MSG (
      btor->msg, 1, "%.2f seconds expression evaluation", btor->time.eval);
  BTOR_MSG (btor->msg,
            1,
            "%.2f seconds synthesize expressions",
            btor->time.synth_exp);
  BTOR_MSG (
      btor->msg, 1, "%.2f seconds lazy apply encoding", btor->time.enc_app);
  BTOR_MSG (
      btor->msg, 1, "%.2f seconds lazy lambda encoding", btor->time.enc_lambda);
  BTOR_MSG (btor->msg, 1, "%.2f seconds lazy var encoding", btor->time.enc_var);
  BTOR_MSG (btor->msg, 1, "%.2f seconds node search", btor->time.find_dfs);
  BTOR_MSG (
      btor->msg, 1, "%.2f seconds reachable search", btor->time.reachable);
  BTOR_MSG (btor->msg,
            1,
            "%.2f seconds initial applies search",
            btor->time.search_init_apps);
  if (btor->options.just.val)
  {
    BTOR_MSG (btor->msg,
              1,
              "%.2f seconds compute scores for initial applies search",
              btor->time.compute_scores_just);
    BTOR_MSG (
        btor->msg,
        1,
        "%.2f seconds merge applies in compute scores for init apps search",
        btor->time.compute_scores_just_merge_applies);
  }
  if (btor->options.dual_prop.val)
  {
    BTOR_MSG (btor->msg,
              1,
              "%.2f seconds compute scores for initial applies search",
              btor->time.compute_scores_dp);
    BTOR_MSG (btor->msg,
              1,
              "%.2f seconds cloning for initial applies search",
              btor->time.search_init_apps_cloning);
    BTOR_MSG (btor->msg,
              1,
              "%.2f seconds SAT solving for initial applies search",
              btor->time.search_init_apps_sat);
    BTOR_MSG (
        btor->msg,
        1,
        "%.2f seconds collecting bv vars and apps for initial applies search",
        btor->time.search_init_apps_collect_var_apps);
    BTOR_MSG (
        btor->msg,
        1,
        "%.2f seconds collecting initial applies via failed assumptions (FA)",
        btor->time.search_init_apps_collect_fa);
    BTOR_MSG (
        btor->msg,
        1,
        "%.2f seconds cone traversal when collecting initial applies via FA",
        btor->time.search_init_apps_collect_fa_cone);
  }
  if (btor->options.sls.val)
  {
    BTOR_MSG (btor->msg,
              1,
              "%.2f seconds compute sls scores",
              btor->time.compute_scores_sls);
    if (btor->options.sls_just.val)
      BTOR_MSG (btor->msg,
                1,
                "%.2f seconds compute just scores for candidate selection",
                btor->time.compute_scores_just);
  }
  BTOR_MSG (btor->msg,
            1,
            "%.2f seconds determinig failed assumptions",
            btor->time.failed);
  BTOR_MSG (
      btor->msg, 1, "%.2f seconds lemma generation", btor->time.lemma_gen);
  BTOR_MSG (btor->msg,
            1,
            "%.2f seconds not encoded apply search",
            btor->time.find_nenc_app);
  BTOR_MSG (btor->msg,
            1,
            "%.2f seconds propagation apply search",
            btor->time.find_prop_app);
  if (btor->options.dual_prop.val)
    BTOR_MSG (btor->msg,
              1,
              "%.2f seconds propagation apply in conds search",
              btor->time.find_cond_prop_app);
  BTOR_MSG (btor->msg, 1, "%.2f seconds for cloning", btor->time.cloning);
  BTOR_MSG (btor->msg,
            1,
            "%.2f seconds beta reduction probing",
            btor->time.br_probing);
#ifndef BTOR_DO_NOT_OPTIMIZE_UNCONSTRAINED
  if (btor->options.ucopt.val)
    BTOR_MSG (btor->msg,
              1,
              "%.2f seconds for unconstrained optimization",
              btor->time.ucopt);
#endif
  if (btor->options.model_gen.val)
    BTOR_MSG (
        btor->msg, 1, "%.2f seconds model generation", btor->time.model_gen);
  BTOR_MSG (btor->msg, 1, "");
  BTOR_MSG (
      btor->msg, 1, "%.2f seconds in rewriting engine", btor->time.rewrite);
  BTOR_MSG (btor->msg, 1, "%.2f seconds in pure SAT solving", btor->time.sat);
  BTOR_MSG (btor->msg, 1, "");
  BTOR_MSG (btor->msg,
            1,
            "%.2f seconds in variable substitution during rewriting (%.0f%%)",
            btor->time.subst,
            percent (btor->time.subst, btor->time.rewrite));
  BTOR_MSG (
      btor->msg,
      1,
      "%.2f seconds in embedded constraint replacing during rewriting (%.0f%%)",
      btor->time.embedded,
      percent (btor->time.embedded, btor->time.rewrite));
  BTOR_MSG (btor->msg,
            1,
            "%.2f seconds in beta reduction during rewriting (%.0f%%)",
            btor->time.betareduce,
            percent (btor->time.betareduce, btor->time.rewrite));
  if (btor->options.eliminate_slices.val)
    BTOR_MSG (btor->msg,
              1,
              "%.2f seconds in slicing during rewriting (%.0f%%)",
              btor->time.slicing,
              percent (btor->time.slicing, btor->time.rewrite));
#ifndef BTOR_DO_NOT_PROCESS_SKELETON
  BTOR_MSG (btor->msg,
            1,
            "%.2f seconds skeleton preprocessing during rewriting (%.0f%%)",
            btor->time.skel,
            percent (btor->time.skel, btor->time.rewrite));
#endif
  BTOR_MSG (
      btor->msg, 1, "%.1f MB", btor->mm->maxallocated / (double) (1 << 20));
}

static Btor *
new_aux_btor (int init_opts)
{
  assert (init_opts == 0 || init_opts == 1);

  BtorMemMgr *mm;
  Btor *btor;

  mm = btor_new_mem_mgr ();
  BTOR_CNEW (mm, btor);

  btor->mm    = mm;
  btor->msg   = btor_new_btor_msg (btor->mm, &btor->options.verbosity.val);
  btor->avmgr = btor_new_aigvec_mgr (mm, btor->msg);

  if (init_opts) btor_init_opts (btor);

  btor_init_rng (&btor->rng, btor->options.seed.val);

  btor->bv_assignments    = btor_new_bv_assignment_list (mm);
  btor->array_assignments = btor_new_array_assignment_list (mm);

  BTOR_INIT_UNIQUE_TABLE (mm, btor->nodes_unique_table);
  BTOR_INIT_SORT_UNIQUE_TABLE (mm, btor->sorts_unique_table);

  btor->symbols = btor_new_ptr_hash_table (
      mm, (BtorHashPtr) btor_hash_str, (BtorCmpPtr) strcmp);
  btor->node2symbol =
      btor_new_ptr_hash_table (mm,
                               (BtorHashPtr) btor_hash_exp_by_id,
                               (BtorCmpPtr) btor_compare_exp_by_id);

  btor->inputs  = btor_new_ptr_hash_table (mm,
                                          (BtorHashPtr) btor_hash_exp_by_id,
                                          (BtorCmpPtr) btor_compare_exp_by_id);
  btor->bv_vars = btor_new_ptr_hash_table (mm,
                                           (BtorHashPtr) btor_hash_exp_by_id,
                                           (BtorCmpPtr) btor_compare_exp_by_id);
  btor->ufs     = btor_new_ptr_hash_table (mm,
                                       (BtorHashPtr) btor_hash_exp_by_id,
                                       (BtorCmpPtr) btor_compare_exp_by_id);
  btor->lambdas = btor_new_ptr_hash_table (mm,
                                           (BtorHashPtr) btor_hash_exp_by_id,
                                           (BtorCmpPtr) btor_compare_exp_by_id);

  btor->valid_assignments = 1;
  btor->vread_index_id    = 1;

  BTOR_PUSH_STACK (btor->mm, btor->nodes_id_table, 0);

  btor->lod_cache =
      btor_new_ptr_hash_table (mm,
                               (BtorHashPtr) btor_hash_exp_by_id,
                               (BtorCmpPtr) btor_compare_exp_by_id);
  btor->varsubst_constraints =
      btor_new_ptr_hash_table (mm,
                               (BtorHashPtr) btor_hash_exp_by_id,
                               (BtorCmpPtr) btor_compare_exp_by_id);
  btor->embedded_constraints =
      btor_new_ptr_hash_table (mm,
                               (BtorHashPtr) btor_hash_exp_by_id,
                               (BtorCmpPtr) btor_compare_exp_by_id);
  btor->unsynthesized_constraints =
      btor_new_ptr_hash_table (mm,
                               (BtorHashPtr) btor_hash_exp_by_id,
                               (BtorCmpPtr) btor_compare_exp_by_id);
  btor->synthesized_constraints =
      btor_new_ptr_hash_table (mm,
                               (BtorHashPtr) btor_hash_exp_by_id,
                               (BtorCmpPtr) btor_compare_exp_by_id);
  btor->assumptions =
      btor_new_ptr_hash_table (mm,
                               (BtorHashPtr) btor_hash_exp_by_id,
                               (BtorCmpPtr) btor_compare_exp_by_id);
  btor->parameterized =
      btor_new_ptr_hash_table (mm,
                               (BtorHashPtr) btor_hash_exp_by_id,
                               (BtorCmpPtr) btor_compare_exp_by_id);
  btor->var_rhs = btor_new_ptr_hash_table (btor->mm,
                                           (BtorHashPtr) btor_hash_exp_by_id,
                                           (BtorCmpPtr) btor_compare_exp_by_id);

  btor->fun_rhs = btor_new_ptr_hash_table (btor->mm,
                                           (BtorHashPtr) btor_hash_exp_by_id,
                                           (BtorCmpPtr) btor_compare_exp_by_id);

  BTOR_INIT_STACK (btor->functions_with_model);
  BTOR_INIT_STACK (btor->stats.lemmas_size);

  btor->true_exp = btor_true_exp (btor);

  return btor;
}

Btor *
btor_new_btor (void)
{
  return new_aux_btor (1);
}

Btor *
btor_new_btor_no_init (void)
{
  return new_aux_btor (0);
}

void
btor_set_term_btor (Btor *btor, int (*fun) (void *), void *state)
{
  assert (btor);

  BtorSATMgr *smgr;

  btor->cbs.term.fun   = fun;
  btor->cbs.term.state = state;

  smgr = btor_get_sat_mgr_btor (btor);
  if (btor_has_term_support_sat_mgr (smgr))
    btor_set_term_sat_mgr (smgr, btor_terminate_btor, btor);
}

int
btor_terminate_btor (void *btor)
{
  assert (btor);

  int res;
  Btor *bt;

  bt = (Btor *) btor;
  if (!bt->cbs.term.fun) return 0;
  if (bt->cbs.term.done) return 1;
  res = bt->cbs.term.fun (bt->cbs.term.state);
  if (res) bt->cbs.term.done = res;
  return res;
}

static void
release_all_ext_exp_refs (Btor *btor)
{
  assert (btor);

  int i;
  BtorNode *exp;

  for (i = BTOR_COUNT_STACK (btor->nodes_id_table) - 1; i >= 0; i--)
  {
    if (!(exp = BTOR_PEEK_STACK (btor->nodes_id_table, i))) continue;
    if (exp->ext_refs)
    {
      assert (exp->ext_refs <= exp->refs);
      exp->refs = exp->refs - exp->ext_refs + 1;
      btor->external_refs -= exp->ext_refs;
      assert (exp->refs > 0);
      exp->ext_refs = 0;
      btor_release_exp (btor, exp);
    }
  }
}

static void
release_all_ext_sort_refs (Btor *btor)
{
  assert (btor);

  int i;
  BtorSort *sort;

  for (i = BTOR_COUNT_STACK (btor->sorts_unique_table.id2sort) - 1; i >= 0; i--)
  {
    sort = BTOR_PEEK_STACK (btor->sorts_unique_table.id2sort, i);
    if (!sort) continue;
    assert (sort->refs);
    assert (sort->ext_refs <= sort->refs);
    sort->refs = sort->refs - sort->ext_refs + 1;
    btor->external_refs -= sort->ext_refs;
    assert (sort->refs > 0);
    sort->ext_refs = 0;
    btor_release_sort (&btor->sorts_unique_table, sort);
  }
}

void
btor_release_all_ext_refs (Btor *btor)
{
  release_all_ext_exp_refs (btor);
  release_all_ext_sort_refs (btor);
}

void
btor_delete_btor (Btor *btor)
{
  assert (btor);

  int i;
  BtorNodePtrStack stack;
  BtorPtrHashTable *t;
  BtorMemMgr *mm;
  BtorNode *exp;
  BtorHashTableIterator it, iit;

  mm = btor->mm;

  if (btor->parse_error_msg) btor_freestr (mm, btor->parse_error_msg);

  btor_release_exp (btor, btor->true_exp);

  btor_delete_bv_assignment_list (
      btor->bv_assignments,
      btor->options.auto_cleanup.val
          || btor->options.auto_cleanup_internal.val);
  btor_delete_array_assignment_list (
      btor->array_assignments,
      btor->options.auto_cleanup.val
          || btor->options.auto_cleanup_internal.val);

  init_node_hash_table_iterator (&it, btor->varsubst_constraints);
  while (has_next_node_hash_table_iterator (&it))
  {
    btor_release_exp (btor, it.bucket->data.asPtr);
    exp = next_node_hash_table_iterator (&it);
    btor_release_exp (btor, exp);
  }
  btor_delete_ptr_hash_table (btor->varsubst_constraints);

  init_node_hash_table_iterator (&it, btor->inputs);
  queue_node_hash_table_iterator (&it, btor->lod_cache);
  queue_node_hash_table_iterator (&it, btor->embedded_constraints);
  queue_node_hash_table_iterator (&it, btor->unsynthesized_constraints);
  queue_node_hash_table_iterator (&it, btor->synthesized_constraints);
  queue_node_hash_table_iterator (&it, btor->assumptions);
  queue_node_hash_table_iterator (&it, btor->var_rhs);
  queue_node_hash_table_iterator (&it, btor->fun_rhs);
  while (has_next_node_hash_table_iterator (&it))
    btor_release_exp (btor, next_node_hash_table_iterator (&it));

  btor_delete_ptr_hash_table (btor->inputs);
  btor_delete_ptr_hash_table (btor->lod_cache);
  btor_delete_ptr_hash_table (btor->embedded_constraints);
  btor_delete_ptr_hash_table (btor->unsynthesized_constraints);
  btor_delete_ptr_hash_table (btor->synthesized_constraints);
  btor_delete_ptr_hash_table (btor->assumptions);
  btor_delete_ptr_hash_table (btor->var_rhs);
  btor_delete_ptr_hash_table (btor->fun_rhs);

  btor_delete_model (btor);

  for (i = 0; i < BTOR_COUNT_STACK (btor->functions_with_model); i++)
    btor_release_exp (btor, btor->functions_with_model.start[i]);
  BTOR_RELEASE_STACK (mm, btor->functions_with_model);

  BTOR_INIT_STACK (stack);
  init_node_hash_table_iterator (&it, btor->lambdas);
  while (has_next_node_hash_table_iterator (&it))
  {
    exp = next_node_hash_table_iterator (&it);
    t   = ((BtorLambdaNode *) exp)->synth_apps;
    if (t)
    {
      init_node_hash_table_iterator (&iit, t);
      while (has_next_node_hash_table_iterator (&iit))
        BTOR_PUSH_STACK (mm, stack, next_node_hash_table_iterator (&iit));
      ((BtorLambdaNode *) exp)->synth_apps = 0;
      btor_delete_ptr_hash_table (t);
    }
  }

  while (!BTOR_EMPTY_STACK (stack))
    btor_release_exp (btor, BTOR_POP_STACK (stack));
  BTOR_RELEASE_STACK (mm, stack);

  if (btor->score)
  {
    init_node_hash_table_iterator (&it, btor->score);
    while (has_next_node_hash_table_iterator (&it))
    {
      if (btor->options.just_heuristic.val == BTOR_JUST_HEUR_BRANCH_MIN_APP)
      {
        t   = (BtorPtrHashTable *) it.bucket->data.asPtr;
        exp = next_node_hash_table_iterator (&it);
        btor_release_exp (btor, exp);

        init_node_hash_table_iterator (&iit, t);
        while (has_next_node_hash_table_iterator (&iit))
          btor_release_exp (btor, next_node_hash_table_iterator (&iit));
        btor_delete_ptr_hash_table (t);
      }
      else
      {
        assert (btor->options.just_heuristic.val
                == BTOR_JUST_HEUR_BRANCH_MIN_DEP);
        btor_release_exp (btor, next_node_hash_table_iterator (&it));
      }
    }
    btor_delete_ptr_hash_table (btor->score);
  }

  if (btor->score_sls) btor_delete_ptr_hash_table (btor->score_sls);

  if (btor->options.auto_cleanup.val && btor->external_refs)
  {
    release_all_ext_exp_refs (btor);

    if (!btor->options.auto_cleanup_internal.val && !getenv ("BTORLEAK")
        && !getenv ("BTORLEAKEXP"))
    {
      for (i = BTOR_COUNT_STACK (btor->nodes_id_table) - 1; i >= 0; i--)
        assert (!BTOR_PEEK_STACK (btor->nodes_id_table, i));
    }
  }

  if (btor->options.auto_cleanup_internal.val)
  {
    for (i = BTOR_COUNT_STACK (btor->nodes_id_table) - 1; i >= 0; i--)
    {
      exp = BTOR_PEEK_STACK (btor->nodes_id_table, i);
      if (!exp || !BTOR_IS_PROXY_NODE (exp)) continue;
      exp->simplified = 0;
    }
    for (i = BTOR_COUNT_STACK (btor->nodes_id_table) - 1; i >= 0; i--)
    {
      if (!(exp = BTOR_PEEK_STACK (btor->nodes_id_table, i))) continue;
      assert (exp->refs);
      exp->refs = 1;
      btor_release_exp (btor, exp);
    }
    for (i = BTOR_COUNT_STACK (btor->nodes_id_table) - 1; i >= 0; i--)
      assert (!BTOR_PEEK_STACK (btor->nodes_id_table, i));
  }

  if (btor->options.auto_cleanup.val && btor->external_refs)
    release_all_ext_sort_refs (btor);

  assert (btor->external_refs == 0);

#ifndef NDEBUG
  BtorNode *cur;
  if (btor->nodes_unique_table.num_elements)
    BTORLOG ("*** btor->nodes_unique_table.num_elements: %d",
             btor->nodes_unique_table.num_elements);
  for (i = 0; i < btor->nodes_unique_table.size; i++)
    for (cur = btor->nodes_unique_table.chains[i]; cur; cur = cur->next)
      BTORLOG ("  unreleased node: %s (%d)", node2string (cur), cur->refs);
#endif
  assert (getenv ("BTORLEAK") || getenv ("BTORLEAKEXP")
          || btor->nodes_unique_table.num_elements == 0);
  BTOR_RELEASE_UNIQUE_TABLE (mm, btor->nodes_unique_table);
  BTOR_RELEASE_STACK (mm, btor->nodes_id_table);

  assert (getenv ("BTORLEAK") || getenv ("BTORLEAKSORT")
          || btor->sorts_unique_table.num_elements == 0);
  BTOR_RELEASE_SORT_UNIQUE_TABLE (mm, btor->sorts_unique_table);

  btor_delete_ptr_hash_table (btor->node2symbol);
  init_hash_table_iterator (&it, btor->symbols);
  while (has_next_hash_table_iterator (&it))
    btor_freestr (btor->mm, (char *) next_hash_table_iterator (&it));
  btor_delete_ptr_hash_table (btor->symbols);

  btor_delete_ptr_hash_table (btor->bv_vars);
  btor_delete_ptr_hash_table (btor->ufs);
  btor_delete_ptr_hash_table (btor->lambdas);
  btor_delete_ptr_hash_table (btor->parameterized);

  BTOR_RELEASE_STACK (btor->mm, btor->stats.lemmas_size);

  btor_delete_aigvec_mgr (btor->avmgr);

  assert (btor->rec_rw_calls == 0);
  btor_delete_btor_msg (btor->msg);
  BTOR_DELETE (mm, btor);
  btor_delete_mem_mgr (mm);
}

void
btor_set_msg_prefix_btor (Btor *btor, const char *prefix)
{
  assert (btor);

  btor_freestr (btor->mm, btor->msg->prefix);
  btor->msg->prefix = prefix ? btor_strdup (btor->mm, prefix) : (char *) prefix;
}

/* synthesizes unsynthesized constraints and updates constraints tables. */
static void
process_unsynthesized_constraints (Btor *btor)
{
  assert (btor);
  assert (!btor->inconsistent);

  BtorPtrHashTable *uc, *sc;
  BtorPtrHashBucket *bucket;
  BtorNode *cur;
  BtorAIG *aig;
  BtorAIGMgr *amgr;

  uc   = btor->unsynthesized_constraints;
  sc   = btor->synthesized_constraints;
  amgr = btor_get_aig_mgr_btor (btor);

  while (uc->count > 0)
  {
    bucket = uc->first;
    assert (bucket);
    cur = (BtorNode *) bucket->key;

#ifndef NDEBUG
    if (btor->options.rewrite_level.val > 2)
    {
      BtorNode *real_cur = BTOR_REAL_ADDR_NODE (cur);
      if (real_cur->kind == BTOR_BEQ_NODE)
      {
#if 0
	      BtorNode * left = real_cur->e[0];
	      BtorNode * right = real_cur->e[1];
	      BtorNode * other;

	      if (BTOR_REAL_ADDR_NODE (left)->kind == BTOR_BV_CONST_NODE)
	        other = right;
	      else if (BTOR_REAL_ADDR_NODE (right)->kind == BTOR_BV_CONST_NODE)
	        other = left;
	      else
	        other = 0;

	      // FIXME fails with symbolic lemmas (during beta-reduction
	      // rewrite level is forced to 1, hence symbolic lemmas might
	      // not be simplified as much as possible). possible solution:
	      // use rewrite level > 1 for lemma generation.
	      //if (other 
	      //    && !BTOR_IS_INVERTED_NODE (other) 
	      //    && other->kind == BTOR_ADD_NODE)
	      //  {
	      //    assert (BTOR_REAL_ADDR_NODE (
	      //  	    other->e[0])->kind != BTOR_BV_CONST_NODE);
	      //    assert (BTOR_REAL_ADDR_NODE (
	      //  	    other->e[1])->kind != BTOR_BV_CONST_NODE);
	      //  }
#endif
      }
    }
#endif

    if (!btor_find_in_ptr_hash_table (sc, cur))
    {
      aig = exp_to_aig (btor, cur);
      if (aig == BTOR_AIG_FALSE)
      {
        btor->found_constraint_false = 1;
        break;
      }
      btor_add_toplevel_aig_to_sat (amgr, aig);
      btor_release_aig (amgr, aig);
      (void) btor_insert_in_ptr_hash_table (sc, cur);
      btor_remove_from_ptr_hash_table (uc, cur, 0, 0);

      btor->stats.constraints.synthesized++;
      report_constraint_stats (btor, 0);
    }
    else
    {
      /* constraint is already in sc */
      btor_remove_from_ptr_hash_table (uc, cur, 0, 0);
      btor_release_exp (btor, cur);
    }
  }
}

void
btor_update_assumptions (Btor *btor)
{
  assert (btor);
  assert (check_id_table_mark_unset_dbg (btor));

  BtorPtrHashTable *ass;
  BtorNode *cur, *simp;
  BtorHashTableIterator it;

  ass = btor_new_ptr_hash_table (btor->mm,
                                 (BtorHashPtr) btor_hash_exp_by_id,
                                 (BtorCmpPtr) btor_compare_exp_by_id);
  init_node_hash_table_iterator (&it, btor->assumptions);
  while (has_next_node_hash_table_iterator (&it))
  {
    cur = next_node_hash_table_iterator (&it);
    if (BTOR_REAL_ADDR_NODE (cur)->simplified)
    {
      simp = btor_simplify_exp (btor, cur);
      if (!btor_find_in_ptr_hash_table (ass, simp))
        btor_insert_in_ptr_hash_table (ass, btor_copy_exp (btor, simp));
      btor_release_exp (btor, cur);
    }
    else
    {
      if (!btor_find_in_ptr_hash_table (ass, cur))
        btor_insert_in_ptr_hash_table (ass, cur);
      else
        btor_release_exp (btor, cur);
    }
  }
  btor_delete_ptr_hash_table (btor->assumptions);
  btor->assumptions = ass;
}

static void
insert_unsynthesized_constraint (Btor *btor, BtorNode *exp)
{
  assert (btor);
  assert (exp);
  assert (!BTOR_REAL_ADDR_NODE (exp)->parameterized);

  BtorPtrHashTable *uc;

  if (BTOR_IS_BV_CONST_NODE (BTOR_REAL_ADDR_NODE (exp)))
  {
    if ((BTOR_IS_INVERTED_NODE (exp)
         && BTOR_REAL_ADDR_NODE (exp)->bits[0] == '1')
        || (!BTOR_IS_INVERTED_NODE (exp) && exp->bits[0] == '0'))
    {
      btor->inconsistent = 1;
      return;
    }
    else
    {
      /* we do not add true */
      assert ((BTOR_IS_INVERTED_NODE (exp)
               && BTOR_REAL_ADDR_NODE (exp)->bits[0] == '0')
              || (!BTOR_IS_INVERTED_NODE (exp) && exp->bits[0] == '1'));
      return;
    }
  }

  uc = btor->unsynthesized_constraints;
  if (!btor_find_in_ptr_hash_table (uc, exp))
  {
    assert (!btor_find_in_ptr_hash_table (btor->embedded_constraints, exp));
    (void) btor_insert_in_ptr_hash_table (uc, btor_copy_exp (btor, exp));
    BTOR_REAL_ADDR_NODE (exp)->constraint = 1;
    btor->stats.constraints.unsynthesized++;
  }
}

static void
insert_embedded_constraint (Btor *btor, BtorNode *exp)
{
  assert (btor);
  assert (exp);
  assert (!BTOR_REAL_ADDR_NODE (exp)->parameterized);
  assert (!BTOR_IS_BV_CONST_NODE (BTOR_REAL_ADDR_NODE (exp)));

  if (!btor_find_in_ptr_hash_table (btor->embedded_constraints, exp))
  {
    assert (
        !btor_find_in_ptr_hash_table (btor->unsynthesized_constraints, exp));
    (void) btor_insert_in_ptr_hash_table (btor->embedded_constraints,
                                          btor_copy_exp (btor, exp));
    BTOR_REAL_ADDR_NODE (exp)->constraint = 1;
    btor->stats.constraints.embedded++;
  }
}

static void
insert_varsubst_constraint (Btor *btor, BtorNode *left, BtorNode *right)
{
  assert (btor);
  assert (left);
  assert (right);

  BtorNode *eq;
  BtorPtrHashTable *vsc;
  BtorPtrHashBucket *bucket;

  vsc    = btor->varsubst_constraints;
  bucket = btor_find_in_ptr_hash_table (vsc, left);

  if (!bucket)
  {
    if (!BTOR_IS_FUN_NODE (BTOR_REAL_ADDR_NODE (right))
        && !btor_find_in_ptr_hash_table (btor->var_rhs, left))
    {
      btor_insert_in_ptr_hash_table (btor->var_rhs, btor_copy_exp (btor, left));
    }

    if (BTOR_IS_FUN_NODE (BTOR_REAL_ADDR_NODE (right))
        && !btor_find_in_ptr_hash_table (btor->fun_rhs, left))
    {
      btor_insert_in_ptr_hash_table (btor->fun_rhs, btor_copy_exp (btor, left));
    }

    BTORLOG ("varsubst: %s -> %s", node2string (left), node2string (right));
    btor_insert_in_ptr_hash_table (vsc, btor_copy_exp (btor, left))
        ->data.asPtr = btor_copy_exp (btor, right);
    /* do not set constraint flag, as they are gone after substitution
     * and treated differently */
    btor->stats.constraints.varsubst++;
  }
  /* if v = t_1 is already in varsubst, we
   * have to synthesize v = t_2 */
  else if (right != (BtorNode *) bucket->data.asPtr)
  {
    eq = btor_eq_exp (btor, left, right);
    insert_unsynthesized_constraint (btor, eq);
    btor_release_exp (btor, eq);
  }
}

static BtorSubstCompKind
reverse_subst_comp_kind (Btor *btor, BtorSubstCompKind comp)
{
  assert (btor);
  (void) btor;
  switch (comp)
  {
    case BTOR_SUBST_COMP_ULT_KIND: return BTOR_SUBST_COMP_UGT_KIND;
    case BTOR_SUBST_COMP_ULTE_KIND: return BTOR_SUBST_COMP_UGTE_KIND;
    case BTOR_SUBST_COMP_UGT_KIND: return BTOR_SUBST_COMP_ULT_KIND;
    default:
      assert (comp == BTOR_SUBST_COMP_UGTE_KIND);
      return BTOR_SUBST_COMP_ULTE_KIND;
  }
}

static BtorNode *
lambda_var_exp (Btor *btor, int len)
{
  assert (btor);
  assert (len > 0);

  BtorNode *result;
#ifndef NDEBUG
  int id = BTOR_COUNT_STACK (btor->nodes_id_table);
#endif

  result = btor_var_exp (btor, len, 0);
  assert (BTOR_IS_REGULAR_NODE (result));
  assert (result->id == id);
  return result;
}

/* check if left does not occur on the right side */
static int
occurrence_check (Btor *btor, BtorNode *left, BtorNode *right)
{
  assert (btor);
  assert (left);
  assert (right);

  BtorNode *cur, *real_left;
  BtorNodePtrStack unmark_stack;
  BtorNodePtrQueue queue;
  int is_cyclic, i;
  BtorMemMgr *mm;

  is_cyclic = 0;
  mm        = btor->mm;
  real_left = BTOR_REAL_ADDR_NODE (left);
  BTOR_INIT_QUEUE (queue);
  BTOR_INIT_STACK (unmark_stack);

  cur = BTOR_REAL_ADDR_NODE (right);
  goto OCCURRENCE_CHECK_ENTER_WITHOUT_POP;

  do
  {
    cur = BTOR_REAL_ADDR_NODE (BTOR_DEQUEUE (queue));
  OCCURRENCE_CHECK_ENTER_WITHOUT_POP:
    assert (cur->occ_mark == 0 || cur->occ_mark == 1);
    if (cur->occ_mark == 0)
    {
      cur->occ_mark = 1;
      BTOR_PUSH_STACK (mm, unmark_stack, cur);
      if (cur == real_left)
      {
        is_cyclic = 1;
        break;
      }
      for (i = cur->arity - 1; i >= 0; i--) BTOR_ENQUEUE (mm, queue, cur->e[i]);
    }
  } while (!BTOR_EMPTY_QUEUE (queue));
  BTOR_RELEASE_QUEUE (mm, queue);

  while (!BTOR_EMPTY_STACK (unmark_stack))
  {
    cur = BTOR_POP_STACK (unmark_stack);
    assert (BTOR_IS_REGULAR_NODE (cur));
    assert (cur->occ_mark == 1);
    cur->occ_mark = 0;
  }
  BTOR_RELEASE_STACK (mm, unmark_stack);
  return is_cyclic;
}

/* checks if we can substitute and normalizes arguments to substitution,
 * substitute left_result with right_result, exp is child of AND_NODE */
static int
normalize_substitution (Btor *btor,
                        BtorNode *exp,
                        BtorNode **left_result,
                        BtorNode **right_result)
{
  BtorNode *left, *right, *real_left, *real_right, *tmp, *inv, *var, *lambda;
  BtorNode *const_exp, *real_exp;
  int leadings;
  char *ic, *fc, *bits;
  BtorMemMgr *mm;
  BtorSubstCompKind comp;

  assert (btor);
  assert (exp);
  assert (left_result);
  assert (right_result);
  assert (btor->options.rewrite_level.val > 1);
  assert (btor_simplify_exp (btor, exp) == exp);

  mm = btor->mm;

  /* boolean BV_NODE, force assignment (right_result) w.r.t. phase */
  if (BTOR_IS_BV_VAR_NODE (BTOR_REAL_ADDR_NODE (exp)))
  {
    assert (BTOR_REAL_ADDR_NODE (exp)->len == 1);
    if (BTOR_IS_INVERTED_NODE (exp))
    {
      *left_result  = btor_copy_exp (btor, BTOR_REAL_ADDR_NODE (exp));
      *right_result = btor_zero_exp (btor, 1);
    }
    else
    {
      *left_result  = btor_copy_exp (btor, exp);
      *right_result = btor_one_exp (btor, 1);
    }
    return 1;
  }

  if (BTOR_REAL_ADDR_NODE (exp)->kind == BTOR_ULT_NODE
      && (BTOR_IS_BV_VAR_NODE (
              BTOR_REAL_ADDR_NODE (BTOR_REAL_ADDR_NODE (exp)->e[0]))
          || BTOR_IS_BV_VAR_NODE (
                 BTOR_REAL_ADDR_NODE (BTOR_REAL_ADDR_NODE (exp)->e[1]))))
  {
    real_exp = BTOR_REAL_ADDR_NODE (exp);

    if (BTOR_IS_INVERTED_NODE (exp))
      comp = BTOR_SUBST_COMP_UGTE_KIND;
    else
      comp = BTOR_SUBST_COMP_ULT_KIND;

    if (BTOR_IS_BV_VAR_NODE (BTOR_REAL_ADDR_NODE (real_exp->e[0])))
    {
      var   = real_exp->e[0];
      right = real_exp->e[1];
    }
    else
    {
      assert (BTOR_IS_BV_VAR_NODE (BTOR_REAL_ADDR_NODE (real_exp->e[1])));
      var   = real_exp->e[1];
      right = real_exp->e[0];
      comp  = reverse_subst_comp_kind (btor, comp);
    }

    /* ~a comp b is equal to a reverse_comp ~b,
     * where comp in ult, ulte, ugt, ugte
     * (e.g. reverse_comp of ult is ugt) */
    if (BTOR_IS_INVERTED_NODE (var))
    {
      var   = BTOR_REAL_ADDR_NODE (var);
      right = BTOR_INVERT_NODE (right);
      comp  = reverse_subst_comp_kind (btor, comp);
    }

    /* we do not create a lambda (index) if variable is already in
     * substitution table */
    assert (!BTOR_IS_INVERTED_NODE (var));
    if (btor_find_in_ptr_hash_table (btor->varsubst_constraints, var)) return 0;

    if (!BTOR_IS_BV_CONST_NODE (BTOR_REAL_ADDR_NODE (right))) return 0;

    if (BTOR_IS_INVERTED_NODE (right))
      bits = btor_not_const_3vl (mm, BTOR_REAL_ADDR_NODE (right)->bits);
    else
      bits = btor_copy_const (mm, right->bits);

    if (comp == BTOR_SUBST_COMP_ULT_KIND || comp == BTOR_SUBST_COMP_ULTE_KIND)
    {
      leadings = btor_get_num_leading_zeros_const (btor->mm, bits);
      if (leadings > 0)
      {
        const_exp = btor_zero_exp (btor, leadings);
        lambda    = lambda_var_exp (btor, var->len - leadings);
        tmp       = btor_concat_exp (btor, const_exp, lambda);
        insert_varsubst_constraint (btor, var, tmp);
        btor_release_exp (btor, const_exp);
        btor_release_exp (btor, lambda);
        btor_release_exp (btor, tmp);
      }
    }
    else
    {
      assert (comp == BTOR_SUBST_COMP_UGT_KIND
              || comp == BTOR_SUBST_COMP_UGTE_KIND);
      leadings = btor_get_num_leading_ones_const (btor->mm, bits);
      if (leadings > 0)
      {
        const_exp = btor_ones_exp (btor, leadings);
        lambda    = lambda_var_exp (btor, var->len - leadings);
        tmp       = btor_concat_exp (btor, const_exp, lambda);
        insert_varsubst_constraint (btor, var, tmp);
        btor_release_exp (btor, const_exp);
        btor_release_exp (btor, lambda);
        btor_release_exp (btor, tmp);
      }
    }

    btor_delete_const (btor->mm, bits);
    return 0;
  }

  /* in the boolean case a != b is the same as a == ~b */
  if (BTOR_IS_INVERTED_NODE (exp)
      && BTOR_REAL_ADDR_NODE (exp)->kind == BTOR_BEQ_NODE
      && BTOR_REAL_ADDR_NODE (BTOR_REAL_ADDR_NODE (exp)->e[0])->len == 1)
  {
    left  = BTOR_REAL_ADDR_NODE (exp)->e[0];
    right = BTOR_REAL_ADDR_NODE (exp)->e[1];

    if (BTOR_IS_BV_VAR_NODE (BTOR_REAL_ADDR_NODE (left)))
    {
      *left_result  = btor_copy_exp (btor, left);
      *right_result = BTOR_INVERT_NODE (btor_copy_exp (btor, right));
      goto BTOR_NORMALIZE_SUBST_RESULT;
    }

    if (BTOR_IS_BV_VAR_NODE (BTOR_REAL_ADDR_NODE (right)))
    {
      *left_result  = btor_copy_exp (btor, right);
      *right_result = BTOR_INVERT_NODE (btor_copy_exp (btor, left));
      goto BTOR_NORMALIZE_SUBST_RESULT;
    }
  }

  if (BTOR_IS_INVERTED_NODE (exp) || !BTOR_IS_ARRAY_OR_BV_EQ_NODE (exp))
    return 0;

  left       = exp->e[0];
  right      = exp->e[1];
  real_left  = BTOR_REAL_ADDR_NODE (left);
  real_right = BTOR_REAL_ADDR_NODE (right);

  if (!BTOR_IS_BV_VAR_NODE (real_left) && !BTOR_IS_BV_VAR_NODE (real_right)
      && !BTOR_IS_UF_NODE (real_left) && !BTOR_IS_UF_NODE (real_right))
  {
    if (btor_rewrite_linear_term (btor, left, &fc, left_result, &tmp))
      *right_result = btor_sub_exp (btor, right, tmp);
    else if (btor_rewrite_linear_term (btor, right, &fc, left_result, &tmp))
      *right_result = btor_sub_exp (btor, left, tmp);
    else
      return 0;

    btor->stats.gaussian_eliminations++;

    btor_release_exp (btor, tmp);
    ic = btor_inverse_const (btor->mm, fc);
    btor_delete_const (btor->mm, fc);
    inv = btor_const_exp (btor, ic);
    btor_delete_const (btor->mm, ic);
    tmp = btor_mul_exp (btor, *right_result, inv);
    btor_release_exp (btor, inv);
    btor_release_exp (btor, *right_result);
    *right_result = tmp;
  }
  else
  {
    if ((!BTOR_IS_BV_VAR_NODE (real_left) && BTOR_IS_BV_VAR_NODE (real_right))
        || (!BTOR_IS_UF_NODE (real_left) && BTOR_IS_UF_NODE (real_right)))
    {
      *left_result  = right;
      *right_result = left;
    }
    else
    {
      *left_result  = left;
      *right_result = right;
    }

    btor_copy_exp (btor, left);
    btor_copy_exp (btor, right);
  }

BTOR_NORMALIZE_SUBST_RESULT:
  if (BTOR_IS_INVERTED_NODE (*left_result))
  {
    *left_result  = BTOR_INVERT_NODE (*left_result);
    *right_result = BTOR_INVERT_NODE (*right_result);
  }

  if (occurrence_check (btor, *left_result, *right_result))
  {
    btor_release_exp (btor, *left_result);
    btor_release_exp (btor, *right_result);
    return 0;
  }

  return 1;
}

static int
constraint_is_inconsistent (Btor *btor, BtorNode *exp)
{
  assert (btor);
  assert (exp);
  assert (btor->options.rewrite_level.val > 1);
  assert (BTOR_REAL_ADDR_NODE (exp)->len == 1);

  BtorNode *rep;

  rep = btor_simplify_exp (btor, exp);

  return rep == BTOR_INVERT_NODE (rep)
         /* special case: top-level constraint applies are not simplified to
          * true/false (in order to not break dual prop) */
         || btor_find_in_ptr_hash_table (btor->synthesized_constraints,
                                         BTOR_INVERT_NODE (rep))
         || btor_find_in_ptr_hash_table (btor->unsynthesized_constraints,
                                         BTOR_INVERT_NODE (rep))
         || btor_find_in_ptr_hash_table (btor->embedded_constraints,
                                         BTOR_INVERT_NODE (rep));
}

static int
has_parents_exp (Btor *btor, BtorNode *exp)
{
  BtorNodeIterator it;

  assert (btor);
  assert (exp);
  (void) btor;

  init_full_parent_iterator (&it, exp);
  return has_next_parent_full_parent_iterator (&it);
}

static int
is_embedded_constraint_exp (Btor *btor, BtorNode *exp)
{
  assert (btor);
  assert (exp);
  // FIXME: use exp->parents > 0
  return BTOR_REAL_ADDR_NODE (exp)->len == 1 && has_parents_exp (btor, exp);
}

static void
insert_new_constraint (Btor *btor, BtorNode *exp)
{
  assert (btor);
  assert (exp);
  assert (BTOR_REAL_ADDR_NODE (exp)->len == 1);
  assert (!BTOR_REAL_ADDR_NODE (exp)->parameterized);

  BtorNode *left, *right, *real_exp;

  exp      = btor_simplify_exp (btor, exp);
  real_exp = BTOR_REAL_ADDR_NODE (exp);

  if (BTOR_IS_BV_CONST_NODE (real_exp))
  {
    /* we do not add true/false */
    if ((BTOR_IS_INVERTED_NODE (exp) && real_exp->bits[0] == '1')
        || (!BTOR_IS_INVERTED_NODE (exp) && real_exp->bits[0] == '0'))
      btor->inconsistent = 1;
    else
    {
      assert ((BTOR_IS_INVERTED_NODE (exp) && real_exp->bits[0] == '0')
              || (!BTOR_IS_INVERTED_NODE (exp) && real_exp->bits[0] == '1'));
    }
    return;
  }

  if (!btor_find_in_ptr_hash_table (btor->synthesized_constraints, exp))
  {
    if (btor->options.rewrite_level.val > 1)
    {
      if (normalize_substitution (btor, exp, &left, &right))
      {
        insert_varsubst_constraint (btor, left, right);
        btor_release_exp (btor, left);
        btor_release_exp (btor, right);
      }
      else
      {
        if (constraint_is_inconsistent (btor, exp))
          btor->inconsistent = 1;
        else
        {
          if (!real_exp->constraint)
          {
            if (is_embedded_constraint_exp (btor, exp))
              insert_embedded_constraint (btor, exp);
            else
              insert_unsynthesized_constraint (btor, exp);
          }
          else
          {
            assert (btor_find_in_ptr_hash_table (
                        btor->unsynthesized_constraints, exp)
                    || btor_find_in_ptr_hash_table (btor->embedded_constraints,
                                                    exp));
          }
        }
      }
    }
    else
      insert_unsynthesized_constraint (btor, exp);

    report_constraint_stats (btor, 0);
  }
}

static void
reset_assumptions (Btor *btor)
{
  assert (btor);

  BtorHashTableIterator it;

  init_node_hash_table_iterator (&it, btor->assumptions);
  while (has_next_node_hash_table_iterator (&it))
    btor_release_exp (btor, next_node_hash_table_iterator (&it));
  btor_delete_ptr_hash_table (btor->assumptions);
  btor->assumptions =
      btor_new_ptr_hash_table (btor->mm,
                               (BtorHashPtr) btor_hash_exp_by_id,
                               (BtorCmpPtr) btor_compare_exp_by_id);
}

static void
reset_functions_with_model (Btor *btor)
{
  BtorNode *cur;
  int i;

  assert (btor);

  for (i = 0; i < BTOR_COUNT_STACK (btor->functions_with_model); i++)
  {
    cur = btor->functions_with_model.start[i];
    assert (!BTOR_IS_INVERTED_NODE (cur));
    if (!BTOR_IS_PROXY_NODE (cur))
    {
      assert (BTOR_IS_FUN_NODE (cur));
      assert (cur->rho);
      btor_delete_ptr_hash_table (cur->rho);
      cur->rho = 0;
    }
    btor_release_exp (btor, cur);
  }
  BTOR_RESET_STACK (btor->functions_with_model);
}

static void
reset_incremental_usage (Btor *btor)
{
  assert (btor);

  reset_assumptions (btor);
  reset_functions_with_model (btor);
  btor->valid_assignments = 0;
  btor_delete_model (btor);
}

static void
add_constraint (Btor *btor, BtorNode *exp)
{
  assert (btor);
  assert (exp);
  assert (check_id_table_mark_unset_dbg (btor));

  BtorNode *cur, *child;
  BtorNodePtrStack stack;
  BtorMemMgr *mm;

  exp = btor_simplify_exp (btor, exp);
  assert (!BTOR_IS_FUN_NODE (BTOR_REAL_ADDR_NODE (exp)));
  assert (BTOR_REAL_ADDR_NODE (exp)->len == 1);
  assert (!BTOR_REAL_ADDR_NODE (exp)->parameterized);

  mm = btor->mm;
  if (btor->valid_assignments) reset_incremental_usage (btor);

  if (!BTOR_IS_INVERTED_NODE (exp) && BTOR_IS_AND_NODE (exp))
  {
    BTOR_INIT_STACK (stack);
    cur = exp;
    goto ADD_CONSTRAINT_ENTER_LOOP_WITHOUT_POP;

    do
    {
      cur = BTOR_POP_STACK (stack);
    ADD_CONSTRAINT_ENTER_LOOP_WITHOUT_POP:
      assert (!BTOR_IS_INVERTED_NODE (cur));
      assert (BTOR_IS_AND_NODE (cur));
      assert (cur->mark == 0 || cur->mark == 1);
      if (!cur->mark)
      {
        cur->mark = 1;
        child     = cur->e[1];
        if (!BTOR_IS_INVERTED_NODE (child) && BTOR_IS_AND_NODE (child))
          BTOR_PUSH_STACK (mm, stack, child);
        else
          insert_new_constraint (btor, child);
        child = cur->e[0];
        if (!BTOR_IS_INVERTED_NODE (child) && BTOR_IS_AND_NODE (child))
          BTOR_PUSH_STACK (mm, stack, child);
        else
          insert_new_constraint (btor, child);
      }
    } while (!BTOR_EMPTY_STACK (stack));
    BTOR_RELEASE_STACK (mm, stack);
    mark_exp (btor, exp, 0);
  }
  else
    insert_new_constraint (btor, exp);

  assert (check_constraints_not_const_dbg (btor));
}

void
btor_assert_exp (Btor *btor, BtorNode *exp)
{
  assert (btor);
  assert (exp);
  exp = btor_simplify_exp (btor, exp);
  assert (!BTOR_IS_FUN_NODE (BTOR_REAL_ADDR_NODE (exp)));
  assert (BTOR_REAL_ADDR_NODE (exp)->len == 1);
  assert (!BTOR_REAL_ADDR_NODE (exp)->parameterized);

  add_constraint (btor, exp);
}

static int
exp_to_cnf_lit (Btor *btor, BtorNode *exp)
{
  int res, sign, val;
  BtorSATMgr *smgr;
  BtorAIGMgr *amgr;
  BtorAIG *aig;

  assert (btor);
  assert (exp);
  assert (BTOR_REAL_ADDR_NODE (exp)->len == 1);

  exp = btor_simplify_exp (btor, exp);

  sign = 1;

  if (BTOR_IS_INVERTED_NODE (exp))
  {
    exp = BTOR_INVERT_NODE (exp);
    sign *= -1;
  }

  aig = exp_to_aig (btor, exp);

  amgr = btor_get_aig_mgr_btor (btor);
  smgr = btor_get_sat_mgr_btor (btor);

  if (BTOR_IS_CONST_AIG (aig))
  {
    res = smgr->true_lit;
    if (aig == BTOR_AIG_FALSE) sign *= -1;
  }
  else
  {
    if (BTOR_IS_INVERTED_AIG (aig))
    {
      aig = BTOR_INVERT_AIG (aig);
      sign *= -1;
    }

    if (!aig->cnf_id)
    {
      assert (!exp->tseitin);
      btor_aig_to_sat_tseitin (amgr, aig);
      exp->tseitin = 1;
    }

    res = aig->cnf_id;
    btor_release_aig (amgr, aig);

    if ((val = btor_fixed_sat (smgr, res)))
    {
      res = smgr->true_lit;
      if (val < 0) sign *= -1;
    }
  }
  res *= sign;

  return res;
}

void
btor_assume_exp (Btor *btor, BtorNode *exp)
{
  assert (btor);
  assert (btor->options.incremental.val);
  assert (exp);

  /* Note: do not simplify constraint expression in order to prevent
   *       constraint expressions from not being added to btor->assumptions. */
  if (BTOR_REAL_ADDR_NODE (exp)->simplified)
    exp = btor_simplify_exp (btor, exp);

  if (btor->valid_assignments) reset_incremental_usage (btor);

  if (!btor_find_in_ptr_hash_table (btor->assumptions, exp))
    (void) btor_insert_in_ptr_hash_table (btor->assumptions,
                                          btor_copy_exp (btor, exp));
}

int
btor_is_assumption_exp (Btor *btor, BtorNode *exp)
{
  assert (btor);
  assert (btor->options.incremental.val);
  assert (exp);
  assert (check_id_table_mark_unset_dbg (btor));

  exp = btor_simplify_exp (btor, exp);

  if (BTOR_REAL_ADDR_NODE (exp) == BTOR_REAL_ADDR_NODE (btor->true_exp))
    return 1;

  if (BTOR_IS_FUN_NODE (BTOR_REAL_ADDR_NODE (exp))
      || BTOR_REAL_ADDR_NODE (exp)->len != 1
      || BTOR_REAL_ADDR_NODE (exp)->parameterized)
    return 0;

  return btor_find_in_ptr_hash_table (btor->assumptions, exp) ? 1 : 0;
}

int
btor_failed_exp (Btor *btor, BtorNode *exp)
{
  assert (btor);
  assert (btor->options.incremental.val);
  assert (btor->last_sat_result == BTOR_UNSAT);
  assert (exp);
  assert (check_id_table_mark_unset_dbg (btor));

  int i, lit, res;
  double start;
  BtorAIG *aig;
  BtorNode *real_exp, *cur, *e;
  BtorNodePtrStack work_stack, assumptions;
  BtorSATMgr *smgr;

  start = btor_time_stamp ();

  exp = btor_simplify_exp (btor, exp);
  assert (BTOR_REAL_ADDR_NODE (exp)->btor == btor);
  assert (!BTOR_IS_FUN_NODE (BTOR_REAL_ADDR_NODE (exp)));
  assert (BTOR_REAL_ADDR_NODE (exp)->len == 1);
  assert (!BTOR_REAL_ADDR_NODE (exp)->parameterized);
  assert (btor_is_assumption_exp (btor, exp));

  if (btor->inconsistent)
  {
    res = 0;
  }
  else if (exp == btor->true_exp)
  {
    res = 0;
  }
  else if (exp == BTOR_INVERT_NODE (btor->true_exp))
  {
    res = 1;
  }
  else if (BTOR_IS_INVERTED_NODE (exp) || !BTOR_IS_AND_NODE (exp))
  {
    real_exp = BTOR_REAL_ADDR_NODE (exp);
    assert (btor->found_constraint_false || BTOR_IS_SYNTH_NODE (real_exp));

    if (!BTOR_IS_SYNTH_NODE (real_exp))
    {
      res = 0;
    }
    else if (btor->found_constraint_false)
    {
      res = ((BTOR_IS_INVERTED_NODE (exp)
              && real_exp->av->aigs[0] == BTOR_AIG_TRUE)
             || (!BTOR_IS_INVERTED_NODE (exp)
                 && real_exp->av->aigs[0] == BTOR_AIG_FALSE));
    }
    else
    {
      if ((BTOR_IS_INVERTED_NODE (exp)
           && real_exp->av->aigs[0] == BTOR_AIG_FALSE)
          || (!BTOR_IS_INVERTED_NODE (exp)
              && real_exp->av->aigs[0] == BTOR_AIG_TRUE))
      {
        res = 0;
      }
      else
      {
        smgr = btor_get_sat_mgr_btor (btor);
        lit  = exp_to_cnf_lit (btor, exp);
        if (abs (lit) == smgr->true_lit)
          res = lit < 0 ? 1 : 0;
        else
          res = btor_failed_sat (smgr, lit);
      }
    }
  }
  else
  {
    res = 0;
    BTOR_INIT_STACK (assumptions);
    BTOR_INIT_STACK (work_stack);
    BTOR_PUSH_STACK (btor->mm, work_stack, exp);
    while (!BTOR_EMPTY_STACK (work_stack))
    {
      cur = BTOR_POP_STACK (work_stack);
      assert (!BTOR_IS_INVERTED_NODE (cur));
      assert (BTOR_IS_AND_NODE (cur));
      assert (cur->mark == 0 || cur->mark == 1);
      if (cur->mark) continue;
      cur->mark = 1;
      for (i = 0; i < 2; i++)
      {
        e = cur->e[i];
        if (!BTOR_IS_INVERTED_NODE (e) && BTOR_IS_AND_NODE (e))
          BTOR_PUSH_STACK (btor->mm, work_stack, e);
        else
        {
          if (!BTOR_IS_SYNTH_NODE (BTOR_REAL_ADDR_NODE (e))) continue;

          aig = BTOR_REAL_ADDR_NODE (e)->av->aigs[0];
          if ((BTOR_IS_INVERTED_NODE (e) && aig == BTOR_AIG_FALSE)
              || (!BTOR_IS_INVERTED_NODE (e) && aig == BTOR_AIG_TRUE))
            continue;
          if ((BTOR_IS_INVERTED_NODE (e) && aig == BTOR_AIG_TRUE)
              || (!BTOR_IS_INVERTED_NODE (e) && aig == BTOR_AIG_FALSE))
            goto ASSUMPTION_FAILED;
          if (btor->found_constraint_false) continue;
          BTOR_PUSH_STACK (btor->mm, assumptions, e);
        }
      }
    }

    smgr = btor_get_sat_mgr_btor (btor);
    while (!BTOR_EMPTY_STACK (assumptions))
    {
      cur = BTOR_POP_STACK (assumptions);
      assert (BTOR_IS_INVERTED_NODE (cur) || !BTOR_IS_AND_NODE (cur));
      lit = exp_to_cnf_lit (btor, cur);
      if (lit == smgr->true_lit) continue;
      if (lit == -smgr->true_lit) goto ASSUMPTION_FAILED;
      if (btor_failed_sat (smgr, lit))
      {
      ASSUMPTION_FAILED:
        BTOR_RELEASE_STACK (btor->mm, work_stack);
        BTOR_RELEASE_STACK (btor->mm, assumptions);
        mark_exp (btor, exp, 0);
        res = 1;
      }
    }
    BTOR_RELEASE_STACK (btor->mm, work_stack);
    BTOR_RELEASE_STACK (btor->mm, assumptions);
    mark_exp (btor, exp, 0);
  }

  btor->time.failed += btor_time_stamp () - start;

  return res;
}

/*------------------------------------------------------------------------*/

static void
update_constraints (Btor *btor, BtorNode *exp)
{
  BtorPtrHashTable *unsynthesized_constraints, *synthesized_constraints;
  BtorPtrHashTable *embedded_constraints, *pos, *neg;
  BtorNode *simplified, *not_simplified, *not_exp;
  assert (btor);
  assert (exp);
  assert (BTOR_IS_REGULAR_NODE (exp));
  assert (exp->simplified);
  assert (!BTOR_REAL_ADDR_NODE (exp->simplified)->simplified);
  assert (exp->constraint);
  assert (exp->refs > 1);
  assert (!exp->parameterized);
  assert (!BTOR_REAL_ADDR_NODE (exp->simplified)->parameterized);

  not_exp                   = BTOR_INVERT_NODE (exp);
  simplified                = exp->simplified;
  not_simplified            = BTOR_INVERT_NODE (simplified);
  embedded_constraints      = btor->embedded_constraints;
  unsynthesized_constraints = btor->unsynthesized_constraints;
  synthesized_constraints   = btor->synthesized_constraints;
  pos = neg = 0;

  if (btor_find_in_ptr_hash_table (unsynthesized_constraints, exp))
  {
    add_constraint (btor, simplified);
    assert (!pos);
    pos = unsynthesized_constraints;
  }

  if (btor_find_in_ptr_hash_table (unsynthesized_constraints, not_exp))
  {
    add_constraint (btor, not_simplified);
    assert (!neg);
    neg = unsynthesized_constraints;
  }

  if (btor_find_in_ptr_hash_table (embedded_constraints, exp))
  {
    add_constraint (btor, simplified);
    assert (!pos);
    pos = embedded_constraints;
  }

  if (btor_find_in_ptr_hash_table (embedded_constraints, not_exp))
  {
    add_constraint (btor, not_simplified);
    assert (!neg);
    neg = embedded_constraints;
  }

  if (btor_find_in_ptr_hash_table (synthesized_constraints, exp))
  {
    add_constraint (btor, simplified);
    assert (!pos);
    pos = synthesized_constraints;
  }

  if (btor_find_in_ptr_hash_table (synthesized_constraints, not_exp))
  {
    add_constraint (btor, not_simplified);
    assert (!neg);
    neg = synthesized_constraints;
  }

  if (pos)
  {
    btor_remove_from_ptr_hash_table (pos, exp, 0, 0);
    btor_release_exp (btor, exp);
  }

  if (neg)
  {
    btor_remove_from_ptr_hash_table (neg, not_exp, 0, 0);
    btor_release_exp (btor, not_exp);
  }

  exp->constraint = 0;
}

static void
set_simplified_exp (Btor *btor, BtorNode *exp, BtorNode *simplified)
{
  assert (btor);
  assert (exp);
  assert (simplified);
  assert (BTOR_IS_REGULAR_NODE (exp));
  assert (!BTOR_REAL_ADDR_NODE (simplified)->simplified);
  assert (exp->arity <= 3);
  assert (exp->len == BTOR_REAL_ADDR_NODE (simplified)->len);
  assert (exp->parameterized
          || !BTOR_REAL_ADDR_NODE (simplified)->parameterized);
  assert (!BTOR_REAL_ADDR_NODE (simplified)->parameterized
          || exp->parameterized);

  if (exp->simplified) btor_release_exp (btor, exp->simplified);

  exp->simplified = btor_copy_exp (btor, simplified);

  if (exp->constraint) update_constraints (btor, exp);

  btor_set_to_proxy_exp (btor, exp);

  /* if simplified is parameterized, exp was also parameterized */
  if (BTOR_REAL_ADDR_NODE (simplified)->parameterized) exp->parameterized = 1;
}

/* Finds most simplified expression and shortens path to it */
static BtorNode *
recursively_pointer_chase_simplified_exp (Btor *btor, BtorNode *exp)
{
  BtorNode *real_exp, *cur, *simplified, *not_simplified, *next;
  int invert;

  assert (btor);
  assert (exp);

  real_exp = BTOR_REAL_ADDR_NODE (exp);

  assert (real_exp->simplified);
  assert (BTOR_REAL_ADDR_NODE (real_exp->simplified)->simplified);

  /* shorten path to simplified expression */
  invert     = 0;
  simplified = real_exp->simplified;
  do
  {
    assert (BTOR_IS_PROXY_NODE (BTOR_REAL_ADDR_NODE (simplified)));
    if (BTOR_IS_INVERTED_NODE (simplified)) invert = !invert;
    simplified = BTOR_REAL_ADDR_NODE (simplified)->simplified;
  } while (BTOR_REAL_ADDR_NODE (simplified)->simplified);
  /* 'simplified' is representative element */
  assert (!BTOR_REAL_ADDR_NODE (simplified)->simplified);
  if (invert) simplified = BTOR_INVERT_NODE (simplified);

  invert         = 0;
  not_simplified = BTOR_INVERT_NODE (simplified);
  cur            = btor_copy_exp (btor, real_exp);
  do
  {
    if (BTOR_IS_INVERTED_NODE (cur)) invert = !invert;
    cur  = BTOR_REAL_ADDR_NODE (cur);
    next = btor_copy_exp (btor, cur->simplified);
    set_simplified_exp (btor, cur, invert ? not_simplified : simplified);
    btor_release_exp (btor, cur);
    cur = next;
  } while (BTOR_REAL_ADDR_NODE (cur)->simplified);
  btor_release_exp (btor, cur);

  /* if starting expression is inverted, then we have to invert result */
  if (BTOR_IS_INVERTED_NODE (exp)) simplified = BTOR_INVERT_NODE (simplified);

  return simplified;
}

BtorNode *
btor_pointer_chase_simplified_exp (Btor *btor, BtorNode *exp)
{
  BtorNode *real_exp;

  assert (btor);
  assert (exp);
  (void) btor;

  real_exp = BTOR_REAL_ADDR_NODE (exp);

  /* no simplified expression ? */
  if (!real_exp->simplified) return exp;

  /* only one simplified expression ? */
  if (!BTOR_REAL_ADDR_NODE (real_exp->simplified)->simplified)
  {
    if (BTOR_IS_INVERTED_NODE (exp))
      return BTOR_INVERT_NODE (real_exp->simplified);
    return exp->simplified;
  }
  return recursively_pointer_chase_simplified_exp (btor, exp);
}

static BtorNode *
simplify_constraint_exp (Btor *btor, BtorNode *exp)
{
  assert (btor);
  assert (exp);
  assert (BTOR_REAL_ADDR_NODE (exp)->constraint);
  assert (!BTOR_REAL_ADDR_NODE (exp)->simplified);
  /* embedded constraints rewriting enabled with rwl > 1 */
  assert (btor->options.rewrite_level.val > 1);

  BtorNode *real_exp, *result, *not_exp;

  real_exp = BTOR_REAL_ADDR_NODE (exp);

  /* Do not simplify top-level constraint applies (we need the implication
   * dependencies for determining top applies when dual prop enabled) */
  if (btor->options.dual_prop.val && BTOR_IS_APPLY_NODE (real_exp)) return exp;

  not_exp = BTOR_INVERT_NODE (real_exp);

  if (BTOR_IS_BV_CONST_NODE (real_exp)) return exp;

  if (btor_find_in_ptr_hash_table (btor->embedded_constraints, real_exp))
  {
    result = btor->true_exp;
  }
  else if (btor_find_in_ptr_hash_table (btor->embedded_constraints, not_exp))
  {
    result = BTOR_INVERT_NODE (btor->true_exp);
  }
  else if (btor_find_in_ptr_hash_table (btor->unsynthesized_constraints,
                                        real_exp))
  {
    result = btor->true_exp;
  }
  else if (btor_find_in_ptr_hash_table (btor->unsynthesized_constraints,
                                        not_exp))
  {
    result = BTOR_INVERT_NODE (btor->true_exp);
  }
  else if (btor_find_in_ptr_hash_table (btor->synthesized_constraints,
                                        real_exp))
  {
    result = btor->true_exp;
  }
  else
  {
    assert (
        btor_find_in_ptr_hash_table (btor->synthesized_constraints, not_exp));
    result = BTOR_INVERT_NODE (btor->true_exp);
  }

  if (BTOR_IS_INVERTED_NODE (exp)) return BTOR_INVERT_NODE (result);

  return result;
}

BtorNode *
btor_simplify_exp (Btor *btor, BtorNode *exp)
{
  assert (btor);
  assert (exp);
  assert (BTOR_REAL_ADDR_NODE (exp)->btor == btor);
  assert (BTOR_REAL_ADDR_NODE (exp)->refs > 0);

  BtorNode *result;

  if (btor->substitutions && (result = find_substitution (btor, exp)))
  {
    assert (result);
    result = btor_pointer_chase_simplified_exp (btor, result);
    assert (!find_substitution (btor, BTOR_REAL_ADDR_NODE (result)));
    assert (!BTOR_REAL_ADDR_NODE (result)->simplified);
  }
  else
    result = btor_pointer_chase_simplified_exp (btor, exp);

  /* NOTE: embedded constraints rewriting is enabled with rwl > 1 */
  if (btor->options.simplify_constraints.val
      && btor->options.rewrite_level.val > 1
      && BTOR_REAL_ADDR_NODE (result)->constraint)
    return simplify_constraint_exp (btor, result);

  assert (BTOR_REAL_ADDR_NODE (result)->btor == btor);
  assert (BTOR_REAL_ADDR_NODE (result)->refs > 0);

  return result;
}

/*------------------------------------------------------------------------*/

static BtorNode *
rebuild_exp (Btor *btor, BtorNode *exp)
{
  assert (btor);
  assert (exp);
  assert (BTOR_IS_REGULAR_NODE (exp));

  switch (exp->kind)
  {
    case BTOR_PROXY_NODE:
    case BTOR_BV_CONST_NODE:
    case BTOR_BV_VAR_NODE:
    case BTOR_PARAM_NODE:
    case BTOR_UF_NODE:
      return btor_copy_exp (btor, btor_simplify_exp (btor, exp));
    case BTOR_SLICE_NODE:
      return btor_slice_exp (btor, exp->e[0], exp->upper, exp->lower);
    case BTOR_AND_NODE: return btor_and_exp (btor, exp->e[0], exp->e[1]);
    case BTOR_BEQ_NODE:
    case BTOR_FEQ_NODE: return btor_eq_exp (btor, exp->e[0], exp->e[1]);
    case BTOR_ADD_NODE: return btor_add_exp (btor, exp->e[0], exp->e[1]);
    case BTOR_MUL_NODE: return btor_mul_exp (btor, exp->e[0], exp->e[1]);
    case BTOR_ULT_NODE: return btor_ult_exp (btor, exp->e[0], exp->e[1]);
    case BTOR_SLL_NODE: return btor_sll_exp (btor, exp->e[0], exp->e[1]);
    case BTOR_SRL_NODE: return btor_srl_exp (btor, exp->e[0], exp->e[1]);
    case BTOR_UDIV_NODE: return btor_udiv_exp (btor, exp->e[0], exp->e[1]);
    case BTOR_UREM_NODE: return btor_urem_exp (btor, exp->e[0], exp->e[1]);
    case BTOR_CONCAT_NODE: return btor_concat_exp (btor, exp->e[0], exp->e[1]);
    case BTOR_LAMBDA_NODE:
      assert (!btor_param_cur_assignment (exp->e[0]));
      BTOR_PARAM_SET_LAMBDA_NODE (exp->e[0], 0);
      return btor_lambda_exp (btor, exp->e[0], exp->e[1]);
    case BTOR_APPLY_NODE: return btor_apply_exp (btor, exp->e[0], exp->e[1]);
    case BTOR_ARGS_NODE: return btor_args_exp (btor, exp->arity, exp->e);
    default:
      assert (BTOR_IS_BV_COND_NODE (exp));
      return btor_cond_exp (btor, exp->e[0], exp->e[1], exp->e[2]);
  }
}

/* we perform all variable substitutions in one pass and rebuild the formula
 * cyclic substitutions must have been deleted before! */
static void
substitute_vars_and_rebuild_exps (Btor *btor, BtorPtrHashTable *substs)
{
  assert (btor);
  assert (substs);
  assert (check_id_table_aux_mark_unset_dbg (btor));

  BtorNodePtrStack stack, root_stack;
  BtorPtrHashBucket *b;
  BtorNode *cur, *cur_parent, *rebuilt_exp, **temp, **top, *rhs, *simplified;
  BtorMemMgr *mm;
  BtorHashTableIterator it;
  BtorNodeIterator nit;
  int pushed, i;

  if (substs->count == 0u) return;

  mm = btor->mm;

  BTOR_INIT_STACK (stack);
  BTOR_INIT_STACK (root_stack);
  /* search upwards for all reachable roots */
  /* we push all left sides on the search stack */
  init_node_hash_table_iterator (&it, substs);
  while (has_next_node_hash_table_iterator (&it))
  {
    cur = next_node_hash_table_iterator (&it);
    assert (BTOR_IS_REGULAR_NODE (cur));
    assert (BTOR_IS_BV_VAR_NODE (cur) || BTOR_IS_UF_NODE (cur));
    BTOR_PUSH_STACK (mm, stack, cur);
  }

  do
  {
    assert (!BTOR_EMPTY_STACK (stack));
    cur = BTOR_POP_STACK (stack);
    assert (BTOR_IS_REGULAR_NODE (cur));
    if (cur->aux_mark == 0)
    {
      cur->aux_mark = 1;
      init_full_parent_iterator (&nit, cur);
      /* are we at a root ? */
      pushed = 0;
      while (has_next_parent_full_parent_iterator (&nit))
      {
        cur_parent = next_parent_full_parent_iterator (&nit);
        assert (BTOR_IS_REGULAR_NODE (cur_parent));
        pushed = 1;
        BTOR_PUSH_STACK (mm, stack, cur_parent);
      }
      if (!pushed) BTOR_PUSH_STACK (mm, root_stack, btor_copy_exp (btor, cur));
    }
  } while (!BTOR_EMPTY_STACK (stack));

  /* copy roots on substitution stack */
  top = root_stack.top;
  for (temp = root_stack.start; temp != top; temp++)
    BTOR_PUSH_STACK (mm, stack, *temp);

  /* substitute */
  while (!BTOR_EMPTY_STACK (stack))
  {
    cur = BTOR_REAL_ADDR_NODE (BTOR_POP_STACK (stack));

    if (cur->aux_mark == 0) continue;

    assert (!BTOR_IS_BV_CONST_NODE (cur));

    if (cur->aux_mark == 1)
    {
      BTOR_PUSH_STACK (mm, stack, cur);
      cur->aux_mark = 2;
      if (BTOR_IS_BV_VAR_NODE (cur) || BTOR_IS_UF_NODE (cur))
      {
        b = btor_find_in_ptr_hash_table (substs, cur);
        assert (b);
        assert (cur == (BtorNode *) b->key);
        rhs = (BtorNode *) b->data.asPtr;
        assert (rhs);
        BTOR_PUSH_STACK (mm, stack, rhs);
      }
      else
      {
        for (i = cur->arity - 1; i >= 0; i--)
          BTOR_PUSH_STACK (mm, stack, cur->e[i]);
      }
    }
    else
    {
      assert (cur->aux_mark == 2);
      cur->aux_mark = 0;
      if (BTOR_IS_BV_VAR_NODE (cur) || BTOR_IS_UF_NODE (cur))
      {
        b = btor_find_in_ptr_hash_table (substs, cur);
        assert (b);
        assert (cur == (BtorNode *) b->key);
        rhs = (BtorNode *) b->data.asPtr;
        assert (rhs);
        rebuilt_exp = btor_copy_exp (btor, rhs);
        if (BTOR_IS_BV_VAR_NODE (cur))
          btor->stats.var_substitutions++;
        else
          btor->stats.uf_substitutions++;
      }
      else
        rebuilt_exp = rebuild_exp (btor, cur);
      assert (rebuilt_exp);
      assert (rebuilt_exp != cur);

      simplified = btor_simplify_exp (btor, rebuilt_exp);
      set_simplified_exp (btor, cur, simplified);
      btor_release_exp (btor, rebuilt_exp);
    }
  }

  BTOR_RELEASE_STACK (mm, stack);

  top = root_stack.top;
  for (temp = root_stack.start; temp != top; temp++)
    btor_release_exp (btor, *temp);
  BTOR_RELEASE_STACK (mm, root_stack);
}

static void
substitute_var_exps (Btor *btor)
{
  assert (btor);
  assert (check_id_table_mark_unset_dbg (btor));

  BtorPtrHashTable *varsubst_constraints, *order, *substs;
  BtorNode *cur, *constraint, *left, *right, *child;
  BtorPtrHashBucket *b, *b_temp;
  BtorHashTableIterator it;
  int order_num, val, max, i;
  BtorNodePtrStack stack;
  double start, delta;
  unsigned count;
  BtorMemMgr *mm;

  mm                   = btor->mm;
  varsubst_constraints = btor->varsubst_constraints;

  if (varsubst_constraints->count == 0u) return;

  start = btor_time_stamp ();

  BTOR_INIT_STACK (stack);

  /* new equality constraints may be added during rebuild */
  count = 0;
  while (varsubst_constraints->count > 0u)
  {
    order_num = 1;
    order     = btor_new_ptr_hash_table (mm,
                                     (BtorHashPtr) btor_hash_exp_by_id,
                                     (BtorCmpPtr) btor_compare_exp_by_id);

    substs = btor_new_ptr_hash_table (mm,
                                      (BtorHashPtr) btor_hash_exp_by_id,
                                      (BtorCmpPtr) btor_compare_exp_by_id);

    /* we copy the current substitution constraints into a local hash table,
     * and empty the global substitution table */
    while (varsubst_constraints->count > 0u)
    {
      count++;
      b   = varsubst_constraints->first;
      cur = (BtorNode *) b->key;
      assert (BTOR_IS_REGULAR_NODE (cur));
      assert (BTOR_IS_BV_VAR_NODE (cur) || BTOR_IS_UF_NODE (cur));
      right = (BtorNode *) b->data.asPtr;
      /* NOTE: we need to update 'right' here, since 'right' might have
       * already been rebuilt in merge_lambdas (in beta reduction part) */
      btor_insert_in_ptr_hash_table (substs, cur)->data.asPtr =
          btor_copy_exp (btor, btor_simplify_exp (btor, right));
      btor_release_exp (btor, right);
      btor_remove_from_ptr_hash_table (varsubst_constraints, cur, 0, 0);
    }
    assert (varsubst_constraints->count == 0u);

    /* we search for cyclic substitution dependencies
     * and map the substitutions to an ordering number */
    init_node_hash_table_iterator (&it, substs);
    while (has_next_node_hash_table_iterator (&it))
    {
      cur = next_node_hash_table_iterator (&it);
      assert (BTOR_IS_REGULAR_NODE (cur));
      assert (BTOR_IS_BV_VAR_NODE (cur) || BTOR_IS_UF_NODE (cur));
      BTOR_PUSH_STACK (mm, stack, (BtorNode *) cur);

      while (!BTOR_EMPTY_STACK (stack))
      {
        cur = BTOR_REAL_ADDR_NODE (BTOR_POP_STACK (stack));

        if (!cur)
        {
          cur = BTOR_POP_STACK (stack); /* left */
          assert (BTOR_IS_REGULAR_NODE (cur));
          assert (BTOR_IS_BV_VAR_NODE (cur) || BTOR_IS_UF_NODE (cur));
          assert (!btor_find_in_ptr_hash_table (order, cur));
          btor_insert_in_ptr_hash_table (order, cur)->data.asInt = order_num++;
          continue;
        }

        if (cur->mark == 1) /* visited (DFS) */
          continue;

        cur->mark = 1;

        if (BTOR_IS_BV_CONST_NODE (cur) || BTOR_IS_BV_VAR_NODE (cur)
            || BTOR_IS_PARAM_NODE (cur) || BTOR_IS_UF_NODE (cur))
        {
          b_temp = btor_find_in_ptr_hash_table (substs, cur);
          if (b_temp)
          {
            BTOR_PUSH_STACK (mm, stack, cur); /* left  */
            BTOR_PUSH_STACK (mm, stack, 0);
            BTOR_PUSH_STACK (mm,
                             stack, /* right */
                             (BtorNode *) b_temp->data.asPtr);
          }
          else
          {
            assert (!btor_find_in_ptr_hash_table (order, cur));
            btor_insert_in_ptr_hash_table (order, cur)->data.asInt = 0;
          }
        }
        else
        {
          assert (cur->arity >= 1);
          assert (cur->arity <= 3);
          for (i = cur->arity - 1; i >= 0; i--)
            BTOR_PUSH_STACK (mm, stack, cur->e[i]);
        }
      }
    }

    /* intermediate cleanup of mark flags */
    init_node_hash_table_iterator (&it, substs);
    while (has_next_node_hash_table_iterator (&it))
    {
      b   = it.bucket;
      cur = next_node_hash_table_iterator (&it);
      assert (BTOR_IS_REGULAR_NODE (cur));
      assert (BTOR_IS_BV_VAR_NODE (cur) || BTOR_IS_UF_NODE (cur));
      mark_exp (btor, cur, 0);
      mark_exp (btor, (BtorNode *) b->data.asPtr, 0);
    }

    /* we look for cycles */
    init_node_hash_table_iterator (&it, substs);
    while (has_next_node_hash_table_iterator (&it))
    {
      b   = it.bucket;
      cur = next_node_hash_table_iterator (&it);
      assert (BTOR_IS_REGULAR_NODE (cur));
      assert (BTOR_IS_BV_VAR_NODE (cur) || BTOR_IS_UF_NODE (cur));
      BTOR_PUSH_STACK (mm, stack, (BtorNode *) b->data.asPtr);

      /* we assume that there are no direct loops
       * as a result of occurrence check */
      while (!BTOR_EMPTY_STACK (stack))
      {
        cur = BTOR_REAL_ADDR_NODE (BTOR_POP_STACK (stack));

        if (cur->mark == 2) /* cur has max order of its children */
          continue;

        if (BTOR_IS_BV_CONST_NODE (cur) || BTOR_IS_BV_VAR_NODE (cur)
            || BTOR_IS_PARAM_NODE (cur) || BTOR_IS_UF_NODE (cur))
        {
          assert (btor_find_in_ptr_hash_table (order, cur));
          continue;
        }

        assert (cur->arity >= 1);
        assert (cur->arity <= 3);

        if (cur->mark == 0)
        {
          cur->mark = 1;
          BTOR_PUSH_STACK (mm, stack, cur);
          for (i = cur->arity - 1; i >= 0; i--)
            BTOR_PUSH_STACK (mm, stack, cur->e[i]);
        }
        else /* cur is visited, its children are visited */
        {
          /* compute maximum of children */
          assert (cur->mark == 1);
          cur->mark = 2;
          max       = 0;
          for (i = cur->arity - 1; i >= 0; i--)
          {
            child  = BTOR_REAL_ADDR_NODE (cur->e[i]);
            b_temp = btor_find_in_ptr_hash_table (order, child);
            assert (b_temp);
            val = b_temp->data.asInt;
            assert (val >= 0);
            max = BTOR_MAX_UTIL (max, val);
          }
          btor_insert_in_ptr_hash_table (order, cur)->data.asInt = max;
        }
      }
    }

    assert (BTOR_EMPTY_STACK (stack));
    /* we eliminate cyclic substitutions, and reset mark flags */
    init_node_hash_table_iterator (&it, substs);
    while (has_next_node_hash_table_iterator (&it))
    {
      right = (BtorNode *) it.bucket->data.asPtr;
      assert (right);
      left = next_node_hash_table_iterator (&it);
      assert (BTOR_IS_REGULAR_NODE (left));
      assert (BTOR_IS_BV_VAR_NODE (left) || BTOR_IS_UF_NODE (left));
      mark_exp (btor, left, 0);
      mark_exp (btor, right, 0);
      b_temp = btor_find_in_ptr_hash_table (order, left);
      assert (b_temp);
      order_num = b_temp->data.asInt;
      b_temp = btor_find_in_ptr_hash_table (order, BTOR_REAL_ADDR_NODE (right));
      assert (b_temp);
      max = b_temp->data.asInt;
      assert (order_num != max);
      /* found cycle */
      if (max > order_num) BTOR_PUSH_STACK (mm, stack, left);
    }

    /* we delete cyclic substitutions and synthesize them instead */
    while (!BTOR_EMPTY_STACK (stack))
    {
      left = BTOR_POP_STACK (stack);
      assert (BTOR_IS_REGULAR_NODE (left));
      assert (BTOR_IS_BV_VAR_NODE (left) || BTOR_IS_UF_NODE (left));
      right =
          (BtorNode *) btor_find_in_ptr_hash_table (substs, left)->data.asPtr;
      assert (right);

      constraint = btor_eq_exp (btor, left, right);
      insert_unsynthesized_constraint (btor, constraint);
      btor_release_exp (btor, constraint);

      btor_remove_from_ptr_hash_table (substs, left, 0, 0);
      btor_release_exp (btor, left);
      btor_release_exp (btor, right);
    }

    /* we rebuild and substiute variables in one pass */
    substitute_vars_and_rebuild_exps (btor, substs);

    /* cleanup, we delete all substitution constraints */
    init_node_hash_table_iterator (&it, substs);
    while (has_next_node_hash_table_iterator (&it))
    {
      right = (BtorNode *) it.bucket->data.asPtr;
      assert (right);
      left = next_node_hash_table_iterator (&it);
      assert (BTOR_IS_REGULAR_NODE (left));
      assert (left->kind == BTOR_PROXY_NODE);
      assert (left->simplified);
      btor_release_exp (btor, left);
      btor_release_exp (btor, right);
    }

    btor_delete_ptr_hash_table (order);
    btor_delete_ptr_hash_table (substs);
  }

  BTOR_RELEASE_STACK (mm, stack);
  delta = btor_time_stamp () - start;
  btor->time.subst += delta;
  BTOR_MSG (
      btor->msg, 1, "%d variables substituted in %.1f seconds", count, delta);
}

static int
all_exps_below_rebuilt (Btor *btor, BtorNode *exp)
{
  assert (btor);
  assert (exp);

  int i;
  BtorNode *subst;

  subst = find_substitution (btor, exp);
  if (subst)
  {
    subst = btor_simplify_exp (btor, subst);
    return BTOR_REAL_ADDR_NODE (subst)->aux_mark == 0;
  }

  exp = BTOR_REAL_ADDR_NODE (exp);
  for (i = 0; i < exp->arity; i++)
    if (BTOR_REAL_ADDR_NODE (exp->e[i])->aux_mark > 0) return 0;

  return 1;
}

/* beta reduction parameter 'bra'
 * -1 ... full beta reduction
 *  0 ... no beta reduction
 * >0 ... bound for bounded beta reduction
 */
static void
substitute_and_rebuild (Btor *btor, BtorPtrHashTable *subst, int bra)
{
  assert (btor);
  assert (subst);
  assert (check_id_table_aux_mark_unset_dbg (btor));

  int i;
  BtorMemMgr *mm;
  BtorNode *cur, *cur_parent, *rebuilt_exp, *simplified, *sub;
  BtorNodePtrStack roots;
  BtorNodePtrQueue queue;
  BtorHashTableIterator hit;
  BtorNodeIterator it;

  if (subst->count == 0u) return;

  mm = btor->mm;

  BTOR_INIT_STACK (roots);
  BTOR_INIT_QUEUE (queue);

  init_node_hash_table_iterator (&hit, subst);
  while (has_next_node_hash_table_iterator (&hit))
  {
    cur = BTOR_REAL_ADDR_NODE (next_node_hash_table_iterator (&hit));
    BTOR_ENQUEUE (mm, queue, cur);
  }

  /* mark cone and copy roots */
  while (!BTOR_EMPTY_QUEUE (queue))
  {
    cur = BTOR_DEQUEUE (queue);
    assert (BTOR_IS_REGULAR_NODE (cur));
    assert (!BTOR_IS_PROXY_NODE (cur));

    if (cur->aux_mark == 0)
    {
      cur->aux_mark = 1;

      if (cur->parents == 0)
        BTOR_PUSH_STACK (mm, roots, btor_copy_exp (btor, cur));

      init_full_parent_iterator (&it, cur);
      while (has_next_parent_full_parent_iterator (&it))
      {
        cur_parent = next_parent_full_parent_iterator (&it);
        BTOR_ENQUEUE (mm, queue, cur_parent);
      }
    }
  }

  init_node_hash_table_iterator (&hit, subst);
  while (has_next_node_hash_table_iterator (&hit))
  {
    cur = BTOR_REAL_ADDR_NODE (next_node_hash_table_iterator (&hit));
    assert (cur->aux_mark == 1);
    BTOR_ENQUEUE (mm, queue, btor_copy_exp (btor, cur));
    cur->aux_mark = 2; /* mark as enqueued */
  }

  /* rebuild bottom-up */
  while (!BTOR_EMPTY_QUEUE (queue))
  {
    cur = BTOR_DEQUEUE (queue);
    assert (BTOR_IS_REGULAR_NODE (cur));
    assert (!BTOR_IS_PROXY_NODE (cur));
    assert (cur->aux_mark == 2);

    if (cur->refs == 1)
    {
      btor_release_exp (btor, cur);
      continue;
    }

    if (all_exps_below_rebuilt (btor, cur))
    {
      cur->aux_mark = 0;
      btor_release_exp (btor, cur);

      /* traverse upwards and enqueue all parents that are not yet
       * in the queue. */
      init_full_parent_iterator (&it, cur);
      while (has_next_parent_full_parent_iterator (&it))
      {
        cur_parent = next_parent_full_parent_iterator (&it);
        if (cur_parent->aux_mark == 2
            || !all_exps_below_rebuilt (btor, cur_parent))
          continue;
        assert (cur_parent->aux_mark == 0 || cur_parent->aux_mark == 1);
        cur_parent->aux_mark = 2;
        BTOR_ENQUEUE (mm, queue, btor_copy_exp (btor, cur_parent));
      }

      if ((sub = find_substitution (btor, cur)))
      {
        rebuilt_exp = btor_copy_exp (btor, sub);
      }
      // TODO: externalize
      else if (bra && BTOR_IS_APPLY_NODE (cur)
               && btor_find_in_ptr_hash_table (subst, cur))
      {
        if (bra == -1)
          rebuilt_exp = btor_beta_reduce_full (btor, cur);
        else
          rebuilt_exp = btor_beta_reduce_bounded (btor, cur, bra);
      }
      else
        rebuilt_exp = rebuild_exp (btor, cur);

      assert (rebuilt_exp);
      if (rebuilt_exp != cur)
      {
        simplified = btor_simplify_exp (btor, rebuilt_exp);
        // TODO: only push new roots? use hash table for roots instead of
        // stack?
        if (cur->parents == 0)
          BTOR_PUSH_STACK (mm, roots, btor_copy_exp (btor, cur));

        set_simplified_exp (btor, cur, simplified);
      }
      btor_release_exp (btor, rebuilt_exp);
    }
    /* not all children rebuilt, enqueue again */
    else
    {
      assert (cur->aux_mark == 2);
      BTOR_ENQUEUE (mm, queue, cur);
    }
  }

  BTOR_RELEASE_QUEUE (mm, queue);

  for (i = 0; i < BTOR_COUNT_STACK (roots); i++)
  {
    cur = BTOR_PEEK_STACK (roots, i);
    btor_release_exp (btor, cur);
  }

  BTOR_RELEASE_STACK (mm, roots);

  assert (check_id_table_aux_mark_unset_dbg (btor));
  assert (check_unique_table_children_proxy_free_dbg (btor));
}

static void
substitute_embedded_constraints (Btor *btor)
{
  assert (btor);

  BtorHashTableIterator it;
  BtorNode *cur;

  init_node_hash_table_iterator (&it, btor->embedded_constraints);
  while (has_next_node_hash_table_iterator (&it))
  {
    cur = next_node_hash_table_iterator (&it);
    assert (BTOR_REAL_ADDR_NODE (cur)->constraint);
    /* embedded constraints have possibly lost their parents,
     * e.g. top conjunction of constraints that are released */
    if (has_parents_exp (btor, cur)) btor->stats.ec_substitutions++;
  }

  substitute_and_rebuild (btor, btor->embedded_constraints, 0);
}

static void
process_embedded_constraints (Btor *btor)
{
  assert (btor);

  BtorHashTableIterator it;
  BtorNodePtrStack ec;
  double start, delta;
  BtorNode *cur;
  int count;

  if (btor->embedded_constraints->count > 0u)
  {
    start = btor_time_stamp ();
    count = 0;
    BTOR_INIT_STACK (ec);
    init_node_hash_table_iterator (&it, btor->embedded_constraints);
    while (has_next_node_hash_table_iterator (&it))
    {
      cur = btor_copy_exp (btor, next_node_hash_table_iterator (&it));
      BTOR_PUSH_STACK (btor->mm, ec, cur);
    }

    /* Note: it may happen that new embedded constraints are inserted into
     *       btor->embedded_constraints here. */
    substitute_embedded_constraints (btor);

    while (!BTOR_EMPTY_STACK (ec))
    {
      cur = BTOR_POP_STACK (ec);

      if (btor_find_in_ptr_hash_table (btor->embedded_constraints, cur))
      {
        count++;
        btor_remove_from_ptr_hash_table (btor->embedded_constraints, cur, 0, 0);
        insert_unsynthesized_constraint (btor, cur);
        btor_release_exp (btor, cur);
      }
      btor_release_exp (btor, cur);
    }
    BTOR_RELEASE_STACK (btor->mm, ec);

    delta = btor_time_stamp () - start;
    btor->time.embedded += delta;
    BTOR_MSG (btor->msg,
              1,
              "replaced %d embedded constraints in %1.f seconds",
              count,
              delta);
  }
}

/*------------------------------------------------------------------------*/

static BtorSlice *
new_slice (Btor *btor, int upper, int lower)
{
  BtorSlice *result;

  assert (btor != NULL);
  assert (upper >= lower);
  assert (lower >= 0);

  BTOR_NEW (btor->mm, result);
  result->upper = upper;
  result->lower = lower;
  return result;
}

static void
delete_slice (Btor *btor, BtorSlice *slice)
{
  assert (btor != NULL);
  assert (slice != NULL);
  BTOR_DELETE (btor->mm, slice);
}

static unsigned int
hash_slice (BtorSlice *slice)
{
  unsigned int result;

  assert (slice != NULL);
  assert (slice->upper >= slice->lower);
  assert (slice->lower >= 0);

  result = (unsigned int) slice->upper;
  result += (unsigned int) slice->lower;
  result *= 7334147u;
  return result;
}

static int
compare_slices (BtorSlice *s1, BtorSlice *s2)
{
  assert (s1 != NULL);
  assert (s2 != NULL);
  assert (s1->upper >= s1->lower);
  assert (s1->lower >= 0);
  assert (s2->upper >= s2->lower);
  assert (s2->lower >= 0);

  if (s1->upper < s2->upper) return -1;

  if (s1->upper > s2->upper) return 1;

  assert (s1->upper == s1->upper);
  if (s1->lower < s2->lower) return -1;

  if (s1->lower > s2->lower) return 1;

  assert (s1->upper == s2->upper && s1->lower == s2->lower);
  return 0;
}

static int
compare_slices_qsort (const void *p1, const void *p2)
{
  return compare_slices (*((BtorSlice **) p1), *((BtorSlice **) p2));
}

static int
compare_int_ptr (const void *p1, const void *p2)
{
  int v1 = *((int *) p1);
  int v2 = *((int *) p2);
  if (v1 < v2) return -1;

  if (v1 > v2) return 1;

  return 0;
}

static void
eliminate_slices_on_bv_vars (Btor *btor)
{
  BtorNode *var, *cur, *result, *lambda_var, *temp;
  BtorSlice *s1, *s2, *new_s1, *new_s2, *new_s3, **sorted_slices;
  BtorPtrHashBucket *b_var, *b1, *b2;
  BtorNodeIterator it;
  BtorPtrHashTable *slices;
  int i, min, max, count;
  BtorNodePtrStack vars;
  double start, delta;
  BtorMemMgr *mm;
  int vals[4];

  assert (btor != NULL);

  start = btor_time_stamp ();
  count = 0;

  mm = btor->mm;
  BTOR_INIT_STACK (vars);
  for (b_var = btor->bv_vars->first; b_var != NULL; b_var = b_var->next)
  {
    var = (BtorNode *) b_var->key;
    BTOR_PUSH_STACK (mm, vars, var);
  }

  while (!BTOR_EMPTY_STACK (vars))
  {
    slices = btor_new_ptr_hash_table (
        mm, (BtorHashPtr) hash_slice, (BtorCmpPtr) compare_slices);
    var = BTOR_POP_STACK (vars);
    assert (BTOR_IS_REGULAR_NODE (var));
    assert (BTOR_IS_BV_VAR_NODE (var));
    init_full_parent_iterator (&it, var);
    /* find all slices on variable */
    while (has_next_parent_full_parent_iterator (&it))
    {
      cur = next_parent_full_parent_iterator (&it);
      assert (BTOR_IS_REGULAR_NODE (cur));
      if (cur->kind == BTOR_SLICE_NODE)
      {
        s1 = new_slice (btor, cur->upper, cur->lower);
        assert (!btor_find_in_ptr_hash_table (slices, s1));
        btor_insert_in_ptr_hash_table (slices, s1);
      }
    }

    /* no splitting necessary? */
    if (slices->count == 0u)
    {
      btor_delete_ptr_hash_table (slices);
      continue;
    }

    /* add full slice */
    s1 = new_slice (btor, var->len - 1, 0);
    assert (!btor_find_in_ptr_hash_table (slices, s1));
    btor_insert_in_ptr_hash_table (slices, s1);

  BTOR_SPLIT_SLICES_RESTART:
    for (b1 = slices->last; b1 != NULL; b1 = b1->prev)
    {
      s1 = (BtorSlice *) b1->key;
      for (b2 = b1->prev; b2 != NULL; b2 = b2->prev)
      {
        s2 = (BtorSlice *) b2->key;

        assert (compare_slices (s1, s2));

        /* not overlapping? */
        if ((s1->lower > s2->upper) || (s1->upper < s2->lower)
            || (s2->lower > s1->upper) || (s2->upper < s1->lower))
          continue;

        if (s1->upper == s2->upper)
        {
          assert (s1->lower != s2->lower);
          max    = BTOR_MAX_UTIL (s1->lower, s2->lower);
          min    = BTOR_MIN_UTIL (s1->lower, s2->lower);
          new_s1 = new_slice (btor, max - 1, min);
          if (!btor_find_in_ptr_hash_table (slices, new_s1))
            btor_insert_in_ptr_hash_table (slices, new_s1);
          else
            delete_slice (btor, new_s1);

          if (min == s1->lower)
          {
            btor_remove_from_ptr_hash_table (slices, s1, 0, 0);
            delete_slice (btor, s1);
          }
          else
          {
            btor_remove_from_ptr_hash_table (slices, s2, 0, 0);
            delete_slice (btor, s2);
          }
          goto BTOR_SPLIT_SLICES_RESTART;
        }

        if (s1->lower == s2->lower)
        {
          assert (s1->upper != s2->upper);
          max    = BTOR_MAX_UTIL (s1->upper, s2->upper);
          min    = BTOR_MIN_UTIL (s1->upper, s2->upper);
          new_s1 = new_slice (btor, max, min + 1);
          if (!btor_find_in_ptr_hash_table (slices, new_s1))
            btor_insert_in_ptr_hash_table (slices, new_s1);
          else
            delete_slice (btor, new_s1);
          if (max == s1->upper)
          {
            btor_remove_from_ptr_hash_table (slices, s1, 0, 0);
            delete_slice (btor, s1);
          }
          else
          {
            btor_remove_from_ptr_hash_table (slices, s2, NULL, NULL);
            delete_slice (btor, s2);
          }
          goto BTOR_SPLIT_SLICES_RESTART;
        }

        /* regular overlapping case (overlapping at both ends) */
        vals[0] = s1->upper;
        vals[1] = s1->lower;
        vals[2] = s2->upper;
        vals[3] = s2->lower;
        qsort (vals, 4, sizeof (int), compare_int_ptr);
        new_s1 = new_slice (btor, vals[3], vals[2] + 1);
        new_s2 = new_slice (btor, vals[2], vals[1]);
        new_s3 = new_slice (btor, vals[1] - 1, vals[0]);
        btor_remove_from_ptr_hash_table (slices, s1, 0, 0);
        btor_remove_from_ptr_hash_table (slices, s2, NULL, NULL);
        delete_slice (btor, s1);
        delete_slice (btor, s2);
        if (!btor_find_in_ptr_hash_table (slices, new_s1))
          btor_insert_in_ptr_hash_table (slices, new_s1);
        else
          delete_slice (btor, new_s1);
        if (!btor_find_in_ptr_hash_table (slices, new_s2))
          btor_insert_in_ptr_hash_table (slices, new_s2);
        else
          delete_slice (btor, new_s2);
        if (!btor_find_in_ptr_hash_table (slices, new_s3))
          btor_insert_in_ptr_hash_table (slices, new_s3);
        else
          delete_slice (btor, new_s3);
        goto BTOR_SPLIT_SLICES_RESTART;
      }
    }

    /* copy slices to sort them */
    assert (slices->count > 1u);
    BTOR_NEWN (mm, sorted_slices, slices->count);
    i = 0;
    for (b1 = slices->first; b1 != NULL; b1 = b1->next)
    {
      s1                 = (BtorSlice *) b1->key;
      sorted_slices[i++] = s1;
    }
    qsort (sorted_slices,
           slices->count,
           sizeof (BtorSlice *),
           compare_slices_qsort);

    s1     = sorted_slices[(int) slices->count - 1];
    result = lambda_var_exp (btor, s1->upper - s1->lower + 1);
    delete_slice (btor, s1);
    for (i = (int) slices->count - 2; i >= 0; i--)
    {
      s1         = sorted_slices[i];
      lambda_var = lambda_var_exp (btor, s1->upper - s1->lower + 1);
      temp       = btor_concat_exp (btor, result, lambda_var);
      btor_release_exp (btor, result);
      result = temp;
      btor_release_exp (btor, lambda_var);
      delete_slice (btor, s1);
    }
    BTOR_DELETEN (mm, sorted_slices, slices->count);
    btor_delete_ptr_hash_table (slices);

    count++;
    btor->stats.eliminated_slices++;
    insert_varsubst_constraint (btor, var, result);
    btor_release_exp (btor, result);
  }

  BTOR_RELEASE_STACK (mm, vars);

  delta = btor_time_stamp () - start;
  btor->time.slicing += delta;
  BTOR_MSG (btor->msg, 1, "sliced %d variables in %1.f seconds", count, delta);
}

/*------------------------------------------------------------------------*/

/*------------------------------------------------------------------------*/
#ifndef BTOR_DO_NOT_PROCESS_SKELETON
/*------------------------------------------------------------------------*/

#include "lglib.h"

static int
fixed_exp (Btor *btor, BtorNode *exp)
{
  BtorNode *real_exp;
  BtorSATMgr *smgr;
  BtorAIG *aig;
  int res, id;

  real_exp = BTOR_REAL_ADDR_NODE (exp);
  assert (real_exp->len == 1);
  if (!BTOR_IS_SYNTH_NODE (real_exp)) return 0;
  assert (real_exp->av);
  assert (real_exp->av->len == 1);
  assert (real_exp->av->aigs);
  aig = real_exp->av->aigs[0];
  if (aig == BTOR_AIG_TRUE)
    res = 1;
  else if (aig == BTOR_AIG_FALSE)
    res = -1;
  else
  {
    id = BTOR_GET_CNF_ID_AIG (aig);
    if (!id) return 0;
    smgr = btor_get_sat_mgr_btor (btor);
    res  = btor_fixed_sat (smgr, id);
  }
  if (BTOR_IS_INVERTED_NODE (exp)) res = -res;
  return res;
}

static int
process_skeleton_tseitin_lit (BtorPtrHashTable *ids, BtorNode *exp)
{
  BtorPtrHashBucket *b;
  BtorNode *real_exp;
  int res;

  real_exp = BTOR_REAL_ADDR_NODE (exp);
  assert (real_exp->len == 1);
  b = btor_find_in_ptr_hash_table (ids, real_exp);
  if (!b)
  {
    b             = btor_insert_in_ptr_hash_table (ids, real_exp);
    b->data.asInt = (int) ids->count;
  }

  res = b->data.asInt;
  assert (res > 0);

  if (BTOR_IS_INVERTED_NODE (exp)) res = -res;

  return res;
}

static void
process_skeleton_tseitin (Btor *btor,
                          LGL *lgl,
                          BtorNodePtrStack *work_stack,
                          BtorNodePtrStack *unmark_stack,
                          BtorPtrHashTable *ids,
                          BtorNode *root)
{
  assert (btor);

  int i, lhs, rhs[3], fixed;
  BtorNode *exp;

  BTOR_PUSH_STACK (btor->mm, *work_stack, root);

  do
  {
    exp = BTOR_POP_STACK (*work_stack);
    assert (exp);
    exp = BTOR_REAL_ADDR_NODE (exp);
    if (!exp->mark)
    {
      exp->mark = 1;
      BTOR_PUSH_STACK (btor->mm, *unmark_stack, exp);

      BTOR_PUSH_STACK (btor->mm, *work_stack, exp);
      for (i = exp->arity - 1; i >= 0; i--)
        BTOR_PUSH_STACK (btor->mm, *work_stack, exp->e[i]);
    }
    else if (exp->mark == 1)
    {
      exp->mark = 2;
      if (exp->len != 1 || BTOR_IS_FUN_NODE (exp) || BTOR_IS_ARGS_NODE (exp)
          || exp->parameterized)
        continue;

#ifndef NDEBUG
      for (i = 0; i < exp->arity; i++)
      {
        BtorNode *child = exp->e[i];
        child           = BTOR_REAL_ADDR_NODE (child);
        assert (child->mark == 2);
        if (child->len == 1 && !BTOR_IS_FUN_NODE (child)
            && !BTOR_IS_ARGS_NODE (child) && !child->parameterized)
          assert (btor_find_in_ptr_hash_table (ids, child));
      }
#endif
      lhs   = process_skeleton_tseitin_lit (ids, exp);
      fixed = fixed_exp (btor, exp);
      if (fixed)
      {
        lgladd (lgl, (fixed > 0) ? lhs : -lhs);
        lgladd (lgl, 0);
      }

      switch (exp->kind)
      {
        case BTOR_AND_NODE:
          rhs[0] = process_skeleton_tseitin_lit (ids, exp->e[0]);
          rhs[1] = process_skeleton_tseitin_lit (ids, exp->e[1]);

          lgladd (lgl, -lhs);
          lgladd (lgl, rhs[0]);
          lgladd (lgl, 0);

          lgladd (lgl, -lhs);
          lgladd (lgl, rhs[1]);
          lgladd (lgl, 0);

          lgladd (lgl, lhs);
          lgladd (lgl, -rhs[0]);
          lgladd (lgl, -rhs[1]);
          lgladd (lgl, 0);
          break;

        case BTOR_BEQ_NODE:
          if (BTOR_REAL_ADDR_NODE (exp->e[0])->len != 1) break;
          assert (BTOR_REAL_ADDR_NODE (exp->e[1])->len == 1);
          rhs[0] = process_skeleton_tseitin_lit (ids, exp->e[0]);
          rhs[1] = process_skeleton_tseitin_lit (ids, exp->e[1]);

          lgladd (lgl, -lhs);
          lgladd (lgl, -rhs[0]);
          lgladd (lgl, rhs[1]);
          lgladd (lgl, 0);

          lgladd (lgl, -lhs);
          lgladd (lgl, rhs[0]);
          lgladd (lgl, -rhs[1]);
          lgladd (lgl, 0);

          lgladd (lgl, lhs);
          lgladd (lgl, rhs[0]);
          lgladd (lgl, rhs[1]);
          lgladd (lgl, 0);

          lgladd (lgl, lhs);
          lgladd (lgl, -rhs[0]);
          lgladd (lgl, -rhs[1]);
          lgladd (lgl, 0);

          break;

        case BTOR_BCOND_NODE:
          assert (BTOR_REAL_ADDR_NODE (exp->e[0])->len == 1);
          if (BTOR_REAL_ADDR_NODE (exp->e[1])->len != 1) break;
          assert (BTOR_REAL_ADDR_NODE (exp->e[2])->len == 1);
          rhs[0] = process_skeleton_tseitin_lit (ids, exp->e[0]);
          rhs[1] = process_skeleton_tseitin_lit (ids, exp->e[1]);
          rhs[2] = process_skeleton_tseitin_lit (ids, exp->e[2]);

          lgladd (lgl, -lhs);
          lgladd (lgl, -rhs[0]);
          lgladd (lgl, rhs[1]);
          lgladd (lgl, 0);

          lgladd (lgl, -lhs);
          lgladd (lgl, rhs[0]);
          lgladd (lgl, rhs[2]);
          lgladd (lgl, 0);

          lgladd (lgl, lhs);
          lgladd (lgl, -rhs[0]);
          lgladd (lgl, -rhs[1]);
          lgladd (lgl, 0);

          lgladd (lgl, lhs);
          lgladd (lgl, rhs[0]);
          lgladd (lgl, -rhs[2]);
          lgladd (lgl, 0);
          break;

        default: assert (exp->kind != BTOR_PROXY_NODE); break;
      }
    }
  } while (!BTOR_EMPTY_STACK (*work_stack));
}

static void
process_skeleton (Btor *btor)
{
  BtorPtrHashTable *ids;
  BtorNodePtrStack unmark_stack;
  int count, fixed;
  BtorNodePtrStack work_stack;
  BtorMemMgr *mm = btor->mm;
  BtorHashTableIterator it;
  double start, delta;
  int res, lit, val;
  BtorNode *exp;
  LGL *lgl;

  start = btor_time_stamp ();

  ids = btor_new_ptr_hash_table (mm,
                                 (BtorHashPtr) btor_hash_exp_by_id,
                                 (BtorCmpPtr) btor_compare_exp_by_id);

  lgl = lglinit ();
  lglsetprefix (lgl, "[lglskel] ");

  if (btor->options.verbosity.val >= 2)
  {
    lglsetopt (lgl, "verbose", btor->options.verbosity.val - 1);
    lglbnr ("Lingeling", "[lglskel] ", stdout);
    fflush (stdout);
  }
  else
    lglsetopt (lgl, "verbose", -1);

  count = 0;

  BTOR_INIT_STACK (work_stack);
  BTOR_INIT_STACK (unmark_stack);

  init_node_hash_table_iterator (&it, btor->synthesized_constraints);
  queue_node_hash_table_iterator (&it, btor->unsynthesized_constraints);
  while (has_next_node_hash_table_iterator (&it))
  {
    count++;
    exp = next_node_hash_table_iterator (&it);
    assert (BTOR_REAL_ADDR_NODE (exp)->len == 1);
    process_skeleton_tseitin (btor, lgl, &work_stack, &unmark_stack, ids, exp);
    lgladd (lgl, process_skeleton_tseitin_lit (ids, exp));
    lgladd (lgl, 0);
  }

  BTOR_RELEASE_STACK (mm, work_stack);

  while (!BTOR_EMPTY_STACK (unmark_stack))
  {
    exp = BTOR_POP_STACK (unmark_stack);
    assert (!BTOR_IS_INVERTED_NODE (exp));
    assert (exp->mark);
    exp->mark = 0;
  }

  BTOR_RELEASE_STACK (mm, unmark_stack);

  BTOR_MSG (btor->msg,
            1,
            "found %u skeleton literals in %d constraints",
            ids->count,
            count);

  res = lglsimp (lgl, 0);

  if (btor->options.verbosity.val)
  {
    BTOR_MSG (btor->msg, 1, "skeleton preprocessing result %d", res);
    lglstats (lgl);
  }

  fixed = 0;

  if (res == 20)
  {
    BTOR_MSG (btor->msg, 1, "skeleton inconsistent");
    btor->inconsistent = 1;
  }
  else
  {
    assert (res == 0 || res == 10);
    init_node_hash_table_iterator (&it, ids);
    while (has_next_node_hash_table_iterator (&it))
    {
      exp = next_node_hash_table_iterator (&it);
      assert (!BTOR_IS_INVERTED_NODE (exp));
      lit = process_skeleton_tseitin_lit (ids, exp);
      val = lglfixed (lgl, lit);
      if (val)
      {
        if (!btor_find_in_ptr_hash_table (btor->synthesized_constraints, exp)
            && !btor_find_in_ptr_hash_table (btor->unsynthesized_constraints,
                                             exp))
        {
          if (val < 0) exp = BTOR_INVERT_NODE (exp);
          add_constraint (btor, exp);
          btor->stats.skeleton_constraints++;
          fixed++;
        }
      }
      else
      {
        assert (
            !btor_find_in_ptr_hash_table (btor->synthesized_constraints, exp));
        assert (!btor_find_in_ptr_hash_table (btor->unsynthesized_constraints,
                                              exp));
      }
    }
  }

  btor_delete_ptr_hash_table (ids);
  lglrelease (lgl);

  delta = btor_time_stamp () - start;
  btor->time.skel += delta;
  BTOR_MSG (
      btor->msg,
      1,
      "skeleton preprocessing produced %d new constraints in %.1f seconds",
      fixed,
      delta);
  assert (check_id_table_mark_unset_dbg (btor));
}

/*------------------------------------------------------------------------*/
#endif /* BTOR_DO_NOT_PROCESS_SKELETON */
/*------------------------------------------------------------------------*/

static void
init_cache (Btor *btor)
{
  assert (btor);
  assert (!btor->cache);

  btor->cache = btor_new_ptr_hash_table (
      btor->mm, (BtorHashPtr) hash_exp_pair, (BtorCmpPtr) compare_exp_pair);
}

static void
release_cache (Btor *btor)
{
  assert (btor);
  assert (btor->cache);

  BtorNodePair *pair;
  BtorHashTableIterator it;

  init_hash_table_iterator (&it, btor->cache);
  while (has_next_hash_table_iterator (&it))
  {
    btor_release_exp (btor, (BtorNode *) it.bucket->data.asPtr);
    pair = next_hash_table_iterator (&it);
    delete_exp_pair (btor, pair);
  }
  btor_delete_ptr_hash_table (btor->cache);
  btor->cache = 0;
}

static void
beta_reduce_applies_on_lambdas (Btor *btor)
{
  assert (btor);

  int num_applies, num_applies_total = 0, round;
  double start, delta;
  BtorPtrHashTable *apps;
  BtorNode *app, *fun;
  BtorNodeIterator it;
  BtorHashTableIterator h_it;
  BtorMemMgr *mm;

  if (btor->lambdas->count == 0) return;

  start = btor_time_stamp ();

  mm    = btor->mm;
  round = 1;

  /* NOTE: in some cases substitute_and_rebuild creates applies that can be
   * beta-reduced. this can happen when parameterized applies become not
   * parameterized. hence, we beta-reduce applies until fix point.
   */
  do
  {
    apps = btor_new_ptr_hash_table (mm,
                                    (BtorHashPtr) btor_hash_exp_by_id,
                                    (BtorCmpPtr) btor_compare_exp_by_id);

    /* collect function applications */
    init_node_hash_table_iterator (&h_it, btor->lambdas);
    while (has_next_node_hash_table_iterator (&h_it))
    {
      fun = next_node_hash_table_iterator (&h_it);

      init_apply_parent_iterator (&it, fun);
      while (has_next_parent_apply_parent_iterator (&it))
      {
        app = next_parent_apply_parent_iterator (&it);

        if (btor_find_in_ptr_hash_table (apps, app)) continue;

        if (app->parameterized) continue;

        btor_insert_in_ptr_hash_table (apps, btor_copy_exp (btor, app));
      }
    }

    num_applies = apps->count;
    num_applies_total += num_applies;
    BTOR_MSG (btor->msg,
              1,
              "eliminate %d applications in round %d",
              num_applies,
              round);

    substitute_and_rebuild (btor, apps, -1);

    init_node_hash_table_iterator (&h_it, apps);
    while (has_next_node_hash_table_iterator (&h_it))
      btor_release_exp (btor, next_node_hash_table_iterator (&h_it));
    btor_delete_ptr_hash_table (apps);
    round++;
  } while (num_applies > 0);

#ifndef NDEBUG
  init_node_hash_table_iterator (&h_it, btor->lambdas);
  while (has_next_node_hash_table_iterator (&h_it))
  {
    fun = next_node_hash_table_iterator (&h_it);

    init_apply_parent_iterator (&it, fun);
    while (has_next_parent_apply_parent_iterator (&it))
    {
      app = next_parent_apply_parent_iterator (&it);
      assert (app->parameterized);
    }
  }
#endif

  delta = btor_time_stamp () - start;
  btor->time.betareduce += delta;
  BTOR_MSG (btor->msg,
            1,
            "eliminated %d function applications in %.1f seconds",
            num_applies_total,
            delta);
}

static void
merge_lambdas (Btor *btor)
{
  assert (btor);
  assert (btor->options.rewrite_level.val > 0);
  assert (check_id_table_mark_unset_dbg (btor));
  assert (check_id_table_aux_mark_unset_dbg (btor));
  assert (check_unique_table_merge_unset_dbg (btor));

  int i, delta_lambdas;
  double start, delta;
  BtorNode *cur, *lambda, *subst, *parent, *merge;
  BtorMemMgr *mm;
  BtorHashTableIterator it;
  BtorNodeIterator nit;
  BtorNodePtrStack stack, unmark, visit;

  start         = btor_time_stamp ();
  mm            = btor->mm;
  delta_lambdas = btor->lambdas->count;

  init_substitutions (btor);
  BTOR_INIT_STACK (stack);
  BTOR_INIT_STACK (unmark);
  BTOR_INIT_STACK (visit);

  /* collect candidates for merging */
  init_node_hash_table_iterator (&it, btor->lambdas);
  while (has_next_node_hash_table_iterator (&it))
  {
    lambda = next_node_hash_table_iterator (&it);
    assert (BTOR_IS_REGULAR_NODE (lambda));

    if (lambda->parents != 1) continue;

    parent = BTOR_REAL_ADDR_NODE (lambda->first_parent);
    assert (parent);
    /* stop at non-parameterized applies */
    if (!parent->parameterized && BTOR_IS_APPLY_NODE (parent)) continue;

    lambda->merge = 1;
    BTOR_PUSH_STACK (mm, stack, lambda);
  }

  for (i = 0; i < BTOR_COUNT_STACK (stack); i++)
  {
    lambda = BTOR_PEEK_STACK (stack, i);
    assert (BTOR_IS_REGULAR_NODE (lambda));
    assert (lambda->parents == 1);

    if (lambda->mark) continue;

    lambda->mark = 1;
    BTOR_PUSH_STACK (mm, unmark, lambda);

    /* skip curried lambdas */
    if (BTOR_IS_LAMBDA_NODE (lambda->first_parent)) continue;

    /* search upwards for top-most lambda */
    merge = 0;
    BTOR_RESET_STACK (visit);
    BTOR_PUSH_STACK (mm, visit, lambda);
    while (!BTOR_EMPTY_STACK (visit))
    {
      cur = BTOR_REAL_ADDR_NODE (BTOR_POP_STACK (visit));

      if (cur->aux_mark) continue;

      cur->aux_mark = 1;
      BTOR_PUSH_STACK (mm, unmark, cur);

      /* we can only merge non-paremeterized lambdas */
      // TODO: remove parameterized if we handle btorparamcache differently
      if (BTOR_IS_LAMBDA_NODE (cur) && !cur->merge && !cur->parameterized)
      {
        merge = cur;
        break;
      }

      init_full_parent_iterator (&nit, cur);
      while (has_next_parent_full_parent_iterator (&nit))
        BTOR_PUSH_STACK (mm, visit, next_parent_full_parent_iterator (&nit));
    }

    /* no lambda to merge found */
    if (!merge) continue;

    assert (!merge->parameterized);

    /* already processed */
    if (merge->mark) continue;

    merge->mark = 1;
    BTOR_PUSH_STACK (mm, unmark, merge);

    init_lambda_iterator (&nit, merge);
    while (has_next_lambda_iterator (&nit))
    {
      cur = next_lambda_iterator (&nit);
      btor_assign_param (btor, cur, cur->e[0]);
    }
    /* merge lambdas that are marked with 'merge' flag */
    subst = btor_beta_reduce_merge (btor, BTOR_LAMBDA_GET_BODY (merge));
    subst = BTOR_COND_INVERT_NODE (BTOR_LAMBDA_GET_BODY (merge), subst);
    btor_unassign_params (btor, merge);
    insert_substitution (btor, BTOR_LAMBDA_GET_BODY (merge), subst, 0);
    btor_release_exp (btor, subst);
  }

  /* cleanup */
  while (!BTOR_EMPTY_STACK (unmark))
  {
    cur           = BTOR_POP_STACK (unmark);
    cur->mark     = 0;
    cur->aux_mark = 0;
    cur->merge    = 0;
  }

  substitute_and_rebuild (btor, btor->substitutions, 0);
  delete_substitutions (btor);
  delta_lambdas -= btor->lambdas->count;
  btor->stats.lambdas_merged += delta_lambdas;

  BTOR_RELEASE_STACK (mm, visit);
  BTOR_RELEASE_STACK (mm, stack);
  BTOR_RELEASE_STACK (mm, unmark);
  assert (check_id_table_aux_mark_unset_dbg (btor));
  assert (check_unique_table_merge_unset_dbg (btor));
  delta = btor_time_stamp () - start;
  BTOR_MSG (
      btor->msg, 1, "merged %d lambdas in %.2f seconds", delta_lambdas, delta);
}

#ifndef BTOR_DO_NOT_OPTIMIZE_UNCONSTRAINED
static void
optimize_unconstrained (Btor *btor)
{
  assert (btor);
  assert (btor->options.rewrite_level.val > 2);
  assert (!btor->options.incremental.val);
  assert (!btor->options.model_gen.val);
  assert (check_id_table_mark_unset_dbg (btor));

  double start;
  int i, uc[3], isuc;
  BtorNode *cur, *cur_parent, *subst, *lambda;
  BtorNodePtrStack stack, roots;
  BtorPtrHashTable *ucs; /* unconstrained (candidate) nodes */
  BtorHashTableIterator it;
  BtorNodeIterator pit;
  BtorParameterizedIterator parit;
  BtorMemMgr *mm;
  BtorSort *sort;

  start = btor_time_stamp ();

  if (btor->bv_vars->count == 0 && btor->ufs->count == 0) return;

  mm = btor->mm;
  BTOR_INIT_STACK (stack);
  BTOR_INIT_STACK (roots);

  ucs = btor_new_ptr_hash_table (mm,
                                 (BtorHashPtr) btor_hash_exp_by_id,
                                 (BtorCmpPtr) btor_compare_exp_by_id);
  init_substitutions (btor);

  /* collect nodes that might contribute to a unconstrained candidate
   * propagation */
  init_node_hash_table_iterator (&it, btor->bv_vars);
  queue_hash_table_iterator (&it, btor->ufs);
  while (has_next_hash_table_iterator (&it))
  {
    cur = next_node_hash_table_iterator (&it);
    assert (BTOR_IS_REGULAR_NODE (cur));
    if (cur->parents == 1)
    {
      cur_parent = BTOR_REAL_ADDR_NODE (cur->first_parent);
      assert (!btor_find_in_ptr_hash_table (ucs, cur));
      btor_insert_in_ptr_hash_table (ucs, btor_copy_exp (btor, cur));
      if (BTOR_IS_UF_NODE (cur)
          || (cur_parent->kind != BTOR_ARGS_NODE
              && cur_parent->kind != BTOR_LAMBDA_NODE))
        BTOR_PUSH_STACK (mm, stack, cur_parent);
    }
  }
  while (!BTOR_EMPTY_STACK (stack))
  {
    cur = BTOR_POP_STACK (stack);
    assert (BTOR_IS_REGULAR_NODE (cur));
    if (cur->mark == 0)
    {
      cur->mark = 1;
      if (!cur->parents)
        BTOR_PUSH_STACK (mm, roots, cur);
      else
      {
        init_full_parent_iterator (&pit, cur);
        while (has_next_parent_full_parent_iterator (&pit))
          BTOR_PUSH_STACK (mm, stack, next_parent_full_parent_iterator (&pit));
      }
    }
  }

  /* identify unconstrained candidates */
  for (i = 0; i < BTOR_COUNT_STACK (roots); i++)
    BTOR_PUSH_STACK (mm, stack, BTOR_PEEK_STACK (roots, i));
  while (!BTOR_EMPTY_STACK (stack))
  {
    cur = BTOR_POP_STACK (stack);
    assert (BTOR_IS_REGULAR_NODE (cur));

    if (!cur->mark) continue;

    assert (!BTOR_IS_BV_CONST_NODE (cur));
    assert (!BTOR_IS_BV_VAR_NODE (cur));
    assert (!BTOR_IS_UF_NODE (cur));
    assert (!BTOR_IS_PARAM_NODE (cur));

    if (cur->mark == 1)
    {
      cur->mark = 2;
      BTOR_PUSH_STACK (mm, stack, cur);
      for (i = cur->arity - 1; i >= 0; i--)
        BTOR_PUSH_STACK (mm, stack, BTOR_REAL_ADDR_NODE (cur->e[i]));
    }
    else
    {
      assert (cur->mark == 2);
      cur->mark = 0;

      isuc = 1;
      init_parameterized_iterator (btor, &parit, cur);
      while (has_next_parameterized_iterator (&parit))
      {
        /* parameterized expressions are possibly unconstrained if the
         * lambda(s) parameterizing it do not have more than 1 parent */
        lambda = (BtorNode *) BTOR_PARAM_GET_LAMBDA_NODE (
            next_parameterized_iterator (&parit));
        /* get head lambda of function */
        while (lambda->parents == 1)
        {
          if (!BTOR_IS_LAMBDA_NODE (lambda->first_parent)) break;
          lambda = lambda->first_parent;
        }
        assert (BTOR_IS_LAMBDA_NODE (lambda));
        if (lambda->parents > 1)
        {
          isuc = 0;
          break;
        }
      }
      if (!isuc) continue;

      /* propagate unconstrained candidates */
      if (cur->parents == 0 || (cur->parents == 1 && !cur->constraint))
      {
        for (i = cur->arity - 1; i >= 0; i--)
          uc[i] = (btor_find_in_ptr_hash_table (
                      ucs, BTOR_REAL_ADDR_NODE (cur->e[i])))
                      ? 1
                      : 0;

        switch (cur->kind)
        {
          case BTOR_SLICE_NODE:
          case BTOR_APPLY_NODE:
            if (uc[0])
            {
              if (BTOR_IS_SLICE_NODE (cur))
                btor->stats.bv_uc_props++;
              else
                btor->stats.fun_uc_props++;
              btor_insert_in_ptr_hash_table (ucs, btor_copy_exp (btor, cur));
              subst = lambda_var_exp (btor, cur->len);
              insert_substitution (btor, cur, subst, 0);
              btor_release_exp (btor, subst);
            }
            break;
          case BTOR_ADD_NODE:
          case BTOR_BEQ_NODE:
          case BTOR_FEQ_NODE:
            if (uc[0] || uc[1])
            {
              if (BTOR_IS_ADD_NODE (cur) || BTOR_IS_BV_EQ_NODE (cur))
                btor->stats.bv_uc_props++;
              else
                btor->stats.fun_uc_props++;
              btor_insert_in_ptr_hash_table (ucs, btor_copy_exp (btor, cur));
              subst = lambda_var_exp (btor, cur->len);
              insert_substitution (btor, cur, subst, 0);
              btor_release_exp (btor, subst);
            }
            break;
          case BTOR_ULT_NODE:
          case BTOR_CONCAT_NODE:
          case BTOR_AND_NODE:
          case BTOR_MUL_NODE:
          case BTOR_SLL_NODE:
          case BTOR_SRL_NODE:
          case BTOR_UDIV_NODE:
          case BTOR_UREM_NODE:
            if (uc[0] && uc[1])
            {
              btor->stats.bv_uc_props++;
              btor_insert_in_ptr_hash_table (ucs, btor_copy_exp (btor, cur));
              subst = lambda_var_exp (btor, cur->len);
              insert_substitution (btor, cur, subst, 0);
              btor_release_exp (btor, subst);
            }
            break;
          case BTOR_BCOND_NODE:
            if ((uc[1] && uc[2]) || (uc[0] && (uc[1] || uc[2])))
            {
              btor->stats.bv_uc_props++;
              btor_insert_in_ptr_hash_table (ucs, btor_copy_exp (btor, cur));
              subst = lambda_var_exp (btor, cur->len);
              insert_substitution (btor, cur, subst, 0);
              btor_release_exp (btor, subst);
            }
            break;
          case BTOR_LAMBDA_NODE:
            assert (cur->parents <= 1);
            if (uc[1]
                /* only consider head lambda of curried lambdas */
                && (!cur->first_parent
                    || !BTOR_IS_LAMBDA_NODE (cur->first_parent)))
            {
              btor->stats.fun_uc_props++;
              btor_insert_in_ptr_hash_table (ucs, btor_copy_exp (btor, cur));
              sort  = btor_create_or_get_sort (btor, cur);
              subst = btor_uf_exp (btor, sort, 0);
              btor_release_sort (&btor->sorts_unique_table, sort);
              insert_substitution (btor, cur, subst, 0);
              btor_release_exp (btor, subst);
            }
            break;
          default: break;
        }
      }
    }
  }

  substitute_and_rebuild (btor, btor->substitutions, 0);

  /* cleanup */
  delete_substitutions (btor);
  init_hash_table_iterator (&it, ucs);
  while (has_next_hash_table_iterator (&it))
    btor_release_exp (btor, next_node_hash_table_iterator (&it));
  btor_delete_ptr_hash_table (ucs);

  BTOR_RELEASE_STACK (btor->mm, stack);
  BTOR_RELEASE_STACK (btor->mm, roots);

  btor->time.ucopt += btor_time_stamp () - start;
}
#endif

int
btor_simplify (Btor *btor)
{
  assert (btor);

  int rounds;
  double start, delta;
#ifndef BTOR_DO_NOT_PROCESS_SKELETON
  int skelrounds = 0;
#endif

  if (btor->inconsistent) return BTOR_UNSAT;

  //  if (btor->options.rewrite_level.val <= 1 &&
  //  !btor->options.beta_reduce_all.val)
  //    return;

  rounds = 0;
  start  = btor_time_stamp ();

  if (btor->options.beta_reduce_all.val) init_cache (btor);

  do
  {
    rounds++;
    assert (check_all_hash_tables_proxy_free_dbg (btor));
    assert (check_all_hash_tables_simp_free_dbg (btor));
    assert (check_unique_table_children_proxy_free_dbg (btor));
    if (btor->options.rewrite_level.val > 1)
    {
      substitute_var_exps (btor);
      assert (check_all_hash_tables_proxy_free_dbg (btor));
      assert (check_all_hash_tables_simp_free_dbg (btor));
      assert (check_unique_table_children_proxy_free_dbg (btor));

      if (btor->inconsistent) break;

      if (btor->varsubst_constraints->count) break;

      process_embedded_constraints (btor);
      assert (check_all_hash_tables_proxy_free_dbg (btor));
      assert (check_all_hash_tables_simp_free_dbg (btor));
      assert (check_unique_table_children_proxy_free_dbg (btor));

      if (btor->inconsistent) break;

      if (btor->varsubst_constraints->count) continue;
    }

    if (btor->options.eliminate_slices.val
        && btor->options.rewrite_level.val > 2
        && !btor->options.incremental.val)
    {
      eliminate_slices_on_bv_vars (btor);
      if (btor->inconsistent) break;

      if (btor->varsubst_constraints->count) continue;

      if (btor->embedded_constraints->count) continue;
    }

#ifndef BTOR_DO_NOT_PROCESS_SKELETON
    if (btor->options.rewrite_level.val > 2)
    {
      skelrounds++;
      if (skelrounds <= 1)  // TODO only one?
      {
        process_skeleton (btor);
        assert (check_all_hash_tables_proxy_free_dbg (btor));
        assert (check_all_hash_tables_simp_free_dbg (btor));
        assert (check_unique_table_children_proxy_free_dbg (btor));
        if (btor->inconsistent) break;
      }

      if (btor->varsubst_constraints->count) continue;

      if (btor->embedded_constraints->count) continue;
    }
#endif

    if (btor->options.rewrite_level.val > 2
        /* merging lambdas not required if they get eliminated */
        && !btor->options.beta_reduce_all.val)
    {
      merge_lambdas (btor);
    }

    // printf ("----\n");
    // btor->options.pretty_print.val = 1;
    // btor_dump_btor (btor, stdout);
#ifndef BTOR_DO_NOT_OPTIMIZE_UNCONSTRAINED
    if (btor->options.ucopt.val && btor->options.rewrite_level.val > 2
        && !btor->options.incremental.val && !btor->options.model_gen.val)
    {
      optimize_unconstrained (btor);
      assert (check_all_hash_tables_proxy_free_dbg (btor));
      assert (check_all_hash_tables_simp_free_dbg (btor));
      assert (check_unique_table_children_proxy_free_dbg (btor));
      if (btor->inconsistent) break;
    }
#endif
    // printf ("====\n");
    // btor->options.pretty_print.val = 1;
    // btor_dump_btor (btor, stdout);

    if (btor->varsubst_constraints->count) continue;

    if (btor->embedded_constraints->count) continue;

    /* rewrite/beta-reduce applies on lambdas */
    if (btor->options.beta_reduce_all.val)
    {
      beta_reduce_applies_on_lambdas (btor);
      assert (check_all_hash_tables_proxy_free_dbg (btor));
      assert (check_all_hash_tables_simp_free_dbg (btor));
      assert (check_unique_table_children_proxy_free_dbg (btor));
    }
  } while (btor->varsubst_constraints->count
           || btor->embedded_constraints->count);

  if (btor->options.beta_reduce_all.val) release_cache (btor);

  delta = btor_time_stamp () - start;
  btor->time.rewrite += delta;
  BTOR_MSG (btor->msg, 1, "%d rewriting rounds in %.1f seconds", rounds, delta);

  if (btor->inconsistent)
    return BTOR_UNSAT;
  else if (btor->unsynthesized_constraints->count == 0u
           && btor->synthesized_constraints->count == 0u)
    return BTOR_SAT;

  return BTOR_UNKNOWN;
}

static void
mark_synth_mark_exp (Btor *btor, BtorNode *exp, int new_mark)
{
  BtorMemMgr *mm;
  BtorNodePtrStack stack;
  BtorNode *cur;
  int i;

  assert (btor);
  assert (exp);

  mm = btor->mm;
  BTOR_INIT_STACK (stack);
  cur = BTOR_REAL_ADDR_NODE (exp);
  goto MARK_SYNTH_MARK_NODE_ENTER_WITHOUT_POP;

  while (!BTOR_EMPTY_STACK (stack))
  {
    cur = BTOR_REAL_ADDR_NODE (BTOR_POP_STACK (stack));
  MARK_SYNTH_MARK_NODE_ENTER_WITHOUT_POP:
    if (cur->synth_mark != new_mark)
    {
      cur->synth_mark = new_mark;
      for (i = cur->arity - 1; i >= 0; i--)
        BTOR_PUSH_STACK (mm, stack, cur->e[i]);
    }
  }
  BTOR_RELEASE_STACK (mm, stack);
}

static void
synthesize_exp (Btor *btor, BtorNode *exp, BtorPtrHashTable *backannotation)
{
  BtorNodePtrStack exp_stack;
  BtorNode *cur;
  BtorAIGVec *av0, *av1, *av2;
  BtorMemMgr *mm;
  BtorAIGVecMgr *avmgr;
  BtorPtrHashBucket *b;
  char *indexed_name;
  const char *name;
  unsigned int count;
  int same_children_mem, i, len;
  int invert_av0 = 0;
  int invert_av1 = 0;
  int invert_av2 = 0;
  double start;

  assert (btor);
  assert (exp);

  start = btor_time_stamp ();
  mm    = btor->mm;
  avmgr = btor->avmgr;
  count = 0;

  BTOR_INIT_STACK (exp_stack);
  BTOR_PUSH_STACK (mm, exp_stack, exp);
  BTORLOG ("%s: %s", __FUNCTION__, node2string (exp));

  while (!BTOR_EMPTY_STACK (exp_stack))
  {
    cur = BTOR_REAL_ADDR_NODE (BTOR_POP_STACK (exp_stack));

    assert (cur->synth_mark >= 0);
    assert (cur->synth_mark <= 2);

    if (BTOR_IS_SYNTH_NODE (cur)) continue;

    if (cur->synth_mark >= 2) continue;

    count++;

    if (cur->synth_mark == 0)
    {
      if (BTOR_IS_BV_CONST_NODE (cur))
      {
        cur->av = btor_const_aigvec (avmgr, cur->bits);
        BTORLOG ("  synthesized: %s", node2string (cur));
        if (!btor->options.lazy_synthesize.val)
        {
          cur->tseitin = 1;
          btor_aigvec_to_sat_tseitin (avmgr, cur->av);
        }
      }
      else if (BTOR_IS_BV_VAR_NODE (cur))
      {
        cur->av = btor_var_aigvec (avmgr, cur->len);
        BTORLOG ("  synthesized: %s", node2string (cur));
        if (backannotation && (name = btor_get_symbol_exp (btor, cur)))
        {
          len = (int) strlen (name) + 40;
          if (cur->len > 1)
          {
            indexed_name = btor_malloc (mm, len);
            for (i = 0; i < cur->av->len; i++)
            {
              b = btor_insert_in_ptr_hash_table (backannotation,
                                                 cur->av->aigs[i]);
              assert (b->key == cur->av->aigs[i]);
              sprintf (indexed_name, "%s[%d]", name, i);
              b->data.asStr = btor_strdup (mm, indexed_name);
            }
            btor_free (mm, indexed_name, len);
          }
          else
          {
            assert (cur->len == 1);
            b = btor_insert_in_ptr_hash_table (backannotation,
                                               cur->av->aigs[0]);
            assert (b->key == cur->av->aigs[0]);
            b->data.asStr = btor_strdup (mm, name);
          }
        }
        if (!btor->options.lazy_synthesize.val)
        {
          cur->tseitin = 1;
          btor_aigvec_to_sat_tseitin (avmgr, cur->av);
        }
      }
      else if (BTOR_IS_APPLY_NODE (cur) && !cur->parameterized)
      {
        cur->av = btor_var_aigvec (avmgr, cur->len);
        BTORLOG ("  synthesized: %s", node2string (cur));
        if (!btor->options.lazy_synthesize.val)
        {
          cur->tseitin = 1;
          btor_aigvec_to_sat_tseitin (avmgr, cur->av);
        }
        assert (BTOR_IS_REGULAR_NODE (cur->e[0]));
        assert (BTOR_IS_FUN_NODE (cur->e[0]));
        if (!btor->options.lazy_synthesize.val) goto PUSH_CHILDREN;
      }
      else if (btor->options.lazy_synthesize.val && BTOR_IS_FUN_NODE (cur))
      {
        /* we stop at function nodes as they will be lazily synthesized
         * and encoded during consistency checking */
      }
      else
      {
      PUSH_CHILDREN:
        assert (!btor->options.lazy_synthesize.val || !BTOR_IS_FUN_NODE (cur));
        /* always skip argument nodes and parameterized nodes */
        if (cur->parameterized || BTOR_IS_ARGS_NODE (cur)
            || BTOR_IS_FUN_NODE (cur))
          cur->synth_mark = 2;
        else
          cur->synth_mark = 1;

        BTOR_PUSH_STACK (mm, exp_stack, cur);
        for (i = cur->arity - 1; i >= 0; i--)
          BTOR_PUSH_STACK (mm, exp_stack, cur->e[i]);
      }
    }
    else
    {
      assert (cur->synth_mark == 1);
      cur->synth_mark = 2;
      assert (!BTOR_IS_APPLY_NODE (cur));
      assert (!BTOR_IS_LAMBDA_NODE (cur));
      assert (!cur->parameterized);

      if (cur->arity == 1)
      {
        assert (cur->kind == BTOR_SLICE_NODE);
        invert_av0 = BTOR_IS_INVERTED_NODE (cur->e[0]);
        av0        = BTOR_REAL_ADDR_NODE (cur->e[0])->av;
        if (invert_av0) btor_invert_aigvec (avmgr, av0);
        cur->av = btor_slice_aigvec (avmgr, av0, cur->upper, cur->lower);
        BTORLOG ("  synthesized: %s", node2string (cur));
        if (invert_av0) btor_invert_aigvec (avmgr, av0);
        if (!btor->options.lazy_synthesize.val)
        {
          cur->tseitin = 1;
          btor_aigvec_to_sat_tseitin (avmgr, cur->av);
        }
      }
      else if (cur->arity == 2)
      {
        /* We have to check if the children are in the same memory
         * place if they are in the same memory place. Then we need to
         * allocate memory for the AIG vectors if they are not, then
         * we can invert them in place and invert them back afterwards
         * (only if necessary) .
         */
        same_children_mem =
            BTOR_REAL_ADDR_NODE (cur->e[0]) == BTOR_REAL_ADDR_NODE (cur->e[1]);
        if (same_children_mem)
        {
          av0 = BTOR_AIGVEC_NODE (btor, cur->e[0]);
          av1 = BTOR_AIGVEC_NODE (btor, cur->e[1]);
        }
        else
        {
          invert_av0 = BTOR_IS_INVERTED_NODE (cur->e[0]);
          av0        = BTOR_REAL_ADDR_NODE (cur->e[0])->av;
          if (invert_av0) btor_invert_aigvec (avmgr, av0);
          invert_av1 = BTOR_IS_INVERTED_NODE (cur->e[1]);
          av1        = BTOR_REAL_ADDR_NODE (cur->e[1])->av;
          if (invert_av1) btor_invert_aigvec (avmgr, av1);
        }
        switch (cur->kind)
        {
          case BTOR_AND_NODE:
            cur->av = btor_and_aigvec (avmgr, av0, av1);
            break;
          case BTOR_BEQ_NODE: cur->av = btor_eq_aigvec (avmgr, av0, av1); break;
          case BTOR_ADD_NODE:
            cur->av = btor_add_aigvec (avmgr, av0, av1);
            break;
          case BTOR_MUL_NODE:
            cur->av = btor_mul_aigvec (avmgr, av0, av1);
            break;
          case BTOR_ULT_NODE:
            cur->av = btor_ult_aigvec (avmgr, av0, av1);
            break;
          case BTOR_SLL_NODE:
            cur->av = btor_sll_aigvec (avmgr, av0, av1);
            break;
          case BTOR_SRL_NODE:
            cur->av = btor_srl_aigvec (avmgr, av0, av1);
            break;
          case BTOR_UDIV_NODE:
            cur->av = btor_udiv_aigvec (avmgr, av0, av1);
            break;
          case BTOR_UREM_NODE:
            cur->av = btor_urem_aigvec (avmgr, av0, av1);
            break;
          default:
            assert (cur->kind == BTOR_CONCAT_NODE);
            cur->av = btor_concat_aigvec (avmgr, av0, av1);
            break;
        }
        BTORLOG ("  synthesized: %s", node2string (cur));

        if (same_children_mem)
        {
          btor_release_delete_aigvec (avmgr, av0);
          btor_release_delete_aigvec (avmgr, av1);
        }
        else
        {
          if (invert_av0) btor_invert_aigvec (avmgr, av0);
          if (invert_av1) btor_invert_aigvec (avmgr, av1);
        }
        if (!btor->options.lazy_synthesize.val)
        {
          cur->tseitin = 1;
          btor_aigvec_to_sat_tseitin (avmgr, cur->av);
        }
      }
      else
      {
        assert (cur->arity == 3);

        if (BTOR_IS_BV_COND_NODE (cur))
        {
          same_children_mem =
              BTOR_REAL_ADDR_NODE (cur->e[0]) == BTOR_REAL_ADDR_NODE (cur->e[1])
              || BTOR_REAL_ADDR_NODE (cur->e[0])
                     == BTOR_REAL_ADDR_NODE (cur->e[2])
              || BTOR_REAL_ADDR_NODE (cur->e[1])
                     == BTOR_REAL_ADDR_NODE (cur->e[2]);
          if (same_children_mem)
          {
            av0 = BTOR_AIGVEC_NODE (btor, cur->e[0]);
            av1 = BTOR_AIGVEC_NODE (btor, cur->e[1]);
            av2 = BTOR_AIGVEC_NODE (btor, cur->e[2]);
          }
          else
          {
            invert_av0 = BTOR_IS_INVERTED_NODE (cur->e[0]);
            av0        = BTOR_REAL_ADDR_NODE (cur->e[0])->av;
            if (invert_av0) btor_invert_aigvec (avmgr, av0);
            invert_av1 = BTOR_IS_INVERTED_NODE (cur->e[1]);
            av1        = BTOR_REAL_ADDR_NODE (cur->e[1])->av;
            if (invert_av1) btor_invert_aigvec (avmgr, av1);
            invert_av2 = BTOR_IS_INVERTED_NODE (cur->e[2]);
            av2        = BTOR_REAL_ADDR_NODE (cur->e[2])->av;
            if (invert_av2) btor_invert_aigvec (avmgr, av2);
          }
          cur->av = btor_cond_aigvec (avmgr, av0, av1, av2);
          BTORLOG ("  synthesized: %s", node2string (cur));
          if (same_children_mem)
          {
            btor_release_delete_aigvec (avmgr, av2);
            btor_release_delete_aigvec (avmgr, av1);
            btor_release_delete_aigvec (avmgr, av0);
          }
          else
          {
            if (invert_av0) btor_invert_aigvec (avmgr, av0);
            if (invert_av1) btor_invert_aigvec (avmgr, av1);
            if (invert_av2) btor_invert_aigvec (avmgr, av2);
          }
          if (!btor->options.lazy_synthesize.val)
          {
            cur->tseitin = 1;
            btor_aigvec_to_sat_tseitin (avmgr, cur->av);
          }
        }
      }
    }
  }

  BTOR_RELEASE_STACK (mm, exp_stack);
  mark_synth_mark_exp (btor, exp, 0);

  if (count > 0 && btor->options.verbosity.val > 3)
    BTOR_MSG (
        btor->msg, 3, "synthesized %u expressions into AIG vectors", count);

  btor->time.synth_exp += btor_time_stamp () - start;
}

/* Mark all reachable expressions as reachable, reset reachable flag for all
 * previously reachable expressions that became unreachable due to rewriting. */
static void
update_reachable (Btor *btor, int check_all_tables)
{
  assert (btor);

  int i;
  double start;
  BtorNode *cur;
  BtorHashTableIterator it;

  assert (check_id_table_mark_unset_dbg (btor));
  assert (check_all_tables || btor->unsynthesized_constraints->count == 0);
  assert (check_all_tables || btor->embedded_constraints->count == 0);
  assert (check_all_tables || btor->varsubst_constraints->count == 0);

  start = btor_time_stamp ();
#ifndef NDEBUG
  init_node_hash_table_iterator (&it, btor->assumptions);
  while (has_next_node_hash_table_iterator (&it))
  {
    cur = next_node_hash_table_iterator (&it);
    assert (!BTOR_IS_PROXY_NODE (BTOR_REAL_ADDR_NODE (cur)));
  }
#endif

  init_node_hash_table_iterator (&it, btor->synthesized_constraints);
  queue_node_hash_table_iterator (&it, btor->assumptions);
  if (check_all_tables)
  {
    queue_node_hash_table_iterator (&it, btor->unsynthesized_constraints);
    queue_node_hash_table_iterator (&it, btor->embedded_constraints);
    queue_node_hash_table_iterator (&it, btor->varsubst_constraints);
  }

  while (has_next_node_hash_table_iterator (&it))
  {
    cur = next_node_hash_table_iterator (&it);
    mark_exp (btor, cur, 1);
  }

  for (i = 1; i < BTOR_COUNT_STACK (btor->nodes_id_table); i++)
  {
    if (!(cur = BTOR_PEEK_STACK (btor->nodes_id_table, i))) continue;
    cur->reachable = cur->mark;
    cur->mark      = 0;
  }
  btor->time.reachable += btor_time_stamp () - start;
}

static void
mark_reachable (Btor *btor, BtorNode *exp)
{
  assert (btor);
  assert (exp);

  int i;
  double start;
  BtorNode *cur;
  BtorNodePtrStack stack;

  start = btor_time_stamp ();
  BTOR_INIT_STACK (stack);
  BTOR_PUSH_STACK (btor->mm, stack, exp);

  while (!BTOR_EMPTY_STACK (stack))
  {
    cur = BTOR_REAL_ADDR_NODE (BTOR_POP_STACK (stack));

    if (cur->reachable) continue;

    cur->reachable = 1;

    for (i = 0; i < cur->arity; i++)
      BTOR_PUSH_STACK (btor->mm, stack, cur->e[i]);
  }

  BTOR_RELEASE_STACK (btor->mm, stack);
  btor->time.reachable += btor_time_stamp () - start;
}

/* forward assumptions to the SAT solver */
static void
add_again_assumptions (Btor *btor)
{
  assert (btor);
  assert (check_id_table_mark_unset_dbg (btor));

  int i;
  BtorNode *exp, *cur, *e;
  BtorNodePtrStack stack, unmark_stack;
  BtorPtrHashTable *assumptions;
  BtorHashTableIterator it;
  BtorAIG *aig;
  BtorSATMgr *smgr;
  BtorAIGMgr *amgr;

  amgr = btor_get_aig_mgr_btor (btor);
  smgr = btor_get_sat_mgr_btor (btor);

  BTOR_INIT_STACK (stack);
  BTOR_INIT_STACK (unmark_stack);

  assumptions = btor_new_ptr_hash_table (btor->mm,
                                         (BtorHashPtr) btor_hash_exp_by_id,
                                         (BtorCmpPtr) btor_compare_exp_by_id);

  init_node_hash_table_iterator (&it, btor->assumptions);
  while (has_next_node_hash_table_iterator (&it))
  {
    exp = next_node_hash_table_iterator (&it);
    exp = btor_simplify_exp (btor, exp);

    if (BTOR_IS_INVERTED_NODE (exp) || !BTOR_IS_AND_NODE (exp))
    {
      if (!btor_find_in_ptr_hash_table (assumptions, exp))
        btor_insert_in_ptr_hash_table (assumptions, exp);
    }
    else
    {
      BTOR_PUSH_STACK (btor->mm, stack, exp);
      while (!BTOR_EMPTY_STACK (stack))
      {
        cur = BTOR_POP_STACK (stack);
        assert (!BTOR_IS_INVERTED_NODE (cur));
        assert (BTOR_IS_AND_NODE (cur));
        assert (cur->mark == 0 || cur->mark == 1);
        if (cur->mark) continue;
        cur->mark = 1;
        BTOR_PUSH_STACK (btor->mm, unmark_stack, cur);
        for (i = 0; i < 2; i++)
        {
          e = cur->e[i];
          if (!BTOR_IS_INVERTED_NODE (e) && BTOR_IS_AND_NODE (e))
            BTOR_PUSH_STACK (btor->mm, stack, e);
          else if (!btor_find_in_ptr_hash_table (assumptions, e))
            btor_insert_in_ptr_hash_table (assumptions, e);
        }
      }
    }
    mark_exp (btor, exp, 0);
  }

  init_node_hash_table_iterator (&it, assumptions);
  while (has_next_node_hash_table_iterator (&it))
  {
    cur = next_node_hash_table_iterator (&it);
    assert (BTOR_REAL_ADDR_NODE (cur)->len == 1);
    assert (!BTOR_REAL_ADDR_NODE (cur)->simplified);
    aig = exp_to_aig (btor, cur);
    btor_aig_to_sat (amgr, aig);
    if (aig == BTOR_AIG_TRUE) continue;
    assert (BTOR_GET_CNF_ID_AIG (aig) != 0);
    btor_assume_sat (smgr, BTOR_GET_CNF_ID_AIG (aig));
    btor_release_aig (amgr, aig);
  }

  while (!BTOR_EMPTY_STACK (unmark_stack))
    BTOR_REAL_ADDR_NODE (BTOR_POP_STACK (unmark_stack))->mark = 0;

  BTOR_RELEASE_STACK (btor->mm, stack);
  BTOR_RELEASE_STACK (btor->mm, unmark_stack);
  btor_delete_ptr_hash_table (assumptions);
}

static int
timed_sat_sat (Btor *btor, int limit)
{
  double start, delta;
  BtorSATMgr *smgr;
  int res;
  smgr  = btor_get_sat_mgr_btor (btor);
  start = btor_time_stamp ();
  res   = btor_sat_sat (smgr, limit);
  delta = btor_time_stamp () - start;
  btor->time.sat += delta;
  BTOR_MSG (
      btor->msg, 2, "SAT solver returns %d after %.1f seconds", res, delta);
  return res;
}

/* updates SAT assignments, reads assumptions and
 * returns if an assignment has changed
 */
static int
update_sat_assignments (Btor *btor)
{
  assert (btor);

  BtorSATMgr *smgr;

  smgr = btor_get_sat_mgr_btor (btor);
  add_again_assumptions (btor);
#ifndef NDEBUG
  int result;
  result = timed_sat_sat (btor, -1);
  assert (result == BTOR_SAT);
#else
  (void) timed_sat_sat (btor, -1);
#endif
  return btor_changed_sat (smgr);
}

static void
search_initial_applies (Btor *btor, BtorNodePtrStack *top_applies, int dp)
{
  assert (btor);
  assert (top_applies);
  assert (BTOR_EMPTY_STACK (*top_applies));

  int is_top;
  double start;
  BtorMemMgr *mm;
  BtorNode *cur, *cur_parent;
  BtorHashTableIterator it;
  BtorNodeIterator pit;
  BtorNodePtrStack top;

  start = btor_time_stamp ();

  BTORLOG ("");
  BTORLOG ("*** search initial applies");

  mm = btor->mm;
  BTOR_INIT_STACK (top);

  init_node_hash_table_iterator (&it, btor->ufs);
  queue_node_hash_table_iterator (&it, btor->lambdas);
  while (has_next_node_hash_table_iterator (&it))
  {
    cur = next_node_hash_table_iterator (&it);
    assert (BTOR_IS_REGULAR_NODE (cur));
    assert (BTOR_IS_FUN_NODE (cur));

    /* we only consider reachable nodes */
    if (!cur->reachable) continue;

    is_top = 1;
    init_full_parent_iterator (&pit, cur);
    while (has_next_parent_full_parent_iterator (&pit))
    {
      cur_parent = next_parent_full_parent_iterator (&pit);
      assert (BTOR_IS_REGULAR_NODE (cur_parent));
      assert (BTOR_IS_APPLY_NODE (cur_parent)
              || BTOR_IS_LAMBDA_NODE (cur_parent));

      if ((BTOR_IS_APPLY_NODE (cur_parent) && cur_parent->parameterized)
          || BTOR_IS_LAMBDA_NODE (cur_parent))
      {
        is_top = 0;
        break;
      }
    }

    init_full_parent_iterator (&pit, cur);
    while (has_next_parent_full_parent_iterator (&pit))
    {
      cur_parent = next_parent_full_parent_iterator (&pit);

      if (cur_parent->reachable && BTOR_IS_APPLY_NODE (cur_parent)
          && !cur_parent->parameterized)
      {
        /* applies on top functions have highest priority and are checked
         * first */
        if (is_top)
          BTOR_PUSH_STACK (mm, top, cur_parent);
        else if (!dp)
          BTOR_PUSH_STACK (btor->mm, *top_applies, cur_parent);
      }
    }
  }

  while (!BTOR_EMPTY_STACK (top))
  {
    cur = BTOR_POP_STACK (top);
    if (!dp) BTOR_PUSH_STACK (btor->mm, *top_applies, cur);
  }

  BTOR_RELEASE_STACK (mm, top);

  btor->time.search_init_apps += btor_time_stamp () - start;
}

static char *
bv_assignment_str_exp (Btor *btor, BtorNode *exp)
{
  assert (btor);
  assert (exp);

  char *assignment;
  int invert_av, invert_bits;
  BtorAIGVecMgr *avmgr;
  BtorAIGVec *av;
  BtorNode *real_exp;

  exp = btor_simplify_exp (btor, exp);
  assert (!BTOR_IS_FUN_NODE (BTOR_REAL_ADDR_NODE (exp)));

  real_exp = BTOR_REAL_ADDR_NODE (exp);
  assert (real_exp);

  if (BTOR_IS_BV_CONST_NODE (real_exp))
  {
    invert_bits = BTOR_IS_INVERTED_NODE (exp);
    if (invert_bits)
      btor_invert_const (btor->mm, BTOR_REAL_ADDR_NODE (exp)->bits);
    assignment = btor_copy_const (btor->mm, BTOR_REAL_ADDR_NODE (exp)->bits);
    if (invert_bits)
      btor_invert_const (btor->mm, BTOR_REAL_ADDR_NODE (exp)->bits);
  }
  else if (!BTOR_IS_SYNTH_NODE (real_exp))
  {
    assignment = btor_x_const_3vl (btor->mm, real_exp->len);
  }
  else
  {
    avmgr     = btor->avmgr;
    invert_av = BTOR_IS_INVERTED_NODE (exp);
    av        = BTOR_REAL_ADDR_NODE (exp)->av;
    if (invert_av) btor_invert_aigvec (avmgr, av);
    assignment = btor_assignment_aigvec (avmgr, av);
    /* invert back if necessary */
    if (invert_av) btor_invert_aigvec (avmgr, av);
  }

  return assignment;
}

static void
assume_inputs (Btor *btor,
               Btor *clone,
               BtorNodePtrStack *inputs,
               BtorNodeMap *exp_map,
               BtorNodeMap *key_map,
               BtorNodeMap *assumptions)
{
  assert (btor);
  assert (clone);
  assert (inputs);
  assert (exp_map);
  assert (key_map);
  assert (key_map->table->count == 0);
  assert (assumptions);

  char *astr, *pastr;
  int i, j, from, to, upper, lower;
  BtorNode *cur_btor, *cur_clone, *bv_const, *bv_eq, *slice;

  for (j = 0; j < BTOR_COUNT_STACK (*inputs); j++)
  {
    cur_btor  = BTOR_PEEK_STACK (*inputs, j);
    cur_clone = btor_mapped_node (exp_map, cur_btor);
    assert (cur_clone);
    assert (BTOR_IS_REGULAR_NODE (cur_clone));
    assert (!btor_mapped_node (key_map, cur_clone));
    btor_map_node (key_map, cur_clone, cur_btor);

    astr = bv_assignment_str_exp (btor, cur_btor);
    BTOR_CNEWN (btor->mm, pastr, cur_btor->len + 1);
    for (i = 0; i < cur_btor->len; i++)
    {
      /* upper ... MSB if no 'x' in astr        x110x
       * lower ... LSB if no 'x' in astr	     | ^-- lower (to)
       * from  ... MSB if no 'x' in astr         ^---- upper (from)
       * to    ... LSB if no 'x' in astr
       * Note: upper/lower counts idx from LSB, from/to from MSB */
      if (astr[i] != 'x')
      {
        for (from = i; i < cur_btor->len && astr[i] != 'x'; i++)
          ;
        to    = i == cur_btor->len ? cur_btor->len - 1 : i - 1;
        upper = cur_btor->len - 1 - from;
        lower = cur_btor->len - 1 - to;
        memcpy (pastr, astr + from, to - from + 1);
        pastr[upper - lower + 1] = '\0';

        bv_const = btor_const_exp (clone, pastr);
        /* if len(pastr) != len(astr), generate equality over
         * slice on current exp in order to simulate partial
         * assignment */
        if (cur_btor->len == (upper - lower + 1))
          bv_eq = btor_eq_exp (clone, cur_clone, bv_const);
        else
        {
          slice = btor_slice_exp (clone, cur_clone, upper, lower);
          bv_eq = btor_eq_exp (clone, slice, bv_const);
        }
        assert (!btor_mapped_node (assumptions, bv_eq));
        btor_assume_exp (clone, bv_eq);
        btor_map_node (assumptions, bv_eq, cur_clone);
        btor_release_exp (clone, bv_eq);
        btor_release_exp (clone, bv_const);
      }
    }
    btor_release_bv_assignment_str (btor, astr);
    BTOR_DELETEN (btor->mm, pastr, cur_btor->len + 1);
  }
}

static void
collect_applies (Btor *btor,
                 Btor *clone,
                 BtorNodeMap *key_map,
                 BtorNodeMap *assumptions,
                 BtorNodePtrStack *top_applies)
{
  assert (btor);
  assert (clone);
  assert (key_map);
  assert (assumptions);

  double start;
  BtorNode *cur_btor, *cur_clone, *bv_eq;
  BtorNodePtrStack unmark_stack;
  BtorNodeMapIterator it;

  start = btor_time_stamp ();

  BTOR_INIT_STACK (unmark_stack);

  init_node_map_iterator (&it, assumptions);
  while (has_next_node_map_iterator (&it))
  {
    bv_eq     = next_node_map_iterator (&it);
    cur_clone = btor_mapped_node (assumptions, bv_eq);
    assert (cur_clone);
    /* Note: node mapping is normalized, revert */
    if (BTOR_IS_INVERTED_NODE (cur_clone))
    {
      bv_eq     = BTOR_INVERT_NODE (bv_eq);
      cur_clone = BTOR_INVERT_NODE (cur_clone);
    }
    cur_btor = btor_mapped_node (key_map, cur_clone);
    assert (cur_btor);
    assert (BTOR_IS_REGULAR_NODE (cur_btor));
    assert (BTOR_IS_BV_VAR_NODE (cur_btor) || BTOR_IS_APPLY_NODE (cur_btor));

    if (BTOR_IS_BV_VAR_NODE (cur_btor))
      btor->stats.dp_assumed_vars += 1;
    else
      btor->stats.dp_assumed_applies += 1;

    if (btor_failed_exp (clone, bv_eq))
    {
      BTORLOG ("failed: %s (%s)",
               node2string (cur_btor),
               btor_get_symbol_exp (btor, cur_btor));
      assert (!cur_btor->parameterized);
      if (BTOR_IS_BV_VAR_NODE (cur_btor))
        btor->stats.dp_failed_vars += 1;
      else
      {
        assert (BTOR_IS_APPLY_NODE (cur_btor));
        if (cur_btor->aux_mark) continue;
        btor->stats.dp_failed_applies += 1;
        cur_btor->aux_mark = 1;
        BTOR_PUSH_STACK (btor->mm, unmark_stack, cur_btor);
        BTOR_PUSH_STACK (btor->mm, *top_applies, cur_btor);
      }
    }
  }

  while (!BTOR_EMPTY_STACK (unmark_stack))
    BTOR_POP_STACK (unmark_stack)->aux_mark = 0;
  BTOR_RELEASE_STACK (btor->mm, unmark_stack);

  btor->time.search_init_apps_collect_fa += btor_time_stamp () - start;
}

static void
set_up_dual_and_collect (Btor *btor,
                         Btor *clone,
                         BtorNode *clone_root,
                         BtorNodeMap *exp_map,
                         BtorNodePtrStack *inputs,
                         BtorNodePtrStack *top_applies,
                         int (*dp_cmp_inputs) (const void *, const void *))
{
  assert (btor);
  assert (clone);
  assert (clone_root);
  assert (exp_map);
  assert (inputs);
  assert (top_applies);
  assert (dp_cmp_inputs);

  double delta;
  BtorNodeMap *assumptions, *key_map;

  delta = btor_time_stamp ();

  assumptions = btor_new_node_map (btor);
  key_map     = btor_new_node_map (btor);

  /* assume root */
  btor_assume_exp (clone, BTOR_INVERT_NODE (clone_root));

  /* assume assignments of bv vars and applies, partial assignments are
   * assumed as partial assignment (as slice on resp. var/apply) */
  qsort (inputs->start,
         BTOR_COUNT_STACK (*inputs),
         sizeof (BtorNode *),
         dp_cmp_inputs);
  assume_inputs (btor, clone, inputs, exp_map, key_map, assumptions);
  btor->time.search_init_apps_collect_var_apps += btor_time_stamp () - delta;

  /* let solver determine failed assumptions */
  delta = btor_time_stamp ();
  sat_aux_btor_dual_prop (clone);
  assert (clone->last_sat_result == BTOR_UNSAT);
  btor->time.search_init_apps_sat += btor_time_stamp () - delta;

  /* extract partial model via failed assumptions */
  collect_applies (btor, clone, key_map, assumptions, top_applies);

  btor_delete_node_map (assumptions);
  btor_delete_node_map (key_map);
}

static void
search_initial_applies_dual_prop (Btor *btor,
                                  Btor *clone,
                                  BtorNode *clone_root,
                                  BtorNodeMap *exp_map,
                                  BtorNodePtrStack *top_applies)
{
  assert (btor);
  assert (clone);
  assert (clone_root);
  assert (exp_map);
  assert (top_applies);
  assert (check_id_table_aux_mark_unset_dbg (btor));

  double start;
  int i;
  BtorNode *cur;
  BtorNodePtrStack stack, unmark_stack, inputs;
  BtorHashTableIterator it;
  BtorSATMgr *smgr;

  start = btor_time_stamp ();

  BTORLOG ("");
  BTORLOG ("*** search initial applies");

  btor->stats.dp_failed_vars     = 0;
  btor->stats.dp_assumed_vars    = 0;
  btor->stats.dp_failed_applies  = 0;
  btor->stats.dp_assumed_applies = 0;

  smgr = btor_get_sat_mgr_btor (btor);
  if (!smgr->inc_required) return;

  BTOR_INIT_STACK (stack);
  BTOR_INIT_STACK (unmark_stack);
  BTOR_INIT_STACK (inputs);

  init_node_hash_table_iterator (&it, btor->synthesized_constraints);
  queue_node_hash_table_iterator (&it, btor->assumptions);
  while (has_next_node_hash_table_iterator (&it))
  {
    cur = next_node_hash_table_iterator (&it);
    BTOR_PUSH_STACK (btor->mm, stack, cur);

    while (!BTOR_EMPTY_STACK (stack))
    {
      cur = BTOR_REAL_ADDR_NODE (BTOR_POP_STACK (stack));

      if (cur->aux_mark) continue;

      cur->aux_mark = 1;
      BTOR_PUSH_STACK (btor->mm, unmark_stack, cur);

      if (BTOR_IS_BV_VAR_NODE (cur) || BTOR_IS_APPLY_NODE (cur))
      {
        assert (BTOR_IS_SYNTH_NODE (cur));
        BTOR_PUSH_STACK (btor->mm, inputs, cur);
        continue;
      }

      for (i = 0; i < cur->arity; i++)
        BTOR_PUSH_STACK (btor->mm, stack, cur->e[i]);
    }
  }

  /* cleanup */
  while (!BTOR_EMPTY_STACK (unmark_stack))
    BTOR_POP_STACK (unmark_stack)->aux_mark = 0;

  (void) btor_cmp_exp_by_id_qsort_asc;

#if DP_QSORT == DP_QSORT_JUST
  btor_compute_scores_dual_prop (btor);
  set_up_dual_and_collect (btor,
                           clone,
                           clone_root,
                           exp_map,
                           &inputs,
                           top_applies,
                           btor_compare_scores_qsort);
#elif DP_QSORT == DP_QSORT_ASC
  set_up_dual_and_collect (btor,
                           clone,
                           clone_root,
                           exp_map,
                           &inputs,
                           top_applies,
                           btor_cmp_exp_by_id_qsort_asc);
#elif DP_QSORT == DP_QSORT_DESC
  set_up_dual_and_collect (btor,
                           clone,
                           clone_root,
                           exp_map,
                           &inputs,
                           top_applies,
                           btor_cmp_exp_by_id_qsort_desc);
#else

#if DP_QSORT_ASC_DESC_FIRST
  if (!btor->dp_cmp_inputs)
#endif
  {
    /* try different strategies and determine best */
    BtorNodePtrStack tmp_asc, tmp_desc;
    BTOR_INIT_STACK (tmp_asc);
    BTOR_INIT_STACK (tmp_desc);

    set_up_dual_and_collect (btor,
                             clone,
                             clone_root,
                             exp_map,
                             &inputs,
                             &tmp_desc,
                             btor_cmp_exp_by_id_qsort_desc);
    set_up_dual_and_collect (btor,
                             clone,
                             clone_root,
                             exp_map,
                             &inputs,
                             &tmp_asc,
                             btor_cmp_exp_by_id_qsort_asc);

    if (BTOR_COUNT_STACK (tmp_asc) < BTOR_COUNT_STACK (tmp_desc))
    {
      btor->dp_cmp_inputs = btor_cmp_exp_by_id_qsort_asc;
      for (i = 0; i < BTOR_COUNT_STACK (tmp_asc); i++)
        BTOR_PUSH_STACK (btor->mm, *top_applies, BTOR_PEEK_STACK (tmp_asc, i));
    }
    else
    {
      btor->dp_cmp_inputs = btor_cmp_exp_by_id_qsort_desc;
      for (i = 0; i < BTOR_COUNT_STACK (tmp_desc); i++)
        BTOR_PUSH_STACK (btor->mm, *top_applies, BTOR_PEEK_STACK (tmp_desc, i));
    }

    BTOR_RELEASE_STACK (btor->mm, tmp_asc);
    BTOR_RELEASE_STACK (btor->mm, tmp_desc);
  }
#if DP_QSORT_ASC_DESC_FIRST
  else
    set_up_dual_and_collect (btor,
                             clone,
                             clone_root,
                             exp_map,
                             &inputs,
                             top_applies,
                             btor->dp_cmp_inputs);
#endif
#endif

  BTOR_RELEASE_STACK (btor->mm, stack);
  BTOR_RELEASE_STACK (btor->mm, unmark_stack);
  BTOR_RELEASE_STACK (btor->mm, inputs);

  btor->time.search_init_apps += btor_time_stamp () - start;
}

static void
search_initial_applies_just (Btor *btor, BtorNodePtrStack *top_applies)
{
  assert (btor);
  assert (top_applies);
  assert (btor->unsynthesized_constraints->count == 0);
  assert (btor->embedded_constraints->count == 0);
  assert (check_id_table_aux_mark_unset_dbg (btor));

  int i;
  char *c, *c0, *c1;
  double start;
  BtorNode *cur;
  BtorHashTableIterator it;
  BtorNodePtrStack stack, unmark_stack;

  start = btor_time_stamp ();

  BTORLOG ("");
  BTORLOG ("*** search initial applies");

  BTOR_INIT_STACK (stack);
  BTOR_INIT_STACK (unmark_stack);

  btor_compute_scores (btor);

  init_node_hash_table_iterator (&it, btor->synthesized_constraints);
  queue_node_hash_table_iterator (&it, btor->assumptions);
  while (has_next_node_hash_table_iterator (&it))
  {
    cur = next_node_hash_table_iterator (&it);
    BTOR_PUSH_STACK (btor->mm, stack, cur);

    while (!BTOR_EMPTY_STACK (stack))
    {
      cur = BTOR_REAL_ADDR_NODE (BTOR_POP_STACK (stack));
      assert (!cur->parameterized);
      assert (!BTOR_IS_FUN_NODE (cur));
      if (cur->aux_mark) continue;
      cur->aux_mark = 1;
      BTOR_PUSH_STACK (btor->mm, unmark_stack, cur);

      if (BTOR_IS_APPLY_NODE (cur))
      {
        assert (BTOR_IS_SYNTH_NODE (cur));
        BTORLOG ("initial apply: %s", node2string (cur));
        BTOR_PUSH_STACK (btor->mm, *top_applies, cur);
        continue;
      }

      if (cur->len == 1)
      {
        switch (cur->kind)
        {
          case BTOR_AND_NODE:
            c  = bv_assignment_str_exp (btor, cur);
            c0 = bv_assignment_str_exp (btor, cur->e[0]);
            c1 = bv_assignment_str_exp (btor, cur->e[1]);

            if (c[0] == '1' || c[0] == 'x')  // and = 1
            {
              BTOR_PUSH_STACK (btor->mm, stack, cur->e[0]);
              BTOR_PUSH_STACK (btor->mm, stack, cur->e[1]);
            }
            else  // and = 0
            {
              assert (c[0] == '0');

              if (c0[0] == '0' && c1[0] == '0'
                  && btor->options.just_heuristic.val)
              {
                if (btor_compare_scores (btor, cur->e[0], cur->e[1]))
                  BTOR_PUSH_STACK (btor->mm, stack, cur->e[0]);
                else
                  BTOR_PUSH_STACK (btor->mm, stack, cur->e[1]);
              }
              else if (c0[0] == '0')
                BTOR_PUSH_STACK (btor->mm, stack, cur->e[0]);
              else if (c1[0] == '0')
                BTOR_PUSH_STACK (btor->mm, stack, cur->e[1]);
              else if (c0[0] == 'x' && c1[0] == '1')
                BTOR_PUSH_STACK (btor->mm, stack, cur->e[0]);
              else if (c0[0] == '1' && c1[0] == 'x')
                BTOR_PUSH_STACK (btor->mm, stack, cur->e[1]);
              else
              {
                assert (c0[0] == 'x');
                assert (c1[0] == 'x');
                BTOR_PUSH_STACK (btor->mm, stack, cur->e[0]);
                BTOR_PUSH_STACK (btor->mm, stack, cur->e[1]);
              }
            }
            btor_release_bv_assignment_str (btor, c);
            btor_release_bv_assignment_str (btor, c0);
            btor_release_bv_assignment_str (btor, c1);
            break;

#if 0
		  case BTOR_BCOND_NODE:
		    BTOR_PUSH_STACK (btor->mm, stack, cur->e[0]);
		    c = bv_assignment_str_exp (btor, cur->e[0]);
		    if (c[0] == '1')  // then
		      BTOR_PUSH_STACK (btor->mm, stack, cur->e[1]);
		    else if (c[0] == '0')
		      BTOR_PUSH_STACK (btor->mm, stack, cur->e[2]);
		    else                   // else
		      {
			BTOR_PUSH_STACK (btor->mm, stack, cur->e[1]);
			BTOR_PUSH_STACK (btor->mm, stack, cur->e[2]);
		      }
		    btor_release_bv_assignment_str (btor, c);
		    break;
#endif

          default: goto PUSH_CHILDREN;
        }
      }
      else
      {
      PUSH_CHILDREN:
        for (i = 0; i < cur->arity; i++)
          BTOR_PUSH_STACK (btor->mm, stack, cur->e[i]);
      }
    }
  }

  while (!BTOR_EMPTY_STACK (unmark_stack))
    BTOR_POP_STACK (unmark_stack)->aux_mark = 0;
  BTOR_RELEASE_STACK (btor->mm, unmark_stack);
  BTOR_RELEASE_STACK (btor->mm, stack);

  btor->time.search_init_apps += btor_time_stamp () - start;
}

/* Compares the assignments of two expressions. */
static int
compare_assignments (BtorNode *exp1, BtorNode *exp2)
{
  int return_val, val1, val2, i, len;
  Btor *btor;
  BtorAIGMgr *amgr;
  BtorAIGVec *av1, *av2;
  BtorAIG *aig1, *aig2;
  assert (exp1);
  assert (exp2);
  assert (!BTOR_IS_FUN_NODE (BTOR_REAL_ADDR_NODE (exp1)));
  assert (!BTOR_IS_FUN_NODE (BTOR_REAL_ADDR_NODE (exp2)));
  assert (BTOR_REAL_ADDR_NODE (exp1)->len == BTOR_REAL_ADDR_NODE (exp2)->len);
  assert (BTOR_IS_SYNTH_NODE (BTOR_REAL_ADDR_NODE (exp1)));
  assert (BTOR_IS_SYNTH_NODE (BTOR_REAL_ADDR_NODE (exp2)));
  btor = BTOR_REAL_ADDR_NODE (exp1)->btor;
  assert (btor);
  return_val = 0;
  amgr       = btor_get_aig_mgr_btor (btor);
  av1        = BTOR_REAL_ADDR_NODE (exp1)->av;
  av2        = BTOR_REAL_ADDR_NODE (exp2)->av;
  assert (av1->len == av2->len);
  len = av1->len;
  for (i = 0; i < len; i++)
  {
    aig1 = BTOR_COND_INVERT_AIG_NODE (exp1, av1->aigs[i]);
    aig2 = BTOR_COND_INVERT_AIG_NODE (exp2, av2->aigs[i]);

    val1 = btor_get_assignment_aig (amgr, aig1);
    assert (val1 == -1 || val1 == 1);

    val2 = btor_get_assignment_aig (amgr, aig2);
    assert (val2 == -1 || val2 == 1);

    if (val1 < val2)
    {
      return_val = -1;
      break;
    }

    if (val2 < val1)
    {
      return_val = 1;
      break;
    }
  }
  return return_val;
}

static int
compare_argument_assignments (BtorNode *e0, BtorNode *e1)
{
  assert (BTOR_IS_REGULAR_NODE (e0));
  assert (BTOR_IS_REGULAR_NODE (e1));
  assert (BTOR_IS_ARGS_NODE (e0));
  assert (BTOR_IS_ARGS_NODE (e1));

  int equal;
  char *avec0, *avec1;
  BtorNode *arg0, *arg1;
  Btor *btor;
  BtorArgsIterator it0, it1;
  btor = e0->btor;

  if (e0->len != e1->len
      || ((BtorArgsNode *) e0)->num_args != ((BtorArgsNode *) e1)->num_args)
    return 1;

  init_args_iterator (&it0, e0);
  init_args_iterator (&it1, e1);

  while (has_next_args_iterator (&it0))
  {
    assert (has_next_args_iterator (&it1));
    arg0 = next_args_iterator (&it0);
    arg1 = next_args_iterator (&it1);

    if (!BTOR_IS_SYNTH_NODE (BTOR_REAL_ADDR_NODE (arg0)))
      avec0 = btor_eval_exp (btor, arg0);
    else
      avec0 = bv_assignment_str_exp (btor, arg0);

    if (!BTOR_IS_SYNTH_NODE (BTOR_REAL_ADDR_NODE (arg1)))
      avec1 = btor_eval_exp (btor, arg1);
    else
      avec1 = bv_assignment_str_exp (btor, arg1);

    assert (avec0);
    assert (avec1);
    equal = strcmp (avec0, avec1) == 0;
    btor_freestr (btor->mm, (char *) avec0);
    btor_freestr (btor->mm, (char *) avec1);

    if (!equal) return 1;
  }

  return 0;
}

static unsigned int
hash_assignment_aux (BtorNode *exp)
{
  unsigned int hash;
  Btor *btor;
  BtorAIGVecMgr *avmgr;
  BtorNode *real_exp;
  BtorAIGVec *av;
  int invert_av;
  char *assignment;
  assert (exp);
  real_exp  = BTOR_REAL_ADDR_NODE (exp);
  btor      = real_exp->btor;
  avmgr     = btor->avmgr;
  av        = real_exp->av;
  invert_av = BTOR_IS_INVERTED_NODE (exp);
  if (invert_av) btor_invert_aigvec (avmgr, av);
  assignment = btor_assignment_aigvec (avmgr, av);
  hash       = btor_hash_str (assignment);
  btor_freestr (btor->mm, assignment);
  /* invert back if necessary */
  if (invert_av) btor_invert_aigvec (avmgr, av);
  return hash;
}

static unsigned int
hash_args (BtorNode *exp)
{
  assert (exp);
  assert (BTOR_IS_REGULAR_NODE (exp));
  assert (BTOR_IS_ARGS_NODE (exp));

  int invert_av;
  char *assignment;
  unsigned int hash;
  Btor *btor;
  BtorNode *arg;
  BtorAIGVecMgr *avmgr;
  BtorAIGVec *av;
  BtorArgsIterator it;

  btor  = exp->btor;
  avmgr = btor->avmgr;

  init_args_iterator (&it, exp);
  hash = 0;
  while (has_next_args_iterator (&it))
  {
    arg       = next_args_iterator (&it);
    invert_av = BTOR_IS_INVERTED_NODE (arg);
    av        = BTOR_REAL_ADDR_NODE (arg)->av;
    assert (av);
    if (invert_av) btor_invert_aigvec (avmgr, av);
    assignment = btor_assignment_aigvec (avmgr, av);
    hash += btor_hash_str (assignment);
    btor_freestr (btor->mm, assignment);
    if (invert_av) btor_invert_aigvec (avmgr, av);
  }
  return hash;
}

static unsigned int
hash_assignment (BtorNode *exp)
{
  if (BTOR_IS_ARGS_NODE (BTOR_REAL_ADDR_NODE (exp))) return hash_args (exp);
  return hash_assignment_aux (exp);
}

static int
lazy_synthesize_and_encode_var_exp (Btor *btor, BtorNode *var, int force_update)
{
  assert (btor);
  assert (var);
  assert (BTOR_IS_REGULAR_NODE (var));
  assert (BTOR_IS_BV_VAR_NODE (var));

  double start;
  int changed_assignments, update;
  BtorAIGVecMgr *avmgr = 0;

  if (!btor->options.lazy_synthesize.val) return 0;

  if (var->tseitin) return 0;

  start               = btor_time_stamp ();
  changed_assignments = 0;
  update              = 0;
  avmgr               = btor->avmgr;
  BTORLOG ("%s: %s", __FUNCTION__, node2string (var));

  /* synthesize and encode var */
  if (!BTOR_IS_SYNTH_NODE (var)) synthesize_exp (btor, var, 0);

  if (!var->tseitin)
  {
    update = 1;
    btor_aigvec_to_sat_tseitin (avmgr, var->av);
    var->tseitin = 1;
    BTORLOG ("  encode: %s", node2string (var));
  }

  /* update assignments if necessary */
  if (update && force_update)
    changed_assignments = update_sat_assignments (btor);

  // TODO: assignment should never change when encoding vars
  //	   (since unconstrained)
  if (changed_assignments) btor->stats.synthesis_inconsistency_var++;

  btor->time.enc_var += btor_time_stamp () - start;
  return changed_assignments;
}

/* synthesize and encode apply node and all of its arguments into SAT.
 * returns 0 if encoding changed current assignments.
 */
static int
lazy_synthesize_and_encode_apply_exp (Btor *btor,
                                      BtorNode *app,
                                      int force_update)
{
  assert (btor);
  assert (app);
  assert (BTOR_IS_REGULAR_NODE (app));
  assert (BTOR_IS_APPLY_NODE (app));
  assert (BTOR_IS_REGULAR_NODE (app->e[1]));
  assert (BTOR_IS_ARGS_NODE (app->e[1]));

  double start;
  int changed_assignments, update;
  BtorNode *arg;
  BtorAIGVecMgr *avmgr = 0;
  BtorArgsIterator it;

  if (app->lazy_tseitin) return 0;

  start               = btor_time_stamp ();
  changed_assignments = 0;
  update              = 0;
  avmgr               = btor->avmgr;
  BTORLOG ("%s: %s", __FUNCTION__, node2string (app));

  init_args_iterator (&it, app->e[1]);

  /* synthesize and encode apply node an all of its arguments */
  while (has_next_args_iterator (&it))
  {
    arg = next_args_iterator (&it);
    assert (!BTOR_IS_FUN_NODE (BTOR_REAL_ADDR_NODE (arg)));
    if (btor->options.lazy_synthesize.val
        && !BTOR_IS_SYNTH_NODE (BTOR_REAL_ADDR_NODE (arg)))
      synthesize_exp (btor, arg, 0);

    if (!BTOR_REAL_ADDR_NODE (arg)->tseitin)
    {
      update = 1;
      if (!btor->options.lazy_synthesize.val)
        synthesize_exp (btor, arg, 0);
      else
      {
        btor_aigvec_to_sat_tseitin (avmgr, BTOR_REAL_ADDR_NODE (arg)->av);
        BTOR_REAL_ADDR_NODE (arg)->tseitin = 1;
      }
      BTORLOG ("  encode: %s", node2string (arg));
    }
  }

  /* synthesize and encode apply expressions */
  if (btor->options.lazy_synthesize.val && !BTOR_IS_SYNTH_NODE (app))
    synthesize_exp (btor, app, 0);

  if (!app->tseitin)
  {
    update = 1;
    if (!btor->options.lazy_synthesize.val)
      synthesize_exp (btor, app, 0);
    else
    {
      btor_aigvec_to_sat_tseitin (avmgr, app->av);
      app->tseitin = 1;
    }
    BTORLOG ("  encode: %s", node2string (app));
  }

  app->lazy_tseitin = 1;

  /* update assignments if necessary */
  if (update && force_update)
    changed_assignments = update_sat_assignments (btor);

  if (changed_assignments) btor->stats.synthesis_inconsistency_apply++;

  btor->time.enc_app += btor_time_stamp () - start;
  return changed_assignments;
}

static int
lazy_synthesize_and_encode_lambda_exp (Btor *btor,
                                       BtorNode *lambda_exp,
                                       int force_update)
{
  assert (btor);
  assert (lambda_exp);
  assert (BTOR_IS_REGULAR_NODE (lambda_exp));
  assert (BTOR_IS_LAMBDA_NODE (lambda_exp));
  assert (check_id_table_mark_unset_dbg (btor));

  double start;
  int changed_assignments, update, i;
  BtorNodePtrStack work_stack, unmark_stack;
  BtorNode *cur;
  BtorMemMgr *mm;
  BtorAIGVecMgr *avmgr;

  if (!btor->options.lazy_synthesize.val)
  {
    /* already synthesized and encoded */
    return 0;
  }

  // TODO: remove lazy_tseitin
  if (lambda_exp->lazy_tseitin) return 0;

  start               = btor_time_stamp ();
  mm                  = btor->mm;
  avmgr               = btor->avmgr;
  changed_assignments = 0;
  update              = 0;

  BTOR_INIT_STACK (work_stack);
  BTOR_INIT_STACK (unmark_stack);

  BTORLOG ("%s: %s", __FUNCTION__, node2string (lambda_exp));

  cur = BTOR_REAL_ADDR_NODE (BTOR_LAMBDA_GET_BODY (lambda_exp));
  BTOR_PUSH_STACK (mm, work_stack, cur);

  while (!BTOR_EMPTY_STACK (work_stack))
  {
    cur = BTOR_POP_STACK (work_stack);
    assert (cur);
    assert (BTOR_IS_REGULAR_NODE (cur));

    if (cur->tseitin || cur->mark) continue;

    /* do not encode expressions that are not in the scope of 'lambda_exp' */
    if (BTOR_IS_FUN_NODE (cur) && !cur->parameterized) continue;

    cur->mark = 1;
    BTOR_PUSH_STACK (mm, unmark_stack, cur);

    if (!BTOR_IS_ARGS_NODE (cur) && !BTOR_IS_LAMBDA_NODE (cur)
        && !cur->parameterized)
    {
      if (!BTOR_IS_SYNTH_NODE (cur)) synthesize_exp (btor, cur, 0);
      assert (BTOR_IS_SYNTH_NODE (cur));
      assert (!cur->tseitin);
      BTORLOG ("  encode: %s", node2string (cur));
      update = 1;
      btor_aigvec_to_sat_tseitin (avmgr, cur->av);
      cur->tseitin = 1;
    }

    for (i = 0; i < cur->arity; i++)
      BTOR_PUSH_STACK (mm, work_stack, BTOR_REAL_ADDR_NODE (cur->e[i]));
  }
  BTOR_RELEASE_STACK (mm, work_stack);

  while (!BTOR_EMPTY_STACK (unmark_stack))
  {
    cur = BTOR_POP_STACK (unmark_stack);
    assert (cur->mark);
    cur->mark = 0;
  }
  BTOR_RELEASE_STACK (mm, unmark_stack);

  /* set tseitin flag of lambda expression to indicate that it has been
   * lazily synthesized already */
  lambda_exp->tseitin      = 1;
  lambda_exp->lazy_tseitin = 1;

  if (update && force_update)
    changed_assignments = update_sat_assignments (btor);

  if (changed_assignments) btor->stats.synthesis_inconsistency_lambda++;

  btor->time.enc_lambda += btor_time_stamp () - start;
  return changed_assignments;
}

static void
collect_premisses (Btor *btor,
                   BtorNode *from,
                   BtorNode *to,
                   BtorNode *args,
                   BtorPtrHashTable *bconds_sel1,
                   BtorPtrHashTable *bconds_sel2)
{
  assert (btor);
  assert (from);
  assert (to);
  assert (bconds_sel1);
  assert (bconds_sel2);
  assert (BTOR_IS_REGULAR_NODE (from));
  assert (BTOR_IS_REGULAR_NODE (args));
  assert (BTOR_IS_ARGS_NODE (args));
  assert (BTOR_IS_REGULAR_NODE (to));

  BTORLOG ("%s: %s, %s, %s",
           __FUNCTION__,
           node2string (from),
           node2string (to),
           node2string (args));

#ifndef NDEBUG
  int found = 0;
#endif
  int i;
  BtorMemMgr *mm;
  BtorNode *fun, *result, *cond, *param, *arg;
  BtorPtrHashTable *cond_sel1, *cond_sel2, *c, *r;
  BtorParamCacheTuple *t;
  BtorHashTableIterator it;
  BtorParameterizedIterator pit;

  mm = btor->mm;
  cond_sel1 =
      btor_new_ptr_hash_table (mm,
                               (BtorHashPtr) btor_hash_param_cache_tuple,
                               (BtorCmpPtr) btor_compare_param_cache_tuple);
  cond_sel2 =
      btor_new_ptr_hash_table (mm,
                               (BtorHashPtr) btor_hash_param_cache_tuple,
                               (BtorCmpPtr) btor_compare_param_cache_tuple);

  /* follow propagation path and collect all conditions that have been
   * evaluated during propagation */
  if (BTOR_IS_APPLY_NODE (from))
  {
    assert (BTOR_IS_REGULAR_NODE (to));
    assert (BTOR_IS_FUN_NODE (to));

    fun = from->e[0];

    for (;;)
    {
      assert (BTOR_IS_REGULAR_NODE (fun));
      assert (BTOR_IS_FUN_NODE (fun));

      if (fun == to)
      {
#ifndef NDEBUG
        found = 1;
#endif
        break;
      }

      btor_assign_args (btor, fun, args);
      result =
          btor_beta_reduce_partial_collect (btor, fun, cond_sel1, cond_sel2);
      btor_unassign_params (btor, fun);

      result = BTOR_REAL_ADDR_NODE (result);
      assert (BTOR_IS_APPLY_NODE (result));
      assert (result->e[1] == args);

      fun = result->e[0];
      btor_release_exp (btor, result);
    }
  }
  else
  {
    assert (BTOR_IS_LAMBDA_NODE (from));
    fun = from;

    btor_assign_args (btor, fun, args);
    result = btor_beta_reduce_partial_collect (btor, fun, cond_sel1, cond_sel2);
    btor_unassign_params (btor, fun);

    result = BTOR_REAL_ADDR_NODE (result);
    assert (result == to);
#ifndef NDEBUG
    found = 1;
#endif
    btor_release_exp (btor, result);
  }

  assert (found);

  /* collected conditions are parameterized, we have to instantiate them with
   * the resp. arguments */
  for (c = cond_sel1, r = bconds_sel1; c && r;
       c = (c == cond_sel1) ? cond_sel2 : 0,
      r  = (r == bconds_sel1) ? bconds_sel2 : 0)
  {
    init_hash_table_iterator (&it, c);
    while (has_next_hash_table_iterator (&it))
    {
      assert (it.bucket->data.asPtr);
      cond = (BtorNode *) it.bucket->data.asPtr;
      assert (cond);
      t = (BtorParamCacheTuple *) next_node_hash_table_iterator (&it);
      assert (t);

      if (BTOR_REAL_ADDR_NODE (cond)->parameterized)
      {
        i = 0;
        init_parameterized_iterator (btor, &pit, BTOR_REAL_ADDR_NODE (cond));
        assert (pit.num_params == t->num_args);
        assert (has_next_parameterized_iterator (&pit));
        while (has_next_parameterized_iterator (&pit))
        {
          param = next_parameterized_iterator (&pit);
          assert (param);
          assert (i < t->num_args);
          arg = t->args[i++];
          assert (arg);
          btor_assign_param (
              btor, (BtorNode *) BTOR_PARAM_GET_LAMBDA_NODE (param), arg);
        }

        result = btor_beta_reduce_bounded (btor, cond, 1);
        BTORLOG ("collected %s: %s, result: %s",
                 (c == cond_sel1) ? "sel1" : "sel2",
                 node2string (cond),
                 node2string (result));

        init_parameterized_iterator (btor, &pit, BTOR_REAL_ADDR_NODE (cond));
        while (has_next_parameterized_iterator (&pit))
        {
          param = next_parameterized_iterator (&pit);
          btor_unassign_params (
              btor, (BtorNode *) BTOR_PARAM_GET_LAMBDA_NODE (param));
        }
      }
      else
      {
        result = btor_copy_exp (btor, cond);
      }

      if (!btor_find_in_ptr_hash_table (r, result))
        btor_insert_in_ptr_hash_table (r, result);
      else
        btor_release_exp (btor, result);

      btor_delete_param_cache_tuple (btor, t);
    }
  }

  btor_delete_ptr_hash_table (cond_sel1);
  btor_delete_ptr_hash_table (cond_sel2);
}

static void
add_symbolic_lemma (Btor *btor,
                    BtorPtrHashTable *bconds_sel1,
                    BtorPtrHashTable *bconds_sel2,
                    BtorNode *a,
                    BtorNode *b,
                    BtorNode *args0,
                    BtorNode *args1)
{
  assert (btor);
  assert (bconds_sel1);
  assert (bconds_sel2);
  assert (a);
  assert (b);
  assert (BTOR_IS_REGULAR_NODE (a));
  assert (BTOR_IS_APPLY_NODE (a));
  assert (BTOR_IS_REGULAR_NODE (args0));
  assert (BTOR_IS_ARGS_NODE (args0));
  assert (!args1 || BTOR_IS_REGULAR_NODE (b));
  assert (!args1 || BTOR_IS_APPLY_NODE (b));
  assert (!args1 || BTOR_IS_REGULAR_NODE (args1));
  assert (!args1 || BTOR_IS_ARGS_NODE (args1));
  assert (!a->parameterized);
  assert (!BTOR_REAL_ADDR_NODE (b)->parameterized);
  assert (BTOR_IS_SYNTH_NODE (a));

  int lemma_size = 0;
  BtorNode *cond, *eq, *and, *arg0, *arg1;
  BtorNode *premise = 0, *conclusion = 0, *lemma;
  BtorArgsIterator it0, it1;
  BtorHashTableIterator it;

  /* function congruence axiom conflict:
   *   apply arguments: a_0,...,a_n, b_0,...,b_n
   *   encode premisses: \forall i <= n . /\ a_i = b_i */
  if (args1)
  {
    assert (BTOR_IS_SYNTH_NODE (b));
    assert (((BtorArgsNode *) args0)->num_args
            == ((BtorArgsNode *) args1)->num_args);
    assert (args0->len == args1->len);

    init_args_iterator (&it0, args0);
    init_args_iterator (&it1, args1);

    while (has_next_args_iterator (&it0))
    {
      assert (has_next_args_iterator (&it1));
      arg0 = next_args_iterator (&it0);
      arg1 = next_args_iterator (&it1);
      eq   = btor_eq_exp (btor, arg0, arg1);
      if (premise)
      {
        and = btor_and_exp (btor, premise, eq);
        btor_release_exp (btor, premise);
        btor_release_exp (btor, eq);
        premise = and;
      }
      else
        premise = eq;

      lemma_size += 1;
    }
  }
  /* else beta reduction conflict */

  /* encode conclusion a = b */
  conclusion = btor_eq_exp (btor, a, b);

  lemma_size += 1; /* a == b */
  lemma_size += bconds_sel1->count;
  lemma_size += bconds_sel2->count;

  btor->stats.lemmas_size_sum += lemma_size;
  if (lemma_size >= BTOR_SIZE_STACK (btor->stats.lemmas_size))
    BTOR_FIT_STACK (btor->mm, btor->stats.lemmas_size, lemma_size);
  btor->stats.lemmas_size.start[lemma_size] += 1;

  /* premisses bv conditions:
   *   true conditions: c_0, ..., c_k
   *   encode premisses: \forall i <= k. /\ c_i */
  init_node_hash_table_iterator (&it, bconds_sel1);
  while (has_next_node_hash_table_iterator (&it))
  {
    cond = next_node_hash_table_iterator (&it);
    BTORLOG ("  cond: %s", node2string (cond));
    assert (BTOR_REAL_ADDR_NODE (cond)->len == 1);
    assert (!BTOR_REAL_ADDR_NODE (cond)->parameterized);
    if (premise)
    {
      and = btor_and_exp (btor, premise, cond);
      btor_release_exp (btor, premise);
      premise = and;
    }
    else
      premise = btor_copy_exp (btor, cond);
    btor_release_exp (btor, cond);
  }

  /* premisses bv conditions:
   *   false conditions: c_0, ..., c_l
   *   encode premisses: \forall i <= l. /\ \not c_i */
  init_node_hash_table_iterator (&it, bconds_sel2);
  while (has_next_node_hash_table_iterator (&it))
  {
    cond = next_node_hash_table_iterator (&it);
    BTORLOG ("  cond: %s", node2string (cond));
    assert (BTOR_REAL_ADDR_NODE (cond)->len == 1);
    assert (!BTOR_REAL_ADDR_NODE (cond)->parameterized);
    if (premise)
    {
      and = btor_and_exp (btor, premise, BTOR_INVERT_NODE (cond));
      btor_release_exp (btor, premise);
      premise = and;
    }
    else
      premise = btor_copy_exp (btor, BTOR_INVERT_NODE (cond));
    btor_release_exp (btor, cond);
  }

  assert (conclusion);
  if (premise)
  {
    lemma = btor_implies_exp (btor, premise, conclusion);
    btor_release_exp (btor, premise);
  }
  else
    lemma = btor_copy_exp (btor, conclusion);

  if (!btor_find_in_ptr_hash_table (btor->lod_cache, lemma))
    btor_insert_in_ptr_hash_table (btor->lod_cache,
                                   btor_copy_exp (btor, lemma));

  insert_unsynthesized_constraint (btor, lemma);
  mark_reachable (btor, lemma);
  //  add_constraint (btor, lemma);
  btor_release_exp (btor, lemma);
  btor_release_exp (btor, conclusion);
  btor->stats.lod_refinements++;
}

static void
add_lemma (Btor *btor, BtorNode *fun, BtorNode *app0, BtorNode *app1)
{
  assert (btor);
  assert (fun);
  assert (app0);
  assert (BTOR_IS_REGULAR_NODE (fun));
  assert (BTOR_IS_FUN_NODE (fun));
  assert (!fun->parameterized);
  assert (BTOR_IS_REGULAR_NODE (app0));
  assert (BTOR_IS_APPLY_NODE (app0));
  assert (!app1 || BTOR_IS_REGULAR_NODE (app1));
  assert (!app1 || BTOR_IS_APPLY_NODE (app1));

  double start;
  int rwl = -1;
#ifndef NDEBUG
  int evalerr;
#endif
  BtorPtrHashTable *bconds_sel1, *bconds_sel2;
  BtorNode *args, *value, *exp;
  BtorMemMgr *mm;

  mm    = btor->mm;
  start = btor_time_stamp ();

  /* collect intermediate conditions of bit vector conditionals */
  bconds_sel1 = btor_new_ptr_hash_table (mm,
                                         (BtorHashPtr) btor_hash_exp_by_id,
                                         (BtorCmpPtr) btor_compare_exp_by_id);
  bconds_sel2 = btor_new_ptr_hash_table (mm,
                                         (BtorHashPtr) btor_hash_exp_by_id,
                                         (BtorCmpPtr) btor_compare_exp_by_id);

  // TODO: right now we have to build lemmas with rwl 1 with the current
  //	   dual propagation implementation, since cloning the lemma needs to
  //	   produce the same expressions
  if (btor->options.dual_prop.val && btor->options.rewrite_level.val > 1)
  {
    rwl                             = btor->options.rewrite_level.val;
    btor->options.rewrite_level.val = 1;
  }

  /* function congruence axiom conflict */
  if (app1)
  {
    for (exp = app0; exp; exp = exp == app0 ? app1 : 0)
    {
      assert (exp);
      assert (BTOR_IS_APPLY_NODE (exp));
      args = exp->e[1];
      /* path from exp to conflicting fun */
      collect_premisses (btor, exp, fun, args, bconds_sel1, bconds_sel2);
    }
    add_symbolic_lemma (
        btor, bconds_sel1, bconds_sel2, app0, app1, app0->e[1], app1->e[1]);
  }
  /* beta reduction conflict */
  else
  {
    args = app0->e[1];
    btor_assign_args (btor, fun, args);
#ifndef NDEBUG
    value = btor_beta_reduce_partial (btor, fun, &evalerr, 0, 0);
//      assert (!evalerr);
#else
    value = btor_beta_reduce_partial (btor, fun, 0, 0, 0);
#endif
    btor_unassign_params (btor, fun);
    assert (!BTOR_IS_LAMBDA_NODE (BTOR_REAL_ADDR_NODE (value)));

    /* path from app0 to conflicting fun */
    collect_premisses (btor, app0, fun, args, bconds_sel1, bconds_sel2);

    /* path from conflicting fun to value */
    collect_premisses (
        btor, fun, BTOR_REAL_ADDR_NODE (value), args, bconds_sel1, bconds_sel2);

    add_symbolic_lemma (
        btor, bconds_sel1, bconds_sel2, app0, value, app0->e[1], 0);
    btor_release_exp (btor, value);
  }

  btor_delete_ptr_hash_table (bconds_sel1);
  btor_delete_ptr_hash_table (bconds_sel2);
  btor->time.lemma_gen += btor_time_stamp () - start;

  if (rwl >= 0) btor->options.rewrite_level.val = rwl;
}

static void
find_not_encoded_applies_vars (Btor *btor,
                               BtorNode *exp,
                               BtorNodePtrStack *param_apps)
{
  assert (btor);
  assert (exp);
  assert (param_apps);
  assert (check_id_table_mark_unset_dbg (btor));

  int i;
  double start;
  BtorNode *cur;
  BtorNodePtrStack visit, unmark;

  start = btor_time_stamp ();
  BTOR_INIT_STACK (visit);
  BTOR_INIT_STACK (unmark);
  BTOR_PUSH_STACK (btor->mm, visit, exp);

  do
  {
    cur = BTOR_REAL_ADDR_NODE (BTOR_POP_STACK (visit));

    if (cur->mark || cur->tseitin || BTOR_IS_FUN_NODE (cur)) continue;

    cur->mark = 1;
    BTOR_PUSH_STACK (btor->mm, unmark, cur);

    if (!cur->tseitin
        && (BTOR_IS_APPLY_NODE (cur) || BTOR_IS_BV_VAR_NODE (cur)))
    {
      BTOR_PUSH_STACK (btor->mm, *param_apps, cur);
    }

    for (i = 0; i < cur->arity; i++)
      BTOR_PUSH_STACK (btor->mm, visit, cur->e[i]);
  } while (!BTOR_EMPTY_STACK (visit));

  BTOR_RELEASE_STACK (btor->mm, visit);

  while (!BTOR_EMPTY_STACK (unmark))
  {
    cur = BTOR_POP_STACK (unmark);
    assert (BTOR_IS_REGULAR_NODE (cur));
    assert (cur->mark);
    cur->mark = 0;
  }
  BTOR_RELEASE_STACK (btor->mm, unmark);
  btor->time.find_nenc_app += btor_time_stamp () - start;
}

static void
insert_synth_app_lambda (Btor *btor, BtorLambdaNode *lambda, BtorNode *app)
{
  assert (btor);
  assert (lambda);
  assert (app);
  assert (BTOR_IS_REGULAR_NODE (app));
  assert (BTOR_IS_APPLY_NODE (app));

  if (!lambda->synth_apps)
  {
    lambda->synth_apps =
        btor_new_ptr_hash_table (btor->mm,
                                 (BtorHashPtr) btor_hash_exp_by_id,
                                 (BtorCmpPtr) btor_compare_exp_by_id);
  }

  if (!btor_find_in_ptr_hash_table (lambda->synth_apps, app))
  {
    /* must be considered for consistency checking */
    app->vread = 1;
    btor->stats.lambda_synth_apps++;
    btor_insert_in_ptr_hash_table (lambda->synth_apps,
                                   btor_copy_exp (btor, app));
  }
}

static int
encode_applies_vars (Btor *btor,
                     BtorLambdaNode *lambda,
                     BtorNodePtrStack *param_apps)
{
  assert (btor);
  assert (lambda);
  assert (param_apps);
  assert (BTOR_IS_REGULAR_NODE (lambda));

  int i, assignments_changed = 0, res = 0;
  BtorNode *cur;
  BtorNodePtrStack stack;

  stack = *param_apps;

  if (BTOR_EMPTY_STACK (stack)) return assignments_changed;

  if (!lambda->synth_apps)
  {
    lambda->synth_apps =
        btor_new_ptr_hash_table (btor->mm,
                                 (BtorHashPtr) btor_hash_exp_by_id,
                                 (BtorCmpPtr) btor_compare_exp_by_id);
  }

  for (i = 0; i < BTOR_COUNT_STACK (stack); i++)
  {
    cur = BTOR_PEEK_STACK (stack, i);
    assert (BTOR_IS_REGULAR_NODE (cur));
    assert (BTOR_IS_APPLY_NODE (cur) || BTOR_IS_BV_VAR_NODE (cur));

    if (BTOR_IS_BV_VAR_NODE (cur))
    {
      if (!cur->tseitin)
        res = lazy_synthesize_and_encode_var_exp (btor, cur, 1);
    }
    else
    {
      assert (BTOR_IS_APPLY_NODE (cur));
      insert_synth_app_lambda (btor, lambda, cur);

      if (!cur->tseitin)
        res = lazy_synthesize_and_encode_apply_exp (btor, cur, 1);
    }

    if (res) assignments_changed = 1;
  }

  return assignments_changed;
}

static void
push_applies_for_propagation (Btor *btor,
                              BtorNode *exp,
                              BtorLambdaNode *lambda,
                              BtorNodePtrStack *prop_stack)
{
  assert (btor);
  assert (exp);
  assert (prop_stack);
  assert (check_id_table_mark_unset_dbg (btor));

  int i;
  double start;
  BtorNode *cur;
  BtorNodePtrStack visit, unmark, applies;

  start = btor_time_stamp ();
  BTOR_INIT_STACK (visit);
  BTOR_INIT_STACK (unmark);
  BTOR_INIT_STACK (applies);
  BTOR_PUSH_STACK (btor->mm, visit, exp);

  do
  {
    cur = BTOR_REAL_ADDR_NODE (BTOR_POP_STACK (visit));
    assert (!cur->parameterized);
    assert (!BTOR_IS_FUN_NODE (cur));

    if (cur->mark || !cur->apply_below
        || btor_find_in_ptr_hash_table (btor->searched_applies, cur))
      continue;

    cur->mark = 1;
    BTOR_PUSH_STACK (btor->mm, unmark, cur);
    btor_insert_in_ptr_hash_table (btor->searched_applies, cur);

    if (BTOR_IS_APPLY_NODE (cur))
    {
      BTOR_PUSH_STACK (btor->mm, applies, cur);
      continue;
    }

    for (i = 0; i < cur->arity; i++)
      BTOR_PUSH_STACK (btor->mm, visit, cur->e[i]);
  } while (!BTOR_EMPTY_STACK (visit));
  BTOR_RELEASE_STACK (btor->mm, visit);

  for (i = 0; i < BTOR_COUNT_STACK (applies); i++)
  {
    cur = BTOR_PEEK_STACK (applies, i);
    if (lambda && !cur->reachable && !cur->vread && !cur->propagated)
      insert_synth_app_lambda (btor, lambda, cur);
    BTOR_PUSH_STACK (btor->mm, *prop_stack, cur);
    BTOR_PUSH_STACK (btor->mm, *prop_stack, cur->e[0]);
  }

  while (!BTOR_EMPTY_STACK (unmark))
  {
    cur = BTOR_POP_STACK (unmark);
    assert (BTOR_IS_REGULAR_NODE (cur));
    assert (cur->mark);
    cur->mark = 0;
  }
  BTOR_RELEASE_STACK (btor->mm, unmark);
  BTOR_RELEASE_STACK (btor->mm, applies);
  btor->time.find_prop_app += btor_time_stamp () - start;
}

static void
push_applies_from_cond_for_propagation (Btor *btor,
                                        BtorNode *exp,
                                        BtorNodePtrStack *prop_stack)
{
  assert (btor);
  assert (exp);
  assert (BTOR_IS_REGULAR_NODE (exp));
  assert (prop_stack);
  assert (check_id_table_mark_unset_dbg (btor));
  assert (btor->searched_applies);

  int i;
  double start;
  BtorNode *cur;
  BtorNodePtrStack visit, unmark;

  start = btor_time_stamp ();
  BTOR_INIT_STACK (visit);
  BTOR_INIT_STACK (unmark);
  BTOR_PUSH_STACK (btor->mm, visit, exp);

  do
  {
    cur = BTOR_REAL_ADDR_NODE (BTOR_POP_STACK (visit));
    assert (!cur->parameterized);
    assert (!BTOR_IS_FUN_NODE (cur));

    if (cur->mark || !cur->apply_below
        || btor_find_in_ptr_hash_table (btor->searched_applies, cur))
      continue;

    cur->mark = 1;
    BTOR_PUSH_STACK (btor->mm, unmark, cur);
    btor_insert_in_ptr_hash_table (btor->searched_applies, cur);

    if (BTOR_IS_APPLY_NODE (cur))
    {
      BTOR_PUSH_STACK (btor->mm, *prop_stack, cur);
      BTOR_PUSH_STACK (btor->mm, *prop_stack, cur->e[0]);
      continue;
    }

    for (i = 0; i < cur->arity; i++)
      BTOR_PUSH_STACK (btor->mm, visit, cur->e[i]);
  } while (!BTOR_EMPTY_STACK (visit));
  BTOR_RELEASE_STACK (btor->mm, visit);

  while (!BTOR_EMPTY_STACK (unmark))
  {
    cur = BTOR_POP_STACK (unmark);
    assert (BTOR_IS_REGULAR_NODE (cur));
    assert (cur->mark);
    cur->mark = 0;
  }
  BTOR_RELEASE_STACK (btor->mm, unmark);
  btor->time.find_cond_prop_app += btor_time_stamp () - start;
}

static int
propagate (Btor *btor,
           BtorNodePtrStack *prop_stack,
           BtorPtrHashTable *cleanup_table,
           int *assignments_changed)
{
  assert (btor);
  assert (prop_stack);
  assert (cleanup_table);
  // TODO: extensionality for write lambdas
  assert (btor->ops[BTOR_FEQ_NODE].cur == 0);

#ifndef NDEBUG
  int num_restarts;
#endif
  int i, values_equal, args_equal, evalerr, check_conds;
  char *fun_value_assignment, *app_assignment;
  BtorMemMgr *mm;
  BtorLambdaNode *lambda;
  BtorNode *fun, *app, *args, *fun_value, *param_app, *cond;
  BtorNode *hashed_app, *prev_fun_value;
  BtorPtrHashBucket *b;
  BtorNodePtrStack param_apps;
  BtorHashTableIterator it;
  BtorPtrHashTable *to_prop;
  BtorPtrHashTable *conds;

  BTOR_INIT_STACK (param_apps);

  mm          = btor->mm;
  check_conds = btor->options.dual_prop.val || btor->options.just.val;
  to_prop     = btor_new_ptr_hash_table (mm,
                                     (BtorHashPtr) btor_hash_exp_by_id,
                                     (BtorCmpPtr) btor_compare_exp_by_id);
  conds       = check_conds
              ? btor_new_ptr_hash_table (mm,
                                         (BtorHashPtr) btor_hash_exp_by_id,
                                         (BtorCmpPtr) btor_compare_exp_by_id)
              : 0;

  BTORLOG ("");
  BTORLOG ("*** %s", __FUNCTION__);
  while (!BTOR_EMPTY_STACK (*prop_stack))
  {
    fun = BTOR_POP_STACK (*prop_stack);
    assert (BTOR_IS_REGULAR_NODE (fun));
    assert (BTOR_IS_FUN_NODE (fun));
    assert (!fun->simplified);
    assert (!BTOR_EMPTY_STACK (*prop_stack));
    app = BTOR_POP_STACK (*prop_stack);
    assert (BTOR_IS_REGULAR_NODE (app));
    assert (BTOR_IS_APPLY_NODE (app));
    assert (app->refs - app->ext_refs > 0);

    if (app->propagated) continue;

    app->propagated = 1;
    if (!btor_find_in_ptr_hash_table (cleanup_table, app))
      btor_insert_in_ptr_hash_table (cleanup_table, app);
    btor->stats.propagations++;

    BTORLOG ("propagate");
    BTORLOG ("  app: %s", node2string (app));
    BTORLOG ("  fun: %s", node2string (fun));

    *assignments_changed = lazy_synthesize_and_encode_apply_exp (btor, app, 1);

    push_applies_for_propagation (btor, app->e[1], 0, prop_stack);

    if (*assignments_changed)
    {
      btor_delete_ptr_hash_table (to_prop);
      if (check_conds)
      {
        init_node_hash_table_iterator (&it, conds);
        while (has_next_node_hash_table_iterator (&it))
          btor_release_exp (btor, next_node_hash_table_iterator (&it));
        btor_delete_ptr_hash_table (conds);
      }
      return 0;
    }

    args = app->e[1];
    assert (BTOR_IS_REGULAR_NODE (args));
    assert (BTOR_IS_ARGS_NODE (args));

    if (!fun->rho)
    {
      fun->rho =
          btor_new_ptr_hash_table (mm,
                                   (BtorHashPtr) hash_assignment,
                                   (BtorCmpPtr) compare_argument_assignments);
      if (!btor_find_in_ptr_hash_table (cleanup_table, fun))
        btor_insert_in_ptr_hash_table (cleanup_table, fun);
    }
    else
    {
      b = btor_find_in_ptr_hash_table (fun->rho, args);
      if (b)
      {
        hashed_app = (BtorNode *) b->data.asPtr;
        assert (BTOR_IS_REGULAR_NODE (hashed_app));
        assert (BTOR_IS_APPLY_NODE (hashed_app));

        /* function congruence conflict */
        if (compare_assignments (hashed_app, app) != 0)
        {
          BTORLOG ("\e[1;31m");
          BTORLOG ("FC conflict at: %s", node2string (fun));
          BTORLOG ("add_lemma:");
          BTORLOG ("  fun: %s", node2string (fun));
          BTORLOG ("  app1: %s", node2string (hashed_app));
          BTORLOG ("  app2: %s", node2string (app));
          BTORLOG ("\e[0;39m");
          btor->stats.function_congruence_conflicts++;
          add_lemma (btor, fun, hashed_app, app);
          btor_delete_ptr_hash_table (to_prop);
          if (check_conds)
          {
            init_node_hash_table_iterator (&it, conds);
            while (has_next_node_hash_table_iterator (&it))
              btor_release_exp (btor, next_node_hash_table_iterator (&it));
            btor_delete_ptr_hash_table (conds);
          }
          return 1;
        }
        else
          continue;
      }
    }
    assert (fun->rho);
    assert (!btor_find_in_ptr_hash_table (fun->rho, args));
    btor_insert_in_ptr_hash_table (fun->rho, args)->data.asPtr = app;
    BTORLOG ("  save app: %s (%s)", node2string (args), node2string (app));

    /* skip array vars/uf */
    if (BTOR_IS_UF_NODE (fun))
    {
      push_applies_for_propagation (btor, app, 0, prop_stack);
      continue;
    }
    assert (BTOR_IS_LAMBDA_NODE (fun));

    lambda = (BtorLambdaNode *) fun;

    *assignments_changed = lazy_synthesize_and_encode_lambda_exp (btor, fun, 1);
    if (*assignments_changed)
    {
      btor_delete_ptr_hash_table (to_prop);
      if (check_conds)
      {
        init_node_hash_table_iterator (&it, conds);
        while (has_next_node_hash_table_iterator (&it))
          btor_release_exp (btor, next_node_hash_table_iterator (&it));
        btor_delete_ptr_hash_table (conds);
      }
      return 0;
    }

#ifndef NDEBUG
    num_restarts = 0;
#endif
    prev_fun_value = 0;
  PROPAGATE_BETA_REDUCE_PARTIAL:
    btor_assign_args (btor, fun, args);
    assert (to_prop->count == 0);
    fun_value = btor_beta_reduce_partial (btor, fun, &evalerr, to_prop, conds);
    assert (!BTOR_IS_LAMBDA_NODE (BTOR_REAL_ADDR_NODE (fun_value)));
    btor_unassign_params (btor, fun);

    /* push applies onto the propagation stack that are necessary to derive
     * 'fun_value' */
    // TODO: applies on to_prop need to be more accurate...
    //       too many synthesized lambda applies!!!
    if (to_prop->count > 0)
    {
      init_node_hash_table_iterator (&it, to_prop);
      while (has_next_node_hash_table_iterator (&it))
      {
        param_app = next_node_hash_table_iterator (&it);
        assert (BTOR_IS_REGULAR_NODE (param_app));
        assert (BTOR_IS_APPLY_NODE (param_app));
        insert_synth_app_lambda (btor, lambda, param_app);
        assert (param_app->reachable || param_app->vread);
        assert (param_app->refs - param_app->ext_refs > 1);
        if (!param_app->propagated && !param_app->reachable
            && (BTOR_REAL_ADDR_NODE (fun_value) != param_app
                || param_app->e[1] != args))
        {
          BTOR_PUSH_STACK (mm, *prop_stack, param_app);
          BTOR_PUSH_STACK (mm, *prop_stack, param_app->e[0]);
        }
        btor_remove_from_ptr_hash_table (to_prop, param_app, 0, 0);
        btor_release_exp (btor, param_app);
      }
    }
    assert (to_prop->count == 0);

    /* 'prev_fun_value' is set if we already restarted beta reduction. if the
     * result does not differ from the previous one, we are safe to
     * continue with consistency checking. */
#if 1
    if (fun_value == prev_fun_value)
    {
      assert (prev_fun_value);
      evalerr = 0;
      btor_release_exp (btor, prev_fun_value);
      prev_fun_value = 0;
    }
#endif

    if (!BTOR_REAL_ADDR_NODE (fun_value)->tseitin)
    {
      args_equal = 0;
      // TODO: how can we still propagate negated applies down?
      if (!BTOR_IS_INVERTED_NODE (fun_value) && BTOR_IS_APPLY_NODE (fun_value))
        args_equal = BTOR_REAL_ADDR_NODE (fun_value)->e[1] == args;

      if (!args_equal)
      {
        BTOR_INIT_STACK (param_apps);
        find_not_encoded_applies_vars (btor, fun_value, &param_apps);

        *assignments_changed = encode_applies_vars (btor, lambda, &param_apps);

        if (*assignments_changed)
        {
          btor_release_exp (btor, fun_value);
          btor_delete_ptr_hash_table (to_prop);
          if (check_conds)
          {
            init_node_hash_table_iterator (&it, conds);
            while (has_next_node_hash_table_iterator (&it))
              btor_release_exp (btor, next_node_hash_table_iterator (&it));
            btor_delete_ptr_hash_table (conds);
          }
          BTOR_RELEASE_STACK (mm, param_apps);
          if (prev_fun_value) btor_release_exp (btor, prev_fun_value);
          return 0;
        }

        /* we have to ensure the consistency of the freshly encoded
         * function applications, hence we need to propagate them. */
        for (i = 0; i < BTOR_COUNT_STACK (param_apps); i++)
        {
          param_app = BTOR_PEEK_STACK (param_apps, i);
          assert (BTOR_IS_REGULAR_NODE (param_app));
          assert (BTOR_IS_APPLY_NODE (param_app)
                  || BTOR_IS_BV_VAR_NODE (param_app));

          if (!BTOR_IS_APPLY_NODE (param_app)) continue;

          BTOR_PUSH_STACK (mm, *prop_stack, param_app);
          BTOR_PUSH_STACK (mm, *prop_stack, param_app->e[0]);
        }

        BTOR_RELEASE_STACK (mm, param_apps);

        /* if not all bvcond in 'fun_value' could be evaluated, there are
         * still some inputs (vars, applies) that are not encoded.
         * we encode all inputs required for evaluating the bvconds in
         * 'fun_value' and restart beta reduction. however, it might be
         * still the case that beta reduction yields fresh applies (not
         * encoded) and we have to restart again. we have to ensure that
         * successive beta reduction calls yield the same result as
         * otherwise it may produce different results for beta reduction.
         */
        if (evalerr)
        {
          if (prev_fun_value) btor_release_exp (btor, prev_fun_value);
          prev_fun_value = fun_value;
          btor->stats.partial_beta_reduction_restarts++;
          // TODO: stats for max. restarts
          // TODO: if we reach a certain limit should we just continue
          //       without encoding everything? if we do so, we need
          //       means to reproduce the propagation paths.
#ifndef NDEBUG
          num_restarts++;
          assert (num_restarts < 8);
#endif
          BTORLOG ("restart partial beta reduction");
          goto PROPAGATE_BETA_REDUCE_PARTIAL;
        }
      }

      assert (!evalerr);

      /* NOTE: this is a special case
       * 'fun_value' is a function application and is not encoded.
       * the value of 'fun_value' must be the same as 'app'.
       * if 'fun_value' and 'app' have the same number of arguments and
       * the arguments have the same value, we can propagate 'app'
       * instead of 'fun_value'. in this case, we do not have to
       * additionally encode 'fun_value', but we can use 'app' instead,
       * which has the same properties as 'fun_value'. further, we do not
       * have to encode every intermediate function application we
       * encounter while propagating 'app'. */
      if (args_equal)
      {
        assert (BTOR_IS_APPLY_NODE (BTOR_REAL_ADDR_NODE (fun_value)));
        BTOR_PUSH_STACK (mm, *prop_stack, app);
        BTOR_PUSH_STACK (
            mm, *prop_stack, BTOR_REAL_ADDR_NODE (fun_value)->e[0]);
        btor->stats.propagations_down++;
        app->propagated = 0;
        BTORLOG ("  propagate down: %s", node2string (app));
        if (check_conds)
        {
          init_node_hash_table_iterator (&it, conds);
          while (has_next_node_hash_table_iterator (&it))
          {
            cond = next_node_hash_table_iterator (&it);
            push_applies_from_cond_for_propagation (btor, cond, prop_stack);
            btor_remove_from_ptr_hash_table (conds, cond, 0, 0);
            btor_release_exp (btor, cond);
          }
        }
      }
      else
      {
        /* compute assignment of 'fun_value' and compare it to the
         * assignment of 'app'. */
        app_assignment       = bv_assignment_str_exp (btor, app);
        fun_value_assignment = btor_eval_exp (btor, fun_value);
        assert (fun_value_assignment);
        values_equal = strcmp (app_assignment, fun_value_assignment) == 0;
        btor_freestr (mm, fun_value_assignment);
        btor_release_bv_assignment_str (btor, app_assignment);

        /* beta reduction conflict */
        if (!values_equal)
        {
        BETA_REDUCTION_CONFLICT:
          BTORLOG ("\e[1;31m");
          BTORLOG ("BR conflict at: %s", node2string (fun));
          BTORLOG ("add_lemma:");
          BTORLOG ("  fun: %s", node2string (fun));
          BTORLOG ("  app: %s", node2string (app));
          BTORLOG ("\e[0;39m");
          btor->stats.beta_reduction_conflicts++;
          add_lemma (btor, fun, app, 0);
          btor_release_exp (btor, fun_value);
          btor_delete_ptr_hash_table (to_prop);
          if (check_conds)
          {
            init_node_hash_table_iterator (&it, conds);
            while (has_next_node_hash_table_iterator (&it))
              btor_release_exp (btor, next_node_hash_table_iterator (&it));
            btor_delete_ptr_hash_table (conds);
          }
          if (prev_fun_value) btor_release_exp (btor, prev_fun_value);
          return 1;
        }

        push_applies_for_propagation (btor, fun_value, lambda, prop_stack);
        if (check_conds)
        {
          init_node_hash_table_iterator (&it, conds);
          while (has_next_node_hash_table_iterator (&it))
          {
            cond = next_node_hash_table_iterator (&it);
            push_applies_from_cond_for_propagation (btor, cond, prop_stack);
            btor_remove_from_ptr_hash_table (conds, cond, 0, 0);
            btor_release_exp (btor, cond);
          }
        }
      }
    }
    else
    {
      /* we already have an assignment for 'fun_value' and we can check
       * if both function value 'app' and 'fun_value' are the same */
      if (compare_assignments (app, fun_value) != 0)
        goto BETA_REDUCTION_CONFLICT;

      push_applies_for_propagation (btor, fun_value, lambda, prop_stack);
      if (check_conds)
      {
        init_node_hash_table_iterator (&it, conds);
        while (has_next_node_hash_table_iterator (&it))
        {
          cond = next_node_hash_table_iterator (&it);
          push_applies_from_cond_for_propagation (btor, cond, prop_stack);
          btor_remove_from_ptr_hash_table (conds, cond, 0, 0);
          btor_release_exp (btor, cond);
        }
      }
    }

    btor_release_exp (btor, fun_value);
    if (prev_fun_value) btor_release_exp (btor, prev_fun_value);
  }

  btor_delete_ptr_hash_table (to_prop);
  if (check_conds) btor_delete_ptr_hash_table (conds);
  return 0;
}

static int
check_and_resolve_conflicts (Btor *btor,
                             Btor *clone,
                             BtorNode *clone_root,
                             BtorNodeMap *exp_map,
                             BtorNodePtrStack *tmp_stack)
{
  assert (btor);
  assert (btor->ops[BTOR_FEQ_NODE].cur == 0);

  int found_conflict, changed_assignments;
  BtorMemMgr *mm;
  BtorNode *app, *cur;
#ifndef NDEBUG
  BtorNode *fun;
#endif
  BtorNodePtrStack prop_stack;
  BtorNodePtrStack top_applies;
  BtorPtrHashTable *cleanup_table;
  BtorHashTableIterator it;
  found_conflict = 0;
  mm             = btor->mm;

BTOR_CONFLICT_CHECK:
  assert (!found_conflict);
  changed_assignments = 0;
  cleanup_table       = btor_new_ptr_hash_table (mm,
                                           (BtorHashPtr) btor_hash_exp_by_id,
                                           (BtorCmpPtr) btor_compare_exp_by_id);
  BTOR_INIT_STACK (prop_stack);
  BTOR_INIT_STACK (top_applies);

  if (!btor->searched_applies)
  {
    btor->searched_applies =
        btor_new_ptr_hash_table (btor->mm,
                                 (BtorHashPtr) btor_hash_exp_by_id,
                                 (BtorCmpPtr) btor_compare_exp_by_id);
  }

  if (clone)
    search_initial_applies_dual_prop (
        btor, clone, clone_root, exp_map, &top_applies);
  else
  {
    if (btor->options.just.val)
      search_initial_applies_just (btor, &top_applies);
    else
      search_initial_applies (btor, &top_applies, 0);
  }

  qsort (top_applies.start,
         BTOR_COUNT_STACK (top_applies),
         sizeof (BtorNode *),
         btor_cmp_exp_by_id_qsort_desc);

  while (!BTOR_EMPTY_STACK (*tmp_stack))
  {
#ifndef NDEBUG
    fun = BTOR_POP_STACK (*tmp_stack);
    assert (BTOR_IS_REGULAR_NODE (fun));
    assert (BTOR_IS_FUN_NODE (fun));
    assert (!BTOR_EMPTY_STACK (*tmp_stack));
#else
    (void) BTOR_POP_STACK (*tmp_stack);
#endif
    app = BTOR_POP_STACK (*tmp_stack);
    assert (BTOR_IS_REGULAR_NODE (app));
    assert (BTOR_IS_APPLY_NODE (app));
    BTOR_PUSH_STACK (mm, top_applies, app);
  }

  while (!BTOR_EMPTY_STACK (top_applies))
  {
    app = BTOR_POP_STACK (top_applies);
    assert (BTOR_IS_REGULAR_NODE (app));
    assert (BTOR_IS_APPLY_NODE (app));
    assert (app->reachable || app->vread);
    assert (!app->parameterized);

    if (app->propagated) continue;

    BTOR_PUSH_STACK (mm, prop_stack, app);
    BTOR_PUSH_STACK (mm, prop_stack, app->e[0]);
    found_conflict =
        propagate (btor, &prop_stack, cleanup_table, &changed_assignments);
    if (found_conflict || changed_assignments) break;
  }

  while (!BTOR_EMPTY_STACK (prop_stack))
  {
    (void) BTOR_POP_STACK (prop_stack); /* discard fun, not needed */
    app = BTOR_POP_STACK (prop_stack);
    /* push virtual applies that were not fully checked onto 'tmp_stack',
     * we need to start consistency checking from app->e[0] again, as
     * otherwise we can get inconsistent propagation paths (in case
     * the assignments changed). */
    if (app->vread && !app->propagated)
    {
      BTOR_PUSH_STACK (mm, *tmp_stack, app);
      BTOR_PUSH_STACK (mm, *tmp_stack, app->e[0]);
      BTORLOG ("save apply for next iteration: %s", node2string (app));
    }
  }

  init_node_hash_table_iterator (&it, cleanup_table);
  while (has_next_node_hash_table_iterator (&it))
  {
    cur = next_node_hash_table_iterator (&it);
    assert (BTOR_IS_REGULAR_NODE (cur));
    if (BTOR_IS_APPLY_NODE (cur))
      cur->propagated = 0;
    else
    {
      assert (BTOR_IS_FUN_NODE (cur));
      assert (cur->rho);

      if (found_conflict || changed_assignments)
      {
        btor_delete_ptr_hash_table (cur->rho);
        cur->rho = 0;
      }
      else
      {
        /* remember arrays for incremental usage (and prevent premature
         * release in case that array is released via API call) */
        BTOR_PUSH_STACK (
            mm, btor->functions_with_model, btor_copy_exp (btor, cur));
      }
    }
  }
  btor_delete_ptr_hash_table (cleanup_table);
  BTOR_RELEASE_STACK (mm, prop_stack);
  BTOR_RELEASE_STACK (mm, top_applies);

  btor_delete_ptr_hash_table (btor->searched_applies);
  btor->searched_applies = 0;

  /* restart? (assignments changed during lazy synthesis and encoding) */
  if (changed_assignments)
  {
    btor->stats.synthesis_assignment_inconsistencies++;
    BTORLOG ("synthesis assignment inconsistency: %d",
             btor->stats.synthesis_assignment_inconsistencies);
    goto BTOR_CONFLICT_CHECK;
  }
  return found_conflict;
}

static Btor *
new_exp_layer_clone_for_dual_prop (Btor *btor,
                                   BtorNodeMap **exp_map,
                                   BtorNode **root)
{
  assert (btor);
  assert (exp_map);
  assert (root);

  double start;
  Btor *clone;
  BtorNode *cur, *and;
  BtorHashTableIterator it;
  LGL *lgl;
  BtorSATMgr *smgr;

  start = btor_time_stamp ();

  clone = btor_clone_exp_layer (btor, exp_map, 0);
  assert (!clone->synthesized_constraints->count);
  assert (clone->unsynthesized_constraints->count);

  clone->options.model_gen.val   = 0;
  clone->options.incremental.val = 1;
#ifdef BTOR_CHECK_MODEL
  /* cleanup dangling references when model validation is enabled */
  clone->options.auto_cleanup_internal.val = 1;
#endif
#ifndef NBTORLOG
  clone->options.loglevel.val = 0;
#endif
  clone->options.verbosity.val = 0;
  clone->options.dual_prop.val = 0;

  smgr = btor_get_sat_mgr_btor (clone);
  assert (!btor_is_initialized_sat (smgr));
  btor_init_sat (smgr);
  lgl = ((BtorLGL *) smgr->solver)->lgl;
  lglsetopt (lgl, "plain", 1);

  init_node_hash_table_iterator (&it, clone->unsynthesized_constraints);
  queue_node_hash_table_iterator (&it, clone->assumptions);
  while (has_next_node_hash_table_iterator (&it))
  {
    cur                                   = next_node_hash_table_iterator (&it);
    BTOR_REAL_ADDR_NODE (cur)->constraint = 0;
    if (!*root)
    {
      *root = btor_copy_exp (clone, cur);
    }
    else
    {
      and = btor_and_exp (clone, *root, cur);
      btor_release_exp (clone, *root);
      *root = and;
    }
  }

  init_node_hash_table_iterator (&it, clone->unsynthesized_constraints);
  queue_node_hash_table_iterator (&it, clone->assumptions);
  while (has_next_node_hash_table_iterator (&it))
    btor_release_exp (clone, next_node_hash_table_iterator (&it));
  btor_delete_ptr_hash_table (clone->unsynthesized_constraints);
  btor_delete_ptr_hash_table (clone->assumptions);
  clone->unsynthesized_constraints =
      btor_new_ptr_hash_table (clone->mm,
                               (BtorHashPtr) btor_hash_exp_by_id,
                               (BtorCmpPtr) btor_compare_exp_by_id);
  clone->assumptions =
      btor_new_ptr_hash_table (clone->mm,
                               (BtorHashPtr) btor_hash_exp_by_id,
                               (BtorCmpPtr) btor_compare_exp_by_id);

  btor->time.search_init_apps_cloning += btor_time_stamp () - start;

  return clone;
}

static void
add_lemma_to_dual_prop_clone (Btor *btor,
                              Btor *clone,
                              BtorNode **root,
                              BtorNodeMap *exp_map)
{
  assert (btor);
  assert (clone);

  BtorNode *lemma, *and;

  lemma = btor_recursively_rebuild_exp_clone (
      btor, clone, btor->lod_cache->last->key, exp_map);
  assert (lemma);
  BTOR_REAL_ADDR_NODE (lemma)->constraint = 0;
  and                                     = btor_and_exp (clone, *root, lemma);
  btor_release_exp (clone, lemma);
  btor_release_exp (clone, *root);
  *root = and;
}

static int
sat_aux_btor (Btor *btor, int lod_limit, int sat_limit)
{
  assert (btor);

  int sat_result, found_conflict, refinements;
  BtorNodePtrStack prop_stack;
  BtorSATMgr *smgr;
  Btor *clone;
  BtorNode *clone_root;
  BtorNodeMap *exp_map;
  int simp_sat_result;
#ifdef BTOR_CHECK_FAILED
  Btor *faclone = 0;
#endif

  clone      = 0;
  clone_root = 0;
  exp_map    = 0;

  BTOR_INIT_STACK (prop_stack);

  if (btor->inconsistent) goto UNSAT;

  BTOR_MSG (btor->msg, 1, "calling SAT");

  if (btor_terminate_btor (btor))
  {
    sat_result = BTOR_UNKNOWN;
    goto DONE;
  }

  simp_sat_result = btor_simplify (btor);
  btor_update_assumptions (btor);

#ifdef BTOR_CHECK_FAILED
  if (btor_has_clone_support_sat_mgr (btor_get_sat_mgr_btor (btor))
      && btor->options.chk_failed_assumptions.val)
  {
    faclone                           = btor_clone_btor (btor);
    faclone->options.auto_cleanup.val = 1;
#ifdef BTOR_CHECK_MODEL
    /* cleanup dangling references when model validation is enabled */
    faclone->options.auto_cleanup_internal.val = 1;
#endif
    faclone->options.loglevel.val               = 0;
    faclone->options.verbosity.val              = 0;
    faclone->options.chk_failed_assumptions.val = 0;
    faclone->options.dual_prop.val              = 0;  // FIXME necessary?
  }
#endif

  if (btor->inconsistent) goto UNSAT;

  if (btor_terminate_btor (btor))
  {
    sat_result = BTOR_UNKNOWN;
    goto DONE;
  }

  smgr = btor_get_sat_mgr_btor (btor);

  if (!btor_is_initialized_sat (smgr)) btor_init_sat (smgr);

  /* reset SAT solver to non-incremental if all functions have been
   * eliminated */
  if (!btor->options.incremental.val && smgr->inc_required
      && btor->lambdas->count == 0 && btor->ufs->count == 0)
  {
    smgr->inc_required = 0;
    BTOR_MSG (btor->msg,
              1,
              "no functions found, resetting SAT solver to non-incremental");
  }

  if (btor->valid_assignments == 1) reset_incremental_usage (btor);

  BTOR_ABORT_CORE (btor->ops[BTOR_FEQ_NODE].cur > 0,
                   "extensionality on arrays/lambdas not yet supported");

  process_unsynthesized_constraints (btor);
  if (btor->found_constraint_false)
  {
  UNSAT:
    sat_result = BTOR_UNSAT;
    goto DONE;
  }
  assert (btor->unsynthesized_constraints->count == 0);
  assert (check_all_hash_tables_proxy_free_dbg (btor));
  assert (check_all_hash_tables_simp_free_dbg (btor));

#ifndef NDEBUG
  BtorHashTableIterator it;
  init_node_hash_table_iterator (&it, btor->assumptions);
  while (has_next_node_hash_table_iterator (&it))
    assert (
        !BTOR_REAL_ADDR_NODE (next_node_hash_table_iterator (&it))->simplified);
#endif

  update_reachable (btor, 0);
  assert (check_reachable_flag_dbg (btor));

  add_again_assumptions (btor);
  assert (check_reachable_flag_dbg (btor));

  if (sat_limit > -1)
    sat_result = timed_sat_sat (btor, sat_limit);
  else
    sat_result = timed_sat_sat (btor, -1);

  if (btor->options.dual_prop.val && sat_result == BTOR_SAT
      && simp_sat_result != BTOR_SAT)
  {
    clone = new_exp_layer_clone_for_dual_prop (btor, &exp_map, &clone_root);
  }

  while (sat_result == BTOR_SAT)
  {
    if (btor_terminate_btor (btor))
    {
      sat_result = BTOR_UNKNOWN;
      goto DONE;
    }

    found_conflict = check_and_resolve_conflicts (
        btor, clone, clone_root, exp_map, &prop_stack);

    if (!found_conflict) break;

    if (clone) add_lemma_to_dual_prop_clone (btor, clone, &clone_root, exp_map);

    if (btor->options.verbosity.val == 1)
    {
      refinements = btor->stats.lod_refinements;
      fprintf (stdout,
               "\r[btorcore] refinement iteration %d, "
               "vars %d, applies %d\r",
               refinements,
               btor->ops[BTOR_BV_VAR_NODE].cur,
               btor->ops[BTOR_APPLY_NODE].cur);
      fflush (stdout);
    }
    else if (btor->options.verbosity.val > 1)
    {
      refinements = btor->stats.lod_refinements;
      if (btor->options.verbosity.val > 2 || !(refinements % 10))
      {
        fprintf (stdout, "[btorsat] refinement iteration %d\n", refinements);
        fflush (stdout);
      }
    }

    /* may be set in add_symbolic_lemma via insert_unsythesized_constraint
     * in case generated lemma is false */
    if (btor->inconsistent) goto UNSAT;

    process_unsynthesized_constraints (btor);
    if (btor->found_constraint_false) goto UNSAT;
    assert (btor->unsynthesized_constraints->count == 0);
    assert (check_all_hash_tables_proxy_free_dbg (btor));
    assert (check_all_hash_tables_simp_free_dbg (btor));
    assert (check_reachable_flag_dbg (btor));
    add_again_assumptions (btor);
    sat_result = timed_sat_sat (btor, -1);

    if (lod_limit > -1 && btor->stats.lod_refinements >= lod_limit)
    {
      sat_result = BTOR_UNKNOWN;
      break;
    }
  }

  assert (sat_result != BTOR_SAT || BTOR_EMPTY_STACK (prop_stack));
  BTOR_RELEASE_STACK (btor->mm, prop_stack);

DONE:
  BTOR_RELEASE_STACK (btor->mm, prop_stack);
  btor->valid_assignments = 1;

  btor->last_sat_result = sat_result;

  if (clone)
  {
    assert (exp_map);
    btor_delete_node_map (exp_map);
    btor_release_exp (clone, clone_root);
    btor_delete_btor (clone);
  }
#ifdef BTOR_CHECK_FAILED
  if (faclone && btor->options.chk_failed_assumptions.val)
  {
    if (!btor->inconsistent && btor->last_sat_result == BTOR_UNSAT)
      check_failed_assumptions (btor, faclone);
    btor_delete_btor (faclone);
  }
#endif
  return sat_result;
}

static int
sat_aux_btor_dual_prop (Btor *btor)
{
  assert (btor);

  int sat_result;
  BtorNodePtrStack prop_stack;
  BtorSATMgr *smgr;
#ifdef BTOR_CHECK_FAILED
  Btor *faclone = 0;
#endif

  BTOR_INIT_STACK (prop_stack);

  if (btor->inconsistent) goto DONE;

  BTOR_MSG (btor->msg, 1, "calling SAT");

#ifdef BTOR_CHECK_FAILED
  if (btor_has_clone_support_sat_mgr (btor_get_sat_mgr_btor (btor))
      && btor->options.chk_failed_assumptions.val)
  {
    faclone                                     = btor_clone_btor (btor);
    faclone->options.auto_cleanup.val           = 1;
    faclone->options.auto_cleanup_internal.val  = 1;
    faclone->options.loglevel.val               = 0;
    faclone->options.verbosity.val              = 0;
    faclone->options.chk_failed_assumptions.val = 0;
    faclone->options.dual_prop.val              = 0;  // FIXME necessary?
  }
#endif

  smgr = btor_get_sat_mgr_btor (btor);

  if (!btor_is_initialized_sat (smgr)) btor_init_sat (smgr);

  if (btor->valid_assignments == 1) reset_incremental_usage (btor);

  BTOR_ABORT_CORE (btor->ops[BTOR_FEQ_NODE].cur > 0,
                   "extensionality on arrays/lambdas not yet supported");

  assert (btor->synthesized_constraints->count == 0);
  assert (btor->unsynthesized_constraints->count == 0);
  assert (btor->embedded_constraints->count == 0);
  assert (check_all_hash_tables_proxy_free_dbg (btor));
  assert (check_all_hash_tables_simp_free_dbg (btor));

#ifndef NDEBUG
  BtorHashTableIterator it;
  init_node_hash_table_iterator (&it, btor->assumptions);
  while (has_next_node_hash_table_iterator (&it))
    assert (
        !BTOR_REAL_ADDR_NODE (next_node_hash_table_iterator (&it))->simplified);
#endif

  update_reachable (btor, 0);
  assert (check_reachable_flag_dbg (btor));

  add_again_assumptions (btor);
  assert (check_reachable_flag_dbg (btor));

  sat_result = timed_sat_sat (btor, -1);

  assert (sat_result == BTOR_UNSAT
          || (btor_terminate_btor (btor) && sat_result == BTOR_UNKNOWN));

  BTOR_RELEASE_STACK (btor->mm, prop_stack);

DONE:
  sat_result = BTOR_UNSAT;
  BTOR_RELEASE_STACK (btor->mm, prop_stack);
  btor->valid_assignments = 1;

  btor->last_sat_result = sat_result;
#ifdef BTOR_CHECK_FAILED
  if (faclone && btor->options.chk_failed_assumptions.val)
  {
    if (!btor->inconsistent && btor->last_sat_result == BTOR_UNSAT)
      check_failed_assumptions (btor, faclone);
    btor_delete_btor (faclone);
  }
#endif
  return sat_result;
}

#ifdef BTOR_ENABLE_BETA_REDUCTION_PROBING
static int
sum_ops (Btor *btor)
{
  int i, sum = 0;

  for (i = BTOR_BV_CONST_NODE; i < BTOR_PROXY_NODE; i++)
    sum += btor->ops[i].cur;
  return sum;
}

static int
br_probe (Btor *btor)
{
  assert (btor);
  assert (btor->avmgr);
  assert (btor->avmgr->amgr);
  assert (btor->avmgr->amgr->smgr);
  assert (btor_has_clone_support_sat_mgr (btor_get_sat_mgr_btor (btor)));

  Btor *clone;
  int res, num_ops_orig, num_ops_clone;
  double start, delta;

  if (btor->last_sat_result || btor->options.incremental.val
      || btor->options.model_gen.val || btor->options.beta_reduce_all.val
      || (btor->lambdas->count == 0 && btor->ufs->count == 0))
    return BTOR_UNKNOWN;

  start = btor_time_stamp ();

  BTOR_MSG (btor->msg, 1, "try full beta reduction probing");
  assert (btor->assumptions->count == 0);
  clone                              = btor_clone_btor (btor);
  clone->options.beta_reduce_all.val = 1;
  clone->options.verbosity.val       = 0;
#ifndef NBTORLOG
  clone->options.loglevel.val = 0;
#endif

  res           = btor_simplify (clone);
  num_ops_orig  = sum_ops (btor);
  num_ops_clone = sum_ops (clone);
  BTOR_MSG (btor->msg,
            1,
            "  number of nodes: %d/%d (factor: %.1f, max: %d)",
            num_ops_orig,
            num_ops_clone,
            (float) num_ops_clone / num_ops_orig,
            btor->options.pbra_ops_factor.val);

  if (res != BTOR_UNKNOWN)
  {
    delta = btor_time_stamp () - start;
    BTOR_MSG (btor->msg, 1, "  simplified in %.2f seconds", delta);
    btor->time.br_probing += delta;
    btor_delete_btor (clone);
    return res;
  }
  else if (num_ops_clone < num_ops_orig * btor->options.pbra_ops_factor.val)
  {
    BTOR_MSG (btor->msg,
              1,
              "  limit refinement iterations to 10 and SAT conflicts to %d",
              btor->options.pbra_sat_limit.val);
    res = sat_aux_btor (clone,
                        btor->options.pbra_lod_limit.val,
                        btor->options.pbra_sat_limit.val);
    btor_delete_btor (clone);
  }

  if (res != BTOR_UNKNOWN)
  {
    delta = btor_time_stamp () - start;
    BTOR_MSG (btor->msg, 1, "  probing succeeded (%.2f seconds)", delta);
    btor->time.br_probing += delta;
    return res;
  }

  delta = btor_time_stamp () - start;
  BTOR_MSG (btor->msg, 1, "  probing did not succeed (%.2f seconds)", delta);
  btor->time.br_probing += delta;

  return BTOR_UNKNOWN;
}
#endif

int
btor_sat_btor (Btor *btor, int lod_limit, int sat_limit)
{
  assert (btor);
  assert (btor->btor_sat_btor_called >= 0);
  assert (btor->options.incremental.val || btor->btor_sat_btor_called == 0);

  int res;

#ifdef BTOR_ENABLE_BETA_REDUCTION_PROBING
  if (btor_has_clone_support_sat_mgr (btor_get_sat_mgr_btor (btor))
      && btor->options.probe_beta_reduce_all.val && lod_limit == -1
      && sat_limit == -1)
  {
    res = br_probe (btor);
    if (res != BTOR_UNKNOWN) return res;
  }
#endif

#ifdef BTOR_CHECK_UNCONSTRAINED
  Btor *uclone = 0;
  if (btor_has_clone_support_sat_mgr (btor_get_sat_mgr_btor (btor))
      && btor->options.ucopt.val && btor->options.rewrite_level.val > 2
      && !btor->options.incremental.val && !btor->options.model_gen.val)
  {
    uclone                           = btor_clone_btor (btor);
    uclone->options.auto_cleanup.val = 1;
    uclone->options.ucopt.val        = 0;
  }
#endif

#ifdef BTOR_CHECK_MODEL
  Btor *mclone             = 0;
  BtorPtrHashTable *inputs = 0;
  if (btor_has_clone_support_sat_mgr (btor_get_sat_mgr_btor (btor)))
  {
    mclone                           = btor_clone_btor (btor);
    mclone->options.loglevel.val     = 0;
    mclone->options.verbosity.val    = 0;
    mclone->options.dual_prop.val    = 0;
    inputs                           = map_inputs_check_model (btor, mclone);
    mclone->options.auto_cleanup.val = 1;
  }
#endif

#ifdef BTOR_CHECK_DUAL_PROP
  Btor *dpclone = 0;
#endif

  if (btor->options.sls.val)
    res = btor_sat_aux_btor_sls (btor);
  else
  {
#ifdef BTOR_CHECK_DUAL_PROP
    if (btor_has_clone_support_sat_mgr (btor_get_sat_mgr_btor (btor))
        && btor->options.dual_prop.val)
    {
      dpclone                                    = btor_clone_btor (btor);
      dpclone->options.loglevel.val              = 0;
      dpclone->options.verbosity.val             = 0;
      dpclone->options.auto_cleanup.val          = 1;
      dpclone->options.auto_cleanup_internal.val = 1;
      dpclone->options.dual_prop.val             = 0;
    }
#endif
    res = btor_sat_aux_btor (btor, lod_limit, sat_limit);
  }

<<<<<<< HEAD
=======
  res = sat_aux_btor (btor, lod_limit, sat_limit);
>>>>>>> afb399a8
  btor->btor_sat_btor_called++;

#ifdef BTOR_CHECK_UNCONSTRAINED
  if (uclone)
  {
    assert (btor->options.ucopt.val);
    assert (btor->options.rewrite_level.val > 2);
    assert (!btor->options.incremental.val);
    assert (!btor->options.model_gen.val);
    int ucres = sat_aux_btor (uclone, lod_limit, sat_limit);
    assert (res == ucres);
  }
#endif

  if (btor->options.model_gen.val && res == BTOR_SAT)
    btor_generate_model (btor, btor->options.model_gen.val == 2);

#ifdef BTOR_CHECK_MODEL
  if (mclone)
  {
    assert (inputs);
    if (res == BTOR_SAT && !btor->options.ucopt.val)
    {
      if (!btor->options.model_gen.val) btor_generate_model (btor, 0);
      check_model (btor, mclone, inputs);
      if (!btor->options.model_gen.val) btor_delete_model (btor);
    }

    BtorHashTableIterator it;
    init_node_hash_table_iterator (&it, inputs);
    while (has_next_node_hash_table_iterator (&it))
    {
      btor_release_exp (btor, (BtorNode *) it.bucket->data.asPtr);
      btor_release_exp (mclone, next_node_hash_table_iterator (&it));
    }
    btor_delete_ptr_hash_table (inputs);
    btor_delete_btor (mclone);
  }
#endif

#ifdef BTOR_CHECK_DUAL_PROP
  if (dpclone && btor->options.dual_prop.val)
  {
    check_dual_prop (btor, dpclone);
    btor_delete_btor (dpclone);
  }
#endif

  return res;
}

static int
is_valid_argument (Btor *btor, BtorNode *exp)
{
  exp = BTOR_REAL_ADDR_NODE (exp);
  if (btor_is_fun_exp (btor, exp)) return 0;
  if (btor_is_array_exp (btor, exp)) return 0;
  /* scope of bound parmaters already closed (cannot be used anymore) */
  if (BTOR_IS_PARAM_NODE (exp) && BTOR_IS_BOUND_PARAM_NODE (exp)) return 0;
  return 1;
}

int
btor_fun_sort_check (Btor *btor, int argc, BtorNode **args, BtorNode *fun)
{
  (void) btor;
  assert (btor);
  assert (argc > 0);
  assert (args);
  assert (fun);
  assert (BTOR_IS_REGULAR_NODE (fun));
  assert (btor_is_fun_exp (btor, fun));
  assert (argc == btor_get_fun_arity (btor, fun));

  int i, width, pos = -1;
  BtorSort *sort, *s;

  sort = btor_create_or_get_sort (btor, fun);

  if (argc == 1)
  {
    if (BTOR_IS_BOOL_SORT (sort->fun.domain))
      width = 1;
    else
    {
      assert (BTOR_IS_BITVEC_SORT (sort->fun.domain));
      width = sort->fun.domain->bitvec.len;
    }
    /* NOTE: we do not allow functions or arrays as arguments yet */
    if (!is_valid_argument (btor, args[0])
        || width != BTOR_REAL_ADDR_NODE (args[0])->len)
      pos = 0;
  }
  else
  {
    assert (sort->fun.domain->kind == BTOR_TUPLE_SORT);
    assert (argc == sort->fun.domain->tuple.num_elements);
    for (i = 0; i < argc; i++)
    {
      s = sort->fun.domain->tuple.elements[i];
      if (BTOR_IS_BOOL_SORT (s))
        width = 1;
      else
      {
        assert (BTOR_IS_BITVEC_SORT (s));
        width = s->bitvec.len;
      }
      /* NOTE: we do not allow functions or arrays as arguments yet */
      if (!is_valid_argument (btor, args[i])
          || width != BTOR_REAL_ADDR_NODE (args[i])->len)
      {
        pos = i;
        break;
      }
    }
  }
  btor_release_sort (&btor->sorts_unique_table, sort);
  return pos;
}

/* util function for creating function sorts from function expressions, will
 * be obsolete as soon as we implement sorts for all expressions */
BtorSort *
btor_create_or_get_sort (Btor *btor, BtorNode *exp)
{
  assert (btor);
  assert (exp);
  assert (BTOR_IS_REGULAR_NODE (exp));

  BtorSort *sort;

#if 0
  if (BTOR_IS_UF_ARRAY_NODE (exp))
    {
      sort = btor_array_sort (&btor->sorts_unique_table,
			      ((BtorUFNode *) exp)->sort->fun.domain,
			      ((BtorUFNode *) exp)->sort->fun.codomain);
      return sort;
    }
#endif

  if (BTOR_IS_FUN_NODE (exp))
    return btor_fun_sort_from_fun (&btor->sorts_unique_table, exp);
#if 0
  else if (BTOR_IS_BV_EQ_NODE (exp)
	   || BTOR_IS_ULT_NODE (exp))
    return btor_bool_sort (&btor->sorts_unique_table);
#endif

  sort = btor_bitvec_sort (&btor->sorts_unique_table, exp->len);
  return sort;
}

int
btor_is_equal_sort (Btor *btor, BtorNode *e0, BtorNode *e1)
{
  assert (btor);
  assert (e0);
  assert (e1);

  int res;
  BtorSort *s0, *s1;

  s0  = btor_create_or_get_sort (btor, BTOR_REAL_ADDR_NODE (e0));
  s1  = btor_create_or_get_sort (btor, BTOR_REAL_ADDR_NODE (e1));
  res = s0 == s1;
  btor_release_sort (&btor->sorts_unique_table, s0);
  btor_release_sort (&btor->sorts_unique_table, s1);
  return res;
}

#if 0
int
btor_has_bitvec_sort (Btor * btor, BtorNode * exp)
{
  assert (btor);
  assert (exp);

  int res;
  BtorSort *s;

  s = btor_create_or_get_sort (btor, BTOR_REAL_ADDR_NODE (exp));
  res = s->kind == BTOR_BITVEC_SORT;
  btor_release_sort (&btor->sorts_unique_table, s);
  return res;
}

int
btor_has_array_sort (Btor * btor, BtorNode * exp)
{
  assert (btor);
  assert (exp);

  int res;
  BtorSort *s;

  s = btor_create_or_get_sort (btor, BTOR_REAL_ADDR_NODE (exp));
  res = s->kind == BTOR_ARRAY_SORT;
  btor_release_sort (&btor->sorts_unique_table, s);
  return res;
}
#endif

static BtorAIG *
exp_to_aig (Btor *btor, BtorNode *exp)
{
  BtorAIGMgr *amgr;
  BtorAIGVec *av;
  BtorAIG *result;

  assert (btor);
  assert (exp);
  assert (BTOR_REAL_ADDR_NODE (exp)->len == 1);
  assert (!BTOR_REAL_ADDR_NODE (exp)->parameterized);

  amgr = btor_get_aig_mgr_btor (btor);

  synthesize_exp (btor, exp, 0);
  av = BTOR_REAL_ADDR_NODE (exp)->av;

  assert (av);
  assert (av->len == 1);

  result = av->aigs[0];

  if (BTOR_IS_INVERTED_NODE (exp))
    result = btor_not_aig (amgr, result);
  else
    result = btor_copy_aig (amgr, result);

  return result;
}

BtorAIGVec *
btor_exp_to_aigvec (Btor *btor, BtorNode *exp, BtorPtrHashTable *backannotation)
{
  BtorAIGVecMgr *avmgr;
  BtorAIGVec *result;

  assert (exp);

  avmgr = btor->avmgr;

  synthesize_exp (btor, exp, backannotation);
  result = BTOR_REAL_ADDR_NODE (exp)->av;
  assert (result);

  if (BTOR_IS_INVERTED_NODE (exp))
    result = btor_not_aigvec (avmgr, result);
  else
    result = btor_copy_aigvec (avmgr, result);

  return result;
}

char *
btor_eval_exp (Btor *btor, BtorNode *exp)
{
  assert (btor);
  assert (exp);

  int i;
  char *res = 0;
  double start;
  BtorMemMgr *mm;
  BtorNodePtrStack work_stack;
  BtorVoidPtrStack arg_stack;
  BtorNode *cur, *real_cur, *next;
  BtorPtrHashTable *cache;
  BtorPtrHashBucket *b;
  BtorHashTableIterator it;
  BitVector *result = 0, *inv_result, **e;

  // TODO: return if tseitin
  //  BTORLOG ("%s: %s", __FUNCTION__, node2string (exp));

  mm    = btor->mm;
  start = btor_time_stamp ();
  btor->stats.eval_exp_calls++;

  BTOR_INIT_STACK (work_stack);
  BTOR_INIT_STACK (arg_stack);
  cache = btor_new_ptr_hash_table (mm,
                                   (BtorHashPtr) btor_hash_exp_by_id,
                                   (BtorCmpPtr) btor_compare_exp_by_id);

  BTOR_PUSH_STACK (mm, work_stack, exp);
  assert (!BTOR_REAL_ADDR_NODE (exp)->eval_mark);

  while (!BTOR_EMPTY_STACK (work_stack))
  {
    cur      = BTOR_POP_STACK (work_stack);
    real_cur = BTOR_REAL_ADDR_NODE (cur);
    assert (!real_cur->simplified);

    /* if we do not have an assignment for an apply we cannot compute the
     * corresponding value */
    if (BTOR_IS_APPLY_NODE (real_cur) && !real_cur->tseitin)
    {
      result = 0;
      goto EVAL_EXP_CLEANUP_EXIT;
    }
    else if (BTOR_IS_BV_VAR_NODE (real_cur) && !real_cur->tseitin)
    {
      result = 0;
      goto EVAL_EXP_CLEANUP_EXIT;
    }

    if (real_cur->eval_mark == 0)
    {
      if (real_cur->tseitin)
      {
        assert (BTOR_IS_SYNTH_NODE (real_cur));
        assert (!BTOR_IS_FUN_NODE (real_cur));
        result = btor_assignment_bv (btor->mm, real_cur, 0);
        goto EVAL_EXP_PUSH_RESULT;
      }
      else if (BTOR_IS_BV_CONST_NODE (real_cur))
      {
        result = btor_char_to_bv (btor->mm, real_cur->bits);
        goto EVAL_EXP_PUSH_RESULT;
      }
      /* substitute param with its assignment */
      else if (BTOR_IS_PARAM_NODE (real_cur))
      {
        next = btor_param_cur_assignment (real_cur);
        assert (next);
        if (BTOR_IS_INVERTED_NODE (cur)) next = BTOR_INVERT_NODE (next);
        BTOR_PUSH_STACK (mm, work_stack, next);
        continue;
      }

      BTOR_PUSH_STACK (mm, work_stack, cur);
      real_cur->eval_mark = 1;

      for (i = 0; i < real_cur->arity; i++)
        BTOR_PUSH_STACK (mm, work_stack, real_cur->e[i]);
    }
    else if (real_cur->eval_mark == 1)
    {
      assert (!BTOR_IS_PARAM_NODE (real_cur));
      assert (!BTOR_IS_ARGS_NODE (real_cur));
      assert (!BTOR_IS_FUN_NODE (real_cur));
      assert (real_cur->arity >= 1);
      assert (real_cur->arity <= 3);
      assert (real_cur->arity <= BTOR_COUNT_STACK (arg_stack));

      real_cur->eval_mark = 2;
      arg_stack.top -= real_cur->arity;
      e = (BitVector **) arg_stack.top; /* arguments in reverse order */

      switch (real_cur->kind)
      {
        case BTOR_SLICE_NODE:
          result =
              btor_slice_bv (btor->mm, e[0], real_cur->upper, real_cur->lower);
          btor_free_bv (btor->mm, e[0]);
          break;
        case BTOR_AND_NODE:
          result = btor_and_bv (btor->mm, e[1], e[0]);
          btor_free_bv (btor->mm, e[0]);
          btor_free_bv (btor->mm, e[1]);
          break;
        case BTOR_BEQ_NODE:
          result = btor_eq_bv (btor->mm, e[1], e[0]);
          btor_free_bv (btor->mm, e[0]);
          btor_free_bv (btor->mm, e[1]);
          break;
        case BTOR_ADD_NODE:
          result = btor_add_bv (btor->mm, e[1], e[0]);
          btor_free_bv (btor->mm, e[0]);
          btor_free_bv (btor->mm, e[1]);
          break;
        case BTOR_MUL_NODE:
          result = btor_mul_bv (btor->mm, e[1], e[0]);
          btor_free_bv (btor->mm, e[0]);
          btor_free_bv (btor->mm, e[1]);
          break;
        case BTOR_ULT_NODE:
          result = btor_ult_bv (btor->mm, e[1], e[0]);
          btor_free_bv (btor->mm, e[0]);
          btor_free_bv (btor->mm, e[1]);
          break;
        case BTOR_SLL_NODE:
          result = btor_sll_bv (btor->mm, e[1], e[0]);
          btor_free_bv (btor->mm, e[0]);
          btor_free_bv (btor->mm, e[1]);
          break;
        case BTOR_SRL_NODE:
          result = btor_srl_bv (btor->mm, e[1], e[0]);
          btor_free_bv (btor->mm, e[0]);
          btor_free_bv (btor->mm, e[1]);
          break;
        case BTOR_UDIV_NODE:
          result = btor_udiv_bv (btor->mm, e[1], e[0]);
          btor_free_bv (btor->mm, e[0]);
          btor_free_bv (btor->mm, e[1]);
          break;
        case BTOR_UREM_NODE:
          result = btor_urem_bv (btor->mm, e[1], e[0]);
          btor_free_bv (btor->mm, e[0]);
          btor_free_bv (btor->mm, e[1]);
          break;
        case BTOR_CONCAT_NODE:
          result = btor_concat_bv (btor->mm, e[1], e[0]);
          btor_free_bv (btor->mm, e[0]);
          btor_free_bv (btor->mm, e[1]);
          break;
        case BTOR_BCOND_NODE:
          if (btor_is_true_bv (e[2]))
            result = btor_copy_bv (btor->mm, e[1]);
          else
            result = btor_copy_bv (btor->mm, e[0]);
          btor_free_bv (btor->mm, e[0]);
          btor_free_bv (btor->mm, e[1]);
          btor_free_bv (btor->mm, e[2]);
          break;
        default:
          BTORLOG ("  *** %s", node2string (real_cur));
          /* should be unreachable */
          assert (0);
      }

      assert (!btor_find_in_ptr_hash_table (cache, real_cur));
      btor_insert_in_ptr_hash_table (cache, real_cur)->data.asPtr =
          btor_copy_bv (btor->mm, result);

    EVAL_EXP_PUSH_RESULT:
      if (BTOR_IS_INVERTED_NODE (cur))
      {
        inv_result = btor_not_bv (btor->mm, result);
        btor_free_bv (btor->mm, result);
        result = inv_result;
      }

      BTOR_PUSH_STACK (mm, arg_stack, result);
    }
    else
    {
      assert (real_cur->eval_mark == 2);
      b = btor_find_in_ptr_hash_table (cache, real_cur);
      assert (b);
      result = btor_copy_bv (btor->mm, (BitVector *) b->data.asPtr);
      goto EVAL_EXP_PUSH_RESULT;
    }
  }
  assert (BTOR_COUNT_STACK (arg_stack) == 1);
  result = BTOR_POP_STACK (arg_stack);
  assert (result);

EVAL_EXP_CLEANUP_EXIT:
  while (!BTOR_EMPTY_STACK (work_stack))
  {
    cur            = BTOR_REAL_ADDR_NODE (BTOR_POP_STACK (work_stack));
    cur->eval_mark = 0;
  }

  while (!BTOR_EMPTY_STACK (arg_stack))
  {
    inv_result = BTOR_POP_STACK (arg_stack);
    btor_free_bv (btor->mm, inv_result);
  }

  init_node_hash_table_iterator (&it, cache);
  while (has_next_node_hash_table_iterator (&it))
  {
    btor_free_bv (btor->mm, (BitVector *) it.bucket->data.asPtr);
    real_cur            = next_node_hash_table_iterator (&it);
    real_cur->eval_mark = 0;
  }

  BTOR_RELEASE_STACK (mm, work_stack);
  BTOR_RELEASE_STACK (mm, arg_stack);
  btor_delete_ptr_hash_table (cache);

  //  BTORLOG ("%s: %s '%s'", __FUNCTION__, node2string (exp), result);
  btor->time.eval += btor_time_stamp () - start;

  if (result)
  {
    res = btor_bv_to_char_bv (btor->mm, result);
    btor_free_bv (btor->mm, result);
  }

  return res;
}

void
btor_release_bv_assignment_str (Btor *btor, char *assignment)
{
  assert (btor);
  assert (assignment);
  btor_freestr (btor->mm, assignment);
}

#ifdef BTOR_CHECK_MODEL
BtorPtrHashTable *
map_inputs_check_model (Btor *btor, Btor *clone)
{
  assert (btor);
  assert (clone);

  BtorNode *cur;
  BtorPtrHashBucket *b;
  BtorHashTableIterator it;
  BtorPtrHashTable *inputs;

  inputs = btor_new_ptr_hash_table (clone->mm,
                                    (BtorHashPtr) btor_hash_exp_by_id,
                                    (BtorCmpPtr) btor_compare_exp_by_id);

  update_reachable (clone, 1);

  init_node_hash_table_iterator (&it, clone->bv_vars);
  while (has_next_node_hash_table_iterator (&it))
  {
    cur = next_node_hash_table_iterator (&it);
    if (!cur->reachable) continue;
    b = btor_find_in_ptr_hash_table (btor->bv_vars, cur);
    assert (b);

    assert (!btor_find_in_ptr_hash_table (inputs, cur));
    btor_insert_in_ptr_hash_table (inputs, btor_copy_exp (clone, cur))
        ->data.asPtr = btor_copy_exp (btor, (BtorNode *) b->key);
  }

  init_node_hash_table_iterator (&it, clone->ufs);
  while (has_next_node_hash_table_iterator (&it))
  {
    cur = next_node_hash_table_iterator (&it);
    if (!cur->reachable) continue;
    b = btor_find_in_ptr_hash_table (btor->ufs, cur);
    assert (b);

    assert (!btor_find_in_ptr_hash_table (inputs, cur));
    btor_insert_in_ptr_hash_table (inputs, btor_copy_exp (clone, cur))
        ->data.asPtr = btor_copy_exp (btor, (BtorNode *) b->key);
  }

  return inputs;
}

static void
reset_varsubst_constraints (Btor *btor)
{
  assert (btor);

  BtorNode *right, *left;
  BtorHashTableIterator it;

  init_node_hash_table_iterator (&it, btor->varsubst_constraints);
  while (has_next_node_hash_table_iterator (&it))
  {
    right = (BtorNode *) it.bucket->data.asPtr;
    assert (right);
    left = next_node_hash_table_iterator (&it);
    btor_release_exp (btor, left);
    btor_release_exp (btor, right);
  }
  btor_delete_ptr_hash_table (btor->varsubst_constraints);
  btor->varsubst_constraints =
      btor_new_ptr_hash_table (btor->mm,
                               (BtorHashPtr) btor_hash_exp_by_id,
                               (BtorCmpPtr) btor_compare_exp_by_id);
}

static void
rebuild_formula (Btor *btor, int rewrite_level)
{
  assert (btor);

  int i;
  BtorNode *cur;
  BtorPtrHashTable *t;

  /* set new rewrite level */
  btor->options.rewrite_level.val = rewrite_level;

  t = btor_new_ptr_hash_table (btor->mm,
                               (BtorHashPtr) btor_hash_exp_by_id,
                               (BtorCmpPtr) btor_compare_exp_by_id);

  /* collect all leaves and rebuild whole formula */
  for (i = BTOR_COUNT_STACK (btor->nodes_id_table) - 1; i >= 0; i--)
  {
    if (!(cur = BTOR_PEEK_STACK (btor->nodes_id_table, i))) continue;

    if (BTOR_IS_PROXY_NODE (cur)) continue;

    if (cur->arity == 0)
    {
      assert (BTOR_IS_BV_VAR_NODE (cur) || BTOR_IS_BV_CONST_NODE (cur)
              || BTOR_IS_PARAM_NODE (cur) || BTOR_IS_UF_NODE (cur));
      btor_insert_in_ptr_hash_table (t, cur);
    }
  }

  substitute_and_rebuild (btor, t, 0);
  btor_delete_ptr_hash_table (t);
}

static void
check_model (Btor *btor, Btor *clone, BtorPtrHashTable *inputs)
{
  assert (btor);
  assert (btor->last_sat_result == BTOR_SAT);
  assert (clone);
  assert (inputs);

  int ret;
  char *a;
  BtorNode *cur, *exp, *simp, *real_simp, *subst;
  BtorHashTableIterator it;
  const BtorPtrHashTable *fmodel;

  if (clone->valid_assignments) reset_incremental_usage (clone);

  /* add assumptions as assertions */
  init_node_hash_table_iterator (&it, clone->assumptions);
  while (has_next_node_hash_table_iterator (&it))
    btor_assert_exp (clone, next_node_hash_table_iterator (&it));
  reset_assumptions (clone);

  /* rebuild formula with new rewriting level */
  rebuild_formula (clone, 3);

  assert (!clone->substitutions);
  init_substitutions (clone);

  init_node_hash_table_iterator (&it, inputs);
  while (has_next_node_hash_table_iterator (&it))
  {
    exp = (BtorNode *) it.bucket->data.asPtr;
    assert (exp);
    assert (BTOR_IS_REGULAR_NODE (exp));
    assert (exp->btor == btor);
    cur = next_node_hash_table_iterator (&it);
    assert (BTOR_IS_REGULAR_NODE (cur));
    assert (cur->btor == clone);
    // TODO (ma) why pointer_chase instead of btor_simplify_exp?
    simp      = btor_pointer_chase_simplified_exp (clone, cur);
    real_simp = BTOR_REAL_ADDR_NODE (simp);

    if (BTOR_IS_BV_CONST_NODE (real_simp)
        || btor_find_in_ptr_hash_table (clone->substitutions, real_simp))
      continue;

    if (BTOR_IS_BV_VAR_NODE (real_simp))
    {
      assert (!BTOR_IS_FUN_NODE (real_simp));
      /* we need to invert the assignment if simplified is inverted */
      a     = (char *) btor_get_bv_model_str (btor,
                                          BTOR_COND_INVERT_NODE (simp, exp));
      subst = btor_const_exp (clone, a);
      btor_release_bv_assignment_str (btor, a);
    }
    else
    {
      assert (BTOR_IS_FUN_NODE (real_simp));
      fmodel = btor_get_fun_model (btor, exp);

      if (!fmodel) continue;

      subst = btor_generate_lambda_model_from_fun_model (clone, cur, fmodel);
    }
    assert (!btor_find_in_ptr_hash_table (clone->substitutions, real_simp));
    insert_substitution (clone, real_simp, subst, 0);
    btor_release_exp (clone, subst);
  }

  reset_functions_with_model (clone);
  substitute_and_rebuild (clone, clone->substitutions, 0);
  delete_substitutions (clone);
  reset_varsubst_constraints (clone); /* varsubst not required */

  clone->options.beta_reduce_all.val = 1;
  ret                                = btor_simplify (clone);

  assert (ret != BTOR_UNKNOWN || sat_aux_btor (clone, -1, -1) == BTOR_SAT);
  // TODO: check if roots have been simplified through aig rewriting
  // BTOR_ABORT_CORE (ret == BTOR_UNKNOWN, "rewriting needed");
  BTOR_ABORT_CORE (ret == BTOR_UNSAT, "invalid model");
}
#endif

#ifdef BTOR_CHECK_FAILED
static void
check_failed_assumptions (Btor *btor, Btor *clone)
{
  assert (btor);
  assert (btor->last_sat_result == BTOR_UNSAT);

  BtorNode *ass;
  BtorHashTableIterator it;

  /* assert failed assumptions */
  init_node_hash_table_iterator (&it, btor->assumptions);
  while (has_next_node_hash_table_iterator (&it))
  {
    ass = next_node_hash_table_iterator (&it);
    if (btor_failed_exp (btor, ass))
    {
      ass = btor_match_node (clone, ass);
      assert (ass);
      btor_assert_exp (clone, ass);
    }
  }

  /* cleanup assumptions */
  init_node_hash_table_iterator (&it, clone->assumptions);
  while (has_next_node_hash_table_iterator (&it))
    btor_release_exp (clone, next_node_hash_table_iterator (&it));
  btor_delete_ptr_hash_table (clone->assumptions);
  clone->assumptions =
      btor_new_ptr_hash_table (clone->mm,
                               (BtorHashPtr) btor_hash_exp_by_id,
                               (BtorCmpPtr) btor_compare_exp_by_id);

  assert (sat_aux_btor (clone, -1, -1) == BTOR_UNSAT);
}
#endif

#ifdef BTOR_CHECK_DUAL_PROP
static void
check_dual_prop (Btor *btor, Btor *clone)
{
  assert (btor);
  assert (btor->options.dual_prop.val);
  assert (clone);

  sat_aux_btor (clone, -1, -1);
  assert (btor->last_sat_result == clone->last_sat_result);
}
#endif<|MERGE_RESOLUTION|>--- conflicted
+++ resolved
@@ -109,12 +109,8 @@
 
 /*------------------------------------------------------------------------*/
 
-<<<<<<< HEAD
-static int btor_sat_aux_btor_dual_prop (Btor *);
-=======
 static int sat_aux_btor (Btor *, int, int);
 static int sat_aux_btor_dual_prop (Btor *);
->>>>>>> afb399a8
 static BtorAIG *exp_to_aig (Btor *, BtorNode *);
 
 #ifdef BTOR_CHECK_MODEL
@@ -7542,13 +7538,9 @@
       dpclone->options.dual_prop.val             = 0;
     }
 #endif
-    res = btor_sat_aux_btor (btor, lod_limit, sat_limit);
-  }
-
-<<<<<<< HEAD
-=======
-  res = sat_aux_btor (btor, lod_limit, sat_limit);
->>>>>>> afb399a8
+    res = sat_aux_btor (btor, lod_limit, sat_limit);
+  }
+
   btor->btor_sat_btor_called++;
 
 #ifdef BTOR_CHECK_UNCONSTRAINED
