--- conflicted
+++ resolved
@@ -553,7 +553,6 @@
   }
 
   BTOR_MSG (btor->msg, 1, "");
-<<<<<<< HEAD
   BTOR_MSG (btor->msg, 1, "bit blasting statistics:");
   BTOR_MSG (btor->msg,
             1,
@@ -573,50 +572,6 @@
       btor->msg, 1, " CNF literals: %lld", btor->avmgr->amgr->num_literals);
 
   BTOR_MSG (btor->msg, 1, "");
-  BTOR_MSG (btor->msg, 1, "lemmas on demand statistics:");
-  BTOR_MSG (btor->msg,
-            1,
-            " refinement iterations: %d",
-            btor->stats.refinement_iterations);
-  BTOR_MSG (btor->msg, 1, " LOD refinements: %d", btor->stats.lod_refinements);
-  if (btor->stats.lod_refinements)
-  {
-    BTOR_MSG (btor->msg,
-              1,
-              " function congruence conflicts: %d",
-              btor->stats.function_congruence_conflicts);
-    BTOR_MSG (btor->msg,
-              1,
-              " beta reduction conflicts: %d",
-              btor->stats.beta_reduction_conflicts);
-    BTOR_MSG (btor->msg,
-              1,
-              " extensionality lemmas: %d",
-              btor->stats.extensionality_lemmas);
-    BTOR_MSG (btor->msg,
-              1,
-              " average lemma size: %.1f",
-              BTOR_AVERAGE_UTIL (btor->stats.lemmas_size_sum,
-                                 btor->stats.lod_refinements));
-    for (i = 1; i < BTOR_SIZE_STACK (btor->stats.lemmas_size); i++)
-    {
-      if (!btor->stats.lemmas_size.start[i]) continue;
-      BTOR_MSG (btor->msg,
-                1,
-                "   lemmas of size %d: %d",
-                i,
-                btor->stats.lemmas_size.start[i]);
-    }
-    BTOR_MSG (btor->msg,
-              1,
-              " average linking clause size: %.1f",
-              BTOR_AVERAGE_UTIL (btor->stats.lclause_size_sum,
-                                 btor->stats.lod_refinements));
-  }
-  BTOR_MSG (btor->msg, 1, "");
-
-=======
->>>>>>> e08a1e74
   BTOR_MSG (btor->msg,
             1,
             "linear constraint equations: %d",
@@ -768,12 +723,6 @@
 
   BTOR_PUSH_STACK (btor->mm, btor->nodes_id_table, 0);
 
-<<<<<<< HEAD
-  btor->lemmas = btor_new_ptr_hash_table (mm,
-                                          (BtorHashPtr) btor_hash_exp_by_id,
-                                          (BtorCmpPtr) btor_compare_exp_by_id);
-=======
->>>>>>> e08a1e74
   btor->varsubst_constraints =
       btor_new_ptr_hash_table (mm,
                                (BtorHashPtr) btor_hash_exp_by_id,
@@ -958,10 +907,6 @@
   btor_delete_ptr_hash_table (btor->varsubst_constraints);
 
   init_node_hash_table_iterator (&it, btor->inputs);
-<<<<<<< HEAD
-  queue_node_hash_table_iterator (&it, btor->lemmas);
-=======
->>>>>>> e08a1e74
   queue_node_hash_table_iterator (&it, btor->embedded_constraints);
   queue_node_hash_table_iterator (&it, btor->unsynthesized_constraints);
   queue_node_hash_table_iterator (&it, btor->synthesized_constraints);
@@ -972,10 +917,6 @@
     btor_release_exp (btor, next_node_hash_table_iterator (&it));
 
   btor_delete_ptr_hash_table (btor->inputs);
-<<<<<<< HEAD
-  btor_delete_ptr_hash_table (btor->lemmas);
-=======
->>>>>>> e08a1e74
   btor_delete_ptr_hash_table (btor->embedded_constraints);
   btor_delete_ptr_hash_table (btor->unsynthesized_constraints);
   btor_delete_ptr_hash_table (btor->synthesized_constraints);
@@ -1074,12 +1015,6 @@
   btor_delete_ptr_hash_table (btor->lambdas);
   btor_delete_ptr_hash_table (btor->parameterized);
 
-<<<<<<< HEAD
-  BTOR_RELEASE_STACK (btor->mm, btor->cur_lemmas);
-  BTOR_RELEASE_STACK (btor->mm, btor->stats.lemmas_size);
-
-=======
->>>>>>> e08a1e74
   btor_delete_aigvec_mgr (btor->avmgr);
 
   assert (btor->rec_rw_calls == 0);
@@ -3776,15 +3711,10 @@
 search_initial_applies_bv_skeleton (Btor *btor, BtorNodePtrStack *applies)
 {
   assert (btor);
-<<<<<<< HEAD
+  assert (BTOR_CORE_SOLVER (btor));
   assert (applies);
   assert (BTOR_EMPTY_STACK (*applies));
   assert (check_id_table_aux_mark_unset_dbg (btor));
-=======
-  assert (BTOR_CORE_SOLVER (btor));
-  assert (top_applies);
-  assert (BTOR_EMPTY_STACK (*top_applies));
->>>>>>> e08a1e74
 
   double start;
   int i;
@@ -4011,13 +3941,8 @@
                btor_get_symbol_exp (btor, cur_btor));
       assert (!cur_btor->parameterized);
       if (BTOR_IS_BV_VAR_NODE (cur_btor))
-<<<<<<< HEAD
-        btor->stats.dp_failed_vars += 1;
+        slv->stats.dp_failed_vars += 1;
       else if (BTOR_IS_APPLY_NODE (cur_btor))
-=======
-        slv->stats.dp_failed_vars += 1;
-      else
->>>>>>> e08a1e74
       {
         if (cur_btor->aux_mark) continue;
         slv->stats.dp_failed_applies += 1;
@@ -4705,11 +4630,8 @@
   BtorNode *cur;
   BtorMemMgr *mm;
   BtorAIGVecMgr *avmgr;
-<<<<<<< HEAD
   BtorHashTableIterator it;
-=======
   BtorCoreSolver *slv;
->>>>>>> e08a1e74
 
   if (!btor->options.lazy_synthesize.val)
   {
@@ -5092,28 +5014,16 @@
   else
     lemma = btor_copy_exp (btor, conclusion);
 
-<<<<<<< HEAD
   /* delaying lemmas may in some cases produce the same lemmas with different *
    * conflicts */
-  if (!btor_find_in_ptr_hash_table (btor->lemmas, lemma))
-  {
-    btor_insert_in_ptr_hash_table (btor->lemmas, btor_copy_exp (btor, lemma));
-    BTOR_PUSH_STACK (btor->mm, btor->cur_lemmas, lemma);
-    btor->stats.lod_refinements++;
+  if (!btor_find_in_ptr_hash_table (slv->lemmas, lemma))
+  {
+    btor_insert_in_ptr_hash_table (slv->lemmas, btor_copy_exp (btor, lemma));
+    BTOR_PUSH_STACK (btor->mm, slv->cur_lemmas, lemma);
+    slv->stats.lod_refinements++;
   }
   btor_release_exp (btor, lemma);
   btor_release_exp (btor, conclusion);
-=======
-  if (!btor_find_in_ptr_hash_table (slv->lod_cache, lemma))
-    btor_insert_in_ptr_hash_table (slv->lod_cache, btor_copy_exp (btor, lemma));
-
-  insert_unsynthesized_constraint (btor, lemma);
-  mark_reachable (btor, lemma);
-  //  add_constraint (btor, lemma);
-  btor_release_exp (btor, lemma);
-  btor_release_exp (btor, conclusion);
-  slv->stats.lod_refinements++;
->>>>>>> e08a1e74
 }
 
 static void
@@ -5422,52 +5332,9 @@
                                          BtorIntHashTable *apply_search_cache)
 {
   assert (btor);
-<<<<<<< HEAD
+  assert (BTOR_CORE_SOLVER (btor));
   assert (conds);
   assert (prop_stack);
-=======
-  assert (BTOR_CORE_SOLVER (btor));
-  assert (exp);
-  assert (BTOR_IS_REGULAR_NODE (exp));
-  assert (prop_stack);
-  assert (check_id_table_mark_unset_dbg (btor));
-  assert (apply_search_cache);
-
-  int i;
-  double start;
-  BtorCoreSolver *slv;
-  BtorNode *cur;
-  BtorNodePtrStack visit, unmark;
-
-  start = btor_time_stamp ();
-
-  slv = BTOR_CORE_SOLVER (btor);
-
-  BTOR_INIT_STACK (visit);
-  BTOR_INIT_STACK (unmark);
-  BTOR_PUSH_STACK (btor->mm, visit, exp);
-
-  do
-  {
-    cur = BTOR_REAL_ADDR_NODE (BTOR_POP_STACK (visit));
-    assert (!cur->parameterized);
-    assert (!BTOR_IS_FUN_NODE (cur));
-
-    if (cur->mark || !cur->apply_below
-        || btor_contains_int_hash_table (apply_search_cache, cur->id))
-      continue;
-
-    cur->mark = 1;
-    BTOR_PUSH_STACK (btor->mm, unmark, cur);
-    btor_add_int_hash_table (apply_search_cache, cur->id);
-
-    if (BTOR_IS_APPLY_NODE (cur))
-    {
-      BTOR_PUSH_STACK (btor->mm, *prop_stack, cur);
-      BTOR_PUSH_STACK (btor->mm, *prop_stack, cur->e[0]);
-      continue;
-    }
->>>>>>> e08a1e74
 
   BtorNode *cond;
   BtorHashTableIterator it;
@@ -5481,11 +5348,6 @@
     btor_remove_from_ptr_hash_table (conds, cond, 0, 0);
     btor_release_exp (btor, cond);
   }
-<<<<<<< HEAD
-=======
-  BTOR_RELEASE_STACK (btor->mm, unmark);
-  slv->time.find_cond_prop_app += btor_time_stamp () - start;
->>>>>>> e08a1e74
 }
 
 static int
@@ -5519,16 +5381,8 @@
   mm                  = btor->mm;
   assignments_changed = 0;
   BTOR_INIT_STACK (param_apps);
-<<<<<<< HEAD
+  slv     = BTOR_CORE_SOLVER (btor);
   to_prop = btor_new_ptr_hash_table (mm,
-=======
-
-  mm  = btor->mm;
-  slv = BTOR_CORE_SOLVER (btor);
-
-  check_conds = btor->options.dual_prop.val || btor->options.just.val;
-  to_prop     = btor_new_ptr_hash_table (mm,
->>>>>>> e08a1e74
                                      (BtorHashPtr) btor_hash_exp_by_id,
                                      (BtorCmpPtr) btor_compare_exp_by_id);
   conds   = btor_new_ptr_hash_table (mm,
@@ -6151,11 +6005,7 @@
                              BtorNodePtrStack *tmp_stack)
 {
   assert (btor);
-<<<<<<< HEAD
-=======
   assert (BTOR_CORE_SOLVER (btor));
-  assert (btor->ops[BTOR_FEQ_NODE].cur == 0);
->>>>>>> e08a1e74
 
   int found_conflicts, changed_assignments;
   BtorMemMgr *mm;
@@ -6380,12 +6230,7 @@
 
   BtorNode *clemma, *and;
 
-<<<<<<< HEAD
   clemma = btor_recursively_rebuild_exp_clone (btor, clone, lemma, exp_map);
-=======
-  lemma = btor_recursively_rebuild_exp_clone (
-      btor, clone, BTOR_CORE_SOLVER (btor)->lod_cache->last->key, exp_map);
->>>>>>> e08a1e74
   assert (lemma);
   BTOR_REAL_ADDR_NODE (lemma)->constraint = 0;
   and                                     = btor_and_exp (clone, *root, clemma);
@@ -6492,7 +6337,6 @@
 {
   assert (btor);
 
-<<<<<<< HEAD
   int i, sat_result;
   BtorNodePtrStack prop_stack;
   BtorSATMgr *smgr;
@@ -6500,11 +6344,6 @@
   BtorNode *clone_root, *lemma;
   BtorNodeMap *exp_map;
   int simp_sat_result;
-=======
-  int sat_result;
-  BtorNodePtrStack prop_stack;
-  BtorSATMgr *smgr;
->>>>>>> e08a1e74
 #ifdef BTOR_CHECK_FAILED
   Btor *faclone = 0;
 #endif
@@ -6564,63 +6403,7 @@
   add_again_assumptions (btor);
   assert (check_reachable_flag_dbg (btor));
 
-<<<<<<< HEAD
-  if (sat_limit > -1)
-    sat_result = timed_sat_sat (btor, sat_limit);
-  else
-    sat_result = timed_sat_sat (btor, -1);
-
-  if (btor->options.dual_prop.val && sat_result == BTOR_SAT
-      && simp_sat_result != BTOR_SAT)
-  {
-    clone = new_exp_layer_clone_for_dual_prop (btor, &exp_map, &clone_root);
-  }
-
-  while (sat_result == BTOR_SAT)
-  {
-    if (btor_terminate_btor (btor)
-        || (lod_limit > -1 && btor->stats.lod_refinements >= lod_limit))
-    {
-      sat_result = BTOR_UNKNOWN;
-      goto DONE;
-    }
-
-    check_and_resolve_conflicts (btor, clone, clone_root, exp_map, &prop_stack);
-
-    if (BTOR_EMPTY_STACK (btor->cur_lemmas)) break;
-    btor->stats.refinement_iterations++;
-
-    /* add generated lemmas to formula */
-    for (i = 0; i < BTOR_COUNT_STACK (btor->cur_lemmas); i++)
-    {
-      lemma = BTOR_PEEK_STACK (btor->cur_lemmas, i);
-      assert (!BTOR_REAL_ADDR_NODE (lemma)->simplified);
-      insert_unsynthesized_constraint (btor, lemma);
-      mark_reachable (btor, lemma);
-      if (clone)
-        add_lemma_to_dual_prop_clone (btor, clone, &clone_root, lemma, exp_map);
-    }
-    BTOR_RESET_STACK (btor->cur_lemmas);
-
-    if (btor->options.verbosity.val)
-    {
-      fprintf (stdout,
-               "\r[btorcore] %d iterations, %d lemmas, %d ext. lemmas, "
-               "vars %d, applies %d\r",
-               btor->stats.refinement_iterations,
-               btor->stats.lod_refinements,
-               btor->stats.extensionality_lemmas,
-               btor->ops[BTOR_BV_VAR_NODE].cur,
-               btor->ops[BTOR_APPLY_NODE].cur);
-      fflush (stdout);
-    }
-
-    /* may be set in add_symbolic_lemma via insert_unsythesized_constraint
-     * in case generated lemma is false */
-    if (btor->inconsistent) goto UNSAT;
-=======
   sat_result = timed_sat_sat (btor, -1);
->>>>>>> e08a1e74
 
   assert (sat_result == BTOR_UNSAT
           || (btor_terminate_btor (btor) && sat_result == BTOR_UNKNOWN));
@@ -6628,100 +6411,6 @@
   BTOR_RELEASE_STACK (btor->mm, prop_stack);
 
 DONE:
-<<<<<<< HEAD
-  if (btor->options.verbosity.val && btor->stats.lod_refinements > 0)
-    fprintf (stdout, "\n");
-  BTOR_RELEASE_STACK (btor->mm, prop_stack);
-  btor->valid_assignments = 1;
-
-  btor->last_sat_result = sat_result;
-
-  if (clone)
-  {
-    assert (exp_map);
-    btor_delete_node_map (exp_map);
-    btor_release_exp (clone, clone_root);
-    btor_delete_btor (clone);
-  }
-#ifdef BTOR_CHECK_FAILED
-  if (faclone && btor->options.chk_failed_assumptions.val)
-  {
-    if (!btor->inconsistent && btor->last_sat_result == BTOR_UNSAT)
-      check_failed_assumptions (btor, faclone);
-    btor_delete_btor (faclone);
-  }
-#endif
-  return sat_result;
-}
-
-static int
-sat_aux_btor_dual_prop (Btor *btor)
-{
-  assert (btor);
-
-  int sat_result;
-  BtorNodePtrStack prop_stack;
-  BtorSATMgr *smgr;
-#ifdef BTOR_CHECK_FAILED
-  Btor *faclone = 0;
-#endif
-
-  BTOR_INIT_STACK (prop_stack);
-
-  if (btor->inconsistent) goto DONE;
-
-  BTOR_MSG (btor->msg, 1, "calling SAT");
-
-#ifdef BTOR_CHECK_FAILED
-  if (btor_has_clone_support_sat_mgr (btor_get_sat_mgr_btor (btor))
-      && btor->options.chk_failed_assumptions.val)
-  {
-    faclone                                     = btor_clone_btor (btor);
-    faclone->options.auto_cleanup.val           = 1;
-    faclone->options.auto_cleanup_internal.val  = 1;
-    faclone->options.loglevel.val               = 0;
-    faclone->options.verbosity.val              = 0;
-    faclone->options.chk_failed_assumptions.val = 0;
-    faclone->options.dual_prop.val              = 0;  // FIXME necessary?
-  }
-#endif
-
-  smgr = btor_get_sat_mgr_btor (btor);
-
-  if (!btor_is_initialized_sat (smgr)) btor_init_sat (smgr);
-
-  if (btor->valid_assignments == 1) reset_incremental_usage (btor);
-
-  assert (btor->synthesized_constraints->count == 0);
-  assert (btor->unsynthesized_constraints->count == 0);
-  assert (btor->embedded_constraints->count == 0);
-  assert (check_all_hash_tables_proxy_free_dbg (btor));
-  assert (check_all_hash_tables_simp_free_dbg (btor));
-
-#ifndef NDEBUG
-  BtorHashTableIterator it;
-  init_node_hash_table_iterator (&it, btor->assumptions);
-  while (has_next_node_hash_table_iterator (&it))
-    assert (
-        !BTOR_REAL_ADDR_NODE (next_node_hash_table_iterator (&it))->simplified);
-#endif
-
-  update_reachable (btor, 0);
-  assert (check_reachable_flag_dbg (btor));
-
-  add_again_assumptions (btor);
-  assert (check_reachable_flag_dbg (btor));
-
-  sat_result = timed_sat_sat (btor, -1);
-
-  assert (sat_result == BTOR_UNSAT
-          || (btor_terminate_btor (btor) && sat_result == BTOR_UNKNOWN));
-
-  BTOR_RELEASE_STACK (btor->mm, prop_stack);
-
-DONE:
-=======
->>>>>>> e08a1e74
   sat_result = BTOR_UNSAT;
   BTOR_RELEASE_STACK (btor->mm, prop_stack);
   btor->valid_assignments = 1;
@@ -7824,19 +7513,31 @@
       goto DONE;
     }
 
-    found_conflict = check_and_resolve_conflicts (
-        btor, clone, clone_root, exp_map, &prop_stack);
-
-    if (!found_conflict) break;
-
-    if (clone) add_lemma_to_dual_prop_clone (btor, clone, &clone_root, exp_map);
+    check_and_resolve_conflicts (btor, clone, clone_root, exp_map, &prop_stack);
+
+    if (BTOR_EMPTY_STACK (btor->cur_lemmas)) break;
+    btor->stats.refinement_iterations++;
+
+    /* add generated lemmas to formula */
+    for (i = 0; i < BTOR_COUNT_STACK (btor->cur_lemmas); i++)
+    {
+      lemma = BTOR_PEEK_STACK (btor->cur_lemmas, i);
+      assert (!BTOR_REAL_ADDR_NODE (lemma)->simplified);
+      insert_unsynthesized_constraint (btor, lemma);
+      mark_reachable (btor, lemma);
+      if (clone)
+        add_lemma_to_dual_prop_clone (btor, clone, &clone_root, lemma, exp_map);
+    }
+    BTOR_RESET_STACK (btor->cur_lemmas);
 
     if (btor->options.verbosity.val)
     {
       fprintf (stdout,
-               "\r[btorcore] refinement iteration %d, "
+               "\r[btorcore] %d iterations, %d lemmas, %d ext. lemmas, "
                "vars %d, applies %d\r",
+               slv->stats.refinement_iterations,
                slv->stats.lod_refinements,
+               slv->stats.extensionality_lemmas,
                btor->ops[BTOR_BV_VAR_NODE].cur,
                btor->ops[BTOR_APPLY_NODE].cur);
       fflush (stdout);
@@ -7910,6 +7611,10 @@
 
   BTOR_MSG (btor->msg, 1, "");
   BTOR_MSG (btor->msg, 1, "lemmas on demand statistics:");
+  BTOR_MSG (btor->msg,
+            1,
+            " refinement iterations: %d",
+            slv->stats.refinement_iterations);
   BTOR_MSG (btor->msg, 1, " LOD refinements: %d", slv->stats.lod_refinements);
   if (slv->stats.lod_refinements)
   {
@@ -7921,6 +7626,10 @@
               1,
               " beta reduction conflicts: %d",
               slv->stats.beta_reduction_conflicts);
+    BTOR_MSG (btor->msg,
+              1,
+              " extensionality lemmas: %d",
+              slv->stats.extensionality_lemmas);
     BTOR_MSG (btor->msg,
               1,
               " average lemma size: %.1f",
