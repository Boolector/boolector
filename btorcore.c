/*  Boolector: Satisfiablity Modulo Theories (SMT) solver.
 *
 *  Copyright (C) 2007-2009 Robert Daniel Brummayer.
 *  Copyright (C) 2007-2013 Armin Biere.
 *  Copyright (C) 2012-2014 Mathias Preiner.
 *  Copyright (C) 2012-2014 Aina Niemetz.
 *
 *  All rights reserved.
 *
 *  This file is part of Boolector.
 *  See COPYING for more information on using this software.
 */

#include "btorcore.h"
#include "btorbeta.h"
#include "btorbitvec.h"
#include "btorclone.h"
#include "btorconfig.h"
#include "btorconst.h"
#include "btorexit.h"
#include "btoriter.h"
#include "btorlog.h"
#include "btormisc.h"
#include "btorparamcache.h"
#include "btorrewrite.h"
#include "btorsat.h"
#include "btorutil.h"

#include <limits.h>

/*------------------------------------------------------------------------*/

// #define BTOR_DO_NOT_ELIMINATE_SLICES

#ifndef BTOR_USE_LINGELING
#define BTOR_DO_NOT_PROCESS_SKELETON
#endif

#define ENABLE_APPLY_PROP_DOWN 1
#define BTOR_SYMBOLIC_LEMMAS
#define BTOR_CHECK_MODEL

/*------------------------------------------------------------------------*/

#define BTOR_INIT_UNIQUE_TABLE(mm, table) \
  do                                      \
  {                                       \
    assert (mm);                          \
    (table).size         = 1;             \
    (table).num_elements = 0;             \
    BTOR_CNEW (mm, (table).chains);       \
  } while (0)

#define BTOR_RELEASE_UNIQUE_TABLE(mm, table)         \
  do                                                 \
  {                                                  \
    assert (mm);                                     \
    BTOR_DELETEN (mm, (table).chains, (table).size); \
  } while (0)

#define BTOR_ABORT_CORE(cond, msg)                   \
  do                                                 \
  {                                                  \
    if (cond)                                        \
    {                                                \
      printf ("[btorcore] %s: %s\n", __func__, msg); \
      fflush (stdout);                               \
      exit (BTOR_ERR_EXIT);                          \
    }                                                \
  } while (0)

#define BTOR_COND_INVERT_AIG_NODE(exp, aig) \
  ((BtorAIG *) (((unsigned long int) (exp) &1ul) ^ ((unsigned long int) (aig))))

//#define MARK_PROP_UP(exp) ((BtorNode *) (1ul | (unsigned long int) (exp)))
//#define PROPAGATED_UPWARDS(exp) (1ul & (unsigned long int) (exp)->parent)

/*------------------------------------------------------------------------*/

static int btor_sat_aux_btor (Btor *);

#ifdef BTOR_CHECK_MODEL
static int check_model (Btor *, Btor *, BtorPtrHashTable *);
static BtorPtrHashTable *map_inputs_check_model (Btor *, Btor *);
#endif

#ifndef NDEBUG
static void btor_check_failed_assumptions (Btor *, Btor *);
#endif

/*------------------------------------------------------------------------*/

const char *const g_btor_op2string[] = {
    "invalid", "const", "var",    "array", "param", "slice",  "and",
    "beq",     "aeq",   "add",    "mul",   "ult",   "sll",    "srl",
    "udiv",    "urem",  "concat", "read",  "apply", "lambda", "write",
    "bcond",   "acond", "args",   "proxy"};

/*------------------------------------------------------------------------*/
#ifndef NDEBUG
/*------------------------------------------------------------------------*/
static int
check_unique_table_children_proxy_free_dbg (const Btor *btor)
{
  int i, j;
  BtorNode *cur;

  for (i = 0; i < btor->nodes_unique_table.size; i++)
    for (cur = btor->nodes_unique_table.chains[i]; cur; cur = cur->next)
      for (j = 0; j < cur->arity; j++)
        if (BTOR_IS_PROXY_NODE (BTOR_REAL_ADDR_NODE (cur->e[j]))) return 0;
  return 1;
}

static int
check_unique_table_mark_unset_dbg (const Btor *btor)
{
  int i;
  BtorNode *cur;

  for (i = 0; i < btor->nodes_unique_table.size; i++)
    for (cur = btor->nodes_unique_table.chains[i]; cur; cur = cur->next)
      if (cur->mark != 0) return 0;
  return 1;
}

static int
check_unique_table_aux_mark_unset_dbg (const Btor *btor)
{
  int i;
  BtorNode *cur;

  for (i = 0; i < btor->nodes_unique_table.size; i++)
    for (cur = btor->nodes_unique_table.chains[i]; cur; cur = cur->next)
      if (cur->aux_mark != 0) return 0;
  return 1;
}

static int
check_hash_table_proxy_free_dbg (const BtorPtrHashTable *table)
{
  BtorPtrHashBucket *b;
  for (b = table->first; b; b = b->next)
    if (BTOR_REAL_ADDR_NODE (b->key)->kind == BTOR_PROXY_NODE) return 0;
  return 1;
}

static int
check_all_hash_tables_proxy_free_dbg (const Btor *btor)
{
  if (!check_hash_table_proxy_free_dbg (btor->varsubst_constraints)) return 0;
  if (!check_hash_table_proxy_free_dbg (btor->embedded_constraints)) return 0;
  if (!check_hash_table_proxy_free_dbg (btor->unsynthesized_constraints))
    return 0;
  if (!check_hash_table_proxy_free_dbg (btor->synthesized_constraints))
    return 0;
  return 1;
}

static int
check_hash_table_simp_free_dbg (const BtorPtrHashTable *table,
                                const char *table_name)
{
  BtorPtrHashBucket *b;
  (void) table_name;
  for (b = table->first; b; b = b->next)
    if (BTOR_REAL_ADDR_NODE (b->key)->simplified) return 0;
  return 1;
}

static int
check_all_hash_tables_simp_free_dbg (const Btor *btor)
{
  if (!check_hash_table_simp_free_dbg (btor->varsubst_constraints,
                                       "varsubst_constraints"))
    return 0;
  if (!check_hash_table_simp_free_dbg (btor->embedded_constraints,
                                       "embedded_constraints"))
    return 0;
  if (!check_hash_table_simp_free_dbg (btor->unsynthesized_constraints,
                                       "unsynthesized_constraints"))
    return 0;
  if (!check_hash_table_simp_free_dbg (btor->synthesized_constraints,
                                       "synthesized_constraints"))
    return 0;
  return 1;
}

static int
check_reachable_flag_dbg (const Btor *btor)
{
  int i;
  BtorNode *cur, *parent;
  BtorParentIterator it;

  for (i = BTOR_COUNT_STACK (btor->nodes_id_table) - 1; i >= 0; i--)
  {
    if (!(cur = BTOR_PEEK_STACK (btor->nodes_id_table, i))) continue;

    init_full_parent_iterator (&it, cur);

    while (has_next_parent_full_parent_iterator (&it))
    {
      parent = next_parent_full_parent_iterator (&it);
      if (parent->reachable && !cur->reachable) return 0;
    }
  }
  return 1;
}

static int
check_constraints_not_const_dbg (Btor *btor)
{
  BtorNode *cur;
  BtorHashTableIterator it;

  init_node_hash_table_iterator (btor, &it, btor->unsynthesized_constraints);
  while (has_next_node_hash_table_iterator (&it))
  {
    cur = next_node_hash_table_iterator (&it);
    assert (cur);
    cur = BTOR_REAL_ADDR_NODE (cur);
    if (BTOR_IS_BV_CONST_NODE (cur)) return 0;
  }

  init_node_hash_table_iterator (btor, &it, btor->synthesized_constraints);
  while (has_next_node_hash_table_iterator (&it))
  {
    cur = next_node_hash_table_iterator (&it);
    assert (cur);
    cur = BTOR_REAL_ADDR_NODE (cur);
    if (BTOR_IS_BV_CONST_NODE (cur)) return 0;
  }
  return 1;
}

static int
check_applies_dbg (Btor *btor)
{
  assert (btor);

  int i, failed = 0;
  BtorNode *cur;

  for (i = 0; i < btor->nodes_unique_table.size; i++)
  {
    for (cur = btor->nodes_unique_table.chains[i]; cur; cur = cur->next)
    {
      if (!BTOR_IS_APPLY_NODE (cur)
          /* parameterized applies do need to be checked */
          || cur->parameterized
          || cur->propagated
          /* apply is not yet added to formula */
          || (!cur->reachable && !cur->vread)
          /* function not in formula anymore, applies do not need to be
           * checked */
          || !cur->e[0]->reachable)
        continue;
      assert (cur->e[0]->reachable);
#if 0
	  printf ("(%d|%d/%d|%d/%d/%d) (%d) %s\n",
		  cur->propagated,
		  cur->reachable, cur->vread,
		  BTOR_IS_SYNTH_NODE (cur), cur->tseitin,
		  cur->parameterized,
		  cur->parents,
		  node2string (cur));
#endif
      failed = 1;
    }
  }

  return !failed;
}

/*------------------------------------------------------------------------*/
#endif
/*------------------------------------------------------------------------*/

enum BtorSubstCompKind
{
  BTOR_SUBST_COMP_ULT_KIND,
  BTOR_SUBST_COMP_ULTE_KIND,
  BTOR_SUBST_COMP_UGT_KIND,
  BTOR_SUBST_COMP_UGTE_KIND
};

typedef enum BtorSubstCompKind BtorSubstCompKind;

/*------------------------------------------------------------------------*/

#ifdef BTOR_CHECK_MODEL
static void
btor_init_substitutions (Btor *btor)
{
  assert (btor);
  assert (!btor->substitutions);

  btor->substitutions =
      btor_new_ptr_hash_table (btor->mm,
                               (BtorHashPtr) btor_hash_exp_by_id,
                               (BtorCmpPtr) btor_compare_exp_by_id);
}

static void
btor_delete_substitutions (Btor *btor)
{
  assert (btor);

  BtorPtrHashBucket *b;

  for (b = btor->substitutions->first; b; b = b->next)
  {
    btor_release_exp (btor, (BtorNode *) b->data.asPtr);
    btor_release_exp (btor, (BtorNode *) b->key);
  }

  btor_delete_ptr_hash_table (btor->substitutions);
  btor->substitutions = 0;
}

static void
btor_insert_substitution (Btor *btor,
                          BtorNode *exp,
                          BtorNode *subst,
                          int update)
{
  assert (btor);
  assert (exp);
  assert (subst);
  assert (btor->substitutions);
  assert (update == 0 || update == 1);

  BtorPtrHashBucket *b;
  exp = BTOR_REAL_ADDR_NODE (exp);

  assert (update || !btor_find_in_ptr_hash_table (btor->substitutions, exp));

  if (update && (b = btor_find_in_ptr_hash_table (btor->substitutions, exp)))
  {
    assert (b->data.asPtr);
    /* release data of current bucket */
    btor_release_exp (btor, (BtorNode *) b->data.asPtr);
    btor_remove_from_ptr_hash_table (btor->substitutions, exp, 0, 0);
    /* release key of current bucket */
    btor_release_exp (btor, exp);
  }

  btor_insert_in_ptr_hash_table (btor->substitutions, btor_copy_exp (btor, exp))
      ->data.asPtr = btor_copy_exp (btor, subst);
}

#endif

static BtorNode *
btor_find_substitution (Btor *btor, BtorNode *exp)
{
  assert (btor);
  assert (exp);

  BtorNode *result;
  BtorPtrHashBucket *b;

  if (!btor->substitutions) return 0;

  b = btor_find_in_ptr_hash_table (btor->substitutions,
                                   BTOR_REAL_ADDR_NODE (exp));

  if (!b) return 0;

  result = btor_simplify_exp (btor, (BtorNode *) b->data.asPtr);

  if (BTOR_IS_INVERTED_NODE (exp)) return BTOR_INVERT_NODE (result);
  return result;
}

/*------------------------------------------------------------------------*/

static void
btor_msg (Btor *btor, int level, char *fmt, ...)
{
  va_list ap;
  if (btor->verbosity < level) return;
  fputs ("[btorcore] ", stdout);
  if (btor->inc_enabled && btor->msgtick >= 0)
    printf ("%d : ", (int) btor->msgtick);
  va_start (ap, fmt);
  vfprintf (stdout, fmt, ap);
  va_end (ap);
  fputc ('\n', stdout);
  fflush (stdout);
}

static void
btor_mark_exp (Btor *btor, BtorNode *exp, int new_mark)
{
  BtorMemMgr *mm;
  BtorNodePtrStack stack;
  BtorNode *cur;
  int i;

  assert (btor);
  assert (exp);

  mm = btor->mm;
  BTOR_INIT_STACK (stack);
  cur = BTOR_REAL_ADDR_NODE (exp);
  assert (!BTOR_IS_PROXY_NODE (cur));
  goto BTOR_MARK_NODE_ENTER_WITHOUT_POP;

  while (!BTOR_EMPTY_STACK (stack))
  {
    cur = BTOR_REAL_ADDR_NODE (BTOR_POP_STACK (stack));
  BTOR_MARK_NODE_ENTER_WITHOUT_POP:
    if (cur->mark != new_mark)
    {
      cur->mark = new_mark;
      for (i = cur->arity - 1; i >= 0; i--)
        BTOR_PUSH_STACK (mm, stack, cur->e[i]);
    }
  }
  BTOR_RELEASE_STACK (mm, stack);
}

const char *
btor_version (Btor *btor)
{
  assert (btor);
  (void) btor;
  return BTOR_VERSION;
}

BtorMemMgr *
btor_get_mem_mgr_btor (const Btor *btor)
{
  assert (btor);
  return btor->mm;
}

BtorAIGVecMgr *
btor_get_aigvec_mgr_btor (const Btor *btor)
{
  assert (btor);
  return btor->avmgr;
}

void
btor_set_rewrite_level_btor (Btor *btor, int rewrite_level)
{
  assert (btor);
  assert (btor->rewrite_level >= 0);
  assert (btor->rewrite_level <= 3);
  assert (BTOR_COUNT_STACK (btor->nodes_id_table) == 2);
  btor->rewrite_level = rewrite_level;
}

void
btor_generate_model_for_all_reads (Btor *btor)
{
  assert (btor);
  btor->generate_model_for_all_reads = 1;
}

int
btor_set_sat_solver (Btor *btor, const char *solver)
{
  BtorAIGVecMgr *avmgr;
  BtorAIGMgr *amgr;
  BtorSATMgr *smgr;

  assert (btor);
  assert (solver);

  avmgr = btor->avmgr;
  amgr  = btor_get_aig_mgr_aigvec_mgr (avmgr);
  smgr  = btor_get_sat_mgr_aig_mgr (amgr);

  if (!strcasecmp (solver, "lingeling"))
#ifdef BTOR_USE_LINGELING
  {
    btor_enable_lingeling_sat (smgr, 0, 0);
    return 1;
  }
#else
    return 0;
#endif

  if (!strcasecmp (solver, "minisat"))
#ifdef BTOR_USE_MINISAT
  {
    btor_enable_minisat_sat (smgr);
    return 1;
  }
#else
    return 0;
#endif

  if (!strcasecmp (solver, "picosat"))
#ifdef BTOR_USE_PICOSAT
  {
    btor_enable_picosat_sat (smgr);
    return 1;
  }
#else
    return 0;
#endif

  return 0;
}

void
btor_enable_beta_reduce_all (Btor *btor)
{
  assert (btor);
  btor->beta_reduce_all = 1;
}

void
btor_enable_dual_prop (Btor *btor)
{
  assert (btor);
  btor->dual_prop = 1;
}

void
btor_enable_force_cleanup (Btor *btor)
{
  assert (btor);
  btor->force_cleanup = 1;
}

void
btor_enable_force_internal_cleanup (Btor *btor)
{
  assert (btor);
  btor->force_internal_cleanup = 1;
}

void
btor_disable_pretty_print (Btor *btor)
{
  assert (btor);
  btor->pprint = 0;
}

void
btor_enable_model_gen (Btor *btor)
{
  assert (btor);
  assert (BTOR_COUNT_STACK (btor->nodes_id_table) == 2);
  if (!btor->model_gen)
  {
    btor->model_gen = 1;

    btor->var_rhs =
        btor_new_ptr_hash_table (btor->mm,
                                 (BtorHashPtr) btor_hash_exp_by_id,
                                 (BtorCmpPtr) btor_compare_exp_by_id);

    btor->array_rhs =
        btor_new_ptr_hash_table (btor->mm,
                                 (BtorHashPtr) btor_hash_exp_by_id,
                                 (BtorCmpPtr) btor_compare_exp_by_id);
  }
}

void
btor_enable_inc_usage (Btor *btor)
{
  assert (btor);
  assert (btor->btor_sat_btor_called == 0);
  btor->inc_enabled = 1;
}

void
btor_set_verbosity_btor (Btor *btor, int verbosity)
{
  BtorAIGVecMgr *avmgr;
  BtorAIGMgr *amgr;
  BtorSATMgr *smgr;

  assert (btor);
  assert (btor->verbosity >= -1);
  assert (BTOR_COUNT_STACK (btor->nodes_id_table) == 2);
  btor->verbosity = verbosity;

  avmgr = btor->avmgr;
  amgr  = btor_get_aig_mgr_aigvec_mgr (avmgr);
  smgr  = btor_get_sat_mgr_aig_mgr (amgr);
  btor_set_verbosity_aigvec_mgr (avmgr, verbosity);
  btor_set_verbosity_aig_mgr (amgr, verbosity);
  btor_set_verbosity_sat_mgr (smgr, verbosity);
}

#ifndef NBTORLOG
void
btor_set_loglevel_btor (Btor *btor, int loglevel)
{
  assert (btor);
  (void) btor;
  (void) loglevel;
  btor->loglevel = loglevel;
}
#endif

static int
constraints_stats_changes (Btor *btor)
{
  int res;

  if (btor->stats.oldconstraints.varsubst && !btor->varsubst_constraints->count)
    return INT_MAX;

  if (btor->stats.oldconstraints.embedded && !btor->embedded_constraints->count)
    return INT_MAX;

  if (btor->stats.oldconstraints.unsynthesized
      && !btor->unsynthesized_constraints->count)
    return INT_MAX;

  res = abs (btor->stats.oldconstraints.varsubst
             - btor->varsubst_constraints->count);

  res += abs (btor->stats.oldconstraints.embedded
              - btor->embedded_constraints->count);

  res += abs (btor->stats.oldconstraints.unsynthesized
              - btor->unsynthesized_constraints->count);

  res += abs (btor->stats.oldconstraints.synthesized
              - btor->synthesized_constraints->count);

  return res;
}

static void
report_constraint_stats (Btor *btor, int force)
{
  int changes;

  if (!force)
  {
    if (btor->verbosity <= 0) return;

    changes = constraints_stats_changes (btor);

    if (btor->verbosity == 1 && changes < 100000) return;

    if (btor->verbosity == 2 && changes < 1000) return;

    if (btor->verbosity == 3 && changes < 10) return;

    if (!changes) return;
  }

  btor_msg (btor,
            1,
            "%d/%d/%d/%d constraints %d/%d/%d/%d %.1f MB",
            btor->stats.constraints.varsubst,
            btor->stats.constraints.embedded,
            btor->stats.constraints.unsynthesized,
            btor->stats.constraints.synthesized,
            btor->varsubst_constraints->count,
            btor->embedded_constraints->count,
            btor->unsynthesized_constraints->count,
            btor->synthesized_constraints->count,
            btor->mm->allocated / (double) (1 << 20));

  btor->stats.oldconstraints.varsubst = btor->varsubst_constraints->count;
  btor->stats.oldconstraints.embedded = btor->embedded_constraints->count;
  btor->stats.oldconstraints.unsynthesized =
      btor->unsynthesized_constraints->count;
  btor->stats.oldconstraints.synthesized = btor->synthesized_constraints->count;
}

/* we do not count proxies */
static int
number_of_ops (Btor *btor)
{
  int i, result;
  assert (btor);

  result = 0;
  for (i = 1; i < BTOR_NUM_OPS_NODE - 1; i++) result += btor->ops[i];

  return result;
}

static double
percent (double a, double b)
{
  return b ? 100.0 * a / b : 0.0;
}

void
btor_print_stats_btor (Btor *btor)
{
  int num_final_ops, verbosity, i;

  assert (btor);

  verbosity = btor->verbosity;

  report_constraint_stats (btor, 1);
  btor_msg (
      btor, 1, "variable substitutions: %d", btor->stats.var_substitutions);
  btor_msg (
      btor, 1, "array substitutions: %d", btor->stats.array_substitutions);
  btor_msg (btor,
            1,
            "embedded constraint substitutions: %d",
            btor->stats.ec_substitutions);
  btor_msg (btor, 1, "assumptions: %u", btor->assumptions->count);
  if (btor->ops[BTOR_AEQ_NODE])
    btor_msg (btor, 1, "virtual reads: %d", btor->stats.vreads);

  if (verbosity > 2)
  {
    btor_msg (btor, 2, "max rec. RW: %d", btor->stats.max_rec_rw_calls);
    btor_msg (btor,
              2,
              "number of expressions ever created: %lld",
              btor->stats.expressions);
    num_final_ops = number_of_ops (btor);
    assert (num_final_ops >= 0);
    btor_msg (btor, 2, "number of final expressions: %d", num_final_ops);
    if (num_final_ops > 0)
      for (i = 1; i < BTOR_NUM_OPS_NODE - 1; i++)
        if (btor->ops[i])
          btor_msg (btor, 2, " %s:%d", g_btor_op2string[i], btor->ops[i]);
  }

  btor_msg (btor, 1, "");
  btor_msg (btor, 1, "lemmas on demand statistics:");
  btor_msg (btor, 1, " LOD refinements: %d", btor->stats.lod_refinements);
  if (btor->stats.lod_refinements)
  {
    btor_msg (btor,
              1,
              " function congruence conflicts: %d",
              btor->stats.function_congruence_conflicts);
    btor_msg (btor,
              1,
              " beta reduction conflicts: %d",
              btor->stats.beta_reduction_conflicts);
    btor_msg (btor,
              1,
              " average lemma size: %.1f",
              BTOR_AVERAGE_UTIL (btor->stats.lemmas_size_sum,
                                 btor->stats.lod_refinements));
    btor_msg (btor,
              1,
              " average linking clause size: %.1f",
              BTOR_AVERAGE_UTIL (btor->stats.lclause_size_sum,
                                 btor->stats.lod_refinements));
  }
  btor_msg (btor, 1, "");

  btor_msg (
      btor, 1, "linear constraint equations: %d", btor->stats.linear_equations);
  btor_msg (btor,
            1,
            "gaussian elimination in linear equations: %d",
            btor->stats.gaussian_eliminations);
  btor_msg (btor,
            1,
            "eliminated sliced variables: %d",
            btor->stats.eliminated_slices);
  btor_msg (btor,
            1,
            "extracted skeleton constraints: %d",
            btor->stats.skeleton_constraints);
  btor_msg (btor, 1, "and normalizations: %d", btor->stats.ands_normalized);
  btor_msg (btor, 1, "add normalizations: %d", btor->stats.adds_normalized);
  btor_msg (btor, 1, "mul normalizations: %d", btor->stats.muls_normalized);
  btor_msg (btor,
            1,
            "synthesis assignment inconsistencies: %d",
            btor->stats.synthesis_assignment_inconsistencies);
  btor_msg (
      btor, 1, "  apply nodes: %d", btor->stats.synthesis_inconsistency_apply);
  btor_msg (btor,
            1,
            "  lambda nodes: %d",
            btor->stats.synthesis_inconsistency_lambda);
  btor_msg (
      btor, 1, "  var nodes: %d", btor->stats.synthesis_inconsistency_var);

  btor_msg (btor,
            1,
            "apply propagation during construction: %d",
            btor->stats.apply_props_construct);
  btor_msg (btor, 1, "beta reductions: %lld", btor->stats.beta_reduce_calls);
  btor_msg (
      btor, 1, "expression evaluations: %lld", btor->stats.eval_exp_calls);
  btor_msg (btor,
            1,
            "synthesized lambda applies: %lld",
            btor->stats.lambda_synth_apps);
  btor_msg (
      btor, 1, "lambda chains merged: %lld", btor->stats.lambda_chains_merged);
  btor_msg (btor, 1, "lambdas merged: %lld", btor->stats.lambdas_merged);
  btor_msg (btor, 1, "propagations: %lld", btor->stats.propagations);
  btor_msg (btor, 1, "propagations down: %lld", btor->stats.propagations_down);
  btor_msg (btor,
            1,
            "partial beta reduction restarts: %lld",
            btor->stats.partial_beta_reduction_restarts);

  btor_msg (btor, 1, "");
  btor_msg (btor, 1, "%.2f seconds beta-reduction", btor->time.beta);
  btor_msg (btor, 1, "%.2f seconds expression evaluation", btor->time.eval);
  btor_msg (btor, 1, "%.2f seconds lazy apply encoding", btor->time.enc_app);
  btor_msg (
      btor, 1, "%.2f seconds lazy lambda encoding", btor->time.enc_lambda);
  btor_msg (btor, 1, "%.2f seconds lazy var encoding", btor->time.enc_var);
  btor_msg (btor, 1, "%.2f seconds node search", btor->time.find_dfs);
  btor_msg (btor, 1, "%.2f seconds reachable search", btor->time.reachable);
  btor_msg (btor, 1, "%.2f seconds lemma generation", btor->time.lemma_gen);
  btor_msg (
      btor, 1, "%.2f seconds param apply search", btor->time.find_param_app);
  btor_msg (btor,
            1,
            "%.2f seconds not encoded apply search",
            btor->time.find_nenc_app);
  btor_msg (btor, 1, "");
  btor_msg (btor, 1, "%.2f seconds in rewriting engine", btor->time.rewrite);
  btor_msg (btor, 1, "%.2f seconds in pure SAT solving", btor->time.sat);
  btor_msg (btor, 1, "");
  btor_msg (btor,
            1,
            "%.2f seconds in variable substitution during rewriting (%.0f%%)",
            btor->time.subst,
            percent (btor->time.subst, btor->time.rewrite));
  btor_msg (
      btor,
      1,
      "%.2f seconds in embedded constraint replacing during rewriting (%.0f%%)",
      btor->time.embedded,
      percent (btor->time.embedded, btor->time.rewrite));
  btor_msg (btor,
            1,
            "%.2f seconds in beta reduction during rewriting (%.0f%%)",
            btor->time.betareduce,
            percent (btor->time.betareduce, btor->time.rewrite));
#ifndef BTOR_DO_NOT_ELIMINATE_SLICES
  btor_msg (btor,
            1,
            "%.2f seconds in slicing during rewriting (%.0f%%)",
            btor->time.slicing,
            percent (btor->time.slicing, btor->time.rewrite));
#endif
#ifndef BTOR_DO_NOT_PROCESS_SKELETON
  btor_msg (btor,
            1,
            "%.2f seconds skeleton preprocessing during rewriting (%.0f%%)",
            btor->time.skel,
            percent (btor->time.skel, btor->time.rewrite));
#endif
}

Btor *
btor_new_btor (void)
{
  BtorMemMgr *mm;
  Btor *btor;

  mm = btor_new_mem_mgr ();
  BTOR_CNEW (mm, btor);

  btor->mm = mm;

  btor->bv_assignments    = btor_new_bv_assignment_list (mm);
  btor->array_assignments = btor_new_array_assignment_list (mm);

  BTOR_INIT_UNIQUE_TABLE (mm, btor->nodes_unique_table);

  btor->avmgr = btor_new_aigvec_mgr (mm);

  btor->bv_vars = btor_new_ptr_hash_table (mm,
                                           (BtorHashPtr) btor_hash_exp_by_id,
                                           (BtorCmpPtr) btor_compare_exp_by_id);
  btor->array_vars =
      btor_new_ptr_hash_table (mm,
                               (BtorHashPtr) btor_hash_exp_by_id,
                               (BtorCmpPtr) btor_compare_exp_by_id);
  btor->lambdas = btor_new_ptr_hash_table (mm,
                                           (BtorHashPtr) btor_hash_exp_by_id,
                                           (BtorCmpPtr) btor_compare_exp_by_id);

  btor->bv_lambda_id      = 1;
  btor->array_lambda_id   = 1;
  btor->dvn_id            = 1;
  btor->dan_id            = 1;
  btor->valid_assignments = 1;
  btor->rewrite_level     = 3;
  btor->vread_index_id    = 1;
  btor->msgtick           = -1;
  btor->pprint            = 1;
#ifndef NDEBUG
  btor->chk_failed_assumptions = 1;
#endif
  // TODO debug
  btor->dual_prop = 1;

  BTOR_PUSH_STACK (btor->mm, btor->nodes_id_table, 0);

  btor->lod_cache =
      btor_new_ptr_hash_table (mm,
                               (BtorHashPtr) btor_hash_exp_by_id,
                               (BtorCmpPtr) btor_compare_exp_by_id);
  btor->varsubst_constraints =
      btor_new_ptr_hash_table (mm,
                               (BtorHashPtr) btor_hash_exp_by_id,
                               (BtorCmpPtr) btor_compare_exp_by_id);
  btor->embedded_constraints =
      btor_new_ptr_hash_table (mm,
                               (BtorHashPtr) btor_hash_exp_by_id,
                               (BtorCmpPtr) btor_compare_exp_by_id);
  btor->unsynthesized_constraints =
      btor_new_ptr_hash_table (mm,
                               (BtorHashPtr) btor_hash_exp_by_id,
                               (BtorCmpPtr) btor_compare_exp_by_id);
  btor->synthesized_constraints =
      btor_new_ptr_hash_table (mm,
                               (BtorHashPtr) btor_hash_exp_by_id,
                               (BtorCmpPtr) btor_compare_exp_by_id);
  btor->assumptions =
      btor_new_ptr_hash_table (mm,
                               (BtorHashPtr) btor_hash_exp_by_id,
                               (BtorCmpPtr) btor_compare_exp_by_id);
  btor->parameterized =
      btor_new_ptr_hash_table (mm,
                               (BtorHashPtr) btor_hash_exp_by_id,
                               (BtorCmpPtr) btor_compare_exp_by_id);

  BTOR_INIT_STACK (btor->arrays_with_model);

  btor->true_exp = btor_true_exp (btor);

  return btor;
}

void
btor_delete_btor (Btor *btor)
{
  assert (btor);

  int i;
  BtorNodePtrStack stack;
  BtorPtrHashTable *t;
  BtorPtrHashBucket *b, *b_app;
  BtorMemMgr *mm;
  BtorNode *exp;

  mm = btor->mm;

  btor_release_exp (btor, btor->true_exp);

  btor_delete_bv_assignment_list (
      btor->bv_assignments,
      btor->force_cleanup || btor->force_internal_cleanup);
  btor_delete_array_assignment_list (
      btor->array_assignments,
      btor->force_cleanup || btor->force_internal_cleanup);

  for (b = btor->lod_cache->first; b; b = b->next)
    btor_release_exp (btor, (BtorNode *) b->key);
  btor_delete_ptr_hash_table (btor->lod_cache);

  for (b = btor->varsubst_constraints->first; b; b = b->next)
  {
    btor_release_exp (btor, (BtorNode *) b->key);
    btor_release_exp (btor, (BtorNode *) b->data.asPtr);
  }
  btor_delete_ptr_hash_table (btor->varsubst_constraints);

  for (b = btor->embedded_constraints->first; b; b = b->next)
    btor_release_exp (btor, (BtorNode *) b->key);
  btor_delete_ptr_hash_table (btor->embedded_constraints);

  for (b = btor->unsynthesized_constraints->first; b; b = b->next)
    btor_release_exp (btor, (BtorNode *) b->key);
  btor_delete_ptr_hash_table (btor->unsynthesized_constraints);

  for (b = btor->synthesized_constraints->first; b; b = b->next)
    btor_release_exp (btor, (BtorNode *) b->key);
  btor_delete_ptr_hash_table (btor->synthesized_constraints);

  for (b = btor->assumptions->first; b; b = b->next)
    btor_release_exp (btor, (BtorNode *) b->key);
  btor_delete_ptr_hash_table (btor->assumptions);

  if (btor->model_gen)
  {
    for (b = btor->var_rhs->first; b; b = b->next)
      btor_release_exp (btor, (BtorNode *) b->key);
    btor_delete_ptr_hash_table (btor->var_rhs);

    for (b = btor->array_rhs->first; b; b = b->next)
      btor_release_exp (btor, (BtorNode *) b->key);
    btor_delete_ptr_hash_table (btor->array_rhs);
  }

  for (i = 0; i < BTOR_COUNT_STACK (btor->arrays_with_model); i++)
    btor_release_exp (btor, btor->arrays_with_model.start[i]);
  BTOR_RELEASE_STACK (mm, btor->arrays_with_model);

  BTOR_INIT_STACK (stack);
  for (b = btor->lambdas->first; b; b = b->next)
  {
    t = ((BtorLambdaNode *) b->key)->synth_apps;
    if (t)
    {
      for (b_app = t->first; b_app; b_app = b_app->next)
        BTOR_PUSH_STACK (mm, stack, (BtorNode *) b_app->key);
      ((BtorLambdaNode *) b->key)->synth_apps = 0;
      btor_delete_ptr_hash_table (t);
    }
  }

  while (!BTOR_EMPTY_STACK (stack))
    btor_release_exp (btor, BTOR_POP_STACK (stack));
  BTOR_RELEASE_STACK (mm, stack);

  if (btor->force_cleanup && btor->external_refs)
  {
    for (i = BTOR_COUNT_STACK (btor->nodes_id_table) - 1; i >= 0; i--)
    {
      if (!(exp = BTOR_PEEK_STACK (btor->nodes_id_table, i))) continue;
      if (exp->ext_refs)
      {
        assert (exp->ext_refs <= exp->refs);
        exp->refs = exp->refs - exp->ext_refs + 1;
        btor->external_refs -= exp->ext_refs;
        assert (exp->refs > 0);
        exp->ext_refs = 0;
        btor_release_exp (btor, exp);
      }
    }
    assert (btor->external_refs == 0);
    if (!btor->force_internal_cleanup)
      for (i = BTOR_COUNT_STACK (btor->nodes_id_table) - 1; i >= 0; i--)
        assert (!BTOR_PEEK_STACK (btor->nodes_id_table, i));
  }

  if (btor->force_internal_cleanup)
  {
    for (i = BTOR_COUNT_STACK (btor->nodes_id_table) - 1; i >= 0; i--)
    {
      exp = BTOR_PEEK_STACK (btor->nodes_id_table, i);
      if (!exp || !BTOR_IS_PROXY_NODE (exp)) continue;
      exp->simplified = 0;
    }
    for (i = BTOR_COUNT_STACK (btor->nodes_id_table) - 1; i >= 0; i--)
    {
      if (!(exp = BTOR_PEEK_STACK (btor->nodes_id_table, i))) continue;
      assert (exp->refs);
      exp->refs = 1;
      btor_release_exp (btor, exp);
    }
    for (i = BTOR_COUNT_STACK (btor->nodes_id_table) - 1; i >= 0; i--)
      assert (!BTOR_PEEK_STACK (btor->nodes_id_table, i));
  }

#ifndef NDEBUG
  int k;
  BtorNode *cur;
  if (btor->nodes_unique_table.num_elements)
    BTORLOG ("*** btor->nodes_unique_table.num_elements: %d",
             0,
             btor->nodes_unique_table.num_elements);
  for (k = 0; k < btor->nodes_unique_table.size; k++)
    for (cur = btor->nodes_unique_table.chains[k]; cur; cur = cur->next)
      BTORLOG ("  unreleased node: %s (%d)", node2string (cur), cur->refs);
#endif
  assert (getenv ("BTORLEAK") || getenv ("BTORLEAKEXP")
          || btor->nodes_unique_table.num_elements == 0);
  BTOR_RELEASE_UNIQUE_TABLE (mm, btor->nodes_unique_table);
  BTOR_RELEASE_STACK (mm, btor->nodes_id_table);

  assert (getenv ("BTORLEAK") || getenv ("BTORLEAKSORT")
          || btor->sorts_unique_table.num_elements == 0);
  BTOR_RELEASE_UNIQUE_TABLE (mm, btor->sorts_unique_table);

  btor_delete_ptr_hash_table (btor->bv_vars);
  btor_delete_ptr_hash_table (btor->array_vars);
  btor_delete_ptr_hash_table (btor->lambdas);
  btor_delete_ptr_hash_table (btor->parameterized);

  btor_delete_aigvec_mgr (btor->avmgr);

  assert (btor->rec_rw_calls == 0);
  BTOR_DELETE (mm, btor);
  btor_delete_mem_mgr (mm);
}

/* synthesizes unsynthesized constraints and updates constraints tables. */
static void
process_unsynthesized_constraints (Btor *btor)
{
  assert (btor);
  assert (!btor->inconsistent);

  BtorPtrHashTable *uc, *sc;
  BtorPtrHashBucket *bucket;
  BtorNode *cur;
  BtorAIG *aig;
  BtorAIGMgr *amgr;

  uc   = btor->unsynthesized_constraints;
  sc   = btor->synthesized_constraints;
  amgr = btor_get_aig_mgr_aigvec_mgr (btor->avmgr);

  while (uc->count > 0)
  {
    bucket = uc->first;
    assert (bucket);
    cur = (BtorNode *) bucket->key;

#ifndef NDEBUG
    if (btor->rewrite_level > 2)
    {
      BtorNode *real_cur = BTOR_REAL_ADDR_NODE (cur);
      if (real_cur->kind == BTOR_BEQ_NODE)
      {
        BtorNode *left  = real_cur->e[0];
        BtorNode *right = real_cur->e[1];
        BtorNode *other;

        if (BTOR_REAL_ADDR_NODE (left)->kind == BTOR_BV_CONST_NODE)
          other = right;
        else if (BTOR_REAL_ADDR_NODE (right)->kind == BTOR_BV_CONST_NODE)
          other = left;
        else
          other = 0;

        if (other && !BTOR_IS_INVERTED_NODE (other)
            && other->kind == BTOR_ADD_NODE)
        {
          assert (BTOR_REAL_ADDR_NODE (other->e[0])->kind
                  != BTOR_BV_CONST_NODE);
          assert (BTOR_REAL_ADDR_NODE (other->e[1])->kind
                  != BTOR_BV_CONST_NODE);
        }
      }
    }
#endif

    if (!btor_find_in_ptr_hash_table (sc, cur))
    {
      aig = btor_exp_to_aig (btor, cur);
      if (aig == BTOR_AIG_FALSE)
      {
        btor->found_constraint_false = 1;
        break;
      }
      btor_add_toplevel_aig_to_sat (amgr, aig);
      btor_release_aig (amgr, aig);
      (void) btor_insert_in_ptr_hash_table (sc, cur);
      btor_remove_from_ptr_hash_table (uc, cur, 0, 0);

      btor->stats.constraints.synthesized++;
      report_constraint_stats (btor, 0);
    }
    else
    {
      /* constraint is already in sc */
      btor_remove_from_ptr_hash_table (uc, cur, 0, 0);
      btor_release_exp (btor, cur);
    }
  }
}

static void
update_assumptions (Btor *btor)
{
  assert (btor);
  assert (check_unique_table_mark_unset_dbg (btor));

  BtorPtrHashTable *ass;
  BtorPtrHashBucket *b;
  BtorNode *cur, *simp;

  ass = btor_new_ptr_hash_table (btor->mm,
                                 (BtorHashPtr) btor_hash_exp_by_id,
                                 (BtorCmpPtr) btor_compare_exp_by_id);

  for (b = btor->assumptions->first; b; b = b->next)
  {
    cur = (BtorNode *) b->key;
    if (BTOR_REAL_ADDR_NODE (cur)->simplified)
    {
      simp = btor_simplify_exp (btor, cur);
      if (!btor_find_in_ptr_hash_table (ass, simp))
        btor_insert_in_ptr_hash_table (ass, btor_copy_exp (btor, simp));
      btor_release_exp (btor, cur);
    }
    else
    {
      if (!btor_find_in_ptr_hash_table (ass, cur))
        btor_insert_in_ptr_hash_table (ass, cur);
      else
        btor_release_exp (btor, cur);
    }
  }
  btor_delete_ptr_hash_table (btor->assumptions);
  btor->assumptions = ass;
}

static void
insert_unsynthesized_constraint (Btor *btor, BtorNode *exp)
{
  assert (btor);
  assert (exp);
  assert (!BTOR_REAL_ADDR_NODE (exp)->parameterized);

  BtorPtrHashTable *uc;

  if (BTOR_IS_BV_CONST_NODE (BTOR_REAL_ADDR_NODE (exp)))
  {
    if ((BTOR_IS_INVERTED_NODE (exp)
         && BTOR_REAL_ADDR_NODE (exp)->bits[0] == '1')
        || (!BTOR_IS_INVERTED_NODE (exp) && exp->bits[0] == '0'))
    {
      btor->inconsistent = 1;
      return;
    }
    else
    {
      /* we do not add true */
      assert ((BTOR_IS_INVERTED_NODE (exp)
               && BTOR_REAL_ADDR_NODE (exp)->bits[0] == '0')
              || (!BTOR_IS_INVERTED_NODE (exp) && exp->bits[0] == '1'));
      return;
    }
  }

  uc = btor->unsynthesized_constraints;
  if (!btor_find_in_ptr_hash_table (uc, exp))
  {
    assert (!btor_find_in_ptr_hash_table (btor->embedded_constraints, exp));
    (void) btor_insert_in_ptr_hash_table (uc, btor_copy_exp (btor, exp));
    BTOR_REAL_ADDR_NODE (exp)->constraint = 1;
    btor->stats.constraints.unsynthesized++;
  }
}

static void
insert_embedded_constraint (Btor *btor, BtorNode *exp)
{
  assert (btor);
  assert (exp);
  assert (!BTOR_REAL_ADDR_NODE (exp)->parameterized);
  assert (!BTOR_IS_BV_CONST_NODE (BTOR_REAL_ADDR_NODE (exp)));

  if (!btor_find_in_ptr_hash_table (btor->embedded_constraints, exp))
  {
    assert (
        !btor_find_in_ptr_hash_table (btor->unsynthesized_constraints, exp));
    (void) btor_insert_in_ptr_hash_table (btor->embedded_constraints,
                                          btor_copy_exp (btor, exp));
    BTOR_REAL_ADDR_NODE (exp)->constraint = 1;
    btor->stats.constraints.embedded++;
  }
}

static void
insert_varsubst_constraint (Btor *btor, BtorNode *left, BtorNode *right)
{
  assert (btor);
  assert (left);
  assert (right);

  BtorNode *eq;
  BtorPtrHashTable *vsc;
  BtorPtrHashBucket *bucket;

  vsc    = btor->varsubst_constraints;
  bucket = btor_find_in_ptr_hash_table (vsc, left);

  if (!bucket)
  {
    if (btor->model_gen && !BTOR_IS_FUN_NODE (BTOR_REAL_ADDR_NODE (right))
        && !btor_find_in_ptr_hash_table (btor->var_rhs, left))
    {
      btor_insert_in_ptr_hash_table (btor->var_rhs, btor_copy_exp (btor, left));
    }

    if (btor->model_gen && BTOR_IS_FUN_NODE (BTOR_REAL_ADDR_NODE (right))
        && !btor_find_in_ptr_hash_table (btor->array_rhs, left))
    {
      btor_insert_in_ptr_hash_table (btor->array_rhs,
                                     btor_copy_exp (btor, left));
    }

    btor_insert_in_ptr_hash_table (vsc, btor_copy_exp (btor, left))
        ->data.asPtr = btor_copy_exp (btor, right);
    /* do not set constraint flag, as they are gone after substitution
     * and treated differently */
    btor->stats.constraints.varsubst++;
  }
  /* if v = t_1 is already in varsubst, we
   * have to synthesize v = t_2 */
  else if (right != (BtorNode *) bucket->data.asPtr)
  {
    eq = btor_eq_exp (btor, left, right);
    insert_unsynthesized_constraint (btor, eq);
    btor_release_exp (btor, eq);
  }
}

static BtorSubstCompKind
reverse_subst_comp_kind (Btor *btor, BtorSubstCompKind comp)
{
  assert (btor);
  (void) btor;
  switch (comp)
  {
    case BTOR_SUBST_COMP_ULT_KIND: return BTOR_SUBST_COMP_UGT_KIND;
    case BTOR_SUBST_COMP_ULTE_KIND: return BTOR_SUBST_COMP_UGTE_KIND;
    case BTOR_SUBST_COMP_UGT_KIND: return BTOR_SUBST_COMP_ULT_KIND;
    default:
      assert (comp == BTOR_SUBST_COMP_UGTE_KIND);
      return BTOR_SUBST_COMP_ULTE_KIND;
  }
}

static BtorNode *
lambda_var_exp (Btor *btor, int len)
{
  BtorNode *result;
  char *name;
  int string_len;
  BtorMemMgr *mm;

  assert (btor);
  assert (len > 0);

  mm = btor->mm;

  string_len = btor_num_digits_util (btor->bv_lambda_id) + 11;
  BTOR_NEWN (mm, name, string_len);
  sprintf (name, "bvlambda_%d_", btor->bv_lambda_id);
  btor->bv_lambda_id++;
  result = btor_var_exp (btor, len, name);
  BTOR_DELETEN (mm, name, string_len);
  return result;
}

/* check if left does not occur on the right side */
static int
occurrence_check (Btor *btor, BtorNode *left, BtorNode *right)
{
  assert (btor);
  assert (left);
  assert (right);

  BtorNode *cur, *real_left;
  BtorNodePtrStack stack, unmark_stack;
  int is_cyclic, i;
  BtorMemMgr *mm;

  is_cyclic = 0;
  mm        = btor->mm;
  real_left = BTOR_REAL_ADDR_NODE (left);
  BTOR_INIT_STACK (stack);
  BTOR_INIT_STACK (unmark_stack);

  cur = BTOR_REAL_ADDR_NODE (right);
  goto OCCURRENCE_CHECK_ENTER_WITHOUT_POP;

  do
  {
    cur = BTOR_REAL_ADDR_NODE (BTOR_POP_STACK (stack));
  OCCURRENCE_CHECK_ENTER_WITHOUT_POP:
    assert (cur->occ_mark == 0 || cur->occ_mark == 1);
    if (cur->occ_mark == 0)
    {
      cur->occ_mark = 1;
      BTOR_PUSH_STACK (mm, unmark_stack, cur);
      if (cur == real_left)
      {
        is_cyclic = 1;
        break;
      }
      for (i = cur->arity - 1; i >= 0; i--)
        BTOR_PUSH_STACK (mm, stack, cur->e[i]);
    }
  } while (!BTOR_EMPTY_STACK (stack));
  BTOR_RELEASE_STACK (mm, stack);

  while (!BTOR_EMPTY_STACK (unmark_stack))
  {
    cur = BTOR_POP_STACK (unmark_stack);
    assert (BTOR_IS_REGULAR_NODE (cur));
    assert (cur->occ_mark == 1);
    cur->occ_mark = 0;
  }
  BTOR_RELEASE_STACK (mm, unmark_stack);

  return is_cyclic;
}

/* checks if we can substitute and normalizes arguments to substitution,
 * substitute left_result with right_result, exp is child of AND_NODE */
static int
normalize_substitution (Btor *btor,
                        BtorNode *exp,
                        BtorNode **left_result,
                        BtorNode **right_result)
{
  BtorNode *left, *right, *real_left, *real_right, *tmp, *inv, *var, *lambda;
  BtorNode *const_exp, *real_exp;
  int leadings;
  char *ic, *fc, *bits;
  BtorMemMgr *mm;
  BtorSubstCompKind comp;

  assert (btor);
  assert (exp);
  assert (left_result);
  assert (right_result);
  assert (btor->rewrite_level > 1);
  assert (btor_simplify_exp (btor, exp) == exp);

  mm = btor->mm;

  /* boolean BV_NODE, force assignment (right_result) w.r.t. phase */
  if (BTOR_IS_BV_VAR_NODE (BTOR_REAL_ADDR_NODE (exp)))
  {
    assert (BTOR_REAL_ADDR_NODE (exp)->len == 1);
    if (BTOR_IS_INVERTED_NODE (exp))
    {
      *left_result  = btor_copy_exp (btor, BTOR_REAL_ADDR_NODE (exp));
      *right_result = btor_zero_exp (btor, 1);
    }
    else
    {
      *left_result  = btor_copy_exp (btor, exp);
      *right_result = btor_one_exp (btor, 1);
    }
    return 1;
  }

  if (BTOR_REAL_ADDR_NODE (exp)->kind == BTOR_ULT_NODE
      && (BTOR_IS_BV_VAR_NODE (
              BTOR_REAL_ADDR_NODE (BTOR_REAL_ADDR_NODE (exp)->e[0]))
          || BTOR_IS_BV_VAR_NODE (
                 BTOR_REAL_ADDR_NODE (BTOR_REAL_ADDR_NODE (exp)->e[1]))))
  {
    real_exp = BTOR_REAL_ADDR_NODE (exp);

    if (BTOR_IS_INVERTED_NODE (exp))
      comp = BTOR_SUBST_COMP_UGTE_KIND;
    else
      comp = BTOR_SUBST_COMP_ULT_KIND;

    if (BTOR_IS_BV_VAR_NODE (BTOR_REAL_ADDR_NODE (real_exp->e[0])))
    {
      var   = real_exp->e[0];
      right = real_exp->e[1];
    }
    else
    {
      assert (BTOR_IS_BV_VAR_NODE (BTOR_REAL_ADDR_NODE (real_exp->e[1])));
      var   = real_exp->e[1];
      right = real_exp->e[0];
      comp  = reverse_subst_comp_kind (btor, comp);
    }

    /* ~a comp b is equal to a reverse_comp ~b,
     * where comp in ult, ulte, ugt, ugte
     * (e.g. reverse_comp of ult is ugt) */
    if (BTOR_IS_INVERTED_NODE (var))
    {
      var   = BTOR_REAL_ADDR_NODE (var);
      right = BTOR_INVERT_NODE (right);
      comp  = reverse_subst_comp_kind (btor, comp);
    }

    /* we do not create a lambda (index) if variable is already in
     * substitution table */
    assert (!BTOR_IS_INVERTED_NODE (var));
    if (btor_find_in_ptr_hash_table (btor->varsubst_constraints, var)) return 0;

    if (!BTOR_IS_BV_CONST_NODE (BTOR_REAL_ADDR_NODE (right))) return 0;

    if (BTOR_IS_INVERTED_NODE (right))
      bits = btor_not_const_3vl (mm, BTOR_REAL_ADDR_NODE (right)->bits);
    else
      bits = btor_copy_const (mm, right->bits);

    if (comp == BTOR_SUBST_COMP_ULT_KIND || comp == BTOR_SUBST_COMP_ULTE_KIND)
    {
      leadings = btor_get_num_leading_zeros_const (btor->mm, bits);
      if (leadings > 0)
      {
        const_exp = btor_zero_exp (btor, leadings);
        lambda    = lambda_var_exp (btor, var->len - leadings);
        tmp       = btor_concat_exp (btor, const_exp, lambda);
        insert_varsubst_constraint (btor, var, tmp);
        btor_release_exp (btor, const_exp);
        btor_release_exp (btor, lambda);
        btor_release_exp (btor, tmp);
      }
    }
    else
    {
      assert (comp == BTOR_SUBST_COMP_UGT_KIND
              || comp == BTOR_SUBST_COMP_UGTE_KIND);
      leadings = btor_get_num_leading_ones_const (btor->mm, bits);
      if (leadings > 0)
      {
        const_exp = btor_ones_exp (btor, leadings);
        lambda    = lambda_var_exp (btor, var->len - leadings);
        tmp       = btor_concat_exp (btor, const_exp, lambda);
        insert_varsubst_constraint (btor, var, tmp);
        btor_release_exp (btor, const_exp);
        btor_release_exp (btor, lambda);
        btor_release_exp (btor, tmp);
      }
    }

    btor_delete_const (btor->mm, bits);
    return 0;
  }

  /* in the boolean case a != b is the same as a == ~b */
  if (BTOR_IS_INVERTED_NODE (exp)
      && BTOR_REAL_ADDR_NODE (exp)->kind == BTOR_BEQ_NODE
      && BTOR_REAL_ADDR_NODE (BTOR_REAL_ADDR_NODE (exp)->e[0])->len == 1)
  {
    left  = BTOR_REAL_ADDR_NODE (exp)->e[0];
    right = BTOR_REAL_ADDR_NODE (exp)->e[1];

    if (BTOR_IS_BV_VAR_NODE (BTOR_REAL_ADDR_NODE (left)))
    {
      *left_result  = btor_copy_exp (btor, left);
      *right_result = BTOR_INVERT_NODE (btor_copy_exp (btor, right));
      goto BTOR_NORMALIZE_SUBST_RESULT;
    }

    if (BTOR_IS_BV_VAR_NODE (BTOR_REAL_ADDR_NODE (right)))
    {
      *left_result  = btor_copy_exp (btor, right);
      *right_result = BTOR_INVERT_NODE (btor_copy_exp (btor, left));
      goto BTOR_NORMALIZE_SUBST_RESULT;
    }
  }

  if (BTOR_IS_INVERTED_NODE (exp) || !BTOR_IS_ARRAY_OR_BV_EQ_NODE (exp))
    return 0;

  left       = exp->e[0];
  right      = exp->e[1];
  real_left  = BTOR_REAL_ADDR_NODE (left);
  real_right = BTOR_REAL_ADDR_NODE (right);

  if (!BTOR_IS_BV_VAR_NODE (real_left) && !BTOR_IS_BV_VAR_NODE (real_right)
      && !BTOR_IS_ARRAY_VAR_NODE (real_left)
      && !BTOR_IS_ARRAY_VAR_NODE (real_right))
  {
    if (btor_rewrite_linear_term (btor, left, &fc, left_result, &tmp))
      *right_result = btor_sub_exp (btor, right, tmp);
    else if (btor_rewrite_linear_term (btor, right, &fc, left_result, &tmp))
      *right_result = btor_sub_exp (btor, left, tmp);
    else
      return 0;

    btor->stats.gaussian_eliminations++;

    btor_release_exp (btor, tmp);
    ic = btor_inverse_const (btor->mm, fc);
    btor_delete_const (btor->mm, fc);
    inv = btor_const_exp (btor, ic);
    btor_delete_const (btor->mm, ic);
    tmp = btor_mul_exp (btor, *right_result, inv);
    btor_release_exp (btor, inv);
    btor_release_exp (btor, *right_result);
    *right_result = tmp;
  }
  else
  {
    if ((!BTOR_IS_BV_VAR_NODE (real_left) && BTOR_IS_BV_VAR_NODE (real_right))
        || (!BTOR_IS_ARRAY_VAR_NODE (real_left)
            && BTOR_IS_ARRAY_VAR_NODE (real_right)))
    {
      *left_result  = right;
      *right_result = left;
    }
    else
    {
      *left_result  = left;
      *right_result = right;
    }

    btor_copy_exp (btor, left);
    btor_copy_exp (btor, right);
  }

BTOR_NORMALIZE_SUBST_RESULT:
  if (BTOR_IS_INVERTED_NODE (*left_result))
  {
    *left_result  = BTOR_INVERT_NODE (*left_result);
    *right_result = BTOR_INVERT_NODE (*right_result);
  }

  if (occurrence_check (btor, *left_result, *right_result))
  {
    btor_release_exp (btor, *left_result);
    btor_release_exp (btor, *right_result);
    return 0;
  }

  return 1;
}

static int
constraint_is_inconsistent (Btor *btor, BtorNode *exp)
{
  assert (btor);
  assert (exp);
  assert (btor->rewrite_level > 1);
  assert (BTOR_REAL_ADDR_NODE (exp)->len == 1);

  BtorNode *rep;

  rep = btor_simplify_exp (btor, exp);

  return rep == BTOR_INVERT_NODE (rep)
         /* special case: top-level constraint applies are not simplified to
          * true/false (in order to not break dual prop) */
         || btor_find_in_ptr_hash_table (btor->synthesized_constraints,
                                         BTOR_INVERT_NODE (rep))
         || btor_find_in_ptr_hash_table (btor->unsynthesized_constraints,
                                         BTOR_INVERT_NODE (rep))
         || btor_find_in_ptr_hash_table (btor->embedded_constraints,
                                         BTOR_INVERT_NODE (rep));
}

static int
has_parents_exp (Btor *btor, BtorNode *exp)
{
  BtorParentIterator it;

  assert (btor);
  assert (exp);
  (void) btor;

  init_full_parent_iterator (&it, exp);
  return has_next_parent_full_parent_iterator (&it);
}

static int
is_embedded_constraint_exp (Btor *btor, BtorNode *exp)
{
  assert (btor);
  assert (exp);
  // FIXME: use exp->parents > 0
  return BTOR_REAL_ADDR_NODE (exp)->len == 1 && has_parents_exp (btor, exp);
}

static void
insert_new_constraint (Btor *btor, BtorNode *exp)
{
  assert (btor);
  assert (exp);
  assert (BTOR_REAL_ADDR_NODE (exp)->len == 1);
  assert (!BTOR_REAL_ADDR_NODE (exp)->parameterized);

  BtorNode *left, *right, *real_exp;

  exp      = btor_simplify_exp (btor, exp);
  real_exp = BTOR_REAL_ADDR_NODE (exp);

  if (BTOR_IS_BV_CONST_NODE (real_exp))
  {
    /* we do not add true/false */
    if ((BTOR_IS_INVERTED_NODE (exp) && real_exp->bits[0] == '1')
        || (!BTOR_IS_INVERTED_NODE (exp) && real_exp->bits[0] == '0'))
      btor->inconsistent = 1;
    else
    {
      assert ((BTOR_IS_INVERTED_NODE (exp) && real_exp->bits[0] == '0')
              || (!BTOR_IS_INVERTED_NODE (exp) && real_exp->bits[0] == '1'));
    }
    return;
  }

  if (!btor_find_in_ptr_hash_table (btor->synthesized_constraints, exp))
  {
    if (btor->rewrite_level > 1)
    {
      if (normalize_substitution (btor, exp, &left, &right))
      {
        insert_varsubst_constraint (btor, left, right);
        btor_release_exp (btor, left);
        btor_release_exp (btor, right);
      }
      else
      {
        if (constraint_is_inconsistent (btor, exp))
          btor->inconsistent = 1;
        else
        {
          if (!real_exp->constraint)
          {
            if (is_embedded_constraint_exp (btor, exp))
              insert_embedded_constraint (btor, exp);
            else
              insert_unsynthesized_constraint (btor, exp);
          }
          else
          {
            assert (btor_find_in_ptr_hash_table (
                        btor->unsynthesized_constraints, exp)
                    || btor_find_in_ptr_hash_table (btor->embedded_constraints,
                                                    exp));
          }
        }
      }
    }
    else
      insert_unsynthesized_constraint (btor, exp);

    report_constraint_stats (btor, 0);
  }
}

static void
btor_reset_assumptions (Btor *btor)
{
  BtorPtrHashBucket *bucket;
  assert (btor);
  for (bucket = btor->assumptions->first; bucket; bucket = bucket->next)
    btor_release_exp (btor, (BtorNode *) bucket->key);
  btor_delete_ptr_hash_table (btor->assumptions);
  btor->assumptions =
      btor_new_ptr_hash_table (btor->mm,
                               (BtorHashPtr) btor_hash_exp_by_id,
                               (BtorCmpPtr) btor_compare_exp_by_id);
}

static void
btor_reset_array_models (Btor *btor)
{
  BtorNode *cur;
  int i;

  assert (btor);

  for (i = 0; i < BTOR_COUNT_STACK (btor->arrays_with_model); i++)
  {
    cur = btor->arrays_with_model.start[i];
    assert (!BTOR_IS_INVERTED_NODE (cur));
    assert (BTOR_IS_FUN_NODE (cur));
    assert (cur->rho);
    btor_delete_ptr_hash_table (cur->rho);
    cur->rho = 0;
    btor_release_exp (btor, cur);
  }
  BTOR_RESET_STACK (btor->arrays_with_model);
}

static void
btor_reset_incremental_usage (Btor *btor)
{
  assert (btor);

  btor_reset_assumptions (btor);
  btor_reset_array_models (btor);
  btor->valid_assignments = 0;
}

static void
add_constraint (Btor *btor, BtorNode *exp)
{
  assert (btor);
  assert (exp);
  assert (check_unique_table_mark_unset_dbg (btor));

  BtorNode *cur, *child;
  BtorNodePtrStack stack;
  BtorMemMgr *mm;

  exp = btor_simplify_exp (btor, exp);
  assert (!BTOR_IS_FUN_NODE (BTOR_REAL_ADDR_NODE (exp)));
  assert (BTOR_REAL_ADDR_NODE (exp)->len == 1);
  assert (!BTOR_REAL_ADDR_NODE (exp)->parameterized);

  mm = btor->mm;
  if (btor->valid_assignments) btor_reset_incremental_usage (btor);

  if (!BTOR_IS_INVERTED_NODE (exp) && BTOR_IS_AND_NODE (exp))
  {
    BTOR_INIT_STACK (stack);
    cur = exp;
    goto ADD_CONSTRAINT_ENTER_LOOP_WITHOUT_POP;

    do
    {
      cur = BTOR_POP_STACK (stack);
    ADD_CONSTRAINT_ENTER_LOOP_WITHOUT_POP:
      assert (!BTOR_IS_INVERTED_NODE (cur));
      assert (BTOR_IS_AND_NODE (cur));
      assert (cur->mark == 0 || cur->mark == 1);
      if (!cur->mark)
      {
        cur->mark = 1;
        child     = cur->e[1];
        if (!BTOR_IS_INVERTED_NODE (child) && BTOR_IS_AND_NODE (child))
          BTOR_PUSH_STACK (mm, stack, child);
        else
          insert_new_constraint (btor, child);
        child = cur->e[0];
        if (!BTOR_IS_INVERTED_NODE (child) && BTOR_IS_AND_NODE (child))
          BTOR_PUSH_STACK (mm, stack, child);
        else
          insert_new_constraint (btor, child);
      }
    } while (!BTOR_EMPTY_STACK (stack));
    BTOR_RELEASE_STACK (mm, stack);
    btor_mark_exp (btor, exp, 0);
  }
  else
    insert_new_constraint (btor, exp);

  assert (check_constraints_not_const_dbg (btor));
}

void
btor_assert_exp (Btor *btor, BtorNode *exp)
{
  assert (btor);
  assert (exp);
  exp = btor_simplify_exp (btor, exp);
  assert (!BTOR_IS_FUN_NODE (BTOR_REAL_ADDR_NODE (exp)));
  assert (BTOR_REAL_ADDR_NODE (exp)->len == 1);
  assert (!BTOR_REAL_ADDR_NODE (exp)->parameterized);

  add_constraint (btor, exp);
}

static int
exp_to_cnf_lit (Btor *btor, BtorNode *exp)
{
  int res, sign, val;
  BtorSATMgr *smgr;
  BtorAIGMgr *amgr;
  BtorAIG *aig;

  assert (btor);
  assert (exp);
  assert (BTOR_REAL_ADDR_NODE (exp)->len == 1);

  exp = btor_simplify_exp (btor, exp);

  sign = 1;

  if (BTOR_IS_INVERTED_NODE (exp))
  {
    exp = BTOR_INVERT_NODE (exp);
    sign *= -1;
  }

  aig = btor_exp_to_aig (btor, exp);

  amgr = btor_get_aig_mgr_aigvec_mgr (btor->avmgr);
  smgr = btor_get_sat_mgr_aig_mgr (amgr);

  if (BTOR_IS_CONST_AIG (aig))
  {
    res = smgr->true_lit;
    if (aig == BTOR_AIG_FALSE) sign *= -1;
  }
  else
  {
    if (BTOR_IS_INVERTED_AIG (aig))
    {
      aig = BTOR_INVERT_AIG (aig);
      sign *= -1;
    }

    if (!aig->cnf_id)
    {
      assert (!exp->tseitin);
      btor_aig_to_sat_tseitin (amgr, aig);
      exp->tseitin = 1;
    }

    res = aig->cnf_id;
    btor_release_aig (amgr, aig);

    if ((val = btor_fixed_sat (smgr, res)))
    {
      res = smgr->true_lit;
      if (val < 0) sign *= -1;
    }
  }
  res *= sign;

  return res;
}

void
btor_assume_exp (Btor *btor, BtorNode *exp)
{
  assert (btor);
  assert (btor->inc_enabled);
  assert (exp);

  exp = btor_simplify_exp (btor, exp);

  if (btor->valid_assignments) btor_reset_incremental_usage (btor);

  if (!btor_find_in_ptr_hash_table (btor->assumptions, exp))
    (void) btor_insert_in_ptr_hash_table (btor->assumptions,
                                          btor_copy_exp (btor, exp));
}

int
btor_is_assumption_exp (Btor *btor, BtorNode *exp)
{
  assert (btor);
  assert (btor->inc_enabled);
  assert (exp);
  assert (check_unique_table_mark_unset_dbg (btor));

  int i, res;
  BtorNode *cur, *e;
  BtorNodePtrStack stack, unmark_stack;

  exp = btor_simplify_exp (btor, exp);

  if (BTOR_REAL_ADDR_NODE (exp) == BTOR_REAL_ADDR_NODE (btor->true_exp))
    return 1;

  if (BTOR_IS_FUN_NODE (BTOR_REAL_ADDR_NODE (exp))
      || BTOR_REAL_ADDR_NODE (exp)->len != 1
      || BTOR_REAL_ADDR_NODE (exp)->parameterized)
    return 0;

  if (BTOR_IS_INVERTED_NODE (exp) || !BTOR_IS_AND_NODE (exp))
    return btor_find_in_ptr_hash_table (btor->assumptions, exp) ? 1 : 0;

  res = 1;
  BTOR_INIT_STACK (unmark_stack);
  BTOR_INIT_STACK (stack);
  BTOR_PUSH_STACK (btor->mm, stack, exp);
  while (!BTOR_EMPTY_STACK (stack))
  {
    cur = BTOR_POP_STACK (stack);
    assert (!BTOR_IS_INVERTED_NODE (cur));
    assert (BTOR_IS_AND_NODE (cur));
    assert (cur->mark == 0 || cur->mark == 1);
    if (cur->mark) continue;
    BTOR_PUSH_STACK (btor->mm, unmark_stack, cur);
    cur->mark = 1;
    for (i = 0; i < 2; i++)
    {
      e = cur->e[i];
      if (!BTOR_IS_INVERTED_NODE (e) && BTOR_IS_AND_NODE (e))
        BTOR_PUSH_STACK (btor->mm, stack, e);
      else if (!btor_find_in_ptr_hash_table (btor->assumptions,
                                             btor_simplify_exp (btor, e)))
      {
        res = 0;
        break;
      }
    }
  }
  while (!BTOR_EMPTY_STACK (unmark_stack))
  {
    cur = BTOR_POP_STACK (unmark_stack);
    assert (BTOR_IS_REGULAR_NODE (cur));
    cur->mark = 0;
  }
  BTOR_RELEASE_STACK (btor->mm, unmark_stack);
  BTOR_RELEASE_STACK (btor->mm, stack);
  return res;
}

int
btor_failed_exp (Btor *btor, BtorNode *exp)
{
  assert (btor);
  assert (btor->inc_enabled);
  assert (btor->last_sat_result == BTOR_UNSAT);
  assert (exp);
  assert (check_unique_table_mark_unset_dbg (btor));

  int i, lit;
  BtorAIG *aig;
  BtorNode *real_exp, *cur, *e;
  BtorNodePtrStack work_stack, assumptions;
  BtorSATMgr *smgr;
  BtorAIGMgr *amgr;

  exp = btor_simplify_exp (btor, exp);
  assert (BTOR_REAL_ADDR_NODE (exp)->btor == btor);
  assert (!BTOR_IS_FUN_NODE (BTOR_REAL_ADDR_NODE (exp)));
  assert (BTOR_REAL_ADDR_NODE (exp)->len == 1);
  assert (!BTOR_REAL_ADDR_NODE (exp)->parameterized);
  assert (btor_is_assumption_exp (btor, exp));

  if (btor->inconsistent) return 0;

  if (exp == btor->true_exp) return 0;

  if (exp == BTOR_INVERT_NODE (btor->true_exp)) return 1;

  if (BTOR_IS_INVERTED_NODE (exp) || !BTOR_IS_AND_NODE (exp))
  {
    real_exp = BTOR_REAL_ADDR_NODE (exp);
    assert (btor->found_constraint_false || BTOR_IS_SYNTH_NODE (real_exp));

    if (!BTOR_IS_SYNTH_NODE (real_exp)) return 0;

    if (btor->found_constraint_false)
      return ((BTOR_IS_INVERTED_NODE (exp)
               && real_exp->av->aigs[0] == BTOR_AIG_TRUE)
              || (!BTOR_IS_INVERTED_NODE (exp)
                  && real_exp->av->aigs[0] == BTOR_AIG_FALSE));
    else
    {
      if ((BTOR_IS_INVERTED_NODE (exp)
           && real_exp->av->aigs[0] == BTOR_AIG_FALSE)
          || (!BTOR_IS_INVERTED_NODE (exp)
              && real_exp->av->aigs[0] == BTOR_AIG_TRUE))
        return 0;

      amgr = btor_get_aig_mgr_aigvec_mgr (btor->avmgr);
      smgr = btor_get_sat_mgr_aig_mgr (amgr);

      lit = exp_to_cnf_lit (btor, exp);
      if (abs (lit) == smgr->true_lit) return lit < 0 ? 1 : 0;
      return btor_failed_sat (smgr, lit);
    }
  }

  BTOR_INIT_STACK (assumptions);
  BTOR_INIT_STACK (work_stack);
  BTOR_PUSH_STACK (btor->mm, work_stack, exp);
  while (!BTOR_EMPTY_STACK (work_stack))
  {
    cur = BTOR_POP_STACK (work_stack);
    assert (!BTOR_IS_INVERTED_NODE (cur));
    assert (BTOR_IS_AND_NODE (cur));
    assert (cur->mark == 0 || cur->mark == 1);
    if (cur->mark) continue;
    cur->mark = 1;
    for (i = 0; i < 2; i++)
    {
      e = cur->e[i];
      if (!BTOR_IS_INVERTED_NODE (e) && BTOR_IS_AND_NODE (e))
        BTOR_PUSH_STACK (btor->mm, work_stack, e);
      else
      {
        if (!BTOR_IS_SYNTH_NODE (BTOR_REAL_ADDR_NODE (e))) continue;

        aig = BTOR_REAL_ADDR_NODE (e)->av->aigs[0];
        if ((BTOR_IS_INVERTED_NODE (e) && aig == BTOR_AIG_FALSE)
            || (!BTOR_IS_INVERTED_NODE (e) && aig == BTOR_AIG_TRUE))
          continue;
        if ((BTOR_IS_INVERTED_NODE (e) && aig == BTOR_AIG_TRUE)
            || (!BTOR_IS_INVERTED_NODE (e) && aig == BTOR_AIG_FALSE))
          goto ASSUMPTION_FAILED;
        if (btor->found_constraint_false) continue;
        BTOR_PUSH_STACK (btor->mm, assumptions, e);
      }
    }
  }

  amgr = btor_get_aig_mgr_aigvec_mgr (btor->avmgr);
  smgr = btor_get_sat_mgr_aig_mgr (amgr);
  while (!BTOR_EMPTY_STACK (assumptions))
  {
    cur = BTOR_POP_STACK (assumptions);
    assert (BTOR_IS_INVERTED_NODE (cur) || !BTOR_IS_AND_NODE (cur));
    lit = exp_to_cnf_lit (btor, cur);
    if (lit == smgr->true_lit) continue;
    if (lit == -smgr->true_lit) goto ASSUMPTION_FAILED;
    if (btor_failed_sat (smgr, lit))
    {
    ASSUMPTION_FAILED:
      BTOR_RELEASE_STACK (btor->mm, work_stack);
      BTOR_RELEASE_STACK (btor->mm, assumptions);
      btor_mark_exp (btor, exp, 0);
      return 1;
    }
  }

  BTOR_RELEASE_STACK (btor->mm, work_stack);
  BTOR_RELEASE_STACK (btor->mm, assumptions);
  btor_mark_exp (btor, exp, 0);
  return 0;
}

/*------------------------------------------------------------------------*/

static void
update_constraints (Btor *btor, BtorNode *exp)
{
  BtorPtrHashTable *unsynthesized_constraints, *synthesized_constraints;
  BtorPtrHashTable *embedded_constraints, *pos, *neg;
  BtorNode *simplified, *not_simplified, *not_exp;
  assert (btor);
  assert (exp);
  assert (BTOR_IS_REGULAR_NODE (exp));
  assert (exp->simplified);
  assert (!BTOR_REAL_ADDR_NODE (exp->simplified)->simplified);
  assert (exp->constraint);
  assert (exp->refs > 1);

  not_exp                   = BTOR_INVERT_NODE (exp);
  simplified                = exp->simplified;
  not_simplified            = BTOR_INVERT_NODE (simplified);
  embedded_constraints      = btor->embedded_constraints;
  unsynthesized_constraints = btor->unsynthesized_constraints;
  synthesized_constraints   = btor->synthesized_constraints;
  pos = neg = 0;

  if (btor_find_in_ptr_hash_table (unsynthesized_constraints, exp))
  {
    add_constraint (btor, simplified);
    assert (!pos);
    pos = unsynthesized_constraints;
  }

  if (btor_find_in_ptr_hash_table (unsynthesized_constraints, not_exp))
  {
    add_constraint (btor, not_simplified);
    assert (!neg);
    neg = unsynthesized_constraints;
  }

  if (btor_find_in_ptr_hash_table (embedded_constraints, exp))
  {
    add_constraint (btor, simplified);
    assert (!pos);
    pos = embedded_constraints;
  }

  if (btor_find_in_ptr_hash_table (embedded_constraints, not_exp))
  {
    add_constraint (btor, not_simplified);
    assert (!neg);
    neg = embedded_constraints;
  }

  if (btor_find_in_ptr_hash_table (synthesized_constraints, exp))
  {
    add_constraint (btor, simplified);
    assert (!pos);
    pos = synthesized_constraints;
  }

  if (btor_find_in_ptr_hash_table (synthesized_constraints, not_exp))
  {
    add_constraint (btor, not_simplified);
    assert (!neg);
    neg = synthesized_constraints;
  }

  if (pos)
  {
    btor_remove_from_ptr_hash_table (pos, exp, 0, 0);
    btor_release_exp (btor, exp);
  }

  if (neg)
  {
    btor_remove_from_ptr_hash_table (neg, not_exp, 0, 0);
    btor_release_exp (btor, not_exp);
  }

  exp->constraint = 0;
}

static void
set_simplified_exp (Btor *btor, BtorNode *exp, BtorNode *simplified)
{
  assert (btor);
  assert (exp);
  assert (simplified);
  assert (BTOR_IS_REGULAR_NODE (exp));
  assert (!BTOR_REAL_ADDR_NODE (simplified)->simplified);
  assert (exp->arity <= 3);
  assert (exp->len == BTOR_REAL_ADDR_NODE (simplified)->len);

  if (exp->simplified) btor_release_exp (btor, exp->simplified);

  exp->simplified = btor_copy_exp (btor, simplified);

  if (exp->constraint) update_constraints (btor, exp);

  btor_set_to_proxy_exp (btor, exp);
}

/* Finds most simplified expression and shortens path to it */
static BtorNode *
recursively_pointer_chase_simplified_exp (Btor *btor, BtorNode *exp)
{
  BtorNode *real_exp, *cur, *simplified, *not_simplified, *next;
  int invert;

  assert (btor);
  assert (exp);

  real_exp = BTOR_REAL_ADDR_NODE (exp);

  assert (real_exp->simplified);
  assert (BTOR_REAL_ADDR_NODE (real_exp->simplified)->simplified);

  /* shorten path to simplified expression */
  invert     = 0;
  simplified = real_exp->simplified;
  do
  {
    assert (BTOR_IS_PROXY_NODE (BTOR_REAL_ADDR_NODE (simplified)));
    if (BTOR_IS_INVERTED_NODE (simplified)) invert = !invert;
    simplified = BTOR_REAL_ADDR_NODE (simplified)->simplified;
  } while (BTOR_REAL_ADDR_NODE (simplified)->simplified);
  /* 'simplified' is representative element */
  assert (!BTOR_REAL_ADDR_NODE (simplified)->simplified);
  if (invert) simplified = BTOR_INVERT_NODE (simplified);

  invert         = 0;
  not_simplified = BTOR_INVERT_NODE (simplified);
  cur            = btor_copy_exp (btor, real_exp);
  do
  {
    if (BTOR_IS_INVERTED_NODE (cur)) invert = !invert;
    cur  = BTOR_REAL_ADDR_NODE (cur);
    next = btor_copy_exp (btor, cur->simplified);
    set_simplified_exp (btor, cur, invert ? not_simplified : simplified);
    btor_release_exp (btor, cur);
    cur = next;
  } while (BTOR_REAL_ADDR_NODE (cur)->simplified);
  btor_release_exp (btor, cur);

  /* if starting expression is inverted, then we have to invert result */
  if (BTOR_IS_INVERTED_NODE (exp)) simplified = BTOR_INVERT_NODE (simplified);

  return simplified;
}

BtorNode *
btor_pointer_chase_simplified_exp (Btor *btor, BtorNode *exp)
{
  BtorNode *real_exp;

  assert (btor);
  assert (exp);
  (void) btor;

  real_exp = BTOR_REAL_ADDR_NODE (exp);

  /* no simplified expression ? */
  if (!real_exp->simplified) return exp;

  /* only one simplified expression ? */
  if (!BTOR_REAL_ADDR_NODE (real_exp->simplified)->simplified)
  {
    if (BTOR_IS_INVERTED_NODE (exp))
      return BTOR_INVERT_NODE (real_exp->simplified);
    return exp->simplified;
  }
  return recursively_pointer_chase_simplified_exp (btor, exp);
}

static BtorNode *
simplify_constraint_exp (Btor *btor, BtorNode *exp)
{
  assert (btor);
  assert (exp);
  assert (BTOR_REAL_ADDR_NODE (exp)->constraint);
  assert (!BTOR_REAL_ADDR_NODE (exp)->simplified);
  /* embedded constraints rewriting enabled with rwl > 1 */
  assert (btor->rewrite_level > 1);

  BtorNode *real_exp, *result, *not_exp;

  real_exp = BTOR_REAL_ADDR_NODE (exp);

  /* Do not simplify top-level constraint applies (we need the implication
   * dependencies for determining top applies when dual prop enabled) */
  if (BTOR_IS_APPLY_NODE (real_exp)) return exp;

  not_exp = BTOR_INVERT_NODE (real_exp);

  if (BTOR_IS_BV_CONST_NODE (real_exp)) return exp;

  if (btor_find_in_ptr_hash_table (btor->embedded_constraints, real_exp))
  {
    result = btor->true_exp;
  }
  else if (btor_find_in_ptr_hash_table (btor->embedded_constraints, not_exp))
  {
    result = BTOR_INVERT_NODE (btor->true_exp);
  }
  else if (btor_find_in_ptr_hash_table (btor->unsynthesized_constraints,
                                        real_exp))
  {
    result = btor->true_exp;
  }
  else if (btor_find_in_ptr_hash_table (btor->unsynthesized_constraints,
                                        not_exp))
  {
    result = BTOR_INVERT_NODE (btor->true_exp);
  }
  else if (btor_find_in_ptr_hash_table (btor->synthesized_constraints,
                                        real_exp))
  {
    result = btor->true_exp;
  }
  else
  {
    assert (
        btor_find_in_ptr_hash_table (btor->synthesized_constraints, not_exp));
    result = BTOR_INVERT_NODE (btor->true_exp);
  }

  if (BTOR_IS_INVERTED_NODE (exp)) return BTOR_INVERT_NODE (result);

  return result;
}

BtorNode *
btor_simplify_exp (Btor *btor, BtorNode *exp)
{
  assert (btor);
  assert (exp);

  BtorNode *real_exp, *result;
  BtorPtrHashBucket *bucket;

  real_exp = BTOR_REAL_ADDR_NODE (exp);

  // TODO: substitution flag for BtorNode?
  if (btor->substitutions)
  {
    BtorNode *simp;
    simp = btor_pointer_chase_simplified_exp (btor, real_exp);

    bucket = btor_find_in_ptr_hash_table (btor->substitutions,
                                          BTOR_REAL_ADDR_NODE (simp));
    if (bucket)
      result = btor_pointer_chase_simplified_exp (btor, bucket->data.asPtr);
    else
      result = simp;

    assert (!btor_find_in_ptr_hash_table (btor->substitutions,
                                          BTOR_REAL_ADDR_NODE (result)));
    assert (!BTOR_REAL_ADDR_NODE (result)->simplified);

    if (BTOR_IS_INVERTED_NODE (exp)) return BTOR_INVERT_NODE (result);
    return result;
  }

  result = btor_pointer_chase_simplified_exp (btor, exp);

  /* NOTE: embedded constraints rewriting is enabled with rwl > 1 */
  if (BTOR_REAL_ADDR_NODE (result)->constraint && btor->rewrite_level > 1)
    return simplify_constraint_exp (btor, result);

  return result;
}

/*------------------------------------------------------------------------*/

static BtorNode *
rebuild_exp (Btor *btor, BtorNode *exp)
{
  assert (btor);
  assert (exp);
  assert (BTOR_IS_REGULAR_NODE (exp));

  switch (exp->kind)
  {
    case BTOR_PROXY_NODE:
    case BTOR_BV_CONST_NODE:
    case BTOR_BV_VAR_NODE:
    case BTOR_ARRAY_VAR_NODE:
    case BTOR_PARAM_NODE:
      return btor_copy_exp (btor,
                            btor_pointer_chase_simplified_exp (btor, exp));
    case BTOR_SLICE_NODE:
      return btor_slice_exp (btor, exp->e[0], exp->upper, exp->lower);
    case BTOR_AND_NODE: return btor_and_exp (btor, exp->e[0], exp->e[1]);
    case BTOR_BEQ_NODE:
    case BTOR_AEQ_NODE: return btor_eq_exp (btor, exp->e[0], exp->e[1]);
    case BTOR_ADD_NODE: return btor_add_exp (btor, exp->e[0], exp->e[1]);
    case BTOR_MUL_NODE: return btor_mul_exp (btor, exp->e[0], exp->e[1]);
    case BTOR_ULT_NODE: return btor_ult_exp (btor, exp->e[0], exp->e[1]);
    case BTOR_SLL_NODE: return btor_sll_exp (btor, exp->e[0], exp->e[1]);
    case BTOR_SRL_NODE: return btor_srl_exp (btor, exp->e[0], exp->e[1]);
    case BTOR_UDIV_NODE: return btor_udiv_exp (btor, exp->e[0], exp->e[1]);
    case BTOR_UREM_NODE: return btor_urem_exp (btor, exp->e[0], exp->e[1]);
    case BTOR_CONCAT_NODE: return btor_concat_exp (btor, exp->e[0], exp->e[1]);
    case BTOR_LAMBDA_NODE:
      assert (!btor_param_cur_assignment (exp->e[0]));
      BTOR_PARAM_SET_LAMBDA_NODE (exp->e[0], 0);
      return btor_lambda_exp (btor, exp->e[0], exp->e[1]);
    case BTOR_APPLY_NODE: return btor_apply_exp (btor, exp->e[0], exp->e[1]);
    case BTOR_ARGS_NODE: return btor_args_exp (btor, exp->arity, exp->e);
    default:
      assert (BTOR_IS_BV_COND_NODE (exp));
      return btor_cond_exp (btor, exp->e[0], exp->e[1], exp->e[2]);
  }
}

/* we perform all variable substitutions in one pass and rebuild the formula
 * cyclic substitutions must have been deleted before! */
static void
substitute_vars_and_rebuild_exps (Btor *btor, BtorPtrHashTable *substs)
{
  assert (btor);
  assert (substs);
  assert (check_unique_table_aux_mark_unset_dbg (btor));

  BtorNodePtrStack stack, root_stack;
  BtorPtrHashBucket *b;
  BtorNode *cur, *cur_parent, *rebuilt_exp, **temp, **top, *rhs, *simplified;
  BtorMemMgr *mm;
  BtorParentIterator it;
  int pushed, i;

  if (substs->count == 0u) return;

  mm = btor->mm;

  BTOR_INIT_STACK (stack);
  BTOR_INIT_STACK (root_stack);
  /* search upwards for all reachable roots */
  /* we push all left sides on the search stack */
  for (b = substs->first; b; b = b->next)
  {
    cur = (BtorNode *) b->key;
    assert (BTOR_IS_REGULAR_NODE (cur));
    assert (BTOR_IS_BV_VAR_NODE (cur) || BTOR_IS_ARRAY_VAR_NODE (cur));
    BTOR_PUSH_STACK (mm, stack, cur);
  }

  do
  {
    assert (!BTOR_EMPTY_STACK (stack));
    cur = BTOR_POP_STACK (stack);
    assert (BTOR_IS_REGULAR_NODE (cur));
    if (cur->aux_mark == 0)
    {
      cur->aux_mark = 1;
      init_full_parent_iterator (&it, cur);
      /* are we at a root ? */
      pushed = 0;
      while (has_next_parent_full_parent_iterator (&it))
      {
        cur_parent = next_parent_full_parent_iterator (&it);
        assert (BTOR_IS_REGULAR_NODE (cur_parent));
        pushed = 1;
        BTOR_PUSH_STACK (mm, stack, cur_parent);
      }
      if (!pushed) BTOR_PUSH_STACK (mm, root_stack, btor_copy_exp (btor, cur));
    }
  } while (!BTOR_EMPTY_STACK (stack));

  /* copy roots on substitution stack */
  top = root_stack.top;
  for (temp = root_stack.start; temp != top; temp++)
    BTOR_PUSH_STACK (mm, stack, *temp);

  /* substitute */
  while (!BTOR_EMPTY_STACK (stack))
  {
    cur = BTOR_REAL_ADDR_NODE (BTOR_POP_STACK (stack));

    if (cur->aux_mark == 0) continue;

    assert (!BTOR_IS_BV_CONST_NODE (cur));

    if (cur->aux_mark == 1)
    {
      BTOR_PUSH_STACK (mm, stack, cur);
      cur->aux_mark = 2;
      if (BTOR_IS_BV_VAR_NODE (cur) || BTOR_IS_ARRAY_VAR_NODE (cur))
      {
        b = btor_find_in_ptr_hash_table (substs, cur);
        assert (b);
        assert (cur == (BtorNode *) b->key);
        rhs = (BtorNode *) b->data.asPtr;
        assert (rhs);
        BTOR_PUSH_STACK (mm, stack, rhs);
      }
      else
      {
        for (i = cur->arity - 1; i >= 0; i--)
          BTOR_PUSH_STACK (mm, stack, cur->e[i]);
      }
    }
    else
    {
      assert (cur->aux_mark == 2);
      cur->aux_mark = 0;
      if (BTOR_IS_BV_VAR_NODE (cur) || BTOR_IS_ARRAY_VAR_NODE (cur))
      {
        b = btor_find_in_ptr_hash_table (substs, cur);
        assert (b);
        assert (cur == (BtorNode *) b->key);
        rhs = (BtorNode *) b->data.asPtr;
        assert (rhs);
        rebuilt_exp = btor_copy_exp (btor, rhs);
        if (BTOR_IS_BV_VAR_NODE (cur))
          btor->stats.var_substitutions++;
        else
          btor->stats.array_substitutions++;
      }
      else
        rebuilt_exp = rebuild_exp (btor, cur);
      assert (rebuilt_exp);
      assert (rebuilt_exp != cur);

      simplified = btor_simplify_exp (btor, rebuilt_exp);
      set_simplified_exp (btor, cur, simplified);
      btor_release_exp (btor, rebuilt_exp);
    }
  }

  BTOR_RELEASE_STACK (mm, stack);

  top = root_stack.top;
  for (temp = root_stack.start; temp != top; temp++)
    btor_release_exp (btor, *temp);
  BTOR_RELEASE_STACK (mm, root_stack);
}

static void
substitute_var_exps (Btor *btor)
{
  assert (btor);
  assert (check_unique_table_mark_unset_dbg (btor));

  BtorPtrHashTable *varsubst_constraints, *order, *substs;
  BtorNode *cur, *constraint, *left, *right, *child;
  BtorPtrHashBucket *b, *b_temp;
  int order_num, val, max, i;
  BtorNodePtrStack stack;
  double start, delta;
  unsigned count;
  BtorMemMgr *mm;

  mm                   = btor->mm;
  varsubst_constraints = btor->varsubst_constraints;

  if (varsubst_constraints->count == 0u) return;

  start = btor_time_stamp ();

  BTOR_INIT_STACK (stack);

  /* new equality constraints may be added during rebuild */
  count = 0;
  while (varsubst_constraints->count > 0u)
  {
    order_num = 1;
    order     = btor_new_ptr_hash_table (mm,
                                     (BtorHashPtr) btor_hash_exp_by_id,
                                     (BtorCmpPtr) btor_compare_exp_by_id);

    substs = btor_new_ptr_hash_table (mm,
                                      (BtorHashPtr) btor_hash_exp_by_id,
                                      (BtorCmpPtr) btor_compare_exp_by_id);

    /* we copy the current substitution constraints into a local hash table,
     * and empty the global substitution table */
    while (varsubst_constraints->count > 0u)
    {
      count++;
      b   = varsubst_constraints->first;
      cur = (BtorNode *) b->key;
      assert (BTOR_IS_REGULAR_NODE (cur));
      assert (BTOR_IS_BV_VAR_NODE (cur) || BTOR_IS_ARRAY_VAR_NODE (cur));
      btor_insert_in_ptr_hash_table (substs, cur)->data.asPtr = b->data.asPtr;
      btor_remove_from_ptr_hash_table (varsubst_constraints, cur, 0, 0);
    }
    assert (varsubst_constraints->count == 0u);

    /* we search for cyclic substitution dependencies
     * and map the substitutions to an ordering number */
    for (b = substs->first; b; b = b->next)
    {
      cur = (BtorNode *) b->key;
      assert (BTOR_IS_REGULAR_NODE (cur));
      assert (BTOR_IS_BV_VAR_NODE (cur) || BTOR_IS_ARRAY_VAR_NODE (cur));
      BTOR_PUSH_STACK (mm, stack, (BtorNode *) cur);

      while (!BTOR_EMPTY_STACK (stack))
      {
        cur = BTOR_REAL_ADDR_NODE (BTOR_POP_STACK (stack));

        if (!cur)
        {
          cur = BTOR_POP_STACK (stack); /* left */
          assert (BTOR_IS_REGULAR_NODE (cur));
          assert (BTOR_IS_BV_VAR_NODE (cur) || BTOR_IS_ARRAY_VAR_NODE (cur));
          assert (!btor_find_in_ptr_hash_table (order, cur));
          btor_insert_in_ptr_hash_table (order, cur)->data.asInt = order_num++;
          continue;
        }

        if (cur->mark == 1) /* visited (DFS) */
          continue;

        cur->mark = 1;

        if (BTOR_IS_BV_CONST_NODE (cur) || BTOR_IS_BV_VAR_NODE (cur)
            || BTOR_IS_ARRAY_VAR_NODE (cur) || BTOR_IS_PARAM_NODE (cur))
        {
          b_temp = btor_find_in_ptr_hash_table (substs, cur);
          if (b_temp)
          {
            BTOR_PUSH_STACK (mm, stack, cur); /* left  */
            BTOR_PUSH_STACK (mm, stack, 0);
            BTOR_PUSH_STACK (mm,
                             stack, /* right */
                             (BtorNode *) b_temp->data.asPtr);
          }
          else
          {
            assert (!btor_find_in_ptr_hash_table (order, cur));
            btor_insert_in_ptr_hash_table (order, cur)->data.asInt = 0;
          }
        }
        else
        {
          assert (cur->arity >= 1);
          assert (cur->arity <= 3);
          for (i = cur->arity - 1; i >= 0; i--)
            BTOR_PUSH_STACK (mm, stack, cur->e[i]);
        }
      }
    }

    /* intermediate cleanup of mark flags */
    for (b = substs->first; b; b = b->next)
    {
      assert (BTOR_IS_REGULAR_NODE ((BtorNode *) b->key));
      assert (BTOR_IS_BV_VAR_NODE ((BtorNode *) b->key)
              || BTOR_IS_ARRAY_VAR_NODE ((BtorNode *) b->key));
      btor_mark_exp (btor, (BtorNode *) b->key, 0);
      btor_mark_exp (btor, (BtorNode *) b->data.asPtr, 0);
    }

    /* we look for cycles */
    for (b = substs->first; b; b = b->next)
    {
#ifndef NDEBUG
      cur = (BtorNode *) b->key;
      assert (BTOR_IS_REGULAR_NODE (cur));
      assert (BTOR_IS_BV_VAR_NODE (cur) || BTOR_IS_ARRAY_VAR_NODE (cur));
#endif
      BTOR_PUSH_STACK (mm, stack, (BtorNode *) b->data.asPtr);

      /* we assume that there are no direct loops
       * as a result of occurrence check */
      while (!BTOR_EMPTY_STACK (stack))
      {
        cur = BTOR_REAL_ADDR_NODE (BTOR_POP_STACK (stack));

        if (cur->mark == 2) /* cur has max order of its children */
          continue;

        if (BTOR_IS_BV_CONST_NODE (cur) || BTOR_IS_BV_VAR_NODE (cur)
            || BTOR_IS_ARRAY_VAR_NODE (cur) || BTOR_IS_PARAM_NODE (cur))
        {
          assert (btor_find_in_ptr_hash_table (order, cur));
          continue;
        }

        assert (cur->arity >= 1);
        assert (cur->arity <= 3);

        if (cur->mark == 0)
        {
          cur->mark = 1;
          BTOR_PUSH_STACK (mm, stack, cur);
          for (i = cur->arity - 1; i >= 0; i--)
            BTOR_PUSH_STACK (mm, stack, cur->e[i]);
        }
        else /* cur is visited, its children are visited */
        {
          /* compute maximum of children */
          assert (cur->mark == 1);
          cur->mark = 2;
          max       = 0;
          for (i = cur->arity - 1; i >= 0; i--)
          {
            child  = BTOR_REAL_ADDR_NODE (cur->e[i]);
            b_temp = btor_find_in_ptr_hash_table (order, child);
            assert (b_temp);
            val = b_temp->data.asInt;
            assert (val >= 0);
            max = BTOR_MAX_UTIL (max, val);
          }
          btor_insert_in_ptr_hash_table (order, cur)->data.asInt = max;
        }
      }
    }

    assert (BTOR_EMPTY_STACK (stack));
    /* we eliminate cyclic substitutions, and reset mark flags */
    for (b = substs->first; b; b = b->next)
    {
      left = (BtorNode *) b->key;
      assert (BTOR_IS_REGULAR_NODE (left));
      assert (BTOR_IS_BV_VAR_NODE (left) || BTOR_IS_ARRAY_VAR_NODE (left));
      right = (BtorNode *) b->data.asPtr;
      btor_mark_exp (btor, left, 0);
      btor_mark_exp (btor, right, 0);
      b_temp = btor_find_in_ptr_hash_table (order, left);
      assert (b_temp);
      order_num = b_temp->data.asInt;
      b_temp = btor_find_in_ptr_hash_table (order, BTOR_REAL_ADDR_NODE (right));
      assert (b_temp);
      max = b_temp->data.asInt;
      assert (order_num != max);
      /* found cycle */
      if (max > order_num) BTOR_PUSH_STACK (mm, stack, left);
    }

    /* we delete cyclic substitutions and synthesize them instead */
    while (!BTOR_EMPTY_STACK (stack))
    {
      left = BTOR_POP_STACK (stack);
      assert (BTOR_IS_REGULAR_NODE (left));
      assert (BTOR_IS_BV_VAR_NODE (left) || BTOR_IS_ARRAY_VAR_NODE (left));
      right =
          (BtorNode *) btor_find_in_ptr_hash_table (substs, left)->data.asPtr;
      assert (right);

      constraint = btor_eq_exp (btor, left, right);
      insert_unsynthesized_constraint (btor, constraint);
      btor_release_exp (btor, constraint);

      btor_remove_from_ptr_hash_table (substs, left, 0, 0);
      btor_release_exp (btor, left);
      btor_release_exp (btor, right);
    }

    /* we rebuild and substiute variables in one pass */
    substitute_vars_and_rebuild_exps (btor, substs);

    /* cleanup, we delete all substitution constraints */
    for (b = substs->first; b; b = b->next)
    {
      left = (BtorNode *) b->key;
      assert (BTOR_IS_REGULAR_NODE (left));
      assert (left->kind == BTOR_PROXY_NODE);
      assert (left->simplified);
      right = (BtorNode *) b->data.asPtr;
      assert (right);
      btor_release_exp (btor, left);
      btor_release_exp (btor, right);
    }

    btor_delete_ptr_hash_table (order);
    btor_delete_ptr_hash_table (substs);
  }

  BTOR_RELEASE_STACK (mm, stack);
  delta = btor_time_stamp () - start;
  btor->time.subst += delta;
  btor_msg (btor, 1, "%d variables substituted in %.1f seconds", count, delta);
}

static int
all_exps_below_rebuilt (Btor *btor, BtorNode *exp)
{
  assert (btor);
  assert (exp);

  int i;
  BtorNode *subst;

  if (btor->substitutions)
  {
    subst = btor_find_substitution (btor, exp);
    if (subst && BTOR_REAL_ADDR_NODE (subst)->aux_mark != 0) return 0;
  }

  exp = BTOR_REAL_ADDR_NODE (exp);
  for (i = 0; i < exp->arity; i++)
    if (BTOR_REAL_ADDR_NODE (exp->e[i])->aux_mark > 0) return 0;

  return 1;
}

static void
substitute_and_rebuild (Btor *btor, BtorPtrHashTable *subst, int bra)
{
  assert (btor);
  assert (subst);
  assert (bra == 0 || bra == 1);
  assert (check_unique_table_aux_mark_unset_dbg (btor));

  int i, pushed;
  BtorMemMgr *mm;
  BtorNode *cur, *cur_parent, *rebuilt_exp, *simplified;
  BtorNodePtrStack roots;
  BtorNodePtrQueue queue;
  BtorPtrHashBucket *b;
  BtorParentIterator it;

  if (subst->count == 0u) return;

  mm = btor->mm;

  BTOR_INIT_STACK (roots);
  BTOR_INIT_QUEUE (queue);

  for (b = subst->first; b; b = b->next)
  {
    cur = BTOR_REAL_ADDR_NODE ((BtorNode *) b->key);
    assert (!BTOR_IS_PROXY_NODE (cur));
    BTOR_ENQUEUE (mm, queue, cur);
  }

  /* mark cone and copy roots */
  while (!BTOR_EMPTY_QUEUE (queue))
  {
    cur = BTOR_DEQUEUE (queue);
    assert (BTOR_IS_REGULAR_NODE (cur));
    assert (!BTOR_IS_PROXY_NODE (cur));

    if (cur->aux_mark == 0)
    {
      cur->aux_mark = 1;

      pushed = 0;
      init_full_parent_iterator (&it, cur);
      while (has_next_parent_full_parent_iterator (&it))
      {
        cur_parent = next_parent_full_parent_iterator (&it);
        BTOR_ENQUEUE (mm, queue, cur_parent);
        pushed = 1;
      }
      if (!pushed) BTOR_PUSH_STACK (mm, roots, btor_copy_exp (btor, cur));
    }
  }

  for (b = subst->first; b; b = b->next)
  {
    cur = BTOR_REAL_ADDR_NODE ((BtorNode *) b->key);
    assert (cur->aux_mark == 1);
    if (all_exps_below_rebuilt (btor, cur))
    {
      BTOR_ENQUEUE (mm, queue, cur);
      cur->aux_mark = 2; /* mark as enqueued */
    }
  }

  /* rebuild bottom-up */
  while (!BTOR_EMPTY_QUEUE (queue))
  {
    cur = BTOR_DEQUEUE (queue);
    assert (BTOR_IS_REGULAR_NODE (cur));
    assert (!BTOR_IS_PROXY_NODE (cur));
    assert (cur->aux_mark == 2);
    cur->aux_mark = 1;

    if (all_exps_below_rebuilt (btor, cur))
    {
      cur->aux_mark = 0;

      init_full_parent_iterator (&it, cur);
      while (has_next_parent_full_parent_iterator (&it))
      {
        cur_parent = next_parent_full_parent_iterator (&it);
        /* cur might get a new parent while rebuilding due to
         * simplification */
        if (cur_parent->aux_mark == 0 || cur_parent->aux_mark == 1)
        {
          BTOR_ENQUEUE (mm, queue, cur_parent);
          cur_parent->aux_mark = 2;
        }
      }

      simplified = btor_find_substitution (btor, cur);

      if (simplified)
      {
        assert (BTOR_REAL_ADDR_NODE (simplified) != cur);
        assert (!BTOR_REAL_ADDR_NODE (simplified)->simplified);
        set_simplified_exp (btor, cur, simplified);
        continue;
      }

      if (bra && BTOR_IS_APPLY_NODE (cur)
          && btor_find_in_ptr_hash_table (subst, cur))
        rebuilt_exp = btor_beta_reduce_full (btor, cur);
      else
        rebuilt_exp = rebuild_exp (btor, cur);

      assert (rebuilt_exp);
      /* base case: rebuilt_exp == cur */
      if (rebuilt_exp != cur)
      {
        simplified = btor_simplify_exp (btor, rebuilt_exp);
        set_simplified_exp (btor, cur, simplified);
      }

      btor_release_exp (btor, rebuilt_exp);
    }
    /* not all children rebuilt, enqueue again */
    else
    {
      cur->aux_mark = 2;
      BTOR_ENQUEUE (mm, queue, cur);
    }
  }

  BTOR_RELEASE_QUEUE (mm, queue);

  for (i = 0; i < BTOR_COUNT_STACK (roots); i++)
    btor_release_exp (btor, roots.start[i]);

  BTOR_RELEASE_STACK (mm, roots);

  assert (check_unique_table_mark_unset_dbg (btor));
  assert (check_unique_table_aux_mark_unset_dbg (btor));
}

static void
substitute_embedded_constraints (Btor *btor)
{
  assert (btor);

  BtorPtrHashBucket *b;
  BtorNode *cur;

  for (b = btor->embedded_constraints->first; b; b = b->next)
  {
    cur = (BtorNode *) b->key;
    assert (BTOR_REAL_ADDR_NODE (cur)->constraint);
    /* embedded constraints have possibly lost their parents,
     * e.g. top conjunction of constraints that are released */
    if (has_parents_exp (btor, cur)) btor->stats.ec_substitutions++;
  }

  substitute_and_rebuild (btor, btor->embedded_constraints, 0);
}

static void
process_embedded_constraints (Btor *btor)
{
  assert (btor);

  BtorHashTableIterator it;
  BtorNodePtrStack ec;
  double start, delta;
  BtorNode *cur;
  int count;

  if (btor->embedded_constraints->count > 0u)
  {
    start = btor_time_stamp ();
    count = 0;
    BTOR_INIT_STACK (ec);
    init_node_hash_table_iterator (btor, &it, btor->embedded_constraints);
    while (has_next_node_hash_table_iterator (&it))
    {
      cur = btor_copy_exp (btor, next_node_hash_table_iterator (&it));
      BTOR_PUSH_STACK (btor->mm, ec, cur);
    }

    /* Note: it may happen that new embedded constraints are inserted into
     *       btor->embedded_constraints here. */
    substitute_embedded_constraints (btor);

    while (!BTOR_EMPTY_STACK (ec))
    {
      cur = BTOR_POP_STACK (ec);

      if (btor_find_in_ptr_hash_table (btor->embedded_constraints, cur))
      {
        count++;
        btor_remove_from_ptr_hash_table (btor->embedded_constraints, cur, 0, 0);
        insert_unsynthesized_constraint (btor, cur);
        btor_release_exp (btor, cur);
      }
      btor_release_exp (btor, cur);
    }
    BTOR_RELEASE_STACK (btor->mm, ec);

    delta = btor_time_stamp () - start;
    btor->time.embedded += delta;
    btor_msg (btor,
              1,
              "replaced %d embedded constraints in %1.f seconds",
              count,
              delta);
  }
}

/*------------------------------------------------------------------------*/
#ifndef BTOR_DO_NOT_ELIMINATE_SLICES
/*------------------------------------------------------------------------*/

struct BtorSlice
{
  int upper;
  int lower;
};

typedef struct BtorSlice BtorSlice;

static BtorSlice *
new_slice (Btor *btor, int upper, int lower)
{
  BtorSlice *result;

  assert (btor != NULL);
  assert (upper >= lower);
  assert (lower >= 0);

  BTOR_NEW (btor->mm, result);
  result->upper = upper;
  result->lower = lower;
  return result;
}

static void
delete_slice (Btor *btor, BtorSlice *slice)
{
  assert (btor != NULL);
  assert (slice != NULL);
  BTOR_DELETE (btor->mm, slice);
}

static unsigned int
hash_slice (BtorSlice *slice)
{
  unsigned int result;

  assert (slice != NULL);
  assert (slice->upper >= slice->lower);
  assert (slice->lower >= 0);

  result = (unsigned int) slice->upper;
  result += (unsigned int) slice->lower;
  result *= 7334147u;
  return result;
}

static int
compare_slices (BtorSlice *s1, BtorSlice *s2)
{
  assert (s1 != NULL);
  assert (s2 != NULL);
  assert (s1->upper >= s1->lower);
  assert (s1->lower >= 0);
  assert (s2->upper >= s2->lower);
  assert (s2->lower >= 0);

  if (s1->upper < s2->upper) return -1;

  if (s1->upper > s2->upper) return 1;

  assert (s1->upper == s1->upper);
  if (s1->lower < s2->lower) return -1;

  if (s1->lower > s2->lower) return 1;

  assert (s1->upper == s2->upper && s1->lower == s2->lower);
  return 0;
}

static int
compare_slices_qsort (const void *p1, const void *p2)
{
  return compare_slices (*((BtorSlice **) p1), *((BtorSlice **) p2));
}

static int
compare_int_ptr (const void *p1, const void *p2)
{
  int v1 = *((int *) p1);
  int v2 = *((int *) p2);
  if (v1 < v2) return -1;

  if (v1 > v2) return 1;

  return 0;
}

static void
eliminate_slices_on_bv_vars (Btor *btor)
{
  BtorNode *var, *cur, *result, *lambda_var, *temp;
  BtorSlice *s1, *s2, *new_s1, *new_s2, *new_s3, **sorted_slices;
  BtorPtrHashBucket *b_var, *b1, *b2;
  BtorParentIterator it;
  BtorPtrHashTable *slices;
  int i, min, max, count;
  BtorNodePtrStack vars;
  double start, delta;
  BtorMemMgr *mm;
  int vals[4];

  assert (btor != NULL);

  start = btor_time_stamp ();
  count = 0;

  mm = btor->mm;
  BTOR_INIT_STACK (vars);
  for (b_var = btor->bv_vars->first; b_var != NULL; b_var = b_var->next)
  {
    var = (BtorNode *) b_var->key;
    BTOR_PUSH_STACK (mm, vars, var);
  }

  while (!BTOR_EMPTY_STACK (vars))
  {
    slices = btor_new_ptr_hash_table (
        mm, (BtorHashPtr) hash_slice, (BtorCmpPtr) compare_slices);
    var = BTOR_POP_STACK (vars);
    assert (BTOR_IS_REGULAR_NODE (var));
    assert (BTOR_IS_BV_VAR_NODE (var));
    init_full_parent_iterator (&it, var);
    /* find all slices on variable */
    while (has_next_parent_full_parent_iterator (&it))
    {
      cur = next_parent_full_parent_iterator (&it);
      assert (BTOR_IS_REGULAR_NODE (cur));
      if (cur->kind == BTOR_SLICE_NODE)
      {
        s1 = new_slice (btor, cur->upper, cur->lower);
        assert (!btor_find_in_ptr_hash_table (slices, s1));
        btor_insert_in_ptr_hash_table (slices, s1);
      }
    }

    /* no splitting necessary? */
    if (slices->count == 0u)
    {
      btor_delete_ptr_hash_table (slices);
      continue;
    }

    /* add full slice */
    s1 = new_slice (btor, var->len - 1, 0);
    assert (!btor_find_in_ptr_hash_table (slices, s1));
    btor_insert_in_ptr_hash_table (slices, s1);

  BTOR_SPLIT_SLICES_RESTART:
    for (b1 = slices->last; b1 != NULL; b1 = b1->prev)
    {
      s1 = (BtorSlice *) b1->key;
      for (b2 = b1->prev; b2 != NULL; b2 = b2->prev)
      {
        s2 = (BtorSlice *) b2->key;

        assert (compare_slices (s1, s2));

        /* not overlapping? */
        if ((s1->lower > s2->upper) || (s1->upper < s2->lower)
            || (s2->lower > s1->upper) || (s2->upper < s1->lower))
          continue;

        if (s1->upper == s2->upper)
        {
          assert (s1->lower != s2->lower);
          max    = BTOR_MAX_UTIL (s1->lower, s2->lower);
          min    = BTOR_MIN_UTIL (s1->lower, s2->lower);
          new_s1 = new_slice (btor, max - 1, min);
          if (!btor_find_in_ptr_hash_table (slices, new_s1))
            btor_insert_in_ptr_hash_table (slices, new_s1);
          else
            delete_slice (btor, new_s1);

          if (min == s1->lower)
          {
            btor_remove_from_ptr_hash_table (slices, s1, NULL, NULL);
            delete_slice (btor, s1);
          }
          else
          {
            btor_remove_from_ptr_hash_table (slices, s2, NULL, NULL);
            delete_slice (btor, s2);
          }
          goto BTOR_SPLIT_SLICES_RESTART;
        }

        if (s1->lower == s2->lower)
        {
          assert (s1->upper != s2->upper);
          max    = BTOR_MAX_UTIL (s1->upper, s2->upper);
          min    = BTOR_MIN_UTIL (s1->upper, s2->upper);
          new_s1 = new_slice (btor, max, min + 1);
          if (!btor_find_in_ptr_hash_table (slices, new_s1))
            btor_insert_in_ptr_hash_table (slices, new_s1);
          else
            delete_slice (btor, new_s1);
          if (max == s1->upper)
          {
            btor_remove_from_ptr_hash_table (slices, s1, NULL, NULL);
            delete_slice (btor, s1);
          }
          else
          {
            btor_remove_from_ptr_hash_table (slices, s2, NULL, NULL);
            delete_slice (btor, s2);
          }
          goto BTOR_SPLIT_SLICES_RESTART;
        }

        /* regular overlapping case (overlapping at both ends) */
        vals[0] = s1->upper;
        vals[1] = s1->lower;
        vals[2] = s2->upper;
        vals[3] = s2->lower;
        qsort (vals, 4, sizeof (int), compare_int_ptr);
        new_s1 = new_slice (btor, vals[3], vals[2] + 1);
        new_s2 = new_slice (btor, vals[2], vals[1]);
        new_s3 = new_slice (btor, vals[1] - 1, vals[0]);
        btor_remove_from_ptr_hash_table (slices, s1, NULL, NULL);
        btor_remove_from_ptr_hash_table (slices, s2, NULL, NULL);
        delete_slice (btor, s1);
        delete_slice (btor, s2);
        if (!btor_find_in_ptr_hash_table (slices, new_s1))
          btor_insert_in_ptr_hash_table (slices, new_s1);
        else
          delete_slice (btor, new_s1);
        if (!btor_find_in_ptr_hash_table (slices, new_s2))
          btor_insert_in_ptr_hash_table (slices, new_s2);
        else
          delete_slice (btor, new_s2);
        if (!btor_find_in_ptr_hash_table (slices, new_s3))
          btor_insert_in_ptr_hash_table (slices, new_s3);
        else
          delete_slice (btor, new_s3);
        goto BTOR_SPLIT_SLICES_RESTART;
      }
    }

    /* copy slices to sort them */
    assert (slices->count > 1u);
    BTOR_NEWN (mm, sorted_slices, slices->count);
    i = 0;
    for (b1 = slices->first; b1 != NULL; b1 = b1->next)
    {
      s1                 = (BtorSlice *) b1->key;
      sorted_slices[i++] = s1;
    }
    qsort (sorted_slices,
           slices->count,
           sizeof (BtorSlice *),
           compare_slices_qsort);

    s1     = sorted_slices[(int) slices->count - 1];
    result = lambda_var_exp (btor, s1->upper - s1->lower + 1);
    delete_slice (btor, s1);
    for (i = (int) slices->count - 2; i >= 0; i--)
    {
      s1         = sorted_slices[i];
      lambda_var = lambda_var_exp (btor, s1->upper - s1->lower + 1);
      temp       = btor_concat_exp (btor, result, lambda_var);
      btor_release_exp (btor, result);
      result = temp;
      btor_release_exp (btor, lambda_var);
      delete_slice (btor, s1);
    }
    BTOR_DELETEN (mm, sorted_slices, slices->count);
    btor_delete_ptr_hash_table (slices);

    count++;
    btor->stats.eliminated_slices++;
    insert_varsubst_constraint (btor, var, result);
    btor_release_exp (btor, result);
  }

  BTOR_RELEASE_STACK (mm, vars);

  delta = btor_time_stamp () - start;
  btor->time.slicing += delta;
  btor_msg (btor, 1, "sliced %d variables in %1.f seconds", count, delta);
}

/*------------------------------------------------------------------------*/
#endif /* BTOR_DO_NOT_ELIMINATE_SLICES */
/*------------------------------------------------------------------------*/

/*------------------------------------------------------------------------*/
#ifndef BTOR_DO_NOT_PROCESS_SKELETON
/*------------------------------------------------------------------------*/

#include "lglib.h"

static int
btor_fixed_exp (Btor *btor, BtorNode *exp)
{
  BtorNode *real_exp;
  BtorSATMgr *smgr;
  BtorAIGMgr *amgr;
  BtorAIG *aig;
  int res, id;

  real_exp = BTOR_REAL_ADDR_NODE (exp);
  assert (real_exp->len == 1);
  if (!BTOR_IS_SYNTH_NODE (real_exp)) return 0;
  assert (real_exp->av);
  assert (real_exp->av->len == 1);
  assert (real_exp->av->aigs);
  aig = real_exp->av->aigs[0];
  if (aig == BTOR_AIG_TRUE)
    res = 1;
  else if (aig == BTOR_AIG_FALSE)
    res = -1;
  else
  {
    id = BTOR_GET_CNF_ID_AIG (aig);
    if (!id) return 0;
    amgr = btor_get_aig_mgr_aigvec_mgr (btor->avmgr);
    smgr = btor_get_sat_mgr_aig_mgr (amgr);
    res  = btor_fixed_sat (smgr, id);
  }
  if (BTOR_IS_INVERTED_NODE (exp)) res = -res;
  return res;
}

static int
process_skeleton_tseitin_lit (BtorPtrHashTable *ids, BtorNode *exp)
{
  BtorPtrHashBucket *b;
  BtorNode *real_exp;
  int res;

  real_exp = BTOR_REAL_ADDR_NODE (exp);
  assert (real_exp->len == 1);
  b = btor_find_in_ptr_hash_table (ids, real_exp);
  if (!b)
  {
    b             = btor_insert_in_ptr_hash_table (ids, real_exp);
    b->data.asInt = (int) ids->count;
  }

  res = b->data.asInt;
  assert (res > 0);

  if (BTOR_IS_INVERTED_NODE (exp)) res = -res;

  return res;
}

static void
process_skeleton_tseitin (Btor *btor,
                          LGL *lgl,
                          BtorNodePtrStack *work_stack,
                          BtorNodePtrStack *unmark_stack,
                          BtorPtrHashTable *ids,
                          BtorNode *root)
{
  assert (btor);

  int i, lhs, rhs[3], fixed;
  BtorNode *exp;

  BTOR_PUSH_STACK (btor->mm, *work_stack, root);

  do
  {
    exp = BTOR_POP_STACK (*work_stack);
    assert (exp);
    exp = BTOR_REAL_ADDR_NODE (exp);
    if (!exp->mark)
    {
      exp->mark = 1;
      BTOR_PUSH_STACK (btor->mm, *unmark_stack, exp);

      BTOR_PUSH_STACK (btor->mm, *work_stack, exp);
      for (i = exp->arity - 1; i >= 0; i--)
        BTOR_PUSH_STACK (btor->mm, *work_stack, exp->e[i]);
    }
    else if (exp->mark == 1)
    {
      exp->mark = 2;
      if (exp->len != 1 || BTOR_IS_FUN_NODE (exp) || BTOR_IS_ARGS_NODE (exp)
          || exp->parameterized)
        continue;

#ifndef NDEBUG
      for (i = 0; i < exp->arity; i++)
      {
        BtorNode *child = exp->e[i];
        child           = BTOR_REAL_ADDR_NODE (child);
        assert (child->mark == 2);
        if (child->len == 1 && !BTOR_IS_FUN_NODE (child)
            && !BTOR_IS_ARGS_NODE (child) && !child->parameterized)
          assert (btor_find_in_ptr_hash_table (ids, child));
      }
#endif
      lhs   = process_skeleton_tseitin_lit (ids, exp);
      fixed = btor_fixed_exp (btor, exp);
      if (fixed)
      {
        lgladd (lgl, (fixed > 0) ? lhs : -lhs);
        lgladd (lgl, 0);
      }

      switch (exp->kind)
      {
        case BTOR_AND_NODE:
          rhs[0] = process_skeleton_tseitin_lit (ids, exp->e[0]);
          rhs[1] = process_skeleton_tseitin_lit (ids, exp->e[1]);

          lgladd (lgl, -lhs);
          lgladd (lgl, rhs[0]);
          lgladd (lgl, 0);

          lgladd (lgl, -lhs);
          lgladd (lgl, rhs[1]);
          lgladd (lgl, 0);

          lgladd (lgl, lhs);
          lgladd (lgl, -rhs[0]);
          lgladd (lgl, -rhs[1]);
          lgladd (lgl, 0);
          break;

        case BTOR_BEQ_NODE:
          if (BTOR_REAL_ADDR_NODE (exp->e[0])->len != 1) break;
          assert (BTOR_REAL_ADDR_NODE (exp->e[1])->len == 1);
          rhs[0] = process_skeleton_tseitin_lit (ids, exp->e[0]);
          rhs[1] = process_skeleton_tseitin_lit (ids, exp->e[1]);

          lgladd (lgl, -lhs);
          lgladd (lgl, -rhs[0]);
          lgladd (lgl, rhs[1]);
          lgladd (lgl, 0);

          lgladd (lgl, -lhs);
          lgladd (lgl, rhs[0]);
          lgladd (lgl, -rhs[1]);
          lgladd (lgl, 0);

          lgladd (lgl, lhs);
          lgladd (lgl, rhs[0]);
          lgladd (lgl, rhs[1]);
          lgladd (lgl, 0);

          lgladd (lgl, lhs);
          lgladd (lgl, -rhs[0]);
          lgladd (lgl, -rhs[1]);
          lgladd (lgl, 0);

          break;

        case BTOR_BCOND_NODE:
          assert (BTOR_REAL_ADDR_NODE (exp->e[0])->len == 1);
          if (BTOR_REAL_ADDR_NODE (exp->e[1])->len != 1) break;
          assert (BTOR_REAL_ADDR_NODE (exp->e[2])->len == 1);
          rhs[0] = process_skeleton_tseitin_lit (ids, exp->e[0]);
          rhs[1] = process_skeleton_tseitin_lit (ids, exp->e[1]);
          rhs[2] = process_skeleton_tseitin_lit (ids, exp->e[2]);

          lgladd (lgl, -lhs);
          lgladd (lgl, -rhs[0]);
          lgladd (lgl, rhs[1]);
          lgladd (lgl, 0);

          lgladd (lgl, -lhs);
          lgladd (lgl, rhs[0]);
          lgladd (lgl, rhs[2]);
          lgladd (lgl, 0);

          lgladd (lgl, lhs);
          lgladd (lgl, -rhs[0]);
          lgladd (lgl, -rhs[1]);
          lgladd (lgl, 0);

          lgladd (lgl, lhs);
          lgladd (lgl, rhs[0]);
          lgladd (lgl, -rhs[2]);
          lgladd (lgl, 0);
          break;

        default: assert (exp->kind != BTOR_PROXY_NODE); break;
      }
    }
  } while (!BTOR_EMPTY_STACK (*work_stack));
}

static void
process_skeleton (Btor *btor)
{
  BtorPtrHashTable *ids, *table;
  BtorNodePtrStack unmark_stack;
  int constraints, count, fixed;
  BtorNodePtrStack work_stack;
  BtorMemMgr *mm = btor->mm;
  BtorPtrHashBucket *b;
  double start, delta;
  int res, lit, val;
  BtorNode *exp;
  LGL *lgl;

  start = btor_time_stamp ();

  ids = btor_new_ptr_hash_table (mm,
                                 (BtorHashPtr) btor_hash_exp_by_id,
                                 (BtorCmpPtr) btor_compare_exp_by_id);

  lgl = lglinit ();
  lglsetprefix (lgl, "[lglskel] ");

  if (btor->verbosity)
  {
    lglsetopt (lgl, "verbose", btor->verbosity - 1);
    lglbnr ("Lingeling", "[lglskel] ", stdout);
    fflush (stdout);
  }
  else
    lglsetopt (lgl, "verbose", -1);

  count = 0;

  BTOR_INIT_STACK (work_stack);
  BTOR_INIT_STACK (unmark_stack);

  // TODO: use new hash table iterators
  for (constraints = 0; constraints <= 1; constraints++)
  {
    table = constraints ? btor->synthesized_constraints
                        : btor->unsynthesized_constraints;
    for (b = table->first; b; b = b->next)
    {
      count++;
      exp = b->key;
      assert (BTOR_REAL_ADDR_NODE (exp)->len == 1);
      process_skeleton_tseitin (
          btor, lgl, &work_stack, &unmark_stack, ids, exp);
      lgladd (lgl, process_skeleton_tseitin_lit (ids, exp));
      lgladd (lgl, 0);
    }
  }

  BTOR_RELEASE_STACK (mm, work_stack);

  while (!BTOR_EMPTY_STACK (unmark_stack))
  {
    exp = BTOR_POP_STACK (unmark_stack);
    assert (!BTOR_IS_INVERTED_NODE (exp));
    assert (exp->mark);
    exp->mark = 0;
  }

  BTOR_RELEASE_STACK (mm, unmark_stack);

  btor_msg (btor,
            1,
            "found %u skeleton literals in %d constraints",
            ids->count,
            count);

#if 0
  lglsetopt (lgl, "clim", 10000);
  res = lglsat (lgl);
#else
  res = lglsimp (lgl, 0);
#endif

  if (btor->verbosity)
  {
    btor_msg (btor, 1, "skeleton preprocessing result %d", res);
    lglstats (lgl);
  }

  fixed = 0;

  if (res == 20)
  {
    btor_msg (btor, 1, "skeleton inconsistent");
    btor->inconsistent = 1;
  }
  else
  {
    assert (res == 0 || res == 10);
    for (b = ids->first; b; b = b->next)
    {
      exp = b->key;
      assert (!BTOR_IS_INVERTED_NODE (exp));
      lit = process_skeleton_tseitin_lit (ids, exp);
      val = lglfixed (lgl, lit);
      if (val)
      {
        if (!btor_find_in_ptr_hash_table (btor->synthesized_constraints, exp)
            && !btor_find_in_ptr_hash_table (btor->unsynthesized_constraints,
                                             exp))
        {
          if (val < 0) exp = BTOR_INVERT_NODE (exp);
          add_constraint (btor, exp);
          btor->stats.skeleton_constraints++;
          fixed++;
        }
      }
      else
      {
        assert (
            !btor_find_in_ptr_hash_table (btor->synthesized_constraints, exp));
        assert (!btor_find_in_ptr_hash_table (btor->unsynthesized_constraints,
                                              exp));
      }
    }
  }

  btor_delete_ptr_hash_table (ids);
  lglrelease (lgl);

  delta = btor_time_stamp () - start;
  btor->time.skel += delta;
  btor_msg (
      btor,
      1,
      "skeleton preprocessing produced %d new constraints in %.1f seconds",
      fixed,
      delta);
  assert (check_unique_table_mark_unset_dbg (btor));
}

/*------------------------------------------------------------------------*/
#endif /* BTOR_DO_NOT_PROCESS_SKELETON */
/*------------------------------------------------------------------------*/

static void
init_cache (Btor *btor)
{
  assert (btor);
  assert (!btor->cache);

  btor->cache = btor_new_ptr_hash_table (
      btor->mm, (BtorHashPtr) hash_exp_pair, (BtorCmpPtr) compare_exp_pair);
}

static void
release_cache (Btor *btor)
{
  assert (btor);
  assert (btor->cache);

  BtorPtrHashBucket *bucket;
  BtorNodePair *pair;

  for (bucket = btor->cache->first; bucket; bucket = bucket->next)
  {
    pair = (BtorNodePair *) bucket->key;
    btor_release_exp (btor, (BtorNode *) bucket->data.asPtr);
    delete_exp_pair (btor, pair);
  }
  btor_delete_ptr_hash_table (btor->cache);
  btor->cache = 0;
}

static void
beta_reduce_applies_on_lambdas (Btor *btor)
{
  assert (btor);

  double start, delta;
  BtorPtrHashTable *apps;
  BtorNode *app, *fun;
  BtorParentIterator it;
  BtorHashTableIterator h_it;
  BtorMemMgr *mm;

  if (btor->lambdas->count == 0) return;

  start = btor_time_stamp ();

  mm   = btor->mm;
  apps = btor_new_ptr_hash_table (mm,
                                  (BtorHashPtr) btor_hash_exp_by_id,
                                  (BtorCmpPtr) btor_compare_exp_by_id);

  /* collect function applications */
  init_node_hash_table_iterator (btor, &h_it, btor->lambdas);
  while (has_next_node_hash_table_iterator (&h_it))
  {
    fun = next_node_hash_table_iterator (&h_it);
    init_apply_parent_iterator (&it, fun);
    while (has_next_parent_apply_parent_iterator (&it))
    {
      app = next_parent_apply_parent_iterator (&it);

      if (btor_find_in_ptr_hash_table (apps, app)) continue;

      if (app->parameterized) continue;

      btor_insert_in_ptr_hash_table (apps, btor_copy_exp (btor, app));
    }
  }

  btor_msg (btor,
            1,
            "starting to beta reduce %d lamba with %d applications",
            btor->lambdas->count,
            apps->count);

  substitute_and_rebuild (btor, apps, 1);

  init_node_hash_table_iterator (btor, &h_it, apps);
  while (has_next_node_hash_table_iterator (&h_it))
    btor_release_exp (btor, next_node_hash_table_iterator (&h_it));
  btor_delete_ptr_hash_table (apps);

  delta = btor_time_stamp () - start;
  btor->time.betareduce += delta;
  btor_msg (btor, 1, "beta reduced all lambdas in %.1f seconds", delta);
}

#if 0
static int
findfun_param (BtorNode * exp)
{
  assert (exp);
  return BTOR_IS_PARAM_NODE (BTOR_REAL_ADDR_NODE (exp));
}

static int
skipfun_param (BtorNode * exp)
{
  assert (exp);
  return !BTOR_REAL_ADDR_NODE (exp)->parameterized;
}

static void
merge_lambda_chains (Btor * btor)
{
  assert (btor);

  double start, delta;
  int chain_depth, start_lambdas, delta_lambdas;
  BtorNode *cur, *parent, *subst, *param, *lambda;
  BtorMemMgr *mm;
  BtorPtrHashBucket *b;
  BtorNodePtrQueue queue;
  BtorNodePtrStack stack, unmark_stack, params;

  mm = btor->mm;
  BTOR_INIT_QUEUE (queue);
  BTOR_INIT_STACK (stack);
  BTOR_INIT_STACK (params);
  BTOR_INIT_STACK (unmark_stack);

  start = btor_time_stamp ();
  btor_init_substitutions (btor);

  for (b = btor->lambdas->first; b; b = b->next)
    {
      cur = (BtorNode *) b->key;
      assert (BTOR_IS_REGULAR_NODE (cur));

      if (BTOR_REAL_ADDR_NODE (cur->e[1])->lambda_below)
	continue;

      BTOR_ENQUEUE (mm, queue, cur);
    }

  for (b = btor->lambdas->first; b; b = b->next)
    {
      cur = (BtorNode *) b->key;
      assert (BTOR_IS_REGULAR_NODE (cur));

      if (!BTOR_REAL_ADDR_NODE (cur->e[1])->lambda_below)
	continue;

      BTOR_ENQUEUE (mm, queue, cur);
    }

  start_lambdas = btor->lambdas->count;
  while (!BTOR_EMPTY_QUEUE (queue))
    {
      cur = BTOR_DEQUEUE (queue);
      BTOR_PUSH_STACK (mm, stack, cur);

      /* look for a lambda chain */
      chain_depth = 0;
      while (!BTOR_EMPTY_STACK (stack))
	{
	  cur = BTOR_POP_STACK (stack);
	  assert (BTOR_IS_REGULAR_NODE (cur));
	  assert (BTOR_IS_LAMBDA_NODE (cur));

	  if (cur->parents != 1 || cur->aux_mark)
	    break;

	  cur->aux_mark = 1;
	  BTOR_PUSH_STACK (mm, unmark_stack, cur);

	  parent = BTOR_REAL_ADDR_NODE (cur->first_parent);
	  assert (parent);
	  assert (BTOR_IS_REGULAR_NODE (parent));

	  /* parent is part of a nested lambda chain */
	  if (BTOR_IS_LAMBDA_NODE (parent))
	    {
	      assert (BTOR_IS_CURRIED_LAMBDA_NODE (parent));
	      cur->chain = 1;
	      BTOR_PUSH_STACK (mm, stack, parent);
	      continue;
	    }

	  assert (BTOR_IS_APPLY_NODE (parent));

	  if (!parent->parameterized)
	    break;

	  // TODO: should we use a flag or a hash table for marking lambda
	  //       nodes in a chain?
	  /* this lambda has only one parameterized application and thus,
	   * we can merge it with the parent lambda */
	  cur->chain = 1;
	  chain_depth++;
	  btor->stats.lambdas_merged++;
	  /* mark all nested lambdas below to be part of the chain, otherwise
	   * beta-reduction would stop at those lambdas */
	  if (BTOR_IS_CURRIED_LAMBDA_NODE (cur))
	    {
	      assert (BTOR_IS_FIRST_CURRIED_LAMBDA (cur));
	      lambda = cur;
	      while (BTOR_IS_LAMBDA_NODE (lambda))
		{
		  assert (BTOR_IS_CURRIED_LAMBDA_NODE (lambda));
		  lambda->chain = 1;
		  lambda = lambda->e[1];
		}
	    }
	  BTORLOG ("merge: %s", node2string (cur));

	  /* get parent lambda */
	  assert (BTOR_EMPTY_STACK (params));
	  find_nodes_dfs (btor, parent->e[1], &params, findfun_param,
			  skipfun_param);
//	  assert (BTOR_COUNT_STACK (params) == 1);
	  int num_params = BTOR_COUNT_STACK (params);

	  // TODO: handle multiple params
	  // if we have multiple params we found a nested function, we have to
	  // order params in defined lambda order
	  while (!BTOR_EMPTY_STACK (params))
	    {
	      param = BTOR_POP_STACK (params);
	      assert (BTOR_IS_REGULAR_NODE (param));
	      assert (BTOR_IS_PARAM_NODE (param));
	      lambda = (BtorNode *) BTOR_PARAM_GET_LAMBDA_NODE (param);
	      assert (BTOR_IS_LAMBDA_NODE (lambda));
	      assert (num_params == 1 || BTOR_IS_CURRIED_LAMBDA_NODE (lambda));
	      if (num_params == 1 || BTOR_IS_FIRST_CURRIED_LAMBDA (lambda))
		BTOR_PUSH_STACK (mm, stack, lambda);
	    }
	}

      BTOR_RESET_STACK (stack);
      assert (BTOR_IS_REGULAR_NODE (cur));
      assert (BTOR_IS_LAMBDA_NODE (cur));

      if (chain_depth == 0)
	continue;

      /* cur is the start of the lambda chain */
//      cur->chain = 1;
      if (BTOR_IS_CURRIED_LAMBDA_NODE (cur))
	{
	  assert (BTOR_IS_FIRST_CURRIED_LAMBDA (cur));
	  lambda = cur;
	  while (BTOR_IS_LAMBDA_NODE (lambda))
	    {
	      assert (BTOR_IS_CURRIED_LAMBDA_NODE (lambda));
	      lambda->chain = 1;
	      lambda = lambda->e[1];
	    }
	  // TODO: we cannot beta reduce the start of the nested lambdas,
	  //       we have to reduce the function body, substitute it and
	  //       rebuild everything
	  cur = lambda;
	}
      else
	cur->chain = 1;

      /* merge found lambda chain */
//      param = cur->e[0];
//      btor_assign_param (btor, cur, param);
      subst = btor_beta_reduce_chains (btor, cur);
//      btor_unassign_params (btor, cur);

      // TODO: update substitution
      btor_insert_substitution (btor, cur, subst, 1);
      btor_release_exp (btor, subst);
      btor->stats.lambdas_merged++;
      btor->stats.lambda_chains_merged++;
    }

  while (!BTOR_EMPTY_STACK (unmark_stack))
    {
      cur = BTOR_POP_STACK (unmark_stack);
      assert (BTOR_IS_REGULAR_NODE (cur));
      cur->aux_mark = 0;
    }
  BTOR_RELEASE_STACK (mm, unmark_stack);

  substitute_and_rebuild (btor, btor->substitutions, 0);
  delta_lambdas = start_lambdas - btor->lambdas->count;

  BTOR_RELEASE_QUEUE (mm, queue);
  BTOR_RELEASE_STACK (mm, params);
  BTOR_RELEASE_STACK (mm, stack);
  btor_delete_substitutions (btor);
  delta = btor_time_stamp () - start;
  btor_msg (btor, 1, "merged %d lambdas in %.2f seconds",
		delta_lambdas, delta);
}
#endif

int
btor_simplify (Btor *btor)
{
  assert (btor);

  int rounds;
  double start, delta;
#ifndef BTOR_DO_NOT_PROCESS_SKELETON
  int skelrounds = 0;
#endif

  if (btor->inconsistent) return BTOR_UNSAT;

  //  if (btor->rewrite_level <= 1 && !btor->beta_reduce_all)
  //    return;

  rounds = 0;
  start  = btor_time_stamp ();

  if (btor->beta_reduce_all) init_cache (btor);

  do
  {
    rounds++;
    assert (check_all_hash_tables_proxy_free_dbg (btor));
    assert (check_all_hash_tables_simp_free_dbg (btor));
    assert (check_unique_table_children_proxy_free_dbg (btor));
    if (btor->rewrite_level > 1)
    {
      substitute_var_exps (btor);
      assert (check_all_hash_tables_proxy_free_dbg (btor));
      assert (check_all_hash_tables_simp_free_dbg (btor));
      assert (check_unique_table_children_proxy_free_dbg (btor));

      if (btor->inconsistent) break;

      if (btor->varsubst_constraints->count) break;

      process_embedded_constraints (btor);
      assert (check_all_hash_tables_proxy_free_dbg (btor));
      assert (check_all_hash_tables_simp_free_dbg (btor));
      assert (check_unique_table_children_proxy_free_dbg (btor));

      if (btor->inconsistent) break;

      if (btor->varsubst_constraints->count) continue;
    }

#ifndef BTOR_DO_NOT_ELIMINATE_SLICES
    if (btor->rewrite_level > 2 && !btor->inc_enabled)
    {
      eliminate_slices_on_bv_vars (btor);
      if (btor->inconsistent) break;

      if (btor->varsubst_constraints->count) continue;

      if (btor->embedded_constraints->count) continue;
    }
#endif

#ifndef BTOR_DO_NOT_PROCESS_SKELETON
    if (btor->rewrite_level > 2)
    {
      skelrounds++;
      if (skelrounds <= 1)  // TODO only one?
      {
        process_skeleton (btor);
        assert (check_all_hash_tables_proxy_free_dbg (btor));
        assert (check_all_hash_tables_simp_free_dbg (btor));
        assert (check_unique_table_children_proxy_free_dbg (btor));
        if (btor->inconsistent) break;
      }

      if (btor->varsubst_constraints->count) continue;

      if (btor->embedded_constraints->count) continue;
    }
#endif

#if 0
      if (btor->rewrite_level > 2)
	{
	  merge_lambda_chains (btor);
	}
#endif

    if (btor->varsubst_constraints->count) continue;

    if (btor->embedded_constraints->count) continue;

    /* rewrite/beta-reduce applies on lambdas */
    if (btor->beta_reduce_all)
    {
      beta_reduce_applies_on_lambdas (btor);
      assert (check_all_hash_tables_proxy_free_dbg (btor));
      assert (check_all_hash_tables_simp_free_dbg (btor));
      assert (check_unique_table_children_proxy_free_dbg (btor));
    }
  } while (btor->varsubst_constraints->count
           || btor->embedded_constraints->count);

  if (btor->beta_reduce_all) release_cache (btor);

  delta = btor_time_stamp () - start;
  btor->time.rewrite += delta;
  btor_msg (btor, 1, "%d rewriting rounds in %.1f seconds", rounds, delta);

  if (btor->inconsistent)
    return BTOR_UNSAT;
  else if (btor->unsynthesized_constraints->count == 0u
           && btor->synthesized_constraints->count == 0u)
    return BTOR_SAT;

  return BTOR_UNKNOWN;
}

static void
mark_synth_mark_exp (Btor *btor, BtorNode *exp, int new_mark)
{
  BtorMemMgr *mm;
  BtorNodePtrStack stack;
  BtorNode *cur;
  int i;

  assert (btor);
  assert (exp);

  mm = btor->mm;
  BTOR_INIT_STACK (stack);
  cur = BTOR_REAL_ADDR_NODE (exp);
  goto MARK_SYNTH_MARK_NODE_ENTER_WITHOUT_POP;

  while (!BTOR_EMPTY_STACK (stack))
  {
    cur = BTOR_REAL_ADDR_NODE (BTOR_POP_STACK (stack));
  MARK_SYNTH_MARK_NODE_ENTER_WITHOUT_POP:
    if (cur->synth_mark != new_mark)
    {
      cur->synth_mark = new_mark;
      for (i = cur->arity - 1; i >= 0; i--)
        BTOR_PUSH_STACK (mm, stack, cur->e[i]);
    }
  }
  BTOR_RELEASE_STACK (mm, stack);
}

static void
synthesize_exp (Btor *btor, BtorNode *exp, BtorPtrHashTable *backannotation)
{
  BtorNodePtrStack exp_stack;
  BtorNode *cur;
  BtorAIGVec *av0, *av1, *av2;
  BtorMemMgr *mm;
  BtorAIGVecMgr *avmgr;
  BtorPtrHashBucket *b;
  char *indexed_name;
  const char *name;
  unsigned int count;
  int same_children_mem, i, len;
  int invert_av0 = 0;
  int invert_av1 = 0;
  int invert_av2 = 0;

  assert (btor);
  assert (exp);

  mm    = btor->mm;
  avmgr = btor->avmgr;
  count = 0;

  BTOR_INIT_STACK (exp_stack);
  BTOR_PUSH_STACK (mm, exp_stack, exp);
  BTORLOG ("%s: %s", __FUNCTION__, node2string (exp));

  while (!BTOR_EMPTY_STACK (exp_stack))
  {
    cur = BTOR_REAL_ADDR_NODE (BTOR_POP_STACK (exp_stack));

    assert (cur->synth_mark >= 0);
    assert (cur->synth_mark <= 2);

    if (BTOR_IS_SYNTH_NODE (cur)) continue;

    if (cur->synth_mark >= 2) continue;

    count++;

    if (cur->synth_mark == 0)
    {
      if (BTOR_IS_BV_CONST_NODE (cur))
      {
        cur->av = btor_const_aigvec (avmgr, cur->bits);
        BTORLOG ("  synthesized: %s", node2string (cur));
      }
      else if (BTOR_IS_BV_VAR_NODE (cur))
      {
        cur->av = btor_var_aigvec (avmgr, cur->len);
        BTORLOG ("  synthesized: %s", node2string (cur));
        if (backannotation)
        {
          // TODO param handling?
          name = btor_get_symbol_exp (btor, cur);
          len  = (int) strlen (name) + 40;
          if (cur->len > 1)
          {
            indexed_name = btor_malloc (mm, len);
            for (i = 0; i < cur->av->len; i++)
            {
              b = btor_insert_in_ptr_hash_table (backannotation,
                                                 cur->av->aigs[i]);
              assert (b->key == cur->av->aigs[i]);
              sprintf (indexed_name, "%s[%d]", name, i);
              b->data.asStr = btor_strdup (mm, indexed_name);
            }
            btor_free (mm, indexed_name, len);
          }
          else
          {
            assert (cur->len == 1);
            b = btor_insert_in_ptr_hash_table (backannotation,
                                               cur->av->aigs[0]);
            assert (b->key == cur->av->aigs[0]);
            b->data.asStr = btor_strdup (mm, name);
          }
        }
      }
      else if (BTOR_IS_ARRAY_VAR_NODE (cur))
      {
        /* nothing to synthesize for array base case */
      }
      else if (BTOR_IS_LAMBDA_NODE (cur))
      {
        // TODO: do we have to synthesize the children?
        // this will be done with lazy_synth anyways
        goto REGULAR_CASE;
      }
      else
      {
        /* Writes and Lambda expressions cannot be reached directly,
         * hence we stop the synthesis as soon as we reach reads or
         * array equalities.  If we synthesize writes later, we only
         * synthesize its index and value, but not the write itself.
         * If there are no reads or array equalities on a write, then
         * it is not reachable. (Lambdas are treated similarly.)
         */
        //	      assert (!BTOR_IS_LAMBDA_NODE (cur));

        /* Atomic arrays and array conditionals should also not be
         * reached directly.
         */
        //	      assert (!BTOR_IS_ARRAY_VAR_NODE (cur));
        assert (!BTOR_IS_FUN_NODE (cur));

        /* special cases */
        if (BTOR_IS_APPLY_NODE (cur) && !cur->parameterized)
        {
          cur->av = btor_var_aigvec (avmgr, cur->len);
          BTORLOG ("  synthesized: %s", node2string (cur));
          assert (BTOR_IS_REGULAR_NODE (cur->e[0]));
          assert (BTOR_IS_FUN_NODE (cur->e[0]));
          goto REGULAR_CASE;
        }
#if 0
	      else if (BTOR_IS_ARRAY_EQ_NODE (cur) && !cur->parameterized)
		{
		  /* Generate virtual reads and create AIG variable for
		   * array equality.
		   */
		  synthesize_array_equality (btor, cur);
		  BTOR_PUSH_STACK (mm, exp_stack, cur->e[1]);
		  BTOR_PUSH_STACK (mm, exp_stack, cur->e[0]);
		  goto REGULAR_CASE;
		}
#endif
        else
        {
        REGULAR_CASE:
          // TODO: get rid of no_synth (use BTOR_IS_ARGS_NODE instead)
          /* always skip lambda and parameterized nodes */
          if (BTOR_IS_LAMBDA_NODE (cur) || cur->parameterized || cur->no_synth)
            cur->synth_mark = 2;
          else
            cur->synth_mark = 1;

          BTOR_PUSH_STACK (mm, exp_stack, cur);
          for (i = cur->arity - 1; i >= 0; i--)
            BTOR_PUSH_STACK (mm, exp_stack, cur->e[i]);
        }
      }
    }
    else
    {
      assert (cur->synth_mark == 1);
      cur->synth_mark = 2;
      assert (!BTOR_IS_APPLY_NODE (cur));
      assert (!BTOR_IS_LAMBDA_NODE (cur));
      assert (!cur->parameterized);

      if (cur->arity == 1)
      {
        assert (cur->kind == BTOR_SLICE_NODE);
        invert_av0 = BTOR_IS_INVERTED_NODE (cur->e[0]);
        av0        = BTOR_REAL_ADDR_NODE (cur->e[0])->av;
        if (invert_av0) btor_invert_aigvec (avmgr, av0);
        cur->av = btor_slice_aigvec (avmgr, av0, cur->upper, cur->lower);
        BTORLOG ("  synthesized: %s", node2string (cur));
        if (invert_av0) btor_invert_aigvec (avmgr, av0);
      }
      else if (cur->arity == 2)
      {
        /* We have to check if the children are in the same memory
         * place if they are in the same memory place. Then we need to
         * allocate memory for the AIG vectors if they are not, then
         * we can invert them in place and invert them back afterwards
         * (only if necessary) .
         */
        same_children_mem =
            BTOR_REAL_ADDR_NODE (cur->e[0]) == BTOR_REAL_ADDR_NODE (cur->e[1]);
        if (same_children_mem)
        {
          av0 = BTOR_AIGVEC_NODE (btor, cur->e[0]);
          av1 = BTOR_AIGVEC_NODE (btor, cur->e[1]);
        }
        else
        {
          invert_av0 = BTOR_IS_INVERTED_NODE (cur->e[0]);
          av0        = BTOR_REAL_ADDR_NODE (cur->e[0])->av;
          if (invert_av0) btor_invert_aigvec (avmgr, av0);
          invert_av1 = BTOR_IS_INVERTED_NODE (cur->e[1]);
          av1        = BTOR_REAL_ADDR_NODE (cur->e[1])->av;
          if (invert_av1) btor_invert_aigvec (avmgr, av1);
        }
        switch (cur->kind)
        {
          case BTOR_AND_NODE:
            cur->av = btor_and_aigvec (avmgr, av0, av1);
            break;
          case BTOR_BEQ_NODE: cur->av = btor_eq_aigvec (avmgr, av0, av1); break;
          case BTOR_ADD_NODE:
            cur->av = btor_add_aigvec (avmgr, av0, av1);
            break;
          case BTOR_MUL_NODE:
            cur->av = btor_mul_aigvec (avmgr, av0, av1);
            break;
          case BTOR_ULT_NODE:
            cur->av = btor_ult_aigvec (avmgr, av0, av1);
            break;
          case BTOR_SLL_NODE:
            cur->av = btor_sll_aigvec (avmgr, av0, av1);
            break;
          case BTOR_SRL_NODE:
            cur->av = btor_srl_aigvec (avmgr, av0, av1);
            break;
          case BTOR_UDIV_NODE:
            cur->av = btor_udiv_aigvec (avmgr, av0, av1);
            break;
          case BTOR_UREM_NODE:
            cur->av = btor_urem_aigvec (avmgr, av0, av1);
            break;
          default:
            assert (cur->kind == BTOR_CONCAT_NODE);
            cur->av = btor_concat_aigvec (avmgr, av0, av1);
            break;
        }
        BTORLOG ("  synthesized: %s", node2string (cur));

        if (same_children_mem)
        {
          btor_release_delete_aigvec (avmgr, av0);
          btor_release_delete_aigvec (avmgr, av1);
        }
        else
        {
          if (invert_av0) btor_invert_aigvec (avmgr, av0);
          if (invert_av1) btor_invert_aigvec (avmgr, av1);
        }
      }
      else
      {
        assert (cur->arity == 3);

        if (BTOR_IS_BV_COND_NODE (cur))
        {
          same_children_mem =
              BTOR_REAL_ADDR_NODE (cur->e[0]) == BTOR_REAL_ADDR_NODE (cur->e[1])
              || BTOR_REAL_ADDR_NODE (cur->e[0])
                     == BTOR_REAL_ADDR_NODE (cur->e[2])
              || BTOR_REAL_ADDR_NODE (cur->e[1])
                     == BTOR_REAL_ADDR_NODE (cur->e[2]);
          if (same_children_mem)
          {
            av0 = BTOR_AIGVEC_NODE (btor, cur->e[0]);
            av1 = BTOR_AIGVEC_NODE (btor, cur->e[1]);
            av2 = BTOR_AIGVEC_NODE (btor, cur->e[2]);
          }
          else
          {
            invert_av0 = BTOR_IS_INVERTED_NODE (cur->e[0]);
            av0        = BTOR_REAL_ADDR_NODE (cur->e[0])->av;
            if (invert_av0) btor_invert_aigvec (avmgr, av0);
            invert_av1 = BTOR_IS_INVERTED_NODE (cur->e[1]);
            av1        = BTOR_REAL_ADDR_NODE (cur->e[1])->av;
            if (invert_av1) btor_invert_aigvec (avmgr, av1);
            invert_av2 = BTOR_IS_INVERTED_NODE (cur->e[2]);
            av2        = BTOR_REAL_ADDR_NODE (cur->e[2])->av;
            if (invert_av2) btor_invert_aigvec (avmgr, av2);
          }
          cur->av = btor_cond_aigvec (avmgr, av0, av1, av2);
          BTORLOG ("  synthesized: %s", node2string (cur));
          if (same_children_mem)
          {
            btor_release_delete_aigvec (avmgr, av2);
            btor_release_delete_aigvec (avmgr, av1);
            btor_release_delete_aigvec (avmgr, av0);
          }
          else
          {
            if (invert_av0) btor_invert_aigvec (avmgr, av0);
            if (invert_av1) btor_invert_aigvec (avmgr, av1);
            if (invert_av2) btor_invert_aigvec (avmgr, av2);
          }
        }
      }
    }
  }

  BTOR_RELEASE_STACK (mm, exp_stack);
  mark_synth_mark_exp (btor, exp, 0);

  if (count > 0 && btor->verbosity > 3)
    btor_msg (btor, 3, "synthesized %u expressions into AIG vectors", count);
}

static void
synthesize_all_var_rhs (Btor *btor)
{
  BtorPtrHashBucket *b;
  BtorNode *cur, *real_cur;

  assert (btor);
  assert (btor->model_gen);

  for (b = btor->var_rhs->first; b; b = b->next)
  {
    cur      = (BtorNode *) b->key;
    cur      = btor_simplify_exp (btor, cur);
    real_cur = BTOR_REAL_ADDR_NODE (cur);
    assert (!BTOR_IS_FUN_NODE (real_cur));
    if (real_cur->vread) continue;

    synthesize_exp (btor, cur, 0);

    if (!real_cur->tseitin)
    {
      btor_aigvec_to_sat_tseitin (btor->avmgr, real_cur->av);
      real_cur->tseitin = 1;
    }
  }
}

static void
synthesize_all_array_rhs (Btor *btor)
{
  BtorPtrHashBucket *b;
  BtorNode *cur;

  assert (btor);
  assert (btor->model_gen);

  for (b = btor->array_rhs->first; b; b = b->next)
  {
    cur = (BtorNode *) b->key;
    cur = btor_simplify_exp (btor, cur);
    assert (BTOR_IS_FUN_NODE (BTOR_REAL_ADDR_NODE (cur)));
    synthesize_exp (btor, cur, 0);
  }
}

// TODO: no reads anymore -> check is_read of apply nodes instead
// static void
// synthesize_all_reads (Btor * btor)
//{
//  BtorNode *n;
//  int i;
//  for (i = 0; i < btor->nodes_unique_table.size; i++)
//    for (n = btor->nodes_unique_table.chains[i]; n; n = n->next)
//      if (BTOR_IS_READ_NODE (n))
//	synthesize_exp (btor, n, 0);
//}

// TODO: check if needed
#if 0
static void
synthesize_all_applies (Btor * btor)
{
  BtorNode *n;
  int i;
  for (i = 0; i < btor->nodes_unique_table.size; i++)
    for (n = btor->nodes_unique_table.chains[i]; n; n = n->next)
      if (BTOR_IS_APPLY_NODE (n))
	synthesize_exp (btor, n, 0);
}
#endif

/* Mark all reachable expressions as reachable, reset reachable flag for all
 * previously reachable expressions that became unreachable due to rewriting. */
static void
update_reachable (Btor *btor, int check_all_tables)
{
  assert (btor);

  int i;
  double start;
  BtorNode *cur;
  BtorPtrHashBucket *b;
  BtorHashTableIterator it;

  assert (check_unique_table_mark_unset_dbg (btor));
  assert (check_all_tables || btor->unsynthesized_constraints->count == 0);
  assert (check_all_tables || btor->embedded_constraints->count == 0);
  assert (check_all_tables || btor->varsubst_constraints->count == 0);

  start = btor_time_stamp ();

  init_node_hash_table_iterator (btor, &it, btor->synthesized_constraints);
  queue_node_hash_table_iterator (&it, btor->assumptions);
  if (check_all_tables)
  {
    queue_node_hash_table_iterator (&it, btor->unsynthesized_constraints);
    queue_node_hash_table_iterator (&it, btor->embedded_constraints);
    queue_node_hash_table_iterator (&it, btor->varsubst_constraints);
  }

  while (has_next_node_hash_table_iterator (&it))
  {
    cur = next_node_hash_table_iterator (&it);
    btor_mark_exp (btor, cur, 1);
  }

  /* in case of models, var_rhs and array_rhs are also marked as reachable */
  if (btor->model_gen)
  {
    for (b = btor->var_rhs->first; b; b = b->next)
    {
      cur = (BtorNode *) b->key;
      cur = BTOR_REAL_ADDR_NODE (btor_simplify_exp (btor, cur));
      if (cur->vread) continue;
      btor_mark_exp (btor, cur, 1);
    }
    for (b = btor->array_rhs->first; b; b = b->next)
    {
      cur = (BtorNode *) b->key;
      cur = BTOR_REAL_ADDR_NODE (btor_simplify_exp (btor, cur));
      assert (BTOR_IS_FUN_NODE (cur));
      btor_mark_exp (btor, cur, 1);
    }
  }

  for (i = 1; i < BTOR_COUNT_STACK (btor->nodes_id_table); i++)
  {
    if (!(cur = BTOR_PEEK_STACK (btor->nodes_id_table, i))) continue;
    cur->reachable = cur->mark;
    cur->mark      = 0;
  }
  btor->time.reachable += btor_time_stamp () - start;
}

#ifdef BTOR_SYMBOLIC_LEMMAS
static void
mark_reachable (Btor *btor, BtorNode *exp)
{
  assert (btor);
  assert (exp);

  int i;
  double start;
  BtorNode *cur;
  BtorNodePtrStack stack;

  start = btor_time_stamp ();
  BTOR_INIT_STACK (stack);
  BTOR_PUSH_STACK (btor->mm, stack, exp);

  while (!BTOR_EMPTY_STACK (stack))
  {
    cur = BTOR_REAL_ADDR_NODE (BTOR_POP_STACK (stack));

    if (cur->reachable) continue;

    cur->reachable = 1;

    for (i = 0; i < cur->arity; i++)
      BTOR_PUSH_STACK (btor->mm, stack, cur->e[i]);
  }

  BTOR_RELEASE_STACK (btor->mm, stack);
  btor->time.reachable += btor_time_stamp () - start;
}
#endif

/* forward assumptions to the SAT solver */
static void
add_again_assumptions (Btor *btor)
{
  assert (btor);
  assert (check_unique_table_mark_unset_dbg (btor));

  int i;
  BtorNode *exp, *cur, *e;
  BtorNodePtrStack stack, unmark_stack;
  BtorPtrHashTable *assumptions;
  BtorPtrHashBucket *b;
  BtorAIG *aig;
  BtorSATMgr *smgr;
  BtorAIGMgr *amgr;

  amgr = btor_get_aig_mgr_aigvec_mgr (btor->avmgr);
  smgr = btor_get_sat_mgr_aig_mgr (amgr);

  BTOR_INIT_STACK (stack);
  BTOR_INIT_STACK (unmark_stack);

  assumptions = btor_new_ptr_hash_table (btor->mm,
                                         (BtorHashPtr) btor_hash_exp_by_id,
                                         (BtorCmpPtr) btor_compare_exp_by_id);

  for (b = btor->assumptions->first; b; b = b->next)
  {
    exp = (BtorNode *) b->key;
    exp = btor_simplify_exp (btor, exp);

    if (BTOR_IS_INVERTED_NODE (exp) || !BTOR_IS_AND_NODE (exp))
    {
      if (!btor_find_in_ptr_hash_table (assumptions, exp))
        btor_insert_in_ptr_hash_table (assumptions, exp);
    }
    else
    {
      BTOR_PUSH_STACK (btor->mm, stack, exp);
      while (!BTOR_EMPTY_STACK (stack))
      {
        cur = BTOR_POP_STACK (stack);
        assert (!BTOR_IS_INVERTED_NODE (cur));
        assert (BTOR_IS_AND_NODE (cur));
        assert (cur->mark == 0 || cur->mark == 1);
        if (cur->mark) continue;
        cur->mark = 1;
        BTOR_PUSH_STACK (btor->mm, unmark_stack, cur);
        for (i = 0; i < 2; i++)
        {
          e = cur->e[i];
          if (!BTOR_IS_INVERTED_NODE (e) && BTOR_IS_AND_NODE (e))
            BTOR_PUSH_STACK (btor->mm, stack, e);
          else if (!btor_find_in_ptr_hash_table (assumptions, e))
            btor_insert_in_ptr_hash_table (assumptions, e);
        }
      }
    }
    btor_mark_exp (btor, exp, 0);
  }

  for (b = assumptions->first; b; b = b->next)
  {
    cur = (BtorNode *) b->key;
    assert (BTOR_REAL_ADDR_NODE (cur)->len == 1);
    assert (!BTOR_REAL_ADDR_NODE (cur)->simplified);
    aig = btor_exp_to_aig (btor, cur);
    btor_aig_to_sat (amgr, aig);
    if (aig == BTOR_AIG_TRUE) continue;
    assert (BTOR_GET_CNF_ID_AIG (aig) != 0);
    btor_assume_sat (smgr, BTOR_GET_CNF_ID_AIG (aig));
    btor_release_aig (amgr, aig);
  }

  while (!BTOR_EMPTY_STACK (unmark_stack))
    BTOR_REAL_ADDR_NODE (BTOR_POP_STACK (unmark_stack))->mark = 0;

  BTOR_RELEASE_STACK (btor->mm, stack);
  BTOR_RELEASE_STACK (btor->mm, unmark_stack);
  btor_delete_ptr_hash_table (assumptions);
}

static int
btor_timed_sat_sat (Btor *btor, int limit)
{
  double start, delta;
  BtorSATMgr *smgr;
  int res;
  smgr  = btor_get_sat_mgr_aig_mgr (btor_get_aig_mgr_aigvec_mgr (btor->avmgr));
  start = btor_time_stamp ();
  res   = btor_sat_sat (smgr, limit);
  delta = btor_time_stamp () - start;
  btor->time.sat += delta;
  btor_msg (btor, 2, "SAT solver returns %d after %.1f seconds", res, delta);
  return res;
}

/* updates SAT assignments, reads assumptions and
 * returns if an assignment has changed
 */
static int
update_sat_assignments (Btor *btor)
{
  assert (btor);

  BtorSATMgr *smgr;

  smgr = btor_get_sat_mgr_aig_mgr (btor_get_aig_mgr_aigvec_mgr (btor->avmgr));
  add_again_assumptions (btor);
#ifndef NDEBUG
  int result;
  result = btor_timed_sat_sat (btor, -1);
  assert (result == BTOR_SAT);
#else
  (void) btor_timed_sat_sat (btor, -1);
#endif
  return btor_changed_sat (smgr);
}

/**
 * Collect all top functions.
 *
 * A top function does not have parameterized applies and lambdas as parent.
 */
static void
search_top_functions (Btor *btor, BtorNodePtrStack *top_funs)
{
  assert (btor);
  assert (top_funs);
  assert (BTOR_EMPTY_STACK (*top_funs));

  int is_top;
  BtorMemMgr *mm;
  BtorNode *cur, *cur_parent;
  BtorPtrHashTable *table;
  BtorPtrHashBucket *bucket;
  BtorParentIterator it;

  mm = btor->mm;

  for (table = btor->array_vars; table;
       table = table == btor->array_vars ? btor->lambdas : 0)
  {
    for (bucket = table->first; bucket; bucket = bucket->next)
    {
      cur = (BtorNode *) bucket->key;
      assert (BTOR_IS_REGULAR_NODE (cur));
      assert (BTOR_IS_FUN_NODE (cur));

      /* we only consider reachable nodes */
      if (!cur->reachable) continue;

      init_full_parent_iterator (&it, cur);

      is_top = 1;
      while (has_next_parent_full_parent_iterator (&it))
      {
        cur_parent = next_parent_full_parent_iterator (&it);
        assert (BTOR_IS_REGULAR_NODE (cur_parent));
        assert (BTOR_IS_APPLY_NODE (cur_parent)
                || BTOR_IS_LAMBDA_NODE (cur_parent));

        if (!cur_parent->reachable) continue;

        if ((BTOR_IS_APPLY_NODE (cur_parent) && cur_parent->parameterized)
            || BTOR_IS_LAMBDA_NODE (cur_parent))
        {
          is_top = 0;
          break;
        }
      }

      if (is_top) BTOR_PUSH_STACK (mm, *top_funs, cur);
    }
  }
}

static void
check_not_simplified_or_const (Btor *btor, BtorNode *exp)
{
#ifndef NDEBUG
  assert (btor);
  assert (exp);

  exp = BTOR_REAL_ADDR_NODE (exp);

  if (!exp->simplified) return;

  assert (exp->len == 1);
  while (exp->simplified) exp = BTOR_REAL_ADDR_NODE (exp->simplified);
  assert (BTOR_IS_BV_CONST_NODE (exp));
#else
  (void) btor;
  (void) exp;
#endif
}

/* Compares the assignments of two expressions. */
static int
compare_assignments (BtorNode *exp1, BtorNode *exp2)
{
  int return_val, val1, val2, i, len;
  Btor *btor;
  BtorAIGVecMgr *avmgr;
  BtorAIGMgr *amgr;
  BtorAIGVec *av1, *av2;
  BtorAIG *aig1, *aig2;
  assert (exp1);
  assert (exp2);
  assert (!BTOR_IS_FUN_NODE (BTOR_REAL_ADDR_NODE (exp1)));
  assert (!BTOR_IS_FUN_NODE (BTOR_REAL_ADDR_NODE (exp2)));
  assert (BTOR_REAL_ADDR_NODE (exp1)->len == BTOR_REAL_ADDR_NODE (exp2)->len);
  assert (BTOR_IS_SYNTH_NODE (BTOR_REAL_ADDR_NODE (exp1)));
  assert (BTOR_IS_SYNTH_NODE (BTOR_REAL_ADDR_NODE (exp2)));
  btor = BTOR_REAL_ADDR_NODE (exp1)->btor;
  assert (btor);
  return_val = 0;
  avmgr      = btor->avmgr;
  amgr       = btor_get_aig_mgr_aigvec_mgr (avmgr);
  av1        = BTOR_REAL_ADDR_NODE (exp1)->av;
  av2        = BTOR_REAL_ADDR_NODE (exp2)->av;
  assert (av1->len == av2->len);
  len = av1->len;
  for (i = 0; i < len; i++)
  {
    aig1 = BTOR_COND_INVERT_AIG_NODE (exp1, av1->aigs[i]);
    aig2 = BTOR_COND_INVERT_AIG_NODE (exp2, av2->aigs[i]);

    val1 = btor_get_assignment_aig (amgr, aig1);
    assert (val1 == -1 || val1 == 1);

    val2 = btor_get_assignment_aig (amgr, aig2);
    assert (val2 == -1 || val2 == 1);

    if (val1 < val2)
    {
      return_val = -1;
      break;
    }

    if (val2 < val1)
    {
      return_val = 1;
      break;
    }
  }
  return return_val;
}

static int
compare_argument_assignments (BtorNode *e0, BtorNode *e1)
{
  assert (BTOR_IS_REGULAR_NODE (e0));
  assert (BTOR_IS_REGULAR_NODE (e1));
  assert (BTOR_IS_ARGS_NODE (e0));
  assert (BTOR_IS_ARGS_NODE (e1));

  int equal;
  const char *avec0, *avec1;
  BtorNode *arg0, *arg1;
  Btor *btor;
  BtorArgsIterator it0, it1;
  btor = e0->btor;

  // TODO: check args num_args
  if (e0->len != e1->len) return 1;

  init_args_iterator (&it0, e0);
  init_args_iterator (&it1, e1);

  while (has_next_args_iterator (&it0))
  {
    assert (has_next_args_iterator (&it1));
    arg0 = next_args_iterator (&it0);
    arg1 = next_args_iterator (&it1);

    if (!BTOR_IS_SYNTH_NODE (BTOR_REAL_ADDR_NODE (arg0)))
      avec0 = btor_eval_exp (btor, arg0);
    else
      avec0 = btor_bv_assignment_str_exp (btor, arg0);

    if (!BTOR_IS_SYNTH_NODE (BTOR_REAL_ADDR_NODE (arg1)))
      avec1 = btor_eval_exp (btor, arg1);
    else
      avec1 = btor_bv_assignment_str_exp (btor, arg1);

    assert (avec0);
    assert (avec1);
    equal = strcmp (avec0, avec1) == 0;
    btor_freestr (btor->mm, (char *) avec0);
    btor_freestr (btor->mm, (char *) avec1);

    if (!equal) return 1;
  }

  return 0;
}

static unsigned int
hash_assignment_aux (BtorNode *exp)
{
  unsigned int hash;
  Btor *btor;
  BtorAIGVecMgr *avmgr;
  BtorNode *real_exp;
  BtorAIGVec *av;
  int invert_av;
  char *assignment;
  assert (exp);
  real_exp  = BTOR_REAL_ADDR_NODE (exp);
  btor      = real_exp->btor;
  avmgr     = btor->avmgr;
  av        = real_exp->av;
  invert_av = BTOR_IS_INVERTED_NODE (exp);
  if (invert_av) btor_invert_aigvec (avmgr, av);
  assignment = btor_assignment_aigvec (avmgr, av);
  hash       = btor_hashstr (assignment);
  btor_freestr (btor->mm, assignment);
  /* invert back if necessary */
  if (invert_av) btor_invert_aigvec (avmgr, av);
  return hash;
}

static unsigned int
hash_args (BtorNode *exp)
{
  assert (exp);
  assert (BTOR_IS_REGULAR_NODE (exp));
  assert (BTOR_IS_ARGS_NODE (exp));

  int invert_av;
  char *assignment;
  unsigned int hash;
  Btor *btor;
  BtorNode *arg;
  BtorAIGVecMgr *avmgr;
  BtorAIGVec *av;
  BtorArgsIterator it;

  btor  = exp->btor;
  avmgr = btor->avmgr;

  init_args_iterator (&it, exp);
  hash = 0;
  while (has_next_args_iterator (&it))
  {
    arg       = next_args_iterator (&it);
    invert_av = BTOR_IS_INVERTED_NODE (arg);
    av        = BTOR_REAL_ADDR_NODE (arg)->av;
    assert (av);
    if (invert_av) btor_invert_aigvec (avmgr, av);
    assignment = btor_assignment_aigvec (avmgr, av);
    hash += btor_hashstr (assignment);
    btor_freestr (btor->mm, assignment);
    if (invert_av) btor_invert_aigvec (avmgr, av);
  }
  return hash;
}

static unsigned int
hash_assignment (BtorNode *exp)
{
  if (BTOR_IS_ARGS_NODE (BTOR_REAL_ADDR_NODE (exp))) return hash_args (exp);
  return hash_assignment_aux (exp);
}

static int
lazy_synthesize_and_encode_var_exp (Btor *btor, BtorNode *var, int force_update)
{
  assert (btor);
  assert (var);
  assert (BTOR_IS_REGULAR_NODE (var));
  assert (BTOR_IS_BV_VAR_NODE (var));

  double start;
  int changed_assignments, update;
  BtorAIGVecMgr *avmgr = 0;

  if (var->tseitin) return 0;

  start               = btor_time_stamp ();
  changed_assignments = 0;
  update              = 0;
  avmgr               = btor->avmgr;
  BTORLOG ("%s: %s", __FUNCTION__, node2string (var));

  /* synthesize and encode var */
  if (!BTOR_IS_SYNTH_NODE (var)) synthesize_exp (btor, var, 0);

  if (!var->tseitin)
  {
    update = 1;
    btor_aigvec_to_sat_tseitin (avmgr, var->av);
    var->tseitin = 1;
    BTORLOG ("  encode: %s", node2string (var));
  }

  /* update assignments if necessary */
  if (update && force_update)
    changed_assignments = update_sat_assignments (btor);

  // TODO: assignment should never change when encoding vars
  //	   (since unconstrained)
  if (changed_assignments) btor->stats.synthesis_inconsistency_var++;

  btor->time.enc_var += btor_time_stamp () - start;
  return changed_assignments;
}

/* synthesize and encode apply node and all of its arguments into SAT.
 * returns 0 if encoding changed current assignments.
 */
static int
lazy_synthesize_and_encode_apply_exp (Btor *btor,
                                      BtorNode *app,
                                      int force_update)
{
  assert (btor);
  assert (app);
  assert (BTOR_IS_REGULAR_NODE (app));
  assert (BTOR_IS_APPLY_NODE (app));
  assert (BTOR_IS_REGULAR_NODE (app->e[1]));
  assert (BTOR_IS_ARGS_NODE (app->e[1]));

  double start;
  int changed_assignments, update;
  BtorNode *arg;
  BtorAIGVecMgr *avmgr = 0;
  BtorArgsIterator it;

  if (app->lazy_tseitin) return 0;

  start               = btor_time_stamp ();
  changed_assignments = 0;
  update              = 0;
  avmgr               = btor->avmgr;
  BTORLOG ("%s: %s", __FUNCTION__, node2string (app));

  init_args_iterator (&it, app->e[1]);

  /* synthesize and encode apply node an all of its arguments */
  while (has_next_args_iterator (&it))
  {
    arg = next_args_iterator (&it);
    assert (!BTOR_IS_FUN_NODE (BTOR_REAL_ADDR_NODE (arg)));
    if (!BTOR_IS_SYNTH_NODE (BTOR_REAL_ADDR_NODE (arg)))
      synthesize_exp (btor, arg, 0);

    if (!BTOR_REAL_ADDR_NODE (arg)->tseitin)
    {
      update = 1;
      btor_aigvec_to_sat_tseitin (avmgr, BTOR_REAL_ADDR_NODE (arg)->av);
      BTOR_REAL_ADDR_NODE (arg)->tseitin = 1;
      BTORLOG ("  encode: %s", node2string (arg));
    }
  }

  /* synthesize and encode apply expressions */
  if (!BTOR_IS_SYNTH_NODE (app)) synthesize_exp (btor, app, 0);

  if (!app->tseitin)
  {
    update = 1;
    btor_aigvec_to_sat_tseitin (avmgr, app->av);
    app->tseitin = 1;
    BTORLOG ("  encode: %s", node2string (app));
  }

  app->lazy_tseitin = 1;

  /* update assignments if necessary */
  if (update && force_update)
    changed_assignments = update_sat_assignments (btor);

  if (changed_assignments) btor->stats.synthesis_inconsistency_apply++;

  btor->time.enc_app += btor_time_stamp () - start;
  return changed_assignments;
}

static int
lazy_synthesize_and_encode_lambda_exp (Btor *btor,
                                       BtorNode *lambda_exp,
                                       int force_update)
{
  assert (btor);
  assert (lambda_exp);
  assert (BTOR_IS_REGULAR_NODE (lambda_exp));
  assert (BTOR_IS_LAMBDA_NODE (lambda_exp));
  assert (check_unique_table_mark_unset_dbg (btor));

  double start;
  int changed_assignments, update, i;
  BtorNodePtrStack work_stack, unmark_stack;
  BtorNode *cur;
  BtorMemMgr *mm;
  BtorAIGVecMgr *avmgr;

  // TODO: remove lazy_tseitin
  if (lambda_exp->lazy_tseitin) return 0;

  start               = btor_time_stamp ();
  mm                  = btor->mm;
  avmgr               = btor->avmgr;
  changed_assignments = 0;
  update              = 0;

  BTOR_INIT_STACK (work_stack);
  BTOR_INIT_STACK (unmark_stack);

  BTORLOG ("%s: %s", __FUNCTION__, node2string (lambda_exp));

  cur = BTOR_REAL_ADDR_NODE (BTOR_LAMBDA_GET_BODY (lambda_exp));

  if (!BTOR_IS_SYNTH_NODE (cur)) synthesize_exp (btor, cur, 0);

  BTOR_PUSH_STACK (mm, work_stack, cur);

  while (!BTOR_EMPTY_STACK (work_stack))
  {
    cur = BTOR_POP_STACK (work_stack);
    assert (cur);
    assert (BTOR_IS_REGULAR_NODE (cur));

    if (cur->tseitin || cur->mark) continue;

    /* do not encode expressions that are not in the scope of 'lambda_exp' */
    if (BTOR_IS_FUN_NODE (cur) && !cur->parameterized) continue;

    cur->mark = 1;
    BTOR_PUSH_STACK (mm, unmark_stack, cur);

    if (!BTOR_IS_ARGS_NODE (cur) && !BTOR_IS_LAMBDA_NODE (cur)
        && !cur->parameterized)
    {
      assert (BTOR_IS_SYNTH_NODE (cur));
      assert (!cur->tseitin);
      BTORLOG ("  encode: %s", node2string (cur));
      update = 1;
      btor_aigvec_to_sat_tseitin (avmgr, cur->av);
      cur->tseitin = 1;
    }

    for (i = 0; i < cur->arity; i++)
      BTOR_PUSH_STACK (mm, work_stack, BTOR_REAL_ADDR_NODE (cur->e[i]));
  }
  BTOR_RELEASE_STACK (mm, work_stack);

  while (!BTOR_EMPTY_STACK (unmark_stack))
  {
    cur = BTOR_POP_STACK (unmark_stack);
    assert (cur->mark);
    cur->mark = 0;
  }
  BTOR_RELEASE_STACK (mm, unmark_stack);

  /* set tseitin flag of lambda expression to indicate that it has been
   * lazily synthesized already */
  lambda_exp->tseitin      = 1;
  lambda_exp->lazy_tseitin = 1;

  if (update && force_update)
    changed_assignments = update_sat_assignments (btor);

  if (changed_assignments) btor->stats.synthesis_inconsistency_lambda++;

  btor->time.enc_lambda += btor_time_stamp () - start;
  return changed_assignments;
}

static void
collect_premisses (Btor *btor,
                   BtorNode *from,
                   BtorNode *to,
                   BtorNode *args,
                   BtorPtrHashTable *bconds_sel1,
                   BtorPtrHashTable *bconds_sel2)
{
  assert (btor);
  assert (from);
  assert (to);
  assert (bconds_sel1);
  assert (bconds_sel2);
  assert (BTOR_IS_REGULAR_NODE (from));
  assert (BTOR_IS_REGULAR_NODE (args));
  assert (BTOR_IS_ARGS_NODE (args));
  assert (BTOR_IS_REGULAR_NODE (to));

  BTORLOG ("%s: %s, %s, %s",
           __FUNCTION__,
           node2string (from),
           node2string (to),
           node2string (args));

#ifndef NDEBUG
  int found = 0;
#endif
  int i;
  BtorMemMgr *mm;
  BtorNode *fun, *result, *cond, *param, *arg;
  BtorNodePtrStack prop_stack;
  BtorPtrHashTable *cond_sel1, *cond_sel2, *c, *r;
  BtorPtrHashBucket *b;
  BtorParamCacheTuple *t;
  BtorParameterizedIterator it;

  mm = btor->mm;
  cond_sel1 =
      btor_new_ptr_hash_table (mm,
                               (BtorHashPtr) btor_hash_param_cache_tuple,
                               (BtorCmpPtr) btor_compare_param_cache_tuple);
  cond_sel2 =
      btor_new_ptr_hash_table (mm,
                               (BtorHashPtr) btor_hash_param_cache_tuple,
                               (BtorCmpPtr) btor_compare_param_cache_tuple);

  /* follow propagation path and collect all conditions that have been
   * evaluated during propagation */
  if (BTOR_IS_APPLY_NODE (from))
  {
    assert (BTOR_IS_REGULAR_NODE (to));
    assert (BTOR_IS_FUN_NODE (to));

    // TODO: get rid of stack
    BTOR_INIT_STACK (prop_stack);
    BTOR_PUSH_STACK (mm, prop_stack, from->e[0]);

    while (!BTOR_EMPTY_STACK (prop_stack))
    {
      fun = BTOR_POP_STACK (prop_stack);
      assert (BTOR_IS_REGULAR_NODE (fun));
      assert (BTOR_IS_FUN_NODE (fun));

      if (fun == to)
      {
#ifndef NDEBUG
        found = 1;
#endif
        break;
      }

      btor_assign_args (btor, fun, args);
      result =
          btor_beta_reduce_partial_collect (btor, fun, cond_sel1, cond_sel2);
      btor_unassign_params (btor, fun);

      result = BTOR_REAL_ADDR_NODE (result);
      assert (BTOR_IS_APPLY_NODE (result));
      assert (result->e[1] == args);

      BTOR_PUSH_STACK (mm, prop_stack, result->e[0]);
      btor_release_exp (btor, result);
    }

    BTOR_RELEASE_STACK (mm, prop_stack);
  }
  else
  {
    assert (BTOR_IS_LAMBDA_NODE (from));
    fun = from;

    btor_assign_args (btor, fun, args);
    result = btor_beta_reduce_partial_collect (btor, fun, cond_sel1, cond_sel2);
    btor_unassign_params (btor, fun);

    result = BTOR_REAL_ADDR_NODE (result);
    assert (result == to);
#ifndef NDEBUG
    found = 1;
#endif
    btor_release_exp (btor, result);
  }

  assert (found);

  /* collected conditions are parameterized, we have to instantiate them with
   * the resp. arguments */
  for (c = cond_sel1, r = bconds_sel1; c && r;
       c = (c == cond_sel1) ? cond_sel2 : 0,
      r  = (r == bconds_sel1) ? bconds_sel2 : 0)
  {
    for (b = c->first; b; b = b->next)
    {
      assert (b->data.asPtr);
      t = (BtorParamCacheTuple *) b->key;
      assert (t);
      cond = (BtorNode *) b->data.asPtr;
      assert (cond);

      if (BTOR_REAL_ADDR_NODE (cond)->parameterized)
      {
        i = 0;
        init_parameterized_iterator (btor, &it, BTOR_REAL_ADDR_NODE (cond));
        assert (it.num_params == t->num_args);
        assert (has_next_parameterized_iterator (&it));
        while (has_next_parameterized_iterator (&it))
        {
          param = next_parameterized_iterator (&it);
          assert (param);
          assert (i < t->num_args);
          arg = t->args[i++];
          assert (arg);
          btor_assign_param (
              btor, (BtorNode *) BTOR_PARAM_GET_LAMBDA_NODE (param), arg);
        }

        result = btor_beta_reduce_bounded (btor, cond, 1);
        BTORLOG ("collected %s: %s, result: %s",
                 (c == cond_sel1) ? "sel1" : "sel2",
                 node2string (cond),
                 node2string (result));

        init_parameterized_iterator (btor, &it, BTOR_REAL_ADDR_NODE (cond));
        while (has_next_parameterized_iterator (&it))
        {
          param = next_parameterized_iterator (&it);
          btor_unassign_params (
              btor, (BtorNode *) BTOR_PARAM_GET_LAMBDA_NODE (param));
        }
      }
      else
      {
        result = btor_copy_exp (btor, cond);
      }

      if (!btor_find_in_ptr_hash_table (r, result))
        btor_insert_in_ptr_hash_table (r, result);
      else
        btor_release_exp (btor, result);

      btor_delete_param_cache_tuple (btor, t);
    }
  }

  btor_delete_ptr_hash_table (cond_sel1);
  btor_delete_ptr_hash_table (cond_sel2);
}

#ifndef BTOR_SYMBOLIC_LEMMAS
static int
assignment_always_unequal (Btor *btor, BtorNode *exp1, BtorNode *exp2)
{
  BtorAIGVecMgr *avmgr;
  BtorAIGMgr *amgr;
  BtorSATMgr *smgr;
  int i, len, val1, val2;
  BtorAIGVec *av1, *av2;
  BtorAIG *aig1, *aig2;

  assert (btor);

  if (!BTOR_IS_SYNTH_NODE (exp1)) return 0;

  if (!BTOR_IS_SYNTH_NODE (exp2)) return 0;

  avmgr = btor->avmgr;
  amgr  = btor_get_aig_mgr_aigvec_mgr (avmgr);
  smgr  = btor_get_sat_mgr_aig_mgr (amgr);

  assert (!BTOR_IS_FUN_NODE (BTOR_REAL_ADDR_NODE (exp1)));
  assert (!BTOR_IS_FUN_NODE (BTOR_REAL_ADDR_NODE (exp2)));
  assert (BTOR_REAL_ADDR_NODE (exp1)->len == BTOR_REAL_ADDR_NODE (exp2)->len);

  av1 = BTOR_REAL_ADDR_NODE (exp1)->av;
  av2 = BTOR_REAL_ADDR_NODE (exp2)->av;

  if (!av1 || !av2) return 0;

  len = av1->len;
  for (i = 0; i < len; i++)
  {
    aig1 = BTOR_COND_INVERT_AIG_NODE (exp1, av1->aigs[i]);
    aig2 = BTOR_COND_INVERT_AIG_NODE (exp2, av2->aigs[i]);

    if (aig1 == BTOR_AIG_TRUE)
      val1 = 1;
    else if (aig1 == BTOR_AIG_FALSE)
      val1 = -1;
    else if (!BTOR_REAL_ADDR_AIG (aig1)->cnf_id)
      val1 = 0;
    else
      val1 = btor_fixed_sat (smgr, BTOR_GET_CNF_ID_AIG (aig1));

    if (val1 != 0) /* toplevel assigned or const */
    {
      if (aig2 == BTOR_AIG_TRUE)
        val2 = 1;
      else if (aig2 == BTOR_AIG_FALSE)
        val2 = -1;
      else if (!BTOR_REAL_ADDR_AIG (aig2)->cnf_id)
        val2 = 0;
      else
        val2 = btor_fixed_sat (smgr, BTOR_GET_CNF_ID_AIG (aig2));

      if (val2 != 0 && val1 != val2) return 1;
    }
  }
  return 0;
}

static int
assignment_always_equal (Btor *btor, BtorNode *exp1, BtorNode *exp2)
{
  BtorAIGVecMgr *avmgr;
  BtorAIGMgr *amgr;
  BtorSATMgr *smgr;
  int i, len, val1, val2;
  BtorAIGVec *av1, *av2;
  BtorAIG *aig1, *aig2;

  assert (btor);

  if (!BTOR_IS_SYNTH_NODE (exp1)) return 0;

  if (!BTOR_IS_SYNTH_NODE (exp2)) return 0;

  avmgr = btor->avmgr;
  amgr  = btor_get_aig_mgr_aigvec_mgr (avmgr);
  smgr  = btor_get_sat_mgr_aig_mgr (amgr);

  assert (!BTOR_IS_FUN_NODE (BTOR_REAL_ADDR_NODE (exp1)));
  assert (!BTOR_IS_FUN_NODE (BTOR_REAL_ADDR_NODE (exp2)));
  assert (BTOR_REAL_ADDR_NODE (exp1)->len == BTOR_REAL_ADDR_NODE (exp2)->len);

  av1 = BTOR_REAL_ADDR_NODE (exp1)->av;
  av2 = BTOR_REAL_ADDR_NODE (exp2)->av;
  if (!av1 || !av2) return 0;

  len = av1->len;
  for (i = 0; i < len; i++)
  {
    aig1 = BTOR_COND_INVERT_AIG_NODE (exp1, av1->aigs[i]);
    aig2 = BTOR_COND_INVERT_AIG_NODE (exp2, av2->aigs[i]);

    if (aig1 == BTOR_AIG_TRUE)
      val1 = 1;
    else if (aig1 == BTOR_AIG_FALSE)
      val1 = -1;
    else if (!BTOR_REAL_ADDR_AIG (aig1)->cnf_id)
      return 0;
    else
      val1 = btor_fixed_sat (smgr, BTOR_GET_CNF_ID_AIG (aig1));

    if (!val1) return 0;

    if (aig2 == BTOR_AIG_TRUE)
      val2 = 1;
    else if (aig2 == BTOR_AIG_FALSE)
      val2 = -1;
    else if (!BTOR_REAL_ADDR_AIG (aig2)->cnf_id)
      return 0;
    else
      val2 = btor_fixed_sat (smgr, BTOR_GET_CNF_ID_AIG (aig2));

    if (!val2) return 0;

    if (val1 != val2) return 0;
  }
  return 1;
}

static void
add_new_exp_to_clause (Btor *btor,
                       BtorNode *exp,
                       int sign,
                       BtorIntStack *linking_clause)
{
  assert (btor);
  assert (exp);
  assert (linking_clause);
  assert (BTOR_REAL_ADDR_NODE (exp)->len == 1);

  int lit, false_lit, true_lit;
  BtorMemMgr *mm;
  BtorAIGMgr *amgr;
  BtorSATMgr *smgr;
  BtorNode *real_exp;

  mm        = btor->mm;
  amgr      = btor_get_aig_mgr_aigvec_mgr (btor->avmgr);
  smgr      = btor_get_sat_mgr_aig_mgr (amgr);
  true_lit  = smgr->true_lit;
  false_lit = -true_lit;
  exp       = btor_simplify_exp (btor, exp);
  real_exp  = BTOR_REAL_ADDR_NODE (exp);

  if (!btor_find_in_ptr_hash_table (btor->lod_cache, real_exp))
    btor_insert_in_ptr_hash_table (btor->lod_cache,
                                   btor_copy_exp (btor, real_exp));

  // TODO: simplifications?
  //	   a && 1: a
  //	   b && 1: b
  //	   a && 0 || 0 && b: 0
  //	   ...
  if (BTOR_IS_BV_EQ_NODE (real_exp))
  {
    if (assignment_always_unequal (btor, real_exp->e[0], real_exp->e[1]))
    {
      lit = false_lit;
      goto SIGN_AND_PUSH;
    }
    else if (assignment_always_equal (btor, real_exp->e[0], real_exp->e[1]))
    {
      lit = true_lit;
      goto SIGN_AND_PUSH;
    }
  }

  lit = exp_to_cnf_lit (btor, exp);

SIGN_AND_PUSH:
  lit *= sign;

  if (lit != false_lit && lit != true_lit)
    BTOR_PUSH_STACK (mm, *linking_clause, lit);
}

static void
add_eq_exp_to_clause (Btor *btor,
                      BtorNode *a,
                      BtorNode *b,
                      BtorIntStack *linking_clause)
{
  BtorNode *eq = btor_eq_exp (btor, a, b);
  add_new_exp_to_clause (btor, eq, 1, linking_clause);
  btor_release_exp (btor, eq);
}

static void
add_neq_exp_to_clause (Btor *btor,
                       BtorNode *a,
                       BtorNode *b,
                       BtorIntStack *linking_clause)
{
  BtorNode *eq = btor_eq_exp (btor, a, b);
  add_new_exp_to_clause (btor, eq, -1, linking_clause);
  btor_release_exp (btor, eq);
}
#endif

// TODO: update print function according to encode_lemma (new apply handling...)
#if 0
static void
print_lemma_dbg (Btor * btor,
		 BtorPtrHashTable * fun_apps,
		 BtorPtrHashTable * bconds_sel1,
		 BtorPtrHashTable * bconds_sel2,
		 BtorNode * app0, BtorNode * app1)
{
  int i;
  BtorNode *arg0, *arg1, *args0 = 0, *args1 = 0;
  BtorNode *cur, *cond;
  BtorPtrHashBucket *bucket;

  app0 = BTOR_REAL_ADDR_NODE (app0);
  app1 = BTOR_REAL_ADDR_NODE (app1);

  BTORLOG ("\e[1;32m");
  BTORLOG ("ENCODED LEMMA");
  BTORLOG ("  app0: %s", node2string (app0));
  BTORLOG ("  app1: %s", node2string (app1));

  if (BTOR_IS_APPLY_NODE (app0))
    args0 = app0->e[1];

  if (BTOR_IS_APPLY_NODE (app1))
    args1 = app1->e[1];

  if (args0 && args1)
    {
      BTORLOG ("   args: %s = %s", node2string (args0),
	       node2string (args1));
      assert (BTOR_IS_REGULAR_NODE (args0));
      assert (BTOR_IS_REGULAR_NODE (args1));
      assert (args0->arity == args1->arity);
      for (i = 0; i < args0->arity; i++)
	{
	  arg0 = args0->e[i];
	  arg1 = args1->e[i];
	  BTORLOG ("    %c%s = %c%s",
	      BTOR_IS_INVERTED_NODE (arg0) ? '-' : ' ', node2string (arg0),
	      BTOR_IS_INVERTED_NODE (arg1) ? '-' : ' ', node2string (arg1));
	}
    }

  BTORLOG ("  fun apps:");
  for (bucket = fun_apps->last; bucket; bucket = bucket->prev)
    {
      cur = (BtorNode *) bucket->key;
      assert (BTOR_IS_REGULAR_NODE (cur));
      assert (BTOR_IS_APPLY_NODE (cur));
      args0 = !BTOR_IS_APPLY_NODE (app1) ? app0->e[1] : app1->e[1];
      args1 = cur->e[1];
      assert (BTOR_IS_ARGS_NODE (args0));
      assert (BTOR_IS_ARGS_NODE (args1));
      assert (args0->arity == args1->arity);

      for (i = 0; i < args0->arity; i++)
	BTORLOG ("    %s = %s", node2string (args0->e[i]),
		 node2string (args1->e[i]));
    }

  BTORLOG ("  bv cond if:");
  for (bucket = bconds_sel1->last; bucket; bucket = bucket->prev)
    {
      cur = (BtorNode *) bucket->key;
      cond = cur->e[0];
      BTORLOG ("    %s", node2string (cond));
    }

  BTORLOG ("  bv cond else:");
  for (bucket = bconds_sel2->last; bucket; bucket = bucket->prev)
    {
      cur = (BtorNode *) bucket->key;
      cond = cur->e[0];
      BTORLOG ("    %s", node2string (cond));
    }

  BTORLOG ("  conclusion:");
  BTORLOG ("    %s = %s", node2string (app0), node2string (app1));

  BTORLOG (" \e[0;39m");
}
#endif

#ifdef BTOR_SYMBOLIC_LEMMAS
static void
add_symbolic_lemma (Btor *btor,
                    BtorPtrHashTable *bconds_sel1,
                    BtorPtrHashTable *bconds_sel2,
                    BtorNode *a,
                    BtorNode *b,
                    BtorNode *args0,
                    BtorNode *args1)
{
  assert (btor);
  assert (bconds_sel1);
  assert (bconds_sel2);
  assert (a);
  assert (b);
  assert (BTOR_IS_REGULAR_NODE (a));
  assert (BTOR_IS_APPLY_NODE (a));
  assert (BTOR_IS_REGULAR_NODE (args0));
  assert (BTOR_IS_ARGS_NODE (args0));
  assert (!args1 || BTOR_IS_REGULAR_NODE (b));
  assert (!args1 || BTOR_IS_APPLY_NODE (b));
  assert (!args1 || BTOR_IS_REGULAR_NODE (args1));
  assert (!args1 || BTOR_IS_ARGS_NODE (args1));
  assert (!a->parameterized);
  assert (!BTOR_REAL_ADDR_NODE (b)->parameterized);
  assert (BTOR_IS_SYNTH_NODE (a));

  BtorNode *cond, *eq, *and, *arg0, *arg1;
  BtorNode *premise = 0, *conclusion = 0, *lemma;
  BtorArgsIterator it0, it1;
  BtorPtrHashBucket *bucket;

  /* function congruence axiom conflict:
   *   apply arguments: a_0,...,a_n, b_0,...,b_n
   *   encode premisses: \forall i <= n . /\ a_i = b_i */
  if (args1)
  {
    assert (BTOR_IS_SYNTH_NODE (b));
    assert (((BtorArgsNode *) args0)->num_args
            == ((BtorArgsNode *) args1)->num_args);
    assert (args0->len == args1->len);

    init_args_iterator (&it0, args0);
    init_args_iterator (&it1, args1);

    while (has_next_args_iterator (&it0))
    {
      assert (has_next_args_iterator (&it1));
      arg0 = next_args_iterator (&it0);
      arg1 = next_args_iterator (&it1);
      eq   = btor_eq_exp (btor, arg0, arg1);
      if (premise)
      {
        and = btor_and_exp (btor, premise, eq);
        btor_release_exp (btor, premise);
        btor_release_exp (btor, eq);
        premise = and;
      }
      else
        premise = eq;

      btor->stats.lemmas_size_sum += 1;
    }
  }
  /* else beta reduction conflict */

  /* encode conclusion a = b */
  conclusion = btor_eq_exp (btor, a, b);

  btor->stats.lemmas_size_sum += 1; /* a == b */
  btor->stats.lemmas_size_sum += bconds_sel1->count;
  btor->stats.lemmas_size_sum += bconds_sel2->count;

  /* premisses bv conditions:
   *   true conditions: c_0, ..., c_k
   *   encode premisses: \forall i <= k. /\ c_i */
  for (bucket = bconds_sel1->first; bucket; bucket = bucket->next)
  {
    cond = (BtorNode *) bucket->key;
    BTORLOG ("  cond: %s", node2string (cond));
    assert (BTOR_REAL_ADDR_NODE (cond)->len == 1);
    assert (!BTOR_REAL_ADDR_NODE (cond)->parameterized);
    if (premise)
    {
      and = btor_and_exp (btor, premise, cond);
      btor_release_exp (btor, premise);
      premise = and;
    }
    else
      premise = btor_copy_exp (btor, cond);
    btor_release_exp (btor, cond);
  }

  /* premisses bv conditions:
   *   false conditions: c_0, ..., c_l
   *   encode premisses: \forall i <= l. /\ \not c_i */
  for (bucket = bconds_sel2->first; bucket; bucket = bucket->next)
  {
    cond = (BtorNode *) bucket->key;
    BTORLOG ("  cond: %s", node2string (cond));
    assert (BTOR_REAL_ADDR_NODE (cond)->len == 1);
    assert (!BTOR_REAL_ADDR_NODE (cond)->parameterized);
    if (premise)
    {
      and = btor_and_exp (btor, premise, BTOR_INVERT_NODE (cond));
      btor_release_exp (btor, premise);
      premise = and;
    }
    else
      premise = btor_copy_exp (btor, BTOR_INVERT_NODE (cond));
    btor_release_exp (btor, cond);
  }

  assert (conclusion);
  if (premise)
  {
    lemma = btor_implies_exp (btor, premise, conclusion);
    btor_release_exp (btor, premise);
  }
  else
    lemma = btor_copy_exp (btor, conclusion);

  if (!btor_find_in_ptr_hash_table (btor->lod_cache, lemma))
    btor_insert_in_ptr_hash_table (btor->lod_cache,
                                   btor_copy_exp (btor, lemma));

  insert_unsynthesized_constraint (btor, lemma);
  mark_reachable (btor, lemma);
  //  add_constraint (btor, lemma);
  btor_release_exp (btor, lemma);
  btor_release_exp (btor, conclusion);
}
#else
static void
encode_lemma (Btor *btor,
              BtorPtrHashTable *bconds_sel1,
              BtorPtrHashTable *bconds_sel2,
              BtorNode *a,
              BtorNode *b,
              BtorNode *args0,
              BtorNode *args1)
{
  assert (btor);
  assert (bconds_sel1);
  assert (bconds_sel2);
  assert (a);
  assert (b);
  assert (BTOR_IS_REGULAR_NODE (a));
  assert (BTOR_IS_APPLY_NODE (a));
  assert (BTOR_IS_REGULAR_NODE (args0));
  assert (BTOR_IS_ARGS_NODE (args0));
  assert (!args1 || BTOR_IS_REGULAR_NODE (b));
  assert (!args1 || BTOR_IS_APPLY_NODE (b));
  assert (!args1 || BTOR_IS_REGULAR_NODE (args1));
  assert (!args1 || BTOR_IS_ARGS_NODE (args1));
  assert (!a->parameterized);
  assert (!BTOR_REAL_ADDR_NODE (b)->parameterized);
  assert (BTOR_IS_SYNTH_NODE (a));

  int k, val;
  BtorMemMgr *mm;
  BtorAIGVecMgr *avmgr;
  BtorAIGMgr *amgr;
  BtorSATMgr *smgr;
  BtorNode *arg0, *arg1;
  BtorNode *cond;
  BtorIntStack linking_clause;
  BtorPtrHashBucket *bucket;
  BtorArgsIterator it0, it1;

  mm = btor->mm;
  avmgr = btor->avmgr;
  amgr = btor_get_aig_mgr_aigvec_mgr (avmgr);
  smgr = btor_get_sat_mgr_aig_mgr (amgr);

  BTOR_INIT_STACK (linking_clause);

  /* function congruence axiom conflict:
   *   apply arguments: a_0,...,a_n, b_0,...,b_n
   *   encode premisses: \forall i <= n . /\ a_i = b_i */
  if (args1)
  {
    assert (BTOR_IS_SYNTH_NODE (b));
    assert (((BtorArgsNode *) args0)->num_args
            == ((BtorArgsNode *) args1)->num_args);
    assert (args0->len == args1->len);

    init_args_iterator (&it0, args0);
    init_args_iterator (&it1, args1);

    while (has_next_args_iterator (&it0))
    {
      assert (has_next_args_iterator (&it1));
      arg0 = next_args_iterator (&it0);
      arg1 = next_args_iterator (&it1);
      add_neq_exp_to_clause (btor, arg0, arg1, &linking_clause);
      btor->stats.lemmas_size_sum += 1;
    }
  }
  /* else beta reduction conflict */

  //  /* encode conclusion a = b */
  //  add_eq_exp_to_clause (btor, a, b, &linking_clause);

  btor->stats.lemmas_size_sum += 1; /* a == b */
  btor->stats.lemmas_size_sum += bconds_sel1->count;
  btor->stats.lemmas_size_sum += bconds_sel2->count;

  /* premisses bv conditions:
   *   true conditions: c_0, ..., c_k
   *   encode premisses: \forall i <= k. /\ c_i */
  for (bucket = bconds_sel1->first; bucket; bucket = bucket->next)
  {
    cond = (BtorNode *) bucket->key;
    BTORLOG ("  cond: %s", node2string (cond));
    assert (BTOR_REAL_ADDR_NODE (cond)->len == 1);
    assert (!BTOR_REAL_ADDR_NODE (cond)->parameterized);
    add_new_exp_to_clause (btor, cond, -1, &linking_clause);
    btor_release_exp (btor, cond);
  }

  /* premisses bv conditions:
   *   false conditions: c_0, ..., c_l
   *   encode premisses: \forall i <= l. /\ \not c_i */
  for (bucket = bconds_sel2->first; bucket; bucket = bucket->next)
  {
    cond = (BtorNode *) bucket->key;
    BTORLOG ("  cond: %s", node2string (cond));
    assert (BTOR_REAL_ADDR_NODE (cond)->len == 1);
    assert (!BTOR_REAL_ADDR_NODE (cond)->parameterized);
    add_new_exp_to_clause (btor, cond, 1, &linking_clause);
    btor_release_exp (btor, cond);
  }

  /* encode conclusion a = b */
  add_eq_exp_to_clause (btor, a, b, &linking_clause);

  /* add linking clause */
  //  printf ("lemma (%d): ", BTOR_COUNT_STACK (linking_clause));
  int i;
  for (i = 0; i < BTOR_COUNT_STACK (linking_clause); i++)
  //  while (!BTOR_EMPTY_STACK (linking_clause))
  {
    k = BTOR_PEEK_STACK (linking_clause, i);
    //      k = BTOR_POP_STACK (linking_clause);
    assert (k != 0);
    val = btor_fixed_sat (smgr, k);
    if (val < 0) continue;
    assert (!val);
    //      printf ("%d ", k);
    btor_add_sat (smgr, k);
    btor->stats.lclause_size_sum++;
  }
  //  printf ("\n");
  btor_add_sat (smgr, 0);
  BTOR_RELEASE_STACK (mm, linking_clause);
}
#endif

#if 0
/* Encodes the following array inequality constraint:
* array1 != array2 <=> EXISTS(i): read(array1, i) != read(array2, i)
*/
static void
encode_array_inequality_virtual_reads (Btor * btor, BtorNode * aeq)
{
  assert (0);
  BtorNodePair *vreads;
  BtorNode *read1, *read2;
  BtorAIGVec *av1, *av2;
  BtorAIG *aig1, *aig2;
  BtorAIGVecMgr *avmgr;
  BtorMemMgr *mm;
  BtorAIGMgr *amgr;
  BtorSATMgr *smgr;
  int len, k, d_k, r1_k, r2_k, e;
  BtorIntStack diffs;
  assert (btor);
  assert (aeq);
  assert (BTOR_IS_REGULAR_NODE (aeq));
  assert (BTOR_IS_ARRAY_EQ_NODE (aeq));
  assert (!aeq->tseitin);
  assert (aeq->vreads);
  mm = btor->mm;
  avmgr = btor->avmgr;
  amgr = btor_get_aig_mgr_aigvec_mgr (avmgr);
  smgr = btor_get_sat_mgr_aig_mgr (amgr);
  vreads = aeq->vreads;

  read1 = vreads->exp1;
  assert (BTOR_IS_REGULAR_NODE (read1));
  assert (BTOR_IS_READ_NODE (read1));
  assert (BTOR_IS_SYNTH_NODE (read1));
  assert (!read1->tseitin);

  read2 = vreads->exp2;
  assert (BTOR_IS_REGULAR_NODE (read2));
  assert (BTOR_IS_READ_NODE (read2));
  assert (BTOR_IS_SYNTH_NODE (read2));
  assert (!read2->tseitin);

  assert (read1->e[1] == read2->e[1]);
  assert (BTOR_IS_REGULAR_NODE (read1->e[1]));
  assert (BTOR_IS_BV_VAR_NODE (read1->e[1]));
  assert (read1->len == read2->len);

  av1 = read1->av;
  assert (av1);
  av2 = read2->av;
  assert (av2);

  /* assign aig cnf indices as there are only variables,
   * no SAT constraints are generated */
  btor_aigvec_to_sat_tseitin (avmgr, aeq->av);
  aeq->tseitin = 1;
  btor_aigvec_to_sat_tseitin (avmgr, av1);
  read1->tseitin = 1;
  btor_aigvec_to_sat_tseitin (avmgr, av2);
  read2->tseitin = 1;

  /* encode !e => r1 != r2 */

  BTOR_INIT_STACK (diffs);
  len = read1->len;

  /* we do not need to hash the diffs as we never use
   * value1 != value2 in a lemma on demand */

  for (k = 0; k < len; k++)
    {
      aig1 = av1->aigs[k];
      assert (!BTOR_IS_INVERTED_AIG (aig1));
      assert (!BTOR_IS_CONST_AIG (aig1));
      assert (BTOR_IS_VAR_AIG (aig1));
      r1_k = aig1->cnf_id;
      assert (r1_k != 0);

      aig2 = av2->aigs[k];
      assert (!BTOR_IS_INVERTED_AIG (aig2));
      assert (!BTOR_IS_CONST_AIG (aig2));
      assert (BTOR_IS_VAR_AIG (aig2));
      r2_k = aig2->cnf_id;
      assert (r2_k != 0);

      d_k = btor_next_cnf_id_sat_mgr (smgr);
      BTOR_PUSH_STACK (mm, diffs, d_k);

      btor_add_sat (smgr, r1_k);
      btor_add_sat (smgr, r2_k);
      btor_add_sat (smgr, -d_k);
      btor_add_sat (smgr, 0);

      btor_add_sat (smgr, -r1_k);
      btor_add_sat (smgr, -r2_k);
      btor_add_sat (smgr, -d_k);
      btor_add_sat (smgr, 0);
    }

  assert (BTOR_IS_SYNTH_NODE (aeq));
  assert (aeq->av->len == 1);
  assert (!BTOR_IS_INVERTED_AIG (aeq->av->aigs[0]));
  assert (!BTOR_IS_CONST_AIG (aeq->av->aigs[0]));
  assert (BTOR_IS_VAR_AIG (aeq->av->aigs[0]));
  e = aeq->av->aigs[0]->cnf_id;
  assert (e != 0);

  assert (!BTOR_EMPTY_STACK (diffs));
  while (!BTOR_EMPTY_STACK (diffs))
    {
      d_k = BTOR_POP_STACK (diffs);
      btor_add_sat (smgr, d_k);
    }
  btor_add_sat (smgr, e);
  btor_add_sat (smgr, 0);
  BTOR_RELEASE_STACK (mm, diffs);
}
#endif

static void
add_lemma (Btor *btor, BtorNode *fun, BtorNode *app0, BtorNode *app1)
{
  assert (btor);
  assert (fun);
  assert (app0);
  assert (BTOR_IS_REGULAR_NODE (fun));
  assert (BTOR_IS_FUN_NODE (fun));
  assert (!fun->parameterized);
  assert (BTOR_IS_REGULAR_NODE (app0));
  assert (BTOR_IS_APPLY_NODE (app0));
  assert (!app1 || BTOR_IS_REGULAR_NODE (app1));
  assert (!app1 || BTOR_IS_APPLY_NODE (app1));

  double start;
#ifndef NDEBUG
  int evalerr;
#endif
  BtorPtrHashTable *bconds_sel1, *bconds_sel2;
  BtorNode *args, *value, *exp;
  BtorMemMgr *mm;

  mm    = btor->mm;
  start = btor_time_stamp ();

  /* collect intermediate conditions of bit vector conditionals */
  bconds_sel1 = btor_new_ptr_hash_table (mm,
                                         (BtorHashPtr) btor_hash_exp_by_id,
                                         (BtorCmpPtr) btor_compare_exp_by_id);
  bconds_sel2 = btor_new_ptr_hash_table (mm,
                                         (BtorHashPtr) btor_hash_exp_by_id,
                                         (BtorCmpPtr) btor_compare_exp_by_id);

  /* function congruence axiom conflict */
  if (app1)
  {
    for (exp = app0; exp; exp = exp == app0 ? app1 : 0)
    {
      assert (exp);
      assert (BTOR_IS_APPLY_NODE (exp));
      args = exp->e[1];
      /* path from exp to conflicting fun */
      collect_premisses (btor, exp, fun, args, bconds_sel1, bconds_sel2);
    }
#ifdef BTOR_SYMBOLIC_LEMMAS
    add_symbolic_lemma (
        btor, bconds_sel1, bconds_sel2, app0, app1, app0->e[1], app1->e[1]);
#else
    encode_lemma (
        btor, bconds_sel1, bconds_sel2, app0, app1, app0->e[1], app1->e[1]);
#endif
  }
  /* beta reduction conflict */
  else
  {
    args = app0->e[1];
    btor_assign_args (btor, fun, args);
#ifndef NDEBUG
<<<<<<< HEAD
    value = btor_beta_reduce_partial (btor, fun, 0, &evalerr);
=======
    value = btor_beta_reduce_partial (btor, fun, &evalerr);
>>>>>>> 2f35e9c6
//      assert (!evalerr);
#else
    value = btor_beta_reduce_partial (btor, fun, 0);
#endif
    btor_unassign_params (btor, fun);
    assert (!BTOR_IS_LAMBDA_NODE (BTOR_REAL_ADDR_NODE (value)));

    /* path from app0 to conflicting fun */
    collect_premisses (btor, app0, fun, args, bconds_sel1, bconds_sel2);

    /* path from conflicting fun to value */
    collect_premisses (
        btor, fun, BTOR_REAL_ADDR_NODE (value), args, bconds_sel1, bconds_sel2);

#ifdef BTOR_SYMBOLIC_LEMMAS
    add_symbolic_lemma (
        btor, bconds_sel1, bconds_sel2, app0, value, app0->e[1], 0);
#else
    encode_lemma (btor, bconds_sel1, bconds_sel2, app0, value, app0->e[1], 0);
#endif

    btor_release_exp (btor, value);
  }

  btor_delete_ptr_hash_table (bconds_sel1);
  btor_delete_ptr_hash_table (bconds_sel2);
  btor->time.lemma_gen += btor_time_stamp () - start;
}

static void
find_not_encoded_applies_vars (Btor *btor,
                               BtorNode *exp,
                               BtorNodePtrStack *param_apps)
{
  assert (btor);
  assert (exp);
  assert (param_apps);
  assert (check_unique_table_mark_unset_dbg (btor));

  int i;
  double start;
  BtorNode *cur;
  BtorNodePtrStack visit, unmark;

  start = btor_time_stamp ();
  BTOR_INIT_STACK (visit);
  BTOR_INIT_STACK (unmark);
  BTOR_PUSH_STACK (btor->mm, visit, exp);

  do
  {
    cur = BTOR_REAL_ADDR_NODE (BTOR_POP_STACK (visit));

    if (cur->mark || cur->tseitin || BTOR_IS_FUN_NODE (cur)) continue;

    cur->mark = 1;
    BTOR_PUSH_STACK (btor->mm, unmark, cur);

    if (!cur->tseitin
        && (BTOR_IS_APPLY_NODE (cur) || BTOR_IS_BV_VAR_NODE (cur)))
    {
      BTOR_PUSH_STACK (btor->mm, *param_apps, cur);
    }

    for (i = 0; i < cur->arity; i++)
      BTOR_PUSH_STACK (btor->mm, visit, cur->e[i]);
  } while (!BTOR_EMPTY_STACK (visit));

  BTOR_RELEASE_STACK (btor->mm, visit);

  while (!BTOR_EMPTY_STACK (unmark))
  {
    cur = BTOR_POP_STACK (unmark);
    assert (BTOR_IS_REGULAR_NODE (cur));
    assert (cur->mark);
    cur->mark = 0;
  }
  BTOR_RELEASE_STACK (btor->mm, unmark);
  btor->time.find_nenc_app += btor_time_stamp () - start;
}

static int
encode_applies_vars (Btor *btor,
                     BtorLambdaNode *lambda,
                     BtorNodePtrStack *param_apps)
{
  assert (btor);
  assert (lambda);
  assert (param_apps);
  assert (BTOR_IS_REGULAR_NODE (lambda));

  int i, assignments_changed = 0, res = 0;
  BtorNode *cur;
  BtorNodePtrStack stack;

  stack = *param_apps;

  if (BTOR_EMPTY_STACK (stack)) return assignments_changed;

  if (!lambda->synth_apps)
  {
    lambda->synth_apps =
        btor_new_ptr_hash_table (btor->mm,
                                 (BtorHashPtr) btor_hash_exp_by_id,
                                 (BtorCmpPtr) btor_compare_exp_by_id);
  }

  for (i = 0; i < BTOR_COUNT_STACK (stack); i++)
  {
    cur = BTOR_PEEK_STACK (stack, i);
    assert (BTOR_IS_REGULAR_NODE (cur));
    assert (BTOR_IS_APPLY_NODE (cur) || BTOR_IS_BV_VAR_NODE (cur));

    if (BTOR_IS_BV_VAR_NODE (cur))
    {
      if (!cur->tseitin)
        res = lazy_synthesize_and_encode_var_exp (btor, cur, 1);
    }
    else
    {
      assert (BTOR_IS_APPLY_NODE (cur));

      if (btor_find_in_ptr_hash_table (lambda->synth_apps, cur)) continue;

      /* must be considered for consistency checking */
      cur->vread = 1;
      btor->stats.lambda_synth_apps++;
      btor_insert_in_ptr_hash_table (lambda->synth_apps,
                                     btor_copy_exp (btor, cur));
      if (!cur->tseitin)
        res = lazy_synthesize_and_encode_apply_exp (btor, cur, 1);
    }

    if (res) assignments_changed = 1;
  }

  return assignments_changed;
}

static int
propagate (Btor *btor,
           BtorNodePtrStack *prop_stack,
           BtorNodePtrStack *cleanup_stack,
           int *assignments_changed)
{
  assert (btor);
  assert (prop_stack);
  assert (cleanup_stack);
  // TODO: extensionality for write lambdas
  assert (btor->ops[BTOR_AEQ_NODE] == 0);

#ifndef NDEBUG
  int num_restarts;
#endif
  int i, values_equal, args_equal, evalerr;
  char *fun_value_assignment, *app_assignment;
  BtorMemMgr *mm;
  BtorLambdaNode *lambda;
<<<<<<< HEAD
  BtorNode *fun, *app, *args, *fun_value, *parameterized, *param_app;
=======
  BtorNode *fun, *app, *args, *fun_value, *param_app;
>>>>>>> 2f35e9c6
  BtorNode *hashed_app, *prev_fun_value;
  BtorPtrHashBucket *b;
  BtorNodePtrStack param_apps;

  BTOR_INIT_STACK (param_apps);

  mm = btor->mm;

  BTORLOG ("");
  BTORLOG ("*** %s", __FUNCTION__);
  while (!BTOR_EMPTY_STACK (*prop_stack))
  {
    btor->stats.propagations++;
    fun = BTOR_POP_STACK (*prop_stack);
    assert (BTOR_IS_REGULAR_NODE (fun));
    assert (BTOR_IS_FUN_NODE (fun));
    assert (!fun->simplified);
    assert (!BTOR_EMPTY_STACK (*prop_stack));
    assert (fun->reachable);
    app = BTOR_POP_STACK (*prop_stack);
    assert (BTOR_IS_REGULAR_NODE (app));
    assert (BTOR_IS_APPLY_NODE (app));
    assert (app->refs - app->ext_refs > 0);
    assert (app->reachable || app->vread);
    check_not_simplified_or_const (btor, app);
    app->propagated = 1;

    BTORLOG ("propagate");
    BTORLOG ("  app: %s", node2string (app));
    BTORLOG ("  fun: %s", node2string (fun));

    *assignments_changed = lazy_synthesize_and_encode_apply_exp (btor, app, 1);

    if (*assignments_changed) return 0;

    args = app->e[1];
    assert (BTOR_IS_REGULAR_NODE (args));
    assert (BTOR_IS_ARGS_NODE (args));
    check_not_simplified_or_const (btor, app);
    check_not_simplified_or_const (btor, args);

    if (!fun->rho)
    {
      fun->rho =
          btor_new_ptr_hash_table (mm,
                                   (BtorHashPtr) hash_assignment,
                                   (BtorCmpPtr) compare_argument_assignments);
      BTOR_PUSH_STACK (mm, *cleanup_stack, fun);
    }
    else
    {
      b = btor_find_in_ptr_hash_table (fun->rho, args);
      if (b)
      {
        hashed_app = (BtorNode *) b->data.asPtr;
        assert (BTOR_IS_REGULAR_NODE (hashed_app));
        assert (BTOR_IS_APPLY_NODE (hashed_app));

        /* function congruence conflict */
        if (compare_assignments (hashed_app, app) != 0)
        {
          BTORLOG ("\e[1;31m");
          BTORLOG ("FC conflict at: %s", node2string (fun));
          BTORLOG ("add_lemma:");
          BTORLOG ("  fun: %s", node2string (fun));
          BTORLOG ("  app1: %s", node2string (hashed_app));
          BTORLOG ("  app2: %s", node2string (app));
          BTORLOG ("\e[0;39m");
          btor->stats.function_congruence_conflicts++;
          add_lemma (btor, fun, hashed_app, app);
          return 1;
        }
        else
          continue;
      }
    }
    assert (fun->rho);
    assert (!btor_find_in_ptr_hash_table (fun->rho, args));
    btor_insert_in_ptr_hash_table (fun->rho, args)->data.asPtr = app;
    BTORLOG ("  save app: %s (%s)", node2string (args), node2string (app));

    /* skip array vars */
    if (!BTOR_IS_LAMBDA_NODE (fun))
    {
      assert (BTOR_IS_ARRAY_VAR_NODE (fun));
      continue;
    }

    lambda = (BtorLambdaNode *) fun;

    *assignments_changed = lazy_synthesize_and_encode_lambda_exp (btor, fun, 1);
    if (*assignments_changed) return 0;

#ifndef NDEBUG
    num_restarts = 0;
#endif
    prev_fun_value = 0;
  PROPAGATE_BETA_REDUCE_PARTIAL:
    btor_assign_args (btor, fun, args);
    fun_value = btor_beta_reduce_partial (btor, fun, &evalerr);
    assert (!BTOR_IS_LAMBDA_NODE (BTOR_REAL_ADDR_NODE (fun_value)));
    btor_unassign_params (btor, fun);

    /* 'prev_fun_value' is set if we already restarted beta reduction. if the
     * result does not differ from the previous one, we are safe to
     * continue with consistency checking. */
#if 1
    if (fun_value == prev_fun_value)
    {
      assert (prev_fun_value);
      evalerr = 0;
      btor_release_exp (btor, prev_fun_value);
      prev_fun_value = 0;
    }
#endif

    /* 'prev_fun_value' is set if we already restarted beta reduction. if the
     * result does not differ from the previous one, we are safe to
     * continue with consistency checking. */
#if 1
    if (fun_value == prev_fun_value)
    {
      assert (prev_fun_value);
      evalerr = 0;
      btor_release_exp (btor, prev_fun_value);
      prev_fun_value = 0;
    }
#endif

    if (BTOR_IS_ARRAY_VAR_NODE (BTOR_REAL_ADDR_NODE (fun_value)))
    {
      BTOR_PUSH_STACK (mm, *prop_stack, app);
      BTOR_PUSH_STACK (mm, *prop_stack, fun_value);
      btor_release_exp (btor, fun_value);
      if (prev_fun_value) btor_release_exp (btor, prev_fun_value);
      continue;
    }

    if (!BTOR_REAL_ADDR_NODE (fun_value)->tseitin)
    {
      args_equal = 0;
      if (BTOR_IS_APPLY_NODE (BTOR_REAL_ADDR_NODE (fun_value))
          && ENABLE_APPLY_PROP_DOWN)
        args_equal = BTOR_REAL_ADDR_NODE (fun_value)->e[1] == args;

      if (!args_equal)
      {
        BTOR_INIT_STACK (param_apps);
        find_not_encoded_applies_vars (btor, fun_value, &param_apps);

        *assignments_changed = encode_applies_vars (btor, lambda, &param_apps);

        if (*assignments_changed)
        {
          btor_release_exp (btor, fun_value);
          if (prev_fun_value) btor_release_exp (btor, prev_fun_value);
          BTOR_RELEASE_STACK (mm, param_apps);
          return 0;
        }

        /* we have to ensure the consistency of the freshly encoded
         * function applications, hence we need to propagate them. */
        for (i = 0; i < BTOR_COUNT_STACK (param_apps); i++)
        {
          param_app = BTOR_REAL_ADDR_NODE (BTOR_PEEK_STACK (param_apps, i));
          assert (BTOR_IS_REGULAR_NODE (param_app));
          assert (BTOR_IS_APPLY_NODE (param_app)
                  || BTOR_IS_BV_VAR_NODE (param_app));

          if (!BTOR_IS_APPLY_NODE (param_app)) continue;

          BTOR_PUSH_STACK (mm, *prop_stack, param_app);
          BTOR_PUSH_STACK (mm, *prop_stack, param_app->e[0]);
        }

        BTOR_RELEASE_STACK (mm, param_apps);

        /* if not all bvcond in 'fun_value' could be evaluated, there are
         * still some inputs (vars, applies) that are not encoded.
         * we encode all inputs required for evaluating the bvconds in
         * 'fun_value' and restart beta reduction. however, it might be
         * still the case that beta reduction yields fresh applies (not
         * encoded) and we have to restart again. we have to ensure that
         * successive beta reduction calls yield the same result as
         * otherwise it may produce different results for beta reduction.
         */
        if (evalerr)
        {
          if (prev_fun_value) btor_release_exp (btor, prev_fun_value);
          prev_fun_value = fun_value;
          //		  btor_release_exp (btor, fun_value);
          btor->stats.partial_beta_reduction_restarts++;
          // TODO: stats for max. restarts
          // TODO: if we reach a certain limit should we just continue
          //       without encoding everything? if we do so, we need
          //       means to reproduce the propagation paths.
#ifndef NDEBUG
          num_restarts++;
          assert (num_restarts < 8);
#endif
          BTORLOG ("restart partial beta reduction");
          goto PROPAGATE_BETA_REDUCE_PARTIAL;
        }
      }

      assert (!evalerr);

      /* NOTE: this is a special case
       * 'fun_value' is a function application and is not encoded.
       * the value of 'fun_value' must be the same as 'app'.
       * if 'fun_value' and 'app' have the same number of arguments and
       * the arguments have the same value, we can propagate 'app'
       * instead of 'fun_value'. in this case, we do not have to
       * additionally encode 'fun_value', but we can use 'app' instead,
       * which has the same properties as 'fun_value'. further, we do not
       * have to encode every intermediate function application we
       * encounter while propagating 'app'. */
      if (BTOR_IS_APPLY_NODE (BTOR_REAL_ADDR_NODE (fun_value)) && args_equal)
      {
        BTOR_PUSH_STACK (mm, *prop_stack, app);
        BTOR_PUSH_STACK (
            mm, *prop_stack, BTOR_REAL_ADDR_NODE (fun_value)->e[0]);
        BTORLOG ("  propagate down: %s", node2string (app));
        btor->stats.propagations_down++;
      }
      else
      {
        /* compute assignment of 'fun_value' and compare it to the
         * assignment of 'app'. */
        app_assignment       = btor_bv_assignment_str_exp (btor, app);
        fun_value_assignment = btor_eval_exp (btor, fun_value);
        assert (fun_value_assignment);
        values_equal = strcmp (app_assignment, fun_value_assignment) == 0;
        btor_freestr (mm, fun_value_assignment);
        btor_release_bv_assignment_str_exp (btor, app_assignment);

        /* beta reduction conflict */
        if (!values_equal)
        {
        BETA_REDUCTION_CONFLICT:
          BTORLOG ("\e[1;31m");
          BTORLOG ("BR conflict at: %s", node2string (fun));
          BTORLOG ("add_lemma:");
          BTORLOG ("  fun: %s", node2string (fun));
          BTORLOG ("  app: %s", node2string (app));
          BTORLOG ("\e[0;39m");
          btor->stats.beta_reduction_conflicts++;
          add_lemma (btor, fun, app, 0);
          btor_release_exp (btor, fun_value);
          if (prev_fun_value) btor_release_exp (btor, prev_fun_value);
          return 1;
        }
      }
    }
    else
    {
      /* we already have an assignment for 'fun_value' and we can check
       * if both function value 'app' and 'fun_value' are the same */
      if (compare_assignments (app, fun_value) != 0)
        goto BETA_REDUCTION_CONFLICT;
    }
    btor_release_exp (btor, fun_value);
    if (prev_fun_value) btor_release_exp (btor, prev_fun_value);
  }

  return 0;
}

#if 0
static void
print_cone_dbg (Btor * btor, BtorNode * exp)
{
  assert (btor);
  assert (exp);

  BTOR_DECLARE_QUEUE (Int, int);

  int i, lvl;
  BtorNode *cur, *parent;
  BtorParentIterator it;
  BtorNodePtrQueue queue;
  BtorIntQueue level;
  BtorPtrHashTable *table;
  BtorPtrHashBucket *b;

  BTOR_INIT_QUEUE (queue);
  BTOR_INIT_QUEUE (level);
  BTOR_ENQUEUE (btor->mm, queue, exp);
  BTOR_ENQUEUE (btor->mm, level, 0);
  table = btor_new_ptr_hash_table (btor->mm,
				   (BtorHashPtr) btor_hash_exp_by_id,
				   (BtorCmpPtr) btor_compare_exp_by_id);

  while (!BTOR_EMPTY_QUEUE (queue))
    {
      cur = BTOR_REAL_ADDR_NODE (BTOR_DEQUEUE (queue));
      lvl = BTOR_DEQUEUE (level);

      if (!btor_find_in_ptr_hash_table (table, cur))
	{
	  (void) btor_insert_in_ptr_hash_table (table, cur);
	  printf ("(%d) cone: %s\n", lvl, node2string (cur));
	  printf ("       reachable:  %d\n", cur->reachable);
	  printf ("       synth:      %d\n", BTOR_IS_SYNTH_NODE (cur));
	  printf ("       refs/ext:   %d/%d\n", cur->refs, cur->ext_refs);
	  printf ("       parents:    %d\n", cur->parents);
	  printf ("       constraint: %d\n", cur->constraint);
	  printf ("       children:  ");
	  for (i = 0; i < cur->arity; i++)
	    {
	      if (btor_find_in_ptr_hash_table (table,
		    BTOR_REAL_ADDR_NODE (cur->e[i])))
	      printf (" %d", BTOR_REAL_ADDR_NODE (cur->e[i])->id);
	    }
	  printf ("\n");

	  init_full_parent_iterator (&it, cur);

	  while (has_next_parent_full_parent_iterator (&it))
	    {
	      parent = next_parent_full_parent_iterator (&it);
	      assert (BTOR_IS_REGULAR_NODE (parent));

	      BTOR_ENQUEUE (btor->mm, queue, parent);
	      BTOR_ENQUEUE (btor->mm, level, lvl + 1);
	    }
	}
    }

  btor_delete_ptr_hash_table (table);
  BTOR_RELEASE_QUEUE (btor->mm, queue);
  BTOR_RELEASE_QUEUE (btor->mm, level);
}
#endif

static void
find_param_applies (Btor *btor, BtorNode *exp, BtorNodePtrStack *param_apps)
{
  assert (btor);
  assert (exp);
  assert (param_apps);
  assert (check_unique_table_mark_unset_dbg (btor));

  int i;
  double start;
  BtorNode *cur;
  BtorNodePtrStack visit, unmark;

  start = btor_time_stamp ();
  BTOR_INIT_STACK (visit);
  BTOR_INIT_STACK (unmark);
  BTOR_PUSH_STACK (btor->mm, visit, exp);

  do
  {
    cur = BTOR_REAL_ADDR_NODE (BTOR_POP_STACK (visit));

    if (cur->mark || !cur->parameterized || BTOR_IS_FUN_NODE (cur)) continue;

    cur->mark = 1;
    BTOR_PUSH_STACK (btor->mm, unmark, cur);

    if (BTOR_IS_APPLY_NODE (cur))
    {
      BTOR_PUSH_STACK (btor->mm, *param_apps, cur);
    }

    for (i = 0; i < cur->arity; i++)
      BTOR_PUSH_STACK (btor->mm, visit, cur->e[i]);
  } while (!BTOR_EMPTY_STACK (visit));

  BTOR_RELEASE_STACK (btor->mm, visit);

  while (!BTOR_EMPTY_STACK (unmark))
  {
    cur = BTOR_POP_STACK (unmark);
    assert (BTOR_IS_REGULAR_NODE (cur));
    assert (cur->mark);
    cur->mark = 0;
  }
  BTOR_RELEASE_STACK (btor->mm, unmark);
  btor->time.find_param_app += btor_time_stamp () - start;
}

static int
check_and_resolve_conflicts (Btor *btor, BtorNodePtrStack *top_functions)
{
  assert (btor);
  assert (top_functions);
  assert (btor->ops[BTOR_AEQ_NODE] == 0);

  int found_conflict, changed_assignments;
  BtorMemMgr *mm;
  BtorNode *cur_fun, *cur_parent, **top, **temp, *param_app;
  BtorNodePtrStack fun_stack, cleanup_stack, working_stack, unmark_stack;
  BtorNodePtrStack param_apps;
  BtorParentIterator it;

  found_conflict = 0;
  mm             = btor->mm;
BTOR_CONFLICT_CHECK:
  assert (!found_conflict);
  changed_assignments = 0;
  BTOR_INIT_STACK (unmark_stack);
  BTOR_INIT_STACK (working_stack);
  BTOR_INIT_STACK (cleanup_stack);
  BTOR_INIT_STACK (fun_stack);
  BTOR_INIT_STACK (param_apps);

  /* push all top arrays on the stack */
  top = top_functions->top;
  for (temp = top_functions->start; temp != top; temp++)
  {
    cur_fun = *temp;
    assert (BTOR_IS_REGULAR_NODE (cur_fun));
    assert (BTOR_IS_FUN_NODE (cur_fun));
    assert (cur_fun->reachable);
    assert (!cur_fun->simplified);
    BTOR_PUSH_STACK (mm, fun_stack, cur_fun);
  }

  while (!BTOR_EMPTY_STACK (fun_stack))
  {
    cur_fun = BTOR_POP_STACK (fun_stack);
    assert (BTOR_IS_REGULAR_NODE (cur_fun));
    assert (BTOR_IS_FUN_NODE (cur_fun));
    assert (cur_fun->reachable);
    assert (!cur_fun->simplified);
    assert (cur_fun->fun_mark == 0 || cur_fun->fun_mark == 1);

    if (cur_fun->fun_mark == 0)
    {
      cur_fun->fun_mark = 1;
      BTOR_PUSH_STACK (mm, unmark_stack, cur_fun);
      assert (BTOR_IS_FUN_NODE (cur_fun));

      /* push all underlying functions on fun_stack that are accessed
       * via parameterized apply nodes */
      if (BTOR_IS_LAMBDA_NODE (cur_fun))
      {
        assert (BTOR_IS_PARAM_NODE (cur_fun->e[0]));
        assert (BTOR_EMPTY_STACK (param_apps));
        find_param_applies (btor, BTOR_LAMBDA_GET_BODY (cur_fun), &param_apps);

        while (!BTOR_EMPTY_STACK (param_apps))
        {
          param_app = BTOR_POP_STACK (param_apps);
          assert (BTOR_IS_REGULAR_NODE (param_app));
          assert (BTOR_IS_APPLY_NODE (param_app));
          BTOR_PUSH_STACK (mm, fun_stack, param_app->e[0]);
        }
        BTOR_RESET_STACK (param_apps);
      }

      /* check consistency for non-parameterized apply nodes */
      init_apply_parent_iterator (&it, cur_fun);
      while (has_next_parent_apply_parent_iterator (&it))
      {
        cur_parent = next_parent_apply_parent_iterator (&it);
        assert (BTOR_IS_REGULAR_NODE (cur_parent));
        assert (BTOR_IS_APPLY_NODE (cur_parent));

        /* skip parameterized applications */
        if (cur_parent->parameterized) continue;

        /* only propagate necessary applications */
        check_not_simplified_or_const (btor, cur_parent);
        if (cur_parent->reachable || cur_parent->vread)
        {
          BTOR_PUSH_STACK (mm, working_stack, cur_parent);
          BTOR_PUSH_STACK (mm, working_stack, cur_fun);
          found_conflict = propagate (
              btor, &working_stack, &cleanup_stack, &changed_assignments);
          if (found_conflict || changed_assignments) goto BTOR_CONFLICT_CLEANUP;
        }
      }
    }
  }
BTOR_CONFLICT_CLEANUP:
  while (!BTOR_EMPTY_STACK (cleanup_stack))
  {
    cur_fun = BTOR_POP_STACK (cleanup_stack);
    assert (BTOR_IS_REGULAR_NODE (cur_fun));
    assert (BTOR_IS_FUN_NODE (cur_fun));
    assert (cur_fun->rho);

    if (found_conflict || changed_assignments)
    {
      btor_delete_ptr_hash_table (cur_fun->rho);
      cur_fun->rho = 0;
    }
    else
    {
      /* remember arrays for incremental usage (and prevent premature
       * release in case that array is released via API call) */
      BTOR_PUSH_STACK (
          mm, btor->arrays_with_model, btor_copy_exp (btor, cur_fun));
    }
  }
  BTOR_RELEASE_STACK (mm, cleanup_stack);
  BTOR_RELEASE_STACK (mm, working_stack);
  BTOR_RELEASE_STACK (mm, fun_stack);
  BTOR_RELEASE_STACK (mm, param_apps);

  /* reset array marks of arrays */
  while (!BTOR_EMPTY_STACK (unmark_stack))
  {
    cur_fun = BTOR_POP_STACK (unmark_stack);
    assert (BTOR_IS_REGULAR_NODE (cur_fun));
    assert (BTOR_IS_FUN_NODE (cur_fun));
    assert (cur_fun->fun_mark == 1);
    cur_fun->fun_mark = 0;
  }
  BTOR_RELEASE_STACK (mm, unmark_stack);

  /* restart? (assignments changed during lazy synthesis and encoding) */
  if (changed_assignments)
  {
    btor->stats.synthesis_assignment_inconsistencies++;
    BTORLOG ("synthesis assignment inconsistency: %d",
             btor->stats.synthesis_assignment_inconsistencies);
    goto BTOR_CONFLICT_CHECK;
  }
  return found_conflict;
}

#if 0
static Btor *
clone_btor_negated (Btor * btor)
{
  assert (btor);
  assert (btor->synthesized_constraints->count);

  int i;
  Btor *clone;
  BtorNode *root, *exp, *cur, *real_cur, *and;
  BtorHashTableIterator it;
  BtorNodePtrStack stack;

  clone = btor_clone_btor (btor);
  btor_enable_inc_usage (clone);
  
  BTOR_INIT_STACK (stack);
  root = 0;
  init_node_hash_table_iterator (clone, &it, clone->synthesized_constraints);
  while (has_next_node_hash_table_iterator (&it))
    {
      exp = next_node_hash_table_iterator (&it);
      BTOR_PUSH_STACK (btor->mm, stack, exp);
      while (!BTOR_EMPTY_STACK (stack))
	{
	  cur = BTOR_POP_STACK (stack);
	  real_cur = BTOR_REAL_ADDR_NODE (cur);
	  if (!BTOR_REAL_ADDR_AIG (real_cur->av->aigs[0])->cnf_id)
	    {
	      assert (BTOR_IS_INVERTED_NODE (cur) 
		      && BTOR_IS_AND_NODE (real_cur));
	      for (i = 0; i < real_cur->arity; i++)
		BTOR_PUSH_STACK (btor->mm, stack, real_cur->e[i]);
	    }
	  else
	    {
	      btor_release_delete_aigvec (clone->avmgr, real_cur->av);
	      real_cur->av = 0;
	    }
	}
//      real_cur = BTOR_REAL_ADDR_NODE (cur);
//      assert (real_cur->constraint);
//      if (!BTOR_REAL_ADDR_AIG (real_cur->av->aigs[0])->cnf_id)
//	{
//	  assert (BTOR_IS_INVERTED_NODE (cur) && BTOR_IS_AND_NODE (real_cur));
//	  BTOR_PUSH_STACK (btor, stack, real_cur);
//	}
//      while (!BTOR_EMPTY_STACK (stack))
//	{
//	  real_cur = BTOR_POP_STACK (stack);
//	  assert (BTOR_REAL_ADDR_NODE (real_cur));
//	  if (!BTOR_REAL_ADDR_AIG (real_cur->av->aigs[0])->cnf_id)
//	    {
//	    }
//	}
//      btor_release_delete_aigvec (clone->avmgr, real_cur->av);
//      real_cur->av = 0;
//      real_cur->constraint = 0;
      BTOR_REAL_ADDR_NODE (exp)->constraint = 0; 
      if (!root)
//	root = btor_copy_exp (clone, cur);
	root = btor_copy_exp (clone, exp);
      else
	{
//	  and = btor_and_exp (clone, root, cur);
	  and = btor_and_exp (clone, root, exp);	  
	  btor_release_exp (clone, root);
	  root = and;
	}
    }
  root = BTOR_INVERT_NODE (root); 
  assert (root);
  init_node_hash_table_iterator (clone, &it, clone->synthesized_constraints);
  while (has_next_node_hash_table_iterator (&it))
    btor_release_exp (clone, next_node_hash_table_iterator (&it));
  btor_delete_ptr_hash_table (clone->synthesized_constraints);
  clone->synthesized_constraints = btor_new_ptr_hash_table (
      clone->mm, (BtorHashPtr) btor_hash_exp_by_id, 
      (BtorCmpPtr) btor_compare_exp_by_id);
  insert_unsynthesized_constraint (clone, root);
  btor_release_exp (clone, root);
  BTOR_RELEASE_STACK (btor->mm, stack);
  return clone;
}
#endif

static Btor *
clone_exp_layer_negated (Btor *btor)
{
  assert (btor);
  assert (btor->synthesized_constraints->count);
  assert (!btor->unsynthesized_constraints->count);

  Btor *clone;
  BtorNode *root, *cur, *and;
  BtorHashTableIterator it;

  clone = btor_clone_exp_layer (btor);
  assert (!clone->synthesized_constraints->count);
  assert (clone->unsynthesized_constraints->count);
  btor_enable_inc_usage (clone);

  root = 0;
  init_node_hash_table_iterator (clone, &it, clone->unsynthesized_constraints);
  while (has_next_node_hash_table_iterator (&it))
  {
    cur                                   = next_node_hash_table_iterator (&it);
    BTOR_REAL_ADDR_NODE (cur)->constraint = 0;
    if (!root)
      root = btor_copy_exp (clone, cur);
    else
    {
      and = btor_and_exp (clone, root, cur);
      btor_release_exp (clone, root);
      root = and;
    }
  }
  root = BTOR_INVERT_NODE (root);
  init_node_hash_table_iterator (clone, &it, clone->unsynthesized_constraints);
  while (has_next_node_hash_table_iterator (&it))
    btor_release_exp (clone, next_node_hash_table_iterator (&it));
  btor_delete_ptr_hash_table (clone->unsynthesized_constraints);
  clone->unsynthesized_constraints =
      btor_new_ptr_hash_table (clone->mm,
                               (BtorHashPtr) btor_hash_exp_by_id,
                               (BtorCmpPtr) btor_compare_exp_by_id);
  btor_assert_exp (clone, root);
  //  insert_unsynthesized_constraint (clone, root);
  btor_release_exp (clone, root);
  return clone;
}

#if 0
static void
search_top_applies (Btor * btor, BtorNodePtrStack * top_applies)
{
  assert (btor);
  assert (top_applies);
  assert (BTOR_EMPTY_STACK (*top_applies));
  assert (btor->unsynthesized_constraints->count == 0);
  assert (btor->embedded_constraints->count == 0);

  int i;
  char *ass;
  Btor *clone;
  BtorPtrHashTable *assumptions;
  BtorHashTableIterator it;
  BtorParentIterator pit;
  BtorNode *cur, *ccur, *eq, *bvconst;
  BtorNodePtrStack stack;
  BtorAIGMgr *amgr;
  BtorSATMgr *smgr;

  amgr = btor_get_aig_mgr_aigvec_mgr (btor->avmgr);
  smgr = btor_get_sat_mgr_aig_mgr (amgr);
  if (!smgr->inc_required) return;

  BTOR_INIT_STACK (stack);
  assumptions = btor_new_ptr_hash_table (
		    btor->mm, (BtorHashPtr) btor_hash_exp_by_id,
			      (BtorCmpPtr) btor_compare_exp_by_id);
#ifndef NDEBUG
  //Btor *clone2 = clone_btor_negated (btor);
  Btor *clone2 = clone_exp_layer_negated (btor);
  btor_enable_force_cleanup (clone2);
  btor_enable_inc_usage (clone2);
  clone2->dual_prop = 0;
  int sat_result = btor_sat_btor (clone2);
  btor_delete_btor (clone2);
  printf ("-- initial sat: %s\n", sat_result == BTOR_SAT ? "SAT" : "UNSAT");
#endif

//  // TODO DEBUG
//  init_node_hash_table_iterator (btor, &it, btor->synthesized_constraints);
//  while (has_next_node_hash_table_iterator (&it))
//    {
//      cur = next_node_hash_table_iterator (&it);
//      printf ("\ncur %d *******------------------\n", BTOR_REAL_ADDR_NODE (cur)->id);
//      btor_dump_btor_node (btor, stdout, cur);
//      printf ("********-----------------------\n");
//    }
//  //
  //clone = clone_btor_negated (btor);
  clone = clone_exp_layer_negated (btor);
  btor_enable_force_cleanup (clone);
  btor_enable_inc_usage (clone);
  clone->loglevel = 0;
  clone->dual_prop = 0;
//  // TODO DEBUG
//  init_node_hash_table_iterator (clone, &it, clone->unsynthesized_constraints);
//  while (has_next_node_hash_table_iterator (&it))
//    {
//      cur = next_node_hash_table_iterator (&it);
//      printf ("\ncur %d +++++++++++++------------\n", BTOR_REAL_ADDR_NODE (cur)->id);
//      btor_dump_btor_node (clone, stdout, cur);
//      printf ("++++++++++++++++---------------\n");
//    }
//  //

  /* assume non-boolean bv assignments */
  //for (i = 0; i < btor->nodes_unique_table.size; i++)

  //    for (cur = btor->nodes_unique_table.chains[i]; cur; cur = cur->next)
  //      {
  //        if (!BTOR_IS_SYNTH_NODE (cur)) continue;
  //        if (BTOR_IS_BV_VAR_NODE (cur) || BTOR_IS_APPLY_NODE (cur))
  //          BTOR_PUSH_STACK (btor->mm, stack, cur);
  //      }
  //  }
  for (i = 1; i < BTOR_COUNT_STACK (btor->nodes_id_table); i++)
    {
      cur = BTOR_PEEK_STACK (btor->nodes_id_table, i);
      if (!cur) continue;
      if (!cur->reachable) continue;
      if (!BTOR_IS_SYNTH_NODE (cur)) continue;
      assert (!BTOR_IS_PARAMETERIZED_NODE (cur));
      if (BTOR_IS_BV_VAR_NODE (cur) || BTOR_IS_APPLY_NODE (cur))
	BTOR_PUSH_STACK (btor->mm, stack, cur);
    }
  printf ("bv stack count: %d\n", BTOR_COUNT_STACK (stack));
  while (!BTOR_EMPTY_STACK (stack))
    {
      cur = BTOR_POP_STACK (stack);
      assert (cur);
      ass = btor_bv_assignment_str_exp (btor, cur);
      for (i = 0; i < BTOR_REAL_ADDR_NODE (cur)->len; i++)
	ass[i] = ass[i] == 'x' ? '0' : ass[i];
      ccur = BTOR_PEEK_STACK (clone->nodes_id_table, 
			   BTOR_REAL_ADDR_NODE (cur)->id);
      assert (ccur);
      printf ("assumption: %s\n", node2string (ccur));
      printf ("len: %d\n", BTOR_REAL_ADDR_NODE (ccur)->len);
      printf ("assignment: %s\n", ass);
      // TODO optimize for len == 1
      bvconst = btor_const_exp (clone, ass);
      eq = btor_eq_exp (clone, ccur, bvconst);
      printf ("eq: %s\n", node2string (eq));
      btor_assume_exp (clone, eq);
      if (!btor_find_in_ptr_hash_table (assumptions, eq))
	btor_insert_in_ptr_hash_table (assumptions, btor_copy_exp (clone, eq));
      btor_release_exp (clone, eq);
      btor_release_exp (clone, bvconst);
      btor_release_bv_assignment_str_exp (btor, ass);
    }
  btor_sat_btor (clone);
  assert (clone->last_sat_result == BTOR_UNSAT);

  //// TODO DEBUG
  //printf ("--- clone.\n");
  //for (i = 1; i < BTOR_COUNT_STACK (clone->nodes_id_table); i++)
  //  {
  //    cur = BTOR_PEEK_STACK (clone->nodes_id_table, i);
  //    if (!cur || !cur->tseitin) continue;
  //    char *ass = btor_bv_assignment_str_exp (clone, cur);
  //    printf ("node: %s assignment:%s\n", node2string (cur), ass);
  //    btor_release_bv_assignment_str_exp (clone, ass);
  //  }
  //printf ("--- parent.\n");
  //for (i = 1; i < BTOR_COUNT_STACK (btor->nodes_id_table); i++)
  //  {
  //    cur = btor->nodes_id_table.start[i];
  //    if (!cur || !cur->tseitin) continue;
  //    char *ass = btor_bv_assignment_str_exp (btor, cur);
  //    printf ("node: %s assignment:%s\n", node2string (cur), ass);
  //    btor_release_bv_assignment_str_exp (btor, ass);
  //  }
  ////
  
  /* partial assignment (via failed assumptions of negated clone) */
  init_node_hash_table_iterator (btor, &it, assumptions);
//  init_node_hash_table_iterator (btor, &it, clone->assumptions);
  while (has_next_node_hash_table_iterator (&it))
    {
      cur = next_node_hash_table_iterator (&it);
      if (btor_failed_exp (clone, cur))
	{
	  ccur = BTOR_REAL_ADDR_NODE (cur);
	  assert (BTOR_IS_BV_EQ_NODE (ccur) 
		  || (BTOR_IS_BV_VAR_NODE (ccur) && ccur->len == 1)
		  || (BTOR_IS_APPLY_NODE (ccur) && ccur->len == 1));
	  if (BTOR_IS_BV_EQ_NODE (ccur))
	    ccur = BTOR_IS_BV_VAR_NODE (BTOR_REAL_ADDR_NODE (ccur->e[0]))
		   || BTOR_IS_APPLY_NODE (BTOR_REAL_ADDR_NODE (ccur->e[0]))
		       ? BTOR_REAL_ADDR_NODE (ccur->e[0])
		       : BTOR_REAL_ADDR_NODE (ccur->e[1]);
	  assert (BTOR_IS_REGULAR_NODE (ccur));
	  assert (BTOR_IS_BV_VAR_NODE (ccur) || BTOR_IS_APPLY_NODE (ccur));
	  if (BTOR_IS_BV_VAR_NODE (ccur))
	    {
	      assert (!BTOR_COUNT_STACK (stack));
	      BTOR_PUSH_STACK (btor->mm, stack, ccur);
	      while (!BTOR_EMPTY_STACK (stack))
		{
		  ccur = BTOR_POP_STACK (stack);
		  if (BTOR_IS_APPLY_NODE (ccur))
		    {
		      ccur = BTOR_PEEK_STACK (btor->nodes_id_table, ccur->id); 
		      assert (ccur);
		      assert (!BTOR_IS_PARAMETERIZED_NODE (ccur));
		      BTOR_PUSH_STACK (btor->mm, *top_applies, ccur);
		    }
		  init_full_parent_iterator (&pit, ccur);
		  while (has_next_parent_full_parent_iterator (&pit))
		    {
		      ccur = next_parent_full_parent_iterator (&pit);
		      if (!ccur->reachable) continue;
		      BTOR_PUSH_STACK (btor->mm, stack, ccur);
		    }
		}
	      
	    }
	    else
	    {
	      ccur = BTOR_PEEK_STACK (btor->nodes_id_table, ccur->id); 
	      assert (ccur);
	      assert (!BTOR_IS_PARAMETERIZED_NODE (cur));
	      BTOR_PUSH_STACK (btor->mm, *top_applies, ccur);
	    }
	}
    }

  init_node_hash_table_iterator (btor, &it, assumptions);
  while (has_next_node_hash_table_iterator (&it))
    btor_release_exp (
	clone, BTOR_REAL_ADDR_NODE (next_node_hash_table_iterator (&it)));
  btor_delete_ptr_hash_table (assumptions);
  btor_delete_btor (clone);
  BTOR_RELEASE_STACK (btor->mm, stack);
}
#endif

static void
search_top_applies (Btor *btor, BtorNodePtrStack *top_applies)
{
  assert (btor);
  assert (top_applies);
  assert (BTOR_EMPTY_STACK (*top_applies));
  assert (btor->unsynthesized_constraints->count == 0);
  assert (btor->embedded_constraints->count == 0);

  BtorSATMgr *smgr;
  BtorPtrHashTable *assumptions; /* bv var or apply with assignment asStr */
  BtorPtrHashBucket *bucket;
  BtorHashTableIterator it;
  BtorParentIterator pit;
  BtorNodePtrStack stack, unmark_stack;
  Btor *clone;
  BtorNode *cur_clone, *cur_btor, *bv_const, *bv_eq;
  char *ass_str;
  int i;

  smgr = btor_get_sat_mgr_aig_mgr (btor_get_aig_mgr_aigvec_mgr (btor->avmgr));
  if (!smgr->inc_required) return;

  //#ifndef NDEBUG
  //  Btor *clone_dbg = clone_exp_layer_negated (btor);
  //  btor_enable_force_cleanup (clone_dbg);
  //  btor_enable_inc_usage (clone_dbg);
  //  clone_dbg->loglevel = 0;
  //  clone_dbg->dual_prop = 0;
  //  clone_dbg->chk_failed_assumptions = 0;
  //  assert (btor_sat_btor (clone_dbg) == BTOR_SAT);
  //  btor_delete_btor (clone_dbg);
  //#endif

  BTOR_INIT_STACK (stack);
  BTOR_INIT_STACK (unmark_stack);

  assumptions = btor_new_ptr_hash_table (btor->mm,
                                         (BtorHashPtr) btor_hash_exp_by_id,
                                         (BtorCmpPtr) btor_compare_exp_by_id);

  /* assume bv assignments of bv vars and applies */
  for (i = 1; i < BTOR_COUNT_STACK (btor->nodes_id_table); i++)
  {
    cur_btor = BTOR_PEEK_STACK (btor->nodes_id_table, i);
    if (!cur_btor) continue;
    if (!cur_btor->reachable && !cur_btor->vread) continue;
    if (!BTOR_IS_SYNTH_NODE (cur_btor)) continue;
    if (BTOR_IS_BV_VAR_NODE (cur_btor) || BTOR_IS_APPLY_NODE (cur_btor))
      BTOR_PUSH_STACK (btor->mm, stack, btor_copy_exp (btor, cur_btor));
  }

  clone = clone_exp_layer_negated (btor);
  btor_enable_force_cleanup (clone);
#ifdef BTOR_CHECK_MODEL
  btor_enable_force_internal_cleanup (clone);
#endif
  btor_enable_inc_usage (clone);
  btor_set_loglevel_btor (clone, 0);
  clone->dual_prop = 0;  // FIXME should be redundant
  assert (check_unique_table_aux_mark_unset_dbg (btor));

#if 0
  /* assume bv assignments of bv vars and applies */
  for (i = 1; i < BTOR_COUNT_STACK (btor->nodes_id_table); i++)
    {
      cur_btor = BTOR_PEEK_STACK (btor->nodes_id_table, i);
      if (!cur_btor) continue;
      if (!cur_btor->reachable && !cur_btor->vread) continue;
      if (!BTOR_IS_SYNTH_NODE (cur_btor)) continue;
      if (BTOR_IS_BV_VAR_NODE (cur_btor) || BTOR_IS_APPLY_NODE (cur_btor))
	BTOR_PUSH_STACK (btor->mm, stack, cur_btor);
    }
#endif
  while (!BTOR_EMPTY_STACK (stack))
  {
    cur_btor = BTOR_POP_STACK (stack);
    assert (cur_btor);
    assert (BTOR_IS_REGULAR_NODE (cur_btor));
    btor_release_exp (btor, cur_btor);

    ass_str = btor_bv_assignment_str_exp (btor, cur_btor);
    for (i = 0; i < cur_btor->len; i++)
      ass_str[i] = ass_str[i] == 'x' ? '0' : ass_str[i];

    cur_clone = BTOR_PEEK_STACK (clone->nodes_id_table, cur_btor->id);
    assert (cur_clone);

    bv_const = btor_const_exp (clone, ass_str);
    bv_eq    = btor_eq_exp (clone, cur_clone, bv_const);
    btor_assume_exp (clone, bv_eq);

    assert (!btor_find_in_ptr_hash_table (assumptions, cur_clone));
    bucket             = btor_insert_in_ptr_hash_table (assumptions, cur_clone);
    bucket->data.asPtr = bv_eq;
    btor_release_exp (clone, bv_const);
    btor_release_bv_assignment_str_exp (btor, ass_str);
  }

  btor_sat_aux_btor (clone);
  assert (clone->last_sat_result == BTOR_UNSAT);

  /* partial assignment via failed assumptions of negated clone */
  init_node_hash_table_iterator (btor, &it, assumptions);
  while (has_next_node_hash_table_iterator (&it))
  {
    bv_eq     = (BtorNode *) it.bucket->data.asPtr;
    cur_clone = next_node_hash_table_iterator (&it);
    assert (BTOR_IS_REGULAR_NODE (cur_clone));
    cur_btor = BTOR_PEEK_STACK (btor->nodes_id_table, cur_clone->id);
    assert (BTOR_IS_BV_VAR_NODE (cur_btor) || BTOR_IS_APPLY_NODE (cur_btor));

    if (btor_failed_exp (clone, bv_eq))
    {
      if (BTOR_IS_BV_VAR_NODE (cur_btor))
      {
        assert (BTOR_EMPTY_STACK (stack));
        BTOR_PUSH_STACK (btor->mm, stack, cur_btor);
        while (!BTOR_EMPTY_STACK (stack))
        {
          cur_btor = BTOR_POP_STACK (stack);
          if (cur_btor->aux_mark) continue;
          if (!cur_btor->reachable && !cur_btor->vread) continue;
          cur_btor->aux_mark = 1;
          BTOR_PUSH_STACK (btor->mm, unmark_stack, cur_btor);
          if (BTOR_IS_APPLY_NODE (cur_btor) && BTOR_IS_SYNTH_NODE (cur_btor))
          {
            BTORLOG ("top apply: %s", node2string (cur_btor));
            assert (!cur_btor->parameterized);
            BTOR_PUSH_STACK (btor->mm, *top_applies, cur_btor);
          }
          init_full_parent_iterator (&pit, cur_btor);
          while (has_next_parent_full_parent_iterator (&pit))
          {
            cur_btor = next_parent_full_parent_iterator (&pit);
            if (!cur_btor->reachable && !cur_btor->vread) continue;
            BTOR_PUSH_STACK (btor->mm, stack, cur_btor);
          }
        }
      }
      else
      {
        if (cur_btor->aux_mark) continue;
        cur_btor->aux_mark = 1;
        BTOR_PUSH_STACK (btor->mm, unmark_stack, cur_btor);
        assert (cur_btor);
        assert (!cur_btor->parameterized);
        BTORLOG ("top apply: %s", node2string (cur_btor));
        BTOR_PUSH_STACK (btor->mm, *top_applies, cur_btor);
      }
    }
  }

  /* cleanup */
  for (i = 0; i < BTOR_COUNT_STACK (unmark_stack); i++)
    BTOR_PEEK_STACK (unmark_stack, i)->aux_mark = 0;

  init_node_hash_table_iterator (btor, &it, assumptions);
  while (has_next_node_hash_table_iterator (&it))
  {
    bv_eq     = (BtorNode *) it.bucket->data.asPtr;
    cur_clone = next_node_hash_table_iterator (&it);
    assert (BTOR_IS_REGULAR_NODE (cur_clone));
    btor_release_exp (clone, BTOR_REAL_ADDR_NODE (bv_eq));
    btor_release_exp (clone, cur_clone);
  }
  btor_delete_ptr_hash_table (assumptions);
  btor_delete_btor (clone);
  BTOR_RELEASE_STACK (btor->mm, stack);
  BTOR_RELEASE_STACK (btor->mm, unmark_stack);
}

static int
check_and_resolve_conflicts_aux (Btor *btor, BtorNodePtrStack *top_applies)
{
  assert (btor);
  assert (top_applies);
  assert (btor->ops[BTOR_AEQ_NODE] == 0);

  int i, found_conflict, changed_assignments;
  BtorNode *cur;
  BtorNodePtrStack work_stack, cleanup_stack;

  found_conflict = 0;
BTOR_CONFLICT_CHECK:
  assert (!found_conflict);
  changed_assignments = 0;
  BTOR_INIT_STACK (work_stack);
  BTOR_INIT_STACK (cleanup_stack);

  for (i = 0; i < BTOR_COUNT_STACK (*top_applies); i++)
  {
    cur = BTOR_PEEK_STACK (*top_applies, i);
    assert (BTOR_IS_REGULAR_NODE (cur));
    assert (BTOR_IS_APPLY_NODE (cur));
    assert (cur->reachable || cur->vread);
    assert (!cur->parameterized);
    check_not_simplified_or_const (btor, cur);
    BTOR_PUSH_STACK (btor->mm, work_stack, cur);       /* apply */
    BTOR_PUSH_STACK (btor->mm, work_stack, cur->e[0]); /* function */
    found_conflict =
        propagate (btor, &work_stack, &cleanup_stack, &changed_assignments);
    if (found_conflict || changed_assignments) goto BTOR_CONFLICT_CLEANUP;
  }
BTOR_CONFLICT_CLEANUP:
  while (!BTOR_EMPTY_STACK (cleanup_stack))
  {
    cur = BTOR_POP_STACK (cleanup_stack);
    assert (BTOR_IS_REGULAR_NODE (cur));
    assert (BTOR_IS_FUN_NODE (cur));
    assert (cur->rho);

    if (found_conflict || changed_assignments)
    {
      btor_delete_ptr_hash_table (cur->rho);
      cur->rho = 0;
    }
    else
    {
      /* remember arrays for incremental_usage (and prevent premature
       * release in case that array is released via API call) */
      BTOR_PUSH_STACK (
          btor->mm, btor->arrays_with_model, btor_copy_exp (btor, cur));
    }
  }

  BTOR_RELEASE_STACK (btor->mm, cleanup_stack);
  BTOR_RELEASE_STACK (btor->mm, work_stack);

  if (changed_assignments)
  {
    btor->stats.synthesis_assignment_inconsistencies += 1;
    BTORLOG ("synthesis assignment inconsistency: %d",
             btor->stats.synthesis_assignment_inconsistencies);
    goto BTOR_CONFLICT_CHECK;
  }

  return found_conflict;
}

static void
reset_applies (Btor *btor)
{
  assert (btor);

  int i;
  BtorNode *cur;

  for (i = 0; i < btor->nodes_unique_table.size; i++)
  {
    for (cur = btor->nodes_unique_table.chains[i]; cur; cur = cur->next)
    {
      if (!BTOR_IS_APPLY_NODE (cur)) continue;
      cur->propagated = 0;
    }
  }
}

static int
btor_sat_aux_btor (Btor *btor)
{
  assert (btor);

  int sat_result, simp_sat_result, found_conflict, verbosity, refinements;
  // BtorNodePtrStack top_functions;
  BtorNodePtrStack top_apply_funs;
  BtorAIGMgr *amgr;
  BtorSATMgr *smgr;
  BtorMemMgr *mm;

  verbosity = btor->verbosity;

  if (btor->inconsistent) goto UNSAT;

  btor_msg (btor, 1, "calling SAT");

  simp_sat_result = btor_simplify (btor);
  update_assumptions (btor);

#ifndef NDEBUG
  Btor *clone = 0;
  if (btor->chk_failed_assumptions)
  {
    clone = btor_clone_btor (btor);
    btor_enable_force_cleanup (clone);
    btor_enable_force_internal_cleanup (clone);
    clone->loglevel               = 0;
    clone->chk_failed_assumptions = 0;
    clone->dual_prop              = 0;  // FIXME necessary?
  }
#endif

  if (btor->inconsistent) goto UNSAT;

  mm   = btor->mm;
  amgr = btor_get_aig_mgr_aigvec_mgr (btor->avmgr);
  smgr = btor_get_sat_mgr_aig_mgr (amgr);

  if (!btor_is_initialized_sat (smgr)) btor_init_sat (smgr);

  if (btor->valid_assignments == 1) btor_reset_incremental_usage (btor);

  BTOR_ABORT_CORE (btor->ops[BTOR_AEQ_NODE] > 0,
                   "extensionality on arrays/lambdas not yet supported");

  process_unsynthesized_constraints (btor);
  if (btor->found_constraint_false)
  {
  UNSAT:
    sat_result = BTOR_UNSAT;
    goto DONE;
  }
  assert (btor->unsynthesized_constraints->count == 0);
  assert (check_all_hash_tables_proxy_free_dbg (btor));
  assert (check_all_hash_tables_simp_free_dbg (btor));

  if (btor->model_gen)
  {
    synthesize_all_var_rhs (btor);
    synthesize_all_array_rhs (btor);
    // TODO: no reads anymore -> check is_read of apply nodes instead
    //      if (btor->generate_model_for_all_reads)
    //	synthesize_all_reads (btor);
  }

#ifndef NDEBUG
  BtorPtrHashBucket *b;
  for (b = btor->assumptions->first; b; b = b->next)
    assert (!BTOR_REAL_ADDR_NODE ((BtorNode *) b->key)->simplified);
#endif

  update_reachable (btor, 0);
  assert (check_reachable_flag_dbg (btor));

  add_again_assumptions (btor);
  assert (check_reachable_flag_dbg (btor));

  // BTOR_INIT_STACK (top_functions);
  sat_result = btor_timed_sat_sat (btor, -1);

  BTOR_INIT_STACK (top_apply_funs);

  while (sat_result == BTOR_SAT)
  {
    //      assert (BTOR_EMPTY_STACK (top_functions));
    //
    //      //if (btor->dual_prop)// && btor->synthesized_constraints->count)
    //      //  {
    //      //    BtorNodePtrStack ta;
    //      //    BTOR_INIT_STACK (ta);
    //      //    search_top_applies (btor, &ta);
    //      //    BTOR_RELEASE_STACK (btor->mm, ta);
    //      //    fc = check_and_resolve_conflicts_aux (btor, &ta);
    //      //    printf ("-- dp: found_conflict: %d\n", fc);
    //      //  }
    //      //found_conflict = check_and_resolve_conflicts (btor,
    //      &top_functions);
    //      //printf ("++ found_conflict: %d\n", found_conflict);
    //      //BTOR_RELEASE_STACK (mm, top_functions);
    //      printf ("%d\n", btor->synthesized_constraints->count);
    //      if (btor->synthesized_constraints->count && btor->dual_prop)
    //	{
    //          BtorNodePtrStack ta;
    //          BTOR_INIT_STACK (ta);
    //          search_top_applies (btor, &ta);
    ////	  if (!BTOR_COUNT_STACK (ta))
    ////	    {
    ////	      search_top_functions (btor, &top_functions);
    ////	      reset_applies (btor);
    ////	      found_conflict = check_and_resolve_conflicts (
    ////				    btor, &top_functions);
    ////	    }
    ////	  else
    //	    {
    //	      reset_applies (btor);
    //	      found_conflict = check_and_resolve_conflicts_aux (btor, &ta);
    //	    }
    //	  BTOR_RELEASE_STACK (mm, ta);
    //          BTOR_RELEASE_STACK (mm, top_functions);
    //	}
    //      else
    //	{
    //	  search_top_functions (btor, &top_functions);
    //	  reset_applies (btor);
    //	  found_conflict = check_and_resolve_conflicts (btor, &top_functions);
    //	  BTOR_RELEASE_STACK (mm, top_functions);
    //	}

    assert (BTOR_EMPTY_STACK (top_apply_funs));
    if (simp_sat_result == BTOR_SAT || !btor->dual_prop)
    {
      search_top_functions (btor, &top_apply_funs);
      reset_applies (btor);
      found_conflict = check_and_resolve_conflicts (btor, &top_apply_funs);
    }
    else
    {
      search_top_applies (btor, &top_apply_funs);
      reset_applies (btor);
      found_conflict = check_and_resolve_conflicts_aux (btor, &top_apply_funs);
    }
    BTOR_RELEASE_STACK (mm, top_apply_funs);

    if (!found_conflict) break;

    btor->stats.lod_refinements++;
    add_again_assumptions (btor);

    if (verbosity == 1)
    {
      refinements = btor->stats.lod_refinements;
      fprintf (stdout,
               "\r[btorcore] refinement iteration %d, "
               "vars %d, applies %d\r",
               refinements,
               btor->ops[BTOR_BV_VAR_NODE],
               btor->ops[BTOR_APPLY_NODE]);
      fflush (stdout);
    }
    else if (verbosity > 1)
    {
      refinements = btor->stats.lod_refinements;
      if (verbosity > 2 || !(refinements % 10))
      {
        fprintf (stdout, "[btorsat] refinement iteration %d\n", refinements);
        fflush (stdout);
      }
    }

    /* may be set in add_symbolic_lemma via insert_unsythesized_constraint
     * in case generated lemma is false */
    if (btor->inconsistent) goto UNSAT;

#ifdef BTOR_SYMBOLIC_LEMMAS
    process_unsynthesized_constraints (btor);
    if (btor->found_constraint_false) goto UNSAT;
    assert (btor->unsynthesized_constraints->count == 0);
    assert (check_all_hash_tables_proxy_free_dbg (btor));
    assert (check_all_hash_tables_simp_free_dbg (btor));
    assert (check_reachable_flag_dbg (btor));
#endif
    add_again_assumptions (btor);
    sat_result = btor_timed_sat_sat (btor, -1);
  }

DONE:

  assert (sat_result != BTOR_SAT || btor->dual_prop
          || check_applies_dbg (btor));

  btor->valid_assignments = 1;
  BTOR_ABORT_CORE (sat_result != BTOR_SAT && sat_result != BTOR_UNSAT,
                   "result must be sat or unsat");

  btor->last_sat_result = sat_result;
#ifndef NDEBUG
  if (!btor->inconsistent && btor->chk_failed_assumptions)
  {
    if (btor->last_sat_result == BTOR_UNSAT)
      btor_check_failed_assumptions (btor, clone);
    btor_delete_btor (clone);
  }
#endif
  return sat_result;
}

#if 0
static void
print_applies_dbg (Btor * btor)
{
  assert (btor);

  int i;
  BtorNode *cur;

  printf ("***\n");
  for (i = 0; i < btor->nodes_unique_table.size; i++)
    {
      for (cur = btor->nodes_unique_table.chains[i]; cur; cur = cur->next)
	{
	  if (BTOR_IS_APPLY_NODE (cur))
	    printf ("(%d|%d/%d|%d/%d/%d) (%d) %s\n",
		    cur->propagated,
		    cur->reachable, cur->vread,
		    BTOR_IS_SYNTH_NODE (cur), cur->tseitin,
		    cur->parameterized,
		    cur->parents,
		    node2string (cur));
	}
    }
}
#endif

int
btor_sat_btor (Btor *btor)
{
  int res;
  assert (btor);
  assert (btor->btor_sat_btor_called >= 0);
  assert (btor->inc_enabled || btor->btor_sat_btor_called == 0);
#ifdef BTOR_CHECK_MODEL
  Btor *clone;
  BtorPtrHashTable *inputs;
  clone  = btor_clone_btor (btor);
  inputs = map_inputs_check_model (btor, clone);
  btor_enable_force_cleanup (clone);
#endif

  res = btor_sat_aux_btor (btor);
  btor->btor_sat_btor_called++;

#ifdef BTOR_CHECK_MODEL
  if (res == BTOR_SAT) check_model (btor, clone, inputs);

  BtorHashTableIterator it;
  init_node_hash_table_iterator (btor, &it, inputs);
  while (has_next_node_hash_table_iterator (&it))
  {
    btor_release_exp (btor, (BtorNode *) it.bucket->data.asPtr);
    btor_release_exp (clone, next_node_hash_table_iterator (&it));
  }
  btor_delete_ptr_hash_table (inputs);
  btor_delete_btor (clone);
#endif
  return res;
}

int
btor_fun_sort_check (Btor *btor, int argc, BtorNode **args, BtorNode *fun)
{
  (void) btor;
  assert (btor);
  assert (argc > 0);
  assert (args);
  assert (fun);
  assert (BTOR_IS_REGULAR_NODE (fun));
  assert (BTOR_IS_LAMBDA_NODE (fun));
  assert (argc == btor_get_fun_arity (btor, fun));

  int i;
  BtorNode *arg;
  BtorParamNode *param;
  BtorParentIterator it;

  init_lambda_iterator (&it, fun);

  for (i = 0; i < argc; i++)
  {
    assert (has_next_lambda_iterator (&it));
    arg   = BTOR_REAL_ADDR_NODE (args[i]);
    param = BTOR_LAMBDA_GET_PARAM (next_lambda_iterator (&it));
    assert (BTOR_IS_REGULAR_NODE (param));

    if (arg->len != param->len) return i;
  }
  return -1;
}

#if 0
static BtorNode *
vread_index_exp (Btor * btor, int len)
{
  char *symbol;
  size_t bytes;
  BtorNode *result;
  assert (btor);
  assert (len > 0);
  BTOR_ABORT_NODE (btor->vread_index_id == INT_MAX, "vread index id overflow");
  bytes = 6 + btor_num_digits_util (btor->vread_index_id) + 1;
  bytes *= sizeof (char);
  symbol = (char *) btor_malloc (btor->mm, bytes);
  sprintf (symbol, "vindex%d", btor->vread_index_id);
  btor->vread_index_id++;
  result = btor_var_exp (btor, len, symbol);
  btor_free (btor->mm, symbol, bytes);
  return result;
}
#endif

#if 0
static void
synthesize_array_equality (Btor * btor, BtorNode * aeq)
{
  BtorNode *index, *read1, *read2;
  BtorAIGVecMgr *avmgr;
  assert (btor);
  assert (aeq);
  assert (BTOR_IS_REGULAR_NODE (aeq));
  assert (BTOR_IS_ARRAY_EQ_NODE (aeq));
  assert (!BTOR_IS_SYNTH_NODE (aeq));
  avmgr = btor->avmgr;
  aeq->av = btor_var_aigvec (avmgr, 1);
  /* generate virtual reads */
  index = vread_index_exp (btor, aeq->e[0]->index_len);
  index->vread_index = 1;

  /* we do not want optimizations for the virtual reads
   * and the equality, e.g. rewriting of reads on array
   * conditionals, so we call 'btor_read_exp_node' directly.
   */
  read1 = btor_read_exp_node (btor, aeq->e[0], index);
  read2 = btor_read_exp_node (btor, aeq->e[1], index);

  /* mark them as virtual */
  read1->vread = 1;
  read2->vread = 1;

  aeq->vreads = new_exp_pair (btor, read1, read2);

  read1->av = btor_var_aigvec (avmgr, read1->len);
  btor->stats.vreads++;
  if (read1 != read2)
    {
      read2->av = btor_var_aigvec (avmgr, read2->len);
      btor->stats.vreads++;
    }

  encode_array_inequality_virtual_reads (btor, aeq);

  btor_release_exp (btor, index);
  btor_release_exp (btor, read1);
  btor_release_exp (btor, read2);
}
#endif

BtorAIG *
btor_exp_to_aig (Btor *btor, BtorNode *exp)
{
  BtorAIGVecMgr *avmgr;
  BtorAIGMgr *amgr;
  BtorAIGVec *av;
  BtorAIG *result;

  assert (btor);
  assert (exp);
  assert (BTOR_REAL_ADDR_NODE (exp)->len == 1);
  assert (!BTOR_REAL_ADDR_NODE (exp)->parameterized);

  avmgr = btor->avmgr;
  amgr  = btor_get_aig_mgr_aigvec_mgr (avmgr);

  synthesize_exp (btor, exp, 0);
  av = BTOR_REAL_ADDR_NODE (exp)->av;

  assert (av);
  assert (av->len == 1);

  result = av->aigs[0];

  if (BTOR_IS_INVERTED_NODE (exp))
    result = btor_not_aig (amgr, result);
  else
    result = btor_copy_aig (amgr, result);

  return result;
}

BtorAIGVec *
btor_exp_to_aigvec (Btor *btor, BtorNode *exp, BtorPtrHashTable *backannotation)
{
  BtorAIGVecMgr *avmgr;
  BtorAIGVec *result;

  assert (exp);

  avmgr = btor->avmgr;

  synthesize_exp (btor, exp, backannotation);
  result = BTOR_REAL_ADDR_NODE (exp)->av;
  assert (result);

  if (BTOR_IS_INVERTED_NODE (exp))
    result = btor_not_aigvec (avmgr, result);
  else
    result = btor_copy_aigvec (avmgr, result);

  return result;
}

#if 1
char *
btor_eval_exp (Btor *btor, BtorNode *exp)
{
  assert (btor);
  assert (exp);

  int i;
  char *res = 0;
  double start;
  BtorMemMgr *mm;
  BtorNodePtrStack work_stack;
  BtorVoidPtrStack arg_stack;
  BtorNode *cur, *real_cur, *next;
  BtorPtrHashTable *cache;
  BtorPtrHashBucket *b;
  BitVector *result = 0, *inv_result, **e;

  // TODO: return if tseitin
  //  BTORLOG ("%s: %s", __FUNCTION__, node2string (exp));

  mm    = btor->mm;
  start = btor_time_stamp ();
  btor->stats.eval_exp_calls++;

  BTOR_INIT_STACK (work_stack);
  BTOR_INIT_STACK (arg_stack);
  cache = btor_new_ptr_hash_table (mm,
                                   (BtorHashPtr) btor_hash_exp_by_id,
                                   (BtorCmpPtr) btor_compare_exp_by_id);

  BTOR_PUSH_STACK (mm, work_stack, exp);
  assert (!BTOR_REAL_ADDR_NODE (exp)->eval_mark);

  while (!BTOR_EMPTY_STACK (work_stack))
  {
    cur      = BTOR_POP_STACK (work_stack);
    real_cur = BTOR_REAL_ADDR_NODE (cur);
    assert (!real_cur->simplified);

    /* if we do not have an assignment for an apply we cannot compute the
     * corresponding value */
    if (BTOR_IS_APPLY_NODE (real_cur) && !real_cur->tseitin)
    {
      result = 0;
      goto EVAL_EXP_CLEANUP_EXIT;
    }
    else if (BTOR_IS_BV_VAR_NODE (real_cur) && !real_cur->tseitin)
    {
      result = 0;
      goto EVAL_EXP_CLEANUP_EXIT;
    }

    if (real_cur->eval_mark == 0)
    {
      if (real_cur->tseitin)
      {
        assert (BTOR_IS_SYNTH_NODE (real_cur));
        result = btor_assignment_bv (btor, real_cur);
        goto EVAL_EXP_PUSH_RESULT;
      }
      else if (BTOR_IS_BV_CONST_NODE (real_cur))
      {
        result = btor_char_to_bv (btor, real_cur->bits);
        goto EVAL_EXP_PUSH_RESULT;
      }
      /* substitute param with its assignment */
      else if (BTOR_IS_PARAM_NODE (real_cur))
      {
        next = btor_param_cur_assignment (real_cur);
        assert (next);
        if (BTOR_IS_INVERTED_NODE (cur)) next = BTOR_INVERT_NODE (next);
        BTOR_PUSH_STACK (mm, work_stack, next);
        continue;
      }

      BTOR_PUSH_STACK (mm, work_stack, cur);
      real_cur->eval_mark = 1;

      for (i = 0; i < real_cur->arity; i++)
        BTOR_PUSH_STACK (mm, work_stack, real_cur->e[i]);
    }
    else if (real_cur->eval_mark == 1)
    {
      assert (!BTOR_IS_PARAM_NODE (real_cur));
      assert (!BTOR_IS_ARGS_NODE (real_cur));
      assert (!BTOR_IS_FUN_NODE (real_cur));
      assert (real_cur->arity >= 1);
      assert (real_cur->arity <= 3);
      assert (real_cur->arity <= BTOR_COUNT_STACK (arg_stack));

      real_cur->eval_mark = 2;
      arg_stack.top -= real_cur->arity;
      e = (BitVector **) arg_stack.top; /* arguments in reverse order */

      switch (real_cur->kind)
      {
        case BTOR_SLICE_NODE:
          result = btor_slice_bv (btor, e[0], real_cur->upper, real_cur->lower);
          btor_free_bv (btor, e[0]);
          break;
        case BTOR_AND_NODE:
          result = btor_and_bv (btor, e[1], e[0]);
          btor_free_bv (btor, e[0]);
          btor_free_bv (btor, e[1]);
          break;
        case BTOR_BEQ_NODE:
          result = btor_eq_bv (btor, e[1], e[0]);
          btor_free_bv (btor, e[0]);
          btor_free_bv (btor, e[1]);
          break;
        case BTOR_ADD_NODE:
          result = btor_add_bv (btor, e[1], e[0]);
          btor_free_bv (btor, e[0]);
          btor_free_bv (btor, e[1]);
          break;
        case BTOR_MUL_NODE:
          result = btor_mul_bv (btor, e[1], e[0]);
          btor_free_bv (btor, e[0]);
          btor_free_bv (btor, e[1]);
          break;
        case BTOR_ULT_NODE:
          result = btor_ult_bv (btor, e[1], e[0]);
          btor_free_bv (btor, e[0]);
          btor_free_bv (btor, e[1]);
          break;
        case BTOR_SLL_NODE:
          result = btor_sll_bv (btor, e[1], e[0]);
          btor_free_bv (btor, e[0]);
          btor_free_bv (btor, e[1]);
          break;
        case BTOR_SRL_NODE:
          result = btor_srl_bv (btor, e[1], e[0]);
          btor_free_bv (btor, e[0]);
          btor_free_bv (btor, e[1]);
          break;
        case BTOR_UDIV_NODE:
          result = btor_udiv_bv (btor, e[1], e[0]);
          btor_free_bv (btor, e[0]);
          btor_free_bv (btor, e[1]);
          break;
        case BTOR_UREM_NODE:
          result = btor_urem_bv (btor, e[1], e[0]);
          btor_free_bv (btor, e[0]);
          btor_free_bv (btor, e[1]);
          break;
        case BTOR_CONCAT_NODE:
          result = btor_concat_bv (btor, e[1], e[0]);
          btor_free_bv (btor, e[0]);
          btor_free_bv (btor, e[1]);
          break;
        case BTOR_BCOND_NODE:
          if (btor_is_true_bv (e[2]))
            result = btor_copy_bv (btor, e[1]);
          else
            result = btor_copy_bv (btor, e[0]);
          btor_free_bv (btor, e[0]);
          btor_free_bv (btor, e[1]);
          btor_free_bv (btor, e[2]);
          break;
        default:
          BTORLOG ("  *** %s", node2string (real_cur));
          /* should be unreachable */
          assert (0);
      }

      assert (!btor_find_in_ptr_hash_table (cache, real_cur));
      btor_insert_in_ptr_hash_table (cache, real_cur)->data.asPtr =
          btor_copy_bv (btor, result);

    EVAL_EXP_PUSH_RESULT:
      if (BTOR_IS_INVERTED_NODE (cur))
      {
        inv_result = btor_not_bv (btor, result);
        btor_free_bv (btor, result);
        result = inv_result;
      }

      BTOR_PUSH_STACK (mm, arg_stack, result);
    }
    else
    {
      assert (real_cur->eval_mark == 2);
      b = btor_find_in_ptr_hash_table (cache, real_cur);
      assert (b);
      result = btor_copy_bv (btor, (BitVector *) b->data.asPtr);
      goto EVAL_EXP_PUSH_RESULT;
    }
  }
  assert (BTOR_COUNT_STACK (arg_stack) == 1);
  result = BTOR_POP_STACK (arg_stack);
  assert (result);

EVAL_EXP_CLEANUP_EXIT:
  while (!BTOR_EMPTY_STACK (work_stack))
  {
    cur            = BTOR_REAL_ADDR_NODE (BTOR_POP_STACK (work_stack));
    cur->eval_mark = 0;
  }

  while (!BTOR_EMPTY_STACK (arg_stack))
  {
    inv_result = BTOR_POP_STACK (arg_stack);
    btor_free_bv (btor, inv_result);
  }

  for (b = cache->first; b; b = b->next)
  {
    real_cur            = (BtorNode *) b->key;
    real_cur->eval_mark = 0;
    btor_free_bv (btor, (BitVector *) b->data.asPtr);
  }

  BTOR_RELEASE_STACK (mm, work_stack);
  BTOR_RELEASE_STACK (mm, arg_stack);
  btor_delete_ptr_hash_table (cache);

  //  BTORLOG ("%s: %s '%s'", __FUNCTION__, node2string (exp), result);
  btor->time.eval += btor_time_stamp () - start;

  if (result)
  {
    res = btor_bv_to_char_bv (btor, result);
    btor_free_bv (btor, result);
  }

  return res;
}
#else
char *
btor_eval_exp (Btor *btor, BtorNode *exp)
{
  assert (btor);
  assert (exp);

  int i;
  char *result = 0, *inv_result;
  char **e;
  double start;
  BtorMemMgr *mm;
  BtorNodePtrStack work_stack;
  BtorCharPtrStack arg_stack;
  BtorNode *cur, *real_cur, *next;
  BtorPtrHashTable *cache;
  BtorPtrHashBucket *b;

  // TODO: return if tseitin
  BTORLOG ("%s: %s", __FUNCTION__, node2string (exp));

  mm = btor->mm;
  start = btor_time_stamp ();
  btor->stats.eval_exp_calls++;

  BTOR_INIT_STACK (work_stack);
  BTOR_INIT_STACK (arg_stack);
  cache = btor_new_ptr_hash_table (mm,
                                   (BtorHashPtr) btor_hash_exp_by_id,
                                   (BtorCmpPtr) btor_compare_exp_by_id);

  BTOR_PUSH_STACK (mm, work_stack, exp);
  assert (!BTOR_REAL_ADDR_NODE (exp)->eval_mark);

  while (!BTOR_EMPTY_STACK (work_stack))
  {
    cur = BTOR_POP_STACK (work_stack);
    real_cur = BTOR_REAL_ADDR_NODE (cur);
    assert (!real_cur->simplified);

    /* if we do not have an assignment for an apply we cannot compute the
     * corresponding value */
    if (BTOR_IS_APPLY_NODE (real_cur) && !real_cur->tseitin)
    {
      result = 0;
      goto EVAL_EXP_CLEANUP_EXIT;
    }
    else if (BTOR_IS_BV_VAR_NODE (real_cur) && !real_cur->tseitin)
    {
      result = 0;
      goto EVAL_EXP_CLEANUP_EXIT;
    }

    if (real_cur->eval_mark == 0)
    {
      if (real_cur->tseitin)
      {
        assert (BTOR_IS_SYNTH_NODE (real_cur));
        result = btor_assignment_aigvec (btor->avmgr, real_cur->av);
        goto EVAL_EXP_PUSH_RESULT;
      }
      else if (BTOR_IS_BV_CONST_NODE (real_cur))
      {
        result = btor_copy_const (mm, real_cur->bits);
        goto EVAL_EXP_PUSH_RESULT;
      }
      /* substitute param with its assignment */
      else if (BTOR_IS_PARAM_NODE (real_cur))
      {
        next = btor_param_cur_assignment (real_cur);
        assert (next);
        if (BTOR_IS_INVERTED_NODE (cur)) next = BTOR_INVERT_NODE (next);
        BTOR_PUSH_STACK (mm, work_stack, next);
        continue;
      }

      BTOR_PUSH_STACK (mm, work_stack, cur);
      //	  BTOR_PUSH_STACK (mm, unmark_stack, real_cur);
      real_cur->eval_mark = 1;

      for (i = 0; i < real_cur->arity; i++)
        BTOR_PUSH_STACK (mm, work_stack, real_cur->e[i]);
    }
    else if (real_cur->eval_mark == 1)
    {
      assert (!BTOR_IS_PARAM_NODE (real_cur));
      assert (!BTOR_IS_ARGS_NODE (real_cur));
      assert (!BTOR_IS_FUN_NODE (real_cur));
      assert (real_cur->arity >= 1);
      assert (real_cur->arity <= 3);
      assert (real_cur->arity <= BTOR_COUNT_STACK (arg_stack));

      real_cur->eval_mark = 2;
      arg_stack.top -= real_cur->arity;
      e = arg_stack.top; /* arguments in reverse order */

      switch (real_cur->kind)
      {
        case BTOR_SLICE_NODE:
          result =
              btor_slice_const (mm, e[0], real_cur->upper, real_cur->lower);
          btor_freestr (mm, (char *) e[0]);
          break;
        case BTOR_AND_NODE:
          result = btor_and_const (mm, e[1], e[0]);
          btor_freestr (mm, (char *) e[0]);
          btor_freestr (mm, (char *) e[1]);
          break;
        case BTOR_BEQ_NODE:
          result = btor_eq_const (mm, e[1], e[0]);
          btor_freestr (mm, (char *) e[0]);
          btor_freestr (mm, (char *) e[1]);
          break;
        case BTOR_ADD_NODE:
          result = btor_add_const (mm, e[1], e[0]);
          btor_freestr (mm, (char *) e[0]);
          btor_freestr (mm, (char *) e[1]);
          break;
        case BTOR_MUL_NODE:
          result = btor_mul_const (mm, e[1], e[0]);
          btor_freestr (mm, (char *) e[0]);
          btor_freestr (mm, (char *) e[1]);
          break;
        case BTOR_ULT_NODE:
          result = btor_ult_const (mm, e[1], e[0]);
          btor_freestr (mm, (char *) e[0]);
          btor_freestr (mm, (char *) e[1]);
          break;
        case BTOR_SLL_NODE:
          result = btor_sll_const (mm, e[1], e[0]);
          btor_freestr (mm, (char *) e[0]);
          btor_freestr (mm, (char *) e[1]);
          break;
        case BTOR_SRL_NODE:
          result = btor_srl_const (mm, e[1], e[0]);
          btor_freestr (mm, (char *) e[0]);
          btor_freestr (mm, (char *) e[1]);
          break;
        case BTOR_UDIV_NODE:
          result = btor_udiv_const (mm, e[1], e[0]);
          btor_freestr (mm, (char *) e[0]);
          btor_freestr (mm, (char *) e[1]);
          break;
        case BTOR_UREM_NODE:
          result = btor_urem_const (mm, e[1], e[0]);
          btor_freestr (mm, (char *) e[0]);
          btor_freestr (mm, (char *) e[1]);
          break;
        case BTOR_CONCAT_NODE:
          result = btor_concat_const (mm, e[1], e[0]);
          btor_freestr (mm, (char *) e[0]);
          btor_freestr (mm, (char *) e[1]);
          break;
        case BTOR_BCOND_NODE:
          if (e[2][0] == '1')
            result = btor_copy_const (mm, e[1]);
          else
            result = btor_copy_const (mm, e[0]);
          btor_freestr (mm, (char *) e[0]);
          btor_freestr (mm, (char *) e[1]);
          btor_freestr (mm, (char *) e[2]);
          break;
        default:
          BTORLOG ("  *** %s", node2string (real_cur));
          /* should be unreachable */
          assert (0);
      }

      assert (!btor_find_in_ptr_hash_table (cache, real_cur));
      btor_insert_in_ptr_hash_table (cache, real_cur)->data.asStr =
          btor_copy_const (mm, result);

    EVAL_EXP_PUSH_RESULT:
      if (BTOR_IS_INVERTED_NODE (cur))
      {
        inv_result = btor_not_const (mm, result);
        btor_freestr (mm, (char *) result);
        result = inv_result;
      }

      BTOR_PUSH_STACK (mm, arg_stack, (char *) result);
    }
    else
    {
      assert (real_cur->eval_mark == 2);
      b = btor_find_in_ptr_hash_table (cache, real_cur);
      assert (b);
      result = btor_copy_const (mm, b->data.asStr);
      goto EVAL_EXP_PUSH_RESULT;
    }
  }
  assert (BTOR_COUNT_STACK (arg_stack) == 1);
  result = BTOR_POP_STACK (arg_stack);
  assert (result);

EVAL_EXP_CLEANUP_EXIT:
  while (!BTOR_EMPTY_STACK (work_stack))
  {
    cur = BTOR_REAL_ADDR_NODE (BTOR_POP_STACK (work_stack));
    cur->eval_mark = 0;
  }

  while (!BTOR_EMPTY_STACK (arg_stack))
  {
    inv_result = BTOR_POP_STACK (arg_stack);
    btor_freestr (mm, (char *) inv_result);
  }

  for (b = cache->first; b; b = b->next)
  {
    real_cur = (BtorNode *) b->key;
    real_cur->eval_mark = 0;
    btor_freestr (mm, b->data.asStr);
  }

  BTOR_RELEASE_STACK (mm, work_stack);
  BTOR_RELEASE_STACK (mm, arg_stack);
  btor_delete_ptr_hash_table (cache);

  //  BTORLOG ("%s: %s '%s'", __FUNCTION__, node2string (exp), result);
  btor->time.eval += btor_time_stamp () - start;
  return result;
}
#endif

char *
btor_bv_assignment_str_exp (Btor *btor, BtorNode *exp)
{
  BtorAIGVecMgr *avmgr;
  BtorAIGVec *av;
  BtorNode *real_exp;
  char *assignment;
  int invert_av, invert_bits;

  assert (btor);
  // FIXME last sat result
  assert (!btor->inconsistent);
  assert (exp);
  exp = btor_simplify_exp (btor, exp);
  assert (!BTOR_IS_FUN_NODE (BTOR_REAL_ADDR_NODE (exp)));

  real_exp = BTOR_REAL_ADDR_NODE (exp);
  assert (real_exp);

  if (BTOR_IS_BV_CONST_NODE (real_exp))
  {
    invert_bits = BTOR_IS_INVERTED_NODE (exp);
    if (invert_bits)
      btor_invert_const (btor->mm, BTOR_REAL_ADDR_NODE (exp)->bits);
    assignment = btor_copy_const (btor->mm, BTOR_REAL_ADDR_NODE (exp)->bits);
    if (invert_bits)
      btor_invert_const (btor->mm, BTOR_REAL_ADDR_NODE (exp)->bits);
  }
  else if (!BTOR_IS_SYNTH_NODE (real_exp))
  //  else if (!real_exp->vread
  //	   && (!real_exp->reachable || !BTOR_IS_SYNTH_NODE (real_exp)))
  {
    assignment = btor_x_const_3vl (btor->mm, real_exp->len);
  }
  else
  {
    avmgr     = btor->avmgr;
    invert_av = BTOR_IS_INVERTED_NODE (exp);
    av        = BTOR_REAL_ADDR_NODE (exp)->av;
    if (invert_av) btor_invert_aigvec (avmgr, av);
    assignment = btor_assignment_aigvec (avmgr, av);
    /* invert back if necessary */
    if (invert_av) btor_invert_aigvec (avmgr, av);
  }

  return assignment;
}

void
btor_array_assignment_str_exp (
    Btor *btor, BtorNode *exp, char ***indices, char ***values, int *size)
{
  BtorPtrHashBucket *b;
  BtorNode *index, *value, *args;
  int i;

  assert (btor);
  // FIXME last sat result
  assert (!btor->inconsistent);
  assert (exp);
  assert (!BTOR_IS_INVERTED_NODE (exp));
  exp = btor_simplify_exp (btor, exp);
  assert (BTOR_IS_FUN_NODE (exp));
  assert (indices);
  assert (values);
  assert (size);

  i = 0;

  if (!exp->rho)
  {
    *size = 0;
    return;
  }

  *size = (int) exp->rho->count;
  if (*size > 0)
  {
    BTOR_NEWN (btor->mm, *indices, *size);
    BTOR_NEWN (btor->mm, *values, *size);

    for (b = exp->rho->first; b; b = b->next)
    {
      args = (BtorNode *) b->key;
      assert (BTOR_IS_REGULAR_NODE (args));
      assert (BTOR_IS_ARGS_NODE (args));
      assert (args->arity == 1);
      index         = args->e[0];
      value         = (BtorNode *) b->data.asPtr;
      (*indices)[i] = btor_bv_assignment_str_exp (btor, index);
      (*values)[i]  = btor_bv_assignment_str_exp (btor, value);
      i++;
    }
  }
}

void
btor_release_bv_assignment_str_exp (Btor *btor, char *assignment)
{
  assert (btor);
  assert (assignment);
  btor_freestr (btor->mm, assignment);
}

#ifdef BTOR_CHECK_MODEL
static void
init_x_values (char *a)
{
  assert (a);

  int i, len;

  len = strlen (a);
  for (i = 0; i < len; i++)
    if (a[i] == 'x') a[i] = '1';
}

BtorPtrHashTable *
map_inputs_check_model (Btor *btor, Btor *clone)
{
  assert (btor);
  assert (clone);

  BtorNode *cur;
  BtorPtrHashBucket *b;
  BtorHashTableIterator it;
  BtorPtrHashTable *inputs;

  inputs = btor_new_ptr_hash_table (clone->mm,
                                    (BtorHashPtr) btor_hash_exp_by_id,
                                    (BtorCmpPtr) btor_compare_exp_by_id);

  update_reachable (clone, 1);

  init_node_hash_table_iterator (btor, &it, clone->bv_vars);
  while (has_next_node_hash_table_iterator (&it))
  {
    cur = next_node_hash_table_iterator (&it);
    if (!cur->reachable) continue;
    b = btor_find_in_ptr_hash_table (btor->bv_vars, cur);
    assert (b);

    assert (!btor_find_in_ptr_hash_table (inputs, cur));
    btor_insert_in_ptr_hash_table (inputs, btor_copy_exp (clone, cur))
        ->data.asPtr = btor_copy_exp (btor, (BtorNode *) b->key);
  }

  init_node_hash_table_iterator (btor, &it, clone->array_vars);
  while (has_next_node_hash_table_iterator (&it))
  {
    cur = next_node_hash_table_iterator (&it);
    if (!cur->reachable) continue;
    b = btor_find_in_ptr_hash_table (btor->array_vars, cur);
    assert (b);

    assert (!btor_find_in_ptr_hash_table (inputs, cur));
    btor_insert_in_ptr_hash_table (inputs, btor_copy_exp (clone, cur))
        ->data.asPtr = btor_copy_exp (btor, (BtorNode *) b->key);
  }

  return inputs;
}

static int
check_model (Btor *btor, Btor *clone, BtorPtrHashTable *inputs)
{
  assert (btor);
  assert (btor->last_sat_result == BTOR_SAT);
  assert (clone);
  assert (inputs);

  int i, ret, size;
  char *a, **indices, **values;
  BtorNode *cur, *exp, *val, *idx, *w, *tmp, *simp, *real_simp;
  BtorHashTableIterator it;

#ifndef NBTORLOG
  btor_set_loglevel_btor (clone, 0);
#endif
  clone->dual_prop = 0;  // FIXME necessary?

  if (clone->valid_assignments) btor_reset_incremental_usage (clone);

  /* add assumptions as assertions */
  init_node_hash_table_iterator (btor, &it, clone->assumptions);
  while (has_next_node_hash_table_iterator (&it))
    btor_assert_exp (clone, next_node_hash_table_iterator (&it));
  btor_reset_assumptions (clone);

  /* initial simplifications */
  ret = btor_simplify (clone);
  if (ret == BTOR_SAT) return 1;
  assert (ret == BTOR_UNKNOWN);

  assert (!clone->substitutions);
  btor_init_substitutions (clone);

  init_node_hash_table_iterator (btor, &it, inputs);
  while (has_next_node_hash_table_iterator (&it))
  {
    exp = (BtorNode *) it.bucket->data.asPtr;
    assert (exp);
    assert (BTOR_IS_REGULAR_NODE (exp));
    assert (exp->btor == btor);
    cur = next_node_hash_table_iterator (&it);
    assert (BTOR_IS_REGULAR_NODE (cur));
    assert (cur->btor == clone);
    simp      = btor_pointer_chase_simplified_exp (clone, cur);
    real_simp = BTOR_REAL_ADDR_NODE (simp);

    if (BTOR_IS_BV_CONST_NODE (real_simp)
        || btor_find_in_ptr_hash_table (clone->substitutions, real_simp))
      continue;

    if (BTOR_IS_ARRAY_VAR_NODE (real_simp) || BTOR_IS_LAMBDA_NODE (real_simp))
    {
      size    = 0;
      indices = 0;
      values  = 0;

      btor_array_assignment_str_exp (btor, exp, &indices, &values, &size);

      if (size == 0) continue;

      assert (indices);
      assert (values);

      w = btor_array_exp (
          clone, real_simp->len, BTOR_ARRAY_INDEX_LEN (real_simp), "");
      for (i = 0; i < size; i++)
      {
        a = indices[i];
        init_x_values (a);
        idx = btor_const_exp (clone, a);
        a   = values[i];
        init_x_values (a);
        val = btor_const_exp (clone, a);
        tmp = btor_write_exp (clone, w, idx, val);
        btor_release_exp (clone, w);
        w = tmp;

        btor_release_exp (clone, val);
        btor_release_exp (clone, idx);
        btor_release_bv_assignment_str_exp (btor, indices[i]);
        btor_release_bv_assignment_str_exp (btor, values[i]);
      }

      assert (!btor_find_in_ptr_hash_table (clone->substitutions, real_simp));
      btor_insert_substitution (clone, real_simp, w, 0);
      btor_release_exp (clone, w);
      btor_free (btor->mm, indices, sizeof (*indices) * size);
      btor_free (btor->mm, values, sizeof (*values) * size);
    }
    else if (BTOR_IS_BV_VAR_NODE (real_simp))
    {
      assert (!BTOR_IS_FUN_NODE (real_simp));
      /* we need to invert the assignment if simplified is inverted */
      a = btor_bv_assignment_str_exp (btor, BTOR_COND_INVERT_NODE (simp, exp));
      init_x_values (a);
      val = btor_const_exp (clone, a);
      btor_release_bv_assignment_str_exp (btor, a);

      assert (!btor_find_in_ptr_hash_table (clone->substitutions, real_simp));
      btor_insert_substitution (clone, real_simp, val, 0);
      btor_release_exp (clone, val);
    }
  }

  btor_reset_array_models (clone);
  substitute_and_rebuild (clone, clone->substitutions, 0);
  btor_delete_substitutions (clone);

  if (clone->rewrite_level == 3)
  {
    // FIXME: still a problem with full beta reduction
    //      btor_enable_beta_reduce_all (clone);
    ret = btor_simplify (clone);
  }

  if (ret == BTOR_UNKNOWN) ret = btor_sat_aux_btor (clone);

  BTOR_ABORT_CORE (ret != BTOR_SAT, "invalid model");

  return 1;
}
#endif

#ifndef NDEBUG

#define BTOR_CLONED_EXP(clone, exp)                                         \
  (BTOR_IS_INVERTED_NODE (exp)                                              \
       ? BTOR_INVERT_NODE (BTOR_PEEK_STACK (clone->nodes_id_table,          \
                                            BTOR_REAL_ADDR_NODE (exp)->id)) \
       : BTOR_PEEK_STACK (clone->nodes_id_table,                            \
                          BTOR_REAL_ADDR_NODE (exp)->id))

static void
btor_check_failed_assumptions (Btor *btor, Btor *clone)
{
  assert (btor);
  assert (btor->last_sat_result == BTOR_UNSAT);

  BtorNode *ass;
  BtorHashTableIterator it;

  /* assert failed assumptions */
  init_node_hash_table_iterator (btor, &it, btor->assumptions);
  while (has_next_node_hash_table_iterator (&it))
  {
    ass = next_node_hash_table_iterator (&it);
    if (btor_failed_exp (btor, ass))
    {
      ass = BTOR_CLONED_EXP (clone, ass);
      assert (ass);
      btor_assert_exp (clone, ass);
    }
  }

  /* cleanup assumptions */
  init_node_hash_table_iterator (clone, &it, clone->assumptions);
  while (has_next_node_hash_table_iterator (&it))
    btor_release_exp (clone, next_node_hash_table_iterator (&it));
  btor_delete_ptr_hash_table (clone->assumptions);
  clone->assumptions =
      btor_new_ptr_hash_table (clone->mm,
                               (BtorHashPtr) btor_hash_exp_by_id,
                               (BtorCmpPtr) btor_compare_exp_by_id);

  assert (btor_sat_aux_btor (clone) == BTOR_UNSAT);
}
#endif<|MERGE_RESOLUTION|>--- conflicted
+++ resolved
@@ -5983,11 +5983,7 @@
     args = app0->e[1];
     btor_assign_args (btor, fun, args);
 #ifndef NDEBUG
-<<<<<<< HEAD
-    value = btor_beta_reduce_partial (btor, fun, 0, &evalerr);
-=======
     value = btor_beta_reduce_partial (btor, fun, &evalerr);
->>>>>>> 2f35e9c6
 //      assert (!evalerr);
 #else
     value = btor_beta_reduce_partial (btor, fun, 0);
@@ -6146,11 +6142,7 @@
   char *fun_value_assignment, *app_assignment;
   BtorMemMgr *mm;
   BtorLambdaNode *lambda;
-<<<<<<< HEAD
-  BtorNode *fun, *app, *args, *fun_value, *parameterized, *param_app;
-=======
   BtorNode *fun, *app, *args, *fun_value, *param_app;
->>>>>>> 2f35e9c6
   BtorNode *hashed_app, *prev_fun_value;
   BtorPtrHashBucket *b;
   BtorNodePtrStack param_apps;
