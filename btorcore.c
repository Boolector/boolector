/*  Boolector: Satisfiablity Modulo Theories (SMT) solver.
 *
 *  Copyright (C) 2007-2009 Robert Daniel Brummayer.
 *  Copyright (C) 2007-2013 Armin Biere.
 *  Copyright (C) 2012-2014 Mathias Preiner.
 *  Copyright (C) 2012-2014 Aina Niemetz.
 *
 *  All rights reserved.
 *
 *  This file is part of Boolector.
 *  See COPYING for more information on using this software.
 */

#include "btorcore.h"
#include "btorbeta.h"
#include "btorbitvec.h"
#include "btorclone.h"
#include "btorconfig.h"
#include "btorconst.h"
#include "btorexit.h"
#include "btoriter.h"
#include "btorlog.h"
#include "btormisc.h"
#include "btorparamcache.h"
#include "btorrewrite.h"
#include "btorsat.h"
#include "btorutil.h"

#include <limits.h>

/*------------------------------------------------------------------------*/

// #define BTOR_DO_NOT_ELIMINATE_SLICES

#ifndef BTOR_USE_LINGELING
#define BTOR_DO_NOT_PROCESS_SKELETON
#endif

#define ENABLE_APPLY_PROP_DOWN 1
<<<<<<< HEAD
#define BTOR_SYMBOLIC_LEMMAS
=======
#ifndef NDEBUG
>>>>>>> 417d1334
#define BTOR_CHECK_MODEL
#endif

/*------------------------------------------------------------------------*/

#define BTOR_INIT_UNIQUE_TABLE(mm, table) \
  do                                      \
  {                                       \
    assert (mm);                          \
    (table).size         = 1;             \
    (table).num_elements = 0;             \
    BTOR_CNEW (mm, (table).chains);       \
  } while (0)

#define BTOR_RELEASE_UNIQUE_TABLE(mm, table)         \
  do                                                 \
  {                                                  \
    assert (mm);                                     \
    BTOR_DELETEN (mm, (table).chains, (table).size); \
  } while (0)

#define BTOR_ABORT_CORE(cond, msg)                   \
  do                                                 \
  {                                                  \
    if (cond)                                        \
    {                                                \
      printf ("[btorcore] %s: %s\n", __func__, msg); \
      fflush (stdout);                               \
      exit (BTOR_ERR_EXIT);                          \
    }                                                \
  } while (0)

#define BTOR_COND_INVERT_AIG_NODE(exp, aig) \
  ((BtorAIG *) (((unsigned long int) (exp) &1ul) ^ ((unsigned long int) (aig))))

//#define MARK_PROP_UP(exp) ((BtorNode *) (1ul | (unsigned long int) (exp)))
//#define PROPAGATED_UPWARDS(exp) (1ul & (unsigned long int) (exp)->parent)

/*------------------------------------------------------------------------*/

static int btor_sat_aux_btor (Btor *);

#ifdef BTOR_CHECK_MODEL
static int check_model (Btor *, Btor *, BtorPtrHashTable *);
static BtorPtrHashTable *map_inputs_check_model (Btor *, Btor *);
#endif

#ifndef NDEBUG
static void btor_check_failed_assumptions (Btor *, Btor *);
#endif

/*------------------------------------------------------------------------*/

const char *const g_btor_op2string[] = {
    "invalid", "const", "var",    "array", "param", "slice",  "and",
    "beq",     "aeq",   "add",    "mul",   "ult",   "sll",    "srl",
    "udiv",    "urem",  "concat", "read",  "apply", "lambda", "write",
    "bcond",   "acond", "args",   "proxy"};

/*------------------------------------------------------------------------*/
#ifndef NDEBUG
/*------------------------------------------------------------------------*/
static int
check_unique_table_children_proxy_free_dbg (const Btor *btor)
{
  int i, j;
  BtorNode *cur;

  for (i = 0; i < btor->nodes_unique_table.size; i++)
    for (cur = btor->nodes_unique_table.chains[i]; cur; cur = cur->next)
      for (j = 0; j < cur->arity; j++)
        if (BTOR_IS_PROXY_NODE (BTOR_REAL_ADDR_NODE (cur->e[j]))) return 0;
  return 1;
}

static int
check_unique_table_mark_unset_dbg (const Btor *btor)
{
  int i;
  BtorNode *cur;

  for (i = 0; i < btor->nodes_unique_table.size; i++)
    for (cur = btor->nodes_unique_table.chains[i]; cur; cur = cur->next)
      if (cur->mark != 0) return 0;
  return 1;
}

static int
check_unique_table_aux_mark_unset_dbg (const Btor *btor)
{
  int i;
  BtorNode *cur;

  for (i = 0; i < btor->nodes_unique_table.size; i++)
    for (cur = btor->nodes_unique_table.chains[i]; cur; cur = cur->next)
      if (cur->aux_mark != 0) return 0;
  return 1;
}

static int
check_hash_table_proxy_free_dbg (const BtorPtrHashTable *table)
{
  BtorPtrHashBucket *b;
  for (b = table->first; b; b = b->next)
    if (BTOR_REAL_ADDR_NODE (b->key)->kind == BTOR_PROXY_NODE) return 0;
  return 1;
}

static int
check_all_hash_tables_proxy_free_dbg (const Btor *btor)
{
  if (!check_hash_table_proxy_free_dbg (btor->varsubst_constraints)) return 0;
  if (!check_hash_table_proxy_free_dbg (btor->embedded_constraints)) return 0;
  if (!check_hash_table_proxy_free_dbg (btor->unsynthesized_constraints))
    return 0;
  if (!check_hash_table_proxy_free_dbg (btor->synthesized_constraints))
    return 0;
  return 1;
}

static int
check_hash_table_simp_free_dbg (const BtorPtrHashTable *table,
                                const char *table_name)
{
  BtorPtrHashBucket *b;
  (void) table_name;
  for (b = table->first; b; b = b->next)
    if (BTOR_REAL_ADDR_NODE (b->key)->simplified) return 0;
  return 1;
}

static int
check_all_hash_tables_simp_free_dbg (const Btor *btor)
{
  if (!check_hash_table_simp_free_dbg (btor->varsubst_constraints,
                                       "varsubst_constraints"))
    return 0;
  if (!check_hash_table_simp_free_dbg (btor->embedded_constraints,
                                       "embedded_constraints"))
    return 0;
  if (!check_hash_table_simp_free_dbg (btor->unsynthesized_constraints,
                                       "unsynthesized_constraints"))
    return 0;
  if (!check_hash_table_simp_free_dbg (btor->synthesized_constraints,
                                       "synthesized_constraints"))
    return 0;
  return 1;
}

static int
check_reachable_flag_dbg (const Btor *btor)
{
  int i;
  BtorNode *cur, *parent;
  BtorParentIterator it;

  for (i = BTOR_COUNT_STACK (btor->nodes_id_table) - 1; i >= 0; i--)
  {
    if (!(cur = BTOR_PEEK_STACK (btor->nodes_id_table, i))) continue;

    init_full_parent_iterator (&it, cur);

    while (has_next_parent_full_parent_iterator (&it))
    {
      parent = next_parent_full_parent_iterator (&it);
      if (parent->reachable && !cur->reachable) return 0;
    }
  }
  return 1;
}

static int
check_constraints_not_const_dbg (Btor *btor)
{
  BtorNode *cur;
  BtorHashTableIterator it;

  init_node_hash_table_iterator (btor, &it, btor->unsynthesized_constraints);
  while (has_next_node_hash_table_iterator (&it))
  {
    cur = next_node_hash_table_iterator (&it);
    assert (cur);
    cur = BTOR_REAL_ADDR_NODE (cur);
    if (BTOR_IS_BV_CONST_NODE (cur)) return 0;
  }

  init_node_hash_table_iterator (btor, &it, btor->synthesized_constraints);
  while (has_next_node_hash_table_iterator (&it))
  {
    cur = next_node_hash_table_iterator (&it);
    assert (cur);
    cur = BTOR_REAL_ADDR_NODE (cur);
    if (BTOR_IS_BV_CONST_NODE (cur)) return 0;
  }
  return 1;
}

#if 0
static int
check_applies_dbg (Btor * btor)
{
  assert (btor);

  int i, failed = 0;
  BtorNode *cur;

  for (i = 0; i < btor->nodes_unique_table.size; i++)
    {
      for (cur = btor->nodes_unique_table.chains[i]; cur; cur = cur->next)
	{
	  if (!BTOR_IS_APPLY_NODE (cur)
	      /* parameterized applies do need to be checked */
	      || cur->parameterized
	      || cur->propagated
	      /* apply is not yet added to formula */
	      || (!cur->reachable && !cur->vread)
	      /* function not in formula anymore, applies do not need to be
	       * checked */
	      || !cur->e[0]->reachable)
	    continue;
	  assert (cur->e[0]->reachable);
#if 0
	  printf ("(%d|%d/%d|%d/%d/%d) (%d) %s\n",
		  cur->propagated,
		  cur->reachable, cur->vread,
		  BTOR_IS_SYNTH_NODE (cur), cur->tseitin,
		  cur->parameterized,
		  cur->parents,
		  node2string (cur));
#endif
	  failed = 1;
	}
    }

  return !failed;
}
#endif

/*------------------------------------------------------------------------*/
#endif
/*------------------------------------------------------------------------*/

enum BtorSubstCompKind
{
  BTOR_SUBST_COMP_ULT_KIND,
  BTOR_SUBST_COMP_ULTE_KIND,
  BTOR_SUBST_COMP_UGT_KIND,
  BTOR_SUBST_COMP_UGTE_KIND
};

typedef enum BtorSubstCompKind BtorSubstCompKind;

/*------------------------------------------------------------------------*/

#ifdef BTOR_CHECK_MODEL
static void
btor_init_substitutions (Btor *btor)
{
  assert (btor);
  assert (!btor->substitutions);

  btor->substitutions =
      btor_new_ptr_hash_table (btor->mm,
                               (BtorHashPtr) btor_hash_exp_by_id,
                               (BtorCmpPtr) btor_compare_exp_by_id);
}

static void
btor_delete_substitutions (Btor *btor)
{
  assert (btor);

  BtorPtrHashBucket *b;

  for (b = btor->substitutions->first; b; b = b->next)
  {
    btor_release_exp (btor, (BtorNode *) b->data.asPtr);
    btor_release_exp (btor, (BtorNode *) b->key);
  }

  btor_delete_ptr_hash_table (btor->substitutions);
  btor->substitutions = 0;
}

static void
btor_insert_substitution (Btor *btor,
                          BtorNode *exp,
                          BtorNode *subst,
                          int update)
{
  assert (btor);
  assert (exp);
  assert (subst);
  assert (btor->substitutions);
  assert (update == 0 || update == 1);

  BtorPtrHashBucket *b;
  exp = BTOR_REAL_ADDR_NODE (exp);

  assert (update || !btor_find_in_ptr_hash_table (btor->substitutions, exp));

  if (update && (b = btor_find_in_ptr_hash_table (btor->substitutions, exp)))
  {
    assert (b->data.asPtr);
    /* release data of current bucket */
    btor_release_exp (btor, (BtorNode *) b->data.asPtr);
    btor_remove_from_ptr_hash_table (btor->substitutions, exp, 0, 0);
    /* release key of current bucket */
    btor_release_exp (btor, exp);
  }

  btor_insert_in_ptr_hash_table (btor->substitutions, btor_copy_exp (btor, exp))
      ->data.asPtr = btor_copy_exp (btor, subst);
}

#endif

static BtorNode *
btor_find_substitution (Btor *btor, BtorNode *exp)
{
  assert (btor);
  assert (exp);

  BtorNode *result;
  BtorPtrHashBucket *b;

  if (!btor->substitutions) return 0;

  b = btor_find_in_ptr_hash_table (btor->substitutions,
                                   BTOR_REAL_ADDR_NODE (exp));

  if (!b) return 0;

  result = btor_simplify_exp (btor, (BtorNode *) b->data.asPtr);

  if (BTOR_IS_INVERTED_NODE (exp)) return BTOR_INVERT_NODE (result);
  return result;
}

/*------------------------------------------------------------------------*/

static void
btor_msg (Btor *btor, int level, char *fmt, ...)
{
  va_list ap;
  if (btor->verbosity < level) return;
  fputs ("[btorcore] ", stdout);
  if (btor->inc_enabled && btor->msgtick >= 0)
    printf ("%d : ", (int) btor->msgtick);
  va_start (ap, fmt);
  vfprintf (stdout, fmt, ap);
  va_end (ap);
  fputc ('\n', stdout);
  fflush (stdout);
}

static void
btor_mark_exp (Btor *btor, BtorNode *exp, int new_mark)
{
  BtorMemMgr *mm;
  BtorNodePtrStack stack;
  BtorNode *cur;
  int i;

  assert (btor);
  assert (exp);

  mm = btor->mm;
  BTOR_INIT_STACK (stack);
  cur = BTOR_REAL_ADDR_NODE (exp);
  assert (!BTOR_IS_PROXY_NODE (cur));
  goto BTOR_MARK_NODE_ENTER_WITHOUT_POP;

  while (!BTOR_EMPTY_STACK (stack))
  {
    cur = BTOR_REAL_ADDR_NODE (BTOR_POP_STACK (stack));
  BTOR_MARK_NODE_ENTER_WITHOUT_POP:
    if (cur->mark != new_mark)
    {
      cur->mark = new_mark;
      for (i = cur->arity - 1; i >= 0; i--)
        BTOR_PUSH_STACK (mm, stack, cur->e[i]);
    }
  }
  BTOR_RELEASE_STACK (mm, stack);
}

const char *
btor_version (Btor *btor)
{
  assert (btor);
  (void) btor;
  return BTOR_VERSION;
}

BtorMemMgr *
btor_get_mem_mgr_btor (const Btor *btor)
{
  assert (btor);
  return btor->mm;
}

BtorAIGVecMgr *
btor_get_aigvec_mgr_btor (const Btor *btor)
{
  assert (btor);
  return btor->avmgr;
}

void
btor_set_rewrite_level_btor (Btor *btor, int rewrite_level)
{
  assert (btor);
  assert (btor->rewrite_level >= 0);
  assert (btor->rewrite_level <= 3);
  assert (BTOR_COUNT_STACK (btor->nodes_id_table) == 2);
  btor->rewrite_level = rewrite_level;
}

void
btor_generate_model_for_all_reads (Btor *btor)
{
  assert (btor);
  btor->generate_model_for_all_reads = 1;
}

int
btor_set_sat_solver (Btor *btor, const char *solver)
{
  BtorAIGVecMgr *avmgr;
  BtorAIGMgr *amgr;
  BtorSATMgr *smgr;

  assert (btor);
  assert (solver);

  avmgr = btor->avmgr;
  amgr  = btor_get_aig_mgr_aigvec_mgr (avmgr);
  smgr  = btor_get_sat_mgr_aig_mgr (amgr);

  if (!strcasecmp (solver, "lingeling"))
#ifdef BTOR_USE_LINGELING
  {
    btor_enable_lingeling_sat (smgr, 0, 0);
    return 1;
  }
#else
    return 0;
#endif

  if (!strcasecmp (solver, "minisat"))
#ifdef BTOR_USE_MINISAT
  {
    btor_enable_minisat_sat (smgr);
    return 1;
  }
#else
    return 0;
#endif

  if (!strcasecmp (solver, "picosat"))
#ifdef BTOR_USE_PICOSAT
  {
    btor_enable_picosat_sat (smgr);
    return 1;
  }
#else
    return 0;
#endif

  return 0;
}

void
btor_enable_beta_reduce_all (Btor *btor)
{
  assert (btor);
  btor->beta_reduce_all = 1;
}

void
btor_enable_dual_prop (Btor *btor)
{
  assert (btor);
  btor->dual_prop = 1;
}

void
btor_enable_force_cleanup (Btor *btor)
{
  assert (btor);
  btor->force_cleanup = 1;
}

void
btor_enable_force_internal_cleanup (Btor *btor)
{
  assert (btor);
  btor->force_internal_cleanup = 1;
}

void
btor_disable_pretty_print (Btor *btor)
{
  assert (btor);
  btor->pprint = 0;
}

void
btor_enable_model_gen (Btor *btor)
{
  assert (btor);
  assert (BTOR_COUNT_STACK (btor->nodes_id_table) == 2);
  if (!btor->model_gen)
  {
    btor->model_gen = 1;

    btor->var_rhs =
        btor_new_ptr_hash_table (btor->mm,
                                 (BtorHashPtr) btor_hash_exp_by_id,
                                 (BtorCmpPtr) btor_compare_exp_by_id);

    btor->array_rhs =
        btor_new_ptr_hash_table (btor->mm,
                                 (BtorHashPtr) btor_hash_exp_by_id,
                                 (BtorCmpPtr) btor_compare_exp_by_id);
  }
}

void
btor_enable_inc_usage (Btor *btor)
{
  assert (btor);
  assert (btor->btor_sat_btor_called == 0);
  btor->inc_enabled = 1;
}

void
btor_set_verbosity_btor (Btor *btor, int verbosity)
{
  BtorAIGVecMgr *avmgr;
  BtorAIGMgr *amgr;
  BtorSATMgr *smgr;

  assert (btor);
  assert (btor->verbosity >= -1);
  assert (BTOR_COUNT_STACK (btor->nodes_id_table) == 2);
  btor->verbosity = verbosity;

  avmgr = btor->avmgr;
  amgr  = btor_get_aig_mgr_aigvec_mgr (avmgr);
  smgr  = btor_get_sat_mgr_aig_mgr (amgr);
  btor_set_verbosity_aigvec_mgr (avmgr, verbosity);
  btor_set_verbosity_aig_mgr (amgr, verbosity);
  btor_set_verbosity_sat_mgr (smgr, verbosity);
}

#ifndef NBTORLOG
void
btor_set_loglevel_btor (Btor *btor, int loglevel)
{
  assert (btor);
  (void) btor;
  (void) loglevel;
  btor->loglevel = loglevel;
}
#endif

static int
constraints_stats_changes (Btor *btor)
{
  int res;

  if (btor->stats.oldconstraints.varsubst && !btor->varsubst_constraints->count)
    return INT_MAX;

  if (btor->stats.oldconstraints.embedded && !btor->embedded_constraints->count)
    return INT_MAX;

  if (btor->stats.oldconstraints.unsynthesized
      && !btor->unsynthesized_constraints->count)
    return INT_MAX;

  res = abs (btor->stats.oldconstraints.varsubst
             - btor->varsubst_constraints->count);

  res += abs (btor->stats.oldconstraints.embedded
              - btor->embedded_constraints->count);

  res += abs (btor->stats.oldconstraints.unsynthesized
              - btor->unsynthesized_constraints->count);

  res += abs (btor->stats.oldconstraints.synthesized
              - btor->synthesized_constraints->count);

  return res;
}

static void
report_constraint_stats (Btor *btor, int force)
{
  int changes;

  if (!force)
  {
    if (btor->verbosity <= 0) return;

    changes = constraints_stats_changes (btor);

    if (btor->verbosity == 1 && changes < 100000) return;

    if (btor->verbosity == 2 && changes < 1000) return;

    if (btor->verbosity == 3 && changes < 10) return;

    if (!changes) return;
  }

  btor_msg (btor,
            1,
            "%d/%d/%d/%d constraints %d/%d/%d/%d %.1f MB",
            btor->stats.constraints.varsubst,
            btor->stats.constraints.embedded,
            btor->stats.constraints.unsynthesized,
            btor->stats.constraints.synthesized,
            btor->varsubst_constraints->count,
            btor->embedded_constraints->count,
            btor->unsynthesized_constraints->count,
            btor->synthesized_constraints->count,
            btor->mm->allocated / (double) (1 << 20));

  btor->stats.oldconstraints.varsubst = btor->varsubst_constraints->count;
  btor->stats.oldconstraints.embedded = btor->embedded_constraints->count;
  btor->stats.oldconstraints.unsynthesized =
      btor->unsynthesized_constraints->count;
  btor->stats.oldconstraints.synthesized = btor->synthesized_constraints->count;
}

/* we do not count proxies */
static int
number_of_ops (Btor *btor)
{
  int i, result;
  assert (btor);

  result = 0;
  for (i = 1; i < BTOR_NUM_OPS_NODE - 1; i++) result += btor->ops[i];

  return result;
}

static double
percent (double a, double b)
{
  return b ? 100.0 * a / b : 0.0;
}

void
btor_print_stats_btor (Btor *btor)
{
  int num_final_ops, verbosity, i;

  assert (btor);

  verbosity = btor->verbosity;

  report_constraint_stats (btor, 1);
  btor_msg (
      btor, 1, "variable substitutions: %d", btor->stats.var_substitutions);
  btor_msg (
      btor, 1, "array substitutions: %d", btor->stats.array_substitutions);
  btor_msg (btor,
            1,
            "embedded constraint substitutions: %d",
            btor->stats.ec_substitutions);
  btor_msg (btor, 1, "assumptions: %u", btor->assumptions->count);
  if (btor->ops[BTOR_AEQ_NODE])
    btor_msg (btor, 1, "virtual reads: %d", btor->stats.vreads);

  if (verbosity > 2)
  {
    btor_msg (btor, 2, "max rec. RW: %d", btor->stats.max_rec_rw_calls);
    btor_msg (btor,
              2,
              "number of expressions ever created: %lld",
              btor->stats.expressions);
    num_final_ops = number_of_ops (btor);
    assert (num_final_ops >= 0);
    btor_msg (btor, 2, "number of final expressions: %d", num_final_ops);
    if (num_final_ops > 0)
      for (i = 1; i < BTOR_NUM_OPS_NODE - 1; i++)
        if (btor->ops[i])
          btor_msg (btor, 2, " %s:%d", g_btor_op2string[i], btor->ops[i]);
  }

  btor_msg (btor, 1, "");
  btor_msg (btor, 1, "lemmas on demand statistics:");
  btor_msg (btor, 1, " LOD refinements: %d", btor->stats.lod_refinements);
  if (btor->stats.lod_refinements)
  {
    btor_msg (btor,
              1,
              " function congruence conflicts: %d",
              btor->stats.function_congruence_conflicts);
    btor_msg (btor,
              1,
              " beta reduction conflicts: %d",
              btor->stats.beta_reduction_conflicts);
    btor_msg (btor,
              1,
              " average lemma size: %.1f",
              BTOR_AVERAGE_UTIL (btor->stats.lemmas_size_sum,
                                 btor->stats.lod_refinements));
    btor_msg (btor,
              1,
              " average linking clause size: %.1f",
              BTOR_AVERAGE_UTIL (btor->stats.lclause_size_sum,
                                 btor->stats.lod_refinements));
  }
  btor_msg (btor, 1, "");

  btor_msg (
      btor, 1, "linear constraint equations: %d", btor->stats.linear_equations);
  btor_msg (btor,
            1,
            "gaussian elimination in linear equations: %d",
            btor->stats.gaussian_eliminations);
  btor_msg (btor,
            1,
            "eliminated sliced variables: %d",
            btor->stats.eliminated_slices);
  btor_msg (btor,
            1,
            "extracted skeleton constraints: %d",
            btor->stats.skeleton_constraints);
  btor_msg (btor, 1, "and normalizations: %d", btor->stats.ands_normalized);
  btor_msg (btor, 1, "add normalizations: %d", btor->stats.adds_normalized);
  btor_msg (btor, 1, "mul normalizations: %d", btor->stats.muls_normalized);
  btor_msg (btor,
            1,
            "synthesis assignment inconsistencies: %d",
            btor->stats.synthesis_assignment_inconsistencies);
  btor_msg (
      btor, 1, "  apply nodes: %d", btor->stats.synthesis_inconsistency_apply);
  btor_msg (btor,
            1,
            "  lambda nodes: %d",
            btor->stats.synthesis_inconsistency_lambda);
  btor_msg (
      btor, 1, "  var nodes: %d", btor->stats.synthesis_inconsistency_var);

  btor_msg (btor,
            1,
            "apply propagation during construction: %d",
            btor->stats.apply_props_construct);
  btor_msg (btor, 1, "beta reductions: %lld", btor->stats.beta_reduce_calls);
  btor_msg (
      btor, 1, "expression evaluations: %lld", btor->stats.eval_exp_calls);
  btor_msg (btor,
            1,
            "synthesized lambda applies: %lld",
            btor->stats.lambda_synth_apps);
  btor_msg (
      btor, 1, "lambda chains merged: %lld", btor->stats.lambda_chains_merged);
  btor_msg (btor, 1, "lambdas merged: %lld", btor->stats.lambdas_merged);
  btor_msg (btor, 1, "propagations: %lld", btor->stats.propagations);
  btor_msg (btor, 1, "propagations down: %lld", btor->stats.propagations_down);
  btor_msg (btor,
            1,
            "partial beta reduction restarts: %lld",
            btor->stats.partial_beta_reduction_restarts);

  btor_msg (btor, 1, "");
  btor_msg (btor, 1, "%.2f seconds beta-reduction", btor->time.beta);
  btor_msg (btor, 1, "%.2f seconds expression evaluation", btor->time.eval);
  btor_msg (btor, 1, "%.2f seconds lazy apply encoding", btor->time.enc_app);
  btor_msg (
      btor, 1, "%.2f seconds lazy lambda encoding", btor->time.enc_lambda);
  btor_msg (btor, 1, "%.2f seconds lazy var encoding", btor->time.enc_var);
  btor_msg (btor, 1, "%.2f seconds node search", btor->time.find_dfs);
<<<<<<< HEAD
  btor_msg (btor, 1, "%.2f seconds reachable search", btor->time.reachable);
  btor_msg (btor, 1, "%.2f seconds lemma generation", btor->time.lemma_gen);
  btor_msg (
      btor, 1, "%.2f seconds param apply search", btor->time.find_param_app);
=======
>>>>>>> 417d1334
  btor_msg (btor,
            1,
            "%.2f seconds not encoded apply search",
            btor->time.find_nenc_app);
  btor_msg (btor,
            1,
            "%.2f seconds propagation apply search",
            btor->time.find_prop_app);
  btor_msg (btor, 1, "");
  btor_msg (btor, 1, "%.2f seconds in rewriting engine", btor->time.rewrite);
  btor_msg (btor, 1, "%.2f seconds in pure SAT solving", btor->time.sat);
  btor_msg (btor, 1, "");
  btor_msg (btor,
            1,
            "%.2f seconds in variable substitution during rewriting (%.0f%%)",
            btor->time.subst,
            percent (btor->time.subst, btor->time.rewrite));
  btor_msg (
      btor,
      1,
      "%.2f seconds in embedded constraint replacing during rewriting (%.0f%%)",
      btor->time.embedded,
      percent (btor->time.embedded, btor->time.rewrite));
  btor_msg (btor,
            1,
            "%.2f seconds in beta reduction during rewriting (%.0f%%)",
            btor->time.betareduce,
            percent (btor->time.betareduce, btor->time.rewrite));
#ifndef BTOR_DO_NOT_ELIMINATE_SLICES
  btor_msg (btor,
            1,
            "%.2f seconds in slicing during rewriting (%.0f%%)",
            btor->time.slicing,
            percent (btor->time.slicing, btor->time.rewrite));
#endif
#ifndef BTOR_DO_NOT_PROCESS_SKELETON
  btor_msg (btor,
            1,
            "%.2f seconds skeleton preprocessing during rewriting (%.0f%%)",
            btor->time.skel,
            percent (btor->time.skel, btor->time.rewrite));
#endif
}

Btor *
btor_new_btor (void)
{
  BtorMemMgr *mm;
  Btor *btor;

  mm = btor_new_mem_mgr ();
  BTOR_CNEW (mm, btor);

  btor->mm = mm;

  btor->bv_assignments    = btor_new_bv_assignment_list (mm);
  btor->array_assignments = btor_new_array_assignment_list (mm);

  BTOR_INIT_UNIQUE_TABLE (mm, btor->nodes_unique_table);

  btor->avmgr = btor_new_aigvec_mgr (mm);

  btor->bv_vars = btor_new_ptr_hash_table (mm,
                                           (BtorHashPtr) btor_hash_exp_by_id,
                                           (BtorCmpPtr) btor_compare_exp_by_id);
  btor->array_vars =
      btor_new_ptr_hash_table (mm,
                               (BtorHashPtr) btor_hash_exp_by_id,
                               (BtorCmpPtr) btor_compare_exp_by_id);
  btor->lambdas = btor_new_ptr_hash_table (mm,
                                           (BtorHashPtr) btor_hash_exp_by_id,
                                           (BtorCmpPtr) btor_compare_exp_by_id);

  btor->bv_lambda_id      = 1;
  btor->array_lambda_id   = 1;
  btor->dvn_id            = 1;
  btor->dan_id            = 1;
  btor->valid_assignments = 1;
  btor->rewrite_level     = 3;
  btor->vread_index_id    = 1;
  btor->msgtick           = -1;
  btor->pprint            = 1;
#ifndef NDEBUG
  btor->chk_failed_assumptions = 1;
#endif
  // TODO debug
  btor->dual_prop = 1;

  BTOR_PUSH_STACK (btor->mm, btor->nodes_id_table, 0);

  btor->lod_cache =
      btor_new_ptr_hash_table (mm,
                               (BtorHashPtr) btor_hash_exp_by_id,
                               (BtorCmpPtr) btor_compare_exp_by_id);
  btor->varsubst_constraints =
      btor_new_ptr_hash_table (mm,
                               (BtorHashPtr) btor_hash_exp_by_id,
                               (BtorCmpPtr) btor_compare_exp_by_id);
  btor->embedded_constraints =
      btor_new_ptr_hash_table (mm,
                               (BtorHashPtr) btor_hash_exp_by_id,
                               (BtorCmpPtr) btor_compare_exp_by_id);
  btor->unsynthesized_constraints =
      btor_new_ptr_hash_table (mm,
                               (BtorHashPtr) btor_hash_exp_by_id,
                               (BtorCmpPtr) btor_compare_exp_by_id);
  btor->synthesized_constraints =
      btor_new_ptr_hash_table (mm,
                               (BtorHashPtr) btor_hash_exp_by_id,
                               (BtorCmpPtr) btor_compare_exp_by_id);
  btor->assumptions =
      btor_new_ptr_hash_table (mm,
                               (BtorHashPtr) btor_hash_exp_by_id,
                               (BtorCmpPtr) btor_compare_exp_by_id);
  btor->parameterized =
      btor_new_ptr_hash_table (mm,
                               (BtorHashPtr) btor_hash_exp_by_id,
                               (BtorCmpPtr) btor_compare_exp_by_id);

  BTOR_INIT_STACK (btor->arrays_with_model);

  btor->true_exp = btor_true_exp (btor);

  return btor;
}

void
btor_delete_btor (Btor *btor)
{
  assert (btor);

  int i;
  BtorNodePtrStack stack;
  BtorPtrHashTable *t;
  BtorPtrHashBucket *b, *b_app;
  BtorMemMgr *mm;
  BtorNode *exp;

  mm = btor->mm;

  btor_release_exp (btor, btor->true_exp);

  btor_delete_bv_assignment_list (
      btor->bv_assignments,
      btor->force_cleanup || btor->force_internal_cleanup);
  btor_delete_array_assignment_list (
      btor->array_assignments,
      btor->force_cleanup || btor->force_internal_cleanup);

  for (b = btor->lod_cache->first; b; b = b->next)
    btor_release_exp (btor, (BtorNode *) b->key);
  btor_delete_ptr_hash_table (btor->lod_cache);

  for (b = btor->varsubst_constraints->first; b; b = b->next)
  {
    btor_release_exp (btor, (BtorNode *) b->key);
    btor_release_exp (btor, (BtorNode *) b->data.asPtr);
  }
  btor_delete_ptr_hash_table (btor->varsubst_constraints);

  for (b = btor->embedded_constraints->first; b; b = b->next)
    btor_release_exp (btor, (BtorNode *) b->key);
  btor_delete_ptr_hash_table (btor->embedded_constraints);

  for (b = btor->unsynthesized_constraints->first; b; b = b->next)
    btor_release_exp (btor, (BtorNode *) b->key);
  btor_delete_ptr_hash_table (btor->unsynthesized_constraints);

  for (b = btor->synthesized_constraints->first; b; b = b->next)
    btor_release_exp (btor, (BtorNode *) b->key);
  btor_delete_ptr_hash_table (btor->synthesized_constraints);

  for (b = btor->assumptions->first; b; b = b->next)
    btor_release_exp (btor, (BtorNode *) b->key);
  btor_delete_ptr_hash_table (btor->assumptions);

  if (btor->model_gen)
  {
    for (b = btor->var_rhs->first; b; b = b->next)
      btor_release_exp (btor, (BtorNode *) b->key);
    btor_delete_ptr_hash_table (btor->var_rhs);

    for (b = btor->array_rhs->first; b; b = b->next)
      btor_release_exp (btor, (BtorNode *) b->key);
    btor_delete_ptr_hash_table (btor->array_rhs);
  }

  for (i = 0; i < BTOR_COUNT_STACK (btor->arrays_with_model); i++)
    btor_release_exp (btor, btor->arrays_with_model.start[i]);
  BTOR_RELEASE_STACK (mm, btor->arrays_with_model);

  BTOR_INIT_STACK (stack);
  for (b = btor->lambdas->first; b; b = b->next)
  {
    t = ((BtorLambdaNode *) b->key)->synth_apps;
    if (t)
    {
      for (b_app = t->first; b_app; b_app = b_app->next)
        BTOR_PUSH_STACK (mm, stack, (BtorNode *) b_app->key);
      ((BtorLambdaNode *) b->key)->synth_apps = 0;
      btor_delete_ptr_hash_table (t);
    }
  }

  while (!BTOR_EMPTY_STACK (stack))
    btor_release_exp (btor, BTOR_POP_STACK (stack));
  BTOR_RELEASE_STACK (mm, stack);

  if (btor->force_cleanup && btor->external_refs)
  {
    for (i = BTOR_COUNT_STACK (btor->nodes_id_table) - 1; i >= 0; i--)
    {
      if (!(exp = BTOR_PEEK_STACK (btor->nodes_id_table, i))) continue;
      if (exp->ext_refs)
      {
        assert (exp->ext_refs <= exp->refs);
        exp->refs = exp->refs - exp->ext_refs + 1;
        btor->external_refs -= exp->ext_refs;
        assert (exp->refs > 0);
        exp->ext_refs = 0;
        btor_release_exp (btor, exp);
      }
    }
    assert (btor->external_refs == 0);
    if (!btor->force_internal_cleanup)
      for (i = BTOR_COUNT_STACK (btor->nodes_id_table) - 1; i >= 0; i--)
        assert (!BTOR_PEEK_STACK (btor->nodes_id_table, i));
  }

  if (btor->force_internal_cleanup)
  {
    for (i = BTOR_COUNT_STACK (btor->nodes_id_table) - 1; i >= 0; i--)
    {
      exp = BTOR_PEEK_STACK (btor->nodes_id_table, i);
      if (!exp || !BTOR_IS_PROXY_NODE (exp)) continue;
      exp->simplified = 0;
    }
    for (i = BTOR_COUNT_STACK (btor->nodes_id_table) - 1; i >= 0; i--)
    {
      if (!(exp = BTOR_PEEK_STACK (btor->nodes_id_table, i))) continue;
      assert (exp->refs);
      exp->refs = 1;
      btor_release_exp (btor, exp);
    }
    for (i = BTOR_COUNT_STACK (btor->nodes_id_table) - 1; i >= 0; i--)
<<<<<<< HEAD
      assert (!BTOR_PEEK_STACK (btor->nodes_id_table, i));
=======
      assert (getenv ("BTORLEAK")
              || !BTOR_PEEK_STACK (btor->nodes_id_table, i));
#endif
>>>>>>> 417d1334
  }

#ifndef NDEBUG
  int k;
  BtorNode *cur;
  if (btor->nodes_unique_table.num_elements)
    BTORLOG ("*** btor->nodes_unique_table.num_elements: %d",
             0,
             btor->nodes_unique_table.num_elements);
  for (k = 0; k < btor->nodes_unique_table.size; k++)
    for (cur = btor->nodes_unique_table.chains[k]; cur; cur = cur->next)
      BTORLOG ("  unreleased node: %s (%d)", node2string (cur), cur->refs);
#endif
  assert (getenv ("BTORLEAK") || getenv ("BTORLEAKEXP")
          || btor->nodes_unique_table.num_elements == 0);
  BTOR_RELEASE_UNIQUE_TABLE (mm, btor->nodes_unique_table);
  BTOR_RELEASE_STACK (mm, btor->nodes_id_table);

  assert (getenv ("BTORLEAK") || getenv ("BTORLEAKSORT")
          || btor->sorts_unique_table.num_elements == 0);
  BTOR_RELEASE_UNIQUE_TABLE (mm, btor->sorts_unique_table);

  btor_delete_ptr_hash_table (btor->bv_vars);
  btor_delete_ptr_hash_table (btor->array_vars);
  btor_delete_ptr_hash_table (btor->lambdas);
  btor_delete_ptr_hash_table (btor->parameterized);

  btor_delete_aigvec_mgr (btor->avmgr);

  assert (btor->rec_rw_calls == 0);
  BTOR_DELETE (mm, btor);
  btor_delete_mem_mgr (mm);
}

/* synthesizes unsynthesized constraints and updates constraints tables. */
static void
process_unsynthesized_constraints (Btor *btor)
{
  assert (btor);
  assert (!btor->inconsistent);

  BtorPtrHashTable *uc, *sc;
  BtorPtrHashBucket *bucket;
  BtorNode *cur;
  BtorAIG *aig;
  BtorAIGMgr *amgr;

  uc   = btor->unsynthesized_constraints;
  sc   = btor->synthesized_constraints;
  amgr = btor_get_aig_mgr_aigvec_mgr (btor->avmgr);

  while (uc->count > 0)
  {
    bucket = uc->first;
    assert (bucket);
    cur = (BtorNode *) bucket->key;

#ifndef NDEBUG
    if (btor->rewrite_level > 2)
    {
      BtorNode *real_cur = BTOR_REAL_ADDR_NODE (cur);
      if (real_cur->kind == BTOR_BEQ_NODE)
      {
        BtorNode *left  = real_cur->e[0];
        BtorNode *right = real_cur->e[1];
        BtorNode *other;

        if (BTOR_REAL_ADDR_NODE (left)->kind == BTOR_BV_CONST_NODE)
          other = right;
        else if (BTOR_REAL_ADDR_NODE (right)->kind == BTOR_BV_CONST_NODE)
          other = left;
        else
          other = 0;

        if (other && !BTOR_IS_INVERTED_NODE (other)
            && other->kind == BTOR_ADD_NODE)
        {
          assert (BTOR_REAL_ADDR_NODE (other->e[0])->kind
                  != BTOR_BV_CONST_NODE);
          assert (BTOR_REAL_ADDR_NODE (other->e[1])->kind
                  != BTOR_BV_CONST_NODE);
        }
      }
    }
#endif

    if (!btor_find_in_ptr_hash_table (sc, cur))
    {
      aig = btor_exp_to_aig (btor, cur);
      if (aig == BTOR_AIG_FALSE)
      {
        btor->found_constraint_false = 1;
        break;
      }
      btor_add_toplevel_aig_to_sat (amgr, aig);
      btor_release_aig (amgr, aig);
      (void) btor_insert_in_ptr_hash_table (sc, cur);
      btor_remove_from_ptr_hash_table (uc, cur, 0, 0);

      btor->stats.constraints.synthesized++;
      report_constraint_stats (btor, 0);
    }
    else
    {
      /* constraint is already in sc */
      btor_remove_from_ptr_hash_table (uc, cur, 0, 0);
      btor_release_exp (btor, cur);
    }
  }
}

static void
update_assumptions (Btor *btor)
{
  assert (btor);
  assert (check_unique_table_mark_unset_dbg (btor));

  BtorPtrHashTable *ass;
  BtorNode *cur, *simp;
  BtorHashTableIterator it;

  ass = btor_new_ptr_hash_table (btor->mm,
                                 (BtorHashPtr) btor_hash_exp_by_id,
                                 (BtorCmpPtr) btor_compare_exp_by_id);
  init_node_hash_table_iterator (btor, &it, btor->assumptions);
  while (has_next_node_hash_table_iterator (&it))
  {
    cur = next_node_hash_table_iterator (&it);
    if (BTOR_REAL_ADDR_NODE (cur)->simplified)
    {
      simp = btor_simplify_exp (btor, cur);
      if (!btor_find_in_ptr_hash_table (ass, simp))
        btor_insert_in_ptr_hash_table (ass, btor_copy_exp (btor, simp));
      btor_release_exp (btor, cur);
    }
    else
    {
      if (!btor_find_in_ptr_hash_table (ass, cur))
        btor_insert_in_ptr_hash_table (ass, cur);
      else
        btor_release_exp (btor, cur);
    }
  }
  btor_delete_ptr_hash_table (btor->assumptions);
  btor->assumptions = ass;
}

static void
insert_unsynthesized_constraint (Btor *btor, BtorNode *exp)
{
  assert (btor);
  assert (exp);
  assert (!BTOR_REAL_ADDR_NODE (exp)->parameterized);

  BtorPtrHashTable *uc;

  if (BTOR_IS_BV_CONST_NODE (BTOR_REAL_ADDR_NODE (exp)))
  {
    if ((BTOR_IS_INVERTED_NODE (exp)
         && BTOR_REAL_ADDR_NODE (exp)->bits[0] == '1')
        || (!BTOR_IS_INVERTED_NODE (exp) && exp->bits[0] == '0'))
    {
      btor->inconsistent = 1;
      return;
    }
    else
    {
      /* we do not add true */
      assert ((BTOR_IS_INVERTED_NODE (exp)
               && BTOR_REAL_ADDR_NODE (exp)->bits[0] == '0')
              || (!BTOR_IS_INVERTED_NODE (exp) && exp->bits[0] == '1'));
      return;
    }
  }

  uc = btor->unsynthesized_constraints;
  if (!btor_find_in_ptr_hash_table (uc, exp))
  {
    assert (!btor_find_in_ptr_hash_table (btor->embedded_constraints, exp));
    (void) btor_insert_in_ptr_hash_table (uc, btor_copy_exp (btor, exp));
    BTOR_REAL_ADDR_NODE (exp)->constraint = 1;
    btor->stats.constraints.unsynthesized++;
  }
}

static void
insert_embedded_constraint (Btor *btor, BtorNode *exp)
{
  assert (btor);
  assert (exp);
  assert (!BTOR_REAL_ADDR_NODE (exp)->parameterized);
  assert (!BTOR_IS_BV_CONST_NODE (BTOR_REAL_ADDR_NODE (exp)));

  if (!btor_find_in_ptr_hash_table (btor->embedded_constraints, exp))
  {
    assert (
        !btor_find_in_ptr_hash_table (btor->unsynthesized_constraints, exp));
    (void) btor_insert_in_ptr_hash_table (btor->embedded_constraints,
                                          btor_copy_exp (btor, exp));
    BTOR_REAL_ADDR_NODE (exp)->constraint = 1;
    btor->stats.constraints.embedded++;
  }
}

static void
insert_varsubst_constraint (Btor *btor, BtorNode *left, BtorNode *right)
{
  assert (btor);
  assert (left);
  assert (right);

  BtorNode *eq;
  BtorPtrHashTable *vsc;
  BtorPtrHashBucket *bucket;

  vsc    = btor->varsubst_constraints;
  bucket = btor_find_in_ptr_hash_table (vsc, left);

  if (!bucket)
  {
    if (btor->model_gen && !BTOR_IS_FUN_NODE (BTOR_REAL_ADDR_NODE (right))
        && !btor_find_in_ptr_hash_table (btor->var_rhs, left))
    {
      btor_insert_in_ptr_hash_table (btor->var_rhs, btor_copy_exp (btor, left));
    }

    if (btor->model_gen && BTOR_IS_FUN_NODE (BTOR_REAL_ADDR_NODE (right))
        && !btor_find_in_ptr_hash_table (btor->array_rhs, left))
    {
      btor_insert_in_ptr_hash_table (btor->array_rhs,
                                     btor_copy_exp (btor, left));
    }

    btor_insert_in_ptr_hash_table (vsc, btor_copy_exp (btor, left))
        ->data.asPtr = btor_copy_exp (btor, right);
    /* do not set constraint flag, as they are gone after substitution
     * and treated differently */
    btor->stats.constraints.varsubst++;
  }
  /* if v = t_1 is already in varsubst, we
   * have to synthesize v = t_2 */
  else if (right != (BtorNode *) bucket->data.asPtr)
  {
    eq = btor_eq_exp (btor, left, right);
    insert_unsynthesized_constraint (btor, eq);
    btor_release_exp (btor, eq);
  }
}

static BtorSubstCompKind
reverse_subst_comp_kind (Btor *btor, BtorSubstCompKind comp)
{
  assert (btor);
  (void) btor;
  switch (comp)
  {
    case BTOR_SUBST_COMP_ULT_KIND: return BTOR_SUBST_COMP_UGT_KIND;
    case BTOR_SUBST_COMP_ULTE_KIND: return BTOR_SUBST_COMP_UGTE_KIND;
    case BTOR_SUBST_COMP_UGT_KIND: return BTOR_SUBST_COMP_ULT_KIND;
    default:
      assert (comp == BTOR_SUBST_COMP_UGTE_KIND);
      return BTOR_SUBST_COMP_ULTE_KIND;
  }
}

static BtorNode *
lambda_var_exp (Btor *btor, int len)
{
  BtorNode *result;
  char *name;
  int string_len;
  BtorMemMgr *mm;

  assert (btor);
  assert (len > 0);

  mm = btor->mm;

  string_len = btor_num_digits_util (btor->bv_lambda_id) + 11;
  BTOR_NEWN (mm, name, string_len);
  sprintf (name, "bvlambda_%d_", btor->bv_lambda_id);
  btor->bv_lambda_id++;
  result = btor_var_exp (btor, len, name);
  BTOR_DELETEN (mm, name, string_len);
  return result;
}

/* check if left does not occur on the right side */
static int
occurrence_check (Btor *btor, BtorNode *left, BtorNode *right)
{
  assert (btor);
  assert (left);
  assert (right);

  BtorNode *cur, *real_left;
  BtorNodePtrStack stack, unmark_stack;
  int is_cyclic, i;
  BtorMemMgr *mm;

  is_cyclic = 0;
  mm        = btor->mm;
  real_left = BTOR_REAL_ADDR_NODE (left);
  BTOR_INIT_STACK (stack);
  BTOR_INIT_STACK (unmark_stack);

  cur = BTOR_REAL_ADDR_NODE (right);
  goto OCCURRENCE_CHECK_ENTER_WITHOUT_POP;

  do
  {
    cur = BTOR_REAL_ADDR_NODE (BTOR_POP_STACK (stack));
  OCCURRENCE_CHECK_ENTER_WITHOUT_POP:
    assert (cur->occ_mark == 0 || cur->occ_mark == 1);
    if (cur->occ_mark == 0)
    {
      cur->occ_mark = 1;
      BTOR_PUSH_STACK (mm, unmark_stack, cur);
      if (cur == real_left)
      {
        is_cyclic = 1;
        break;
      }
      for (i = cur->arity - 1; i >= 0; i--)
        BTOR_PUSH_STACK (mm, stack, cur->e[i]);
    }
  } while (!BTOR_EMPTY_STACK (stack));
  BTOR_RELEASE_STACK (mm, stack);

  while (!BTOR_EMPTY_STACK (unmark_stack))
  {
    cur = BTOR_POP_STACK (unmark_stack);
    assert (BTOR_IS_REGULAR_NODE (cur));
    assert (cur->occ_mark == 1);
    cur->occ_mark = 0;
  }
  BTOR_RELEASE_STACK (mm, unmark_stack);

  return is_cyclic;
}

/* checks if we can substitute and normalizes arguments to substitution,
 * substitute left_result with right_result, exp is child of AND_NODE */
static int
normalize_substitution (Btor *btor,
                        BtorNode *exp,
                        BtorNode **left_result,
                        BtorNode **right_result)
{
  BtorNode *left, *right, *real_left, *real_right, *tmp, *inv, *var, *lambda;
  BtorNode *const_exp, *real_exp;
  int leadings;
  char *ic, *fc, *bits;
  BtorMemMgr *mm;
  BtorSubstCompKind comp;

  assert (btor);
  assert (exp);
  assert (left_result);
  assert (right_result);
  assert (btor->rewrite_level > 1);
  assert (btor_simplify_exp (btor, exp) == exp);

  mm = btor->mm;

  /* boolean BV_NODE, force assignment (right_result) w.r.t. phase */
  if (BTOR_IS_BV_VAR_NODE (BTOR_REAL_ADDR_NODE (exp)))
  {
    assert (BTOR_REAL_ADDR_NODE (exp)->len == 1);
    if (BTOR_IS_INVERTED_NODE (exp))
    {
      *left_result  = btor_copy_exp (btor, BTOR_REAL_ADDR_NODE (exp));
      *right_result = btor_zero_exp (btor, 1);
    }
    else
    {
      *left_result  = btor_copy_exp (btor, exp);
      *right_result = btor_one_exp (btor, 1);
    }
    return 1;
  }

  if (BTOR_REAL_ADDR_NODE (exp)->kind == BTOR_ULT_NODE
      && (BTOR_IS_BV_VAR_NODE (
              BTOR_REAL_ADDR_NODE (BTOR_REAL_ADDR_NODE (exp)->e[0]))
          || BTOR_IS_BV_VAR_NODE (
                 BTOR_REAL_ADDR_NODE (BTOR_REAL_ADDR_NODE (exp)->e[1]))))
  {
    real_exp = BTOR_REAL_ADDR_NODE (exp);

    if (BTOR_IS_INVERTED_NODE (exp))
      comp = BTOR_SUBST_COMP_UGTE_KIND;
    else
      comp = BTOR_SUBST_COMP_ULT_KIND;

    if (BTOR_IS_BV_VAR_NODE (BTOR_REAL_ADDR_NODE (real_exp->e[0])))
    {
      var   = real_exp->e[0];
      right = real_exp->e[1];
    }
    else
    {
      assert (BTOR_IS_BV_VAR_NODE (BTOR_REAL_ADDR_NODE (real_exp->e[1])));
      var   = real_exp->e[1];
      right = real_exp->e[0];
      comp  = reverse_subst_comp_kind (btor, comp);
    }

    /* ~a comp b is equal to a reverse_comp ~b,
     * where comp in ult, ulte, ugt, ugte
     * (e.g. reverse_comp of ult is ugt) */
    if (BTOR_IS_INVERTED_NODE (var))
    {
      var   = BTOR_REAL_ADDR_NODE (var);
      right = BTOR_INVERT_NODE (right);
      comp  = reverse_subst_comp_kind (btor, comp);
    }

    /* we do not create a lambda (index) if variable is already in
     * substitution table */
    assert (!BTOR_IS_INVERTED_NODE (var));
    if (btor_find_in_ptr_hash_table (btor->varsubst_constraints, var)) return 0;

    if (!BTOR_IS_BV_CONST_NODE (BTOR_REAL_ADDR_NODE (right))) return 0;

    if (BTOR_IS_INVERTED_NODE (right))
      bits = btor_not_const_3vl (mm, BTOR_REAL_ADDR_NODE (right)->bits);
    else
      bits = btor_copy_const (mm, right->bits);

    if (comp == BTOR_SUBST_COMP_ULT_KIND || comp == BTOR_SUBST_COMP_ULTE_KIND)
    {
      leadings = btor_get_num_leading_zeros_const (btor->mm, bits);
      if (leadings > 0)
      {
        const_exp = btor_zero_exp (btor, leadings);
        lambda    = lambda_var_exp (btor, var->len - leadings);
        tmp       = btor_concat_exp (btor, const_exp, lambda);
        insert_varsubst_constraint (btor, var, tmp);
        btor_release_exp (btor, const_exp);
        btor_release_exp (btor, lambda);
        btor_release_exp (btor, tmp);
      }
    }
    else
    {
      assert (comp == BTOR_SUBST_COMP_UGT_KIND
              || comp == BTOR_SUBST_COMP_UGTE_KIND);
      leadings = btor_get_num_leading_ones_const (btor->mm, bits);
      if (leadings > 0)
      {
        const_exp = btor_ones_exp (btor, leadings);
        lambda    = lambda_var_exp (btor, var->len - leadings);
        tmp       = btor_concat_exp (btor, const_exp, lambda);
        insert_varsubst_constraint (btor, var, tmp);
        btor_release_exp (btor, const_exp);
        btor_release_exp (btor, lambda);
        btor_release_exp (btor, tmp);
      }
    }

    btor_delete_const (btor->mm, bits);
    return 0;
  }

  /* in the boolean case a != b is the same as a == ~b */
  if (BTOR_IS_INVERTED_NODE (exp)
      && BTOR_REAL_ADDR_NODE (exp)->kind == BTOR_BEQ_NODE
      && BTOR_REAL_ADDR_NODE (BTOR_REAL_ADDR_NODE (exp)->e[0])->len == 1)
  {
    left  = BTOR_REAL_ADDR_NODE (exp)->e[0];
    right = BTOR_REAL_ADDR_NODE (exp)->e[1];

    if (BTOR_IS_BV_VAR_NODE (BTOR_REAL_ADDR_NODE (left)))
    {
      *left_result  = btor_copy_exp (btor, left);
      *right_result = BTOR_INVERT_NODE (btor_copy_exp (btor, right));
      goto BTOR_NORMALIZE_SUBST_RESULT;
    }

    if (BTOR_IS_BV_VAR_NODE (BTOR_REAL_ADDR_NODE (right)))
    {
      *left_result  = btor_copy_exp (btor, right);
      *right_result = BTOR_INVERT_NODE (btor_copy_exp (btor, left));
      goto BTOR_NORMALIZE_SUBST_RESULT;
    }
  }

  if (BTOR_IS_INVERTED_NODE (exp) || !BTOR_IS_ARRAY_OR_BV_EQ_NODE (exp))
    return 0;

  left       = exp->e[0];
  right      = exp->e[1];
  real_left  = BTOR_REAL_ADDR_NODE (left);
  real_right = BTOR_REAL_ADDR_NODE (right);

  if (!BTOR_IS_BV_VAR_NODE (real_left) && !BTOR_IS_BV_VAR_NODE (real_right)
      && !BTOR_IS_ARRAY_VAR_NODE (real_left)
      && !BTOR_IS_ARRAY_VAR_NODE (real_right))
  {
    if (btor_rewrite_linear_term (btor, left, &fc, left_result, &tmp))
      *right_result = btor_sub_exp (btor, right, tmp);
    else if (btor_rewrite_linear_term (btor, right, &fc, left_result, &tmp))
      *right_result = btor_sub_exp (btor, left, tmp);
    else
      return 0;

    btor->stats.gaussian_eliminations++;

    btor_release_exp (btor, tmp);
    ic = btor_inverse_const (btor->mm, fc);
    btor_delete_const (btor->mm, fc);
    inv = btor_const_exp (btor, ic);
    btor_delete_const (btor->mm, ic);
    tmp = btor_mul_exp (btor, *right_result, inv);
    btor_release_exp (btor, inv);
    btor_release_exp (btor, *right_result);
    *right_result = tmp;
  }
  else
  {
    if ((!BTOR_IS_BV_VAR_NODE (real_left) && BTOR_IS_BV_VAR_NODE (real_right))
        || (!BTOR_IS_ARRAY_VAR_NODE (real_left)
            && BTOR_IS_ARRAY_VAR_NODE (real_right)))
    {
      *left_result  = right;
      *right_result = left;
    }
    else
    {
      *left_result  = left;
      *right_result = right;
    }

    btor_copy_exp (btor, left);
    btor_copy_exp (btor, right);
  }

BTOR_NORMALIZE_SUBST_RESULT:
  if (BTOR_IS_INVERTED_NODE (*left_result))
  {
    *left_result  = BTOR_INVERT_NODE (*left_result);
    *right_result = BTOR_INVERT_NODE (*right_result);
  }

  if (occurrence_check (btor, *left_result, *right_result))
  {
    btor_release_exp (btor, *left_result);
    btor_release_exp (btor, *right_result);
    return 0;
  }

  return 1;
}

static int
constraint_is_inconsistent (Btor *btor, BtorNode *exp)
{
  assert (btor);
  assert (exp);
  assert (btor->rewrite_level > 1);
  assert (BTOR_REAL_ADDR_NODE (exp)->len == 1);

  BtorNode *rep;

  rep = btor_simplify_exp (btor, exp);

  return rep == BTOR_INVERT_NODE (rep)
         /* special case: top-level constraint applies are not simplified to
          * true/false (in order to not break dual prop) */
         || btor_find_in_ptr_hash_table (btor->synthesized_constraints,
                                         BTOR_INVERT_NODE (rep))
         || btor_find_in_ptr_hash_table (btor->unsynthesized_constraints,
                                         BTOR_INVERT_NODE (rep))
         || btor_find_in_ptr_hash_table (btor->embedded_constraints,
                                         BTOR_INVERT_NODE (rep));
}

static int
has_parents_exp (Btor *btor, BtorNode *exp)
{
  BtorParentIterator it;

  assert (btor);
  assert (exp);
  (void) btor;

  init_full_parent_iterator (&it, exp);
  return has_next_parent_full_parent_iterator (&it);
}

static int
is_embedded_constraint_exp (Btor *btor, BtorNode *exp)
{
  assert (btor);
  assert (exp);
  // FIXME: use exp->parents > 0
  return BTOR_REAL_ADDR_NODE (exp)->len == 1 && has_parents_exp (btor, exp);
}

static void
insert_new_constraint (Btor *btor, BtorNode *exp)
{
  assert (btor);
  assert (exp);
  assert (BTOR_REAL_ADDR_NODE (exp)->len == 1);
  assert (!BTOR_REAL_ADDR_NODE (exp)->parameterized);

  BtorNode *left, *right, *real_exp;

  exp      = btor_simplify_exp (btor, exp);
  real_exp = BTOR_REAL_ADDR_NODE (exp);

  if (BTOR_IS_BV_CONST_NODE (real_exp))
  {
    /* we do not add true/false */
    if ((BTOR_IS_INVERTED_NODE (exp) && real_exp->bits[0] == '1')
        || (!BTOR_IS_INVERTED_NODE (exp) && real_exp->bits[0] == '0'))
      btor->inconsistent = 1;
    else
    {
      assert ((BTOR_IS_INVERTED_NODE (exp) && real_exp->bits[0] == '0')
              || (!BTOR_IS_INVERTED_NODE (exp) && real_exp->bits[0] == '1'));
    }
    return;
  }

  if (!btor_find_in_ptr_hash_table (btor->synthesized_constraints, exp))
  {
    if (btor->rewrite_level > 1)
    {
      if (normalize_substitution (btor, exp, &left, &right))
      {
        insert_varsubst_constraint (btor, left, right);
        btor_release_exp (btor, left);
        btor_release_exp (btor, right);
      }
      else
      {
        if (constraint_is_inconsistent (btor, exp))
          btor->inconsistent = 1;
        else
        {
          if (!real_exp->constraint)
          {
            if (is_embedded_constraint_exp (btor, exp))
              insert_embedded_constraint (btor, exp);
            else
              insert_unsynthesized_constraint (btor, exp);
          }
          else
          {
            assert (btor_find_in_ptr_hash_table (
                        btor->unsynthesized_constraints, exp)
                    || btor_find_in_ptr_hash_table (btor->embedded_constraints,
                                                    exp));
          }
        }
      }
    }
    else
      insert_unsynthesized_constraint (btor, exp);

    report_constraint_stats (btor, 0);
  }
}

static void
btor_reset_assumptions (Btor *btor)
{
  BtorPtrHashBucket *bucket;
  assert (btor);
  for (bucket = btor->assumptions->first; bucket; bucket = bucket->next)
    btor_release_exp (btor, (BtorNode *) bucket->key);
  btor_delete_ptr_hash_table (btor->assumptions);
  btor->assumptions =
      btor_new_ptr_hash_table (btor->mm,
                               (BtorHashPtr) btor_hash_exp_by_id,
                               (BtorCmpPtr) btor_compare_exp_by_id);
}

static void
btor_reset_array_models (Btor *btor)
{
  BtorNode *cur;
  int i;

  assert (btor);

  for (i = 0; i < BTOR_COUNT_STACK (btor->arrays_with_model); i++)
  {
    cur = btor->arrays_with_model.start[i];
    assert (!BTOR_IS_INVERTED_NODE (cur));
    assert (BTOR_IS_FUN_NODE (cur));
    assert (cur->rho);
    btor_delete_ptr_hash_table (cur->rho);
    cur->rho = 0;
    btor_release_exp (btor, cur);
  }
  BTOR_RESET_STACK (btor->arrays_with_model);
}

static void
btor_reset_incremental_usage (Btor *btor)
{
  assert (btor);

  btor_reset_assumptions (btor);
  btor_reset_array_models (btor);
  btor->valid_assignments = 0;
}

static void
add_constraint (Btor *btor, BtorNode *exp)
{
  assert (btor);
  assert (exp);
  assert (check_unique_table_mark_unset_dbg (btor));

  BtorNode *cur, *child;
  BtorNodePtrStack stack;
  BtorMemMgr *mm;

  exp = btor_simplify_exp (btor, exp);
  assert (!BTOR_IS_FUN_NODE (BTOR_REAL_ADDR_NODE (exp)));
  assert (BTOR_REAL_ADDR_NODE (exp)->len == 1);
  assert (!BTOR_REAL_ADDR_NODE (exp)->parameterized);

  mm = btor->mm;
  if (btor->valid_assignments) btor_reset_incremental_usage (btor);

  if (!BTOR_IS_INVERTED_NODE (exp) && BTOR_IS_AND_NODE (exp))
  {
    BTOR_INIT_STACK (stack);
    cur = exp;
    goto ADD_CONSTRAINT_ENTER_LOOP_WITHOUT_POP;

    do
    {
      cur = BTOR_POP_STACK (stack);
    ADD_CONSTRAINT_ENTER_LOOP_WITHOUT_POP:
      assert (!BTOR_IS_INVERTED_NODE (cur));
      assert (BTOR_IS_AND_NODE (cur));
      assert (cur->mark == 0 || cur->mark == 1);
      if (!cur->mark)
      {
        cur->mark = 1;
        child     = cur->e[1];
        if (!BTOR_IS_INVERTED_NODE (child) && BTOR_IS_AND_NODE (child))
          BTOR_PUSH_STACK (mm, stack, child);
        else
          insert_new_constraint (btor, child);
        child = cur->e[0];
        if (!BTOR_IS_INVERTED_NODE (child) && BTOR_IS_AND_NODE (child))
          BTOR_PUSH_STACK (mm, stack, child);
        else
          insert_new_constraint (btor, child);
      }
    } while (!BTOR_EMPTY_STACK (stack));
    BTOR_RELEASE_STACK (mm, stack);
    btor_mark_exp (btor, exp, 0);
  }
  else
    insert_new_constraint (btor, exp);

  assert (check_constraints_not_const_dbg (btor));
}

void
btor_assert_exp (Btor *btor, BtorNode *exp)
{
  assert (btor);
  assert (exp);
  exp = btor_simplify_exp (btor, exp);
  assert (!BTOR_IS_FUN_NODE (BTOR_REAL_ADDR_NODE (exp)));
  assert (BTOR_REAL_ADDR_NODE (exp)->len == 1);
  assert (!BTOR_REAL_ADDR_NODE (exp)->parameterized);

  add_constraint (btor, exp);
}

static int
exp_to_cnf_lit (Btor *btor, BtorNode *exp)
{
  int res, sign, val;
  BtorSATMgr *smgr;
  BtorAIGMgr *amgr;
  BtorAIG *aig;

  assert (btor);
  assert (exp);
  assert (BTOR_REAL_ADDR_NODE (exp)->len == 1);

  exp = btor_simplify_exp (btor, exp);

  sign = 1;

  if (BTOR_IS_INVERTED_NODE (exp))
  {
    exp = BTOR_INVERT_NODE (exp);
    sign *= -1;
  }

  aig = btor_exp_to_aig (btor, exp);

  amgr = btor_get_aig_mgr_aigvec_mgr (btor->avmgr);
  smgr = btor_get_sat_mgr_aig_mgr (amgr);

  if (BTOR_IS_CONST_AIG (aig))
  {
    res = smgr->true_lit;
    if (aig == BTOR_AIG_FALSE) sign *= -1;
  }
  else
  {
    if (BTOR_IS_INVERTED_AIG (aig))
    {
      aig = BTOR_INVERT_AIG (aig);
      sign *= -1;
    }

    if (!aig->cnf_id)
    {
      assert (!exp->tseitin);
      btor_aig_to_sat_tseitin (amgr, aig);
      exp->tseitin = 1;
    }

    res = aig->cnf_id;
    btor_release_aig (amgr, aig);

    if ((val = btor_fixed_sat (smgr, res)))
    {
      res = smgr->true_lit;
      if (val < 0) sign *= -1;
    }
  }
  res *= sign;

  return res;
}

void
btor_assume_exp (Btor *btor, BtorNode *exp)
{
  assert (btor);
  assert (btor->inc_enabled);
  assert (exp);

  /* Note: do not simplify constraint expression in order to prevent
   *       constraint expressions from not being added to btor->assumptions. */
  if (BTOR_REAL_ADDR_NODE (exp->simplified))
    exp = btor_simplify_exp (btor, exp);

  if (btor->valid_assignments) btor_reset_incremental_usage (btor);

  if (!btor_find_in_ptr_hash_table (btor->assumptions, exp))
    (void) btor_insert_in_ptr_hash_table (btor->assumptions,
                                          btor_copy_exp (btor, exp));
}

int
btor_is_assumption_exp (Btor *btor, BtorNode *exp)
{
  assert (btor);
  assert (btor->inc_enabled);
  assert (exp);
  assert (check_unique_table_mark_unset_dbg (btor));

  exp = btor_simplify_exp (btor, exp);

  if (BTOR_REAL_ADDR_NODE (exp) == BTOR_REAL_ADDR_NODE (btor->true_exp))
    return 1;

  if (BTOR_IS_FUN_NODE (BTOR_REAL_ADDR_NODE (exp))
      || BTOR_REAL_ADDR_NODE (exp)->len != 1
      || BTOR_REAL_ADDR_NODE (exp)->parameterized)
    return 0;

  return btor_find_in_ptr_hash_table (btor->assumptions, exp) ? 1 : 0;
}

int
btor_failed_exp (Btor *btor, BtorNode *exp)
{
  assert (btor);
  assert (btor->inc_enabled);
  assert (btor->last_sat_result == BTOR_UNSAT);
  assert (exp);
  assert (check_unique_table_mark_unset_dbg (btor));

  int i, lit;
  BtorAIG *aig;
  BtorNode *real_exp, *cur, *e;
  BtorNodePtrStack work_stack, assumptions;
  BtorSATMgr *smgr;
  BtorAIGMgr *amgr;

  exp = btor_simplify_exp (btor, exp);
  assert (BTOR_REAL_ADDR_NODE (exp)->btor == btor);
  assert (!BTOR_IS_FUN_NODE (BTOR_REAL_ADDR_NODE (exp)));
  assert (BTOR_REAL_ADDR_NODE (exp)->len == 1);
  assert (!BTOR_REAL_ADDR_NODE (exp)->parameterized);
  assert (btor_is_assumption_exp (btor, exp));

  if (btor->inconsistent) return 0;

  if (exp == btor->true_exp) return 0;

  if (exp == BTOR_INVERT_NODE (btor->true_exp)) return 1;

  if (BTOR_IS_INVERTED_NODE (exp) || !BTOR_IS_AND_NODE (exp))
  {
    real_exp = BTOR_REAL_ADDR_NODE (exp);
    assert (btor->found_constraint_false || BTOR_IS_SYNTH_NODE (real_exp));

    if (!BTOR_IS_SYNTH_NODE (real_exp)) return 0;

    if (btor->found_constraint_false)
      return ((BTOR_IS_INVERTED_NODE (exp)
               && real_exp->av->aigs[0] == BTOR_AIG_TRUE)
              || (!BTOR_IS_INVERTED_NODE (exp)
                  && real_exp->av->aigs[0] == BTOR_AIG_FALSE));
    else
    {
      if ((BTOR_IS_INVERTED_NODE (exp)
           && real_exp->av->aigs[0] == BTOR_AIG_FALSE)
          || (!BTOR_IS_INVERTED_NODE (exp)
              && real_exp->av->aigs[0] == BTOR_AIG_TRUE))
        return 0;

      amgr = btor_get_aig_mgr_aigvec_mgr (btor->avmgr);
      smgr = btor_get_sat_mgr_aig_mgr (amgr);

      lit = exp_to_cnf_lit (btor, exp);
      if (abs (lit) == smgr->true_lit) return lit < 0 ? 1 : 0;
      return btor_failed_sat (smgr, lit);
    }
  }

  BTOR_INIT_STACK (assumptions);
  BTOR_INIT_STACK (work_stack);
  BTOR_PUSH_STACK (btor->mm, work_stack, exp);
  while (!BTOR_EMPTY_STACK (work_stack))
  {
    cur = BTOR_POP_STACK (work_stack);
    assert (!BTOR_IS_INVERTED_NODE (cur));
    assert (BTOR_IS_AND_NODE (cur));
    assert (cur->mark == 0 || cur->mark == 1);
    if (cur->mark) continue;
    cur->mark = 1;
    for (i = 0; i < 2; i++)
    {
      e = cur->e[i];
      if (!BTOR_IS_INVERTED_NODE (e) && BTOR_IS_AND_NODE (e))
        BTOR_PUSH_STACK (btor->mm, work_stack, e);
      else
      {
        if (!BTOR_IS_SYNTH_NODE (BTOR_REAL_ADDR_NODE (e))) continue;

        aig = BTOR_REAL_ADDR_NODE (e)->av->aigs[0];
        if ((BTOR_IS_INVERTED_NODE (e) && aig == BTOR_AIG_FALSE)
            || (!BTOR_IS_INVERTED_NODE (e) && aig == BTOR_AIG_TRUE))
          continue;
        if ((BTOR_IS_INVERTED_NODE (e) && aig == BTOR_AIG_TRUE)
            || (!BTOR_IS_INVERTED_NODE (e) && aig == BTOR_AIG_FALSE))
          goto ASSUMPTION_FAILED;
        if (btor->found_constraint_false) continue;
        BTOR_PUSH_STACK (btor->mm, assumptions, e);
      }
    }
  }

  amgr = btor_get_aig_mgr_aigvec_mgr (btor->avmgr);
  smgr = btor_get_sat_mgr_aig_mgr (amgr);
  while (!BTOR_EMPTY_STACK (assumptions))
  {
    cur = BTOR_POP_STACK (assumptions);
    assert (BTOR_IS_INVERTED_NODE (cur) || !BTOR_IS_AND_NODE (cur));
    lit = exp_to_cnf_lit (btor, cur);
    if (lit == smgr->true_lit) continue;
    if (lit == -smgr->true_lit) goto ASSUMPTION_FAILED;
    if (btor_failed_sat (smgr, lit))
    {
    ASSUMPTION_FAILED:
      BTOR_RELEASE_STACK (btor->mm, work_stack);
      BTOR_RELEASE_STACK (btor->mm, assumptions);
      btor_mark_exp (btor, exp, 0);
      return 1;
    }
  }

  BTOR_RELEASE_STACK (btor->mm, work_stack);
  BTOR_RELEASE_STACK (btor->mm, assumptions);
  btor_mark_exp (btor, exp, 0);
  return 0;
}

/*------------------------------------------------------------------------*/

static void
update_constraints (Btor *btor, BtorNode *exp)
{
  BtorPtrHashTable *unsynthesized_constraints, *synthesized_constraints;
  BtorPtrHashTable *embedded_constraints, *pos, *neg;
  BtorNode *simplified, *not_simplified, *not_exp;
  assert (btor);
  assert (exp);
  assert (BTOR_IS_REGULAR_NODE (exp));
  assert (exp->simplified);
  assert (!BTOR_REAL_ADDR_NODE (exp->simplified)->simplified);
  assert (exp->constraint);
  assert (exp->refs > 1);

  not_exp                   = BTOR_INVERT_NODE (exp);
  simplified                = exp->simplified;
  not_simplified            = BTOR_INVERT_NODE (simplified);
  embedded_constraints      = btor->embedded_constraints;
  unsynthesized_constraints = btor->unsynthesized_constraints;
  synthesized_constraints   = btor->synthesized_constraints;
  pos = neg = 0;

  if (btor_find_in_ptr_hash_table (unsynthesized_constraints, exp))
  {
    add_constraint (btor, simplified);
    assert (!pos);
    pos = unsynthesized_constraints;
  }

  if (btor_find_in_ptr_hash_table (unsynthesized_constraints, not_exp))
  {
    add_constraint (btor, not_simplified);
    assert (!neg);
    neg = unsynthesized_constraints;
  }

  if (btor_find_in_ptr_hash_table (embedded_constraints, exp))
  {
    add_constraint (btor, simplified);
    assert (!pos);
    pos = embedded_constraints;
  }

  if (btor_find_in_ptr_hash_table (embedded_constraints, not_exp))
  {
    add_constraint (btor, not_simplified);
    assert (!neg);
    neg = embedded_constraints;
  }

  if (btor_find_in_ptr_hash_table (synthesized_constraints, exp))
  {
    add_constraint (btor, simplified);
    assert (!pos);
    pos = synthesized_constraints;
  }

  if (btor_find_in_ptr_hash_table (synthesized_constraints, not_exp))
  {
    add_constraint (btor, not_simplified);
    assert (!neg);
    neg = synthesized_constraints;
  }

  if (pos)
  {
    btor_remove_from_ptr_hash_table (pos, exp, 0, 0);
    btor_release_exp (btor, exp);
  }

  if (neg)
  {
    btor_remove_from_ptr_hash_table (neg, not_exp, 0, 0);
    btor_release_exp (btor, not_exp);
  }

  exp->constraint = 0;
}

static void
set_simplified_exp (Btor *btor, BtorNode *exp, BtorNode *simplified)
{
  assert (btor);
  assert (exp);
  assert (simplified);
  assert (BTOR_IS_REGULAR_NODE (exp));
  assert (!BTOR_REAL_ADDR_NODE (simplified)->simplified);
  assert (exp->arity <= 3);
  assert (exp->len == BTOR_REAL_ADDR_NODE (simplified)->len);

  if (exp->simplified) btor_release_exp (btor, exp->simplified);

  exp->simplified = btor_copy_exp (btor, simplified);

  if (exp->constraint) update_constraints (btor, exp);

  btor_set_to_proxy_exp (btor, exp);
}

/* Finds most simplified expression and shortens path to it */
static BtorNode *
recursively_pointer_chase_simplified_exp (Btor *btor, BtorNode *exp)
{
  BtorNode *real_exp, *cur, *simplified, *not_simplified, *next;
  int invert;

  assert (btor);
  assert (exp);

  real_exp = BTOR_REAL_ADDR_NODE (exp);

  assert (real_exp->simplified);
  assert (BTOR_REAL_ADDR_NODE (real_exp->simplified)->simplified);

  /* shorten path to simplified expression */
  invert     = 0;
  simplified = real_exp->simplified;
  do
  {
    assert (BTOR_IS_PROXY_NODE (BTOR_REAL_ADDR_NODE (simplified)));
    if (BTOR_IS_INVERTED_NODE (simplified)) invert = !invert;
    simplified = BTOR_REAL_ADDR_NODE (simplified)->simplified;
  } while (BTOR_REAL_ADDR_NODE (simplified)->simplified);
  /* 'simplified' is representative element */
  assert (!BTOR_REAL_ADDR_NODE (simplified)->simplified);
  if (invert) simplified = BTOR_INVERT_NODE (simplified);

  invert         = 0;
  not_simplified = BTOR_INVERT_NODE (simplified);
  cur            = btor_copy_exp (btor, real_exp);
  do
  {
    if (BTOR_IS_INVERTED_NODE (cur)) invert = !invert;
    cur  = BTOR_REAL_ADDR_NODE (cur);
    next = btor_copy_exp (btor, cur->simplified);
    set_simplified_exp (btor, cur, invert ? not_simplified : simplified);
    btor_release_exp (btor, cur);
    cur = next;
  } while (BTOR_REAL_ADDR_NODE (cur)->simplified);
  btor_release_exp (btor, cur);

  /* if starting expression is inverted, then we have to invert result */
  if (BTOR_IS_INVERTED_NODE (exp)) simplified = BTOR_INVERT_NODE (simplified);

  return simplified;
}

BtorNode *
btor_pointer_chase_simplified_exp (Btor *btor, BtorNode *exp)
{
  BtorNode *real_exp;

  assert (btor);
  assert (exp);
  (void) btor;

  real_exp = BTOR_REAL_ADDR_NODE (exp);

  /* no simplified expression ? */
  if (!real_exp->simplified) return exp;

  /* only one simplified expression ? */
  if (!BTOR_REAL_ADDR_NODE (real_exp->simplified)->simplified)
  {
    if (BTOR_IS_INVERTED_NODE (exp))
      return BTOR_INVERT_NODE (real_exp->simplified);
    return exp->simplified;
  }
  return recursively_pointer_chase_simplified_exp (btor, exp);
}

static BtorNode *
simplify_constraint_exp (Btor *btor, BtorNode *exp)
{
  assert (btor);
  assert (exp);
  assert (BTOR_REAL_ADDR_NODE (exp)->constraint);
  assert (!BTOR_REAL_ADDR_NODE (exp)->simplified);
  /* embedded constraints rewriting enabled with rwl > 1 */
  assert (btor->rewrite_level > 1);

  BtorNode *real_exp, *result, *not_exp;

  real_exp = BTOR_REAL_ADDR_NODE (exp);

  /* Do not simplify top-level constraint applies (we need the implication
   * dependencies for determining top applies when dual prop enabled) */
  if (btor->dual_prop && BTOR_IS_APPLY_NODE (real_exp)) return exp;

  not_exp = BTOR_INVERT_NODE (real_exp);

  if (BTOR_IS_BV_CONST_NODE (real_exp)) return exp;

  if (btor_find_in_ptr_hash_table (btor->embedded_constraints, real_exp))
  {
    result = btor->true_exp;
  }
  else if (btor_find_in_ptr_hash_table (btor->embedded_constraints, not_exp))
  {
    result = BTOR_INVERT_NODE (btor->true_exp);
  }
  else if (btor_find_in_ptr_hash_table (btor->unsynthesized_constraints,
                                        real_exp))
  {
    result = btor->true_exp;
  }
  else if (btor_find_in_ptr_hash_table (btor->unsynthesized_constraints,
                                        not_exp))
  {
    result = BTOR_INVERT_NODE (btor->true_exp);
  }
  else if (btor_find_in_ptr_hash_table (btor->synthesized_constraints,
                                        real_exp))
  {
    result = btor->true_exp;
  }
  else
  {
    assert (
        btor_find_in_ptr_hash_table (btor->synthesized_constraints, not_exp));
    result = BTOR_INVERT_NODE (btor->true_exp);
  }

  if (BTOR_IS_INVERTED_NODE (exp)) return BTOR_INVERT_NODE (result);

  return result;
}

BtorNode *
btor_simplify_exp (Btor *btor, BtorNode *exp)
{
  assert (btor);
  assert (exp);

  BtorNode *real_exp, *result;
  BtorPtrHashBucket *bucket;

  real_exp = BTOR_REAL_ADDR_NODE (exp);

  // TODO: substitution flag for BtorNode?
  if (btor->substitutions)
  {
    BtorNode *simp;
    simp = btor_pointer_chase_simplified_exp (btor, real_exp);

    bucket = btor_find_in_ptr_hash_table (btor->substitutions,
                                          BTOR_REAL_ADDR_NODE (simp));
    if (bucket)
      result = btor_pointer_chase_simplified_exp (btor, bucket->data.asPtr);
    else
      result = simp;

    assert (!btor_find_in_ptr_hash_table (btor->substitutions,
                                          BTOR_REAL_ADDR_NODE (result)));
    assert (!BTOR_REAL_ADDR_NODE (result)->simplified);

    if (BTOR_IS_INVERTED_NODE (exp)) return BTOR_INVERT_NODE (result);
    return result;
  }

  result = btor_pointer_chase_simplified_exp (btor, exp);

  /* NOTE: embedded constraints rewriting is enabled with rwl > 1 */
  if (BTOR_REAL_ADDR_NODE (result)->constraint && btor->rewrite_level > 1)
    return simplify_constraint_exp (btor, result);

  return result;
}

/*------------------------------------------------------------------------*/

static BtorNode *
rebuild_exp (Btor *btor, BtorNode *exp)
{
  assert (btor);
  assert (exp);
  assert (BTOR_IS_REGULAR_NODE (exp));

  switch (exp->kind)
  {
    case BTOR_PROXY_NODE:
    case BTOR_BV_CONST_NODE:
    case BTOR_BV_VAR_NODE:
    case BTOR_ARRAY_VAR_NODE:
    case BTOR_PARAM_NODE:
      return btor_copy_exp (btor,
                            btor_pointer_chase_simplified_exp (btor, exp));
    case BTOR_SLICE_NODE:
      return btor_slice_exp (btor, exp->e[0], exp->upper, exp->lower);
    case BTOR_AND_NODE: return btor_and_exp (btor, exp->e[0], exp->e[1]);
    case BTOR_BEQ_NODE:
    case BTOR_AEQ_NODE: return btor_eq_exp (btor, exp->e[0], exp->e[1]);
    case BTOR_ADD_NODE: return btor_add_exp (btor, exp->e[0], exp->e[1]);
    case BTOR_MUL_NODE: return btor_mul_exp (btor, exp->e[0], exp->e[1]);
    case BTOR_ULT_NODE: return btor_ult_exp (btor, exp->e[0], exp->e[1]);
    case BTOR_SLL_NODE: return btor_sll_exp (btor, exp->e[0], exp->e[1]);
    case BTOR_SRL_NODE: return btor_srl_exp (btor, exp->e[0], exp->e[1]);
    case BTOR_UDIV_NODE: return btor_udiv_exp (btor, exp->e[0], exp->e[1]);
    case BTOR_UREM_NODE: return btor_urem_exp (btor, exp->e[0], exp->e[1]);
    case BTOR_CONCAT_NODE: return btor_concat_exp (btor, exp->e[0], exp->e[1]);
    case BTOR_LAMBDA_NODE:
      assert (!btor_param_cur_assignment (exp->e[0]));
      BTOR_PARAM_SET_LAMBDA_NODE (exp->e[0], 0);
      return btor_lambda_exp (btor, exp->e[0], exp->e[1]);
    case BTOR_APPLY_NODE: return btor_apply_exp (btor, exp->e[0], exp->e[1]);
    case BTOR_ARGS_NODE: return btor_args_exp (btor, exp->arity, exp->e);
    default:
      assert (BTOR_IS_BV_COND_NODE (exp));
      return btor_cond_exp (btor, exp->e[0], exp->e[1], exp->e[2]);
  }
}

/* we perform all variable substitutions in one pass and rebuild the formula
 * cyclic substitutions must have been deleted before! */
static void
substitute_vars_and_rebuild_exps (Btor *btor, BtorPtrHashTable *substs)
{
  assert (btor);
  assert (substs);
  assert (check_unique_table_aux_mark_unset_dbg (btor));

  BtorNodePtrStack stack, root_stack;
  BtorPtrHashBucket *b;
  BtorNode *cur, *cur_parent, *rebuilt_exp, **temp, **top, *rhs, *simplified;
  BtorMemMgr *mm;
  BtorParentIterator it;
  int pushed, i;

  if (substs->count == 0u) return;

  mm = btor->mm;

  BTOR_INIT_STACK (stack);
  BTOR_INIT_STACK (root_stack);
  /* search upwards for all reachable roots */
  /* we push all left sides on the search stack */
  for (b = substs->first; b; b = b->next)
  {
    cur = (BtorNode *) b->key;
    assert (BTOR_IS_REGULAR_NODE (cur));
    assert (BTOR_IS_BV_VAR_NODE (cur) || BTOR_IS_ARRAY_VAR_NODE (cur));
    BTOR_PUSH_STACK (mm, stack, cur);
  }

  do
  {
    assert (!BTOR_EMPTY_STACK (stack));
    cur = BTOR_POP_STACK (stack);
    assert (BTOR_IS_REGULAR_NODE (cur));
    if (cur->aux_mark == 0)
    {
      cur->aux_mark = 1;
      init_full_parent_iterator (&it, cur);
      /* are we at a root ? */
      pushed = 0;
      while (has_next_parent_full_parent_iterator (&it))
      {
        cur_parent = next_parent_full_parent_iterator (&it);
        assert (BTOR_IS_REGULAR_NODE (cur_parent));
        pushed = 1;
        BTOR_PUSH_STACK (mm, stack, cur_parent);
      }
      if (!pushed) BTOR_PUSH_STACK (mm, root_stack, btor_copy_exp (btor, cur));
    }
  } while (!BTOR_EMPTY_STACK (stack));

  /* copy roots on substitution stack */
  top = root_stack.top;
  for (temp = root_stack.start; temp != top; temp++)
    BTOR_PUSH_STACK (mm, stack, *temp);

  /* substitute */
  while (!BTOR_EMPTY_STACK (stack))
  {
    cur = BTOR_REAL_ADDR_NODE (BTOR_POP_STACK (stack));

    if (cur->aux_mark == 0) continue;

    assert (!BTOR_IS_BV_CONST_NODE (cur));

    if (cur->aux_mark == 1)
    {
      BTOR_PUSH_STACK (mm, stack, cur);
      cur->aux_mark = 2;
      if (BTOR_IS_BV_VAR_NODE (cur) || BTOR_IS_ARRAY_VAR_NODE (cur))
      {
        b = btor_find_in_ptr_hash_table (substs, cur);
        assert (b);
        assert (cur == (BtorNode *) b->key);
        rhs = (BtorNode *) b->data.asPtr;
        assert (rhs);
        BTOR_PUSH_STACK (mm, stack, rhs);
      }
      else
      {
        for (i = cur->arity - 1; i >= 0; i--)
          BTOR_PUSH_STACK (mm, stack, cur->e[i]);
      }
    }
    else
    {
      assert (cur->aux_mark == 2);
      cur->aux_mark = 0;
      if (BTOR_IS_BV_VAR_NODE (cur) || BTOR_IS_ARRAY_VAR_NODE (cur))
      {
        b = btor_find_in_ptr_hash_table (substs, cur);
        assert (b);
        assert (cur == (BtorNode *) b->key);
        rhs = (BtorNode *) b->data.asPtr;
        assert (rhs);
        rebuilt_exp = btor_copy_exp (btor, rhs);
        if (BTOR_IS_BV_VAR_NODE (cur))
          btor->stats.var_substitutions++;
        else
          btor->stats.array_substitutions++;
      }
      else
        rebuilt_exp = rebuild_exp (btor, cur);
      assert (rebuilt_exp);
      assert (rebuilt_exp != cur);

      simplified = btor_simplify_exp (btor, rebuilt_exp);
      set_simplified_exp (btor, cur, simplified);
      btor_release_exp (btor, rebuilt_exp);
    }
  }

  BTOR_RELEASE_STACK (mm, stack);

  top = root_stack.top;
  for (temp = root_stack.start; temp != top; temp++)
    btor_release_exp (btor, *temp);
  BTOR_RELEASE_STACK (mm, root_stack);
}

static void
substitute_var_exps (Btor *btor)
{
  assert (btor);
  assert (check_unique_table_mark_unset_dbg (btor));

  BtorPtrHashTable *varsubst_constraints, *order, *substs;
  BtorNode *cur, *constraint, *left, *right, *child;
  BtorPtrHashBucket *b, *b_temp;
  int order_num, val, max, i;
  BtorNodePtrStack stack;
  double start, delta;
  unsigned count;
  BtorMemMgr *mm;

  mm                   = btor->mm;
  varsubst_constraints = btor->varsubst_constraints;

  if (varsubst_constraints->count == 0u) return;

  start = btor_time_stamp ();

  BTOR_INIT_STACK (stack);

  /* new equality constraints may be added during rebuild */
  count = 0;
  while (varsubst_constraints->count > 0u)
  {
    order_num = 1;
    order     = btor_new_ptr_hash_table (mm,
                                     (BtorHashPtr) btor_hash_exp_by_id,
                                     (BtorCmpPtr) btor_compare_exp_by_id);

    substs = btor_new_ptr_hash_table (mm,
                                      (BtorHashPtr) btor_hash_exp_by_id,
                                      (BtorCmpPtr) btor_compare_exp_by_id);

    /* we copy the current substitution constraints into a local hash table,
     * and empty the global substitution table */
    while (varsubst_constraints->count > 0u)
    {
      count++;
      b   = varsubst_constraints->first;
      cur = (BtorNode *) b->key;
      assert (BTOR_IS_REGULAR_NODE (cur));
      assert (BTOR_IS_BV_VAR_NODE (cur) || BTOR_IS_ARRAY_VAR_NODE (cur));
      btor_insert_in_ptr_hash_table (substs, cur)->data.asPtr = b->data.asPtr;
      btor_remove_from_ptr_hash_table (varsubst_constraints, cur, 0, 0);
    }
    assert (varsubst_constraints->count == 0u);

    /* we search for cyclic substitution dependencies
     * and map the substitutions to an ordering number */
    for (b = substs->first; b; b = b->next)
    {
      cur = (BtorNode *) b->key;
      assert (BTOR_IS_REGULAR_NODE (cur));
      assert (BTOR_IS_BV_VAR_NODE (cur) || BTOR_IS_ARRAY_VAR_NODE (cur));
      BTOR_PUSH_STACK (mm, stack, (BtorNode *) cur);

      while (!BTOR_EMPTY_STACK (stack))
      {
        cur = BTOR_REAL_ADDR_NODE (BTOR_POP_STACK (stack));

        if (!cur)
        {
          cur = BTOR_POP_STACK (stack); /* left */
          assert (BTOR_IS_REGULAR_NODE (cur));
          assert (BTOR_IS_BV_VAR_NODE (cur) || BTOR_IS_ARRAY_VAR_NODE (cur));
          assert (!btor_find_in_ptr_hash_table (order, cur));
          btor_insert_in_ptr_hash_table (order, cur)->data.asInt = order_num++;
          continue;
        }

        if (cur->mark == 1) /* visited (DFS) */
          continue;

        cur->mark = 1;

        if (BTOR_IS_BV_CONST_NODE (cur) || BTOR_IS_BV_VAR_NODE (cur)
            || BTOR_IS_ARRAY_VAR_NODE (cur) || BTOR_IS_PARAM_NODE (cur))
        {
          b_temp = btor_find_in_ptr_hash_table (substs, cur);
          if (b_temp)
          {
            BTOR_PUSH_STACK (mm, stack, cur); /* left  */
            BTOR_PUSH_STACK (mm, stack, 0);
            BTOR_PUSH_STACK (mm,
                             stack, /* right */
                             (BtorNode *) b_temp->data.asPtr);
          }
          else
          {
            assert (!btor_find_in_ptr_hash_table (order, cur));
            btor_insert_in_ptr_hash_table (order, cur)->data.asInt = 0;
          }
        }
        else
        {
          assert (cur->arity >= 1);
          assert (cur->arity <= 3);
          for (i = cur->arity - 1; i >= 0; i--)
            BTOR_PUSH_STACK (mm, stack, cur->e[i]);
        }
      }
    }

    /* intermediate cleanup of mark flags */
    for (b = substs->first; b; b = b->next)
    {
      assert (BTOR_IS_REGULAR_NODE ((BtorNode *) b->key));
      assert (BTOR_IS_BV_VAR_NODE ((BtorNode *) b->key)
              || BTOR_IS_ARRAY_VAR_NODE ((BtorNode *) b->key));
      btor_mark_exp (btor, (BtorNode *) b->key, 0);
      btor_mark_exp (btor, (BtorNode *) b->data.asPtr, 0);
    }

    /* we look for cycles */
    for (b = substs->first; b; b = b->next)
    {
#ifndef NDEBUG
      cur = (BtorNode *) b->key;
      assert (BTOR_IS_REGULAR_NODE (cur));
      assert (BTOR_IS_BV_VAR_NODE (cur) || BTOR_IS_ARRAY_VAR_NODE (cur));
#endif
      BTOR_PUSH_STACK (mm, stack, (BtorNode *) b->data.asPtr);

      /* we assume that there are no direct loops
       * as a result of occurrence check */
      while (!BTOR_EMPTY_STACK (stack))
      {
        cur = BTOR_REAL_ADDR_NODE (BTOR_POP_STACK (stack));

        if (cur->mark == 2) /* cur has max order of its children */
          continue;

        if (BTOR_IS_BV_CONST_NODE (cur) || BTOR_IS_BV_VAR_NODE (cur)
            || BTOR_IS_ARRAY_VAR_NODE (cur) || BTOR_IS_PARAM_NODE (cur))
        {
          assert (btor_find_in_ptr_hash_table (order, cur));
          continue;
        }

        assert (cur->arity >= 1);
        assert (cur->arity <= 3);

        if (cur->mark == 0)
        {
          cur->mark = 1;
          BTOR_PUSH_STACK (mm, stack, cur);
          for (i = cur->arity - 1; i >= 0; i--)
            BTOR_PUSH_STACK (mm, stack, cur->e[i]);
        }
        else /* cur is visited, its children are visited */
        {
          /* compute maximum of children */
          assert (cur->mark == 1);
          cur->mark = 2;
          max       = 0;
          for (i = cur->arity - 1; i >= 0; i--)
          {
            child  = BTOR_REAL_ADDR_NODE (cur->e[i]);
            b_temp = btor_find_in_ptr_hash_table (order, child);
            assert (b_temp);
            val = b_temp->data.asInt;
            assert (val >= 0);
            max = BTOR_MAX_UTIL (max, val);
          }
          btor_insert_in_ptr_hash_table (order, cur)->data.asInt = max;
        }
      }
    }

    assert (BTOR_EMPTY_STACK (stack));
    /* we eliminate cyclic substitutions, and reset mark flags */
    for (b = substs->first; b; b = b->next)
    {
      left = (BtorNode *) b->key;
      assert (BTOR_IS_REGULAR_NODE (left));
      assert (BTOR_IS_BV_VAR_NODE (left) || BTOR_IS_ARRAY_VAR_NODE (left));
      right = (BtorNode *) b->data.asPtr;
      btor_mark_exp (btor, left, 0);
      btor_mark_exp (btor, right, 0);
      b_temp = btor_find_in_ptr_hash_table (order, left);
      assert (b_temp);
      order_num = b_temp->data.asInt;
      b_temp = btor_find_in_ptr_hash_table (order, BTOR_REAL_ADDR_NODE (right));
      assert (b_temp);
      max = b_temp->data.asInt;
      assert (order_num != max);
      /* found cycle */
      if (max > order_num) BTOR_PUSH_STACK (mm, stack, left);
    }

    /* we delete cyclic substitutions and synthesize them instead */
    while (!BTOR_EMPTY_STACK (stack))
    {
      left = BTOR_POP_STACK (stack);
      assert (BTOR_IS_REGULAR_NODE (left));
      assert (BTOR_IS_BV_VAR_NODE (left) || BTOR_IS_ARRAY_VAR_NODE (left));
      right =
          (BtorNode *) btor_find_in_ptr_hash_table (substs, left)->data.asPtr;
      assert (right);

      constraint = btor_eq_exp (btor, left, right);
      insert_unsynthesized_constraint (btor, constraint);
      btor_release_exp (btor, constraint);

      btor_remove_from_ptr_hash_table (substs, left, 0, 0);
      btor_release_exp (btor, left);
      btor_release_exp (btor, right);
    }

    /* we rebuild and substiute variables in one pass */
    substitute_vars_and_rebuild_exps (btor, substs);

    /* cleanup, we delete all substitution constraints */
    for (b = substs->first; b; b = b->next)
    {
      left = (BtorNode *) b->key;
      assert (BTOR_IS_REGULAR_NODE (left));
      assert (left->kind == BTOR_PROXY_NODE);
      assert (left->simplified);
      right = (BtorNode *) b->data.asPtr;
      assert (right);
      btor_release_exp (btor, left);
      btor_release_exp (btor, right);
    }

    btor_delete_ptr_hash_table (order);
    btor_delete_ptr_hash_table (substs);
  }

  BTOR_RELEASE_STACK (mm, stack);
  delta = btor_time_stamp () - start;
  btor->time.subst += delta;
  btor_msg (btor, 1, "%d variables substituted in %.1f seconds", count, delta);
}

static int
all_exps_below_rebuilt (Btor *btor, BtorNode *exp)
{
  assert (btor);
  assert (exp);

  int i;
  BtorNode *subst;

  if (btor->substitutions)
  {
    subst = btor_find_substitution (btor, exp);
    if (subst && BTOR_REAL_ADDR_NODE (subst)->aux_mark != 0) return 0;
  }

  exp = BTOR_REAL_ADDR_NODE (exp);
  for (i = 0; i < exp->arity; i++)
    if (BTOR_REAL_ADDR_NODE (exp->e[i])->aux_mark > 0) return 0;

  return 1;
}

static void
substitute_and_rebuild (Btor *btor, BtorPtrHashTable *subst, int bra)
{
  assert (btor);
  assert (subst);
  assert (bra == 0 || bra == 1);
  assert (check_unique_table_aux_mark_unset_dbg (btor));

  int i, pushed;
  BtorMemMgr *mm;
  BtorNode *cur, *cur_parent, *rebuilt_exp, *simplified;
  BtorNodePtrStack roots;
  BtorNodePtrQueue queue;
  BtorPtrHashBucket *b;
  BtorParentIterator it;

  if (subst->count == 0u) return;

  mm = btor->mm;

  BTOR_INIT_STACK (roots);
  BTOR_INIT_QUEUE (queue);

  for (b = subst->first; b; b = b->next)
  {
    cur = BTOR_REAL_ADDR_NODE ((BtorNode *) b->key);
    assert (!BTOR_IS_PROXY_NODE (cur));
    BTOR_ENQUEUE (mm, queue, cur);
  }

  /* mark cone and copy roots */
  while (!BTOR_EMPTY_QUEUE (queue))
  {
    cur = BTOR_DEQUEUE (queue);
    assert (BTOR_IS_REGULAR_NODE (cur));
    assert (!BTOR_IS_PROXY_NODE (cur));

    if (cur->aux_mark == 0)
    {
      cur->aux_mark = 1;

      pushed = 0;
      init_full_parent_iterator (&it, cur);
      while (has_next_parent_full_parent_iterator (&it))
      {
        cur_parent = next_parent_full_parent_iterator (&it);
        BTOR_ENQUEUE (mm, queue, cur_parent);
        pushed = 1;
      }
      if (!pushed) BTOR_PUSH_STACK (mm, roots, btor_copy_exp (btor, cur));
    }
  }

  for (b = subst->first; b; b = b->next)
  {
    cur = BTOR_REAL_ADDR_NODE ((BtorNode *) b->key);
    assert (cur->aux_mark == 1);
    if (all_exps_below_rebuilt (btor, cur))
    {
      BTOR_ENQUEUE (mm, queue, cur);
      cur->aux_mark = 2; /* mark as enqueued */
    }
  }

  /* rebuild bottom-up */
  while (!BTOR_EMPTY_QUEUE (queue))
  {
    cur = BTOR_DEQUEUE (queue);
    assert (BTOR_IS_REGULAR_NODE (cur));
    assert (!BTOR_IS_PROXY_NODE (cur));
    assert (cur->aux_mark == 2);
    cur->aux_mark = 1;

    if (all_exps_below_rebuilt (btor, cur))
    {
      cur->aux_mark = 0;

      init_full_parent_iterator (&it, cur);
      while (has_next_parent_full_parent_iterator (&it))
      {
        cur_parent = next_parent_full_parent_iterator (&it);
        /* cur might get a new parent while rebuilding due to
         * simplification */
        if (cur_parent->aux_mark == 0 || cur_parent->aux_mark == 1)
        {
          BTOR_ENQUEUE (mm, queue, cur_parent);
          cur_parent->aux_mark = 2;
        }
      }

      simplified = btor_find_substitution (btor, cur);

      if (simplified)
      {
        assert (BTOR_REAL_ADDR_NODE (simplified) != cur);
        assert (!BTOR_REAL_ADDR_NODE (simplified)->simplified);
        set_simplified_exp (btor, cur, simplified);
        continue;
      }

      if (bra && BTOR_IS_APPLY_NODE (cur)
          && btor_find_in_ptr_hash_table (subst, cur))
        rebuilt_exp = btor_beta_reduce_full (btor, cur);
      else
        rebuilt_exp = rebuild_exp (btor, cur);

      assert (rebuilt_exp);
      /* base case: rebuilt_exp == cur */
      if (rebuilt_exp != cur)
      {
        simplified = btor_simplify_exp (btor, rebuilt_exp);
        set_simplified_exp (btor, cur, simplified);
      }

      btor_release_exp (btor, rebuilt_exp);
    }
    /* not all children rebuilt, enqueue again */
    else
    {
      cur->aux_mark = 2;
      BTOR_ENQUEUE (mm, queue, cur);
    }
  }

  BTOR_RELEASE_QUEUE (mm, queue);

  for (i = 0; i < BTOR_COUNT_STACK (roots); i++)
    btor_release_exp (btor, roots.start[i]);

  BTOR_RELEASE_STACK (mm, roots);

  assert (check_unique_table_mark_unset_dbg (btor));
  assert (check_unique_table_aux_mark_unset_dbg (btor));
}

static void
substitute_embedded_constraints (Btor *btor)
{
  assert (btor);

  BtorPtrHashBucket *b;
  BtorNode *cur;

  for (b = btor->embedded_constraints->first; b; b = b->next)
  {
    cur = (BtorNode *) b->key;
    assert (BTOR_REAL_ADDR_NODE (cur)->constraint);
    /* embedded constraints have possibly lost their parents,
     * e.g. top conjunction of constraints that are released */
    if (has_parents_exp (btor, cur)) btor->stats.ec_substitutions++;
  }

  substitute_and_rebuild (btor, btor->embedded_constraints, 0);
}

static void
process_embedded_constraints (Btor *btor)
{
  assert (btor);

  BtorHashTableIterator it;
  BtorNodePtrStack ec;
  double start, delta;
  BtorNode *cur;
  int count;

  if (btor->embedded_constraints->count > 0u)
  {
    start = btor_time_stamp ();
    count = 0;
    BTOR_INIT_STACK (ec);
    init_node_hash_table_iterator (btor, &it, btor->embedded_constraints);
    while (has_next_node_hash_table_iterator (&it))
    {
      cur = btor_copy_exp (btor, next_node_hash_table_iterator (&it));
      BTOR_PUSH_STACK (btor->mm, ec, cur);
    }

    /* Note: it may happen that new embedded constraints are inserted into
     *       btor->embedded_constraints here. */
    substitute_embedded_constraints (btor);

    while (!BTOR_EMPTY_STACK (ec))
    {
      cur = BTOR_POP_STACK (ec);

      if (btor_find_in_ptr_hash_table (btor->embedded_constraints, cur))
      {
        count++;
        btor_remove_from_ptr_hash_table (btor->embedded_constraints, cur, 0, 0);
        insert_unsynthesized_constraint (btor, cur);
        btor_release_exp (btor, cur);
      }
      btor_release_exp (btor, cur);
    }
    BTOR_RELEASE_STACK (btor->mm, ec);

    delta = btor_time_stamp () - start;
    btor->time.embedded += delta;
    btor_msg (btor,
              1,
              "replaced %d embedded constraints in %1.f seconds",
              count,
              delta);
  }
}

/*------------------------------------------------------------------------*/
#ifndef BTOR_DO_NOT_ELIMINATE_SLICES
/*------------------------------------------------------------------------*/

struct BtorSlice
{
  int upper;
  int lower;
};

typedef struct BtorSlice BtorSlice;

static BtorSlice *
new_slice (Btor *btor, int upper, int lower)
{
  BtorSlice *result;

  assert (btor != NULL);
  assert (upper >= lower);
  assert (lower >= 0);

  BTOR_NEW (btor->mm, result);
  result->upper = upper;
  result->lower = lower;
  return result;
}

static void
delete_slice (Btor *btor, BtorSlice *slice)
{
  assert (btor != NULL);
  assert (slice != NULL);
  BTOR_DELETE (btor->mm, slice);
}

static unsigned int
hash_slice (BtorSlice *slice)
{
  unsigned int result;

  assert (slice != NULL);
  assert (slice->upper >= slice->lower);
  assert (slice->lower >= 0);

  result = (unsigned int) slice->upper;
  result += (unsigned int) slice->lower;
  result *= 7334147u;
  return result;
}

static int
compare_slices (BtorSlice *s1, BtorSlice *s2)
{
  assert (s1 != NULL);
  assert (s2 != NULL);
  assert (s1->upper >= s1->lower);
  assert (s1->lower >= 0);
  assert (s2->upper >= s2->lower);
  assert (s2->lower >= 0);

  if (s1->upper < s2->upper) return -1;

  if (s1->upper > s2->upper) return 1;

  assert (s1->upper == s1->upper);
  if (s1->lower < s2->lower) return -1;

  if (s1->lower > s2->lower) return 1;

  assert (s1->upper == s2->upper && s1->lower == s2->lower);
  return 0;
}

static int
compare_slices_qsort (const void *p1, const void *p2)
{
  return compare_slices (*((BtorSlice **) p1), *((BtorSlice **) p2));
}

static int
compare_int_ptr (const void *p1, const void *p2)
{
  int v1 = *((int *) p1);
  int v2 = *((int *) p2);
  if (v1 < v2) return -1;

  if (v1 > v2) return 1;

  return 0;
}

static void
eliminate_slices_on_bv_vars (Btor *btor)
{
  BtorNode *var, *cur, *result, *lambda_var, *temp;
  BtorSlice *s1, *s2, *new_s1, *new_s2, *new_s3, **sorted_slices;
  BtorPtrHashBucket *b_var, *b1, *b2;
  BtorParentIterator it;
  BtorPtrHashTable *slices;
  int i, min, max, count;
  BtorNodePtrStack vars;
  double start, delta;
  BtorMemMgr *mm;
  int vals[4];

  assert (btor != NULL);

  start = btor_time_stamp ();
  count = 0;

  mm = btor->mm;
  BTOR_INIT_STACK (vars);
  for (b_var = btor->bv_vars->first; b_var != NULL; b_var = b_var->next)
  {
    var = (BtorNode *) b_var->key;
    BTOR_PUSH_STACK (mm, vars, var);
  }

  while (!BTOR_EMPTY_STACK (vars))
  {
    slices = btor_new_ptr_hash_table (
        mm, (BtorHashPtr) hash_slice, (BtorCmpPtr) compare_slices);
    var = BTOR_POP_STACK (vars);
    assert (BTOR_IS_REGULAR_NODE (var));
    assert (BTOR_IS_BV_VAR_NODE (var));
    init_full_parent_iterator (&it, var);
    /* find all slices on variable */
    while (has_next_parent_full_parent_iterator (&it))
    {
      cur = next_parent_full_parent_iterator (&it);
      assert (BTOR_IS_REGULAR_NODE (cur));
      if (cur->kind == BTOR_SLICE_NODE)
      {
        s1 = new_slice (btor, cur->upper, cur->lower);
        assert (!btor_find_in_ptr_hash_table (slices, s1));
        btor_insert_in_ptr_hash_table (slices, s1);
      }
    }

    /* no splitting necessary? */
    if (slices->count == 0u)
    {
      btor_delete_ptr_hash_table (slices);
      continue;
    }

    /* add full slice */
    s1 = new_slice (btor, var->len - 1, 0);
    assert (!btor_find_in_ptr_hash_table (slices, s1));
    btor_insert_in_ptr_hash_table (slices, s1);

  BTOR_SPLIT_SLICES_RESTART:
    for (b1 = slices->last; b1 != NULL; b1 = b1->prev)
    {
      s1 = (BtorSlice *) b1->key;
      for (b2 = b1->prev; b2 != NULL; b2 = b2->prev)
      {
        s2 = (BtorSlice *) b2->key;

        assert (compare_slices (s1, s2));

        /* not overlapping? */
        if ((s1->lower > s2->upper) || (s1->upper < s2->lower)
            || (s2->lower > s1->upper) || (s2->upper < s1->lower))
          continue;

        if (s1->upper == s2->upper)
        {
          assert (s1->lower != s2->lower);
          max    = BTOR_MAX_UTIL (s1->lower, s2->lower);
          min    = BTOR_MIN_UTIL (s1->lower, s2->lower);
          new_s1 = new_slice (btor, max - 1, min);
          if (!btor_find_in_ptr_hash_table (slices, new_s1))
            btor_insert_in_ptr_hash_table (slices, new_s1);
          else
            delete_slice (btor, new_s1);

          if (min == s1->lower)
          {
            btor_remove_from_ptr_hash_table (slices, s1, NULL, NULL);
            delete_slice (btor, s1);
          }
          else
          {
            btor_remove_from_ptr_hash_table (slices, s2, NULL, NULL);
            delete_slice (btor, s2);
          }
          goto BTOR_SPLIT_SLICES_RESTART;
        }

        if (s1->lower == s2->lower)
        {
          assert (s1->upper != s2->upper);
          max    = BTOR_MAX_UTIL (s1->upper, s2->upper);
          min    = BTOR_MIN_UTIL (s1->upper, s2->upper);
          new_s1 = new_slice (btor, max, min + 1);
          if (!btor_find_in_ptr_hash_table (slices, new_s1))
            btor_insert_in_ptr_hash_table (slices, new_s1);
          else
            delete_slice (btor, new_s1);
          if (max == s1->upper)
          {
            btor_remove_from_ptr_hash_table (slices, s1, NULL, NULL);
            delete_slice (btor, s1);
          }
          else
          {
            btor_remove_from_ptr_hash_table (slices, s2, NULL, NULL);
            delete_slice (btor, s2);
          }
          goto BTOR_SPLIT_SLICES_RESTART;
        }

        /* regular overlapping case (overlapping at both ends) */
        vals[0] = s1->upper;
        vals[1] = s1->lower;
        vals[2] = s2->upper;
        vals[3] = s2->lower;
        qsort (vals, 4, sizeof (int), compare_int_ptr);
        new_s1 = new_slice (btor, vals[3], vals[2] + 1);
        new_s2 = new_slice (btor, vals[2], vals[1]);
        new_s3 = new_slice (btor, vals[1] - 1, vals[0]);
        btor_remove_from_ptr_hash_table (slices, s1, NULL, NULL);
        btor_remove_from_ptr_hash_table (slices, s2, NULL, NULL);
        delete_slice (btor, s1);
        delete_slice (btor, s2);
        if (!btor_find_in_ptr_hash_table (slices, new_s1))
          btor_insert_in_ptr_hash_table (slices, new_s1);
        else
          delete_slice (btor, new_s1);
        if (!btor_find_in_ptr_hash_table (slices, new_s2))
          btor_insert_in_ptr_hash_table (slices, new_s2);
        else
          delete_slice (btor, new_s2);
        if (!btor_find_in_ptr_hash_table (slices, new_s3))
          btor_insert_in_ptr_hash_table (slices, new_s3);
        else
          delete_slice (btor, new_s3);
        goto BTOR_SPLIT_SLICES_RESTART;
      }
    }

    /* copy slices to sort them */
    assert (slices->count > 1u);
    BTOR_NEWN (mm, sorted_slices, slices->count);
    i = 0;
    for (b1 = slices->first; b1 != NULL; b1 = b1->next)
    {
      s1                 = (BtorSlice *) b1->key;
      sorted_slices[i++] = s1;
    }
    qsort (sorted_slices,
           slices->count,
           sizeof (BtorSlice *),
           compare_slices_qsort);

    s1     = sorted_slices[(int) slices->count - 1];
    result = lambda_var_exp (btor, s1->upper - s1->lower + 1);
    delete_slice (btor, s1);
    for (i = (int) slices->count - 2; i >= 0; i--)
    {
      s1         = sorted_slices[i];
      lambda_var = lambda_var_exp (btor, s1->upper - s1->lower + 1);
      temp       = btor_concat_exp (btor, result, lambda_var);
      btor_release_exp (btor, result);
      result = temp;
      btor_release_exp (btor, lambda_var);
      delete_slice (btor, s1);
    }
    BTOR_DELETEN (mm, sorted_slices, slices->count);
    btor_delete_ptr_hash_table (slices);

    count++;
    btor->stats.eliminated_slices++;
    insert_varsubst_constraint (btor, var, result);
    btor_release_exp (btor, result);
  }

  BTOR_RELEASE_STACK (mm, vars);

  delta = btor_time_stamp () - start;
  btor->time.slicing += delta;
  btor_msg (btor, 1, "sliced %d variables in %1.f seconds", count, delta);
}

/*------------------------------------------------------------------------*/
#endif /* BTOR_DO_NOT_ELIMINATE_SLICES */
/*------------------------------------------------------------------------*/

/*------------------------------------------------------------------------*/
#ifndef BTOR_DO_NOT_PROCESS_SKELETON
/*------------------------------------------------------------------------*/

#include "lglib.h"

static int
btor_fixed_exp (Btor *btor, BtorNode *exp)
{
  BtorNode *real_exp;
  BtorSATMgr *smgr;
  BtorAIGMgr *amgr;
  BtorAIG *aig;
  int res, id;

  real_exp = BTOR_REAL_ADDR_NODE (exp);
  assert (real_exp->len == 1);
  if (!BTOR_IS_SYNTH_NODE (real_exp)) return 0;
  assert (real_exp->av);
  assert (real_exp->av->len == 1);
  assert (real_exp->av->aigs);
  aig = real_exp->av->aigs[0];
  if (aig == BTOR_AIG_TRUE)
    res = 1;
  else if (aig == BTOR_AIG_FALSE)
    res = -1;
  else
  {
    id = BTOR_GET_CNF_ID_AIG (aig);
    if (!id) return 0;
    amgr = btor_get_aig_mgr_aigvec_mgr (btor->avmgr);
    smgr = btor_get_sat_mgr_aig_mgr (amgr);
    res  = btor_fixed_sat (smgr, id);
  }
  if (BTOR_IS_INVERTED_NODE (exp)) res = -res;
  return res;
}

static int
process_skeleton_tseitin_lit (BtorPtrHashTable *ids, BtorNode *exp)
{
  BtorPtrHashBucket *b;
  BtorNode *real_exp;
  int res;

  real_exp = BTOR_REAL_ADDR_NODE (exp);
  assert (real_exp->len == 1);
  b = btor_find_in_ptr_hash_table (ids, real_exp);
  if (!b)
  {
    b             = btor_insert_in_ptr_hash_table (ids, real_exp);
    b->data.asInt = (int) ids->count;
  }

  res = b->data.asInt;
  assert (res > 0);

  if (BTOR_IS_INVERTED_NODE (exp)) res = -res;

  return res;
}

static void
process_skeleton_tseitin (Btor *btor,
                          LGL *lgl,
                          BtorNodePtrStack *work_stack,
                          BtorNodePtrStack *unmark_stack,
                          BtorPtrHashTable *ids,
                          BtorNode *root)
{
  assert (btor);

  int i, lhs, rhs[3], fixed;
  BtorNode *exp;

  BTOR_PUSH_STACK (btor->mm, *work_stack, root);

  do
  {
    exp = BTOR_POP_STACK (*work_stack);
    assert (exp);
    exp = BTOR_REAL_ADDR_NODE (exp);
    if (!exp->mark)
    {
      exp->mark = 1;
      BTOR_PUSH_STACK (btor->mm, *unmark_stack, exp);

      BTOR_PUSH_STACK (btor->mm, *work_stack, exp);
      for (i = exp->arity - 1; i >= 0; i--)
        BTOR_PUSH_STACK (btor->mm, *work_stack, exp->e[i]);
    }
    else if (exp->mark == 1)
    {
      exp->mark = 2;
      if (exp->len != 1 || BTOR_IS_FUN_NODE (exp) || BTOR_IS_ARGS_NODE (exp)
          || exp->parameterized)
        continue;

#ifndef NDEBUG
      for (i = 0; i < exp->arity; i++)
      {
        BtorNode *child = exp->e[i];
        child           = BTOR_REAL_ADDR_NODE (child);
        assert (child->mark == 2);
        if (child->len == 1 && !BTOR_IS_FUN_NODE (child)
            && !BTOR_IS_ARGS_NODE (child) && !child->parameterized)
          assert (btor_find_in_ptr_hash_table (ids, child));
      }
#endif
      lhs   = process_skeleton_tseitin_lit (ids, exp);
      fixed = btor_fixed_exp (btor, exp);
      if (fixed)
      {
        lgladd (lgl, (fixed > 0) ? lhs : -lhs);
        lgladd (lgl, 0);
      }

      switch (exp->kind)
      {
        case BTOR_AND_NODE:
          rhs[0] = process_skeleton_tseitin_lit (ids, exp->e[0]);
          rhs[1] = process_skeleton_tseitin_lit (ids, exp->e[1]);

          lgladd (lgl, -lhs);
          lgladd (lgl, rhs[0]);
          lgladd (lgl, 0);

          lgladd (lgl, -lhs);
          lgladd (lgl, rhs[1]);
          lgladd (lgl, 0);

          lgladd (lgl, lhs);
          lgladd (lgl, -rhs[0]);
          lgladd (lgl, -rhs[1]);
          lgladd (lgl, 0);
          break;

        case BTOR_BEQ_NODE:
          if (BTOR_REAL_ADDR_NODE (exp->e[0])->len != 1) break;
          assert (BTOR_REAL_ADDR_NODE (exp->e[1])->len == 1);
          rhs[0] = process_skeleton_tseitin_lit (ids, exp->e[0]);
          rhs[1] = process_skeleton_tseitin_lit (ids, exp->e[1]);

          lgladd (lgl, -lhs);
          lgladd (lgl, -rhs[0]);
          lgladd (lgl, rhs[1]);
          lgladd (lgl, 0);

          lgladd (lgl, -lhs);
          lgladd (lgl, rhs[0]);
          lgladd (lgl, -rhs[1]);
          lgladd (lgl, 0);

          lgladd (lgl, lhs);
          lgladd (lgl, rhs[0]);
          lgladd (lgl, rhs[1]);
          lgladd (lgl, 0);

          lgladd (lgl, lhs);
          lgladd (lgl, -rhs[0]);
          lgladd (lgl, -rhs[1]);
          lgladd (lgl, 0);

          break;

        case BTOR_BCOND_NODE:
          assert (BTOR_REAL_ADDR_NODE (exp->e[0])->len == 1);
          if (BTOR_REAL_ADDR_NODE (exp->e[1])->len != 1) break;
          assert (BTOR_REAL_ADDR_NODE (exp->e[2])->len == 1);
          rhs[0] = process_skeleton_tseitin_lit (ids, exp->e[0]);
          rhs[1] = process_skeleton_tseitin_lit (ids, exp->e[1]);
          rhs[2] = process_skeleton_tseitin_lit (ids, exp->e[2]);

          lgladd (lgl, -lhs);
          lgladd (lgl, -rhs[0]);
          lgladd (lgl, rhs[1]);
          lgladd (lgl, 0);

          lgladd (lgl, -lhs);
          lgladd (lgl, rhs[0]);
          lgladd (lgl, rhs[2]);
          lgladd (lgl, 0);

          lgladd (lgl, lhs);
          lgladd (lgl, -rhs[0]);
          lgladd (lgl, -rhs[1]);
          lgladd (lgl, 0);

          lgladd (lgl, lhs);
          lgladd (lgl, rhs[0]);
          lgladd (lgl, -rhs[2]);
          lgladd (lgl, 0);
          break;

        default: assert (exp->kind != BTOR_PROXY_NODE); break;
      }
    }
  } while (!BTOR_EMPTY_STACK (*work_stack));
}

static void
process_skeleton (Btor *btor)
{
  BtorPtrHashTable *ids, *table;
  BtorNodePtrStack unmark_stack;
  int constraints, count, fixed;
  BtorNodePtrStack work_stack;
  BtorMemMgr *mm = btor->mm;
  BtorPtrHashBucket *b;
  double start, delta;
  int res, lit, val;
  BtorNode *exp;
  LGL *lgl;

  start = btor_time_stamp ();

  ids = btor_new_ptr_hash_table (mm,
                                 (BtorHashPtr) btor_hash_exp_by_id,
                                 (BtorCmpPtr) btor_compare_exp_by_id);

  lgl = lglinit ();
  lglsetprefix (lgl, "[lglskel] ");

  if (btor->verbosity)
  {
    lglsetopt (lgl, "verbose", btor->verbosity - 1);
    lglbnr ("Lingeling", "[lglskel] ", stdout);
    fflush (stdout);
  }
  else
    lglsetopt (lgl, "verbose", -1);

  count = 0;

  BTOR_INIT_STACK (work_stack);
  BTOR_INIT_STACK (unmark_stack);

  // TODO: use new hash table iterators
  for (constraints = 0; constraints <= 1; constraints++)
  {
    table = constraints ? btor->synthesized_constraints
                        : btor->unsynthesized_constraints;
    for (b = table->first; b; b = b->next)
    {
      count++;
      exp = b->key;
      assert (BTOR_REAL_ADDR_NODE (exp)->len == 1);
      process_skeleton_tseitin (
          btor, lgl, &work_stack, &unmark_stack, ids, exp);
      lgladd (lgl, process_skeleton_tseitin_lit (ids, exp));
      lgladd (lgl, 0);
    }
  }

  BTOR_RELEASE_STACK (mm, work_stack);

  while (!BTOR_EMPTY_STACK (unmark_stack))
  {
    exp = BTOR_POP_STACK (unmark_stack);
    assert (!BTOR_IS_INVERTED_NODE (exp));
    assert (exp->mark);
    exp->mark = 0;
  }

  BTOR_RELEASE_STACK (mm, unmark_stack);

  btor_msg (btor,
            1,
            "found %u skeleton literals in %d constraints",
            ids->count,
            count);

#if 0
  lglsetopt (lgl, "clim", 10000);
  res = lglsat (lgl);
#else
  res = lglsimp (lgl, 0);
#endif

  if (btor->verbosity)
  {
    btor_msg (btor, 1, "skeleton preprocessing result %d", res);
    lglstats (lgl);
  }

  fixed = 0;

  if (res == 20)
  {
    btor_msg (btor, 1, "skeleton inconsistent");
    btor->inconsistent = 1;
  }
  else
  {
    assert (res == 0 || res == 10);
    for (b = ids->first; b; b = b->next)
    {
      exp = b->key;
      assert (!BTOR_IS_INVERTED_NODE (exp));
      lit = process_skeleton_tseitin_lit (ids, exp);
      val = lglfixed (lgl, lit);
      if (val)
      {
        if (!btor_find_in_ptr_hash_table (btor->synthesized_constraints, exp)
            && !btor_find_in_ptr_hash_table (btor->unsynthesized_constraints,
                                             exp))
        {
          if (val < 0) exp = BTOR_INVERT_NODE (exp);
          add_constraint (btor, exp);
          btor->stats.skeleton_constraints++;
          fixed++;
        }
      }
      else
      {
        assert (
            !btor_find_in_ptr_hash_table (btor->synthesized_constraints, exp));
        assert (!btor_find_in_ptr_hash_table (btor->unsynthesized_constraints,
                                              exp));
      }
    }
  }

  btor_delete_ptr_hash_table (ids);
  lglrelease (lgl);

  delta = btor_time_stamp () - start;
  btor->time.skel += delta;
  btor_msg (
      btor,
      1,
      "skeleton preprocessing produced %d new constraints in %.1f seconds",
      fixed,
      delta);
  assert (check_unique_table_mark_unset_dbg (btor));
}

/*------------------------------------------------------------------------*/
#endif /* BTOR_DO_NOT_PROCESS_SKELETON */
/*------------------------------------------------------------------------*/

static void
init_cache (Btor *btor)
{
  assert (btor);
  assert (!btor->cache);

  btor->cache = btor_new_ptr_hash_table (
      btor->mm, (BtorHashPtr) hash_exp_pair, (BtorCmpPtr) compare_exp_pair);
}

static void
release_cache (Btor *btor)
{
  assert (btor);
  assert (btor->cache);

  BtorPtrHashBucket *bucket;
  BtorNodePair *pair;

  for (bucket = btor->cache->first; bucket; bucket = bucket->next)
  {
    pair = (BtorNodePair *) bucket->key;
    btor_release_exp (btor, (BtorNode *) bucket->data.asPtr);
    delete_exp_pair (btor, pair);
  }
  btor_delete_ptr_hash_table (btor->cache);
  btor->cache = 0;
}

static void
beta_reduce_applies_on_lambdas (Btor *btor)
{
  assert (btor);

  double start, delta;
  BtorPtrHashTable *apps;
  BtorNode *app, *fun;
  BtorParentIterator it;
  BtorHashTableIterator h_it;
  BtorMemMgr *mm;

  if (btor->lambdas->count == 0) return;

  start = btor_time_stamp ();

  mm   = btor->mm;
  apps = btor_new_ptr_hash_table (mm,
                                  (BtorHashPtr) btor_hash_exp_by_id,
                                  (BtorCmpPtr) btor_compare_exp_by_id);

  /* collect function applications */
  init_node_hash_table_iterator (btor, &h_it, btor->lambdas);
  while (has_next_node_hash_table_iterator (&h_it))
  {
    fun = next_node_hash_table_iterator (&h_it);
    init_apply_parent_iterator (&it, fun);
    while (has_next_parent_apply_parent_iterator (&it))
    {
      app = next_parent_apply_parent_iterator (&it);

      if (btor_find_in_ptr_hash_table (apps, app)) continue;

      if (app->parameterized) continue;

      btor_insert_in_ptr_hash_table (apps, btor_copy_exp (btor, app));
    }
  }

  btor_msg (btor,
            1,
            "starting to beta reduce %d lamba with %d applications",
            btor->lambdas->count,
            apps->count);

  substitute_and_rebuild (btor, apps, 1);

  init_node_hash_table_iterator (btor, &h_it, apps);
  while (has_next_node_hash_table_iterator (&h_it))
    btor_release_exp (btor, next_node_hash_table_iterator (&h_it));
  btor_delete_ptr_hash_table (apps);

  delta = btor_time_stamp () - start;
  btor->time.betareduce += delta;
  btor_msg (btor, 1, "beta reduced all lambdas in %.1f seconds", delta);
}

#if 0
static int
findfun_param (BtorNode * exp)
{
  assert (exp);
  return BTOR_IS_PARAM_NODE (BTOR_REAL_ADDR_NODE (exp));
}

static int
skipfun_param (BtorNode * exp)
{
  assert (exp);
  return !BTOR_REAL_ADDR_NODE (exp)->parameterized;
}

static void
merge_lambda_chains (Btor * btor)
{
  assert (btor);

  double start, delta;
  int chain_depth, start_lambdas, delta_lambdas;
  BtorNode *cur, *parent, *subst, *param, *lambda;
  BtorMemMgr *mm;
  BtorPtrHashBucket *b;
  BtorNodePtrQueue queue;
  BtorNodePtrStack stack, unmark_stack, params;

  mm = btor->mm;
  BTOR_INIT_QUEUE (queue);
  BTOR_INIT_STACK (stack);
  BTOR_INIT_STACK (params);
  BTOR_INIT_STACK (unmark_stack);

  start = btor_time_stamp ();
  btor_init_substitutions (btor);

  for (b = btor->lambdas->first; b; b = b->next)
    {
      cur = (BtorNode *) b->key;
      assert (BTOR_IS_REGULAR_NODE (cur));

      if (BTOR_REAL_ADDR_NODE (cur->e[1])->lambda_below)
	continue;

      BTOR_ENQUEUE (mm, queue, cur);
    }

  for (b = btor->lambdas->first; b; b = b->next)
    {
      cur = (BtorNode *) b->key;
      assert (BTOR_IS_REGULAR_NODE (cur));

      if (!BTOR_REAL_ADDR_NODE (cur->e[1])->lambda_below)
	continue;

      BTOR_ENQUEUE (mm, queue, cur);
    }

  start_lambdas = btor->lambdas->count;
  while (!BTOR_EMPTY_QUEUE (queue))
    {
      cur = BTOR_DEQUEUE (queue);
      BTOR_PUSH_STACK (mm, stack, cur);

      /* look for a lambda chain */
      chain_depth = 0;
      while (!BTOR_EMPTY_STACK (stack))
	{
	  cur = BTOR_POP_STACK (stack);
	  assert (BTOR_IS_REGULAR_NODE (cur));
	  assert (BTOR_IS_LAMBDA_NODE (cur));

	  if (cur->parents != 1 || cur->aux_mark)
	    break;

	  cur->aux_mark = 1;
	  BTOR_PUSH_STACK (mm, unmark_stack, cur);

	  parent = BTOR_REAL_ADDR_NODE (cur->first_parent);
	  assert (parent);
	  assert (BTOR_IS_REGULAR_NODE (parent));

	  /* parent is part of a nested lambda chain */
	  if (BTOR_IS_LAMBDA_NODE (parent))
	    {
	      assert (BTOR_IS_CURRIED_LAMBDA_NODE (parent));
	      cur->chain = 1;
	      BTOR_PUSH_STACK (mm, stack, parent);
	      continue;
	    }

	  assert (BTOR_IS_APPLY_NODE (parent));

	  if (!parent->parameterized)
	    break;

	  // TODO: should we use a flag or a hash table for marking lambda
	  //       nodes in a chain?
	  /* this lambda has only one parameterized application and thus,
	   * we can merge it with the parent lambda */
	  cur->chain = 1;
	  chain_depth++;
	  btor->stats.lambdas_merged++;
	  /* mark all nested lambdas below to be part of the chain, otherwise
	   * beta-reduction would stop at those lambdas */
	  if (BTOR_IS_CURRIED_LAMBDA_NODE (cur))
	    {
	      assert (BTOR_IS_FIRST_CURRIED_LAMBDA (cur));
	      lambda = cur;
	      while (BTOR_IS_LAMBDA_NODE (lambda))
		{
		  assert (BTOR_IS_CURRIED_LAMBDA_NODE (lambda));
		  lambda->chain = 1;
		  lambda = lambda->e[1];
		}
	    }
	  BTORLOG ("merge: %s", node2string (cur));

	  /* get parent lambda */
	  assert (BTOR_EMPTY_STACK (params));
	  find_nodes_dfs (btor, parent->e[1], &params, findfun_param,
			  skipfun_param);
//	  assert (BTOR_COUNT_STACK (params) == 1);
	  int num_params = BTOR_COUNT_STACK (params);

	  // TODO: handle multiple params
	  // if we have multiple params we found a nested function, we have to
	  // order params in defined lambda order
	  while (!BTOR_EMPTY_STACK (params))
	    {
	      param = BTOR_POP_STACK (params);
	      assert (BTOR_IS_REGULAR_NODE (param));
	      assert (BTOR_IS_PARAM_NODE (param));
	      lambda = (BtorNode *) BTOR_PARAM_GET_LAMBDA_NODE (param);
	      assert (BTOR_IS_LAMBDA_NODE (lambda));
	      assert (num_params == 1 || BTOR_IS_CURRIED_LAMBDA_NODE (lambda));
	      if (num_params == 1 || BTOR_IS_FIRST_CURRIED_LAMBDA (lambda))
		BTOR_PUSH_STACK (mm, stack, lambda);
	    }
	}

      BTOR_RESET_STACK (stack);
      assert (BTOR_IS_REGULAR_NODE (cur));
      assert (BTOR_IS_LAMBDA_NODE (cur));

      if (chain_depth == 0)
	continue;

      /* cur is the start of the lambda chain */
//      cur->chain = 1;
      if (BTOR_IS_CURRIED_LAMBDA_NODE (cur))
	{
	  assert (BTOR_IS_FIRST_CURRIED_LAMBDA (cur));
	  lambda = cur;
	  while (BTOR_IS_LAMBDA_NODE (lambda))
	    {
	      assert (BTOR_IS_CURRIED_LAMBDA_NODE (lambda));
	      lambda->chain = 1;
	      lambda = lambda->e[1];
	    }
	  // TODO: we cannot beta reduce the start of the nested lambdas,
	  //       we have to reduce the function body, substitute it and
	  //       rebuild everything
	  cur = lambda;
	}
      else
	cur->chain = 1;

      /* merge found lambda chain */
//      param = cur->e[0];
//      btor_assign_param (btor, cur, param);
      subst = btor_beta_reduce_chains (btor, cur);
//      btor_unassign_params (btor, cur);

      // TODO: update substitution
      btor_insert_substitution (btor, cur, subst, 1);
      btor_release_exp (btor, subst);
      btor->stats.lambdas_merged++;
      btor->stats.lambda_chains_merged++;
    }

  while (!BTOR_EMPTY_STACK (unmark_stack))
    {
      cur = BTOR_POP_STACK (unmark_stack);
      assert (BTOR_IS_REGULAR_NODE (cur));
      cur->aux_mark = 0;
    }
  BTOR_RELEASE_STACK (mm, unmark_stack);

  substitute_and_rebuild (btor, btor->substitutions, 0);
  delta_lambdas = start_lambdas - btor->lambdas->count;

  BTOR_RELEASE_QUEUE (mm, queue);
  BTOR_RELEASE_STACK (mm, params);
  BTOR_RELEASE_STACK (mm, stack);
  btor_delete_substitutions (btor);
  delta = btor_time_stamp () - start;
  btor_msg (btor, 1, "merged %d lambdas in %.2f seconds",
		delta_lambdas, delta);
}
#endif

int
btor_simplify (Btor *btor)
{
  assert (btor);

  int rounds;
  double start, delta;
#ifndef BTOR_DO_NOT_PROCESS_SKELETON
  int skelrounds = 0;
#endif

  if (btor->inconsistent) return BTOR_UNSAT;

  //  if (btor->rewrite_level <= 1 && !btor->beta_reduce_all)
  //    return;

  rounds = 0;
  start  = btor_time_stamp ();

  if (btor->beta_reduce_all) init_cache (btor);

  do
  {
    rounds++;
    assert (check_all_hash_tables_proxy_free_dbg (btor));
    assert (check_all_hash_tables_simp_free_dbg (btor));
    assert (check_unique_table_children_proxy_free_dbg (btor));
    if (btor->rewrite_level > 1)
    {
      substitute_var_exps (btor);
      assert (check_all_hash_tables_proxy_free_dbg (btor));
      assert (check_all_hash_tables_simp_free_dbg (btor));
      assert (check_unique_table_children_proxy_free_dbg (btor));

      if (btor->inconsistent) break;

      if (btor->varsubst_constraints->count) break;

      process_embedded_constraints (btor);
      assert (check_all_hash_tables_proxy_free_dbg (btor));
      assert (check_all_hash_tables_simp_free_dbg (btor));
      assert (check_unique_table_children_proxy_free_dbg (btor));

      if (btor->inconsistent) break;

      if (btor->varsubst_constraints->count) continue;
    }

#ifndef BTOR_DO_NOT_ELIMINATE_SLICES
    if (btor->rewrite_level > 2 && !btor->inc_enabled)
    {
      eliminate_slices_on_bv_vars (btor);
      if (btor->inconsistent) break;

      if (btor->varsubst_constraints->count) continue;

      if (btor->embedded_constraints->count) continue;
    }
#endif

#ifndef BTOR_DO_NOT_PROCESS_SKELETON
    if (btor->rewrite_level > 2)
    {
      skelrounds++;
      if (skelrounds <= 1)  // TODO only one?
      {
        process_skeleton (btor);
        assert (check_all_hash_tables_proxy_free_dbg (btor));
        assert (check_all_hash_tables_simp_free_dbg (btor));
        assert (check_unique_table_children_proxy_free_dbg (btor));
        if (btor->inconsistent) break;
      }

      if (btor->varsubst_constraints->count) continue;

      if (btor->embedded_constraints->count) continue;
    }
#endif

#if 0
      if (btor->rewrite_level > 2)
	{
	  merge_lambda_chains (btor);
	}
#endif

    if (btor->varsubst_constraints->count) continue;

    if (btor->embedded_constraints->count) continue;

    /* rewrite/beta-reduce applies on lambdas */
    if (btor->beta_reduce_all)
    {
      beta_reduce_applies_on_lambdas (btor);
      assert (check_all_hash_tables_proxy_free_dbg (btor));
      assert (check_all_hash_tables_simp_free_dbg (btor));
      assert (check_unique_table_children_proxy_free_dbg (btor));
    }
  } while (btor->varsubst_constraints->count
           || btor->embedded_constraints->count);

  if (btor->beta_reduce_all) release_cache (btor);

  delta = btor_time_stamp () - start;
  btor->time.rewrite += delta;
  btor_msg (btor, 1, "%d rewriting rounds in %.1f seconds", rounds, delta);

  if (btor->inconsistent)
    return BTOR_UNSAT;
  else if (btor->unsynthesized_constraints->count == 0u
           && btor->synthesized_constraints->count == 0u)
    return BTOR_SAT;

  return BTOR_UNKNOWN;
}

static void
mark_synth_mark_exp (Btor *btor, BtorNode *exp, int new_mark)
{
  BtorMemMgr *mm;
  BtorNodePtrStack stack;
  BtorNode *cur;
  int i;

  assert (btor);
  assert (exp);

  mm = btor->mm;
  BTOR_INIT_STACK (stack);
  cur = BTOR_REAL_ADDR_NODE (exp);
  goto MARK_SYNTH_MARK_NODE_ENTER_WITHOUT_POP;

  while (!BTOR_EMPTY_STACK (stack))
  {
    cur = BTOR_REAL_ADDR_NODE (BTOR_POP_STACK (stack));
  MARK_SYNTH_MARK_NODE_ENTER_WITHOUT_POP:
    if (cur->synth_mark != new_mark)
    {
      cur->synth_mark = new_mark;
      for (i = cur->arity - 1; i >= 0; i--)
        BTOR_PUSH_STACK (mm, stack, cur->e[i]);
    }
  }
  BTOR_RELEASE_STACK (mm, stack);
}

static void
synthesize_exp (Btor *btor, BtorNode *exp, BtorPtrHashTable *backannotation)
{
  BtorNodePtrStack exp_stack;
  BtorNode *cur;
  BtorAIGVec *av0, *av1, *av2;
  BtorMemMgr *mm;
  BtorAIGVecMgr *avmgr;
  BtorPtrHashBucket *b;
  char *indexed_name;
  const char *name;
  unsigned int count;
  int same_children_mem, i, len;
  int invert_av0 = 0;
  int invert_av1 = 0;
  int invert_av2 = 0;

  assert (btor);
  assert (exp);

  mm    = btor->mm;
  avmgr = btor->avmgr;
  count = 0;

  BTOR_INIT_STACK (exp_stack);
  BTOR_PUSH_STACK (mm, exp_stack, exp);
  BTORLOG ("%s: %s", __FUNCTION__, node2string (exp));

  while (!BTOR_EMPTY_STACK (exp_stack))
  {
    cur = BTOR_REAL_ADDR_NODE (BTOR_POP_STACK (exp_stack));

    assert (cur->synth_mark >= 0);
    assert (cur->synth_mark <= 2);

    if (BTOR_IS_SYNTH_NODE (cur)) continue;

    if (cur->synth_mark >= 2) continue;

    count++;

    if (cur->synth_mark == 0)
    {
      if (BTOR_IS_BV_CONST_NODE (cur))
      {
        cur->av = btor_const_aigvec (avmgr, cur->bits);
        BTORLOG ("  synthesized: %s", node2string (cur));
      }
      else if (BTOR_IS_BV_VAR_NODE (cur))
      {
        cur->av = btor_var_aigvec (avmgr, cur->len);
        BTORLOG ("  synthesized: %s", node2string (cur));
        if (backannotation)
        {
          // TODO param handling?
          name = btor_get_symbol_exp (btor, cur);
          len  = (int) strlen (name) + 40;
          if (cur->len > 1)
          {
            indexed_name = btor_malloc (mm, len);
            for (i = 0; i < cur->av->len; i++)
            {
              b = btor_insert_in_ptr_hash_table (backannotation,
                                                 cur->av->aigs[i]);
              assert (b->key == cur->av->aigs[i]);
              sprintf (indexed_name, "%s[%d]", name, i);
              b->data.asStr = btor_strdup (mm, indexed_name);
            }
            btor_free (mm, indexed_name, len);
          }
          else
          {
            assert (cur->len == 1);
            b = btor_insert_in_ptr_hash_table (backannotation,
                                               cur->av->aigs[0]);
            assert (b->key == cur->av->aigs[0]);
            b->data.asStr = btor_strdup (mm, name);
          }
        }
      }
      else if (BTOR_IS_ARRAY_VAR_NODE (cur))
      {
        /* nothing to synthesize for array base case */
      }
      else if (BTOR_IS_LAMBDA_NODE (cur))
      {
        // TODO: do we have to synthesize the children?
        // this will be done with lazy_synth anyways
        goto REGULAR_CASE;
      }
      else
      {
        /* Writes and Lambda expressions cannot be reached directly,
         * hence we stop the synthesis as soon as we reach reads or
         * array equalities.  If we synthesize writes later, we only
         * synthesize its index and value, but not the write itself.
         * If there are no reads or array equalities on a write, then
         * it is not reachable. (Lambdas are treated similarly.)
         */
        //	      assert (!BTOR_IS_LAMBDA_NODE (cur));

        /* Atomic arrays and array conditionals should also not be
         * reached directly.
         */
        //	      assert (!BTOR_IS_ARRAY_VAR_NODE (cur));
        assert (!BTOR_IS_FUN_NODE (cur));

        /* special cases */
        if (BTOR_IS_APPLY_NODE (cur) && !cur->parameterized)
        {
          cur->av = btor_var_aigvec (avmgr, cur->len);
          BTORLOG ("  synthesized: %s", node2string (cur));
          assert (BTOR_IS_REGULAR_NODE (cur->e[0]));
          assert (BTOR_IS_FUN_NODE (cur->e[0]));
          goto REGULAR_CASE;
        }
#if 0
	      else if (BTOR_IS_ARRAY_EQ_NODE (cur) && !cur->parameterized)
		{
		  /* Generate virtual reads and create AIG variable for
		   * array equality.
		   */
		  synthesize_array_equality (btor, cur);
		  BTOR_PUSH_STACK (mm, exp_stack, cur->e[1]);
		  BTOR_PUSH_STACK (mm, exp_stack, cur->e[0]);
		  goto REGULAR_CASE;
		}
#endif
        else
        {
        REGULAR_CASE:
          // TODO: get rid of no_synth (use BTOR_IS_ARGS_NODE instead)
          /* always skip lambda and parameterized nodes */
          if (BTOR_IS_LAMBDA_NODE (cur) || cur->parameterized || cur->no_synth)
            cur->synth_mark = 2;
          else
            cur->synth_mark = 1;

          BTOR_PUSH_STACK (mm, exp_stack, cur);
          for (i = cur->arity - 1; i >= 0; i--)
            BTOR_PUSH_STACK (mm, exp_stack, cur->e[i]);
        }
      }
    }
    else
    {
      assert (cur->synth_mark == 1);
      cur->synth_mark = 2;
      assert (!BTOR_IS_APPLY_NODE (cur));
      assert (!BTOR_IS_LAMBDA_NODE (cur));
      assert (!cur->parameterized);

      if (cur->arity == 1)
      {
        assert (cur->kind == BTOR_SLICE_NODE);
        invert_av0 = BTOR_IS_INVERTED_NODE (cur->e[0]);
        av0        = BTOR_REAL_ADDR_NODE (cur->e[0])->av;
        if (invert_av0) btor_invert_aigvec (avmgr, av0);
        cur->av = btor_slice_aigvec (avmgr, av0, cur->upper, cur->lower);
        BTORLOG ("  synthesized: %s", node2string (cur));
        if (invert_av0) btor_invert_aigvec (avmgr, av0);
      }
      else if (cur->arity == 2)
      {
        /* We have to check if the children are in the same memory
         * place if they are in the same memory place. Then we need to
         * allocate memory for the AIG vectors if they are not, then
         * we can invert them in place and invert them back afterwards
         * (only if necessary) .
         */
        same_children_mem =
            BTOR_REAL_ADDR_NODE (cur->e[0]) == BTOR_REAL_ADDR_NODE (cur->e[1]);
        if (same_children_mem)
        {
          av0 = BTOR_AIGVEC_NODE (btor, cur->e[0]);
          av1 = BTOR_AIGVEC_NODE (btor, cur->e[1]);
        }
        else
        {
          invert_av0 = BTOR_IS_INVERTED_NODE (cur->e[0]);
          av0        = BTOR_REAL_ADDR_NODE (cur->e[0])->av;
          if (invert_av0) btor_invert_aigvec (avmgr, av0);
          invert_av1 = BTOR_IS_INVERTED_NODE (cur->e[1]);
          av1        = BTOR_REAL_ADDR_NODE (cur->e[1])->av;
          if (invert_av1) btor_invert_aigvec (avmgr, av1);
        }
        switch (cur->kind)
        {
          case BTOR_AND_NODE:
            cur->av = btor_and_aigvec (avmgr, av0, av1);
            break;
          case BTOR_BEQ_NODE: cur->av = btor_eq_aigvec (avmgr, av0, av1); break;
          case BTOR_ADD_NODE:
            cur->av = btor_add_aigvec (avmgr, av0, av1);
            break;
          case BTOR_MUL_NODE:
            cur->av = btor_mul_aigvec (avmgr, av0, av1);
            break;
          case BTOR_ULT_NODE:
            cur->av = btor_ult_aigvec (avmgr, av0, av1);
            break;
          case BTOR_SLL_NODE:
            cur->av = btor_sll_aigvec (avmgr, av0, av1);
            break;
          case BTOR_SRL_NODE:
            cur->av = btor_srl_aigvec (avmgr, av0, av1);
            break;
          case BTOR_UDIV_NODE:
            cur->av = btor_udiv_aigvec (avmgr, av0, av1);
            break;
          case BTOR_UREM_NODE:
            cur->av = btor_urem_aigvec (avmgr, av0, av1);
            break;
          default:
            assert (cur->kind == BTOR_CONCAT_NODE);
            cur->av = btor_concat_aigvec (avmgr, av0, av1);
            break;
        }
        BTORLOG ("  synthesized: %s", node2string (cur));

        if (same_children_mem)
        {
          btor_release_delete_aigvec (avmgr, av0);
          btor_release_delete_aigvec (avmgr, av1);
        }
        else
        {
          if (invert_av0) btor_invert_aigvec (avmgr, av0);
          if (invert_av1) btor_invert_aigvec (avmgr, av1);
        }
      }
      else
      {
        assert (cur->arity == 3);

        if (BTOR_IS_BV_COND_NODE (cur))
        {
          same_children_mem =
              BTOR_REAL_ADDR_NODE (cur->e[0]) == BTOR_REAL_ADDR_NODE (cur->e[1])
              || BTOR_REAL_ADDR_NODE (cur->e[0])
                     == BTOR_REAL_ADDR_NODE (cur->e[2])
              || BTOR_REAL_ADDR_NODE (cur->e[1])
                     == BTOR_REAL_ADDR_NODE (cur->e[2]);
          if (same_children_mem)
          {
            av0 = BTOR_AIGVEC_NODE (btor, cur->e[0]);
            av1 = BTOR_AIGVEC_NODE (btor, cur->e[1]);
            av2 = BTOR_AIGVEC_NODE (btor, cur->e[2]);
          }
          else
          {
            invert_av0 = BTOR_IS_INVERTED_NODE (cur->e[0]);
            av0        = BTOR_REAL_ADDR_NODE (cur->e[0])->av;
            if (invert_av0) btor_invert_aigvec (avmgr, av0);
            invert_av1 = BTOR_IS_INVERTED_NODE (cur->e[1]);
            av1        = BTOR_REAL_ADDR_NODE (cur->e[1])->av;
            if (invert_av1) btor_invert_aigvec (avmgr, av1);
            invert_av2 = BTOR_IS_INVERTED_NODE (cur->e[2]);
            av2        = BTOR_REAL_ADDR_NODE (cur->e[2])->av;
            if (invert_av2) btor_invert_aigvec (avmgr, av2);
          }
          cur->av = btor_cond_aigvec (avmgr, av0, av1, av2);
          BTORLOG ("  synthesized: %s", node2string (cur));
          if (same_children_mem)
          {
            btor_release_delete_aigvec (avmgr, av2);
            btor_release_delete_aigvec (avmgr, av1);
            btor_release_delete_aigvec (avmgr, av0);
          }
          else
          {
            if (invert_av0) btor_invert_aigvec (avmgr, av0);
            if (invert_av1) btor_invert_aigvec (avmgr, av1);
            if (invert_av2) btor_invert_aigvec (avmgr, av2);
          }
        }
      }
    }
  }

  BTOR_RELEASE_STACK (mm, exp_stack);
  mark_synth_mark_exp (btor, exp, 0);

  if (count > 0 && btor->verbosity > 3)
    btor_msg (btor, 3, "synthesized %u expressions into AIG vectors", count);
}

static void
synthesize_all_var_rhs (Btor *btor)
{
  BtorPtrHashBucket *b;
  BtorNode *cur, *real_cur;

  assert (btor);
  assert (btor->model_gen);

  for (b = btor->var_rhs->first; b; b = b->next)
  {
    cur      = (BtorNode *) b->key;
    cur      = btor_simplify_exp (btor, cur);
    real_cur = BTOR_REAL_ADDR_NODE (cur);
    assert (!BTOR_IS_FUN_NODE (real_cur));
    if (real_cur->vread) continue;

    synthesize_exp (btor, cur, 0);

    if (!real_cur->tseitin)
    {
      btor_aigvec_to_sat_tseitin (btor->avmgr, real_cur->av);
      real_cur->tseitin = 1;
    }
  }
}

static void
synthesize_all_array_rhs (Btor *btor)
{
  BtorPtrHashBucket *b;
  BtorNode *cur;

  assert (btor);
  assert (btor->model_gen);

  for (b = btor->array_rhs->first; b; b = b->next)
  {
    cur = (BtorNode *) b->key;
    cur = btor_simplify_exp (btor, cur);
    assert (BTOR_IS_FUN_NODE (BTOR_REAL_ADDR_NODE (cur)));
    synthesize_exp (btor, cur, 0);
  }
}

// TODO: no reads anymore -> check is_read of apply nodes instead
// static void
// synthesize_all_reads (Btor * btor)
//{
//  BtorNode *n;
//  int i;
//  for (i = 0; i < btor->nodes_unique_table.size; i++)
//    for (n = btor->nodes_unique_table.chains[i]; n; n = n->next)
//      if (BTOR_IS_READ_NODE (n))
//	synthesize_exp (btor, n, 0);
//}

// TODO: check if needed
#if 0
static void
synthesize_all_applies (Btor * btor)
{
  BtorNode *n;
  int i;
  for (i = 0; i < btor->nodes_unique_table.size; i++)
    for (n = btor->nodes_unique_table.chains[i]; n; n = n->next)
      if (BTOR_IS_APPLY_NODE (n))
	synthesize_exp (btor, n, 0);
}
#endif

/* Mark all reachable expressions as reachable, reset reachable flag for all
 * previously reachable expressions that became unreachable due to rewriting. */
static void
update_reachable (Btor *btor, int check_all_tables)
{
  assert (btor);

  int i;
  double start;
  BtorNode *cur;
  BtorPtrHashBucket *b;
  BtorHashTableIterator it;

  assert (check_unique_table_mark_unset_dbg (btor));
  assert (check_all_tables || btor->unsynthesized_constraints->count == 0);
  assert (check_all_tables || btor->embedded_constraints->count == 0);
  assert (check_all_tables || btor->varsubst_constraints->count == 0);

#ifndef NDEBUG
  init_node_hash_table_iterator (btor, &it, btor->assumptions);
  while (has_next_node_hash_table_iterator (&it))
  {
    cur = next_node_hash_table_iterator (&it);
    assert (!BTOR_IS_PROXY_NODE (BTOR_REAL_ADDR_NODE (cur)));
  }
#endif
  start = btor_time_stamp ();

  init_node_hash_table_iterator (btor, &it, btor->synthesized_constraints);
  queue_node_hash_table_iterator (&it, btor->assumptions);
  if (check_all_tables)
  {
    queue_node_hash_table_iterator (&it, btor->unsynthesized_constraints);
    queue_node_hash_table_iterator (&it, btor->embedded_constraints);
    queue_node_hash_table_iterator (&it, btor->varsubst_constraints);
  }

  while (has_next_node_hash_table_iterator (&it))
  {
    cur = next_node_hash_table_iterator (&it);
    btor_mark_exp (btor, cur, 1);
  }

  /* in case of models, var_rhs and array_rhs are also marked as reachable */
  if (btor->model_gen)
  {
    for (b = btor->var_rhs->first; b; b = b->next)
    {
      cur = (BtorNode *) b->key;
      cur = BTOR_REAL_ADDR_NODE (btor_simplify_exp (btor, cur));
      if (cur->vread) continue;
      btor_mark_exp (btor, cur, 1);
    }
    for (b = btor->array_rhs->first; b; b = b->next)
    {
      cur = (BtorNode *) b->key;
      cur = BTOR_REAL_ADDR_NODE (btor_simplify_exp (btor, cur));
      assert (BTOR_IS_FUN_NODE (cur));
      btor_mark_exp (btor, cur, 1);
    }
  }

  for (i = 1; i < BTOR_COUNT_STACK (btor->nodes_id_table); i++)
  {
    if (!(cur = BTOR_PEEK_STACK (btor->nodes_id_table, i))) continue;
    cur->reachable = cur->mark;
    cur->mark      = 0;
  }
  btor->time.reachable += btor_time_stamp () - start;
}

#ifdef BTOR_SYMBOLIC_LEMMAS
static void
mark_reachable (Btor *btor, BtorNode *exp)
{
  assert (btor);
  assert (exp);

  int i;
  double start;
  BtorNode *cur;
  BtorNodePtrStack stack;

  start = btor_time_stamp ();
  BTOR_INIT_STACK (stack);
  BTOR_PUSH_STACK (btor->mm, stack, exp);

  while (!BTOR_EMPTY_STACK (stack))
  {
    cur = BTOR_REAL_ADDR_NODE (BTOR_POP_STACK (stack));

    if (cur->reachable) continue;

    cur->reachable = 1;

    for (i = 0; i < cur->arity; i++)
      BTOR_PUSH_STACK (btor->mm, stack, cur->e[i]);
  }

  BTOR_RELEASE_STACK (btor->mm, stack);
  btor->time.reachable += btor_time_stamp () - start;
}
#endif

/* forward assumptions to the SAT solver */
static void
add_again_assumptions (Btor *btor)
{
  assert (btor);
  assert (check_unique_table_mark_unset_dbg (btor));

  int i;
  BtorNode *exp, *cur, *e;
  BtorNodePtrStack stack, unmark_stack;
  BtorPtrHashTable *assumptions;
  BtorPtrHashBucket *b;
  BtorAIG *aig;
  BtorSATMgr *smgr;
  BtorAIGMgr *amgr;

  amgr = btor_get_aig_mgr_aigvec_mgr (btor->avmgr);
  smgr = btor_get_sat_mgr_aig_mgr (amgr);

  BTOR_INIT_STACK (stack);
  BTOR_INIT_STACK (unmark_stack);

  assumptions = btor_new_ptr_hash_table (btor->mm,
                                         (BtorHashPtr) btor_hash_exp_by_id,
                                         (BtorCmpPtr) btor_compare_exp_by_id);

  for (b = btor->assumptions->first; b; b = b->next)
  {
    exp = (BtorNode *) b->key;
    exp = btor_simplify_exp (btor, exp);

    if (BTOR_IS_INVERTED_NODE (exp) || !BTOR_IS_AND_NODE (exp))
    {
      if (!btor_find_in_ptr_hash_table (assumptions, exp))
        btor_insert_in_ptr_hash_table (assumptions, exp);
    }
    else
    {
      BTOR_PUSH_STACK (btor->mm, stack, exp);
      while (!BTOR_EMPTY_STACK (stack))
      {
        cur = BTOR_POP_STACK (stack);
        assert (!BTOR_IS_INVERTED_NODE (cur));
        assert (BTOR_IS_AND_NODE (cur));
        assert (cur->mark == 0 || cur->mark == 1);
        if (cur->mark) continue;
        cur->mark = 1;
        BTOR_PUSH_STACK (btor->mm, unmark_stack, cur);
        for (i = 0; i < 2; i++)
        {
          e = cur->e[i];
          if (!BTOR_IS_INVERTED_NODE (e) && BTOR_IS_AND_NODE (e))
            BTOR_PUSH_STACK (btor->mm, stack, e);
          else if (!btor_find_in_ptr_hash_table (assumptions, e))
            btor_insert_in_ptr_hash_table (assumptions, e);
        }
      }
    }
    btor_mark_exp (btor, exp, 0);
  }

  for (b = assumptions->first; b; b = b->next)
  {
    cur = (BtorNode *) b->key;
    assert (BTOR_REAL_ADDR_NODE (cur)->len == 1);
    assert (!BTOR_REAL_ADDR_NODE (cur)->simplified);
    aig = btor_exp_to_aig (btor, cur);
    btor_aig_to_sat (amgr, aig);
    if (aig == BTOR_AIG_TRUE) continue;
    assert (BTOR_GET_CNF_ID_AIG (aig) != 0);
    btor_assume_sat (smgr, BTOR_GET_CNF_ID_AIG (aig));
    btor_release_aig (amgr, aig);
  }

  while (!BTOR_EMPTY_STACK (unmark_stack))
    BTOR_REAL_ADDR_NODE (BTOR_POP_STACK (unmark_stack))->mark = 0;

  BTOR_RELEASE_STACK (btor->mm, stack);
  BTOR_RELEASE_STACK (btor->mm, unmark_stack);
  btor_delete_ptr_hash_table (assumptions);
}

static int
btor_timed_sat_sat (Btor *btor, int limit)
{
  double start, delta;
  BtorSATMgr *smgr;
  int res;
  smgr  = btor_get_sat_mgr_aig_mgr (btor_get_aig_mgr_aigvec_mgr (btor->avmgr));
  start = btor_time_stamp ();
  res   = btor_sat_sat (smgr, limit);
  delta = btor_time_stamp () - start;
  btor->time.sat += delta;
  btor_msg (btor, 2, "SAT solver returns %d after %.1f seconds", res, delta);
  return res;
}

/* updates SAT assignments, reads assumptions and
 * returns if an assignment has changed
 */
static int
update_sat_assignments (Btor *btor)
{
  assert (btor);

  BtorSATMgr *smgr;

  smgr = btor_get_sat_mgr_aig_mgr (btor_get_aig_mgr_aigvec_mgr (btor->avmgr));
  add_again_assumptions (btor);
#ifndef NDEBUG
  int result;
  result = btor_timed_sat_sat (btor, -1);
  assert (result == BTOR_SAT);
#else
  (void) btor_timed_sat_sat (btor, -1);
#endif
  return btor_changed_sat (smgr);
}

static void
search_initial_applies (Btor *btor, BtorNodePtrStack *top_applies)
{
  assert (btor);
  assert (top_applies);
  assert (BTOR_EMPTY_STACK (*top_applies));

  int is_top;
  BtorMemMgr *mm;
  BtorNode *cur, *cur_parent;
  BtorHashTableIterator it;
  BtorParentIterator pit;
  BtorNodePtrStack top;

  mm = btor->mm;
  BTOR_INIT_STACK (top);

  init_node_hash_table_iterator (btor, &it, btor->array_vars);
  queue_node_hash_table_iterator (&it, btor->lambdas);

  while (has_next_node_hash_table_iterator (&it))
  {
    cur = next_node_hash_table_iterator (&it);
    assert (BTOR_IS_REGULAR_NODE (cur));
    assert (BTOR_IS_FUN_NODE (cur));

    /* we only consider reachable nodes */
    if (!cur->reachable) continue;

    // TODO: use temporary stack and push applies on it
    is_top = 1;
    init_full_parent_iterator (&pit, cur);
    while (has_next_parent_full_parent_iterator (&pit))
    {
      cur_parent = next_parent_full_parent_iterator (&pit);
      assert (BTOR_IS_REGULAR_NODE (cur_parent));
      assert (BTOR_IS_APPLY_NODE (cur_parent)
              || BTOR_IS_LAMBDA_NODE (cur_parent));

      if ((BTOR_IS_APPLY_NODE (cur_parent) && cur_parent->parameterized)
          || BTOR_IS_LAMBDA_NODE (cur_parent))
      {
        is_top = 0;
        break;
      }
    }

    // TODO: create BTOR_EXTEND_STACK (stack, stack), which concatenates two
    //       stacks
    init_full_parent_iterator (&pit, cur);
    while (has_next_parent_full_parent_iterator (&pit))
    {
      cur_parent = next_parent_full_parent_iterator (&pit);

      if (cur_parent->reachable && BTOR_IS_APPLY_NODE (cur_parent)
          && !cur_parent->parameterized)
      {
        /* applies on top functions have highest priority and are checked
         * first */
        if (is_top)
          BTOR_PUSH_STACK (mm, top, cur_parent);
        else
          BTOR_PUSH_STACK (mm, *top_applies, cur_parent);
      }
    }
  }

  while (!BTOR_EMPTY_STACK (top))
    BTOR_PUSH_STACK (mm, *top_applies, BTOR_POP_STACK (top));

  BTOR_RELEASE_STACK (mm, top);
}

/* Compares the assignments of two expressions. */
static int
compare_assignments (BtorNode *exp1, BtorNode *exp2)
{
  int return_val, val1, val2, i, len;
  Btor *btor;
  BtorAIGVecMgr *avmgr;
  BtorAIGMgr *amgr;
  BtorAIGVec *av1, *av2;
  BtorAIG *aig1, *aig2;
  assert (exp1);
  assert (exp2);
  assert (!BTOR_IS_FUN_NODE (BTOR_REAL_ADDR_NODE (exp1)));
  assert (!BTOR_IS_FUN_NODE (BTOR_REAL_ADDR_NODE (exp2)));
  assert (BTOR_REAL_ADDR_NODE (exp1)->len == BTOR_REAL_ADDR_NODE (exp2)->len);
  assert (BTOR_IS_SYNTH_NODE (BTOR_REAL_ADDR_NODE (exp1)));
  assert (BTOR_IS_SYNTH_NODE (BTOR_REAL_ADDR_NODE (exp2)));
  btor = BTOR_REAL_ADDR_NODE (exp1)->btor;
  assert (btor);
  return_val = 0;
  avmgr      = btor->avmgr;
  amgr       = btor_get_aig_mgr_aigvec_mgr (avmgr);
  av1        = BTOR_REAL_ADDR_NODE (exp1)->av;
  av2        = BTOR_REAL_ADDR_NODE (exp2)->av;
  assert (av1->len == av2->len);
  len = av1->len;
  for (i = 0; i < len; i++)
  {
    aig1 = BTOR_COND_INVERT_AIG_NODE (exp1, av1->aigs[i]);
    aig2 = BTOR_COND_INVERT_AIG_NODE (exp2, av2->aigs[i]);

    val1 = btor_get_assignment_aig (amgr, aig1);
    assert (val1 == -1 || val1 == 1);

    val2 = btor_get_assignment_aig (amgr, aig2);
    assert (val2 == -1 || val2 == 1);

    if (val1 < val2)
    {
      return_val = -1;
      break;
    }

    if (val2 < val1)
    {
      return_val = 1;
      break;
    }
  }
  return return_val;
}

static int
compare_argument_assignments (BtorNode *e0, BtorNode *e1)
{
  assert (BTOR_IS_REGULAR_NODE (e0));
  assert (BTOR_IS_REGULAR_NODE (e1));
  assert (BTOR_IS_ARGS_NODE (e0));
  assert (BTOR_IS_ARGS_NODE (e1));

  int equal;
  const char *avec0, *avec1;
  BtorNode *arg0, *arg1;
  Btor *btor;
  BtorArgsIterator it0, it1;
  btor = e0->btor;

  // TODO: check args num_args
  if (e0->len != e1->len) return 1;

  init_args_iterator (&it0, e0);
  init_args_iterator (&it1, e1);

  while (has_next_args_iterator (&it0))
  {
    assert (has_next_args_iterator (&it1));
    arg0 = next_args_iterator (&it0);
    arg1 = next_args_iterator (&it1);

    if (!BTOR_IS_SYNTH_NODE (BTOR_REAL_ADDR_NODE (arg0)))
      avec0 = btor_eval_exp (btor, arg0);
    else
      avec0 = btor_bv_assignment_str_exp (btor, arg0);

    if (!BTOR_IS_SYNTH_NODE (BTOR_REAL_ADDR_NODE (arg1)))
      avec1 = btor_eval_exp (btor, arg1);
    else
      avec1 = btor_bv_assignment_str_exp (btor, arg1);

    assert (avec0);
    assert (avec1);
    equal = strcmp (avec0, avec1) == 0;
    btor_freestr (btor->mm, (char *) avec0);
    btor_freestr (btor->mm, (char *) avec1);

    if (!equal) return 1;
  }

  return 0;
}

static unsigned int
hash_assignment_aux (BtorNode *exp)
{
  unsigned int hash;
  Btor *btor;
  BtorAIGVecMgr *avmgr;
  BtorNode *real_exp;
  BtorAIGVec *av;
  int invert_av;
  char *assignment;
  assert (exp);
  real_exp  = BTOR_REAL_ADDR_NODE (exp);
  btor      = real_exp->btor;
  avmgr     = btor->avmgr;
  av        = real_exp->av;
  invert_av = BTOR_IS_INVERTED_NODE (exp);
  if (invert_av) btor_invert_aigvec (avmgr, av);
  assignment = btor_assignment_aigvec (avmgr, av);
  hash       = btor_hashstr (assignment);
  btor_freestr (btor->mm, assignment);
  /* invert back if necessary */
  if (invert_av) btor_invert_aigvec (avmgr, av);
  return hash;
}

static unsigned int
hash_args (BtorNode *exp)
{
  assert (exp);
  assert (BTOR_IS_REGULAR_NODE (exp));
  assert (BTOR_IS_ARGS_NODE (exp));

  int invert_av;
  char *assignment;
  unsigned int hash;
  Btor *btor;
  BtorNode *arg;
  BtorAIGVecMgr *avmgr;
  BtorAIGVec *av;
  BtorArgsIterator it;

  btor  = exp->btor;
  avmgr = btor->avmgr;

  init_args_iterator (&it, exp);
  hash = 0;
  while (has_next_args_iterator (&it))
  {
    arg       = next_args_iterator (&it);
    invert_av = BTOR_IS_INVERTED_NODE (arg);
    av        = BTOR_REAL_ADDR_NODE (arg)->av;
    assert (av);
    if (invert_av) btor_invert_aigvec (avmgr, av);
    assignment = btor_assignment_aigvec (avmgr, av);
    hash += btor_hashstr (assignment);
    btor_freestr (btor->mm, assignment);
    if (invert_av) btor_invert_aigvec (avmgr, av);
  }
  return hash;
}

static unsigned int
hash_assignment (BtorNode *exp)
{
  if (BTOR_IS_ARGS_NODE (BTOR_REAL_ADDR_NODE (exp))) return hash_args (exp);
  return hash_assignment_aux (exp);
}

static int
lazy_synthesize_and_encode_var_exp (Btor *btor, BtorNode *var, int force_update)
{
  assert (btor);
  assert (var);
  assert (BTOR_IS_REGULAR_NODE (var));
  assert (BTOR_IS_BV_VAR_NODE (var));

  double start;
  int changed_assignments, update;
  BtorAIGVecMgr *avmgr = 0;

  if (var->tseitin) return 0;

  start               = btor_time_stamp ();
  changed_assignments = 0;
  update              = 0;
  avmgr               = btor->avmgr;
  BTORLOG ("%s: %s", __FUNCTION__, node2string (var));

  /* synthesize and encode var */
  if (!BTOR_IS_SYNTH_NODE (var)) synthesize_exp (btor, var, 0);

  if (!var->tseitin)
  {
    update = 1;
    btor_aigvec_to_sat_tseitin (avmgr, var->av);
    var->tseitin = 1;
    BTORLOG ("  encode: %s", node2string (var));
  }

  /* update assignments if necessary */
  if (update && force_update)
    changed_assignments = update_sat_assignments (btor);

  // TODO: assignment should never change when encoding vars
  //	   (since unconstrained)
  if (changed_assignments) btor->stats.synthesis_inconsistency_var++;

  btor->time.enc_var += btor_time_stamp () - start;
  return changed_assignments;
}

/* synthesize and encode apply node and all of its arguments into SAT.
 * returns 0 if encoding changed current assignments.
 */
static int
lazy_synthesize_and_encode_apply_exp (Btor *btor,
                                      BtorNode *app,
                                      int force_update)
{
  assert (btor);
  assert (app);
  assert (BTOR_IS_REGULAR_NODE (app));
  assert (BTOR_IS_APPLY_NODE (app));
  assert (BTOR_IS_REGULAR_NODE (app->e[1]));
  assert (BTOR_IS_ARGS_NODE (app->e[1]));

  double start;
  int changed_assignments, update;
  BtorNode *arg;
  BtorAIGVecMgr *avmgr = 0;
  BtorArgsIterator it;

  if (app->lazy_tseitin) return 0;

  start               = btor_time_stamp ();
  changed_assignments = 0;
  update              = 0;
  avmgr               = btor->avmgr;
  BTORLOG ("%s: %s", __FUNCTION__, node2string (app));

  init_args_iterator (&it, app->e[1]);

  /* synthesize and encode apply node an all of its arguments */
  while (has_next_args_iterator (&it))
  {
    arg = next_args_iterator (&it);
    assert (!BTOR_IS_FUN_NODE (BTOR_REAL_ADDR_NODE (arg)));
    if (!BTOR_IS_SYNTH_NODE (BTOR_REAL_ADDR_NODE (arg)))
      synthesize_exp (btor, arg, 0);

    if (!BTOR_REAL_ADDR_NODE (arg)->tseitin)
    {
      update = 1;
      btor_aigvec_to_sat_tseitin (avmgr, BTOR_REAL_ADDR_NODE (arg)->av);
      BTOR_REAL_ADDR_NODE (arg)->tseitin = 1;
      BTORLOG ("  encode: %s", node2string (arg));
    }
  }

  /* synthesize and encode apply expressions */
  if (!BTOR_IS_SYNTH_NODE (app)) synthesize_exp (btor, app, 0);

  if (!app->tseitin)
  {
    update = 1;
    btor_aigvec_to_sat_tseitin (avmgr, app->av);
    app->tseitin = 1;
    BTORLOG ("  encode: %s", node2string (app));
  }

  app->lazy_tseitin = 1;

  /* update assignments if necessary */
  if (update && force_update)
    changed_assignments = update_sat_assignments (btor);

  if (changed_assignments) btor->stats.synthesis_inconsistency_apply++;

  btor->time.enc_app += btor_time_stamp () - start;
  return changed_assignments;
}

static int
lazy_synthesize_and_encode_lambda_exp (Btor *btor,
                                       BtorNode *lambda_exp,
                                       int force_update)
{
  assert (btor);
  assert (lambda_exp);
  assert (BTOR_IS_REGULAR_NODE (lambda_exp));
  assert (BTOR_IS_LAMBDA_NODE (lambda_exp));
  assert (check_unique_table_mark_unset_dbg (btor));

  double start;
  int changed_assignments, update, i;
  BtorNodePtrStack work_stack, unmark_stack;
  BtorNode *cur;
  BtorMemMgr *mm;
  BtorAIGVecMgr *avmgr;

  // TODO: remove lazy_tseitin
  if (lambda_exp->lazy_tseitin) return 0;

  start               = btor_time_stamp ();
  mm                  = btor->mm;
  avmgr               = btor->avmgr;
  changed_assignments = 0;
  update              = 0;

  BTOR_INIT_STACK (work_stack);
  BTOR_INIT_STACK (unmark_stack);

  BTORLOG ("%s: %s", __FUNCTION__, node2string (lambda_exp));

  cur = BTOR_REAL_ADDR_NODE (BTOR_LAMBDA_GET_BODY (lambda_exp));

  if (!BTOR_IS_SYNTH_NODE (cur)) synthesize_exp (btor, cur, 0);

  BTOR_PUSH_STACK (mm, work_stack, cur);

  while (!BTOR_EMPTY_STACK (work_stack))
  {
    cur = BTOR_POP_STACK (work_stack);
    assert (cur);
    assert (BTOR_IS_REGULAR_NODE (cur));

    if (cur->tseitin || cur->mark) continue;

    /* do not encode expressions that are not in the scope of 'lambda_exp' */
    if (BTOR_IS_FUN_NODE (cur) && !cur->parameterized) continue;

    cur->mark = 1;
    BTOR_PUSH_STACK (mm, unmark_stack, cur);

    if (!BTOR_IS_ARGS_NODE (cur) && !BTOR_IS_LAMBDA_NODE (cur)
        && !cur->parameterized)
    {
      assert (BTOR_IS_SYNTH_NODE (cur));
      assert (!cur->tseitin);
      BTORLOG ("  encode: %s", node2string (cur));
      update = 1;
      btor_aigvec_to_sat_tseitin (avmgr, cur->av);
      cur->tseitin = 1;
    }

    for (i = 0; i < cur->arity; i++)
      BTOR_PUSH_STACK (mm, work_stack, BTOR_REAL_ADDR_NODE (cur->e[i]));
  }
  BTOR_RELEASE_STACK (mm, work_stack);

  while (!BTOR_EMPTY_STACK (unmark_stack))
  {
    cur = BTOR_POP_STACK (unmark_stack);
    assert (cur->mark);
    cur->mark = 0;
  }
  BTOR_RELEASE_STACK (mm, unmark_stack);

  /* set tseitin flag of lambda expression to indicate that it has been
   * lazily synthesized already */
  lambda_exp->tseitin      = 1;
  lambda_exp->lazy_tseitin = 1;

  if (update && force_update)
    changed_assignments = update_sat_assignments (btor);

  if (changed_assignments) btor->stats.synthesis_inconsistency_lambda++;

  btor->time.enc_lambda += btor_time_stamp () - start;
  return changed_assignments;
}

static void
collect_premisses (Btor *btor,
                   BtorNode *from,
                   BtorNode *to,
                   BtorNode *args,
                   BtorPtrHashTable *bconds_sel1,
                   BtorPtrHashTable *bconds_sel2)
{
  assert (btor);
  assert (from);
  assert (to);
  assert (bconds_sel1);
  assert (bconds_sel2);
  assert (BTOR_IS_REGULAR_NODE (from));
  assert (BTOR_IS_REGULAR_NODE (args));
  assert (BTOR_IS_ARGS_NODE (args));
  assert (BTOR_IS_REGULAR_NODE (to));

  BTORLOG ("%s: %s, %s, %s",
           __FUNCTION__,
           node2string (from),
           node2string (to),
           node2string (args));

#ifndef NDEBUG
  int found = 0;
#endif
  int i;
  BtorMemMgr *mm;
  BtorNode *fun, *result, *cond, *param, *arg;
  BtorNodePtrStack prop_stack;
  BtorPtrHashTable *cond_sel1, *cond_sel2, *c, *r;
  BtorPtrHashBucket *b;
  BtorParamCacheTuple *t;
  BtorParameterizedIterator it;

  mm = btor->mm;
  cond_sel1 =
      btor_new_ptr_hash_table (mm,
                               (BtorHashPtr) btor_hash_param_cache_tuple,
                               (BtorCmpPtr) btor_compare_param_cache_tuple);
  cond_sel2 =
      btor_new_ptr_hash_table (mm,
                               (BtorHashPtr) btor_hash_param_cache_tuple,
                               (BtorCmpPtr) btor_compare_param_cache_tuple);

  /* follow propagation path and collect all conditions that have been
   * evaluated during propagation */
  if (BTOR_IS_APPLY_NODE (from))
  {
    assert (BTOR_IS_REGULAR_NODE (to));
    assert (BTOR_IS_FUN_NODE (to));

    // TODO: get rid of stack
    BTOR_INIT_STACK (prop_stack);
    BTOR_PUSH_STACK (mm, prop_stack, from->e[0]);

    while (!BTOR_EMPTY_STACK (prop_stack))
    {
      fun = BTOR_POP_STACK (prop_stack);
      assert (BTOR_IS_REGULAR_NODE (fun));
      assert (BTOR_IS_FUN_NODE (fun));

      if (fun == to)
      {
#ifndef NDEBUG
        found = 1;
#endif
        break;
      }

      btor_assign_args (btor, fun, args);
      result =
          btor_beta_reduce_partial_collect (btor, fun, cond_sel1, cond_sel2);
      btor_unassign_params (btor, fun);

      result = BTOR_REAL_ADDR_NODE (result);
      assert (BTOR_IS_APPLY_NODE (result));
      assert (result->e[1] == args);

      BTOR_PUSH_STACK (mm, prop_stack, result->e[0]);
      btor_release_exp (btor, result);
    }

    BTOR_RELEASE_STACK (mm, prop_stack);
  }
  else
  {
    assert (BTOR_IS_LAMBDA_NODE (from));
    fun = from;

    btor_assign_args (btor, fun, args);
    result = btor_beta_reduce_partial_collect (btor, fun, cond_sel1, cond_sel2);
    btor_unassign_params (btor, fun);

    result = BTOR_REAL_ADDR_NODE (result);
    assert (result == to);
#ifndef NDEBUG
    found = 1;
#endif
    btor_release_exp (btor, result);
  }

  assert (found);

  /* collected conditions are parameterized, we have to instantiate them with
   * the resp. arguments */
  for (c = cond_sel1, r = bconds_sel1; c && r;
       c = (c == cond_sel1) ? cond_sel2 : 0,
      r  = (r == bconds_sel1) ? bconds_sel2 : 0)
  {
    for (b = c->first; b; b = b->next)
    {
      assert (b->data.asPtr);
      t = (BtorParamCacheTuple *) b->key;
      assert (t);
      cond = (BtorNode *) b->data.asPtr;
      assert (cond);

      if (BTOR_REAL_ADDR_NODE (cond)->parameterized)
      {
        i = 0;
        init_parameterized_iterator (btor, &it, BTOR_REAL_ADDR_NODE (cond));
        assert (it.num_params == t->num_args);
        assert (has_next_parameterized_iterator (&it));
        while (has_next_parameterized_iterator (&it))
        {
          param = next_parameterized_iterator (&it);
          assert (param);
          assert (i < t->num_args);
          arg = t->args[i++];
          assert (arg);
          btor_assign_param (
              btor, (BtorNode *) BTOR_PARAM_GET_LAMBDA_NODE (param), arg);
        }

        result = btor_beta_reduce_bounded (btor, cond, 1);
        BTORLOG ("collected %s: %s, result: %s",
                 (c == cond_sel1) ? "sel1" : "sel2",
                 node2string (cond),
                 node2string (result));

        init_parameterized_iterator (btor, &it, BTOR_REAL_ADDR_NODE (cond));
        while (has_next_parameterized_iterator (&it))
        {
          param = next_parameterized_iterator (&it);
          btor_unassign_params (
              btor, (BtorNode *) BTOR_PARAM_GET_LAMBDA_NODE (param));
        }
      }
      else
      {
        result = btor_copy_exp (btor, cond);
      }

      if (!btor_find_in_ptr_hash_table (r, result))
        btor_insert_in_ptr_hash_table (r, result);
      else
        btor_release_exp (btor, result);

      btor_delete_param_cache_tuple (btor, t);
    }
  }

  btor_delete_ptr_hash_table (cond_sel1);
  btor_delete_ptr_hash_table (cond_sel2);
}

#ifndef BTOR_SYMBOLIC_LEMMAS
static int
assignment_always_unequal (Btor *btor, BtorNode *exp1, BtorNode *exp2)
{
  BtorAIGVecMgr *avmgr;
  BtorAIGMgr *amgr;
  BtorSATMgr *smgr;
  int i, len, val1, val2;
  BtorAIGVec *av1, *av2;
  BtorAIG *aig1, *aig2;

  assert (btor);

  if (!BTOR_IS_SYNTH_NODE (exp1)) return 0;

  if (!BTOR_IS_SYNTH_NODE (exp2)) return 0;

  avmgr = btor->avmgr;
  amgr  = btor_get_aig_mgr_aigvec_mgr (avmgr);
  smgr  = btor_get_sat_mgr_aig_mgr (amgr);

  assert (!BTOR_IS_FUN_NODE (BTOR_REAL_ADDR_NODE (exp1)));
  assert (!BTOR_IS_FUN_NODE (BTOR_REAL_ADDR_NODE (exp2)));
  assert (BTOR_REAL_ADDR_NODE (exp1)->len == BTOR_REAL_ADDR_NODE (exp2)->len);

  av1 = BTOR_REAL_ADDR_NODE (exp1)->av;
  av2 = BTOR_REAL_ADDR_NODE (exp2)->av;

  if (!av1 || !av2) return 0;

  len = av1->len;
  for (i = 0; i < len; i++)
  {
    aig1 = BTOR_COND_INVERT_AIG_NODE (exp1, av1->aigs[i]);
    aig2 = BTOR_COND_INVERT_AIG_NODE (exp2, av2->aigs[i]);

    if (aig1 == BTOR_AIG_TRUE)
      val1 = 1;
    else if (aig1 == BTOR_AIG_FALSE)
      val1 = -1;
    else if (!BTOR_REAL_ADDR_AIG (aig1)->cnf_id)
      val1 = 0;
    else
      val1 = btor_fixed_sat (smgr, BTOR_GET_CNF_ID_AIG (aig1));

    if (val1 != 0) /* toplevel assigned or const */
    {
      if (aig2 == BTOR_AIG_TRUE)
        val2 = 1;
      else if (aig2 == BTOR_AIG_FALSE)
        val2 = -1;
      else if (!BTOR_REAL_ADDR_AIG (aig2)->cnf_id)
        val2 = 0;
      else
        val2 = btor_fixed_sat (smgr, BTOR_GET_CNF_ID_AIG (aig2));

      if (val2 != 0 && val1 != val2) return 1;
    }
  }
  return 0;
}

static int
assignment_always_equal (Btor *btor, BtorNode *exp1, BtorNode *exp2)
{
  BtorAIGVecMgr *avmgr;
  BtorAIGMgr *amgr;
  BtorSATMgr *smgr;
  int i, len, val1, val2;
  BtorAIGVec *av1, *av2;
  BtorAIG *aig1, *aig2;

  assert (btor);

  if (!BTOR_IS_SYNTH_NODE (exp1)) return 0;

  if (!BTOR_IS_SYNTH_NODE (exp2)) return 0;

  avmgr = btor->avmgr;
  amgr  = btor_get_aig_mgr_aigvec_mgr (avmgr);
  smgr  = btor_get_sat_mgr_aig_mgr (amgr);

  assert (!BTOR_IS_FUN_NODE (BTOR_REAL_ADDR_NODE (exp1)));
  assert (!BTOR_IS_FUN_NODE (BTOR_REAL_ADDR_NODE (exp2)));
  assert (BTOR_REAL_ADDR_NODE (exp1)->len == BTOR_REAL_ADDR_NODE (exp2)->len);

  av1 = BTOR_REAL_ADDR_NODE (exp1)->av;
  av2 = BTOR_REAL_ADDR_NODE (exp2)->av;
  if (!av1 || !av2) return 0;

  len = av1->len;
  for (i = 0; i < len; i++)
  {
    aig1 = BTOR_COND_INVERT_AIG_NODE (exp1, av1->aigs[i]);
    aig2 = BTOR_COND_INVERT_AIG_NODE (exp2, av2->aigs[i]);

    if (aig1 == BTOR_AIG_TRUE)
      val1 = 1;
    else if (aig1 == BTOR_AIG_FALSE)
      val1 = -1;
    else if (!BTOR_REAL_ADDR_AIG (aig1)->cnf_id)
      return 0;
    else
      val1 = btor_fixed_sat (smgr, BTOR_GET_CNF_ID_AIG (aig1));

    if (!val1) return 0;

    if (aig2 == BTOR_AIG_TRUE)
      val2 = 1;
    else if (aig2 == BTOR_AIG_FALSE)
      val2 = -1;
    else if (!BTOR_REAL_ADDR_AIG (aig2)->cnf_id)
      return 0;
    else
      val2 = btor_fixed_sat (smgr, BTOR_GET_CNF_ID_AIG (aig2));

    if (!val2) return 0;

    if (val1 != val2) return 0;
  }
  return 1;
}

static void
add_new_exp_to_clause (Btor *btor,
                       BtorNode *exp,
                       int sign,
                       BtorIntStack *linking_clause)
{
  assert (btor);
  assert (exp);
  assert (linking_clause);
  assert (BTOR_REAL_ADDR_NODE (exp)->len == 1);

  int lit, false_lit, true_lit;
  BtorMemMgr *mm;
  BtorAIGMgr *amgr;
  BtorSATMgr *smgr;
  BtorNode *real_exp;

  mm        = btor->mm;
  amgr      = btor_get_aig_mgr_aigvec_mgr (btor->avmgr);
  smgr      = btor_get_sat_mgr_aig_mgr (amgr);
  true_lit  = smgr->true_lit;
  false_lit = -true_lit;
  exp       = btor_simplify_exp (btor, exp);
  real_exp  = BTOR_REAL_ADDR_NODE (exp);

  if (!btor_find_in_ptr_hash_table (btor->lod_cache, real_exp))
    btor_insert_in_ptr_hash_table (btor->lod_cache,
                                   btor_copy_exp (btor, real_exp));

  // TODO: simplifications?
  //	   a && 1: a
  //	   b && 1: b
  //	   a && 0 || 0 && b: 0
  //	   ...
  if (BTOR_IS_BV_EQ_NODE (real_exp))
  {
    if (assignment_always_unequal (btor, real_exp->e[0], real_exp->e[1]))
    {
      lit = false_lit;
      goto SIGN_AND_PUSH;
    }
    else if (assignment_always_equal (btor, real_exp->e[0], real_exp->e[1]))
    {
      lit = true_lit;
      goto SIGN_AND_PUSH;
    }
  }

  lit = exp_to_cnf_lit (btor, exp);

SIGN_AND_PUSH:
  lit *= sign;

  if (lit != false_lit && lit != true_lit)
    BTOR_PUSH_STACK (mm, *linking_clause, lit);
}

static void
add_eq_exp_to_clause (Btor *btor,
                      BtorNode *a,
                      BtorNode *b,
                      BtorIntStack *linking_clause)
{
  BtorNode *eq = btor_eq_exp (btor, a, b);
  add_new_exp_to_clause (btor, eq, 1, linking_clause);
  btor_release_exp (btor, eq);
}

static void
add_neq_exp_to_clause (Btor *btor,
                       BtorNode *a,
                       BtorNode *b,
                       BtorIntStack *linking_clause)
{
  BtorNode *eq = btor_eq_exp (btor, a, b);
  add_new_exp_to_clause (btor, eq, -1, linking_clause);
  btor_release_exp (btor, eq);
}
#endif

// TODO: update print function according to encode_lemma (new apply handling...)
#if 0
static void
print_lemma_dbg (Btor * btor,
		 BtorPtrHashTable * fun_apps,
		 BtorPtrHashTable * bconds_sel1,
		 BtorPtrHashTable * bconds_sel2,
		 BtorNode * app0, BtorNode * app1)
{
  int i;
  BtorNode *arg0, *arg1, *args0 = 0, *args1 = 0;
  BtorNode *cur, *cond;
  BtorPtrHashBucket *bucket;

  app0 = BTOR_REAL_ADDR_NODE (app0);
  app1 = BTOR_REAL_ADDR_NODE (app1);

  BTORLOG ("\e[1;32m");
  BTORLOG ("ENCODED LEMMA");
  BTORLOG ("  app0: %s", node2string (app0));
  BTORLOG ("  app1: %s", node2string (app1));

  if (BTOR_IS_APPLY_NODE (app0))
    args0 = app0->e[1];

  if (BTOR_IS_APPLY_NODE (app1))
    args1 = app1->e[1];

  if (args0 && args1)
    {
      BTORLOG ("   args: %s = %s", node2string (args0),
	       node2string (args1));
      assert (BTOR_IS_REGULAR_NODE (args0));
      assert (BTOR_IS_REGULAR_NODE (args1));
      assert (args0->arity == args1->arity);
      for (i = 0; i < args0->arity; i++)
	{
	  arg0 = args0->e[i];
	  arg1 = args1->e[i];
	  BTORLOG ("    %c%s = %c%s",
	      BTOR_IS_INVERTED_NODE (arg0) ? '-' : ' ', node2string (arg0),
	      BTOR_IS_INVERTED_NODE (arg1) ? '-' : ' ', node2string (arg1));
	}
    }

  BTORLOG ("  fun apps:");
  for (bucket = fun_apps->last; bucket; bucket = bucket->prev)
    {
      cur = (BtorNode *) bucket->key;
      assert (BTOR_IS_REGULAR_NODE (cur));
      assert (BTOR_IS_APPLY_NODE (cur));
      args0 = !BTOR_IS_APPLY_NODE (app1) ? app0->e[1] : app1->e[1];
      args1 = cur->e[1];
      assert (BTOR_IS_ARGS_NODE (args0));
      assert (BTOR_IS_ARGS_NODE (args1));
      assert (args0->arity == args1->arity);

      for (i = 0; i < args0->arity; i++)
	BTORLOG ("    %s = %s", node2string (args0->e[i]),
		 node2string (args1->e[i]));
    }

  BTORLOG ("  bv cond if:");
  for (bucket = bconds_sel1->last; bucket; bucket = bucket->prev)
    {
      cur = (BtorNode *) bucket->key;
      cond = cur->e[0];
      BTORLOG ("    %s", node2string (cond));
    }

  BTORLOG ("  bv cond else:");
  for (bucket = bconds_sel2->last; bucket; bucket = bucket->prev)
    {
      cur = (BtorNode *) bucket->key;
      cond = cur->e[0];
      BTORLOG ("    %s", node2string (cond));
    }

  BTORLOG ("  conclusion:");
  BTORLOG ("    %s = %s", node2string (app0), node2string (app1));

  BTORLOG (" \e[0;39m");
}
#endif

#ifdef BTOR_SYMBOLIC_LEMMAS
static void
add_symbolic_lemma (Btor *btor,
                    BtorPtrHashTable *bconds_sel1,
                    BtorPtrHashTable *bconds_sel2,
                    BtorNode *a,
                    BtorNode *b,
                    BtorNode *args0,
                    BtorNode *args1)
{
  assert (btor);
  assert (bconds_sel1);
  assert (bconds_sel2);
  assert (a);
  assert (b);
  assert (BTOR_IS_REGULAR_NODE (a));
  assert (BTOR_IS_APPLY_NODE (a));
  assert (BTOR_IS_REGULAR_NODE (args0));
  assert (BTOR_IS_ARGS_NODE (args0));
  assert (!args1 || BTOR_IS_REGULAR_NODE (b));
  assert (!args1 || BTOR_IS_APPLY_NODE (b));
  assert (!args1 || BTOR_IS_REGULAR_NODE (args1));
  assert (!args1 || BTOR_IS_ARGS_NODE (args1));
  assert (!a->parameterized);
  assert (!BTOR_REAL_ADDR_NODE (b)->parameterized);
  assert (BTOR_IS_SYNTH_NODE (a));

  BtorNode *cond, *eq, *and, *arg0, *arg1;
  BtorNode *premise = 0, *conclusion = 0, *lemma;
  BtorArgsIterator it0, it1;
  BtorPtrHashBucket *bucket;

  /* function congruence axiom conflict:
   *   apply arguments: a_0,...,a_n, b_0,...,b_n
   *   encode premisses: \forall i <= n . /\ a_i = b_i */
  if (args1)
  {
    assert (BTOR_IS_SYNTH_NODE (b));
    assert (((BtorArgsNode *) args0)->num_args
            == ((BtorArgsNode *) args1)->num_args);
    assert (args0->len == args1->len);

    init_args_iterator (&it0, args0);
    init_args_iterator (&it1, args1);

    while (has_next_args_iterator (&it0))
    {
      assert (has_next_args_iterator (&it1));
      arg0 = next_args_iterator (&it0);
      arg1 = next_args_iterator (&it1);
      eq   = btor_eq_exp (btor, arg0, arg1);
      if (premise)
      {
        and = btor_and_exp (btor, premise, eq);
        btor_release_exp (btor, premise);
        btor_release_exp (btor, eq);
        premise = and;
      }
      else
        premise = eq;

      btor->stats.lemmas_size_sum += 1;
    }
  }
  /* else beta reduction conflict */

  /* encode conclusion a = b */
  conclusion = btor_eq_exp (btor, a, b);

  btor->stats.lemmas_size_sum += 1; /* a == b */
  btor->stats.lemmas_size_sum += bconds_sel1->count;
  btor->stats.lemmas_size_sum += bconds_sel2->count;

  /* premisses bv conditions:
   *   true conditions: c_0, ..., c_k
   *   encode premisses: \forall i <= k. /\ c_i */
  for (bucket = bconds_sel1->first; bucket; bucket = bucket->next)
  {
    cond = (BtorNode *) bucket->key;
    BTORLOG ("  cond: %s", node2string (cond));
    assert (BTOR_REAL_ADDR_NODE (cond)->len == 1);
    assert (!BTOR_REAL_ADDR_NODE (cond)->parameterized);
    if (premise)
    {
      and = btor_and_exp (btor, premise, cond);
      btor_release_exp (btor, premise);
      premise = and;
    }
    else
      premise = btor_copy_exp (btor, cond);
    btor_release_exp (btor, cond);
  }

  /* premisses bv conditions:
   *   false conditions: c_0, ..., c_l
   *   encode premisses: \forall i <= l. /\ \not c_i */
  for (bucket = bconds_sel2->first; bucket; bucket = bucket->next)
  {
    cond = (BtorNode *) bucket->key;
    BTORLOG ("  cond: %s", node2string (cond));
    assert (BTOR_REAL_ADDR_NODE (cond)->len == 1);
    assert (!BTOR_REAL_ADDR_NODE (cond)->parameterized);
    if (premise)
    {
      and = btor_and_exp (btor, premise, BTOR_INVERT_NODE (cond));
      btor_release_exp (btor, premise);
      premise = and;
    }
    else
      premise = btor_copy_exp (btor, BTOR_INVERT_NODE (cond));
    btor_release_exp (btor, cond);
  }

  assert (conclusion);
  if (premise)
  {
    lemma = btor_implies_exp (btor, premise, conclusion);
    btor_release_exp (btor, premise);
  }
  else
    lemma = btor_copy_exp (btor, conclusion);

  if (!btor_find_in_ptr_hash_table (btor->lod_cache, lemma))
    btor_insert_in_ptr_hash_table (btor->lod_cache,
                                   btor_copy_exp (btor, lemma));

  insert_unsynthesized_constraint (btor, lemma);
  mark_reachable (btor, lemma);
  //  add_constraint (btor, lemma);
  btor_release_exp (btor, lemma);
  btor_release_exp (btor, conclusion);
}
#else
static void
encode_lemma (Btor *btor,
              BtorPtrHashTable *bconds_sel1,
              BtorPtrHashTable *bconds_sel2,
              BtorNode *a,
              BtorNode *b,
              BtorNode *args0,
              BtorNode *args1)
{
  assert (btor);
  assert (bconds_sel1);
  assert (bconds_sel2);
  assert (a);
  assert (b);
  assert (BTOR_IS_REGULAR_NODE (a));
  assert (BTOR_IS_APPLY_NODE (a));
  assert (BTOR_IS_REGULAR_NODE (args0));
  assert (BTOR_IS_ARGS_NODE (args0));
  assert (!args1 || BTOR_IS_REGULAR_NODE (b));
  assert (!args1 || BTOR_IS_APPLY_NODE (b));
  assert (!args1 || BTOR_IS_REGULAR_NODE (args1));
  assert (!args1 || BTOR_IS_ARGS_NODE (args1));
  assert (!a->parameterized);
  assert (!BTOR_REAL_ADDR_NODE (b)->parameterized);
  assert (BTOR_IS_SYNTH_NODE (a));

  int k, val;
  BtorMemMgr *mm;
  BtorAIGVecMgr *avmgr;
  BtorAIGMgr *amgr;
  BtorSATMgr *smgr;
  BtorNode *arg0, *arg1;
  BtorNode *cond;
  BtorIntStack linking_clause;
  BtorPtrHashBucket *bucket;
  BtorArgsIterator it0, it1;

  mm = btor->mm;
  avmgr = btor->avmgr;
  amgr = btor_get_aig_mgr_aigvec_mgr (avmgr);
  smgr = btor_get_sat_mgr_aig_mgr (amgr);

  BTOR_INIT_STACK (linking_clause);

  /* function congruence axiom conflict:
   *   apply arguments: a_0,...,a_n, b_0,...,b_n
   *   encode premisses: \forall i <= n . /\ a_i = b_i */
  if (args1)
  {
    assert (BTOR_IS_SYNTH_NODE (b));
    assert (((BtorArgsNode *) args0)->num_args
            == ((BtorArgsNode *) args1)->num_args);
    assert (args0->len == args1->len);

    init_args_iterator (&it0, args0);
    init_args_iterator (&it1, args1);

    while (has_next_args_iterator (&it0))
    {
      assert (has_next_args_iterator (&it1));
      arg0 = next_args_iterator (&it0);
      arg1 = next_args_iterator (&it1);
      add_neq_exp_to_clause (btor, arg0, arg1, &linking_clause);
      btor->stats.lemmas_size_sum += 1;
    }
  }
  /* else beta reduction conflict */

  //  /* encode conclusion a = b */
  //  add_eq_exp_to_clause (btor, a, b, &linking_clause);

  btor->stats.lemmas_size_sum += 1; /* a == b */
  btor->stats.lemmas_size_sum += bconds_sel1->count;
  btor->stats.lemmas_size_sum += bconds_sel2->count;

  /* premisses bv conditions:
   *   true conditions: c_0, ..., c_k
   *   encode premisses: \forall i <= k. /\ c_i */
  for (bucket = bconds_sel1->first; bucket; bucket = bucket->next)
  {
    cond = (BtorNode *) bucket->key;
    BTORLOG ("  cond: %s", node2string (cond));
    assert (BTOR_REAL_ADDR_NODE (cond)->len == 1);
    assert (!BTOR_REAL_ADDR_NODE (cond)->parameterized);
    add_new_exp_to_clause (btor, cond, -1, &linking_clause);
    btor_release_exp (btor, cond);
  }

  /* premisses bv conditions:
   *   false conditions: c_0, ..., c_l
   *   encode premisses: \forall i <= l. /\ \not c_i */
  for (bucket = bconds_sel2->first; bucket; bucket = bucket->next)
  {
    cond = (BtorNode *) bucket->key;
    BTORLOG ("  cond: %s", node2string (cond));
    assert (BTOR_REAL_ADDR_NODE (cond)->len == 1);
    assert (!BTOR_REAL_ADDR_NODE (cond)->parameterized);
    add_new_exp_to_clause (btor, cond, 1, &linking_clause);
    btor_release_exp (btor, cond);
  }

  /* encode conclusion a = b */
  add_eq_exp_to_clause (btor, a, b, &linking_clause);

  /* add linking clause */
  //  printf ("lemma (%d): ", BTOR_COUNT_STACK (linking_clause));
  int i;
  for (i = 0; i < BTOR_COUNT_STACK (linking_clause); i++)
  //  while (!BTOR_EMPTY_STACK (linking_clause))
  {
    k = BTOR_PEEK_STACK (linking_clause, i);
    //      k = BTOR_POP_STACK (linking_clause);
    assert (k != 0);
    val = btor_fixed_sat (smgr, k);
    if (val < 0) continue;
    assert (!val);
    //      printf ("%d ", k);
    btor_add_sat (smgr, k);
    btor->stats.lclause_size_sum++;
  }
  //  printf ("\n");
  btor_add_sat (smgr, 0);
  BTOR_RELEASE_STACK (mm, linking_clause);
}
#endif

#if 0
/* Encodes the following array inequality constraint:
* array1 != array2 <=> EXISTS(i): read(array1, i) != read(array2, i)
*/
static void
encode_array_inequality_virtual_reads (Btor * btor, BtorNode * aeq)
{
  assert (0);
  BtorNodePair *vreads;
  BtorNode *read1, *read2;
  BtorAIGVec *av1, *av2;
  BtorAIG *aig1, *aig2;
  BtorAIGVecMgr *avmgr;
  BtorMemMgr *mm;
  BtorAIGMgr *amgr;
  BtorSATMgr *smgr;
  int len, k, d_k, r1_k, r2_k, e;
  BtorIntStack diffs;
  assert (btor);
  assert (aeq);
  assert (BTOR_IS_REGULAR_NODE (aeq));
  assert (BTOR_IS_ARRAY_EQ_NODE (aeq));
  assert (!aeq->tseitin);
  assert (aeq->vreads);
  mm = btor->mm;
  avmgr = btor->avmgr;
  amgr = btor_get_aig_mgr_aigvec_mgr (avmgr);
  smgr = btor_get_sat_mgr_aig_mgr (amgr);
  vreads = aeq->vreads;

  read1 = vreads->exp1;
  assert (BTOR_IS_REGULAR_NODE (read1));
  assert (BTOR_IS_READ_NODE (read1));
  assert (BTOR_IS_SYNTH_NODE (read1));
  assert (!read1->tseitin);

  read2 = vreads->exp2;
  assert (BTOR_IS_REGULAR_NODE (read2));
  assert (BTOR_IS_READ_NODE (read2));
  assert (BTOR_IS_SYNTH_NODE (read2));
  assert (!read2->tseitin);

  assert (read1->e[1] == read2->e[1]);
  assert (BTOR_IS_REGULAR_NODE (read1->e[1]));
  assert (BTOR_IS_BV_VAR_NODE (read1->e[1]));
  assert (read1->len == read2->len);

  av1 = read1->av;
  assert (av1);
  av2 = read2->av;
  assert (av2);

  /* assign aig cnf indices as there are only variables,
   * no SAT constraints are generated */
  btor_aigvec_to_sat_tseitin (avmgr, aeq->av);
  aeq->tseitin = 1;
  btor_aigvec_to_sat_tseitin (avmgr, av1);
  read1->tseitin = 1;
  btor_aigvec_to_sat_tseitin (avmgr, av2);
  read2->tseitin = 1;

  /* encode !e => r1 != r2 */

  BTOR_INIT_STACK (diffs);
  len = read1->len;

  /* we do not need to hash the diffs as we never use
   * value1 != value2 in a lemma on demand */

  for (k = 0; k < len; k++)
    {
      aig1 = av1->aigs[k];
      assert (!BTOR_IS_INVERTED_AIG (aig1));
      assert (!BTOR_IS_CONST_AIG (aig1));
      assert (BTOR_IS_VAR_AIG (aig1));
      r1_k = aig1->cnf_id;
      assert (r1_k != 0);

      aig2 = av2->aigs[k];
      assert (!BTOR_IS_INVERTED_AIG (aig2));
      assert (!BTOR_IS_CONST_AIG (aig2));
      assert (BTOR_IS_VAR_AIG (aig2));
      r2_k = aig2->cnf_id;
      assert (r2_k != 0);

      d_k = btor_next_cnf_id_sat_mgr (smgr);
      BTOR_PUSH_STACK (mm, diffs, d_k);

      btor_add_sat (smgr, r1_k);
      btor_add_sat (smgr, r2_k);
      btor_add_sat (smgr, -d_k);
      btor_add_sat (smgr, 0);

      btor_add_sat (smgr, -r1_k);
      btor_add_sat (smgr, -r2_k);
      btor_add_sat (smgr, -d_k);
      btor_add_sat (smgr, 0);
    }

  assert (BTOR_IS_SYNTH_NODE (aeq));
  assert (aeq->av->len == 1);
  assert (!BTOR_IS_INVERTED_AIG (aeq->av->aigs[0]));
  assert (!BTOR_IS_CONST_AIG (aeq->av->aigs[0]));
  assert (BTOR_IS_VAR_AIG (aeq->av->aigs[0]));
  e = aeq->av->aigs[0]->cnf_id;
  assert (e != 0);

  assert (!BTOR_EMPTY_STACK (diffs));
  while (!BTOR_EMPTY_STACK (diffs))
    {
      d_k = BTOR_POP_STACK (diffs);
      btor_add_sat (smgr, d_k);
    }
  btor_add_sat (smgr, e);
  btor_add_sat (smgr, 0);
  BTOR_RELEASE_STACK (mm, diffs);
}
#endif

static void
add_lemma (Btor *btor, BtorNode *fun, BtorNode *app0, BtorNode *app1)
{
  assert (btor);
  assert (fun);
  assert (app0);
  assert (BTOR_IS_REGULAR_NODE (fun));
  assert (BTOR_IS_FUN_NODE (fun));
  assert (!fun->parameterized);
  assert (BTOR_IS_REGULAR_NODE (app0));
  assert (BTOR_IS_APPLY_NODE (app0));
  assert (!app1 || BTOR_IS_REGULAR_NODE (app1));
  assert (!app1 || BTOR_IS_APPLY_NODE (app1));

  double start;
#ifndef NDEBUG
  int evalerr;
#endif
  BtorPtrHashTable *bconds_sel1, *bconds_sel2;
  BtorNode *args, *value, *exp;
  BtorMemMgr *mm;

  mm    = btor->mm;
  start = btor_time_stamp ();

  /* collect intermediate conditions of bit vector conditionals */
  bconds_sel1 = btor_new_ptr_hash_table (mm,
                                         (BtorHashPtr) btor_hash_exp_by_id,
                                         (BtorCmpPtr) btor_compare_exp_by_id);
  bconds_sel2 = btor_new_ptr_hash_table (mm,
                                         (BtorHashPtr) btor_hash_exp_by_id,
                                         (BtorCmpPtr) btor_compare_exp_by_id);

  /* function congruence axiom conflict */
  if (app1)
  {
    for (exp = app0; exp; exp = exp == app0 ? app1 : 0)
    {
      assert (exp);
      assert (BTOR_IS_APPLY_NODE (exp));
      args = exp->e[1];
      /* path from exp to conflicting fun */
      collect_premisses (btor, exp, fun, args, bconds_sel1, bconds_sel2);
    }
#ifdef BTOR_SYMBOLIC_LEMMAS
    add_symbolic_lemma (
        btor, bconds_sel1, bconds_sel2, app0, app1, app0->e[1], app1->e[1]);
#else
    encode_lemma (
        btor, bconds_sel1, bconds_sel2, app0, app1, app0->e[1], app1->e[1]);
#endif
  }
  /* beta reduction conflict */
  else
  {
    args = app0->e[1];
    btor_assign_args (btor, fun, args);
#ifndef NDEBUG
    value = btor_beta_reduce_partial (btor, fun, &evalerr, 0);
//      assert (!evalerr);
#else
    value = btor_beta_reduce_partial (btor, fun, 0, 0);
#endif
    btor_unassign_params (btor, fun);
    assert (!BTOR_IS_LAMBDA_NODE (BTOR_REAL_ADDR_NODE (value)));

    /* path from app0 to conflicting fun */
    collect_premisses (btor, app0, fun, args, bconds_sel1, bconds_sel2);

    /* path from conflicting fun to value */
    collect_premisses (
        btor, fun, BTOR_REAL_ADDR_NODE (value), args, bconds_sel1, bconds_sel2);

#ifdef BTOR_SYMBOLIC_LEMMAS
    add_symbolic_lemma (
        btor, bconds_sel1, bconds_sel2, app0, value, app0->e[1], 0);
#else
    encode_lemma (btor, bconds_sel1, bconds_sel2, app0, value, app0->e[1], 0);
#endif

    btor_release_exp (btor, value);
  }

  btor_delete_ptr_hash_table (bconds_sel1);
  btor_delete_ptr_hash_table (bconds_sel2);
  btor->time.lemma_gen += btor_time_stamp () - start;
}

static void
find_not_encoded_applies_vars (Btor *btor,
                               BtorNode *exp,
                               BtorNodePtrStack *param_apps)
{
  assert (btor);
  assert (exp);
  assert (param_apps);
  assert (check_unique_table_mark_unset_dbg (btor));

  int i;
  double start;
  BtorNode *cur;
  BtorNodePtrStack visit, unmark;

  start = btor_time_stamp ();
  BTOR_INIT_STACK (visit);
  BTOR_INIT_STACK (unmark);
  BTOR_PUSH_STACK (btor->mm, visit, exp);

  do
  {
    cur = BTOR_REAL_ADDR_NODE (BTOR_POP_STACK (visit));

    if (cur->mark || cur->tseitin || BTOR_IS_FUN_NODE (cur)) continue;

    cur->mark = 1;
    BTOR_PUSH_STACK (btor->mm, unmark, cur);

    if (!cur->tseitin
        && (BTOR_IS_APPLY_NODE (cur) || BTOR_IS_BV_VAR_NODE (cur)))
    {
      BTOR_PUSH_STACK (btor->mm, *param_apps, cur);
    }

    for (i = 0; i < cur->arity; i++)
      BTOR_PUSH_STACK (btor->mm, visit, cur->e[i]);
  } while (!BTOR_EMPTY_STACK (visit));

  BTOR_RELEASE_STACK (btor->mm, visit);

  while (!BTOR_EMPTY_STACK (unmark))
  {
    cur = BTOR_POP_STACK (unmark);
    assert (BTOR_IS_REGULAR_NODE (cur));
    assert (cur->mark);
    cur->mark = 0;
  }
  BTOR_RELEASE_STACK (btor->mm, unmark);
  btor->time.find_nenc_app += btor_time_stamp () - start;
}

static void
insert_synth_app_lambda (Btor *btor, BtorLambdaNode *lambda, BtorNode *app)
{
  assert (btor);
  assert (lambda);
  assert (app);
  assert (BTOR_IS_REGULAR_NODE (app));
  assert (BTOR_IS_APPLY_NODE (app));

  if (!lambda->synth_apps)
  {
    lambda->synth_apps =
        btor_new_ptr_hash_table (btor->mm,
                                 (BtorHashPtr) btor_hash_exp_by_id,
                                 (BtorCmpPtr) btor_compare_exp_by_id);
  }

  if (!btor_find_in_ptr_hash_table (lambda->synth_apps, app))
  {
    /* must be considered for consistency checking */
    app->vread = 1;
    btor->stats.lambda_synth_apps++;
    btor_insert_in_ptr_hash_table (lambda->synth_apps,
                                   btor_copy_exp (btor, app));
  }
}

static int
encode_applies_vars (Btor *btor,
                     BtorLambdaNode *lambda,
                     BtorNodePtrStack *param_apps)
{
  assert (btor);
  assert (lambda);
  assert (param_apps);
  assert (BTOR_IS_REGULAR_NODE (lambda));

  int i, assignments_changed = 0, res = 0;
  BtorNode *cur;
  BtorNodePtrStack stack;

  stack = *param_apps;

  if (BTOR_EMPTY_STACK (stack)) return assignments_changed;

  if (!lambda->synth_apps)
  {
    lambda->synth_apps =
        btor_new_ptr_hash_table (btor->mm,
                                 (BtorHashPtr) btor_hash_exp_by_id,
                                 (BtorCmpPtr) btor_compare_exp_by_id);
  }

  for (i = 0; i < BTOR_COUNT_STACK (stack); i++)
  {
    cur = BTOR_PEEK_STACK (stack, i);
    assert (BTOR_IS_REGULAR_NODE (cur));
    assert (BTOR_IS_APPLY_NODE (cur) || BTOR_IS_BV_VAR_NODE (cur));

    if (BTOR_IS_BV_VAR_NODE (cur))
    {
      if (!cur->tseitin)
        res = lazy_synthesize_and_encode_var_exp (btor, cur, 1);
    }
    else
    {
      assert (BTOR_IS_APPLY_NODE (cur));
      insert_synth_app_lambda (btor, lambda, cur);

      if (!cur->tseitin)
        res = lazy_synthesize_and_encode_apply_exp (btor, cur, 1);
    }

    if (res) assignments_changed = 1;
  }

  return assignments_changed;
}

static void
push_applies_for_propagation (Btor *btor,
                              BtorNode *exp,
                              BtorLambdaNode *lambda,
                              BtorNodePtrStack *prop_stack)
{
  assert (btor);
  assert (exp);
  assert (lambda);
  assert (prop_stack);
  assert (check_unique_table_mark_unset_dbg (btor));

  int i;
  double start;
  BtorNode *cur;
  BtorNodePtrStack visit, unmark, applies;

  start = btor_time_stamp ();
  BTOR_INIT_STACK (visit);
  BTOR_INIT_STACK (unmark);
  BTOR_INIT_STACK (applies);
  BTOR_PUSH_STACK (btor->mm, visit, exp);

  do
  {
    cur = BTOR_REAL_ADDR_NODE (BTOR_POP_STACK (visit));
    assert (!cur->parameterized);

    if (cur->mark || BTOR_IS_FUN_NODE (cur)) continue;

    cur->mark = 1;
    BTOR_PUSH_STACK (btor->mm, unmark, cur);

    if (BTOR_IS_APPLY_NODE (cur)) BTOR_PUSH_STACK (btor->mm, applies, cur);

    for (i = 0; i < cur->arity; i++)
      BTOR_PUSH_STACK (btor->mm, visit, cur->e[i]);
  } while (!BTOR_EMPTY_STACK (visit));
  BTOR_RELEASE_STACK (btor->mm, visit);

  for (i = 0; i < BTOR_COUNT_STACK (applies); i++)
  {
    cur = BTOR_PEEK_STACK (applies, i);
    if (!cur->reachable && !cur->vread && !cur->propagated)
      insert_synth_app_lambda (btor, lambda, cur);
    BTOR_PUSH_STACK (btor->mm, *prop_stack, cur);
    BTOR_PUSH_STACK (btor->mm, *prop_stack, cur->e[0]);
  }

  while (!BTOR_EMPTY_STACK (unmark))
  {
    cur = BTOR_POP_STACK (unmark);
    assert (BTOR_IS_REGULAR_NODE (cur));
    assert (cur->mark);
    cur->mark = 0;
  }
  BTOR_RELEASE_STACK (btor->mm, unmark);
  BTOR_RELEASE_STACK (btor->mm, applies);
  btor->time.find_prop_app += btor_time_stamp () - start;
}

static int
propagate (Btor *btor,
           BtorNodePtrStack *prop_stack,
           BtorNodePtrStack *cleanup_stack,
           int *assignments_changed)
{
  assert (btor);
  assert (prop_stack);
  assert (cleanup_stack);
  // TODO: extensionality for write lambdas
  assert (btor->ops[BTOR_AEQ_NODE] == 0);

#ifndef NDEBUG
  int num_restarts;
#endif
  int i, values_equal, args_equal, evalerr;
  char *fun_value_assignment, *app_assignment;
  BtorMemMgr *mm;
  BtorLambdaNode *lambda;
  BtorNode *fun, *app, *args, *fun_value, *param_app;
  BtorNode *hashed_app, *prev_fun_value;
  BtorPtrHashBucket *b;
  BtorNodePtrStack param_apps;
  BtorHashTableIterator it;
<<<<<<< HEAD
=======
  BtorPtrHashTable *to_prop;
>>>>>>> 417d1334

  BTOR_INIT_STACK (param_apps);

  mm      = btor->mm;
  to_prop = btor_new_ptr_hash_table (mm,
                                     (BtorHashPtr) btor_hash_exp_by_id,
                                     (BtorCmpPtr) btor_compare_exp_by_id);

  BTORLOG ("");
  BTORLOG ("*** %s", __FUNCTION__);
  while (!BTOR_EMPTY_STACK (*prop_stack))
  {
    fun = BTOR_POP_STACK (*prop_stack);
    assert (BTOR_IS_REGULAR_NODE (fun));
    assert (BTOR_IS_FUN_NODE (fun));
    assert (!fun->simplified);
    assert (!BTOR_EMPTY_STACK (*prop_stack));
    app = BTOR_POP_STACK (*prop_stack);
    assert (BTOR_IS_REGULAR_NODE (app));
    assert (BTOR_IS_APPLY_NODE (app));
    assert (app->refs - app->ext_refs > 0);

    if (app->propagated) continue;

    app->propagated = 1;
    btor->stats.propagations++;

    BTORLOG ("propagate");
    BTORLOG ("  app: %s", node2string (app));
    BTORLOG ("  fun: %s", node2string (fun));

    *assignments_changed = lazy_synthesize_and_encode_apply_exp (btor, app, 1);

    if (*assignments_changed)
    {
      btor_delete_ptr_hash_table (to_prop);
      return 0;
    }

    args = app->e[1];
    assert (BTOR_IS_REGULAR_NODE (args));
    assert (BTOR_IS_ARGS_NODE (args));

    if (!fun->rho)
    {
      fun->rho =
          btor_new_ptr_hash_table (mm,
                                   (BtorHashPtr) hash_assignment,
                                   (BtorCmpPtr) compare_argument_assignments);
      BTOR_PUSH_STACK (mm, *cleanup_stack, fun);
    }
    else
    {
      b = btor_find_in_ptr_hash_table (fun->rho, args);
      if (b)
      {
        hashed_app = (BtorNode *) b->data.asPtr;
        assert (BTOR_IS_REGULAR_NODE (hashed_app));
        assert (BTOR_IS_APPLY_NODE (hashed_app));

        /* function congruence conflict */
        if (compare_assignments (hashed_app, app) != 0)
        {
          BTORLOG ("\e[1;31m");
          BTORLOG ("FC conflict at: %s", node2string (fun));
          BTORLOG ("add_lemma:");
          BTORLOG ("  fun: %s", node2string (fun));
          BTORLOG ("  app1: %s", node2string (hashed_app));
          BTORLOG ("  app2: %s", node2string (app));
          BTORLOG ("\e[0;39m");
          btor->stats.function_congruence_conflicts++;
          add_lemma (btor, fun, hashed_app, app);
          btor_delete_ptr_hash_table (to_prop);
          return 1;
        }
        else
          continue;
      }
    }
    assert (fun->rho);
    assert (!btor_find_in_ptr_hash_table (fun->rho, args));
    btor_insert_in_ptr_hash_table (fun->rho, args)->data.asPtr = app;
    BTORLOG ("  save app: %s (%s)", node2string (args), node2string (app));

    /* skip array vars */
    if (!BTOR_IS_LAMBDA_NODE (fun))
    {
      assert (BTOR_IS_ARRAY_VAR_NODE (fun));
      continue;
    }

    lambda = (BtorLambdaNode *) fun;

    *assignments_changed = lazy_synthesize_and_encode_lambda_exp (btor, fun, 1);
    if (*assignments_changed)
    {
      btor_delete_ptr_hash_table (to_prop);
      return 0;
    }

#ifndef NDEBUG
    num_restarts = 0;
#endif
    prev_fun_value = 0;
  PROPAGATE_BETA_REDUCE_PARTIAL:
    btor_assign_args (btor, fun, args);
    assert (to_prop->count == 0);
    fun_value = btor_beta_reduce_partial (btor, fun, &evalerr, to_prop);
    assert (!BTOR_IS_LAMBDA_NODE (BTOR_REAL_ADDR_NODE (fun_value)));
    btor_unassign_params (btor, fun);

    /* push applies onto the propagation stack that are necessary to derive
     * 'fun_value' */
    // TODO: applies on to_prop need to be more accurate...
    //       too many synthesized lambda applies!!!
    if (to_prop->count > 0)
    {
      init_node_hash_table_iterator (btor, &it, to_prop);
      while (has_next_node_hash_table_iterator (&it))
      {
        param_app = next_node_hash_table_iterator (&it);
        assert (BTOR_IS_REGULAR_NODE (param_app));
        assert (BTOR_IS_APPLY_NODE (param_app));
        insert_synth_app_lambda (btor, lambda, param_app);
        assert (param_app->reachable || param_app->vread);
        assert (param_app->refs - param_app->ext_refs > 1);
        if (!param_app->propagated && !param_app->reachable
            && (BTOR_REAL_ADDR_NODE (fun_value) != param_app
                || param_app->e[1] != args))
        {
          BTOR_PUSH_STACK (mm, *prop_stack, param_app);
          BTOR_PUSH_STACK (mm, *prop_stack, param_app->e[0]);
        }
        btor_remove_from_ptr_hash_table (to_prop, param_app, 0, 0);
        btor_release_exp (btor, param_app);
      }
    }
    assert (to_prop->count == 0);

    /* 'prev_fun_value' is set if we already restarted beta reduction. if the
     * result does not differ from the previous one, we are safe to
     * continue with consistency checking. */
#if 1
    if (fun_value == prev_fun_value)
    {
      assert (prev_fun_value);
      evalerr = 0;
      btor_release_exp (btor, prev_fun_value);
      prev_fun_value = 0;
    }
#endif

    if (BTOR_IS_ARRAY_VAR_NODE (BTOR_REAL_ADDR_NODE (fun_value)))
    {
      // TODO: can this happen? check lambda construction
      BTOR_PUSH_STACK (mm, *prop_stack, app);
      BTOR_PUSH_STACK (mm, *prop_stack, fun_value);
      btor_release_exp (btor, fun_value);
      if (prev_fun_value) btor_release_exp (btor, prev_fun_value);
      continue;
    }

    if (btor->dual_prop && lambda->synth_apps)
    {
      init_node_hash_table_iterator (btor, &it, lambda->synth_apps);
      while (has_next_node_hash_table_iterator (&it))
      {
        param_app = next_node_hash_table_iterator (&it);
        assert (BTOR_IS_REGULAR_NODE (param_app));
        assert (param_app->vread);
        BTOR_PUSH_STACK (mm, *prop_stack, param_app);
        BTOR_PUSH_STACK (mm, *prop_stack, param_app->e[0]);
      }
    }

    if (!BTOR_REAL_ADDR_NODE (fun_value)->tseitin)
    {
      args_equal = 0;
      if (BTOR_IS_APPLY_NODE (BTOR_REAL_ADDR_NODE (fun_value))
          && ENABLE_APPLY_PROP_DOWN)
        args_equal = BTOR_REAL_ADDR_NODE (fun_value)->e[1] == args;

      if (!args_equal)
      {
        BTOR_INIT_STACK (param_apps);
        find_not_encoded_applies_vars (btor, fun_value, &param_apps);

        *assignments_changed = encode_applies_vars (btor, lambda, &param_apps);

        if (*assignments_changed)
        {
          btor_release_exp (btor, fun_value);
          btor_delete_ptr_hash_table (to_prop);
          BTOR_RELEASE_STACK (mm, param_apps);
          if (prev_fun_value) btor_release_exp (btor, prev_fun_value);
          return 0;
        }

        /* we have to ensure the consistency of the freshly encoded
         * function applications, hence we need to propagate them. */
        for (i = 0; i < BTOR_COUNT_STACK (param_apps); i++)
        {
          param_app = BTOR_PEEK_STACK (param_apps, i);
          assert (BTOR_IS_REGULAR_NODE (param_app));
          assert (BTOR_IS_APPLY_NODE (param_app)
                  || BTOR_IS_BV_VAR_NODE (param_app));

          if (!BTOR_IS_APPLY_NODE (param_app)) continue;

          BTOR_PUSH_STACK (mm, *prop_stack, param_app);
          BTOR_PUSH_STACK (mm, *prop_stack, param_app->e[0]);
        }

        BTOR_RELEASE_STACK (mm, param_apps);

        /* if not all bvcond in 'fun_value' could be evaluated, there are
         * still some inputs (vars, applies) that are not encoded.
         * we encode all inputs required for evaluating the bvconds in
         * 'fun_value' and restart beta reduction. however, it might be
         * still the case that beta reduction yields fresh applies (not
         * encoded) and we have to restart again. we have to ensure that
         * successive beta reduction calls yield the same result as
         * otherwise it may produce different results for beta reduction.
         */
        if (evalerr)
        {
          if (prev_fun_value) btor_release_exp (btor, prev_fun_value);
          prev_fun_value = fun_value;
          //		  btor_release_exp (btor, fun_value);
          btor->stats.partial_beta_reduction_restarts++;
          // TODO: stats for max. restarts
          // TODO: if we reach a certain limit should we just continue
          //       without encoding everything? if we do so, we need
          //       means to reproduce the propagation paths.
#ifndef NDEBUG
          num_restarts++;
          assert (num_restarts < 8);
#endif
          BTORLOG ("restart partial beta reduction");
          goto PROPAGATE_BETA_REDUCE_PARTIAL;
        }
      }

      assert (!evalerr);

      /* NOTE: this is a special case
       * 'fun_value' is a function application and is not encoded.
       * the value of 'fun_value' must be the same as 'app'.
       * if 'fun_value' and 'app' have the same number of arguments and
       * the arguments have the same value, we can propagate 'app'
       * instead of 'fun_value'. in this case, we do not have to
       * additionally encode 'fun_value', but we can use 'app' instead,
       * which has the same properties as 'fun_value'. further, we do not
       * have to encode every intermediate function application we
       * encounter while propagating 'app'. */
      // TODO: check args_equal only?
      if (BTOR_IS_APPLY_NODE (BTOR_REAL_ADDR_NODE (fun_value)) && args_equal)
      {
        BTOR_PUSH_STACK (mm, *prop_stack, app);
        BTOR_PUSH_STACK (
            mm, *prop_stack, BTOR_REAL_ADDR_NODE (fun_value)->e[0]);
        btor->stats.propagations_down++;
        app->propagated = 0;
        BTORLOG ("  propagate down: %s", node2string (app));
      }
      else
      {
        /* compute assignment of 'fun_value' and compare it to the
         * assignment of 'app'. */
        app_assignment       = btor_bv_assignment_str_exp (btor, app);
        fun_value_assignment = btor_eval_exp (btor, fun_value);
        assert (fun_value_assignment);
        values_equal = strcmp (app_assignment, fun_value_assignment) == 0;
        btor_freestr (mm, fun_value_assignment);
        btor_release_bv_assignment_str_exp (btor, app_assignment);

        /* beta reduction conflict */
        if (!values_equal)
        {
        BETA_REDUCTION_CONFLICT:
          BTORLOG ("\e[1;31m");
          BTORLOG ("BR conflict at: %s", node2string (fun));
          BTORLOG ("add_lemma:");
          BTORLOG ("  fun: %s", node2string (fun));
          BTORLOG ("  app: %s", node2string (app));
          BTORLOG ("\e[0;39m");
          btor->stats.beta_reduction_conflicts++;
          add_lemma (btor, fun, app, 0);
          btor_release_exp (btor, fun_value);
          btor_delete_ptr_hash_table (to_prop);
          if (prev_fun_value) btor_release_exp (btor, prev_fun_value);
          return 1;
        }

        push_applies_for_propagation (btor, fun_value, lambda, prop_stack);
      }
    }
    else
    {
      /* we already have an assignment for 'fun_value' and we can check
       * if both function value 'app' and 'fun_value' are the same */
      if (compare_assignments (app, fun_value) != 0)
        goto BETA_REDUCTION_CONFLICT;

      push_applies_for_propagation (btor, fun_value, lambda, prop_stack);
    }

    btor_release_exp (btor, fun_value);
    if (prev_fun_value) btor_release_exp (btor, prev_fun_value);
  }

  btor_delete_ptr_hash_table (to_prop);
  return 0;
}

#if 0
static void
print_cone_dbg (Btor * btor, BtorNode * exp)
{
  assert (btor);
  assert (exp);

  BTOR_DECLARE_QUEUE (Int, int);

  int i, lvl;
  BtorNode *cur, *parent;
  BtorParentIterator it;
  BtorNodePtrQueue queue;
  BtorIntQueue level;
  BtorPtrHashTable *table;
  BtorPtrHashBucket *b;

  BTOR_INIT_QUEUE (queue);
  BTOR_INIT_QUEUE (level);
  BTOR_ENQUEUE (btor->mm, queue, exp);
  BTOR_ENQUEUE (btor->mm, level, 0);
  table = btor_new_ptr_hash_table (btor->mm,
				   (BtorHashPtr) btor_hash_exp_by_id,
				   (BtorCmpPtr) btor_compare_exp_by_id);

  while (!BTOR_EMPTY_QUEUE (queue))
    {
      cur = BTOR_REAL_ADDR_NODE (BTOR_DEQUEUE (queue));
      lvl = BTOR_DEQUEUE (level);

      if (!btor_find_in_ptr_hash_table (table, cur))
	{
	  (void) btor_insert_in_ptr_hash_table (table, cur);
	  printf ("(%d) cone: %s\n", lvl, node2string (cur));
	  printf ("       reachable:  %d\n", cur->reachable);
	  printf ("       synth:      %d\n", BTOR_IS_SYNTH_NODE (cur));
	  printf ("       refs/ext:   %d/%d\n", cur->refs, cur->ext_refs);
	  printf ("       parents:    %d\n", cur->parents);
	  printf ("       constraint: %d\n", cur->constraint);
	  printf ("       children:  ");
	  for (i = 0; i < cur->arity; i++)
	    {
	      if (btor_find_in_ptr_hash_table (table,
		    BTOR_REAL_ADDR_NODE (cur->e[i])))
	      printf (" %d", BTOR_REAL_ADDR_NODE (cur->e[i])->id);
	    }
	  printf ("\n");

	  init_full_parent_iterator (&it, cur);

	  while (has_next_parent_full_parent_iterator (&it))
	    {
	      parent = next_parent_full_parent_iterator (&it);
	      assert (BTOR_IS_REGULAR_NODE (parent));

	      BTOR_ENQUEUE (btor->mm, queue, parent);
	      BTOR_ENQUEUE (btor->mm, level, lvl + 1);
	    }
	}
    }

  btor_delete_ptr_hash_table (table);
  BTOR_RELEASE_QUEUE (btor->mm, queue);
  BTOR_RELEASE_QUEUE (btor->mm, level);
}
#endif

static void
reset_applies (Btor *btor)
{
  assert (btor);

  int i;
  BtorNode *cur;

  for (i = 0; i < btor->nodes_unique_table.size; i++)
  {
    for (cur = btor->nodes_unique_table.chains[i]; cur; cur = cur->next)
    {
      if (!BTOR_IS_APPLY_NODE (cur)) continue;
      cur->propagated = 0;
    }
  }
}

static int
check_and_resolve_conflicts (Btor *btor, BtorNodePtrStack *tmp_stack)
{
  assert (btor);
  assert (btor->ops[BTOR_AEQ_NODE] == 0);

  int found_conflict, changed_assignments;
  BtorMemMgr *mm;
  BtorNode *app, *fun;
  BtorNodePtrStack top_applies, prop_stack, cleanup_stack;

  found_conflict = 0;
  mm             = btor->mm;

BTOR_CONFLICT_CHECK:
  assert (!found_conflict);
  changed_assignments = 0;
  BTOR_INIT_STACK (cleanup_stack);
  BTOR_INIT_STACK (top_applies);
  BTOR_INIT_STACK (prop_stack);

  // TODO: handle propagation flag cleanup via cleanup_stack?
  reset_applies (btor);
  search_initial_applies (btor, &top_applies);

  while (!BTOR_EMPTY_STACK (*tmp_stack))
  {
    fun = BTOR_POP_STACK (*tmp_stack);
    assert (BTOR_IS_REGULAR_NODE (fun));
    assert (BTOR_IS_FUN_NODE (fun));
    assert (!BTOR_EMPTY_STACK (*tmp_stack));
    app = BTOR_POP_STACK (*tmp_stack);
    assert (BTOR_IS_REGULAR_NODE (app));
    assert (BTOR_IS_APPLY_NODE (app));
    BTOR_PUSH_STACK (mm, prop_stack, app);
    BTOR_PUSH_STACK (mm, prop_stack, fun);
  }

  while (!BTOR_EMPTY_STACK (top_applies))
  {
    app = BTOR_POP_STACK (top_applies);
    assert (BTOR_IS_REGULAR_NODE (app));
    assert (BTOR_IS_APPLY_NODE (app));
    assert (app->reachable);
    assert (!app->parameterized);

    if (app->propagated) continue;

    BTOR_PUSH_STACK (mm, prop_stack, app);
    BTOR_PUSH_STACK (mm, prop_stack, app->e[0]);
    found_conflict =
        propagate (btor, &prop_stack, &cleanup_stack, &changed_assignments);
    if (found_conflict || changed_assignments) break;
  }

  while (!BTOR_EMPTY_STACK (prop_stack))
  {
    fun = BTOR_POP_STACK (prop_stack);
    app = BTOR_POP_STACK (prop_stack);
    if (app->vread && !app->propagated)
    {
      BTOR_PUSH_STACK (mm, *tmp_stack, app);
      BTOR_PUSH_STACK (mm, *tmp_stack, fun);
    }
  }

  while (!BTOR_EMPTY_STACK (cleanup_stack))
  {
    fun = BTOR_POP_STACK (cleanup_stack);
    assert (BTOR_IS_REGULAR_NODE (fun));
    assert (BTOR_IS_FUN_NODE (fun));
    assert (fun->rho);

    if (found_conflict || changed_assignments)
    {
      btor_delete_ptr_hash_table (fun->rho);
      fun->rho = 0;
    }
    else
    {
      /* remember arrays for incremental usage (and prevent premature
       * release in case that array is released via API call) */
      BTOR_PUSH_STACK (mm, btor->arrays_with_model, btor_copy_exp (btor, fun));
    }
  }
  BTOR_RELEASE_STACK (mm, cleanup_stack);
  BTOR_RELEASE_STACK (mm, top_applies);
  BTOR_RELEASE_STACK (mm, prop_stack);

  /* restart? (assignments changed during lazy synthesis and encoding) */
  if (changed_assignments)
  {
    btor->stats.synthesis_assignment_inconsistencies++;
    BTORLOG ("synthesis assignment inconsistency: %d",
             btor->stats.synthesis_assignment_inconsistencies);
    goto BTOR_CONFLICT_CHECK;
  }
<<<<<<< HEAD
  return found_conflict;
}

static Btor *
clone_exp_layer_negated (Btor *btor)
{
  assert (btor);
  assert (btor->synthesized_constraints->count);
  assert (!btor->unsynthesized_constraints->count);

  Btor *clone;
  BtorNode *root, *cur, *and;
  BtorHashTableIterator it;

  clone = btor_clone_exp_layer (btor);
  assert (!clone->synthesized_constraints->count);
  assert (clone->unsynthesized_constraints->count);
  btor_enable_inc_usage (clone);

  root = 0;
  init_node_hash_table_iterator (clone, &it, clone->unsynthesized_constraints);
  while (has_next_node_hash_table_iterator (&it))
  {
    cur                                   = next_node_hash_table_iterator (&it);
    BTOR_REAL_ADDR_NODE (cur)->constraint = 0;
    if (!root)
      root = btor_copy_exp (clone, cur);
    else
    {
      and = btor_and_exp (clone, root, cur);
      btor_release_exp (clone, root);
      root = and;
    }
  }
  root = BTOR_INVERT_NODE (root);
  init_node_hash_table_iterator (clone, &it, clone->unsynthesized_constraints);
  while (has_next_node_hash_table_iterator (&it))
    btor_release_exp (clone, next_node_hash_table_iterator (&it));
  btor_delete_ptr_hash_table (clone->unsynthesized_constraints);
  clone->unsynthesized_constraints =
      btor_new_ptr_hash_table (clone->mm,
                               (BtorHashPtr) btor_hash_exp_by_id,
                               (BtorCmpPtr) btor_compare_exp_by_id);
  btor_assert_exp (clone, root);
  btor_release_exp (clone, root);
  return clone;
}

static void
search_top_applies (Btor *btor, BtorNodePtrStack *top_applies)
{
  assert (btor);
  assert (top_applies);
  assert (BTOR_EMPTY_STACK (*top_applies));
  assert (btor->unsynthesized_constraints->count == 0);
  assert (btor->embedded_constraints->count == 0);

  BtorSATMgr *smgr;
  BtorPtrHashTable *assumptions; /* bv var or apply with assignment asStr */
  BtorPtrHashBucket *bucket;
  BtorHashTableIterator it;
  BtorParentIterator pit;
  BtorNodePtrStack stack, unmark_stack;
  Btor *clone;
  BtorNode *cur_clone, *cur_btor, *bv_const, *bv_eq;
  char *ass_str;
  int i;

  BTORLOG ("");
  BTORLOG ("*** search top applies");

  smgr = btor_get_sat_mgr_aig_mgr (btor_get_aig_mgr_aigvec_mgr (btor->avmgr));
  if (!smgr->inc_required) return;

  //#ifndef NDEBUG
  //  Btor *clone_dbg = clone_exp_layer_negated (btor);
  //  btor_enable_force_cleanup (clone_dbg);
  //  btor_enable_inc_usage (clone_dbg);
  //  clone_dbg->loglevel = 0;
  //  clone_dbg->dual_prop = 0;
  //  clone_dbg->chk_failed_assumptions = 0;
  //  assert (btor_sat_btor (clone_dbg) == BTOR_SAT);
  //  btor_delete_btor (clone_dbg);
  //#endif

  BTOR_INIT_STACK (stack);
  BTOR_INIT_STACK (unmark_stack);

  assumptions = btor_new_ptr_hash_table (btor->mm,
                                         (BtorHashPtr) btor_hash_exp_by_id,
                                         (BtorCmpPtr) btor_compare_exp_by_id);

  /* collect synthesized bv vars and applies and maintain ref */
  for (i = 1; i < BTOR_COUNT_STACK (btor->nodes_id_table); i++)
  {
    cur_btor = BTOR_PEEK_STACK (btor->nodes_id_table, i);
    if (!cur_btor) continue;
    if (!cur_btor->reachable && !cur_btor->vread) continue;
    if (!BTOR_IS_SYNTH_NODE (cur_btor)) continue;
    if (BTOR_IS_BV_VAR_NODE (cur_btor) || BTOR_IS_APPLY_NODE (cur_btor))
      BTOR_PUSH_STACK (btor->mm, stack, btor_copy_exp (btor, cur_btor));
  }

  clone = clone_exp_layer_negated (btor);
  btor_enable_force_cleanup (clone);
#ifdef BTOR_CHECK_MODEL
  btor_enable_force_internal_cleanup (clone);
#endif
  btor_enable_inc_usage (clone);
  btor_set_loglevel_btor (clone, 0);
  clone->dual_prop = 0;  // FIXME should be redundant
  assert (check_unique_table_aux_mark_unset_dbg (btor));

  /* assume bv assignments of bv vars and applies */
  while (!BTOR_EMPTY_STACK (stack))
  {
    cur_btor = BTOR_POP_STACK (stack);
    assert (cur_btor);
    assert (BTOR_IS_REGULAR_NODE (cur_btor));
    btor_release_exp (btor, cur_btor);

    ass_str = btor_bv_assignment_str_exp (btor, cur_btor);
    for (i = 0; i < cur_btor->len; i++)
      ass_str[i] = ass_str[i] == 'x' ? '0' : ass_str[i];

    cur_clone = BTOR_PEEK_STACK (clone->nodes_id_table, cur_btor->id);
    assert (cur_clone);

    bv_const = btor_const_exp (clone, ass_str);
    bv_eq    = btor_eq_exp (clone, cur_clone, bv_const);
    btor_assume_exp (clone, bv_eq);

    assert (!btor_find_in_ptr_hash_table (assumptions, cur_clone));
    bucket             = btor_insert_in_ptr_hash_table (assumptions, cur_clone);
    bucket->data.asPtr = bv_eq;
    btor_release_exp (clone, bv_const);
    btor_release_bv_assignment_str_exp (btor, ass_str);
  }

  btor_sat_aux_btor (clone);
  assert (clone->last_sat_result == BTOR_UNSAT);

  /* partial assignment via failed assumptions of negated clone */
  init_node_hash_table_iterator (btor, &it, assumptions);
  while (has_next_node_hash_table_iterator (&it))
  {
    bv_eq     = (BtorNode *) it.bucket->data.asPtr;
    cur_clone = next_node_hash_table_iterator (&it);
    assert (BTOR_IS_REGULAR_NODE (cur_clone));
    cur_btor = BTOR_PEEK_STACK (btor->nodes_id_table, cur_clone->id);
    assert (BTOR_IS_BV_VAR_NODE (cur_btor) || BTOR_IS_APPLY_NODE (cur_btor));

    if (btor_failed_exp (clone, bv_eq))
    {
      BTORLOG ("failed: %s", node2string (cur_btor));
      if (BTOR_IS_BV_VAR_NODE (cur_btor))
      {
        assert (BTOR_EMPTY_STACK (stack));
        BTOR_PUSH_STACK (btor->mm, stack, cur_btor);
        while (!BTOR_EMPTY_STACK (stack))
        {
          cur_btor = BTOR_POP_STACK (stack);
          if (cur_btor->aux_mark) continue;
          if (!cur_btor->reachable && !cur_btor->vread) continue;
          cur_btor->aux_mark = 1;
          BTOR_PUSH_STACK (btor->mm, unmark_stack, cur_btor);
          if (BTOR_IS_APPLY_NODE (cur_btor) && BTOR_IS_SYNTH_NODE (cur_btor))
          {
            BTORLOG ("top apply: %s", node2string (cur_btor));
            assert (!cur_btor->parameterized);
            BTOR_PUSH_STACK (btor->mm, *top_applies, cur_btor);
          }
          init_full_parent_iterator (&pit, cur_btor);
          while (has_next_parent_full_parent_iterator (&pit))
          {
            cur_btor = next_parent_full_parent_iterator (&pit);
            if (!cur_btor->reachable && !cur_btor->vread) continue;
            BTOR_PUSH_STACK (btor->mm, stack, cur_btor);
          }
        }
      }
      else
      {
        if (cur_btor->aux_mark) continue;
        cur_btor->aux_mark = 1;
        BTOR_PUSH_STACK (btor->mm, unmark_stack, cur_btor);
        assert (cur_btor);
        assert (!cur_btor->parameterized);
        BTORLOG ("top apply: %s", node2string (cur_btor));
        BTOR_PUSH_STACK (btor->mm, *top_applies, cur_btor);
      }
    }
  }

  /* cleanup */
  for (i = 0; i < BTOR_COUNT_STACK (unmark_stack); i++)
    BTOR_PEEK_STACK (unmark_stack, i)->aux_mark = 0;

  init_node_hash_table_iterator (btor, &it, assumptions);
  while (has_next_node_hash_table_iterator (&it))
  {
    bv_eq     = (BtorNode *) it.bucket->data.asPtr;
    cur_clone = next_node_hash_table_iterator (&it);
    assert (BTOR_IS_REGULAR_NODE (cur_clone));
    btor_release_exp (clone, BTOR_REAL_ADDR_NODE (bv_eq));
    btor_release_exp (clone, cur_clone);
  }
  btor_delete_ptr_hash_table (assumptions);
  btor_delete_btor (clone);
  BTOR_RELEASE_STACK (btor->mm, stack);
  BTOR_RELEASE_STACK (btor->mm, unmark_stack);
}

static int
check_and_resolve_conflicts_aux (Btor *btor, BtorNodePtrStack *top_applies)
{
  assert (btor);
  assert (top_applies);
  assert (btor->ops[BTOR_AEQ_NODE] == 0);

  int i, found_conflict, changed_assignments;
  BtorNode *cur;
  BtorNodePtrStack work_stack, cleanup_stack;

  found_conflict = 0;
BTOR_CONFLICT_CHECK:
  assert (!found_conflict);
  changed_assignments = 0;
  BTOR_INIT_STACK (work_stack);
  BTOR_INIT_STACK (cleanup_stack);

  for (i = 0; i < BTOR_COUNT_STACK (*top_applies); i++)
  {
    cur = BTOR_PEEK_STACK (*top_applies, i);
    assert (BTOR_IS_REGULAR_NODE (cur));
    assert (BTOR_IS_APPLY_NODE (cur));
    assert (cur->reachable || cur->vread);
    assert (!cur->parameterized);
    check_not_simplified_or_const (btor, cur);
    BTOR_PUSH_STACK (btor->mm, work_stack, cur);       /* apply */
    BTOR_PUSH_STACK (btor->mm, work_stack, cur->e[0]); /* function */
    found_conflict =
        propagate (btor, &work_stack, &cleanup_stack, &changed_assignments);
    if (found_conflict || changed_assignments) goto BTOR_CONFLICT_CLEANUP;
  }

BTOR_CONFLICT_CLEANUP:
  while (!BTOR_EMPTY_STACK (cleanup_stack))
  {
    cur = BTOR_POP_STACK (cleanup_stack);
    assert (BTOR_IS_REGULAR_NODE (cur));
    assert (BTOR_IS_FUN_NODE (cur));
    assert (cur->rho);

    if (found_conflict || changed_assignments)
    {
      btor_delete_ptr_hash_table (cur->rho);
      cur->rho = 0;
    }
    else
    {
      /* remember arrays for incremental_usage (and prevent premature
       * release in case that array is released via API call) */
      BTOR_PUSH_STACK (
          btor->mm, btor->arrays_with_model, btor_copy_exp (btor, cur));
    }
  }

  BTOR_RELEASE_STACK (btor->mm, cleanup_stack);
  BTOR_RELEASE_STACK (btor->mm, work_stack);

  if (changed_assignments)
  {
    btor->stats.synthesis_assignment_inconsistencies += 1;
    BTORLOG ("synthesis assignment inconsistency: %d",
             btor->stats.synthesis_assignment_inconsistencies);
    goto BTOR_CONFLICT_CHECK;
  }

  return found_conflict;
}

static void
reset_applies (Btor *btor)
{
  assert (btor);
=======
>>>>>>> 417d1334

  return found_conflict;
}

static int
btor_sat_aux_btor (Btor *btor)
{
  assert (btor);

<<<<<<< HEAD
  int sat_result, simp_sat_result, found_conflict, verbosity, refinements;
  BtorNodePtrStack top_apply_funs;
  BtorAIGMgr *amgr;
  BtorSATMgr *smgr;
  BtorMemMgr *mm;
#ifndef NDEBUG
  Btor *clone = 0;
#endif
=======
  int sat_result, found_conflict, verbosity, refinements;
  BtorAIGMgr *amgr;
  BtorSATMgr *smgr;
  BtorNodePtrStack prop_stack;
>>>>>>> 417d1334

  verbosity = btor->verbosity;

  if (btor->inconsistent) goto UNSAT;

  btor_msg (btor, 1, "calling SAT");

<<<<<<< HEAD
  simp_sat_result = btor_simplify (btor);
=======
  btor_simplify (btor);
>>>>>>> 417d1334
  update_assumptions (btor);

#ifndef NDEBUG
  if (btor->chk_failed_assumptions)
  {
    clone = btor_clone_btor (btor);
    btor_enable_force_cleanup (clone);
    btor_enable_force_internal_cleanup (clone);
    clone->loglevel               = 0;
    clone->chk_failed_assumptions = 0;
    clone->dual_prop              = 0;  // FIXME necessary?
  }
#endif

  if (btor->inconsistent) goto UNSAT;

  amgr = btor_get_aig_mgr_aigvec_mgr (btor->avmgr);
  smgr = btor_get_sat_mgr_aig_mgr (amgr);

  if (!btor_is_initialized_sat (smgr)) btor_init_sat (smgr);

  if (btor->valid_assignments == 1) btor_reset_incremental_usage (btor);

  BTOR_ABORT_CORE (btor->ops[BTOR_AEQ_NODE] > 0,
                   "extensionality on arrays/lambdas not yet supported");

  process_unsynthesized_constraints (btor);
  if (btor->found_constraint_false)
  {
  UNSAT:
    sat_result = BTOR_UNSAT;
    goto DONE;
  }
  assert (btor->unsynthesized_constraints->count == 0);
  assert (check_all_hash_tables_proxy_free_dbg (btor));
  assert (check_all_hash_tables_simp_free_dbg (btor));

  if (btor->model_gen)
  {
    synthesize_all_var_rhs (btor);
    synthesize_all_array_rhs (btor);
    // TODO: no reads anymore -> check is_read of apply nodes instead
    //      if (btor->generate_model_for_all_reads)
    //	synthesize_all_reads (btor);
  }

#ifndef NDEBUG
  BtorPtrHashBucket *b;
  for (b = btor->assumptions->first; b; b = b->next)
    assert (!BTOR_REAL_ADDR_NODE ((BtorNode *) b->key)->simplified);
#endif

  update_reachable (btor, 0);
  assert (check_reachable_flag_dbg (btor));

  add_again_assumptions (btor);
  assert (check_reachable_flag_dbg (btor));

  sat_result = btor_timed_sat_sat (btor, -1);

<<<<<<< HEAD
  BTOR_INIT_STACK (top_apply_funs);

  while (sat_result == BTOR_SAT)
  {
    assert (BTOR_EMPTY_STACK (top_apply_funs));
    if (simp_sat_result == BTOR_SAT || !btor->dual_prop)
    {
      search_top_functions (btor, &top_apply_funs);
      reset_applies (btor);
      found_conflict = check_and_resolve_conflicts (btor, &top_apply_funs);
    }
    else
    {
      search_top_applies (btor, &top_apply_funs);
      reset_applies (btor);
      found_conflict = check_and_resolve_conflicts_aux (btor, &top_apply_funs);
    }
    BTOR_RELEASE_STACK (mm, top_apply_funs);
=======
  BTOR_INIT_STACK (prop_stack);
  while (sat_result == BTOR_SAT)
  {
    found_conflict = check_and_resolve_conflicts (btor, &prop_stack);
>>>>>>> 417d1334

    if (!found_conflict) break;

    // TODO: move into function, where lemma is added
    btor->stats.lod_refinements++;

    if (verbosity == 1)
    {
      refinements = btor->stats.lod_refinements;
      fprintf (stdout,
               "\r[btorcore] refinement iteration %d, "
               "vars %d, applies %d\r",
               refinements,
               btor->ops[BTOR_BV_VAR_NODE],
               btor->ops[BTOR_APPLY_NODE]);
      fflush (stdout);
    }
    else if (verbosity > 1)
    {
      refinements = btor->stats.lod_refinements;
      if (verbosity > 2 || !(refinements % 10))
      {
        fprintf (stdout, "[btorsat] refinement iteration %d\n", refinements);
        fflush (stdout);
      }
    }

    /* may be set in add_symbolic_lemma via insert_unsythesized_constraint
     * in case generated lemma is false */
    if (btor->inconsistent) goto UNSAT;

#ifdef BTOR_SYMBOLIC_LEMMAS
    process_unsynthesized_constraints (btor);
    if (btor->found_constraint_false) goto UNSAT;
    assert (btor->unsynthesized_constraints->count == 0);
    assert (check_all_hash_tables_proxy_free_dbg (btor));
    assert (check_all_hash_tables_simp_free_dbg (btor));
    assert (check_reachable_flag_dbg (btor));
#endif
    add_again_assumptions (btor);
    sat_result = btor_timed_sat_sat (btor, -1);
  }
  BTOR_RELEASE_STACK (btor->mm, prop_stack);

DONE:

<<<<<<< HEAD
  assert (sat_result != BTOR_SAT || btor->dual_prop
          || check_applies_dbg (btor));
=======
  //  assert (sat_result != BTOR_SAT || check_applies_dbg (btor));
>>>>>>> 417d1334

  btor->valid_assignments = 1;
  BTOR_ABORT_CORE (sat_result != BTOR_SAT && sat_result != BTOR_UNSAT,
                   "result must be sat or unsat");

  btor->last_sat_result = sat_result;
#ifndef NDEBUG
  if (clone && btor->chk_failed_assumptions)
  {
    if (!btor->inconsistent && btor->last_sat_result == BTOR_UNSAT)
      btor_check_failed_assumptions (btor, clone);
    btor_delete_btor (clone);
  }
#endif
  return sat_result;
}

#if 0
static void
print_applies_dbg (Btor * btor)
{
  assert (btor);

  int i;
  BtorNode *cur;

  printf ("***\n");
  for (i = 0; i < btor->nodes_unique_table.size; i++)
    {
      for (cur = btor->nodes_unique_table.chains[i]; cur; cur = cur->next)
	{
	  if (BTOR_IS_APPLY_NODE (cur))
	    printf ("(%d|%d/%d|%d/%d/%d) (%d) %s\n",
		    cur->propagated,
		    cur->reachable, cur->vread,
		    BTOR_IS_SYNTH_NODE (cur), cur->tseitin,
		    cur->parameterized,
		    cur->parents,
		    node2string (cur));
	}
    }
}
#endif

int
btor_sat_btor (Btor *btor)
{
  int res;
  assert (btor);
  assert (btor->btor_sat_btor_called >= 0);
  assert (btor->inc_enabled || btor->btor_sat_btor_called == 0);
#ifdef BTOR_CHECK_MODEL
  Btor *clone;
  BtorPtrHashTable *inputs;
  clone  = btor_clone_btor (btor);
  inputs = map_inputs_check_model (btor, clone);
  btor_enable_force_cleanup (clone);
#endif

  res = btor_sat_aux_btor (btor);
  btor->btor_sat_btor_called++;

#ifdef BTOR_CHECK_MODEL
  if (res == BTOR_SAT) check_model (btor, clone, inputs);

  BtorHashTableIterator it;
  init_node_hash_table_iterator (btor, &it, inputs);
  while (has_next_node_hash_table_iterator (&it))
  {
    btor_release_exp (btor, (BtorNode *) it.bucket->data.asPtr);
    btor_release_exp (clone, next_node_hash_table_iterator (&it));
  }
  btor_delete_ptr_hash_table (inputs);
  btor_delete_btor (clone);
#endif
  return res;
}

int
btor_fun_sort_check (Btor *btor, int argc, BtorNode **args, BtorNode *fun)
{
  (void) btor;
  assert (btor);
  assert (argc > 0);
  assert (args);
  assert (fun);
  assert (BTOR_IS_REGULAR_NODE (fun));
  assert (BTOR_IS_LAMBDA_NODE (fun));
  assert (argc == btor_get_fun_arity (btor, fun));

  int i;
  BtorNode *arg;
  BtorParamNode *param;
  BtorParentIterator it;

  init_lambda_iterator (&it, fun);

  for (i = 0; i < argc; i++)
  {
    assert (has_next_lambda_iterator (&it));
    arg   = BTOR_REAL_ADDR_NODE (args[i]);
    param = BTOR_LAMBDA_GET_PARAM (next_lambda_iterator (&it));
    assert (BTOR_IS_REGULAR_NODE (param));

    if (arg->len != param->len) return i;
  }
  return -1;
}

#if 0
static BtorNode *
vread_index_exp (Btor * btor, int len)
{
  char *symbol;
  size_t bytes;
  BtorNode *result;
  assert (btor);
  assert (len > 0);
  BTOR_ABORT_NODE (btor->vread_index_id == INT_MAX, "vread index id overflow");
  bytes = 6 + btor_num_digits_util (btor->vread_index_id) + 1;
  bytes *= sizeof (char);
  symbol = (char *) btor_malloc (btor->mm, bytes);
  sprintf (symbol, "vindex%d", btor->vread_index_id);
  btor->vread_index_id++;
  result = btor_var_exp (btor, len, symbol);
  btor_free (btor->mm, symbol, bytes);
  return result;
}
#endif

#if 0
static void
synthesize_array_equality (Btor * btor, BtorNode * aeq)
{
  BtorNode *index, *read1, *read2;
  BtorAIGVecMgr *avmgr;
  assert (btor);
  assert (aeq);
  assert (BTOR_IS_REGULAR_NODE (aeq));
  assert (BTOR_IS_ARRAY_EQ_NODE (aeq));
  assert (!BTOR_IS_SYNTH_NODE (aeq));
  avmgr = btor->avmgr;
  aeq->av = btor_var_aigvec (avmgr, 1);
  /* generate virtual reads */
  index = vread_index_exp (btor, aeq->e[0]->index_len);
  index->vread_index = 1;

  /* we do not want optimizations for the virtual reads
   * and the equality, e.g. rewriting of reads on array
   * conditionals, so we call 'btor_read_exp_node' directly.
   */
  read1 = btor_read_exp_node (btor, aeq->e[0], index);
  read2 = btor_read_exp_node (btor, aeq->e[1], index);

  /* mark them as virtual */
  read1->vread = 1;
  read2->vread = 1;

  aeq->vreads = new_exp_pair (btor, read1, read2);

  read1->av = btor_var_aigvec (avmgr, read1->len);
  btor->stats.vreads++;
  if (read1 != read2)
    {
      read2->av = btor_var_aigvec (avmgr, read2->len);
      btor->stats.vreads++;
    }

  encode_array_inequality_virtual_reads (btor, aeq);

  btor_release_exp (btor, index);
  btor_release_exp (btor, read1);
  btor_release_exp (btor, read2);
}
#endif

BtorAIG *
btor_exp_to_aig (Btor *btor, BtorNode *exp)
{
  BtorAIGVecMgr *avmgr;
  BtorAIGMgr *amgr;
  BtorAIGVec *av;
  BtorAIG *result;

  assert (btor);
  assert (exp);
  assert (BTOR_REAL_ADDR_NODE (exp)->len == 1);
  assert (!BTOR_REAL_ADDR_NODE (exp)->parameterized);

  avmgr = btor->avmgr;
  amgr  = btor_get_aig_mgr_aigvec_mgr (avmgr);

  synthesize_exp (btor, exp, 0);
  av = BTOR_REAL_ADDR_NODE (exp)->av;

  assert (av);
  assert (av->len == 1);

  result = av->aigs[0];

  if (BTOR_IS_INVERTED_NODE (exp))
    result = btor_not_aig (amgr, result);
  else
    result = btor_copy_aig (amgr, result);

  return result;
}

BtorAIGVec *
btor_exp_to_aigvec (Btor *btor, BtorNode *exp, BtorPtrHashTable *backannotation)
{
  BtorAIGVecMgr *avmgr;
  BtorAIGVec *result;

  assert (exp);

  avmgr = btor->avmgr;

  synthesize_exp (btor, exp, backannotation);
  result = BTOR_REAL_ADDR_NODE (exp)->av;
  assert (result);

  if (BTOR_IS_INVERTED_NODE (exp))
    result = btor_not_aigvec (avmgr, result);
  else
    result = btor_copy_aigvec (avmgr, result);

  return result;
}

#if 1
char *
btor_eval_exp (Btor *btor, BtorNode *exp)
{
  assert (btor);
  assert (exp);

  int i;
  char *res = 0;
  double start;
  BtorMemMgr *mm;
  BtorNodePtrStack work_stack;
  BtorVoidPtrStack arg_stack;
  BtorNode *cur, *real_cur, *next;
  BtorPtrHashTable *cache;
  BtorPtrHashBucket *b;
  BitVector *result = 0, *inv_result, **e;

  // TODO: return if tseitin
  //  BTORLOG ("%s: %s", __FUNCTION__, node2string (exp));

  mm    = btor->mm;
  start = btor_time_stamp ();
  btor->stats.eval_exp_calls++;

  BTOR_INIT_STACK (work_stack);
  BTOR_INIT_STACK (arg_stack);
  cache = btor_new_ptr_hash_table (mm,
                                   (BtorHashPtr) btor_hash_exp_by_id,
                                   (BtorCmpPtr) btor_compare_exp_by_id);

  BTOR_PUSH_STACK (mm, work_stack, exp);
  assert (!BTOR_REAL_ADDR_NODE (exp)->eval_mark);

  while (!BTOR_EMPTY_STACK (work_stack))
  {
    cur      = BTOR_POP_STACK (work_stack);
    real_cur = BTOR_REAL_ADDR_NODE (cur);
    assert (!real_cur->simplified);

    /* if we do not have an assignment for an apply we cannot compute the
     * corresponding value */
    if (BTOR_IS_APPLY_NODE (real_cur) && !real_cur->tseitin)
    {
      result = 0;
      goto EVAL_EXP_CLEANUP_EXIT;
    }
    else if (BTOR_IS_BV_VAR_NODE (real_cur) && !real_cur->tseitin)
    {
      result = 0;
      goto EVAL_EXP_CLEANUP_EXIT;
    }

    if (real_cur->eval_mark == 0)
    {
      if (real_cur->tseitin)
      {
        assert (BTOR_IS_SYNTH_NODE (real_cur));
        result = btor_assignment_bv (btor, real_cur);
        goto EVAL_EXP_PUSH_RESULT;
      }
      else if (BTOR_IS_BV_CONST_NODE (real_cur))
      {
        result = btor_char_to_bv (btor, real_cur->bits);
        goto EVAL_EXP_PUSH_RESULT;
      }
      /* substitute param with its assignment */
      else if (BTOR_IS_PARAM_NODE (real_cur))
      {
        next = btor_param_cur_assignment (real_cur);
        assert (next);
        if (BTOR_IS_INVERTED_NODE (cur)) next = BTOR_INVERT_NODE (next);
        BTOR_PUSH_STACK (mm, work_stack, next);
        continue;
      }

      BTOR_PUSH_STACK (mm, work_stack, cur);
      real_cur->eval_mark = 1;

      for (i = 0; i < real_cur->arity; i++)
        BTOR_PUSH_STACK (mm, work_stack, real_cur->e[i]);
    }
    else if (real_cur->eval_mark == 1)
    {
      assert (!BTOR_IS_PARAM_NODE (real_cur));
      assert (!BTOR_IS_ARGS_NODE (real_cur));
      assert (!BTOR_IS_FUN_NODE (real_cur));
      assert (real_cur->arity >= 1);
      assert (real_cur->arity <= 3);
      assert (real_cur->arity <= BTOR_COUNT_STACK (arg_stack));

      real_cur->eval_mark = 2;
      arg_stack.top -= real_cur->arity;
      e = (BitVector **) arg_stack.top; /* arguments in reverse order */

      switch (real_cur->kind)
      {
        case BTOR_SLICE_NODE:
          result = btor_slice_bv (btor, e[0], real_cur->upper, real_cur->lower);
          btor_free_bv (btor, e[0]);
          break;
        case BTOR_AND_NODE:
          result = btor_and_bv (btor, e[1], e[0]);
          btor_free_bv (btor, e[0]);
          btor_free_bv (btor, e[1]);
          break;
        case BTOR_BEQ_NODE:
          result = btor_eq_bv (btor, e[1], e[0]);
          btor_free_bv (btor, e[0]);
          btor_free_bv (btor, e[1]);
          break;
        case BTOR_ADD_NODE:
          result = btor_add_bv (btor, e[1], e[0]);
          btor_free_bv (btor, e[0]);
          btor_free_bv (btor, e[1]);
          break;
        case BTOR_MUL_NODE:
          result = btor_mul_bv (btor, e[1], e[0]);
          btor_free_bv (btor, e[0]);
          btor_free_bv (btor, e[1]);
          break;
        case BTOR_ULT_NODE:
          result = btor_ult_bv (btor, e[1], e[0]);
          btor_free_bv (btor, e[0]);
          btor_free_bv (btor, e[1]);
          break;
        case BTOR_SLL_NODE:
          result = btor_sll_bv (btor, e[1], e[0]);
          btor_free_bv (btor, e[0]);
          btor_free_bv (btor, e[1]);
          break;
        case BTOR_SRL_NODE:
          result = btor_srl_bv (btor, e[1], e[0]);
          btor_free_bv (btor, e[0]);
          btor_free_bv (btor, e[1]);
          break;
        case BTOR_UDIV_NODE:
          result = btor_udiv_bv (btor, e[1], e[0]);
          btor_free_bv (btor, e[0]);
          btor_free_bv (btor, e[1]);
          break;
        case BTOR_UREM_NODE:
          result = btor_urem_bv (btor, e[1], e[0]);
          btor_free_bv (btor, e[0]);
          btor_free_bv (btor, e[1]);
          break;
        case BTOR_CONCAT_NODE:
          result = btor_concat_bv (btor, e[1], e[0]);
          btor_free_bv (btor, e[0]);
          btor_free_bv (btor, e[1]);
          break;
        case BTOR_BCOND_NODE:
          if (btor_is_true_bv (e[2]))
            result = btor_copy_bv (btor, e[1]);
          else
            result = btor_copy_bv (btor, e[0]);
          btor_free_bv (btor, e[0]);
          btor_free_bv (btor, e[1]);
          btor_free_bv (btor, e[2]);
          break;
        default:
          BTORLOG ("  *** %s", node2string (real_cur));
          /* should be unreachable */
          assert (0);
      }

      assert (!btor_find_in_ptr_hash_table (cache, real_cur));
      btor_insert_in_ptr_hash_table (cache, real_cur)->data.asPtr =
          btor_copy_bv (btor, result);

    EVAL_EXP_PUSH_RESULT:
      if (BTOR_IS_INVERTED_NODE (cur))
      {
        inv_result = btor_not_bv (btor, result);
        btor_free_bv (btor, result);
        result = inv_result;
      }

      BTOR_PUSH_STACK (mm, arg_stack, result);
    }
    else
    {
      assert (real_cur->eval_mark == 2);
      b = btor_find_in_ptr_hash_table (cache, real_cur);
      assert (b);
      result = btor_copy_bv (btor, (BitVector *) b->data.asPtr);
      goto EVAL_EXP_PUSH_RESULT;
    }
  }
  assert (BTOR_COUNT_STACK (arg_stack) == 1);
  result = BTOR_POP_STACK (arg_stack);
  assert (result);

EVAL_EXP_CLEANUP_EXIT:
  while (!BTOR_EMPTY_STACK (work_stack))
  {
    cur            = BTOR_REAL_ADDR_NODE (BTOR_POP_STACK (work_stack));
    cur->eval_mark = 0;
  }

  while (!BTOR_EMPTY_STACK (arg_stack))
  {
    inv_result = BTOR_POP_STACK (arg_stack);
    btor_free_bv (btor, inv_result);
  }

  for (b = cache->first; b; b = b->next)
  {
    real_cur            = (BtorNode *) b->key;
    real_cur->eval_mark = 0;
    btor_free_bv (btor, (BitVector *) b->data.asPtr);
  }

  BTOR_RELEASE_STACK (mm, work_stack);
  BTOR_RELEASE_STACK (mm, arg_stack);
  btor_delete_ptr_hash_table (cache);

  //  BTORLOG ("%s: %s '%s'", __FUNCTION__, node2string (exp), result);
  btor->time.eval += btor_time_stamp () - start;

  if (result)
  {
    res = btor_bv_to_char_bv (btor, result);
    btor_free_bv (btor, result);
  }

  return res;
}
#else
char *
btor_eval_exp (Btor *btor, BtorNode *exp)
{
  assert (btor);
  assert (exp);

  int i;
  char *result = 0, *inv_result;
  char **e;
  double start;
  BtorMemMgr *mm;
  BtorNodePtrStack work_stack;
  BtorCharPtrStack arg_stack;
  BtorNode *cur, *real_cur, *next;
  BtorPtrHashTable *cache;
  BtorPtrHashBucket *b;

  // TODO: return if tseitin
  BTORLOG ("%s: %s", __FUNCTION__, node2string (exp));

  mm = btor->mm;
  start = btor_time_stamp ();
  btor->stats.eval_exp_calls++;

  BTOR_INIT_STACK (work_stack);
  BTOR_INIT_STACK (arg_stack);
  cache = btor_new_ptr_hash_table (mm,
                                   (BtorHashPtr) btor_hash_exp_by_id,
                                   (BtorCmpPtr) btor_compare_exp_by_id);

  BTOR_PUSH_STACK (mm, work_stack, exp);
  assert (!BTOR_REAL_ADDR_NODE (exp)->eval_mark);

  while (!BTOR_EMPTY_STACK (work_stack))
  {
    cur = BTOR_POP_STACK (work_stack);
    real_cur = BTOR_REAL_ADDR_NODE (cur);
    assert (!real_cur->simplified);

    /* if we do not have an assignment for an apply we cannot compute the
     * corresponding value */
    if (BTOR_IS_APPLY_NODE (real_cur) && !real_cur->tseitin)
    {
      result = 0;
      goto EVAL_EXP_CLEANUP_EXIT;
    }
    else if (BTOR_IS_BV_VAR_NODE (real_cur) && !real_cur->tseitin)
    {
      result = 0;
      goto EVAL_EXP_CLEANUP_EXIT;
    }

    if (real_cur->eval_mark == 0)
    {
      if (real_cur->tseitin)
      {
        assert (BTOR_IS_SYNTH_NODE (real_cur));
        result = btor_assignment_aigvec (btor->avmgr, real_cur->av);
        goto EVAL_EXP_PUSH_RESULT;
      }
      else if (BTOR_IS_BV_CONST_NODE (real_cur))
      {
        result = btor_copy_const (mm, real_cur->bits);
        goto EVAL_EXP_PUSH_RESULT;
      }
      /* substitute param with its assignment */
      else if (BTOR_IS_PARAM_NODE (real_cur))
      {
        next = btor_param_cur_assignment (real_cur);
        assert (next);
        if (BTOR_IS_INVERTED_NODE (cur)) next = BTOR_INVERT_NODE (next);
        BTOR_PUSH_STACK (mm, work_stack, next);
        continue;
      }

      BTOR_PUSH_STACK (mm, work_stack, cur);
      //	  BTOR_PUSH_STACK (mm, unmark_stack, real_cur);
      real_cur->eval_mark = 1;

      for (i = 0; i < real_cur->arity; i++)
        BTOR_PUSH_STACK (mm, work_stack, real_cur->e[i]);
    }
    else if (real_cur->eval_mark == 1)
    {
      assert (!BTOR_IS_PARAM_NODE (real_cur));
      assert (!BTOR_IS_ARGS_NODE (real_cur));
      assert (!BTOR_IS_FUN_NODE (real_cur));
      assert (real_cur->arity >= 1);
      assert (real_cur->arity <= 3);
      assert (real_cur->arity <= BTOR_COUNT_STACK (arg_stack));

      real_cur->eval_mark = 2;
      arg_stack.top -= real_cur->arity;
      e = arg_stack.top; /* arguments in reverse order */

      switch (real_cur->kind)
      {
        case BTOR_SLICE_NODE:
          result =
              btor_slice_const (mm, e[0], real_cur->upper, real_cur->lower);
          btor_freestr (mm, (char *) e[0]);
          break;
        case BTOR_AND_NODE:
          result = btor_and_const (mm, e[1], e[0]);
          btor_freestr (mm, (char *) e[0]);
          btor_freestr (mm, (char *) e[1]);
          break;
        case BTOR_BEQ_NODE:
          result = btor_eq_const (mm, e[1], e[0]);
          btor_freestr (mm, (char *) e[0]);
          btor_freestr (mm, (char *) e[1]);
          break;
        case BTOR_ADD_NODE:
          result = btor_add_const (mm, e[1], e[0]);
          btor_freestr (mm, (char *) e[0]);
          btor_freestr (mm, (char *) e[1]);
          break;
        case BTOR_MUL_NODE:
          result = btor_mul_const (mm, e[1], e[0]);
          btor_freestr (mm, (char *) e[0]);
          btor_freestr (mm, (char *) e[1]);
          break;
        case BTOR_ULT_NODE:
          result = btor_ult_const (mm, e[1], e[0]);
          btor_freestr (mm, (char *) e[0]);
          btor_freestr (mm, (char *) e[1]);
          break;
        case BTOR_SLL_NODE:
          result = btor_sll_const (mm, e[1], e[0]);
          btor_freestr (mm, (char *) e[0]);
          btor_freestr (mm, (char *) e[1]);
          break;
        case BTOR_SRL_NODE:
          result = btor_srl_const (mm, e[1], e[0]);
          btor_freestr (mm, (char *) e[0]);
          btor_freestr (mm, (char *) e[1]);
          break;
        case BTOR_UDIV_NODE:
          result = btor_udiv_const (mm, e[1], e[0]);
          btor_freestr (mm, (char *) e[0]);
          btor_freestr (mm, (char *) e[1]);
          break;
        case BTOR_UREM_NODE:
          result = btor_urem_const (mm, e[1], e[0]);
          btor_freestr (mm, (char *) e[0]);
          btor_freestr (mm, (char *) e[1]);
          break;
        case BTOR_CONCAT_NODE:
          result = btor_concat_const (mm, e[1], e[0]);
          btor_freestr (mm, (char *) e[0]);
          btor_freestr (mm, (char *) e[1]);
          break;
        case BTOR_BCOND_NODE:
          if (e[2][0] == '1')
            result = btor_copy_const (mm, e[1]);
          else
            result = btor_copy_const (mm, e[0]);
          btor_freestr (mm, (char *) e[0]);
          btor_freestr (mm, (char *) e[1]);
          btor_freestr (mm, (char *) e[2]);
          break;
        default:
          BTORLOG ("  *** %s", node2string (real_cur));
          /* should be unreachable */
          assert (0);
      }

      assert (!btor_find_in_ptr_hash_table (cache, real_cur));
      btor_insert_in_ptr_hash_table (cache, real_cur)->data.asStr =
          btor_copy_const (mm, result);

    EVAL_EXP_PUSH_RESULT:
      if (BTOR_IS_INVERTED_NODE (cur))
      {
        inv_result = btor_not_const (mm, result);
        btor_freestr (mm, (char *) result);
        result = inv_result;
      }

      BTOR_PUSH_STACK (mm, arg_stack, (char *) result);
    }
    else
    {
      assert (real_cur->eval_mark == 2);
      b = btor_find_in_ptr_hash_table (cache, real_cur);
      assert (b);
      result = btor_copy_const (mm, b->data.asStr);
      goto EVAL_EXP_PUSH_RESULT;
    }
  }
  assert (BTOR_COUNT_STACK (arg_stack) == 1);
  result = BTOR_POP_STACK (arg_stack);
  assert (result);

EVAL_EXP_CLEANUP_EXIT:
  while (!BTOR_EMPTY_STACK (work_stack))
  {
    cur = BTOR_REAL_ADDR_NODE (BTOR_POP_STACK (work_stack));
    cur->eval_mark = 0;
  }

  while (!BTOR_EMPTY_STACK (arg_stack))
  {
    inv_result = BTOR_POP_STACK (arg_stack);
    btor_freestr (mm, (char *) inv_result);
  }

  for (b = cache->first; b; b = b->next)
  {
    real_cur = (BtorNode *) b->key;
    real_cur->eval_mark = 0;
    btor_freestr (mm, b->data.asStr);
  }

  BTOR_RELEASE_STACK (mm, work_stack);
  BTOR_RELEASE_STACK (mm, arg_stack);
  btor_delete_ptr_hash_table (cache);

  //  BTORLOG ("%s: %s '%s'", __FUNCTION__, node2string (exp), result);
  btor->time.eval += btor_time_stamp () - start;
  return result;
}
#endif

char *
btor_bv_assignment_str_exp (Btor *btor, BtorNode *exp)
{
  BtorAIGVecMgr *avmgr;
  BtorAIGVec *av;
  BtorNode *real_exp;
  char *assignment;
  int invert_av, invert_bits;

  assert (btor);
  // FIXME last sat result
  assert (!btor->inconsistent);
  assert (exp);
  exp = btor_simplify_exp (btor, exp);
  assert (!BTOR_IS_FUN_NODE (BTOR_REAL_ADDR_NODE (exp)));

  real_exp = BTOR_REAL_ADDR_NODE (exp);
  assert (real_exp);

  if (BTOR_IS_BV_CONST_NODE (real_exp))
  {
    invert_bits = BTOR_IS_INVERTED_NODE (exp);
    if (invert_bits)
      btor_invert_const (btor->mm, BTOR_REAL_ADDR_NODE (exp)->bits);
    assignment = btor_copy_const (btor->mm, BTOR_REAL_ADDR_NODE (exp)->bits);
    if (invert_bits)
      btor_invert_const (btor->mm, BTOR_REAL_ADDR_NODE (exp)->bits);
  }
  else if (!BTOR_IS_SYNTH_NODE (real_exp))
  //  else if (!real_exp->vread
  //	   && (!real_exp->reachable || !BTOR_IS_SYNTH_NODE (real_exp)))
  {
    assignment = btor_x_const_3vl (btor->mm, real_exp->len);
  }
  else
  {
    avmgr     = btor->avmgr;
    invert_av = BTOR_IS_INVERTED_NODE (exp);
    av        = BTOR_REAL_ADDR_NODE (exp)->av;
    if (invert_av) btor_invert_aigvec (avmgr, av);
    assignment = btor_assignment_aigvec (avmgr, av);
    /* invert back if necessary */
    if (invert_av) btor_invert_aigvec (avmgr, av);
  }

  return assignment;
}

void
btor_array_assignment_str_exp (
    Btor *btor, BtorNode *exp, char ***indices, char ***values, int *size)
{
  BtorPtrHashBucket *b;
  BtorNode *index, *value, *args;
  int i;

  assert (btor);
  // FIXME last sat result
  assert (!btor->inconsistent);
  assert (exp);
  assert (!BTOR_IS_INVERTED_NODE (exp));
  exp = btor_simplify_exp (btor, exp);
  assert (BTOR_IS_FUN_NODE (exp));
  assert (indices);
  assert (values);
  assert (size);

  i = 0;

  if (!exp->rho)
  {
    *size = 0;
    return;
  }

  *size = (int) exp->rho->count;
  if (*size > 0)
  {
    BTOR_NEWN (btor->mm, *indices, *size);
    BTOR_NEWN (btor->mm, *values, *size);

    for (b = exp->rho->first; b; b = b->next)
    {
      args = (BtorNode *) b->key;
      assert (BTOR_IS_REGULAR_NODE (args));
      assert (BTOR_IS_ARGS_NODE (args));
      assert (args->arity == 1);
      index         = args->e[0];
      value         = (BtorNode *) b->data.asPtr;
      (*indices)[i] = btor_bv_assignment_str_exp (btor, index);
      (*values)[i]  = btor_bv_assignment_str_exp (btor, value);
      i++;
    }
  }
}

void
btor_release_bv_assignment_str_exp (Btor *btor, char *assignment)
{
  assert (btor);
  assert (assignment);
  btor_freestr (btor->mm, assignment);
}

#ifdef BTOR_CHECK_MODEL
static void
init_x_values (char *a)
{
  assert (a);

  int i, len;

  len = strlen (a);
  for (i = 0; i < len; i++)
    if (a[i] == 'x') a[i] = '1';
}

BtorPtrHashTable *
map_inputs_check_model (Btor *btor, Btor *clone)
{
  assert (btor);
  assert (clone);

  BtorNode *cur;
  BtorPtrHashBucket *b;
  BtorHashTableIterator it;
  BtorPtrHashTable *inputs;

  inputs = btor_new_ptr_hash_table (clone->mm,
                                    (BtorHashPtr) btor_hash_exp_by_id,
                                    (BtorCmpPtr) btor_compare_exp_by_id);

  update_reachable (clone, 1);

  init_node_hash_table_iterator (btor, &it, clone->bv_vars);
  while (has_next_node_hash_table_iterator (&it))
  {
    cur = next_node_hash_table_iterator (&it);
    if (!cur->reachable) continue;
    b = btor_find_in_ptr_hash_table (btor->bv_vars, cur);
    assert (b);

    assert (!btor_find_in_ptr_hash_table (inputs, cur));
    btor_insert_in_ptr_hash_table (inputs, btor_copy_exp (clone, cur))
        ->data.asPtr = btor_copy_exp (btor, (BtorNode *) b->key);
  }

  init_node_hash_table_iterator (btor, &it, clone->array_vars);
  while (has_next_node_hash_table_iterator (&it))
  {
    cur = next_node_hash_table_iterator (&it);
    if (!cur->reachable) continue;
    b = btor_find_in_ptr_hash_table (btor->array_vars, cur);
    assert (b);

    assert (!btor_find_in_ptr_hash_table (inputs, cur));
    btor_insert_in_ptr_hash_table (inputs, btor_copy_exp (clone, cur))
        ->data.asPtr = btor_copy_exp (btor, (BtorNode *) b->key);
  }

  return inputs;
}

static int
check_model (Btor *btor, Btor *clone, BtorPtrHashTable *inputs)
{
  assert (btor);
  assert (btor->last_sat_result == BTOR_SAT);
  assert (clone);
  assert (inputs);

  int i, ret, size;
  char *a, **indices, **values;
  BtorNode *cur, *exp, *val, *idx, *w, *tmp, *simp, *real_simp;
  BtorHashTableIterator it;

#ifndef NBTORLOG
  btor_set_loglevel_btor (clone, 0);
#endif
  clone->dual_prop = 0;  // FIXME necessary?

  if (clone->valid_assignments) btor_reset_incremental_usage (clone);

  /* add assumptions as assertions */
  init_node_hash_table_iterator (btor, &it, clone->assumptions);
  while (has_next_node_hash_table_iterator (&it))
    btor_assert_exp (clone, next_node_hash_table_iterator (&it));
  btor_reset_assumptions (clone);

  /* initial simplifications */
  ret = btor_simplify (clone);
  if (ret == BTOR_SAT) return 1;
  assert (ret == BTOR_UNKNOWN);

  assert (!clone->substitutions);
  btor_init_substitutions (clone);

  init_node_hash_table_iterator (btor, &it, inputs);
  while (has_next_node_hash_table_iterator (&it))
  {
    exp = (BtorNode *) it.bucket->data.asPtr;
    assert (exp);
    assert (BTOR_IS_REGULAR_NODE (exp));
    assert (exp->btor == btor);
    cur = next_node_hash_table_iterator (&it);
    assert (BTOR_IS_REGULAR_NODE (cur));
    assert (cur->btor == clone);
    simp      = btor_pointer_chase_simplified_exp (clone, cur);
    real_simp = BTOR_REAL_ADDR_NODE (simp);

    if (BTOR_IS_BV_CONST_NODE (real_simp)
        || btor_find_in_ptr_hash_table (clone->substitutions, real_simp))
      continue;

    if (BTOR_IS_ARRAY_VAR_NODE (real_simp) || BTOR_IS_LAMBDA_NODE (real_simp))
    {
      size    = 0;
      indices = 0;
      values  = 0;

      btor_array_assignment_str_exp (btor, exp, &indices, &values, &size);

      if (size == 0) continue;

      assert (indices);
      assert (values);

      w = btor_array_exp (
          clone, real_simp->len, BTOR_ARRAY_INDEX_LEN (real_simp), "");
      for (i = 0; i < size; i++)
      {
        a = indices[i];
        init_x_values (a);
        idx = btor_const_exp (clone, a);
        a   = values[i];
        init_x_values (a);
        val = btor_const_exp (clone, a);
        tmp = btor_write_exp (clone, w, idx, val);
        btor_release_exp (clone, w);
        w = tmp;
        //	      printf ("%s[%s] %s\n", exp->symbol, indices[i],
        // values[i]);

        btor_release_exp (clone, val);
        btor_release_exp (clone, idx);
        btor_release_bv_assignment_str_exp (btor, indices[i]);
        btor_release_bv_assignment_str_exp (btor, values[i]);
      }

      assert (!btor_find_in_ptr_hash_table (clone->substitutions, real_simp));
      btor_insert_substitution (clone, real_simp, w, 0);
      btor_release_exp (clone, w);
      btor_free (btor->mm, indices, sizeof (*indices) * size);
      btor_free (btor->mm, values, sizeof (*values) * size);
    }
    else if (BTOR_IS_BV_VAR_NODE (real_simp))
    {
      assert (!BTOR_IS_FUN_NODE (real_simp));
      /* we need to invert the assignment if simplified is inverted */
      a = btor_bv_assignment_str_exp (btor, BTOR_COND_INVERT_NODE (simp, exp));
      init_x_values (a);
      val = btor_const_exp (clone, a);
      //	  printf ("%s %s\n", exp->symbol, a);
      btor_release_bv_assignment_str_exp (btor, a);

      assert (!btor_find_in_ptr_hash_table (clone->substitutions, real_simp));
      btor_insert_substitution (clone, real_simp, val, 0);
      btor_release_exp (clone, val);
    }
  }

  btor_reset_array_models (clone);
  substitute_and_rebuild (clone, clone->substitutions, 0);
  btor_delete_substitutions (clone);

  if (clone->rewrite_level == 3)
  {
    btor_enable_beta_reduce_all (clone);
    ret = btor_simplify (clone);
  }

  if (ret == BTOR_UNKNOWN) ret = btor_sat_aux_btor (clone);

  BTOR_ABORT_CORE (ret != BTOR_SAT, "invalid model");

  return 1;
}
#endif

#ifndef NDEBUG

#define BTOR_CLONED_EXP(clone, exp)                                         \
  (BTOR_IS_INVERTED_NODE (exp)                                              \
       ? BTOR_INVERT_NODE (BTOR_PEEK_STACK (clone->nodes_id_table,          \
                                            BTOR_REAL_ADDR_NODE (exp)->id)) \
       : BTOR_PEEK_STACK (clone->nodes_id_table,                            \
                          BTOR_REAL_ADDR_NODE (exp)->id))

static void
btor_check_failed_assumptions (Btor *btor, Btor *clone)
{
  assert (btor);
  assert (btor->last_sat_result == BTOR_UNSAT);

  BtorNode *ass;
  BtorHashTableIterator it;

  /* assert failed assumptions */
  init_node_hash_table_iterator (btor, &it, btor->assumptions);
  while (has_next_node_hash_table_iterator (&it))
  {
    ass = next_node_hash_table_iterator (&it);
    if (btor_failed_exp (btor, ass))
    {
      ass = BTOR_CLONED_EXP (clone, ass);
      assert (ass);
      btor_assert_exp (clone, ass);
    }
  }

  /* cleanup assumptions */
  init_node_hash_table_iterator (clone, &it, clone->assumptions);
  while (has_next_node_hash_table_iterator (&it))
    btor_release_exp (clone, next_node_hash_table_iterator (&it));
  btor_delete_ptr_hash_table (clone->assumptions);
  clone->assumptions =
      btor_new_ptr_hash_table (clone->mm,
                               (BtorHashPtr) btor_hash_exp_by_id,
                               (BtorCmpPtr) btor_compare_exp_by_id);

  assert (btor_sat_aux_btor (clone) == BTOR_UNSAT);
}
#endif<|MERGE_RESOLUTION|>--- conflicted
+++ resolved
@@ -37,11 +37,8 @@
 #endif
 
 #define ENABLE_APPLY_PROP_DOWN 1
-<<<<<<< HEAD
 #define BTOR_SYMBOLIC_LEMMAS
-=======
 #ifndef NDEBUG
->>>>>>> 417d1334
 #define BTOR_CHECK_MODEL
 #endif
 
@@ -822,13 +819,8 @@
       btor, 1, "%.2f seconds lazy lambda encoding", btor->time.enc_lambda);
   btor_msg (btor, 1, "%.2f seconds lazy var encoding", btor->time.enc_var);
   btor_msg (btor, 1, "%.2f seconds node search", btor->time.find_dfs);
-<<<<<<< HEAD
   btor_msg (btor, 1, "%.2f seconds reachable search", btor->time.reachable);
   btor_msg (btor, 1, "%.2f seconds lemma generation", btor->time.lemma_gen);
-  btor_msg (
-      btor, 1, "%.2f seconds param apply search", btor->time.find_param_app);
-=======
->>>>>>> 417d1334
   btor_msg (btor,
             1,
             "%.2f seconds not encoded apply search",
@@ -1074,13 +1066,7 @@
       btor_release_exp (btor, exp);
     }
     for (i = BTOR_COUNT_STACK (btor->nodes_id_table) - 1; i >= 0; i--)
-<<<<<<< HEAD
       assert (!BTOR_PEEK_STACK (btor->nodes_id_table, i));
-=======
-      assert (getenv ("BTORLEAK")
-              || !BTOR_PEEK_STACK (btor->nodes_id_table, i));
-#endif
->>>>>>> 417d1334
   }
 
 #ifndef NDEBUG
@@ -6214,10 +6200,7 @@
   BtorPtrHashBucket *b;
   BtorNodePtrStack param_apps;
   BtorHashTableIterator it;
-<<<<<<< HEAD
-=======
   BtorPtrHashTable *to_prop;
->>>>>>> 417d1334
 
   BTOR_INIT_STACK (param_apps);
 
@@ -6715,7 +6698,6 @@
              btor->stats.synthesis_assignment_inconsistencies);
     goto BTOR_CONFLICT_CHECK;
   }
-<<<<<<< HEAD
   return found_conflict;
 }
 
@@ -6765,7 +6747,7 @@
 }
 
 static void
-search_top_applies (Btor *btor, BtorNodePtrStack *top_applies)
+search_initial_applies_aux (Btor *btor, BtorNodePtrStack *top_applies)
 {
   assert (btor);
   assert (top_applies);
@@ -6954,7 +6936,6 @@
     assert (BTOR_IS_APPLY_NODE (cur));
     assert (cur->reachable || cur->vread);
     assert (!cur->parameterized);
-    check_not_simplified_or_const (btor, cur);
     BTOR_PUSH_STACK (btor->mm, work_stack, cur);       /* apply */
     BTOR_PUSH_STACK (btor->mm, work_stack, cur->e[0]); /* function */
     found_conflict =
@@ -6998,36 +6979,18 @@
   return found_conflict;
 }
 
-static void
-reset_applies (Btor *btor)
-{
-  assert (btor);
-=======
->>>>>>> 417d1334
-
-  return found_conflict;
-}
-
 static int
 btor_sat_aux_btor (Btor *btor)
 {
   assert (btor);
 
-<<<<<<< HEAD
   int sat_result, simp_sat_result, found_conflict, verbosity, refinements;
-  BtorNodePtrStack top_apply_funs;
+  BtorNodePtrStack prop_stack;
   BtorAIGMgr *amgr;
   BtorSATMgr *smgr;
-  BtorMemMgr *mm;
 #ifndef NDEBUG
   Btor *clone = 0;
 #endif
-=======
-  int sat_result, found_conflict, verbosity, refinements;
-  BtorAIGMgr *amgr;
-  BtorSATMgr *smgr;
-  BtorNodePtrStack prop_stack;
->>>>>>> 417d1334
 
   verbosity = btor->verbosity;
 
@@ -7035,11 +6998,7 @@
 
   btor_msg (btor, 1, "calling SAT");
 
-<<<<<<< HEAD
   simp_sat_result = btor_simplify (btor);
-=======
-  btor_simplify (btor);
->>>>>>> 417d1334
   update_assumptions (btor);
 
 #ifndef NDEBUG
@@ -7100,31 +7059,19 @@
 
   sat_result = btor_timed_sat_sat (btor, -1);
 
-<<<<<<< HEAD
-  BTOR_INIT_STACK (top_apply_funs);
+  BTOR_INIT_STACK (prop_stack);
 
   while (sat_result == BTOR_SAT)
   {
-    assert (BTOR_EMPTY_STACK (top_apply_funs));
+    assert (BTOR_EMPTY_STACK (prop_stack));
     if (simp_sat_result == BTOR_SAT || !btor->dual_prop)
-    {
-      search_top_functions (btor, &top_apply_funs);
+      found_conflict = check_and_resolve_conflicts (btor, &prop_stack);
+    else
+    {
+      search_initial_applies_aux (btor, &prop_stack);
       reset_applies (btor);
-      found_conflict = check_and_resolve_conflicts (btor, &top_apply_funs);
-    }
-    else
-    {
-      search_top_applies (btor, &top_apply_funs);
-      reset_applies (btor);
-      found_conflict = check_and_resolve_conflicts_aux (btor, &top_apply_funs);
-    }
-    BTOR_RELEASE_STACK (mm, top_apply_funs);
-=======
-  BTOR_INIT_STACK (prop_stack);
-  while (sat_result == BTOR_SAT)
-  {
-    found_conflict = check_and_resolve_conflicts (btor, &prop_stack);
->>>>>>> 417d1334
+      found_conflict = check_and_resolve_conflicts_aux (btor, &prop_stack);
+    }
 
     if (!found_conflict) break;
 
@@ -7170,14 +7117,6 @@
   BTOR_RELEASE_STACK (btor->mm, prop_stack);
 
 DONE:
-
-<<<<<<< HEAD
-  assert (sat_result != BTOR_SAT || btor->dual_prop
-          || check_applies_dbg (btor));
-=======
-  //  assert (sat_result != BTOR_SAT || check_applies_dbg (btor));
->>>>>>> 417d1334
-
   btor->valid_assignments = 1;
   BTOR_ABORT_CORE (sat_result != BTOR_SAT && sat_result != BTOR_UNSAT,
                    "result must be sat or unsat");
