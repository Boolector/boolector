--- conflicted
+++ resolved
@@ -2,10 +2,6 @@
  *
  *  Copyright (C) 2007-2009 Robert Daniel Brummayer.
  *  Copyright (C) 2007-2013 Armin Biere.
-<<<<<<< HEAD
-=======
- *  Copyright (C) 2012-2014 Aina Niemetz.
->>>>>>> b3330647
  *  Copyright (C) 2012-2014 Mathias Preiner.
  *  Copyright (C) 2012-2014 Aina Niemetz.
  *
@@ -843,20 +839,12 @@
                                  btor->stats.lod_refinements));
     for (i = 1; i < BTOR_SIZE_STACK (btor->stats.lemmas_size); i++)
     {
-<<<<<<< HEAD
-      if (!BTOR_PEEK_STACK (btor->stats.lemmas_size, i)) continue;
-=======
       if (!btor->stats.lemmas_size.start[i]) continue;
->>>>>>> b3330647
       btor_msg (btor,
                 1,
                 "   lemmas of size %d: %d",
                 i,
-<<<<<<< HEAD
-                BTOR_PEEK_STACK (btor->stats.lemmas_size, i));
-=======
                 btor->stats.lemmas_size.start[i]);
->>>>>>> b3330647
     }
     btor_msg (btor,
               1,
@@ -936,7 +924,6 @@
   btor_msg (btor, 1, "%.2f seconds lazy var encoding", btor->time.enc_var);
   btor_msg (btor, 1, "%.2f seconds node search", btor->time.find_dfs);
   btor_msg (btor, 1, "%.2f seconds reachable search", btor->time.reachable);
-<<<<<<< HEAD
   btor_msg (btor,
             1,
             "%.2f seconds initial applies search",
@@ -969,8 +956,6 @@
   }
   btor_msg (
       btor, 1, "%.2f seconds determinig failed assumptions", btor->time.failed);
-=======
->>>>>>> b3330647
   btor_msg (btor, 1, "%.2f seconds lemma generation", btor->time.lemma_gen);
   btor_msg (btor,
             1,
@@ -1101,11 +1086,6 @@
 
   BTOR_INIT_STACK (btor->arrays_with_model);
   BTOR_INIT_STACK (btor->stats.lemmas_size);
-
-  BTOR_CNEWN (mm, btor->stats.lemmas_size.start, 100);
-  btor->stats.lemmas_size.end      = btor->stats.lemmas_size.start + 100;
-  btor->stats.lemmas_size.top      = btor->stats.lemmas_size.end;
-  btor->stats.lemmas_size.start[0] = 0;
 
   btor->true_exp = btor_true_exp (btor);
 
@@ -6746,18 +6726,7 @@
 
   btor->stats.lemmas_size_sum += lemma_size;
   if (lemma_size >= BTOR_SIZE_STACK (btor->stats.lemmas_size))
-<<<<<<< HEAD
-  {
-    size_t old_size, new_size;
-    old_size = BTOR_SIZE_STACK (btor->stats.lemmas_size);
-    BTOR_ENLARGE (btor->mm, btor->stats.lemmas_size.start, old_size, new_size);
-    BTOR_CLRN (btor->stats.lemmas_size.start + old_size, new_size - old_size);
-    btor->stats.lemmas_size.end = btor->stats.lemmas_size.start + new_size;
-    btor->stats.lemmas_size.top = btor->stats.lemmas_size.end;
-  }
-=======
     BTOR_FIT_STACK (btor->mm, btor->stats.lemmas_size, lemma_size);
->>>>>>> b3330647
   btor->stats.lemmas_size.start[lemma_size] += 1;
 
   /* premisses bv conditions:
@@ -7593,19 +7562,6 @@
       }
     }
     assert (to_prop->count == 0);
-
-    /* 'prev_fun_value' is set if we already restarted beta reduction. if the
-     * result does not differ from the previous one, we are safe to
-     * continue with consistency checking. */
-#if 1
-    if (fun_value == prev_fun_value)
-    {
-      assert (prev_fun_value);
-      evalerr = 0;
-      btor_release_exp (btor, prev_fun_value);
-      prev_fun_value = 0;
-    }
-#endif
 
     /* 'prev_fun_value' is set if we already restarted beta reduction. if the
      * result does not differ from the previous one, we are safe to
@@ -8144,14 +8100,10 @@
   Btor *faclone = 0;
 #endif
 
-<<<<<<< HEAD
   clone      = 0;
   clone_root = 0;
   exp_map    = 0;
 
-=======
-  verbosity = btor->options.verbosity;
->>>>>>> b3330647
   BTOR_INIT_STACK (prop_stack);
 
   if (btor->inconsistent) goto UNSAT;
@@ -8211,15 +8163,12 @@
 
   sat_result = btor_timed_sat_sat (btor, -1);
 
-<<<<<<< HEAD
   if (btor->options.dual_prop && sat_result == BTOR_SAT
       && simp_sat_result != BTOR_SAT)
   {
     clone = new_exp_layer_clone_for_dual_prop (btor, &exp_map, &clone_root);
   }
 
-=======
->>>>>>> b3330647
   while (sat_result == BTOR_SAT)
   {
     found_conflict = check_and_resolve_conflicts (
@@ -8232,11 +8181,7 @@
     // TODO: move into function, where lemma is added
     btor->stats.lod_refinements++;
 
-<<<<<<< HEAD
     if (btor->options.verbosity == 1)
-=======
-    if (verbosity == 1)
->>>>>>> b3330647
     {
       refinements = btor->stats.lod_refinements;
       fprintf (stdout,
@@ -8247,11 +8192,7 @@
                btor->ops[BTOR_APPLY_NODE].cur);
       fflush (stdout);
     }
-<<<<<<< HEAD
     else if (btor->options.verbosity > 1)
-=======
-    else if (verbosity > 1)
->>>>>>> b3330647
     {
       refinements = btor->stats.lod_refinements;
       if (btor->options.verbosity > 2 || !(refinements % 10))
@@ -8282,7 +8223,6 @@
 
 DONE:
   BTOR_RELEASE_STACK (btor->mm, prop_stack);
-<<<<<<< HEAD
   btor->valid_assignments = 1;
   BTOR_ABORT_CORE (sat_result != BTOR_SAT && sat_result != BTOR_UNSAT,
                    "result must be sat or unsat");
@@ -8353,8 +8293,6 @@
   assert (btor->embedded_constraints->count == 0);
   assert (check_all_hash_tables_proxy_free_dbg (btor));
   assert (check_all_hash_tables_simp_free_dbg (btor));
-=======
->>>>>>> b3330647
 
 #ifndef NDEBUG
   BtorPtrHashBucket *b;
