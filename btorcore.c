--- conflicted
+++ resolved
@@ -27,22 +27,17 @@
 #include "btorprintmodel.h"
 #include "btorrewrite.h"
 #include "btorsat.h"
-<<<<<<< HEAD
-#include "btorutil.h"
 #include "simplifier/btorack.h"
 #include "simplifier/btorelimapplies.h"
 #include "simplifier/btorelimslices.h"
 #include "simplifier/btorextract.h"
 #include "simplifier/btormerge.h"
 #include "simplifier/btorunconstrained.h"
-#include "util/btorinthash.h"
-=======
 #include "utils/btorinthash.h"
 #include "utils/btoriter.h"
 #include "utils/btormisc.h"
 #include "utils/btorparamcache.h"
 #include "utils/btorutil.h"
->>>>>>> 7c60e0c6
 
 #include <limits.h>
 
@@ -5382,65 +5377,17 @@
 }
 
 static void
-<<<<<<< HEAD
 push_applies_from_conds_for_propagation (Btor *btor,
                                          BtorPtrHashTable *conds,
                                          BtorNodePtrStack *prop_stack,
                                          BtorIntHashTable *apply_search_cache)
-=======
-push_applies_from_cond_for_propagation (Btor *btor,
-                                        BtorNode *exp,
-                                        BtorNodePtrStack *prop_stack,
-                                        BtorIntHashTable *apply_search_cache)
->>>>>>> 7c60e0c6
 {
   assert (btor);
   assert (conds);
   assert (prop_stack);
-<<<<<<< HEAD
 
   BtorNode *cond;
   BtorHashTableIterator it;
-=======
-  assert (check_id_table_mark_unset_dbg (btor));
-  assert (apply_search_cache);
-
-  int i;
-  double start;
-  BtorNode *cur;
-  BtorNodePtrStack visit, unmark;
-
-  start = btor_time_stamp ();
-  BTOR_INIT_STACK (visit);
-  BTOR_INIT_STACK (unmark);
-  BTOR_PUSH_STACK (btor->mm, visit, exp);
-
-  do
-  {
-    cur = BTOR_REAL_ADDR_NODE (BTOR_POP_STACK (visit));
-    assert (!cur->parameterized);
-    assert (!BTOR_IS_FUN_NODE (cur));
-
-    if (cur->mark || !cur->apply_below
-        || btor_contains_int_hash_table (apply_search_cache, cur->id))
-      continue;
-
-    cur->mark = 1;
-    BTOR_PUSH_STACK (btor->mm, unmark, cur);
-    btor_add_int_hash_table (apply_search_cache, cur->id);
-
-    if (BTOR_IS_APPLY_NODE (cur))
-    {
-      BTOR_PUSH_STACK (btor->mm, *prop_stack, cur);
-      BTOR_PUSH_STACK (btor->mm, *prop_stack, cur->e[0]);
-      continue;
-    }
-
-    for (i = 0; i < cur->arity; i++)
-      BTOR_PUSH_STACK (btor->mm, visit, cur->e[i]);
-  } while (!BTOR_EMPTY_STACK (visit));
-  BTOR_RELEASE_STACK (btor->mm, visit);
->>>>>>> 7c60e0c6
 
   init_node_hash_table_iterator (&it, conds);
   while (has_next_node_hash_table_iterator (&it))
@@ -5457,12 +5404,7 @@
 propagate (Btor *btor,
            BtorNodePtrStack *prop_stack,
            BtorPtrHashTable *cleanup_table,
-<<<<<<< HEAD
            BtorIntHashTable *apply_search_cache)
-=======
-           BtorIntHashTable *apply_search_cache,
-           int *assignments_changed)
->>>>>>> 7c60e0c6
 {
   assert (btor);
   assert (prop_stack);
@@ -5725,23 +5667,8 @@
         btor->stats.propagations_down++;
         app->propagated = 0;
         BTORLOG ("  propagate down: %s", node2string (app));
-<<<<<<< HEAD
         push_applies_from_conds_for_propagation (
             btor, conds, prop_stack, apply_search_cache);
-=======
-        if (check_conds)
-        {
-          init_node_hash_table_iterator (&it, conds);
-          while (has_next_node_hash_table_iterator (&it))
-          {
-            cond = next_node_hash_table_iterator (&it);
-            push_applies_from_cond_for_propagation (
-                btor, cond, prop_stack, apply_search_cache);
-            btor_remove_from_ptr_hash_table (conds, cond, 0, 0);
-            btor_release_exp (btor, cond);
-          }
-        }
->>>>>>> 7c60e0c6
       }
       else
       {
@@ -5770,26 +5697,10 @@
 
           if (prev_fun_value) btor_release_exp (btor, prev_fun_value);
 
-<<<<<<< HEAD
           if (btor->options.eager_lemmas.val) continue;
 
           /* stop at first conflict */
           break;
-=======
-        push_applies_for_propagation (
-            btor, fun_value, lambda, prop_stack, apply_search_cache);
-        if (check_conds)
-        {
-          init_node_hash_table_iterator (&it, conds);
-          while (has_next_node_hash_table_iterator (&it))
-          {
-            cond = next_node_hash_table_iterator (&it);
-            push_applies_from_cond_for_propagation (
-                btor, cond, prop_stack, apply_search_cache);
-            btor_remove_from_ptr_hash_table (conds, cond, 0, 0);
-            btor_release_exp (btor, cond);
-          }
->>>>>>> 7c60e0c6
         }
 
         push_applies_for_propagation (
@@ -5807,23 +5718,8 @@
 
       push_applies_for_propagation (
           btor, fun_value, lambda, prop_stack, apply_search_cache);
-<<<<<<< HEAD
       push_applies_from_conds_for_propagation (
           btor, conds, prop_stack, apply_search_cache);
-=======
-      if (check_conds)
-      {
-        init_node_hash_table_iterator (&it, conds);
-        while (has_next_node_hash_table_iterator (&it))
-        {
-          cond = next_node_hash_table_iterator (&it);
-          push_applies_from_cond_for_propagation (
-              btor, cond, prop_stack, apply_search_cache);
-          btor_remove_from_ptr_hash_table (conds, cond, 0, 0);
-          btor_release_exp (btor, cond);
-        }
-      }
->>>>>>> 7c60e0c6
     }
 
     btor_release_exp (btor, fun_value);
@@ -5858,11 +5754,7 @@
   BtorHashTableIterator it;
 
   apply_search_cache = 0;
-<<<<<<< HEAD
   found_conflicts    = 0;
-=======
-  found_conflict     = 0;
->>>>>>> 7c60e0c6
   mm                 = btor->mm;
 
 BTOR_CONFLICT_CHECK:
@@ -5909,15 +5801,6 @@
     assert (!app->propagated);
     BTOR_PUSH_STACK (mm, prop_stack, app);
     BTOR_PUSH_STACK (mm, prop_stack, app->e[0]);
-<<<<<<< HEAD
-=======
-    found_conflict = propagate (btor,
-                                &prop_stack,
-                                cleanup_table,
-                                apply_search_cache,
-                                &changed_assignments);
-    if (found_conflict || changed_assignments) break;
->>>>>>> 7c60e0c6
   }
 
   changed_assignments =
