--- conflicted
+++ resolved
@@ -834,13 +834,10 @@
   btor_msg (btor, 1, "%.2f seconds lazy var encoding", btor->time.enc_var);
   btor_msg (btor, 1, "%.2f seconds node search", btor->time.find_dfs);
   btor_msg (btor, 1, "%.2f seconds reachable search", btor->time.reachable);
-<<<<<<< HEAD
   btor_msg (btor,
             1,
             "%.2f seconds initial applies search",
             btor->time.search_init_apps);
-=======
->>>>>>> 10147e3b
   btor_msg (btor, 1, "%.2f seconds lemma generation", btor->time.lemma_gen);
   btor_msg (btor,
             1,
@@ -6586,19 +6583,6 @@
     }
 #endif
 
-    /* 'prev_fun_value' is set if we already restarted beta reduction. if the
-     * result does not differ from the previous one, we are safe to
-     * continue with consistency checking. */
-#if 1
-    if (fun_value == prev_fun_value)
-    {
-      assert (prev_fun_value);
-      evalerr = 0;
-      btor_release_exp (btor, prev_fun_value);
-      prev_fun_value = 0;
-    }
-#endif
-
     if (BTOR_IS_ARRAY_VAR_NODE (BTOR_REAL_ADDR_NODE (fun_value)))
     {
       // TODO: can this happen? check lambda construction
@@ -7012,10 +6996,6 @@
   Btor *clone = 0;
 #endif
 
-<<<<<<< HEAD
-=======
-  verbosity = btor->verbosity;
->>>>>>> 10147e3b
   BTOR_INIT_STACK (prop_stack);
 
   if (btor->inconsistent) goto UNSAT;
@@ -7095,11 +7075,7 @@
     // TODO: move into function, where lemma is added
     btor->stats.lod_refinements++;
 
-<<<<<<< HEAD
     if (btor->verbosity == 1)
-=======
-    if (verbosity == 1)
->>>>>>> 10147e3b
     {
       refinements = btor->stats.lod_refinements;
       fprintf (stdout,
@@ -7110,11 +7086,7 @@
                btor->ops[BTOR_APPLY_NODE]);
       fflush (stdout);
     }
-<<<<<<< HEAD
     else if (btor->verbosity > 1)
-=======
-    else if (verbosity > 1)
->>>>>>> 10147e3b
     {
       refinements = btor->stats.lod_refinements;
       if (btor->verbosity > 2 || !(refinements % 10))
@@ -7142,12 +7114,6 @@
 
 DONE:
   BTOR_RELEASE_STACK (btor->mm, prop_stack);
-<<<<<<< HEAD
-=======
-
-  //  assert (sat_result != BTOR_SAT || check_applies_dbg (btor));
-
->>>>>>> 10147e3b
   btor->valid_assignments = 1;
   BTOR_ABORT_CORE (sat_result != BTOR_SAT && sat_result != BTOR_UNSAT,
                    "result must be sat or unsat");
