--- conflicted
+++ resolved
@@ -7227,12 +7227,8 @@
   BtorSATMgr *smgr;
   BtorNodePtrStack prop_stack;
 
-<<<<<<< HEAD
-  verbosity = btor->verbosity;
+  verbosity = btor->options.verbosity;
   BTOR_INIT_STACK (prop_stack);
-=======
-  verbosity = btor->options.verbosity;
->>>>>>> b05a69c1
 
   if (btor->inconsistent) goto UNSAT;
 
