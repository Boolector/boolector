/*  Boolector: Satisfiablity Modulo Theories (SMT) solver.
 *
 *  Copyright (C) 2007-2009 Robert Daniel Brummayer.
 *  Copyright (C) 2007-2013 Armin Biere.
 *  Copyright (C) 2012-2014 Mathias Preiner.
 *  Copyright (C) 2012-2014 Aina Niemetz.
 *
 *  All rights reserved.
 *
 *  This file is part of Boolector.
 *  See COPYING for more information on using this software.
 */

#include "btorcore.h"
#include "btorbeta.h"
#include "btorbitvec.h"
#include "btorclone.h"
#include "btorconfig.h"
#include "btorconst.h"
#include "btorexit.h"
#include "btoriter.h"
#include "btorlog.h"
#include "btormisc.h"
#include "btorparamcache.h"
#include "btorrewrite.h"
#include "btorsat.h"
#include "btorutil.h"

#include <limits.h>

/*------------------------------------------------------------------------*/

// #define BTOR_DO_NOT_ELIMINATE_SLICES

#ifndef BTOR_USE_LINGELING
#define BTOR_DO_NOT_PROCESS_SKELETON
#endif

#define ENABLE_APPLY_PROP_DOWN 1
#define BTOR_SYMBOLIC_LEMMAS
#ifndef NDEBUG
#define BTOR_CHECK_MODEL
//#define BTOR_CHECK_FAILED
#define BTOR_CHECK_DUAL_PROP
#endif

/*------------------------------------------------------------------------*/

#define BTOR_INIT_UNIQUE_TABLE(mm, table) \
  do                                      \
  {                                       \
    assert (mm);                          \
    (table).size         = 1;             \
    (table).num_elements = 0;             \
    BTOR_CNEW (mm, (table).chains);       \
  } while (0)

#define BTOR_RELEASE_UNIQUE_TABLE(mm, table)         \
  do                                                 \
  {                                                  \
    assert (mm);                                     \
    BTOR_DELETEN (mm, (table).chains, (table).size); \
  } while (0)

#define BTOR_ABORT_CORE(cond, msg)                   \
  do                                                 \
  {                                                  \
    if (cond)                                        \
    {                                                \
      printf ("[btorcore] %s: %s\n", __func__, msg); \
      fflush (stdout);                               \
      exit (BTOR_ERR_EXIT);                          \
    }                                                \
  } while (0)

#define BTOR_COND_INVERT_AIG_NODE(exp, aig) \
  ((BtorAIG *) (((unsigned long int) (exp) &1ul) ^ ((unsigned long int) (aig))))

//#define MARK_PROP_UP(exp) ((BtorNode *) (1ul | (unsigned long int) (exp)))
//#define PROPAGATED_UPWARDS(exp) (1ul & (unsigned long int) (exp)->parent)

/*------------------------------------------------------------------------*/

static int btor_sat_aux_btor (Btor *);

#ifdef BTOR_CHECK_MODEL
static void check_model (Btor *, Btor *, BtorPtrHashTable *);
static BtorPtrHashTable *map_inputs_check_model (Btor *, Btor *);
#endif

#ifdef BTOR_CHECK_FAILED
static void check_failed_assumptions (Btor *, Btor *);
#endif

#ifdef BTOR_CHECK_DUAL_PROP
static void check_dual_prop (Btor *, Btor *);
#endif
/*------------------------------------------------------------------------*/

const char *const g_btor_op2string[] = {
    "invalid", "const", "var",    "array", "param", "slice",  "And",
    "beq",     "aeq",   "add",    "mul",   "ult",   "sll",    "srl",
    "udiv",    "urem",  "concat", "read",  "apply", "lambda", "write",
    "bcond",   "acond", "args",   "proxy"};

struct BtorSlice
{
  int upper;
  int lower;
};

typedef struct BtorSlice BtorSlice;

/*------------------------------------------------------------------------*/
#ifndef NDEBUG
/*------------------------------------------------------------------------*/
static int
check_unique_table_children_proxy_free_dbg (const Btor *btor)
{
  int i, j;
  BtorNode *cur;

  for (i = 0; i < btor->nodes_unique_table.size; i++)
    for (cur = btor->nodes_unique_table.chains[i]; cur; cur = cur->next)
      for (j = 0; j < cur->arity; j++)
        if (BTOR_IS_PROXY_NODE (BTOR_REAL_ADDR_NODE (cur->e[j]))) return 0;
  return 1;
}

static int
check_id_table_mark_unset_dbg (const Btor *btor)
{
  int i;
  BtorNode *cur;

  for (i = 1; i < BTOR_COUNT_STACK (btor->nodes_id_table); i++)
  {
    cur = BTOR_PEEK_STACK (btor->nodes_id_table, i);
    if (!cur) continue;
    if (cur->mark != 0) return 0;
  }
  return 1;
}

static int
check_id_table_aux_mark_unset_dbg (const Btor *btor)
{
  int i;
  BtorNode *cur;

  for (i = 1; i < BTOR_COUNT_STACK (btor->nodes_id_table); i++)
  {
    cur = BTOR_PEEK_STACK (btor->nodes_id_table, i);
    if (!cur) continue;
    if (cur->aux_mark != 0) return 0;
  }
  return 1;
}

static int
check_unique_table_merge_unset_dbg (const Btor *btor)
{
  int i;
  BtorNode *cur;

  for (i = 0; i < btor->nodes_unique_table.size; i++)
    for (cur = btor->nodes_unique_table.chains[i]; cur; cur = cur->next)
      if (cur->merge != 0) return 0;
  return 1;
}

static int
check_hash_table_proxy_free_dbg (const BtorPtrHashTable *table)
{
  BtorPtrHashBucket *b;
  for (b = table->first; b; b = b->next)
    if (BTOR_REAL_ADDR_NODE (b->key)->kind == BTOR_PROXY_NODE) return 0;
  return 1;
}

static int
check_all_hash_tables_proxy_free_dbg (const Btor *btor)
{
  if (!check_hash_table_proxy_free_dbg (btor->varsubst_constraints)) return 0;
  if (!check_hash_table_proxy_free_dbg (btor->embedded_constraints)) return 0;
  if (!check_hash_table_proxy_free_dbg (btor->unsynthesized_constraints))
    return 0;
  if (!check_hash_table_proxy_free_dbg (btor->synthesized_constraints))
    return 0;
  return 1;
}

static int
check_hash_table_simp_free_dbg (const BtorPtrHashTable *table,
                                const char *table_name)
{
  BtorPtrHashBucket *b;
  (void) table_name;
  for (b = table->first; b; b = b->next)
    if (BTOR_REAL_ADDR_NODE (b->key)->simplified) return 0;
  return 1;
}

static int
check_all_hash_tables_simp_free_dbg (const Btor *btor)
{
  if (!check_hash_table_simp_free_dbg (btor->varsubst_constraints,
                                       "varsubst_constraints"))
    return 0;
  if (!check_hash_table_simp_free_dbg (btor->embedded_constraints,
                                       "embedded_constraints"))
    return 0;
  if (!check_hash_table_simp_free_dbg (btor->unsynthesized_constraints,
                                       "unsynthesized_constraints"))
    return 0;
  if (!check_hash_table_simp_free_dbg (btor->synthesized_constraints,
                                       "synthesized_constraints"))
    return 0;
  return 1;
}

static int
check_reachable_flag_dbg (const Btor *btor)
{
  int i;
  BtorNode *cur, *parent;
  BtorNodeIterator it;

  for (i = BTOR_COUNT_STACK (btor->nodes_id_table) - 1; i >= 0; i--)
  {
    if (!(cur = BTOR_PEEK_STACK (btor->nodes_id_table, i))) continue;

    init_full_parent_iterator (&it, cur);

    while (has_next_parent_full_parent_iterator (&it))
    {
      parent = next_parent_full_parent_iterator (&it);
      if (parent->reachable && !cur->reachable) return 0;
    }
  }
  return 1;
}

static int
check_constraints_not_const_dbg (Btor *btor)
{
  BtorNode *cur;
  BtorHashTableIterator it;

  init_node_hash_table_iterator (&it, btor->unsynthesized_constraints);
  while (has_next_node_hash_table_iterator (&it))
  {
    cur = next_node_hash_table_iterator (&it);
    assert (cur);
    cur = BTOR_REAL_ADDR_NODE (cur);
    if (BTOR_IS_BV_CONST_NODE (cur)) return 0;
  }

  init_node_hash_table_iterator (&it, btor->synthesized_constraints);
  while (has_next_node_hash_table_iterator (&it))
  {
    cur = next_node_hash_table_iterator (&it);
    assert (cur);
    cur = BTOR_REAL_ADDR_NODE (cur);
    if (BTOR_IS_BV_CONST_NODE (cur)) return 0;
  }
  return 1;
}

#if 0
static int
check_applies_dbg (Btor * btor)
{
  assert (btor);

  int i, failed = 0;
  BtorNode *cur;

  for (i = 0; i < btor->nodes_unique_table.size; i++)
    {
      for (cur = btor->nodes_unique_table.chains[i]; cur; cur = cur->next)
	{
	  if (!BTOR_IS_APPLY_NODE (cur)
	      /* parameterized applies do need to be checked */
	      || cur->parameterized
	      || cur->propagated
	      /* apply is not yet added to formula */
	      || (!cur->reachable && !cur->vread)
	      /* function not in formula anymore, applies do not need to be
	       * checked */
	      || !cur->e[0]->reachable)
	    continue;
	  assert (cur->e[0]->reachable);
#if 0
	  printf ("(%d|%d/%d|%d/%d/%d) (%d) %s\n",
		  cur->propagated,
		  cur->reachable, cur->vread,
		  BTOR_IS_SYNTH_NODE (cur), cur->tseitin,
		  cur->parameterized,
		  cur->parents,
		  node2string (cur));
#endif
	  failed = 1;
	}
    }

  return !failed;
}
#endif

/*------------------------------------------------------------------------*/
#endif
/*------------------------------------------------------------------------*/

enum BtorSubstCompKind
{
  BTOR_SUBST_COMP_ULT_KIND,
  BTOR_SUBST_COMP_ULTE_KIND,
  BTOR_SUBST_COMP_UGT_KIND,
  BTOR_SUBST_COMP_UGTE_KIND
};

typedef enum BtorSubstCompKind BtorSubstCompKind;

/*------------------------------------------------------------------------*/

static void
btor_init_substitutions (Btor *btor)
{
  assert (btor);
  assert (!btor->substitutions);

  btor->substitutions =
      btor_new_ptr_hash_table (btor->mm,
                               (BtorHashPtr) btor_hash_exp_by_id,
                               (BtorCmpPtr) btor_compare_exp_by_id);
}

static void
btor_delete_substitutions (Btor *btor)
{
  assert (btor);

  BtorPtrHashBucket *b;

  for (b = btor->substitutions->first; b; b = b->next)
  {
    btor_release_exp (btor, (BtorNode *) b->data.asPtr);
    btor_release_exp (btor, (BtorNode *) b->key);
  }

  btor_delete_ptr_hash_table (btor->substitutions);
  btor->substitutions = 0;
}

static BtorNode *
btor_find_substitution (Btor *btor, BtorNode *exp)
{
  assert (btor);
  assert (exp);

  BtorNode *result = 0;
  BtorPtrHashBucket *b;

  if (!btor->substitutions) return 0;

  while (1)
  {
    b = btor_find_in_ptr_hash_table (btor->substitutions,
                                     BTOR_REAL_ADDR_NODE (exp));
    if (!b) break;
    result = BTOR_COND_INVERT_NODE (exp, (BtorNode *) b->data.asPtr);
    exp    = result;
  }

  return result;
}

static void
btor_insert_substitution (Btor *btor,
                          BtorNode *exp,
                          BtorNode *subst,
                          int update)
{
  // TODO: cyclic substitution check
  assert (btor);
  assert (exp);
  assert (subst);
  assert (btor->substitutions);
  assert (update == 0 || update == 1);

  BtorNode *simp;
  BtorPtrHashBucket *b;
  exp = BTOR_REAL_ADDR_NODE (exp);

  if (exp == BTOR_REAL_ADDR_NODE (subst)) return;

  assert (update || !btor_find_in_ptr_hash_table (btor->substitutions, exp));

  if (update && (b = btor_find_in_ptr_hash_table (btor->substitutions, exp)))
  {
    assert (b->data.asPtr);
    /* release data of current bucket */
    btor_release_exp (btor, (BtorNode *) b->data.asPtr);
    btor_remove_from_ptr_hash_table (btor->substitutions, exp, 0, 0);
    /* release key of current bucket */
    btor_release_exp (btor, exp);
  }

  simp = btor_find_substitution (btor, subst);

  if (simp) subst = simp;

  assert (!btor_find_in_ptr_hash_table (btor->substitutions,
                                        BTOR_REAL_ADDR_NODE (subst)));
  assert (exp != BTOR_REAL_ADDR_NODE (subst));

  btor_insert_in_ptr_hash_table (btor->substitutions, btor_copy_exp (btor, exp))
      ->data.asPtr = btor_copy_exp (btor, subst);
}

/*------------------------------------------------------------------------*/

static void
btor_msg (Btor *btor, int level, char *fmt, ...)
{
  va_list ap;
  if (btor->options.verbosity < level) return;
  fputs ("[btorcore] ", stdout);
  if (btor->options.inc_enabled && btor->msgtick >= 0)
    printf ("%d : ", (int) btor->msgtick);
  va_start (ap, fmt);
  vfprintf (stdout, fmt, ap);
  va_end (ap);
  fputc ('\n', stdout);
  fflush (stdout);
}

static void
btor_mark_exp (Btor *btor, BtorNode *exp, int new_mark)
{
  BtorMemMgr *mm;
  BtorNodePtrStack stack;
  BtorNode *cur;
  int i;

  assert (btor);
  assert (exp);

  mm = btor->mm;
  BTOR_INIT_STACK (stack);
  cur = BTOR_REAL_ADDR_NODE (exp);
  assert (!BTOR_IS_PROXY_NODE (cur));
  goto BTOR_MARK_NODE_ENTER_WITHOUT_POP;

  while (!BTOR_EMPTY_STACK (stack))
  {
    cur = BTOR_REAL_ADDR_NODE (BTOR_POP_STACK (stack));
  BTOR_MARK_NODE_ENTER_WITHOUT_POP:
    if (cur->mark != new_mark)
    {
      cur->mark = new_mark;
      for (i = cur->arity - 1; i >= 0; i--)
        BTOR_PUSH_STACK (mm, stack, cur->e[i]);
    }
  }
  BTOR_RELEASE_STACK (mm, stack);
}

const char *
btor_version (Btor *btor)
{
  assert (btor);
  (void) btor;
  return BTOR_VERSION;
}

BtorMemMgr *
btor_get_mem_mgr_btor (const Btor *btor)
{
  assert (btor);
  return btor->mm;
}

BtorAIGVecMgr *
btor_get_aigvec_mgr_btor (const Btor *btor)
{
  assert (btor);
  return btor->avmgr;
}

void
btor_set_rewrite_level_btor (Btor *btor, int rewrite_level)
{
  assert (btor);
  assert (btor->options.rewrite_level >= 0);
  assert (btor->options.rewrite_level <= 3);
  assert (BTOR_COUNT_STACK (btor->nodes_id_table) == 2);
  btor->options.rewrite_level = rewrite_level;
}

void
btor_generate_model_for_all_reads (Btor *btor)
{
  assert (btor);
  btor->options.generate_model_for_all_reads = 1;
}

int
btor_set_sat_solver (Btor *btor, const char *solver)
{
  BtorAIGVecMgr *avmgr;
  BtorAIGMgr *amgr;
  BtorSATMgr *smgr;

  assert (btor);
  assert (solver);

  avmgr = btor->avmgr;
  amgr  = btor_get_aig_mgr_aigvec_mgr (avmgr);
  smgr  = btor_get_sat_mgr_aig_mgr (amgr);

  if (!strcasecmp (solver, "lingeling"))
#ifdef BTOR_USE_LINGELING
  {
    btor_enable_lingeling_sat (smgr, 0, 0);
    return 1;
  }
#else
    return 0;
#endif

  if (!strcasecmp (solver, "minisat"))
#ifdef BTOR_USE_MINISAT
  {
    btor_enable_minisat_sat (smgr);
    return 1;
  }
#else
    return 0;
#endif

  if (!strcasecmp (solver, "picosat"))
#ifdef BTOR_USE_PICOSAT
  {
    btor_enable_picosat_sat (smgr);
    return 1;
  }
#else
    return 0;
#endif

  return 0;
}

void
btor_enable_beta_reduce_all (Btor *btor)
{
  assert (btor);
  btor->options.beta_reduce_all = 1;
}

void
btor_enable_dual_prop (Btor *btor)
{
  assert (btor);
  btor->options.dual_prop = 1;
}

void
btor_enable_force_cleanup (Btor *btor)
{
  assert (btor);
  btor->options.force_cleanup = 1;
}

void
btor_enable_force_internal_cleanup (Btor *btor)
{
  assert (btor);
  btor->options.force_internal_cleanup = 1;
}

void
btor_disable_pretty_print (Btor *btor)
{
  assert (btor);
  btor->options.pprint = 0;
}

void
btor_enable_model_gen (Btor *btor)
{
  assert (btor);
  assert (BTOR_COUNT_STACK (btor->nodes_id_table) == 2);
  if (!btor->options.model_gen)
  {
    btor->options.model_gen = 1;

    btor->var_rhs =
        btor_new_ptr_hash_table (btor->mm,
                                 (BtorHashPtr) btor_hash_exp_by_id,
                                 (BtorCmpPtr) btor_compare_exp_by_id);

    btor->array_rhs =
        btor_new_ptr_hash_table (btor->mm,
                                 (BtorHashPtr) btor_hash_exp_by_id,
                                 (BtorCmpPtr) btor_compare_exp_by_id);
  }
}

void
btor_enable_inc_usage (Btor *btor)
{
  assert (btor);
  assert (btor->btor_sat_btor_called == 0);
  btor->options.inc_enabled = 1;
}

void
btor_set_verbosity_btor (Btor *btor, int verbosity)
{
  BtorAIGVecMgr *avmgr;
  BtorAIGMgr *amgr;
  BtorSATMgr *smgr;

  assert (btor);
  assert (btor->options.verbosity >= -1);
  btor->options.verbosity = verbosity;

  avmgr = btor->avmgr;
  amgr  = btor_get_aig_mgr_aigvec_mgr (avmgr);
  smgr  = btor_get_sat_mgr_aig_mgr (amgr);
  btor_set_verbosity_aigvec_mgr (avmgr, verbosity);
  btor_set_verbosity_aig_mgr (amgr, verbosity);
  btor_set_verbosity_sat_mgr (smgr, verbosity);
}

void
btor_set_loglevel_btor (Btor *btor, int loglevel)
{
  assert (btor);
  (void) btor;
  (void) loglevel;
#ifndef NBTORLOG
  btor->options.loglevel = loglevel;
#endif
}

static int
constraints_stats_changes (Btor *btor)
{
  int res;

  if (btor->stats.oldconstraints.varsubst && !btor->varsubst_constraints->count)
    return INT_MAX;

  if (btor->stats.oldconstraints.embedded && !btor->embedded_constraints->count)
    return INT_MAX;

  if (btor->stats.oldconstraints.unsynthesized
      && !btor->unsynthesized_constraints->count)
    return INT_MAX;

  res = abs (btor->stats.oldconstraints.varsubst
             - btor->varsubst_constraints->count);

  res += abs (btor->stats.oldconstraints.embedded
              - btor->embedded_constraints->count);

  res += abs (btor->stats.oldconstraints.unsynthesized
              - btor->unsynthesized_constraints->count);

  res += abs (btor->stats.oldconstraints.synthesized
              - btor->synthesized_constraints->count);

  return res;
}

static void
report_constraint_stats (Btor *btor, int force)
{
  int changes;

  if (!force)
  {
    if (btor->options.verbosity <= 0) return;

    changes = constraints_stats_changes (btor);

    if (btor->options.verbosity == 1 && changes < 100000) return;

    if (btor->options.verbosity == 2 && changes < 1000) return;

    if (btor->options.verbosity == 3 && changes < 10) return;

    if (!changes) return;
  }

  btor_msg (btor,
            1,
            "%d/%d/%d/%d constraints %d/%d/%d/%d %.1f MB",
            btor->stats.constraints.varsubst,
            btor->stats.constraints.embedded,
            btor->stats.constraints.unsynthesized,
            btor->stats.constraints.synthesized,
            btor->varsubst_constraints->count,
            btor->embedded_constraints->count,
            btor->unsynthesized_constraints->count,
            btor->synthesized_constraints->count,
            btor->mm->allocated / (double) (1 << 20));

  btor->stats.oldconstraints.varsubst = btor->varsubst_constraints->count;
  btor->stats.oldconstraints.embedded = btor->embedded_constraints->count;
  btor->stats.oldconstraints.unsynthesized =
      btor->unsynthesized_constraints->count;
  btor->stats.oldconstraints.synthesized = btor->synthesized_constraints->count;
}

/* we do not count proxies */
static int
number_of_ops (Btor *btor)
{
  int i, result;
  assert (btor);

  result = 0;
  for (i = 1; i < BTOR_NUM_OPS_NODE - 1; i++) result += btor->ops[i].cur;

  return result;
}

static double
percent (double a, double b)
{
  return b ? 100.0 * a / b : 0.0;
}

void
btor_print_stats_btor (Btor *btor)
{
  int num_final_ops, verbosity, i;

  assert (btor);

  verbosity = btor->options.verbosity;

  report_constraint_stats (btor, 1);
  btor_msg (
      btor, 1, "variable substitutions: %d", btor->stats.var_substitutions);
  btor_msg (
      btor, 1, "array substitutions: %d", btor->stats.array_substitutions);
  btor_msg (btor,
            1,
            "embedded constraint substitutions: %d",
            btor->stats.ec_substitutions);
  btor_msg (btor, 1, "assumptions: %u", btor->assumptions->count);

  if (btor->ops[BTOR_AEQ_NODE].cur)
    btor_msg (btor, 1, "virtual reads: %d", btor->stats.vreads);

  if (verbosity > 0)
  {
    btor_msg (btor, 2, "max rec. RW: %d", btor->stats.max_rec_rw_calls);
    btor_msg (btor,
              2,
              "number of expressions ever created: %lld",
              btor->stats.expressions);
    num_final_ops = number_of_ops (btor);
    assert (num_final_ops >= 0);
    btor_msg (btor, 2, "number of final expressions: %d", num_final_ops);
    if (num_final_ops > 0)
      for (i = 1; i < BTOR_NUM_OPS_NODE - 1; i++)
        if (btor->ops[i].cur || btor->ops[i].max)
          btor_msg (btor,
                    2,
                    " %s: %d max %d",
                    g_btor_op2string[i],
                    btor->ops[i].cur,
                    btor->ops[i].max);
  }

  btor_msg (btor, 1, "");
  btor_msg (btor, 1, "lemmas on demand statistics:");
  btor_msg (btor, 1, " LOD refinements: %d", btor->stats.lod_refinements);
  if (btor->stats.lod_refinements)
  {
    btor_msg (btor,
              1,
              " function congruence conflicts: %d",
              btor->stats.function_congruence_conflicts);
    btor_msg (btor,
              1,
              " beta reduction conflicts: %d",
              btor->stats.beta_reduction_conflicts);
    btor_msg (btor,
              1,
              " average lemma size: %.1f",
              BTOR_AVERAGE_UTIL (btor->stats.lemmas_size_sum,
                                 btor->stats.lod_refinements));
    btor_msg (btor,
              1,
              " average linking clause size: %.1f",
              BTOR_AVERAGE_UTIL (btor->stats.lclause_size_sum,
                                 btor->stats.lod_refinements));
  }
  btor_msg (btor, 1, "");

  btor_msg (
      btor, 1, "linear constraint equations: %d", btor->stats.linear_equations);
  btor_msg (btor,
            1,
            "gaussian elimination in linear equations: %d",
            btor->stats.gaussian_eliminations);
  btor_msg (btor,
            1,
            "eliminated sliced variables: %d",
            btor->stats.eliminated_slices);
  btor_msg (btor,
            1,
            "extracted skeleton constraints: %d",
            btor->stats.skeleton_constraints);
  btor_msg (btor, 1, "and normalizations: %d", btor->stats.ands_normalized);
  btor_msg (btor, 1, "add normalizations: %d", btor->stats.adds_normalized);
  btor_msg (btor, 1, "mul normalizations: %d", btor->stats.muls_normalized);
  btor_msg (btor,
            1,
            "synthesis assignment inconsistencies: %d",
            btor->stats.synthesis_assignment_inconsistencies);
  btor_msg (
      btor, 1, "  apply nodes: %d", btor->stats.synthesis_inconsistency_apply);
  btor_msg (btor,
            1,
            "  lambda nodes: %d",
            btor->stats.synthesis_inconsistency_lambda);
  btor_msg (
      btor, 1, "  var nodes: %d", btor->stats.synthesis_inconsistency_var);

  btor_msg (btor,
            1,
            "apply propagation during construction: %d",
            btor->stats.apply_props_construct);
  btor_msg (btor, 1, "beta reductions: %lld", btor->stats.beta_reduce_calls);
  btor_msg (
      btor, 1, "expression evaluations: %lld", btor->stats.eval_exp_calls);
  btor_msg (btor,
            1,
            "synthesized lambda applies: %lld",
            btor->stats.lambda_synth_apps);
  btor_msg (btor, 1, "lambdas merged: %lld", btor->stats.lambdas_merged);
  btor_msg (btor, 1, "propagations: %lld", btor->stats.propagations);
  btor_msg (btor, 1, "propagations down: %lld", btor->stats.propagations_down);
  btor_msg (btor,
            1,
            "partial beta reduction restarts: %lld",
            btor->stats.partial_beta_reduction_restarts);

  btor_msg (btor, 1, "");
  btor_msg (btor, 1, "%.2f seconds beta-reduction", btor->time.beta);
  btor_msg (btor, 1, "%.2f seconds expression evaluation", btor->time.eval);
  btor_msg (
      btor, 1, "%.2f seconds synthesize expressions", btor->time.synth_exp);
  btor_msg (btor, 1, "%.2f seconds lazy apply encoding", btor->time.enc_app);
  btor_msg (
      btor, 1, "%.2f seconds lazy lambda encoding", btor->time.enc_lambda);
  btor_msg (btor, 1, "%.2f seconds lazy var encoding", btor->time.enc_var);
  btor_msg (btor, 1, "%.2f seconds node search", btor->time.find_dfs);
  btor_msg (btor, 1, "%.2f seconds reachable search", btor->time.reachable);
  btor_msg (btor,
            1,
            "%.2f seconds initial applies search",
            btor->time.search_init_apps);
  if (btor->options.dual_prop)
  {
    btor_msg (btor,
              1,
              "%.2f seconds cloning for initial applies search",
              btor->time.search_init_apps_cloning);
    btor_msg (btor,
              1,
              "%.2f seconds SAT solving for initial applies search",
              btor->time.search_init_apps_sat);
  }
  btor_msg (btor, 1, "%.2f seconds lemma generation", btor->time.lemma_gen);
  btor_msg (btor,
            1,
            "%.2f seconds not encoded apply search",
            btor->time.find_nenc_app);
  btor_msg (btor,
            1,
            "%.2f seconds propagation apply search",
            btor->time.find_prop_app);
  if (btor->options.dual_prop)
    btor_msg (btor,
              1,
              "%.2f seconds propagation apply in conds search",
              btor->time.find_cond_prop_app);
  btor_msg (btor, 1, "%.2f seconds for cloning", btor->time.cloning);
  btor_msg (btor, 1, "");
  btor_msg (btor, 1, "%.2f seconds in rewriting engine", btor->time.rewrite);
  btor_msg (btor, 1, "%.2f seconds in pure SAT solving", btor->time.sat);
  btor_msg (btor, 1, "");
  btor_msg (btor,
            1,
            "%.2f seconds in variable substitution during rewriting (%.0f%%)",
            btor->time.subst,
            percent (btor->time.subst, btor->time.rewrite));
  btor_msg (
      btor,
      1,
      "%.2f seconds in embedded constraint replacing during rewriting (%.0f%%)",
      btor->time.embedded,
      percent (btor->time.embedded, btor->time.rewrite));
  btor_msg (btor,
            1,
            "%.2f seconds in beta reduction during rewriting (%.0f%%)",
            btor->time.betareduce,
            percent (btor->time.betareduce, btor->time.rewrite));
#ifndef BTOR_DO_NOT_ELIMINATE_SLICES
  btor_msg (btor,
            1,
            "%.2f seconds in slicing during rewriting (%.0f%%)",
            btor->time.slicing,
            percent (btor->time.slicing, btor->time.rewrite));
#endif
#ifndef BTOR_DO_NOT_PROCESS_SKELETON
  btor_msg (btor,
            1,
            "%.2f seconds skeleton preprocessing during rewriting (%.0f%%)",
            btor->time.skel,
            percent (btor->time.skel, btor->time.rewrite));
#endif
}

Btor *
btor_new_btor (void)
{
  BtorMemMgr *mm;
  Btor *btor;

  mm = btor_new_mem_mgr ();
  BTOR_CNEW (mm, btor);

  btor->mm = mm;

  btor->bv_assignments    = btor_new_bv_assignment_list (mm);
  btor->array_assignments = btor_new_array_assignment_list (mm);

  BTOR_INIT_UNIQUE_TABLE (mm, btor->nodes_unique_table);

  btor->avmgr = btor_new_aigvec_mgr (mm);

  btor->bv_vars = btor_new_ptr_hash_table (mm,
                                           (BtorHashPtr) btor_hash_exp_by_id,
                                           (BtorCmpPtr) btor_compare_exp_by_id);
  btor->array_vars =
      btor_new_ptr_hash_table (mm,
                               (BtorHashPtr) btor_hash_exp_by_id,
                               (BtorCmpPtr) btor_compare_exp_by_id);
  btor->lambdas = btor_new_ptr_hash_table (mm,
                                           (BtorHashPtr) btor_hash_exp_by_id,
                                           (BtorCmpPtr) btor_compare_exp_by_id);

<<<<<<< HEAD
  btor->bv_lambda_id          = 1;
  btor->array_lambda_id       = 1;
  btor->dvn_id                = 1;
  btor->dan_id                = 1;
  btor->valid_assignments     = 1;
  btor->options.rewrite_level = 3;
  btor->vread_index_id        = 1;
  btor->msgtick               = -1;
#ifdef BTOR_CHECK_FAILED
  btor->options.chk_failed_assumptions = 1;
#endif
  btor->options.dual_prop            = 1;  // TODO debug
=======
  btor->dvn_id                       = 1;
  btor->dan_id                       = 1;
  btor->valid_assignments            = 1;
  btor->options.rewrite_level        = 3;
  btor->vread_index_id               = 1;
  btor->msgtick                      = -1;
>>>>>>> 2a5fe6ba
  btor->options.pprint               = 1;
  btor->options.slice_propagation    = 0;
  btor->options.simplify_constraints = 1;

  BTOR_PUSH_STACK (btor->mm, btor->nodes_id_table, 0);

  btor->lod_cache =
      btor_new_ptr_hash_table (mm,
                               (BtorHashPtr) btor_hash_exp_by_id,
                               (BtorCmpPtr) btor_compare_exp_by_id);
  btor->varsubst_constraints =
      btor_new_ptr_hash_table (mm,
                               (BtorHashPtr) btor_hash_exp_by_id,
                               (BtorCmpPtr) btor_compare_exp_by_id);
  btor->embedded_constraints =
      btor_new_ptr_hash_table (mm,
                               (BtorHashPtr) btor_hash_exp_by_id,
                               (BtorCmpPtr) btor_compare_exp_by_id);
  btor->unsynthesized_constraints =
      btor_new_ptr_hash_table (mm,
                               (BtorHashPtr) btor_hash_exp_by_id,
                               (BtorCmpPtr) btor_compare_exp_by_id);
  btor->synthesized_constraints =
      btor_new_ptr_hash_table (mm,
                               (BtorHashPtr) btor_hash_exp_by_id,
                               (BtorCmpPtr) btor_compare_exp_by_id);
  btor->assumptions =
      btor_new_ptr_hash_table (mm,
                               (BtorHashPtr) btor_hash_exp_by_id,
                               (BtorCmpPtr) btor_compare_exp_by_id);
  btor->parameterized =
      btor_new_ptr_hash_table (mm,
                               (BtorHashPtr) btor_hash_exp_by_id,
                               (BtorCmpPtr) btor_compare_exp_by_id);

  BTOR_INIT_STACK (btor->arrays_with_model);

  btor->true_exp = btor_true_exp (btor);

#ifdef BTOR_CHECK_MODEL
  btor_enable_model_gen (btor);
#endif

  return btor;
}

void
btor_delete_btor (Btor *btor)
{
  assert (btor);

  int i;
  BtorNodePtrStack stack;
  BtorPtrHashTable *t;
  BtorPtrHashBucket *b, *b_app;
  BtorMemMgr *mm;
  BtorNode *exp;

  mm = btor->mm;

  btor_release_exp (btor, btor->true_exp);

  btor_delete_bv_assignment_list (
      btor->bv_assignments,
      btor->options.force_cleanup || btor->options.force_internal_cleanup);
  btor_delete_array_assignment_list (
      btor->array_assignments,
      btor->options.force_cleanup || btor->options.force_internal_cleanup);

  for (b = btor->lod_cache->first; b; b = b->next)
    btor_release_exp (btor, (BtorNode *) b->key);
  btor_delete_ptr_hash_table (btor->lod_cache);

  for (b = btor->varsubst_constraints->first; b; b = b->next)
  {
    btor_release_exp (btor, (BtorNode *) b->key);
    btor_release_exp (btor, (BtorNode *) b->data.asPtr);
  }
  btor_delete_ptr_hash_table (btor->varsubst_constraints);

  for (b = btor->embedded_constraints->first; b; b = b->next)
    btor_release_exp (btor, (BtorNode *) b->key);
  btor_delete_ptr_hash_table (btor->embedded_constraints);

  for (b = btor->unsynthesized_constraints->first; b; b = b->next)
    btor_release_exp (btor, (BtorNode *) b->key);
  btor_delete_ptr_hash_table (btor->unsynthesized_constraints);

  for (b = btor->synthesized_constraints->first; b; b = b->next)
    btor_release_exp (btor, (BtorNode *) b->key);
  btor_delete_ptr_hash_table (btor->synthesized_constraints);

  for (b = btor->assumptions->first; b; b = b->next)
    btor_release_exp (btor, (BtorNode *) b->key);
  btor_delete_ptr_hash_table (btor->assumptions);

  if (btor->options.model_gen)
  {
    for (b = btor->var_rhs->first; b; b = b->next)
      btor_release_exp (btor, (BtorNode *) b->key);
    btor_delete_ptr_hash_table (btor->var_rhs);

    for (b = btor->array_rhs->first; b; b = b->next)
      btor_release_exp (btor, (BtorNode *) b->key);
    btor_delete_ptr_hash_table (btor->array_rhs);
  }

  for (i = 0; i < BTOR_COUNT_STACK (btor->arrays_with_model); i++)
    btor_release_exp (btor, btor->arrays_with_model.start[i]);
  BTOR_RELEASE_STACK (mm, btor->arrays_with_model);

  BTOR_INIT_STACK (stack);
  for (b = btor->lambdas->first; b; b = b->next)
  {
    t = ((BtorLambdaNode *) b->key)->synth_apps;
    if (t)
    {
      for (b_app = t->first; b_app; b_app = b_app->next)
        BTOR_PUSH_STACK (mm, stack, (BtorNode *) b_app->key);
      ((BtorLambdaNode *) b->key)->synth_apps = 0;
      btor_delete_ptr_hash_table (t);
    }
  }

  while (!BTOR_EMPTY_STACK (stack))
    btor_release_exp (btor, BTOR_POP_STACK (stack));
  BTOR_RELEASE_STACK (mm, stack);

  if (btor->options.force_cleanup && btor->external_refs)
  {
    for (i = BTOR_COUNT_STACK (btor->nodes_id_table) - 1; i >= 0; i--)
    {
      if (!(exp = BTOR_PEEK_STACK (btor->nodes_id_table, i))) continue;
      if (exp->ext_refs)
      {
        assert (exp->ext_refs <= exp->refs);
        exp->refs = exp->refs - exp->ext_refs + 1;
        btor->external_refs -= exp->ext_refs;
        assert (exp->refs > 0);
        exp->ext_refs = 0;
        btor_release_exp (btor, exp);
      }
    }
    assert (btor->external_refs == 0);
    if (!btor->option.force_internal_cleanup && !getenv ("BTORLEAK")
        && !getenv ("BTORLEAKEXP"))
    {
      for (i = BTOR_COUNT_STACK (btor->nodes_id_table) - 1; i >= 0; i--)
        assert (!BTOR_PEEK_STACK (btor->nodes_id_table, i));
    }
  }

  if (btor->option.force_internal_cleanup)
  {
    for (i = BTOR_COUNT_STACK (btor->nodes_id_table) - 1; i >= 0; i--)
    {
      exp = BTOR_PEEK_STACK (btor->nodes_id_table, i);
      if (!exp || !BTOR_IS_PROXY_NODE (exp)) continue;
      exp->simplified = 0;
    }
    for (i = BTOR_COUNT_STACK (btor->nodes_id_table) - 1; i >= 0; i--)
    {
      if (!(exp = BTOR_PEEK_STACK (btor->nodes_id_table, i))) continue;
      assert (exp->refs);
      exp->refs = 1;
      btor_release_exp (btor, exp);
    }
    for (i = BTOR_COUNT_STACK (btor->nodes_id_table) - 1; i >= 0; i--)
      assert (!BTOR_PEEK_STACK (btor->nodes_id_table, i));
  }

#ifndef NDEBUG
  BtorNode *cur;
  if (btor->nodes_unique_table.num_elements)
    BTORLOG ("*** btor->nodes_unique_table.num_elements: %d",
             btor->nodes_unique_table.num_elements);
  for (i = 0; i < btor->nodes_unique_table.size; i++)
    for (cur = btor->nodes_unique_table.chains[i]; cur; cur = cur->next)
      BTORLOG ("  unreleased node: %s (%d)", node2string (cur), cur->refs);
#endif
  assert (getenv ("BTORLEAK") || getenv ("BTORLEAKEXP")
          || btor->nodes_unique_table.num_elements == 0);
  BTOR_RELEASE_UNIQUE_TABLE (mm, btor->nodes_unique_table);
  BTOR_RELEASE_STACK (mm, btor->nodes_id_table);

  assert (getenv ("BTORLEAK") || getenv ("BTORLEAKSORT")
          || btor->sorts_unique_table.num_elements == 0);
  BTOR_RELEASE_UNIQUE_TABLE (mm, btor->sorts_unique_table);

  btor_delete_ptr_hash_table (btor->bv_vars);
  btor_delete_ptr_hash_table (btor->array_vars);
  btor_delete_ptr_hash_table (btor->lambdas);
  btor_delete_ptr_hash_table (btor->parameterized);

  btor_delete_aigvec_mgr (btor->avmgr);

  assert (btor->rec_rw_calls == 0);
  BTOR_DELETE (mm, btor);
  btor_delete_mem_mgr (mm);
}

/* synthesizes unsynthesized constraints and updates constraints tables. */
static void
process_unsynthesized_constraints (Btor *btor)
{
  assert (btor);
  assert (!btor->inconsistent);

  BtorPtrHashTable *uc, *sc;
  BtorPtrHashBucket *bucket;
  BtorNode *cur;
  BtorAIG *aig;
  BtorAIGMgr *amgr;

  uc   = btor->unsynthesized_constraints;
  sc   = btor->synthesized_constraints;
  amgr = btor_get_aig_mgr_aigvec_mgr (btor->avmgr);

  while (uc->count > 0)
  {
    bucket = uc->first;
    assert (bucket);
    cur = (BtorNode *) bucket->key;

#ifndef NDEBUG
    if (btor->options.rewrite_level > 2)
    {
      BtorNode *real_cur = BTOR_REAL_ADDR_NODE (cur);
      if (real_cur->kind == BTOR_BEQ_NODE)
      {
        BtorNode *left  = real_cur->e[0];
        BtorNode *right = real_cur->e[1];
        BtorNode *other;

        if (BTOR_REAL_ADDR_NODE (left)->kind == BTOR_BV_CONST_NODE)
          other = right;
        else if (BTOR_REAL_ADDR_NODE (right)->kind == BTOR_BV_CONST_NODE)
          other = left;
        else
          other = 0;

        if (other && !BTOR_IS_INVERTED_NODE (other)
            && other->kind == BTOR_ADD_NODE)
        {
          assert (BTOR_REAL_ADDR_NODE (other->e[0])->kind
                  != BTOR_BV_CONST_NODE);
          assert (BTOR_REAL_ADDR_NODE (other->e[1])->kind
                  != BTOR_BV_CONST_NODE);
        }
      }
    }
#endif

    if (!btor_find_in_ptr_hash_table (sc, cur))
    {
      aig = btor_exp_to_aig (btor, cur);
      if (aig == BTOR_AIG_FALSE)
      {
        btor->found_constraint_false = 1;
        break;
      }
      btor_add_toplevel_aig_to_sat (amgr, aig);
      btor_release_aig (amgr, aig);
      (void) btor_insert_in_ptr_hash_table (sc, cur);
      btor_remove_from_ptr_hash_table (uc, cur, 0, 0);

      btor->stats.constraints.synthesized++;
      report_constraint_stats (btor, 0);
    }
    else
    {
      /* constraint is already in sc */
      btor_remove_from_ptr_hash_table (uc, cur, 0, 0);
      btor_release_exp (btor, cur);
    }
  }
}

static void
update_assumptions (Btor *btor)
{
  assert (btor);
  assert (check_id_table_mark_unset_dbg (btor));

  BtorPtrHashTable *ass;
  BtorNode *cur, *simp;
  BtorHashTableIterator it;

  ass = btor_new_ptr_hash_table (btor->mm,
                                 (BtorHashPtr) btor_hash_exp_by_id,
                                 (BtorCmpPtr) btor_compare_exp_by_id);
  init_node_hash_table_iterator (&it, btor->assumptions);
  while (has_next_node_hash_table_iterator (&it))
  {
    cur = next_node_hash_table_iterator (&it);
    if (BTOR_REAL_ADDR_NODE (cur)->simplified)
    {
      simp = btor_simplify_exp (btor, cur);
      if (!btor_find_in_ptr_hash_table (ass, simp))
        btor_insert_in_ptr_hash_table (ass, btor_copy_exp (btor, simp));
      btor_release_exp (btor, cur);
    }
    else
    {
      if (!btor_find_in_ptr_hash_table (ass, cur))
        btor_insert_in_ptr_hash_table (ass, cur);
      else
        btor_release_exp (btor, cur);
    }
  }
  btor_delete_ptr_hash_table (btor->assumptions);
  btor->assumptions = ass;
}

static void
insert_unsynthesized_constraint (Btor *btor, BtorNode *exp)
{
  assert (btor);
  assert (exp);
  assert (!BTOR_REAL_ADDR_NODE (exp)->parameterized);

  BtorPtrHashTable *uc;

  if (BTOR_IS_BV_CONST_NODE (BTOR_REAL_ADDR_NODE (exp)))
  {
    if ((BTOR_IS_INVERTED_NODE (exp)
         && BTOR_REAL_ADDR_NODE (exp)->bits[0] == '1')
        || (!BTOR_IS_INVERTED_NODE (exp) && exp->bits[0] == '0'))
    {
      btor->inconsistent = 1;
      return;
    }
    else
    {
      /* we do not add true */
      assert ((BTOR_IS_INVERTED_NODE (exp)
               && BTOR_REAL_ADDR_NODE (exp)->bits[0] == '0')
              || (!BTOR_IS_INVERTED_NODE (exp) && exp->bits[0] == '1'));
      return;
    }
  }

  uc = btor->unsynthesized_constraints;
  if (!btor_find_in_ptr_hash_table (uc, exp))
  {
    assert (!btor_find_in_ptr_hash_table (btor->embedded_constraints, exp));
    (void) btor_insert_in_ptr_hash_table (uc, btor_copy_exp (btor, exp));
    BTOR_REAL_ADDR_NODE (exp)->constraint = 1;
    btor->stats.constraints.unsynthesized++;
  }
}

static void
insert_embedded_constraint (Btor *btor, BtorNode *exp)
{
  assert (btor);
  assert (exp);
  assert (!BTOR_REAL_ADDR_NODE (exp)->parameterized);
  assert (!BTOR_IS_BV_CONST_NODE (BTOR_REAL_ADDR_NODE (exp)));

  if (!btor_find_in_ptr_hash_table (btor->embedded_constraints, exp))
  {
    assert (
        !btor_find_in_ptr_hash_table (btor->unsynthesized_constraints, exp));
    (void) btor_insert_in_ptr_hash_table (btor->embedded_constraints,
                                          btor_copy_exp (btor, exp));
    BTOR_REAL_ADDR_NODE (exp)->constraint = 1;
    btor->stats.constraints.embedded++;
  }
}

static void
insert_varsubst_constraint (Btor *btor, BtorNode *left, BtorNode *right)
{
  assert (btor);
  assert (left);
  assert (right);

  BtorNode *eq;
  BtorPtrHashTable *vsc;
  BtorPtrHashBucket *bucket;

  vsc    = btor->varsubst_constraints;
  bucket = btor_find_in_ptr_hash_table (vsc, left);

  if (!bucket)
  {
    if (btor->options.model_gen
        && !BTOR_IS_FUN_NODE (BTOR_REAL_ADDR_NODE (right))
        && !btor_find_in_ptr_hash_table (btor->var_rhs, left))
    {
      btor_insert_in_ptr_hash_table (btor->var_rhs, btor_copy_exp (btor, left));
    }

    if (btor->options.model_gen
        && BTOR_IS_FUN_NODE (BTOR_REAL_ADDR_NODE (right))
        && !btor_find_in_ptr_hash_table (btor->array_rhs, left))
    {
      btor_insert_in_ptr_hash_table (btor->array_rhs,
                                     btor_copy_exp (btor, left));
    }

    btor_insert_in_ptr_hash_table (vsc, btor_copy_exp (btor, left))
        ->data.asPtr = btor_copy_exp (btor, right);
    /* do not set constraint flag, as they are gone after substitution
     * and treated differently */
    btor->stats.constraints.varsubst++;
  }
  /* if v = t_1 is already in varsubst, we
   * have to synthesize v = t_2 */
  else if (right != (BtorNode *) bucket->data.asPtr)
  {
    eq = btor_eq_exp (btor, left, right);
    insert_unsynthesized_constraint (btor, eq);
    btor_release_exp (btor, eq);
  }
}

static BtorSubstCompKind
reverse_subst_comp_kind (Btor *btor, BtorSubstCompKind comp)
{
  assert (btor);
  (void) btor;
  switch (comp)
  {
    case BTOR_SUBST_COMP_ULT_KIND: return BTOR_SUBST_COMP_UGT_KIND;
    case BTOR_SUBST_COMP_ULTE_KIND: return BTOR_SUBST_COMP_UGTE_KIND;
    case BTOR_SUBST_COMP_UGT_KIND: return BTOR_SUBST_COMP_ULT_KIND;
    default:
      assert (comp == BTOR_SUBST_COMP_UGTE_KIND);
      return BTOR_SUBST_COMP_ULTE_KIND;
  }
}

static BtorNode *
lambda_var_exp (Btor *btor, int len)
{
  BtorNode *result;
  char *name;
  int id, string_len;
  BtorMemMgr *mm;

  assert (btor);
  assert (len > 0);

  mm = btor->mm;

  id         = BTOR_COUNT_STACK (btor->nodes_id_table);
  string_len = btor_num_digits_util (id) + 11;
  BTOR_NEWN (mm, name, string_len);
  // FIXME: there is no guarantee that the new symbol does not exist
  sprintf (name, "bvlambda_%d_", id);
  result = btor_var_exp (btor, len, name);
  assert (BTOR_IS_REGULAR_NODE (result));
  assert (result->id == id);
  BTOR_DELETEN (mm, name, string_len);
  return result;
}

/* check if left does not occur on the right side */
static int
occurrence_check (Btor *btor, BtorNode *left, BtorNode *right)
{
  assert (btor);
  assert (left);
  assert (right);

  BtorNode *cur, *real_left;
  BtorNodePtrStack stack, unmark_stack;
  int is_cyclic, i;
  BtorMemMgr *mm;

  is_cyclic = 0;
  mm        = btor->mm;
  real_left = BTOR_REAL_ADDR_NODE (left);
  BTOR_INIT_STACK (stack);
  BTOR_INIT_STACK (unmark_stack);

  cur = BTOR_REAL_ADDR_NODE (right);
  goto OCCURRENCE_CHECK_ENTER_WITHOUT_POP;

  do
  {
    cur = BTOR_REAL_ADDR_NODE (BTOR_POP_STACK (stack));
  OCCURRENCE_CHECK_ENTER_WITHOUT_POP:
    assert (cur->occ_mark == 0 || cur->occ_mark == 1);
    if (cur->occ_mark == 0)
    {
      cur->occ_mark = 1;
      BTOR_PUSH_STACK (mm, unmark_stack, cur);
      if (cur == real_left)
      {
        is_cyclic = 1;
        break;
      }
      for (i = cur->arity - 1; i >= 0; i--)
        BTOR_PUSH_STACK (mm, stack, cur->e[i]);
    }
  } while (!BTOR_EMPTY_STACK (stack));
  BTOR_RELEASE_STACK (mm, stack);

  while (!BTOR_EMPTY_STACK (unmark_stack))
  {
    cur = BTOR_POP_STACK (unmark_stack);
    assert (BTOR_IS_REGULAR_NODE (cur));
    assert (cur->occ_mark == 1);
    cur->occ_mark = 0;
  }
  BTOR_RELEASE_STACK (mm, unmark_stack);

  return is_cyclic;
}

/* checks if we can substitute and normalizes arguments to substitution,
 * substitute left_result with right_result, exp is child of AND_NODE */
static int
normalize_substitution (Btor *btor,
                        BtorNode *exp,
                        BtorNode **left_result,
                        BtorNode **right_result)
{
  BtorNode *left, *right, *real_left, *real_right, *tmp, *inv, *var, *lambda;
  BtorNode *const_exp, *real_exp;
  int leadings;
  char *ic, *fc, *bits;
  BtorMemMgr *mm;
  BtorSubstCompKind comp;

  assert (btor);
  assert (exp);
  assert (left_result);
  assert (right_result);
  assert (btor->options.rewrite_level > 1);
  assert (btor_simplify_exp (btor, exp) == exp);

  mm = btor->mm;

  /* boolean BV_NODE, force assignment (right_result) w.r.t. phase */
  if (BTOR_IS_BV_VAR_NODE (BTOR_REAL_ADDR_NODE (exp)))
  {
    assert (BTOR_REAL_ADDR_NODE (exp)->len == 1);
    if (BTOR_IS_INVERTED_NODE (exp))
    {
      *left_result  = btor_copy_exp (btor, BTOR_REAL_ADDR_NODE (exp));
      *right_result = btor_zero_exp (btor, 1);
    }
    else
    {
      *left_result  = btor_copy_exp (btor, exp);
      *right_result = btor_one_exp (btor, 1);
    }
    return 1;
  }

  if (BTOR_REAL_ADDR_NODE (exp)->kind == BTOR_ULT_NODE
      && (BTOR_IS_BV_VAR_NODE (
              BTOR_REAL_ADDR_NODE (BTOR_REAL_ADDR_NODE (exp)->e[0]))
          || BTOR_IS_BV_VAR_NODE (
                 BTOR_REAL_ADDR_NODE (BTOR_REAL_ADDR_NODE (exp)->e[1]))))
  {
    real_exp = BTOR_REAL_ADDR_NODE (exp);

    if (BTOR_IS_INVERTED_NODE (exp))
      comp = BTOR_SUBST_COMP_UGTE_KIND;
    else
      comp = BTOR_SUBST_COMP_ULT_KIND;

    if (BTOR_IS_BV_VAR_NODE (BTOR_REAL_ADDR_NODE (real_exp->e[0])))
    {
      var   = real_exp->e[0];
      right = real_exp->e[1];
    }
    else
    {
      assert (BTOR_IS_BV_VAR_NODE (BTOR_REAL_ADDR_NODE (real_exp->e[1])));
      var   = real_exp->e[1];
      right = real_exp->e[0];
      comp  = reverse_subst_comp_kind (btor, comp);
    }

    /* ~a comp b is equal to a reverse_comp ~b,
     * where comp in ult, ulte, ugt, ugte
     * (e.g. reverse_comp of ult is ugt) */
    if (BTOR_IS_INVERTED_NODE (var))
    {
      var   = BTOR_REAL_ADDR_NODE (var);
      right = BTOR_INVERT_NODE (right);
      comp  = reverse_subst_comp_kind (btor, comp);
    }

    /* we do not create a lambda (index) if variable is already in
     * substitution table */
    assert (!BTOR_IS_INVERTED_NODE (var));
    if (btor_find_in_ptr_hash_table (btor->varsubst_constraints, var)) return 0;

    if (!BTOR_IS_BV_CONST_NODE (BTOR_REAL_ADDR_NODE (right))) return 0;

    if (BTOR_IS_INVERTED_NODE (right))
      bits = btor_not_const_3vl (mm, BTOR_REAL_ADDR_NODE (right)->bits);
    else
      bits = btor_copy_const (mm, right->bits);

    if (comp == BTOR_SUBST_COMP_ULT_KIND || comp == BTOR_SUBST_COMP_ULTE_KIND)
    {
      leadings = btor_get_num_leading_zeros_const (btor->mm, bits);
      if (leadings > 0)
      {
        const_exp = btor_zero_exp (btor, leadings);
        lambda    = lambda_var_exp (btor, var->len - leadings);
        tmp       = btor_concat_exp (btor, const_exp, lambda);
        insert_varsubst_constraint (btor, var, tmp);
        btor_release_exp (btor, const_exp);
        btor_release_exp (btor, lambda);
        btor_release_exp (btor, tmp);
      }
    }
    else
    {
      assert (comp == BTOR_SUBST_COMP_UGT_KIND
              || comp == BTOR_SUBST_COMP_UGTE_KIND);
      leadings = btor_get_num_leading_ones_const (btor->mm, bits);
      if (leadings > 0)
      {
        const_exp = btor_ones_exp (btor, leadings);
        lambda    = lambda_var_exp (btor, var->len - leadings);
        tmp       = btor_concat_exp (btor, const_exp, lambda);
        insert_varsubst_constraint (btor, var, tmp);
        btor_release_exp (btor, const_exp);
        btor_release_exp (btor, lambda);
        btor_release_exp (btor, tmp);
      }
    }

    btor_delete_const (btor->mm, bits);
    return 0;
  }

  /* in the boolean case a != b is the same as a == ~b */
  if (BTOR_IS_INVERTED_NODE (exp)
      && BTOR_REAL_ADDR_NODE (exp)->kind == BTOR_BEQ_NODE
      && BTOR_REAL_ADDR_NODE (BTOR_REAL_ADDR_NODE (exp)->e[0])->len == 1)
  {
    left  = BTOR_REAL_ADDR_NODE (exp)->e[0];
    right = BTOR_REAL_ADDR_NODE (exp)->e[1];

    if (BTOR_IS_BV_VAR_NODE (BTOR_REAL_ADDR_NODE (left)))
    {
      *left_result  = btor_copy_exp (btor, left);
      *right_result = BTOR_INVERT_NODE (btor_copy_exp (btor, right));
      goto BTOR_NORMALIZE_SUBST_RESULT;
    }

    if (BTOR_IS_BV_VAR_NODE (BTOR_REAL_ADDR_NODE (right)))
    {
      *left_result  = btor_copy_exp (btor, right);
      *right_result = BTOR_INVERT_NODE (btor_copy_exp (btor, left));
      goto BTOR_NORMALIZE_SUBST_RESULT;
    }
  }

  if (BTOR_IS_INVERTED_NODE (exp) || !BTOR_IS_ARRAY_OR_BV_EQ_NODE (exp))
    return 0;

  left       = exp->e[0];
  right      = exp->e[1];
  real_left  = BTOR_REAL_ADDR_NODE (left);
  real_right = BTOR_REAL_ADDR_NODE (right);

  if (!BTOR_IS_BV_VAR_NODE (real_left) && !BTOR_IS_BV_VAR_NODE (real_right)
      && !BTOR_IS_ARRAY_VAR_NODE (real_left)
      && !BTOR_IS_ARRAY_VAR_NODE (real_right))
  {
    if (btor_rewrite_linear_term (btor, left, &fc, left_result, &tmp))
      *right_result = btor_sub_exp (btor, right, tmp);
    else if (btor_rewrite_linear_term (btor, right, &fc, left_result, &tmp))
      *right_result = btor_sub_exp (btor, left, tmp);
    else
      return 0;

    btor->stats.gaussian_eliminations++;

    btor_release_exp (btor, tmp);
    ic = btor_inverse_const (btor->mm, fc);
    btor_delete_const (btor->mm, fc);
    inv = btor_const_exp (btor, ic);
    btor_delete_const (btor->mm, ic);
    tmp = btor_mul_exp (btor, *right_result, inv);
    btor_release_exp (btor, inv);
    btor_release_exp (btor, *right_result);
    *right_result = tmp;
  }
  else
  {
    if ((!BTOR_IS_BV_VAR_NODE (real_left) && BTOR_IS_BV_VAR_NODE (real_right))
        || (!BTOR_IS_ARRAY_VAR_NODE (real_left)
            && BTOR_IS_ARRAY_VAR_NODE (real_right)))
    {
      *left_result  = right;
      *right_result = left;
    }
    else
    {
      *left_result  = left;
      *right_result = right;
    }

    btor_copy_exp (btor, left);
    btor_copy_exp (btor, right);
  }

BTOR_NORMALIZE_SUBST_RESULT:
  if (BTOR_IS_INVERTED_NODE (*left_result))
  {
    *left_result  = BTOR_INVERT_NODE (*left_result);
    *right_result = BTOR_INVERT_NODE (*right_result);
  }

  if (occurrence_check (btor, *left_result, *right_result))
  {
    btor_release_exp (btor, *left_result);
    btor_release_exp (btor, *right_result);
    return 0;
  }

  return 1;
}

static int
constraint_is_inconsistent (Btor *btor, BtorNode *exp)
{
  assert (btor);
  assert (exp);
  assert (btor->options.rewrite_level > 1);
  assert (BTOR_REAL_ADDR_NODE (exp)->len == 1);

  BtorNode *rep;

  rep = btor_simplify_exp (btor, exp);

  return rep == BTOR_INVERT_NODE (rep)
         /* special case: top-level constraint applies are not simplified to
          * true/false (in order to not break dual prop) */
         || btor_find_in_ptr_hash_table (btor->synthesized_constraints,
                                         BTOR_INVERT_NODE (rep))
         || btor_find_in_ptr_hash_table (btor->unsynthesized_constraints,
                                         BTOR_INVERT_NODE (rep))
         || btor_find_in_ptr_hash_table (btor->embedded_constraints,
                                         BTOR_INVERT_NODE (rep));
}

static int
has_parents_exp (Btor *btor, BtorNode *exp)
{
  BtorNodeIterator it;

  assert (btor);
  assert (exp);
  (void) btor;

  init_full_parent_iterator (&it, exp);
  return has_next_parent_full_parent_iterator (&it);
}

static int
is_embedded_constraint_exp (Btor *btor, BtorNode *exp)
{
  assert (btor);
  assert (exp);
  // FIXME: use exp->parents > 0
  return BTOR_REAL_ADDR_NODE (exp)->len == 1 && has_parents_exp (btor, exp);
}

static void
insert_new_constraint (Btor *btor, BtorNode *exp)
{
  assert (btor);
  assert (exp);
  assert (BTOR_REAL_ADDR_NODE (exp)->len == 1);
  assert (!BTOR_REAL_ADDR_NODE (exp)->parameterized);

  BtorNode *left, *right, *real_exp;

  exp      = btor_simplify_exp (btor, exp);
  real_exp = BTOR_REAL_ADDR_NODE (exp);

  if (BTOR_IS_BV_CONST_NODE (real_exp))
  {
    /* we do not add true/false */
    if ((BTOR_IS_INVERTED_NODE (exp) && real_exp->bits[0] == '1')
        || (!BTOR_IS_INVERTED_NODE (exp) && real_exp->bits[0] == '0'))
      btor->inconsistent = 1;
    else
    {
      assert ((BTOR_IS_INVERTED_NODE (exp) && real_exp->bits[0] == '0')
              || (!BTOR_IS_INVERTED_NODE (exp) && real_exp->bits[0] == '1'));
    }
    return;
  }

  if (!btor_find_in_ptr_hash_table (btor->synthesized_constraints, exp))
  {
    if (btor->options.rewrite_level > 1)
    {
      if (normalize_substitution (btor, exp, &left, &right))
      {
        insert_varsubst_constraint (btor, left, right);
        btor_release_exp (btor, left);
        btor_release_exp (btor, right);
      }
      else
      {
        if (constraint_is_inconsistent (btor, exp))
          btor->inconsistent = 1;
        else
        {
          if (!real_exp->constraint)
          {
            if (is_embedded_constraint_exp (btor, exp))
              insert_embedded_constraint (btor, exp);
            else
              insert_unsynthesized_constraint (btor, exp);
          }
          else
          {
            assert (btor_find_in_ptr_hash_table (
                        btor->unsynthesized_constraints, exp)
                    || btor_find_in_ptr_hash_table (btor->embedded_constraints,
                                                    exp));
          }
        }
      }
    }
    else
      insert_unsynthesized_constraint (btor, exp);

    report_constraint_stats (btor, 0);
  }
}

static void
btor_reset_assumptions (Btor *btor)
{
  BtorPtrHashBucket *bucket;
  assert (btor);
  for (bucket = btor->assumptions->first; bucket; bucket = bucket->next)
    btor_release_exp (btor, (BtorNode *) bucket->key);
  btor_delete_ptr_hash_table (btor->assumptions);
  btor->assumptions =
      btor_new_ptr_hash_table (btor->mm,
                               (BtorHashPtr) btor_hash_exp_by_id,
                               (BtorCmpPtr) btor_compare_exp_by_id);
}

static void
btor_reset_array_models (Btor *btor)
{
  BtorNode *cur;
  int i;

  assert (btor);

  for (i = 0; i < BTOR_COUNT_STACK (btor->arrays_with_model); i++)
  {
    cur = btor->arrays_with_model.start[i];
    assert (!BTOR_IS_INVERTED_NODE (cur));
    assert (BTOR_IS_FUN_NODE (cur));
    assert (cur->rho);
    btor_delete_ptr_hash_table (cur->rho);
    cur->rho = 0;
    btor_release_exp (btor, cur);
  }
  BTOR_RESET_STACK (btor->arrays_with_model);
}

static void
btor_reset_incremental_usage (Btor *btor)
{
  assert (btor);

  btor_reset_assumptions (btor);
  btor_reset_array_models (btor);
  btor->valid_assignments = 0;
}

static void
add_constraint (Btor *btor, BtorNode *exp)
{
  assert (btor);
  assert (exp);
  assert (check_id_table_mark_unset_dbg (btor));

  BtorNode *cur, *child;
  BtorNodePtrStack stack;
  BtorMemMgr *mm;

  exp = btor_simplify_exp (btor, exp);
  assert (!BTOR_IS_FUN_NODE (BTOR_REAL_ADDR_NODE (exp)));
  assert (BTOR_REAL_ADDR_NODE (exp)->len == 1);
  assert (!BTOR_REAL_ADDR_NODE (exp)->parameterized);

  mm = btor->mm;
  if (btor->valid_assignments) btor_reset_incremental_usage (btor);

  if (!BTOR_IS_INVERTED_NODE (exp) && BTOR_IS_AND_NODE (exp))
  {
    BTOR_INIT_STACK (stack);
    cur = exp;
    goto ADD_CONSTRAINT_ENTER_LOOP_WITHOUT_POP;

    do
    {
      cur = BTOR_POP_STACK (stack);
    ADD_CONSTRAINT_ENTER_LOOP_WITHOUT_POP:
      assert (!BTOR_IS_INVERTED_NODE (cur));
      assert (BTOR_IS_AND_NODE (cur));
      assert (cur->mark == 0 || cur->mark == 1);
      if (!cur->mark)
      {
        cur->mark = 1;
        child     = cur->e[1];
        if (!BTOR_IS_INVERTED_NODE (child) && BTOR_IS_AND_NODE (child))
          BTOR_PUSH_STACK (mm, stack, child);
        else
          insert_new_constraint (btor, child);
        child = cur->e[0];
        if (!BTOR_IS_INVERTED_NODE (child) && BTOR_IS_AND_NODE (child))
          BTOR_PUSH_STACK (mm, stack, child);
        else
          insert_new_constraint (btor, child);
      }
    } while (!BTOR_EMPTY_STACK (stack));
    BTOR_RELEASE_STACK (mm, stack);
    btor_mark_exp (btor, exp, 0);
  }
  else
    insert_new_constraint (btor, exp);

  assert (check_constraints_not_const_dbg (btor));
}

void
btor_assert_exp (Btor *btor, BtorNode *exp)
{
  assert (btor);
  assert (exp);
  exp = btor_simplify_exp (btor, exp);
  assert (!BTOR_IS_FUN_NODE (BTOR_REAL_ADDR_NODE (exp)));
  assert (BTOR_REAL_ADDR_NODE (exp)->len == 1);
  assert (!BTOR_REAL_ADDR_NODE (exp)->parameterized);

  add_constraint (btor, exp);
}

static int
exp_to_cnf_lit (Btor *btor, BtorNode *exp)
{
  int res, sign, val;
  BtorSATMgr *smgr;
  BtorAIGMgr *amgr;
  BtorAIG *aig;

  assert (btor);
  assert (exp);
  assert (BTOR_REAL_ADDR_NODE (exp)->len == 1);

  exp = btor_simplify_exp (btor, exp);

  sign = 1;

  if (BTOR_IS_INVERTED_NODE (exp))
  {
    exp = BTOR_INVERT_NODE (exp);
    sign *= -1;
  }

  aig = btor_exp_to_aig (btor, exp);

  amgr = btor_get_aig_mgr_aigvec_mgr (btor->avmgr);
  smgr = btor_get_sat_mgr_aig_mgr (amgr);

  if (BTOR_IS_CONST_AIG (aig))
  {
    res = smgr->true_lit;
    if (aig == BTOR_AIG_FALSE) sign *= -1;
  }
  else
  {
    if (BTOR_IS_INVERTED_AIG (aig))
    {
      aig = BTOR_INVERT_AIG (aig);
      sign *= -1;
    }

    if (!aig->cnf_id)
    {
      assert (!exp->tseitin);
      btor_aig_to_sat_tseitin (amgr, aig);
      exp->tseitin = 1;
    }

    res = aig->cnf_id;
    btor_release_aig (amgr, aig);

    if ((val = btor_fixed_sat (smgr, res)))
    {
      res = smgr->true_lit;
      if (val < 0) sign *= -1;
    }
  }
  res *= sign;

  return res;
}

void
btor_assume_exp (Btor *btor, BtorNode *exp)
{
  assert (btor);
  assert (btor->options.inc_enabled);
  assert (exp);

  /* Note: do not simplify constraint expression in order to prevent
   *       constraint expressions from not being added to btor->assumptions. */
  if (BTOR_REAL_ADDR_NODE (exp)->simplified)
    exp = btor_simplify_exp (btor, exp);

  if (btor->valid_assignments) btor_reset_incremental_usage (btor);

  if (!btor_find_in_ptr_hash_table (btor->assumptions, exp))
    (void) btor_insert_in_ptr_hash_table (btor->assumptions,
                                          btor_copy_exp (btor, exp));
}

int
btor_is_assumption_exp (Btor *btor, BtorNode *exp)
{
  assert (btor);
  assert (btor->options.inc_enabled);
  assert (exp);
  assert (check_unique_table_mark_unset_dbg (btor));

  exp = btor_simplify_exp (btor, exp);

  if (BTOR_REAL_ADDR_NODE (exp) == BTOR_REAL_ADDR_NODE (btor->true_exp))
    return 1;

  if (BTOR_IS_FUN_NODE (BTOR_REAL_ADDR_NODE (exp))
      || BTOR_REAL_ADDR_NODE (exp)->len != 1
      || BTOR_REAL_ADDR_NODE (exp)->parameterized)
    return 0;

  return btor_find_in_ptr_hash_table (btor->assumptions, exp) ? 1 : 0;
}

int
btor_failed_exp (Btor *btor, BtorNode *exp)
{
  assert (btor);
  assert (btor->options.inc_enabled);
  assert (btor->last_sat_result == BTOR_UNSAT);
  assert (exp);
  assert (check_id_table_mark_unset_dbg (btor));

  int i, lit;
  BtorAIG *aig;
  BtorNode *real_exp, *cur, *e;
  BtorNodePtrStack work_stack, assumptions;
  BtorSATMgr *smgr;
  BtorAIGMgr *amgr;

  exp = btor_simplify_exp (btor, exp);
  assert (BTOR_REAL_ADDR_NODE (exp)->btor == btor);
  assert (!BTOR_IS_FUN_NODE (BTOR_REAL_ADDR_NODE (exp)));
  assert (BTOR_REAL_ADDR_NODE (exp)->len == 1);
  assert (!BTOR_REAL_ADDR_NODE (exp)->parameterized);
  assert (btor_is_assumption_exp (btor, exp));

  if (btor->inconsistent) return 0;

  if (exp == btor->true_exp) return 0;

  if (exp == BTOR_INVERT_NODE (btor->true_exp)) return 1;

  if (BTOR_IS_INVERTED_NODE (exp) || !BTOR_IS_AND_NODE (exp))
  {
    real_exp = BTOR_REAL_ADDR_NODE (exp);
    assert (btor->found_constraint_false || BTOR_IS_SYNTH_NODE (real_exp));

    if (!BTOR_IS_SYNTH_NODE (real_exp)) return 0;

    if (btor->found_constraint_false)
      return ((BTOR_IS_INVERTED_NODE (exp)
               && real_exp->av->aigs[0] == BTOR_AIG_TRUE)
              || (!BTOR_IS_INVERTED_NODE (exp)
                  && real_exp->av->aigs[0] == BTOR_AIG_FALSE));
    else
    {
      if ((BTOR_IS_INVERTED_NODE (exp)
           && real_exp->av->aigs[0] == BTOR_AIG_FALSE)
          || (!BTOR_IS_INVERTED_NODE (exp)
              && real_exp->av->aigs[0] == BTOR_AIG_TRUE))
        return 0;

      amgr = btor_get_aig_mgr_aigvec_mgr (btor->avmgr);
      smgr = btor_get_sat_mgr_aig_mgr (amgr);

      lit = exp_to_cnf_lit (btor, exp);
      if (abs (lit) == smgr->true_lit) return lit < 0 ? 1 : 0;
      return btor_failed_sat (smgr, lit);
    }
  }

  BTOR_INIT_STACK (assumptions);
  BTOR_INIT_STACK (work_stack);
  BTOR_PUSH_STACK (btor->mm, work_stack, exp);
  while (!BTOR_EMPTY_STACK (work_stack))
  {
    cur = BTOR_POP_STACK (work_stack);
    assert (!BTOR_IS_INVERTED_NODE (cur));
    assert (BTOR_IS_AND_NODE (cur));
    assert (cur->mark == 0 || cur->mark == 1);
    if (cur->mark) continue;
    cur->mark = 1;
    for (i = 0; i < 2; i++)
    {
      e = cur->e[i];
      if (!BTOR_IS_INVERTED_NODE (e) && BTOR_IS_AND_NODE (e))
        BTOR_PUSH_STACK (btor->mm, work_stack, e);
      else
      {
        if (!BTOR_IS_SYNTH_NODE (BTOR_REAL_ADDR_NODE (e))) continue;

        aig = BTOR_REAL_ADDR_NODE (e)->av->aigs[0];
        if ((BTOR_IS_INVERTED_NODE (e) && aig == BTOR_AIG_FALSE)
            || (!BTOR_IS_INVERTED_NODE (e) && aig == BTOR_AIG_TRUE))
          continue;
        if ((BTOR_IS_INVERTED_NODE (e) && aig == BTOR_AIG_TRUE)
            || (!BTOR_IS_INVERTED_NODE (e) && aig == BTOR_AIG_FALSE))
          goto ASSUMPTION_FAILED;
        if (btor->found_constraint_false) continue;
        BTOR_PUSH_STACK (btor->mm, assumptions, e);
      }
    }
  }

  amgr = btor_get_aig_mgr_aigvec_mgr (btor->avmgr);
  smgr = btor_get_sat_mgr_aig_mgr (amgr);
  while (!BTOR_EMPTY_STACK (assumptions))
  {
    cur = BTOR_POP_STACK (assumptions);
    assert (BTOR_IS_INVERTED_NODE (cur) || !BTOR_IS_AND_NODE (cur));
    lit = exp_to_cnf_lit (btor, cur);
    if (lit == smgr->true_lit) continue;
    if (lit == -smgr->true_lit) goto ASSUMPTION_FAILED;
    if (btor_failed_sat (smgr, lit))
    {
    ASSUMPTION_FAILED:
      BTOR_RELEASE_STACK (btor->mm, work_stack);
      BTOR_RELEASE_STACK (btor->mm, assumptions);
      btor_mark_exp (btor, exp, 0);
      return 1;
    }
  }

  BTOR_RELEASE_STACK (btor->mm, work_stack);
  BTOR_RELEASE_STACK (btor->mm, assumptions);
  btor_mark_exp (btor, exp, 0);
  return 0;
}

/*------------------------------------------------------------------------*/

static void
update_constraints (Btor *btor, BtorNode *exp)
{
  BtorPtrHashTable *unsynthesized_constraints, *synthesized_constraints;
  BtorPtrHashTable *embedded_constraints, *pos, *neg;
  BtorNode *simplified, *not_simplified, *not_exp;
  assert (btor);
  assert (exp);
  assert (BTOR_IS_REGULAR_NODE (exp));
  assert (exp->simplified);
  assert (!BTOR_REAL_ADDR_NODE (exp->simplified)->simplified);
  assert (exp->constraint);
  assert (exp->refs > 1);
  assert (!exp->parameterized);
  assert (!BTOR_REAL_ADDR_NODE (exp->simplified)->parameterized);

  not_exp                   = BTOR_INVERT_NODE (exp);
  simplified                = exp->simplified;
  not_simplified            = BTOR_INVERT_NODE (simplified);
  embedded_constraints      = btor->embedded_constraints;
  unsynthesized_constraints = btor->unsynthesized_constraints;
  synthesized_constraints   = btor->synthesized_constraints;
  pos = neg = 0;

  if (btor_find_in_ptr_hash_table (unsynthesized_constraints, exp))
  {
    add_constraint (btor, simplified);
    assert (!pos);
    pos = unsynthesized_constraints;
  }

  if (btor_find_in_ptr_hash_table (unsynthesized_constraints, not_exp))
  {
    add_constraint (btor, not_simplified);
    assert (!neg);
    neg = unsynthesized_constraints;
  }

  if (btor_find_in_ptr_hash_table (embedded_constraints, exp))
  {
    add_constraint (btor, simplified);
    assert (!pos);
    pos = embedded_constraints;
  }

  if (btor_find_in_ptr_hash_table (embedded_constraints, not_exp))
  {
    add_constraint (btor, not_simplified);
    assert (!neg);
    neg = embedded_constraints;
  }

  if (btor_find_in_ptr_hash_table (synthesized_constraints, exp))
  {
    add_constraint (btor, simplified);
    assert (!pos);
    pos = synthesized_constraints;
  }

  if (btor_find_in_ptr_hash_table (synthesized_constraints, not_exp))
  {
    add_constraint (btor, not_simplified);
    assert (!neg);
    neg = synthesized_constraints;
  }

  if (pos)
  {
    btor_remove_from_ptr_hash_table (pos, exp, 0, 0);
    btor_release_exp (btor, exp);
  }

  if (neg)
  {
    btor_remove_from_ptr_hash_table (neg, not_exp, 0, 0);
    btor_release_exp (btor, not_exp);
  }

  exp->constraint = 0;
}

static void
set_simplified_exp (Btor *btor, BtorNode *exp, BtorNode *simplified)
{
  assert (btor);
  assert (exp);
  assert (simplified);
  assert (BTOR_IS_REGULAR_NODE (exp));
  assert (!BTOR_REAL_ADDR_NODE (simplified)->simplified);
  assert (exp->arity <= 3);
  assert (exp->len == BTOR_REAL_ADDR_NODE (simplified)->len);

  if (exp->simplified) btor_release_exp (btor, exp->simplified);

  exp->simplified = btor_copy_exp (btor, simplified);

  if (exp->constraint) update_constraints (btor, exp);

  btor_set_to_proxy_exp (btor, exp);
}

/* Finds most simplified expression and shortens path to it */
static BtorNode *
recursively_pointer_chase_simplified_exp (Btor *btor, BtorNode *exp)
{
  BtorNode *real_exp, *cur, *simplified, *not_simplified, *next;
  int invert;

  assert (btor);
  assert (exp);

  real_exp = BTOR_REAL_ADDR_NODE (exp);

  assert (real_exp->simplified);
  assert (BTOR_REAL_ADDR_NODE (real_exp->simplified)->simplified);

  /* shorten path to simplified expression */
  invert     = 0;
  simplified = real_exp->simplified;
  do
  {
    assert (BTOR_IS_PROXY_NODE (BTOR_REAL_ADDR_NODE (simplified)));
    if (BTOR_IS_INVERTED_NODE (simplified)) invert = !invert;
    simplified = BTOR_REAL_ADDR_NODE (simplified)->simplified;
  } while (BTOR_REAL_ADDR_NODE (simplified)->simplified);
  /* 'simplified' is representative element */
  assert (!BTOR_REAL_ADDR_NODE (simplified)->simplified);
  if (invert) simplified = BTOR_INVERT_NODE (simplified);

  invert         = 0;
  not_simplified = BTOR_INVERT_NODE (simplified);
  cur            = btor_copy_exp (btor, real_exp);
  do
  {
    if (BTOR_IS_INVERTED_NODE (cur)) invert = !invert;
    cur  = BTOR_REAL_ADDR_NODE (cur);
    next = btor_copy_exp (btor, cur->simplified);
    set_simplified_exp (btor, cur, invert ? not_simplified : simplified);
    btor_release_exp (btor, cur);
    cur = next;
  } while (BTOR_REAL_ADDR_NODE (cur)->simplified);
  btor_release_exp (btor, cur);

  /* if starting expression is inverted, then we have to invert result */
  if (BTOR_IS_INVERTED_NODE (exp)) simplified = BTOR_INVERT_NODE (simplified);

  return simplified;
}

BtorNode *
btor_pointer_chase_simplified_exp (Btor *btor, BtorNode *exp)
{
  BtorNode *real_exp;

  assert (btor);
  assert (exp);
  (void) btor;

  real_exp = BTOR_REAL_ADDR_NODE (exp);

  /* no simplified expression ? */
  if (!real_exp->simplified) return exp;

  /* only one simplified expression ? */
  if (!BTOR_REAL_ADDR_NODE (real_exp->simplified)->simplified)
  {
    if (BTOR_IS_INVERTED_NODE (exp))
      return BTOR_INVERT_NODE (real_exp->simplified);
    return exp->simplified;
  }
  return recursively_pointer_chase_simplified_exp (btor, exp);
}

static BtorNode *
simplify_constraint_exp (Btor *btor, BtorNode *exp)
{
  assert (btor);
  assert (exp);
  assert (BTOR_REAL_ADDR_NODE (exp)->constraint);
  assert (!BTOR_REAL_ADDR_NODE (exp)->simplified);
  /* embedded constraints rewriting enabled with rwl > 1 */
  assert (btor->options.rewrite_level > 1);

  BtorNode *real_exp, *result, *not_exp;

  real_exp = BTOR_REAL_ADDR_NODE (exp);

  /* Do not simplify top-level constraint applies (we need the implication
   * dependencies for determining top applies when dual prop enabled) */
  if (btor->options.dual_prop && BTOR_IS_APPLY_NODE (real_exp)) return exp;

  not_exp = BTOR_INVERT_NODE (real_exp);

  if (BTOR_IS_BV_CONST_NODE (real_exp)) return exp;

  if (btor_find_in_ptr_hash_table (btor->embedded_constraints, real_exp))
  {
    result = btor->true_exp;
  }
  else if (btor_find_in_ptr_hash_table (btor->embedded_constraints, not_exp))
  {
    result = BTOR_INVERT_NODE (btor->true_exp);
  }
  else if (btor_find_in_ptr_hash_table (btor->unsynthesized_constraints,
                                        real_exp))
  {
    result = btor->true_exp;
  }
  else if (btor_find_in_ptr_hash_table (btor->unsynthesized_constraints,
                                        not_exp))
  {
    result = BTOR_INVERT_NODE (btor->true_exp);
  }
  else if (btor_find_in_ptr_hash_table (btor->synthesized_constraints,
                                        real_exp))
  {
    result = btor->true_exp;
  }
  else
  {
    assert (
        btor_find_in_ptr_hash_table (btor->synthesized_constraints, not_exp));
    result = BTOR_INVERT_NODE (btor->true_exp);
  }

  if (BTOR_IS_INVERTED_NODE (exp)) return BTOR_INVERT_NODE (result);

  return result;
}

BtorNode *
btor_simplify_exp (Btor *btor, BtorNode *exp)
{
  assert (btor);
  assert (exp);
  assert (BTOR_REAL_ADDR_NODE (exp)->btor == btor);
  assert (BTOR_REAL_ADDR_NODE (exp)->refs > 0);

  BtorNode *result;

  if (btor->substitutions && (result = btor_find_substitution (btor, exp)))
  {
    assert (result);
    result = btor_pointer_chase_simplified_exp (btor, result);
    assert (!btor_find_substitution (btor, BTOR_REAL_ADDR_NODE (result)));
    assert (!BTOR_REAL_ADDR_NODE (result)->simplified);
  }
  else
    result = btor_pointer_chase_simplified_exp (btor, exp);

  /* NOTE: embedded constraints rewriting is enabled with rwl > 1 */
  if (btor->options.simplify_constraints && btor->options.rewrite_level > 1
      && BTOR_REAL_ADDR_NODE (result)->constraint)
    return simplify_constraint_exp (btor, result);

  assert (BTOR_REAL_ADDR_NODE (result)->btor == btor);
  assert (BTOR_REAL_ADDR_NODE (result)->refs > 0);

  return result;
}

/*------------------------------------------------------------------------*/

static BtorNode *
rebuild_exp (Btor *btor, BtorNode *exp)
{
  assert (btor);
  assert (exp);
  assert (BTOR_IS_REGULAR_NODE (exp));

  switch (exp->kind)
  {
    case BTOR_PROXY_NODE:
    case BTOR_BV_CONST_NODE:
    case BTOR_BV_VAR_NODE:
    case BTOR_ARRAY_VAR_NODE:
    case BTOR_PARAM_NODE:
      return btor_copy_exp (btor, btor_simplify_exp (btor, exp));
    case BTOR_SLICE_NODE:
      return btor_slice_exp (btor, exp->e[0], exp->upper, exp->lower);
    case BTOR_AND_NODE: return btor_and_exp (btor, exp->e[0], exp->e[1]);
    case BTOR_BEQ_NODE:
    case BTOR_AEQ_NODE: return btor_eq_exp (btor, exp->e[0], exp->e[1]);
    case BTOR_ADD_NODE: return btor_add_exp (btor, exp->e[0], exp->e[1]);
    case BTOR_MUL_NODE: return btor_mul_exp (btor, exp->e[0], exp->e[1]);
    case BTOR_ULT_NODE: return btor_ult_exp (btor, exp->e[0], exp->e[1]);
    case BTOR_SLL_NODE: return btor_sll_exp (btor, exp->e[0], exp->e[1]);
    case BTOR_SRL_NODE: return btor_srl_exp (btor, exp->e[0], exp->e[1]);
    case BTOR_UDIV_NODE: return btor_udiv_exp (btor, exp->e[0], exp->e[1]);
    case BTOR_UREM_NODE: return btor_urem_exp (btor, exp->e[0], exp->e[1]);
    case BTOR_CONCAT_NODE: return btor_concat_exp (btor, exp->e[0], exp->e[1]);
    case BTOR_LAMBDA_NODE:
      assert (!btor_param_cur_assignment (exp->e[0]));
      BTOR_PARAM_SET_LAMBDA_NODE (exp->e[0], 0);
      return btor_lambda_exp (btor, exp->e[0], exp->e[1]);
    case BTOR_APPLY_NODE: return btor_apply_exp (btor, exp->e[0], exp->e[1]);
    case BTOR_ARGS_NODE: return btor_args_exp (btor, exp->arity, exp->e);
    default:
      assert (BTOR_IS_BV_COND_NODE (exp));
      return btor_cond_exp (btor, exp->e[0], exp->e[1], exp->e[2]);
  }
}

/* we perform all variable substitutions in one pass and rebuild the formula
 * cyclic substitutions must have been deleted before! */
static void
substitute_vars_and_rebuild_exps (Btor *btor, BtorPtrHashTable *substs)
{
  assert (btor);
  assert (substs);
  assert (check_id_table_aux_mark_unset_dbg (btor));

  BtorNodePtrStack stack, root_stack;
  BtorPtrHashBucket *b;
  BtorNode *cur, *cur_parent, *rebuilt_exp, **temp, **top, *rhs, *simplified;
  BtorMemMgr *mm;
  BtorNodeIterator it;
  int pushed, i;

  if (substs->count == 0u) return;

  mm = btor->mm;

  BTOR_INIT_STACK (stack);
  BTOR_INIT_STACK (root_stack);
  /* search upwards for all reachable roots */
  /* we push all left sides on the search stack */
  for (b = substs->first; b; b = b->next)
  {
    cur = (BtorNode *) b->key;
    assert (BTOR_IS_REGULAR_NODE (cur));
    assert (BTOR_IS_BV_VAR_NODE (cur) || BTOR_IS_ARRAY_VAR_NODE (cur));
    BTOR_PUSH_STACK (mm, stack, cur);
  }

  do
  {
    assert (!BTOR_EMPTY_STACK (stack));
    cur = BTOR_POP_STACK (stack);
    assert (BTOR_IS_REGULAR_NODE (cur));
    if (cur->aux_mark == 0)
    {
      cur->aux_mark = 1;
      init_full_parent_iterator (&it, cur);
      /* are we at a root ? */
      pushed = 0;
      while (has_next_parent_full_parent_iterator (&it))
      {
        cur_parent = next_parent_full_parent_iterator (&it);
        assert (BTOR_IS_REGULAR_NODE (cur_parent));
        pushed = 1;
        BTOR_PUSH_STACK (mm, stack, cur_parent);
      }
      if (!pushed) BTOR_PUSH_STACK (mm, root_stack, btor_copy_exp (btor, cur));
    }
  } while (!BTOR_EMPTY_STACK (stack));

  /* copy roots on substitution stack */
  top = root_stack.top;
  for (temp = root_stack.start; temp != top; temp++)
    BTOR_PUSH_STACK (mm, stack, *temp);

  /* substitute */
  while (!BTOR_EMPTY_STACK (stack))
  {
    cur = BTOR_REAL_ADDR_NODE (BTOR_POP_STACK (stack));

    if (cur->aux_mark == 0) continue;

    assert (!BTOR_IS_BV_CONST_NODE (cur));

    if (cur->aux_mark == 1)
    {
      BTOR_PUSH_STACK (mm, stack, cur);
      cur->aux_mark = 2;
      if (BTOR_IS_BV_VAR_NODE (cur) || BTOR_IS_ARRAY_VAR_NODE (cur))
      {
        b = btor_find_in_ptr_hash_table (substs, cur);
        assert (b);
        assert (cur == (BtorNode *) b->key);
        rhs = (BtorNode *) b->data.asPtr;
        assert (rhs);
        BTOR_PUSH_STACK (mm, stack, rhs);
      }
      else
      {
        for (i = cur->arity - 1; i >= 0; i--)
          BTOR_PUSH_STACK (mm, stack, cur->e[i]);
      }
    }
    else
    {
      assert (cur->aux_mark == 2);
      cur->aux_mark = 0;
      if (BTOR_IS_BV_VAR_NODE (cur) || BTOR_IS_ARRAY_VAR_NODE (cur))
      {
        b = btor_find_in_ptr_hash_table (substs, cur);
        assert (b);
        assert (cur == (BtorNode *) b->key);
        rhs = (BtorNode *) b->data.asPtr;
        assert (rhs);
        rebuilt_exp = btor_copy_exp (btor, rhs);
        if (BTOR_IS_BV_VAR_NODE (cur))
          btor->stats.var_substitutions++;
        else
          btor->stats.array_substitutions++;
      }
      else
        rebuilt_exp = rebuild_exp (btor, cur);
      assert (rebuilt_exp);
      assert (rebuilt_exp != cur);

      simplified = btor_simplify_exp (btor, rebuilt_exp);
      set_simplified_exp (btor, cur, simplified);
      btor_release_exp (btor, rebuilt_exp);
    }
  }

  BTOR_RELEASE_STACK (mm, stack);

  top = root_stack.top;
  for (temp = root_stack.start; temp != top; temp++)
    btor_release_exp (btor, *temp);
  BTOR_RELEASE_STACK (mm, root_stack);
}

static void
substitute_var_exps (Btor *btor)
{
  assert (btor);
  assert (check_id_table_mark_unset_dbg (btor));

  BtorPtrHashTable *varsubst_constraints, *order, *substs;
  BtorNode *cur, *constraint, *left, *right, *child;
  BtorPtrHashBucket *b, *b_temp;
  int order_num, val, max, i;
  BtorNodePtrStack stack;
  double start, delta;
  unsigned count;
  BtorMemMgr *mm;

  mm                   = btor->mm;
  varsubst_constraints = btor->varsubst_constraints;

  if (varsubst_constraints->count == 0u) return;

  start = btor_time_stamp ();

  BTOR_INIT_STACK (stack);

  /* new equality constraints may be added during rebuild */
  count = 0;
  while (varsubst_constraints->count > 0u)
  {
    order_num = 1;
    order     = btor_new_ptr_hash_table (mm,
                                     (BtorHashPtr) btor_hash_exp_by_id,
                                     (BtorCmpPtr) btor_compare_exp_by_id);

    substs = btor_new_ptr_hash_table (mm,
                                      (BtorHashPtr) btor_hash_exp_by_id,
                                      (BtorCmpPtr) btor_compare_exp_by_id);

    /* we copy the current substitution constraints into a local hash table,
     * and empty the global substitution table */
    while (varsubst_constraints->count > 0u)
    {
      count++;
      b   = varsubst_constraints->first;
      cur = (BtorNode *) b->key;
      assert (BTOR_IS_REGULAR_NODE (cur));
      assert (BTOR_IS_BV_VAR_NODE (cur) || BTOR_IS_ARRAY_VAR_NODE (cur));
      btor_insert_in_ptr_hash_table (substs, cur)->data.asPtr = b->data.asPtr;
      btor_remove_from_ptr_hash_table (varsubst_constraints, cur, 0, 0);
    }
    assert (varsubst_constraints->count == 0u);

    /* we search for cyclic substitution dependencies
     * and map the substitutions to an ordering number */
    for (b = substs->first; b; b = b->next)
    {
      cur = (BtorNode *) b->key;
      assert (BTOR_IS_REGULAR_NODE (cur));
      assert (BTOR_IS_BV_VAR_NODE (cur) || BTOR_IS_ARRAY_VAR_NODE (cur));
      BTOR_PUSH_STACK (mm, stack, (BtorNode *) cur);

      while (!BTOR_EMPTY_STACK (stack))
      {
        cur = BTOR_REAL_ADDR_NODE (BTOR_POP_STACK (stack));

        if (!cur)
        {
          cur = BTOR_POP_STACK (stack); /* left */
          assert (BTOR_IS_REGULAR_NODE (cur));
          assert (BTOR_IS_BV_VAR_NODE (cur) || BTOR_IS_ARRAY_VAR_NODE (cur));
          assert (!btor_find_in_ptr_hash_table (order, cur));
          btor_insert_in_ptr_hash_table (order, cur)->data.asInt = order_num++;
          continue;
        }

        if (cur->mark == 1) /* visited (DFS) */
          continue;

        cur->mark = 1;

        if (BTOR_IS_BV_CONST_NODE (cur) || BTOR_IS_BV_VAR_NODE (cur)
            || BTOR_IS_ARRAY_VAR_NODE (cur) || BTOR_IS_PARAM_NODE (cur))
        {
          b_temp = btor_find_in_ptr_hash_table (substs, cur);
          if (b_temp)
          {
            BTOR_PUSH_STACK (mm, stack, cur); /* left  */
            BTOR_PUSH_STACK (mm, stack, 0);
            BTOR_PUSH_STACK (mm,
                             stack, /* right */
                             (BtorNode *) b_temp->data.asPtr);
          }
          else
          {
            assert (!btor_find_in_ptr_hash_table (order, cur));
            btor_insert_in_ptr_hash_table (order, cur)->data.asInt = 0;
          }
        }
        else
        {
          assert (cur->arity >= 1);
          assert (cur->arity <= 3);
          for (i = cur->arity - 1; i >= 0; i--)
            BTOR_PUSH_STACK (mm, stack, cur->e[i]);
        }
      }
    }

    /* intermediate cleanup of mark flags */
    for (b = substs->first; b; b = b->next)
    {
      assert (BTOR_IS_REGULAR_NODE ((BtorNode *) b->key));
      assert (BTOR_IS_BV_VAR_NODE ((BtorNode *) b->key)
              || BTOR_IS_ARRAY_VAR_NODE ((BtorNode *) b->key));
      btor_mark_exp (btor, (BtorNode *) b->key, 0);
      btor_mark_exp (btor, (BtorNode *) b->data.asPtr, 0);
    }

    /* we look for cycles */
    for (b = substs->first; b; b = b->next)
    {
#ifndef NDEBUG
      cur = (BtorNode *) b->key;
      assert (BTOR_IS_REGULAR_NODE (cur));
      assert (BTOR_IS_BV_VAR_NODE (cur) || BTOR_IS_ARRAY_VAR_NODE (cur));
#endif
      BTOR_PUSH_STACK (mm, stack, (BtorNode *) b->data.asPtr);

      /* we assume that there are no direct loops
       * as a result of occurrence check */
      while (!BTOR_EMPTY_STACK (stack))
      {
        cur = BTOR_REAL_ADDR_NODE (BTOR_POP_STACK (stack));

        if (cur->mark == 2) /* cur has max order of its children */
          continue;

        if (BTOR_IS_BV_CONST_NODE (cur) || BTOR_IS_BV_VAR_NODE (cur)
            || BTOR_IS_ARRAY_VAR_NODE (cur) || BTOR_IS_PARAM_NODE (cur))
        {
          assert (btor_find_in_ptr_hash_table (order, cur));
          continue;
        }

        assert (cur->arity >= 1);
        assert (cur->arity <= 3);

        if (cur->mark == 0)
        {
          cur->mark = 1;
          BTOR_PUSH_STACK (mm, stack, cur);
          for (i = cur->arity - 1; i >= 0; i--)
            BTOR_PUSH_STACK (mm, stack, cur->e[i]);
        }
        else /* cur is visited, its children are visited */
        {
          /* compute maximum of children */
          assert (cur->mark == 1);
          cur->mark = 2;
          max       = 0;
          for (i = cur->arity - 1; i >= 0; i--)
          {
            child  = BTOR_REAL_ADDR_NODE (cur->e[i]);
            b_temp = btor_find_in_ptr_hash_table (order, child);
            assert (b_temp);
            val = b_temp->data.asInt;
            assert (val >= 0);
            max = BTOR_MAX_UTIL (max, val);
          }
          btor_insert_in_ptr_hash_table (order, cur)->data.asInt = max;
        }
      }
    }

    assert (BTOR_EMPTY_STACK (stack));
    /* we eliminate cyclic substitutions, and reset mark flags */
    for (b = substs->first; b; b = b->next)
    {
      left = (BtorNode *) b->key;
      assert (BTOR_IS_REGULAR_NODE (left));
      assert (BTOR_IS_BV_VAR_NODE (left) || BTOR_IS_ARRAY_VAR_NODE (left));
      right = (BtorNode *) b->data.asPtr;
      btor_mark_exp (btor, left, 0);
      btor_mark_exp (btor, right, 0);
      b_temp = btor_find_in_ptr_hash_table (order, left);
      assert (b_temp);
      order_num = b_temp->data.asInt;
      b_temp = btor_find_in_ptr_hash_table (order, BTOR_REAL_ADDR_NODE (right));
      assert (b_temp);
      max = b_temp->data.asInt;
      assert (order_num != max);
      /* found cycle */
      if (max > order_num) BTOR_PUSH_STACK (mm, stack, left);
    }

    /* we delete cyclic substitutions and synthesize them instead */
    while (!BTOR_EMPTY_STACK (stack))
    {
      left = BTOR_POP_STACK (stack);
      assert (BTOR_IS_REGULAR_NODE (left));
      assert (BTOR_IS_BV_VAR_NODE (left) || BTOR_IS_ARRAY_VAR_NODE (left));
      right =
          (BtorNode *) btor_find_in_ptr_hash_table (substs, left)->data.asPtr;
      assert (right);

      constraint = btor_eq_exp (btor, left, right);
      insert_unsynthesized_constraint (btor, constraint);
      btor_release_exp (btor, constraint);

      btor_remove_from_ptr_hash_table (substs, left, 0, 0);
      btor_release_exp (btor, left);
      btor_release_exp (btor, right);
    }

    /* we rebuild and substiute variables in one pass */
    substitute_vars_and_rebuild_exps (btor, substs);

    /* cleanup, we delete all substitution constraints */
    for (b = substs->first; b; b = b->next)
    {
      left = (BtorNode *) b->key;
      assert (BTOR_IS_REGULAR_NODE (left));
      assert (left->kind == BTOR_PROXY_NODE);
      assert (left->simplified);
      right = (BtorNode *) b->data.asPtr;
      assert (right);
      btor_release_exp (btor, left);
      btor_release_exp (btor, right);
    }

    btor_delete_ptr_hash_table (order);
    btor_delete_ptr_hash_table (substs);
  }

  BTOR_RELEASE_STACK (mm, stack);
  delta = btor_time_stamp () - start;
  btor->time.subst += delta;
  btor_msg (btor, 1, "%d variables substituted in %.1f seconds", count, delta);
}

static int
all_exps_below_rebuilt (Btor *btor, BtorNode *exp)
{
  assert (btor);
  assert (exp);

  int i;
  BtorNode *subst;

  subst = btor_find_substitution (btor, exp);
  if (subst) return BTOR_REAL_ADDR_NODE (subst)->aux_mark == 0;

  exp = BTOR_REAL_ADDR_NODE (exp);
  for (i = 0; i < exp->arity; i++)
    if (BTOR_REAL_ADDR_NODE (exp->e[i])->aux_mark > 0) return 0;

  return 1;
}

static void
substitute_and_rebuild (Btor *btor, BtorPtrHashTable *subst, int bra)
{
  assert (btor);
  assert (subst);
  assert (bra == 0 || bra == 1);
  assert (check_id_table_aux_mark_unset_dbg (btor));

  int i, refs;
  BtorMemMgr *mm;
  BtorNode *cur, *cur_parent, *rebuilt_exp, *simplified;
  BtorNodePtrStack roots;
  BtorNodePtrQueue queue;
  BtorHashTableIterator hit;
  BtorNodeIterator it;

  if (subst->count == 0u) return;

  mm = btor->mm;

  BTOR_INIT_STACK (roots);
  BTOR_INIT_QUEUE (queue);

  init_node_hash_table_iterator (&hit, subst);
  while (has_next_node_hash_table_iterator (&hit))
  {
    cur = BTOR_REAL_ADDR_NODE (next_node_hash_table_iterator (&hit));
    BTOR_ENQUEUE (mm, queue, cur);
  }

  /* mark cone and copy roots */
  while (!BTOR_EMPTY_QUEUE (queue))
  {
    cur = BTOR_DEQUEUE (queue);
    assert (BTOR_IS_REGULAR_NODE (cur));
    assert (!BTOR_IS_PROXY_NODE (cur));

    if (cur->aux_mark == 0)
    {
      cur->aux_mark = 1;

      if (cur->parents == 0)
        BTOR_PUSH_STACK (mm, roots, btor_copy_exp (btor, cur));

      init_full_parent_iterator (&it, cur);
      while (has_next_parent_full_parent_iterator (&it))
      {
        cur_parent = next_parent_full_parent_iterator (&it);
        BTOR_ENQUEUE (mm, queue, cur_parent);
      }
    }
  }

  init_node_hash_table_iterator (&hit, subst);
  while (has_next_node_hash_table_iterator (&hit))
  {
    cur = BTOR_REAL_ADDR_NODE (next_node_hash_table_iterator (&hit));
    assert (cur->aux_mark == 1);
    BTOR_ENQUEUE (mm, queue, btor_copy_exp (btor, cur));
    cur->aux_mark = 2; /* mark as enqueued */
  }

  /* rebuild bottom-up */
  while (!BTOR_EMPTY_QUEUE (queue))
  {
    cur = BTOR_DEQUEUE (queue);
    assert (BTOR_IS_REGULAR_NODE (cur));
    assert (!BTOR_IS_PROXY_NODE (cur));
    assert (cur->aux_mark == 2);
    refs = cur->refs;
    btor_release_exp (btor, cur);

    if (refs == 1) continue;

    if (all_exps_below_rebuilt (btor, cur))
    {
      cur->aux_mark = 0;

      /* traverse upwards and enqueue all parents that are not yet
       * in the queue. */
      init_full_parent_iterator (&it, cur);
      while (has_next_parent_full_parent_iterator (&it))
      {
        cur_parent = next_parent_full_parent_iterator (&it);
        if (cur_parent->aux_mark == 2) continue;
        assert (cur_parent->aux_mark == 0 || cur_parent->aux_mark == 1);
        cur_parent->aux_mark = 2;
        BTOR_ENQUEUE (mm, queue, btor_copy_exp (btor, cur_parent));
      }

      // TODO: externalize
      if (bra && BTOR_IS_APPLY_NODE (cur)
          && btor_find_in_ptr_hash_table (subst, cur))
        rebuilt_exp = btor_beta_reduce_full (btor, cur);
      else
        rebuilt_exp = rebuild_exp (btor, cur);

#if 1
      /* special case if only root is substituted */
      if (cur->constraint && rebuilt_exp == cur
          && btor_find_substitution (btor, cur))
      {
        goto SET_SIMPLIFIED_EXP;
      }
#endif

      assert (rebuilt_exp);
      if (rebuilt_exp != cur)
      {
      SET_SIMPLIFIED_EXP:
        simplified = btor_simplify_exp (btor, rebuilt_exp);
        // TODO: only push new roots? use hash table for roots instead of
        // stack?
        if (cur->parents == 0)
          BTOR_PUSH_STACK (mm, roots, btor_copy_exp (btor, cur));

        set_simplified_exp (btor, cur, simplified);
      }
      btor_release_exp (btor, rebuilt_exp);
    }
    /* not all children rebuilt, enqueue again */
    else
    {
      cur->aux_mark = 2;
      BTOR_ENQUEUE (mm, queue, btor_copy_exp (btor, cur));
    }
  }

  BTOR_RELEASE_QUEUE (mm, queue);

  for (i = 0; i < BTOR_COUNT_STACK (roots); i++)
  {
    cur = BTOR_PEEK_STACK (roots, i);
    btor_release_exp (btor, cur);
  }

  BTOR_RELEASE_STACK (mm, roots);

  assert (check_id_table_aux_mark_unset_dbg (btor));
  assert (check_unique_table_children_proxy_free_dbg (btor));
}

static void
substitute_embedded_constraints (Btor *btor)
{
  assert (btor);

  BtorPtrHashBucket *b;
  BtorNode *cur;

  for (b = btor->embedded_constraints->first; b; b = b->next)
  {
    cur = (BtorNode *) b->key;
    assert (BTOR_REAL_ADDR_NODE (cur)->constraint);
    /* embedded constraints have possibly lost their parents,
     * e.g. top conjunction of constraints that are released */
    if (has_parents_exp (btor, cur)) btor->stats.ec_substitutions++;
  }

  substitute_and_rebuild (btor, btor->embedded_constraints, 0);
}

static void
process_embedded_constraints (Btor *btor)
{
  assert (btor);

  BtorHashTableIterator it;
  BtorNodePtrStack ec;
  double start, delta;
  BtorNode *cur;
  int count;

  if (btor->embedded_constraints->count > 0u)
  {
    start = btor_time_stamp ();
    count = 0;
    BTOR_INIT_STACK (ec);
    init_node_hash_table_iterator (&it, btor->embedded_constraints);
    while (has_next_node_hash_table_iterator (&it))
    {
      cur = btor_copy_exp (btor, next_node_hash_table_iterator (&it));
      BTOR_PUSH_STACK (btor->mm, ec, cur);
    }

    /* Note: it may happen that new embedded constraints are inserted into
     *       btor->embedded_constraints here. */
    substitute_embedded_constraints (btor);

    while (!BTOR_EMPTY_STACK (ec))
    {
      cur = BTOR_POP_STACK (ec);

      if (btor_find_in_ptr_hash_table (btor->embedded_constraints, cur))
      {
        count++;
        btor_remove_from_ptr_hash_table (btor->embedded_constraints, cur, 0, 0);
        insert_unsynthesized_constraint (btor, cur);
        btor_release_exp (btor, cur);
      }
      btor_release_exp (btor, cur);
    }
    BTOR_RELEASE_STACK (btor->mm, ec);

    delta = btor_time_stamp () - start;
    btor->time.embedded += delta;
    btor_msg (btor,
              1,
              "replaced %d embedded constraints in %1.f seconds",
              count,
              delta);
  }
}

/*------------------------------------------------------------------------*/
#ifndef BTOR_DO_NOT_ELIMINATE_SLICES
/*------------------------------------------------------------------------*/

static BtorSlice *
new_slice (Btor *btor, int upper, int lower)
{
  BtorSlice *result;

  assert (btor != NULL);
  assert (upper >= lower);
  assert (lower >= 0);

  BTOR_NEW (btor->mm, result);
  result->upper = upper;
  result->lower = lower;
  return result;
}

static void
delete_slice (Btor *btor, BtorSlice *slice)
{
  assert (btor != NULL);
  assert (slice != NULL);
  BTOR_DELETE (btor->mm, slice);
}

static unsigned int
hash_slice (BtorSlice *slice)
{
  unsigned int result;

  assert (slice != NULL);
  assert (slice->upper >= slice->lower);
  assert (slice->lower >= 0);

  result = (unsigned int) slice->upper;
  result += (unsigned int) slice->lower;
  result *= 7334147u;
  return result;
}

static int
compare_slices (BtorSlice *s1, BtorSlice *s2)
{
  assert (s1 != NULL);
  assert (s2 != NULL);
  assert (s1->upper >= s1->lower);
  assert (s1->lower >= 0);
  assert (s2->upper >= s2->lower);
  assert (s2->lower >= 0);

  if (s1->upper < s2->upper) return -1;

  if (s1->upper > s2->upper) return 1;

  assert (s1->upper == s1->upper);
  if (s1->lower < s2->lower) return -1;

  if (s1->lower > s2->lower) return 1;

  assert (s1->upper == s2->upper && s1->lower == s2->lower);
  return 0;
}

static int
compare_slices_qsort (const void *p1, const void *p2)
{
  return compare_slices (*((BtorSlice **) p1), *((BtorSlice **) p2));
}

static int
compare_int_ptr (const void *p1, const void *p2)
{
  int v1 = *((int *) p1);
  int v2 = *((int *) p2);
  if (v1 < v2) return -1;

  if (v1 > v2) return 1;

  return 0;
}

static void
eliminate_slices_on_bv_vars (Btor *btor)
{
  BtorNode *var, *cur, *result, *lambda_var, *temp;
  BtorSlice *s1, *s2, *new_s1, *new_s2, *new_s3, **sorted_slices;
  BtorPtrHashBucket *b_var, *b1, *b2;
  BtorNodeIterator it;
  BtorPtrHashTable *slices;
  int i, min, max, count;
  BtorNodePtrStack vars;
  double start, delta;
  BtorMemMgr *mm;
  int vals[4];

  assert (btor != NULL);

  start = btor_time_stamp ();
  count = 0;

  mm = btor->mm;
  BTOR_INIT_STACK (vars);
  for (b_var = btor->bv_vars->first; b_var != NULL; b_var = b_var->next)
  {
    var = (BtorNode *) b_var->key;
    BTOR_PUSH_STACK (mm, vars, var);
  }

  while (!BTOR_EMPTY_STACK (vars))
  {
    slices = btor_new_ptr_hash_table (
        mm, (BtorHashPtr) hash_slice, (BtorCmpPtr) compare_slices);
    var = BTOR_POP_STACK (vars);
    assert (BTOR_IS_REGULAR_NODE (var));
    assert (BTOR_IS_BV_VAR_NODE (var));
    init_full_parent_iterator (&it, var);
    /* find all slices on variable */
    while (has_next_parent_full_parent_iterator (&it))
    {
      cur = next_parent_full_parent_iterator (&it);
      assert (BTOR_IS_REGULAR_NODE (cur));
      if (cur->kind == BTOR_SLICE_NODE)
      {
        s1 = new_slice (btor, cur->upper, cur->lower);
        assert (!btor_find_in_ptr_hash_table (slices, s1));
        btor_insert_in_ptr_hash_table (slices, s1);
      }
    }

    /* no splitting necessary? */
    if (slices->count == 0u)
    {
      btor_delete_ptr_hash_table (slices);
      continue;
    }

    /* add full slice */
    s1 = new_slice (btor, var->len - 1, 0);
    assert (!btor_find_in_ptr_hash_table (slices, s1));
    btor_insert_in_ptr_hash_table (slices, s1);

  BTOR_SPLIT_SLICES_RESTART:
    for (b1 = slices->last; b1 != NULL; b1 = b1->prev)
    {
      s1 = (BtorSlice *) b1->key;
      for (b2 = b1->prev; b2 != NULL; b2 = b2->prev)
      {
        s2 = (BtorSlice *) b2->key;

        assert (compare_slices (s1, s2));

        /* not overlapping? */
        if ((s1->lower > s2->upper) || (s1->upper < s2->lower)
            || (s2->lower > s1->upper) || (s2->upper < s1->lower))
          continue;

        if (s1->upper == s2->upper)
        {
          assert (s1->lower != s2->lower);
          max    = BTOR_MAX_UTIL (s1->lower, s2->lower);
          min    = BTOR_MIN_UTIL (s1->lower, s2->lower);
          new_s1 = new_slice (btor, max - 1, min);
          if (!btor_find_in_ptr_hash_table (slices, new_s1))
            btor_insert_in_ptr_hash_table (slices, new_s1);
          else
            delete_slice (btor, new_s1);

          if (min == s1->lower)
          {
            btor_remove_from_ptr_hash_table (slices, s1, NULL, NULL);
            delete_slice (btor, s1);
          }
          else
          {
            btor_remove_from_ptr_hash_table (slices, s2, NULL, NULL);
            delete_slice (btor, s2);
          }
          goto BTOR_SPLIT_SLICES_RESTART;
        }

        if (s1->lower == s2->lower)
        {
          assert (s1->upper != s2->upper);
          max    = BTOR_MAX_UTIL (s1->upper, s2->upper);
          min    = BTOR_MIN_UTIL (s1->upper, s2->upper);
          new_s1 = new_slice (btor, max, min + 1);
          if (!btor_find_in_ptr_hash_table (slices, new_s1))
            btor_insert_in_ptr_hash_table (slices, new_s1);
          else
            delete_slice (btor, new_s1);
          if (max == s1->upper)
          {
            btor_remove_from_ptr_hash_table (slices, s1, NULL, NULL);
            delete_slice (btor, s1);
          }
          else
          {
            btor_remove_from_ptr_hash_table (slices, s2, NULL, NULL);
            delete_slice (btor, s2);
          }
          goto BTOR_SPLIT_SLICES_RESTART;
        }

        /* regular overlapping case (overlapping at both ends) */
        vals[0] = s1->upper;
        vals[1] = s1->lower;
        vals[2] = s2->upper;
        vals[3] = s2->lower;
        qsort (vals, 4, sizeof (int), compare_int_ptr);
        new_s1 = new_slice (btor, vals[3], vals[2] + 1);
        new_s2 = new_slice (btor, vals[2], vals[1]);
        new_s3 = new_slice (btor, vals[1] - 1, vals[0]);
        btor_remove_from_ptr_hash_table (slices, s1, NULL, NULL);
        btor_remove_from_ptr_hash_table (slices, s2, NULL, NULL);
        delete_slice (btor, s1);
        delete_slice (btor, s2);
        if (!btor_find_in_ptr_hash_table (slices, new_s1))
          btor_insert_in_ptr_hash_table (slices, new_s1);
        else
          delete_slice (btor, new_s1);
        if (!btor_find_in_ptr_hash_table (slices, new_s2))
          btor_insert_in_ptr_hash_table (slices, new_s2);
        else
          delete_slice (btor, new_s2);
        if (!btor_find_in_ptr_hash_table (slices, new_s3))
          btor_insert_in_ptr_hash_table (slices, new_s3);
        else
          delete_slice (btor, new_s3);
        goto BTOR_SPLIT_SLICES_RESTART;
      }
    }

    /* copy slices to sort them */
    assert (slices->count > 1u);
    BTOR_NEWN (mm, sorted_slices, slices->count);
    i = 0;
    for (b1 = slices->first; b1 != NULL; b1 = b1->next)
    {
      s1                 = (BtorSlice *) b1->key;
      sorted_slices[i++] = s1;
    }
    qsort (sorted_slices,
           slices->count,
           sizeof (BtorSlice *),
           compare_slices_qsort);

    s1     = sorted_slices[(int) slices->count - 1];
    result = lambda_var_exp (btor, s1->upper - s1->lower + 1);
    delete_slice (btor, s1);
    for (i = (int) slices->count - 2; i >= 0; i--)
    {
      s1         = sorted_slices[i];
      lambda_var = lambda_var_exp (btor, s1->upper - s1->lower + 1);
      temp       = btor_concat_exp (btor, result, lambda_var);
      btor_release_exp (btor, result);
      result = temp;
      btor_release_exp (btor, lambda_var);
      delete_slice (btor, s1);
    }
    BTOR_DELETEN (mm, sorted_slices, slices->count);
    btor_delete_ptr_hash_table (slices);

    count++;
    btor->stats.eliminated_slices++;
    insert_varsubst_constraint (btor, var, result);
    btor_release_exp (btor, result);
  }

  BTOR_RELEASE_STACK (mm, vars);

  delta = btor_time_stamp () - start;
  btor->time.slicing += delta;
  btor_msg (btor, 1, "sliced %d variables in %1.f seconds", count, delta);
}

/*------------------------------------------------------------------------*/
#endif /* BTOR_DO_NOT_ELIMINATE_SLICES */
/*------------------------------------------------------------------------*/

/*------------------------------------------------------------------------*/
#ifndef BTOR_DO_NOT_PROCESS_SKELETON
/*------------------------------------------------------------------------*/

#include "lglib.h"

static int
btor_fixed_exp (Btor *btor, BtorNode *exp)
{
  BtorNode *real_exp;
  BtorSATMgr *smgr;
  BtorAIGMgr *amgr;
  BtorAIG *aig;
  int res, id;

  real_exp = BTOR_REAL_ADDR_NODE (exp);
  assert (real_exp->len == 1);
  if (!BTOR_IS_SYNTH_NODE (real_exp)) return 0;
  assert (real_exp->av);
  assert (real_exp->av->len == 1);
  assert (real_exp->av->aigs);
  aig = real_exp->av->aigs[0];
  if (aig == BTOR_AIG_TRUE)
    res = 1;
  else if (aig == BTOR_AIG_FALSE)
    res = -1;
  else
  {
    id = BTOR_GET_CNF_ID_AIG (aig);
    if (!id) return 0;
    amgr = btor_get_aig_mgr_aigvec_mgr (btor->avmgr);
    smgr = btor_get_sat_mgr_aig_mgr (amgr);
    res  = btor_fixed_sat (smgr, id);
  }
  if (BTOR_IS_INVERTED_NODE (exp)) res = -res;
  return res;
}

static int
process_skeleton_tseitin_lit (BtorPtrHashTable *ids, BtorNode *exp)
{
  BtorPtrHashBucket *b;
  BtorNode *real_exp;
  int res;

  real_exp = BTOR_REAL_ADDR_NODE (exp);
  assert (real_exp->len == 1);
  b = btor_find_in_ptr_hash_table (ids, real_exp);
  if (!b)
  {
    b             = btor_insert_in_ptr_hash_table (ids, real_exp);
    b->data.asInt = (int) ids->count;
  }

  res = b->data.asInt;
  assert (res > 0);

  if (BTOR_IS_INVERTED_NODE (exp)) res = -res;

  return res;
}

static void
process_skeleton_tseitin (Btor *btor,
                          LGL *lgl,
                          BtorNodePtrStack *work_stack,
                          BtorNodePtrStack *unmark_stack,
                          BtorPtrHashTable *ids,
                          BtorNode *root)
{
  assert (btor);

  int i, lhs, rhs[3], fixed;
  BtorNode *exp;

  BTOR_PUSH_STACK (btor->mm, *work_stack, root);

  do
  {
    exp = BTOR_POP_STACK (*work_stack);
    assert (exp);
    exp = BTOR_REAL_ADDR_NODE (exp);
    if (!exp->mark)
    {
      exp->mark = 1;
      BTOR_PUSH_STACK (btor->mm, *unmark_stack, exp);

      BTOR_PUSH_STACK (btor->mm, *work_stack, exp);
      for (i = exp->arity - 1; i >= 0; i--)
        BTOR_PUSH_STACK (btor->mm, *work_stack, exp->e[i]);
    }
    else if (exp->mark == 1)
    {
      exp->mark = 2;
      if (exp->len != 1 || BTOR_IS_FUN_NODE (exp) || BTOR_IS_ARGS_NODE (exp)
          || exp->parameterized)
        continue;

#ifndef NDEBUG
      for (i = 0; i < exp->arity; i++)
      {
        BtorNode *child = exp->e[i];
        child           = BTOR_REAL_ADDR_NODE (child);
        assert (child->mark == 2);
        if (child->len == 1 && !BTOR_IS_FUN_NODE (child)
            && !BTOR_IS_ARGS_NODE (child) && !child->parameterized)
          assert (btor_find_in_ptr_hash_table (ids, child));
      }
#endif
      lhs   = process_skeleton_tseitin_lit (ids, exp);
      fixed = btor_fixed_exp (btor, exp);
      if (fixed)
      {
        lgladd (lgl, (fixed > 0) ? lhs : -lhs);
        lgladd (lgl, 0);
      }

      switch (exp->kind)
      {
        case BTOR_AND_NODE:
          rhs[0] = process_skeleton_tseitin_lit (ids, exp->e[0]);
          rhs[1] = process_skeleton_tseitin_lit (ids, exp->e[1]);

          lgladd (lgl, -lhs);
          lgladd (lgl, rhs[0]);
          lgladd (lgl, 0);

          lgladd (lgl, -lhs);
          lgladd (lgl, rhs[1]);
          lgladd (lgl, 0);

          lgladd (lgl, lhs);
          lgladd (lgl, -rhs[0]);
          lgladd (lgl, -rhs[1]);
          lgladd (lgl, 0);
          break;

        case BTOR_BEQ_NODE:
          if (BTOR_REAL_ADDR_NODE (exp->e[0])->len != 1) break;
          assert (BTOR_REAL_ADDR_NODE (exp->e[1])->len == 1);
          rhs[0] = process_skeleton_tseitin_lit (ids, exp->e[0]);
          rhs[1] = process_skeleton_tseitin_lit (ids, exp->e[1]);

          lgladd (lgl, -lhs);
          lgladd (lgl, -rhs[0]);
          lgladd (lgl, rhs[1]);
          lgladd (lgl, 0);

          lgladd (lgl, -lhs);
          lgladd (lgl, rhs[0]);
          lgladd (lgl, -rhs[1]);
          lgladd (lgl, 0);

          lgladd (lgl, lhs);
          lgladd (lgl, rhs[0]);
          lgladd (lgl, rhs[1]);
          lgladd (lgl, 0);

          lgladd (lgl, lhs);
          lgladd (lgl, -rhs[0]);
          lgladd (lgl, -rhs[1]);
          lgladd (lgl, 0);

          break;

        case BTOR_BCOND_NODE:
          assert (BTOR_REAL_ADDR_NODE (exp->e[0])->len == 1);
          if (BTOR_REAL_ADDR_NODE (exp->e[1])->len != 1) break;
          assert (BTOR_REAL_ADDR_NODE (exp->e[2])->len == 1);
          rhs[0] = process_skeleton_tseitin_lit (ids, exp->e[0]);
          rhs[1] = process_skeleton_tseitin_lit (ids, exp->e[1]);
          rhs[2] = process_skeleton_tseitin_lit (ids, exp->e[2]);

          lgladd (lgl, -lhs);
          lgladd (lgl, -rhs[0]);
          lgladd (lgl, rhs[1]);
          lgladd (lgl, 0);

          lgladd (lgl, -lhs);
          lgladd (lgl, rhs[0]);
          lgladd (lgl, rhs[2]);
          lgladd (lgl, 0);

          lgladd (lgl, lhs);
          lgladd (lgl, -rhs[0]);
          lgladd (lgl, -rhs[1]);
          lgladd (lgl, 0);

          lgladd (lgl, lhs);
          lgladd (lgl, rhs[0]);
          lgladd (lgl, -rhs[2]);
          lgladd (lgl, 0);
          break;

        default: assert (exp->kind != BTOR_PROXY_NODE); break;
      }
    }
  } while (!BTOR_EMPTY_STACK (*work_stack));
}

static void
process_skeleton (Btor *btor)
{
  BtorPtrHashTable *ids;
  BtorNodePtrStack unmark_stack;
  int count, fixed;
  BtorNodePtrStack work_stack;
  BtorMemMgr *mm = btor->mm;
  BtorPtrHashBucket *b;
  double start, delta;
  int res, lit, val;
  BtorNode *exp;
  LGL *lgl;
  BtorHashTableIterator it;

  start = btor_time_stamp ();

  ids = btor_new_ptr_hash_table (mm,
                                 (BtorHashPtr) btor_hash_exp_by_id,
                                 (BtorCmpPtr) btor_compare_exp_by_id);

  lgl = lglinit ();
  lglsetprefix (lgl, "[lglskel] ");

  if (btor->options.verbosity)
  {
    lglsetopt (lgl, "verbose", btor->options.verbosity - 1);
    lglbnr ("Lingeling", "[lglskel] ", stdout);
    fflush (stdout);
  }
  else
    lglsetopt (lgl, "verbose", -1);

  count = 0;

  BTOR_INIT_STACK (work_stack);
  BTOR_INIT_STACK (unmark_stack);

  init_node_hash_table_iterator (&it, btor->synthesized_constraints);
  queue_node_hash_table_iterator (&it, btor->unsynthesized_constraints);
  while (has_next_node_hash_table_iterator (&it))
  {
    count++;
    exp = next_node_hash_table_iterator (&it);
    assert (BTOR_REAL_ADDR_NODE (exp)->len == 1);
    process_skeleton_tseitin (btor, lgl, &work_stack, &unmark_stack, ids, exp);
    lgladd (lgl, process_skeleton_tseitin_lit (ids, exp));
    lgladd (lgl, 0);
  }

  BTOR_RELEASE_STACK (mm, work_stack);

  while (!BTOR_EMPTY_STACK (unmark_stack))
  {
    exp = BTOR_POP_STACK (unmark_stack);
    assert (!BTOR_IS_INVERTED_NODE (exp));
    assert (exp->mark);
    exp->mark = 0;
  }

  BTOR_RELEASE_STACK (mm, unmark_stack);

  btor_msg (btor,
            1,
            "found %u skeleton literals in %d constraints",
            ids->count,
            count);

#if 0
  lglsetopt (lgl, "clim", 10000);
  res = lglsat (lgl);
#else
  res = lglsimp (lgl, 0);
#endif

  if (btor->options.verbosity)
  {
    btor_msg (btor, 1, "skeleton preprocessing result %d", res);
    lglstats (lgl);
  }

  fixed = 0;

  if (res == 20)
  {
    btor_msg (btor, 1, "skeleton inconsistent");
    btor->inconsistent = 1;
  }
  else
  {
    assert (res == 0 || res == 10);
    for (b = ids->first; b; b = b->next)
    {
      exp = b->key;
      assert (!BTOR_IS_INVERTED_NODE (exp));
      lit = process_skeleton_tseitin_lit (ids, exp);
      val = lglfixed (lgl, lit);
      if (val)
      {
        if (!btor_find_in_ptr_hash_table (btor->synthesized_constraints, exp)
            && !btor_find_in_ptr_hash_table (btor->unsynthesized_constraints,
                                             exp))
        {
          if (val < 0) exp = BTOR_INVERT_NODE (exp);
          add_constraint (btor, exp);
          btor->stats.skeleton_constraints++;
          fixed++;
        }
      }
      else
      {
        assert (
            !btor_find_in_ptr_hash_table (btor->synthesized_constraints, exp));
        assert (!btor_find_in_ptr_hash_table (btor->unsynthesized_constraints,
                                              exp));
      }
    }
  }

  btor_delete_ptr_hash_table (ids);
  lglrelease (lgl);

  delta = btor_time_stamp () - start;
  btor->time.skel += delta;
  btor_msg (
      btor,
      1,
      "skeleton preprocessing produced %d new constraints in %.1f seconds",
      fixed,
      delta);
  assert (check_id_table_mark_unset_dbg (btor));
}

/*------------------------------------------------------------------------*/
#endif /* BTOR_DO_NOT_PROCESS_SKELETON */
/*------------------------------------------------------------------------*/

static void
init_cache (Btor *btor)
{
  assert (btor);
  assert (!btor->cache);

  btor->cache = btor_new_ptr_hash_table (
      btor->mm, (BtorHashPtr) hash_exp_pair, (BtorCmpPtr) compare_exp_pair);
}

static void
release_cache (Btor *btor)
{
  assert (btor);
  assert (btor->cache);

  BtorPtrHashBucket *bucket;
  BtorNodePair *pair;

  for (bucket = btor->cache->first; bucket; bucket = bucket->next)
  {
    pair = (BtorNodePair *) bucket->key;
    btor_release_exp (btor, (BtorNode *) bucket->data.asPtr);
    delete_exp_pair (btor, pair);
  }
  btor_delete_ptr_hash_table (btor->cache);
  btor->cache = 0;
}

static void
beta_reduce_applies_on_lambdas (Btor *btor)
{
  assert (btor);

  double start, delta;
  BtorPtrHashTable *apps;
  BtorNode *app, *fun;
  BtorNodeIterator it;
  BtorHashTableIterator h_it;
  BtorMemMgr *mm;

  if (btor->lambdas->count == 0) return;

  start = btor_time_stamp ();

  mm   = btor->mm;
  apps = btor_new_ptr_hash_table (mm,
                                  (BtorHashPtr) btor_hash_exp_by_id,
                                  (BtorCmpPtr) btor_compare_exp_by_id);

  /* collect function applications */
  init_node_hash_table_iterator (&h_it, btor->lambdas);
  while (has_next_node_hash_table_iterator (&h_it))
  {
    fun = next_node_hash_table_iterator (&h_it);
    init_apply_parent_iterator (&it, fun);
    while (has_next_parent_apply_parent_iterator (&it))
    {
      app = next_parent_apply_parent_iterator (&it);

      if (btor_find_in_ptr_hash_table (apps, app)) continue;

      if (app->parameterized) continue;

      btor_insert_in_ptr_hash_table (apps, btor_copy_exp (btor, app));
    }
  }

  btor_msg (btor,
            1,
            "starting to beta reduce %d lamba with %d applications",
            btor->lambdas->count,
            apps->count);

  substitute_and_rebuild (btor, apps, 1);

  init_node_hash_table_iterator (&h_it, apps);
  while (has_next_node_hash_table_iterator (&h_it))
    btor_release_exp (btor, next_node_hash_table_iterator (&h_it));
  btor_delete_ptr_hash_table (apps);

  delta = btor_time_stamp () - start;
  btor->time.betareduce += delta;
  btor_msg (btor, 1, "beta reduced all lambdas in %.1f seconds", delta);
}

static void
merge_lambdas (Btor *btor)
{
  assert (btor);
  assert (btor->options.rewrite_level > 0);
  assert (check_id_table_mark_unset_dbg (btor));
  assert (check_id_table_aux_mark_unset_dbg (btor));
  assert (check_unique_table_merge_unset_dbg (btor));

  int i, delta_lambdas;
  double start, delta;
  BtorNode *cur, *lambda, *subst, *parent, *merge;
  BtorMemMgr *mm;
  BtorHashTableIterator it;
  BtorNodeIterator nit;
  BtorNodePtrStack stack, unmark, visit;

  start         = btor_time_stamp ();
  mm            = btor->mm;
  delta_lambdas = btor->lambdas->count;

  btor_init_substitutions (btor);
  BTOR_INIT_STACK (stack);
  BTOR_INIT_STACK (unmark);
  BTOR_INIT_STACK (visit);

  /* collect candidates for merging */
  init_node_hash_table_iterator (&it, btor->lambdas);
  while (has_next_node_hash_table_iterator (&it))
  {
    lambda = next_node_hash_table_iterator (&it);
    assert (BTOR_IS_REGULAR_NODE (lambda));

    if (lambda->parents != 1) continue;

    parent = BTOR_REAL_ADDR_NODE (lambda->first_parent);
    assert (parent);
    /* stop at non-parameterized applies */
    if (!parent->parameterized && BTOR_IS_APPLY_NODE (parent)) continue;

    lambda->merge = 1;
    BTOR_PUSH_STACK (mm, stack, lambda);
  }

  for (i = 0; i < BTOR_COUNT_STACK (stack); i++)
  {
    lambda = BTOR_PEEK_STACK (stack, i);
    assert (BTOR_IS_REGULAR_NODE (lambda));
    assert (lambda->parents == 1);

    if (lambda->mark) continue;

    lambda->mark = 1;
    BTOR_PUSH_STACK (mm, unmark, lambda);

    /* skip curried lambdas */
    if (BTOR_IS_CURRIED_LAMBDA_NODE (lambda)
        && !BTOR_IS_FIRST_CURRIED_LAMBDA (lambda))
      continue;

    /* search upwards for top-most lambda */
    merge = 0;
    BTOR_RESET_STACK (visit);
    BTOR_PUSH_STACK (mm, visit, lambda);
    while (!BTOR_EMPTY_STACK (visit))
    {
      cur = BTOR_REAL_ADDR_NODE (BTOR_POP_STACK (visit));

      if (cur->aux_mark) continue;

      cur->aux_mark = 1;
      BTOR_PUSH_STACK (mm, unmark, cur);

      /* we can only merge non-paremeterized lambdas */
      // TODO: remove paraemterized if we handle btorparamcache differently
      if (BTOR_IS_LAMBDA_NODE (cur) && !cur->merge && !cur->parameterized)
      {
        merge = cur;
        break;
      }

      init_full_parent_iterator (&nit, cur);
      while (has_next_parent_full_parent_iterator (&nit))
        BTOR_PUSH_STACK (mm, visit, next_parent_full_parent_iterator (&nit));
    }

    /* no lambda to merge found */
    if (!merge) continue;

    assert (!merge->parameterized);

    /* already processed */
    if (merge->mark) continue;

    merge->mark = 1;
    BTOR_PUSH_STACK (mm, unmark, merge);

    init_lambda_iterator (&nit, merge);
    while (has_next_lambda_iterator (&nit))
    {
      cur = next_lambda_iterator (&nit);
      btor_assign_param (btor, cur, cur->e[0]);
    }
    /* merge lambdas that are marked with 'merge' flag */
    subst = btor_beta_reduce_merge (btor, BTOR_LAMBDA_GET_BODY (merge));
    subst = BTOR_COND_INVERT_NODE (BTOR_LAMBDA_GET_BODY (merge), subst);
    btor_unassign_params (btor, merge);
    btor_insert_substitution (btor, BTOR_LAMBDA_GET_BODY (merge), subst, 0);
    btor_release_exp (btor, subst);
  }

  /* cleanup */
  while (!BTOR_EMPTY_STACK (unmark))
  {
    cur           = BTOR_POP_STACK (unmark);
    cur->mark     = 0;
    cur->aux_mark = 0;
    cur->merge    = 0;
  }

  substitute_and_rebuild (btor, btor->substitutions, 0);
  btor_delete_substitutions (btor);
  delta_lambdas -= btor->lambdas->count;
  btor->stats.lambdas_merged += delta_lambdas;

  BTOR_RELEASE_STACK (mm, visit);
  BTOR_RELEASE_STACK (mm, stack);
  BTOR_RELEASE_STACK (mm, unmark);
  assert (check_id_table_aux_mark_unset_dbg (btor));
  assert (check_unique_table_merge_unset_dbg (btor));
  delta = btor_time_stamp () - start;
  btor_msg (btor, 1, "merged %d lambdas in %.2f seconds", delta_lambdas, delta);
}

static void
insert_slice_limits (
    Btor *btor, BtorPtrHashTable *limits, BtorNode *exp, int upper, int lower)
{
  assert (btor);
  assert (limits);
  assert (exp);
  assert (BTOR_IS_REGULAR_NODE (exp));
  assert (btor_precond_slice_exp_dbg (btor, exp, upper, lower));
  assert (!btor_find_in_ptr_hash_table (limits, exp));

  BtorSlice *s;

  s = new_slice (btor, upper, lower);
  btor_insert_in_ptr_hash_table (limits, btor_copy_exp (btor, exp))
      ->data.asPtr = s;
}

static void
update_slice_limits (
    Btor *btor, BtorPtrHashTable *limits, BtorNode *exp, int upper, int lower)
{
  assert (btor);
  assert (limits);
  assert (exp);
  assert (BTOR_IS_REGULAR_NODE (exp));
  assert (btor_precond_slice_exp_dbg (btor, exp, upper, lower));

  BtorSlice *s;
  BtorPtrHashBucket *b;

  if (exp->kind == BTOR_MUL_NODE || exp->kind == BTOR_ADD_NODE) lower = 0;

  b = btor_find_in_ptr_hash_table (limits, exp);

  if (b)
  {
    s = (BtorSlice *) b->data.asPtr;
    assert (s);
    if (upper > s->upper) s->upper = upper;

    if (lower < s->lower) s->lower = lower;
  }
  else
  {
    s = new_slice (btor, upper, lower);
    btor_insert_in_ptr_hash_table (limits, btor_copy_exp (btor, exp))
        ->data.asPtr = s;
  }
}

static void
remove_slice_limits (Btor *btor, BtorPtrHashTable *limits, BtorNode *exp)
{
  assert (btor);
  assert (limits);
  assert (exp);
  assert (BTOR_IS_REGULAR_NODE (exp));
  assert (btor_find_in_ptr_hash_table (limits, exp));

  BtorPtrHashData d;

  btor_remove_from_ptr_hash_table (limits, exp, 0, &d);
  assert (d.asPtr);
  delete_slice (btor, (BtorSlice *) d.asPtr);
  btor_release_exp (btor, exp);
}

static BtorSlice *
get_slice_limits (BtorPtrHashTable *limits, BtorNode *exp)
{
  assert (limits);
  assert (exp);

  BtorSlice *s;
  BtorPtrHashBucket *b;

  exp = BTOR_REAL_ADDR_NODE (exp);

  b = btor_find_in_ptr_hash_table (limits, exp);
  if (!b) return 0;
  s = (BtorSlice *) b->data.asPtr;
  assert (s);
  return s;
}

static BtorNode *
recursively_rebuild_exp_limits (Btor *btor,
                                BtorPtrHashTable *limits,
                                BtorNode *exp)
{
  assert (btor);
  assert (limits);
  assert (exp);
  assert (BTOR_IS_REGULAR_NODE (exp));
  assert (check_id_table_mark_unset_dbg (btor));

  int i, upper, lower, u, l;
  BtorMemMgr *mm;
  BtorNode *cur, *real_cur, *result, *t[2], *e[3], *tmp;
  BtorSlice *s;
  BtorHashTableIterator it;
  BtorPtrHashTable *cache;
  BtorNodePtrStack visit, rebuilt, unmark;
  BtorNode *(*fptr) (Btor *, BtorNode *, BtorNode *);

  btor->options.simplify_constraints = 0;
  mm                                 = btor->mm;
  BTOR_INIT_STACK (visit);
  BTOR_INIT_STACK (rebuilt);
  BTOR_INIT_STACK (unmark);

  cache = btor_new_ptr_hash_table (mm,
                                   (BtorHashPtr) btor_hash_exp_by_id,
                                   (BtorCmpPtr) btor_compare_exp_by_id);

  BTOR_PUSH_STACK (mm, visit, exp);
  while (!BTOR_EMPTY_STACK (visit))
  {
    cur      = BTOR_POP_STACK (visit);
    real_cur = BTOR_REAL_ADDR_NODE (cur);
    //      printf ("visit: %s\n", node2string (cur));

    if (!(s = get_slice_limits (limits, real_cur)))
    {
      result = btor_copy_exp (btor, real_cur);
      //	  printf ("nothing changed: %s\n", node2string (cur));
      goto PUSH_RESULT;
    }

    if (real_cur->mark == 0)
    {
      real_cur->mark = 1;
      BTOR_PUSH_STACK (mm, unmark, real_cur);

      BTOR_PUSH_STACK (mm, visit, cur);
      for (i = 0; i < real_cur->arity; i++)
        BTOR_PUSH_STACK (mm, visit, real_cur->e[i]);
    }
    else if (real_cur->mark == 1)
    {
      assert (BTOR_COUNT_STACK (rebuilt) >= real_cur->arity);
      real_cur->mark = 2;

      s = get_slice_limits (limits, real_cur);
      assert (s);
      upper = s->upper;
      lower = s->lower;
      //	  printf ("rebuild_limits (%d)[%d:%d]: %s\n", real_cur->len,
      //		  upper, lower, node2string (cur));

      for (i = 0; i < real_cur->arity; i++) e[i] = BTOR_POP_STACK (rebuilt);

      switch (real_cur->kind)
      {
        case BTOR_BV_CONST_NODE:
        case BTOR_BV_VAR_NODE:
        case BTOR_PARAM_NODE: result = btor_copy_exp (btor, real_cur); break;

        case BTOR_SLICE_NODE:
          assert (real_cur->len <= BTOR_REAL_ADDR_NODE (e[0])->len);
          u = real_cur->upper;
          l = real_cur->lower;
          s = get_slice_limits (limits, real_cur->e[0]);
          if (s)
          {
            u -= s->lower;
            l -= s->lower;
          }
          result = btor_slice_exp (btor, e[0], u, l);
          break;

        case BTOR_AND_NODE:
          for (i = 0; i < real_cur->arity; i++)
          {
            u = upper;
            l = lower;
            s = get_slice_limits (limits, real_cur->e[i]);
            if (s)
            {
              u -= s->lower;
              l -= s->lower;
            }
            t[i] = btor_slice_exp (btor, e[i], u, l);
          }
          result = btor_and_exp (btor, t[0], t[1]);
          btor_release_exp (btor, t[0]);
          btor_release_exp (btor, t[1]);
          break;

        case BTOR_ADD_NODE: fptr = btor_add_exp; goto ADD_MUL_UDIV_NODE;
        case BTOR_MUL_NODE:
          fptr = btor_mul_exp;
          goto ADD_MUL_UDIV_NODE;
          //      case BTOR_UDIV_NODE:
          //	fptr = btor_udiv_exp;
        ADD_MUL_UDIV_NODE:
          assert (lower == 0);
          t[0]   = btor_slice_exp (btor, e[0], upper, lower);
          t[1]   = btor_slice_exp (btor, e[1], upper, lower);
          result = fptr (btor, t[0], t[1]);
          btor_release_exp (btor, t[0]);
          btor_release_exp (btor, t[1]);
          break;

        // TODO: is there any operators that does not need extension for
        //       its children?
        case BTOR_ULT_NODE: fptr = btor_ult_exp; goto UDIV_UREM_NODE;
        case BTOR_BEQ_NODE: fptr = btor_eq_exp; goto UDIV_UREM_NODE;
        case BTOR_SRL_NODE: fptr = btor_srl_exp; goto UDIV_UREM_NODE;
        case BTOR_SLL_NODE: fptr = btor_sll_exp; goto UDIV_UREM_NODE;
        case BTOR_UDIV_NODE: fptr = btor_udiv_exp; goto UDIV_UREM_NODE;
        case BTOR_UREM_NODE:
          fptr = btor_urem_exp;
        UDIV_UREM_NODE:
          t[0]   = btor_uext_exp (btor,
                                e[0],
                                BTOR_REAL_ADDR_NODE (real_cur->e[0])->len
                                    - BTOR_REAL_ADDR_NODE (e[0])->len);
          t[1]   = btor_uext_exp (btor,
                                e[1],
                                BTOR_REAL_ADDR_NODE (real_cur->e[1])->len
                                    - BTOR_REAL_ADDR_NODE (e[1])->len);
          result = fptr (btor, t[0], t[1]);
          btor_release_exp (btor, t[0]);
          btor_release_exp (btor, t[1]);
          break;

        case BTOR_CONCAT_NODE:
          /* slice on e[1] only */
          if (upper < BTOR_REAL_ADDR_NODE (real_cur->e[1])->len)
          {
            //		    printf ("only e[1] sliced\n");
            u = upper;
            l = lower;
            s = get_slice_limits (limits, real_cur->e[1]);
            if (s)
            {
              l -= s->lower;
              u -= s->lower;
            }
            result = btor_slice_exp (btor, e[1], u, l);
          }
          /* slice on e[0] only */
          else if (lower >= BTOR_REAL_ADDR_NODE (real_cur->e[1])->len)
          {
            //		    printf ("only e[0] sliced\n");
            assert (upper >= BTOR_REAL_ADDR_NODE (real_cur->e[1])->len);
            u = upper - BTOR_REAL_ADDR_NODE (real_cur->e[1])->len;
            l = lower - BTOR_REAL_ADDR_NODE (real_cur->e[1])->len;
            s = get_slice_limits (limits, real_cur->e[0]);
            if (s)
            {
              l -= s->lower;
              u -= s->lower;
            }
            result = btor_slice_exp (btor, e[0], u, l);
          }
          /* slice on e[0] and e[1] */
          else
          {
            //		    printf ("both sliced\n");
            /* limits for e[0] */
            l    = 0;
            u    = upper - BTOR_REAL_ADDR_NODE (real_cur->e[1])->len;
            t[0] = btor_slice_exp (btor, e[0], u, l);
            //		    printf ("slice e[0]: [%d:%d]\n", u, l);

            /* limits for e[1] */
            l = lower;
            u = BTOR_REAL_ADDR_NODE (real_cur->e[1])->len - 1;
            s = get_slice_limits (limits, real_cur->e[1]);
            if (s)
            {
              l -= s->lower;
              u -= s->lower;
            }
            t[1] = btor_slice_exp (btor, e[1], u, l);
            //		    printf ("slice e[1]: [%d:%d]\n", u, l);
            result = btor_concat_exp (btor, t[0], t[1]);
            btor_release_exp (btor, t[0]);
            btor_release_exp (btor, t[1]);
          }
          break;

        // TODO: compute slice
        case BTOR_APPLY_NODE: result = btor_apply_exp (btor, e[0], e[1]); break;

        // TODO: compute slice
        case BTOR_LAMBDA_NODE:
          result = btor_lambda_exp (btor, e[0], e[1]);
          break;

        case BTOR_BCOND_NODE:
          for (i = 1; i < real_cur->arity; i++)
          {
            s = get_slice_limits (limits, real_cur->e[i]);
            u = upper;
            l = lower;
            if (s)
            {
              u -= s->lower;
              l -= s->lower;
            }
            t[i - 1] = btor_slice_exp (btor, e[i], u, l);
          }
          result = btor_cond_exp (btor, e[0], t[0], t[1]);
          btor_release_exp (btor, t[0]);
          btor_release_exp (btor, t[1]);
          break;
#if 0
	      case BTOR_ULT_NODE:
		fptr = btor_ult_exp;
		goto ULT_BEQ_NODE;
	      case BTOR_BEQ_NODE:
		fptr = btor_eq_exp;
ULT_BEQ_NODE:
		result = fptr (btor, e[0], e[1]);
		break;
#endif

        default: result = 0;
      }

      assert (result);

      // TODO: move slicing to resp. node kind?
      if (real_cur->kind != BTOR_BCOND_NODE && real_cur->kind != BTOR_SLICE_NODE
          && real_cur->kind != BTOR_CONCAT_NODE
          && real_cur->kind != BTOR_AND_NODE && real_cur->kind != BTOR_MUL_NODE
          && real_cur->kind != BTOR_ADD_NODE)
      {
        assert (upper < BTOR_REAL_ADDR_NODE (result)->len);
        tmp = btor_slice_exp (btor, result, upper, lower);
        btor_release_exp (btor, result);
        result = tmp;
      }

      assert (BTOR_REAL_ADDR_NODE (result)->len == upper - lower + 1);

      for (i = 0; i < real_cur->arity; i++) btor_release_exp (btor, e[i]);

      btor_insert_in_ptr_hash_table (cache, real_cur)->data.asPtr =
          btor_copy_exp (btor, result);

    PUSH_RESULT:
      result = BTOR_COND_INVERT_NODE (cur, result);

      //	  printf ("  result: (%d, bw: %d) %s\n", BTOR_IS_INVERTED_NODE
      //(cur), 		  BTOR_REAL_ADDR_NODE (result)->len,
      //		  node2string (result));

      BTOR_PUSH_STACK (mm, rebuilt, result);
    }
    else
    {
      //	printf ("cached rebuild: %s\n", node2string (cur));
      assert (real_cur->mark == 2);
      assert (btor_find_in_ptr_hash_table (cache, real_cur));
      result = btor_copy_exp (
          btor, btor_find_in_ptr_hash_table (cache, real_cur)->data.asPtr);
      goto PUSH_RESULT;
    }
  }
  assert (BTOR_COUNT_STACK (rebuilt) == 1);
  result = BTOR_POP_STACK (rebuilt);
  assert (result);

  while (!BTOR_EMPTY_STACK (unmark))
  {
    cur = BTOR_POP_STACK (unmark);
    assert (BTOR_IS_REGULAR_NODE (cur));
    cur->mark = 0;
  }

  init_node_hash_table_iterator (&it, cache);
  while (has_next_node_hash_table_iterator (&it))
  {
    btor_release_exp (btor, (BtorNode *) it.bucket->data.asPtr);
    (void) next_node_hash_table_iterator (&it);
  }

  BTOR_RELEASE_STACK (mm, visit);
  BTOR_RELEASE_STACK (mm, rebuilt);
  BTOR_RELEASE_STACK (mm, unmark);
  btor_delete_ptr_hash_table (cache);

  assert (check_id_table_mark_unset_dbg (btor));
  btor->options.simplify_constraints = 1;

  return result;
}

static void
analyze_slices (Btor *btor)
{
  assert (btor);
  assert (check_unique_table_children_proxy_free_dbg (btor));

  int i, upper, lower, changed;
  BtorNode *cur, *subst, *parent, *e[3];
  BtorNodePtrStack visit;
  BtorPtrHashTable *limits, *slices;
  BtorNodeIterator it;
  BtorHashTableIterator hit;
  BtorMemMgr *mm;
  BtorSlice *s;

  mm     = btor->mm;
  limits = btor_new_ptr_hash_table (btor->mm,
                                    (BtorHashPtr) btor_hash_exp_by_id,
                                    (BtorCmpPtr) btor_compare_exp_by_id);
  slices = btor_new_ptr_hash_table (btor->mm,
                                    (BtorHashPtr) btor_hash_exp_by_id,
                                    (BtorCmpPtr) btor_compare_exp_by_id);
  BTOR_INIT_STACK (visit);

  for (i = 0; i < btor->nodes_unique_table.size; i++)
  {
    for (cur = btor->nodes_unique_table.chains[i]; cur; cur = cur->next)
    {
      if (cur->kind != BTOR_SLICE_NODE) continue;
      insert_slice_limits (btor, limits, cur, cur->len - 1, 0);
      btor_insert_in_ptr_hash_table (slices, cur);
      BTOR_PUSH_STACK (mm, visit, cur);
    }
  }

  // TODO: function propagate_slices?
  /* compute limits */
  while (!BTOR_EMPTY_STACK (visit))
  {
    cur = BTOR_POP_STACK (visit);
    assert (BTOR_IS_REGULAR_NODE (cur));
    //      printf ("visit: %s\n", node2string (cur));

    s = get_slice_limits (limits, cur);
    if (!s) continue;
    assert (s);

    for (i = 0; i < cur->arity; i++) e[i] = BTOR_REAL_ADDR_NODE (cur->e[i]);

    switch (cur->kind)
    {
      case BTOR_BV_CONST_NODE:
      case BTOR_BV_VAR_NODE:
      case BTOR_PARAM_NODE: break;

      case BTOR_SLICE_NODE:
        update_slice_limits (
            btor, limits, e[0], cur->lower + s->upper, cur->lower + s->lower);
        BTOR_PUSH_STACK (mm, visit, e[0]);
        break;

      case BTOR_AND_NODE:
        update_slice_limits (btor, limits, e[0], s->upper, s->lower);
        update_slice_limits (btor, limits, e[1], s->upper, s->lower);
        BTOR_PUSH_STACK (mm, visit, e[0]);
        BTOR_PUSH_STACK (mm, visit, e[1]);
        break;

      case BTOR_ADD_NODE:
      case BTOR_MUL_NODE:
        //	  case BTOR_UDIV_NODE:
        /* for add and mul operations we have to consider the carry and
         * thus the lower limit is always 0 */
        update_slice_limits (btor, limits, cur, s->upper, 0);
        update_slice_limits (btor, limits, e[0], s->upper, 0);
        update_slice_limits (btor, limits, e[1], s->upper, 0);
        BTOR_PUSH_STACK (mm, visit, e[0]);
        BTOR_PUSH_STACK (mm, visit, e[1]);
        //	    printf ("skip: %s\n", node2string (cur));
        break;

      case BTOR_SRL_NODE:
      case BTOR_SLL_NODE: break;

      case BTOR_UDIV_NODE:
      case BTOR_UREM_NODE: break;

      case BTOR_CONCAT_NODE:
        /* slice on e[1] only */
        if (s->upper < e[1]->len)
        {
          upper = s->upper;
          lower = s->lower;
          update_slice_limits (btor, limits, e[1], upper, lower);
          BTOR_PUSH_STACK (mm, visit, e[1]);
        }
        /* slice on e[0] only */
        else if (s->lower >= e[1]->len)
        {
          assert (s->upper >= e[1]->len);
          upper = s->upper - e[1]->len;
          lower = s->lower - e[1]->len;
          update_slice_limits (btor, limits, e[0], upper, lower);
          BTOR_PUSH_STACK (mm, visit, e[0]);
        }
        /* slice on e[0] and e[1] */
        else
        {
          /* limits for e[0] */
          lower = 0;
          upper = s->upper - e[1]->len;
          update_slice_limits (btor, limits, e[0], upper, lower);
          BTOR_PUSH_STACK (mm, visit, e[0]);

          /* limits for e[1] */
          upper = e[1]->len - 1;
          lower = s->lower;
          update_slice_limits (btor, limits, e[1], upper, lower);
          BTOR_PUSH_STACK (mm, visit, e[1]);
        }
        break;

      // TODO:
      case BTOR_APPLY_NODE:
        //	    BTOR_PUSH_STACK (mm, visit, cur->e[0]);
        break;

      // TODO:
      case BTOR_LAMBDA_NODE:
        //	    e[1] = BTOR_REAL_ADDR_NODE (BTOR_LAMBDA_GET_BODY (cur));
        //	    BTOR_PUSH_STACK (mm, visit, e[1]);
        //	    update_slice_limits (btor, limits, e[1], s->upper,
        // s->lower);
        printf ("skip: %s\n", node2string (cur));
        break;

      case BTOR_BCOND_NODE:
        update_slice_limits (btor, limits, e[1], s->upper, s->lower);
        update_slice_limits (btor, limits, e[2], s->upper, s->lower);
        BTOR_PUSH_STACK (mm, visit, e[1]);
        BTOR_PUSH_STACK (mm, visit, e[2]);
        break;

#if 0
	  case BTOR_ULT_NODE:
	  case BTOR_BEQ_NODE:
	    update_slice_limits (btor, limits, e[0],
				 BTOR_REAL_ADDR_NODE (e[0])->len - 1, 0);
	    update_slice_limits (btor, limits, e[1],
				 BTOR_REAL_ADDR_NODE (e[1])->len - 1, 0);
	    BTOR_PUSH_STACK (mm, visit, e[0]);
	    BTOR_PUSH_STACK (mm, visit, e[1]);
	    break;
#endif

      default:
        assert (!BTOR_IS_ARGS_NODE (cur));
        assert (!BTOR_IS_ARRAY_EQ_NODE (cur));
        assert (!BTOR_IS_ARRAY_VAR_NODE (cur));
    }
  }
  BTOR_RELEASE_STACK (mm, visit);

  do
  {
    changed = 0;
    init_node_hash_table_iterator (&hit, limits);
    while (has_next_node_hash_table_iterator (&hit))
    {
      s   = (BtorSlice *) hit.bucket->data.asPtr;
      cur = next_node_hash_table_iterator (&hit);
      //          printf ("limits: [%d:%d](%d) %s\n", s->upper, s->lower,
      //    	      cur->len, node2string (cur));

      if (btor_find_in_ptr_hash_table (slices, cur) || cur->arity == 0)
        continue;

      init_full_parent_iterator (&it, cur);
      while (has_next_parent_full_parent_iterator (&it))
      {
        parent = next_parent_full_parent_iterator (&it);
        //	      printf ("  parent: %s\n", node2string (parent));
        if (!btor_find_in_ptr_hash_table (limits, parent))
        {
          //    	      printf ("remove: %s (parent: %s)\n", node2string
          //    (cur), 		      node2string (parent));
          remove_slice_limits (btor, limits, cur);
          changed = 1;
          break;
        }
      }
    }
  } while (changed);
  // TODO: if we removed something from limits we should recompute the limits
  //	   for all remaining nodes

  btor_init_substitutions (btor);
  init_node_hash_table_iterator (&hit, slices);
  while (has_next_node_hash_table_iterator (&hit))
  {
    cur   = next_node_hash_table_iterator (&hit);
    subst = recursively_rebuild_exp_limits (btor, limits, cur);
    btor_insert_substitution (btor, cur, subst, 0);
    //      printf ("subst: %s -> %s\n", node2string (cur), node2string
    //      (subst));
    btor_release_exp (btor, subst);
  }

  substitute_and_rebuild (btor, btor->substitutions, 0);
  btor_delete_substitutions (btor);

  init_node_hash_table_iterator (&hit, limits);
  while (has_next_node_hash_table_iterator (&hit))
  {
    s = (BtorSlice *) hit.bucket->data.asPtr;
    assert (s);
    cur = next_node_hash_table_iterator (&hit);
    delete_slice (btor, s);
    btor_release_exp (btor, cur);
  }
  btor_delete_ptr_hash_table (limits);
  btor_delete_ptr_hash_table (slices);
}

int
btor_simplify (Btor *btor)
{
  assert (btor);

  int rounds;
  double start, delta;
#ifndef BTOR_DO_NOT_PROCESS_SKELETON
  int skelrounds = 0;
#endif

  if (btor->inconsistent) return BTOR_UNSAT;

  //  if (btor->options.rewrite_level <= 1 && !btor->beta_reduce_all)
  //    return;

  rounds = 0;
  start  = btor_time_stamp ();

  if (btor->beta_reduce_all) init_cache (btor);

  do
  {
    rounds++;
    assert (check_all_hash_tables_proxy_free_dbg (btor));
    assert (check_all_hash_tables_simp_free_dbg (btor));
    assert (check_unique_table_children_proxy_free_dbg (btor));
    if (btor->options.rewrite_level > 1)
    {
      substitute_var_exps (btor);
      assert (check_all_hash_tables_proxy_free_dbg (btor));
      assert (check_all_hash_tables_simp_free_dbg (btor));
      assert (check_unique_table_children_proxy_free_dbg (btor));

      if (btor->inconsistent) break;

      if (btor->varsubst_constraints->count) break;

      process_embedded_constraints (btor);
      assert (check_all_hash_tables_proxy_free_dbg (btor));
      assert (check_all_hash_tables_simp_free_dbg (btor));
      assert (check_unique_table_children_proxy_free_dbg (btor));

      if (btor->inconsistent) break;

      if (btor->varsubst_constraints->count) continue;
    }

#ifndef BTOR_DO_NOT_ELIMINATE_SLICES
    if (btor->options.rewrite_level > 2 && !btor->options.inc_enabled)
    {
      eliminate_slices_on_bv_vars (btor);
      if (btor->inconsistent) break;

      if (btor->varsubst_constraints->count) continue;

      if (btor->embedded_constraints->count) continue;
    }
#endif

#ifndef BTOR_DO_NOT_PROCESS_SKELETON
    if (btor->options.rewrite_level > 2)
    {
      skelrounds++;
      if (skelrounds <= 1)  // TODO only one?
      {
        process_skeleton (btor);
        assert (check_all_hash_tables_proxy_free_dbg (btor));
        assert (check_all_hash_tables_simp_free_dbg (btor));
        assert (check_unique_table_children_proxy_free_dbg (btor));
        if (btor->inconsistent) break;
      }

      if (btor->varsubst_constraints->count) continue;

      if (btor->embedded_constraints->count) continue;
    }
#endif

    if (btor->options.rewrite_level > 2)
    {
      merge_lambdas (btor);

      if (btor->options.slice_propagation && !btor->options.inc_enabled)
        analyze_slices (btor);
    }

    if (btor->varsubst_constraints->count) continue;

    if (btor->embedded_constraints->count) continue;

    /* rewrite/beta-reduce applies on lambdas */
    if (btor->options.beta_reduce_all)
    {
      beta_reduce_applies_on_lambdas (btor);
      assert (check_all_hash_tables_proxy_free_dbg (btor));
      assert (check_all_hash_tables_simp_free_dbg (btor));
      assert (check_unique_table_children_proxy_free_dbg (btor));
    }
  } while (btor->varsubst_constraints->count
           || btor->embedded_constraints->count);

  if (btor->beta_reduce_all) release_cache (btor);

  delta = btor_time_stamp () - start;
  btor->time.rewrite += delta;
  btor_msg (btor, 1, "%d rewriting rounds in %.1f seconds", rounds, delta);

  if (btor->inconsistent)
    return BTOR_UNSAT;
  else if (btor->unsynthesized_constraints->count == 0u
           && btor->synthesized_constraints->count == 0u)
    return BTOR_SAT;

  return BTOR_UNKNOWN;
}

static void
mark_synth_mark_exp (Btor *btor, BtorNode *exp, int new_mark)
{
  BtorMemMgr *mm;
  BtorNodePtrStack stack;
  BtorNode *cur;
  int i;

  assert (btor);
  assert (exp);

  mm = btor->mm;
  BTOR_INIT_STACK (stack);
  cur = BTOR_REAL_ADDR_NODE (exp);
  goto MARK_SYNTH_MARK_NODE_ENTER_WITHOUT_POP;

  while (!BTOR_EMPTY_STACK (stack))
  {
    cur = BTOR_REAL_ADDR_NODE (BTOR_POP_STACK (stack));
  MARK_SYNTH_MARK_NODE_ENTER_WITHOUT_POP:
    if (cur->synth_mark != new_mark)
    {
      cur->synth_mark = new_mark;
      for (i = cur->arity - 1; i >= 0; i--)
        BTOR_PUSH_STACK (mm, stack, cur->e[i]);
    }
  }
  BTOR_RELEASE_STACK (mm, stack);
}

static void
synthesize_exp (Btor *btor, BtorNode *exp, BtorPtrHashTable *backannotation)
{
  BtorNodePtrStack exp_stack;
  BtorNode *cur;
  BtorAIGVec *av0, *av1, *av2;
  BtorMemMgr *mm;
  BtorAIGVecMgr *avmgr;
  BtorPtrHashBucket *b;
  char *indexed_name;
  const char *name;
  unsigned int count;
  int same_children_mem, i, len;
  int invert_av0 = 0;
  int invert_av1 = 0;
  int invert_av2 = 0;
  double start;

  assert (btor);
  assert (exp);

  start = btor_time_stamp ();
  mm    = btor->mm;
  avmgr = btor->avmgr;
  count = 0;

  BTOR_INIT_STACK (exp_stack);
  BTOR_PUSH_STACK (mm, exp_stack, exp);
  BTORLOG ("%s: %s", __FUNCTION__, node2string (exp));

  while (!BTOR_EMPTY_STACK (exp_stack))
  {
    cur = BTOR_REAL_ADDR_NODE (BTOR_POP_STACK (exp_stack));

    assert (cur->synth_mark >= 0);
    assert (cur->synth_mark <= 2);

    if (BTOR_IS_SYNTH_NODE (cur)) continue;

    if (cur->synth_mark >= 2) continue;

    count++;

    if (cur->synth_mark == 0)
    {
      if (BTOR_IS_BV_CONST_NODE (cur))
      {
        cur->av = btor_const_aigvec (avmgr, cur->bits);
        BTORLOG ("  synthesized: %s", node2string (cur));
      }
      else if (BTOR_IS_BV_VAR_NODE (cur))
      {
        cur->av = btor_var_aigvec (avmgr, cur->len);
        BTORLOG ("  synthesized: %s", node2string (cur));
        if (backannotation)
        {
          // TODO param handling?
          name = btor_get_symbol_exp (btor, cur);
          len  = (int) strlen (name) + 40;
          if (cur->len > 1)
          {
            indexed_name = btor_malloc (mm, len);
            for (i = 0; i < cur->av->len; i++)
            {
              b = btor_insert_in_ptr_hash_table (backannotation,
                                                 cur->av->aigs[i]);
              assert (b->key == cur->av->aigs[i]);
              sprintf (indexed_name, "%s[%d]", name, i);
              b->data.asStr = btor_strdup (mm, indexed_name);
            }
            btor_free (mm, indexed_name, len);
          }
          else
          {
            assert (cur->len == 1);
            b = btor_insert_in_ptr_hash_table (backannotation,
                                               cur->av->aigs[0]);
            assert (b->key == cur->av->aigs[0]);
            b->data.asStr = btor_strdup (mm, name);
          }
        }
      }
      else if (BTOR_IS_APPLY_NODE (cur) && !cur->parameterized)
      {
        cur->av = btor_var_aigvec (avmgr, cur->len);
        BTORLOG ("  synthesized: %s", node2string (cur));
        assert (BTOR_IS_REGULAR_NODE (cur->e[0]));
        assert (BTOR_IS_FUN_NODE (cur->e[0]));
      }
      else if (BTOR_IS_FUN_NODE (cur))
      {
        /* we stop at function nodes as they will be lazily synthesized
         * and encoded during consistency checking */
      }
      else
      {
        assert (!BTOR_IS_FUN_NODE (cur));
        /* always skip argument nodes and parameterized nodes */
        if (cur->parameterized || BTOR_IS_ARGS_NODE (cur))
          cur->synth_mark = 2;
        else
          cur->synth_mark = 1;

        BTOR_PUSH_STACK (mm, exp_stack, cur);
        for (i = cur->arity - 1; i >= 0; i--)
          BTOR_PUSH_STACK (mm, exp_stack, cur->e[i]);
      }
    }
    else
    {
      assert (cur->synth_mark == 1);
      cur->synth_mark = 2;
      assert (!BTOR_IS_APPLY_NODE (cur));
      assert (!BTOR_IS_LAMBDA_NODE (cur));
      assert (!cur->parameterized);

      if (cur->arity == 1)
      {
        assert (cur->kind == BTOR_SLICE_NODE);
        invert_av0 = BTOR_IS_INVERTED_NODE (cur->e[0]);
        av0        = BTOR_REAL_ADDR_NODE (cur->e[0])->av;
        if (invert_av0) btor_invert_aigvec (avmgr, av0);
        cur->av = btor_slice_aigvec (avmgr, av0, cur->upper, cur->lower);
        BTORLOG ("  synthesized: %s", node2string (cur));
        if (invert_av0) btor_invert_aigvec (avmgr, av0);
      }
      else if (cur->arity == 2)
      {
        /* We have to check if the children are in the same memory
         * place if they are in the same memory place. Then we need to
         * allocate memory for the AIG vectors if they are not, then
         * we can invert them in place and invert them back afterwards
         * (only if necessary) .
         */
        same_children_mem =
            BTOR_REAL_ADDR_NODE (cur->e[0]) == BTOR_REAL_ADDR_NODE (cur->e[1]);
        if (same_children_mem)
        {
          av0 = BTOR_AIGVEC_NODE (btor, cur->e[0]);
          av1 = BTOR_AIGVEC_NODE (btor, cur->e[1]);
        }
        else
        {
          invert_av0 = BTOR_IS_INVERTED_NODE (cur->e[0]);
          av0        = BTOR_REAL_ADDR_NODE (cur->e[0])->av;
          if (invert_av0) btor_invert_aigvec (avmgr, av0);
          invert_av1 = BTOR_IS_INVERTED_NODE (cur->e[1]);
          av1        = BTOR_REAL_ADDR_NODE (cur->e[1])->av;
          if (invert_av1) btor_invert_aigvec (avmgr, av1);
        }
        switch (cur->kind)
        {
          case BTOR_AND_NODE:
            cur->av = btor_and_aigvec (avmgr, av0, av1);
            break;
          case BTOR_BEQ_NODE: cur->av = btor_eq_aigvec (avmgr, av0, av1); break;
          case BTOR_ADD_NODE:
            cur->av = btor_add_aigvec (avmgr, av0, av1);
            break;
          case BTOR_MUL_NODE:
            cur->av = btor_mul_aigvec (avmgr, av0, av1);
            break;
          case BTOR_ULT_NODE:
            cur->av = btor_ult_aigvec (avmgr, av0, av1);
            break;
          case BTOR_SLL_NODE:
            cur->av = btor_sll_aigvec (avmgr, av0, av1);
            break;
          case BTOR_SRL_NODE:
            cur->av = btor_srl_aigvec (avmgr, av0, av1);
            break;
          case BTOR_UDIV_NODE:
            cur->av = btor_udiv_aigvec (avmgr, av0, av1);
            break;
          case BTOR_UREM_NODE:
            cur->av = btor_urem_aigvec (avmgr, av0, av1);
            break;
          default:
            assert (cur->kind == BTOR_CONCAT_NODE);
            cur->av = btor_concat_aigvec (avmgr, av0, av1);
            break;
        }
        BTORLOG ("  synthesized: %s", node2string (cur));

        if (same_children_mem)
        {
          btor_release_delete_aigvec (avmgr, av0);
          btor_release_delete_aigvec (avmgr, av1);
        }
        else
        {
          if (invert_av0) btor_invert_aigvec (avmgr, av0);
          if (invert_av1) btor_invert_aigvec (avmgr, av1);
        }
      }
      else
      {
        assert (cur->arity == 3);

        if (BTOR_IS_BV_COND_NODE (cur))
        {
          same_children_mem =
              BTOR_REAL_ADDR_NODE (cur->e[0]) == BTOR_REAL_ADDR_NODE (cur->e[1])
              || BTOR_REAL_ADDR_NODE (cur->e[0])
                     == BTOR_REAL_ADDR_NODE (cur->e[2])
              || BTOR_REAL_ADDR_NODE (cur->e[1])
                     == BTOR_REAL_ADDR_NODE (cur->e[2]);
          if (same_children_mem)
          {
            av0 = BTOR_AIGVEC_NODE (btor, cur->e[0]);
            av1 = BTOR_AIGVEC_NODE (btor, cur->e[1]);
            av2 = BTOR_AIGVEC_NODE (btor, cur->e[2]);
          }
          else
          {
            invert_av0 = BTOR_IS_INVERTED_NODE (cur->e[0]);
            av0        = BTOR_REAL_ADDR_NODE (cur->e[0])->av;
            if (invert_av0) btor_invert_aigvec (avmgr, av0);
            invert_av1 = BTOR_IS_INVERTED_NODE (cur->e[1]);
            av1        = BTOR_REAL_ADDR_NODE (cur->e[1])->av;
            if (invert_av1) btor_invert_aigvec (avmgr, av1);
            invert_av2 = BTOR_IS_INVERTED_NODE (cur->e[2]);
            av2        = BTOR_REAL_ADDR_NODE (cur->e[2])->av;
            if (invert_av2) btor_invert_aigvec (avmgr, av2);
          }
          cur->av = btor_cond_aigvec (avmgr, av0, av1, av2);
          BTORLOG ("  synthesized: %s", node2string (cur));
          if (same_children_mem)
          {
            btor_release_delete_aigvec (avmgr, av2);
            btor_release_delete_aigvec (avmgr, av1);
            btor_release_delete_aigvec (avmgr, av0);
          }
          else
          {
            if (invert_av0) btor_invert_aigvec (avmgr, av0);
            if (invert_av1) btor_invert_aigvec (avmgr, av1);
            if (invert_av2) btor_invert_aigvec (avmgr, av2);
          }
        }
      }
    }
  }

  BTOR_RELEASE_STACK (mm, exp_stack);
  mark_synth_mark_exp (btor, exp, 0);

  if (count > 0 && btor->options.verbosity > 3)
    btor_msg (btor, 3, "synthesized %u expressions into AIG vectors", count);

  btor->time.synth_exp += btor_time_stamp () - start;
}

static void
synthesize_all_var_rhs (Btor *btor)
{
  BtorPtrHashBucket *b;
  BtorNode *cur, *real_cur;

  assert (btor);
  assert (btor->options.model_gen);

  for (b = btor->var_rhs->first; b; b = b->next)
  {
    cur      = (BtorNode *) b->key;
    cur      = btor_simplify_exp (btor, cur);
    real_cur = BTOR_REAL_ADDR_NODE (cur);
    assert (!BTOR_IS_FUN_NODE (real_cur));
    if (real_cur->vread) continue;

    synthesize_exp (btor, cur, 0);

    if (!real_cur->tseitin)
    {
      btor_aigvec_to_sat_tseitin (btor->avmgr, real_cur->av);
      real_cur->tseitin = 1;
    }
  }
}

static void
synthesize_all_array_rhs (Btor *btor)
{
  BtorPtrHashBucket *b;
  BtorNode *cur;

  assert (btor);
  assert (btor->options.model_gen);

  for (b = btor->array_rhs->first; b; b = b->next)
  {
    cur = (BtorNode *) b->key;
    cur = btor_simplify_exp (btor, cur);
    assert (BTOR_IS_FUN_NODE (BTOR_REAL_ADDR_NODE (cur)));
    synthesize_exp (btor, cur, 0);
  }
}

// TODO: no reads anymore -> check is_read of apply nodes instead
// static void
// synthesize_all_reads (Btor * btor)
//{
//  BtorNode *n;
//  int i;
//  for (i = 0; i < btor->nodes_unique_table.size; i++)
//    for (n = btor->nodes_unique_table.chains[i]; n; n = n->next)
//      if (BTOR_IS_READ_NODE (n))
//	synthesize_exp (btor, n, 0);
//}

// TODO: check if needed
#if 0
static void
synthesize_all_applies (Btor * btor)
{
  BtorNode *n;
  int i;
  for (i = 0; i < btor->nodes_unique_table.size; i++)
    for (n = btor->nodes_unique_table.chains[i]; n; n = n->next)
      if (BTOR_IS_APPLY_NODE (n))
	synthesize_exp (btor, n, 0);
}
#endif

/* Mark all reachable expressions as reachable, reset reachable flag for all
 * previously reachable expressions that became unreachable due to rewriting. */
static void
update_reachable (Btor *btor, int check_all_tables)
{
  assert (btor);

  int i;
  double start;
  BtorNode *cur;
  BtorPtrHashBucket *b;
  BtorHashTableIterator it;

  assert (check_id_table_mark_unset_dbg (btor));
  assert (check_all_tables || btor->unsynthesized_constraints->count == 0);
  assert (check_all_tables || btor->embedded_constraints->count == 0);
  assert (check_all_tables || btor->varsubst_constraints->count == 0);

  start = btor_time_stamp ();
#ifndef NDEBUG
  init_node_hash_table_iterator (&it, btor->assumptions);
  while (has_next_node_hash_table_iterator (&it))
  {
    cur = next_node_hash_table_iterator (&it);
    assert (!BTOR_IS_PROXY_NODE (BTOR_REAL_ADDR_NODE (cur)));
  }
#endif

  init_node_hash_table_iterator (&it, btor->synthesized_constraints);
  queue_node_hash_table_iterator (&it, btor->assumptions);
  if (check_all_tables)
  {
    queue_node_hash_table_iterator (&it, btor->unsynthesized_constraints);
    queue_node_hash_table_iterator (&it, btor->embedded_constraints);
    queue_node_hash_table_iterator (&it, btor->varsubst_constraints);
  }

  while (has_next_node_hash_table_iterator (&it))
  {
    cur = next_node_hash_table_iterator (&it);
    btor_mark_exp (btor, cur, 1);
  }

  /* in case of models, var_rhs and array_rhs are also marked as reachable */
  if (btor->options.model_gen)
  {
    for (b = btor->var_rhs->first; b; b = b->next)
    {
      cur = (BtorNode *) b->key;
      cur = BTOR_REAL_ADDR_NODE (btor_simplify_exp (btor, cur));
      if (cur->vread) continue;
      btor_mark_exp (btor, cur, 1);
    }
    for (b = btor->array_rhs->first; b; b = b->next)
    {
      cur = (BtorNode *) b->key;
      cur = BTOR_REAL_ADDR_NODE (btor_simplify_exp (btor, cur));
      assert (BTOR_IS_FUN_NODE (cur));
      btor_mark_exp (btor, cur, 1);
    }
  }

  for (i = 1; i < BTOR_COUNT_STACK (btor->nodes_id_table); i++)
  {
    if (!(cur = BTOR_PEEK_STACK (btor->nodes_id_table, i))) continue;
    cur->reachable = cur->mark;
    cur->mark      = 0;
  }
  btor->time.reachable += btor_time_stamp () - start;
}

#ifdef BTOR_SYMBOLIC_LEMMAS
static void
mark_reachable (Btor *btor, BtorNode *exp)
{
  assert (btor);
  assert (exp);

  int i;
  double start;
  BtorNode *cur;
  BtorNodePtrStack stack;

  start = btor_time_stamp ();
  BTOR_INIT_STACK (stack);
  BTOR_PUSH_STACK (btor->mm, stack, exp);

  while (!BTOR_EMPTY_STACK (stack))
  {
    cur = BTOR_REAL_ADDR_NODE (BTOR_POP_STACK (stack));

    if (cur->reachable) continue;

    cur->reachable = 1;

    for (i = 0; i < cur->arity; i++)
      BTOR_PUSH_STACK (btor->mm, stack, cur->e[i]);
  }

  BTOR_RELEASE_STACK (btor->mm, stack);
  btor->time.reachable += btor_time_stamp () - start;
}
#endif

/* forward assumptions to the SAT solver */
static void
add_again_assumptions (Btor *btor)
{
  assert (btor);
  assert (check_id_table_mark_unset_dbg (btor));

  int i;
  BtorNode *exp, *cur, *e;
  BtorNodePtrStack stack, unmark_stack;
  BtorPtrHashTable *assumptions;
  BtorPtrHashBucket *b;
  BtorAIG *aig;
  BtorSATMgr *smgr;
  BtorAIGMgr *amgr;

  amgr = btor_get_aig_mgr_aigvec_mgr (btor->avmgr);
  smgr = btor_get_sat_mgr_aig_mgr (amgr);

  BTOR_INIT_STACK (stack);
  BTOR_INIT_STACK (unmark_stack);

  assumptions = btor_new_ptr_hash_table (btor->mm,
                                         (BtorHashPtr) btor_hash_exp_by_id,
                                         (BtorCmpPtr) btor_compare_exp_by_id);

  for (b = btor->assumptions->first; b; b = b->next)
  {
    exp = (BtorNode *) b->key;
    exp = btor_simplify_exp (btor, exp);

    if (BTOR_IS_INVERTED_NODE (exp) || !BTOR_IS_AND_NODE (exp))
    {
      if (!btor_find_in_ptr_hash_table (assumptions, exp))
        btor_insert_in_ptr_hash_table (assumptions, exp);
    }
    else
    {
      BTOR_PUSH_STACK (btor->mm, stack, exp);
      while (!BTOR_EMPTY_STACK (stack))
      {
        cur = BTOR_POP_STACK (stack);
        assert (!BTOR_IS_INVERTED_NODE (cur));
        assert (BTOR_IS_AND_NODE (cur));
        assert (cur->mark == 0 || cur->mark == 1);
        if (cur->mark) continue;
        cur->mark = 1;
        BTOR_PUSH_STACK (btor->mm, unmark_stack, cur);
        for (i = 0; i < 2; i++)
        {
          e = cur->e[i];
          if (!BTOR_IS_INVERTED_NODE (e) && BTOR_IS_AND_NODE (e))
            BTOR_PUSH_STACK (btor->mm, stack, e);
          else if (!btor_find_in_ptr_hash_table (assumptions, e))
            btor_insert_in_ptr_hash_table (assumptions, e);
        }
      }
    }
    btor_mark_exp (btor, exp, 0);
  }

  for (b = assumptions->first; b; b = b->next)
  {
    cur = (BtorNode *) b->key;
    assert (BTOR_REAL_ADDR_NODE (cur)->len == 1);
    assert (!BTOR_REAL_ADDR_NODE (cur)->simplified);
    aig = btor_exp_to_aig (btor, cur);
    btor_aig_to_sat (amgr, aig);
    if (aig == BTOR_AIG_TRUE) continue;
    assert (BTOR_GET_CNF_ID_AIG (aig) != 0);
    btor_assume_sat (smgr, BTOR_GET_CNF_ID_AIG (aig));
    btor_release_aig (amgr, aig);
  }

  while (!BTOR_EMPTY_STACK (unmark_stack))
    BTOR_REAL_ADDR_NODE (BTOR_POP_STACK (unmark_stack))->mark = 0;

  BTOR_RELEASE_STACK (btor->mm, stack);
  BTOR_RELEASE_STACK (btor->mm, unmark_stack);
  btor_delete_ptr_hash_table (assumptions);
}

static int
btor_timed_sat_sat (Btor *btor, int limit)
{
  double start, delta;
  BtorSATMgr *smgr;
  int res;
  smgr  = btor_get_sat_mgr_aig_mgr (btor_get_aig_mgr_aigvec_mgr (btor->avmgr));
  start = btor_time_stamp ();
  res   = btor_sat_sat (smgr, limit);
  delta = btor_time_stamp () - start;
  btor->time.sat += delta;
  btor_msg (btor, 2, "SAT solver returns %d after %.1f seconds", res, delta);
  return res;
}

/* updates SAT assignments, reads assumptions and
 * returns if an assignment has changed
 */
static int
update_sat_assignments (Btor *btor)
{
  assert (btor);

  BtorSATMgr *smgr;

  smgr = btor_get_sat_mgr_aig_mgr (btor_get_aig_mgr_aigvec_mgr (btor->avmgr));
  add_again_assumptions (btor);
#ifndef NDEBUG
  int result;
  result = btor_timed_sat_sat (btor, -1);
  assert (result == BTOR_SAT);
#else
  (void) btor_timed_sat_sat (btor, -1);
#endif
  return btor_changed_sat (smgr);
}

static void
search_initial_applies (Btor *btor, BtorNodePtrStack *top_applies)
{
  assert (btor);
  assert (top_applies);
  assert (BTOR_EMPTY_STACK (*top_applies));

  int is_top;
  double start;
  BtorMemMgr *mm;
  BtorNode *cur, *cur_parent;
  BtorHashTableIterator it;
  BtorNodeIterator pit;
  BtorNodePtrStack top;

  start = btor_time_stamp ();

  mm = btor->mm;
  BTOR_INIT_STACK (top);

  init_node_hash_table_iterator (&it, btor->array_vars);
  queue_node_hash_table_iterator (&it, btor->lambdas);

  while (has_next_node_hash_table_iterator (&it))
  {
    cur = next_node_hash_table_iterator (&it);
    assert (BTOR_IS_REGULAR_NODE (cur));
    assert (BTOR_IS_FUN_NODE (cur));

    /* we only consider reachable nodes */
    if (!cur->reachable) continue;

    // TODO: use temporary stack and push applies on it
    is_top = 1;
    init_full_parent_iterator (&pit, cur);
    while (has_next_parent_full_parent_iterator (&pit))
    {
      cur_parent = next_parent_full_parent_iterator (&pit);
      assert (BTOR_IS_REGULAR_NODE (cur_parent));
      assert (BTOR_IS_APPLY_NODE (cur_parent)
              || BTOR_IS_LAMBDA_NODE (cur_parent));

      if ((BTOR_IS_APPLY_NODE (cur_parent) && cur_parent->parameterized)
          || BTOR_IS_LAMBDA_NODE (cur_parent))
      {
        is_top = 0;
        break;
      }
    }

    // TODO: create BTOR_EXTEND_STACK (stack, stack), which concatenates two
    //       stacks
    init_full_parent_iterator (&pit, cur);
    while (has_next_parent_full_parent_iterator (&pit))
    {
      cur_parent = next_parent_full_parent_iterator (&pit);

      if (cur_parent->reachable && BTOR_IS_APPLY_NODE (cur_parent)
          && !cur_parent->parameterized)
      {
        /* applies on top functions have highest priority and are checked
         * first */
        if (is_top)
          BTOR_PUSH_STACK (mm, top, cur_parent);
        else
          BTOR_PUSH_STACK (mm, *top_applies, cur_parent);
      }
    }
  }

  while (!BTOR_EMPTY_STACK (top))
    BTOR_PUSH_STACK (mm, *top_applies, BTOR_POP_STACK (top));

  BTOR_RELEASE_STACK (mm, top);

  btor->time.search_init_apps += btor_time_stamp () - start;
}

// static Btor *
// clone_exp_layer_negated (Btor * btor)
//{
//  assert (btor);
//  assert (btor->synthesized_constraints->count);
//  assert (!btor->unsynthesized_constraints->count);
//
//  Btor *clone;
//  BtorNode *root, *cur, *and;
//  BtorHashTableIterator it;
//
//  clone = btor_clone_exp_layer (btor, 0, 0);
//  assert (!clone->synthesized_constraints->count);
//  assert (clone->unsynthesized_constraints->count);
//  btor_enable_inc_usage (clone);
//
//  /* we treat assumptions as roots here (does not make a difference for
//   * dual propagation as we discard the clone after determining the initial
//   * top applies anyhow) */
//  root = 0;
//  init_node_hash_table_iterator (clone, &it,
//  clone->unsynthesized_constraints); queue_node_hash_table_iterator (&it,
//  clone->assumptions); while (has_next_node_hash_table_iterator (&it))
//    {
//      cur = next_node_hash_table_iterator (&it);
//      BTOR_REAL_ADDR_NODE (cur)->constraint = 0;
//      if (!root)
//	root = btor_copy_exp (clone, cur);
//      else
//	{
//	  and = btor_and_exp (clone, root, cur);
//	  btor_release_exp (clone, root);
//	  root = and;
//	}
//    }
//  root = BTOR_INVERT_NODE (root);
//  init_node_hash_table_iterator (clone, &it,
//  clone->unsynthesized_constraints); queue_node_hash_table_iterator (&it,
//  clone->assumptions); while (has_next_node_hash_table_iterator (&it))
//    btor_release_exp (clone, next_node_hash_table_iterator (&it));
//  btor_delete_ptr_hash_table (clone->unsynthesized_constraints);
//  btor_delete_ptr_hash_table (clone->assumptions);
//  clone->unsynthesized_constraints =
//    btor_new_ptr_hash_table (clone->mm, (BtorHashPtr) btor_hash_exp_by_id,
//			     (BtorCmpPtr) btor_compare_exp_by_id);
//  clone->assumptions =
//        btor_new_ptr_hash_table (clone->mm, (BtorHashPtr) btor_hash_exp_by_id,
//	                         (BtorCmpPtr) btor_compare_exp_by_id);
//  btor_assert_exp (clone, root);
//  btor_release_exp (clone, root);
//
//  return clone;
//}

// TODO 1 clone für alle refinement sat calls
static void
search_initial_applies_dual_prop (Btor *btor,
                                  Btor *clone,
                                  BtorNodeMap *exp_map,
                                  BtorNodePtrStack *top_applies)
{
  assert (btor);
  assert (clone);
  assert (exp_map);
  assert (top_applies);
  // assert (btor->unsynthesized_constraints->count == 0);
  // assert (btor->embedded_constraints->count == 0);
  // assert (clone->unsynthesized_constraints->count == 0);
  // assert (clone->synthesized_constraints->count == 0);
  // assert (clone->embedded_constraints->count == 0);

  BtorSATMgr *smgr;
  BtorNodeMap *key_map;
  BtorPtrHashTable *assumptions;
  BtorPtrHashBucket *bucket;
  BtorHashTableIterator it;
  BtorNodeIterator pit;
  BtorNodePtrStack stack, unmark_stack;
  BtorNode *cur_clone, *cur_btor, *bv_const, *bv_eq;
  char *ass_str;
  int i;
  double start, delta;

  start = btor_time_stamp ();

  BTORLOG ("");
  BTORLOG ("*** search top applies");

  smgr = btor_get_sat_mgr_aig_mgr (btor_get_aig_mgr_aigvec_mgr (btor->avmgr));
  if (!smgr->inc_required) return;

  BTOR_INIT_STACK (stack);
  BTOR_INIT_STACK (unmark_stack);
  key_map     = btor_new_node_map (btor);
  assumptions = btor_new_ptr_hash_table (btor->mm,
                                         (BtorHashPtr) btor_hash_exp_by_id,
                                         (BtorCmpPtr) btor_compare_exp_by_id);

  int cnt = 0;  // TODO debug
  /* collect synthesized bv vars and applies and maintain ref */
  for (i = 1; i < BTOR_COUNT_STACK (btor->nodes_id_table); i++)
  {
    cur_btor = BTOR_PEEK_STACK (btor->nodes_id_table, i);
    if (!cur_btor) continue;
    // if (!cur_btor->reachable && !cur_btor->vread) continue;
    ////
    if (!cur_btor->reachable && cur_btor->vread) cnt += 1;  // TODO debug
    ///
    if (!cur_btor->reachable) continue;
    if (!BTOR_IS_SYNTH_NODE (cur_btor)) continue;
    if (BTOR_IS_BV_VAR_NODE (cur_btor) || BTOR_IS_APPLY_NODE (cur_btor))
      BTOR_PUSH_STACK (btor->mm, stack, btor_copy_exp (btor, cur_btor));
  }
  printf ("#### cnt: %d\n", cnt);

  assert (check_unique_table_aux_mark_unset_dbg (btor));

  /* assume bv assignments of bv vars and applies */
  while (!BTOR_EMPTY_STACK (stack))
  {
    cur_btor = BTOR_POP_STACK (stack);
    assert (cur_btor);
    assert (BTOR_IS_REGULAR_NODE (cur_btor));
    btor_release_exp (btor, cur_btor);
    ass_str = btor_bv_assignment_str_exp (btor, cur_btor);
    printf ("### assume: %s %s \n", node2string (cur_btor), ass_str);
#ifndef NDEBUG
    int j;
    for (j = 0; j < cur_btor->len; j++) assert (ass_str[j] != 'x');
#endif
    // cur_clone = BTOR_PEEK_STACK (clone->nodes_id_table, cur_btor->id);
    cur_clone = btor_mapped_node (exp_map, cur_btor);
    assert (cur_clone);
    assert (BTOR_IS_REGULAR_NODE (cur_clone));
    assert (!btor_find_in_ptr_hash_table (assumptions, cur_clone));
    btor_map_node (key_map, cur_clone, cur_btor);

    bv_const = btor_const_exp (clone, ass_str);
    bv_eq    = btor_eq_exp (clone, cur_clone, bv_const);
    btor_assume_exp (clone, bv_eq);
    bucket             = btor_insert_in_ptr_hash_table (assumptions,
                                            btor_copy_exp (clone, cur_clone));
    bucket->data.asPtr = bv_eq;
    btor_release_exp (clone, bv_const);
    btor_release_bv_assignment_str_exp (btor, ass_str);
  }

  delta = btor_time_stamp ();
  btor_sat_aux_btor (clone);
  assert (clone->last_sat_result == BTOR_UNSAT);
  btor->time.search_init_apps_sat += btor_time_stamp () - delta;

  // assert (clone->synthesized_constraints->count == 0);
  /* partial assignment via failed assumptions of negated clone */
  init_node_hash_table_iterator (btor, &it, assumptions);
  while (has_next_node_hash_table_iterator (&it))
  {
    bv_eq     = (BtorNode *) it.bucket->data.asPtr;
    cur_clone = next_node_hash_table_iterator (&it);
    assert (BTOR_IS_REGULAR_NODE (cur_clone));
    // cur_btor =  BTOR_PEEK_STACK (btor->nodes_id_table, cur_clone->id);
    cur_btor = btor_mapped_node (key_map, cur_clone);
    assert (cur_btor);
    assert (BTOR_IS_REGULAR_NODE (cur_btor));
    assert (BTOR_IS_BV_VAR_NODE (cur_btor) || BTOR_IS_APPLY_NODE (cur_btor));

    if (btor_failed_exp (clone, bv_eq))
    {
      BTORLOG ("failed: %s", node2string (cur_btor));
      if (BTOR_IS_BV_VAR_NODE (cur_btor))
      {
        assert (BTOR_EMPTY_STACK (stack));
        BTOR_PUSH_STACK (btor->mm, stack, cur_btor);
        while (!BTOR_EMPTY_STACK (stack))
        {
          cur_btor = BTOR_POP_STACK (stack);
          if (cur_btor->aux_mark) continue;
          // if (!cur_btor->reachable && !cur_btor->vread) continue;
          if (!cur_btor->reachable) continue;
          cur_btor->aux_mark = 1;
          BTOR_PUSH_STACK (btor->mm, unmark_stack, cur_btor);
          if (BTOR_IS_APPLY_NODE (cur_btor) && BTOR_IS_SYNTH_NODE (cur_btor))
          {
            BTORLOG ("top apply: %s", node2string (cur_btor));
            assert (!cur_btor->parameterized);
            BTOR_PUSH_STACK (btor->mm, *top_applies, cur_btor);
          }
          init_full_parent_iterator (&pit, cur_btor);
          while (has_next_parent_full_parent_iterator (&pit))
          {
            cur_btor = next_parent_full_parent_iterator (&pit);
            if (!cur_btor->reachable && !cur_btor->vread) continue;
            BTOR_PUSH_STACK (btor->mm, stack, cur_btor);
          }
        }
      }
      else
      {
        if (cur_btor->aux_mark) continue;
        cur_btor->aux_mark = 1;
        BTOR_PUSH_STACK (btor->mm, unmark_stack, cur_btor);
        assert (cur_btor);
        assert (!cur_btor->parameterized);
        BTORLOG ("top apply: %s", node2string (cur_btor));
        BTOR_PUSH_STACK (btor->mm, *top_applies, cur_btor);
      }
    }
  }

  /* cleanup */
  while (!BTOR_EMPTY_STACK (unmark_stack))
    BTOR_POP_STACK (unmark_stack)->aux_mark = 0;

  init_node_hash_table_iterator (btor, &it, assumptions);
  while (has_next_node_hash_table_iterator (&it))
  {
    bv_eq     = (BtorNode *) it.bucket->data.asPtr;
    cur_clone = next_node_hash_table_iterator (&it);
    assert (BTOR_IS_REGULAR_NODE (cur_clone));
    btor_release_exp (clone, BTOR_REAL_ADDR_NODE (bv_eq));
    btor_release_exp (clone, cur_clone);
  }
  btor_delete_node_map (key_map);
  btor_delete_ptr_hash_table (assumptions);
  BTOR_RELEASE_STACK (btor->mm, stack);
  BTOR_RELEASE_STACK (btor->mm, unmark_stack);

  btor->time.search_init_apps += btor_time_stamp () - start;
}

/* Compares the assignments of two expressions. */
static int
compare_assignments (BtorNode *exp1, BtorNode *exp2)
{
  int return_val, val1, val2, i, len;
  Btor *btor;
  BtorAIGVecMgr *avmgr;
  BtorAIGMgr *amgr;
  BtorAIGVec *av1, *av2;
  BtorAIG *aig1, *aig2;
  assert (exp1);
  assert (exp2);
  assert (!BTOR_IS_FUN_NODE (BTOR_REAL_ADDR_NODE (exp1)));
  assert (!BTOR_IS_FUN_NODE (BTOR_REAL_ADDR_NODE (exp2)));
  assert (BTOR_REAL_ADDR_NODE (exp1)->len == BTOR_REAL_ADDR_NODE (exp2)->len);
  assert (BTOR_IS_SYNTH_NODE (BTOR_REAL_ADDR_NODE (exp1)));
  assert (BTOR_IS_SYNTH_NODE (BTOR_REAL_ADDR_NODE (exp2)));
  btor = BTOR_REAL_ADDR_NODE (exp1)->btor;
  assert (btor);
  return_val = 0;
  avmgr      = btor->avmgr;
  amgr       = btor_get_aig_mgr_aigvec_mgr (avmgr);
  av1        = BTOR_REAL_ADDR_NODE (exp1)->av;
  av2        = BTOR_REAL_ADDR_NODE (exp2)->av;
  assert (av1->len == av2->len);
  len = av1->len;
  for (i = 0; i < len; i++)
  {
    aig1 = BTOR_COND_INVERT_AIG_NODE (exp1, av1->aigs[i]);
    aig2 = BTOR_COND_INVERT_AIG_NODE (exp2, av2->aigs[i]);

    val1 = btor_get_assignment_aig (amgr, aig1);
    assert (val1 == -1 || val1 == 1);

    val2 = btor_get_assignment_aig (amgr, aig2);
    assert (val2 == -1 || val2 == 1);

    if (val1 < val2)
    {
      return_val = -1;
      break;
    }

    if (val2 < val1)
    {
      return_val = 1;
      break;
    }
  }
  return return_val;
}

static int
compare_argument_assignments (BtorNode *e0, BtorNode *e1)
{
  assert (BTOR_IS_REGULAR_NODE (e0));
  assert (BTOR_IS_REGULAR_NODE (e1));
  assert (BTOR_IS_ARGS_NODE (e0));
  assert (BTOR_IS_ARGS_NODE (e1));

  int equal;
  const char *avec0, *avec1;
  BtorNode *arg0, *arg1;
  Btor *btor;
  BtorArgsIterator it0, it1;
  btor = e0->btor;

  if (e0->len != e1->len
      || ((BtorArgsNode *) e0)->num_args != ((BtorArgsNode *) e1)->num_args)
    return 1;

  init_args_iterator (&it0, e0);
  init_args_iterator (&it1, e1);

  while (has_next_args_iterator (&it0))
  {
    assert (has_next_args_iterator (&it1));
    arg0 = next_args_iterator (&it0);
    arg1 = next_args_iterator (&it1);

    if (!BTOR_IS_SYNTH_NODE (BTOR_REAL_ADDR_NODE (arg0)))
      avec0 = btor_eval_exp (btor, arg0);
    else
      avec0 = btor_bv_assignment_str_exp (btor, arg0);

    if (!BTOR_IS_SYNTH_NODE (BTOR_REAL_ADDR_NODE (arg1)))
      avec1 = btor_eval_exp (btor, arg1);
    else
      avec1 = btor_bv_assignment_str_exp (btor, arg1);

    assert (avec0);
    assert (avec1);
    equal = strcmp (avec0, avec1) == 0;
    btor_freestr (btor->mm, (char *) avec0);
    btor_freestr (btor->mm, (char *) avec1);

    if (!equal) return 1;
  }

  return 0;
}

static unsigned int
hash_assignment_aux (BtorNode *exp)
{
  unsigned int hash;
  Btor *btor;
  BtorAIGVecMgr *avmgr;
  BtorNode *real_exp;
  BtorAIGVec *av;
  int invert_av;
  char *assignment;
  assert (exp);
  real_exp  = BTOR_REAL_ADDR_NODE (exp);
  btor      = real_exp->btor;
  avmgr     = btor->avmgr;
  av        = real_exp->av;
  invert_av = BTOR_IS_INVERTED_NODE (exp);
  if (invert_av) btor_invert_aigvec (avmgr, av);
  assignment = btor_assignment_aigvec (avmgr, av);
  hash       = btor_hashstr (assignment);
  btor_freestr (btor->mm, assignment);
  /* invert back if necessary */
  if (invert_av) btor_invert_aigvec (avmgr, av);
  return hash;
}

static unsigned int
hash_args (BtorNode *exp)
{
  assert (exp);
  assert (BTOR_IS_REGULAR_NODE (exp));
  assert (BTOR_IS_ARGS_NODE (exp));

  int invert_av;
  char *assignment;
  unsigned int hash;
  Btor *btor;
  BtorNode *arg;
  BtorAIGVecMgr *avmgr;
  BtorAIGVec *av;
  BtorArgsIterator it;

  btor  = exp->btor;
  avmgr = btor->avmgr;

  init_args_iterator (&it, exp);
  hash = 0;
  while (has_next_args_iterator (&it))
  {
    arg       = next_args_iterator (&it);
    invert_av = BTOR_IS_INVERTED_NODE (arg);
    av        = BTOR_REAL_ADDR_NODE (arg)->av;
    assert (av);
    if (invert_av) btor_invert_aigvec (avmgr, av);
    assignment = btor_assignment_aigvec (avmgr, av);
    hash += btor_hashstr (assignment);
    btor_freestr (btor->mm, assignment);
    if (invert_av) btor_invert_aigvec (avmgr, av);
  }
  return hash;
}

static unsigned int
hash_assignment (BtorNode *exp)
{
  if (BTOR_IS_ARGS_NODE (BTOR_REAL_ADDR_NODE (exp))) return hash_args (exp);
  return hash_assignment_aux (exp);
}

static int
lazy_synthesize_and_encode_var_exp (Btor *btor, BtorNode *var, int force_update)
{
  assert (btor);
  assert (var);
  assert (BTOR_IS_REGULAR_NODE (var));
  assert (BTOR_IS_BV_VAR_NODE (var));

  double start;
  int changed_assignments, update;
  BtorAIGVecMgr *avmgr = 0;

  if (var->tseitin) return 0;

  start               = btor_time_stamp ();
  changed_assignments = 0;
  update              = 0;
  avmgr               = btor->avmgr;
  BTORLOG ("%s: %s", __FUNCTION__, node2string (var));

  /* synthesize and encode var */
  if (!BTOR_IS_SYNTH_NODE (var)) synthesize_exp (btor, var, 0);

  if (!var->tseitin)
  {
    update = 1;
    btor_aigvec_to_sat_tseitin (avmgr, var->av);
    var->tseitin = 1;
    BTORLOG ("  encode: %s", node2string (var));
  }

  /* update assignments if necessary */
  if (update && force_update)
    changed_assignments = update_sat_assignments (btor);

  // TODO: assignment should never change when encoding vars
  //	   (since unconstrained)
  if (changed_assignments) btor->stats.synthesis_inconsistency_var++;

  btor->time.enc_var += btor_time_stamp () - start;
  return changed_assignments;
}

/* synthesize and encode apply node and all of its arguments into SAT.
 * returns 0 if encoding changed current assignments.
 */
static int
lazy_synthesize_and_encode_apply_exp (Btor *btor,
                                      BtorNode *app,
                                      int force_update)
{
  assert (btor);
  assert (app);
  assert (BTOR_IS_REGULAR_NODE (app));
  assert (BTOR_IS_APPLY_NODE (app));
  assert (BTOR_IS_REGULAR_NODE (app->e[1]));
  assert (BTOR_IS_ARGS_NODE (app->e[1]));

  double start;
  int changed_assignments, update;
  BtorNode *arg;
  BtorAIGVecMgr *avmgr = 0;
  BtorArgsIterator it;

  if (app->lazy_tseitin) return 0;

  start               = btor_time_stamp ();
  changed_assignments = 0;
  update              = 0;
  avmgr               = btor->avmgr;
  BTORLOG ("%s: %s", __FUNCTION__, node2string (app));

  init_args_iterator (&it, app->e[1]);

  /* synthesize and encode apply node an all of its arguments */
  while (has_next_args_iterator (&it))
  {
    arg = next_args_iterator (&it);
    assert (!BTOR_IS_FUN_NODE (BTOR_REAL_ADDR_NODE (arg)));
    if (!BTOR_IS_SYNTH_NODE (BTOR_REAL_ADDR_NODE (arg)))
      synthesize_exp (btor, arg, 0);

    if (!BTOR_REAL_ADDR_NODE (arg)->tseitin)
    {
      update = 1;
      btor_aigvec_to_sat_tseitin (avmgr, BTOR_REAL_ADDR_NODE (arg)->av);
      BTOR_REAL_ADDR_NODE (arg)->tseitin = 1;
      BTORLOG ("  encode: %s", node2string (arg));
    }
  }

  /* synthesize and encode apply expressions */
  if (!BTOR_IS_SYNTH_NODE (app)) synthesize_exp (btor, app, 0);

  if (!app->tseitin)
  {
    update = 1;
    btor_aigvec_to_sat_tseitin (avmgr, app->av);
    app->tseitin = 1;
    BTORLOG ("  encode: %s", node2string (app));
  }

  app->lazy_tseitin = 1;

  /* update assignments if necessary */
  if (update && force_update)
    changed_assignments = update_sat_assignments (btor);

  if (changed_assignments) btor->stats.synthesis_inconsistency_apply++;

  btor->time.enc_app += btor_time_stamp () - start;
  return changed_assignments;
}

static int
lazy_synthesize_and_encode_lambda_exp (Btor *btor,
                                       BtorNode *lambda_exp,
                                       int force_update)
{
  assert (btor);
  assert (lambda_exp);
  assert (BTOR_IS_REGULAR_NODE (lambda_exp));
  assert (BTOR_IS_LAMBDA_NODE (lambda_exp));
  assert (check_id_table_mark_unset_dbg (btor));

  double start;
  int changed_assignments, update, i;
  BtorNodePtrStack work_stack, unmark_stack;
  BtorNode *cur;
  BtorMemMgr *mm;
  BtorAIGVecMgr *avmgr;

  // TODO: remove lazy_tseitin
  if (lambda_exp->lazy_tseitin) return 0;

  start               = btor_time_stamp ();
  mm                  = btor->mm;
  avmgr               = btor->avmgr;
  changed_assignments = 0;
  update              = 0;

  BTOR_INIT_STACK (work_stack);
  BTOR_INIT_STACK (unmark_stack);

  BTORLOG ("%s: %s", __FUNCTION__, node2string (lambda_exp));

  cur = BTOR_REAL_ADDR_NODE (BTOR_LAMBDA_GET_BODY (lambda_exp));
  BTOR_PUSH_STACK (mm, work_stack, cur);

  while (!BTOR_EMPTY_STACK (work_stack))
  {
    cur = BTOR_POP_STACK (work_stack);
    assert (cur);
    assert (BTOR_IS_REGULAR_NODE (cur));

    if (cur->tseitin || cur->mark) continue;

    /* do not encode expressions that are not in the scope of 'lambda_exp' */
    if (BTOR_IS_FUN_NODE (cur) && !cur->parameterized) continue;

    cur->mark = 1;
    BTOR_PUSH_STACK (mm, unmark_stack, cur);

    if (!BTOR_IS_ARGS_NODE (cur) && !BTOR_IS_LAMBDA_NODE (cur)
        && !cur->parameterized)
    {
      if (!BTOR_IS_SYNTH_NODE (cur)) synthesize_exp (btor, cur, 0);
      assert (BTOR_IS_SYNTH_NODE (cur));
      assert (!cur->tseitin);
      BTORLOG ("  encode: %s", node2string (cur));
      update = 1;
      btor_aigvec_to_sat_tseitin (avmgr, cur->av);
      cur->tseitin = 1;
    }

    for (i = 0; i < cur->arity; i++)
      BTOR_PUSH_STACK (mm, work_stack, BTOR_REAL_ADDR_NODE (cur->e[i]));
  }
  BTOR_RELEASE_STACK (mm, work_stack);

  while (!BTOR_EMPTY_STACK (unmark_stack))
  {
    cur = BTOR_POP_STACK (unmark_stack);
    assert (cur->mark);
    cur->mark = 0;
  }
  BTOR_RELEASE_STACK (mm, unmark_stack);

  /* set tseitin flag of lambda expression to indicate that it has been
   * lazily synthesized already */
  lambda_exp->tseitin      = 1;
  lambda_exp->lazy_tseitin = 1;

  if (update && force_update)
    changed_assignments = update_sat_assignments (btor);

  if (changed_assignments) btor->stats.synthesis_inconsistency_lambda++;

  btor->time.enc_lambda += btor_time_stamp () - start;
  return changed_assignments;
}

static void
collect_premisses (Btor *btor,
                   BtorNode *from,
                   BtorNode *to,
                   BtorNode *args,
                   BtorPtrHashTable *bconds_sel1,
                   BtorPtrHashTable *bconds_sel2)
{
  assert (btor);
  assert (from);
  assert (to);
  assert (bconds_sel1);
  assert (bconds_sel2);
  assert (BTOR_IS_REGULAR_NODE (from));
  assert (BTOR_IS_REGULAR_NODE (args));
  assert (BTOR_IS_ARGS_NODE (args));
  assert (BTOR_IS_REGULAR_NODE (to));

  BTORLOG ("%s: %s, %s, %s",
           __FUNCTION__,
           node2string (from),
           node2string (to),
           node2string (args));

#ifndef NDEBUG
  int found = 0;
#endif
  int i;
  BtorMemMgr *mm;
  BtorNode *fun, *result, *cond, *param, *arg;
  BtorNodePtrStack prop_stack;
  BtorPtrHashTable *cond_sel1, *cond_sel2, *c, *r;
  BtorPtrHashBucket *b;
  BtorParamCacheTuple *t;
  BtorParameterizedIterator it;

  mm = btor->mm;
  cond_sel1 =
      btor_new_ptr_hash_table (mm,
                               (BtorHashPtr) btor_hash_param_cache_tuple,
                               (BtorCmpPtr) btor_compare_param_cache_tuple);
  cond_sel2 =
      btor_new_ptr_hash_table (mm,
                               (BtorHashPtr) btor_hash_param_cache_tuple,
                               (BtorCmpPtr) btor_compare_param_cache_tuple);

  /* follow propagation path and collect all conditions that have been
   * evaluated during propagation */
  if (BTOR_IS_APPLY_NODE (from))
  {
    assert (BTOR_IS_REGULAR_NODE (to));
    assert (BTOR_IS_FUN_NODE (to));

    // TODO: get rid of stack
    BTOR_INIT_STACK (prop_stack);
    BTOR_PUSH_STACK (mm, prop_stack, from->e[0]);

    while (!BTOR_EMPTY_STACK (prop_stack))
    {
      fun = BTOR_POP_STACK (prop_stack);
      assert (BTOR_IS_REGULAR_NODE (fun));
      assert (BTOR_IS_FUN_NODE (fun));

      if (fun == to)
      {
#ifndef NDEBUG
        found = 1;
#endif
        break;
      }

      btor_assign_args (btor, fun, args);
      result =
          btor_beta_reduce_partial_collect (btor, fun, cond_sel1, cond_sel2);
      btor_unassign_params (btor, fun);

      result = BTOR_REAL_ADDR_NODE (result);
      assert (BTOR_IS_APPLY_NODE (result));
      assert (result->e[1] == args);

      BTOR_PUSH_STACK (mm, prop_stack, result->e[0]);
      btor_release_exp (btor, result);
    }

    BTOR_RELEASE_STACK (mm, prop_stack);
  }
  else
  {
    assert (BTOR_IS_LAMBDA_NODE (from));
    fun = from;

    btor_assign_args (btor, fun, args);
    result = btor_beta_reduce_partial_collect (btor, fun, cond_sel1, cond_sel2);
    btor_unassign_params (btor, fun);

    result = BTOR_REAL_ADDR_NODE (result);
    assert (result == to);
#ifndef NDEBUG
    found = 1;
#endif
    btor_release_exp (btor, result);
  }

  assert (found);

  /* collected conditions are parameterized, we have to instantiate them with
   * the resp. arguments */
  for (c = cond_sel1, r = bconds_sel1; c && r;
       c = (c == cond_sel1) ? cond_sel2 : 0,
      r  = (r == bconds_sel1) ? bconds_sel2 : 0)
  {
    for (b = c->first; b; b = b->next)
    {
      assert (b->data.asPtr);
      t = (BtorParamCacheTuple *) b->key;
      assert (t);
      cond = (BtorNode *) b->data.asPtr;
      assert (cond);

      if (BTOR_REAL_ADDR_NODE (cond)->parameterized)
      {
        i = 0;
        init_parameterized_iterator (btor, &it, BTOR_REAL_ADDR_NODE (cond));
        assert (it.num_params == t->num_args);
        assert (has_next_parameterized_iterator (&it));
        while (has_next_parameterized_iterator (&it))
        {
          param = next_parameterized_iterator (&it);
          assert (param);
          assert (i < t->num_args);
          arg = t->args[i++];
          assert (arg);
          btor_assign_param (
              btor, (BtorNode *) BTOR_PARAM_GET_LAMBDA_NODE (param), arg);
        }

        result = btor_beta_reduce_bounded (btor, cond, 1);
        BTORLOG ("collected %s: %s, result: %s",
                 (c == cond_sel1) ? "sel1" : "sel2",
                 node2string (cond),
                 node2string (result));

        init_parameterized_iterator (btor, &it, BTOR_REAL_ADDR_NODE (cond));
        while (has_next_parameterized_iterator (&it))
        {
          param = next_parameterized_iterator (&it);
          btor_unassign_params (
              btor, (BtorNode *) BTOR_PARAM_GET_LAMBDA_NODE (param));
        }
      }
      else
      {
        result = btor_copy_exp (btor, cond);
      }

      if (!btor_find_in_ptr_hash_table (r, result))
        btor_insert_in_ptr_hash_table (r, result);
      else
        btor_release_exp (btor, result);

      btor_delete_param_cache_tuple (btor, t);
    }
  }

  btor_delete_ptr_hash_table (cond_sel1);
  btor_delete_ptr_hash_table (cond_sel2);
}

#ifndef BTOR_SYMBOLIC_LEMMAS
static int
assignment_always_unequal (Btor *btor, BtorNode *exp1, BtorNode *exp2)
{
  BtorAIGVecMgr *avmgr;
  BtorAIGMgr *amgr;
  BtorSATMgr *smgr;
  int i, len, val1, val2;
  BtorAIGVec *av1, *av2;
  BtorAIG *aig1, *aig2;

  assert (btor);

  if (!BTOR_IS_SYNTH_NODE (exp1)) return 0;

  if (!BTOR_IS_SYNTH_NODE (exp2)) return 0;

  avmgr = btor->avmgr;
  amgr  = btor_get_aig_mgr_aigvec_mgr (avmgr);
  smgr  = btor_get_sat_mgr_aig_mgr (amgr);

  assert (!BTOR_IS_FUN_NODE (BTOR_REAL_ADDR_NODE (exp1)));
  assert (!BTOR_IS_FUN_NODE (BTOR_REAL_ADDR_NODE (exp2)));
  assert (BTOR_REAL_ADDR_NODE (exp1)->len == BTOR_REAL_ADDR_NODE (exp2)->len);

  av1 = BTOR_REAL_ADDR_NODE (exp1)->av;
  av2 = BTOR_REAL_ADDR_NODE (exp2)->av;

  if (!av1 || !av2) return 0;

  len = av1->len;
  for (i = 0; i < len; i++)
  {
    aig1 = BTOR_COND_INVERT_AIG_NODE (exp1, av1->aigs[i]);
    aig2 = BTOR_COND_INVERT_AIG_NODE (exp2, av2->aigs[i]);

    if (aig1 == BTOR_AIG_TRUE)
      val1 = 1;
    else if (aig1 == BTOR_AIG_FALSE)
      val1 = -1;
    else if (!BTOR_REAL_ADDR_AIG (aig1)->cnf_id)
      val1 = 0;
    else
      val1 = btor_fixed_sat (smgr, BTOR_GET_CNF_ID_AIG (aig1));

    if (val1 != 0) /* toplevel assigned or const */
    {
      if (aig2 == BTOR_AIG_TRUE)
        val2 = 1;
      else if (aig2 == BTOR_AIG_FALSE)
        val2 = -1;
      else if (!BTOR_REAL_ADDR_AIG (aig2)->cnf_id)
        val2 = 0;
      else
        val2 = btor_fixed_sat (smgr, BTOR_GET_CNF_ID_AIG (aig2));

      if (val2 != 0 && val1 != val2) return 1;
    }
  }
  return 0;
}

static int
assignment_always_equal (Btor *btor, BtorNode *exp1, BtorNode *exp2)
{
  BtorAIGVecMgr *avmgr;
  BtorAIGMgr *amgr;
  BtorSATMgr *smgr;
  int i, len, val1, val2;
  BtorAIGVec *av1, *av2;
  BtorAIG *aig1, *aig2;

  assert (btor);

  if (!BTOR_IS_SYNTH_NODE (exp1)) return 0;

  if (!BTOR_IS_SYNTH_NODE (exp2)) return 0;

  avmgr = btor->avmgr;
  amgr  = btor_get_aig_mgr_aigvec_mgr (avmgr);
  smgr  = btor_get_sat_mgr_aig_mgr (amgr);

  assert (!BTOR_IS_FUN_NODE (BTOR_REAL_ADDR_NODE (exp1)));
  assert (!BTOR_IS_FUN_NODE (BTOR_REAL_ADDR_NODE (exp2)));
  assert (BTOR_REAL_ADDR_NODE (exp1)->len == BTOR_REAL_ADDR_NODE (exp2)->len);

  av1 = BTOR_REAL_ADDR_NODE (exp1)->av;
  av2 = BTOR_REAL_ADDR_NODE (exp2)->av;
  if (!av1 || !av2) return 0;

  len = av1->len;
  for (i = 0; i < len; i++)
  {
    aig1 = BTOR_COND_INVERT_AIG_NODE (exp1, av1->aigs[i]);
    aig2 = BTOR_COND_INVERT_AIG_NODE (exp2, av2->aigs[i]);

    if (aig1 == BTOR_AIG_TRUE)
      val1 = 1;
    else if (aig1 == BTOR_AIG_FALSE)
      val1 = -1;
    else if (!BTOR_REAL_ADDR_AIG (aig1)->cnf_id)
      return 0;
    else
      val1 = btor_fixed_sat (smgr, BTOR_GET_CNF_ID_AIG (aig1));

    if (!val1) return 0;

    if (aig2 == BTOR_AIG_TRUE)
      val2 = 1;
    else if (aig2 == BTOR_AIG_FALSE)
      val2 = -1;
    else if (!BTOR_REAL_ADDR_AIG (aig2)->cnf_id)
      return 0;
    else
      val2 = btor_fixed_sat (smgr, BTOR_GET_CNF_ID_AIG (aig2));

    if (!val2) return 0;

    if (val1 != val2) return 0;
  }
  return 1;
}

static void
add_new_exp_to_clause (Btor *btor,
                       BtorNode *exp,
                       int sign,
                       BtorIntStack *linking_clause)
{
  assert (btor);
  assert (exp);
  assert (linking_clause);
  assert (BTOR_REAL_ADDR_NODE (exp)->len == 1);

  int lit, false_lit, true_lit;
  BtorMemMgr *mm;
  BtorAIGMgr *amgr;
  BtorSATMgr *smgr;
  BtorNode *real_exp;

  mm        = btor->mm;
  amgr      = btor_get_aig_mgr_aigvec_mgr (btor->avmgr);
  smgr      = btor_get_sat_mgr_aig_mgr (amgr);
  true_lit  = smgr->true_lit;
  false_lit = -true_lit;
  exp       = btor_simplify_exp (btor, exp);
  real_exp  = BTOR_REAL_ADDR_NODE (exp);

  if (!btor_find_in_ptr_hash_table (btor->lod_cache, real_exp))
    btor_insert_in_ptr_hash_table (btor->lod_cache,
                                   btor_copy_exp (btor, real_exp));

  // TODO: simplifications?
  //	   a && 1: a
  //	   b && 1: b
  //	   a && 0 || 0 && b: 0
  //	   ...
  if (BTOR_IS_BV_EQ_NODE (real_exp))
  {
    if (assignment_always_unequal (btor, real_exp->e[0], real_exp->e[1]))
    {
      lit = false_lit;
      goto SIGN_AND_PUSH;
    }
    else if (assignment_always_equal (btor, real_exp->e[0], real_exp->e[1]))
    {
      lit = true_lit;
      goto SIGN_AND_PUSH;
    }
  }

  lit = exp_to_cnf_lit (btor, exp);

SIGN_AND_PUSH:
  lit *= sign;

  if (lit != false_lit && lit != true_lit)
    BTOR_PUSH_STACK (mm, *linking_clause, lit);
}

static void
add_eq_exp_to_clause (Btor *btor,
                      BtorNode *a,
                      BtorNode *b,
                      BtorIntStack *linking_clause)
{
  BtorNode *eq = btor_eq_exp (btor, a, b);
  add_new_exp_to_clause (btor, eq, 1, linking_clause);
  btor_release_exp (btor, eq);
}

static void
add_neq_exp_to_clause (Btor *btor,
                       BtorNode *a,
                       BtorNode *b,
                       BtorIntStack *linking_clause)
{
  BtorNode *eq = btor_eq_exp (btor, a, b);
  add_new_exp_to_clause (btor, eq, -1, linking_clause);
  btor_release_exp (btor, eq);
}
#endif

// TODO: update print function according to encode_lemma (new apply handling...)
#if 0
static void
print_lemma_dbg (Btor * btor,
		 BtorPtrHashTable * fun_apps,
		 BtorPtrHashTable * bconds_sel1,
		 BtorPtrHashTable * bconds_sel2,
		 BtorNode * app0, BtorNode * app1)
{
  int i;
  BtorNode *arg0, *arg1, *args0 = 0, *args1 = 0;
  BtorNode *cur, *cond;
  BtorPtrHashBucket *bucket;

  app0 = BTOR_REAL_ADDR_NODE (app0);
  app1 = BTOR_REAL_ADDR_NODE (app1);

  BTORLOG ("\e[1;32m");
  BTORLOG ("ENCODED LEMMA");
  BTORLOG ("  app0: %s", node2string (app0));
  BTORLOG ("  app1: %s", node2string (app1));

  if (BTOR_IS_APPLY_NODE (app0))
    args0 = app0->e[1];

  if (BTOR_IS_APPLY_NODE (app1))
    args1 = app1->e[1];

  if (args0 && args1)
    {
      BTORLOG ("   args: %s = %s", node2string (args0),
	       node2string (args1));
      assert (BTOR_IS_REGULAR_NODE (args0));
      assert (BTOR_IS_REGULAR_NODE (args1));
      assert (args0->arity == args1->arity);
      for (i = 0; i < args0->arity; i++)
	{
	  arg0 = args0->e[i];
	  arg1 = args1->e[i];
	  BTORLOG ("    %c%s = %c%s",
	      BTOR_IS_INVERTED_NODE (arg0) ? '-' : ' ', node2string (arg0),
	      BTOR_IS_INVERTED_NODE (arg1) ? '-' : ' ', node2string (arg1));
	}
    }

  BTORLOG ("  fun apps:");
  for (bucket = fun_apps->last; bucket; bucket = bucket->prev)
    {
      cur = (BtorNode *) bucket->key;
      assert (BTOR_IS_REGULAR_NODE (cur));
      assert (BTOR_IS_APPLY_NODE (cur));
      args0 = !BTOR_IS_APPLY_NODE (app1) ? app0->e[1] : app1->e[1];
      args1 = cur->e[1];
      assert (BTOR_IS_ARGS_NODE (args0));
      assert (BTOR_IS_ARGS_NODE (args1));
      assert (args0->arity == args1->arity);

      for (i = 0; i < args0->arity; i++)
	BTORLOG ("    %s = %s", node2string (args0->e[i]),
		 node2string (args1->e[i]));
    }

  BTORLOG ("  bv cond if:");
  for (bucket = bconds_sel1->last; bucket; bucket = bucket->prev)
    {
      cur = (BtorNode *) bucket->key;
      cond = cur->e[0];
      BTORLOG ("    %s", node2string (cond));
    }

  BTORLOG ("  bv cond else:");
  for (bucket = bconds_sel2->last; bucket; bucket = bucket->prev)
    {
      cur = (BtorNode *) bucket->key;
      cond = cur->e[0];
      BTORLOG ("    %s", node2string (cond));
    }

  BTORLOG ("  conclusion:");
  BTORLOG ("    %s = %s", node2string (app0), node2string (app1));

  BTORLOG (" \e[0;39m");
}
#endif

#ifdef BTOR_SYMBOLIC_LEMMAS
static void
add_symbolic_lemma (Btor *btor,
                    BtorPtrHashTable *bconds_sel1,
                    BtorPtrHashTable *bconds_sel2,
                    BtorNode *a,
                    BtorNode *b,
                    BtorNode *args0,
                    BtorNode *args1)
{
  assert (btor);
  assert (bconds_sel1);
  assert (bconds_sel2);
  assert (a);
  assert (b);
  assert (BTOR_IS_REGULAR_NODE (a));
  assert (BTOR_IS_APPLY_NODE (a));
  assert (BTOR_IS_REGULAR_NODE (args0));
  assert (BTOR_IS_ARGS_NODE (args0));
  assert (!args1 || BTOR_IS_REGULAR_NODE (b));
  assert (!args1 || BTOR_IS_APPLY_NODE (b));
  assert (!args1 || BTOR_IS_REGULAR_NODE (args1));
  assert (!args1 || BTOR_IS_ARGS_NODE (args1));
  assert (!a->parameterized);
  assert (!BTOR_REAL_ADDR_NODE (b)->parameterized);
  assert (BTOR_IS_SYNTH_NODE (a));

  BtorNode *cond, *eq, *and, *arg0, *arg1;
  BtorNode *premise = 0, *conclusion = 0, *lemma;
  BtorArgsIterator it0, it1;
  BtorPtrHashBucket *bucket;

  /* function congruence axiom conflict:
   *   apply arguments: a_0,...,a_n, b_0,...,b_n
   *   encode premisses: \forall i <= n . /\ a_i = b_i */
  if (args1)
  {
    assert (BTOR_IS_SYNTH_NODE (b));
    assert (((BtorArgsNode *) args0)->num_args
            == ((BtorArgsNode *) args1)->num_args);
    assert (args0->len == args1->len);

    init_args_iterator (&it0, args0);
    init_args_iterator (&it1, args1);

    while (has_next_args_iterator (&it0))
    {
      assert (has_next_args_iterator (&it1));
      arg0 = next_args_iterator (&it0);
      arg1 = next_args_iterator (&it1);
      eq   = btor_eq_exp (btor, arg0, arg1);
      if (premise)
      {
        and = btor_and_exp (btor, premise, eq);
        btor_release_exp (btor, premise);
        btor_release_exp (btor, eq);
        premise = and;
      }
      else
        premise = eq;

      btor->stats.lemmas_size_sum += 1;
    }
  }
  /* else beta reduction conflict */

  /* encode conclusion a = b */
  conclusion = btor_eq_exp (btor, a, b);

  btor->stats.lemmas_size_sum += 1; /* a == b */
  btor->stats.lemmas_size_sum += bconds_sel1->count;
  btor->stats.lemmas_size_sum += bconds_sel2->count;

  /* premisses bv conditions:
   *   true conditions: c_0, ..., c_k
   *   encode premisses: \forall i <= k. /\ c_i */
  for (bucket = bconds_sel1->first; bucket; bucket = bucket->next)
  {
    cond = (BtorNode *) bucket->key;
    BTORLOG ("  cond: %s", node2string (cond));
    assert (BTOR_REAL_ADDR_NODE (cond)->len == 1);
    assert (!BTOR_REAL_ADDR_NODE (cond)->parameterized);
    if (premise)
    {
      and = btor_and_exp (btor, premise, cond);
      btor_release_exp (btor, premise);
      premise = and;
    }
    else
      premise = btor_copy_exp (btor, cond);
    btor_release_exp (btor, cond);
  }

  /* premisses bv conditions:
   *   false conditions: c_0, ..., c_l
   *   encode premisses: \forall i <= l. /\ \not c_i */
  for (bucket = bconds_sel2->first; bucket; bucket = bucket->next)
  {
    cond = (BtorNode *) bucket->key;
    BTORLOG ("  cond: %s", node2string (cond));
    assert (BTOR_REAL_ADDR_NODE (cond)->len == 1);
    assert (!BTOR_REAL_ADDR_NODE (cond)->parameterized);
    if (premise)
    {
      and = btor_and_exp (btor, premise, BTOR_INVERT_NODE (cond));
      btor_release_exp (btor, premise);
      premise = and;
    }
    else
      premise = btor_copy_exp (btor, BTOR_INVERT_NODE (cond));
    btor_release_exp (btor, cond);
  }

  assert (conclusion);
  if (premise)
  {
    lemma = btor_implies_exp (btor, premise, conclusion);
    btor_release_exp (btor, premise);
  }
  else
    lemma = btor_copy_exp (btor, conclusion);

  if (!btor_find_in_ptr_hash_table (btor->lod_cache, lemma))
    btor_insert_in_ptr_hash_table (btor->lod_cache,
                                   btor_copy_exp (btor, lemma));

  insert_unsynthesized_constraint (btor, lemma);
  mark_reachable (btor, lemma);
  //  add_constraint (btor, lemma);
  btor_release_exp (btor, lemma);
  btor_release_exp (btor, conclusion);
}
#else
static void
encode_lemma (Btor *btor,
              BtorPtrHashTable *bconds_sel1,
              BtorPtrHashTable *bconds_sel2,
              BtorNode *a,
              BtorNode *b,
              BtorNode *args0,
              BtorNode *args1)
{
  assert (btor);
  assert (bconds_sel1);
  assert (bconds_sel2);
  assert (a);
  assert (b);
  assert (BTOR_IS_REGULAR_NODE (a));
  assert (BTOR_IS_APPLY_NODE (a));
  assert (BTOR_IS_REGULAR_NODE (args0));
  assert (BTOR_IS_ARGS_NODE (args0));
  assert (!args1 || BTOR_IS_REGULAR_NODE (b));
  assert (!args1 || BTOR_IS_APPLY_NODE (b));
  assert (!args1 || BTOR_IS_REGULAR_NODE (args1));
  assert (!args1 || BTOR_IS_ARGS_NODE (args1));
  assert (!a->parameterized);
  assert (!BTOR_REAL_ADDR_NODE (b)->parameterized);
  assert (BTOR_IS_SYNTH_NODE (a));

  int k, val;
  BtorMemMgr *mm;
  BtorAIGVecMgr *avmgr;
  BtorAIGMgr *amgr;
  BtorSATMgr *smgr;
  BtorNode *arg0, *arg1;
  BtorNode *cond;
  BtorIntStack linking_clause;
  BtorPtrHashBucket *bucket;
  BtorArgsIterator it0, it1;

  mm = btor->mm;
  avmgr = btor->avmgr;
  amgr = btor_get_aig_mgr_aigvec_mgr (avmgr);
  smgr = btor_get_sat_mgr_aig_mgr (amgr);

  BTOR_INIT_STACK (linking_clause);

  /* function congruence axiom conflict:
   *   apply arguments: a_0,...,a_n, b_0,...,b_n
   *   encode premisses: \forall i <= n . /\ a_i = b_i */
  if (args1)
  {
    assert (BTOR_IS_SYNTH_NODE (b));
    assert (((BtorArgsNode *) args0)->num_args
            == ((BtorArgsNode *) args1)->num_args);
    assert (args0->len == args1->len);

    init_args_iterator (&it0, args0);
    init_args_iterator (&it1, args1);

    while (has_next_args_iterator (&it0))
    {
      assert (has_next_args_iterator (&it1));
      arg0 = next_args_iterator (&it0);
      arg1 = next_args_iterator (&it1);
      add_neq_exp_to_clause (btor, arg0, arg1, &linking_clause);
      btor->stats.lemmas_size_sum += 1;
    }
  }
  /* else beta reduction conflict */

  //  /* encode conclusion a = b */
  //  add_eq_exp_to_clause (btor, a, b, &linking_clause);

  btor->stats.lemmas_size_sum += 1; /* a == b */
  btor->stats.lemmas_size_sum += bconds_sel1->count;
  btor->stats.lemmas_size_sum += bconds_sel2->count;

  /* premisses bv conditions:
   *   true conditions: c_0, ..., c_k
   *   encode premisses: \forall i <= k. /\ c_i */
  for (bucket = bconds_sel1->first; bucket; bucket = bucket->next)
  {
    cond = (BtorNode *) bucket->key;
    BTORLOG ("  cond: %s", node2string (cond));
    assert (BTOR_REAL_ADDR_NODE (cond)->len == 1);
    assert (!BTOR_REAL_ADDR_NODE (cond)->parameterized);
    add_new_exp_to_clause (btor, cond, -1, &linking_clause);
    btor_release_exp (btor, cond);
  }

  /* premisses bv conditions:
   *   false conditions: c_0, ..., c_l
   *   encode premisses: \forall i <= l. /\ \not c_i */
  for (bucket = bconds_sel2->first; bucket; bucket = bucket->next)
  {
    cond = (BtorNode *) bucket->key;
    BTORLOG ("  cond: %s", node2string (cond));
    assert (BTOR_REAL_ADDR_NODE (cond)->len == 1);
    assert (!BTOR_REAL_ADDR_NODE (cond)->parameterized);
    add_new_exp_to_clause (btor, cond, 1, &linking_clause);
    btor_release_exp (btor, cond);
  }

  /* encode conclusion a = b */
  add_eq_exp_to_clause (btor, a, b, &linking_clause);

  /* add linking clause */
  //  printf ("lemma (%d): ", BTOR_COUNT_STACK (linking_clause));
  int i;
  for (i = 0; i < BTOR_COUNT_STACK (linking_clause); i++)
  //  while (!BTOR_EMPTY_STACK (linking_clause))
  {
    k = BTOR_PEEK_STACK (linking_clause, i);
    //      k = BTOR_POP_STACK (linking_clause);
    assert (k != 0);
    val = btor_fixed_sat (smgr, k);
    if (val < 0) continue;
    assert (!val);
    //      printf ("%d ", k);
    btor_add_sat (smgr, k);
    btor->stats.lclause_size_sum++;
  }
  //  printf ("\n");
  btor_add_sat (smgr, 0);
  BTOR_RELEASE_STACK (mm, linking_clause);
}
#endif

#if 0
/* Encodes the following array inequality constraint:
* array1 != array2 <=> EXISTS(i): read(array1, i) != read(array2, i)
*/
static void
encode_array_inequality_virtual_reads (Btor * btor, BtorNode * aeq)
{
  assert (0);
  BtorNodePair *vreads;
  BtorNode *read1, *read2;
  BtorAIGVec *av1, *av2;
  BtorAIG *aig1, *aig2;
  BtorAIGVecMgr *avmgr;
  BtorMemMgr *mm;
  BtorAIGMgr *amgr;
  BtorSATMgr *smgr;
  int len, k, d_k, r1_k, r2_k, e;
  BtorIntStack diffs;
  assert (btor);
  assert (aeq);
  assert (BTOR_IS_REGULAR_NODE (aeq));
  assert (BTOR_IS_ARRAY_EQ_NODE (aeq));
  assert (!aeq->tseitin);
  assert (aeq->vreads);
  mm = btor->mm;
  avmgr = btor->avmgr;
  amgr = btor_get_aig_mgr_aigvec_mgr (avmgr);
  smgr = btor_get_sat_mgr_aig_mgr (amgr);
  vreads = aeq->vreads;

  read1 = vreads->exp1;
  assert (BTOR_IS_REGULAR_NODE (read1));
  assert (BTOR_IS_READ_NODE (read1));
  assert (BTOR_IS_SYNTH_NODE (read1));
  assert (!read1->tseitin);

  read2 = vreads->exp2;
  assert (BTOR_IS_REGULAR_NODE (read2));
  assert (BTOR_IS_READ_NODE (read2));
  assert (BTOR_IS_SYNTH_NODE (read2));
  assert (!read2->tseitin);

  assert (read1->e[1] == read2->e[1]);
  assert (BTOR_IS_REGULAR_NODE (read1->e[1]));
  assert (BTOR_IS_BV_VAR_NODE (read1->e[1]));
  assert (read1->len == read2->len);

  av1 = read1->av;
  assert (av1);
  av2 = read2->av;
  assert (av2);

  /* assign aig cnf indices as there are only variables,
   * no SAT constraints are generated */
  btor_aigvec_to_sat_tseitin (avmgr, aeq->av);
  aeq->tseitin = 1;
  btor_aigvec_to_sat_tseitin (avmgr, av1);
  read1->tseitin = 1;
  btor_aigvec_to_sat_tseitin (avmgr, av2);
  read2->tseitin = 1;

  /* encode !e => r1 != r2 */

  BTOR_INIT_STACK (diffs);
  len = read1->len;

  /* we do not need to hash the diffs as we never use
   * value1 != value2 in a lemma on demand */

  for (k = 0; k < len; k++)
    {
      aig1 = av1->aigs[k];
      assert (!BTOR_IS_INVERTED_AIG (aig1));
      assert (!BTOR_IS_CONST_AIG (aig1));
      assert (BTOR_IS_VAR_AIG (aig1));
      r1_k = aig1->cnf_id;
      assert (r1_k != 0);

      aig2 = av2->aigs[k];
      assert (!BTOR_IS_INVERTED_AIG (aig2));
      assert (!BTOR_IS_CONST_AIG (aig2));
      assert (BTOR_IS_VAR_AIG (aig2));
      r2_k = aig2->cnf_id;
      assert (r2_k != 0);

      d_k = btor_next_cnf_id_sat_mgr (smgr);
      BTOR_PUSH_STACK (mm, diffs, d_k);

      btor_add_sat (smgr, r1_k);
      btor_add_sat (smgr, r2_k);
      btor_add_sat (smgr, -d_k);
      btor_add_sat (smgr, 0);

      btor_add_sat (smgr, -r1_k);
      btor_add_sat (smgr, -r2_k);
      btor_add_sat (smgr, -d_k);
      btor_add_sat (smgr, 0);
    }

  assert (BTOR_IS_SYNTH_NODE (aeq));
  assert (aeq->av->len == 1);
  assert (!BTOR_IS_INVERTED_AIG (aeq->av->aigs[0]));
  assert (!BTOR_IS_CONST_AIG (aeq->av->aigs[0]));
  assert (BTOR_IS_VAR_AIG (aeq->av->aigs[0]));
  e = aeq->av->aigs[0]->cnf_id;
  assert (e != 0);

  assert (!BTOR_EMPTY_STACK (diffs));
  while (!BTOR_EMPTY_STACK (diffs))
    {
      d_k = BTOR_POP_STACK (diffs);
      btor_add_sat (smgr, d_k);
    }
  btor_add_sat (smgr, e);
  btor_add_sat (smgr, 0);
  BTOR_RELEASE_STACK (mm, diffs);
}
#endif

static void
add_lemma (Btor *btor, BtorNode *fun, BtorNode *app0, BtorNode *app1)
{
  assert (btor);
  assert (fun);
  assert (app0);
  assert (BTOR_IS_REGULAR_NODE (fun));
  assert (BTOR_IS_FUN_NODE (fun));
  assert (!fun->parameterized);
  assert (BTOR_IS_REGULAR_NODE (app0));
  assert (BTOR_IS_APPLY_NODE (app0));
  assert (!app1 || BTOR_IS_REGULAR_NODE (app1));
  assert (!app1 || BTOR_IS_APPLY_NODE (app1));

  double start;
#ifndef NDEBUG
  int evalerr;
#endif
  BtorPtrHashTable *bconds_sel1, *bconds_sel2;
  BtorNode *args, *value, *exp;
  BtorMemMgr *mm;

  mm    = btor->mm;
  start = btor_time_stamp ();

  /* collect intermediate conditions of bit vector conditionals */
  bconds_sel1 = btor_new_ptr_hash_table (mm,
                                         (BtorHashPtr) btor_hash_exp_by_id,
                                         (BtorCmpPtr) btor_compare_exp_by_id);
  bconds_sel2 = btor_new_ptr_hash_table (mm,
                                         (BtorHashPtr) btor_hash_exp_by_id,
                                         (BtorCmpPtr) btor_compare_exp_by_id);

  /* function congruence axiom conflict */
  if (app1)
  {
    for (exp = app0; exp; exp = exp == app0 ? app1 : 0)
    {
      assert (exp);
      assert (BTOR_IS_APPLY_NODE (exp));
      args = exp->e[1];
      /* path from exp to conflicting fun */
      collect_premisses (btor, exp, fun, args, bconds_sel1, bconds_sel2);
    }
#ifdef BTOR_SYMBOLIC_LEMMAS
    add_symbolic_lemma (
        btor, bconds_sel1, bconds_sel2, app0, app1, app0->e[1], app1->e[1]);
#else
    encode_lemma (
        btor, bconds_sel1, bconds_sel2, app0, app1, app0->e[1], app1->e[1]);
#endif
  }
  /* beta reduction conflict */
  else
  {
    args = app0->e[1];
    btor_assign_args (btor, fun, args);
#ifndef NDEBUG
    value = btor_beta_reduce_partial (btor, fun, &evalerr, 0, 0);
//      assert (!evalerr);
#else
    value = btor_beta_reduce_partial (btor, fun, 0, 0, 0);
#endif
    btor_unassign_params (btor, fun);
    assert (!BTOR_IS_LAMBDA_NODE (BTOR_REAL_ADDR_NODE (value)));

    /* path from app0 to conflicting fun */
    collect_premisses (btor, app0, fun, args, bconds_sel1, bconds_sel2);

    /* path from conflicting fun to value */
    collect_premisses (
        btor, fun, BTOR_REAL_ADDR_NODE (value), args, bconds_sel1, bconds_sel2);

#ifdef BTOR_SYMBOLIC_LEMMAS
    add_symbolic_lemma (
        btor, bconds_sel1, bconds_sel2, app0, value, app0->e[1], 0);
#else
    encode_lemma (btor, bconds_sel1, bconds_sel2, app0, value, app0->e[1], 0);
#endif

    btor_release_exp (btor, value);
  }

  btor_delete_ptr_hash_table (bconds_sel1);
  btor_delete_ptr_hash_table (bconds_sel2);
  btor->time.lemma_gen += btor_time_stamp () - start;
}

static void
find_not_encoded_applies_vars (Btor *btor,
                               BtorNode *exp,
                               BtorNodePtrStack *param_apps)
{
  assert (btor);
  assert (exp);
  assert (param_apps);
  assert (check_id_table_mark_unset_dbg (btor));

  int i;
  double start;
  BtorNode *cur;
  BtorNodePtrStack visit, unmark;

  start = btor_time_stamp ();
  BTOR_INIT_STACK (visit);
  BTOR_INIT_STACK (unmark);
  BTOR_PUSH_STACK (btor->mm, visit, exp);

  do
  {
    cur = BTOR_REAL_ADDR_NODE (BTOR_POP_STACK (visit));

    if (cur->mark || cur->tseitin || BTOR_IS_FUN_NODE (cur)) continue;

    cur->mark = 1;
    BTOR_PUSH_STACK (btor->mm, unmark, cur);

    if (!cur->tseitin
        && (BTOR_IS_APPLY_NODE (cur) || BTOR_IS_BV_VAR_NODE (cur)))
    {
      BTOR_PUSH_STACK (btor->mm, *param_apps, cur);
    }

    for (i = 0; i < cur->arity; i++)
      BTOR_PUSH_STACK (btor->mm, visit, cur->e[i]);
  } while (!BTOR_EMPTY_STACK (visit));

  BTOR_RELEASE_STACK (btor->mm, visit);

  while (!BTOR_EMPTY_STACK (unmark))
  {
    cur = BTOR_POP_STACK (unmark);
    assert (BTOR_IS_REGULAR_NODE (cur));
    assert (cur->mark);
    cur->mark = 0;
  }
  BTOR_RELEASE_STACK (btor->mm, unmark);
  btor->time.find_nenc_app += btor_time_stamp () - start;
}

static void
insert_synth_app_lambda (Btor *btor, BtorLambdaNode *lambda, BtorNode *app)
{
  assert (btor);
  assert (lambda);
  assert (app);
  assert (BTOR_IS_REGULAR_NODE (app));
  assert (BTOR_IS_APPLY_NODE (app));

  if (!lambda->synth_apps)
  {
    lambda->synth_apps =
        btor_new_ptr_hash_table (btor->mm,
                                 (BtorHashPtr) btor_hash_exp_by_id,
                                 (BtorCmpPtr) btor_compare_exp_by_id);
  }

  if (!btor_find_in_ptr_hash_table (lambda->synth_apps, app))
  {
    /* must be considered for consistency checking */
    app->vread = 1;
    btor->stats.lambda_synth_apps++;
    btor_insert_in_ptr_hash_table (lambda->synth_apps,
                                   btor_copy_exp (btor, app));
  }
}

static int
encode_applies_vars (Btor *btor,
                     BtorLambdaNode *lambda,
                     BtorNodePtrStack *param_apps)
{
  assert (btor);
  assert (lambda);
  assert (param_apps);
  assert (BTOR_IS_REGULAR_NODE (lambda));

  int i, assignments_changed = 0, res = 0;
  BtorNode *cur;
  BtorNodePtrStack stack;

  stack = *param_apps;

  if (BTOR_EMPTY_STACK (stack)) return assignments_changed;

  if (!lambda->synth_apps)
  {
    lambda->synth_apps =
        btor_new_ptr_hash_table (btor->mm,
                                 (BtorHashPtr) btor_hash_exp_by_id,
                                 (BtorCmpPtr) btor_compare_exp_by_id);
  }

  for (i = 0; i < BTOR_COUNT_STACK (stack); i++)
  {
    cur = BTOR_PEEK_STACK (stack, i);
    assert (BTOR_IS_REGULAR_NODE (cur));
    assert (BTOR_IS_APPLY_NODE (cur) || BTOR_IS_BV_VAR_NODE (cur));

    if (BTOR_IS_BV_VAR_NODE (cur))
    {
      if (!cur->tseitin)
        res = lazy_synthesize_and_encode_var_exp (btor, cur, 1);
    }
    else
    {
      assert (BTOR_IS_APPLY_NODE (cur));
      insert_synth_app_lambda (btor, lambda, cur);

      if (!cur->tseitin)
        res = lazy_synthesize_and_encode_apply_exp (btor, cur, 1);
    }

    if (res) assignments_changed = 1;
  }

  return assignments_changed;
}

static void
push_applies_for_propagation (Btor *btor,
                              BtorNode *exp,
                              BtorLambdaNode *lambda,
                              BtorNodePtrStack *prop_stack)
{
  assert (btor);
  assert (exp);
  assert (prop_stack);
  assert (check_id_table_mark_unset_dbg (btor));

  int i;
  double start;
  BtorNode *cur;
  BtorNodePtrStack visit, unmark, applies;

  start = btor_time_stamp ();
  BTOR_INIT_STACK (visit);
  BTOR_INIT_STACK (unmark);
  BTOR_INIT_STACK (applies);
  BTOR_PUSH_STACK (btor->mm, visit, exp);

  do
  {
    cur = BTOR_REAL_ADDR_NODE (BTOR_POP_STACK (visit));
    assert (!cur->parameterized);

    if (cur->mark || BTOR_IS_FUN_NODE (cur)) continue;

    cur->mark = 1;
    BTOR_PUSH_STACK (btor->mm, unmark, cur);

    if (BTOR_IS_APPLY_NODE (cur)) BTOR_PUSH_STACK (btor->mm, applies, cur);

    for (i = 0; i < cur->arity; i++)
      BTOR_PUSH_STACK (btor->mm, visit, cur->e[i]);
  } while (!BTOR_EMPTY_STACK (visit));
  BTOR_RELEASE_STACK (btor->mm, visit);

  for (i = 0; i < BTOR_COUNT_STACK (applies); i++)
  {
    cur = BTOR_PEEK_STACK (applies, i);
    if (lambda && !cur->reachable && !cur->vread && !cur->propagated)
      insert_synth_app_lambda (btor, lambda, cur);
    BTOR_PUSH_STACK (btor->mm, *prop_stack, cur);
    BTOR_PUSH_STACK (btor->mm, *prop_stack, cur->e[0]);
  }

  while (!BTOR_EMPTY_STACK (unmark))
  {
    cur = BTOR_POP_STACK (unmark);
    assert (BTOR_IS_REGULAR_NODE (cur));
    assert (cur->mark);
    cur->mark = 0;
  }
  BTOR_RELEASE_STACK (btor->mm, unmark);
  BTOR_RELEASE_STACK (btor->mm, applies);
  btor->time.find_prop_app += btor_time_stamp () - start;
}

static void
push_applies_from_cond_for_propagation (Btor *btor,
                                        BtorNode *exp,
                                        BtorNodePtrStack *prop_stack)
{
  assert (btor);
  assert (exp);
  assert (BTOR_IS_REGULAR_NODE (exp));
  assert (prop_stack);
  assert (check_unique_table_mark_unset_dbg (btor));

  int i;
  double start;
  BtorNode *cur;
  BtorNodePtrStack visit, unmark;

  start = btor_time_stamp ();
  BTOR_INIT_STACK (visit);
  BTOR_INIT_STACK (unmark);
  BTOR_PUSH_STACK (btor->mm, visit, exp);

  while (!BTOR_EMPTY_STACK (visit))
  {
    cur = BTOR_REAL_ADDR_NODE (BTOR_POP_STACK (visit));

    if (cur->mark || BTOR_IS_FUN_NODE (cur)) continue;

    cur->mark = 1;
    BTOR_PUSH_STACK (btor->mm, unmark, cur);

    if (BTOR_IS_APPLY_NODE (cur) && !cur->parameterized)
    {
      BTOR_PUSH_STACK (btor->mm, *prop_stack, cur);
      BTOR_PUSH_STACK (btor->mm, *prop_stack, cur->e[0]);
    }

    for (i = 0; i < cur->arity; i++)
      BTOR_PUSH_STACK (btor->mm, visit, cur->e[i]);
  }
  BTOR_RELEASE_STACK (btor->mm, visit);

  while (!BTOR_EMPTY_STACK (unmark))
  {
    cur = BTOR_POP_STACK (unmark);
    assert (BTOR_IS_REGULAR_NODE (cur));
    assert (cur->mark);
    cur->mark = 0;
  }
  BTOR_RELEASE_STACK (btor->mm, unmark);
  btor->time.find_cond_prop_app += btor_time_stamp () - start;
}

static int
propagate (Btor *btor,
           BtorNodePtrStack *prop_stack,
           BtorNodePtrStack *cleanup_stack,
           int *assignments_changed)
{
  assert (btor);
  assert (prop_stack);
  assert (cleanup_stack);
  // TODO: extensionality for write lambdas
  assert (btor->ops[BTOR_AEQ_NODE].cur == 0);

#ifndef NDEBUG
  int num_restarts;
#endif
  int i, values_equal, args_equal, evalerr;
  char *fun_value_assignment, *app_assignment;
  BtorMemMgr *mm;
  BtorLambdaNode *lambda;
  BtorNode *fun, *app, *args, *fun_value, *param_app, *cond;
  BtorNode *hashed_app, *prev_fun_value;
  BtorPtrHashBucket *b;
  BtorNodePtrStack param_apps;
  BtorHashTableIterator it;
  BtorPtrHashTable *to_prop;
  BtorPtrHashTable *conds;

  BTOR_INIT_STACK (param_apps);

  mm      = btor->mm;
  to_prop = btor_new_ptr_hash_table (mm,
                                     (BtorHashPtr) btor_hash_exp_by_id,
                                     (BtorCmpPtr) btor_compare_exp_by_id);
  conds   = btor->options.dual_prop
              ? btor_new_ptr_hash_table (mm,
                                         (BtorHashPtr) btor_hash_exp_by_id,
                                         (BtorCmpPtr) btor_compare_exp_by_id)
              : 0;

  BTORLOG ("");
  BTORLOG ("*** %s", __FUNCTION__);
  while (!BTOR_EMPTY_STACK (*prop_stack))
  {
    fun = BTOR_POP_STACK (*prop_stack);
    assert (BTOR_IS_REGULAR_NODE (fun));
    assert (BTOR_IS_FUN_NODE (fun));
    assert (!fun->simplified);
    assert (!BTOR_EMPTY_STACK (*prop_stack));
    app = BTOR_POP_STACK (*prop_stack);
    assert (BTOR_IS_REGULAR_NODE (app));
    assert (BTOR_IS_APPLY_NODE (app));
    assert (app->refs - app->ext_refs > 0);

    if (app->propagated) continue;

    app->propagated = 1;
    btor->stats.propagations++;

    BTORLOG ("propagate");
    BTORLOG ("  app: %s", node2string (app));
    BTORLOG ("  fun: %s", node2string (fun));

    *assignments_changed = lazy_synthesize_and_encode_apply_exp (btor, app, 1);

    if (*assignments_changed)
    {
      btor_delete_ptr_hash_table (to_prop);
      if (btor->options.dual_prop)
      {
        init_node_hash_table_iterator (btor, &it, conds);
        while (has_next_node_hash_table_iterator (&it))
          btor_release_exp (btor, next_node_hash_table_iterator (&it));
        btor_delete_ptr_hash_table (conds);
      }
      return 0;
    }

    args = app->e[1];
    assert (BTOR_IS_REGULAR_NODE (args));
    assert (BTOR_IS_ARGS_NODE (args));

    if (!fun->rho)
    {
      fun->rho =
          btor_new_ptr_hash_table (mm,
                                   (BtorHashPtr) hash_assignment,
                                   (BtorCmpPtr) compare_argument_assignments);
      BTOR_PUSH_STACK (mm, *cleanup_stack, fun);
    }
    else
    {
      b = btor_find_in_ptr_hash_table (fun->rho, args);
      if (b)
      {
        hashed_app = (BtorNode *) b->data.asPtr;
        assert (BTOR_IS_REGULAR_NODE (hashed_app));
        assert (BTOR_IS_APPLY_NODE (hashed_app));

        /* function congruence conflict */
        if (compare_assignments (hashed_app, app) != 0)
        {
          BTORLOG ("\e[1;31m");
          BTORLOG ("FC conflict at: %s", node2string (fun));
          BTORLOG ("add_lemma:");
          BTORLOG ("  fun: %s", node2string (fun));
          BTORLOG ("  app1: %s", node2string (hashed_app));
          BTORLOG ("  app2: %s", node2string (app));
          BTORLOG ("\e[0;39m");
          btor->stats.function_congruence_conflicts++;
          add_lemma (btor, fun, hashed_app, app);
          btor_delete_ptr_hash_table (to_prop);
          if (btor->options.dual_prop)
          {
            init_node_hash_table_iterator (btor, &it, conds);
            while (has_next_node_hash_table_iterator (&it))
              btor_release_exp (btor, next_node_hash_table_iterator (&it));
            btor_delete_ptr_hash_table (conds);
          }
          return 1;
        }
        else
          continue;
      }
    }
    assert (fun->rho);
    assert (!btor_find_in_ptr_hash_table (fun->rho, args));
    btor_insert_in_ptr_hash_table (fun->rho, args)->data.asPtr = app;
    BTORLOG ("  save app: %s (%s)", node2string (args), node2string (app));

    /* skip array vars */
    if (!BTOR_IS_LAMBDA_NODE (fun))
    {
      assert (BTOR_IS_ARRAY_VAR_NODE (fun));
      push_applies_for_propagation (btor, app, 0, prop_stack);
      continue;
    }

    lambda = (BtorLambdaNode *) fun;

    *assignments_changed = lazy_synthesize_and_encode_lambda_exp (btor, fun, 1);
    if (*assignments_changed)
    {
      btor_delete_ptr_hash_table (to_prop);
      if (btor->options.dual_prop)
      {
        init_node_hash_table_iterator (btor, &it, conds);
        while (has_next_node_hash_table_iterator (&it))
          btor_release_exp (btor, next_node_hash_table_iterator (&it));
        btor_delete_ptr_hash_table (conds);
      }
      return 0;
    }

#ifndef NDEBUG
    num_restarts = 0;
#endif
    prev_fun_value = 0;
  PROPAGATE_BETA_REDUCE_PARTIAL:
    btor_assign_args (btor, fun, args);
    assert (to_prop->count == 0);
    fun_value = btor_beta_reduce_partial (btor, fun, &evalerr, to_prop, conds);
    assert (!BTOR_IS_LAMBDA_NODE (BTOR_REAL_ADDR_NODE (fun_value)));
    btor_unassign_params (btor, fun);

    /* push applies onto the propagation stack that are necessary to derive
     * 'fun_value' */
    // TODO: applies on to_prop need to be more accurate...
    //       too many synthesized lambda applies!!!
    if (to_prop->count > 0)
    {
      init_node_hash_table_iterator (&it, to_prop);
      while (has_next_node_hash_table_iterator (&it))
      {
        param_app = next_node_hash_table_iterator (&it);
        assert (BTOR_IS_REGULAR_NODE (param_app));
        assert (BTOR_IS_APPLY_NODE (param_app));
        insert_synth_app_lambda (btor, lambda, param_app);
        assert (param_app->reachable || param_app->vread);
        assert (param_app->refs - param_app->ext_refs > 1);
        if (!param_app->propagated && !param_app->reachable
            && (BTOR_REAL_ADDR_NODE (fun_value) != param_app
                || param_app->e[1] != args))
        {
          BTOR_PUSH_STACK (mm, *prop_stack, param_app);
          BTOR_PUSH_STACK (mm, *prop_stack, param_app->e[0]);
        }
        btor_remove_from_ptr_hash_table (to_prop, param_app, 0, 0);
        btor_release_exp (btor, param_app);
      }
    }
    assert (to_prop->count == 0);

    /* 'prev_fun_value' is set if we already restarted beta reduction. if the
     * result does not differ from the previous one, we are safe to
     * continue with consistency checking. */
#if 1
    if (fun_value == prev_fun_value)
    {
      assert (prev_fun_value);
      evalerr = 0;
      btor_release_exp (btor, prev_fun_value);
      prev_fun_value = 0;
    }
#endif

    if (BTOR_IS_ARRAY_VAR_NODE (BTOR_REAL_ADDR_NODE (fun_value)))
    {
      // TODO: can this happen? check lambda construction
      //	   -> right now workaround for uf lambda -> lambda -> array
      BTOR_PUSH_STACK (mm, *prop_stack, app);
      BTOR_PUSH_STACK (mm, *prop_stack, fun_value);
      btor_release_exp (btor, fun_value);
      if (prev_fun_value) btor_release_exp (btor, prev_fun_value);
      continue;
    }

    if (!BTOR_REAL_ADDR_NODE (fun_value)->tseitin)
    {
      args_equal = 0;
      // TODO: how can we still propagate negated applies down?
      if (!BTOR_IS_INVERTED_NODE (fun_value) && BTOR_IS_APPLY_NODE (fun_value)
          && ENABLE_APPLY_PROP_DOWN)
        args_equal = BTOR_REAL_ADDR_NODE (fun_value)->e[1] == args;

      if (!args_equal)
      {
        BTOR_INIT_STACK (param_apps);
        find_not_encoded_applies_vars (btor, fun_value, &param_apps);

        *assignments_changed = encode_applies_vars (btor, lambda, &param_apps);

        if (*assignments_changed)
        {
          btor_release_exp (btor, fun_value);
          btor_delete_ptr_hash_table (to_prop);
          if (btor->options.dual_prop)
          {
            init_node_hash_table_iterator (btor, &it, conds);
            while (has_next_node_hash_table_iterator (&it))
              btor_release_exp (btor, next_node_hash_table_iterator (&it));
            btor_delete_ptr_hash_table (conds);
          }
          BTOR_RELEASE_STACK (mm, param_apps);
          if (prev_fun_value) btor_release_exp (btor, prev_fun_value);
          return 0;
        }

        /* we have to ensure the consistency of the freshly encoded
         * function applications, hence we need to propagate them. */
        for (i = 0; i < BTOR_COUNT_STACK (param_apps); i++)
        {
          param_app = BTOR_PEEK_STACK (param_apps, i);
          assert (BTOR_IS_REGULAR_NODE (param_app));
          assert (BTOR_IS_APPLY_NODE (param_app)
                  || BTOR_IS_BV_VAR_NODE (param_app));

          if (!BTOR_IS_APPLY_NODE (param_app)) continue;

          BTOR_PUSH_STACK (mm, *prop_stack, param_app);
          BTOR_PUSH_STACK (mm, *prop_stack, param_app->e[0]);
        }

        BTOR_RELEASE_STACK (mm, param_apps);

        /* if not all bvcond in 'fun_value' could be evaluated, there are
         * still some inputs (vars, applies) that are not encoded.
         * we encode all inputs required for evaluating the bvconds in
         * 'fun_value' and restart beta reduction. however, it might be
         * still the case that beta reduction yields fresh applies (not
         * encoded) and we have to restart again. we have to ensure that
         * successive beta reduction calls yield the same result as
         * otherwise it may produce different results for beta reduction.
         */
        if (evalerr)
        {
          if (prev_fun_value) btor_release_exp (btor, prev_fun_value);
          prev_fun_value = fun_value;
          btor->stats.partial_beta_reduction_restarts++;
          // TODO: stats for max. restarts
          // TODO: if we reach a certain limit should we just continue
          //       without encoding everything? if we do so, we need
          //       means to reproduce the propagation paths.
#ifndef NDEBUG
          num_restarts++;
          assert (num_restarts < 8);
#endif
          BTORLOG ("restart partial beta reduction");
          goto PROPAGATE_BETA_REDUCE_PARTIAL;
        }
      }

      assert (!evalerr);

      /* NOTE: this is a special case
       * 'fun_value' is a function application and is not encoded.
       * the value of 'fun_value' must be the same as 'app'.
       * if 'fun_value' and 'app' have the same number of arguments and
       * the arguments have the same value, we can propagate 'app'
       * instead of 'fun_value'. in this case, we do not have to
       * additionally encode 'fun_value', but we can use 'app' instead,
       * which has the same properties as 'fun_value'. further, we do not
       * have to encode every intermediate function application we
       * encounter while propagating 'app'. */
      if (args_equal)
      {
        assert (BTOR_IS_APPLY_NODE (BTOR_REAL_ADDR_NODE (fun_value)));
        BTOR_PUSH_STACK (mm, *prop_stack, app);
        BTOR_PUSH_STACK (
            mm, *prop_stack, BTOR_REAL_ADDR_NODE (fun_value)->e[0]);
        btor->stats.propagations_down++;
        app->propagated = 0;
        BTORLOG ("  propagate down: %s", node2string (app));
        if (btor->options.dual_prop)
        {
          init_node_hash_table_iterator (btor, &it, conds);
          while (has_next_node_hash_table_iterator (&it))
          {
            cond = next_node_hash_table_iterator (&it);
            push_applies_from_cond_for_propagation (btor, cond, prop_stack);
            btor_remove_from_ptr_hash_table (conds, cond, 0, 0);
            btor_release_exp (btor, cond);
          }
        }
      }
      else
      {
        /* compute assignment of 'fun_value' and compare it to the
         * assignment of 'app'. */
        app_assignment       = btor_bv_assignment_str_exp (btor, app);
        fun_value_assignment = btor_eval_exp (btor, fun_value);
        assert (fun_value_assignment);
        values_equal = strcmp (app_assignment, fun_value_assignment) == 0;
        btor_freestr (mm, fun_value_assignment);
        btor_release_bv_assignment_str_exp (btor, app_assignment);

        /* beta reduction conflict */
        if (!values_equal)
        {
        BETA_REDUCTION_CONFLICT:
          BTORLOG ("\e[1;31m");
          BTORLOG ("BR conflict at: %s", node2string (fun));
          BTORLOG ("add_lemma:");
          BTORLOG ("  fun: %s", node2string (fun));
          BTORLOG ("  app: %s", node2string (app));
          BTORLOG ("\e[0;39m");
          btor->stats.beta_reduction_conflicts++;
          add_lemma (btor, fun, app, 0);
          btor_release_exp (btor, fun_value);
          btor_delete_ptr_hash_table (to_prop);
          if (btor->options.dual_prop)
          {
            init_node_hash_table_iterator (btor, &it, conds);
            while (has_next_node_hash_table_iterator (&it))
              btor_release_exp (btor, next_node_hash_table_iterator (&it));
            btor_delete_ptr_hash_table (conds);
          }
          if (prev_fun_value) btor_release_exp (btor, prev_fun_value);
          return 1;
        }

        push_applies_for_propagation (btor, fun_value, lambda, prop_stack);
        if (btor->options.dual_prop)
        {
          init_node_hash_table_iterator (btor, &it, conds);
          while (has_next_node_hash_table_iterator (&it))
          {
            cond = next_node_hash_table_iterator (&it);
            push_applies_from_cond_for_propagation (btor, cond, prop_stack);
            btor_remove_from_ptr_hash_table (conds, cond, 0, 0);
            btor_release_exp (btor, cond);
          }
        }
      }
    }
    else
    {
      /* we already have an assignment for 'fun_value' and we can check
       * if both function value 'app' and 'fun_value' are the same */
      if (compare_assignments (app, fun_value) != 0)
        goto BETA_REDUCTION_CONFLICT;

      push_applies_for_propagation (btor, fun_value, lambda, prop_stack);
      if (btor->options.dual_prop)
      {
        init_node_hash_table_iterator (btor, &it, conds);
        while (has_next_node_hash_table_iterator (&it))
        {
          cond = next_node_hash_table_iterator (&it);
          push_applies_from_cond_for_propagation (btor, cond, prop_stack);
          btor_remove_from_ptr_hash_table (conds, cond, 0, 0);
          btor_release_exp (btor, cond);
        }
      }
    }

    btor_release_exp (btor, fun_value);
    if (prev_fun_value) btor_release_exp (btor, prev_fun_value);
  }

  btor_delete_ptr_hash_table (to_prop);
  if (btor->options.dual_prop) btor_delete_ptr_hash_table (conds);
  return 0;
}

#if 0
static void
print_cone_dbg (Btor * btor, BtorNode * exp)
{
  assert (btor);
  assert (exp);

  BTOR_DECLARE_QUEUE (Int, int);

  int i, lvl;
  BtorNode *cur, *parent;
  BtorNodeIterator it;
  BtorNodePtrQueue queue;
  BtorIntQueue level;
  BtorPtrHashTable *table;
  BtorPtrHashBucket *b;

  BTOR_INIT_QUEUE (queue);
  BTOR_INIT_QUEUE (level);
  BTOR_ENQUEUE (btor->mm, queue, exp);
  BTOR_ENQUEUE (btor->mm, level, 0);
  table = btor_new_ptr_hash_table (btor->mm,
				   (BtorHashPtr) btor_hash_exp_by_id,
				   (BtorCmpPtr) btor_compare_exp_by_id);

  while (!BTOR_EMPTY_QUEUE (queue))
    {
      cur = BTOR_REAL_ADDR_NODE (BTOR_DEQUEUE (queue));
      lvl = BTOR_DEQUEUE (level);

      if (!btor_find_in_ptr_hash_table (table, cur))
	{
	  (void) btor_insert_in_ptr_hash_table (table, cur);
	  printf ("(%d) cone: %s\n", lvl, node2string (cur));
	  printf ("       reachable:  %d\n", cur->reachable);
	  printf ("       synth:      %d\n", BTOR_IS_SYNTH_NODE (cur));
	  printf ("       refs/ext:   %d/%d\n", cur->refs, cur->ext_refs);
	  printf ("       parents:    %d\n", cur->parents);
	  printf ("       constraint: %d\n", cur->constraint);
	  printf ("       children:  ");
	  for (i = 0; i < cur->arity; i++)
	    {
	      if (btor_find_in_ptr_hash_table (table,
		    BTOR_REAL_ADDR_NODE (cur->e[i])))
	      printf (" %d", BTOR_REAL_ADDR_NODE (cur->e[i])->id);
	    }
	  printf ("\n");

	  init_full_parent_iterator (&it, cur);

	  while (has_next_parent_full_parent_iterator (&it))
	    {
	      parent = next_parent_full_parent_iterator (&it);
	      assert (BTOR_IS_REGULAR_NODE (parent));

	      BTOR_ENQUEUE (btor->mm, queue, parent);
	      BTOR_ENQUEUE (btor->mm, level, lvl + 1);
	    }
	}
    }

  btor_delete_ptr_hash_table (table);
  BTOR_RELEASE_QUEUE (btor->mm, queue);
  BTOR_RELEASE_QUEUE (btor->mm, level);
}
#endif

static void
reset_applies (Btor *btor)
{
  assert (btor);

  int i;
  BtorNode *cur;

  for (i = 0; i < btor->nodes_unique_table.size; i++)
  {
    for (cur = btor->nodes_unique_table.chains[i]; cur; cur = cur->next)
    {
      if (!BTOR_IS_APPLY_NODE (cur)) continue;
      cur->propagated = 0;
    }
  }
}

static int
check_and_resolve_conflicts (Btor *btor,
                             Btor *clone,
                             BtorNodeMap *exp_map,
                             BtorNodePtrStack *tmp_stack)
{
  assert (btor);
  assert (btor->ops[BTOR_AEQ_NODE].cur == 0);

  int found_conflict, changed_assignments;
  BtorMemMgr *mm;
  BtorNode *app, *fun;
  BtorNodePtrStack top_applies, prop_stack, cleanup_stack;

  found_conflict = 0;
  mm             = btor->mm;

BTOR_CONFLICT_CHECK:
  assert (!found_conflict);
  changed_assignments = 0;
  BTOR_INIT_STACK (cleanup_stack);
  BTOR_INIT_STACK (top_applies);
  BTOR_INIT_STACK (prop_stack);

  // TODO: handle propagation flag cleanup via cleanup_stack?
  reset_applies (btor);
  if (clone)
    search_initial_applies_dual_prop (btor, clone, exp_map, &top_applies);
  else
    search_initial_applies (btor, &top_applies);

  while (!BTOR_EMPTY_STACK (*tmp_stack))
  {
    fun = BTOR_POP_STACK (*tmp_stack);
    assert (BTOR_IS_REGULAR_NODE (fun));
    assert (BTOR_IS_FUN_NODE (fun));
    assert (!BTOR_EMPTY_STACK (*tmp_stack));
    app = BTOR_POP_STACK (*tmp_stack);
    assert (BTOR_IS_REGULAR_NODE (app));
    assert (BTOR_IS_APPLY_NODE (app));
    BTOR_PUSH_STACK (mm, prop_stack, app);
    BTOR_PUSH_STACK (mm, prop_stack, fun);
  }

  while (!BTOR_EMPTY_STACK (top_applies))
  {
    app = BTOR_POP_STACK (top_applies);
    assert (BTOR_IS_REGULAR_NODE (app));
    assert (BTOR_IS_APPLY_NODE (app));
    assert (app->reachable || app->vread);
    assert (!app->parameterized);

    if (app->propagated) continue;

    BTOR_PUSH_STACK (mm, prop_stack, app);
    BTOR_PUSH_STACK (mm, prop_stack, app->e[0]);
    found_conflict =
        propagate (btor, &prop_stack, &cleanup_stack, &changed_assignments);
    if (found_conflict || changed_assignments) break;
  }

  while (!BTOR_EMPTY_STACK (prop_stack))
  {
    fun = BTOR_POP_STACK (prop_stack);
    app = BTOR_POP_STACK (prop_stack);
    if (app->vread && !app->propagated)
    {
      BTOR_PUSH_STACK (mm, *tmp_stack, app);
      BTOR_PUSH_STACK (mm, *tmp_stack, fun);
    }
  }

  while (!BTOR_EMPTY_STACK (cleanup_stack))
  {
    fun = BTOR_POP_STACK (cleanup_stack);
    assert (BTOR_IS_REGULAR_NODE (fun));
    assert (BTOR_IS_FUN_NODE (fun));
    assert (fun->rho);

    if (found_conflict || changed_assignments)
    {
      btor_delete_ptr_hash_table (fun->rho);
      fun->rho = 0;
    }
    else
    {
      /* remember arrays for incremental usage (and prevent premature
       * release in case that array is released via API call) */
      BTOR_PUSH_STACK (mm, btor->arrays_with_model, btor_copy_exp (btor, fun));
    }
  }
  BTOR_RELEASE_STACK (mm, cleanup_stack);
  BTOR_RELEASE_STACK (mm, top_applies);
  BTOR_RELEASE_STACK (mm, prop_stack);

  /* restart? (assignments changed during lazy synthesis and encoding) */
  if (changed_assignments)
  {
    btor->stats.synthesis_assignment_inconsistencies++;
    BTORLOG ("synthesis assignment inconsistency: %d",
             btor->stats.synthesis_assignment_inconsistencies);
    goto BTOR_CONFLICT_CHECK;
  }
  return found_conflict;
}

static int
btor_sat_aux_btor (Btor *btor)
{
  assert (btor);

  int sat_result, simp_sat_result, found_conflict, refinements;
  BtorNodePtrStack prop_stack;
  BtorAIGMgr *amgr;
  BtorSATMgr *smgr;
  Btor *clone;
  BtorNode *clone_root, /**clone_root_btor,*/ *and, *lemma, *cloned_lemma;
  BtorNodeMap *exp_map;
#ifndef BTOR_CHECK_FAILED
  Btor *faclone = 0;
#endif

  clone     = 0;
  exp_map   = 0;
  verbosity = btor->options.verbosity;

  BTOR_INIT_STACK (prop_stack);

  if (btor->inconsistent) goto UNSAT;

  btor_msg (btor, 1, "calling SAT");

  simp_sat_result = btor_simplify (btor);
  update_assumptions (btor);

#ifdef BTOR_CHECK_FAILED
  if (btor->options.chk_failed_assumptions)
  {
    faclone = btor_clone_btor (btor);
    btor_enable_force_cleanup (faclone);
    btor_enable_force_internal_cleanup (faclone);
    faclone->loglevel                       = 0;
    faclone->options.chk_failed_assumptions = 0;
    faclone->options.dual_prop              = 0;  // FIXME necessary?
  }
#endif

  if (btor->inconsistent) goto UNSAT;

  amgr = btor_get_aig_mgr_aigvec_mgr (btor->avmgr);
  smgr = btor_get_sat_mgr_aig_mgr (amgr);

  if (!btor_is_initialized_sat (smgr)) btor_init_sat (smgr);

  if (btor->valid_assignments == 1) btor_reset_incremental_usage (btor);

  BTOR_ABORT_CORE (btor->ops[BTOR_AEQ_NODE].cur > 0,
                   "extensionality on arrays/lambdas not yet supported");

  process_unsynthesized_constraints (btor);
  if (btor->found_constraint_false)
  {
  UNSAT:
    sat_result = BTOR_UNSAT;
    goto DONE;
  }
  assert (btor->unsynthesized_constraints->count == 0);
  assert (check_all_hash_tables_proxy_free_dbg (btor));
  assert (check_all_hash_tables_simp_free_dbg (btor));

  if (btor->options.model_gen)
  {
    synthesize_all_var_rhs (btor);
    synthesize_all_array_rhs (btor);
    // TODO: no reads anymore -> check is_read of apply nodes instead
    //      if (btor->generate_model_for_all_reads)
    //	synthesize_all_reads (btor);
  }

#ifndef NDEBUG
  BtorPtrHashBucket *b;
  for (b = btor->assumptions->first; b; b = b->next)
    assert (!BTOR_REAL_ADDR_NODE ((BtorNode *) b->key)->simplified);
#endif

  update_reachable (btor, 0);
  assert (check_reachable_flag_dbg (btor));

  add_again_assumptions (btor);
  assert (check_reachable_flag_dbg (btor));

  sat_result = btor_timed_sat_sat (btor, -1);

  if (btor->options.dual_prop && sat_result == BTOR_SAT
      && simp_sat_result != BTOR_SAT)
  {
    BtorNode *cur_clone;  //, *cur_btor;
    BtorHashTableIterator it;
    double delta;

    delta = btor_time_stamp ();
    clone = btor_clone_exp_layer (btor, &exp_map, 0);
    assert (!clone->synthesized_constraints->count);
    assert (clone->unsynthesized_constraints->count);
    btor_enable_inc_usage (clone);
    btor_enable_force_cleanup (clone);
    btor_enable_force_internal_cleanup (clone);
    btor_set_loglevel_btor (clone, 1);
    btor_set_verbosity_btor (clone, 0);
    clone->options.dual_prop = 0;  // FIXME should be redundant
    btor->time.search_init_apps_cloning += btor_time_stamp () - delta;

    clone_root = 0;
    //      clone_root_btor = 0;
    init_node_hash_table_iterator (
        clone, &it, clone->unsynthesized_constraints);
    queue_node_hash_table_iterator (&it, clone->assumptions);
    while (has_next_node_hash_table_iterator (&it))
    {
      cur_clone = next_node_hash_table_iterator (&it);
      BTOR_REAL_ADDR_NODE (cur_clone)->constraint = 0;
      //	/* Note: we have to mirror new expressions in the parent in
      //	 *       order to prevent id mismatch later on. */
      //	cur_btor = BTOR_IS_INVERTED_NODE (cur_clone)
      //	  ? BTOR_INVERT_NODE (
      //		BTOR_PEEK_STACK (btor->nodes_id_table,
      //				 BTOR_REAL_ADDR_NODE (cur_clone)->id))
      //	  : BTOR_PEEK_STACK (btor->nodes_id_table,
      //			     BTOR_REAL_ADDR_NODE (cur_clone)->id);
      if (!clone_root)
      {
        clone_root = btor_copy_exp (clone, cur_clone);
        //	    /* Note: we have to mirror new expressions in the parent in
        //	     *       order to prevent id mismatch later on. */
        //	    assert (!clone_root_btor);
        //	    assert (BTOR_REAL_ADDR_NODE (cur_clone)->kind
        //		    == BTOR_REAL_ADDR_NODE (cur_btor)->kind);
        //	    clone_root_btor = btor_copy_exp (btor, cur_btor);
      }
      else
      {
        and = btor_and_exp (clone, clone_root, cur_clone);
        btor_release_exp (clone, clone_root);
        clone_root = and;
        //	    /* Note: we have to mirror new expressions in the parent in
        //	     *       order to prevent id mismatch later on. */
        //	  and = btor_and_exp (btor, clone_root_btor, cur_btor);
        //	  btor_release_exp (btor, clone_root_btor);
        //	  clone_root_btor = and;
      }
    }

    init_node_hash_table_iterator (
        clone, &it, clone->unsynthesized_constraints);
    queue_node_hash_table_iterator (&it, clone->assumptions);
    while (has_next_node_hash_table_iterator (&it))
      btor_release_exp (clone, next_node_hash_table_iterator (&it));
    btor_delete_ptr_hash_table (clone->unsynthesized_constraints);
    btor_delete_ptr_hash_table (clone->assumptions);
    clone->unsynthesized_constraints =
        btor_new_ptr_hash_table (clone->mm,
                                 (BtorHashPtr) btor_hash_exp_by_id,
                                 (BtorCmpPtr) btor_compare_exp_by_id);
    clone->pprint = 0;
    clone->assumptions =
        btor_new_ptr_hash_table (clone->mm,
                                 (BtorHashPtr) btor_hash_exp_by_id,
                                 (BtorCmpPtr) btor_compare_exp_by_id);

    ///* prevent id mismatch between clone and parent */
    // BTOR_ADJUST_STACK (btor->mm, clone->nodes_id_table,
    // btor->nodes_id_table);
  }

  while (sat_result == BTOR_SAT)
  {
    //      if (simp_sat_result == BTOR_SAT || !btor->options.dual_prop)
    //	found_conflict = check_and_resolve_conflicts (btor, &prop_stack, 0);
    //      else
    //	found_conflict = check_and_resolve_conflicts (btor, &prop_stack, 1);
    if (clone)
    {
      assert (!clone->synthesized_constraints->count);
      // btor_assume_exp (clone, BTOR_INVERT_NODE (clone_root));
      btor_assert_exp (clone, BTOR_INVERT_NODE (clone_root));
    }

    // assert (!clone || BTOR_COUNT_STACK (btor->nodes_id_table) ==
    // BTOR_COUNT_STACK (clone->nodes_id_table));
    found_conflict =
        check_and_resolve_conflicts (btor, clone, exp_map, &prop_stack);
    //      if (clone)
    //	{
    //      assert (!clone->synthesized_constraints->count);
    //	  /* prevent id mismatch between clone and parent */
    //	  BTOR_ADJUST_STACK (
    //	      clone->mm, btor->nodes_id_table, clone->nodes_id_table);
    //	}

    if (!found_conflict) break;

    if (clone)
    {
      // btor_clone_nodes_id_table (btor, clone, exp_map, 0, 1);
      lemma        = btor->lod_cache->last->key;
      cloned_lemma = btor_rebuild_clone_exp_tree (btor, clone, lemma, exp_map);
      //  cloned_lemma = btor_clone_exp_tree (btor, clone, lemma, exp_map, 0);
      //  cloned_lemma = btor_mapped_node (exp_map, lemma);
      assert (cloned_lemma);
      printf ("lemma: %s\n", node2string (lemma));
      printf ("cloned lemma: %s\n", node2string (cloned_lemma));
      // assert (BTOR_COUNT_STACK (btor->nodes_id_table) == BTOR_COUNT_STACK
      // (clone->nodes_id_table));
      BTOR_REAL_ADDR_NODE (cloned_lemma)->constraint = 0;
      and = btor_and_exp (clone, clone_root, cloned_lemma);
      btor_release_exp (clone, cloned_lemma);
      btor_release_exp (clone, clone_root);
      clone_root = and;
      ///* prevent id mismatch between clone and parent */
      // BTOR_ADJUST_STACK (
      //    btor->mm, clone->nodes_id_table, btor->nodes_id_table);
      //	  /* Note: we have to mirror new expressions in the parent in
      //	   *       order to prevent id mismatch later on. */
      //	  and = btor_and_exp (btor, clone_root_btor, lemma);
      //	  btor_release_exp (btor, clone_root_btor);
      //	  clone_root_btor = and;
    }

    // TODO: move into function, where lemma is added
    btor->stats.lod_refinements++;

    if (btor->verbosity == 1)
    {
      refinements = btor->stats.lod_refinements;
      fprintf (stdout,
               "\r[btorcore] refinement iteration %d, "
               "vars %d, applies %d\r",
               refinements,
               btor->ops[BTOR_BV_VAR_NODE].cur,
               btor->ops[BTOR_APPLY_NODE].cur);
      fflush (stdout);
    }
    else if (btor->verbosity > 1)
    {
      refinements = btor->stats.lod_refinements;
      if (btor->verbosity > 2 || !(refinements % 10))
      {
        fprintf (stdout, "[btorsat] refinement iteration %d\n", refinements);
        fflush (stdout);
      }
    }

    /* may be set in add_symbolic_lemma via insert_unsythesized_constraint
     * in case generated lemma is false */
    if (btor->inconsistent) goto UNSAT;

#ifdef BTOR_SYMBOLIC_LEMMAS
    process_unsynthesized_constraints (btor);
    if (btor->found_constraint_false) goto UNSAT;
    assert (btor->unsynthesized_constraints->count == 0);
    assert (check_all_hash_tables_proxy_free_dbg (btor));
    assert (check_all_hash_tables_simp_free_dbg (btor));
    assert (check_reachable_flag_dbg (btor));
#endif
    add_again_assumptions (btor);
    sat_result = btor_timed_sat_sat (btor, -1);
  }

DONE:
  BTOR_RELEASE_STACK (btor->mm, prop_stack);
  btor->valid_assignments = 1;
  BTOR_ABORT_CORE (sat_result != BTOR_SAT && sat_result != BTOR_UNSAT,
                   "result must be sat or unsat");

  btor->last_sat_result = sat_result;
  if (clone)
  {
    assert (exp_map);
    btor_delete_node_map (exp_map);
    btor_release_exp (clone, clone_root);
    btor_delete_btor (clone);
  }
#ifdef BTOR_CHECK_FAILED
  if (faclone && btor->options.chk_failed_assumptions)
  {
    if (!btor->inconsistent && btor->last_sat_result == BTOR_UNSAT)
      check_failed_assumptions (btor, faclone);
    btor_delete_btor (faclone);
  }
#endif
  return sat_result;
}

#if 0
static void
print_applies_dbg (Btor * btor)
{
  assert (btor);

  int i;
  BtorNode *cur;

  printf ("***\n");
  for (i = 0; i < btor->nodes_unique_table.size; i++)
    {
      for (cur = btor->nodes_unique_table.chains[i]; cur; cur = cur->next)
	{
	  if (BTOR_IS_APPLY_NODE (cur))
	    printf ("(%d|%d/%d|%d/%d/%d) (%d) %s\n",
		    cur->propagated,
		    cur->reachable, cur->vread,
		    BTOR_IS_SYNTH_NODE (cur), cur->tseitin,
		    cur->parameterized,
		    cur->parents,
		    node2string (cur));
	}
    }
}
#endif

int
btor_sat_btor (Btor *btor)
{
  int res;
  assert (btor);
  assert (btor->btor_sat_btor_called >= 0);
  assert (btor->options.inc_enabled || btor->btor_sat_btor_called == 0);
#ifdef BTOR_CHECK_MODEL
  Btor *mclone;
  BtorPtrHashTable *inputs;
  mclone = btor_clone_btor (btor);
  btor_set_loglevel_btor (mclone, 0);
  btor_set_verbosity_btor (mclone, 0);
  mclone->options.dual_prop = 0;  // FIXME necessary?
  inputs                    = map_inputs_check_model (btor, mclone);
  btor_enable_force_cleanup (mclone);
#endif
#ifdef BTOR_CHECK_DUAL_PROP
  Btor *dpclone = 0;
  if (btor->options.dual_prop)
  {
    dpclone = btor_clone_btor (btor);
    btor_set_loglevel_btor (dpclone, 0);
    btor_set_verbosity_btor (dpclone, 0);
    btor_enable_force_cleanup (dpclone);
    btor_enable_force_internal_cleanup (dpclone);
    dpclone->options.dual_prop = 0;
  }
#endif

  res = btor_sat_aux_btor (btor);
  btor->btor_sat_btor_called++;

#ifdef BTOR_CHECK_MODEL
  if (res == BTOR_SAT) check_model (btor, mclone, inputs);

  BtorHashTableIterator it;
  init_node_hash_table_iterator (&it, inputs);
  while (has_next_node_hash_table_iterator (&it))
  {
    btor_release_exp (btor, (BtorNode *) it.bucket->data.asPtr);
    btor_release_exp (mclone, next_node_hash_table_iterator (&it));
  }
  btor_delete_ptr_hash_table (inputs);
  btor_delete_btor (mclone);
#endif
#ifdef BTOR_CHECK_DUAL_PROP
  if (btor->options.dual_prop)
  {
    check_dual_prop (btor, dpclone);
    btor_delete_btor (dpclone);
  }
#endif
  return res;
}

int
btor_fun_sort_check (Btor *btor, int argc, BtorNode **args, BtorNode *fun)
{
  (void) btor;
  assert (btor);
  assert (argc > 0);
  assert (args);
  assert (fun);
  assert (BTOR_IS_REGULAR_NODE (fun));
  assert (BTOR_IS_LAMBDA_NODE (fun));
  assert (argc == btor_get_fun_arity (btor, fun));

  int i;
  BtorNode *arg;
  BtorParamNode *param;
  BtorNodeIterator it;

  init_lambda_iterator (&it, fun);

  for (i = 0; i < argc; i++)
  {
    assert (has_next_lambda_iterator (&it));
    arg   = BTOR_REAL_ADDR_NODE (args[i]);
    param = BTOR_LAMBDA_GET_PARAM (next_lambda_iterator (&it));
    assert (BTOR_IS_REGULAR_NODE (param));

    if (arg->len != param->len) return i;
  }
  return -1;
}

#if 0
static BtorNode *
vread_index_exp (Btor * btor, int len)
{
  char *symbol;
  size_t bytes;
  BtorNode *result;
  assert (btor);
  assert (len > 0);
  BTOR_ABORT_NODE (btor->vread_index_id == INT_MAX, "vread index id overflow");
  bytes = 6 + btor_num_digits_util (btor->vread_index_id) + 1;
  bytes *= sizeof (char);
  symbol = (char *) btor_malloc (btor->mm, bytes);
  sprintf (symbol, "vindex%d", btor->vread_index_id);
  btor->vread_index_id++;
  result = btor_var_exp (btor, len, symbol);
  btor_free (btor->mm, symbol, bytes);
  return result;
}
#endif

#if 0
static void
synthesize_array_equality (Btor * btor, BtorNode * aeq)
{
  BtorNode *index, *read1, *read2;
  BtorAIGVecMgr *avmgr;
  assert (btor);
  assert (aeq);
  assert (BTOR_IS_REGULAR_NODE (aeq));
  assert (BTOR_IS_ARRAY_EQ_NODE (aeq));
  assert (!BTOR_IS_SYNTH_NODE (aeq));
  avmgr = btor->avmgr;
  aeq->av = btor_var_aigvec (avmgr, 1);
  /* generate virtual reads */
  index = vread_index_exp (btor, aeq->e[0]->index_len);
  index->vread_index = 1;

  /* we do not want optimizations for the virtual reads
   * and the equality, e.g. rewriting of reads on array
   * conditionals, so we call 'btor_read_exp_node' directly.
   */
  read1 = btor_read_exp_node (btor, aeq->e[0], index);
  read2 = btor_read_exp_node (btor, aeq->e[1], index);

  /* mark them as virtual */
  read1->vread = 1;
  read2->vread = 1;

  aeq->vreads = new_exp_pair (btor, read1, read2);

  read1->av = btor_var_aigvec (avmgr, read1->len);
  btor->stats.vreads++;
  if (read1 != read2)
    {
      read2->av = btor_var_aigvec (avmgr, read2->len);
      btor->stats.vreads++;
    }

  encode_array_inequality_virtual_reads (btor, aeq);

  btor_release_exp (btor, index);
  btor_release_exp (btor, read1);
  btor_release_exp (btor, read2);
}
#endif

BtorAIG *
btor_exp_to_aig (Btor *btor, BtorNode *exp)
{
  BtorAIGVecMgr *avmgr;
  BtorAIGMgr *amgr;
  BtorAIGVec *av;
  BtorAIG *result;

  assert (btor);
  assert (exp);
  assert (BTOR_REAL_ADDR_NODE (exp)->len == 1);
  assert (!BTOR_REAL_ADDR_NODE (exp)->parameterized);

  avmgr = btor->avmgr;
  amgr  = btor_get_aig_mgr_aigvec_mgr (avmgr);

  synthesize_exp (btor, exp, 0);
  av = BTOR_REAL_ADDR_NODE (exp)->av;

  assert (av);
  assert (av->len == 1);

  result = av->aigs[0];

  if (BTOR_IS_INVERTED_NODE (exp))
    result = btor_not_aig (amgr, result);
  else
    result = btor_copy_aig (amgr, result);

  return result;
}

BtorAIGVec *
btor_exp_to_aigvec (Btor *btor, BtorNode *exp, BtorPtrHashTable *backannotation)
{
  BtorAIGVecMgr *avmgr;
  BtorAIGVec *result;

  assert (exp);

  avmgr = btor->avmgr;

  synthesize_exp (btor, exp, backannotation);
  result = BTOR_REAL_ADDR_NODE (exp)->av;
  assert (result);

  if (BTOR_IS_INVERTED_NODE (exp))
    result = btor_not_aigvec (avmgr, result);
  else
    result = btor_copy_aigvec (avmgr, result);

  return result;
}

#if 1
char *
btor_eval_exp (Btor *btor, BtorNode *exp)
{
  assert (btor);
  assert (exp);

  int i;
  char *res = 0;
  double start;
  BtorMemMgr *mm;
  BtorNodePtrStack work_stack;
  BtorVoidPtrStack arg_stack;
  BtorNode *cur, *real_cur, *next;
  BtorPtrHashTable *cache;
  BtorPtrHashBucket *b;
  BitVector *result = 0, *inv_result, **e;

  // TODO: return if tseitin
  //  BTORLOG ("%s: %s", __FUNCTION__, node2string (exp));

  mm    = btor->mm;
  start = btor_time_stamp ();
  btor->stats.eval_exp_calls++;

  BTOR_INIT_STACK (work_stack);
  BTOR_INIT_STACK (arg_stack);
  cache = btor_new_ptr_hash_table (mm,
                                   (BtorHashPtr) btor_hash_exp_by_id,
                                   (BtorCmpPtr) btor_compare_exp_by_id);

  BTOR_PUSH_STACK (mm, work_stack, exp);
  assert (!BTOR_REAL_ADDR_NODE (exp)->eval_mark);

  while (!BTOR_EMPTY_STACK (work_stack))
  {
    cur      = BTOR_POP_STACK (work_stack);
    real_cur = BTOR_REAL_ADDR_NODE (cur);
    assert (!real_cur->simplified);

    /* if we do not have an assignment for an apply we cannot compute the
     * corresponding value */
    if (BTOR_IS_APPLY_NODE (real_cur) && !real_cur->tseitin)
    {
      result = 0;
      goto EVAL_EXP_CLEANUP_EXIT;
    }
    else if (BTOR_IS_BV_VAR_NODE (real_cur) && !real_cur->tseitin)
    {
      result = 0;
      goto EVAL_EXP_CLEANUP_EXIT;
    }

    if (real_cur->eval_mark == 0)
    {
      if (real_cur->tseitin)
      {
        assert (BTOR_IS_SYNTH_NODE (real_cur));
        result = btor_assignment_bv (btor, real_cur);
        goto EVAL_EXP_PUSH_RESULT;
      }
      else if (BTOR_IS_BV_CONST_NODE (real_cur))
      {
        result = btor_char_to_bv (btor, real_cur->bits);
        goto EVAL_EXP_PUSH_RESULT;
      }
      /* substitute param with its assignment */
      else if (BTOR_IS_PARAM_NODE (real_cur))
      {
        next = btor_param_cur_assignment (real_cur);
        assert (next);
        if (BTOR_IS_INVERTED_NODE (cur)) next = BTOR_INVERT_NODE (next);
        BTOR_PUSH_STACK (mm, work_stack, next);
        continue;
      }

      BTOR_PUSH_STACK (mm, work_stack, cur);
      real_cur->eval_mark = 1;

      for (i = 0; i < real_cur->arity; i++)
        BTOR_PUSH_STACK (mm, work_stack, real_cur->e[i]);
    }
    else if (real_cur->eval_mark == 1)
    {
      assert (!BTOR_IS_PARAM_NODE (real_cur));
      assert (!BTOR_IS_ARGS_NODE (real_cur));
      assert (!BTOR_IS_FUN_NODE (real_cur));
      assert (real_cur->arity >= 1);
      assert (real_cur->arity <= 3);
      assert (real_cur->arity <= BTOR_COUNT_STACK (arg_stack));

      real_cur->eval_mark = 2;
      arg_stack.top -= real_cur->arity;
      e = (BitVector **) arg_stack.top; /* arguments in reverse order */

      switch (real_cur->kind)
      {
        case BTOR_SLICE_NODE:
          result = btor_slice_bv (btor, e[0], real_cur->upper, real_cur->lower);
          btor_free_bv (btor, e[0]);
          break;
        case BTOR_AND_NODE:
          result = btor_and_bv (btor, e[1], e[0]);
          btor_free_bv (btor, e[0]);
          btor_free_bv (btor, e[1]);
          break;
        case BTOR_BEQ_NODE:
          result = btor_eq_bv (btor, e[1], e[0]);
          btor_free_bv (btor, e[0]);
          btor_free_bv (btor, e[1]);
          break;
        case BTOR_ADD_NODE:
          result = btor_add_bv (btor, e[1], e[0]);
          btor_free_bv (btor, e[0]);
          btor_free_bv (btor, e[1]);
          break;
        case BTOR_MUL_NODE:
          result = btor_mul_bv (btor, e[1], e[0]);
          btor_free_bv (btor, e[0]);
          btor_free_bv (btor, e[1]);
          break;
        case BTOR_ULT_NODE:
          result = btor_ult_bv (btor, e[1], e[0]);
          btor_free_bv (btor, e[0]);
          btor_free_bv (btor, e[1]);
          break;
        case BTOR_SLL_NODE:
          result = btor_sll_bv (btor, e[1], e[0]);
          btor_free_bv (btor, e[0]);
          btor_free_bv (btor, e[1]);
          break;
        case BTOR_SRL_NODE:
          result = btor_srl_bv (btor, e[1], e[0]);
          btor_free_bv (btor, e[0]);
          btor_free_bv (btor, e[1]);
          break;
        case BTOR_UDIV_NODE:
          result = btor_udiv_bv (btor, e[1], e[0]);
          btor_free_bv (btor, e[0]);
          btor_free_bv (btor, e[1]);
          break;
        case BTOR_UREM_NODE:
          result = btor_urem_bv (btor, e[1], e[0]);
          btor_free_bv (btor, e[0]);
          btor_free_bv (btor, e[1]);
          break;
        case BTOR_CONCAT_NODE:
          result = btor_concat_bv (btor, e[1], e[0]);
          btor_free_bv (btor, e[0]);
          btor_free_bv (btor, e[1]);
          break;
        case BTOR_BCOND_NODE:
          if (btor_is_true_bv (e[2]))
            result = btor_copy_bv (btor, e[1]);
          else
            result = btor_copy_bv (btor, e[0]);
          btor_free_bv (btor, e[0]);
          btor_free_bv (btor, e[1]);
          btor_free_bv (btor, e[2]);
          break;
        default:
          BTORLOG ("  *** %s", node2string (real_cur));
          /* should be unreachable */
          assert (0);
      }

      assert (!btor_find_in_ptr_hash_table (cache, real_cur));
      btor_insert_in_ptr_hash_table (cache, real_cur)->data.asPtr =
          btor_copy_bv (btor, result);

    EVAL_EXP_PUSH_RESULT:
      if (BTOR_IS_INVERTED_NODE (cur))
      {
        inv_result = btor_not_bv (btor, result);
        btor_free_bv (btor, result);
        result = inv_result;
      }

      BTOR_PUSH_STACK (mm, arg_stack, result);
    }
    else
    {
      assert (real_cur->eval_mark == 2);
      b = btor_find_in_ptr_hash_table (cache, real_cur);
      assert (b);
      result = btor_copy_bv (btor, (BitVector *) b->data.asPtr);
      goto EVAL_EXP_PUSH_RESULT;
    }
  }
  assert (BTOR_COUNT_STACK (arg_stack) == 1);
  result = BTOR_POP_STACK (arg_stack);
  assert (result);

EVAL_EXP_CLEANUP_EXIT:
  while (!BTOR_EMPTY_STACK (work_stack))
  {
    cur            = BTOR_REAL_ADDR_NODE (BTOR_POP_STACK (work_stack));
    cur->eval_mark = 0;
  }

  while (!BTOR_EMPTY_STACK (arg_stack))
  {
    inv_result = BTOR_POP_STACK (arg_stack);
    btor_free_bv (btor, inv_result);
  }

  for (b = cache->first; b; b = b->next)
  {
    real_cur            = (BtorNode *) b->key;
    real_cur->eval_mark = 0;
    btor_free_bv (btor, (BitVector *) b->data.asPtr);
  }

  BTOR_RELEASE_STACK (mm, work_stack);
  BTOR_RELEASE_STACK (mm, arg_stack);
  btor_delete_ptr_hash_table (cache);

  //  BTORLOG ("%s: %s '%s'", __FUNCTION__, node2string (exp), result);
  btor->time.eval += btor_time_stamp () - start;

  if (result)
  {
    res = btor_bv_to_char_bv (btor, result);
    btor_free_bv (btor, result);
  }

  return res;
}
#else
char *
btor_eval_exp (Btor *btor, BtorNode *exp)
{
  assert (btor);
  assert (exp);

  int i;
  char *result = 0, *inv_result;
  char **e;
  double start;
  BtorMemMgr *mm;
  BtorNodePtrStack work_stack;
  BtorCharPtrStack arg_stack;
  BtorNode *cur, *real_cur, *next;
  BtorPtrHashTable *cache;
  BtorPtrHashBucket *b;

  // TODO: return if tseitin
  BTORLOG ("%s: %s", __FUNCTION__, node2string (exp));

  mm = btor->mm;
  start = btor_time_stamp ();
  btor->stats.eval_exp_calls++;

  BTOR_INIT_STACK (work_stack);
  BTOR_INIT_STACK (arg_stack);
  cache = btor_new_ptr_hash_table (mm,
                                   (BtorHashPtr) btor_hash_exp_by_id,
                                   (BtorCmpPtr) btor_compare_exp_by_id);

  BTOR_PUSH_STACK (mm, work_stack, exp);
  assert (!BTOR_REAL_ADDR_NODE (exp)->eval_mark);

  while (!BTOR_EMPTY_STACK (work_stack))
  {
    cur = BTOR_POP_STACK (work_stack);
    real_cur = BTOR_REAL_ADDR_NODE (cur);
    assert (!real_cur->simplified);

    /* if we do not have an assignment for an apply we cannot compute the
     * corresponding value */
    if (BTOR_IS_APPLY_NODE (real_cur) && !real_cur->tseitin)
    {
      result = 0;
      goto EVAL_EXP_CLEANUP_EXIT;
    }
    else if (BTOR_IS_BV_VAR_NODE (real_cur) && !real_cur->tseitin)
    {
      result = 0;
      goto EVAL_EXP_CLEANUP_EXIT;
    }

    if (real_cur->eval_mark == 0)
    {
      if (real_cur->tseitin)
      {
        assert (BTOR_IS_SYNTH_NODE (real_cur));
        result = btor_assignment_aigvec (btor->avmgr, real_cur->av);
        goto EVAL_EXP_PUSH_RESULT;
      }
      else if (BTOR_IS_BV_CONST_NODE (real_cur))
      {
        result = btor_copy_const (mm, real_cur->bits);
        goto EVAL_EXP_PUSH_RESULT;
      }
      /* substitute param with its assignment */
      else if (BTOR_IS_PARAM_NODE (real_cur))
      {
        next = btor_param_cur_assignment (real_cur);
        assert (next);
        if (BTOR_IS_INVERTED_NODE (cur)) next = BTOR_INVERT_NODE (next);
        BTOR_PUSH_STACK (mm, work_stack, next);
        continue;
      }

      BTOR_PUSH_STACK (mm, work_stack, cur);
      //	  BTOR_PUSH_STACK (mm, unmark_stack, real_cur);
      real_cur->eval_mark = 1;

      for (i = 0; i < real_cur->arity; i++)
        BTOR_PUSH_STACK (mm, work_stack, real_cur->e[i]);
    }
    else if (real_cur->eval_mark == 1)
    {
      assert (!BTOR_IS_PARAM_NODE (real_cur));
      assert (!BTOR_IS_ARGS_NODE (real_cur));
      assert (!BTOR_IS_FUN_NODE (real_cur));
      assert (real_cur->arity >= 1);
      assert (real_cur->arity <= 3);
      assert (real_cur->arity <= BTOR_COUNT_STACK (arg_stack));

      real_cur->eval_mark = 2;
      arg_stack.top -= real_cur->arity;
      e = arg_stack.top; /* arguments in reverse order */

      switch (real_cur->kind)
      {
        case BTOR_SLICE_NODE:
          result =
              btor_slice_const (mm, e[0], real_cur->upper, real_cur->lower);
          btor_freestr (mm, (char *) e[0]);
          break;
        case BTOR_AND_NODE:
          result = btor_and_const (mm, e[1], e[0]);
          btor_freestr (mm, (char *) e[0]);
          btor_freestr (mm, (char *) e[1]);
          break;
        case BTOR_BEQ_NODE:
          result = btor_eq_const (mm, e[1], e[0]);
          btor_freestr (mm, (char *) e[0]);
          btor_freestr (mm, (char *) e[1]);
          break;
        case BTOR_ADD_NODE:
          result = btor_add_const (mm, e[1], e[0]);
          btor_freestr (mm, (char *) e[0]);
          btor_freestr (mm, (char *) e[1]);
          break;
        case BTOR_MUL_NODE:
          result = btor_mul_const (mm, e[1], e[0]);
          btor_freestr (mm, (char *) e[0]);
          btor_freestr (mm, (char *) e[1]);
          break;
        case BTOR_ULT_NODE:
          result = btor_ult_const (mm, e[1], e[0]);
          btor_freestr (mm, (char *) e[0]);
          btor_freestr (mm, (char *) e[1]);
          break;
        case BTOR_SLL_NODE:
          result = btor_sll_const (mm, e[1], e[0]);
          btor_freestr (mm, (char *) e[0]);
          btor_freestr (mm, (char *) e[1]);
          break;
        case BTOR_SRL_NODE:
          result = btor_srl_const (mm, e[1], e[0]);
          btor_freestr (mm, (char *) e[0]);
          btor_freestr (mm, (char *) e[1]);
          break;
        case BTOR_UDIV_NODE:
          result = btor_udiv_const (mm, e[1], e[0]);
          btor_freestr (mm, (char *) e[0]);
          btor_freestr (mm, (char *) e[1]);
          break;
        case BTOR_UREM_NODE:
          result = btor_urem_const (mm, e[1], e[0]);
          btor_freestr (mm, (char *) e[0]);
          btor_freestr (mm, (char *) e[1]);
          break;
        case BTOR_CONCAT_NODE:
          result = btor_concat_const (mm, e[1], e[0]);
          btor_freestr (mm, (char *) e[0]);
          btor_freestr (mm, (char *) e[1]);
          break;
        case BTOR_BCOND_NODE:
          if (e[2][0] == '1')
            result = btor_copy_const (mm, e[1]);
          else
            result = btor_copy_const (mm, e[0]);
          btor_freestr (mm, (char *) e[0]);
          btor_freestr (mm, (char *) e[1]);
          btor_freestr (mm, (char *) e[2]);
          break;
        default:
          BTORLOG ("  *** %s", node2string (real_cur));
          /* should be unreachable */
          assert (0);
      }

      assert (!btor_find_in_ptr_hash_table (cache, real_cur));
      btor_insert_in_ptr_hash_table (cache, real_cur)->data.asStr =
          btor_copy_const (mm, result);

    EVAL_EXP_PUSH_RESULT:
      if (BTOR_IS_INVERTED_NODE (cur))
      {
        inv_result = btor_not_const (mm, result);
        btor_freestr (mm, (char *) result);
        result = inv_result;
      }

      BTOR_PUSH_STACK (mm, arg_stack, (char *) result);
    }
    else
    {
      assert (real_cur->eval_mark == 2);
      b = btor_find_in_ptr_hash_table (cache, real_cur);
      assert (b);
      result = btor_copy_const (mm, b->data.asStr);
      goto EVAL_EXP_PUSH_RESULT;
    }
  }
  assert (BTOR_COUNT_STACK (arg_stack) == 1);
  result = BTOR_POP_STACK (arg_stack);
  assert (result);

EVAL_EXP_CLEANUP_EXIT:
  while (!BTOR_EMPTY_STACK (work_stack))
  {
    cur = BTOR_REAL_ADDR_NODE (BTOR_POP_STACK (work_stack));
    cur->eval_mark = 0;
  }

  while (!BTOR_EMPTY_STACK (arg_stack))
  {
    inv_result = BTOR_POP_STACK (arg_stack);
    btor_freestr (mm, (char *) inv_result);
  }

  for (b = cache->first; b; b = b->next)
  {
    real_cur = (BtorNode *) b->key;
    real_cur->eval_mark = 0;
    btor_freestr (mm, b->data.asStr);
  }

  BTOR_RELEASE_STACK (mm, work_stack);
  BTOR_RELEASE_STACK (mm, arg_stack);
  btor_delete_ptr_hash_table (cache);

  //  BTORLOG ("%s: %s '%s'", __FUNCTION__, node2string (exp), result);
  btor->time.eval += btor_time_stamp () - start;
  return result;
}
#endif

char *
btor_bv_assignment_str_exp (Btor *btor, BtorNode *exp)
{
  BtorAIGVecMgr *avmgr;
  BtorAIGVec *av;
  BtorNode *real_exp;
  char *assignment;
  int invert_av, invert_bits;

  assert (btor);
  // FIXME last sat result
  assert (!btor->inconsistent);
  assert (exp);
  exp = btor_simplify_exp (btor, exp);
  assert (!BTOR_IS_FUN_NODE (BTOR_REAL_ADDR_NODE (exp)));

  real_exp = BTOR_REAL_ADDR_NODE (exp);
  assert (real_exp);

  if (BTOR_IS_BV_CONST_NODE (real_exp))
  {
    invert_bits = BTOR_IS_INVERTED_NODE (exp);
    if (invert_bits)
      btor_invert_const (btor->mm, BTOR_REAL_ADDR_NODE (exp)->bits);
    assignment = btor_copy_const (btor->mm, BTOR_REAL_ADDR_NODE (exp)->bits);
    if (invert_bits)
      btor_invert_const (btor->mm, BTOR_REAL_ADDR_NODE (exp)->bits);
  }
  else if (!BTOR_IS_SYNTH_NODE (real_exp))
  //  else if (!real_exp->vread
  //	   && (!real_exp->reachable || !BTOR_IS_SYNTH_NODE (real_exp)))
  {
    assignment = btor_x_const_3vl (btor->mm, real_exp->len);
  }
  else
  {
    avmgr     = btor->avmgr;
    invert_av = BTOR_IS_INVERTED_NODE (exp);
    av        = BTOR_REAL_ADDR_NODE (exp)->av;
    if (invert_av) btor_invert_aigvec (avmgr, av);
    assignment = btor_assignment_aigvec (avmgr, av);
    /* invert back if necessary */
    if (invert_av) btor_invert_aigvec (avmgr, av);
  }

  return assignment;
}

void
btor_array_assignment_str_exp (
    Btor *btor, BtorNode *exp, char ***indices, char ***values, int *size)
{
  BtorPtrHashBucket *b;
  BtorNode *index, *value, *args;
  int i;

  assert (btor);
  // FIXME last sat result
  assert (!btor->inconsistent);
  assert (exp);
  assert (!BTOR_IS_INVERTED_NODE (exp));
  exp = btor_simplify_exp (btor, exp);
  assert (BTOR_IS_FUN_NODE (exp));
  assert (indices);
  assert (values);
  assert (size);

  i = 0;

  if (!exp->rho)
  {
    *size = 0;
    return;
  }

  *size = (int) exp->rho->count;
  if (*size > 0)
  {
    BTOR_NEWN (btor->mm, *indices, *size);
    BTOR_NEWN (btor->mm, *values, *size);

    for (b = exp->rho->first; b; b = b->next)
    {
      args = (BtorNode *) b->key;
      assert (BTOR_IS_REGULAR_NODE (args));
      assert (BTOR_IS_ARGS_NODE (args));
      assert (args->arity == 1);
      index         = args->e[0];
      value         = (BtorNode *) b->data.asPtr;
      (*indices)[i] = btor_bv_assignment_str_exp (btor, index);
      (*values)[i]  = btor_bv_assignment_str_exp (btor, value);
      i++;
    }
  }
}

void
btor_release_bv_assignment_str_exp (Btor *btor, char *assignment)
{
  assert (btor);
  assert (assignment);
  btor_freestr (btor->mm, assignment);
}

#ifdef BTOR_CHECK_MODEL
static void
init_x_values (char *a)
{
  assert (a);

  int i, len;

  len = strlen (a);
  for (i = 0; i < len; i++)
    if (a[i] == 'x') a[i] = '1';
}

BtorPtrHashTable *
map_inputs_check_model (Btor *btor, Btor *clone)
{
  assert (btor);
  assert (clone);

  BtorNode *cur;
  BtorPtrHashBucket *b;
  BtorHashTableIterator it;
  BtorPtrHashTable *inputs;

  inputs = btor_new_ptr_hash_table (clone->mm,
                                    (BtorHashPtr) btor_hash_exp_by_id,
                                    (BtorCmpPtr) btor_compare_exp_by_id);

  update_reachable (clone, 1);

  init_node_hash_table_iterator (&it, clone->bv_vars);
  while (has_next_node_hash_table_iterator (&it))
  {
    cur = next_node_hash_table_iterator (&it);
    if (!cur->reachable) continue;
    b = btor_find_in_ptr_hash_table (btor->bv_vars, cur);
    assert (b);

    assert (!btor_find_in_ptr_hash_table (inputs, cur));
    btor_insert_in_ptr_hash_table (inputs, btor_copy_exp (clone, cur))
        ->data.asPtr = btor_copy_exp (btor, (BtorNode *) b->key);
  }

  init_node_hash_table_iterator (&it, clone->array_vars);
  while (has_next_node_hash_table_iterator (&it))
  {
    cur = next_node_hash_table_iterator (&it);
    if (!cur->reachable) continue;
    b = btor_find_in_ptr_hash_table (btor->array_vars, cur);
    assert (b);

    assert (!btor_find_in_ptr_hash_table (inputs, cur));
    btor_insert_in_ptr_hash_table (inputs, btor_copy_exp (clone, cur))
        ->data.asPtr = btor_copy_exp (btor, (BtorNode *) b->key);
  }

  return inputs;
}

static void
reset_varsubst_constraints (Btor *btor)
{
  assert (btor);

  BtorNode *right, *left;
  BtorHashTableIterator it;

  init_node_hash_table_iterator (&it, btor->varsubst_constraints);
  while (has_next_node_hash_table_iterator (&it))
  {
    right = (BtorNode *) it.bucket->data.asPtr;
    assert (right);
    left = next_node_hash_table_iterator (&it);
    btor_release_exp (btor, left);
    btor_release_exp (btor, right);
  }
  btor_delete_ptr_hash_table (btor->varsubst_constraints);
  btor->varsubst_constraints =
      btor_new_ptr_hash_table (btor->mm,
                               (BtorHashPtr) btor_hash_exp_by_id,
                               (BtorCmpPtr) btor_compare_exp_by_id);
}

static void
rebuild_formula (Btor *btor, int rewrite_level)
{
  assert (btor);

  int i;
  BtorNode *cur;
  BtorPtrHashTable *t;

  /* set new rewrite level */
  btor->options.rewrite_level = rewrite_level;

  t = btor_new_ptr_hash_table (btor->mm,
                               (BtorHashPtr) btor_hash_exp_by_id,
                               (BtorCmpPtr) btor_compare_exp_by_id);

  /* collect all leaves and rebuild whole formula */
  for (i = BTOR_COUNT_STACK (btor->nodes_id_table) - 1; i >= 0; i--)
  {
    if (!(cur = BTOR_PEEK_STACK (btor->nodes_id_table, i))) continue;

    if (BTOR_IS_PROXY_NODE (cur)) continue;

    if (cur->arity == 0)
    {
      assert (BTOR_IS_BV_VAR_NODE (cur) || BTOR_IS_ARRAY_VAR_NODE (cur)
              || BTOR_IS_BV_CONST_NODE (cur) || BTOR_IS_PARAM_NODE (cur));
      btor_insert_in_ptr_hash_table (t, cur);
    }
  }

  substitute_and_rebuild (btor, t, 0);
  btor_delete_ptr_hash_table (t);
}

static void
check_model (Btor *btor, Btor *clone, BtorPtrHashTable *inputs)
{
  assert (btor);
  assert (btor->last_sat_result == BTOR_SAT);
  assert (clone);
  assert (inputs);

  int i, ret, size;
  char *a, **indices, **values;
  BtorNode *cur, *exp, *val, *idx, *w, *tmp, *simp, *real_simp;
  BtorHashTableIterator it;

  if (clone->valid_assignments) btor_reset_incremental_usage (clone);

  /* add assumptions as assertions */
  init_node_hash_table_iterator (&it, clone->assumptions);
  while (has_next_node_hash_table_iterator (&it))
    btor_assert_exp (clone, next_node_hash_table_iterator (&it));
  btor_reset_assumptions (clone);

  /* rebuild formula with new rewriting level */
  rebuild_formula (clone, 3);

  assert (!clone->substitutions);
  btor_init_substitutions (clone);

  init_node_hash_table_iterator (&it, inputs);
  while (has_next_node_hash_table_iterator (&it))
  {
    exp = (BtorNode *) it.bucket->data.asPtr;
    assert (exp);
    assert (BTOR_IS_REGULAR_NODE (exp));
    assert (exp->btor == btor);
    cur = next_node_hash_table_iterator (&it);
    assert (BTOR_IS_REGULAR_NODE (cur));
    assert (cur->btor == clone);
    simp      = btor_pointer_chase_simplified_exp (clone, cur);
    real_simp = BTOR_REAL_ADDR_NODE (simp);

    if (BTOR_IS_BV_CONST_NODE (real_simp)
        || btor_find_in_ptr_hash_table (clone->substitutions, real_simp))
      continue;

    if (BTOR_IS_ARRAY_VAR_NODE (real_simp) || BTOR_IS_LAMBDA_NODE (real_simp))
    {
      size    = 0;
      indices = 0;
      values  = 0;

      btor_array_assignment_str_exp (btor, exp, &indices, &values, &size);

      if (size == 0) continue;

      assert (indices);
      assert (values);

      w = btor_array_exp (
          clone, real_simp->len, BTOR_ARRAY_INDEX_LEN (real_simp), "");
      for (i = 0; i < size; i++)
      {
        a = indices[i];
        init_x_values (a);
        idx = btor_const_exp (clone, a);
        a   = values[i];
        init_x_values (a);
        val = btor_const_exp (clone, a);
        tmp = btor_write_exp (clone, w, idx, val);
        btor_release_exp (clone, w);
        w = tmp;
        // printf ("%s[%s] %s\n", exp->symbol, indices[i], values[i]);

        btor_release_exp (clone, val);
        btor_release_exp (clone, idx);
        btor_release_bv_assignment_str_exp (btor, indices[i]);
        btor_release_bv_assignment_str_exp (btor, values[i]);
      }

      assert (!btor_find_in_ptr_hash_table (clone->substitutions, real_simp));
      btor_insert_substitution (clone, real_simp, w, 0);
      btor_release_exp (clone, w);
      btor_free (btor->mm, indices, sizeof (*indices) * size);
      btor_free (btor->mm, values, sizeof (*values) * size);
    }
    else if (BTOR_IS_BV_VAR_NODE (real_simp))
    {
      assert (!BTOR_IS_FUN_NODE (real_simp));
      /* we need to invert the assignment if simplified is inverted */
      a = btor_bv_assignment_str_exp (btor, BTOR_COND_INVERT_NODE (simp, exp));
      // printf ("%d %s %s\n", exp->id, exp->symbol, a);
      init_x_values (a);
      val = btor_const_exp (clone, a);
      btor_release_bv_assignment_str_exp (btor, a);

      assert (!btor_find_in_ptr_hash_table (clone->substitutions, real_simp));
      btor_insert_substitution (clone, real_simp, val, 0);
      btor_release_exp (clone, val);
    }
  }

  btor_reset_array_models (clone);
  substitute_and_rebuild (clone, clone->substitutions, 0);
  btor_delete_substitutions (clone);
  reset_varsubst_constraints (clone); /* varsubst not required */

  btor_enable_beta_reduce_all (clone);
  clone->options.slice_propagation = 0;  // TODO: for testing only
  ret                              = btor_simplify (clone);

  // FIXME: why does the first run not yield all simplifications?
  if (ret == BTOR_UNKNOWN)
  {
    rebuild_formula (clone, 3);
    ret = btor_simplify (clone);
  }
  assert (ret != BTOR_UNKNOWN || btor_sat_aux_btor (clone) == BTOR_SAT);
  // TODO: if ret still UNKNOWN dump formula (for rw rule harvesting?)
  // BTOR_ABORT_CORE (ret != BTOR_SAT, "invalid model");
}
#endif

#ifdef BTOR_CHECK_FAILED
#define BTOR_CLONED_EXP(clone, exp)                                         \
  (BTOR_IS_INVERTED_NODE (exp)                                              \
       ? BTOR_INVERT_NODE (BTOR_PEEK_STACK (clone->nodes_id_table,          \
                                            BTOR_REAL_ADDR_NODE (exp)->id)) \
       : BTOR_PEEK_STACK (clone->nodes_id_table,                            \
                          BTOR_REAL_ADDR_NODE (exp)->id))

static void
check_failed_assumptions (Btor *btor, Btor *clone)
{
  assert (btor);
  assert (btor->last_sat_result == BTOR_UNSAT);

  BtorNode *ass;
  BtorHashTableIterator it;

  /* assert failed assumptions */
  init_node_hash_table_iterator (btor, &it, btor->assumptions);
  while (has_next_node_hash_table_iterator (&it))
  {
    ass = next_node_hash_table_iterator (&it);
    if (btor_failed_exp (btor, ass))
    {
      ass = BTOR_CLONED_EXP (clone, ass);
      assert (ass);
      btor_assert_exp (clone, ass);
    }
  }

  /* cleanup assumptions */
  init_node_hash_table_iterator (clone, &it, clone->assumptions);
  while (has_next_node_hash_table_iterator (&it))
    btor_release_exp (clone, next_node_hash_table_iterator (&it));
  btor_delete_ptr_hash_table (clone->assumptions);
  clone->assumptions =
      btor_new_ptr_hash_table (clone->mm,
                               (BtorHashPtr) btor_hash_exp_by_id,
                               (BtorCmpPtr) btor_compare_exp_by_id);

  assert (btor_sat_aux_btor (clone) == BTOR_UNSAT);
}
#endif

#ifdef BTOR_CHECK_DUAL_PROP
static void
check_dual_prop (Btor *btor, Btor *clone)
{
  assert (btor);
  assert (btor->options.dual_prop);
  assert (clone);

  btor_sat_aux_btor (clone);
  assert (btor->last_sat_result == clone->last_sat_result);
}
#endif<|MERGE_RESOLUTION|>--- conflicted
+++ resolved
@@ -961,9 +961,6 @@
                                            (BtorHashPtr) btor_hash_exp_by_id,
                                            (BtorCmpPtr) btor_compare_exp_by_id);
 
-<<<<<<< HEAD
-  btor->bv_lambda_id          = 1;
-  btor->array_lambda_id       = 1;
   btor->dvn_id                = 1;
   btor->dan_id                = 1;
   btor->valid_assignments     = 1;
@@ -974,14 +971,6 @@
   btor->options.chk_failed_assumptions = 1;
 #endif
   btor->options.dual_prop            = 1;  // TODO debug
-=======
-  btor->dvn_id                       = 1;
-  btor->dan_id                       = 1;
-  btor->valid_assignments            = 1;
-  btor->options.rewrite_level        = 3;
-  btor->vread_index_id               = 1;
-  btor->msgtick                      = -1;
->>>>>>> 2a5fe6ba
   btor->options.pprint               = 1;
   btor->options.slice_propagation    = 0;
   btor->options.simplify_constraints = 1;
