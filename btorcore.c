/*  Boolector: Satisfiablity Modulo Theories (SMT) solver.
 *
 *  Copyright (C) 2007-2009 Robert Daniel Brummayer.
 *  Copyright (C) 2007-2013 Armin Biere.
 *  Copyright (C) 2012-2014 Mathias Preiner.
 *  Copyright (C) 2012-2014 Aina Niemetz.
 *
 *  All rights reserved.
 *
 *  This file is part of Boolector.
 *  See COPYING for more information on using this software.
 */

#include "btorcore.h"
#include "btorbeta.h"
#include "btorbitvec.h"
#include "btorclone.h"
#include "btorconfig.h"
#include "btorconst.h"
#include "btorexit.h"
#include "btoriter.h"
#include "btorlog.h"
#include "btormisc.h"
#include "btorparamcache.h"
#include "btorrewrite.h"
#include "btorsat.h"
#include "btorutil.h"

#include <limits.h>

/*------------------------------------------------------------------------*/

// #define BTOR_DO_NOT_ELIMINATE_SLICES

#ifndef BTOR_USE_LINGELING
#define BTOR_DO_NOT_PROCESS_SKELETON
#endif

#define ENABLE_APPLY_PROP_DOWN 1
#define BTOR_SYMBOLIC_LEMMAS
#ifndef NDEBUG
#define BTOR_CHECK_MODEL
//#define BTOR_CHECK_FAILED
#define BTOR_CHECK_DUAL_PROP
#endif

/*------------------------------------------------------------------------*/

#define BTOR_INIT_UNIQUE_TABLE(mm, table) \
  do                                      \
  {                                       \
    assert (mm);                          \
    (table).size         = 1;             \
    (table).num_elements = 0;             \
    BTOR_CNEW (mm, (table).chains);       \
  } while (0)

#define BTOR_RELEASE_UNIQUE_TABLE(mm, table)         \
  do                                                 \
  {                                                  \
    assert (mm);                                     \
    BTOR_DELETEN (mm, (table).chains, (table).size); \
  } while (0)

#define BTOR_ABORT_CORE(cond, msg)                   \
  do                                                 \
  {                                                  \
    if (cond)                                        \
    {                                                \
      printf ("[btorcore] %s: %s\n", __func__, msg); \
      fflush (stdout);                               \
      exit (BTOR_ERR_EXIT);                          \
    }                                                \
  } while (0)

#define BTOR_COND_INVERT_AIG_NODE(exp, aig) \
  ((BtorAIG *) (((unsigned long int) (exp) &1ul) ^ ((unsigned long int) (aig))))

//#define MARK_PROP_UP(exp) ((BtorNode *) (1ul | (unsigned long int) (exp)))
//#define PROPAGATED_UPWARDS(exp) (1ul & (unsigned long int) (exp)->parent)

/*------------------------------------------------------------------------*/

static int btor_sat_aux_btor (Btor *);

#ifdef BTOR_CHECK_MODEL
static void check_model (Btor *, Btor *, BtorPtrHashTable *);
static BtorPtrHashTable *map_inputs_check_model (Btor *, Btor *);
#endif

#ifdef BTOR_CHECK_FAILED
static void check_failed_assumptions (Btor *, Btor *);
#endif

#ifdef BTOR_CHECK_DUAL_PROP
static void check_dual_prop (Btor *, Btor *);
#endif
/*------------------------------------------------------------------------*/

const char *const g_btor_op2string[] = {
    "invalid", "const", "var",    "array", "param", "slice",  "And",
    "beq",     "aeq",   "add",    "mul",   "ult",   "sll",    "srl",
    "udiv",    "urem",  "concat", "read",  "apply", "lambda", "write",
    "bcond",   "acond", "args",   "proxy"};

struct BtorSlice
{
  int upper;
  int lower;
};

typedef struct BtorSlice BtorSlice;

/*------------------------------------------------------------------------*/
#ifndef NDEBUG
/*------------------------------------------------------------------------*/
static int
check_unique_table_children_proxy_free_dbg (const Btor *btor)
{
  int i, j;
  BtorNode *cur;

  for (i = 0; i < btor->nodes_unique_table.size; i++)
    for (cur = btor->nodes_unique_table.chains[i]; cur; cur = cur->next)
      for (j = 0; j < cur->arity; j++)
        if (BTOR_IS_PROXY_NODE (BTOR_REAL_ADDR_NODE (cur->e[j]))) return 0;
  return 1;
}

static int
check_id_table_mark_unset_dbg (const Btor *btor)
{
  int i;
  BtorNode *cur;

  for (i = 1; i < BTOR_COUNT_STACK (btor->nodes_id_table); i++)
  {
    cur = BTOR_PEEK_STACK (btor->nodes_id_table, i);
    if (!cur) continue;
    if (cur->mark != 0) return 0;
  }
  return 1;
}

static int
check_id_table_aux_mark_unset_dbg (const Btor *btor)
{
  int i;
  BtorNode *cur;

  for (i = 1; i < BTOR_COUNT_STACK (btor->nodes_id_table); i++)
  {
    cur = BTOR_PEEK_STACK (btor->nodes_id_table, i);
    if (!cur) continue;
    if (cur->aux_mark != 0) return 0;
  }
  return 1;
}

static int
check_unique_table_merge_unset_dbg (const Btor *btor)
{
  int i;
  BtorNode *cur;

  for (i = 0; i < btor->nodes_unique_table.size; i++)
    for (cur = btor->nodes_unique_table.chains[i]; cur; cur = cur->next)
      if (cur->merge != 0) return 0;
  return 1;
}

static int
check_hash_table_proxy_free_dbg (const BtorPtrHashTable *table)
{
  BtorPtrHashBucket *b;
  for (b = table->first; b; b = b->next)
    if (BTOR_REAL_ADDR_NODE (b->key)->kind == BTOR_PROXY_NODE) return 0;
  return 1;
}

static int
check_all_hash_tables_proxy_free_dbg (const Btor *btor)
{
  if (!check_hash_table_proxy_free_dbg (btor->varsubst_constraints)) return 0;
  if (!check_hash_table_proxy_free_dbg (btor->embedded_constraints)) return 0;
  if (!check_hash_table_proxy_free_dbg (btor->unsynthesized_constraints))
    return 0;
  if (!check_hash_table_proxy_free_dbg (btor->synthesized_constraints))
    return 0;
  return 1;
}

static int
check_hash_table_simp_free_dbg (const BtorPtrHashTable *table,
                                const char *table_name)
{
  BtorPtrHashBucket *b;
  (void) table_name;
  for (b = table->first; b; b = b->next)
    if (BTOR_REAL_ADDR_NODE (b->key)->simplified) return 0;
  return 1;
}

static int
check_all_hash_tables_simp_free_dbg (const Btor *btor)
{
  if (!check_hash_table_simp_free_dbg (btor->varsubst_constraints,
                                       "varsubst_constraints"))
    return 0;
  if (!check_hash_table_simp_free_dbg (btor->embedded_constraints,
                                       "embedded_constraints"))
    return 0;
  if (!check_hash_table_simp_free_dbg (btor->unsynthesized_constraints,
                                       "unsynthesized_constraints"))
    return 0;
  if (!check_hash_table_simp_free_dbg (btor->synthesized_constraints,
                                       "synthesized_constraints"))
    return 0;
  return 1;
}

static int
check_reachable_flag_dbg (const Btor *btor)
{
  int i;
  BtorNode *cur, *parent;
  BtorNodeIterator it;

  for (i = BTOR_COUNT_STACK (btor->nodes_id_table) - 1; i >= 0; i--)
  {
    if (!(cur = BTOR_PEEK_STACK (btor->nodes_id_table, i))) continue;

    init_full_parent_iterator (&it, cur);

    while (has_next_parent_full_parent_iterator (&it))
    {
      parent = next_parent_full_parent_iterator (&it);
      if (parent->reachable && !cur->reachable) return 0;
    }
  }
  return 1;
}

static int
check_constraints_not_const_dbg (Btor *btor)
{
  BtorNode *cur;
  BtorHashTableIterator it;

  init_node_hash_table_iterator (&it, btor->unsynthesized_constraints);
  while (has_next_node_hash_table_iterator (&it))
  {
    cur = next_node_hash_table_iterator (&it);
    assert (cur);
    cur = BTOR_REAL_ADDR_NODE (cur);
    if (BTOR_IS_BV_CONST_NODE (cur)) return 0;
  }

  init_node_hash_table_iterator (&it, btor->synthesized_constraints);
  while (has_next_node_hash_table_iterator (&it))
  {
    cur = next_node_hash_table_iterator (&it);
    assert (cur);
    cur = BTOR_REAL_ADDR_NODE (cur);
    if (BTOR_IS_BV_CONST_NODE (cur)) return 0;
  }
  return 1;
}

#if 0
static int
check_applies_dbg (Btor * btor)
{
  assert (btor);

  int i, failed = 0;
  BtorNode *cur;

  for (i = 0; i < btor->nodes_unique_table.size; i++)
    {
      for (cur = btor->nodes_unique_table.chains[i]; cur; cur = cur->next)
	{
	  if (!BTOR_IS_APPLY_NODE (cur)
	      /* parameterized applies do need to be checked */
	      || cur->parameterized
	      || cur->propagated
	      /* apply is not yet added to formula */
	      || (!cur->reachable && !cur->vread)
	      /* function not in formula anymore, applies do not need to be
	       * checked */
	      || !cur->e[0]->reachable)
	    continue;
	  assert (cur->e[0]->reachable);
#if 0
	  printf ("(%d|%d/%d|%d/%d/%d) (%d) %s\n",
		  cur->propagated,
		  cur->reachable, cur->vread,
		  BTOR_IS_SYNTH_NODE (cur), cur->tseitin,
		  cur->parameterized,
		  cur->parents,
		  node2string (cur));
#endif
	  failed = 1;
	}
    }

  return !failed;
}
#endif

/*------------------------------------------------------------------------*/
#endif
/*------------------------------------------------------------------------*/

enum BtorSubstCompKind
{
  BTOR_SUBST_COMP_ULT_KIND,
  BTOR_SUBST_COMP_ULTE_KIND,
  BTOR_SUBST_COMP_UGT_KIND,
  BTOR_SUBST_COMP_UGTE_KIND
};

typedef enum BtorSubstCompKind BtorSubstCompKind;

/*------------------------------------------------------------------------*/

static void
btor_init_substitutions (Btor *btor)
{
  assert (btor);
  assert (!btor->substitutions);

  btor->substitutions =
      btor_new_ptr_hash_table (btor->mm,
                               (BtorHashPtr) btor_hash_exp_by_id,
                               (BtorCmpPtr) btor_compare_exp_by_id);
}

static void
btor_delete_substitutions (Btor *btor)
{
  assert (btor);

  BtorPtrHashBucket *b;

  for (b = btor->substitutions->first; b; b = b->next)
  {
    btor_release_exp (btor, (BtorNode *) b->data.asPtr);
    btor_release_exp (btor, (BtorNode *) b->key);
  }

  btor_delete_ptr_hash_table (btor->substitutions);
  btor->substitutions = 0;
}

static BtorNode *
btor_find_substitution (Btor *btor, BtorNode *exp)
{
  assert (btor);
  assert (exp);

  BtorNode *result = 0;
  BtorPtrHashBucket *b;

  if (!btor->substitutions) return 0;

  while (1)
  {
    b = btor_find_in_ptr_hash_table (btor->substitutions,
                                     BTOR_REAL_ADDR_NODE (exp));
    if (!b) break;
    result = BTOR_COND_INVERT_NODE (exp, (BtorNode *) b->data.asPtr);
    exp    = result;
  }

  return result;
}

static void
btor_insert_substitution (Btor *btor,
                          BtorNode *exp,
                          BtorNode *subst,
                          int update)
{
  // TODO: cyclic substitution check
  assert (btor);
  assert (exp);
  assert (subst);
  assert (btor->substitutions);
  assert (update == 0 || update == 1);

  BtorNode *simp;
  BtorPtrHashBucket *b;
  exp = BTOR_REAL_ADDR_NODE (exp);

  if (exp == BTOR_REAL_ADDR_NODE (subst)) return;

  assert (update || !btor_find_in_ptr_hash_table (btor->substitutions, exp));

  if (update && (b = btor_find_in_ptr_hash_table (btor->substitutions, exp)))
  {
    assert (b->data.asPtr);
    /* release data of current bucket */
    btor_release_exp (btor, (BtorNode *) b->data.asPtr);
    btor_remove_from_ptr_hash_table (btor->substitutions, exp, 0, 0);
    /* release key of current bucket */
    btor_release_exp (btor, exp);
  }

  simp = btor_find_substitution (btor, subst);

  if (simp) subst = simp;

  assert (!btor_find_in_ptr_hash_table (btor->substitutions,
                                        BTOR_REAL_ADDR_NODE (subst)));
  assert (exp != BTOR_REAL_ADDR_NODE (subst));

  btor_insert_in_ptr_hash_table (btor->substitutions, btor_copy_exp (btor, exp))
      ->data.asPtr = btor_copy_exp (btor, subst);
}

/*------------------------------------------------------------------------*/

static void
btor_msg (Btor *btor, int level, char *fmt, ...)
{
  va_list ap;
  if (btor->options.verbosity < level) return;
  fputs ("[btorcore] ", stdout);
  if (btor->options.inc_enabled && btor->msgtick >= 0)
    printf ("%d : ", (int) btor->msgtick);
  va_start (ap, fmt);
  vfprintf (stdout, fmt, ap);
  va_end (ap);
  fputc ('\n', stdout);
  fflush (stdout);
}

static void
btor_mark_exp (Btor *btor, BtorNode *exp, int new_mark)
{
  BtorMemMgr *mm;
  BtorNodePtrStack stack;
  BtorNode *cur;
  int i;

  assert (btor);
  assert (exp);

  mm = btor->mm;
  BTOR_INIT_STACK (stack);
  cur = BTOR_REAL_ADDR_NODE (exp);
  assert (!BTOR_IS_PROXY_NODE (cur));
  goto BTOR_MARK_NODE_ENTER_WITHOUT_POP;

  while (!BTOR_EMPTY_STACK (stack))
  {
    cur = BTOR_REAL_ADDR_NODE (BTOR_POP_STACK (stack));
  BTOR_MARK_NODE_ENTER_WITHOUT_POP:
    if (cur->mark != new_mark)
    {
      cur->mark = new_mark;
      for (i = cur->arity - 1; i >= 0; i--)
        BTOR_PUSH_STACK (mm, stack, cur->e[i]);
    }
  }
  BTOR_RELEASE_STACK (mm, stack);
}

const char *
btor_version (Btor *btor)
{
  assert (btor);
  (void) btor;
  return BTOR_VERSION;
}

BtorMemMgr *
btor_get_mem_mgr_btor (const Btor *btor)
{
  assert (btor);
  return btor->mm;
}

BtorAIGVecMgr *
btor_get_aigvec_mgr_btor (const Btor *btor)
{
  assert (btor);
  return btor->avmgr;
}

void
btor_set_rewrite_level_btor (Btor *btor, int rewrite_level)
{
  assert (btor);
  assert (btor->options.rewrite_level >= 0);
  assert (btor->options.rewrite_level <= 3);
  assert (BTOR_COUNT_STACK (btor->nodes_id_table) == 2);
  btor->options.rewrite_level = rewrite_level;
}

void
btor_generate_model_for_all_reads (Btor *btor)
{
  assert (btor);
  btor->options.generate_model_for_all_reads = 1;
}

int
btor_set_sat_solver (Btor *btor, const char *solver)
{
  BtorAIGVecMgr *avmgr;
  BtorAIGMgr *amgr;
  BtorSATMgr *smgr;

  assert (btor);
  assert (solver);

  avmgr = btor->avmgr;
  amgr  = btor_get_aig_mgr_aigvec_mgr (avmgr);
  smgr  = btor_get_sat_mgr_aig_mgr (amgr);

  if (!strcasecmp (solver, "lingeling"))
#ifdef BTOR_USE_LINGELING
  {
    btor_enable_lingeling_sat (smgr, 0, 0);
    return 1;
  }
#else
    return 0;
#endif

  if (!strcasecmp (solver, "minisat"))
#ifdef BTOR_USE_MINISAT
  {
    btor_enable_minisat_sat (smgr);
    return 1;
  }
#else
    return 0;
#endif

  if (!strcasecmp (solver, "picosat"))
#ifdef BTOR_USE_PICOSAT
  {
    btor_enable_picosat_sat (smgr);
    return 1;
  }
#else
    return 0;
#endif

  return 0;
}

void
btor_enable_beta_reduce_all (Btor *btor)
{
  assert (btor);
  btor->options.beta_reduce_all = 1;
}

void
btor_enable_dual_prop (Btor *btor)
{
  assert (btor);
  btor->dual_prop = 1;
}

void
btor_enable_force_cleanup (Btor *btor)
{
  assert (btor);
  btor->options.force_cleanup = 1;
}

void
btor_enable_force_internal_cleanup (Btor *btor)
{
  assert (btor);
  btor->force_internal_cleanup = 1;
}

void
btor_disable_pretty_print (Btor *btor)
{
  assert (btor);
  btor->options.pprint = 0;
}

void
btor_enable_model_gen (Btor *btor)
{
  assert (btor);
  assert (BTOR_COUNT_STACK (btor->nodes_id_table) == 2);
  if (!btor->options.model_gen)
  {
    btor->options.model_gen = 1;

    btor->var_rhs =
        btor_new_ptr_hash_table (btor->mm,
                                 (BtorHashPtr) btor_hash_exp_by_id,
                                 (BtorCmpPtr) btor_compare_exp_by_id);

    btor->array_rhs =
        btor_new_ptr_hash_table (btor->mm,
                                 (BtorHashPtr) btor_hash_exp_by_id,
                                 (BtorCmpPtr) btor_compare_exp_by_id);
  }
}

void
btor_enable_inc_usage (Btor *btor)
{
  assert (btor);
  assert (btor->btor_sat_btor_called == 0);
  btor->options.inc_enabled = 1;
}

void
btor_set_verbosity_btor (Btor *btor, int verbosity)
{
  BtorAIGVecMgr *avmgr;
  BtorAIGMgr *amgr;
  BtorSATMgr *smgr;

  assert (btor);
<<<<<<< HEAD
  assert (btor->verbosity >= -1);
  btor->verbosity = verbosity;
=======
  assert (btor->options.verbosity >= -1);
  assert (BTOR_COUNT_STACK (btor->nodes_id_table) == 2);
  btor->options.verbosity = verbosity;
>>>>>>> fd1287ac

  avmgr = btor->avmgr;
  amgr  = btor_get_aig_mgr_aigvec_mgr (avmgr);
  smgr  = btor_get_sat_mgr_aig_mgr (amgr);
  btor_set_verbosity_aigvec_mgr (avmgr, verbosity);
  btor_set_verbosity_aig_mgr (amgr, verbosity);
  btor_set_verbosity_sat_mgr (smgr, verbosity);
}

void
btor_set_loglevel_btor (Btor *btor, int loglevel)
{
  assert (btor);
  (void) btor;
  (void) loglevel;
#ifndef NBTORLOG
  btor->options.loglevel = loglevel;
#endif
}

static int
constraints_stats_changes (Btor *btor)
{
  int res;

  if (btor->stats.oldconstraints.varsubst && !btor->varsubst_constraints->count)
    return INT_MAX;

  if (btor->stats.oldconstraints.embedded && !btor->embedded_constraints->count)
    return INT_MAX;

  if (btor->stats.oldconstraints.unsynthesized
      && !btor->unsynthesized_constraints->count)
    return INT_MAX;

  res = abs (btor->stats.oldconstraints.varsubst
             - btor->varsubst_constraints->count);

  res += abs (btor->stats.oldconstraints.embedded
              - btor->embedded_constraints->count);

  res += abs (btor->stats.oldconstraints.unsynthesized
              - btor->unsynthesized_constraints->count);

  res += abs (btor->stats.oldconstraints.synthesized
              - btor->synthesized_constraints->count);

  return res;
}

static void
report_constraint_stats (Btor *btor, int force)
{
  int changes;

  if (!force)
  {
    if (btor->options.verbosity <= 0) return;

    changes = constraints_stats_changes (btor);

    if (btor->options.verbosity == 1 && changes < 100000) return;

    if (btor->options.verbosity == 2 && changes < 1000) return;

    if (btor->options.verbosity == 3 && changes < 10) return;

    if (!changes) return;
  }

  btor_msg (btor,
            1,
            "%d/%d/%d/%d constraints %d/%d/%d/%d %.1f MB",
            btor->stats.constraints.varsubst,
            btor->stats.constraints.embedded,
            btor->stats.constraints.unsynthesized,
            btor->stats.constraints.synthesized,
            btor->varsubst_constraints->count,
            btor->embedded_constraints->count,
            btor->unsynthesized_constraints->count,
            btor->synthesized_constraints->count,
            btor->mm->allocated / (double) (1 << 20));

  btor->stats.oldconstraints.varsubst = btor->varsubst_constraints->count;
  btor->stats.oldconstraints.embedded = btor->embedded_constraints->count;
  btor->stats.oldconstraints.unsynthesized =
      btor->unsynthesized_constraints->count;
  btor->stats.oldconstraints.synthesized = btor->synthesized_constraints->count;
}

/* we do not count proxies */
static int
number_of_ops (Btor *btor)
{
  int i, result;
  assert (btor);

  result = 0;
  for (i = 1; i < BTOR_NUM_OPS_NODE - 1; i++) result += btor->ops[i].cur;

  return result;
}

static double
percent (double a, double b)
{
  return b ? 100.0 * a / b : 0.0;
}

void
btor_print_stats_btor (Btor *btor)
{
  int num_final_ops, verbosity, i;

  assert (btor);

  verbosity = btor->options.verbosity;

  report_constraint_stats (btor, 1);
  btor_msg (
      btor, 1, "variable substitutions: %d", btor->stats.var_substitutions);
  btor_msg (
      btor, 1, "array substitutions: %d", btor->stats.array_substitutions);
  btor_msg (btor,
            1,
            "embedded constraint substitutions: %d",
            btor->stats.ec_substitutions);
  btor_msg (btor, 1, "assumptions: %u", btor->assumptions->count);

  if (btor->ops[BTOR_AEQ_NODE].cur)
    btor_msg (btor, 1, "virtual reads: %d", btor->stats.vreads);

  if (verbosity > 0)
  {
    btor_msg (btor, 2, "max rec. RW: %d", btor->stats.max_rec_rw_calls);
    btor_msg (btor,
              2,
              "number of expressions ever created: %lld",
              btor->stats.expressions);
    num_final_ops = number_of_ops (btor);
    assert (num_final_ops >= 0);
    btor_msg (btor, 2, "number of final expressions: %d", num_final_ops);
    if (num_final_ops > 0)
      for (i = 1; i < BTOR_NUM_OPS_NODE - 1; i++)
        if (btor->ops[i].cur || btor->ops[i].max)
          btor_msg (btor,
                    2,
                    " %s: %d max %d",
                    g_btor_op2string[i],
                    btor->ops[i].cur,
                    btor->ops[i].max);
  }

  btor_msg (btor, 1, "");
  btor_msg (btor, 1, "lemmas on demand statistics:");
  btor_msg (btor, 1, " LOD refinements: %d", btor->stats.lod_refinements);
  if (btor->stats.lod_refinements)
  {
    btor_msg (btor,
              1,
              " function congruence conflicts: %d",
              btor->stats.function_congruence_conflicts);
    btor_msg (btor,
              1,
              " beta reduction conflicts: %d",
              btor->stats.beta_reduction_conflicts);
    btor_msg (btor,
              1,
              " average lemma size: %.1f",
              BTOR_AVERAGE_UTIL (btor->stats.lemmas_size_sum,
                                 btor->stats.lod_refinements));
    btor_msg (btor,
              1,
              " average linking clause size: %.1f",
              BTOR_AVERAGE_UTIL (btor->stats.lclause_size_sum,
                                 btor->stats.lod_refinements));
  }
  btor_msg (btor, 1, "");

  btor_msg (
      btor, 1, "linear constraint equations: %d", btor->stats.linear_equations);
  btor_msg (btor,
            1,
            "gaussian elimination in linear equations: %d",
            btor->stats.gaussian_eliminations);
  btor_msg (btor,
            1,
            "eliminated sliced variables: %d",
            btor->stats.eliminated_slices);
  btor_msg (btor,
            1,
            "extracted skeleton constraints: %d",
            btor->stats.skeleton_constraints);
  btor_msg (btor, 1, "and normalizations: %d", btor->stats.ands_normalized);
  btor_msg (btor, 1, "add normalizations: %d", btor->stats.adds_normalized);
  btor_msg (btor, 1, "mul normalizations: %d", btor->stats.muls_normalized);
  btor_msg (btor,
            1,
            "synthesis assignment inconsistencies: %d",
            btor->stats.synthesis_assignment_inconsistencies);
  btor_msg (
      btor, 1, "  apply nodes: %d", btor->stats.synthesis_inconsistency_apply);
  btor_msg (btor,
            1,
            "  lambda nodes: %d",
            btor->stats.synthesis_inconsistency_lambda);
  btor_msg (
      btor, 1, "  var nodes: %d", btor->stats.synthesis_inconsistency_var);

  btor_msg (btor,
            1,
            "apply propagation during construction: %d",
            btor->stats.apply_props_construct);
  btor_msg (btor, 1, "beta reductions: %lld", btor->stats.beta_reduce_calls);
  btor_msg (
      btor, 1, "expression evaluations: %lld", btor->stats.eval_exp_calls);
  btor_msg (btor,
            1,
            "synthesized lambda applies: %lld",
            btor->stats.lambda_synth_apps);
  btor_msg (btor, 1, "lambdas merged: %lld", btor->stats.lambdas_merged);
  btor_msg (btor, 1, "propagations: %lld", btor->stats.propagations);
  btor_msg (btor, 1, "propagations down: %lld", btor->stats.propagations_down);
  btor_msg (btor,
            1,
            "partial beta reduction restarts: %lld",
            btor->stats.partial_beta_reduction_restarts);

  btor_msg (btor, 1, "");
  btor_msg (btor, 1, "%.2f seconds beta-reduction", btor->time.beta);
  btor_msg (btor, 1, "%.2f seconds expression evaluation", btor->time.eval);
  btor_msg (
      btor, 1, "%.2f seconds synthesize expressions", btor->time.synth_exp);
  btor_msg (btor, 1, "%.2f seconds lazy apply encoding", btor->time.enc_app);
  btor_msg (
      btor, 1, "%.2f seconds lazy lambda encoding", btor->time.enc_lambda);
  btor_msg (btor, 1, "%.2f seconds lazy var encoding", btor->time.enc_var);
  btor_msg (btor, 1, "%.2f seconds node search", btor->time.find_dfs);
  btor_msg (btor, 1, "%.2f seconds reachable search", btor->time.reachable);
  btor_msg (btor,
            1,
            "%.2f seconds initial applies search",
            btor->time.search_init_apps);
  if (btor->dual_prop)
  {
    btor_msg (btor,
              1,
              "%.2f seconds cloning for initial applies search",
              btor->time.search_init_apps_cloning);
    btor_msg (btor,
              1,
              "%.2f seconds SAT solving for initial applies search",
              btor->time.search_init_apps_sat);
  }
  btor_msg (btor, 1, "%.2f seconds lemma generation", btor->time.lemma_gen);
  btor_msg (btor,
            1,
            "%.2f seconds not encoded apply search",
            btor->time.find_nenc_app);
  btor_msg (btor,
            1,
            "%.2f seconds propagation apply search",
            btor->time.find_prop_app);
  if (btor->dual_prop)
    btor_msg (btor,
              1,
              "%.2f seconds propagation apply in conds search",
              btor->time.find_cond_prop_app);
  btor_msg (btor, 1, "%.2f seconds for cloning", btor->time.cloning);
  btor_msg (btor, 1, "");
  btor_msg (btor, 1, "%.2f seconds in rewriting engine", btor->time.rewrite);
  btor_msg (btor, 1, "%.2f seconds in pure SAT solving", btor->time.sat);
  btor_msg (btor, 1, "");
  btor_msg (btor,
            1,
            "%.2f seconds in variable substitution during rewriting (%.0f%%)",
            btor->time.subst,
            percent (btor->time.subst, btor->time.rewrite));
  btor_msg (
      btor,
      1,
      "%.2f seconds in embedded constraint replacing during rewriting (%.0f%%)",
      btor->time.embedded,
      percent (btor->time.embedded, btor->time.rewrite));
  btor_msg (btor,
            1,
            "%.2f seconds in beta reduction during rewriting (%.0f%%)",
            btor->time.betareduce,
            percent (btor->time.betareduce, btor->time.rewrite));
#ifndef BTOR_DO_NOT_ELIMINATE_SLICES
  btor_msg (btor,
            1,
            "%.2f seconds in slicing during rewriting (%.0f%%)",
            btor->time.slicing,
            percent (btor->time.slicing, btor->time.rewrite));
#endif
#ifndef BTOR_DO_NOT_PROCESS_SKELETON
  btor_msg (btor,
            1,
            "%.2f seconds skeleton preprocessing during rewriting (%.0f%%)",
            btor->time.skel,
            percent (btor->time.skel, btor->time.rewrite));
#endif
}

Btor *
btor_new_btor (void)
{
  BtorMemMgr *mm;
  Btor *btor;

  mm = btor_new_mem_mgr ();
  BTOR_CNEW (mm, btor);

  btor->mm = mm;

  btor->bv_assignments    = btor_new_bv_assignment_list (mm);
  btor->array_assignments = btor_new_array_assignment_list (mm);

  BTOR_INIT_UNIQUE_TABLE (mm, btor->nodes_unique_table);

  btor->avmgr = btor_new_aigvec_mgr (mm);

  btor->bv_vars = btor_new_ptr_hash_table (mm,
                                           (BtorHashPtr) btor_hash_exp_by_id,
                                           (BtorCmpPtr) btor_compare_exp_by_id);
  btor->array_vars =
      btor_new_ptr_hash_table (mm,
                               (BtorHashPtr) btor_hash_exp_by_id,
                               (BtorCmpPtr) btor_compare_exp_by_id);
  btor->lambdas = btor_new_ptr_hash_table (mm,
                                           (BtorHashPtr) btor_hash_exp_by_id,
                                           (BtorCmpPtr) btor_compare_exp_by_id);

<<<<<<< HEAD
  btor->bv_lambda_id      = 1;
  btor->array_lambda_id   = 1;
  btor->dvn_id            = 1;
  btor->dan_id            = 1;
  btor->valid_assignments = 1;
  btor->rewrite_level     = 3;
  btor->vread_index_id    = 1;
  btor->msgtick           = -1;
  btor->pprint            = 1;
#ifdef BTOR_CHECK_FAILED
  btor->chk_failed_assumptions = 1;
#endif
  // TODO debug
  btor->dual_prop = 1;
=======
  btor->bv_lambda_id                 = 1;
  btor->array_lambda_id              = 1;
  btor->dvn_id                       = 1;
  btor->dan_id                       = 1;
  btor->valid_assignments            = 1;
  btor->options.rewrite_level        = 3;
  btor->vread_index_id               = 1;
  btor->msgtick                      = -1;
  btor->options.pprint               = 1;
  btor->options.slice_propagation    = 0;
  btor->options.simplify_constraints = 1;
>>>>>>> fd1287ac

  BTOR_PUSH_STACK (btor->mm, btor->nodes_id_table, 0);

  btor->lod_cache =
      btor_new_ptr_hash_table (mm,
                               (BtorHashPtr) btor_hash_exp_by_id,
                               (BtorCmpPtr) btor_compare_exp_by_id);
  btor->varsubst_constraints =
      btor_new_ptr_hash_table (mm,
                               (BtorHashPtr) btor_hash_exp_by_id,
                               (BtorCmpPtr) btor_compare_exp_by_id);
  btor->embedded_constraints =
      btor_new_ptr_hash_table (mm,
                               (BtorHashPtr) btor_hash_exp_by_id,
                               (BtorCmpPtr) btor_compare_exp_by_id);
  btor->unsynthesized_constraints =
      btor_new_ptr_hash_table (mm,
                               (BtorHashPtr) btor_hash_exp_by_id,
                               (BtorCmpPtr) btor_compare_exp_by_id);
  btor->synthesized_constraints =
      btor_new_ptr_hash_table (mm,
                               (BtorHashPtr) btor_hash_exp_by_id,
                               (BtorCmpPtr) btor_compare_exp_by_id);
  btor->assumptions =
      btor_new_ptr_hash_table (mm,
                               (BtorHashPtr) btor_hash_exp_by_id,
                               (BtorCmpPtr) btor_compare_exp_by_id);
  btor->parameterized =
      btor_new_ptr_hash_table (mm,
                               (BtorHashPtr) btor_hash_exp_by_id,
                               (BtorCmpPtr) btor_compare_exp_by_id);

  BTOR_INIT_STACK (btor->arrays_with_model);

  btor->true_exp = btor_true_exp (btor);

#ifdef BTOR_CHECK_MODEL
  btor_enable_model_gen (btor);
#endif

  return btor;
}

void
btor_delete_btor (Btor *btor)
{
  assert (btor);

  int i;
  BtorNodePtrStack stack;
  BtorPtrHashTable *t;
  BtorPtrHashBucket *b, *b_app;
  BtorMemMgr *mm;
  BtorNode *exp;

  mm = btor->mm;

  btor_release_exp (btor, btor->true_exp);

<<<<<<< HEAD
  btor_delete_bv_assignment_list (
      btor->bv_assignments,
      btor->force_cleanup || btor->force_internal_cleanup);
  btor_delete_array_assignment_list (
      btor->array_assignments,
      btor->force_cleanup || btor->force_internal_cleanup);
=======
  btor_delete_bv_assignment_list (btor->bv_assignments,
                                  btor->options.force_cleanup);
  btor_delete_array_assignment_list (btor->array_assignments,
                                     btor->options.force_cleanup);
>>>>>>> fd1287ac

  for (b = btor->lod_cache->first; b; b = b->next)
    btor_release_exp (btor, (BtorNode *) b->key);
  btor_delete_ptr_hash_table (btor->lod_cache);

  for (b = btor->varsubst_constraints->first; b; b = b->next)
  {
    btor_release_exp (btor, (BtorNode *) b->key);
    btor_release_exp (btor, (BtorNode *) b->data.asPtr);
  }
  btor_delete_ptr_hash_table (btor->varsubst_constraints);

  for (b = btor->embedded_constraints->first; b; b = b->next)
    btor_release_exp (btor, (BtorNode *) b->key);
  btor_delete_ptr_hash_table (btor->embedded_constraints);

  for (b = btor->unsynthesized_constraints->first; b; b = b->next)
    btor_release_exp (btor, (BtorNode *) b->key);
  btor_delete_ptr_hash_table (btor->unsynthesized_constraints);

  for (b = btor->synthesized_constraints->first; b; b = b->next)
    btor_release_exp (btor, (BtorNode *) b->key);
  btor_delete_ptr_hash_table (btor->synthesized_constraints);

  for (b = btor->assumptions->first; b; b = b->next)
    btor_release_exp (btor, (BtorNode *) b->key);
  btor_delete_ptr_hash_table (btor->assumptions);

  if (btor->options.model_gen)
  {
    for (b = btor->var_rhs->first; b; b = b->next)
      btor_release_exp (btor, (BtorNode *) b->key);
    btor_delete_ptr_hash_table (btor->var_rhs);

    for (b = btor->array_rhs->first; b; b = b->next)
      btor_release_exp (btor, (BtorNode *) b->key);
    btor_delete_ptr_hash_table (btor->array_rhs);
  }

  for (i = 0; i < BTOR_COUNT_STACK (btor->arrays_with_model); i++)
    btor_release_exp (btor, btor->arrays_with_model.start[i]);
  BTOR_RELEASE_STACK (mm, btor->arrays_with_model);

  BTOR_INIT_STACK (stack);
  for (b = btor->lambdas->first; b; b = b->next)
  {
    t = ((BtorLambdaNode *) b->key)->synth_apps;
    if (t)
    {
      for (b_app = t->first; b_app; b_app = b_app->next)
        BTOR_PUSH_STACK (mm, stack, (BtorNode *) b_app->key);
      ((BtorLambdaNode *) b->key)->synth_apps = 0;
      btor_delete_ptr_hash_table (t);
    }
  }

  while (!BTOR_EMPTY_STACK (stack))
    btor_release_exp (btor, BTOR_POP_STACK (stack));
  BTOR_RELEASE_STACK (mm, stack);

  if (btor->options.force_cleanup && btor->external_refs)
  {
    for (i = BTOR_COUNT_STACK (btor->nodes_id_table) - 1; i >= 0; i--)
    {
      if (!(exp = BTOR_PEEK_STACK (btor->nodes_id_table, i))) continue;
      if (exp->ext_refs)
      {
        assert (exp->ext_refs <= exp->refs);
        exp->refs = exp->refs - exp->ext_refs + 1;
        btor->external_refs -= exp->ext_refs;
        assert (exp->refs > 0);
        exp->ext_refs = 0;
        btor_release_exp (btor, exp);
      }
    }
    assert (btor->external_refs == 0);
    if (!btor->force_internal_cleanup && !getenv ("BTORLEAK")
        && !getenv ("BTORLEAKEXP"))
    {
      for (i = BTOR_COUNT_STACK (btor->nodes_id_table) - 1; i >= 0; i--)
        assert (!BTOR_PEEK_STACK (btor->nodes_id_table, i));
    }
  }

  if (btor->force_internal_cleanup)
  {
    for (i = BTOR_COUNT_STACK (btor->nodes_id_table) - 1; i >= 0; i--)
    {
      exp = BTOR_PEEK_STACK (btor->nodes_id_table, i);
      if (!exp || !BTOR_IS_PROXY_NODE (exp)) continue;
      exp->simplified = 0;
    }
    for (i = BTOR_COUNT_STACK (btor->nodes_id_table) - 1; i >= 0; i--)
    {
      if (!(exp = BTOR_PEEK_STACK (btor->nodes_id_table, i))) continue;
      assert (exp->refs);
      exp->refs = 1;
      btor_release_exp (btor, exp);
    }
    for (i = BTOR_COUNT_STACK (btor->nodes_id_table) - 1; i >= 0; i--)
      assert (!BTOR_PEEK_STACK (btor->nodes_id_table, i));
  }

#ifndef NDEBUG
  BtorNode *cur;
  if (btor->nodes_unique_table.num_elements)
    BTORLOG ("*** btor->nodes_unique_table.num_elements: %d",
             btor->nodes_unique_table.num_elements);
  for (i = 0; i < btor->nodes_unique_table.size; i++)
    for (cur = btor->nodes_unique_table.chains[i]; cur; cur = cur->next)
      BTORLOG ("  unreleased node: %s (%d)", node2string (cur), cur->refs);
#endif
  assert (getenv ("BTORLEAK") || getenv ("BTORLEAKEXP")
          || btor->nodes_unique_table.num_elements == 0);
  BTOR_RELEASE_UNIQUE_TABLE (mm, btor->nodes_unique_table);
  BTOR_RELEASE_STACK (mm, btor->nodes_id_table);

  assert (getenv ("BTORLEAK") || getenv ("BTORLEAKSORT")
          || btor->sorts_unique_table.num_elements == 0);
  BTOR_RELEASE_UNIQUE_TABLE (mm, btor->sorts_unique_table);

  btor_delete_ptr_hash_table (btor->bv_vars);
  btor_delete_ptr_hash_table (btor->array_vars);
  btor_delete_ptr_hash_table (btor->lambdas);
  btor_delete_ptr_hash_table (btor->parameterized);

  btor_delete_aigvec_mgr (btor->avmgr);

  assert (btor->rec_rw_calls == 0);
  BTOR_DELETE (mm, btor);
  btor_delete_mem_mgr (mm);
}

/* synthesizes unsynthesized constraints and updates constraints tables. */
static void
process_unsynthesized_constraints (Btor *btor)
{
  assert (btor);
  assert (!btor->inconsistent);

  BtorPtrHashTable *uc, *sc;
  BtorPtrHashBucket *bucket;
  BtorNode *cur;
  BtorAIG *aig;
  BtorAIGMgr *amgr;

  uc   = btor->unsynthesized_constraints;
  sc   = btor->synthesized_constraints;
  amgr = btor_get_aig_mgr_aigvec_mgr (btor->avmgr);

  while (uc->count > 0)
  {
    bucket = uc->first;
    assert (bucket);
    cur = (BtorNode *) bucket->key;

<<<<<<< HEAD
// FIXME: is not valid if rwl is set to 1 during beta reduction
//        (lemma generation)
#if 0
      if (btor->rewrite_level > 2)
	{
	  BtorNode * real_cur = BTOR_REAL_ADDR_NODE (cur);
	  if (real_cur->kind == BTOR_BEQ_NODE)
	    {
	      BtorNode * left = real_cur->e[0];
	      BtorNode * right = real_cur->e[1];
	      BtorNode * other;

	      if (BTOR_REAL_ADDR_NODE (left)->kind == BTOR_BV_CONST_NODE)
	        other = right;
	      else if (BTOR_REAL_ADDR_NODE (right)->kind == BTOR_BV_CONST_NODE)
	        other = left;
	      else
	        other = 0;

	      if (other 
	          && !BTOR_IS_INVERTED_NODE (other) 
	          && other->kind == BTOR_ADD_NODE)
	        {
	          assert (BTOR_REAL_ADDR_NODE (
	        	    other->e[0])->kind != BTOR_BV_CONST_NODE);
	          assert (BTOR_REAL_ADDR_NODE (
	        	    other->e[1])->kind != BTOR_BV_CONST_NODE);
	        }
	    }
	}
=======
#ifndef NDEBUG
    if (btor->options.rewrite_level > 2)
    {
      BtorNode *real_cur = BTOR_REAL_ADDR_NODE (cur);
      if (real_cur->kind == BTOR_BEQ_NODE)
      {
        BtorNode *left  = real_cur->e[0];
        BtorNode *right = real_cur->e[1];
        BtorNode *other;

        if (BTOR_REAL_ADDR_NODE (left)->kind == BTOR_BV_CONST_NODE)
          other = right;
        else if (BTOR_REAL_ADDR_NODE (right)->kind == BTOR_BV_CONST_NODE)
          other = left;
        else
          other = 0;

        if (other && !BTOR_IS_INVERTED_NODE (other)
            && other->kind == BTOR_ADD_NODE)
        {
          assert (BTOR_REAL_ADDR_NODE (other->e[0])->kind
                  != BTOR_BV_CONST_NODE);
          assert (BTOR_REAL_ADDR_NODE (other->e[1])->kind
                  != BTOR_BV_CONST_NODE);
        }
      }
    }
>>>>>>> fd1287ac
#endif

    if (!btor_find_in_ptr_hash_table (sc, cur))
    {
      aig = btor_exp_to_aig (btor, cur);
      if (aig == BTOR_AIG_FALSE)
      {
        btor->found_constraint_false = 1;
        break;
      }
      btor_add_toplevel_aig_to_sat (amgr, aig);
      btor_release_aig (amgr, aig);
      (void) btor_insert_in_ptr_hash_table (sc, cur);
      btor_remove_from_ptr_hash_table (uc, cur, 0, 0);

      btor->stats.constraints.synthesized++;
      report_constraint_stats (btor, 0);
    }
    else
    {
      /* constraint is already in sc */
      btor_remove_from_ptr_hash_table (uc, cur, 0, 0);
      btor_release_exp (btor, cur);
    }
  }
}

static void
update_assumptions (Btor *btor)
{
  assert (btor);
  assert (check_id_table_mark_unset_dbg (btor));

  BtorPtrHashTable *ass;
  BtorNode *cur, *simp;
  BtorHashTableIterator it;

  ass = btor_new_ptr_hash_table (btor->mm,
                                 (BtorHashPtr) btor_hash_exp_by_id,
                                 (BtorCmpPtr) btor_compare_exp_by_id);
  init_node_hash_table_iterator (&it, btor->assumptions);
  while (has_next_node_hash_table_iterator (&it))
  {
    cur = next_node_hash_table_iterator (&it);
    if (BTOR_REAL_ADDR_NODE (cur)->simplified)
    {
      simp = btor_simplify_exp (btor, cur);
      if (!btor_find_in_ptr_hash_table (ass, simp))
        btor_insert_in_ptr_hash_table (ass, btor_copy_exp (btor, simp));
      btor_release_exp (btor, cur);
    }
    else
    {
      if (!btor_find_in_ptr_hash_table (ass, cur))
        btor_insert_in_ptr_hash_table (ass, cur);
      else
        btor_release_exp (btor, cur);
    }
  }
  btor_delete_ptr_hash_table (btor->assumptions);
  btor->assumptions = ass;
}

static void
insert_unsynthesized_constraint (Btor *btor, BtorNode *exp)
{
  assert (btor);
  assert (exp);
  assert (!BTOR_REAL_ADDR_NODE (exp)->parameterized);

  BtorPtrHashTable *uc;

  if (BTOR_IS_BV_CONST_NODE (BTOR_REAL_ADDR_NODE (exp)))
  {
    if ((BTOR_IS_INVERTED_NODE (exp)
         && BTOR_REAL_ADDR_NODE (exp)->bits[0] == '1')
        || (!BTOR_IS_INVERTED_NODE (exp) && exp->bits[0] == '0'))
    {
      btor->inconsistent = 1;
      return;
    }
    else
    {
      /* we do not add true */
      assert ((BTOR_IS_INVERTED_NODE (exp)
               && BTOR_REAL_ADDR_NODE (exp)->bits[0] == '0')
              || (!BTOR_IS_INVERTED_NODE (exp) && exp->bits[0] == '1'));
      return;
    }
  }

  uc = btor->unsynthesized_constraints;
  if (!btor_find_in_ptr_hash_table (uc, exp))
  {
    assert (!btor_find_in_ptr_hash_table (btor->embedded_constraints, exp));
    (void) btor_insert_in_ptr_hash_table (uc, btor_copy_exp (btor, exp));
    BTOR_REAL_ADDR_NODE (exp)->constraint = 1;
    btor->stats.constraints.unsynthesized++;
  }
}

static void
insert_embedded_constraint (Btor *btor, BtorNode *exp)
{
  assert (btor);
  assert (exp);
  assert (!BTOR_REAL_ADDR_NODE (exp)->parameterized);
  assert (!BTOR_IS_BV_CONST_NODE (BTOR_REAL_ADDR_NODE (exp)));

  if (!btor_find_in_ptr_hash_table (btor->embedded_constraints, exp))
  {
    assert (
        !btor_find_in_ptr_hash_table (btor->unsynthesized_constraints, exp));
    (void) btor_insert_in_ptr_hash_table (btor->embedded_constraints,
                                          btor_copy_exp (btor, exp));
    BTOR_REAL_ADDR_NODE (exp)->constraint = 1;
    btor->stats.constraints.embedded++;
  }
}

static void
insert_varsubst_constraint (Btor *btor, BtorNode *left, BtorNode *right)
{
  assert (btor);
  assert (left);
  assert (right);

  BtorNode *eq;
  BtorPtrHashTable *vsc;
  BtorPtrHashBucket *bucket;

  vsc    = btor->varsubst_constraints;
  bucket = btor_find_in_ptr_hash_table (vsc, left);

  if (!bucket)
  {
    if (btor->options.model_gen
        && !BTOR_IS_FUN_NODE (BTOR_REAL_ADDR_NODE (right))
        && !btor_find_in_ptr_hash_table (btor->var_rhs, left))
    {
      btor_insert_in_ptr_hash_table (btor->var_rhs, btor_copy_exp (btor, left));
    }

    if (btor->options.model_gen
        && BTOR_IS_FUN_NODE (BTOR_REAL_ADDR_NODE (right))
        && !btor_find_in_ptr_hash_table (btor->array_rhs, left))
    {
      btor_insert_in_ptr_hash_table (btor->array_rhs,
                                     btor_copy_exp (btor, left));
    }

    btor_insert_in_ptr_hash_table (vsc, btor_copy_exp (btor, left))
        ->data.asPtr = btor_copy_exp (btor, right);
    /* do not set constraint flag, as they are gone after substitution
     * and treated differently */
    btor->stats.constraints.varsubst++;
  }
  /* if v = t_1 is already in varsubst, we
   * have to synthesize v = t_2 */
  else if (right != (BtorNode *) bucket->data.asPtr)
  {
    eq = btor_eq_exp (btor, left, right);
    insert_unsynthesized_constraint (btor, eq);
    btor_release_exp (btor, eq);
  }
}

static BtorSubstCompKind
reverse_subst_comp_kind (Btor *btor, BtorSubstCompKind comp)
{
  assert (btor);
  (void) btor;
  switch (comp)
  {
    case BTOR_SUBST_COMP_ULT_KIND: return BTOR_SUBST_COMP_UGT_KIND;
    case BTOR_SUBST_COMP_ULTE_KIND: return BTOR_SUBST_COMP_UGTE_KIND;
    case BTOR_SUBST_COMP_UGT_KIND: return BTOR_SUBST_COMP_ULT_KIND;
    default:
      assert (comp == BTOR_SUBST_COMP_UGTE_KIND);
      return BTOR_SUBST_COMP_ULTE_KIND;
  }
}

static BtorNode *
lambda_var_exp (Btor *btor, int len)
{
  BtorNode *result;
  char *name;
  int string_len;
  BtorMemMgr *mm;

  assert (btor);
  assert (len > 0);

  mm = btor->mm;

  string_len = btor_num_digits_util (btor->bv_lambda_id) + 11;
  BTOR_NEWN (mm, name, string_len);
  sprintf (name, "bvlambda_%d_", btor->bv_lambda_id);
  btor->bv_lambda_id++;
  result = btor_var_exp (btor, len, name);
  BTOR_DELETEN (mm, name, string_len);
  return result;
}

/* check if left does not occur on the right side */
static int
occurrence_check (Btor *btor, BtorNode *left, BtorNode *right)
{
  assert (btor);
  assert (left);
  assert (right);

  BtorNode *cur, *real_left;
  BtorNodePtrStack stack, unmark_stack;
  int is_cyclic, i;
  BtorMemMgr *mm;

  is_cyclic = 0;
  mm        = btor->mm;
  real_left = BTOR_REAL_ADDR_NODE (left);
  BTOR_INIT_STACK (stack);
  BTOR_INIT_STACK (unmark_stack);

  cur = BTOR_REAL_ADDR_NODE (right);
  goto OCCURRENCE_CHECK_ENTER_WITHOUT_POP;

  do
  {
    cur = BTOR_REAL_ADDR_NODE (BTOR_POP_STACK (stack));
  OCCURRENCE_CHECK_ENTER_WITHOUT_POP:
    assert (cur->occ_mark == 0 || cur->occ_mark == 1);
    if (cur->occ_mark == 0)
    {
      cur->occ_mark = 1;
      BTOR_PUSH_STACK (mm, unmark_stack, cur);
      if (cur == real_left)
      {
        is_cyclic = 1;
        break;
      }
      for (i = cur->arity - 1; i >= 0; i--)
        BTOR_PUSH_STACK (mm, stack, cur->e[i]);
    }
  } while (!BTOR_EMPTY_STACK (stack));
  BTOR_RELEASE_STACK (mm, stack);

  while (!BTOR_EMPTY_STACK (unmark_stack))
  {
    cur = BTOR_POP_STACK (unmark_stack);
    assert (BTOR_IS_REGULAR_NODE (cur));
    assert (cur->occ_mark == 1);
    cur->occ_mark = 0;
  }
  BTOR_RELEASE_STACK (mm, unmark_stack);

  return is_cyclic;
}

/* checks if we can substitute and normalizes arguments to substitution,
 * substitute left_result with right_result, exp is child of AND_NODE */
static int
normalize_substitution (Btor *btor,
                        BtorNode *exp,
                        BtorNode **left_result,
                        BtorNode **right_result)
{
  BtorNode *left, *right, *real_left, *real_right, *tmp, *inv, *var, *lambda;
  BtorNode *const_exp, *real_exp;
  int leadings;
  char *ic, *fc, *bits;
  BtorMemMgr *mm;
  BtorSubstCompKind comp;

  assert (btor);
  assert (exp);
  assert (left_result);
  assert (right_result);
  assert (btor->options.rewrite_level > 1);
  assert (btor_simplify_exp (btor, exp) == exp);

  mm = btor->mm;

  /* boolean BV_NODE, force assignment (right_result) w.r.t. phase */
  if (BTOR_IS_BV_VAR_NODE (BTOR_REAL_ADDR_NODE (exp)))
  {
    assert (BTOR_REAL_ADDR_NODE (exp)->len == 1);
    if (BTOR_IS_INVERTED_NODE (exp))
    {
      *left_result  = btor_copy_exp (btor, BTOR_REAL_ADDR_NODE (exp));
      *right_result = btor_zero_exp (btor, 1);
    }
    else
    {
      *left_result  = btor_copy_exp (btor, exp);
      *right_result = btor_one_exp (btor, 1);
    }
    return 1;
  }

  if (BTOR_REAL_ADDR_NODE (exp)->kind == BTOR_ULT_NODE
      && (BTOR_IS_BV_VAR_NODE (
              BTOR_REAL_ADDR_NODE (BTOR_REAL_ADDR_NODE (exp)->e[0]))
          || BTOR_IS_BV_VAR_NODE (
                 BTOR_REAL_ADDR_NODE (BTOR_REAL_ADDR_NODE (exp)->e[1]))))
  {
    real_exp = BTOR_REAL_ADDR_NODE (exp);

    if (BTOR_IS_INVERTED_NODE (exp))
      comp = BTOR_SUBST_COMP_UGTE_KIND;
    else
      comp = BTOR_SUBST_COMP_ULT_KIND;

    if (BTOR_IS_BV_VAR_NODE (BTOR_REAL_ADDR_NODE (real_exp->e[0])))
    {
      var   = real_exp->e[0];
      right = real_exp->e[1];
    }
    else
    {
      assert (BTOR_IS_BV_VAR_NODE (BTOR_REAL_ADDR_NODE (real_exp->e[1])));
      var   = real_exp->e[1];
      right = real_exp->e[0];
      comp  = reverse_subst_comp_kind (btor, comp);
    }

    /* ~a comp b is equal to a reverse_comp ~b,
     * where comp in ult, ulte, ugt, ugte
     * (e.g. reverse_comp of ult is ugt) */
    if (BTOR_IS_INVERTED_NODE (var))
    {
      var   = BTOR_REAL_ADDR_NODE (var);
      right = BTOR_INVERT_NODE (right);
      comp  = reverse_subst_comp_kind (btor, comp);
    }

    /* we do not create a lambda (index) if variable is already in
     * substitution table */
    assert (!BTOR_IS_INVERTED_NODE (var));
    if (btor_find_in_ptr_hash_table (btor->varsubst_constraints, var)) return 0;

    if (!BTOR_IS_BV_CONST_NODE (BTOR_REAL_ADDR_NODE (right))) return 0;

    if (BTOR_IS_INVERTED_NODE (right))
      bits = btor_not_const_3vl (mm, BTOR_REAL_ADDR_NODE (right)->bits);
    else
      bits = btor_copy_const (mm, right->bits);

    if (comp == BTOR_SUBST_COMP_ULT_KIND || comp == BTOR_SUBST_COMP_ULTE_KIND)
    {
      leadings = btor_get_num_leading_zeros_const (btor->mm, bits);
      if (leadings > 0)
      {
        const_exp = btor_zero_exp (btor, leadings);
        lambda    = lambda_var_exp (btor, var->len - leadings);
        tmp       = btor_concat_exp (btor, const_exp, lambda);
        insert_varsubst_constraint (btor, var, tmp);
        btor_release_exp (btor, const_exp);
        btor_release_exp (btor, lambda);
        btor_release_exp (btor, tmp);
      }
    }
    else
    {
      assert (comp == BTOR_SUBST_COMP_UGT_KIND
              || comp == BTOR_SUBST_COMP_UGTE_KIND);
      leadings = btor_get_num_leading_ones_const (btor->mm, bits);
      if (leadings > 0)
      {
        const_exp = btor_ones_exp (btor, leadings);
        lambda    = lambda_var_exp (btor, var->len - leadings);
        tmp       = btor_concat_exp (btor, const_exp, lambda);
        insert_varsubst_constraint (btor, var, tmp);
        btor_release_exp (btor, const_exp);
        btor_release_exp (btor, lambda);
        btor_release_exp (btor, tmp);
      }
    }

    btor_delete_const (btor->mm, bits);
    return 0;
  }

  /* in the boolean case a != b is the same as a == ~b */
  if (BTOR_IS_INVERTED_NODE (exp)
      && BTOR_REAL_ADDR_NODE (exp)->kind == BTOR_BEQ_NODE
      && BTOR_REAL_ADDR_NODE (BTOR_REAL_ADDR_NODE (exp)->e[0])->len == 1)
  {
    left  = BTOR_REAL_ADDR_NODE (exp)->e[0];
    right = BTOR_REAL_ADDR_NODE (exp)->e[1];

    if (BTOR_IS_BV_VAR_NODE (BTOR_REAL_ADDR_NODE (left)))
    {
      *left_result  = btor_copy_exp (btor, left);
      *right_result = BTOR_INVERT_NODE (btor_copy_exp (btor, right));
      goto BTOR_NORMALIZE_SUBST_RESULT;
    }

    if (BTOR_IS_BV_VAR_NODE (BTOR_REAL_ADDR_NODE (right)))
    {
      *left_result  = btor_copy_exp (btor, right);
      *right_result = BTOR_INVERT_NODE (btor_copy_exp (btor, left));
      goto BTOR_NORMALIZE_SUBST_RESULT;
    }
  }

  if (BTOR_IS_INVERTED_NODE (exp) || !BTOR_IS_ARRAY_OR_BV_EQ_NODE (exp))
    return 0;

  left       = exp->e[0];
  right      = exp->e[1];
  real_left  = BTOR_REAL_ADDR_NODE (left);
  real_right = BTOR_REAL_ADDR_NODE (right);

  if (!BTOR_IS_BV_VAR_NODE (real_left) && !BTOR_IS_BV_VAR_NODE (real_right)
      && !BTOR_IS_ARRAY_VAR_NODE (real_left)
      && !BTOR_IS_ARRAY_VAR_NODE (real_right))
  {
    if (btor_rewrite_linear_term (btor, left, &fc, left_result, &tmp))
      *right_result = btor_sub_exp (btor, right, tmp);
    else if (btor_rewrite_linear_term (btor, right, &fc, left_result, &tmp))
      *right_result = btor_sub_exp (btor, left, tmp);
    else
      return 0;

    btor->stats.gaussian_eliminations++;

    btor_release_exp (btor, tmp);
    ic = btor_inverse_const (btor->mm, fc);
    btor_delete_const (btor->mm, fc);
    inv = btor_const_exp (btor, ic);
    btor_delete_const (btor->mm, ic);
    tmp = btor_mul_exp (btor, *right_result, inv);
    btor_release_exp (btor, inv);
    btor_release_exp (btor, *right_result);
    *right_result = tmp;
  }
  else
  {
    if ((!BTOR_IS_BV_VAR_NODE (real_left) && BTOR_IS_BV_VAR_NODE (real_right))
        || (!BTOR_IS_ARRAY_VAR_NODE (real_left)
            && BTOR_IS_ARRAY_VAR_NODE (real_right)))
    {
      *left_result  = right;
      *right_result = left;
    }
    else
    {
      *left_result  = left;
      *right_result = right;
    }

    btor_copy_exp (btor, left);
    btor_copy_exp (btor, right);
  }

BTOR_NORMALIZE_SUBST_RESULT:
  if (BTOR_IS_INVERTED_NODE (*left_result))
  {
    *left_result  = BTOR_INVERT_NODE (*left_result);
    *right_result = BTOR_INVERT_NODE (*right_result);
  }

  if (occurrence_check (btor, *left_result, *right_result))
  {
    btor_release_exp (btor, *left_result);
    btor_release_exp (btor, *right_result);
    return 0;
  }

  return 1;
}

static int
constraint_is_inconsistent (Btor *btor, BtorNode *exp)
{
  assert (btor);
  assert (exp);
  assert (btor->options.rewrite_level > 1);
  assert (BTOR_REAL_ADDR_NODE (exp)->len == 1);

  BtorNode *rep;

  rep = btor_simplify_exp (btor, exp);

  return rep == BTOR_INVERT_NODE (rep)
         /* special case: top-level constraint applies are not simplified to
          * true/false (in order to not break dual prop) */
         || btor_find_in_ptr_hash_table (btor->synthesized_constraints,
                                         BTOR_INVERT_NODE (rep))
         || btor_find_in_ptr_hash_table (btor->unsynthesized_constraints,
                                         BTOR_INVERT_NODE (rep))
         || btor_find_in_ptr_hash_table (btor->embedded_constraints,
                                         BTOR_INVERT_NODE (rep));
}

static int
has_parents_exp (Btor *btor, BtorNode *exp)
{
  BtorNodeIterator it;

  assert (btor);
  assert (exp);
  (void) btor;

  init_full_parent_iterator (&it, exp);
  return has_next_parent_full_parent_iterator (&it);
}

static int
is_embedded_constraint_exp (Btor *btor, BtorNode *exp)
{
  assert (btor);
  assert (exp);
  // FIXME: use exp->parents > 0
  return BTOR_REAL_ADDR_NODE (exp)->len == 1 && has_parents_exp (btor, exp);
}

static void
insert_new_constraint (Btor *btor, BtorNode *exp)
{
  assert (btor);
  assert (exp);
  assert (BTOR_REAL_ADDR_NODE (exp)->len == 1);
  assert (!BTOR_REAL_ADDR_NODE (exp)->parameterized);

  BtorNode *left, *right, *real_exp;

  exp      = btor_simplify_exp (btor, exp);
  real_exp = BTOR_REAL_ADDR_NODE (exp);

  if (BTOR_IS_BV_CONST_NODE (real_exp))
  {
    /* we do not add true/false */
    if ((BTOR_IS_INVERTED_NODE (exp) && real_exp->bits[0] == '1')
        || (!BTOR_IS_INVERTED_NODE (exp) && real_exp->bits[0] == '0'))
      btor->inconsistent = 1;
    else
    {
      assert ((BTOR_IS_INVERTED_NODE (exp) && real_exp->bits[0] == '0')
              || (!BTOR_IS_INVERTED_NODE (exp) && real_exp->bits[0] == '1'));
    }
    return;
  }

  if (!btor_find_in_ptr_hash_table (btor->synthesized_constraints, exp))
  {
    if (btor->options.rewrite_level > 1)
    {
      if (normalize_substitution (btor, exp, &left, &right))
      {
        insert_varsubst_constraint (btor, left, right);
        btor_release_exp (btor, left);
        btor_release_exp (btor, right);
      }
      else
      {
        if (constraint_is_inconsistent (btor, exp))
          btor->inconsistent = 1;
        else
        {
          if (!real_exp->constraint)
          {
            if (is_embedded_constraint_exp (btor, exp))
              insert_embedded_constraint (btor, exp);
            else
              insert_unsynthesized_constraint (btor, exp);
          }
          else
          {
            assert (btor_find_in_ptr_hash_table (
                        btor->unsynthesized_constraints, exp)
                    || btor_find_in_ptr_hash_table (btor->embedded_constraints,
                                                    exp));
          }
        }
      }
    }
    else
      insert_unsynthesized_constraint (btor, exp);

    report_constraint_stats (btor, 0);
  }
}

static void
btor_reset_assumptions (Btor *btor)
{
  BtorPtrHashBucket *bucket;
  assert (btor);
  for (bucket = btor->assumptions->first; bucket; bucket = bucket->next)
    btor_release_exp (btor, (BtorNode *) bucket->key);
  btor_delete_ptr_hash_table (btor->assumptions);
  btor->assumptions =
      btor_new_ptr_hash_table (btor->mm,
                               (BtorHashPtr) btor_hash_exp_by_id,
                               (BtorCmpPtr) btor_compare_exp_by_id);
}

static void
btor_reset_array_models (Btor *btor)
{
  BtorNode *cur;
  int i;

  assert (btor);

  for (i = 0; i < BTOR_COUNT_STACK (btor->arrays_with_model); i++)
  {
    cur = btor->arrays_with_model.start[i];
    assert (!BTOR_IS_INVERTED_NODE (cur));
    assert (BTOR_IS_FUN_NODE (cur));
    assert (cur->rho);
    btor_delete_ptr_hash_table (cur->rho);
    cur->rho = 0;
    btor_release_exp (btor, cur);
  }
  BTOR_RESET_STACK (btor->arrays_with_model);
}

static void
btor_reset_incremental_usage (Btor *btor)
{
  assert (btor);

  btor_reset_assumptions (btor);
  btor_reset_array_models (btor);
  btor->valid_assignments = 0;
}

static void
add_constraint (Btor *btor, BtorNode *exp)
{
  assert (btor);
  assert (exp);
  assert (check_id_table_mark_unset_dbg (btor));

  BtorNode *cur, *child;
  BtorNodePtrStack stack;
  BtorMemMgr *mm;

  exp = btor_simplify_exp (btor, exp);
  assert (!BTOR_IS_FUN_NODE (BTOR_REAL_ADDR_NODE (exp)));
  assert (BTOR_REAL_ADDR_NODE (exp)->len == 1);
  assert (!BTOR_REAL_ADDR_NODE (exp)->parameterized);

  mm = btor->mm;
  if (btor->valid_assignments) btor_reset_incremental_usage (btor);

  if (!BTOR_IS_INVERTED_NODE (exp) && BTOR_IS_AND_NODE (exp))
  {
    BTOR_INIT_STACK (stack);
    cur = exp;
    goto ADD_CONSTRAINT_ENTER_LOOP_WITHOUT_POP;

    do
    {
      cur = BTOR_POP_STACK (stack);
    ADD_CONSTRAINT_ENTER_LOOP_WITHOUT_POP:
      assert (!BTOR_IS_INVERTED_NODE (cur));
      assert (BTOR_IS_AND_NODE (cur));
      assert (cur->mark == 0 || cur->mark == 1);
      if (!cur->mark)
      {
        cur->mark = 1;
        child     = cur->e[1];
        if (!BTOR_IS_INVERTED_NODE (child) && BTOR_IS_AND_NODE (child))
          BTOR_PUSH_STACK (mm, stack, child);
        else
          insert_new_constraint (btor, child);
        child = cur->e[0];
        if (!BTOR_IS_INVERTED_NODE (child) && BTOR_IS_AND_NODE (child))
          BTOR_PUSH_STACK (mm, stack, child);
        else
          insert_new_constraint (btor, child);
      }
    } while (!BTOR_EMPTY_STACK (stack));
    BTOR_RELEASE_STACK (mm, stack);
    btor_mark_exp (btor, exp, 0);
  }
  else
    insert_new_constraint (btor, exp);

  assert (check_constraints_not_const_dbg (btor));
}

void
btor_assert_exp (Btor *btor, BtorNode *exp)
{
  assert (btor);
  assert (exp);
  exp = btor_simplify_exp (btor, exp);
  assert (!BTOR_IS_FUN_NODE (BTOR_REAL_ADDR_NODE (exp)));
  assert (BTOR_REAL_ADDR_NODE (exp)->len == 1);
  assert (!BTOR_REAL_ADDR_NODE (exp)->parameterized);

  add_constraint (btor, exp);
}

static int
exp_to_cnf_lit (Btor *btor, BtorNode *exp)
{
  int res, sign, val;
  BtorSATMgr *smgr;
  BtorAIGMgr *amgr;
  BtorAIG *aig;

  assert (btor);
  assert (exp);
  assert (BTOR_REAL_ADDR_NODE (exp)->len == 1);

  exp = btor_simplify_exp (btor, exp);

  sign = 1;

  if (BTOR_IS_INVERTED_NODE (exp))
  {
    exp = BTOR_INVERT_NODE (exp);
    sign *= -1;
  }

  aig = btor_exp_to_aig (btor, exp);

  amgr = btor_get_aig_mgr_aigvec_mgr (btor->avmgr);
  smgr = btor_get_sat_mgr_aig_mgr (amgr);

  if (BTOR_IS_CONST_AIG (aig))
  {
    res = smgr->true_lit;
    if (aig == BTOR_AIG_FALSE) sign *= -1;
  }
  else
  {
    if (BTOR_IS_INVERTED_AIG (aig))
    {
      aig = BTOR_INVERT_AIG (aig);
      sign *= -1;
    }

    if (!aig->cnf_id)
    {
      assert (!exp->tseitin);
      btor_aig_to_sat_tseitin (amgr, aig);
      exp->tseitin = 1;
    }

    res = aig->cnf_id;
    btor_release_aig (amgr, aig);

    if ((val = btor_fixed_sat (smgr, res)))
    {
      res = smgr->true_lit;
      if (val < 0) sign *= -1;
    }
  }
  res *= sign;

  return res;
}

void
btor_assume_exp (Btor *btor, BtorNode *exp)
{
  assert (btor);
  assert (btor->options.inc_enabled);
  assert (exp);

  /* Note: do not simplify constraint expression in order to prevent
   *       constraint expressions from not being added to btor->assumptions. */
  if (BTOR_REAL_ADDR_NODE (exp)->simplified)
    exp = btor_simplify_exp (btor, exp);

  if (btor->valid_assignments) btor_reset_incremental_usage (btor);

  if (!btor_find_in_ptr_hash_table (btor->assumptions, exp))
    (void) btor_insert_in_ptr_hash_table (btor->assumptions,
                                          btor_copy_exp (btor, exp));
}

int
btor_is_assumption_exp (Btor *btor, BtorNode *exp)
{
  assert (btor);
  assert (btor->options.inc_enabled);
  assert (exp);
  assert (check_unique_table_mark_unset_dbg (btor));

  exp = btor_simplify_exp (btor, exp);

  if (BTOR_REAL_ADDR_NODE (exp) == BTOR_REAL_ADDR_NODE (btor->true_exp))
    return 1;

  if (BTOR_IS_FUN_NODE (BTOR_REAL_ADDR_NODE (exp))
      || BTOR_REAL_ADDR_NODE (exp)->len != 1
      || BTOR_REAL_ADDR_NODE (exp)->parameterized)
    return 0;

  return btor_find_in_ptr_hash_table (btor->assumptions, exp) ? 1 : 0;
}

int
btor_failed_exp (Btor *btor, BtorNode *exp)
{
  assert (btor);
  assert (btor->options.inc_enabled);
  assert (btor->last_sat_result == BTOR_UNSAT);
  assert (exp);
  assert (check_id_table_mark_unset_dbg (btor));

  int i, lit;
  BtorAIG *aig;
  BtorNode *real_exp, *cur, *e;
  BtorNodePtrStack work_stack, assumptions;
  BtorSATMgr *smgr;
  BtorAIGMgr *amgr;

  exp = btor_simplify_exp (btor, exp);
  assert (BTOR_REAL_ADDR_NODE (exp)->btor == btor);
  assert (!BTOR_IS_FUN_NODE (BTOR_REAL_ADDR_NODE (exp)));
  assert (BTOR_REAL_ADDR_NODE (exp)->len == 1);
  assert (!BTOR_REAL_ADDR_NODE (exp)->parameterized);
  assert (btor_is_assumption_exp (btor, exp));

  if (btor->inconsistent) return 0;

  if (exp == btor->true_exp) return 0;

  if (exp == BTOR_INVERT_NODE (btor->true_exp)) return 1;

  if (BTOR_IS_INVERTED_NODE (exp) || !BTOR_IS_AND_NODE (exp))
  {
    real_exp = BTOR_REAL_ADDR_NODE (exp);
    assert (btor->found_constraint_false || BTOR_IS_SYNTH_NODE (real_exp));

    if (!BTOR_IS_SYNTH_NODE (real_exp)) return 0;

    if (btor->found_constraint_false)
      return ((BTOR_IS_INVERTED_NODE (exp)
               && real_exp->av->aigs[0] == BTOR_AIG_TRUE)
              || (!BTOR_IS_INVERTED_NODE (exp)
                  && real_exp->av->aigs[0] == BTOR_AIG_FALSE));
    else
    {
      if ((BTOR_IS_INVERTED_NODE (exp)
           && real_exp->av->aigs[0] == BTOR_AIG_FALSE)
          || (!BTOR_IS_INVERTED_NODE (exp)
              && real_exp->av->aigs[0] == BTOR_AIG_TRUE))
        return 0;

      amgr = btor_get_aig_mgr_aigvec_mgr (btor->avmgr);
      smgr = btor_get_sat_mgr_aig_mgr (amgr);

      lit = exp_to_cnf_lit (btor, exp);
      if (abs (lit) == smgr->true_lit) return lit < 0 ? 1 : 0;
      return btor_failed_sat (smgr, lit);
    }
  }

  BTOR_INIT_STACK (assumptions);
  BTOR_INIT_STACK (work_stack);
  BTOR_PUSH_STACK (btor->mm, work_stack, exp);
  while (!BTOR_EMPTY_STACK (work_stack))
  {
    cur = BTOR_POP_STACK (work_stack);
    assert (!BTOR_IS_INVERTED_NODE (cur));
    assert (BTOR_IS_AND_NODE (cur));
    assert (cur->mark == 0 || cur->mark == 1);
    if (cur->mark) continue;
    cur->mark = 1;
    for (i = 0; i < 2; i++)
    {
      e = cur->e[i];
      if (!BTOR_IS_INVERTED_NODE (e) && BTOR_IS_AND_NODE (e))
        BTOR_PUSH_STACK (btor->mm, work_stack, e);
      else
      {
        if (!BTOR_IS_SYNTH_NODE (BTOR_REAL_ADDR_NODE (e))) continue;

        aig = BTOR_REAL_ADDR_NODE (e)->av->aigs[0];
        if ((BTOR_IS_INVERTED_NODE (e) && aig == BTOR_AIG_FALSE)
            || (!BTOR_IS_INVERTED_NODE (e) && aig == BTOR_AIG_TRUE))
          continue;
        if ((BTOR_IS_INVERTED_NODE (e) && aig == BTOR_AIG_TRUE)
            || (!BTOR_IS_INVERTED_NODE (e) && aig == BTOR_AIG_FALSE))
          goto ASSUMPTION_FAILED;
        if (btor->found_constraint_false) continue;
        BTOR_PUSH_STACK (btor->mm, assumptions, e);
      }
    }
  }

  amgr = btor_get_aig_mgr_aigvec_mgr (btor->avmgr);
  smgr = btor_get_sat_mgr_aig_mgr (amgr);
  while (!BTOR_EMPTY_STACK (assumptions))
  {
    cur = BTOR_POP_STACK (assumptions);
    assert (BTOR_IS_INVERTED_NODE (cur) || !BTOR_IS_AND_NODE (cur));
    lit = exp_to_cnf_lit (btor, cur);
    if (lit == smgr->true_lit) continue;
    if (lit == -smgr->true_lit) goto ASSUMPTION_FAILED;
    if (btor_failed_sat (smgr, lit))
    {
    ASSUMPTION_FAILED:
      BTOR_RELEASE_STACK (btor->mm, work_stack);
      BTOR_RELEASE_STACK (btor->mm, assumptions);
      btor_mark_exp (btor, exp, 0);
      return 1;
    }
  }

  BTOR_RELEASE_STACK (btor->mm, work_stack);
  BTOR_RELEASE_STACK (btor->mm, assumptions);
  btor_mark_exp (btor, exp, 0);
  return 0;
}

/*------------------------------------------------------------------------*/

static void
update_constraints (Btor *btor, BtorNode *exp)
{
  BtorPtrHashTable *unsynthesized_constraints, *synthesized_constraints;
  BtorPtrHashTable *embedded_constraints, *pos, *neg;
  BtorNode *simplified, *not_simplified, *not_exp;
  assert (btor);
  assert (exp);
  assert (BTOR_IS_REGULAR_NODE (exp));
  assert (exp->simplified);
  assert (!BTOR_REAL_ADDR_NODE (exp->simplified)->simplified);
  assert (exp->constraint);
  assert (exp->refs > 1);
  assert (!exp->parameterized);
  assert (!BTOR_REAL_ADDR_NODE (exp->simplified)->parameterized);

  not_exp                   = BTOR_INVERT_NODE (exp);
  simplified                = exp->simplified;
  not_simplified            = BTOR_INVERT_NODE (simplified);
  embedded_constraints      = btor->embedded_constraints;
  unsynthesized_constraints = btor->unsynthesized_constraints;
  synthesized_constraints   = btor->synthesized_constraints;
  pos = neg = 0;

  if (btor_find_in_ptr_hash_table (unsynthesized_constraints, exp))
  {
    add_constraint (btor, simplified);
    assert (!pos);
    pos = unsynthesized_constraints;
  }

  if (btor_find_in_ptr_hash_table (unsynthesized_constraints, not_exp))
  {
    add_constraint (btor, not_simplified);
    assert (!neg);
    neg = unsynthesized_constraints;
  }

  if (btor_find_in_ptr_hash_table (embedded_constraints, exp))
  {
    add_constraint (btor, simplified);
    assert (!pos);
    pos = embedded_constraints;
  }

  if (btor_find_in_ptr_hash_table (embedded_constraints, not_exp))
  {
    add_constraint (btor, not_simplified);
    assert (!neg);
    neg = embedded_constraints;
  }

  if (btor_find_in_ptr_hash_table (synthesized_constraints, exp))
  {
    add_constraint (btor, simplified);
    assert (!pos);
    pos = synthesized_constraints;
  }

  if (btor_find_in_ptr_hash_table (synthesized_constraints, not_exp))
  {
    add_constraint (btor, not_simplified);
    assert (!neg);
    neg = synthesized_constraints;
  }

  if (pos)
  {
    btor_remove_from_ptr_hash_table (pos, exp, 0, 0);
    btor_release_exp (btor, exp);
  }

  if (neg)
  {
    btor_remove_from_ptr_hash_table (neg, not_exp, 0, 0);
    btor_release_exp (btor, not_exp);
  }

  exp->constraint = 0;
}

static void
set_simplified_exp (Btor *btor, BtorNode *exp, BtorNode *simplified)
{
  assert (btor);
  assert (exp);
  assert (simplified);
  assert (BTOR_IS_REGULAR_NODE (exp));
  assert (!BTOR_REAL_ADDR_NODE (simplified)->simplified);
  assert (exp->arity <= 3);
  assert (exp->len == BTOR_REAL_ADDR_NODE (simplified)->len);

  if (exp->simplified) btor_release_exp (btor, exp->simplified);

  exp->simplified = btor_copy_exp (btor, simplified);

  if (exp->constraint) update_constraints (btor, exp);

  btor_set_to_proxy_exp (btor, exp);
}

/* Finds most simplified expression and shortens path to it */
static BtorNode *
recursively_pointer_chase_simplified_exp (Btor *btor, BtorNode *exp)
{
  BtorNode *real_exp, *cur, *simplified, *not_simplified, *next;
  int invert;

  assert (btor);
  assert (exp);

  real_exp = BTOR_REAL_ADDR_NODE (exp);

  assert (real_exp->simplified);
  assert (BTOR_REAL_ADDR_NODE (real_exp->simplified)->simplified);

  /* shorten path to simplified expression */
  invert     = 0;
  simplified = real_exp->simplified;
  do
  {
    assert (BTOR_IS_PROXY_NODE (BTOR_REAL_ADDR_NODE (simplified)));
    if (BTOR_IS_INVERTED_NODE (simplified)) invert = !invert;
    simplified = BTOR_REAL_ADDR_NODE (simplified)->simplified;
  } while (BTOR_REAL_ADDR_NODE (simplified)->simplified);
  /* 'simplified' is representative element */
  assert (!BTOR_REAL_ADDR_NODE (simplified)->simplified);
  if (invert) simplified = BTOR_INVERT_NODE (simplified);

  invert         = 0;
  not_simplified = BTOR_INVERT_NODE (simplified);
  cur            = btor_copy_exp (btor, real_exp);
  do
  {
    if (BTOR_IS_INVERTED_NODE (cur)) invert = !invert;
    cur  = BTOR_REAL_ADDR_NODE (cur);
    next = btor_copy_exp (btor, cur->simplified);
    set_simplified_exp (btor, cur, invert ? not_simplified : simplified);
    btor_release_exp (btor, cur);
    cur = next;
  } while (BTOR_REAL_ADDR_NODE (cur)->simplified);
  btor_release_exp (btor, cur);

  /* if starting expression is inverted, then we have to invert result */
  if (BTOR_IS_INVERTED_NODE (exp)) simplified = BTOR_INVERT_NODE (simplified);

  return simplified;
}

BtorNode *
btor_pointer_chase_simplified_exp (Btor *btor, BtorNode *exp)
{
  BtorNode *real_exp;

  assert (btor);
  assert (exp);
  (void) btor;

  real_exp = BTOR_REAL_ADDR_NODE (exp);

  /* no simplified expression ? */
  if (!real_exp->simplified) return exp;

  /* only one simplified expression ? */
  if (!BTOR_REAL_ADDR_NODE (real_exp->simplified)->simplified)
  {
    if (BTOR_IS_INVERTED_NODE (exp))
      return BTOR_INVERT_NODE (real_exp->simplified);
    return exp->simplified;
  }
  return recursively_pointer_chase_simplified_exp (btor, exp);
}

static BtorNode *
simplify_constraint_exp (Btor *btor, BtorNode *exp)
{
  assert (btor);
  assert (exp);
  assert (BTOR_REAL_ADDR_NODE (exp)->constraint);
  assert (!BTOR_REAL_ADDR_NODE (exp)->simplified);
  /* embedded constraints rewriting enabled with rwl > 1 */
  assert (btor->options.rewrite_level > 1);

  BtorNode *real_exp, *result, *not_exp;

  real_exp = BTOR_REAL_ADDR_NODE (exp);

  /* Do not simplify top-level constraint applies (we need the implication
   * dependencies for determining top applies when dual prop enabled) */
  if (btor->dual_prop && BTOR_IS_APPLY_NODE (real_exp)) return exp;

  not_exp = BTOR_INVERT_NODE (real_exp);

  if (BTOR_IS_BV_CONST_NODE (real_exp)) return exp;

  if (btor_find_in_ptr_hash_table (btor->embedded_constraints, real_exp))
  {
    result = btor->true_exp;
  }
  else if (btor_find_in_ptr_hash_table (btor->embedded_constraints, not_exp))
  {
    result = BTOR_INVERT_NODE (btor->true_exp);
  }
  else if (btor_find_in_ptr_hash_table (btor->unsynthesized_constraints,
                                        real_exp))
  {
    result = btor->true_exp;
  }
  else if (btor_find_in_ptr_hash_table (btor->unsynthesized_constraints,
                                        not_exp))
  {
    result = BTOR_INVERT_NODE (btor->true_exp);
  }
  else if (btor_find_in_ptr_hash_table (btor->synthesized_constraints,
                                        real_exp))
  {
    result = btor->true_exp;
  }
  else
  {
    assert (
        btor_find_in_ptr_hash_table (btor->synthesized_constraints, not_exp));
    result = BTOR_INVERT_NODE (btor->true_exp);
  }

  if (BTOR_IS_INVERTED_NODE (exp)) return BTOR_INVERT_NODE (result);

  return result;
}

BtorNode *
btor_simplify_exp (Btor *btor, BtorNode *exp)
{
  assert (btor);
  assert (exp);
  assert (BTOR_REAL_ADDR_NODE (exp)->btor == btor);
  assert (BTOR_REAL_ADDR_NODE (exp)->refs > 0);

  BtorNode *result;

  if (btor->substitutions && (result = btor_find_substitution (btor, exp)))
  {
    assert (result);
    result = btor_pointer_chase_simplified_exp (btor, result);
    assert (!btor_find_substitution (btor, BTOR_REAL_ADDR_NODE (result)));
    assert (!BTOR_REAL_ADDR_NODE (result)->simplified);
  }
  else
    result = btor_pointer_chase_simplified_exp (btor, exp);

  /* NOTE: embedded constraints rewriting is enabled with rwl > 1 */
  if (btor->options.simplify_constraints && btor->options.rewrite_level > 1
      && BTOR_REAL_ADDR_NODE (result)->constraint)
    return simplify_constraint_exp (btor, result);

  assert (BTOR_REAL_ADDR_NODE (result)->btor == btor);
  assert (BTOR_REAL_ADDR_NODE (result)->refs > 0);

  return result;
}

/*------------------------------------------------------------------------*/

static BtorNode *
rebuild_exp (Btor *btor, BtorNode *exp)
{
  assert (btor);
  assert (exp);
  assert (BTOR_IS_REGULAR_NODE (exp));

  switch (exp->kind)
  {
    case BTOR_PROXY_NODE:
    case BTOR_BV_CONST_NODE:
    case BTOR_BV_VAR_NODE:
    case BTOR_ARRAY_VAR_NODE:
    case BTOR_PARAM_NODE:
      return btor_copy_exp (btor, btor_simplify_exp (btor, exp));
    case BTOR_SLICE_NODE:
      return btor_slice_exp (btor, exp->e[0], exp->upper, exp->lower);
    case BTOR_AND_NODE: return btor_and_exp (btor, exp->e[0], exp->e[1]);
    case BTOR_BEQ_NODE:
    case BTOR_AEQ_NODE: return btor_eq_exp (btor, exp->e[0], exp->e[1]);
    case BTOR_ADD_NODE: return btor_add_exp (btor, exp->e[0], exp->e[1]);
    case BTOR_MUL_NODE: return btor_mul_exp (btor, exp->e[0], exp->e[1]);
    case BTOR_ULT_NODE: return btor_ult_exp (btor, exp->e[0], exp->e[1]);
    case BTOR_SLL_NODE: return btor_sll_exp (btor, exp->e[0], exp->e[1]);
    case BTOR_SRL_NODE: return btor_srl_exp (btor, exp->e[0], exp->e[1]);
    case BTOR_UDIV_NODE: return btor_udiv_exp (btor, exp->e[0], exp->e[1]);
    case BTOR_UREM_NODE: return btor_urem_exp (btor, exp->e[0], exp->e[1]);
    case BTOR_CONCAT_NODE: return btor_concat_exp (btor, exp->e[0], exp->e[1]);
    case BTOR_LAMBDA_NODE:
      assert (!btor_param_cur_assignment (exp->e[0]));
      BTOR_PARAM_SET_LAMBDA_NODE (exp->e[0], 0);
      return btor_lambda_exp (btor, exp->e[0], exp->e[1]);
    case BTOR_APPLY_NODE: return btor_apply_exp (btor, exp->e[0], exp->e[1]);
    case BTOR_ARGS_NODE: return btor_args_exp (btor, exp->arity, exp->e);
    default:
      assert (BTOR_IS_BV_COND_NODE (exp));
      return btor_cond_exp (btor, exp->e[0], exp->e[1], exp->e[2]);
  }
}

/* we perform all variable substitutions in one pass and rebuild the formula
 * cyclic substitutions must have been deleted before! */
static void
substitute_vars_and_rebuild_exps (Btor *btor, BtorPtrHashTable *substs)
{
  assert (btor);
  assert (substs);
  assert (check_id_table_aux_mark_unset_dbg (btor));

  BtorNodePtrStack stack, root_stack;
  BtorPtrHashBucket *b;
  BtorNode *cur, *cur_parent, *rebuilt_exp, **temp, **top, *rhs, *simplified;
  BtorMemMgr *mm;
  BtorNodeIterator it;
  int pushed, i;

  if (substs->count == 0u) return;

  mm = btor->mm;

  BTOR_INIT_STACK (stack);
  BTOR_INIT_STACK (root_stack);
  /* search upwards for all reachable roots */
  /* we push all left sides on the search stack */
  for (b = substs->first; b; b = b->next)
  {
    cur = (BtorNode *) b->key;
    assert (BTOR_IS_REGULAR_NODE (cur));
    assert (BTOR_IS_BV_VAR_NODE (cur) || BTOR_IS_ARRAY_VAR_NODE (cur));
    BTOR_PUSH_STACK (mm, stack, cur);
  }

  do
  {
    assert (!BTOR_EMPTY_STACK (stack));
    cur = BTOR_POP_STACK (stack);
    assert (BTOR_IS_REGULAR_NODE (cur));
    if (cur->aux_mark == 0)
    {
      cur->aux_mark = 1;
      init_full_parent_iterator (&it, cur);
      /* are we at a root ? */
      pushed = 0;
      while (has_next_parent_full_parent_iterator (&it))
      {
        cur_parent = next_parent_full_parent_iterator (&it);
        assert (BTOR_IS_REGULAR_NODE (cur_parent));
        pushed = 1;
        BTOR_PUSH_STACK (mm, stack, cur_parent);
      }
      if (!pushed) BTOR_PUSH_STACK (mm, root_stack, btor_copy_exp (btor, cur));
    }
  } while (!BTOR_EMPTY_STACK (stack));

  /* copy roots on substitution stack */
  top = root_stack.top;
  for (temp = root_stack.start; temp != top; temp++)
    BTOR_PUSH_STACK (mm, stack, *temp);

  /* substitute */
  while (!BTOR_EMPTY_STACK (stack))
  {
    cur = BTOR_REAL_ADDR_NODE (BTOR_POP_STACK (stack));

    if (cur->aux_mark == 0) continue;

    assert (!BTOR_IS_BV_CONST_NODE (cur));

    if (cur->aux_mark == 1)
    {
      BTOR_PUSH_STACK (mm, stack, cur);
      cur->aux_mark = 2;
      if (BTOR_IS_BV_VAR_NODE (cur) || BTOR_IS_ARRAY_VAR_NODE (cur))
      {
        b = btor_find_in_ptr_hash_table (substs, cur);
        assert (b);
        assert (cur == (BtorNode *) b->key);
        rhs = (BtorNode *) b->data.asPtr;
        assert (rhs);
        BTOR_PUSH_STACK (mm, stack, rhs);
      }
      else
      {
        for (i = cur->arity - 1; i >= 0; i--)
          BTOR_PUSH_STACK (mm, stack, cur->e[i]);
      }
    }
    else
    {
      assert (cur->aux_mark == 2);
      cur->aux_mark = 0;
      if (BTOR_IS_BV_VAR_NODE (cur) || BTOR_IS_ARRAY_VAR_NODE (cur))
      {
        b = btor_find_in_ptr_hash_table (substs, cur);
        assert (b);
        assert (cur == (BtorNode *) b->key);
        rhs = (BtorNode *) b->data.asPtr;
        assert (rhs);
        rebuilt_exp = btor_copy_exp (btor, rhs);
        if (BTOR_IS_BV_VAR_NODE (cur))
          btor->stats.var_substitutions++;
        else
          btor->stats.array_substitutions++;
      }
      else
        rebuilt_exp = rebuild_exp (btor, cur);
      assert (rebuilt_exp);
      assert (rebuilt_exp != cur);

      simplified = btor_simplify_exp (btor, rebuilt_exp);
      set_simplified_exp (btor, cur, simplified);
      btor_release_exp (btor, rebuilt_exp);
    }
  }

  BTOR_RELEASE_STACK (mm, stack);

  top = root_stack.top;
  for (temp = root_stack.start; temp != top; temp++)
    btor_release_exp (btor, *temp);
  BTOR_RELEASE_STACK (mm, root_stack);
}

static void
substitute_var_exps (Btor *btor)
{
  assert (btor);
  assert (check_id_table_mark_unset_dbg (btor));

  BtorPtrHashTable *varsubst_constraints, *order, *substs;
  BtorNode *cur, *constraint, *left, *right, *child;
  BtorPtrHashBucket *b, *b_temp;
  int order_num, val, max, i;
  BtorNodePtrStack stack;
  double start, delta;
  unsigned count;
  BtorMemMgr *mm;

  mm                   = btor->mm;
  varsubst_constraints = btor->varsubst_constraints;

  if (varsubst_constraints->count == 0u) return;

  start = btor_time_stamp ();

  BTOR_INIT_STACK (stack);

  /* new equality constraints may be added during rebuild */
  count = 0;
  while (varsubst_constraints->count > 0u)
  {
    order_num = 1;
    order     = btor_new_ptr_hash_table (mm,
                                     (BtorHashPtr) btor_hash_exp_by_id,
                                     (BtorCmpPtr) btor_compare_exp_by_id);

    substs = btor_new_ptr_hash_table (mm,
                                      (BtorHashPtr) btor_hash_exp_by_id,
                                      (BtorCmpPtr) btor_compare_exp_by_id);

    /* we copy the current substitution constraints into a local hash table,
     * and empty the global substitution table */
    while (varsubst_constraints->count > 0u)
    {
      count++;
      b   = varsubst_constraints->first;
      cur = (BtorNode *) b->key;
      assert (BTOR_IS_REGULAR_NODE (cur));
      assert (BTOR_IS_BV_VAR_NODE (cur) || BTOR_IS_ARRAY_VAR_NODE (cur));
      btor_insert_in_ptr_hash_table (substs, cur)->data.asPtr = b->data.asPtr;
      btor_remove_from_ptr_hash_table (varsubst_constraints, cur, 0, 0);
    }
    assert (varsubst_constraints->count == 0u);

    /* we search for cyclic substitution dependencies
     * and map the substitutions to an ordering number */
    for (b = substs->first; b; b = b->next)
    {
      cur = (BtorNode *) b->key;
      assert (BTOR_IS_REGULAR_NODE (cur));
      assert (BTOR_IS_BV_VAR_NODE (cur) || BTOR_IS_ARRAY_VAR_NODE (cur));
      BTOR_PUSH_STACK (mm, stack, (BtorNode *) cur);

      while (!BTOR_EMPTY_STACK (stack))
      {
        cur = BTOR_REAL_ADDR_NODE (BTOR_POP_STACK (stack));

        if (!cur)
        {
          cur = BTOR_POP_STACK (stack); /* left */
          assert (BTOR_IS_REGULAR_NODE (cur));
          assert (BTOR_IS_BV_VAR_NODE (cur) || BTOR_IS_ARRAY_VAR_NODE (cur));
          assert (!btor_find_in_ptr_hash_table (order, cur));
          btor_insert_in_ptr_hash_table (order, cur)->data.asInt = order_num++;
          continue;
        }

        if (cur->mark == 1) /* visited (DFS) */
          continue;

        cur->mark = 1;

        if (BTOR_IS_BV_CONST_NODE (cur) || BTOR_IS_BV_VAR_NODE (cur)
            || BTOR_IS_ARRAY_VAR_NODE (cur) || BTOR_IS_PARAM_NODE (cur))
        {
          b_temp = btor_find_in_ptr_hash_table (substs, cur);
          if (b_temp)
          {
            BTOR_PUSH_STACK (mm, stack, cur); /* left  */
            BTOR_PUSH_STACK (mm, stack, 0);
            BTOR_PUSH_STACK (mm,
                             stack, /* right */
                             (BtorNode *) b_temp->data.asPtr);
          }
          else
          {
            assert (!btor_find_in_ptr_hash_table (order, cur));
            btor_insert_in_ptr_hash_table (order, cur)->data.asInt = 0;
          }
        }
        else
        {
          assert (cur->arity >= 1);
          assert (cur->arity <= 3);
          for (i = cur->arity - 1; i >= 0; i--)
            BTOR_PUSH_STACK (mm, stack, cur->e[i]);
        }
      }
    }

    /* intermediate cleanup of mark flags */
    for (b = substs->first; b; b = b->next)
    {
      assert (BTOR_IS_REGULAR_NODE ((BtorNode *) b->key));
      assert (BTOR_IS_BV_VAR_NODE ((BtorNode *) b->key)
              || BTOR_IS_ARRAY_VAR_NODE ((BtorNode *) b->key));
      btor_mark_exp (btor, (BtorNode *) b->key, 0);
      btor_mark_exp (btor, (BtorNode *) b->data.asPtr, 0);
    }

    /* we look for cycles */
    for (b = substs->first; b; b = b->next)
    {
#ifndef NDEBUG
      cur = (BtorNode *) b->key;
      assert (BTOR_IS_REGULAR_NODE (cur));
      assert (BTOR_IS_BV_VAR_NODE (cur) || BTOR_IS_ARRAY_VAR_NODE (cur));
#endif
      BTOR_PUSH_STACK (mm, stack, (BtorNode *) b->data.asPtr);

      /* we assume that there are no direct loops
       * as a result of occurrence check */
      while (!BTOR_EMPTY_STACK (stack))
      {
        cur = BTOR_REAL_ADDR_NODE (BTOR_POP_STACK (stack));

        if (cur->mark == 2) /* cur has max order of its children */
          continue;

        if (BTOR_IS_BV_CONST_NODE (cur) || BTOR_IS_BV_VAR_NODE (cur)
            || BTOR_IS_ARRAY_VAR_NODE (cur) || BTOR_IS_PARAM_NODE (cur))
        {
          assert (btor_find_in_ptr_hash_table (order, cur));
          continue;
        }

        assert (cur->arity >= 1);
        assert (cur->arity <= 3);

        if (cur->mark == 0)
        {
          cur->mark = 1;
          BTOR_PUSH_STACK (mm, stack, cur);
          for (i = cur->arity - 1; i >= 0; i--)
            BTOR_PUSH_STACK (mm, stack, cur->e[i]);
        }
        else /* cur is visited, its children are visited */
        {
          /* compute maximum of children */
          assert (cur->mark == 1);
          cur->mark = 2;
          max       = 0;
          for (i = cur->arity - 1; i >= 0; i--)
          {
            child  = BTOR_REAL_ADDR_NODE (cur->e[i]);
            b_temp = btor_find_in_ptr_hash_table (order, child);
            assert (b_temp);
            val = b_temp->data.asInt;
            assert (val >= 0);
            max = BTOR_MAX_UTIL (max, val);
          }
          btor_insert_in_ptr_hash_table (order, cur)->data.asInt = max;
        }
      }
    }

    assert (BTOR_EMPTY_STACK (stack));
    /* we eliminate cyclic substitutions, and reset mark flags */
    for (b = substs->first; b; b = b->next)
    {
      left = (BtorNode *) b->key;
      assert (BTOR_IS_REGULAR_NODE (left));
      assert (BTOR_IS_BV_VAR_NODE (left) || BTOR_IS_ARRAY_VAR_NODE (left));
      right = (BtorNode *) b->data.asPtr;
      btor_mark_exp (btor, left, 0);
      btor_mark_exp (btor, right, 0);
      b_temp = btor_find_in_ptr_hash_table (order, left);
      assert (b_temp);
      order_num = b_temp->data.asInt;
      b_temp = btor_find_in_ptr_hash_table (order, BTOR_REAL_ADDR_NODE (right));
      assert (b_temp);
      max = b_temp->data.asInt;
      assert (order_num != max);
      /* found cycle */
      if (max > order_num) BTOR_PUSH_STACK (mm, stack, left);
    }

    /* we delete cyclic substitutions and synthesize them instead */
    while (!BTOR_EMPTY_STACK (stack))
    {
      left = BTOR_POP_STACK (stack);
      assert (BTOR_IS_REGULAR_NODE (left));
      assert (BTOR_IS_BV_VAR_NODE (left) || BTOR_IS_ARRAY_VAR_NODE (left));
      right =
          (BtorNode *) btor_find_in_ptr_hash_table (substs, left)->data.asPtr;
      assert (right);

      constraint = btor_eq_exp (btor, left, right);
      insert_unsynthesized_constraint (btor, constraint);
      btor_release_exp (btor, constraint);

      btor_remove_from_ptr_hash_table (substs, left, 0, 0);
      btor_release_exp (btor, left);
      btor_release_exp (btor, right);
    }

    /* we rebuild and substiute variables in one pass */
    substitute_vars_and_rebuild_exps (btor, substs);

    /* cleanup, we delete all substitution constraints */
    for (b = substs->first; b; b = b->next)
    {
      left = (BtorNode *) b->key;
      assert (BTOR_IS_REGULAR_NODE (left));
      assert (left->kind == BTOR_PROXY_NODE);
      assert (left->simplified);
      right = (BtorNode *) b->data.asPtr;
      assert (right);
      btor_release_exp (btor, left);
      btor_release_exp (btor, right);
    }

    btor_delete_ptr_hash_table (order);
    btor_delete_ptr_hash_table (substs);
  }

  BTOR_RELEASE_STACK (mm, stack);
  delta = btor_time_stamp () - start;
  btor->time.subst += delta;
  btor_msg (btor, 1, "%d variables substituted in %.1f seconds", count, delta);
}

static int
all_exps_below_rebuilt (Btor *btor, BtorNode *exp)
{
  assert (btor);
  assert (exp);

  int i;
  BtorNode *subst;

  subst = btor_find_substitution (btor, exp);
  if (subst) return BTOR_REAL_ADDR_NODE (subst)->aux_mark == 0;

  exp = BTOR_REAL_ADDR_NODE (exp);
  for (i = 0; i < exp->arity; i++)
    if (BTOR_REAL_ADDR_NODE (exp->e[i])->aux_mark > 0) return 0;

  return 1;
}

static void
substitute_and_rebuild (Btor *btor, BtorPtrHashTable *subst, int bra)
{
  assert (btor);
  assert (subst);
  assert (bra == 0 || bra == 1);
  assert (check_id_table_aux_mark_unset_dbg (btor));

  int i, refs;
  BtorMemMgr *mm;
  BtorNode *cur, *cur_parent, *rebuilt_exp, *simplified;
  BtorNodePtrStack roots;
  BtorNodePtrQueue queue;
  BtorHashTableIterator hit;
  BtorNodeIterator it;

  if (subst->count == 0u) return;

  mm = btor->mm;

  BTOR_INIT_STACK (roots);
  BTOR_INIT_QUEUE (queue);

  init_node_hash_table_iterator (&hit, subst);
  while (has_next_node_hash_table_iterator (&hit))
  {
    cur = BTOR_REAL_ADDR_NODE (next_node_hash_table_iterator (&hit));
    BTOR_ENQUEUE (mm, queue, cur);
  }

  /* mark cone and copy roots */
  while (!BTOR_EMPTY_QUEUE (queue))
  {
    cur = BTOR_DEQUEUE (queue);
    assert (BTOR_IS_REGULAR_NODE (cur));
    assert (!BTOR_IS_PROXY_NODE (cur));

    if (cur->aux_mark == 0)
    {
      cur->aux_mark = 1;

      if (cur->parents == 0)
        BTOR_PUSH_STACK (mm, roots, btor_copy_exp (btor, cur));

      init_full_parent_iterator (&it, cur);
      while (has_next_parent_full_parent_iterator (&it))
      {
        cur_parent = next_parent_full_parent_iterator (&it);
        BTOR_ENQUEUE (mm, queue, cur_parent);
      }
    }
  }

  init_node_hash_table_iterator (&hit, subst);
  while (has_next_node_hash_table_iterator (&hit))
  {
    cur = BTOR_REAL_ADDR_NODE (next_node_hash_table_iterator (&hit));
    assert (cur->aux_mark == 1);
    BTOR_ENQUEUE (mm, queue, btor_copy_exp (btor, cur));
    cur->aux_mark = 2; /* mark as enqueued */
  }

  /* rebuild bottom-up */
  while (!BTOR_EMPTY_QUEUE (queue))
  {
    cur = BTOR_DEQUEUE (queue);
    assert (BTOR_IS_REGULAR_NODE (cur));
    assert (!BTOR_IS_PROXY_NODE (cur));
    assert (cur->aux_mark == 2);
    refs = cur->refs;
    btor_release_exp (btor, cur);

    if (refs == 1) continue;

    if (all_exps_below_rebuilt (btor, cur))
    {
      cur->aux_mark = 0;

      /* traverse upwards and enqueue all parents that are not yet
       * in the queue. */
      init_full_parent_iterator (&it, cur);
      while (has_next_parent_full_parent_iterator (&it))
      {
        cur_parent = next_parent_full_parent_iterator (&it);
        if (cur_parent->aux_mark == 2) continue;
        assert (cur_parent->aux_mark == 0 || cur_parent->aux_mark == 1);
        cur_parent->aux_mark = 2;
        BTOR_ENQUEUE (mm, queue, btor_copy_exp (btor, cur_parent));
      }

      // TODO: externalize
      if (bra && BTOR_IS_APPLY_NODE (cur)
          && btor_find_in_ptr_hash_table (subst, cur))
        rebuilt_exp = btor_beta_reduce_full (btor, cur);
      else
        rebuilt_exp = rebuild_exp (btor, cur);

#if 1
      /* special case if only root is substituted */
      if (cur->constraint && rebuilt_exp == cur
          && btor_find_substitution (btor, cur))
      {
        goto SET_SIMPLIFIED_EXP;
      }
#endif

      assert (rebuilt_exp);
      if (rebuilt_exp != cur)
      {
      SET_SIMPLIFIED_EXP:
        simplified = btor_simplify_exp (btor, rebuilt_exp);
        // TODO: only push new roots? use hash table for roots instead of
        // stack?
        if (cur->parents == 0)
          BTOR_PUSH_STACK (mm, roots, btor_copy_exp (btor, cur));

        set_simplified_exp (btor, cur, simplified);
      }
      btor_release_exp (btor, rebuilt_exp);
    }
    /* not all children rebuilt, enqueue again */
    else
    {
      cur->aux_mark = 2;
      BTOR_ENQUEUE (mm, queue, btor_copy_exp (btor, cur));
    }
  }

  BTOR_RELEASE_QUEUE (mm, queue);

  for (i = 0; i < BTOR_COUNT_STACK (roots); i++)
  {
    cur = BTOR_PEEK_STACK (roots, i);
    btor_release_exp (btor, cur);
  }

  BTOR_RELEASE_STACK (mm, roots);

  assert (check_id_table_aux_mark_unset_dbg (btor));
  assert (check_unique_table_children_proxy_free_dbg (btor));
}

static void
substitute_embedded_constraints (Btor *btor)
{
  assert (btor);

  BtorPtrHashBucket *b;
  BtorNode *cur;

  for (b = btor->embedded_constraints->first; b; b = b->next)
  {
    cur = (BtorNode *) b->key;
    assert (BTOR_REAL_ADDR_NODE (cur)->constraint);
    /* embedded constraints have possibly lost their parents,
     * e.g. top conjunction of constraints that are released */
    if (has_parents_exp (btor, cur)) btor->stats.ec_substitutions++;
  }

  substitute_and_rebuild (btor, btor->embedded_constraints, 0);
}

static void
process_embedded_constraints (Btor *btor)
{
  assert (btor);

  BtorHashTableIterator it;
  BtorNodePtrStack ec;
  double start, delta;
  BtorNode *cur;
  int count;

  if (btor->embedded_constraints->count > 0u)
  {
    start = btor_time_stamp ();
    count = 0;
    BTOR_INIT_STACK (ec);
    init_node_hash_table_iterator (&it, btor->embedded_constraints);
    while (has_next_node_hash_table_iterator (&it))
    {
      cur = btor_copy_exp (btor, next_node_hash_table_iterator (&it));
      BTOR_PUSH_STACK (btor->mm, ec, cur);
    }

    /* Note: it may happen that new embedded constraints are inserted into
     *       btor->embedded_constraints here. */
    substitute_embedded_constraints (btor);

    while (!BTOR_EMPTY_STACK (ec))
    {
      cur = BTOR_POP_STACK (ec);

      if (btor_find_in_ptr_hash_table (btor->embedded_constraints, cur))
      {
        count++;
        btor_remove_from_ptr_hash_table (btor->embedded_constraints, cur, 0, 0);
        insert_unsynthesized_constraint (btor, cur);
        btor_release_exp (btor, cur);
      }
      btor_release_exp (btor, cur);
    }
    BTOR_RELEASE_STACK (btor->mm, ec);

    delta = btor_time_stamp () - start;
    btor->time.embedded += delta;
    btor_msg (btor,
              1,
              "replaced %d embedded constraints in %1.f seconds",
              count,
              delta);
  }
}

/*------------------------------------------------------------------------*/
#ifndef BTOR_DO_NOT_ELIMINATE_SLICES
/*------------------------------------------------------------------------*/

static BtorSlice *
new_slice (Btor *btor, int upper, int lower)
{
  BtorSlice *result;

  assert (btor != NULL);
  assert (upper >= lower);
  assert (lower >= 0);

  BTOR_NEW (btor->mm, result);
  result->upper = upper;
  result->lower = lower;
  return result;
}

static void
delete_slice (Btor *btor, BtorSlice *slice)
{
  assert (btor != NULL);
  assert (slice != NULL);
  BTOR_DELETE (btor->mm, slice);
}

static unsigned int
hash_slice (BtorSlice *slice)
{
  unsigned int result;

  assert (slice != NULL);
  assert (slice->upper >= slice->lower);
  assert (slice->lower >= 0);

  result = (unsigned int) slice->upper;
  result += (unsigned int) slice->lower;
  result *= 7334147u;
  return result;
}

static int
compare_slices (BtorSlice *s1, BtorSlice *s2)
{
  assert (s1 != NULL);
  assert (s2 != NULL);
  assert (s1->upper >= s1->lower);
  assert (s1->lower >= 0);
  assert (s2->upper >= s2->lower);
  assert (s2->lower >= 0);

  if (s1->upper < s2->upper) return -1;

  if (s1->upper > s2->upper) return 1;

  assert (s1->upper == s1->upper);
  if (s1->lower < s2->lower) return -1;

  if (s1->lower > s2->lower) return 1;

  assert (s1->upper == s2->upper && s1->lower == s2->lower);
  return 0;
}

static int
compare_slices_qsort (const void *p1, const void *p2)
{
  return compare_slices (*((BtorSlice **) p1), *((BtorSlice **) p2));
}

static int
compare_int_ptr (const void *p1, const void *p2)
{
  int v1 = *((int *) p1);
  int v2 = *((int *) p2);
  if (v1 < v2) return -1;

  if (v1 > v2) return 1;

  return 0;
}

static void
eliminate_slices_on_bv_vars (Btor *btor)
{
  BtorNode *var, *cur, *result, *lambda_var, *temp;
  BtorSlice *s1, *s2, *new_s1, *new_s2, *new_s3, **sorted_slices;
  BtorPtrHashBucket *b_var, *b1, *b2;
  BtorNodeIterator it;
  BtorPtrHashTable *slices;
  int i, min, max, count;
  BtorNodePtrStack vars;
  double start, delta;
  BtorMemMgr *mm;
  int vals[4];

  assert (btor != NULL);

  start = btor_time_stamp ();
  count = 0;

  mm = btor->mm;
  BTOR_INIT_STACK (vars);
  for (b_var = btor->bv_vars->first; b_var != NULL; b_var = b_var->next)
  {
    var = (BtorNode *) b_var->key;
    BTOR_PUSH_STACK (mm, vars, var);
  }

  while (!BTOR_EMPTY_STACK (vars))
  {
    slices = btor_new_ptr_hash_table (
        mm, (BtorHashPtr) hash_slice, (BtorCmpPtr) compare_slices);
    var = BTOR_POP_STACK (vars);
    assert (BTOR_IS_REGULAR_NODE (var));
    assert (BTOR_IS_BV_VAR_NODE (var));
    init_full_parent_iterator (&it, var);
    /* find all slices on variable */
    while (has_next_parent_full_parent_iterator (&it))
    {
      cur = next_parent_full_parent_iterator (&it);
      assert (BTOR_IS_REGULAR_NODE (cur));
      if (cur->kind == BTOR_SLICE_NODE)
      {
        s1 = new_slice (btor, cur->upper, cur->lower);
        assert (!btor_find_in_ptr_hash_table (slices, s1));
        btor_insert_in_ptr_hash_table (slices, s1);
      }
    }

    /* no splitting necessary? */
    if (slices->count == 0u)
    {
      btor_delete_ptr_hash_table (slices);
      continue;
    }

    /* add full slice */
    s1 = new_slice (btor, var->len - 1, 0);
    assert (!btor_find_in_ptr_hash_table (slices, s1));
    btor_insert_in_ptr_hash_table (slices, s1);

  BTOR_SPLIT_SLICES_RESTART:
    for (b1 = slices->last; b1 != NULL; b1 = b1->prev)
    {
      s1 = (BtorSlice *) b1->key;
      for (b2 = b1->prev; b2 != NULL; b2 = b2->prev)
      {
        s2 = (BtorSlice *) b2->key;

        assert (compare_slices (s1, s2));

        /* not overlapping? */
        if ((s1->lower > s2->upper) || (s1->upper < s2->lower)
            || (s2->lower > s1->upper) || (s2->upper < s1->lower))
          continue;

        if (s1->upper == s2->upper)
        {
          assert (s1->lower != s2->lower);
          max    = BTOR_MAX_UTIL (s1->lower, s2->lower);
          min    = BTOR_MIN_UTIL (s1->lower, s2->lower);
          new_s1 = new_slice (btor, max - 1, min);
          if (!btor_find_in_ptr_hash_table (slices, new_s1))
            btor_insert_in_ptr_hash_table (slices, new_s1);
          else
            delete_slice (btor, new_s1);

          if (min == s1->lower)
          {
            btor_remove_from_ptr_hash_table (slices, s1, NULL, NULL);
            delete_slice (btor, s1);
          }
          else
          {
            btor_remove_from_ptr_hash_table (slices, s2, NULL, NULL);
            delete_slice (btor, s2);
          }
          goto BTOR_SPLIT_SLICES_RESTART;
        }

        if (s1->lower == s2->lower)
        {
          assert (s1->upper != s2->upper);
          max    = BTOR_MAX_UTIL (s1->upper, s2->upper);
          min    = BTOR_MIN_UTIL (s1->upper, s2->upper);
          new_s1 = new_slice (btor, max, min + 1);
          if (!btor_find_in_ptr_hash_table (slices, new_s1))
            btor_insert_in_ptr_hash_table (slices, new_s1);
          else
            delete_slice (btor, new_s1);
          if (max == s1->upper)
          {
            btor_remove_from_ptr_hash_table (slices, s1, NULL, NULL);
            delete_slice (btor, s1);
          }
          else
          {
            btor_remove_from_ptr_hash_table (slices, s2, NULL, NULL);
            delete_slice (btor, s2);
          }
          goto BTOR_SPLIT_SLICES_RESTART;
        }

        /* regular overlapping case (overlapping at both ends) */
        vals[0] = s1->upper;
        vals[1] = s1->lower;
        vals[2] = s2->upper;
        vals[3] = s2->lower;
        qsort (vals, 4, sizeof (int), compare_int_ptr);
        new_s1 = new_slice (btor, vals[3], vals[2] + 1);
        new_s2 = new_slice (btor, vals[2], vals[1]);
        new_s3 = new_slice (btor, vals[1] - 1, vals[0]);
        btor_remove_from_ptr_hash_table (slices, s1, NULL, NULL);
        btor_remove_from_ptr_hash_table (slices, s2, NULL, NULL);
        delete_slice (btor, s1);
        delete_slice (btor, s2);
        if (!btor_find_in_ptr_hash_table (slices, new_s1))
          btor_insert_in_ptr_hash_table (slices, new_s1);
        else
          delete_slice (btor, new_s1);
        if (!btor_find_in_ptr_hash_table (slices, new_s2))
          btor_insert_in_ptr_hash_table (slices, new_s2);
        else
          delete_slice (btor, new_s2);
        if (!btor_find_in_ptr_hash_table (slices, new_s3))
          btor_insert_in_ptr_hash_table (slices, new_s3);
        else
          delete_slice (btor, new_s3);
        goto BTOR_SPLIT_SLICES_RESTART;
      }
    }

    /* copy slices to sort them */
    assert (slices->count > 1u);
    BTOR_NEWN (mm, sorted_slices, slices->count);
    i = 0;
    for (b1 = slices->first; b1 != NULL; b1 = b1->next)
    {
      s1                 = (BtorSlice *) b1->key;
      sorted_slices[i++] = s1;
    }
    qsort (sorted_slices,
           slices->count,
           sizeof (BtorSlice *),
           compare_slices_qsort);

    s1     = sorted_slices[(int) slices->count - 1];
    result = lambda_var_exp (btor, s1->upper - s1->lower + 1);
    delete_slice (btor, s1);
    for (i = (int) slices->count - 2; i >= 0; i--)
    {
      s1         = sorted_slices[i];
      lambda_var = lambda_var_exp (btor, s1->upper - s1->lower + 1);
      temp       = btor_concat_exp (btor, result, lambda_var);
      btor_release_exp (btor, result);
      result = temp;
      btor_release_exp (btor, lambda_var);
      delete_slice (btor, s1);
    }
    BTOR_DELETEN (mm, sorted_slices, slices->count);
    btor_delete_ptr_hash_table (slices);

    count++;
    btor->stats.eliminated_slices++;
    insert_varsubst_constraint (btor, var, result);
    btor_release_exp (btor, result);
  }

  BTOR_RELEASE_STACK (mm, vars);

  delta = btor_time_stamp () - start;
  btor->time.slicing += delta;
  btor_msg (btor, 1, "sliced %d variables in %1.f seconds", count, delta);
}

/*------------------------------------------------------------------------*/
#endif /* BTOR_DO_NOT_ELIMINATE_SLICES */
/*------------------------------------------------------------------------*/

/*------------------------------------------------------------------------*/
#ifndef BTOR_DO_NOT_PROCESS_SKELETON
/*------------------------------------------------------------------------*/

#include "lglib.h"

static int
btor_fixed_exp (Btor *btor, BtorNode *exp)
{
  BtorNode *real_exp;
  BtorSATMgr *smgr;
  BtorAIGMgr *amgr;
  BtorAIG *aig;
  int res, id;

  real_exp = BTOR_REAL_ADDR_NODE (exp);
  assert (real_exp->len == 1);
  if (!BTOR_IS_SYNTH_NODE (real_exp)) return 0;
  assert (real_exp->av);
  assert (real_exp->av->len == 1);
  assert (real_exp->av->aigs);
  aig = real_exp->av->aigs[0];
  if (aig == BTOR_AIG_TRUE)
    res = 1;
  else if (aig == BTOR_AIG_FALSE)
    res = -1;
  else
  {
    id = BTOR_GET_CNF_ID_AIG (aig);
    if (!id) return 0;
    amgr = btor_get_aig_mgr_aigvec_mgr (btor->avmgr);
    smgr = btor_get_sat_mgr_aig_mgr (amgr);
    res  = btor_fixed_sat (smgr, id);
  }
  if (BTOR_IS_INVERTED_NODE (exp)) res = -res;
  return res;
}

static int
process_skeleton_tseitin_lit (BtorPtrHashTable *ids, BtorNode *exp)
{
  BtorPtrHashBucket *b;
  BtorNode *real_exp;
  int res;

  real_exp = BTOR_REAL_ADDR_NODE (exp);
  assert (real_exp->len == 1);
  b = btor_find_in_ptr_hash_table (ids, real_exp);
  if (!b)
  {
    b             = btor_insert_in_ptr_hash_table (ids, real_exp);
    b->data.asInt = (int) ids->count;
  }

  res = b->data.asInt;
  assert (res > 0);

  if (BTOR_IS_INVERTED_NODE (exp)) res = -res;

  return res;
}

static void
process_skeleton_tseitin (Btor *btor,
                          LGL *lgl,
                          BtorNodePtrStack *work_stack,
                          BtorNodePtrStack *unmark_stack,
                          BtorPtrHashTable *ids,
                          BtorNode *root)
{
  assert (btor);

  int i, lhs, rhs[3], fixed;
  BtorNode *exp;

  BTOR_PUSH_STACK (btor->mm, *work_stack, root);

  do
  {
    exp = BTOR_POP_STACK (*work_stack);
    assert (exp);
    exp = BTOR_REAL_ADDR_NODE (exp);
    if (!exp->mark)
    {
      exp->mark = 1;
      BTOR_PUSH_STACK (btor->mm, *unmark_stack, exp);

      BTOR_PUSH_STACK (btor->mm, *work_stack, exp);
      for (i = exp->arity - 1; i >= 0; i--)
        BTOR_PUSH_STACK (btor->mm, *work_stack, exp->e[i]);
    }
    else if (exp->mark == 1)
    {
      exp->mark = 2;
      if (exp->len != 1 || BTOR_IS_FUN_NODE (exp) || BTOR_IS_ARGS_NODE (exp)
          || exp->parameterized)
        continue;

#ifndef NDEBUG
      for (i = 0; i < exp->arity; i++)
      {
        BtorNode *child = exp->e[i];
        child           = BTOR_REAL_ADDR_NODE (child);
        assert (child->mark == 2);
        if (child->len == 1 && !BTOR_IS_FUN_NODE (child)
            && !BTOR_IS_ARGS_NODE (child) && !child->parameterized)
          assert (btor_find_in_ptr_hash_table (ids, child));
      }
#endif
      lhs   = process_skeleton_tseitin_lit (ids, exp);
      fixed = btor_fixed_exp (btor, exp);
      if (fixed)
      {
        lgladd (lgl, (fixed > 0) ? lhs : -lhs);
        lgladd (lgl, 0);
      }

      switch (exp->kind)
      {
        case BTOR_AND_NODE:
          rhs[0] = process_skeleton_tseitin_lit (ids, exp->e[0]);
          rhs[1] = process_skeleton_tseitin_lit (ids, exp->e[1]);

          lgladd (lgl, -lhs);
          lgladd (lgl, rhs[0]);
          lgladd (lgl, 0);

          lgladd (lgl, -lhs);
          lgladd (lgl, rhs[1]);
          lgladd (lgl, 0);

          lgladd (lgl, lhs);
          lgladd (lgl, -rhs[0]);
          lgladd (lgl, -rhs[1]);
          lgladd (lgl, 0);
          break;

        case BTOR_BEQ_NODE:
          if (BTOR_REAL_ADDR_NODE (exp->e[0])->len != 1) break;
          assert (BTOR_REAL_ADDR_NODE (exp->e[1])->len == 1);
          rhs[0] = process_skeleton_tseitin_lit (ids, exp->e[0]);
          rhs[1] = process_skeleton_tseitin_lit (ids, exp->e[1]);

          lgladd (lgl, -lhs);
          lgladd (lgl, -rhs[0]);
          lgladd (lgl, rhs[1]);
          lgladd (lgl, 0);

          lgladd (lgl, -lhs);
          lgladd (lgl, rhs[0]);
          lgladd (lgl, -rhs[1]);
          lgladd (lgl, 0);

          lgladd (lgl, lhs);
          lgladd (lgl, rhs[0]);
          lgladd (lgl, rhs[1]);
          lgladd (lgl, 0);

          lgladd (lgl, lhs);
          lgladd (lgl, -rhs[0]);
          lgladd (lgl, -rhs[1]);
          lgladd (lgl, 0);

          break;

        case BTOR_BCOND_NODE:
          assert (BTOR_REAL_ADDR_NODE (exp->e[0])->len == 1);
          if (BTOR_REAL_ADDR_NODE (exp->e[1])->len != 1) break;
          assert (BTOR_REAL_ADDR_NODE (exp->e[2])->len == 1);
          rhs[0] = process_skeleton_tseitin_lit (ids, exp->e[0]);
          rhs[1] = process_skeleton_tseitin_lit (ids, exp->e[1]);
          rhs[2] = process_skeleton_tseitin_lit (ids, exp->e[2]);

          lgladd (lgl, -lhs);
          lgladd (lgl, -rhs[0]);
          lgladd (lgl, rhs[1]);
          lgladd (lgl, 0);

          lgladd (lgl, -lhs);
          lgladd (lgl, rhs[0]);
          lgladd (lgl, rhs[2]);
          lgladd (lgl, 0);

          lgladd (lgl, lhs);
          lgladd (lgl, -rhs[0]);
          lgladd (lgl, -rhs[1]);
          lgladd (lgl, 0);

          lgladd (lgl, lhs);
          lgladd (lgl, rhs[0]);
          lgladd (lgl, -rhs[2]);
          lgladd (lgl, 0);
          break;

        default: assert (exp->kind != BTOR_PROXY_NODE); break;
      }
    }
  } while (!BTOR_EMPTY_STACK (*work_stack));
}

static void
process_skeleton (Btor *btor)
{
  BtorPtrHashTable *ids;
  BtorNodePtrStack unmark_stack;
  int count, fixed;
  BtorNodePtrStack work_stack;
  BtorMemMgr *mm = btor->mm;
  BtorPtrHashBucket *b;
  double start, delta;
  int res, lit, val;
  BtorNode *exp;
  LGL *lgl;
  BtorHashTableIterator it;

  start = btor_time_stamp ();

  ids = btor_new_ptr_hash_table (mm,
                                 (BtorHashPtr) btor_hash_exp_by_id,
                                 (BtorCmpPtr) btor_compare_exp_by_id);

  lgl = lglinit ();
  lglsetprefix (lgl, "[lglskel] ");

  if (btor->options.verbosity)
  {
    lglsetopt (lgl, "verbose", btor->options.verbosity - 1);
    lglbnr ("Lingeling", "[lglskel] ", stdout);
    fflush (stdout);
  }
  else
    lglsetopt (lgl, "verbose", -1);

  count = 0;

  BTOR_INIT_STACK (work_stack);
  BTOR_INIT_STACK (unmark_stack);

  init_node_hash_table_iterator (&it, btor->synthesized_constraints);
  queue_node_hash_table_iterator (&it, btor->unsynthesized_constraints);
  while (has_next_node_hash_table_iterator (&it))
  {
    count++;
    exp = next_node_hash_table_iterator (&it);
    assert (BTOR_REAL_ADDR_NODE (exp)->len == 1);
    process_skeleton_tseitin (btor, lgl, &work_stack, &unmark_stack, ids, exp);
    lgladd (lgl, process_skeleton_tseitin_lit (ids, exp));
    lgladd (lgl, 0);
  }

  BTOR_RELEASE_STACK (mm, work_stack);

  while (!BTOR_EMPTY_STACK (unmark_stack))
  {
    exp = BTOR_POP_STACK (unmark_stack);
    assert (!BTOR_IS_INVERTED_NODE (exp));
    assert (exp->mark);
    exp->mark = 0;
  }

  BTOR_RELEASE_STACK (mm, unmark_stack);

  btor_msg (btor,
            1,
            "found %u skeleton literals in %d constraints",
            ids->count,
            count);

#if 0
  lglsetopt (lgl, "clim", 10000);
  res = lglsat (lgl);
#else
  res = lglsimp (lgl, 0);
#endif

  if (btor->options.verbosity)
  {
    btor_msg (btor, 1, "skeleton preprocessing result %d", res);
    lglstats (lgl);
  }

  fixed = 0;

  if (res == 20)
  {
    btor_msg (btor, 1, "skeleton inconsistent");
    btor->inconsistent = 1;
  }
  else
  {
    assert (res == 0 || res == 10);
    for (b = ids->first; b; b = b->next)
    {
      exp = b->key;
      assert (!BTOR_IS_INVERTED_NODE (exp));
      lit = process_skeleton_tseitin_lit (ids, exp);
      val = lglfixed (lgl, lit);
      if (val)
      {
        if (!btor_find_in_ptr_hash_table (btor->synthesized_constraints, exp)
            && !btor_find_in_ptr_hash_table (btor->unsynthesized_constraints,
                                             exp))
        {
          if (val < 0) exp = BTOR_INVERT_NODE (exp);
          add_constraint (btor, exp);
          btor->stats.skeleton_constraints++;
          fixed++;
        }
      }
      else
      {
        assert (
            !btor_find_in_ptr_hash_table (btor->synthesized_constraints, exp));
        assert (!btor_find_in_ptr_hash_table (btor->unsynthesized_constraints,
                                              exp));
      }
    }
  }

  btor_delete_ptr_hash_table (ids);
  lglrelease (lgl);

  delta = btor_time_stamp () - start;
  btor->time.skel += delta;
  btor_msg (
      btor,
      1,
      "skeleton preprocessing produced %d new constraints in %.1f seconds",
      fixed,
      delta);
  assert (check_id_table_mark_unset_dbg (btor));
}

/*------------------------------------------------------------------------*/
#endif /* BTOR_DO_NOT_PROCESS_SKELETON */
/*------------------------------------------------------------------------*/

static void
init_cache (Btor *btor)
{
  assert (btor);
  assert (!btor->cache);

  btor->cache = btor_new_ptr_hash_table (
      btor->mm, (BtorHashPtr) hash_exp_pair, (BtorCmpPtr) compare_exp_pair);
}

static void
release_cache (Btor *btor)
{
  assert (btor);
  assert (btor->cache);

  BtorPtrHashBucket *bucket;
  BtorNodePair *pair;

  for (bucket = btor->cache->first; bucket; bucket = bucket->next)
  {
    pair = (BtorNodePair *) bucket->key;
    btor_release_exp (btor, (BtorNode *) bucket->data.asPtr);
    delete_exp_pair (btor, pair);
  }
  btor_delete_ptr_hash_table (btor->cache);
  btor->cache = 0;
}

static void
beta_reduce_applies_on_lambdas (Btor *btor)
{
  assert (btor);

  double start, delta;
  BtorPtrHashTable *apps;
  BtorNode *app, *fun;
  BtorNodeIterator it;
  BtorHashTableIterator h_it;
  BtorMemMgr *mm;

  if (btor->lambdas->count == 0) return;

  start = btor_time_stamp ();

  mm   = btor->mm;
  apps = btor_new_ptr_hash_table (mm,
                                  (BtorHashPtr) btor_hash_exp_by_id,
                                  (BtorCmpPtr) btor_compare_exp_by_id);

  /* collect function applications */
  init_node_hash_table_iterator (&h_it, btor->lambdas);
  while (has_next_node_hash_table_iterator (&h_it))
  {
    fun = next_node_hash_table_iterator (&h_it);
    init_apply_parent_iterator (&it, fun);
    while (has_next_parent_apply_parent_iterator (&it))
    {
      app = next_parent_apply_parent_iterator (&it);

      if (btor_find_in_ptr_hash_table (apps, app)) continue;

      if (app->parameterized) continue;

      btor_insert_in_ptr_hash_table (apps, btor_copy_exp (btor, app));
    }
  }

  btor_msg (btor,
            1,
            "starting to beta reduce %d lamba with %d applications",
            btor->lambdas->count,
            apps->count);

  substitute_and_rebuild (btor, apps, 1);

  init_node_hash_table_iterator (&h_it, apps);
  while (has_next_node_hash_table_iterator (&h_it))
    btor_release_exp (btor, next_node_hash_table_iterator (&h_it));
  btor_delete_ptr_hash_table (apps);

  delta = btor_time_stamp () - start;
  btor->time.betareduce += delta;
  btor_msg (btor, 1, "beta reduced all lambdas in %.1f seconds", delta);
}

static void
merge_lambdas (Btor *btor)
{
  assert (btor);
  assert (btor->options.rewrite_level > 0);
  assert (check_id_table_mark_unset_dbg (btor));
  assert (check_id_table_aux_mark_unset_dbg (btor));
  assert (check_unique_table_merge_unset_dbg (btor));

  int i, delta_lambdas;
  double start, delta;
  BtorNode *cur, *lambda, *subst, *parent, *merge;
  BtorMemMgr *mm;
  BtorHashTableIterator it;
  BtorNodeIterator nit;
  BtorNodePtrStack stack, unmark, visit;

  start         = btor_time_stamp ();
  mm            = btor->mm;
  delta_lambdas = btor->lambdas->count;

  btor_init_substitutions (btor);
  BTOR_INIT_STACK (stack);
  BTOR_INIT_STACK (unmark);
  BTOR_INIT_STACK (visit);

  /* collect candidates for merging */
  init_node_hash_table_iterator (&it, btor->lambdas);
  while (has_next_node_hash_table_iterator (&it))
  {
    lambda = next_node_hash_table_iterator (&it);
    assert (BTOR_IS_REGULAR_NODE (lambda));

    if (lambda->parents != 1) continue;

    parent = BTOR_REAL_ADDR_NODE (lambda->first_parent);
    assert (parent);
    /* stop at non-parameterized applies */
    if (!parent->parameterized && BTOR_IS_APPLY_NODE (parent)) continue;

    lambda->merge = 1;
    BTOR_PUSH_STACK (mm, stack, lambda);
  }

  for (i = 0; i < BTOR_COUNT_STACK (stack); i++)
  {
    lambda = BTOR_PEEK_STACK (stack, i);
    assert (BTOR_IS_REGULAR_NODE (lambda));
    assert (lambda->parents == 1);

    if (lambda->mark) continue;

    lambda->mark = 1;
    BTOR_PUSH_STACK (mm, unmark, lambda);

    /* skip curried lambdas */
    if (BTOR_IS_CURRIED_LAMBDA_NODE (lambda)
        && !BTOR_IS_FIRST_CURRIED_LAMBDA (lambda))
      continue;

    /* search upwards for top-most lambda */
    merge = 0;
    BTOR_RESET_STACK (visit);
    BTOR_PUSH_STACK (mm, visit, lambda);
    while (!BTOR_EMPTY_STACK (visit))
    {
      cur = BTOR_REAL_ADDR_NODE (BTOR_POP_STACK (visit));

      if (cur->aux_mark) continue;

      cur->aux_mark = 1;
      BTOR_PUSH_STACK (mm, unmark, cur);

      /* we can only merge non-paremeterized lambdas */
      // TODO: remove paraemterized if we handle btorparamcache differently
      if (BTOR_IS_LAMBDA_NODE (cur) && !cur->merge && !cur->parameterized)
      {
        merge = cur;
        break;
      }

      init_full_parent_iterator (&nit, cur);
      while (has_next_parent_full_parent_iterator (&nit))
        BTOR_PUSH_STACK (mm, visit, next_parent_full_parent_iterator (&nit));
    }

    /* no lambda to merge found */
    if (!merge) continue;

    assert (!merge->parameterized);

    /* already processed */
    if (merge->mark) continue;

    merge->mark = 1;
    BTOR_PUSH_STACK (mm, unmark, merge);

    init_lambda_iterator (&nit, merge);
    while (has_next_lambda_iterator (&nit))
    {
      cur = next_lambda_iterator (&nit);
      btor_assign_param (btor, cur, cur->e[0]);
    }
    /* merge lambdas that are marked with 'merge' flag */
    subst = btor_beta_reduce_merge (btor, BTOR_LAMBDA_GET_BODY (merge));
    subst = BTOR_COND_INVERT_NODE (BTOR_LAMBDA_GET_BODY (merge), subst);
    btor_unassign_params (btor, merge);
    btor_insert_substitution (btor, BTOR_LAMBDA_GET_BODY (merge), subst, 0);
    btor_release_exp (btor, subst);
  }

  /* cleanup */
  while (!BTOR_EMPTY_STACK (unmark))
  {
    cur           = BTOR_POP_STACK (unmark);
    cur->mark     = 0;
    cur->aux_mark = 0;
    cur->merge    = 0;
  }

  substitute_and_rebuild (btor, btor->substitutions, 0);
  btor_delete_substitutions (btor);
  delta_lambdas -= btor->lambdas->count;
  btor->stats.lambdas_merged += delta_lambdas;

  BTOR_RELEASE_STACK (mm, visit);
  BTOR_RELEASE_STACK (mm, stack);
  BTOR_RELEASE_STACK (mm, unmark);
  assert (check_id_table_aux_mark_unset_dbg (btor));
  assert (check_unique_table_merge_unset_dbg (btor));
  delta = btor_time_stamp () - start;
  btor_msg (btor, 1, "merged %d lambdas in %.2f seconds", delta_lambdas, delta);
}

static void
insert_slice_limits (
    Btor *btor, BtorPtrHashTable *limits, BtorNode *exp, int upper, int lower)
{
  assert (btor);
  assert (limits);
  assert (exp);
  assert (BTOR_IS_REGULAR_NODE (exp));
  assert (btor_precond_slice_exp_dbg (btor, exp, upper, lower));
  assert (!btor_find_in_ptr_hash_table (limits, exp));

  BtorSlice *s;

  s = new_slice (btor, upper, lower);
  btor_insert_in_ptr_hash_table (limits, btor_copy_exp (btor, exp))
      ->data.asPtr = s;
}

static void
update_slice_limits (
    Btor *btor, BtorPtrHashTable *limits, BtorNode *exp, int upper, int lower)
{
  assert (btor);
  assert (limits);
  assert (exp);
  assert (BTOR_IS_REGULAR_NODE (exp));
  assert (btor_precond_slice_exp_dbg (btor, exp, upper, lower));

  BtorSlice *s;
  BtorPtrHashBucket *b;

  if (exp->kind == BTOR_MUL_NODE || exp->kind == BTOR_ADD_NODE) lower = 0;

  b = btor_find_in_ptr_hash_table (limits, exp);

  if (b)
  {
    s = (BtorSlice *) b->data.asPtr;
    assert (s);
    if (upper > s->upper) s->upper = upper;

    if (lower < s->lower) s->lower = lower;
  }
  else
  {
    s = new_slice (btor, upper, lower);
    btor_insert_in_ptr_hash_table (limits, btor_copy_exp (btor, exp))
        ->data.asPtr = s;
  }
}

static void
remove_slice_limits (Btor *btor, BtorPtrHashTable *limits, BtorNode *exp)
{
  assert (btor);
  assert (limits);
  assert (exp);
  assert (BTOR_IS_REGULAR_NODE (exp));
  assert (btor_find_in_ptr_hash_table (limits, exp));

  BtorPtrHashData d;

  btor_remove_from_ptr_hash_table (limits, exp, 0, &d);
  assert (d.asPtr);
  delete_slice (btor, (BtorSlice *) d.asPtr);
  btor_release_exp (btor, exp);
}

static BtorSlice *
get_slice_limits (BtorPtrHashTable *limits, BtorNode *exp)
{
  assert (limits);
  assert (exp);

  BtorSlice *s;
  BtorPtrHashBucket *b;

  exp = BTOR_REAL_ADDR_NODE (exp);

  b = btor_find_in_ptr_hash_table (limits, exp);
  if (!b) return 0;
  s = (BtorSlice *) b->data.asPtr;
  assert (s);
  return s;
}

static BtorNode *
recursively_rebuild_exp_limits (Btor *btor,
                                BtorPtrHashTable *limits,
                                BtorNode *exp)
{
  assert (btor);
  assert (limits);
  assert (exp);
  assert (BTOR_IS_REGULAR_NODE (exp));
  assert (check_id_table_mark_unset_dbg (btor));

  int i, upper, lower, u, l;
  BtorMemMgr *mm;
  BtorNode *cur, *real_cur, *result, *t[2], *e[3], *tmp;
  BtorSlice *s;
  BtorHashTableIterator it;
  BtorPtrHashTable *cache;
  BtorNodePtrStack visit, rebuilt, unmark;
  BtorNode *(*fptr) (Btor *, BtorNode *, BtorNode *);

  btor->options.simplify_constraints = 0;
  mm                                 = btor->mm;
  BTOR_INIT_STACK (visit);
  BTOR_INIT_STACK (rebuilt);
  BTOR_INIT_STACK (unmark);

  cache = btor_new_ptr_hash_table (mm,
                                   (BtorHashPtr) btor_hash_exp_by_id,
                                   (BtorCmpPtr) btor_compare_exp_by_id);

  BTOR_PUSH_STACK (mm, visit, exp);
  while (!BTOR_EMPTY_STACK (visit))
  {
    cur      = BTOR_POP_STACK (visit);
    real_cur = BTOR_REAL_ADDR_NODE (cur);
    //      printf ("visit: %s\n", node2string (cur));

    if (!(s = get_slice_limits (limits, real_cur)))
    {
      result = btor_copy_exp (btor, real_cur);
      //	  printf ("nothing changed: %s\n", node2string (cur));
      goto PUSH_RESULT;
    }

    if (real_cur->mark == 0)
    {
      real_cur->mark = 1;
      BTOR_PUSH_STACK (mm, unmark, real_cur);

      BTOR_PUSH_STACK (mm, visit, cur);
      for (i = 0; i < real_cur->arity; i++)
        BTOR_PUSH_STACK (mm, visit, real_cur->e[i]);
    }
    else if (real_cur->mark == 1)
    {
      assert (BTOR_COUNT_STACK (rebuilt) >= real_cur->arity);
      real_cur->mark = 2;

      s = get_slice_limits (limits, real_cur);
      assert (s);
      upper = s->upper;
      lower = s->lower;
      //	  printf ("rebuild_limits (%d)[%d:%d]: %s\n", real_cur->len,
      //		  upper, lower, node2string (cur));

      for (i = 0; i < real_cur->arity; i++) e[i] = BTOR_POP_STACK (rebuilt);

      switch (real_cur->kind)
      {
        case BTOR_BV_CONST_NODE:
        case BTOR_BV_VAR_NODE:
        case BTOR_PARAM_NODE: result = btor_copy_exp (btor, real_cur); break;

        case BTOR_SLICE_NODE:
          assert (real_cur->len <= BTOR_REAL_ADDR_NODE (e[0])->len);
          u = real_cur->upper;
          l = real_cur->lower;
          s = get_slice_limits (limits, real_cur->e[0]);
          if (s)
          {
            u -= s->lower;
            l -= s->lower;
          }
          result = btor_slice_exp (btor, e[0], u, l);
          break;

        case BTOR_AND_NODE:
          for (i = 0; i < real_cur->arity; i++)
          {
            u = upper;
            l = lower;
            s = get_slice_limits (limits, real_cur->e[i]);
            if (s)
            {
              u -= s->lower;
              l -= s->lower;
            }
            t[i] = btor_slice_exp (btor, e[i], u, l);
          }
          result = btor_and_exp (btor, t[0], t[1]);
          btor_release_exp (btor, t[0]);
          btor_release_exp (btor, t[1]);
          break;

        case BTOR_ADD_NODE: fptr = btor_add_exp; goto ADD_MUL_UDIV_NODE;
        case BTOR_MUL_NODE:
          fptr = btor_mul_exp;
          goto ADD_MUL_UDIV_NODE;
          //      case BTOR_UDIV_NODE:
          //	fptr = btor_udiv_exp;
        ADD_MUL_UDIV_NODE:
          assert (lower == 0);
          t[0]   = btor_slice_exp (btor, e[0], upper, lower);
          t[1]   = btor_slice_exp (btor, e[1], upper, lower);
          result = fptr (btor, t[0], t[1]);
          btor_release_exp (btor, t[0]);
          btor_release_exp (btor, t[1]);
          break;

        // TODO: is there any operators that does not need extension for
        //       its children?
        case BTOR_ULT_NODE: fptr = btor_ult_exp; goto UDIV_UREM_NODE;
        case BTOR_BEQ_NODE: fptr = btor_eq_exp; goto UDIV_UREM_NODE;
        case BTOR_SRL_NODE: fptr = btor_srl_exp; goto UDIV_UREM_NODE;
        case BTOR_SLL_NODE: fptr = btor_sll_exp; goto UDIV_UREM_NODE;
        case BTOR_UDIV_NODE: fptr = btor_udiv_exp; goto UDIV_UREM_NODE;
        case BTOR_UREM_NODE:
          fptr = btor_urem_exp;
        UDIV_UREM_NODE:
          t[0]   = btor_uext_exp (btor,
                                e[0],
                                BTOR_REAL_ADDR_NODE (real_cur->e[0])->len
                                    - BTOR_REAL_ADDR_NODE (e[0])->len);
          t[1]   = btor_uext_exp (btor,
                                e[1],
                                BTOR_REAL_ADDR_NODE (real_cur->e[1])->len
                                    - BTOR_REAL_ADDR_NODE (e[1])->len);
          result = fptr (btor, t[0], t[1]);
          btor_release_exp (btor, t[0]);
          btor_release_exp (btor, t[1]);
          break;

        case BTOR_CONCAT_NODE:
          /* slice on e[1] only */
          if (upper < BTOR_REAL_ADDR_NODE (real_cur->e[1])->len)
          {
            //		    printf ("only e[1] sliced\n");
            u = upper;
            l = lower;
            s = get_slice_limits (limits, real_cur->e[1]);
            if (s)
            {
              l -= s->lower;
              u -= s->lower;
            }
            result = btor_slice_exp (btor, e[1], u, l);
          }
          /* slice on e[0] only */
          else if (lower >= BTOR_REAL_ADDR_NODE (real_cur->e[1])->len)
          {
            //		    printf ("only e[0] sliced\n");
            assert (upper >= BTOR_REAL_ADDR_NODE (real_cur->e[1])->len);
            u = upper - BTOR_REAL_ADDR_NODE (real_cur->e[1])->len;
            l = lower - BTOR_REAL_ADDR_NODE (real_cur->e[1])->len;
            s = get_slice_limits (limits, real_cur->e[0]);
            if (s)
            {
              l -= s->lower;
              u -= s->lower;
            }
            result = btor_slice_exp (btor, e[0], u, l);
          }
          /* slice on e[0] and e[1] */
          else
          {
            //		    printf ("both sliced\n");
            /* limits for e[0] */
            l    = 0;
            u    = upper - BTOR_REAL_ADDR_NODE (real_cur->e[1])->len;
            t[0] = btor_slice_exp (btor, e[0], u, l);
            //		    printf ("slice e[0]: [%d:%d]\n", u, l);

            /* limits for e[1] */
            l = lower;
            u = BTOR_REAL_ADDR_NODE (real_cur->e[1])->len - 1;
            s = get_slice_limits (limits, real_cur->e[1]);
            if (s)
            {
              l -= s->lower;
              u -= s->lower;
            }
            t[1] = btor_slice_exp (btor, e[1], u, l);
            //		    printf ("slice e[1]: [%d:%d]\n", u, l);
            result = btor_concat_exp (btor, t[0], t[1]);
            btor_release_exp (btor, t[0]);
            btor_release_exp (btor, t[1]);
          }
          break;

        // TODO: compute slice
        case BTOR_APPLY_NODE: result = btor_apply_exp (btor, e[0], e[1]); break;

        // TODO: compute slice
        case BTOR_LAMBDA_NODE:
          result = btor_lambda_exp (btor, e[0], e[1]);
          break;

        case BTOR_BCOND_NODE:
          for (i = 1; i < real_cur->arity; i++)
          {
            s = get_slice_limits (limits, real_cur->e[i]);
            u = upper;
            l = lower;
            if (s)
            {
              u -= s->lower;
              l -= s->lower;
            }
            t[i - 1] = btor_slice_exp (btor, e[i], u, l);
          }
          result = btor_cond_exp (btor, e[0], t[0], t[1]);
          btor_release_exp (btor, t[0]);
          btor_release_exp (btor, t[1]);
          break;
#if 0
	      case BTOR_ULT_NODE:
		fptr = btor_ult_exp;
		goto ULT_BEQ_NODE;
	      case BTOR_BEQ_NODE:
		fptr = btor_eq_exp;
ULT_BEQ_NODE:
		result = fptr (btor, e[0], e[1]);
		break;
#endif

        default: result = 0;
      }

      assert (result);

      // TODO: move slicing to resp. node kind?
      if (real_cur->kind != BTOR_BCOND_NODE && real_cur->kind != BTOR_SLICE_NODE
          && real_cur->kind != BTOR_CONCAT_NODE
          && real_cur->kind != BTOR_AND_NODE && real_cur->kind != BTOR_MUL_NODE
          && real_cur->kind != BTOR_ADD_NODE)
      {
        assert (upper < BTOR_REAL_ADDR_NODE (result)->len);
        tmp = btor_slice_exp (btor, result, upper, lower);
        btor_release_exp (btor, result);
        result = tmp;
      }

      assert (BTOR_REAL_ADDR_NODE (result)->len == upper - lower + 1);

      for (i = 0; i < real_cur->arity; i++) btor_release_exp (btor, e[i]);

      btor_insert_in_ptr_hash_table (cache, real_cur)->data.asPtr =
          btor_copy_exp (btor, result);

    PUSH_RESULT:
      result = BTOR_COND_INVERT_NODE (cur, result);

      //	  printf ("  result: (%d, bw: %d) %s\n", BTOR_IS_INVERTED_NODE
      //(cur), 		  BTOR_REAL_ADDR_NODE (result)->len,
      //		  node2string (result));

      BTOR_PUSH_STACK (mm, rebuilt, result);
    }
    else
    {
      //	printf ("cached rebuild: %s\n", node2string (cur));
      assert (real_cur->mark == 2);
      assert (btor_find_in_ptr_hash_table (cache, real_cur));
      result = btor_copy_exp (
          btor, btor_find_in_ptr_hash_table (cache, real_cur)->data.asPtr);
      goto PUSH_RESULT;
    }
  }
  assert (BTOR_COUNT_STACK (rebuilt) == 1);
  result = BTOR_POP_STACK (rebuilt);
  assert (result);

  while (!BTOR_EMPTY_STACK (unmark))
  {
    cur = BTOR_POP_STACK (unmark);
    assert (BTOR_IS_REGULAR_NODE (cur));
    cur->mark = 0;
  }

  init_node_hash_table_iterator (&it, cache);
  while (has_next_node_hash_table_iterator (&it))
  {
    btor_release_exp (btor, (BtorNode *) it.bucket->data.asPtr);
    (void) next_node_hash_table_iterator (&it);
  }

  BTOR_RELEASE_STACK (mm, visit);
  BTOR_RELEASE_STACK (mm, rebuilt);
  BTOR_RELEASE_STACK (mm, unmark);
  btor_delete_ptr_hash_table (cache);

  assert (check_id_table_mark_unset_dbg (btor));
  btor->options.simplify_constraints = 1;

  return result;
}

static void
analyze_slices (Btor *btor)
{
  assert (btor);
  assert (check_unique_table_children_proxy_free_dbg (btor));

  int i, upper, lower, changed;
  BtorNode *cur, *subst, *parent, *e[3];
  BtorNodePtrStack visit;
  BtorPtrHashTable *limits, *slices;
  BtorNodeIterator it;
  BtorHashTableIterator hit;
  BtorMemMgr *mm;
  BtorSlice *s;

  mm     = btor->mm;
  limits = btor_new_ptr_hash_table (btor->mm,
                                    (BtorHashPtr) btor_hash_exp_by_id,
                                    (BtorCmpPtr) btor_compare_exp_by_id);
  slices = btor_new_ptr_hash_table (btor->mm,
                                    (BtorHashPtr) btor_hash_exp_by_id,
                                    (BtorCmpPtr) btor_compare_exp_by_id);
  BTOR_INIT_STACK (visit);

  for (i = 0; i < btor->nodes_unique_table.size; i++)
  {
    for (cur = btor->nodes_unique_table.chains[i]; cur; cur = cur->next)
    {
      if (cur->kind != BTOR_SLICE_NODE) continue;
      insert_slice_limits (btor, limits, cur, cur->len - 1, 0);
      btor_insert_in_ptr_hash_table (slices, cur);
      BTOR_PUSH_STACK (mm, visit, cur);
    }
  }

  // TODO: function propagate_slices?
  /* compute limits */
  while (!BTOR_EMPTY_STACK (visit))
  {
    cur = BTOR_POP_STACK (visit);
    assert (BTOR_IS_REGULAR_NODE (cur));
    //      printf ("visit: %s\n", node2string (cur));

    s = get_slice_limits (limits, cur);
    if (!s) continue;
    assert (s);

    for (i = 0; i < cur->arity; i++) e[i] = BTOR_REAL_ADDR_NODE (cur->e[i]);

    switch (cur->kind)
    {
      case BTOR_BV_CONST_NODE:
      case BTOR_BV_VAR_NODE:
      case BTOR_PARAM_NODE: break;

      case BTOR_SLICE_NODE:
        update_slice_limits (
            btor, limits, e[0], cur->lower + s->upper, cur->lower + s->lower);
        BTOR_PUSH_STACK (mm, visit, e[0]);
        break;

      case BTOR_AND_NODE:
        update_slice_limits (btor, limits, e[0], s->upper, s->lower);
        update_slice_limits (btor, limits, e[1], s->upper, s->lower);
        BTOR_PUSH_STACK (mm, visit, e[0]);
        BTOR_PUSH_STACK (mm, visit, e[1]);
        break;

      case BTOR_ADD_NODE:
      case BTOR_MUL_NODE:
        //	  case BTOR_UDIV_NODE:
        /* for add and mul operations we have to consider the carry and
         * thus the lower limit is always 0 */
        update_slice_limits (btor, limits, cur, s->upper, 0);
        update_slice_limits (btor, limits, e[0], s->upper, 0);
        update_slice_limits (btor, limits, e[1], s->upper, 0);
        BTOR_PUSH_STACK (mm, visit, e[0]);
        BTOR_PUSH_STACK (mm, visit, e[1]);
        //	    printf ("skip: %s\n", node2string (cur));
        break;

      case BTOR_SRL_NODE:
      case BTOR_SLL_NODE: break;

      case BTOR_UDIV_NODE:
      case BTOR_UREM_NODE: break;

      case BTOR_CONCAT_NODE:
        /* slice on e[1] only */
        if (s->upper < e[1]->len)
        {
          upper = s->upper;
          lower = s->lower;
          update_slice_limits (btor, limits, e[1], upper, lower);
          BTOR_PUSH_STACK (mm, visit, e[1]);
        }
        /* slice on e[0] only */
        else if (s->lower >= e[1]->len)
        {
          assert (s->upper >= e[1]->len);
          upper = s->upper - e[1]->len;
          lower = s->lower - e[1]->len;
          update_slice_limits (btor, limits, e[0], upper, lower);
          BTOR_PUSH_STACK (mm, visit, e[0]);
        }
        /* slice on e[0] and e[1] */
        else
        {
          /* limits for e[0] */
          lower = 0;
          upper = s->upper - e[1]->len;
          update_slice_limits (btor, limits, e[0], upper, lower);
          BTOR_PUSH_STACK (mm, visit, e[0]);

          /* limits for e[1] */
          upper = e[1]->len - 1;
          lower = s->lower;
          update_slice_limits (btor, limits, e[1], upper, lower);
          BTOR_PUSH_STACK (mm, visit, e[1]);
        }
        break;

      // TODO:
      case BTOR_APPLY_NODE:
        //	    BTOR_PUSH_STACK (mm, visit, cur->e[0]);
        break;

      // TODO:
      case BTOR_LAMBDA_NODE:
        //	    e[1] = BTOR_REAL_ADDR_NODE (BTOR_LAMBDA_GET_BODY (cur));
        //	    BTOR_PUSH_STACK (mm, visit, e[1]);
        //	    update_slice_limits (btor, limits, e[1], s->upper,
        // s->lower);
        printf ("skip: %s\n", node2string (cur));
        break;

      case BTOR_BCOND_NODE:
        update_slice_limits (btor, limits, e[1], s->upper, s->lower);
        update_slice_limits (btor, limits, e[2], s->upper, s->lower);
        BTOR_PUSH_STACK (mm, visit, e[1]);
        BTOR_PUSH_STACK (mm, visit, e[2]);
        break;

#if 0
	  case BTOR_ULT_NODE:
	  case BTOR_BEQ_NODE:
	    update_slice_limits (btor, limits, e[0],
				 BTOR_REAL_ADDR_NODE (e[0])->len - 1, 0);
	    update_slice_limits (btor, limits, e[1],
				 BTOR_REAL_ADDR_NODE (e[1])->len - 1, 0);
	    BTOR_PUSH_STACK (mm, visit, e[0]);
	    BTOR_PUSH_STACK (mm, visit, e[1]);
	    break;
#endif

      default:
        assert (!BTOR_IS_ARGS_NODE (cur));
        assert (!BTOR_IS_ARRAY_EQ_NODE (cur));
        assert (!BTOR_IS_ARRAY_VAR_NODE (cur));
    }
  }
  BTOR_RELEASE_STACK (mm, visit);

  do
  {
    changed = 0;
    init_node_hash_table_iterator (&hit, limits);
    while (has_next_node_hash_table_iterator (&hit))
    {
      s   = (BtorSlice *) hit.bucket->data.asPtr;
      cur = next_node_hash_table_iterator (&hit);
      //          printf ("limits: [%d:%d](%d) %s\n", s->upper, s->lower,
      //    	      cur->len, node2string (cur));

      if (btor_find_in_ptr_hash_table (slices, cur) || cur->arity == 0)
        continue;

      init_full_parent_iterator (&it, cur);
      while (has_next_parent_full_parent_iterator (&it))
      {
        parent = next_parent_full_parent_iterator (&it);
        //	      printf ("  parent: %s\n", node2string (parent));
        if (!btor_find_in_ptr_hash_table (limits, parent))
        {
          //    	      printf ("remove: %s (parent: %s)\n", node2string
          //    (cur), 		      node2string (parent));
          remove_slice_limits (btor, limits, cur);
          changed = 1;
          break;
        }
      }
    }
  } while (changed);
  // TODO: if we removed something from limits we should recompute the limits
  //	   for all remaining nodes

  btor_init_substitutions (btor);
  init_node_hash_table_iterator (&hit, slices);
  while (has_next_node_hash_table_iterator (&hit))
  {
    cur   = next_node_hash_table_iterator (&hit);
    subst = recursively_rebuild_exp_limits (btor, limits, cur);
    btor_insert_substitution (btor, cur, subst, 0);
    //      printf ("subst: %s -> %s\n", node2string (cur), node2string
    //      (subst));
    btor_release_exp (btor, subst);
  }

  substitute_and_rebuild (btor, btor->substitutions, 0);
  btor_delete_substitutions (btor);

  init_node_hash_table_iterator (&hit, limits);
  while (has_next_node_hash_table_iterator (&hit))
  {
    s = (BtorSlice *) hit.bucket->data.asPtr;
    assert (s);
    cur = next_node_hash_table_iterator (&hit);
    delete_slice (btor, s);
    btor_release_exp (btor, cur);
  }
  btor_delete_ptr_hash_table (limits);
  btor_delete_ptr_hash_table (slices);
}

int
btor_simplify (Btor *btor)
{
  assert (btor);

  int rounds;
  double start, delta;
#ifndef BTOR_DO_NOT_PROCESS_SKELETON
  int skelrounds = 0;
#endif

  if (btor->inconsistent) return BTOR_UNSAT;

  //  if (btor->options.rewrite_level <= 1 && !btor->beta_reduce_all)
  //    return;

  rounds = 0;
  start  = btor_time_stamp ();

  if (btor->beta_reduce_all) init_cache (btor);

  do
  {
    rounds++;
    assert (check_all_hash_tables_proxy_free_dbg (btor));
    assert (check_all_hash_tables_simp_free_dbg (btor));
    assert (check_unique_table_children_proxy_free_dbg (btor));
    if (btor->options.rewrite_level > 1)
    {
      substitute_var_exps (btor);
      assert (check_all_hash_tables_proxy_free_dbg (btor));
      assert (check_all_hash_tables_simp_free_dbg (btor));
      assert (check_unique_table_children_proxy_free_dbg (btor));

      if (btor->inconsistent) break;

      if (btor->varsubst_constraints->count) break;

      process_embedded_constraints (btor);
      assert (check_all_hash_tables_proxy_free_dbg (btor));
      assert (check_all_hash_tables_simp_free_dbg (btor));
      assert (check_unique_table_children_proxy_free_dbg (btor));

      if (btor->inconsistent) break;

      if (btor->varsubst_constraints->count) continue;
    }

#ifndef BTOR_DO_NOT_ELIMINATE_SLICES
    if (btor->options.rewrite_level > 2 && !btor->options.inc_enabled)
    {
      eliminate_slices_on_bv_vars (btor);
      if (btor->inconsistent) break;

      if (btor->varsubst_constraints->count) continue;

      if (btor->embedded_constraints->count) continue;
    }
#endif

#ifndef BTOR_DO_NOT_PROCESS_SKELETON
    if (btor->options.rewrite_level > 2)
    {
      skelrounds++;
      if (skelrounds <= 1)  // TODO only one?
      {
        process_skeleton (btor);
        assert (check_all_hash_tables_proxy_free_dbg (btor));
        assert (check_all_hash_tables_simp_free_dbg (btor));
        assert (check_unique_table_children_proxy_free_dbg (btor));
        if (btor->inconsistent) break;
      }

      if (btor->varsubst_constraints->count) continue;

      if (btor->embedded_constraints->count) continue;
    }
#endif

    if (btor->options.rewrite_level > 2)
    {
      merge_lambdas (btor);

      if (btor->options.slice_propagation && !btor->options.inc_enabled)
        analyze_slices (btor);
    }

    if (btor->varsubst_constraints->count) continue;

    if (btor->embedded_constraints->count) continue;

    /* rewrite/beta-reduce applies on lambdas */
    if (btor->options.beta_reduce_all)
    {
      beta_reduce_applies_on_lambdas (btor);
      assert (check_all_hash_tables_proxy_free_dbg (btor));
      assert (check_all_hash_tables_simp_free_dbg (btor));
      assert (check_unique_table_children_proxy_free_dbg (btor));
    }
  } while (btor->varsubst_constraints->count
           || btor->embedded_constraints->count);

  if (btor->beta_reduce_all) release_cache (btor);

  delta = btor_time_stamp () - start;
  btor->time.rewrite += delta;
  btor_msg (btor, 1, "%d rewriting rounds in %.1f seconds", rounds, delta);

  if (btor->inconsistent)
    return BTOR_UNSAT;
  else if (btor->unsynthesized_constraints->count == 0u
           && btor->synthesized_constraints->count == 0u)
    return BTOR_SAT;

  return BTOR_UNKNOWN;
}

static void
mark_synth_mark_exp (Btor *btor, BtorNode *exp, int new_mark)
{
  BtorMemMgr *mm;
  BtorNodePtrStack stack;
  BtorNode *cur;
  int i;

  assert (btor);
  assert (exp);

  mm = btor->mm;
  BTOR_INIT_STACK (stack);
  cur = BTOR_REAL_ADDR_NODE (exp);
  goto MARK_SYNTH_MARK_NODE_ENTER_WITHOUT_POP;

  while (!BTOR_EMPTY_STACK (stack))
  {
    cur = BTOR_REAL_ADDR_NODE (BTOR_POP_STACK (stack));
  MARK_SYNTH_MARK_NODE_ENTER_WITHOUT_POP:
    if (cur->synth_mark != new_mark)
    {
      cur->synth_mark = new_mark;
      for (i = cur->arity - 1; i >= 0; i--)
        BTOR_PUSH_STACK (mm, stack, cur->e[i]);
    }
  }
  BTOR_RELEASE_STACK (mm, stack);
}

static void
synthesize_exp (Btor *btor, BtorNode *exp, BtorPtrHashTable *backannotation)
{
  BtorNodePtrStack exp_stack;
  BtorNode *cur;
  BtorAIGVec *av0, *av1, *av2;
  BtorMemMgr *mm;
  BtorAIGVecMgr *avmgr;
  BtorPtrHashBucket *b;
  char *indexed_name;
  const char *name;
  unsigned int count;
  int same_children_mem, i, len;
  int invert_av0 = 0;
  int invert_av1 = 0;
  int invert_av2 = 0;
  double start;

  assert (btor);
  assert (exp);

  start = btor_time_stamp ();
  mm    = btor->mm;
  avmgr = btor->avmgr;
  count = 0;

  BTOR_INIT_STACK (exp_stack);
  BTOR_PUSH_STACK (mm, exp_stack, exp);
  BTORLOG ("%s: %s", __FUNCTION__, node2string (exp));

  while (!BTOR_EMPTY_STACK (exp_stack))
  {
    cur = BTOR_REAL_ADDR_NODE (BTOR_POP_STACK (exp_stack));

    assert (cur->synth_mark >= 0);
    assert (cur->synth_mark <= 2);

    if (BTOR_IS_SYNTH_NODE (cur)) continue;

    if (cur->synth_mark >= 2) continue;

    count++;

    if (cur->synth_mark == 0)
    {
      if (BTOR_IS_BV_CONST_NODE (cur))
      {
        cur->av = btor_const_aigvec (avmgr, cur->bits);
        BTORLOG ("  synthesized: %s", node2string (cur));
      }
      else if (BTOR_IS_BV_VAR_NODE (cur))
      {
        cur->av = btor_var_aigvec (avmgr, cur->len);
        BTORLOG ("  synthesized: %s", node2string (cur));
        if (backannotation)
        {
          // TODO param handling?
          name = btor_get_symbol_exp (btor, cur);
          len  = (int) strlen (name) + 40;
          if (cur->len > 1)
          {
            indexed_name = btor_malloc (mm, len);
            for (i = 0; i < cur->av->len; i++)
            {
              b = btor_insert_in_ptr_hash_table (backannotation,
                                                 cur->av->aigs[i]);
              assert (b->key == cur->av->aigs[i]);
              sprintf (indexed_name, "%s[%d]", name, i);
              b->data.asStr = btor_strdup (mm, indexed_name);
            }
            btor_free (mm, indexed_name, len);
          }
          else
          {
            assert (cur->len == 1);
            b = btor_insert_in_ptr_hash_table (backannotation,
                                               cur->av->aigs[0]);
            assert (b->key == cur->av->aigs[0]);
            b->data.asStr = btor_strdup (mm, name);
          }
        }
      }
      else if (BTOR_IS_APPLY_NODE (cur) && !cur->parameterized)
      {
        cur->av = btor_var_aigvec (avmgr, cur->len);
        BTORLOG ("  synthesized: %s", node2string (cur));
        assert (BTOR_IS_REGULAR_NODE (cur->e[0]));
        assert (BTOR_IS_FUN_NODE (cur->e[0]));
      }
      else if (BTOR_IS_FUN_NODE (cur))
      {
        /* we stop at function nodes as they will be lazily synthesized
         * and encoded during consistency checking */
      }
      else
      {
        assert (!BTOR_IS_FUN_NODE (cur));
        /* always skip argument nodes and parameterized nodes */
        if (cur->parameterized || BTOR_IS_ARGS_NODE (cur))
          cur->synth_mark = 2;
        else
          cur->synth_mark = 1;

        BTOR_PUSH_STACK (mm, exp_stack, cur);
        for (i = cur->arity - 1; i >= 0; i--)
          BTOR_PUSH_STACK (mm, exp_stack, cur->e[i]);
      }
    }
    else
    {
      assert (cur->synth_mark == 1);
      cur->synth_mark = 2;
      assert (!BTOR_IS_APPLY_NODE (cur));
      assert (!BTOR_IS_LAMBDA_NODE (cur));
      assert (!cur->parameterized);

      if (cur->arity == 1)
      {
        assert (cur->kind == BTOR_SLICE_NODE);
        invert_av0 = BTOR_IS_INVERTED_NODE (cur->e[0]);
        av0        = BTOR_REAL_ADDR_NODE (cur->e[0])->av;
        if (invert_av0) btor_invert_aigvec (avmgr, av0);
        cur->av = btor_slice_aigvec (avmgr, av0, cur->upper, cur->lower);
        BTORLOG ("  synthesized: %s", node2string (cur));
        if (invert_av0) btor_invert_aigvec (avmgr, av0);
      }
      else if (cur->arity == 2)
      {
        /* We have to check if the children are in the same memory
         * place if they are in the same memory place. Then we need to
         * allocate memory for the AIG vectors if they are not, then
         * we can invert them in place and invert them back afterwards
         * (only if necessary) .
         */
        same_children_mem =
            BTOR_REAL_ADDR_NODE (cur->e[0]) == BTOR_REAL_ADDR_NODE (cur->e[1]);
        if (same_children_mem)
        {
          av0 = BTOR_AIGVEC_NODE (btor, cur->e[0]);
          av1 = BTOR_AIGVEC_NODE (btor, cur->e[1]);
        }
        else
        {
          invert_av0 = BTOR_IS_INVERTED_NODE (cur->e[0]);
          av0        = BTOR_REAL_ADDR_NODE (cur->e[0])->av;
          if (invert_av0) btor_invert_aigvec (avmgr, av0);
          invert_av1 = BTOR_IS_INVERTED_NODE (cur->e[1]);
          av1        = BTOR_REAL_ADDR_NODE (cur->e[1])->av;
          if (invert_av1) btor_invert_aigvec (avmgr, av1);
        }
        switch (cur->kind)
        {
          case BTOR_AND_NODE:
            cur->av = btor_and_aigvec (avmgr, av0, av1);
            break;
          case BTOR_BEQ_NODE: cur->av = btor_eq_aigvec (avmgr, av0, av1); break;
          case BTOR_ADD_NODE:
            cur->av = btor_add_aigvec (avmgr, av0, av1);
            break;
          case BTOR_MUL_NODE:
            cur->av = btor_mul_aigvec (avmgr, av0, av1);
            break;
          case BTOR_ULT_NODE:
            cur->av = btor_ult_aigvec (avmgr, av0, av1);
            break;
          case BTOR_SLL_NODE:
            cur->av = btor_sll_aigvec (avmgr, av0, av1);
            break;
          case BTOR_SRL_NODE:
            cur->av = btor_srl_aigvec (avmgr, av0, av1);
            break;
          case BTOR_UDIV_NODE:
            cur->av = btor_udiv_aigvec (avmgr, av0, av1);
            break;
          case BTOR_UREM_NODE:
            cur->av = btor_urem_aigvec (avmgr, av0, av1);
            break;
          default:
            assert (cur->kind == BTOR_CONCAT_NODE);
            cur->av = btor_concat_aigvec (avmgr, av0, av1);
            break;
        }
        BTORLOG ("  synthesized: %s", node2string (cur));

        if (same_children_mem)
        {
          btor_release_delete_aigvec (avmgr, av0);
          btor_release_delete_aigvec (avmgr, av1);
        }
        else
        {
          if (invert_av0) btor_invert_aigvec (avmgr, av0);
          if (invert_av1) btor_invert_aigvec (avmgr, av1);
        }
      }
      else
      {
        assert (cur->arity == 3);

        if (BTOR_IS_BV_COND_NODE (cur))
        {
          same_children_mem =
              BTOR_REAL_ADDR_NODE (cur->e[0]) == BTOR_REAL_ADDR_NODE (cur->e[1])
              || BTOR_REAL_ADDR_NODE (cur->e[0])
                     == BTOR_REAL_ADDR_NODE (cur->e[2])
              || BTOR_REAL_ADDR_NODE (cur->e[1])
                     == BTOR_REAL_ADDR_NODE (cur->e[2]);
          if (same_children_mem)
          {
            av0 = BTOR_AIGVEC_NODE (btor, cur->e[0]);
            av1 = BTOR_AIGVEC_NODE (btor, cur->e[1]);
            av2 = BTOR_AIGVEC_NODE (btor, cur->e[2]);
          }
          else
          {
            invert_av0 = BTOR_IS_INVERTED_NODE (cur->e[0]);
            av0        = BTOR_REAL_ADDR_NODE (cur->e[0])->av;
            if (invert_av0) btor_invert_aigvec (avmgr, av0);
            invert_av1 = BTOR_IS_INVERTED_NODE (cur->e[1]);
            av1        = BTOR_REAL_ADDR_NODE (cur->e[1])->av;
            if (invert_av1) btor_invert_aigvec (avmgr, av1);
            invert_av2 = BTOR_IS_INVERTED_NODE (cur->e[2]);
            av2        = BTOR_REAL_ADDR_NODE (cur->e[2])->av;
            if (invert_av2) btor_invert_aigvec (avmgr, av2);
          }
          cur->av = btor_cond_aigvec (avmgr, av0, av1, av2);
          BTORLOG ("  synthesized: %s", node2string (cur));
          if (same_children_mem)
          {
            btor_release_delete_aigvec (avmgr, av2);
            btor_release_delete_aigvec (avmgr, av1);
            btor_release_delete_aigvec (avmgr, av0);
          }
          else
          {
            if (invert_av0) btor_invert_aigvec (avmgr, av0);
            if (invert_av1) btor_invert_aigvec (avmgr, av1);
            if (invert_av2) btor_invert_aigvec (avmgr, av2);
          }
        }
      }
    }
  }

  BTOR_RELEASE_STACK (mm, exp_stack);
  mark_synth_mark_exp (btor, exp, 0);

  if (count > 0 && btor->options.verbosity > 3)
    btor_msg (btor, 3, "synthesized %u expressions into AIG vectors", count);

  btor->time.synth_exp += btor_time_stamp () - start;
}

static void
synthesize_all_var_rhs (Btor *btor)
{
  BtorPtrHashBucket *b;
  BtorNode *cur, *real_cur;

  assert (btor);
  assert (btor->options.model_gen);

  for (b = btor->var_rhs->first; b; b = b->next)
  {
    cur      = (BtorNode *) b->key;
    cur      = btor_simplify_exp (btor, cur);
    real_cur = BTOR_REAL_ADDR_NODE (cur);
    assert (!BTOR_IS_FUN_NODE (real_cur));
    if (real_cur->vread) continue;

    synthesize_exp (btor, cur, 0);

    if (!real_cur->tseitin)
    {
      btor_aigvec_to_sat_tseitin (btor->avmgr, real_cur->av);
      real_cur->tseitin = 1;
    }
  }
}

static void
synthesize_all_array_rhs (Btor *btor)
{
  BtorPtrHashBucket *b;
  BtorNode *cur;

  assert (btor);
  assert (btor->options.model_gen);

  for (b = btor->array_rhs->first; b; b = b->next)
  {
    cur = (BtorNode *) b->key;
    cur = btor_simplify_exp (btor, cur);
    assert (BTOR_IS_FUN_NODE (BTOR_REAL_ADDR_NODE (cur)));
    synthesize_exp (btor, cur, 0);
  }
}

// TODO: no reads anymore -> check is_read of apply nodes instead
// static void
// synthesize_all_reads (Btor * btor)
//{
//  BtorNode *n;
//  int i;
//  for (i = 0; i < btor->nodes_unique_table.size; i++)
//    for (n = btor->nodes_unique_table.chains[i]; n; n = n->next)
//      if (BTOR_IS_READ_NODE (n))
//	synthesize_exp (btor, n, 0);
//}

// TODO: check if needed
#if 0
static void
synthesize_all_applies (Btor * btor)
{
  BtorNode *n;
  int i;
  for (i = 0; i < btor->nodes_unique_table.size; i++)
    for (n = btor->nodes_unique_table.chains[i]; n; n = n->next)
      if (BTOR_IS_APPLY_NODE (n))
	synthesize_exp (btor, n, 0);
}
#endif

/* Mark all reachable expressions as reachable, reset reachable flag for all
 * previously reachable expressions that became unreachable due to rewriting. */
static void
update_reachable (Btor *btor, int check_all_tables)
{
  assert (btor);

  int i;
  double start;
  BtorNode *cur;
  BtorPtrHashBucket *b;
  BtorHashTableIterator it;

  assert (check_id_table_mark_unset_dbg (btor));
  assert (check_all_tables || btor->unsynthesized_constraints->count == 0);
  assert (check_all_tables || btor->embedded_constraints->count == 0);
  assert (check_all_tables || btor->varsubst_constraints->count == 0);

  start = btor_time_stamp ();
#ifndef NDEBUG
  init_node_hash_table_iterator (&it, btor->assumptions);
  while (has_next_node_hash_table_iterator (&it))
  {
    cur = next_node_hash_table_iterator (&it);
    assert (!BTOR_IS_PROXY_NODE (BTOR_REAL_ADDR_NODE (cur)));
  }
#endif

  init_node_hash_table_iterator (&it, btor->synthesized_constraints);
  queue_node_hash_table_iterator (&it, btor->assumptions);
  if (check_all_tables)
  {
    queue_node_hash_table_iterator (&it, btor->unsynthesized_constraints);
    queue_node_hash_table_iterator (&it, btor->embedded_constraints);
    queue_node_hash_table_iterator (&it, btor->varsubst_constraints);
  }

  while (has_next_node_hash_table_iterator (&it))
  {
    cur = next_node_hash_table_iterator (&it);
    btor_mark_exp (btor, cur, 1);
  }

  /* in case of models, var_rhs and array_rhs are also marked as reachable */
  if (btor->options.model_gen)
  {
    for (b = btor->var_rhs->first; b; b = b->next)
    {
      cur = (BtorNode *) b->key;
      cur = BTOR_REAL_ADDR_NODE (btor_simplify_exp (btor, cur));
      if (cur->vread) continue;
      btor_mark_exp (btor, cur, 1);
    }
    for (b = btor->array_rhs->first; b; b = b->next)
    {
      cur = (BtorNode *) b->key;
      cur = BTOR_REAL_ADDR_NODE (btor_simplify_exp (btor, cur));
      assert (BTOR_IS_FUN_NODE (cur));
      btor_mark_exp (btor, cur, 1);
    }
  }

  for (i = 1; i < BTOR_COUNT_STACK (btor->nodes_id_table); i++)
  {
    if (!(cur = BTOR_PEEK_STACK (btor->nodes_id_table, i))) continue;
    cur->reachable = cur->mark;
    cur->mark      = 0;
  }
  btor->time.reachable += btor_time_stamp () - start;
}

#ifdef BTOR_SYMBOLIC_LEMMAS
static void
mark_reachable (Btor *btor, BtorNode *exp)
{
  assert (btor);
  assert (exp);

  int i;
  double start;
  BtorNode *cur;
  BtorNodePtrStack stack;

  start = btor_time_stamp ();
  BTOR_INIT_STACK (stack);
  BTOR_PUSH_STACK (btor->mm, stack, exp);

  while (!BTOR_EMPTY_STACK (stack))
  {
    cur = BTOR_REAL_ADDR_NODE (BTOR_POP_STACK (stack));

    if (cur->reachable) continue;

    cur->reachable = 1;

    for (i = 0; i < cur->arity; i++)
      BTOR_PUSH_STACK (btor->mm, stack, cur->e[i]);
  }

  BTOR_RELEASE_STACK (btor->mm, stack);
  btor->time.reachable += btor_time_stamp () - start;
}
#endif

/* forward assumptions to the SAT solver */
static void
add_again_assumptions (Btor *btor)
{
  assert (btor);
  assert (check_id_table_mark_unset_dbg (btor));

  int i;
  BtorNode *exp, *cur, *e;
  BtorNodePtrStack stack, unmark_stack;
  BtorPtrHashTable *assumptions;
  BtorPtrHashBucket *b;
  BtorAIG *aig;
  BtorSATMgr *smgr;
  BtorAIGMgr *amgr;

  amgr = btor_get_aig_mgr_aigvec_mgr (btor->avmgr);
  smgr = btor_get_sat_mgr_aig_mgr (amgr);

  BTOR_INIT_STACK (stack);
  BTOR_INIT_STACK (unmark_stack);

  assumptions = btor_new_ptr_hash_table (btor->mm,
                                         (BtorHashPtr) btor_hash_exp_by_id,
                                         (BtorCmpPtr) btor_compare_exp_by_id);

  for (b = btor->assumptions->first; b; b = b->next)
  {
    exp = (BtorNode *) b->key;
    exp = btor_simplify_exp (btor, exp);

    if (BTOR_IS_INVERTED_NODE (exp) || !BTOR_IS_AND_NODE (exp))
    {
      if (!btor_find_in_ptr_hash_table (assumptions, exp))
        btor_insert_in_ptr_hash_table (assumptions, exp);
    }
    else
    {
      BTOR_PUSH_STACK (btor->mm, stack, exp);
      while (!BTOR_EMPTY_STACK (stack))
      {
        cur = BTOR_POP_STACK (stack);
        assert (!BTOR_IS_INVERTED_NODE (cur));
        assert (BTOR_IS_AND_NODE (cur));
        assert (cur->mark == 0 || cur->mark == 1);
        if (cur->mark) continue;
        cur->mark = 1;
        BTOR_PUSH_STACK (btor->mm, unmark_stack, cur);
        for (i = 0; i < 2; i++)
        {
          e = cur->e[i];
          if (!BTOR_IS_INVERTED_NODE (e) && BTOR_IS_AND_NODE (e))
            BTOR_PUSH_STACK (btor->mm, stack, e);
          else if (!btor_find_in_ptr_hash_table (assumptions, e))
            btor_insert_in_ptr_hash_table (assumptions, e);
        }
      }
    }
    btor_mark_exp (btor, exp, 0);
  }

  for (b = assumptions->first; b; b = b->next)
  {
    cur = (BtorNode *) b->key;
    assert (BTOR_REAL_ADDR_NODE (cur)->len == 1);
    assert (!BTOR_REAL_ADDR_NODE (cur)->simplified);
    aig = btor_exp_to_aig (btor, cur);
    btor_aig_to_sat (amgr, aig);
    if (aig == BTOR_AIG_TRUE) continue;
    assert (BTOR_GET_CNF_ID_AIG (aig) != 0);
    btor_assume_sat (smgr, BTOR_GET_CNF_ID_AIG (aig));
    btor_release_aig (amgr, aig);
  }

  while (!BTOR_EMPTY_STACK (unmark_stack))
    BTOR_REAL_ADDR_NODE (BTOR_POP_STACK (unmark_stack))->mark = 0;

  BTOR_RELEASE_STACK (btor->mm, stack);
  BTOR_RELEASE_STACK (btor->mm, unmark_stack);
  btor_delete_ptr_hash_table (assumptions);
}

static int
btor_timed_sat_sat (Btor *btor, int limit)
{
  double start, delta;
  BtorSATMgr *smgr;
  int res;
  smgr  = btor_get_sat_mgr_aig_mgr (btor_get_aig_mgr_aigvec_mgr (btor->avmgr));
  start = btor_time_stamp ();
  res   = btor_sat_sat (smgr, limit);
  delta = btor_time_stamp () - start;
  btor->time.sat += delta;
  btor_msg (btor, 2, "SAT solver returns %d after %.1f seconds", res, delta);
  return res;
}

/* updates SAT assignments, reads assumptions and
 * returns if an assignment has changed
 */
static int
update_sat_assignments (Btor *btor)
{
  assert (btor);

  BtorSATMgr *smgr;

  smgr = btor_get_sat_mgr_aig_mgr (btor_get_aig_mgr_aigvec_mgr (btor->avmgr));
  add_again_assumptions (btor);
#ifndef NDEBUG
  int result;
  result = btor_timed_sat_sat (btor, -1);
  assert (result == BTOR_SAT);
#else
  (void) btor_timed_sat_sat (btor, -1);
#endif
  return btor_changed_sat (smgr);
}

static void
search_initial_applies (Btor *btor, BtorNodePtrStack *top_applies)
{
  assert (btor);
  assert (top_applies);
  assert (BTOR_EMPTY_STACK (*top_applies));

  int is_top;
  double start;
  BtorMemMgr *mm;
  BtorNode *cur, *cur_parent;
  BtorHashTableIterator it;
  BtorNodeIterator pit;
  BtorNodePtrStack top;

  start = btor_time_stamp ();

  mm = btor->mm;
  BTOR_INIT_STACK (top);

  init_node_hash_table_iterator (&it, btor->array_vars);
  queue_node_hash_table_iterator (&it, btor->lambdas);

  while (has_next_node_hash_table_iterator (&it))
  {
    cur = next_node_hash_table_iterator (&it);
    assert (BTOR_IS_REGULAR_NODE (cur));
    assert (BTOR_IS_FUN_NODE (cur));

    /* we only consider reachable nodes */
    if (!cur->reachable) continue;

    // TODO: use temporary stack and push applies on it
    is_top = 1;
    init_full_parent_iterator (&pit, cur);
    while (has_next_parent_full_parent_iterator (&pit))
    {
      cur_parent = next_parent_full_parent_iterator (&pit);
      assert (BTOR_IS_REGULAR_NODE (cur_parent));
      assert (BTOR_IS_APPLY_NODE (cur_parent)
              || BTOR_IS_LAMBDA_NODE (cur_parent));

      if ((BTOR_IS_APPLY_NODE (cur_parent) && cur_parent->parameterized)
          || BTOR_IS_LAMBDA_NODE (cur_parent))
      {
        is_top = 0;
        break;
      }
    }

    // TODO: create BTOR_EXTEND_STACK (stack, stack), which concatenates two
    //       stacks
    init_full_parent_iterator (&pit, cur);
    while (has_next_parent_full_parent_iterator (&pit))
    {
      cur_parent = next_parent_full_parent_iterator (&pit);

      if (cur_parent->reachable && BTOR_IS_APPLY_NODE (cur_parent)
          && !cur_parent->parameterized)
      {
        /* applies on top functions have highest priority and are checked
         * first */
        if (is_top)
          BTOR_PUSH_STACK (mm, top, cur_parent);
        else
          BTOR_PUSH_STACK (mm, *top_applies, cur_parent);
      }
    }
  }

  while (!BTOR_EMPTY_STACK (top))
    BTOR_PUSH_STACK (mm, *top_applies, BTOR_POP_STACK (top));

  BTOR_RELEASE_STACK (mm, top);

  btor->time.search_init_apps += btor_time_stamp () - start;
}

// static Btor *
// clone_exp_layer_negated (Btor * btor)
//{
//  assert (btor);
//  assert (btor->synthesized_constraints->count);
//  assert (!btor->unsynthesized_constraints->count);
//
//  Btor *clone;
//  BtorNode *root, *cur, *and;
//  BtorHashTableIterator it;
//
//  clone = btor_clone_exp_layer (btor, 0, 0);
//  assert (!clone->synthesized_constraints->count);
//  assert (clone->unsynthesized_constraints->count);
//  btor_enable_inc_usage (clone);
//
//  /* we treat assumptions as roots here (does not make a difference for
//   * dual propagation as we discard the clone after determining the initial
//   * top applies anyhow) */
//  root = 0;
//  init_node_hash_table_iterator (clone, &it,
//  clone->unsynthesized_constraints); queue_node_hash_table_iterator (&it,
//  clone->assumptions); while (has_next_node_hash_table_iterator (&it))
//    {
//      cur = next_node_hash_table_iterator (&it);
//      BTOR_REAL_ADDR_NODE (cur)->constraint = 0;
//      if (!root)
//	root = btor_copy_exp (clone, cur);
//      else
//	{
//	  and = btor_and_exp (clone, root, cur);
//	  btor_release_exp (clone, root);
//	  root = and;
//	}
//    }
//  root = BTOR_INVERT_NODE (root);
//  init_node_hash_table_iterator (clone, &it,
//  clone->unsynthesized_constraints); queue_node_hash_table_iterator (&it,
//  clone->assumptions); while (has_next_node_hash_table_iterator (&it))
//    btor_release_exp (clone, next_node_hash_table_iterator (&it));
//  btor_delete_ptr_hash_table (clone->unsynthesized_constraints);
//  btor_delete_ptr_hash_table (clone->assumptions);
//  clone->unsynthesized_constraints =
//    btor_new_ptr_hash_table (clone->mm, (BtorHashPtr) btor_hash_exp_by_id,
//			     (BtorCmpPtr) btor_compare_exp_by_id);
//  clone->assumptions =
//        btor_new_ptr_hash_table (clone->mm, (BtorHashPtr) btor_hash_exp_by_id,
//	                         (BtorCmpPtr) btor_compare_exp_by_id);
//  btor_assert_exp (clone, root);
//  btor_release_exp (clone, root);
//
//  return clone;
//}

// TODO 1 clone für alle refinement sat calls
static void
search_initial_applies_dual_prop (Btor *btor,
                                  Btor *clone,
                                  BtorNodeMap *exp_map,
                                  BtorNodePtrStack *top_applies)
{
  assert (btor);
  assert (clone);
  assert (exp_map);
  assert (top_applies);
  // assert (btor->unsynthesized_constraints->count == 0);
  // assert (btor->embedded_constraints->count == 0);
  // assert (clone->unsynthesized_constraints->count == 0);
  // assert (clone->synthesized_constraints->count == 0);
  // assert (clone->embedded_constraints->count == 0);

  BtorSATMgr *smgr;
  BtorNodeMap *key_map;
  BtorPtrHashTable *assumptions;
  BtorPtrHashBucket *bucket;
  BtorHashTableIterator it;
  BtorNodeIterator pit;
  BtorNodePtrStack stack, unmark_stack;
  BtorNode *cur_clone, *cur_btor, *bv_const, *bv_eq;
  char *ass_str;
  int i;
  double start, delta;

  start = btor_time_stamp ();

  BTORLOG ("");
  BTORLOG ("*** search top applies");

  smgr = btor_get_sat_mgr_aig_mgr (btor_get_aig_mgr_aigvec_mgr (btor->avmgr));
  if (!smgr->inc_required) return;

  BTOR_INIT_STACK (stack);
  BTOR_INIT_STACK (unmark_stack);
  key_map     = btor_new_node_map (btor);
  assumptions = btor_new_ptr_hash_table (btor->mm,
                                         (BtorHashPtr) btor_hash_exp_by_id,
                                         (BtorCmpPtr) btor_compare_exp_by_id);

  int cnt = 0;  // TODO debug
  /* collect synthesized bv vars and applies and maintain ref */
  for (i = 1; i < BTOR_COUNT_STACK (btor->nodes_id_table); i++)
  {
    cur_btor = BTOR_PEEK_STACK (btor->nodes_id_table, i);
    if (!cur_btor) continue;
    // if (!cur_btor->reachable && !cur_btor->vread) continue;
    ////
    if (!cur_btor->reachable && cur_btor->vread) cnt += 1;  // TODO debug
    ///
    if (!cur_btor->reachable) continue;
    if (!BTOR_IS_SYNTH_NODE (cur_btor)) continue;
    if (BTOR_IS_BV_VAR_NODE (cur_btor) || BTOR_IS_APPLY_NODE (cur_btor))
      BTOR_PUSH_STACK (btor->mm, stack, btor_copy_exp (btor, cur_btor));
  }
  printf ("#### cnt: %d\n", cnt);

  assert (check_unique_table_aux_mark_unset_dbg (btor));

  /* assume bv assignments of bv vars and applies */
  while (!BTOR_EMPTY_STACK (stack))
  {
    cur_btor = BTOR_POP_STACK (stack);
    assert (cur_btor);
    assert (BTOR_IS_REGULAR_NODE (cur_btor));
    btor_release_exp (btor, cur_btor);
    ass_str = btor_bv_assignment_str_exp (btor, cur_btor);
    printf ("### assume: %s %s \n", node2string (cur_btor), ass_str);
#ifndef NDEBUG
    int j;
    for (j = 0; j < cur_btor->len; j++) assert (ass_str[j] != 'x');
#endif
    // cur_clone = BTOR_PEEK_STACK (clone->nodes_id_table, cur_btor->id);
    cur_clone = btor_mapped_node (exp_map, cur_btor);
    assert (cur_clone);
    assert (BTOR_IS_REGULAR_NODE (cur_clone));
    assert (!btor_find_in_ptr_hash_table (assumptions, cur_clone));
    btor_map_node (key_map, cur_clone, cur_btor);

    bv_const = btor_const_exp (clone, ass_str);
    bv_eq    = btor_eq_exp (clone, cur_clone, bv_const);
    btor_assume_exp (clone, bv_eq);
    bucket             = btor_insert_in_ptr_hash_table (assumptions,
                                            btor_copy_exp (clone, cur_clone));
    bucket->data.asPtr = bv_eq;
    btor_release_exp (clone, bv_const);
    btor_release_bv_assignment_str_exp (btor, ass_str);
  }

  delta = btor_time_stamp ();
  btor_sat_aux_btor (clone);
  assert (clone->last_sat_result == BTOR_UNSAT);
  btor->time.search_init_apps_sat += btor_time_stamp () - delta;

  // assert (clone->synthesized_constraints->count == 0);
  /* partial assignment via failed assumptions of negated clone */
  init_node_hash_table_iterator (btor, &it, assumptions);
  while (has_next_node_hash_table_iterator (&it))
  {
    bv_eq     = (BtorNode *) it.bucket->data.asPtr;
    cur_clone = next_node_hash_table_iterator (&it);
    assert (BTOR_IS_REGULAR_NODE (cur_clone));
    // cur_btor =  BTOR_PEEK_STACK (btor->nodes_id_table, cur_clone->id);
    cur_btor = btor_mapped_node (key_map, cur_clone);
    assert (cur_btor);
    assert (BTOR_IS_REGULAR_NODE (cur_btor));
    assert (BTOR_IS_BV_VAR_NODE (cur_btor) || BTOR_IS_APPLY_NODE (cur_btor));

    if (btor_failed_exp (clone, bv_eq))
    {
      BTORLOG ("failed: %s", node2string (cur_btor));
      if (BTOR_IS_BV_VAR_NODE (cur_btor))
      {
        assert (BTOR_EMPTY_STACK (stack));
        BTOR_PUSH_STACK (btor->mm, stack, cur_btor);
        while (!BTOR_EMPTY_STACK (stack))
        {
          cur_btor = BTOR_POP_STACK (stack);
          if (cur_btor->aux_mark) continue;
          // if (!cur_btor->reachable && !cur_btor->vread) continue;
          if (!cur_btor->reachable) continue;
          cur_btor->aux_mark = 1;
          BTOR_PUSH_STACK (btor->mm, unmark_stack, cur_btor);
          if (BTOR_IS_APPLY_NODE (cur_btor) && BTOR_IS_SYNTH_NODE (cur_btor))
          {
            BTORLOG ("top apply: %s", node2string (cur_btor));
            assert (!cur_btor->parameterized);
            BTOR_PUSH_STACK (btor->mm, *top_applies, cur_btor);
          }
          init_full_parent_iterator (&pit, cur_btor);
          while (has_next_parent_full_parent_iterator (&pit))
          {
            cur_btor = next_parent_full_parent_iterator (&pit);
            if (!cur_btor->reachable && !cur_btor->vread) continue;
            BTOR_PUSH_STACK (btor->mm, stack, cur_btor);
          }
        }
      }
      else
      {
        if (cur_btor->aux_mark) continue;
        cur_btor->aux_mark = 1;
        BTOR_PUSH_STACK (btor->mm, unmark_stack, cur_btor);
        assert (cur_btor);
        assert (!cur_btor->parameterized);
        BTORLOG ("top apply: %s", node2string (cur_btor));
        BTOR_PUSH_STACK (btor->mm, *top_applies, cur_btor);
      }
    }
  }

  /* cleanup */
  while (!BTOR_EMPTY_STACK (unmark_stack))
    BTOR_POP_STACK (unmark_stack)->aux_mark = 0;

  init_node_hash_table_iterator (btor, &it, assumptions);
  while (has_next_node_hash_table_iterator (&it))
  {
    bv_eq     = (BtorNode *) it.bucket->data.asPtr;
    cur_clone = next_node_hash_table_iterator (&it);
    assert (BTOR_IS_REGULAR_NODE (cur_clone));
    btor_release_exp (clone, BTOR_REAL_ADDR_NODE (bv_eq));
    btor_release_exp (clone, cur_clone);
  }
  btor_delete_node_map (key_map);
  btor_delete_ptr_hash_table (assumptions);
  BTOR_RELEASE_STACK (btor->mm, stack);
  BTOR_RELEASE_STACK (btor->mm, unmark_stack);

  btor->time.search_init_apps += btor_time_stamp () - start;
}

/* Compares the assignments of two expressions. */
static int
compare_assignments (BtorNode *exp1, BtorNode *exp2)
{
  int return_val, val1, val2, i, len;
  Btor *btor;
  BtorAIGVecMgr *avmgr;
  BtorAIGMgr *amgr;
  BtorAIGVec *av1, *av2;
  BtorAIG *aig1, *aig2;
  assert (exp1);
  assert (exp2);
  assert (!BTOR_IS_FUN_NODE (BTOR_REAL_ADDR_NODE (exp1)));
  assert (!BTOR_IS_FUN_NODE (BTOR_REAL_ADDR_NODE (exp2)));
  assert (BTOR_REAL_ADDR_NODE (exp1)->len == BTOR_REAL_ADDR_NODE (exp2)->len);
  assert (BTOR_IS_SYNTH_NODE (BTOR_REAL_ADDR_NODE (exp1)));
  assert (BTOR_IS_SYNTH_NODE (BTOR_REAL_ADDR_NODE (exp2)));
  btor = BTOR_REAL_ADDR_NODE (exp1)->btor;
  assert (btor);
  return_val = 0;
  avmgr      = btor->avmgr;
  amgr       = btor_get_aig_mgr_aigvec_mgr (avmgr);
  av1        = BTOR_REAL_ADDR_NODE (exp1)->av;
  av2        = BTOR_REAL_ADDR_NODE (exp2)->av;
  assert (av1->len == av2->len);
  len = av1->len;
  for (i = 0; i < len; i++)
  {
    aig1 = BTOR_COND_INVERT_AIG_NODE (exp1, av1->aigs[i]);
    aig2 = BTOR_COND_INVERT_AIG_NODE (exp2, av2->aigs[i]);

    val1 = btor_get_assignment_aig (amgr, aig1);
    assert (val1 == -1 || val1 == 1);

    val2 = btor_get_assignment_aig (amgr, aig2);
    assert (val2 == -1 || val2 == 1);

    if (val1 < val2)
    {
      return_val = -1;
      break;
    }

    if (val2 < val1)
    {
      return_val = 1;
      break;
    }
  }
  return return_val;
}

static int
compare_argument_assignments (BtorNode *e0, BtorNode *e1)
{
  assert (BTOR_IS_REGULAR_NODE (e0));
  assert (BTOR_IS_REGULAR_NODE (e1));
  assert (BTOR_IS_ARGS_NODE (e0));
  assert (BTOR_IS_ARGS_NODE (e1));

  int equal;
  const char *avec0, *avec1;
  BtorNode *arg0, *arg1;
  Btor *btor;
  BtorArgsIterator it0, it1;
  btor = e0->btor;

  if (e0->len != e1->len
      || ((BtorArgsNode *) e0)->num_args != ((BtorArgsNode *) e1)->num_args)
    return 1;

  init_args_iterator (&it0, e0);
  init_args_iterator (&it1, e1);

  while (has_next_args_iterator (&it0))
  {
    assert (has_next_args_iterator (&it1));
    arg0 = next_args_iterator (&it0);
    arg1 = next_args_iterator (&it1);

    if (!BTOR_IS_SYNTH_NODE (BTOR_REAL_ADDR_NODE (arg0)))
      avec0 = btor_eval_exp (btor, arg0);
    else
      avec0 = btor_bv_assignment_str_exp (btor, arg0);

    if (!BTOR_IS_SYNTH_NODE (BTOR_REAL_ADDR_NODE (arg1)))
      avec1 = btor_eval_exp (btor, arg1);
    else
      avec1 = btor_bv_assignment_str_exp (btor, arg1);

    assert (avec0);
    assert (avec1);
    equal = strcmp (avec0, avec1) == 0;
    btor_freestr (btor->mm, (char *) avec0);
    btor_freestr (btor->mm, (char *) avec1);

    if (!equal) return 1;
  }

  return 0;
}

static unsigned int
hash_assignment_aux (BtorNode *exp)
{
  unsigned int hash;
  Btor *btor;
  BtorAIGVecMgr *avmgr;
  BtorNode *real_exp;
  BtorAIGVec *av;
  int invert_av;
  char *assignment;
  assert (exp);
  real_exp  = BTOR_REAL_ADDR_NODE (exp);
  btor      = real_exp->btor;
  avmgr     = btor->avmgr;
  av        = real_exp->av;
  invert_av = BTOR_IS_INVERTED_NODE (exp);
  if (invert_av) btor_invert_aigvec (avmgr, av);
  assignment = btor_assignment_aigvec (avmgr, av);
  hash       = btor_hashstr (assignment);
  btor_freestr (btor->mm, assignment);
  /* invert back if necessary */
  if (invert_av) btor_invert_aigvec (avmgr, av);
  return hash;
}

static unsigned int
hash_args (BtorNode *exp)
{
  assert (exp);
  assert (BTOR_IS_REGULAR_NODE (exp));
  assert (BTOR_IS_ARGS_NODE (exp));

  int invert_av;
  char *assignment;
  unsigned int hash;
  Btor *btor;
  BtorNode *arg;
  BtorAIGVecMgr *avmgr;
  BtorAIGVec *av;
  BtorArgsIterator it;

  btor  = exp->btor;
  avmgr = btor->avmgr;

  init_args_iterator (&it, exp);
  hash = 0;
  while (has_next_args_iterator (&it))
  {
    arg       = next_args_iterator (&it);
    invert_av = BTOR_IS_INVERTED_NODE (arg);
    av        = BTOR_REAL_ADDR_NODE (arg)->av;
    assert (av);
    if (invert_av) btor_invert_aigvec (avmgr, av);
    assignment = btor_assignment_aigvec (avmgr, av);
    hash += btor_hashstr (assignment);
    btor_freestr (btor->mm, assignment);
    if (invert_av) btor_invert_aigvec (avmgr, av);
  }
  return hash;
}

static unsigned int
hash_assignment (BtorNode *exp)
{
  if (BTOR_IS_ARGS_NODE (BTOR_REAL_ADDR_NODE (exp))) return hash_args (exp);
  return hash_assignment_aux (exp);
}

static int
lazy_synthesize_and_encode_var_exp (Btor *btor, BtorNode *var, int force_update)
{
  assert (btor);
  assert (var);
  assert (BTOR_IS_REGULAR_NODE (var));
  assert (BTOR_IS_BV_VAR_NODE (var));

  double start;
  int changed_assignments, update;
  BtorAIGVecMgr *avmgr = 0;

  if (var->tseitin) return 0;

  start               = btor_time_stamp ();
  changed_assignments = 0;
  update              = 0;
  avmgr               = btor->avmgr;
  BTORLOG ("%s: %s", __FUNCTION__, node2string (var));

  /* synthesize and encode var */
  if (!BTOR_IS_SYNTH_NODE (var)) synthesize_exp (btor, var, 0);

  if (!var->tseitin)
  {
    update = 1;
    btor_aigvec_to_sat_tseitin (avmgr, var->av);
    var->tseitin = 1;
    BTORLOG ("  encode: %s", node2string (var));
  }

  /* update assignments if necessary */
  if (update && force_update)
    changed_assignments = update_sat_assignments (btor);

  // TODO: assignment should never change when encoding vars
  //	   (since unconstrained)
  if (changed_assignments) btor->stats.synthesis_inconsistency_var++;

  btor->time.enc_var += btor_time_stamp () - start;
  return changed_assignments;
}

/* synthesize and encode apply node and all of its arguments into SAT.
 * returns 0 if encoding changed current assignments.
 */
static int
lazy_synthesize_and_encode_apply_exp (Btor *btor,
                                      BtorNode *app,
                                      int force_update)
{
  assert (btor);
  assert (app);
  assert (BTOR_IS_REGULAR_NODE (app));
  assert (BTOR_IS_APPLY_NODE (app));
  assert (BTOR_IS_REGULAR_NODE (app->e[1]));
  assert (BTOR_IS_ARGS_NODE (app->e[1]));

  double start;
  int changed_assignments, update;
  BtorNode *arg;
  BtorAIGVecMgr *avmgr = 0;
  BtorArgsIterator it;

  if (app->lazy_tseitin) return 0;

  start               = btor_time_stamp ();
  changed_assignments = 0;
  update              = 0;
  avmgr               = btor->avmgr;
  BTORLOG ("%s: %s", __FUNCTION__, node2string (app));

  init_args_iterator (&it, app->e[1]);

  /* synthesize and encode apply node an all of its arguments */
  while (has_next_args_iterator (&it))
  {
    arg = next_args_iterator (&it);
    assert (!BTOR_IS_FUN_NODE (BTOR_REAL_ADDR_NODE (arg)));
    if (!BTOR_IS_SYNTH_NODE (BTOR_REAL_ADDR_NODE (arg)))
      synthesize_exp (btor, arg, 0);

    if (!BTOR_REAL_ADDR_NODE (arg)->tseitin)
    {
      update = 1;
      btor_aigvec_to_sat_tseitin (avmgr, BTOR_REAL_ADDR_NODE (arg)->av);
      BTOR_REAL_ADDR_NODE (arg)->tseitin = 1;
      BTORLOG ("  encode: %s", node2string (arg));
    }
  }

  /* synthesize and encode apply expressions */
  if (!BTOR_IS_SYNTH_NODE (app)) synthesize_exp (btor, app, 0);

  if (!app->tseitin)
  {
    update = 1;
    btor_aigvec_to_sat_tseitin (avmgr, app->av);
    app->tseitin = 1;
    BTORLOG ("  encode: %s", node2string (app));
  }

  app->lazy_tseitin = 1;

  /* update assignments if necessary */
  if (update && force_update)
    changed_assignments = update_sat_assignments (btor);

  if (changed_assignments) btor->stats.synthesis_inconsistency_apply++;

  btor->time.enc_app += btor_time_stamp () - start;
  return changed_assignments;
}

static int
lazy_synthesize_and_encode_lambda_exp (Btor *btor,
                                       BtorNode *lambda_exp,
                                       int force_update)
{
  assert (btor);
  assert (lambda_exp);
  assert (BTOR_IS_REGULAR_NODE (lambda_exp));
  assert (BTOR_IS_LAMBDA_NODE (lambda_exp));
  assert (check_id_table_mark_unset_dbg (btor));

  double start;
  int changed_assignments, update, i;
  BtorNodePtrStack work_stack, unmark_stack;
  BtorNode *cur;
  BtorMemMgr *mm;
  BtorAIGVecMgr *avmgr;

  // TODO: remove lazy_tseitin
  if (lambda_exp->lazy_tseitin) return 0;

  start               = btor_time_stamp ();
  mm                  = btor->mm;
  avmgr               = btor->avmgr;
  changed_assignments = 0;
  update              = 0;

  BTOR_INIT_STACK (work_stack);
  BTOR_INIT_STACK (unmark_stack);

  BTORLOG ("%s: %s", __FUNCTION__, node2string (lambda_exp));

  cur = BTOR_REAL_ADDR_NODE (BTOR_LAMBDA_GET_BODY (lambda_exp));
  BTOR_PUSH_STACK (mm, work_stack, cur);

  while (!BTOR_EMPTY_STACK (work_stack))
  {
    cur = BTOR_POP_STACK (work_stack);
    assert (cur);
    assert (BTOR_IS_REGULAR_NODE (cur));

    if (cur->tseitin || cur->mark) continue;

    /* do not encode expressions that are not in the scope of 'lambda_exp' */
    if (BTOR_IS_FUN_NODE (cur) && !cur->parameterized) continue;

    cur->mark = 1;
    BTOR_PUSH_STACK (mm, unmark_stack, cur);

    if (!BTOR_IS_ARGS_NODE (cur) && !BTOR_IS_LAMBDA_NODE (cur)
        && !cur->parameterized)
    {
      if (!BTOR_IS_SYNTH_NODE (cur)) synthesize_exp (btor, cur, 0);
      assert (BTOR_IS_SYNTH_NODE (cur));
      assert (!cur->tseitin);
      BTORLOG ("  encode: %s", node2string (cur));
      update = 1;
      btor_aigvec_to_sat_tseitin (avmgr, cur->av);
      cur->tseitin = 1;
    }

    for (i = 0; i < cur->arity; i++)
      BTOR_PUSH_STACK (mm, work_stack, BTOR_REAL_ADDR_NODE (cur->e[i]));
  }
  BTOR_RELEASE_STACK (mm, work_stack);

  while (!BTOR_EMPTY_STACK (unmark_stack))
  {
    cur = BTOR_POP_STACK (unmark_stack);
    assert (cur->mark);
    cur->mark = 0;
  }
  BTOR_RELEASE_STACK (mm, unmark_stack);

  /* set tseitin flag of lambda expression to indicate that it has been
   * lazily synthesized already */
  lambda_exp->tseitin      = 1;
  lambda_exp->lazy_tseitin = 1;

  if (update && force_update)
    changed_assignments = update_sat_assignments (btor);

  if (changed_assignments) btor->stats.synthesis_inconsistency_lambda++;

  btor->time.enc_lambda += btor_time_stamp () - start;
  return changed_assignments;
}

static void
collect_premisses (Btor *btor,
                   BtorNode *from,
                   BtorNode *to,
                   BtorNode *args,
                   BtorPtrHashTable *bconds_sel1,
                   BtorPtrHashTable *bconds_sel2)
{
  assert (btor);
  assert (from);
  assert (to);
  assert (bconds_sel1);
  assert (bconds_sel2);
  assert (BTOR_IS_REGULAR_NODE (from));
  assert (BTOR_IS_REGULAR_NODE (args));
  assert (BTOR_IS_ARGS_NODE (args));
  assert (BTOR_IS_REGULAR_NODE (to));

  BTORLOG ("%s: %s, %s, %s",
           __FUNCTION__,
           node2string (from),
           node2string (to),
           node2string (args));

#ifndef NDEBUG
  int found = 0;
#endif
  int i;
  BtorMemMgr *mm;
  BtorNode *fun, *result, *cond, *param, *arg;
  BtorNodePtrStack prop_stack;
  BtorPtrHashTable *cond_sel1, *cond_sel2, *c, *r;
  BtorPtrHashBucket *b;
  BtorParamCacheTuple *t;
  BtorParameterizedIterator it;

  mm = btor->mm;
  cond_sel1 =
      btor_new_ptr_hash_table (mm,
                               (BtorHashPtr) btor_hash_param_cache_tuple,
                               (BtorCmpPtr) btor_compare_param_cache_tuple);
  cond_sel2 =
      btor_new_ptr_hash_table (mm,
                               (BtorHashPtr) btor_hash_param_cache_tuple,
                               (BtorCmpPtr) btor_compare_param_cache_tuple);

  /* follow propagation path and collect all conditions that have been
   * evaluated during propagation */
  if (BTOR_IS_APPLY_NODE (from))
  {
    assert (BTOR_IS_REGULAR_NODE (to));
    assert (BTOR_IS_FUN_NODE (to));

    // TODO: get rid of stack
    BTOR_INIT_STACK (prop_stack);
    BTOR_PUSH_STACK (mm, prop_stack, from->e[0]);

    while (!BTOR_EMPTY_STACK (prop_stack))
    {
      fun = BTOR_POP_STACK (prop_stack);
      assert (BTOR_IS_REGULAR_NODE (fun));
      assert (BTOR_IS_FUN_NODE (fun));

      if (fun == to)
      {
#ifndef NDEBUG
        found = 1;
#endif
        break;
      }

      btor_assign_args (btor, fun, args);
      result =
          btor_beta_reduce_partial_collect (btor, fun, cond_sel1, cond_sel2);
      btor_unassign_params (btor, fun);

      result = BTOR_REAL_ADDR_NODE (result);
      assert (BTOR_IS_APPLY_NODE (result));
      assert (result->e[1] == args);

      BTOR_PUSH_STACK (mm, prop_stack, result->e[0]);
      btor_release_exp (btor, result);
    }

    BTOR_RELEASE_STACK (mm, prop_stack);
  }
  else
  {
    assert (BTOR_IS_LAMBDA_NODE (from));
    fun = from;

    btor_assign_args (btor, fun, args);
    result = btor_beta_reduce_partial_collect (btor, fun, cond_sel1, cond_sel2);
    btor_unassign_params (btor, fun);

    result = BTOR_REAL_ADDR_NODE (result);
    assert (result == to);
#ifndef NDEBUG
    found = 1;
#endif
    btor_release_exp (btor, result);
  }

  assert (found);

  /* collected conditions are parameterized, we have to instantiate them with
   * the resp. arguments */
  for (c = cond_sel1, r = bconds_sel1; c && r;
       c = (c == cond_sel1) ? cond_sel2 : 0,
      r  = (r == bconds_sel1) ? bconds_sel2 : 0)
  {
    for (b = c->first; b; b = b->next)
    {
      assert (b->data.asPtr);
      t = (BtorParamCacheTuple *) b->key;
      assert (t);
      cond = (BtorNode *) b->data.asPtr;
      assert (cond);

      if (BTOR_REAL_ADDR_NODE (cond)->parameterized)
      {
        i = 0;
        init_parameterized_iterator (btor, &it, BTOR_REAL_ADDR_NODE (cond));
        assert (it.num_params == t->num_args);
        assert (has_next_parameterized_iterator (&it));
        while (has_next_parameterized_iterator (&it))
        {
          param = next_parameterized_iterator (&it);
          assert (param);
          assert (i < t->num_args);
          arg = t->args[i++];
          assert (arg);
          btor_assign_param (
              btor, (BtorNode *) BTOR_PARAM_GET_LAMBDA_NODE (param), arg);
        }

        result = btor_beta_reduce_bounded (btor, cond, 1);
        BTORLOG ("collected %s: %s, result: %s",
                 (c == cond_sel1) ? "sel1" : "sel2",
                 node2string (cond),
                 node2string (result));

        init_parameterized_iterator (btor, &it, BTOR_REAL_ADDR_NODE (cond));
        while (has_next_parameterized_iterator (&it))
        {
          param = next_parameterized_iterator (&it);
          btor_unassign_params (
              btor, (BtorNode *) BTOR_PARAM_GET_LAMBDA_NODE (param));
        }
      }
      else
      {
        result = btor_copy_exp (btor, cond);
      }

      if (!btor_find_in_ptr_hash_table (r, result))
        btor_insert_in_ptr_hash_table (r, result);
      else
        btor_release_exp (btor, result);

      btor_delete_param_cache_tuple (btor, t);
    }
  }

  btor_delete_ptr_hash_table (cond_sel1);
  btor_delete_ptr_hash_table (cond_sel2);
}

#ifndef BTOR_SYMBOLIC_LEMMAS
static int
assignment_always_unequal (Btor *btor, BtorNode *exp1, BtorNode *exp2)
{
  BtorAIGVecMgr *avmgr;
  BtorAIGMgr *amgr;
  BtorSATMgr *smgr;
  int i, len, val1, val2;
  BtorAIGVec *av1, *av2;
  BtorAIG *aig1, *aig2;

  assert (btor);

  if (!BTOR_IS_SYNTH_NODE (exp1)) return 0;

  if (!BTOR_IS_SYNTH_NODE (exp2)) return 0;

  avmgr = btor->avmgr;
  amgr  = btor_get_aig_mgr_aigvec_mgr (avmgr);
  smgr  = btor_get_sat_mgr_aig_mgr (amgr);

  assert (!BTOR_IS_FUN_NODE (BTOR_REAL_ADDR_NODE (exp1)));
  assert (!BTOR_IS_FUN_NODE (BTOR_REAL_ADDR_NODE (exp2)));
  assert (BTOR_REAL_ADDR_NODE (exp1)->len == BTOR_REAL_ADDR_NODE (exp2)->len);

  av1 = BTOR_REAL_ADDR_NODE (exp1)->av;
  av2 = BTOR_REAL_ADDR_NODE (exp2)->av;

  if (!av1 || !av2) return 0;

  len = av1->len;
  for (i = 0; i < len; i++)
  {
    aig1 = BTOR_COND_INVERT_AIG_NODE (exp1, av1->aigs[i]);
    aig2 = BTOR_COND_INVERT_AIG_NODE (exp2, av2->aigs[i]);

    if (aig1 == BTOR_AIG_TRUE)
      val1 = 1;
    else if (aig1 == BTOR_AIG_FALSE)
      val1 = -1;
    else if (!BTOR_REAL_ADDR_AIG (aig1)->cnf_id)
      val1 = 0;
    else
      val1 = btor_fixed_sat (smgr, BTOR_GET_CNF_ID_AIG (aig1));

    if (val1 != 0) /* toplevel assigned or const */
    {
      if (aig2 == BTOR_AIG_TRUE)
        val2 = 1;
      else if (aig2 == BTOR_AIG_FALSE)
        val2 = -1;
      else if (!BTOR_REAL_ADDR_AIG (aig2)->cnf_id)
        val2 = 0;
      else
        val2 = btor_fixed_sat (smgr, BTOR_GET_CNF_ID_AIG (aig2));

      if (val2 != 0 && val1 != val2) return 1;
    }
  }
  return 0;
}

static int
assignment_always_equal (Btor *btor, BtorNode *exp1, BtorNode *exp2)
{
  BtorAIGVecMgr *avmgr;
  BtorAIGMgr *amgr;
  BtorSATMgr *smgr;
  int i, len, val1, val2;
  BtorAIGVec *av1, *av2;
  BtorAIG *aig1, *aig2;

  assert (btor);

  if (!BTOR_IS_SYNTH_NODE (exp1)) return 0;

  if (!BTOR_IS_SYNTH_NODE (exp2)) return 0;

  avmgr = btor->avmgr;
  amgr  = btor_get_aig_mgr_aigvec_mgr (avmgr);
  smgr  = btor_get_sat_mgr_aig_mgr (amgr);

  assert (!BTOR_IS_FUN_NODE (BTOR_REAL_ADDR_NODE (exp1)));
  assert (!BTOR_IS_FUN_NODE (BTOR_REAL_ADDR_NODE (exp2)));
  assert (BTOR_REAL_ADDR_NODE (exp1)->len == BTOR_REAL_ADDR_NODE (exp2)->len);

  av1 = BTOR_REAL_ADDR_NODE (exp1)->av;
  av2 = BTOR_REAL_ADDR_NODE (exp2)->av;
  if (!av1 || !av2) return 0;

  len = av1->len;
  for (i = 0; i < len; i++)
  {
    aig1 = BTOR_COND_INVERT_AIG_NODE (exp1, av1->aigs[i]);
    aig2 = BTOR_COND_INVERT_AIG_NODE (exp2, av2->aigs[i]);

    if (aig1 == BTOR_AIG_TRUE)
      val1 = 1;
    else if (aig1 == BTOR_AIG_FALSE)
      val1 = -1;
    else if (!BTOR_REAL_ADDR_AIG (aig1)->cnf_id)
      return 0;
    else
      val1 = btor_fixed_sat (smgr, BTOR_GET_CNF_ID_AIG (aig1));

    if (!val1) return 0;

    if (aig2 == BTOR_AIG_TRUE)
      val2 = 1;
    else if (aig2 == BTOR_AIG_FALSE)
      val2 = -1;
    else if (!BTOR_REAL_ADDR_AIG (aig2)->cnf_id)
      return 0;
    else
      val2 = btor_fixed_sat (smgr, BTOR_GET_CNF_ID_AIG (aig2));

    if (!val2) return 0;

    if (val1 != val2) return 0;
  }
  return 1;
}

static void
add_new_exp_to_clause (Btor *btor,
                       BtorNode *exp,
                       int sign,
                       BtorIntStack *linking_clause)
{
  assert (btor);
  assert (exp);
  assert (linking_clause);
  assert (BTOR_REAL_ADDR_NODE (exp)->len == 1);

  int lit, false_lit, true_lit;
  BtorMemMgr *mm;
  BtorAIGMgr *amgr;
  BtorSATMgr *smgr;
  BtorNode *real_exp;

  mm        = btor->mm;
  amgr      = btor_get_aig_mgr_aigvec_mgr (btor->avmgr);
  smgr      = btor_get_sat_mgr_aig_mgr (amgr);
  true_lit  = smgr->true_lit;
  false_lit = -true_lit;
  exp       = btor_simplify_exp (btor, exp);
  real_exp  = BTOR_REAL_ADDR_NODE (exp);

  if (!btor_find_in_ptr_hash_table (btor->lod_cache, real_exp))
    btor_insert_in_ptr_hash_table (btor->lod_cache,
                                   btor_copy_exp (btor, real_exp));

  // TODO: simplifications?
  //	   a && 1: a
  //	   b && 1: b
  //	   a && 0 || 0 && b: 0
  //	   ...
  if (BTOR_IS_BV_EQ_NODE (real_exp))
  {
    if (assignment_always_unequal (btor, real_exp->e[0], real_exp->e[1]))
    {
      lit = false_lit;
      goto SIGN_AND_PUSH;
    }
    else if (assignment_always_equal (btor, real_exp->e[0], real_exp->e[1]))
    {
      lit = true_lit;
      goto SIGN_AND_PUSH;
    }
  }

  lit = exp_to_cnf_lit (btor, exp);

SIGN_AND_PUSH:
  lit *= sign;

  if (lit != false_lit && lit != true_lit)
    BTOR_PUSH_STACK (mm, *linking_clause, lit);
}

static void
add_eq_exp_to_clause (Btor *btor,
                      BtorNode *a,
                      BtorNode *b,
                      BtorIntStack *linking_clause)
{
  BtorNode *eq = btor_eq_exp (btor, a, b);
  add_new_exp_to_clause (btor, eq, 1, linking_clause);
  btor_release_exp (btor, eq);
}

static void
add_neq_exp_to_clause (Btor *btor,
                       BtorNode *a,
                       BtorNode *b,
                       BtorIntStack *linking_clause)
{
  BtorNode *eq = btor_eq_exp (btor, a, b);
  add_new_exp_to_clause (btor, eq, -1, linking_clause);
  btor_release_exp (btor, eq);
}
#endif

// TODO: update print function according to encode_lemma (new apply handling...)
#if 0
static void
print_lemma_dbg (Btor * btor,
		 BtorPtrHashTable * fun_apps,
		 BtorPtrHashTable * bconds_sel1,
		 BtorPtrHashTable * bconds_sel2,
		 BtorNode * app0, BtorNode * app1)
{
  int i;
  BtorNode *arg0, *arg1, *args0 = 0, *args1 = 0;
  BtorNode *cur, *cond;
  BtorPtrHashBucket *bucket;

  app0 = BTOR_REAL_ADDR_NODE (app0);
  app1 = BTOR_REAL_ADDR_NODE (app1);

  BTORLOG ("\e[1;32m");
  BTORLOG ("ENCODED LEMMA");
  BTORLOG ("  app0: %s", node2string (app0));
  BTORLOG ("  app1: %s", node2string (app1));

  if (BTOR_IS_APPLY_NODE (app0))
    args0 = app0->e[1];

  if (BTOR_IS_APPLY_NODE (app1))
    args1 = app1->e[1];

  if (args0 && args1)
    {
      BTORLOG ("   args: %s = %s", node2string (args0),
	       node2string (args1));
      assert (BTOR_IS_REGULAR_NODE (args0));
      assert (BTOR_IS_REGULAR_NODE (args1));
      assert (args0->arity == args1->arity);
      for (i = 0; i < args0->arity; i++)
	{
	  arg0 = args0->e[i];
	  arg1 = args1->e[i];
	  BTORLOG ("    %c%s = %c%s",
	      BTOR_IS_INVERTED_NODE (arg0) ? '-' : ' ', node2string (arg0),
	      BTOR_IS_INVERTED_NODE (arg1) ? '-' : ' ', node2string (arg1));
	}
    }

  BTORLOG ("  fun apps:");
  for (bucket = fun_apps->last; bucket; bucket = bucket->prev)
    {
      cur = (BtorNode *) bucket->key;
      assert (BTOR_IS_REGULAR_NODE (cur));
      assert (BTOR_IS_APPLY_NODE (cur));
      args0 = !BTOR_IS_APPLY_NODE (app1) ? app0->e[1] : app1->e[1];
      args1 = cur->e[1];
      assert (BTOR_IS_ARGS_NODE (args0));
      assert (BTOR_IS_ARGS_NODE (args1));
      assert (args0->arity == args1->arity);

      for (i = 0; i < args0->arity; i++)
	BTORLOG ("    %s = %s", node2string (args0->e[i]),
		 node2string (args1->e[i]));
    }

  BTORLOG ("  bv cond if:");
  for (bucket = bconds_sel1->last; bucket; bucket = bucket->prev)
    {
      cur = (BtorNode *) bucket->key;
      cond = cur->e[0];
      BTORLOG ("    %s", node2string (cond));
    }

  BTORLOG ("  bv cond else:");
  for (bucket = bconds_sel2->last; bucket; bucket = bucket->prev)
    {
      cur = (BtorNode *) bucket->key;
      cond = cur->e[0];
      BTORLOG ("    %s", node2string (cond));
    }

  BTORLOG ("  conclusion:");
  BTORLOG ("    %s = %s", node2string (app0), node2string (app1));

  BTORLOG (" \e[0;39m");
}
#endif

#ifdef BTOR_SYMBOLIC_LEMMAS
static void
add_symbolic_lemma (Btor *btor,
                    BtorPtrHashTable *bconds_sel1,
                    BtorPtrHashTable *bconds_sel2,
                    BtorNode *a,
                    BtorNode *b,
                    BtorNode *args0,
                    BtorNode *args1)
{
  assert (btor);
  assert (bconds_sel1);
  assert (bconds_sel2);
  assert (a);
  assert (b);
  assert (BTOR_IS_REGULAR_NODE (a));
  assert (BTOR_IS_APPLY_NODE (a));
  assert (BTOR_IS_REGULAR_NODE (args0));
  assert (BTOR_IS_ARGS_NODE (args0));
  assert (!args1 || BTOR_IS_REGULAR_NODE (b));
  assert (!args1 || BTOR_IS_APPLY_NODE (b));
  assert (!args1 || BTOR_IS_REGULAR_NODE (args1));
  assert (!args1 || BTOR_IS_ARGS_NODE (args1));
  assert (!a->parameterized);
  assert (!BTOR_REAL_ADDR_NODE (b)->parameterized);
  assert (BTOR_IS_SYNTH_NODE (a));

  BtorNode *cond, *eq, *and, *arg0, *arg1;
  BtorNode *premise = 0, *conclusion = 0, *lemma;
  BtorArgsIterator it0, it1;
  BtorPtrHashBucket *bucket;

  /* function congruence axiom conflict:
   *   apply arguments: a_0,...,a_n, b_0,...,b_n
   *   encode premisses: \forall i <= n . /\ a_i = b_i */
  if (args1)
  {
    assert (BTOR_IS_SYNTH_NODE (b));
    assert (((BtorArgsNode *) args0)->num_args
            == ((BtorArgsNode *) args1)->num_args);
    assert (args0->len == args1->len);

    init_args_iterator (&it0, args0);
    init_args_iterator (&it1, args1);

    while (has_next_args_iterator (&it0))
    {
      assert (has_next_args_iterator (&it1));
      arg0 = next_args_iterator (&it0);
      arg1 = next_args_iterator (&it1);
      eq   = btor_eq_exp (btor, arg0, arg1);
      if (premise)
      {
        and = btor_and_exp (btor, premise, eq);
        btor_release_exp (btor, premise);
        btor_release_exp (btor, eq);
        premise = and;
      }
      else
        premise = eq;

      btor->stats.lemmas_size_sum += 1;
    }
  }
  /* else beta reduction conflict */

  /* encode conclusion a = b */
  conclusion = btor_eq_exp (btor, a, b);

  btor->stats.lemmas_size_sum += 1; /* a == b */
  btor->stats.lemmas_size_sum += bconds_sel1->count;
  btor->stats.lemmas_size_sum += bconds_sel2->count;

  /* premisses bv conditions:
   *   true conditions: c_0, ..., c_k
   *   encode premisses: \forall i <= k. /\ c_i */
  for (bucket = bconds_sel1->first; bucket; bucket = bucket->next)
  {
    cond = (BtorNode *) bucket->key;
    BTORLOG ("  cond: %s", node2string (cond));
    assert (BTOR_REAL_ADDR_NODE (cond)->len == 1);
    assert (!BTOR_REAL_ADDR_NODE (cond)->parameterized);
    if (premise)
    {
      and = btor_and_exp (btor, premise, cond);
      btor_release_exp (btor, premise);
      premise = and;
    }
    else
      premise = btor_copy_exp (btor, cond);
    btor_release_exp (btor, cond);
  }

  /* premisses bv conditions:
   *   false conditions: c_0, ..., c_l
   *   encode premisses: \forall i <= l. /\ \not c_i */
  for (bucket = bconds_sel2->first; bucket; bucket = bucket->next)
  {
    cond = (BtorNode *) bucket->key;
    BTORLOG ("  cond: %s", node2string (cond));
    assert (BTOR_REAL_ADDR_NODE (cond)->len == 1);
    assert (!BTOR_REAL_ADDR_NODE (cond)->parameterized);
    if (premise)
    {
      and = btor_and_exp (btor, premise, BTOR_INVERT_NODE (cond));
      btor_release_exp (btor, premise);
      premise = and;
    }
    else
      premise = btor_copy_exp (btor, BTOR_INVERT_NODE (cond));
    btor_release_exp (btor, cond);
  }

  assert (conclusion);
  if (premise)
  {
    lemma = btor_implies_exp (btor, premise, conclusion);
    btor_release_exp (btor, premise);
  }
  else
    lemma = btor_copy_exp (btor, conclusion);

  if (!btor_find_in_ptr_hash_table (btor->lod_cache, lemma))
    btor_insert_in_ptr_hash_table (btor->lod_cache,
                                   btor_copy_exp (btor, lemma));

  insert_unsynthesized_constraint (btor, lemma);
  mark_reachable (btor, lemma);
  //  add_constraint (btor, lemma);
  btor_release_exp (btor, lemma);
  btor_release_exp (btor, conclusion);
}
#else
static void
encode_lemma (Btor *btor,
              BtorPtrHashTable *bconds_sel1,
              BtorPtrHashTable *bconds_sel2,
              BtorNode *a,
              BtorNode *b,
              BtorNode *args0,
              BtorNode *args1)
{
  assert (btor);
  assert (bconds_sel1);
  assert (bconds_sel2);
  assert (a);
  assert (b);
  assert (BTOR_IS_REGULAR_NODE (a));
  assert (BTOR_IS_APPLY_NODE (a));
  assert (BTOR_IS_REGULAR_NODE (args0));
  assert (BTOR_IS_ARGS_NODE (args0));
  assert (!args1 || BTOR_IS_REGULAR_NODE (b));
  assert (!args1 || BTOR_IS_APPLY_NODE (b));
  assert (!args1 || BTOR_IS_REGULAR_NODE (args1));
  assert (!args1 || BTOR_IS_ARGS_NODE (args1));
  assert (!a->parameterized);
  assert (!BTOR_REAL_ADDR_NODE (b)->parameterized);
  assert (BTOR_IS_SYNTH_NODE (a));

  int k, val;
  BtorMemMgr *mm;
  BtorAIGVecMgr *avmgr;
  BtorAIGMgr *amgr;
  BtorSATMgr *smgr;
  BtorNode *arg0, *arg1;
  BtorNode *cond;
  BtorIntStack linking_clause;
  BtorPtrHashBucket *bucket;
  BtorArgsIterator it0, it1;

  mm = btor->mm;
  avmgr = btor->avmgr;
  amgr = btor_get_aig_mgr_aigvec_mgr (avmgr);
  smgr = btor_get_sat_mgr_aig_mgr (amgr);

  BTOR_INIT_STACK (linking_clause);

  /* function congruence axiom conflict:
   *   apply arguments: a_0,...,a_n, b_0,...,b_n
   *   encode premisses: \forall i <= n . /\ a_i = b_i */
  if (args1)
  {
    assert (BTOR_IS_SYNTH_NODE (b));
    assert (((BtorArgsNode *) args0)->num_args
            == ((BtorArgsNode *) args1)->num_args);
    assert (args0->len == args1->len);

    init_args_iterator (&it0, args0);
    init_args_iterator (&it1, args1);

    while (has_next_args_iterator (&it0))
    {
      assert (has_next_args_iterator (&it1));
      arg0 = next_args_iterator (&it0);
      arg1 = next_args_iterator (&it1);
      add_neq_exp_to_clause (btor, arg0, arg1, &linking_clause);
      btor->stats.lemmas_size_sum += 1;
    }
  }
  /* else beta reduction conflict */

  //  /* encode conclusion a = b */
  //  add_eq_exp_to_clause (btor, a, b, &linking_clause);

  btor->stats.lemmas_size_sum += 1; /* a == b */
  btor->stats.lemmas_size_sum += bconds_sel1->count;
  btor->stats.lemmas_size_sum += bconds_sel2->count;

  /* premisses bv conditions:
   *   true conditions: c_0, ..., c_k
   *   encode premisses: \forall i <= k. /\ c_i */
  for (bucket = bconds_sel1->first; bucket; bucket = bucket->next)
  {
    cond = (BtorNode *) bucket->key;
    BTORLOG ("  cond: %s", node2string (cond));
    assert (BTOR_REAL_ADDR_NODE (cond)->len == 1);
    assert (!BTOR_REAL_ADDR_NODE (cond)->parameterized);
    add_new_exp_to_clause (btor, cond, -1, &linking_clause);
    btor_release_exp (btor, cond);
  }

  /* premisses bv conditions:
   *   false conditions: c_0, ..., c_l
   *   encode premisses: \forall i <= l. /\ \not c_i */
  for (bucket = bconds_sel2->first; bucket; bucket = bucket->next)
  {
    cond = (BtorNode *) bucket->key;
    BTORLOG ("  cond: %s", node2string (cond));
    assert (BTOR_REAL_ADDR_NODE (cond)->len == 1);
    assert (!BTOR_REAL_ADDR_NODE (cond)->parameterized);
    add_new_exp_to_clause (btor, cond, 1, &linking_clause);
    btor_release_exp (btor, cond);
  }

  /* encode conclusion a = b */
  add_eq_exp_to_clause (btor, a, b, &linking_clause);

  /* add linking clause */
  //  printf ("lemma (%d): ", BTOR_COUNT_STACK (linking_clause));
  int i;
  for (i = 0; i < BTOR_COUNT_STACK (linking_clause); i++)
  //  while (!BTOR_EMPTY_STACK (linking_clause))
  {
    k = BTOR_PEEK_STACK (linking_clause, i);
    //      k = BTOR_POP_STACK (linking_clause);
    assert (k != 0);
    val = btor_fixed_sat (smgr, k);
    if (val < 0) continue;
    assert (!val);
    //      printf ("%d ", k);
    btor_add_sat (smgr, k);
    btor->stats.lclause_size_sum++;
  }
  //  printf ("\n");
  btor_add_sat (smgr, 0);
  BTOR_RELEASE_STACK (mm, linking_clause);
}
#endif

#if 0
/* Encodes the following array inequality constraint:
* array1 != array2 <=> EXISTS(i): read(array1, i) != read(array2, i)
*/
static void
encode_array_inequality_virtual_reads (Btor * btor, BtorNode * aeq)
{
  assert (0);
  BtorNodePair *vreads;
  BtorNode *read1, *read2;
  BtorAIGVec *av1, *av2;
  BtorAIG *aig1, *aig2;
  BtorAIGVecMgr *avmgr;
  BtorMemMgr *mm;
  BtorAIGMgr *amgr;
  BtorSATMgr *smgr;
  int len, k, d_k, r1_k, r2_k, e;
  BtorIntStack diffs;
  assert (btor);
  assert (aeq);
  assert (BTOR_IS_REGULAR_NODE (aeq));
  assert (BTOR_IS_ARRAY_EQ_NODE (aeq));
  assert (!aeq->tseitin);
  assert (aeq->vreads);
  mm = btor->mm;
  avmgr = btor->avmgr;
  amgr = btor_get_aig_mgr_aigvec_mgr (avmgr);
  smgr = btor_get_sat_mgr_aig_mgr (amgr);
  vreads = aeq->vreads;

  read1 = vreads->exp1;
  assert (BTOR_IS_REGULAR_NODE (read1));
  assert (BTOR_IS_READ_NODE (read1));
  assert (BTOR_IS_SYNTH_NODE (read1));
  assert (!read1->tseitin);

  read2 = vreads->exp2;
  assert (BTOR_IS_REGULAR_NODE (read2));
  assert (BTOR_IS_READ_NODE (read2));
  assert (BTOR_IS_SYNTH_NODE (read2));
  assert (!read2->tseitin);

  assert (read1->e[1] == read2->e[1]);
  assert (BTOR_IS_REGULAR_NODE (read1->e[1]));
  assert (BTOR_IS_BV_VAR_NODE (read1->e[1]));
  assert (read1->len == read2->len);

  av1 = read1->av;
  assert (av1);
  av2 = read2->av;
  assert (av2);

  /* assign aig cnf indices as there are only variables,
   * no SAT constraints are generated */
  btor_aigvec_to_sat_tseitin (avmgr, aeq->av);
  aeq->tseitin = 1;
  btor_aigvec_to_sat_tseitin (avmgr, av1);
  read1->tseitin = 1;
  btor_aigvec_to_sat_tseitin (avmgr, av2);
  read2->tseitin = 1;

  /* encode !e => r1 != r2 */

  BTOR_INIT_STACK (diffs);
  len = read1->len;

  /* we do not need to hash the diffs as we never use
   * value1 != value2 in a lemma on demand */

  for (k = 0; k < len; k++)
    {
      aig1 = av1->aigs[k];
      assert (!BTOR_IS_INVERTED_AIG (aig1));
      assert (!BTOR_IS_CONST_AIG (aig1));
      assert (BTOR_IS_VAR_AIG (aig1));
      r1_k = aig1->cnf_id;
      assert (r1_k != 0);

      aig2 = av2->aigs[k];
      assert (!BTOR_IS_INVERTED_AIG (aig2));
      assert (!BTOR_IS_CONST_AIG (aig2));
      assert (BTOR_IS_VAR_AIG (aig2));
      r2_k = aig2->cnf_id;
      assert (r2_k != 0);

      d_k = btor_next_cnf_id_sat_mgr (smgr);
      BTOR_PUSH_STACK (mm, diffs, d_k);

      btor_add_sat (smgr, r1_k);
      btor_add_sat (smgr, r2_k);
      btor_add_sat (smgr, -d_k);
      btor_add_sat (smgr, 0);

      btor_add_sat (smgr, -r1_k);
      btor_add_sat (smgr, -r2_k);
      btor_add_sat (smgr, -d_k);
      btor_add_sat (smgr, 0);
    }

  assert (BTOR_IS_SYNTH_NODE (aeq));
  assert (aeq->av->len == 1);
  assert (!BTOR_IS_INVERTED_AIG (aeq->av->aigs[0]));
  assert (!BTOR_IS_CONST_AIG (aeq->av->aigs[0]));
  assert (BTOR_IS_VAR_AIG (aeq->av->aigs[0]));
  e = aeq->av->aigs[0]->cnf_id;
  assert (e != 0);

  assert (!BTOR_EMPTY_STACK (diffs));
  while (!BTOR_EMPTY_STACK (diffs))
    {
      d_k = BTOR_POP_STACK (diffs);
      btor_add_sat (smgr, d_k);
    }
  btor_add_sat (smgr, e);
  btor_add_sat (smgr, 0);
  BTOR_RELEASE_STACK (mm, diffs);
}
#endif

static void
add_lemma (Btor *btor, BtorNode *fun, BtorNode *app0, BtorNode *app1)
{
  assert (btor);
  assert (fun);
  assert (app0);
  assert (BTOR_IS_REGULAR_NODE (fun));
  assert (BTOR_IS_FUN_NODE (fun));
  assert (!fun->parameterized);
  assert (BTOR_IS_REGULAR_NODE (app0));
  assert (BTOR_IS_APPLY_NODE (app0));
  assert (!app1 || BTOR_IS_REGULAR_NODE (app1));
  assert (!app1 || BTOR_IS_APPLY_NODE (app1));

  double start;
#ifndef NDEBUG
  int evalerr;
#endif
  BtorPtrHashTable *bconds_sel1, *bconds_sel2;
  BtorNode *args, *value, *exp;
  BtorMemMgr *mm;

  mm    = btor->mm;
  start = btor_time_stamp ();

  /* collect intermediate conditions of bit vector conditionals */
  bconds_sel1 = btor_new_ptr_hash_table (mm,
                                         (BtorHashPtr) btor_hash_exp_by_id,
                                         (BtorCmpPtr) btor_compare_exp_by_id);
  bconds_sel2 = btor_new_ptr_hash_table (mm,
                                         (BtorHashPtr) btor_hash_exp_by_id,
                                         (BtorCmpPtr) btor_compare_exp_by_id);

  /* function congruence axiom conflict */
  if (app1)
  {
    for (exp = app0; exp; exp = exp == app0 ? app1 : 0)
    {
      assert (exp);
      assert (BTOR_IS_APPLY_NODE (exp));
      args = exp->e[1];
      /* path from exp to conflicting fun */
      collect_premisses (btor, exp, fun, args, bconds_sel1, bconds_sel2);
    }
#ifdef BTOR_SYMBOLIC_LEMMAS
    add_symbolic_lemma (
        btor, bconds_sel1, bconds_sel2, app0, app1, app0->e[1], app1->e[1]);
#else
    encode_lemma (
        btor, bconds_sel1, bconds_sel2, app0, app1, app0->e[1], app1->e[1]);
#endif
  }
  /* beta reduction conflict */
  else
  {
    args = app0->e[1];
    btor_assign_args (btor, fun, args);
#ifndef NDEBUG
    value = btor_beta_reduce_partial (btor, fun, &evalerr, 0, 0);
//      assert (!evalerr);
#else
    value = btor_beta_reduce_partial (btor, fun, 0, 0, 0);
#endif
    btor_unassign_params (btor, fun);
    assert (!BTOR_IS_LAMBDA_NODE (BTOR_REAL_ADDR_NODE (value)));

    /* path from app0 to conflicting fun */
    collect_premisses (btor, app0, fun, args, bconds_sel1, bconds_sel2);

    /* path from conflicting fun to value */
    collect_premisses (
        btor, fun, BTOR_REAL_ADDR_NODE (value), args, bconds_sel1, bconds_sel2);

#ifdef BTOR_SYMBOLIC_LEMMAS
    add_symbolic_lemma (
        btor, bconds_sel1, bconds_sel2, app0, value, app0->e[1], 0);
#else
    encode_lemma (btor, bconds_sel1, bconds_sel2, app0, value, app0->e[1], 0);
#endif

    btor_release_exp (btor, value);
  }

  btor_delete_ptr_hash_table (bconds_sel1);
  btor_delete_ptr_hash_table (bconds_sel2);
  btor->time.lemma_gen += btor_time_stamp () - start;
}

static void
find_not_encoded_applies_vars (Btor *btor,
                               BtorNode *exp,
                               BtorNodePtrStack *param_apps)
{
  assert (btor);
  assert (exp);
  assert (param_apps);
  assert (check_id_table_mark_unset_dbg (btor));

  int i;
  double start;
  BtorNode *cur;
  BtorNodePtrStack visit, unmark;

  start = btor_time_stamp ();
  BTOR_INIT_STACK (visit);
  BTOR_INIT_STACK (unmark);
  BTOR_PUSH_STACK (btor->mm, visit, exp);

  do
  {
    cur = BTOR_REAL_ADDR_NODE (BTOR_POP_STACK (visit));

    if (cur->mark || cur->tseitin || BTOR_IS_FUN_NODE (cur)) continue;

    cur->mark = 1;
    BTOR_PUSH_STACK (btor->mm, unmark, cur);

    if (!cur->tseitin
        && (BTOR_IS_APPLY_NODE (cur) || BTOR_IS_BV_VAR_NODE (cur)))
    {
      BTOR_PUSH_STACK (btor->mm, *param_apps, cur);
    }

    for (i = 0; i < cur->arity; i++)
      BTOR_PUSH_STACK (btor->mm, visit, cur->e[i]);
  } while (!BTOR_EMPTY_STACK (visit));

  BTOR_RELEASE_STACK (btor->mm, visit);

  while (!BTOR_EMPTY_STACK (unmark))
  {
    cur = BTOR_POP_STACK (unmark);
    assert (BTOR_IS_REGULAR_NODE (cur));
    assert (cur->mark);
    cur->mark = 0;
  }
  BTOR_RELEASE_STACK (btor->mm, unmark);
  btor->time.find_nenc_app += btor_time_stamp () - start;
}

static void
insert_synth_app_lambda (Btor *btor, BtorLambdaNode *lambda, BtorNode *app)
{
  assert (btor);
  assert (lambda);
  assert (app);
  assert (BTOR_IS_REGULAR_NODE (app));
  assert (BTOR_IS_APPLY_NODE (app));

  if (!lambda->synth_apps)
  {
    lambda->synth_apps =
        btor_new_ptr_hash_table (btor->mm,
                                 (BtorHashPtr) btor_hash_exp_by_id,
                                 (BtorCmpPtr) btor_compare_exp_by_id);
  }

  if (!btor_find_in_ptr_hash_table (lambda->synth_apps, app))
  {
    /* must be considered for consistency checking */
    app->vread = 1;
    btor->stats.lambda_synth_apps++;
    btor_insert_in_ptr_hash_table (lambda->synth_apps,
                                   btor_copy_exp (btor, app));
  }
}

static int
encode_applies_vars (Btor *btor,
                     BtorLambdaNode *lambda,
                     BtorNodePtrStack *param_apps)
{
  assert (btor);
  assert (lambda);
  assert (param_apps);
  assert (BTOR_IS_REGULAR_NODE (lambda));

  int i, assignments_changed = 0, res = 0;
  BtorNode *cur;
  BtorNodePtrStack stack;

  stack = *param_apps;

  if (BTOR_EMPTY_STACK (stack)) return assignments_changed;

  if (!lambda->synth_apps)
  {
    lambda->synth_apps =
        btor_new_ptr_hash_table (btor->mm,
                                 (BtorHashPtr) btor_hash_exp_by_id,
                                 (BtorCmpPtr) btor_compare_exp_by_id);
  }

  for (i = 0; i < BTOR_COUNT_STACK (stack); i++)
  {
    cur = BTOR_PEEK_STACK (stack, i);
    assert (BTOR_IS_REGULAR_NODE (cur));
    assert (BTOR_IS_APPLY_NODE (cur) || BTOR_IS_BV_VAR_NODE (cur));

    if (BTOR_IS_BV_VAR_NODE (cur))
    {
      if (!cur->tseitin)
        res = lazy_synthesize_and_encode_var_exp (btor, cur, 1);
    }
    else
    {
      assert (BTOR_IS_APPLY_NODE (cur));
      insert_synth_app_lambda (btor, lambda, cur);

      if (!cur->tseitin)
        res = lazy_synthesize_and_encode_apply_exp (btor, cur, 1);
    }

    if (res) assignments_changed = 1;
  }

  return assignments_changed;
}

static void
push_applies_for_propagation (Btor *btor,
                              BtorNode *exp,
                              BtorLambdaNode *lambda,
                              BtorNodePtrStack *prop_stack)
{
  assert (btor);
  assert (exp);
  assert (prop_stack);
  assert (check_id_table_mark_unset_dbg (btor));

  int i;
  double start;
  BtorNode *cur;
  BtorNodePtrStack visit, unmark, applies;

  start = btor_time_stamp ();
  BTOR_INIT_STACK (visit);
  BTOR_INIT_STACK (unmark);
  BTOR_INIT_STACK (applies);
  BTOR_PUSH_STACK (btor->mm, visit, exp);

  do
  {
    cur = BTOR_REAL_ADDR_NODE (BTOR_POP_STACK (visit));
    assert (!cur->parameterized);

    if (cur->mark || BTOR_IS_FUN_NODE (cur)) continue;

    cur->mark = 1;
    BTOR_PUSH_STACK (btor->mm, unmark, cur);

    if (BTOR_IS_APPLY_NODE (cur)) BTOR_PUSH_STACK (btor->mm, applies, cur);

    for (i = 0; i < cur->arity; i++)
      BTOR_PUSH_STACK (btor->mm, visit, cur->e[i]);
  } while (!BTOR_EMPTY_STACK (visit));
  BTOR_RELEASE_STACK (btor->mm, visit);

  for (i = 0; i < BTOR_COUNT_STACK (applies); i++)
  {
    cur = BTOR_PEEK_STACK (applies, i);
    if (lambda && !cur->reachable && !cur->vread && !cur->propagated)
      insert_synth_app_lambda (btor, lambda, cur);
    BTOR_PUSH_STACK (btor->mm, *prop_stack, cur);
    BTOR_PUSH_STACK (btor->mm, *prop_stack, cur->e[0]);
  }

  while (!BTOR_EMPTY_STACK (unmark))
  {
    cur = BTOR_POP_STACK (unmark);
    assert (BTOR_IS_REGULAR_NODE (cur));
    assert (cur->mark);
    cur->mark = 0;
  }
  BTOR_RELEASE_STACK (btor->mm, unmark);
  BTOR_RELEASE_STACK (btor->mm, applies);
  btor->time.find_prop_app += btor_time_stamp () - start;
}

static void
push_applies_from_cond_for_propagation (Btor *btor,
                                        BtorNode *exp,
                                        BtorNodePtrStack *prop_stack)
{
  assert (btor);
  assert (exp);
  assert (BTOR_IS_REGULAR_NODE (exp));
  assert (prop_stack);
  assert (check_unique_table_mark_unset_dbg (btor));

  int i;
  double start;
  BtorNode *cur;
  BtorNodePtrStack visit, unmark;

  start = btor_time_stamp ();
  BTOR_INIT_STACK (visit);
  BTOR_INIT_STACK (unmark);
  BTOR_PUSH_STACK (btor->mm, visit, exp);

  while (!BTOR_EMPTY_STACK (visit))
  {
    cur = BTOR_REAL_ADDR_NODE (BTOR_POP_STACK (visit));

    if (cur->mark || BTOR_IS_FUN_NODE (cur)) continue;

    cur->mark = 1;
    BTOR_PUSH_STACK (btor->mm, unmark, cur);

    if (BTOR_IS_APPLY_NODE (cur) && !cur->parameterized)
    {
      BTOR_PUSH_STACK (btor->mm, *prop_stack, cur);
      BTOR_PUSH_STACK (btor->mm, *prop_stack, cur->e[0]);
    }

    for (i = 0; i < cur->arity; i++)
      BTOR_PUSH_STACK (btor->mm, visit, cur->e[i]);
  }
  BTOR_RELEASE_STACK (btor->mm, visit);

  while (!BTOR_EMPTY_STACK (unmark))
  {
    cur = BTOR_POP_STACK (unmark);
    assert (BTOR_IS_REGULAR_NODE (cur));
    assert (cur->mark);
    cur->mark = 0;
  }
  BTOR_RELEASE_STACK (btor->mm, unmark);
  btor->time.find_cond_prop_app += btor_time_stamp () - start;
}

static int
propagate (Btor *btor,
           BtorNodePtrStack *prop_stack,
           BtorNodePtrStack *cleanup_stack,
           int *assignments_changed)
{
  assert (btor);
  assert (prop_stack);
  assert (cleanup_stack);
  // TODO: extensionality for write lambdas
  assert (btor->ops[BTOR_AEQ_NODE].cur == 0);

#ifndef NDEBUG
  int num_restarts;
#endif
  int i, values_equal, args_equal, evalerr;
  char *fun_value_assignment, *app_assignment;
  BtorMemMgr *mm;
  BtorLambdaNode *lambda;
  BtorNode *fun, *app, *args, *fun_value, *param_app, *cond;
  BtorNode *hashed_app, *prev_fun_value;
  BtorPtrHashBucket *b;
  BtorNodePtrStack param_apps;
  BtorHashTableIterator it;
  BtorPtrHashTable *to_prop;
  BtorPtrHashTable *conds;

  BTOR_INIT_STACK (param_apps);

  mm      = btor->mm;
  to_prop = btor_new_ptr_hash_table (mm,
                                     (BtorHashPtr) btor_hash_exp_by_id,
                                     (BtorCmpPtr) btor_compare_exp_by_id);
  conds   = btor->dual_prop
              ? btor_new_ptr_hash_table (mm,
                                         (BtorHashPtr) btor_hash_exp_by_id,
                                         (BtorCmpPtr) btor_compare_exp_by_id)
              : 0;

  BTORLOG ("");
  BTORLOG ("*** %s", __FUNCTION__);
  while (!BTOR_EMPTY_STACK (*prop_stack))
  {
    fun = BTOR_POP_STACK (*prop_stack);
    assert (BTOR_IS_REGULAR_NODE (fun));
    assert (BTOR_IS_FUN_NODE (fun));
    assert (!fun->simplified);
    assert (!BTOR_EMPTY_STACK (*prop_stack));
    app = BTOR_POP_STACK (*prop_stack);
    assert (BTOR_IS_REGULAR_NODE (app));
    assert (BTOR_IS_APPLY_NODE (app));
    assert (app->refs - app->ext_refs > 0);

    if (app->propagated) continue;

    app->propagated = 1;
    btor->stats.propagations++;

    BTORLOG ("propagate");
    BTORLOG ("  app: %s", node2string (app));
    BTORLOG ("  fun: %s", node2string (fun));

    *assignments_changed = lazy_synthesize_and_encode_apply_exp (btor, app, 1);

    if (*assignments_changed)
    {
      btor_delete_ptr_hash_table (to_prop);
      if (btor->dual_prop)
      {
        init_node_hash_table_iterator (btor, &it, conds);
        while (has_next_node_hash_table_iterator (&it))
          btor_release_exp (btor, next_node_hash_table_iterator (&it));
        btor_delete_ptr_hash_table (conds);
      }
      return 0;
    }

    args = app->e[1];
    assert (BTOR_IS_REGULAR_NODE (args));
    assert (BTOR_IS_ARGS_NODE (args));

    if (!fun->rho)
    {
      fun->rho =
          btor_new_ptr_hash_table (mm,
                                   (BtorHashPtr) hash_assignment,
                                   (BtorCmpPtr) compare_argument_assignments);
      BTOR_PUSH_STACK (mm, *cleanup_stack, fun);
    }
    else
    {
      b = btor_find_in_ptr_hash_table (fun->rho, args);
      if (b)
      {
        hashed_app = (BtorNode *) b->data.asPtr;
        assert (BTOR_IS_REGULAR_NODE (hashed_app));
        assert (BTOR_IS_APPLY_NODE (hashed_app));

        /* function congruence conflict */
        if (compare_assignments (hashed_app, app) != 0)
        {
          BTORLOG ("\e[1;31m");
          BTORLOG ("FC conflict at: %s", node2string (fun));
          BTORLOG ("add_lemma:");
          BTORLOG ("  fun: %s", node2string (fun));
          BTORLOG ("  app1: %s", node2string (hashed_app));
          BTORLOG ("  app2: %s", node2string (app));
          BTORLOG ("\e[0;39m");
          btor->stats.function_congruence_conflicts++;
          add_lemma (btor, fun, hashed_app, app);
          btor_delete_ptr_hash_table (to_prop);
          if (btor->dual_prop)
          {
            init_node_hash_table_iterator (btor, &it, conds);
            while (has_next_node_hash_table_iterator (&it))
              btor_release_exp (btor, next_node_hash_table_iterator (&it));
            btor_delete_ptr_hash_table (conds);
          }
          return 1;
        }
        else
          continue;
      }
    }
    assert (fun->rho);
    assert (!btor_find_in_ptr_hash_table (fun->rho, args));
    btor_insert_in_ptr_hash_table (fun->rho, args)->data.asPtr = app;
    BTORLOG ("  save app: %s (%s)", node2string (args), node2string (app));

    /* skip array vars */
    if (!BTOR_IS_LAMBDA_NODE (fun))
    {
      assert (BTOR_IS_ARRAY_VAR_NODE (fun));
      push_applies_for_propagation (btor, app, 0, prop_stack);
      continue;
    }

    lambda = (BtorLambdaNode *) fun;

    *assignments_changed = lazy_synthesize_and_encode_lambda_exp (btor, fun, 1);
    if (*assignments_changed)
    {
      btor_delete_ptr_hash_table (to_prop);
      if (btor->dual_prop)
      {
        init_node_hash_table_iterator (btor, &it, conds);
        while (has_next_node_hash_table_iterator (&it))
          btor_release_exp (btor, next_node_hash_table_iterator (&it));
        btor_delete_ptr_hash_table (conds);
      }
      return 0;
    }

#ifndef NDEBUG
    num_restarts = 0;
#endif
    prev_fun_value = 0;
  PROPAGATE_BETA_REDUCE_PARTIAL:
    btor_assign_args (btor, fun, args);
    assert (to_prop->count == 0);
    fun_value = btor_beta_reduce_partial (btor, fun, &evalerr, to_prop, conds);
    assert (!BTOR_IS_LAMBDA_NODE (BTOR_REAL_ADDR_NODE (fun_value)));
    btor_unassign_params (btor, fun);

    /* push applies onto the propagation stack that are necessary to derive
     * 'fun_value' */
    // TODO: applies on to_prop need to be more accurate...
    //       too many synthesized lambda applies!!!
    if (to_prop->count > 0)
    {
      init_node_hash_table_iterator (&it, to_prop);
      while (has_next_node_hash_table_iterator (&it))
      {
        param_app = next_node_hash_table_iterator (&it);
        assert (BTOR_IS_REGULAR_NODE (param_app));
        assert (BTOR_IS_APPLY_NODE (param_app));
        insert_synth_app_lambda (btor, lambda, param_app);
        assert (param_app->reachable || param_app->vread);
        assert (param_app->refs - param_app->ext_refs > 1);
        if (!param_app->propagated && !param_app->reachable
            && (BTOR_REAL_ADDR_NODE (fun_value) != param_app
                || param_app->e[1] != args))
        {
          BTOR_PUSH_STACK (mm, *prop_stack, param_app);
          BTOR_PUSH_STACK (mm, *prop_stack, param_app->e[0]);
        }
        btor_remove_from_ptr_hash_table (to_prop, param_app, 0, 0);
        btor_release_exp (btor, param_app);
      }
    }
    assert (to_prop->count == 0);

    /* 'prev_fun_value' is set if we already restarted beta reduction. if the
     * result does not differ from the previous one, we are safe to
     * continue with consistency checking. */
#if 1
    if (fun_value == prev_fun_value)
    {
      assert (prev_fun_value);
      evalerr = 0;
      btor_release_exp (btor, prev_fun_value);
      prev_fun_value = 0;
    }
#endif

    if (BTOR_IS_ARRAY_VAR_NODE (BTOR_REAL_ADDR_NODE (fun_value)))
    {
      // TODO: can this happen? check lambda construction
      //	   -> right now workaround for uf lambda -> lambda -> array
      BTOR_PUSH_STACK (mm, *prop_stack, app);
      BTOR_PUSH_STACK (mm, *prop_stack, fun_value);
      btor_release_exp (btor, fun_value);
      if (prev_fun_value) btor_release_exp (btor, prev_fun_value);
      continue;
    }

    if (!BTOR_REAL_ADDR_NODE (fun_value)->tseitin)
    {
      args_equal = 0;
      // TODO: how can we still propagate negated applies down?
      if (!BTOR_IS_INVERTED_NODE (fun_value) && BTOR_IS_APPLY_NODE (fun_value)
          && ENABLE_APPLY_PROP_DOWN)
        args_equal = BTOR_REAL_ADDR_NODE (fun_value)->e[1] == args;

      if (!args_equal)
      {
        BTOR_INIT_STACK (param_apps);
        find_not_encoded_applies_vars (btor, fun_value, &param_apps);

        *assignments_changed = encode_applies_vars (btor, lambda, &param_apps);

        if (*assignments_changed)
        {
          btor_release_exp (btor, fun_value);
          btor_delete_ptr_hash_table (to_prop);
          if (btor->dual_prop)
          {
            init_node_hash_table_iterator (btor, &it, conds);
            while (has_next_node_hash_table_iterator (&it))
              btor_release_exp (btor, next_node_hash_table_iterator (&it));
            btor_delete_ptr_hash_table (conds);
          }
          BTOR_RELEASE_STACK (mm, param_apps);
          if (prev_fun_value) btor_release_exp (btor, prev_fun_value);
          return 0;
        }

        /* we have to ensure the consistency of the freshly encoded
         * function applications, hence we need to propagate them. */
        for (i = 0; i < BTOR_COUNT_STACK (param_apps); i++)
        {
          param_app = BTOR_PEEK_STACK (param_apps, i);
          assert (BTOR_IS_REGULAR_NODE (param_app));
          assert (BTOR_IS_APPLY_NODE (param_app)
                  || BTOR_IS_BV_VAR_NODE (param_app));

          if (!BTOR_IS_APPLY_NODE (param_app)) continue;

          BTOR_PUSH_STACK (mm, *prop_stack, param_app);
          BTOR_PUSH_STACK (mm, *prop_stack, param_app->e[0]);
        }

        BTOR_RELEASE_STACK (mm, param_apps);

        /* if not all bvcond in 'fun_value' could be evaluated, there are
         * still some inputs (vars, applies) that are not encoded.
         * we encode all inputs required for evaluating the bvconds in
         * 'fun_value' and restart beta reduction. however, it might be
         * still the case that beta reduction yields fresh applies (not
         * encoded) and we have to restart again. we have to ensure that
         * successive beta reduction calls yield the same result as
         * otherwise it may produce different results for beta reduction.
         */
        if (evalerr)
        {
          if (prev_fun_value) btor_release_exp (btor, prev_fun_value);
          prev_fun_value = fun_value;
          btor->stats.partial_beta_reduction_restarts++;
          // TODO: stats for max. restarts
          // TODO: if we reach a certain limit should we just continue
          //       without encoding everything? if we do so, we need
          //       means to reproduce the propagation paths.
#ifndef NDEBUG
          num_restarts++;
          assert (num_restarts < 8);
#endif
          BTORLOG ("restart partial beta reduction");
          goto PROPAGATE_BETA_REDUCE_PARTIAL;
        }
      }

      assert (!evalerr);

      /* NOTE: this is a special case
       * 'fun_value' is a function application and is not encoded.
       * the value of 'fun_value' must be the same as 'app'.
       * if 'fun_value' and 'app' have the same number of arguments and
       * the arguments have the same value, we can propagate 'app'
       * instead of 'fun_value'. in this case, we do not have to
       * additionally encode 'fun_value', but we can use 'app' instead,
       * which has the same properties as 'fun_value'. further, we do not
       * have to encode every intermediate function application we
       * encounter while propagating 'app'. */
      if (args_equal)
      {
        assert (BTOR_IS_APPLY_NODE (BTOR_REAL_ADDR_NODE (fun_value)));
        BTOR_PUSH_STACK (mm, *prop_stack, app);
        BTOR_PUSH_STACK (
            mm, *prop_stack, BTOR_REAL_ADDR_NODE (fun_value)->e[0]);
        btor->stats.propagations_down++;
        app->propagated = 0;
        BTORLOG ("  propagate down: %s", node2string (app));
        if (btor->dual_prop)
        {
          init_node_hash_table_iterator (btor, &it, conds);
          while (has_next_node_hash_table_iterator (&it))
          {
            cond = next_node_hash_table_iterator (&it);
            push_applies_from_cond_for_propagation (btor, cond, prop_stack);
            btor_remove_from_ptr_hash_table (conds, cond, 0, 0);
            btor_release_exp (btor, cond);
          }
        }
      }
      else
      {
        /* compute assignment of 'fun_value' and compare it to the
         * assignment of 'app'. */
        app_assignment       = btor_bv_assignment_str_exp (btor, app);
        fun_value_assignment = btor_eval_exp (btor, fun_value);
        assert (fun_value_assignment);
        values_equal = strcmp (app_assignment, fun_value_assignment) == 0;
        btor_freestr (mm, fun_value_assignment);
        btor_release_bv_assignment_str_exp (btor, app_assignment);

        /* beta reduction conflict */
        if (!values_equal)
        {
        BETA_REDUCTION_CONFLICT:
          BTORLOG ("\e[1;31m");
          BTORLOG ("BR conflict at: %s", node2string (fun));
          BTORLOG ("add_lemma:");
          BTORLOG ("  fun: %s", node2string (fun));
          BTORLOG ("  app: %s", node2string (app));
          BTORLOG ("\e[0;39m");
          btor->stats.beta_reduction_conflicts++;
          add_lemma (btor, fun, app, 0);
          btor_release_exp (btor, fun_value);
          btor_delete_ptr_hash_table (to_prop);
          if (btor->dual_prop)
          {
            init_node_hash_table_iterator (btor, &it, conds);
            while (has_next_node_hash_table_iterator (&it))
              btor_release_exp (btor, next_node_hash_table_iterator (&it));
            btor_delete_ptr_hash_table (conds);
          }
          if (prev_fun_value) btor_release_exp (btor, prev_fun_value);
          return 1;
        }

        push_applies_for_propagation (btor, fun_value, lambda, prop_stack);
        if (btor->dual_prop)
        {
          init_node_hash_table_iterator (btor, &it, conds);
          while (has_next_node_hash_table_iterator (&it))
          {
            cond = next_node_hash_table_iterator (&it);
            push_applies_from_cond_for_propagation (btor, cond, prop_stack);
            btor_remove_from_ptr_hash_table (conds, cond, 0, 0);
            btor_release_exp (btor, cond);
          }
        }
      }
    }
    else
    {
      /* we already have an assignment for 'fun_value' and we can check
       * if both function value 'app' and 'fun_value' are the same */
      if (compare_assignments (app, fun_value) != 0)
        goto BETA_REDUCTION_CONFLICT;

      push_applies_for_propagation (btor, fun_value, lambda, prop_stack);
      if (btor->dual_prop)
      {
        init_node_hash_table_iterator (btor, &it, conds);
        while (has_next_node_hash_table_iterator (&it))
        {
          cond = next_node_hash_table_iterator (&it);
          push_applies_from_cond_for_propagation (btor, cond, prop_stack);
          btor_remove_from_ptr_hash_table (conds, cond, 0, 0);
          btor_release_exp (btor, cond);
        }
      }
    }

    btor_release_exp (btor, fun_value);
    if (prev_fun_value) btor_release_exp (btor, prev_fun_value);
  }

  btor_delete_ptr_hash_table (to_prop);
  if (btor->dual_prop) btor_delete_ptr_hash_table (conds);
  return 0;
}

#if 0
static void
print_cone_dbg (Btor * btor, BtorNode * exp)
{
  assert (btor);
  assert (exp);

  BTOR_DECLARE_QUEUE (Int, int);

  int i, lvl;
  BtorNode *cur, *parent;
  BtorNodeIterator it;
  BtorNodePtrQueue queue;
  BtorIntQueue level;
  BtorPtrHashTable *table;
  BtorPtrHashBucket *b;

  BTOR_INIT_QUEUE (queue);
  BTOR_INIT_QUEUE (level);
  BTOR_ENQUEUE (btor->mm, queue, exp);
  BTOR_ENQUEUE (btor->mm, level, 0);
  table = btor_new_ptr_hash_table (btor->mm,
				   (BtorHashPtr) btor_hash_exp_by_id,
				   (BtorCmpPtr) btor_compare_exp_by_id);

  while (!BTOR_EMPTY_QUEUE (queue))
    {
      cur = BTOR_REAL_ADDR_NODE (BTOR_DEQUEUE (queue));
      lvl = BTOR_DEQUEUE (level);

      if (!btor_find_in_ptr_hash_table (table, cur))
	{
	  (void) btor_insert_in_ptr_hash_table (table, cur);
	  printf ("(%d) cone: %s\n", lvl, node2string (cur));
	  printf ("       reachable:  %d\n", cur->reachable);
	  printf ("       synth:      %d\n", BTOR_IS_SYNTH_NODE (cur));
	  printf ("       refs/ext:   %d/%d\n", cur->refs, cur->ext_refs);
	  printf ("       parents:    %d\n", cur->parents);
	  printf ("       constraint: %d\n", cur->constraint);
	  printf ("       children:  ");
	  for (i = 0; i < cur->arity; i++)
	    {
	      if (btor_find_in_ptr_hash_table (table,
		    BTOR_REAL_ADDR_NODE (cur->e[i])))
	      printf (" %d", BTOR_REAL_ADDR_NODE (cur->e[i])->id);
	    }
	  printf ("\n");

	  init_full_parent_iterator (&it, cur);

	  while (has_next_parent_full_parent_iterator (&it))
	    {
	      parent = next_parent_full_parent_iterator (&it);
	      assert (BTOR_IS_REGULAR_NODE (parent));

	      BTOR_ENQUEUE (btor->mm, queue, parent);
	      BTOR_ENQUEUE (btor->mm, level, lvl + 1);
	    }
	}
    }

  btor_delete_ptr_hash_table (table);
  BTOR_RELEASE_QUEUE (btor->mm, queue);
  BTOR_RELEASE_QUEUE (btor->mm, level);
}
#endif

static void
reset_applies (Btor *btor)
{
  assert (btor);

  int i;
  BtorNode *cur;

  for (i = 0; i < btor->nodes_unique_table.size; i++)
  {
    for (cur = btor->nodes_unique_table.chains[i]; cur; cur = cur->next)
    {
      if (!BTOR_IS_APPLY_NODE (cur)) continue;
      cur->propagated = 0;
    }
  }
}

static int
check_and_resolve_conflicts (Btor *btor,
                             Btor *clone,
                             BtorNodeMap *exp_map,
                             BtorNodePtrStack *tmp_stack)
{
  assert (btor);
  assert (btor->ops[BTOR_AEQ_NODE].cur == 0);

  int found_conflict, changed_assignments;
  BtorMemMgr *mm;
  BtorNode *app, *fun;
  BtorNodePtrStack top_applies, prop_stack, cleanup_stack;

  found_conflict = 0;
  mm             = btor->mm;

BTOR_CONFLICT_CHECK:
  assert (!found_conflict);
  changed_assignments = 0;
  BTOR_INIT_STACK (cleanup_stack);
  BTOR_INIT_STACK (top_applies);
  BTOR_INIT_STACK (prop_stack);

  // TODO: handle propagation flag cleanup via cleanup_stack?
  reset_applies (btor);
  if (clone)
    search_initial_applies_dual_prop (btor, clone, exp_map, &top_applies);
  else
    search_initial_applies (btor, &top_applies);

  while (!BTOR_EMPTY_STACK (*tmp_stack))
  {
    fun = BTOR_POP_STACK (*tmp_stack);
    assert (BTOR_IS_REGULAR_NODE (fun));
    assert (BTOR_IS_FUN_NODE (fun));
    assert (!BTOR_EMPTY_STACK (*tmp_stack));
    app = BTOR_POP_STACK (*tmp_stack);
    assert (BTOR_IS_REGULAR_NODE (app));
    assert (BTOR_IS_APPLY_NODE (app));
    BTOR_PUSH_STACK (mm, prop_stack, app);
    BTOR_PUSH_STACK (mm, prop_stack, fun);
  }

  while (!BTOR_EMPTY_STACK (top_applies))
  {
    app = BTOR_POP_STACK (top_applies);
    assert (BTOR_IS_REGULAR_NODE (app));
    assert (BTOR_IS_APPLY_NODE (app));
    assert (app->reachable || app->vread);
    assert (!app->parameterized);

    if (app->propagated) continue;

    BTOR_PUSH_STACK (mm, prop_stack, app);
    BTOR_PUSH_STACK (mm, prop_stack, app->e[0]);
    found_conflict =
        propagate (btor, &prop_stack, &cleanup_stack, &changed_assignments);
    if (found_conflict || changed_assignments) break;
  }

  while (!BTOR_EMPTY_STACK (prop_stack))
  {
    fun = BTOR_POP_STACK (prop_stack);
    app = BTOR_POP_STACK (prop_stack);
    if (app->vread && !app->propagated)
    {
      BTOR_PUSH_STACK (mm, *tmp_stack, app);
      BTOR_PUSH_STACK (mm, *tmp_stack, fun);
    }
  }

  while (!BTOR_EMPTY_STACK (cleanup_stack))
  {
    fun = BTOR_POP_STACK (cleanup_stack);
    assert (BTOR_IS_REGULAR_NODE (fun));
    assert (BTOR_IS_FUN_NODE (fun));
    assert (fun->rho);

    if (found_conflict || changed_assignments)
    {
      btor_delete_ptr_hash_table (fun->rho);
      fun->rho = 0;
    }
    else
    {
      /* remember arrays for incremental usage (and prevent premature
       * release in case that array is released via API call) */
      BTOR_PUSH_STACK (mm, btor->arrays_with_model, btor_copy_exp (btor, fun));
    }
  }
  BTOR_RELEASE_STACK (mm, cleanup_stack);
  BTOR_RELEASE_STACK (mm, top_applies);
  BTOR_RELEASE_STACK (mm, prop_stack);

  /* restart? (assignments changed during lazy synthesis and encoding) */
  if (changed_assignments)
  {
    btor->stats.synthesis_assignment_inconsistencies++;
    BTORLOG ("synthesis assignment inconsistency: %d",
             btor->stats.synthesis_assignment_inconsistencies);
    goto BTOR_CONFLICT_CHECK;
  }
  return found_conflict;
}

static int
btor_sat_aux_btor (Btor *btor)
{
  assert (btor);

  int sat_result, simp_sat_result, found_conflict, refinements;
  BtorNodePtrStack prop_stack;
  BtorAIGMgr *amgr;
  BtorSATMgr *smgr;
  Btor *clone;
  BtorNode *clone_root, /**clone_root_btor,*/ *and, *lemma, *cloned_lemma;
  BtorNodeMap *exp_map;
#ifndef BTOR_CHECK_FAILED
  Btor *faclone = 0;
#endif

<<<<<<< HEAD
  clone   = 0;
  exp_map = 0;

  BTOR_INIT_STACK (prop_stack);
=======
  verbosity = btor->options.verbosity;
>>>>>>> fd1287ac

  if (btor->inconsistent) goto UNSAT;

  btor_msg (btor, 1, "calling SAT");

  simp_sat_result = btor_simplify (btor);
  update_assumptions (btor);

#ifdef BTOR_CHECK_FAILED
  if (btor->chk_failed_assumptions)
  {
    faclone = btor_clone_btor (btor);
    btor_enable_force_cleanup (faclone);
    btor_enable_force_internal_cleanup (faclone);
    faclone->loglevel               = 0;
    faclone->chk_failed_assumptions = 0;
    faclone->dual_prop              = 0;  // FIXME necessary?
  }
#endif

  if (btor->inconsistent) goto UNSAT;

  amgr = btor_get_aig_mgr_aigvec_mgr (btor->avmgr);
  smgr = btor_get_sat_mgr_aig_mgr (amgr);

  if (!btor_is_initialized_sat (smgr)) btor_init_sat (smgr);

  if (btor->valid_assignments == 1) btor_reset_incremental_usage (btor);

  BTOR_ABORT_CORE (btor->ops[BTOR_AEQ_NODE].cur > 0,
                   "extensionality on arrays/lambdas not yet supported");

  process_unsynthesized_constraints (btor);
  if (btor->found_constraint_false)
  {
  UNSAT:
    sat_result = BTOR_UNSAT;
    goto DONE;
  }
  assert (btor->unsynthesized_constraints->count == 0);
  assert (check_all_hash_tables_proxy_free_dbg (btor));
  assert (check_all_hash_tables_simp_free_dbg (btor));

  if (btor->options.model_gen)
  {
    synthesize_all_var_rhs (btor);
    synthesize_all_array_rhs (btor);
    // TODO: no reads anymore -> check is_read of apply nodes instead
    //      if (btor->generate_model_for_all_reads)
    //	synthesize_all_reads (btor);
  }

#ifndef NDEBUG
  BtorPtrHashBucket *b;
  for (b = btor->assumptions->first; b; b = b->next)
    assert (!BTOR_REAL_ADDR_NODE ((BtorNode *) b->key)->simplified);
#endif

  update_reachable (btor, 0);
  assert (check_reachable_flag_dbg (btor));

  add_again_assumptions (btor);
  assert (check_reachable_flag_dbg (btor));

  sat_result = btor_timed_sat_sat (btor, -1);

  if (btor->dual_prop && sat_result == BTOR_SAT && simp_sat_result != BTOR_SAT)
  {
    BtorNode *cur_clone;  //, *cur_btor;
    BtorHashTableIterator it;
    double delta;

    delta = btor_time_stamp ();
    clone = btor_clone_exp_layer (btor, &exp_map, 0);
    assert (!clone->synthesized_constraints->count);
    assert (clone->unsynthesized_constraints->count);
    btor_enable_inc_usage (clone);
    btor_enable_force_cleanup (clone);
    btor_enable_force_internal_cleanup (clone);
    btor_set_loglevel_btor (clone, 1);
    btor_set_verbosity_btor (clone, 0);
    clone->dual_prop = 0;  // FIXME should be redundant
    btor->time.search_init_apps_cloning += btor_time_stamp () - delta;

    clone_root = 0;
    //      clone_root_btor = 0;
    init_node_hash_table_iterator (
        clone, &it, clone->unsynthesized_constraints);
    queue_node_hash_table_iterator (&it, clone->assumptions);
    while (has_next_node_hash_table_iterator (&it))
    {
      cur_clone = next_node_hash_table_iterator (&it);
      BTOR_REAL_ADDR_NODE (cur_clone)->constraint = 0;
      //	/* Note: we have to mirror new expressions in the parent in
      //	 *       order to prevent id mismatch later on. */
      //	cur_btor = BTOR_IS_INVERTED_NODE (cur_clone)
      //	  ? BTOR_INVERT_NODE (
      //		BTOR_PEEK_STACK (btor->nodes_id_table,
      //				 BTOR_REAL_ADDR_NODE (cur_clone)->id))
      //	  : BTOR_PEEK_STACK (btor->nodes_id_table,
      //			     BTOR_REAL_ADDR_NODE (cur_clone)->id);
      if (!clone_root)
      {
        clone_root = btor_copy_exp (clone, cur_clone);
        //	    /* Note: we have to mirror new expressions in the parent in
        //	     *       order to prevent id mismatch later on. */
        //	    assert (!clone_root_btor);
        //	    assert (BTOR_REAL_ADDR_NODE (cur_clone)->kind
        //		    == BTOR_REAL_ADDR_NODE (cur_btor)->kind);
        //	    clone_root_btor = btor_copy_exp (btor, cur_btor);
      }
      else
      {
        and = btor_and_exp (clone, clone_root, cur_clone);
        btor_release_exp (clone, clone_root);
        clone_root = and;
        //	    /* Note: we have to mirror new expressions in the parent in
        //	     *       order to prevent id mismatch later on. */
        //	  and = btor_and_exp (btor, clone_root_btor, cur_btor);
        //	  btor_release_exp (btor, clone_root_btor);
        //	  clone_root_btor = and;
      }
    }

    init_node_hash_table_iterator (
        clone, &it, clone->unsynthesized_constraints);
    queue_node_hash_table_iterator (&it, clone->assumptions);
    while (has_next_node_hash_table_iterator (&it))
      btor_release_exp (clone, next_node_hash_table_iterator (&it));
    btor_delete_ptr_hash_table (clone->unsynthesized_constraints);
    btor_delete_ptr_hash_table (clone->assumptions);
    clone->unsynthesized_constraints =
        btor_new_ptr_hash_table (clone->mm,
                                 (BtorHashPtr) btor_hash_exp_by_id,
                                 (BtorCmpPtr) btor_compare_exp_by_id);
    clone->pprint = 0;
    clone->assumptions =
        btor_new_ptr_hash_table (clone->mm,
                                 (BtorHashPtr) btor_hash_exp_by_id,
                                 (BtorCmpPtr) btor_compare_exp_by_id);

    ///* prevent id mismatch between clone and parent */
    // BTOR_ADJUST_STACK (btor->mm, clone->nodes_id_table,
    // btor->nodes_id_table);
  }

  while (sat_result == BTOR_SAT)
  {
    //      if (simp_sat_result == BTOR_SAT || !btor->dual_prop)
    //	found_conflict = check_and_resolve_conflicts (btor, &prop_stack, 0);
    //      else
    //	found_conflict = check_and_resolve_conflicts (btor, &prop_stack, 1);
    if (clone)
    {
      assert (!clone->synthesized_constraints->count);
      // btor_assume_exp (clone, BTOR_INVERT_NODE (clone_root));
      btor_assert_exp (clone, BTOR_INVERT_NODE (clone_root));
    }

    // assert (!clone || BTOR_COUNT_STACK (btor->nodes_id_table) ==
    // BTOR_COUNT_STACK (clone->nodes_id_table));
    found_conflict =
        check_and_resolve_conflicts (btor, clone, exp_map, &prop_stack);
    //      if (clone)
    //	{
    //      assert (!clone->synthesized_constraints->count);
    //	  /* prevent id mismatch between clone and parent */
    //	  BTOR_ADJUST_STACK (
    //	      clone->mm, btor->nodes_id_table, clone->nodes_id_table);
    //	}

    if (!found_conflict) break;

    if (clone)
    {
      // btor_clone_nodes_id_table (btor, clone, exp_map, 0, 1);
      lemma        = btor->lod_cache->last->key;
      cloned_lemma = btor_rebuild_clone_exp_tree (btor, clone, lemma, exp_map);
      //  cloned_lemma = btor_clone_exp_tree (btor, clone, lemma, exp_map, 0);
      //  cloned_lemma = btor_mapped_node (exp_map, lemma);
      assert (cloned_lemma);
      printf ("lemma: %s\n", node2string (lemma));
      printf ("cloned lemma: %s\n", node2string (cloned_lemma));
      // assert (BTOR_COUNT_STACK (btor->nodes_id_table) == BTOR_COUNT_STACK
      // (clone->nodes_id_table));
      BTOR_REAL_ADDR_NODE (cloned_lemma)->constraint = 0;
      and = btor_and_exp (clone, clone_root, cloned_lemma);
      btor_release_exp (clone, cloned_lemma);
      btor_release_exp (clone, clone_root);
      clone_root = and;
      ///* prevent id mismatch between clone and parent */
      // BTOR_ADJUST_STACK (
      //    btor->mm, clone->nodes_id_table, btor->nodes_id_table);
      //	  /* Note: we have to mirror new expressions in the parent in
      //	   *       order to prevent id mismatch later on. */
      //	  and = btor_and_exp (btor, clone_root_btor, lemma);
      //	  btor_release_exp (btor, clone_root_btor);
      //	  clone_root_btor = and;
    }

    // TODO: move into function, where lemma is added
    btor->stats.lod_refinements++;

    if (btor->verbosity == 1)
    {
      refinements = btor->stats.lod_refinements;
      fprintf (stdout,
               "\r[btorcore] refinement iteration %d, "
               "vars %d, applies %d\r",
               refinements,
               btor->ops[BTOR_BV_VAR_NODE].cur,
               btor->ops[BTOR_APPLY_NODE].cur);
      fflush (stdout);
    }
    else if (btor->verbosity > 1)
    {
      refinements = btor->stats.lod_refinements;
      if (btor->verbosity > 2 || !(refinements % 10))
      {
        fprintf (stdout, "[btorsat] refinement iteration %d\n", refinements);
        fflush (stdout);
      }
    }

    /* may be set in add_symbolic_lemma via insert_unsythesized_constraint
     * in case generated lemma is false */
    if (btor->inconsistent) goto UNSAT;

#ifdef BTOR_SYMBOLIC_LEMMAS
    process_unsynthesized_constraints (btor);
    if (btor->found_constraint_false) goto UNSAT;
    assert (btor->unsynthesized_constraints->count == 0);
    assert (check_all_hash_tables_proxy_free_dbg (btor));
    assert (check_all_hash_tables_simp_free_dbg (btor));
    assert (check_reachable_flag_dbg (btor));
#endif
    add_again_assumptions (btor);
    sat_result = btor_timed_sat_sat (btor, -1);
  }

DONE:
  BTOR_RELEASE_STACK (btor->mm, prop_stack);
  btor->valid_assignments = 1;
  BTOR_ABORT_CORE (sat_result != BTOR_SAT && sat_result != BTOR_UNSAT,
                   "result must be sat or unsat");

  btor->last_sat_result = sat_result;
  if (clone)
  {
    assert (exp_map);
    btor_delete_node_map (exp_map);
    btor_release_exp (clone, clone_root);
    btor_delete_btor (clone);
  }
#ifdef BTOR_CHECK_FAILED
  if (faclone && btor->chk_failed_assumptions)
  {
    if (!btor->inconsistent && btor->last_sat_result == BTOR_UNSAT)
      check_failed_assumptions (btor, faclone);
    btor_delete_btor (faclone);
  }
#endif
  return sat_result;
}

#if 0
static void
print_applies_dbg (Btor * btor)
{
  assert (btor);

  int i;
  BtorNode *cur;

  printf ("***\n");
  for (i = 0; i < btor->nodes_unique_table.size; i++)
    {
      for (cur = btor->nodes_unique_table.chains[i]; cur; cur = cur->next)
	{
	  if (BTOR_IS_APPLY_NODE (cur))
	    printf ("(%d|%d/%d|%d/%d/%d) (%d) %s\n",
		    cur->propagated,
		    cur->reachable, cur->vread,
		    BTOR_IS_SYNTH_NODE (cur), cur->tseitin,
		    cur->parameterized,
		    cur->parents,
		    node2string (cur));
	}
    }
}
#endif

int
btor_sat_btor (Btor *btor)
{
  int res;
  assert (btor);
  assert (btor->btor_sat_btor_called >= 0);
  assert (btor->options.inc_enabled || btor->btor_sat_btor_called == 0);
#ifdef BTOR_CHECK_MODEL
  Btor *mclone;
  BtorPtrHashTable *inputs;
  mclone = btor_clone_btor (btor);
  btor_set_loglevel_btor (mclone, 0);
  btor_set_verbosity_btor (mclone, 0);
  mclone->dual_prop = 0;  // FIXME necessary?
  inputs            = map_inputs_check_model (btor, mclone);
  btor_enable_force_cleanup (mclone);
#endif
#ifdef BTOR_CHECK_DUAL_PROP
  Btor *dpclone = 0;
  if (btor->dual_prop)
  {
    dpclone = btor_clone_btor (btor);
    btor_set_loglevel_btor (dpclone, 0);
    btor_set_verbosity_btor (dpclone, 0);
    btor_enable_force_cleanup (dpclone);
    btor_enable_force_internal_cleanup (dpclone);
    dpclone->dual_prop = 0;
  }
#endif

  res = btor_sat_aux_btor (btor);
  btor->btor_sat_btor_called++;

#ifdef BTOR_CHECK_MODEL
  if (res == BTOR_SAT) check_model (btor, mclone, inputs);

  BtorHashTableIterator it;
  init_node_hash_table_iterator (&it, inputs);
  while (has_next_node_hash_table_iterator (&it))
  {
    btor_release_exp (btor, (BtorNode *) it.bucket->data.asPtr);
    btor_release_exp (mclone, next_node_hash_table_iterator (&it));
  }
  btor_delete_ptr_hash_table (inputs);
  btor_delete_btor (mclone);
#endif
#ifdef BTOR_CHECK_DUAL_PROP
  if (btor->dual_prop)
  {
    check_dual_prop (btor, dpclone);
    btor_delete_btor (dpclone);
  }
#endif
  return res;
}

int
btor_fun_sort_check (Btor *btor, int argc, BtorNode **args, BtorNode *fun)
{
  (void) btor;
  assert (btor);
  assert (argc > 0);
  assert (args);
  assert (fun);
  assert (BTOR_IS_REGULAR_NODE (fun));
  assert (BTOR_IS_LAMBDA_NODE (fun));
  assert (argc == btor_get_fun_arity (btor, fun));

  int i;
  BtorNode *arg;
  BtorParamNode *param;
  BtorNodeIterator it;

  init_lambda_iterator (&it, fun);

  for (i = 0; i < argc; i++)
  {
    assert (has_next_lambda_iterator (&it));
    arg   = BTOR_REAL_ADDR_NODE (args[i]);
    param = BTOR_LAMBDA_GET_PARAM (next_lambda_iterator (&it));
    assert (BTOR_IS_REGULAR_NODE (param));

    if (arg->len != param->len) return i;
  }
  return -1;
}

#if 0
static BtorNode *
vread_index_exp (Btor * btor, int len)
{
  char *symbol;
  size_t bytes;
  BtorNode *result;
  assert (btor);
  assert (len > 0);
  BTOR_ABORT_NODE (btor->vread_index_id == INT_MAX, "vread index id overflow");
  bytes = 6 + btor_num_digits_util (btor->vread_index_id) + 1;
  bytes *= sizeof (char);
  symbol = (char *) btor_malloc (btor->mm, bytes);
  sprintf (symbol, "vindex%d", btor->vread_index_id);
  btor->vread_index_id++;
  result = btor_var_exp (btor, len, symbol);
  btor_free (btor->mm, symbol, bytes);
  return result;
}
#endif

#if 0
static void
synthesize_array_equality (Btor * btor, BtorNode * aeq)
{
  BtorNode *index, *read1, *read2;
  BtorAIGVecMgr *avmgr;
  assert (btor);
  assert (aeq);
  assert (BTOR_IS_REGULAR_NODE (aeq));
  assert (BTOR_IS_ARRAY_EQ_NODE (aeq));
  assert (!BTOR_IS_SYNTH_NODE (aeq));
  avmgr = btor->avmgr;
  aeq->av = btor_var_aigvec (avmgr, 1);
  /* generate virtual reads */
  index = vread_index_exp (btor, aeq->e[0]->index_len);
  index->vread_index = 1;

  /* we do not want optimizations for the virtual reads
   * and the equality, e.g. rewriting of reads on array
   * conditionals, so we call 'btor_read_exp_node' directly.
   */
  read1 = btor_read_exp_node (btor, aeq->e[0], index);
  read2 = btor_read_exp_node (btor, aeq->e[1], index);

  /* mark them as virtual */
  read1->vread = 1;
  read2->vread = 1;

  aeq->vreads = new_exp_pair (btor, read1, read2);

  read1->av = btor_var_aigvec (avmgr, read1->len);
  btor->stats.vreads++;
  if (read1 != read2)
    {
      read2->av = btor_var_aigvec (avmgr, read2->len);
      btor->stats.vreads++;
    }

  encode_array_inequality_virtual_reads (btor, aeq);

  btor_release_exp (btor, index);
  btor_release_exp (btor, read1);
  btor_release_exp (btor, read2);
}
#endif

BtorAIG *
btor_exp_to_aig (Btor *btor, BtorNode *exp)
{
  BtorAIGVecMgr *avmgr;
  BtorAIGMgr *amgr;
  BtorAIGVec *av;
  BtorAIG *result;

  assert (btor);
  assert (exp);
  assert (BTOR_REAL_ADDR_NODE (exp)->len == 1);
  assert (!BTOR_REAL_ADDR_NODE (exp)->parameterized);

  avmgr = btor->avmgr;
  amgr  = btor_get_aig_mgr_aigvec_mgr (avmgr);

  synthesize_exp (btor, exp, 0);
  av = BTOR_REAL_ADDR_NODE (exp)->av;

  assert (av);
  assert (av->len == 1);

  result = av->aigs[0];

  if (BTOR_IS_INVERTED_NODE (exp))
    result = btor_not_aig (amgr, result);
  else
    result = btor_copy_aig (amgr, result);

  return result;
}

BtorAIGVec *
btor_exp_to_aigvec (Btor *btor, BtorNode *exp, BtorPtrHashTable *backannotation)
{
  BtorAIGVecMgr *avmgr;
  BtorAIGVec *result;

  assert (exp);

  avmgr = btor->avmgr;

  synthesize_exp (btor, exp, backannotation);
  result = BTOR_REAL_ADDR_NODE (exp)->av;
  assert (result);

  if (BTOR_IS_INVERTED_NODE (exp))
    result = btor_not_aigvec (avmgr, result);
  else
    result = btor_copy_aigvec (avmgr, result);

  return result;
}

#if 1
char *
btor_eval_exp (Btor *btor, BtorNode *exp)
{
  assert (btor);
  assert (exp);

  int i;
  char *res = 0;
  double start;
  BtorMemMgr *mm;
  BtorNodePtrStack work_stack;
  BtorVoidPtrStack arg_stack;
  BtorNode *cur, *real_cur, *next;
  BtorPtrHashTable *cache;
  BtorPtrHashBucket *b;
  BitVector *result = 0, *inv_result, **e;

  // TODO: return if tseitin
  //  BTORLOG ("%s: %s", __FUNCTION__, node2string (exp));

  mm    = btor->mm;
  start = btor_time_stamp ();
  btor->stats.eval_exp_calls++;

  BTOR_INIT_STACK (work_stack);
  BTOR_INIT_STACK (arg_stack);
  cache = btor_new_ptr_hash_table (mm,
                                   (BtorHashPtr) btor_hash_exp_by_id,
                                   (BtorCmpPtr) btor_compare_exp_by_id);

  BTOR_PUSH_STACK (mm, work_stack, exp);
  assert (!BTOR_REAL_ADDR_NODE (exp)->eval_mark);

  while (!BTOR_EMPTY_STACK (work_stack))
  {
    cur      = BTOR_POP_STACK (work_stack);
    real_cur = BTOR_REAL_ADDR_NODE (cur);
    assert (!real_cur->simplified);

    /* if we do not have an assignment for an apply we cannot compute the
     * corresponding value */
    if (BTOR_IS_APPLY_NODE (real_cur) && !real_cur->tseitin)
    {
      result = 0;
      goto EVAL_EXP_CLEANUP_EXIT;
    }
    else if (BTOR_IS_BV_VAR_NODE (real_cur) && !real_cur->tseitin)
    {
      result = 0;
      goto EVAL_EXP_CLEANUP_EXIT;
    }

    if (real_cur->eval_mark == 0)
    {
      if (real_cur->tseitin)
      {
        assert (BTOR_IS_SYNTH_NODE (real_cur));
        result = btor_assignment_bv (btor, real_cur);
        goto EVAL_EXP_PUSH_RESULT;
      }
      else if (BTOR_IS_BV_CONST_NODE (real_cur))
      {
        result = btor_char_to_bv (btor, real_cur->bits);
        goto EVAL_EXP_PUSH_RESULT;
      }
      /* substitute param with its assignment */
      else if (BTOR_IS_PARAM_NODE (real_cur))
      {
        next = btor_param_cur_assignment (real_cur);
        assert (next);
        if (BTOR_IS_INVERTED_NODE (cur)) next = BTOR_INVERT_NODE (next);
        BTOR_PUSH_STACK (mm, work_stack, next);
        continue;
      }

      BTOR_PUSH_STACK (mm, work_stack, cur);
      real_cur->eval_mark = 1;

      for (i = 0; i < real_cur->arity; i++)
        BTOR_PUSH_STACK (mm, work_stack, real_cur->e[i]);
    }
    else if (real_cur->eval_mark == 1)
    {
      assert (!BTOR_IS_PARAM_NODE (real_cur));
      assert (!BTOR_IS_ARGS_NODE (real_cur));
      assert (!BTOR_IS_FUN_NODE (real_cur));
      assert (real_cur->arity >= 1);
      assert (real_cur->arity <= 3);
      assert (real_cur->arity <= BTOR_COUNT_STACK (arg_stack));

      real_cur->eval_mark = 2;
      arg_stack.top -= real_cur->arity;
      e = (BitVector **) arg_stack.top; /* arguments in reverse order */

      switch (real_cur->kind)
      {
        case BTOR_SLICE_NODE:
          result = btor_slice_bv (btor, e[0], real_cur->upper, real_cur->lower);
          btor_free_bv (btor, e[0]);
          break;
        case BTOR_AND_NODE:
          result = btor_and_bv (btor, e[1], e[0]);
          btor_free_bv (btor, e[0]);
          btor_free_bv (btor, e[1]);
          break;
        case BTOR_BEQ_NODE:
          result = btor_eq_bv (btor, e[1], e[0]);
          btor_free_bv (btor, e[0]);
          btor_free_bv (btor, e[1]);
          break;
        case BTOR_ADD_NODE:
          result = btor_add_bv (btor, e[1], e[0]);
          btor_free_bv (btor, e[0]);
          btor_free_bv (btor, e[1]);
          break;
        case BTOR_MUL_NODE:
          result = btor_mul_bv (btor, e[1], e[0]);
          btor_free_bv (btor, e[0]);
          btor_free_bv (btor, e[1]);
          break;
        case BTOR_ULT_NODE:
          result = btor_ult_bv (btor, e[1], e[0]);
          btor_free_bv (btor, e[0]);
          btor_free_bv (btor, e[1]);
          break;
        case BTOR_SLL_NODE:
          result = btor_sll_bv (btor, e[1], e[0]);
          btor_free_bv (btor, e[0]);
          btor_free_bv (btor, e[1]);
          break;
        case BTOR_SRL_NODE:
          result = btor_srl_bv (btor, e[1], e[0]);
          btor_free_bv (btor, e[0]);
          btor_free_bv (btor, e[1]);
          break;
        case BTOR_UDIV_NODE:
          result = btor_udiv_bv (btor, e[1], e[0]);
          btor_free_bv (btor, e[0]);
          btor_free_bv (btor, e[1]);
          break;
        case BTOR_UREM_NODE:
          result = btor_urem_bv (btor, e[1], e[0]);
          btor_free_bv (btor, e[0]);
          btor_free_bv (btor, e[1]);
          break;
        case BTOR_CONCAT_NODE:
          result = btor_concat_bv (btor, e[1], e[0]);
          btor_free_bv (btor, e[0]);
          btor_free_bv (btor, e[1]);
          break;
        case BTOR_BCOND_NODE:
          if (btor_is_true_bv (e[2]))
            result = btor_copy_bv (btor, e[1]);
          else
            result = btor_copy_bv (btor, e[0]);
          btor_free_bv (btor, e[0]);
          btor_free_bv (btor, e[1]);
          btor_free_bv (btor, e[2]);
          break;
        default:
          BTORLOG ("  *** %s", node2string (real_cur));
          /* should be unreachable */
          assert (0);
      }

      assert (!btor_find_in_ptr_hash_table (cache, real_cur));
      btor_insert_in_ptr_hash_table (cache, real_cur)->data.asPtr =
          btor_copy_bv (btor, result);

    EVAL_EXP_PUSH_RESULT:
      if (BTOR_IS_INVERTED_NODE (cur))
      {
        inv_result = btor_not_bv (btor, result);
        btor_free_bv (btor, result);
        result = inv_result;
      }

      BTOR_PUSH_STACK (mm, arg_stack, result);
    }
    else
    {
      assert (real_cur->eval_mark == 2);
      b = btor_find_in_ptr_hash_table (cache, real_cur);
      assert (b);
      result = btor_copy_bv (btor, (BitVector *) b->data.asPtr);
      goto EVAL_EXP_PUSH_RESULT;
    }
  }
  assert (BTOR_COUNT_STACK (arg_stack) == 1);
  result = BTOR_POP_STACK (arg_stack);
  assert (result);

EVAL_EXP_CLEANUP_EXIT:
  while (!BTOR_EMPTY_STACK (work_stack))
  {
    cur            = BTOR_REAL_ADDR_NODE (BTOR_POP_STACK (work_stack));
    cur->eval_mark = 0;
  }

  while (!BTOR_EMPTY_STACK (arg_stack))
  {
    inv_result = BTOR_POP_STACK (arg_stack);
    btor_free_bv (btor, inv_result);
  }

  for (b = cache->first; b; b = b->next)
  {
    real_cur            = (BtorNode *) b->key;
    real_cur->eval_mark = 0;
    btor_free_bv (btor, (BitVector *) b->data.asPtr);
  }

  BTOR_RELEASE_STACK (mm, work_stack);
  BTOR_RELEASE_STACK (mm, arg_stack);
  btor_delete_ptr_hash_table (cache);

  //  BTORLOG ("%s: %s '%s'", __FUNCTION__, node2string (exp), result);
  btor->time.eval += btor_time_stamp () - start;

  if (result)
  {
    res = btor_bv_to_char_bv (btor, result);
    btor_free_bv (btor, result);
  }

  return res;
}
#else
char *
btor_eval_exp (Btor *btor, BtorNode *exp)
{
  assert (btor);
  assert (exp);

  int i;
  char *result = 0, *inv_result;
  char **e;
  double start;
  BtorMemMgr *mm;
  BtorNodePtrStack work_stack;
  BtorCharPtrStack arg_stack;
  BtorNode *cur, *real_cur, *next;
  BtorPtrHashTable *cache;
  BtorPtrHashBucket *b;

  // TODO: return if tseitin
  BTORLOG ("%s: %s", __FUNCTION__, node2string (exp));

  mm = btor->mm;
  start = btor_time_stamp ();
  btor->stats.eval_exp_calls++;

  BTOR_INIT_STACK (work_stack);
  BTOR_INIT_STACK (arg_stack);
  cache = btor_new_ptr_hash_table (mm,
                                   (BtorHashPtr) btor_hash_exp_by_id,
                                   (BtorCmpPtr) btor_compare_exp_by_id);

  BTOR_PUSH_STACK (mm, work_stack, exp);
  assert (!BTOR_REAL_ADDR_NODE (exp)->eval_mark);

  while (!BTOR_EMPTY_STACK (work_stack))
  {
    cur = BTOR_POP_STACK (work_stack);
    real_cur = BTOR_REAL_ADDR_NODE (cur);
    assert (!real_cur->simplified);

    /* if we do not have an assignment for an apply we cannot compute the
     * corresponding value */
    if (BTOR_IS_APPLY_NODE (real_cur) && !real_cur->tseitin)
    {
      result = 0;
      goto EVAL_EXP_CLEANUP_EXIT;
    }
    else if (BTOR_IS_BV_VAR_NODE (real_cur) && !real_cur->tseitin)
    {
      result = 0;
      goto EVAL_EXP_CLEANUP_EXIT;
    }

    if (real_cur->eval_mark == 0)
    {
      if (real_cur->tseitin)
      {
        assert (BTOR_IS_SYNTH_NODE (real_cur));
        result = btor_assignment_aigvec (btor->avmgr, real_cur->av);
        goto EVAL_EXP_PUSH_RESULT;
      }
      else if (BTOR_IS_BV_CONST_NODE (real_cur))
      {
        result = btor_copy_const (mm, real_cur->bits);
        goto EVAL_EXP_PUSH_RESULT;
      }
      /* substitute param with its assignment */
      else if (BTOR_IS_PARAM_NODE (real_cur))
      {
        next = btor_param_cur_assignment (real_cur);
        assert (next);
        if (BTOR_IS_INVERTED_NODE (cur)) next = BTOR_INVERT_NODE (next);
        BTOR_PUSH_STACK (mm, work_stack, next);
        continue;
      }

      BTOR_PUSH_STACK (mm, work_stack, cur);
      //	  BTOR_PUSH_STACK (mm, unmark_stack, real_cur);
      real_cur->eval_mark = 1;

      for (i = 0; i < real_cur->arity; i++)
        BTOR_PUSH_STACK (mm, work_stack, real_cur->e[i]);
    }
    else if (real_cur->eval_mark == 1)
    {
      assert (!BTOR_IS_PARAM_NODE (real_cur));
      assert (!BTOR_IS_ARGS_NODE (real_cur));
      assert (!BTOR_IS_FUN_NODE (real_cur));
      assert (real_cur->arity >= 1);
      assert (real_cur->arity <= 3);
      assert (real_cur->arity <= BTOR_COUNT_STACK (arg_stack));

      real_cur->eval_mark = 2;
      arg_stack.top -= real_cur->arity;
      e = arg_stack.top; /* arguments in reverse order */

      switch (real_cur->kind)
      {
        case BTOR_SLICE_NODE:
          result =
              btor_slice_const (mm, e[0], real_cur->upper, real_cur->lower);
          btor_freestr (mm, (char *) e[0]);
          break;
        case BTOR_AND_NODE:
          result = btor_and_const (mm, e[1], e[0]);
          btor_freestr (mm, (char *) e[0]);
          btor_freestr (mm, (char *) e[1]);
          break;
        case BTOR_BEQ_NODE:
          result = btor_eq_const (mm, e[1], e[0]);
          btor_freestr (mm, (char *) e[0]);
          btor_freestr (mm, (char *) e[1]);
          break;
        case BTOR_ADD_NODE:
          result = btor_add_const (mm, e[1], e[0]);
          btor_freestr (mm, (char *) e[0]);
          btor_freestr (mm, (char *) e[1]);
          break;
        case BTOR_MUL_NODE:
          result = btor_mul_const (mm, e[1], e[0]);
          btor_freestr (mm, (char *) e[0]);
          btor_freestr (mm, (char *) e[1]);
          break;
        case BTOR_ULT_NODE:
          result = btor_ult_const (mm, e[1], e[0]);
          btor_freestr (mm, (char *) e[0]);
          btor_freestr (mm, (char *) e[1]);
          break;
        case BTOR_SLL_NODE:
          result = btor_sll_const (mm, e[1], e[0]);
          btor_freestr (mm, (char *) e[0]);
          btor_freestr (mm, (char *) e[1]);
          break;
        case BTOR_SRL_NODE:
          result = btor_srl_const (mm, e[1], e[0]);
          btor_freestr (mm, (char *) e[0]);
          btor_freestr (mm, (char *) e[1]);
          break;
        case BTOR_UDIV_NODE:
          result = btor_udiv_const (mm, e[1], e[0]);
          btor_freestr (mm, (char *) e[0]);
          btor_freestr (mm, (char *) e[1]);
          break;
        case BTOR_UREM_NODE:
          result = btor_urem_const (mm, e[1], e[0]);
          btor_freestr (mm, (char *) e[0]);
          btor_freestr (mm, (char *) e[1]);
          break;
        case BTOR_CONCAT_NODE:
          result = btor_concat_const (mm, e[1], e[0]);
          btor_freestr (mm, (char *) e[0]);
          btor_freestr (mm, (char *) e[1]);
          break;
        case BTOR_BCOND_NODE:
          if (e[2][0] == '1')
            result = btor_copy_const (mm, e[1]);
          else
            result = btor_copy_const (mm, e[0]);
          btor_freestr (mm, (char *) e[0]);
          btor_freestr (mm, (char *) e[1]);
          btor_freestr (mm, (char *) e[2]);
          break;
        default:
          BTORLOG ("  *** %s", node2string (real_cur));
          /* should be unreachable */
          assert (0);
      }

      assert (!btor_find_in_ptr_hash_table (cache, real_cur));
      btor_insert_in_ptr_hash_table (cache, real_cur)->data.asStr =
          btor_copy_const (mm, result);

    EVAL_EXP_PUSH_RESULT:
      if (BTOR_IS_INVERTED_NODE (cur))
      {
        inv_result = btor_not_const (mm, result);
        btor_freestr (mm, (char *) result);
        result = inv_result;
      }

      BTOR_PUSH_STACK (mm, arg_stack, (char *) result);
    }
    else
    {
      assert (real_cur->eval_mark == 2);
      b = btor_find_in_ptr_hash_table (cache, real_cur);
      assert (b);
      result = btor_copy_const (mm, b->data.asStr);
      goto EVAL_EXP_PUSH_RESULT;
    }
  }
  assert (BTOR_COUNT_STACK (arg_stack) == 1);
  result = BTOR_POP_STACK (arg_stack);
  assert (result);

EVAL_EXP_CLEANUP_EXIT:
  while (!BTOR_EMPTY_STACK (work_stack))
  {
    cur = BTOR_REAL_ADDR_NODE (BTOR_POP_STACK (work_stack));
    cur->eval_mark = 0;
  }

  while (!BTOR_EMPTY_STACK (arg_stack))
  {
    inv_result = BTOR_POP_STACK (arg_stack);
    btor_freestr (mm, (char *) inv_result);
  }

  for (b = cache->first; b; b = b->next)
  {
    real_cur = (BtorNode *) b->key;
    real_cur->eval_mark = 0;
    btor_freestr (mm, b->data.asStr);
  }

  BTOR_RELEASE_STACK (mm, work_stack);
  BTOR_RELEASE_STACK (mm, arg_stack);
  btor_delete_ptr_hash_table (cache);

  //  BTORLOG ("%s: %s '%s'", __FUNCTION__, node2string (exp), result);
  btor->time.eval += btor_time_stamp () - start;
  return result;
}
#endif

char *
btor_bv_assignment_str_exp (Btor *btor, BtorNode *exp)
{
  BtorAIGVecMgr *avmgr;
  BtorAIGVec *av;
  BtorNode *real_exp;
  char *assignment;
  int invert_av, invert_bits;

  assert (btor);
  // FIXME last sat result
  assert (!btor->inconsistent);
  assert (exp);
  exp = btor_simplify_exp (btor, exp);
  assert (!BTOR_IS_FUN_NODE (BTOR_REAL_ADDR_NODE (exp)));

  real_exp = BTOR_REAL_ADDR_NODE (exp);
  assert (real_exp);

  if (BTOR_IS_BV_CONST_NODE (real_exp))
  {
    invert_bits = BTOR_IS_INVERTED_NODE (exp);
    if (invert_bits)
      btor_invert_const (btor->mm, BTOR_REAL_ADDR_NODE (exp)->bits);
    assignment = btor_copy_const (btor->mm, BTOR_REAL_ADDR_NODE (exp)->bits);
    if (invert_bits)
      btor_invert_const (btor->mm, BTOR_REAL_ADDR_NODE (exp)->bits);
  }
  else if (!BTOR_IS_SYNTH_NODE (real_exp))
  //  else if (!real_exp->vread
  //	   && (!real_exp->reachable || !BTOR_IS_SYNTH_NODE (real_exp)))
  {
    assignment = btor_x_const_3vl (btor->mm, real_exp->len);
  }
  else
  {
    avmgr     = btor->avmgr;
    invert_av = BTOR_IS_INVERTED_NODE (exp);
    av        = BTOR_REAL_ADDR_NODE (exp)->av;
    if (invert_av) btor_invert_aigvec (avmgr, av);
    assignment = btor_assignment_aigvec (avmgr, av);
    /* invert back if necessary */
    if (invert_av) btor_invert_aigvec (avmgr, av);
  }

  return assignment;
}

void
btor_array_assignment_str_exp (
    Btor *btor, BtorNode *exp, char ***indices, char ***values, int *size)
{
  BtorPtrHashBucket *b;
  BtorNode *index, *value, *args;
  int i;

  assert (btor);
  // FIXME last sat result
  assert (!btor->inconsistent);
  assert (exp);
  assert (!BTOR_IS_INVERTED_NODE (exp));
  exp = btor_simplify_exp (btor, exp);
  assert (BTOR_IS_FUN_NODE (exp));
  assert (indices);
  assert (values);
  assert (size);

  i = 0;

  if (!exp->rho)
  {
    *size = 0;
    return;
  }

  *size = (int) exp->rho->count;
  if (*size > 0)
  {
    BTOR_NEWN (btor->mm, *indices, *size);
    BTOR_NEWN (btor->mm, *values, *size);

    for (b = exp->rho->first; b; b = b->next)
    {
      args = (BtorNode *) b->key;
      assert (BTOR_IS_REGULAR_NODE (args));
      assert (BTOR_IS_ARGS_NODE (args));
      assert (args->arity == 1);
      index         = args->e[0];
      value         = (BtorNode *) b->data.asPtr;
      (*indices)[i] = btor_bv_assignment_str_exp (btor, index);
      (*values)[i]  = btor_bv_assignment_str_exp (btor, value);
      i++;
    }
  }
}

void
btor_release_bv_assignment_str_exp (Btor *btor, char *assignment)
{
  assert (btor);
  assert (assignment);
  btor_freestr (btor->mm, assignment);
}

#ifdef BTOR_CHECK_MODEL
static void
init_x_values (char *a)
{
  assert (a);

  int i, len;

  len = strlen (a);
  for (i = 0; i < len; i++)
    if (a[i] == 'x') a[i] = '1';
}

BtorPtrHashTable *
map_inputs_check_model (Btor *btor, Btor *clone)
{
  assert (btor);
  assert (clone);

  BtorNode *cur;
  BtorPtrHashBucket *b;
  BtorHashTableIterator it;
  BtorPtrHashTable *inputs;

  inputs = btor_new_ptr_hash_table (clone->mm,
                                    (BtorHashPtr) btor_hash_exp_by_id,
                                    (BtorCmpPtr) btor_compare_exp_by_id);

  update_reachable (clone, 1);

  init_node_hash_table_iterator (&it, clone->bv_vars);
  while (has_next_node_hash_table_iterator (&it))
  {
    cur = next_node_hash_table_iterator (&it);
    if (!cur->reachable) continue;
    b = btor_find_in_ptr_hash_table (btor->bv_vars, cur);
    assert (b);

    assert (!btor_find_in_ptr_hash_table (inputs, cur));
    btor_insert_in_ptr_hash_table (inputs, btor_copy_exp (clone, cur))
        ->data.asPtr = btor_copy_exp (btor, (BtorNode *) b->key);
  }

  init_node_hash_table_iterator (&it, clone->array_vars);
  while (has_next_node_hash_table_iterator (&it))
  {
    cur = next_node_hash_table_iterator (&it);
    if (!cur->reachable) continue;
    b = btor_find_in_ptr_hash_table (btor->array_vars, cur);
    assert (b);

    assert (!btor_find_in_ptr_hash_table (inputs, cur));
    btor_insert_in_ptr_hash_table (inputs, btor_copy_exp (clone, cur))
        ->data.asPtr = btor_copy_exp (btor, (BtorNode *) b->key);
  }

  return inputs;
}

static void
reset_varsubst_constraints (Btor *btor)
{
  assert (btor);

  BtorNode *right, *left;
  BtorHashTableIterator it;

  init_node_hash_table_iterator (&it, btor->varsubst_constraints);
  while (has_next_node_hash_table_iterator (&it))
  {
    right = (BtorNode *) it.bucket->data.asPtr;
    assert (right);
    left = next_node_hash_table_iterator (&it);
    btor_release_exp (btor, left);
    btor_release_exp (btor, right);
  }
  btor_delete_ptr_hash_table (btor->varsubst_constraints);
  btor->varsubst_constraints =
      btor_new_ptr_hash_table (btor->mm,
                               (BtorHashPtr) btor_hash_exp_by_id,
                               (BtorCmpPtr) btor_compare_exp_by_id);
}

static void
rebuild_formula (Btor *btor, int rewrite_level)
{
  assert (btor);

  int i;
  BtorNode *cur;
  BtorPtrHashTable *t;

  /* set new rewrite level */
  btor->options.rewrite_level = rewrite_level;

  t = btor_new_ptr_hash_table (btor->mm,
                               (BtorHashPtr) btor_hash_exp_by_id,
                               (BtorCmpPtr) btor_compare_exp_by_id);

  /* collect all leaves and rebuild whole formula */
  for (i = BTOR_COUNT_STACK (btor->nodes_id_table) - 1; i >= 0; i--)
  {
    if (!(cur = BTOR_PEEK_STACK (btor->nodes_id_table, i))) continue;

    if (BTOR_IS_PROXY_NODE (cur)) continue;

    if (cur->arity == 0)
    {
      assert (BTOR_IS_BV_VAR_NODE (cur) || BTOR_IS_ARRAY_VAR_NODE (cur)
              || BTOR_IS_BV_CONST_NODE (cur) || BTOR_IS_PARAM_NODE (cur));
      btor_insert_in_ptr_hash_table (t, cur);
    }
  }

  substitute_and_rebuild (btor, t, 0);
  btor_delete_ptr_hash_table (t);
}

static void
check_model (Btor *btor, Btor *clone, BtorPtrHashTable *inputs)
{
  assert (btor);
  assert (btor->last_sat_result == BTOR_SAT);
  assert (clone);
  assert (inputs);

  int i, ret, size;
  char *a, **indices, **values;
  BtorNode *cur, *exp, *val, *idx, *w, *tmp, *simp, *real_simp;
  BtorHashTableIterator it;

  if (clone->valid_assignments) btor_reset_incremental_usage (clone);

  /* add assumptions as assertions */
  init_node_hash_table_iterator (&it, clone->assumptions);
  while (has_next_node_hash_table_iterator (&it))
    btor_assert_exp (clone, next_node_hash_table_iterator (&it));
  btor_reset_assumptions (clone);

  /* rebuild formula with new rewriting level */
  rebuild_formula (clone, 3);

  assert (!clone->substitutions);
  btor_init_substitutions (clone);

  init_node_hash_table_iterator (&it, inputs);
  while (has_next_node_hash_table_iterator (&it))
  {
    exp = (BtorNode *) it.bucket->data.asPtr;
    assert (exp);
    assert (BTOR_IS_REGULAR_NODE (exp));
    assert (exp->btor == btor);
    cur = next_node_hash_table_iterator (&it);
    assert (BTOR_IS_REGULAR_NODE (cur));
    assert (cur->btor == clone);
    simp      = btor_pointer_chase_simplified_exp (clone, cur);
    real_simp = BTOR_REAL_ADDR_NODE (simp);

    if (BTOR_IS_BV_CONST_NODE (real_simp)
        || btor_find_in_ptr_hash_table (clone->substitutions, real_simp))
      continue;

    if (BTOR_IS_ARRAY_VAR_NODE (real_simp) || BTOR_IS_LAMBDA_NODE (real_simp))
    {
      size    = 0;
      indices = 0;
      values  = 0;

      btor_array_assignment_str_exp (btor, exp, &indices, &values, &size);

      if (size == 0) continue;

      assert (indices);
      assert (values);

      w = btor_array_exp (
          clone, real_simp->len, BTOR_ARRAY_INDEX_LEN (real_simp), "");
      for (i = 0; i < size; i++)
      {
        a = indices[i];
        init_x_values (a);
        idx = btor_const_exp (clone, a);
        a   = values[i];
        init_x_values (a);
        val = btor_const_exp (clone, a);
        tmp = btor_write_exp (clone, w, idx, val);
        btor_release_exp (clone, w);
        w = tmp;
        // printf ("%s[%s] %s\n", exp->symbol, indices[i], values[i]);

        btor_release_exp (clone, val);
        btor_release_exp (clone, idx);
        btor_release_bv_assignment_str_exp (btor, indices[i]);
        btor_release_bv_assignment_str_exp (btor, values[i]);
      }

      assert (!btor_find_in_ptr_hash_table (clone->substitutions, real_simp));
      btor_insert_substitution (clone, real_simp, w, 0);
      btor_release_exp (clone, w);
      btor_free (btor->mm, indices, sizeof (*indices) * size);
      btor_free (btor->mm, values, sizeof (*values) * size);
    }
    else if (BTOR_IS_BV_VAR_NODE (real_simp))
    {
      assert (!BTOR_IS_FUN_NODE (real_simp));
      /* we need to invert the assignment if simplified is inverted */
      a = btor_bv_assignment_str_exp (btor, BTOR_COND_INVERT_NODE (simp, exp));
      // printf ("%d %s %s\n", exp->id, exp->symbol, a);
      init_x_values (a);
      val = btor_const_exp (clone, a);
      btor_release_bv_assignment_str_exp (btor, a);

      assert (!btor_find_in_ptr_hash_table (clone->substitutions, real_simp));
      btor_insert_substitution (clone, real_simp, val, 0);
      btor_release_exp (clone, val);
    }
  }

  btor_reset_array_models (clone);
  substitute_and_rebuild (clone, clone->substitutions, 0);
  btor_delete_substitutions (clone);
  reset_varsubst_constraints (clone); /* varsubst not required */

  btor_enable_beta_reduce_all (clone);
<<<<<<< HEAD

  ret = btor_simplify (clone);
=======
  clone->options.slice_propagation = 0;  // TODO: for testing only
  ret                              = btor_simplify (clone);
>>>>>>> fd1287ac

  // FIXME: why does the first run not yield all simplifications?
  if (ret == BTOR_UNKNOWN)
  {
    rebuild_formula (clone, 3);
    ret = btor_simplify (clone);
  }
  assert (ret != BTOR_UNKNOWN || btor_sat_aux_btor (clone) == BTOR_SAT);
  // TODO: if ret still UNKNOWN dump formula (for rw rule harvesting?)
  // BTOR_ABORT_CORE (ret != BTOR_SAT, "invalid model");
}
#endif

#ifdef BTOR_CHECK_FAILED
#define BTOR_CLONED_EXP(clone, exp)                                         \
  (BTOR_IS_INVERTED_NODE (exp)                                              \
       ? BTOR_INVERT_NODE (BTOR_PEEK_STACK (clone->nodes_id_table,          \
                                            BTOR_REAL_ADDR_NODE (exp)->id)) \
       : BTOR_PEEK_STACK (clone->nodes_id_table,                            \
                          BTOR_REAL_ADDR_NODE (exp)->id))

static void
check_failed_assumptions (Btor *btor, Btor *clone)
{
  assert (btor);
  assert (btor->last_sat_result == BTOR_UNSAT);

  BtorNode *ass;
  BtorHashTableIterator it;

  /* assert failed assumptions */
  init_node_hash_table_iterator (btor, &it, btor->assumptions);
  while (has_next_node_hash_table_iterator (&it))
  {
    ass = next_node_hash_table_iterator (&it);
    if (btor_failed_exp (btor, ass))
    {
      ass = BTOR_CLONED_EXP (clone, ass);
      assert (ass);
      btor_assert_exp (clone, ass);
    }
  }

  /* cleanup assumptions */
  init_node_hash_table_iterator (clone, &it, clone->assumptions);
  while (has_next_node_hash_table_iterator (&it))
    btor_release_exp (clone, next_node_hash_table_iterator (&it));
  btor_delete_ptr_hash_table (clone->assumptions);
  clone->assumptions =
      btor_new_ptr_hash_table (clone->mm,
                               (BtorHashPtr) btor_hash_exp_by_id,
                               (BtorCmpPtr) btor_compare_exp_by_id);

  assert (btor_sat_aux_btor (clone) == BTOR_UNSAT);
}
#endif

#ifdef BTOR_CHECK_DUAL_PROP
static void
check_dual_prop (Btor *btor, Btor *clone)
{
  assert (btor);
  assert (btor->dual_prop);
  assert (clone);

  btor_sat_aux_btor (clone);
  assert (btor->last_sat_result == clone->last_sat_result);
}
#endif<|MERGE_RESOLUTION|>--- conflicted
+++ resolved
@@ -564,7 +564,7 @@
 btor_enable_dual_prop (Btor *btor)
 {
   assert (btor);
-  btor->dual_prop = 1;
+  btor->options.dual_prop = 1;
 }
 
 void
@@ -578,7 +578,7 @@
 btor_enable_force_internal_cleanup (Btor *btor)
 {
   assert (btor);
-  btor->force_internal_cleanup = 1;
+  btor->options.force_internal_cleanup = 1;
 }
 
 void
@@ -625,14 +625,8 @@
   BtorSATMgr *smgr;
 
   assert (btor);
-<<<<<<< HEAD
-  assert (btor->verbosity >= -1);
-  btor->verbosity = verbosity;
-=======
   assert (btor->options.verbosity >= -1);
-  assert (BTOR_COUNT_STACK (btor->nodes_id_table) == 2);
   btor->options.verbosity = verbosity;
->>>>>>> fd1287ac
 
   avmgr = btor->avmgr;
   amgr  = btor_get_aig_mgr_aigvec_mgr (avmgr);
@@ -876,7 +870,7 @@
             1,
             "%.2f seconds initial applies search",
             btor->time.search_init_apps);
-  if (btor->dual_prop)
+  if (btor->options.dual_prop)
   {
     btor_msg (btor,
               1,
@@ -896,7 +890,7 @@
             1,
             "%.2f seconds propagation apply search",
             btor->time.find_prop_app);
-  if (btor->dual_prop)
+  if (btor->options.dual_prop)
     btor_msg (btor,
               1,
               "%.2f seconds propagation apply in conds search",
@@ -967,34 +961,21 @@
                                            (BtorHashPtr) btor_hash_exp_by_id,
                                            (BtorCmpPtr) btor_compare_exp_by_id);
 
-<<<<<<< HEAD
-  btor->bv_lambda_id      = 1;
-  btor->array_lambda_id   = 1;
-  btor->dvn_id            = 1;
-  btor->dan_id            = 1;
-  btor->valid_assignments = 1;
-  btor->rewrite_level     = 3;
-  btor->vread_index_id    = 1;
-  btor->msgtick           = -1;
-  btor->pprint            = 1;
+  btor->bv_lambda_id          = 1;
+  btor->array_lambda_id       = 1;
+  btor->dvn_id                = 1;
+  btor->dan_id                = 1;
+  btor->valid_assignments     = 1;
+  btor->options.rewrite_level = 3;
+  btor->vread_index_id        = 1;
+  btor->msgtick               = -1;
 #ifdef BTOR_CHECK_FAILED
-  btor->chk_failed_assumptions = 1;
+  btor->options.chk_failed_assumptions = 1;
 #endif
-  // TODO debug
-  btor->dual_prop = 1;
-=======
-  btor->bv_lambda_id                 = 1;
-  btor->array_lambda_id              = 1;
-  btor->dvn_id                       = 1;
-  btor->dan_id                       = 1;
-  btor->valid_assignments            = 1;
-  btor->options.rewrite_level        = 3;
-  btor->vread_index_id               = 1;
-  btor->msgtick                      = -1;
+  btor->options.dual_prop            = 1;  // TODO debug
   btor->options.pprint               = 1;
   btor->options.slice_propagation    = 0;
   btor->options.simplify_constraints = 1;
->>>>>>> fd1287ac
 
   BTOR_PUSH_STACK (btor->mm, btor->nodes_id_table, 0);
 
@@ -1054,19 +1035,12 @@
 
   btor_release_exp (btor, btor->true_exp);
 
-<<<<<<< HEAD
   btor_delete_bv_assignment_list (
       btor->bv_assignments,
-      btor->force_cleanup || btor->force_internal_cleanup);
+      btor->options.force_cleanup || btor->options.force_internal_cleanup);
   btor_delete_array_assignment_list (
       btor->array_assignments,
-      btor->force_cleanup || btor->force_internal_cleanup);
-=======
-  btor_delete_bv_assignment_list (btor->bv_assignments,
-                                  btor->options.force_cleanup);
-  btor_delete_array_assignment_list (btor->array_assignments,
-                                     btor->options.force_cleanup);
->>>>>>> fd1287ac
+      btor->options.force_cleanup || btor->options.force_internal_cleanup);
 
   for (b = btor->lod_cache->first; b; b = b->next)
     btor_release_exp (btor, (BtorNode *) b->key);
@@ -1143,7 +1117,7 @@
       }
     }
     assert (btor->external_refs == 0);
-    if (!btor->force_internal_cleanup && !getenv ("BTORLEAK")
+    if (!btor->option.force_internal_cleanup && !getenv ("BTORLEAK")
         && !getenv ("BTORLEAKEXP"))
     {
       for (i = BTOR_COUNT_STACK (btor->nodes_id_table) - 1; i >= 0; i--)
@@ -1151,7 +1125,7 @@
     }
   }
 
-  if (btor->force_internal_cleanup)
+  if (btor->option.force_internal_cleanup)
   {
     for (i = BTOR_COUNT_STACK (btor->nodes_id_table) - 1; i >= 0; i--)
     {
@@ -1223,38 +1197,6 @@
     assert (bucket);
     cur = (BtorNode *) bucket->key;
 
-<<<<<<< HEAD
-// FIXME: is not valid if rwl is set to 1 during beta reduction
-//        (lemma generation)
-#if 0
-      if (btor->rewrite_level > 2)
-	{
-	  BtorNode * real_cur = BTOR_REAL_ADDR_NODE (cur);
-	  if (real_cur->kind == BTOR_BEQ_NODE)
-	    {
-	      BtorNode * left = real_cur->e[0];
-	      BtorNode * right = real_cur->e[1];
-	      BtorNode * other;
-
-	      if (BTOR_REAL_ADDR_NODE (left)->kind == BTOR_BV_CONST_NODE)
-	        other = right;
-	      else if (BTOR_REAL_ADDR_NODE (right)->kind == BTOR_BV_CONST_NODE)
-	        other = left;
-	      else
-	        other = 0;
-
-	      if (other 
-	          && !BTOR_IS_INVERTED_NODE (other) 
-	          && other->kind == BTOR_ADD_NODE)
-	        {
-	          assert (BTOR_REAL_ADDR_NODE (
-	        	    other->e[0])->kind != BTOR_BV_CONST_NODE);
-	          assert (BTOR_REAL_ADDR_NODE (
-	        	    other->e[1])->kind != BTOR_BV_CONST_NODE);
-	        }
-	    }
-	}
-=======
 #ifndef NDEBUG
     if (btor->options.rewrite_level > 2)
     {
@@ -1282,7 +1224,6 @@
         }
       }
     }
->>>>>>> fd1287ac
 #endif
 
     if (!btor_find_in_ptr_hash_table (sc, cur))
@@ -2390,7 +2331,7 @@
 
   /* Do not simplify top-level constraint applies (we need the implication
    * dependencies for determining top applies when dual prop enabled) */
-  if (btor->dual_prop && BTOR_IS_APPLY_NODE (real_exp)) return exp;
+  if (btor->options.dual_prop && BTOR_IS_APPLY_NODE (real_exp)) return exp;
 
   not_exp = BTOR_INVERT_NODE (real_exp);
 
@@ -7126,7 +7067,7 @@
   to_prop = btor_new_ptr_hash_table (mm,
                                      (BtorHashPtr) btor_hash_exp_by_id,
                                      (BtorCmpPtr) btor_compare_exp_by_id);
-  conds   = btor->dual_prop
+  conds   = btor->options.dual_prop
               ? btor_new_ptr_hash_table (mm,
                                          (BtorHashPtr) btor_hash_exp_by_id,
                                          (BtorCmpPtr) btor_compare_exp_by_id)
@@ -7160,7 +7101,7 @@
     if (*assignments_changed)
     {
       btor_delete_ptr_hash_table (to_prop);
-      if (btor->dual_prop)
+      if (btor->options.dual_prop)
       {
         init_node_hash_table_iterator (btor, &it, conds);
         while (has_next_node_hash_table_iterator (&it))
@@ -7204,7 +7145,7 @@
           btor->stats.function_congruence_conflicts++;
           add_lemma (btor, fun, hashed_app, app);
           btor_delete_ptr_hash_table (to_prop);
-          if (btor->dual_prop)
+          if (btor->options.dual_prop)
           {
             init_node_hash_table_iterator (btor, &it, conds);
             while (has_next_node_hash_table_iterator (&it))
@@ -7236,7 +7177,7 @@
     if (*assignments_changed)
     {
       btor_delete_ptr_hash_table (to_prop);
-      if (btor->dual_prop)
+      if (btor->options.dual_prop)
       {
         init_node_hash_table_iterator (btor, &it, conds);
         while (has_next_node_hash_table_iterator (&it))
@@ -7328,7 +7269,7 @@
         {
           btor_release_exp (btor, fun_value);
           btor_delete_ptr_hash_table (to_prop);
-          if (btor->dual_prop)
+          if (btor->options.dual_prop)
           {
             init_node_hash_table_iterator (btor, &it, conds);
             while (has_next_node_hash_table_iterator (&it))
@@ -7405,7 +7346,7 @@
         btor->stats.propagations_down++;
         app->propagated = 0;
         BTORLOG ("  propagate down: %s", node2string (app));
-        if (btor->dual_prop)
+        if (btor->options.dual_prop)
         {
           init_node_hash_table_iterator (btor, &it, conds);
           while (has_next_node_hash_table_iterator (&it))
@@ -7442,7 +7383,7 @@
           add_lemma (btor, fun, app, 0);
           btor_release_exp (btor, fun_value);
           btor_delete_ptr_hash_table (to_prop);
-          if (btor->dual_prop)
+          if (btor->options.dual_prop)
           {
             init_node_hash_table_iterator (btor, &it, conds);
             while (has_next_node_hash_table_iterator (&it))
@@ -7454,7 +7395,7 @@
         }
 
         push_applies_for_propagation (btor, fun_value, lambda, prop_stack);
-        if (btor->dual_prop)
+        if (btor->options.dual_prop)
         {
           init_node_hash_table_iterator (btor, &it, conds);
           while (has_next_node_hash_table_iterator (&it))
@@ -7475,7 +7416,7 @@
         goto BETA_REDUCTION_CONFLICT;
 
       push_applies_for_propagation (btor, fun_value, lambda, prop_stack);
-      if (btor->dual_prop)
+      if (btor->options.dual_prop)
       {
         init_node_hash_table_iterator (btor, &it, conds);
         while (has_next_node_hash_table_iterator (&it))
@@ -7493,7 +7434,7 @@
   }
 
   btor_delete_ptr_hash_table (to_prop);
-  if (btor->dual_prop) btor_delete_ptr_hash_table (conds);
+  if (btor->options.dual_prop) btor_delete_ptr_hash_table (conds);
   return 0;
 }
 
@@ -7704,14 +7645,11 @@
   Btor *faclone = 0;
 #endif
 
-<<<<<<< HEAD
-  clone   = 0;
-  exp_map = 0;
+  clone     = 0;
+  exp_map   = 0;
+  verbosity = btor->options.verbosity;
 
   BTOR_INIT_STACK (prop_stack);
-=======
-  verbosity = btor->options.verbosity;
->>>>>>> fd1287ac
 
   if (btor->inconsistent) goto UNSAT;
 
@@ -7721,14 +7659,14 @@
   update_assumptions (btor);
 
 #ifdef BTOR_CHECK_FAILED
-  if (btor->chk_failed_assumptions)
+  if (btor->options.chk_failed_assumptions)
   {
     faclone = btor_clone_btor (btor);
     btor_enable_force_cleanup (faclone);
     btor_enable_force_internal_cleanup (faclone);
-    faclone->loglevel               = 0;
-    faclone->chk_failed_assumptions = 0;
-    faclone->dual_prop              = 0;  // FIXME necessary?
+    faclone->loglevel                       = 0;
+    faclone->options.chk_failed_assumptions = 0;
+    faclone->options.dual_prop              = 0;  // FIXME necessary?
   }
 #endif
 
@@ -7778,7 +7716,8 @@
 
   sat_result = btor_timed_sat_sat (btor, -1);
 
-  if (btor->dual_prop && sat_result == BTOR_SAT && simp_sat_result != BTOR_SAT)
+  if (btor->options.dual_prop && sat_result == BTOR_SAT
+      && simp_sat_result != BTOR_SAT)
   {
     BtorNode *cur_clone;  //, *cur_btor;
     BtorHashTableIterator it;
@@ -7793,7 +7732,7 @@
     btor_enable_force_internal_cleanup (clone);
     btor_set_loglevel_btor (clone, 1);
     btor_set_verbosity_btor (clone, 0);
-    clone->dual_prop = 0;  // FIXME should be redundant
+    clone->options.dual_prop = 0;  // FIXME should be redundant
     btor->time.search_init_apps_cloning += btor_time_stamp () - delta;
 
     clone_root = 0;
@@ -7860,7 +7799,7 @@
 
   while (sat_result == BTOR_SAT)
   {
-    //      if (simp_sat_result == BTOR_SAT || !btor->dual_prop)
+    //      if (simp_sat_result == BTOR_SAT || !btor->options.dual_prop)
     //	found_conflict = check_and_resolve_conflicts (btor, &prop_stack, 0);
     //      else
     //	found_conflict = check_and_resolve_conflicts (btor, &prop_stack, 1);
@@ -7967,7 +7906,7 @@
     btor_delete_btor (clone);
   }
 #ifdef BTOR_CHECK_FAILED
-  if (faclone && btor->chk_failed_assumptions)
+  if (faclone && btor->options.chk_failed_assumptions)
   {
     if (!btor->inconsistent && btor->last_sat_result == BTOR_UNSAT)
       check_failed_assumptions (btor, faclone);
@@ -8017,20 +7956,20 @@
   mclone = btor_clone_btor (btor);
   btor_set_loglevel_btor (mclone, 0);
   btor_set_verbosity_btor (mclone, 0);
-  mclone->dual_prop = 0;  // FIXME necessary?
-  inputs            = map_inputs_check_model (btor, mclone);
+  mclone->options.dual_prop = 0;  // FIXME necessary?
+  inputs                    = map_inputs_check_model (btor, mclone);
   btor_enable_force_cleanup (mclone);
 #endif
 #ifdef BTOR_CHECK_DUAL_PROP
   Btor *dpclone = 0;
-  if (btor->dual_prop)
+  if (btor->options.dual_prop)
   {
     dpclone = btor_clone_btor (btor);
     btor_set_loglevel_btor (dpclone, 0);
     btor_set_verbosity_btor (dpclone, 0);
     btor_enable_force_cleanup (dpclone);
     btor_enable_force_internal_cleanup (dpclone);
-    dpclone->dual_prop = 0;
+    dpclone->options.dual_prop = 0;
   }
 #endif
 
@@ -8051,7 +7990,7 @@
   btor_delete_btor (mclone);
 #endif
 #ifdef BTOR_CHECK_DUAL_PROP
-  if (btor->dual_prop)
+  if (btor->options.dual_prop)
   {
     check_dual_prop (btor, dpclone);
     btor_delete_btor (dpclone);
@@ -8993,13 +8932,8 @@
   reset_varsubst_constraints (clone); /* varsubst not required */
 
   btor_enable_beta_reduce_all (clone);
-<<<<<<< HEAD
-
-  ret = btor_simplify (clone);
-=======
   clone->options.slice_propagation = 0;  // TODO: for testing only
   ret                              = btor_simplify (clone);
->>>>>>> fd1287ac
 
   // FIXME: why does the first run not yield all simplifications?
   if (ret == BTOR_UNKNOWN)
@@ -9062,7 +8996,7 @@
 check_dual_prop (Btor *btor, Btor *clone)
 {
   assert (btor);
-  assert (btor->dual_prop);
+  assert (btor->options.dual_prop);
   assert (clone);
 
   btor_sat_aux_btor (clone);
