--- conflicted
+++ resolved
@@ -7950,18 +7950,12 @@
     BTOR_PUSH_STACK (mm, prop_stack, fun);
   }
 
-<<<<<<< HEAD
-  //  init_node_hash_table_iterator (&it, top_applies);
-  //  while (has_next_node_hash_table_iterator (&it))
-  while (!BTOR_EMPTY_STACK (top_applies))
-=======
 #ifdef POP_TOP_APPLIES
   init_reversed_node_hash_table_iterator (&it, top_applies);
 #else
   init_node_hash_table_iterator (&it, top_applies);
 #endif
   while (has_next_node_hash_table_iterator (&it))
->>>>>>> a3fc789d
   {
     // app = next_node_hash_table_iterator (&it);
     app = BTOR_POP_STACK (top_applies);
