/*  Boolector: Satisfiablity Modulo Theories (SMT) solver.
 *
 *  Copyright (C) 2007-2009 Robert Daniel Brummayer.
 *  Copyright (C) 2007-2013 Armin Biere.
 *  Copyright (C) 2012-2013 Mathias Preiner.
 *  Copyright (C) 2012-2014 Aina Niemetz.
 *
 *  All rights reserved.
 *
 *  This file is part of Boolector.
 *  See COPYING for more information on using this software.
 */

#include "btorcore.h"
#include "btorbeta.h"
#include "btorbitvec.h"
#include "btorclone.h"
#include "btorconfig.h"
#include "btorconst.h"
#include "btorexit.h"
#include "btoriter.h"
#include "btorlog.h"
#include "btormisc.h"
#include "btorparamcache.h"
#include "btorrewrite.h"
#include "btorsat.h"
#include "btorutil.h"

#include <limits.h>

/*------------------------------------------------------------------------*/

// #define BTOR_DO_NOT_ELIMINATE_SLICES

#ifndef BTOR_USE_LINGELING
#define BTOR_DO_NOT_PROCESS_SKELETON
#endif

#define ENABLE_APPLY_PROP_DOWN 1
#define BTOR_CHECK_MODEL

/*------------------------------------------------------------------------*/

#define BTOR_INIT_UNIQUE_TABLE(mm, table) \
  do                                      \
  {                                       \
    assert (mm);                          \
    (table).size         = 1;             \
    (table).num_elements = 0;             \
    BTOR_CNEW (mm, (table).chains);       \
  } while (0)

#define BTOR_RELEASE_UNIQUE_TABLE(mm, table)         \
  do                                                 \
  {                                                  \
    assert (mm);                                     \
    BTOR_DELETEN (mm, (table).chains, (table).size); \
  } while (0)

#define BTOR_ABORT_CORE(cond, msg)                   \
  do                                                 \
  {                                                  \
    if (cond)                                        \
    {                                                \
      printf ("[btorcore] %s: %s\n", __func__, msg); \
      fflush (stdout);                               \
      exit (BTOR_ERR_EXIT);                          \
    }                                                \
  } while (0)

#define BTOR_COND_INVERT_AIG_NODE(exp, aig) \
  ((BtorAIG *) (((unsigned long int) (exp) &1ul) ^ ((unsigned long int) (aig))))

//#define MARK_PROP_UP(exp) ((BtorNode *) (1ul | (unsigned long int) (exp)))
//#define PROPAGATED_UPWARDS(exp) (1ul & (unsigned long int) (exp)->parent)

/*------------------------------------------------------------------------*/

#ifdef BTOR_CHECK_MODEL
static int check_model (Btor *, Btor *, BtorPtrHashTable *);
static BtorPtrHashTable *map_inputs_check_model (Btor *, Btor *);
#endif

#ifndef NDEBUG
static void btor_check_failed_assumptions (Btor *, Btor *);
#endif
/*------------------------------------------------------------------------*/

const char *const g_btor_op2string[] = {
    "invalid", "const", "var",    "array", "param", "slice",  "and",
    "beq",     "aeq",   "add",    "mul",   "ult",   "sll",    "srl",
    "udiv",    "urem",  "concat", "read",  "apply", "lambda", "write",
    "bcond",   "acond", "args",   "proxy"};

/*------------------------------------------------------------------------*/
#ifndef NDEBUG
/*------------------------------------------------------------------------*/
static int
check_unique_table_children_proxy_free_dbg (const Btor *btor)
{
  int i, j;
  BtorNode *cur;

  for (i = 0; i < btor->nodes_unique_table.size; i++)
    for (cur = btor->nodes_unique_table.chains[i]; cur; cur = cur->next)
      for (j = 0; j < cur->arity; j++)
        if (BTOR_IS_PROXY_NODE (BTOR_REAL_ADDR_NODE (cur->e[j]))) return 0;
  return 1;
}

static int
check_unique_table_mark_unset_dbg (const Btor *btor)
{
  int i;
  BtorNode *cur;

  for (i = 0; i < btor->nodes_unique_table.size; i++)
    for (cur = btor->nodes_unique_table.chains[i]; cur; cur = cur->next)
      if (cur->mark != 0) return 0;
  return 1;
}

static int
check_unique_table_aux_mark_unset_dbg (const Btor *btor)
{
  int i;
  BtorNode *cur;

  for (i = 0; i < btor->nodes_unique_table.size; i++)
    for (cur = btor->nodes_unique_table.chains[i]; cur; cur = cur->next)
      if (cur->aux_mark != 0) return 0;
  return 1;
}

static int
check_hash_table_proxy_free_dbg (const BtorPtrHashTable *table)
{
  BtorPtrHashBucket *b;
  for (b = table->first; b; b = b->next)
    if (BTOR_REAL_ADDR_NODE (b->key)->kind == BTOR_PROXY_NODE) return 0;
  return 1;
}

static int
check_all_hash_tables_proxy_free_dbg (const Btor *btor)
{
  if (!check_hash_table_proxy_free_dbg (btor->varsubst_constraints)) return 0;
  if (!check_hash_table_proxy_free_dbg (btor->embedded_constraints)) return 0;
  if (!check_hash_table_proxy_free_dbg (btor->unsynthesized_constraints))
    return 0;
  if (!check_hash_table_proxy_free_dbg (btor->synthesized_constraints))
    return 0;
  return 1;
}

static int
check_hash_table_simp_free_dbg (const BtorPtrHashTable *table,
                                const char *table_name)
{
  BtorPtrHashBucket *b;
  (void) table_name;
  for (b = table->first; b; b = b->next)
    if (BTOR_REAL_ADDR_NODE (b->key)->simplified) return 0;
  return 1;
}

static int
check_all_hash_tables_simp_free_dbg (const Btor *btor)
{
  if (!check_hash_table_simp_free_dbg (btor->varsubst_constraints,
                                       "varsubst_constraints"))
    return 0;
  if (!check_hash_table_simp_free_dbg (btor->embedded_constraints,
                                       "embedded_constraints"))
    return 0;
  if (!check_hash_table_simp_free_dbg (btor->unsynthesized_constraints,
                                       "unsynthesized_constraints"))
    return 0;
  if (!check_hash_table_simp_free_dbg (btor->synthesized_constraints,
                                       "synthesized_constraints"))
    return 0;
  return 1;
}

static int
check_reachable_flag_dbg (const Btor *btor)
{
  int i;
  BtorNode *cur, *parent;
  BtorParentIterator it;

  for (i = BTOR_COUNT_STACK (btor->nodes_id_table) - 1; i >= 0; i--)
  {
    if (!(cur = BTOR_PEEK_STACK (btor->nodes_id_table, i))) continue;

    init_full_parent_iterator (&it, cur);

    while (has_next_parent_full_parent_iterator (&it))
    {
      parent = next_parent_full_parent_iterator (&it);
      if (parent->reachable && !cur->reachable) return 0;
    }
  }
  return 1;
}

static int
check_constraints_not_const_dbg (Btor *btor)
{
  BtorNode *cur;
  BtorHashTableIterator it;

  init_node_hash_table_iterator (btor, &it, btor->unsynthesized_constraints);
  while (has_next_node_hash_table_iterator (&it))
  {
    cur = next_node_hash_table_iterator (&it);
    assert (cur);
    cur = BTOR_REAL_ADDR_NODE (cur);
    if (BTOR_IS_BV_CONST_NODE (cur)) return 0;
  }

  init_node_hash_table_iterator (btor, &it, btor->synthesized_constraints);
  while (has_next_node_hash_table_iterator (&it))
  {
    cur = next_node_hash_table_iterator (&it);
    assert (cur);
    cur = BTOR_REAL_ADDR_NODE (cur);
    if (BTOR_IS_BV_CONST_NODE (cur)) return 0;
  }
  return 1;
}

static int
check_applies_dbg (Btor *btor)
{
  assert (btor);

  int i, failed = 0;
  BtorNode *cur;

  for (i = 0; i < btor->nodes_unique_table.size; i++)
  {
    for (cur = btor->nodes_unique_table.chains[i]; cur; cur = cur->next)
    {
      if (!BTOR_IS_APPLY_NODE (cur)
          /* parameterized applies do need to be checked */
          || cur->parameterized
          || cur->propagated
          /* apply is not yet added to formula */
          || (!cur->reachable && !cur->vread)
          /* function not in formula anymore, applies do not need to be
           * checked */
          || !cur->e[0]->reachable)
        continue;
      assert (cur->e[0]->reachable);
#if 0
	  printf ("(%d|%d/%d|%d/%d/%d) (%d) %s\n",
		  cur->propagated,
		  cur->reachable, cur->vread,
		  BTOR_IS_SYNTH_NODE (cur), cur->tseitin,
		  cur->parameterized,
		  cur->parents,
		  node2string (cur));
#endif
      failed = 1;
    }
  }

  return !failed;
}

/*------------------------------------------------------------------------*/
#endif
/*------------------------------------------------------------------------*/

enum BtorSubstCompKind
{
  BTOR_SUBST_COMP_ULT_KIND,
  BTOR_SUBST_COMP_ULTE_KIND,
  BTOR_SUBST_COMP_UGT_KIND,
  BTOR_SUBST_COMP_UGTE_KIND
};

typedef enum BtorSubstCompKind BtorSubstCompKind;

/*------------------------------------------------------------------------*/

#ifdef BTOR_CHECK_MODEL
static void
btor_init_substitutions (Btor *btor)
{
  assert (btor);
  assert (!btor->substitutions);

  btor->substitutions =
      btor_new_ptr_hash_table (btor->mm,
                               (BtorHashPtr) btor_hash_exp_by_id,
                               (BtorCmpPtr) btor_compare_exp_by_id);
}

static void
btor_delete_substitutions (Btor *btor)
{
  assert (btor);

  BtorPtrHashBucket *b;

  for (b = btor->substitutions->first; b; b = b->next)
  {
    btor_release_exp (btor, (BtorNode *) b->data.asPtr);
    btor_release_exp (btor, (BtorNode *) b->key);
  }

  btor_delete_ptr_hash_table (btor->substitutions);
  btor->substitutions = 0;
}

static void
btor_insert_substitution (Btor *btor,
                          BtorNode *exp,
                          BtorNode *subst,
                          int update)
{
  assert (btor);
  assert (exp);
  assert (subst);
  assert (btor->substitutions);
  assert (update == 0 || update == 1);

  BtorPtrHashBucket *b;
  exp = BTOR_REAL_ADDR_NODE (exp);

  assert (update || !btor_find_in_ptr_hash_table (btor->substitutions, exp));

  if (update && (b = btor_find_in_ptr_hash_table (btor->substitutions, exp)))
  {
    assert (b->data.asPtr);
    /* release data of current bucket */
    btor_release_exp (btor, (BtorNode *) b->data.asPtr);
    btor_remove_from_ptr_hash_table (btor->substitutions, exp, 0, 0);
    /* release key of current bucket */
    btor_release_exp (btor, exp);
  }

  btor_insert_in_ptr_hash_table (btor->substitutions, btor_copy_exp (btor, exp))
      ->data.asPtr = btor_copy_exp (btor, subst);
}

#endif

static BtorNode *
btor_find_substitution (Btor *btor, BtorNode *exp)
{
  assert (btor);
  assert (exp);

  BtorNode *result;
  BtorPtrHashBucket *b;

  if (!btor->substitutions) return 0;

  b = btor_find_in_ptr_hash_table (btor->substitutions,
                                   BTOR_REAL_ADDR_NODE (exp));

  if (!b) return 0;

  result = btor_simplify_exp (btor, (BtorNode *) b->data.asPtr);

  if (BTOR_IS_INVERTED_NODE (exp)) return BTOR_INVERT_NODE (result);
  return result;
}

/*------------------------------------------------------------------------*/

static void
btor_msg (Btor *btor, int level, char *fmt, ...)
{
  va_list ap;
  if (btor->verbosity < level) return;
  fputs ("[btorcore] ", stdout);
  if (btor->inc_enabled && btor->msgtick >= 0)
    printf ("%d : ", (int) btor->msgtick);
  va_start (ap, fmt);
  vfprintf (stdout, fmt, ap);
  va_end (ap);
  fputc ('\n', stdout);
  fflush (stdout);
}

static void
btor_mark_exp (Btor *btor, BtorNode *exp, int new_mark)
{
  BtorMemMgr *mm;
  BtorNodePtrStack stack;
  BtorNode *cur;
  int i;

  assert (btor);
  assert (exp);

  mm = btor->mm;
  BTOR_INIT_STACK (stack);
  cur = BTOR_REAL_ADDR_NODE (exp);
  assert (!BTOR_IS_PROXY_NODE (cur));
  goto BTOR_MARK_NODE_ENTER_WITHOUT_POP;

  while (!BTOR_EMPTY_STACK (stack))
  {
    cur = BTOR_REAL_ADDR_NODE (BTOR_POP_STACK (stack));
  BTOR_MARK_NODE_ENTER_WITHOUT_POP:
    if (cur->mark != new_mark)
    {
      cur->mark = new_mark;
      for (i = cur->arity - 1; i >= 0; i--)
        BTOR_PUSH_STACK (mm, stack, cur->e[i]);
    }
  }
  BTOR_RELEASE_STACK (mm, stack);
}

const char *
btor_version (Btor *btor)
{
  assert (btor);
  (void) btor;
  return BTOR_VERSION;
}

BtorMemMgr *
btor_get_mem_mgr_btor (const Btor *btor)
{
  assert (btor);
  return btor->mm;
}

BtorAIGVecMgr *
btor_get_aigvec_mgr_btor (const Btor *btor)
{
  assert (btor);
  return btor->avmgr;
}

void
btor_set_rewrite_level_btor (Btor *btor, int rewrite_level)
{
  assert (btor);
  assert (btor->rewrite_level >= 0);
  assert (btor->rewrite_level <= 3);
  assert (BTOR_COUNT_STACK (btor->nodes_id_table) == 2);
  btor->rewrite_level = rewrite_level;
}

void
btor_generate_model_for_all_reads (Btor *btor)
{
  assert (btor);
  btor->generate_model_for_all_reads = 1;
}

int
btor_set_sat_solver (Btor *btor, const char *solver)
{
  BtorAIGVecMgr *avmgr;
  BtorAIGMgr *amgr;
  BtorSATMgr *smgr;

  assert (btor);
  assert (solver);

  avmgr = btor->avmgr;
  amgr  = btor_get_aig_mgr_aigvec_mgr (avmgr);
  smgr  = btor_get_sat_mgr_aig_mgr (amgr);

  if (!strcasecmp (solver, "lingeling"))
#ifdef BTOR_USE_LINGELING
  {
    btor_enable_lingeling_sat (smgr, 0, 0);
    return 1;
  }
#else
    return 0;
#endif

  if (!strcasecmp (solver, "minisat"))
#ifdef BTOR_USE_MINISAT
  {
    btor_enable_minisat_sat (smgr);
    return 1;
  }
#else
    return 0;
#endif

  if (!strcasecmp (solver, "picosat"))
#ifdef BTOR_USE_PICOSAT
  {
    btor_enable_picosat_sat (smgr);
    return 1;
  }
#else
    return 0;
#endif

  return 0;
}

void
btor_enable_beta_reduce_all (Btor *btor)
{
  assert (btor);
  btor->beta_reduce_all = 1;
}

void
btor_enable_dual_prop (Btor *btor)
{
  assert (btor);
  btor->dual_prop = 1;
}

void
btor_enable_force_cleanup (Btor *btor)
{
  assert (btor);
  btor->force_cleanup = 1;
}

void
btor_disable_pretty_print (Btor *btor)
{
  assert (btor);
  btor->pprint = 0;
}

void
btor_enable_model_gen (Btor *btor)
{
  assert (btor);
  assert (BTOR_COUNT_STACK (btor->nodes_id_table) == 2);
  if (!btor->model_gen)
  {
    btor->model_gen = 1;

    btor->var_rhs =
        btor_new_ptr_hash_table (btor->mm,
                                 (BtorHashPtr) btor_hash_exp_by_id,
                                 (BtorCmpPtr) btor_compare_exp_by_id);

    btor->array_rhs =
        btor_new_ptr_hash_table (btor->mm,
                                 (BtorHashPtr) btor_hash_exp_by_id,
                                 (BtorCmpPtr) btor_compare_exp_by_id);
  }
}

void
btor_enable_inc_usage (Btor *btor)
{
  assert (btor);
  assert (btor->btor_sat_btor_called == 0);
  btor->inc_enabled = 1;
}

void
btor_set_verbosity_btor (Btor *btor, int verbosity)
{
  BtorAIGVecMgr *avmgr;
  BtorAIGMgr *amgr;
  BtorSATMgr *smgr;

  assert (btor);
  assert (btor->verbosity >= -1);
  assert (BTOR_COUNT_STACK (btor->nodes_id_table) == 2);
  btor->verbosity = verbosity;

  avmgr = btor->avmgr;
  amgr  = btor_get_aig_mgr_aigvec_mgr (avmgr);
  smgr  = btor_get_sat_mgr_aig_mgr (amgr);
  btor_set_verbosity_aigvec_mgr (avmgr, verbosity);
  btor_set_verbosity_aig_mgr (amgr, verbosity);
  btor_set_verbosity_sat_mgr (smgr, verbosity);
}

#ifndef NBTORLOG
void
btor_set_loglevel_btor (Btor *btor, int loglevel)
{
  assert (btor);
  (void) btor;
  (void) loglevel;
  btor->loglevel = loglevel;
}
#endif

static int
constraints_stats_changes (Btor *btor)
{
  int res;

  if (btor->stats.oldconstraints.varsubst && !btor->varsubst_constraints->count)
    return INT_MAX;

  if (btor->stats.oldconstraints.embedded && !btor->embedded_constraints->count)
    return INT_MAX;

  if (btor->stats.oldconstraints.unsynthesized
      && !btor->unsynthesized_constraints->count)
    return INT_MAX;

  res = abs (btor->stats.oldconstraints.varsubst
             - btor->varsubst_constraints->count);

  res += abs (btor->stats.oldconstraints.embedded
              - btor->embedded_constraints->count);

  res += abs (btor->stats.oldconstraints.unsynthesized
              - btor->unsynthesized_constraints->count);

  res += abs (btor->stats.oldconstraints.synthesized
              - btor->synthesized_constraints->count);

  return res;
}

static void
report_constraint_stats (Btor *btor, int force)
{
  int changes;

  if (!force)
  {
    if (btor->verbosity <= 0) return;

    changes = constraints_stats_changes (btor);

    if (btor->verbosity == 1 && changes < 100000) return;

    if (btor->verbosity == 2 && changes < 1000) return;

    if (btor->verbosity == 3 && changes < 10) return;

    if (!changes) return;
  }

  btor_msg (btor,
            1,
            "%d/%d/%d/%d constraints %d/%d/%d/%d %.1f MB",
            btor->stats.constraints.varsubst,
            btor->stats.constraints.embedded,
            btor->stats.constraints.unsynthesized,
            btor->stats.constraints.synthesized,
            btor->varsubst_constraints->count,
            btor->embedded_constraints->count,
            btor->unsynthesized_constraints->count,
            btor->synthesized_constraints->count,
            btor->mm->allocated / (double) (1 << 20));

  btor->stats.oldconstraints.varsubst = btor->varsubst_constraints->count;
  btor->stats.oldconstraints.embedded = btor->embedded_constraints->count;
  btor->stats.oldconstraints.unsynthesized =
      btor->unsynthesized_constraints->count;
  btor->stats.oldconstraints.synthesized = btor->synthesized_constraints->count;
}

/* we do not count proxies */
static int
number_of_ops (Btor *btor)
{
  int i, result;
  assert (btor);

  result = 0;
  for (i = 1; i < BTOR_NUM_OPS_NODE - 1; i++) result += btor->ops[i];

  return result;
}

static double
percent (double a, double b)
{
  return b ? 100.0 * a / b : 0.0;
}

void
btor_print_stats_btor (Btor *btor)
{
  int num_final_ops, verbosity, i;

  assert (btor);

  verbosity = btor->verbosity;

  report_constraint_stats (btor, 1);
  btor_msg (
      btor, 1, "variable substitutions: %d", btor->stats.var_substitutions);
  btor_msg (
      btor, 1, "array substitutions: %d", btor->stats.array_substitutions);
  btor_msg (btor,
            1,
            "embedded constraint substitutions: %d",
            btor->stats.ec_substitutions);
  btor_msg (btor, 1, "assumptions: %u", btor->assumptions->count);
  if (btor->ops[BTOR_AEQ_NODE])
    btor_msg (btor, 1, "virtual reads: %d", btor->stats.vreads);

  if (verbosity > 2)
  {
    btor_msg (btor, 2, "max rec. RW: %d", btor->stats.max_rec_rw_calls);
    btor_msg (btor,
              2,
              "number of expressions ever created: %lld",
              btor->stats.expressions);
    num_final_ops = number_of_ops (btor);
    assert (num_final_ops >= 0);
    btor_msg (btor, 2, "number of final expressions: %d", num_final_ops);
    if (num_final_ops > 0)
      for (i = 1; i < BTOR_NUM_OPS_NODE - 1; i++)
        if (btor->ops[i])
          btor_msg (btor, 2, " %s:%d", g_btor_op2string[i], btor->ops[i]);
  }

  btor_msg (btor, 1, "");
  btor_msg (btor, 1, "lemmas on demand statistics:");
  btor_msg (btor, 1, " LOD refinements: %d", btor->stats.lod_refinements);
  if (btor->stats.lod_refinements)
  {
    btor_msg (btor,
              1,
              " function congruence conflicts: %d",
              btor->stats.function_congruence_conflicts);
    btor_msg (btor,
              1,
              " beta reduction conflicts: %d",
              btor->stats.beta_reduction_conflicts);
    btor_msg (btor,
              1,
              " average lemma size: %.1f",
              BTOR_AVERAGE_UTIL (btor->stats.lemmas_size_sum,
                                 btor->stats.lod_refinements));
    btor_msg (btor,
              1,
              " average linking clause size: %.1f",
              BTOR_AVERAGE_UTIL (btor->stats.lclause_size_sum,
                                 btor->stats.lod_refinements));
  }
  btor_msg (btor, 1, "");

  btor_msg (
      btor, 1, "linear constraint equations: %d", btor->stats.linear_equations);
  btor_msg (btor,
            1,
            "gaussian elimination in linear equations: %d",
            btor->stats.gaussian_eliminations);
  btor_msg (btor,
            1,
            "eliminated sliced variables: %d",
            btor->stats.eliminated_slices);
  btor_msg (btor,
            1,
            "extracted skeleton constraints: %d",
            btor->stats.skeleton_constraints);
  btor_msg (btor, 1, "and normalizations: %d", btor->stats.ands_normalized);
  btor_msg (btor, 1, "add normalizations: %d", btor->stats.adds_normalized);
  btor_msg (btor, 1, "mul normalizations: %d", btor->stats.muls_normalized);
  btor_msg (btor,
            1,
            "synthesis assignment inconsistencies: %d",
            btor->stats.synthesis_assignment_inconsistencies);
  btor_msg (
      btor, 1, "  apply nodes: %d", btor->stats.synthesis_inconsistency_apply);
  btor_msg (btor,
            1,
            "  lambda nodes: %d",
            btor->stats.synthesis_inconsistency_lambda);
  btor_msg (
      btor, 1, "  var nodes: %d", btor->stats.synthesis_inconsistency_var);

  btor_msg (btor,
            1,
            "apply propagation during construction: %d",
            btor->stats.apply_props_construct);
  btor_msg (btor, 1, "beta reductions: %lld", btor->stats.beta_reduce_calls);
  btor_msg (
      btor, 1, "expression evaluations: %lld", btor->stats.eval_exp_calls);
  btor_msg (btor,
            1,
            "synthesized lambda applies: %lld",
            btor->stats.lambda_synth_apps);
  btor_msg (
      btor, 1, "lambda chains merged: %lld", btor->stats.lambda_chains_merged);
  btor_msg (btor, 1, "lambdas merged: %lld", btor->stats.lambdas_merged);
  btor_msg (btor, 1, "propagations: %lld", btor->stats.propagations);
  btor_msg (btor, 1, "propagations down: %lld", btor->stats.propagations_down);
  btor_msg (btor,
            1,
            "partial beta reduction restarts: %lld",
            btor->stats.partial_beta_reduction_restarts);

  btor_msg (btor, 1, "");
  btor_msg (btor, 1, "%.2f seconds beta-reduction", btor->time.beta);
  btor_msg (btor, 1, "%.2f seconds expression evaluation", btor->time.eval);
  btor_msg (btor, 1, "%.2f seconds lazy apply encoding", btor->time.enc_app);
  btor_msg (
      btor, 1, "%.2f seconds lazy lambda encoding", btor->time.enc_lambda);
  btor_msg (btor, 1, "%.2f seconds lazy var encoding", btor->time.enc_var);
  btor_msg (btor, 1, "%.2f seconds node search", btor->time.find_dfs);
  btor_msg (
      btor, 1, "%.2f seconds param apply search", btor->time.find_param_app);
  btor_msg (btor,
            1,
            "%.2f seconds not encoded apply search",
            btor->time.find_nenc_app);
  btor_msg (btor, 1, "");
  btor_msg (btor, 1, "%.2f seconds in rewriting engine", btor->time.rewrite);
  btor_msg (btor, 1, "%.2f seconds in pure SAT solving", btor->time.sat);
  btor_msg (btor, 1, "");
  btor_msg (btor,
            1,
            "%.2f seconds in variable substitution during rewriting (%.0f%%)",
            btor->time.subst,
            percent (btor->time.subst, btor->time.rewrite));
  btor_msg (
      btor,
      1,
      "%.2f seconds in embedded constraint replacing during rewriting (%.0f%%)",
      btor->time.embedded,
      percent (btor->time.embedded, btor->time.rewrite));
  btor_msg (btor,
            1,
            "%.2f seconds in beta reduction during rewriting (%.0f%%)",
            btor->time.betareduce,
            percent (btor->time.betareduce, btor->time.rewrite));
#ifndef BTOR_DO_NOT_ELIMINATE_SLICES
  btor_msg (btor,
            1,
            "%.2f seconds in slicing during rewriting (%.0f%%)",
            btor->time.slicing,
            percent (btor->time.slicing, btor->time.rewrite));
#endif
#ifndef BTOR_DO_NOT_PROCESS_SKELETON
  btor_msg (btor,
            1,
            "%.2f seconds skeleton preprocessing during rewriting (%.0f%%)",
            btor->time.skel,
            percent (btor->time.skel, btor->time.rewrite));
#endif
}

Btor *
btor_new_btor (void)
{
  BtorMemMgr *mm;
  Btor *btor;

  mm = btor_new_mem_mgr ();
  BTOR_CNEW (mm, btor);

  btor->mm = mm;

  btor->bv_assignments    = btor_new_bv_assignment_list (mm);
  btor->array_assignments = btor_new_array_assignment_list (mm);

  BTOR_INIT_UNIQUE_TABLE (mm, btor->nodes_unique_table);

  btor->avmgr = btor_new_aigvec_mgr (mm);

  btor->bv_vars = btor_new_ptr_hash_table (mm,
                                           (BtorHashPtr) btor_hash_exp_by_id,
                                           (BtorCmpPtr) btor_compare_exp_by_id);
  btor->array_vars =
      btor_new_ptr_hash_table (mm,
                               (BtorHashPtr) btor_hash_exp_by_id,
                               (BtorCmpPtr) btor_compare_exp_by_id);
  btor->lambdas = btor_new_ptr_hash_table (mm,
                                           (BtorHashPtr) btor_hash_exp_by_id,
                                           (BtorCmpPtr) btor_compare_exp_by_id);

  btor->bv_lambda_id      = 1;
  btor->array_lambda_id   = 1;
  btor->dvn_id            = 1;
  btor->dan_id            = 1;
  btor->valid_assignments = 1;
  btor->rewrite_level     = 3;
  btor->vread_index_id    = 1;
  btor->msgtick           = -1;
  btor->pprint            = 1;
#ifndef NDEBUG
  btor->chk_failed_assumptions = 1;
#endif
  // TODO debug
  btor->dual_prop = 1;

  BTOR_PUSH_STACK (btor->mm, btor->nodes_id_table, 0);

  btor->lod_cache =
      btor_new_ptr_hash_table (mm,
                               (BtorHashPtr) btor_hash_exp_by_id,
                               (BtorCmpPtr) btor_compare_exp_by_id);
  btor->varsubst_constraints =
      btor_new_ptr_hash_table (mm,
                               (BtorHashPtr) btor_hash_exp_by_id,
                               (BtorCmpPtr) btor_compare_exp_by_id);
  btor->embedded_constraints =
      btor_new_ptr_hash_table (mm,
                               (BtorHashPtr) btor_hash_exp_by_id,
                               (BtorCmpPtr) btor_compare_exp_by_id);
  btor->unsynthesized_constraints =
      btor_new_ptr_hash_table (mm,
                               (BtorHashPtr) btor_hash_exp_by_id,
                               (BtorCmpPtr) btor_compare_exp_by_id);
  btor->synthesized_constraints =
      btor_new_ptr_hash_table (mm,
                               (BtorHashPtr) btor_hash_exp_by_id,
                               (BtorCmpPtr) btor_compare_exp_by_id);
  btor->assumptions =
      btor_new_ptr_hash_table (mm,
                               (BtorHashPtr) btor_hash_exp_by_id,
                               (BtorCmpPtr) btor_compare_exp_by_id);
  btor->parameterized =
      btor_new_ptr_hash_table (mm,
                               (BtorHashPtr) btor_hash_exp_by_id,
                               (BtorCmpPtr) btor_compare_exp_by_id);

  BTOR_INIT_STACK (btor->arrays_with_model);

  btor->true_exp = btor_true_exp (btor);

  return btor;
}

void
btor_delete_btor (Btor *btor)
{
  assert (btor);

  int i;
  BtorNodePtrStack stack;
  BtorPtrHashTable *t;
  BtorPtrHashBucket *b, *b_app;
  BtorMemMgr *mm;
  BtorNode *exp;

  mm = btor->mm;

  btor_release_exp (btor, btor->true_exp);

#ifndef NDEBUG
  btor_delete_bv_assignment_list (
      btor->bv_assignments,
      btor->force_cleanup || btor->force_internal_cleanup);
  btor_delete_array_assignment_list (
      btor->array_assignments,
      btor->force_cleanup || btor->force_internal_cleanup);
#else
  btor_delete_bv_assignment_list (btor->bv_assignments, btor->force_cleanup);
  btor_delete_array_assignment_list (btor->array_assignments,
                                     btor->force_cleanup);
#endif

  for (b = btor->lod_cache->first; b; b = b->next)
    btor_release_exp (btor, (BtorNode *) b->key);
  btor_delete_ptr_hash_table (btor->lod_cache);

  for (b = btor->varsubst_constraints->first; b; b = b->next)
  {
    btor_release_exp (btor, (BtorNode *) b->key);
    btor_release_exp (btor, (BtorNode *) b->data.asPtr);
  }
  btor_delete_ptr_hash_table (btor->varsubst_constraints);

  for (b = btor->embedded_constraints->first; b; b = b->next)
    btor_release_exp (btor, (BtorNode *) b->key);
  btor_delete_ptr_hash_table (btor->embedded_constraints);

  for (b = btor->unsynthesized_constraints->first; b; b = b->next)
    btor_release_exp (btor, (BtorNode *) b->key);
  btor_delete_ptr_hash_table (btor->unsynthesized_constraints);

  for (b = btor->synthesized_constraints->first; b; b = b->next)
    btor_release_exp (btor, (BtorNode *) b->key);
  btor_delete_ptr_hash_table (btor->synthesized_constraints);

  for (b = btor->assumptions->first; b; b = b->next)
    btor_release_exp (btor, (BtorNode *) b->key);
  btor_delete_ptr_hash_table (btor->assumptions);

  if (btor->model_gen)
  {
    for (b = btor->var_rhs->first; b; b = b->next)
      btor_release_exp (btor, (BtorNode *) b->key);
    btor_delete_ptr_hash_table (btor->var_rhs);

    for (b = btor->array_rhs->first; b; b = b->next)
      btor_release_exp (btor, (BtorNode *) b->key);
    btor_delete_ptr_hash_table (btor->array_rhs);
  }

  for (i = 0; i < BTOR_COUNT_STACK (btor->arrays_with_model); i++)
    btor_release_exp (btor, btor->arrays_with_model.start[i]);
  BTOR_RELEASE_STACK (mm, btor->arrays_with_model);

  BTOR_INIT_STACK (stack);
  for (b = btor->lambdas->first; b; b = b->next)
  {
    t = ((BtorLambdaNode *) b->key)->synth_apps;
    if (t)
    {
      for (b_app = t->first; b_app; b_app = b_app->next)
        BTOR_PUSH_STACK (mm, stack, (BtorNode *) b_app->key);
      ((BtorLambdaNode *) b->key)->synth_apps = 0;
      btor_delete_ptr_hash_table (t);
    }
  }

  while (!BTOR_EMPTY_STACK (stack))
    btor_release_exp (btor, BTOR_POP_STACK (stack));
  BTOR_RELEASE_STACK (mm, stack);

  if (btor->force_cleanup && btor->external_refs)
  {
    for (i = BTOR_COUNT_STACK (btor->nodes_id_table) - 1; i >= 0; i--)
    {
      if (!(exp = BTOR_PEEK_STACK (btor->nodes_id_table, i))) continue;
      if (exp->ext_refs)
      {
        assert (exp->ext_refs <= exp->refs);
        exp->refs = exp->refs - exp->ext_refs + 1;
        btor->external_refs -= exp->ext_refs;
        assert (exp->refs > 0);
        exp->ext_refs = 0;
        btor_release_exp (btor, exp);
      }
    }
    assert (btor->external_refs == 0);
#ifndef NDEBUG
<<<<<<< HEAD
    if (!btor->force_internal_cleanup)
#endif
      for (i = BTOR_COUNT_STACK (btor->nodes_id_table) - 1; i >= 0; i--)
        assert (!BTOR_PEEK_STACK (btor->nodes_id_table, i));
  }
#ifndef NDEBUG
  int j;
  if (btor->force_internal_cleanup)
  {
    j = 0;
    for (j = 0; j < 2; j++)
    {
      for (i = BTOR_COUNT_STACK (btor->nodes_id_table) - 1; i >= 0; i--)
      {
        if (!(exp = BTOR_PEEK_STACK (btor->nodes_id_table, i))) continue;
        assert (exp->refs);
        if (j || (!j && BTOR_IS_PROXY_NODE (exp)))
        {
          exp->refs = 1;
          btor_release_exp (btor, exp);
        }
      }
    }
=======
>>>>>>> 06cf6c95
    for (i = BTOR_COUNT_STACK (btor->nodes_id_table) - 1; i >= 0; i--)
      assert (!BTOR_PEEK_STACK (btor->nodes_id_table, i));
#endif
  }

  int k;
  BtorNode *cur;
  if (btor->nodes_unique_table.num_elements)
    BTORLOG ("*** btor->nodes_unique_table.num_elements: %d",
             0,
             btor->nodes_unique_table.num_elements);
  for (k = 0; k < btor->nodes_unique_table.size; k++)
    for (cur = btor->nodes_unique_table.chains[k]; cur; cur = cur->next)
      BTORLOG ("  unreleased node: %s (%d)", node2string (cur), cur->refs);
#endif
  assert (getenv ("BTORLEAK") || getenv ("BTORLEAKEXP")
          || btor->nodes_unique_table.num_elements == 0);
  BTOR_RELEASE_UNIQUE_TABLE (mm, btor->nodes_unique_table);
  BTOR_RELEASE_STACK (mm, btor->nodes_id_table);

  assert (getenv ("BTORLEAK") || getenv ("BTORLEAKSORT")
          || btor->sorts_unique_table.num_elements == 0);
  BTOR_RELEASE_UNIQUE_TABLE (mm, btor->sorts_unique_table);

  btor_delete_ptr_hash_table (btor->bv_vars);
  btor_delete_ptr_hash_table (btor->array_vars);
  btor_delete_ptr_hash_table (btor->lambdas);
  btor_delete_ptr_hash_table (btor->parameterized);

  btor_delete_aigvec_mgr (btor->avmgr);

  assert (btor->rec_rw_calls == 0);
  BTOR_DELETE (mm, btor);
  btor_delete_mem_mgr (mm);
}

/* synthesizes unsynthesized constraints and updates constraints tables. */
static void
process_unsynthesized_constraints (Btor *btor)
{
  assert (btor);
  assert (!btor->inconsistent);

  BtorPtrHashTable *uc, *sc;
  BtorPtrHashBucket *bucket;
  BtorNode *cur;
  BtorAIG *aig;
  BtorAIGMgr *amgr;

  uc   = btor->unsynthesized_constraints;
  sc   = btor->synthesized_constraints;
  amgr = btor_get_aig_mgr_aigvec_mgr (btor->avmgr);

  while (uc->count > 0)
  {
    bucket = uc->first;
    assert (bucket);
    cur = (BtorNode *) bucket->key;

#ifndef NDEBUG
    if (btor->rewrite_level > 2)
    {
      BtorNode *real_cur = BTOR_REAL_ADDR_NODE (cur);
      if (real_cur->kind == BTOR_BEQ_NODE)
      {
        BtorNode *left  = real_cur->e[0];
        BtorNode *right = real_cur->e[1];
        BtorNode *other;

        if (BTOR_REAL_ADDR_NODE (left)->kind == BTOR_BV_CONST_NODE)
          other = right;
        else if (BTOR_REAL_ADDR_NODE (right)->kind == BTOR_BV_CONST_NODE)
          other = left;
        else
          other = 0;

        if (other && !BTOR_IS_INVERTED_NODE (other)
            && other->kind == BTOR_ADD_NODE)
        {
          assert (BTOR_REAL_ADDR_NODE (other->e[0])->kind
                  != BTOR_BV_CONST_NODE);
          assert (BTOR_REAL_ADDR_NODE (other->e[1])->kind
                  != BTOR_BV_CONST_NODE);
        }
      }
    }
#endif

    if (!btor_find_in_ptr_hash_table (sc, cur))
    {
      aig = btor_exp_to_aig (btor, cur);
      if (aig == BTOR_AIG_FALSE)
      {
        btor->found_constraint_false = 1;
        break;
      }
      btor_add_toplevel_aig_to_sat (amgr, aig);
      btor_release_aig (amgr, aig);
      (void) btor_insert_in_ptr_hash_table (sc, cur);
      btor_remove_from_ptr_hash_table (uc, cur, 0, 0);

      btor->stats.constraints.synthesized++;
      report_constraint_stats (btor, 0);
    }
    else
    {
      /* constraint is already in sc */
      btor_remove_from_ptr_hash_table (uc, cur, 0, 0);
      btor_release_exp (btor, cur);
    }
  }
}

static void
update_assumptions (Btor *btor)
{
  assert (btor);
  assert (check_unique_table_mark_unset_dbg (btor));

  BtorPtrHashTable *ass;
  BtorPtrHashBucket *b;
  BtorNode *cur, *simp;

  ass = btor_new_ptr_hash_table (btor->mm,
                                 (BtorHashPtr) btor_hash_exp_by_id,
                                 (BtorCmpPtr) btor_compare_exp_by_id);

  for (b = btor->assumptions->first; b; b = b->next)
  {
    cur = (BtorNode *) b->key;
    if (BTOR_REAL_ADDR_NODE (cur)->simplified)
    {
      simp = btor_simplify_exp (btor, cur);
      if (!btor_find_in_ptr_hash_table (ass, simp))
        btor_insert_in_ptr_hash_table (ass, btor_copy_exp (btor, simp));
      btor_release_exp (btor, cur);
    }
    else
    {
      if (!btor_find_in_ptr_hash_table (ass, cur))
        btor_insert_in_ptr_hash_table (ass, cur);
      else
        btor_release_exp (btor, cur);
    }
  }
  btor_delete_ptr_hash_table (btor->assumptions);
  btor->assumptions = ass;
}

static void
insert_unsynthesized_constraint (Btor *btor, BtorNode *exp)
{
  assert (btor);
  assert (exp);
  assert (!BTOR_REAL_ADDR_NODE (exp)->parameterized);

  BtorPtrHashTable *uc;

  if (BTOR_IS_BV_CONST_NODE (BTOR_REAL_ADDR_NODE (exp)))
  {
    if ((BTOR_IS_INVERTED_NODE (exp)
         && BTOR_REAL_ADDR_NODE (exp)->bits[0] == '1')
        || (!BTOR_IS_INVERTED_NODE (exp) && exp->bits[0] == '0'))
    {
      btor->inconsistent = 1;
      return;
    }
    else
    {
      /* we do not add true */
      assert ((BTOR_IS_INVERTED_NODE (exp)
               && BTOR_REAL_ADDR_NODE (exp)->bits[0] == '0')
              || (!BTOR_IS_INVERTED_NODE (exp) && exp->bits[0] == '1'));
      return;
    }
  }

  uc = btor->unsynthesized_constraints;
  if (!btor_find_in_ptr_hash_table (uc, exp))
  {
    assert (!btor_find_in_ptr_hash_table (btor->embedded_constraints, exp));
    (void) btor_insert_in_ptr_hash_table (uc, btor_copy_exp (btor, exp));
    BTOR_REAL_ADDR_NODE (exp)->constraint = 1;
    btor->stats.constraints.unsynthesized++;
  }
}

static void
insert_embedded_constraint (Btor *btor, BtorNode *exp)
{
  assert (btor);
  assert (exp);
  assert (!BTOR_REAL_ADDR_NODE (exp)->parameterized);
  assert (!BTOR_IS_BV_CONST_NODE (BTOR_REAL_ADDR_NODE (exp)));

  if (!btor_find_in_ptr_hash_table (btor->embedded_constraints, exp))
  {
    assert (
        !btor_find_in_ptr_hash_table (btor->unsynthesized_constraints, exp));
    (void) btor_insert_in_ptr_hash_table (btor->embedded_constraints,
                                          btor_copy_exp (btor, exp));
    BTOR_REAL_ADDR_NODE (exp)->constraint = 1;
    btor->stats.constraints.embedded++;
  }
}

static void
insert_varsubst_constraint (Btor *btor, BtorNode *left, BtorNode *right)
{
  assert (btor);
  assert (left);
  assert (right);

  BtorNode *eq;
  BtorPtrHashTable *vsc;
  BtorPtrHashBucket *bucket;

  vsc    = btor->varsubst_constraints;
  bucket = btor_find_in_ptr_hash_table (vsc, left);

  if (!bucket)
  {
    if (btor->model_gen && !BTOR_IS_FUN_NODE (BTOR_REAL_ADDR_NODE (right))
        && !btor_find_in_ptr_hash_table (btor->var_rhs, left))
    {
      btor_insert_in_ptr_hash_table (btor->var_rhs, btor_copy_exp (btor, left));
    }

    if (btor->model_gen && BTOR_IS_FUN_NODE (BTOR_REAL_ADDR_NODE (right))
        && !btor_find_in_ptr_hash_table (btor->array_rhs, left))
    {
      btor_insert_in_ptr_hash_table (btor->array_rhs,
                                     btor_copy_exp (btor, left));
    }

    btor_insert_in_ptr_hash_table (vsc, btor_copy_exp (btor, left))
        ->data.asPtr = btor_copy_exp (btor, right);
    /* do not set constraint flag, as they are gone after substitution
     * and treated differently */
    btor->stats.constraints.varsubst++;
  }
  /* if v = t_1 is already in varsubst, we
   * have to synthesize v = t_2 */
  else if (right != (BtorNode *) bucket->data.asPtr)
  {
    eq = btor_eq_exp (btor, left, right);
    insert_unsynthesized_constraint (btor, eq);
    btor_release_exp (btor, eq);
  }
}

static BtorSubstCompKind
reverse_subst_comp_kind (Btor *btor, BtorSubstCompKind comp)
{
  assert (btor);
  (void) btor;
  switch (comp)
  {
    case BTOR_SUBST_COMP_ULT_KIND: return BTOR_SUBST_COMP_UGT_KIND;
    case BTOR_SUBST_COMP_ULTE_KIND: return BTOR_SUBST_COMP_UGTE_KIND;
    case BTOR_SUBST_COMP_UGT_KIND: return BTOR_SUBST_COMP_ULT_KIND;
    default:
      assert (comp == BTOR_SUBST_COMP_UGTE_KIND);
      return BTOR_SUBST_COMP_ULTE_KIND;
  }
}

static BtorNode *
lambda_var_exp (Btor *btor, int len)
{
  BtorNode *result;
  char *name;
  int string_len;
  BtorMemMgr *mm;

  assert (btor);
  assert (len > 0);

  mm = btor->mm;

  string_len = btor_num_digits_util (btor->bv_lambda_id) + 11;
  BTOR_NEWN (mm, name, string_len);
  sprintf (name, "bvlambda_%d_", btor->bv_lambda_id);
  btor->bv_lambda_id++;
  result = btor_var_exp (btor, len, name);
  BTOR_DELETEN (mm, name, string_len);
  return result;
}

/* check if left does not occur on the right side */
static int
occurrence_check (Btor *btor, BtorNode *left, BtorNode *right)
{
  assert (btor);
  assert (left);
  assert (right);

  BtorNode *cur, *real_left;
  BtorNodePtrStack stack, unmark_stack;
  int is_cyclic, i;
  BtorMemMgr *mm;

  is_cyclic = 0;
  mm        = btor->mm;
  real_left = BTOR_REAL_ADDR_NODE (left);
  BTOR_INIT_STACK (stack);
  BTOR_INIT_STACK (unmark_stack);

  cur = BTOR_REAL_ADDR_NODE (right);
  goto OCCURRENCE_CHECK_ENTER_WITHOUT_POP;

  do
  {
    cur = BTOR_REAL_ADDR_NODE (BTOR_POP_STACK (stack));
  OCCURRENCE_CHECK_ENTER_WITHOUT_POP:
    assert (cur->occ_mark == 0 || cur->occ_mark == 1);
    if (cur->occ_mark == 0)
    {
      cur->occ_mark = 1;
      BTOR_PUSH_STACK (mm, unmark_stack, cur);
      if (cur == real_left)
      {
        is_cyclic = 1;
        break;
      }
      for (i = cur->arity - 1; i >= 0; i--)
        BTOR_PUSH_STACK (mm, stack, cur->e[i]);
    }
  } while (!BTOR_EMPTY_STACK (stack));
  BTOR_RELEASE_STACK (mm, stack);

  while (!BTOR_EMPTY_STACK (unmark_stack))
  {
    cur = BTOR_POP_STACK (unmark_stack);
    assert (BTOR_IS_REGULAR_NODE (cur));
    assert (cur->occ_mark == 1);
    cur->occ_mark = 0;
  }
  BTOR_RELEASE_STACK (mm, unmark_stack);

  return is_cyclic;
}

/* checks if we can substitute and normalizes arguments to substitution,
 * substitute left_result with right_result, exp is child of AND_NODE */
static int
normalize_substitution (Btor *btor,
                        BtorNode *exp,
                        BtorNode **left_result,
                        BtorNode **right_result)
{
  BtorNode *left, *right, *real_left, *real_right, *tmp, *inv, *var, *lambda;
  BtorNode *const_exp, *real_exp;
  int leadings;
  char *ic, *fc, *bits;
  BtorMemMgr *mm;
  BtorSubstCompKind comp;

  assert (btor);
  assert (exp);
  assert (left_result);
  assert (right_result);
  assert (btor->rewrite_level > 1);
  assert (btor_simplify_exp (btor, exp) == exp);

  mm = btor->mm;

  /* boolean BV_NODE, force assignment (right_result) w.r.t. phase */
  if (BTOR_IS_BV_VAR_NODE (BTOR_REAL_ADDR_NODE (exp)))
  {
    assert (BTOR_REAL_ADDR_NODE (exp)->len == 1);
    if (BTOR_IS_INVERTED_NODE (exp))
    {
      *left_result  = btor_copy_exp (btor, BTOR_REAL_ADDR_NODE (exp));
      *right_result = btor_zero_exp (btor, 1);
    }
    else
    {
      *left_result  = btor_copy_exp (btor, exp);
      *right_result = btor_one_exp (btor, 1);
    }
    return 1;
  }

  if (BTOR_REAL_ADDR_NODE (exp)->kind == BTOR_ULT_NODE
      && (BTOR_IS_BV_VAR_NODE (
              BTOR_REAL_ADDR_NODE (BTOR_REAL_ADDR_NODE (exp)->e[0]))
          || BTOR_IS_BV_VAR_NODE (
                 BTOR_REAL_ADDR_NODE (BTOR_REAL_ADDR_NODE (exp)->e[1]))))
  {
    real_exp = BTOR_REAL_ADDR_NODE (exp);

    if (BTOR_IS_INVERTED_NODE (exp))
      comp = BTOR_SUBST_COMP_UGTE_KIND;
    else
      comp = BTOR_SUBST_COMP_ULT_KIND;

    if (BTOR_IS_BV_VAR_NODE (BTOR_REAL_ADDR_NODE (real_exp->e[0])))
    {
      var   = real_exp->e[0];
      right = real_exp->e[1];
    }
    else
    {
      assert (BTOR_IS_BV_VAR_NODE (BTOR_REAL_ADDR_NODE (real_exp->e[1])));
      var   = real_exp->e[1];
      right = real_exp->e[0];
      comp  = reverse_subst_comp_kind (btor, comp);
    }

    /* ~a comp b is equal to a reverse_comp ~b,
     * where comp in ult, ulte, ugt, ugte
     * (e.g. reverse_comp of ult is ugt) */
    if (BTOR_IS_INVERTED_NODE (var))
    {
      var   = BTOR_REAL_ADDR_NODE (var);
      right = BTOR_INVERT_NODE (right);
      comp  = reverse_subst_comp_kind (btor, comp);
    }

    /* we do not create a lambda (index) if variable is already in
     * substitution table */
    assert (!BTOR_IS_INVERTED_NODE (var));
    if (btor_find_in_ptr_hash_table (btor->varsubst_constraints, var)) return 0;

    if (!BTOR_IS_BV_CONST_NODE (BTOR_REAL_ADDR_NODE (right))) return 0;

    if (BTOR_IS_INVERTED_NODE (right))
      bits = btor_not_const_3vl (mm, BTOR_REAL_ADDR_NODE (right)->bits);
    else
      bits = btor_copy_const (mm, right->bits);

    if (comp == BTOR_SUBST_COMP_ULT_KIND || comp == BTOR_SUBST_COMP_ULTE_KIND)
    {
      leadings = btor_get_num_leading_zeros_const (btor->mm, bits);
      if (leadings > 0)
      {
        const_exp = btor_zero_exp (btor, leadings);
        lambda    = lambda_var_exp (btor, var->len - leadings);
        tmp       = btor_concat_exp (btor, const_exp, lambda);
        insert_varsubst_constraint (btor, var, tmp);
        btor_release_exp (btor, const_exp);
        btor_release_exp (btor, lambda);
        btor_release_exp (btor, tmp);
      }
    }
    else
    {
      assert (comp == BTOR_SUBST_COMP_UGT_KIND
              || comp == BTOR_SUBST_COMP_UGTE_KIND);
      leadings = btor_get_num_leading_ones_const (btor->mm, bits);
      if (leadings > 0)
      {
        const_exp = btor_ones_exp (btor, leadings);
        lambda    = lambda_var_exp (btor, var->len - leadings);
        tmp       = btor_concat_exp (btor, const_exp, lambda);
        insert_varsubst_constraint (btor, var, tmp);
        btor_release_exp (btor, const_exp);
        btor_release_exp (btor, lambda);
        btor_release_exp (btor, tmp);
      }
    }

    btor_delete_const (btor->mm, bits);
    return 0;
  }

  /* in the boolean case a != b is the same as a == ~b */
  if (BTOR_IS_INVERTED_NODE (exp)
      && BTOR_REAL_ADDR_NODE (exp)->kind == BTOR_BEQ_NODE
      && BTOR_REAL_ADDR_NODE (BTOR_REAL_ADDR_NODE (exp)->e[0])->len == 1)
  {
    left  = BTOR_REAL_ADDR_NODE (exp)->e[0];
    right = BTOR_REAL_ADDR_NODE (exp)->e[1];

    if (BTOR_IS_BV_VAR_NODE (BTOR_REAL_ADDR_NODE (left)))
    {
      *left_result  = btor_copy_exp (btor, left);
      *right_result = BTOR_INVERT_NODE (btor_copy_exp (btor, right));
      goto BTOR_NORMALIZE_SUBST_RESULT;
    }

    if (BTOR_IS_BV_VAR_NODE (BTOR_REAL_ADDR_NODE (right)))
    {
      *left_result  = btor_copy_exp (btor, right);
      *right_result = BTOR_INVERT_NODE (btor_copy_exp (btor, left));
      goto BTOR_NORMALIZE_SUBST_RESULT;
    }
  }

  if (BTOR_IS_INVERTED_NODE (exp) || !BTOR_IS_ARRAY_OR_BV_EQ_NODE (exp))
    return 0;

  left       = exp->e[0];
  right      = exp->e[1];
  real_left  = BTOR_REAL_ADDR_NODE (left);
  real_right = BTOR_REAL_ADDR_NODE (right);

  if (!BTOR_IS_BV_VAR_NODE (real_left) && !BTOR_IS_BV_VAR_NODE (real_right)
      && !BTOR_IS_ARRAY_VAR_NODE (real_left)
      && !BTOR_IS_ARRAY_VAR_NODE (real_right))
  {
    if (btor_rewrite_linear_term (btor, left, &fc, left_result, &tmp))
      *right_result = btor_sub_exp (btor, right, tmp);
    else if (btor_rewrite_linear_term (btor, right, &fc, left_result, &tmp))
      *right_result = btor_sub_exp (btor, left, tmp);
    else
      return 0;

    btor->stats.gaussian_eliminations++;

    btor_release_exp (btor, tmp);
    ic = btor_inverse_const (btor->mm, fc);
    btor_delete_const (btor->mm, fc);
    inv = btor_const_exp (btor, ic);
    btor_delete_const (btor->mm, ic);
    tmp = btor_mul_exp (btor, *right_result, inv);
    btor_release_exp (btor, inv);
    btor_release_exp (btor, *right_result);
    *right_result = tmp;
  }
  else
  {
    if ((!BTOR_IS_BV_VAR_NODE (real_left) && BTOR_IS_BV_VAR_NODE (real_right))
        || (!BTOR_IS_ARRAY_VAR_NODE (real_left)
            && BTOR_IS_ARRAY_VAR_NODE (real_right)))
    {
      *left_result  = right;
      *right_result = left;
    }
    else
    {
      *left_result  = left;
      *right_result = right;
    }

    btor_copy_exp (btor, left);
    btor_copy_exp (btor, right);
  }

BTOR_NORMALIZE_SUBST_RESULT:
  if (BTOR_IS_INVERTED_NODE (*left_result))
  {
    *left_result  = BTOR_INVERT_NODE (*left_result);
    *right_result = BTOR_INVERT_NODE (*right_result);
  }

  if (occurrence_check (btor, *left_result, *right_result))
  {
    btor_release_exp (btor, *left_result);
    btor_release_exp (btor, *right_result);
    return 0;
  }

  return 1;
}

static int
constraint_is_inconsistent (Btor *btor, BtorNode *exp)
{
  assert (btor);
  assert (exp);
  assert (btor->rewrite_level > 1);
  assert (BTOR_REAL_ADDR_NODE (exp)->len == 1);

  BtorNode *rep;

  rep = btor_simplify_exp (btor, exp);

  return rep == BTOR_INVERT_NODE (rep);
}

static int
has_parents_exp (Btor *btor, BtorNode *exp)
{
  BtorParentIterator it;

  assert (btor);
  assert (exp);
  (void) btor;

  init_full_parent_iterator (&it, exp);
  return has_next_parent_full_parent_iterator (&it);
}

static int
is_embedded_constraint_exp (Btor *btor, BtorNode *exp)
{
  assert (btor);
  assert (exp);
  // FIXME: use exp->parents > 0
  return BTOR_REAL_ADDR_NODE (exp)->len == 1 && has_parents_exp (btor, exp);
}

static void
insert_new_constraint (Btor *btor, BtorNode *exp)
{
  BtorNode *left, *right, *real_exp;
  assert (btor);
  assert (exp);
  assert (BTOR_REAL_ADDR_NODE (exp)->len == 1);
  assert (!BTOR_REAL_ADDR_NODE (exp)->parameterized);

  exp      = btor_simplify_exp (btor, exp);
  real_exp = BTOR_REAL_ADDR_NODE (exp);

  if (BTOR_IS_BV_CONST_NODE (real_exp))
  {
    /* we do not add true/false */
    if ((BTOR_IS_INVERTED_NODE (exp) && real_exp->bits[0] == '1')
        || (!BTOR_IS_INVERTED_NODE (exp) && real_exp->bits[0] == '0'))
      btor->inconsistent = 1;
    else
    {
      assert ((BTOR_IS_INVERTED_NODE (exp) && real_exp->bits[0] == '0')
              || (!BTOR_IS_INVERTED_NODE (exp) && real_exp->bits[0] == '1'));
    }
    return;
  }

  if (!btor_find_in_ptr_hash_table (btor->synthesized_constraints, exp))
  {
    if (btor->rewrite_level > 1)
    {
      if (normalize_substitution (btor, exp, &left, &right))
      {
        insert_varsubst_constraint (btor, left, right);
        btor_release_exp (btor, left);
        btor_release_exp (btor, right);
      }
      else
      {
        if (constraint_is_inconsistent (btor, exp)) btor->inconsistent = 1;

        if (!real_exp->constraint)
        {
          if (is_embedded_constraint_exp (btor, exp))
            insert_embedded_constraint (btor, exp);
          else
            insert_unsynthesized_constraint (btor, exp);
        }
        else
        {
          assert (
              btor_find_in_ptr_hash_table (btor->unsynthesized_constraints, exp)
              || btor_find_in_ptr_hash_table (btor->embedded_constraints, exp));
        }
      }
    }
    else
      insert_unsynthesized_constraint (btor, exp);

    report_constraint_stats (btor, 0);
  }
}

static void
btor_reset_assumptions (Btor *btor)
{
  BtorPtrHashBucket *bucket;
  assert (btor);
  for (bucket = btor->assumptions->first; bucket; bucket = bucket->next)
    btor_release_exp (btor, (BtorNode *) bucket->key);
  btor_delete_ptr_hash_table (btor->assumptions);
  btor->assumptions =
      btor_new_ptr_hash_table (btor->mm,
                               (BtorHashPtr) btor_hash_exp_by_id,
                               (BtorCmpPtr) btor_compare_exp_by_id);
}

static void
btor_reset_array_models (Btor *btor)
{
  BtorNode *cur;
  int i;

  assert (btor);

  for (i = 0; i < BTOR_COUNT_STACK (btor->arrays_with_model); i++)
  {
    cur = btor->arrays_with_model.start[i];
    assert (!BTOR_IS_INVERTED_NODE (cur));
    assert (BTOR_IS_FUN_NODE (cur));
    assert (cur->rho);
    btor_delete_ptr_hash_table (cur->rho);
    cur->rho = 0;
    btor_release_exp (btor, cur);
  }
  BTOR_RESET_STACK (btor->arrays_with_model);
}

static void
btor_reset_incremental_usage (Btor *btor)
{
  assert (btor);

  btor_reset_assumptions (btor);
  btor_reset_array_models (btor);
  btor->valid_assignments = 0;
}

static void
add_constraint (Btor *btor, BtorNode *exp)
{
  assert (btor);
  assert (exp);
  assert (check_unique_table_mark_unset_dbg (btor));

  BtorNode *cur, *child;
  BtorNodePtrStack stack;
  BtorMemMgr *mm;

  exp = btor_simplify_exp (btor, exp);
  assert (!BTOR_IS_FUN_NODE (BTOR_REAL_ADDR_NODE (exp)));
  assert (BTOR_REAL_ADDR_NODE (exp)->len == 1);
  assert (!BTOR_REAL_ADDR_NODE (exp)->parameterized);

  mm = btor->mm;
  if (btor->valid_assignments) btor_reset_incremental_usage (btor);

  if (!BTOR_IS_INVERTED_NODE (exp) && BTOR_IS_AND_NODE (exp))
  {
    BTOR_INIT_STACK (stack);
    cur = exp;
    goto ADD_CONSTRAINT_ENTER_LOOP_WITHOUT_POP;

    do
    {
      cur = BTOR_POP_STACK (stack);
    ADD_CONSTRAINT_ENTER_LOOP_WITHOUT_POP:
      assert (!BTOR_IS_INVERTED_NODE (cur));
      assert (BTOR_IS_AND_NODE (cur));
      assert (cur->mark == 0 || cur->mark == 1);
      if (!cur->mark)
      {
        cur->mark = 1;
        child     = cur->e[1];
        if (!BTOR_IS_INVERTED_NODE (child) && BTOR_IS_AND_NODE (child))
          BTOR_PUSH_STACK (mm, stack, child);
        else
          insert_new_constraint (btor, child);
        child = cur->e[0];
        if (!BTOR_IS_INVERTED_NODE (child) && BTOR_IS_AND_NODE (child))
          BTOR_PUSH_STACK (mm, stack, child);
        else
          insert_new_constraint (btor, child);
      }
    } while (!BTOR_EMPTY_STACK (stack));
    BTOR_RELEASE_STACK (mm, stack);
    btor_mark_exp (btor, exp, 0);
  }
  else
    insert_new_constraint (btor, exp);

  assert (check_constraints_not_const_dbg (btor));
}

void
btor_assert_exp (Btor *btor, BtorNode *exp)
{
  assert (btor);
  assert (exp);
  exp = btor_simplify_exp (btor, exp);
  assert (!BTOR_IS_FUN_NODE (BTOR_REAL_ADDR_NODE (exp)));
  assert (BTOR_REAL_ADDR_NODE (exp)->len == 1);
  assert (!BTOR_REAL_ADDR_NODE (exp)->parameterized);

  add_constraint (btor, exp);
}

static int
exp_to_cnf_lit (Btor *btor, BtorNode *exp)
{
  int res, sign, val;
  BtorSATMgr *smgr;
  BtorAIGMgr *amgr;
  BtorAIG *aig;

  assert (btor);
  assert (exp);
  assert (BTOR_REAL_ADDR_NODE (exp)->len == 1);

  exp = btor_simplify_exp (btor, exp);

  sign = 1;

  if (BTOR_IS_INVERTED_NODE (exp))
  {
    exp = BTOR_INVERT_NODE (exp);
    sign *= -1;
  }

  aig = btor_exp_to_aig (btor, exp);

  amgr = btor_get_aig_mgr_aigvec_mgr (btor->avmgr);
  smgr = btor_get_sat_mgr_aig_mgr (amgr);

  if (BTOR_IS_CONST_AIG (aig))
  {
    res = smgr->true_lit;
    if (aig == BTOR_AIG_FALSE) sign *= -1;
  }
  else
  {
    if (BTOR_IS_INVERTED_AIG (aig))
    {
      aig = BTOR_INVERT_AIG (aig);
      sign *= -1;
    }

    if (!aig->cnf_id)
    {
      assert (!exp->tseitin);
      btor_aig_to_sat_tseitin (amgr, aig);
      exp->tseitin = 1;
    }

    res = aig->cnf_id;
    btor_release_aig (amgr, aig);

    if ((val = btor_fixed_sat (smgr, res)))
    {
      res = smgr->true_lit;
      if (val < 0) sign *= -1;
    }
  }
  res *= sign;

  return res;
}

void
btor_assume_exp (Btor *btor, BtorNode *exp)
{
  assert (btor);
  assert (btor->inc_enabled);
  assert (exp);

  exp = btor_simplify_exp (btor, exp);

  if (btor->valid_assignments) btor_reset_incremental_usage (btor);

  if (!btor_find_in_ptr_hash_table (btor->assumptions, exp))
    (void) btor_insert_in_ptr_hash_table (btor->assumptions,
                                          btor_copy_exp (btor, exp));
}

int
btor_is_assumption_exp (Btor *btor, BtorNode *exp)
{
  assert (btor);
  assert (btor->inc_enabled);
  assert (exp);

  exp = btor_simplify_exp (btor, exp);

  if (BTOR_REAL_ADDR_NODE (exp) == BTOR_REAL_ADDR_NODE (btor->true_exp))
    return 1;

  if (BTOR_IS_FUN_NODE (BTOR_REAL_ADDR_NODE (exp))
      || BTOR_REAL_ADDR_NODE (exp)->len != 1
      || BTOR_REAL_ADDR_NODE (exp)->parameterized)
    return 0;

  return btor_find_in_ptr_hash_table (btor->assumptions, exp) ? 1 : 0;
}

int
btor_failed_exp (Btor *btor, BtorNode *exp)
{
  assert (btor);
  assert (btor->inc_enabled);
  assert (btor->last_sat_result == BTOR_UNSAT);
  assert (exp);
  assert (check_unique_table_mark_unset_dbg (btor));

  int i, lit;
  BtorAIG *aig;
  BtorNode *real_exp, *cur, *e;
  BtorNodePtrStack work_stack, assumptions;
  BtorSATMgr *smgr;
  BtorAIGMgr *amgr;

  exp = btor_simplify_exp (btor, exp);
<<<<<<< HEAD
  assert (BTOR_REAL_ADDR_NODE (exp)->btor == btor);
  assert (!BTOR_IS_ARRAY_NODE (BTOR_REAL_ADDR_NODE (exp)));
=======
  assert (!BTOR_IS_FUN_NODE (BTOR_REAL_ADDR_NODE (exp)));
>>>>>>> 06cf6c95
  assert (BTOR_REAL_ADDR_NODE (exp)->len == 1);
  assert (!BTOR_REAL_ADDR_NODE (exp)->parameterized);
  assert (btor_is_assumption_exp (btor, exp));

  if (btor->inconsistent) return 0;

  if (exp == btor->true_exp) return 0;

  if (exp == BTOR_INVERT_NODE (btor->true_exp)) return 1;

  if (BTOR_IS_INVERTED_NODE (exp) || !BTOR_IS_AND_NODE (exp))
  {
    real_exp = BTOR_REAL_ADDR_NODE (exp);
    assert (btor->found_constraint_false || BTOR_IS_SYNTH_NODE (real_exp));

    if (!BTOR_IS_SYNTH_NODE (real_exp)) return 0;

    if (btor->found_constraint_false)
      return ((BTOR_IS_INVERTED_NODE (exp)
               && real_exp->av->aigs[0] == BTOR_AIG_TRUE)
              || (!BTOR_IS_INVERTED_NODE (exp)
                  && real_exp->av->aigs[0] == BTOR_AIG_FALSE));
    else
    {
      if ((BTOR_IS_INVERTED_NODE (exp)
           && real_exp->av->aigs[0] == BTOR_AIG_FALSE)
          || (!BTOR_IS_INVERTED_NODE (exp)
              && real_exp->av->aigs[0] == BTOR_AIG_TRUE))
        return 0;

      amgr = btor_get_aig_mgr_aigvec_mgr (btor->avmgr);
      smgr = btor_get_sat_mgr_aig_mgr (amgr);

      lit = exp_to_cnf_lit (btor, exp);
      if (abs (lit) == smgr->true_lit) return lit < 0 ? 1 : 0;
      return btor_failed_sat (smgr, lit);
    }
  }

  BTOR_INIT_STACK (assumptions);
  BTOR_INIT_STACK (work_stack);
  BTOR_PUSH_STACK (btor->mm, work_stack, exp);
  while (!BTOR_EMPTY_STACK (work_stack))
  {
    cur = BTOR_POP_STACK (work_stack);
    assert (!BTOR_IS_INVERTED_NODE (cur));
    assert (BTOR_IS_AND_NODE (cur));
    assert (cur->mark == 0 || cur->mark == 1);
    if (cur->mark) continue;
    cur->mark = 1;
    for (i = 0; i < 2; i++)
    {
      e = cur->e[i];
      if (!BTOR_IS_INVERTED_NODE (e) && BTOR_IS_AND_NODE (e))
        BTOR_PUSH_STACK (btor->mm, work_stack, cur->e[i]);
      else
      {
        if (!BTOR_IS_SYNTH_NODE (BTOR_REAL_ADDR_NODE (e))) continue;

        aig = BTOR_REAL_ADDR_NODE (e)->av->aigs[0];
        if ((BTOR_IS_INVERTED_NODE (e) && aig == BTOR_AIG_FALSE)
            || (!BTOR_IS_INVERTED_NODE (e) && aig == BTOR_AIG_TRUE))
          continue;
        if ((BTOR_IS_INVERTED_NODE (e) && aig == BTOR_AIG_TRUE)
            || (!BTOR_IS_INVERTED_NODE (e) && aig == BTOR_AIG_FALSE))
          goto ASSUMPTION_FAILED;
        if (btor->found_constraint_false) continue;
        BTOR_PUSH_STACK (btor->mm, assumptions, cur->e[i]);
      }
    }
  }

  amgr = btor_get_aig_mgr_aigvec_mgr (btor->avmgr);
  smgr = btor_get_sat_mgr_aig_mgr (amgr);
  while (!BTOR_EMPTY_STACK (assumptions))
  {
    cur = BTOR_POP_STACK (assumptions);
    assert (BTOR_IS_INVERTED_NODE (cur) || !BTOR_IS_AND_NODE (cur));
    lit = exp_to_cnf_lit (btor, cur);
    if (lit == smgr->true_lit) continue;
    if (lit == -smgr->true_lit) goto ASSUMPTION_FAILED;
    if (btor_failed_sat (smgr, lit))
    {
    ASSUMPTION_FAILED:
      BTOR_RELEASE_STACK (btor->mm, work_stack);
      BTOR_RELEASE_STACK (btor->mm, assumptions);
      btor_mark_exp (btor, exp, 0);
      return 1;
    }
  }

  BTOR_RELEASE_STACK (btor->mm, work_stack);
  BTOR_RELEASE_STACK (btor->mm, assumptions);
  btor_mark_exp (btor, exp, 0);
  return 0;
}

/*------------------------------------------------------------------------*/

static void
update_constraints (Btor *btor, BtorNode *exp)
{
  BtorPtrHashTable *unsynthesized_constraints, *synthesized_constraints;
  BtorPtrHashTable *embedded_constraints, *pos, *neg;
  BtorNode *simplified, *not_simplified, *not_exp;
  assert (btor);
  assert (exp);
  assert (BTOR_IS_REGULAR_NODE (exp));
  assert (exp->simplified);
  assert (!BTOR_REAL_ADDR_NODE (exp->simplified)->simplified);
  assert (exp->constraint);
  assert (exp->refs > 1);

  not_exp                   = BTOR_INVERT_NODE (exp);
  simplified                = exp->simplified;
  not_simplified            = BTOR_INVERT_NODE (simplified);
  embedded_constraints      = btor->embedded_constraints;
  unsynthesized_constraints = btor->unsynthesized_constraints;
  synthesized_constraints   = btor->synthesized_constraints;
  pos = neg = 0;

  if (btor_find_in_ptr_hash_table (unsynthesized_constraints, exp))
  {
    add_constraint (btor, simplified);
    assert (!pos);
    pos = unsynthesized_constraints;
  }

  if (btor_find_in_ptr_hash_table (unsynthesized_constraints, not_exp))
  {
    add_constraint (btor, not_simplified);
    assert (!neg);
    neg = unsynthesized_constraints;
  }

  if (btor_find_in_ptr_hash_table (embedded_constraints, exp))
  {
    add_constraint (btor, simplified);
    assert (!pos);
    pos = embedded_constraints;
  }

  if (btor_find_in_ptr_hash_table (embedded_constraints, not_exp))
  {
    add_constraint (btor, not_simplified);
    assert (!neg);
    neg = embedded_constraints;
  }

  if (btor_find_in_ptr_hash_table (synthesized_constraints, exp))
  {
    add_constraint (btor, simplified);
    assert (!pos);
    pos = synthesized_constraints;
  }

  if (btor_find_in_ptr_hash_table (synthesized_constraints, not_exp))
  {
    add_constraint (btor, not_simplified);
    assert (!neg);
    neg = synthesized_constraints;
  }

  if (pos)
  {
    btor_remove_from_ptr_hash_table (pos, exp, 0, 0);
    btor_release_exp (btor, exp);
  }

  if (neg)
  {
    btor_remove_from_ptr_hash_table (neg, not_exp, 0, 0);
    btor_release_exp (btor, not_exp);
  }

  exp->constraint = 0;
}

static void
set_simplified_exp (Btor *btor, BtorNode *exp, BtorNode *simplified)
{
  assert (btor);
  assert (exp);
  assert (simplified);
  assert (BTOR_IS_REGULAR_NODE (exp));
  assert (!BTOR_REAL_ADDR_NODE (simplified)->simplified);
  assert (exp->arity <= 3);
  assert (exp->len == BTOR_REAL_ADDR_NODE (simplified)->len);

  if (exp->simplified) btor_release_exp (btor, exp->simplified);

  exp->simplified = btor_copy_exp (btor, simplified);

  if (exp->constraint) update_constraints (btor, exp);

  btor_set_to_proxy_exp (btor, exp);
}

/* Finds most simplified expression and shortens path to it */
static BtorNode *
recursively_pointer_chase_simplified_exp (Btor *btor, BtorNode *exp)
{
  BtorNode *real_exp, *cur, *simplified, *not_simplified, *next;
  int invert;

  assert (btor);
  assert (exp);

  real_exp = BTOR_REAL_ADDR_NODE (exp);

  assert (real_exp->simplified);
  assert (BTOR_REAL_ADDR_NODE (real_exp->simplified)->simplified);

  /* shorten path to simplified expression */
  invert     = 0;
  simplified = real_exp->simplified;
  do
  {
    assert (BTOR_IS_PROXY_NODE (BTOR_REAL_ADDR_NODE (simplified)));
    if (BTOR_IS_INVERTED_NODE (simplified)) invert = !invert;
    simplified = BTOR_REAL_ADDR_NODE (simplified)->simplified;
  } while (BTOR_REAL_ADDR_NODE (simplified)->simplified);
  /* 'simplified' is representative element */
  assert (!BTOR_REAL_ADDR_NODE (simplified)->simplified);
  if (invert) simplified = BTOR_INVERT_NODE (simplified);

  invert         = 0;
  not_simplified = BTOR_INVERT_NODE (simplified);
  cur            = btor_copy_exp (btor, real_exp);
  do
  {
    if (BTOR_IS_INVERTED_NODE (cur)) invert = !invert;
    cur  = BTOR_REAL_ADDR_NODE (cur);
    next = btor_copy_exp (btor, cur->simplified);
    set_simplified_exp (btor, cur, invert ? not_simplified : simplified);
    btor_release_exp (btor, cur);
    cur = next;
  } while (BTOR_REAL_ADDR_NODE (cur)->simplified);
  btor_release_exp (btor, cur);

  /* if starting expression is inverted, then we have to invert result */
  if (BTOR_IS_INVERTED_NODE (exp)) simplified = BTOR_INVERT_NODE (simplified);

  return simplified;
}

BtorNode *
btor_pointer_chase_simplified_exp (Btor *btor, BtorNode *exp)
{
  BtorNode *real_exp;

  assert (btor);
  assert (exp);
  (void) btor;

  real_exp = BTOR_REAL_ADDR_NODE (exp);

  /* no simplified expression ? */
  if (!real_exp->simplified) return exp;

  /* only one simplified expression ? */
  if (!BTOR_REAL_ADDR_NODE (real_exp->simplified)->simplified)
  {
    if (BTOR_IS_INVERTED_NODE (exp))
      return BTOR_INVERT_NODE (real_exp->simplified);
    return exp->simplified;
  }
  return recursively_pointer_chase_simplified_exp (btor, exp);
}

static BtorNode *
simplify_constraint_exp (Btor *btor, BtorNode *exp)
{
  assert (btor);
  assert (exp);
  assert (BTOR_REAL_ADDR_NODE (exp)->constraint);
  assert (!BTOR_REAL_ADDR_NODE (exp)->simplified);
  /* embedded constraints rewriting enabled with rwl > 1 */
  assert (btor->rewrite_level > 1);

  BtorNode *real_exp, *result, *not_exp;

  real_exp = BTOR_REAL_ADDR_NODE (exp);
  not_exp  = BTOR_INVERT_NODE (real_exp);

  if (BTOR_IS_BV_CONST_NODE (real_exp)) return exp;

  if (btor_find_in_ptr_hash_table (btor->embedded_constraints, real_exp))
  {
    result = btor->true_exp;
  }
  else if (btor_find_in_ptr_hash_table (btor->embedded_constraints, not_exp))
  {
    result = BTOR_INVERT_NODE (btor->true_exp);
  }
  else if (btor_find_in_ptr_hash_table (btor->unsynthesized_constraints,
                                        real_exp))
  {
    result = btor->true_exp;
  }
  else if (btor_find_in_ptr_hash_table (btor->unsynthesized_constraints,
                                        not_exp))
  {
    result = BTOR_INVERT_NODE (btor->true_exp);
  }
  else if (btor_find_in_ptr_hash_table (btor->synthesized_constraints,
                                        real_exp))
  {
    result = btor->true_exp;
  }
  else
  {
    assert (
        btor_find_in_ptr_hash_table (btor->synthesized_constraints, not_exp));
    result = BTOR_INVERT_NODE (btor->true_exp);
  }

  if (BTOR_IS_INVERTED_NODE (exp)) return BTOR_INVERT_NODE (result);

  return result;
}

BtorNode *
btor_simplify_exp (Btor *btor, BtorNode *exp)
{
  assert (btor);
  assert (exp);

  BtorNode *real_exp, *result;
  BtorPtrHashBucket *bucket;

  real_exp = BTOR_REAL_ADDR_NODE (exp);

  // TODO: substitution flag for BtorNode?
  if (btor->substitutions)
  {
    BtorNode *simp;
    simp = btor_pointer_chase_simplified_exp (btor, real_exp);

    bucket = btor_find_in_ptr_hash_table (btor->substitutions,
                                          BTOR_REAL_ADDR_NODE (simp));
    if (bucket)
      result = btor_pointer_chase_simplified_exp (btor, bucket->data.asPtr);
    else
      result = simp;

    assert (!btor_find_in_ptr_hash_table (btor->substitutions,
                                          BTOR_REAL_ADDR_NODE (result)));
    assert (!BTOR_REAL_ADDR_NODE (result)->simplified);

    if (BTOR_IS_INVERTED_NODE (exp)) return BTOR_INVERT_NODE (result);
    return result;
  }

  result = btor_pointer_chase_simplified_exp (btor, exp);

  /* NOTE: embedded constraints rewriting is enabled with rwl > 1 */
  if (BTOR_REAL_ADDR_NODE (result)->constraint && btor->rewrite_level > 1)
    return simplify_constraint_exp (btor, result);

  return result;
}

/*------------------------------------------------------------------------*/

static BtorNode *
rebuild_exp (Btor *btor, BtorNode *exp)
{
  assert (btor);
  assert (exp);
  assert (BTOR_IS_REGULAR_NODE (exp));

  switch (exp->kind)
  {
    case BTOR_PROXY_NODE:
    case BTOR_BV_CONST_NODE:
    case BTOR_BV_VAR_NODE:
    case BTOR_ARRAY_VAR_NODE:
    case BTOR_PARAM_NODE:
      return btor_copy_exp (btor,
                            btor_pointer_chase_simplified_exp (btor, exp));
    case BTOR_SLICE_NODE:
      return btor_slice_exp (btor, exp->e[0], exp->upper, exp->lower);
    case BTOR_AND_NODE: return btor_and_exp (btor, exp->e[0], exp->e[1]);
    case BTOR_BEQ_NODE:
    case BTOR_AEQ_NODE: return btor_eq_exp (btor, exp->e[0], exp->e[1]);
    case BTOR_ADD_NODE: return btor_add_exp (btor, exp->e[0], exp->e[1]);
    case BTOR_MUL_NODE: return btor_mul_exp (btor, exp->e[0], exp->e[1]);
    case BTOR_ULT_NODE: return btor_ult_exp (btor, exp->e[0], exp->e[1]);
    case BTOR_SLL_NODE: return btor_sll_exp (btor, exp->e[0], exp->e[1]);
    case BTOR_SRL_NODE: return btor_srl_exp (btor, exp->e[0], exp->e[1]);
    case BTOR_UDIV_NODE: return btor_udiv_exp (btor, exp->e[0], exp->e[1]);
    case BTOR_UREM_NODE: return btor_urem_exp (btor, exp->e[0], exp->e[1]);
    case BTOR_CONCAT_NODE: return btor_concat_exp (btor, exp->e[0], exp->e[1]);
    case BTOR_LAMBDA_NODE:
      assert (!btor_param_cur_assignment (exp->e[0]));
      BTOR_PARAM_SET_LAMBDA_NODE (exp->e[0], 0);
      return btor_lambda_exp (btor, exp->e[0], exp->e[1]);
    case BTOR_APPLY_NODE: return btor_apply_exp (btor, exp->e[0], exp->e[1]);
    case BTOR_ARGS_NODE: return btor_args_exp (btor, exp->arity, exp->e);
    default:
      assert (BTOR_IS_BV_COND_NODE (exp));
      return btor_cond_exp (btor, exp->e[0], exp->e[1], exp->e[2]);
  }
}

/* we perform all variable substitutions in one pass and rebuild the formula
 * cyclic substitutions must have been deleted before! */
static void
substitute_vars_and_rebuild_exps (Btor *btor, BtorPtrHashTable *substs)
{
  assert (btor);
  assert (substs);
  assert (check_unique_table_aux_mark_unset_dbg (btor));

  BtorNodePtrStack stack, root_stack;
  BtorPtrHashBucket *b;
  BtorNode *cur, *cur_parent, *rebuilt_exp, **temp, **top, *rhs, *simplified;
  BtorMemMgr *mm;
  BtorParentIterator it;
  int pushed, i;

  if (substs->count == 0u) return;

  mm = btor->mm;

  BTOR_INIT_STACK (stack);
  BTOR_INIT_STACK (root_stack);
  /* search upwards for all reachable roots */
  /* we push all left sides on the search stack */
  for (b = substs->first; b; b = b->next)
  {
    cur = (BtorNode *) b->key;
    assert (BTOR_IS_REGULAR_NODE (cur));
    assert (BTOR_IS_BV_VAR_NODE (cur) || BTOR_IS_ARRAY_VAR_NODE (cur));
    BTOR_PUSH_STACK (mm, stack, cur);
  }

  do
  {
    assert (!BTOR_EMPTY_STACK (stack));
    cur = BTOR_POP_STACK (stack);
    assert (BTOR_IS_REGULAR_NODE (cur));
    if (cur->aux_mark == 0)
    {
      cur->aux_mark = 1;
      init_full_parent_iterator (&it, cur);
      /* are we at a root ? */
      pushed = 0;
      while (has_next_parent_full_parent_iterator (&it))
      {
        cur_parent = next_parent_full_parent_iterator (&it);
        assert (BTOR_IS_REGULAR_NODE (cur_parent));
        pushed = 1;
        BTOR_PUSH_STACK (mm, stack, cur_parent);
      }
      if (!pushed) BTOR_PUSH_STACK (mm, root_stack, btor_copy_exp (btor, cur));
    }
  } while (!BTOR_EMPTY_STACK (stack));

  /* copy roots on substitution stack */
  top = root_stack.top;
  for (temp = root_stack.start; temp != top; temp++)
    BTOR_PUSH_STACK (mm, stack, *temp);

  /* substitute */
  while (!BTOR_EMPTY_STACK (stack))
  {
    cur = BTOR_REAL_ADDR_NODE (BTOR_POP_STACK (stack));

    if (cur->aux_mark == 0) continue;

    assert (!BTOR_IS_BV_CONST_NODE (cur));

    if (cur->aux_mark == 1)
    {
      BTOR_PUSH_STACK (mm, stack, cur);
      cur->aux_mark = 2;
      if (BTOR_IS_BV_VAR_NODE (cur) || BTOR_IS_ARRAY_VAR_NODE (cur))
      {
        b = btor_find_in_ptr_hash_table (substs, cur);
        assert (b);
        assert (cur == (BtorNode *) b->key);
        rhs = (BtorNode *) b->data.asPtr;
        assert (rhs);
        BTOR_PUSH_STACK (mm, stack, rhs);
      }
      else
      {
        for (i = cur->arity - 1; i >= 0; i--)
          BTOR_PUSH_STACK (mm, stack, cur->e[i]);
      }
    }
    else
    {
      assert (cur->aux_mark == 2);
      cur->aux_mark = 0;
      if (BTOR_IS_BV_VAR_NODE (cur) || BTOR_IS_ARRAY_VAR_NODE (cur))
      {
        b = btor_find_in_ptr_hash_table (substs, cur);
        assert (b);
        assert (cur == (BtorNode *) b->key);
        rhs = (BtorNode *) b->data.asPtr;
        assert (rhs);
        rebuilt_exp = btor_copy_exp (btor, rhs);
        if (BTOR_IS_BV_VAR_NODE (cur))
          btor->stats.var_substitutions++;
        else
          btor->stats.array_substitutions++;
      }
      else
        rebuilt_exp = rebuild_exp (btor, cur);
      assert (rebuilt_exp);
      assert (rebuilt_exp != cur);

      simplified = btor_simplify_exp (btor, rebuilt_exp);
      set_simplified_exp (btor, cur, simplified);
      btor_release_exp (btor, rebuilt_exp);
    }
  }

  BTOR_RELEASE_STACK (mm, stack);

  top = root_stack.top;
  for (temp = root_stack.start; temp != top; temp++)
    btor_release_exp (btor, *temp);
  BTOR_RELEASE_STACK (mm, root_stack);
}

static void
substitute_var_exps (Btor *btor)
{
  assert (btor);
  assert (check_unique_table_mark_unset_dbg (btor));

  BtorPtrHashTable *varsubst_constraints, *order, *substs;
  BtorNode *cur, *constraint, *left, *right, *child;
  BtorPtrHashBucket *b, *b_temp;
  int order_num, val, max, i;
  BtorNodePtrStack stack;
  double start, delta;
  unsigned count;
  BtorMemMgr *mm;

  mm                   = btor->mm;
  varsubst_constraints = btor->varsubst_constraints;

  if (varsubst_constraints->count == 0u) return;

  start = btor_time_stamp ();

  BTOR_INIT_STACK (stack);

  /* new equality constraints may be added during rebuild */
  count = 0;
  while (varsubst_constraints->count > 0u)
  {
    order_num = 1;
    order     = btor_new_ptr_hash_table (mm,
                                     (BtorHashPtr) btor_hash_exp_by_id,
                                     (BtorCmpPtr) btor_compare_exp_by_id);

    substs = btor_new_ptr_hash_table (mm,
                                      (BtorHashPtr) btor_hash_exp_by_id,
                                      (BtorCmpPtr) btor_compare_exp_by_id);

    /* we copy the current substitution constraints into a local hash table,
     * and empty the global substitution table */
    while (varsubst_constraints->count > 0u)
    {
      count++;
      b   = varsubst_constraints->first;
      cur = (BtorNode *) b->key;
      assert (BTOR_IS_REGULAR_NODE (cur));
      assert (BTOR_IS_BV_VAR_NODE (cur) || BTOR_IS_ARRAY_VAR_NODE (cur));
      btor_insert_in_ptr_hash_table (substs, cur)->data.asPtr = b->data.asPtr;
      btor_remove_from_ptr_hash_table (varsubst_constraints, cur, 0, 0);
    }
    assert (varsubst_constraints->count == 0u);

    /* we search for cyclic substitution dependencies
     * and map the substitutions to an ordering number */
    for (b = substs->first; b; b = b->next)
    {
      cur = (BtorNode *) b->key;
      assert (BTOR_IS_REGULAR_NODE (cur));
      assert (BTOR_IS_BV_VAR_NODE (cur) || BTOR_IS_ARRAY_VAR_NODE (cur));
      BTOR_PUSH_STACK (mm, stack, (BtorNode *) cur);

      while (!BTOR_EMPTY_STACK (stack))
      {
        cur = BTOR_REAL_ADDR_NODE (BTOR_POP_STACK (stack));

        if (!cur)
        {
          cur = BTOR_POP_STACK (stack); /* left */
          assert (BTOR_IS_REGULAR_NODE (cur));
          assert (BTOR_IS_BV_VAR_NODE (cur) || BTOR_IS_ARRAY_VAR_NODE (cur));
          assert (!btor_find_in_ptr_hash_table (order, cur));
          btor_insert_in_ptr_hash_table (order, cur)->data.asInt = order_num++;
          continue;
        }

        if (cur->mark == 1) /* visited (DFS) */
          continue;

        cur->mark = 1;

        if (BTOR_IS_BV_CONST_NODE (cur) || BTOR_IS_BV_VAR_NODE (cur)
            || BTOR_IS_ARRAY_VAR_NODE (cur) || BTOR_IS_PARAM_NODE (cur))
        {
          b_temp = btor_find_in_ptr_hash_table (substs, cur);
          if (b_temp)
          {
            BTOR_PUSH_STACK (mm, stack, cur); /* left  */
            BTOR_PUSH_STACK (mm, stack, 0);
            BTOR_PUSH_STACK (mm,
                             stack, /* right */
                             (BtorNode *) b_temp->data.asPtr);
          }
          else
          {
            assert (!btor_find_in_ptr_hash_table (order, cur));
            btor_insert_in_ptr_hash_table (order, cur)->data.asInt = 0;
          }
        }
        else
        {
          assert (cur->arity >= 1);
          assert (cur->arity <= 3);
          for (i = cur->arity - 1; i >= 0; i--)
            BTOR_PUSH_STACK (mm, stack, cur->e[i]);
        }
      }
    }

    /* intermediate cleanup of mark flags */
    for (b = substs->first; b; b = b->next)
    {
      assert (BTOR_IS_REGULAR_NODE ((BtorNode *) b->key));
      assert (BTOR_IS_BV_VAR_NODE ((BtorNode *) b->key)
              || BTOR_IS_ARRAY_VAR_NODE ((BtorNode *) b->key));
      btor_mark_exp (btor, (BtorNode *) b->key, 0);
      btor_mark_exp (btor, (BtorNode *) b->data.asPtr, 0);
    }

    /* we look for cycles */
    for (b = substs->first; b; b = b->next)
    {
#ifndef NDEBUG
      cur = (BtorNode *) b->key;
      assert (BTOR_IS_REGULAR_NODE (cur));
      assert (BTOR_IS_BV_VAR_NODE (cur) || BTOR_IS_ARRAY_VAR_NODE (cur));
#endif
      BTOR_PUSH_STACK (mm, stack, (BtorNode *) b->data.asPtr);

      /* we assume that there are no direct loops
       * as a result of occurrence check */
      while (!BTOR_EMPTY_STACK (stack))
      {
        cur = BTOR_REAL_ADDR_NODE (BTOR_POP_STACK (stack));

        if (cur->mark == 2) /* cur has max order of its children */
          continue;

        if (BTOR_IS_BV_CONST_NODE (cur) || BTOR_IS_BV_VAR_NODE (cur)
            || BTOR_IS_ARRAY_VAR_NODE (cur) || BTOR_IS_PARAM_NODE (cur))
        {
          assert (btor_find_in_ptr_hash_table (order, cur));
          continue;
        }

        assert (cur->arity >= 1);
        assert (cur->arity <= 3);

        if (cur->mark == 0)
        {
          cur->mark = 1;
          BTOR_PUSH_STACK (mm, stack, cur);
          for (i = cur->arity - 1; i >= 0; i--)
            BTOR_PUSH_STACK (mm, stack, cur->e[i]);
        }
        else /* cur is visited, its children are visited */
        {
          /* compute maximum of children */
          assert (cur->mark == 1);
          cur->mark = 2;
          max       = 0;
          for (i = cur->arity - 1; i >= 0; i--)
          {
            child  = BTOR_REAL_ADDR_NODE (cur->e[i]);
            b_temp = btor_find_in_ptr_hash_table (order, child);
            assert (b_temp);
            val = b_temp->data.asInt;
            assert (val >= 0);
            max = BTOR_MAX_UTIL (max, val);
          }
          btor_insert_in_ptr_hash_table (order, cur)->data.asInt = max;
        }
      }
    }

    assert (BTOR_EMPTY_STACK (stack));
    /* we eliminate cyclic substitutions, and reset mark flags */
    for (b = substs->first; b; b = b->next)
    {
      left = (BtorNode *) b->key;
      assert (BTOR_IS_REGULAR_NODE (left));
      assert (BTOR_IS_BV_VAR_NODE (left) || BTOR_IS_ARRAY_VAR_NODE (left));
      right = (BtorNode *) b->data.asPtr;
      btor_mark_exp (btor, left, 0);
      btor_mark_exp (btor, right, 0);
      b_temp = btor_find_in_ptr_hash_table (order, left);
      assert (b_temp);
      order_num = b_temp->data.asInt;
      b_temp = btor_find_in_ptr_hash_table (order, BTOR_REAL_ADDR_NODE (right));
      assert (b_temp);
      max = b_temp->data.asInt;
      assert (order_num != max);
      /* found cycle */
      if (max > order_num) BTOR_PUSH_STACK (mm, stack, left);
    }

    /* we delete cyclic substitutions and synthesize them instead */
    while (!BTOR_EMPTY_STACK (stack))
    {
      left = BTOR_POP_STACK (stack);
      assert (BTOR_IS_REGULAR_NODE (left));
      assert (BTOR_IS_BV_VAR_NODE (left) || BTOR_IS_ARRAY_VAR_NODE (left));
      right =
          (BtorNode *) btor_find_in_ptr_hash_table (substs, left)->data.asPtr;
      assert (right);

      constraint = btor_eq_exp (btor, left, right);
      insert_unsynthesized_constraint (btor, constraint);
      btor_release_exp (btor, constraint);

      btor_remove_from_ptr_hash_table (substs, left, 0, 0);
      btor_release_exp (btor, left);
      btor_release_exp (btor, right);
    }

    /* we rebuild and substiute variables in one pass */
    substitute_vars_and_rebuild_exps (btor, substs);

    /* cleanup, we delete all substitution constraints */
    for (b = substs->first; b; b = b->next)
    {
      left = (BtorNode *) b->key;
      assert (BTOR_IS_REGULAR_NODE (left));
      assert (left->kind == BTOR_PROXY_NODE);
      assert (left->simplified);
      right = (BtorNode *) b->data.asPtr;
      assert (right);
      btor_release_exp (btor, left);
      btor_release_exp (btor, right);
    }

    btor_delete_ptr_hash_table (order);
    btor_delete_ptr_hash_table (substs);
  }

  BTOR_RELEASE_STACK (mm, stack);
  delta = btor_time_stamp () - start;
  btor->time.subst += delta;
  btor_msg (btor, 1, "%d variables substituted in %.1f seconds", count, delta);
}

static int
all_exps_below_rebuilt (Btor *btor, BtorNode *exp)
{
  assert (btor);
  assert (exp);

  int i;
  BtorNode *subst;

  if (btor->substitutions)
  {
    subst = btor_find_substitution (btor, exp);
    if (subst && BTOR_REAL_ADDR_NODE (subst)->aux_mark != 0) return 0;
  }

  exp = BTOR_REAL_ADDR_NODE (exp);
  for (i = 0; i < exp->arity; i++)
    if (BTOR_REAL_ADDR_NODE (exp->e[i])->aux_mark > 0) return 0;

  return 1;
}

static void
substitute_and_rebuild (Btor *btor, BtorPtrHashTable *subst, int bra)
{
  assert (btor);
  assert (subst);
  assert (bra == 0 || bra == 1);
  assert (check_unique_table_aux_mark_unset_dbg (btor));

  int i, pushed;
  BtorMemMgr *mm;
  BtorNode *cur, *cur_parent, *rebuilt_exp, *simplified;
  BtorNodePtrStack roots;
  BtorNodePtrQueue queue;
  BtorPtrHashBucket *b;
  BtorParentIterator it;

  if (subst->count == 0u) return;

  mm = btor->mm;

  BTOR_INIT_STACK (roots);
  BTOR_INIT_QUEUE (queue);

  for (b = subst->first; b; b = b->next)
  {
    cur = BTOR_REAL_ADDR_NODE ((BtorNode *) b->key);
    assert (!BTOR_IS_PROXY_NODE (cur));
    BTOR_ENQUEUE (mm, queue, cur);
  }

  /* mark cone and copy roots */
  while (!BTOR_EMPTY_QUEUE (queue))
  {
    cur = BTOR_DEQUEUE (queue);
    assert (BTOR_IS_REGULAR_NODE (cur));
    assert (!BTOR_IS_PROXY_NODE (cur));

    if (cur->aux_mark == 0)
    {
      cur->aux_mark = 1;

      pushed = 0;
      init_full_parent_iterator (&it, cur);
      while (has_next_parent_full_parent_iterator (&it))
      {
        cur_parent = next_parent_full_parent_iterator (&it);
        BTOR_ENQUEUE (mm, queue, cur_parent);
        pushed = 1;
      }
      if (!pushed) BTOR_PUSH_STACK (mm, roots, btor_copy_exp (btor, cur));
    }
  }

  for (b = subst->first; b; b = b->next)
  {
    cur = BTOR_REAL_ADDR_NODE ((BtorNode *) b->key);
    assert (cur->aux_mark == 1);
    if (all_exps_below_rebuilt (btor, cur))
    {
      BTOR_ENQUEUE (mm, queue, cur);
      cur->aux_mark = 2; /* mark as enqueued */
    }
  }

  /* rebuild bottom-up */
  while (!BTOR_EMPTY_QUEUE (queue))
  {
    cur = BTOR_DEQUEUE (queue);
    assert (BTOR_IS_REGULAR_NODE (cur));
    assert (!BTOR_IS_PROXY_NODE (cur));
    assert (cur->aux_mark == 2);
    cur->aux_mark = 1;

    if (all_exps_below_rebuilt (btor, cur))
    {
      cur->aux_mark = 0;

      init_full_parent_iterator (&it, cur);
      while (has_next_parent_full_parent_iterator (&it))
      {
        cur_parent = next_parent_full_parent_iterator (&it);
        /* cur might get a new parent while rebuilding due to
         * simplification */
        if (cur_parent->aux_mark == 0 || cur_parent->aux_mark == 1)
        {
          BTOR_ENQUEUE (mm, queue, cur_parent);
          cur_parent->aux_mark = 2;
        }
      }

      simplified = btor_find_substitution (btor, cur);

      if (simplified)
      {
        assert (BTOR_REAL_ADDR_NODE (simplified) != cur);
        assert (!BTOR_REAL_ADDR_NODE (simplified)->simplified);
        set_simplified_exp (btor, cur, simplified);
        continue;
      }

      if (bra && BTOR_IS_APPLY_NODE (cur)
          && btor_find_in_ptr_hash_table (subst, cur))
        rebuilt_exp = btor_beta_reduce_full (btor, cur);
      else
        rebuilt_exp = rebuild_exp (btor, cur);

      assert (rebuilt_exp);
      /* base case: rebuilt_exp == cur */
      if (rebuilt_exp != cur)
      {
        simplified = btor_simplify_exp (btor, rebuilt_exp);
        set_simplified_exp (btor, cur, simplified);
      }

      btor_release_exp (btor, rebuilt_exp);
    }
    /* not all children rebuilt, enqueue again */
    else
    {
      cur->aux_mark = 2;
      BTOR_ENQUEUE (mm, queue, cur);
    }
  }

  BTOR_RELEASE_QUEUE (mm, queue);

  for (i = 0; i < BTOR_COUNT_STACK (roots); i++)
    btor_release_exp (btor, roots.start[i]);

  BTOR_RELEASE_STACK (mm, roots);

  assert (check_unique_table_mark_unset_dbg (btor));
  assert (check_unique_table_aux_mark_unset_dbg (btor));
}

static void
substitute_embedded_constraints (Btor *btor)
{
  assert (btor);

  BtorPtrHashBucket *b;
  BtorNode *cur;

  for (b = btor->embedded_constraints->first; b; b = b->next)
  {
    cur = (BtorNode *) b->key;
    assert (BTOR_REAL_ADDR_NODE (cur)->constraint);
    /* embedded constraints have possibly lost their parents,
     * e.g. top conjunction of constraints that are released */
    if (has_parents_exp (btor, cur)) btor->stats.ec_substitutions++;
  }

  substitute_and_rebuild (btor, btor->embedded_constraints, 0);
}

static void
process_embedded_constraints (Btor *btor)
{
  assert (btor);

  BtorHashTableIterator it;
  BtorNodePtrStack ec;
  double start, delta;
  BtorNode *cur;
  int count;

  if (btor->embedded_constraints->count > 0u)
  {
    start = btor_time_stamp ();
    count = 0;
    BTOR_INIT_STACK (ec);
    init_node_hash_table_iterator (btor, &it, btor->embedded_constraints);
    while (has_next_node_hash_table_iterator (&it))
    {
      cur = btor_copy_exp (btor, next_node_hash_table_iterator (&it));
      BTOR_PUSH_STACK (btor->mm, ec, cur);
    }

    /* Note: it may happen that new embedded constraints are inserted into
     *       btor->embedded_constraints here. */
    substitute_embedded_constraints (btor);

    while (!BTOR_EMPTY_STACK (ec))
    {
      cur = BTOR_POP_STACK (ec);

      if (btor_find_in_ptr_hash_table (btor->embedded_constraints, cur))
      {
        count++;
        btor_remove_from_ptr_hash_table (btor->embedded_constraints, cur, 0, 0);
        insert_unsynthesized_constraint (btor, cur);
        btor_release_exp (btor, cur);
      }
      btor_release_exp (btor, cur);
    }
    BTOR_RELEASE_STACK (btor->mm, ec);

    delta = btor_time_stamp () - start;
    btor->time.embedded += delta;
    btor_msg (btor,
              1,
              "replaced %d embedded constraints in %1.f seconds",
              count,
              delta);
  }
}

/*------------------------------------------------------------------------*/
#ifndef BTOR_DO_NOT_ELIMINATE_SLICES
/*------------------------------------------------------------------------*/

struct BtorSlice
{
  int upper;
  int lower;
};

typedef struct BtorSlice BtorSlice;

static BtorSlice *
new_slice (Btor *btor, int upper, int lower)
{
  BtorSlice *result;

  assert (btor != NULL);
  assert (upper >= lower);
  assert (lower >= 0);

  BTOR_NEW (btor->mm, result);
  result->upper = upper;
  result->lower = lower;
  return result;
}

static void
delete_slice (Btor *btor, BtorSlice *slice)
{
  assert (btor != NULL);
  assert (slice != NULL);
  BTOR_DELETE (btor->mm, slice);
}

static unsigned int
hash_slice (BtorSlice *slice)
{
  unsigned int result;

  assert (slice != NULL);
  assert (slice->upper >= slice->lower);
  assert (slice->lower >= 0);

  result = (unsigned int) slice->upper;
  result += (unsigned int) slice->lower;
  result *= 7334147u;
  return result;
}

static int
compare_slices (BtorSlice *s1, BtorSlice *s2)
{
  assert (s1 != NULL);
  assert (s2 != NULL);
  assert (s1->upper >= s1->lower);
  assert (s1->lower >= 0);
  assert (s2->upper >= s2->lower);
  assert (s2->lower >= 0);

  if (s1->upper < s2->upper) return -1;

  if (s1->upper > s2->upper) return 1;

  assert (s1->upper == s1->upper);
  if (s1->lower < s2->lower) return -1;

  if (s1->lower > s2->lower) return 1;

  assert (s1->upper == s2->upper && s1->lower == s2->lower);
  return 0;
}

static int
compare_slices_qsort (const void *p1, const void *p2)
{
  return compare_slices (*((BtorSlice **) p1), *((BtorSlice **) p2));
}

static int
compare_int_ptr (const void *p1, const void *p2)
{
  int v1 = *((int *) p1);
  int v2 = *((int *) p2);
  if (v1 < v2) return -1;

  if (v1 > v2) return 1;

  return 0;
}

static void
eliminate_slices_on_bv_vars (Btor *btor)
{
  BtorNode *var, *cur, *result, *lambda_var, *temp;
  BtorSlice *s1, *s2, *new_s1, *new_s2, *new_s3, **sorted_slices;
  BtorPtrHashBucket *b_var, *b1, *b2;
  BtorParentIterator it;
  BtorPtrHashTable *slices;
  int i, min, max, count;
  BtorNodePtrStack vars;
  double start, delta;
  BtorMemMgr *mm;
  int vals[4];

  assert (btor != NULL);

  start = btor_time_stamp ();
  count = 0;

  mm = btor->mm;
  BTOR_INIT_STACK (vars);
  for (b_var = btor->bv_vars->first; b_var != NULL; b_var = b_var->next)
  {
    var = (BtorNode *) b_var->key;
    BTOR_PUSH_STACK (mm, vars, var);
  }

  while (!BTOR_EMPTY_STACK (vars))
  {
    slices = btor_new_ptr_hash_table (
        mm, (BtorHashPtr) hash_slice, (BtorCmpPtr) compare_slices);
    var = BTOR_POP_STACK (vars);
    assert (BTOR_IS_REGULAR_NODE (var));
    assert (BTOR_IS_BV_VAR_NODE (var));
    init_full_parent_iterator (&it, var);
    /* find all slices on variable */
    while (has_next_parent_full_parent_iterator (&it))
    {
      cur = next_parent_full_parent_iterator (&it);
      assert (BTOR_IS_REGULAR_NODE (cur));
      if (cur->kind == BTOR_SLICE_NODE)
      {
        s1 = new_slice (btor, cur->upper, cur->lower);
        assert (!btor_find_in_ptr_hash_table (slices, s1));
        btor_insert_in_ptr_hash_table (slices, s1);
      }
    }

    /* no splitting necessary? */
    if (slices->count == 0u)
    {
      btor_delete_ptr_hash_table (slices);
      continue;
    }

    /* add full slice */
    s1 = new_slice (btor, var->len - 1, 0);
    assert (!btor_find_in_ptr_hash_table (slices, s1));
    btor_insert_in_ptr_hash_table (slices, s1);

  BTOR_SPLIT_SLICES_RESTART:
    for (b1 = slices->last; b1 != NULL; b1 = b1->prev)
    {
      s1 = (BtorSlice *) b1->key;
      for (b2 = b1->prev; b2 != NULL; b2 = b2->prev)
      {
        s2 = (BtorSlice *) b2->key;

        assert (compare_slices (s1, s2));

        /* not overlapping? */
        if ((s1->lower > s2->upper) || (s1->upper < s2->lower)
            || (s2->lower > s1->upper) || (s2->upper < s1->lower))
          continue;

        if (s1->upper == s2->upper)
        {
          assert (s1->lower != s2->lower);
          max    = BTOR_MAX_UTIL (s1->lower, s2->lower);
          min    = BTOR_MIN_UTIL (s1->lower, s2->lower);
          new_s1 = new_slice (btor, max - 1, min);
          if (!btor_find_in_ptr_hash_table (slices, new_s1))
            btor_insert_in_ptr_hash_table (slices, new_s1);
          else
            delete_slice (btor, new_s1);

          if (min == s1->lower)
          {
            btor_remove_from_ptr_hash_table (slices, s1, NULL, NULL);
            delete_slice (btor, s1);
          }
          else
          {
            btor_remove_from_ptr_hash_table (slices, s2, NULL, NULL);
            delete_slice (btor, s2);
          }
          goto BTOR_SPLIT_SLICES_RESTART;
        }

        if (s1->lower == s2->lower)
        {
          assert (s1->upper != s2->upper);
          max    = BTOR_MAX_UTIL (s1->upper, s2->upper);
          min    = BTOR_MIN_UTIL (s1->upper, s2->upper);
          new_s1 = new_slice (btor, max, min + 1);
          if (!btor_find_in_ptr_hash_table (slices, new_s1))
            btor_insert_in_ptr_hash_table (slices, new_s1);
          else
            delete_slice (btor, new_s1);
          if (max == s1->upper)
          {
            btor_remove_from_ptr_hash_table (slices, s1, NULL, NULL);
            delete_slice (btor, s1);
          }
          else
          {
            btor_remove_from_ptr_hash_table (slices, s2, NULL, NULL);
            delete_slice (btor, s2);
          }
          goto BTOR_SPLIT_SLICES_RESTART;
        }

        /* regular overlapping case (overlapping at both ends) */
        vals[0] = s1->upper;
        vals[1] = s1->lower;
        vals[2] = s2->upper;
        vals[3] = s2->lower;
        qsort (vals, 4, sizeof (int), compare_int_ptr);
        new_s1 = new_slice (btor, vals[3], vals[2] + 1);
        new_s2 = new_slice (btor, vals[2], vals[1]);
        new_s3 = new_slice (btor, vals[1] - 1, vals[0]);
        btor_remove_from_ptr_hash_table (slices, s1, NULL, NULL);
        btor_remove_from_ptr_hash_table (slices, s2, NULL, NULL);
        delete_slice (btor, s1);
        delete_slice (btor, s2);
        if (!btor_find_in_ptr_hash_table (slices, new_s1))
          btor_insert_in_ptr_hash_table (slices, new_s1);
        else
          delete_slice (btor, new_s1);
        if (!btor_find_in_ptr_hash_table (slices, new_s2))
          btor_insert_in_ptr_hash_table (slices, new_s2);
        else
          delete_slice (btor, new_s2);
        if (!btor_find_in_ptr_hash_table (slices, new_s3))
          btor_insert_in_ptr_hash_table (slices, new_s3);
        else
          delete_slice (btor, new_s3);
        goto BTOR_SPLIT_SLICES_RESTART;
      }
    }

    /* copy slices to sort them */
    assert (slices->count > 1u);
    BTOR_NEWN (mm, sorted_slices, slices->count);
    i = 0;
    for (b1 = slices->first; b1 != NULL; b1 = b1->next)
    {
      s1                 = (BtorSlice *) b1->key;
      sorted_slices[i++] = s1;
    }
    qsort (sorted_slices,
           slices->count,
           sizeof (BtorSlice *),
           compare_slices_qsort);

    s1     = sorted_slices[(int) slices->count - 1];
    result = lambda_var_exp (btor, s1->upper - s1->lower + 1);
    delete_slice (btor, s1);
    for (i = (int) slices->count - 2; i >= 0; i--)
    {
      s1         = sorted_slices[i];
      lambda_var = lambda_var_exp (btor, s1->upper - s1->lower + 1);
      temp       = btor_concat_exp (btor, result, lambda_var);
      btor_release_exp (btor, result);
      result = temp;
      btor_release_exp (btor, lambda_var);
      delete_slice (btor, s1);
    }
    BTOR_DELETEN (mm, sorted_slices, slices->count);
    btor_delete_ptr_hash_table (slices);

    count++;
    btor->stats.eliminated_slices++;
    insert_varsubst_constraint (btor, var, result);
    btor_release_exp (btor, result);
  }

  BTOR_RELEASE_STACK (mm, vars);

  delta = btor_time_stamp () - start;
  btor->time.slicing += delta;
  btor_msg (btor, 1, "sliced %d variables in %1.f seconds", count, delta);
}

/*------------------------------------------------------------------------*/
#endif /* BTOR_DO_NOT_ELIMINATE_SLICES */
/*------------------------------------------------------------------------*/

/*------------------------------------------------------------------------*/
#ifndef BTOR_DO_NOT_PROCESS_SKELETON
/*------------------------------------------------------------------------*/

#include "lglib.h"

static int
btor_fixed_exp (Btor *btor, BtorNode *exp)
{
  BtorNode *real_exp;
  BtorSATMgr *smgr;
  BtorAIGMgr *amgr;
  BtorAIG *aig;
  int res, id;

  real_exp = BTOR_REAL_ADDR_NODE (exp);
  assert (real_exp->len == 1);
  if (!BTOR_IS_SYNTH_NODE (real_exp)) return 0;
  assert (real_exp->av);
  assert (real_exp->av->len == 1);
  assert (real_exp->av->aigs);
  aig = real_exp->av->aigs[0];
  if (aig == BTOR_AIG_TRUE)
    res = 1;
  else if (aig == BTOR_AIG_FALSE)
    res = -1;
  else
  {
    id = BTOR_GET_CNF_ID_AIG (aig);
    if (!id) return 0;
    amgr = btor_get_aig_mgr_aigvec_mgr (btor->avmgr);
    smgr = btor_get_sat_mgr_aig_mgr (amgr);
    res  = btor_fixed_sat (smgr, id);
  }
  if (BTOR_IS_INVERTED_NODE (exp)) res = -res;
  return res;
}

static int
process_skeleton_tseitin_lit (BtorPtrHashTable *ids, BtorNode *exp)
{
  BtorPtrHashBucket *b;
  BtorNode *real_exp;
  int res;

  real_exp = BTOR_REAL_ADDR_NODE (exp);
  assert (real_exp->len == 1);
  b = btor_find_in_ptr_hash_table (ids, real_exp);
  if (!b)
  {
    b             = btor_insert_in_ptr_hash_table (ids, real_exp);
    b->data.asInt = (int) ids->count;
  }

  res = b->data.asInt;
  assert (res > 0);

  if (BTOR_IS_INVERTED_NODE (exp)) res = -res;

  return res;
}

static void
process_skeleton_tseitin (Btor *btor,
                          LGL *lgl,
                          BtorNodePtrStack *work_stack,
                          BtorNodePtrStack *unmark_stack,
                          BtorPtrHashTable *ids,
                          BtorNode *root)
{
  assert (btor);

  int i, lhs, rhs[3], fixed;
  BtorNode *exp;

  BTOR_PUSH_STACK (btor->mm, *work_stack, root);

  do
  {
    exp = BTOR_POP_STACK (*work_stack);
    assert (exp);
    exp = BTOR_REAL_ADDR_NODE (exp);
    if (!exp->mark)
    {
      exp->mark = 1;
      BTOR_PUSH_STACK (btor->mm, *unmark_stack, exp);

      BTOR_PUSH_STACK (btor->mm, *work_stack, exp);
      for (i = exp->arity - 1; i >= 0; i--)
        BTOR_PUSH_STACK (btor->mm, *work_stack, exp->e[i]);
    }
    else if (exp->mark == 1)
    {
      exp->mark = 2;
      if (exp->len != 1 || BTOR_IS_FUN_NODE (exp) || BTOR_IS_ARGS_NODE (exp)
          || exp->parameterized)
        continue;

#ifndef NDEBUG
      for (i = 0; i < exp->arity; i++)
      {
        BtorNode *child = exp->e[i];
        child           = BTOR_REAL_ADDR_NODE (child);
        assert (child->mark == 2);
        if (child->len == 1 && !BTOR_IS_FUN_NODE (child)
            && !BTOR_IS_ARGS_NODE (child) && !child->parameterized)
          assert (btor_find_in_ptr_hash_table (ids, child));
      }
#endif
      lhs   = process_skeleton_tseitin_lit (ids, exp);
      fixed = btor_fixed_exp (btor, exp);
      if (fixed)
      {
        lgladd (lgl, (fixed > 0) ? lhs : -lhs);
        lgladd (lgl, 0);
      }

      switch (exp->kind)
      {
        case BTOR_AND_NODE:
          rhs[0] = process_skeleton_tseitin_lit (ids, exp->e[0]);
          rhs[1] = process_skeleton_tseitin_lit (ids, exp->e[1]);

          lgladd (lgl, -lhs);
          lgladd (lgl, rhs[0]);
          lgladd (lgl, 0);

          lgladd (lgl, -lhs);
          lgladd (lgl, rhs[1]);
          lgladd (lgl, 0);

          lgladd (lgl, lhs);
          lgladd (lgl, -rhs[0]);
          lgladd (lgl, -rhs[1]);
          lgladd (lgl, 0);
          break;

        case BTOR_BEQ_NODE:
          if (BTOR_REAL_ADDR_NODE (exp->e[0])->len != 1) break;
          assert (BTOR_REAL_ADDR_NODE (exp->e[1])->len == 1);
          rhs[0] = process_skeleton_tseitin_lit (ids, exp->e[0]);
          rhs[1] = process_skeleton_tseitin_lit (ids, exp->e[1]);

          lgladd (lgl, -lhs);
          lgladd (lgl, -rhs[0]);
          lgladd (lgl, rhs[1]);
          lgladd (lgl, 0);

          lgladd (lgl, -lhs);
          lgladd (lgl, rhs[0]);
          lgladd (lgl, -rhs[1]);
          lgladd (lgl, 0);

          lgladd (lgl, lhs);
          lgladd (lgl, rhs[0]);
          lgladd (lgl, rhs[1]);
          lgladd (lgl, 0);

          lgladd (lgl, lhs);
          lgladd (lgl, -rhs[0]);
          lgladd (lgl, -rhs[1]);
          lgladd (lgl, 0);

          break;

        case BTOR_BCOND_NODE:
          assert (BTOR_REAL_ADDR_NODE (exp->e[0])->len == 1);
          if (BTOR_REAL_ADDR_NODE (exp->e[1])->len != 1) break;
          assert (BTOR_REAL_ADDR_NODE (exp->e[2])->len == 1);
          rhs[0] = process_skeleton_tseitin_lit (ids, exp->e[0]);
          rhs[1] = process_skeleton_tseitin_lit (ids, exp->e[1]);
          rhs[2] = process_skeleton_tseitin_lit (ids, exp->e[2]);

          lgladd (lgl, -lhs);
          lgladd (lgl, -rhs[0]);
          lgladd (lgl, rhs[1]);
          lgladd (lgl, 0);

          lgladd (lgl, -lhs);
          lgladd (lgl, rhs[0]);
          lgladd (lgl, rhs[2]);
          lgladd (lgl, 0);

          lgladd (lgl, lhs);
          lgladd (lgl, -rhs[0]);
          lgladd (lgl, -rhs[1]);
          lgladd (lgl, 0);

          lgladd (lgl, lhs);
          lgladd (lgl, rhs[0]);
          lgladd (lgl, -rhs[2]);
          lgladd (lgl, 0);
          break;

        default: assert (exp->kind != BTOR_PROXY_NODE); break;
      }
    }
  } while (!BTOR_EMPTY_STACK (*work_stack));
}

static void
process_skeleton (Btor *btor)
{
  BtorPtrHashTable *ids, *table;
  BtorNodePtrStack unmark_stack;
  int constraints, count, fixed;
  BtorNodePtrStack work_stack;
  BtorMemMgr *mm = btor->mm;
  BtorPtrHashBucket *b;
  double start, delta;
  int res, lit, val;
  BtorNode *exp;
  LGL *lgl;

  start = btor_time_stamp ();

  ids = btor_new_ptr_hash_table (mm,
                                 (BtorHashPtr) btor_hash_exp_by_id,
                                 (BtorCmpPtr) btor_compare_exp_by_id);

  lgl = lglinit ();
  lglsetprefix (lgl, "[lglskel] ");

  if (btor->verbosity)
  {
    lglsetopt (lgl, "verbose", btor->verbosity - 1);
    lglbnr ("Lingeling", "[lglskel] ", stdout);
    fflush (stdout);
  }
  else
    lglsetopt (lgl, "verbose", -1);

  count = 0;

  BTOR_INIT_STACK (work_stack);
  BTOR_INIT_STACK (unmark_stack);

  // TODO: use new hash table iterators
  for (constraints = 0; constraints <= 1; constraints++)
  {
    table = constraints ? btor->synthesized_constraints
                        : btor->unsynthesized_constraints;
    for (b = table->first; b; b = b->next)
    {
      count++;
      exp = b->key;
      assert (BTOR_REAL_ADDR_NODE (exp)->len == 1);
      process_skeleton_tseitin (
          btor, lgl, &work_stack, &unmark_stack, ids, exp);
      lgladd (lgl, process_skeleton_tseitin_lit (ids, exp));
      lgladd (lgl, 0);
    }
  }

  BTOR_RELEASE_STACK (mm, work_stack);

  while (!BTOR_EMPTY_STACK (unmark_stack))
  {
    exp = BTOR_POP_STACK (unmark_stack);
    assert (!BTOR_IS_INVERTED_NODE (exp));
    assert (exp->mark);
    exp->mark = 0;
  }

  BTOR_RELEASE_STACK (mm, unmark_stack);

  btor_msg (btor,
            1,
            "found %u skeleton literals in %d constraints",
            ids->count,
            count);

#if 0
  lglsetopt (lgl, "clim", 10000);
  res = lglsat (lgl);
#else
  res = lglsimp (lgl, 0);
#endif

  if (btor->verbosity)
  {
    btor_msg (btor, 1, "skeleton preprocessing result %d", res);
    lglstats (lgl);
  }

  fixed = 0;

  if (res == 20)
  {
    btor_msg (btor, 1, "skeleton inconsistent");
    btor->inconsistent = 1;
  }
  else
  {
    assert (res == 0 || res == 10);
    for (b = ids->first; b; b = b->next)
    {
      exp = b->key;
      assert (!BTOR_IS_INVERTED_NODE (exp));
      lit = process_skeleton_tseitin_lit (ids, exp);
      val = lglfixed (lgl, lit);
      if (val)
      {
        if (!btor_find_in_ptr_hash_table (btor->synthesized_constraints, exp)
            && !btor_find_in_ptr_hash_table (btor->unsynthesized_constraints,
                                             exp))
        {
          if (val < 0) exp = BTOR_INVERT_NODE (exp);
          add_constraint (btor, exp);
          btor->stats.skeleton_constraints++;
          fixed++;
        }
      }
      else
      {
        assert (
            !btor_find_in_ptr_hash_table (btor->synthesized_constraints, exp));
        assert (!btor_find_in_ptr_hash_table (btor->unsynthesized_constraints,
                                              exp));
      }
    }
  }

  btor_delete_ptr_hash_table (ids);
  lglrelease (lgl);

  delta = btor_time_stamp () - start;
  btor->time.skel += delta;
  btor_msg (
      btor,
      1,
      "skeleton preprocessing produced %d new constraints in %.1f seconds",
      fixed,
      delta);
  assert (check_unique_table_mark_unset_dbg (btor));
}

/*------------------------------------------------------------------------*/
#endif /* BTOR_DO_NOT_PROCESS_SKELETON */
/*------------------------------------------------------------------------*/

static void
init_cache (Btor *btor)
{
  assert (btor);
  assert (!btor->cache);

  btor->cache = btor_new_ptr_hash_table (
      btor->mm, (BtorHashPtr) hash_exp_pair, (BtorCmpPtr) compare_exp_pair);
}

static void
release_cache (Btor *btor)
{
  assert (btor);
  assert (btor->cache);

  BtorPtrHashBucket *bucket;
  BtorNodePair *pair;

  for (bucket = btor->cache->first; bucket; bucket = bucket->next)
  {
    pair = (BtorNodePair *) bucket->key;
    btor_release_exp (btor, (BtorNode *) bucket->data.asPtr);
    delete_exp_pair (btor, pair);
  }
  btor_delete_ptr_hash_table (btor->cache);
  btor->cache = 0;
}

static void
beta_reduce_applies_on_lambdas (Btor *btor)
{
  assert (btor);

  double start, delta;
  BtorPtrHashTable *apps;
  BtorNode *app, *fun;
  BtorParentIterator it;
  BtorHashTableIterator h_it;
  BtorMemMgr *mm;

  if (btor->lambdas->count == 0) return;

  start = btor_time_stamp ();

  mm   = btor->mm;
  apps = btor_new_ptr_hash_table (mm,
                                  (BtorHashPtr) btor_hash_exp_by_id,
                                  (BtorCmpPtr) btor_compare_exp_by_id);

  /* collect function applications */
  init_node_hash_table_iterator (btor, &h_it, btor->lambdas);
  while (has_next_node_hash_table_iterator (&h_it))
  {
    fun = next_node_hash_table_iterator (&h_it);
    init_apply_parent_iterator (&it, fun);
    while (has_next_parent_apply_parent_iterator (&it))
    {
      app = next_parent_apply_parent_iterator (&it);

      if (btor_find_in_ptr_hash_table (apps, app)) continue;

      if (app->parameterized) continue;

      btor_insert_in_ptr_hash_table (apps, btor_copy_exp (btor, app));
    }
  }

  btor_msg (btor,
            1,
            "starting to beta reduce %d lamba with %d applications",
            btor->lambdas->count,
            apps->count);

  substitute_and_rebuild (btor, apps, 1);

  init_node_hash_table_iterator (btor, &h_it, apps);
  while (has_next_node_hash_table_iterator (&h_it))
    btor_release_exp (btor, next_node_hash_table_iterator (&h_it));
  btor_delete_ptr_hash_table (apps);

  delta = btor_time_stamp () - start;
  btor->time.betareduce += delta;
  btor_msg (btor, 1, "beta reduced all lambdas in %.1f seconds", delta);
}

#if 0
static void
merge_lambda_chains (Btor * btor)
{
  assert (btor);

  double start, delta;
  int chain_depth, start_lambdas, delta_lambdas;
  BtorNode *cur, *parent, *subst, *param, *lambda;
  BtorMemMgr *mm;
  BtorPtrHashBucket *b;
  BtorNodePtrQueue queue;
  BtorNodePtrStack stack, unmark_stack, params;

  mm = btor->mm;
  BTOR_INIT_QUEUE (queue);
  BTOR_INIT_STACK (stack);
  BTOR_INIT_STACK (params);
  BTOR_INIT_STACK (unmark_stack);

  start = btor_time_stamp ();
  btor_init_substitutions (btor);

  for (b = btor->lambdas->first; b; b = b->next)
    {
      cur = (BtorNode *) b->key;
      assert (BTOR_IS_REGULAR_NODE (cur));

      if (BTOR_REAL_ADDR_NODE (cur->e[1])->lambda_below)
	continue;

      BTOR_ENQUEUE (mm, queue, cur);
    }

  for (b = btor->lambdas->first; b; b = b->next)
    {
      cur = (BtorNode *) b->key;
      assert (BTOR_IS_REGULAR_NODE (cur));

      if (!BTOR_REAL_ADDR_NODE (cur->e[1])->lambda_below)
	continue;

      BTOR_ENQUEUE (mm, queue, cur);
    }

  start_lambdas = btor->lambdas->count;
  while (!BTOR_EMPTY_QUEUE (queue))
    {
      cur = BTOR_DEQUEUE (queue);
      BTOR_PUSH_STACK (mm, stack, cur);

      /* look for a lambda chain */
      chain_depth = 0;
      while (!BTOR_EMPTY_STACK (stack))
	{
	  cur = BTOR_POP_STACK (stack);
	  assert (BTOR_IS_REGULAR_NODE (cur));
	  assert (BTOR_IS_LAMBDA_NODE (cur));

	  if (cur->parents != 1 || cur->aux_mark)
	    break;

	  cur->aux_mark = 1;
	  BTOR_PUSH_STACK (mm, unmark_stack, cur);

	  parent = BTOR_REAL_ADDR_NODE (cur->first_parent);
	  assert (parent);
	  assert (BTOR_IS_REGULAR_NODE (parent));

	  /* parent is part of a nested lambda chain */
	  if (BTOR_IS_LAMBDA_NODE (parent))
	    {
	      assert (BTOR_IS_CURRIED_LAMBDA_NODE (parent));
	      cur->chain = 1;
	      BTOR_PUSH_STACK (mm, stack, parent);
	      continue;
	    }

	  assert (BTOR_IS_APPLY_NODE (parent));

	  if (!parent->parameterized)
	    break;

	  // TODO: should we use a flag or a hash table for marking lambda
	  //       nodes in a chain?
	  /* this lambda has only one parameterized application and thus,
	   * we can merge it with the parent lambda */
	  cur->chain = 1;
	  chain_depth++;
	  btor->stats.lambdas_merged++;
	  /* mark all nested lambdas below to be part of the chain, otherwise
	   * beta-reduction would stop at those lambdas */
	  if (BTOR_IS_CURRIED_LAMBDA_NODE (cur))
	    {
	      assert (BTOR_IS_FIRST_CURRIED_LAMBDA (cur));
	      lambda = cur;
	      while (BTOR_IS_LAMBDA_NODE (lambda))
		{
		  assert (BTOR_IS_CURRIED_LAMBDA_NODE (lambda));
		  lambda->chain = 1;
		  lambda = lambda->e[1];
		}
	    }
	  BTORLOG ("merge: %s", node2string (cur));

	  /* get parent lambda */
	  assert (BTOR_EMPTY_STACK (params));
	  find_nodes_dfs (btor, parent->e[1], &params, findfun_param,
			  skipfun_param);
//	  assert (BTOR_COUNT_STACK (params) == 1);
	  int num_params = BTOR_COUNT_STACK (params);

	  // TODO: handle multiple params
	  // if we have multiple params we found a nested function, we have to
	  // order params in defined lambda order
	  while (!BTOR_EMPTY_STACK (params))
	    {
	      param = BTOR_POP_STACK (params);
	      assert (BTOR_IS_REGULAR_NODE (param));
	      assert (BTOR_IS_PARAM_NODE (param));
	      lambda = (BtorNode *) BTOR_PARAM_GET_LAMBDA_NODE (param);
	      assert (BTOR_IS_LAMBDA_NODE (lambda));
	      assert (num_params == 1 || BTOR_IS_CURRIED_LAMBDA_NODE (lambda));
	      if (num_params == 1 || BTOR_IS_FIRST_CURRIED_LAMBDA (lambda))
		BTOR_PUSH_STACK (mm, stack, lambda);
	    }
	}

      BTOR_RESET_STACK (stack);
      assert (BTOR_IS_REGULAR_NODE (cur));
      assert (BTOR_IS_LAMBDA_NODE (cur));

      if (chain_depth == 0)
	continue;

      /* cur is the start of the lambda chain */
//      cur->chain = 1;
      if (BTOR_IS_CURRIED_LAMBDA_NODE (cur))
	{
	  assert (BTOR_IS_FIRST_CURRIED_LAMBDA (cur));
	  lambda = cur;
	  while (BTOR_IS_LAMBDA_NODE (lambda))
	    {
	      assert (BTOR_IS_CURRIED_LAMBDA_NODE (lambda));
	      lambda->chain = 1;
	      lambda = lambda->e[1];
	    }
	  // TODO: we cannot beta reduce the start of the nested lambdas,
	  //       we have to reduce the function body, substitute it and
	  //       rebuild everything
	  cur = lambda;
	}
      else
	cur->chain = 1;

      /* merge found lambda chain */
//      param = cur->e[0];
//      btor_assign_param (btor, cur, param);
      subst = btor_beta_reduce_chains (btor, cur);
//      btor_unassign_params (btor, cur);

      // TODO: update substitution
      btor_insert_substitution (btor, cur, subst, 1);
      btor_release_exp (btor, subst);
      btor->stats.lambdas_merged++;
      btor->stats.lambda_chains_merged++;
    }

  while (!BTOR_EMPTY_STACK (unmark_stack))
    {
      cur = BTOR_POP_STACK (unmark_stack);
      assert (BTOR_IS_REGULAR_NODE (cur));
      cur->aux_mark = 0;
    }
  BTOR_RELEASE_STACK (mm, unmark_stack);

  substitute_and_rebuild (btor, btor->substitutions, 0);
  delta_lambdas = start_lambdas - btor->lambdas->count;

  BTOR_RELEASE_QUEUE (mm, queue);
  BTOR_RELEASE_STACK (mm, params);
  BTOR_RELEASE_STACK (mm, stack);
  btor_delete_substitutions (btor);
  delta = btor_time_stamp () - start;
  btor_msg (btor, 1, "merged %d lambdas in %.2f seconds",
		delta_lambdas, delta);
}
#endif

int
btor_simplify (Btor *btor)
{
  assert (btor);

  int rounds;
  double start, delta;
#ifndef BTOR_DO_NOT_PROCESS_SKELETON
  int skelrounds = 0;
#endif

  if (btor->inconsistent) return BTOR_UNSAT;

  //  if (btor->rewrite_level <= 1 && !btor->beta_reduce_all)
  //    return;

  rounds = 0;
  start  = btor_time_stamp ();

  init_cache (btor);

  do
  {
    rounds++;
    assert (check_all_hash_tables_proxy_free_dbg (btor));
    assert (check_all_hash_tables_simp_free_dbg (btor));
    assert (check_unique_table_children_proxy_free_dbg (btor));
    if (btor->rewrite_level > 1)
    {
      substitute_var_exps (btor);
      assert (check_all_hash_tables_proxy_free_dbg (btor));
      assert (check_all_hash_tables_simp_free_dbg (btor));
      assert (check_unique_table_children_proxy_free_dbg (btor));

      if (btor->inconsistent) break;

      if (btor->varsubst_constraints->count) break;

      process_embedded_constraints (btor);
      assert (check_all_hash_tables_proxy_free_dbg (btor));
      assert (check_all_hash_tables_simp_free_dbg (btor));
      assert (check_unique_table_children_proxy_free_dbg (btor));

      if (btor->inconsistent) break;

      if (btor->varsubst_constraints->count) continue;
    }

#ifndef BTOR_DO_NOT_ELIMINATE_SLICES
    if (btor->rewrite_level > 2 && !btor->inc_enabled)
    {
      eliminate_slices_on_bv_vars (btor);
      if (btor->inconsistent) break;

      if (btor->varsubst_constraints->count) continue;

      if (btor->embedded_constraints->count) continue;
    }
#endif

#ifndef BTOR_DO_NOT_PROCESS_SKELETON
    if (btor->rewrite_level > 2)
    {
      skelrounds++;
      if (skelrounds <= 1)  // TODO only one?
      {
        process_skeleton (btor);
        assert (check_all_hash_tables_proxy_free_dbg (btor));
        assert (check_all_hash_tables_simp_free_dbg (btor));
        assert (check_unique_table_children_proxy_free_dbg (btor));
        if (btor->inconsistent) break;
      }

      if (btor->varsubst_constraints->count) continue;

      if (btor->embedded_constraints->count) continue;
    }
#endif

#if 0
      if (btor->rewrite_level > 2)
	{
	  merge_lambda_chains (btor);
	}
#endif

    if (btor->varsubst_constraints->count) continue;

    if (btor->embedded_constraints->count) continue;

    /* rewrite/beta-reduce applies on lambdas */
    if (btor->beta_reduce_all)
    {
      beta_reduce_applies_on_lambdas (btor);
      assert (check_all_hash_tables_proxy_free_dbg (btor));
      assert (check_all_hash_tables_simp_free_dbg (btor));
      assert (check_unique_table_children_proxy_free_dbg (btor));
    }
  } while (btor->varsubst_constraints->count
           || btor->embedded_constraints->count);

  release_cache (btor);

  delta = btor_time_stamp () - start;
  btor->time.rewrite += delta;
  btor_msg (btor, 1, "%d rewriting rounds in %.1f seconds", rounds, delta);

  if (btor->inconsistent)
    return BTOR_UNSAT;
  else if (btor->unsynthesized_constraints->count == 0u
           && btor->synthesized_constraints->count == 0u)
    return BTOR_SAT;

  return BTOR_UNKNOWN;
}

static void
mark_synth_mark_exp (Btor *btor, BtorNode *exp, int new_mark)
{
  BtorMemMgr *mm;
  BtorNodePtrStack stack;
  BtorNode *cur;
  int i;

  assert (btor);
  assert (exp);

  mm = btor->mm;
  BTOR_INIT_STACK (stack);
  cur = BTOR_REAL_ADDR_NODE (exp);
  goto MARK_SYNTH_MARK_NODE_ENTER_WITHOUT_POP;

  while (!BTOR_EMPTY_STACK (stack))
  {
    cur = BTOR_REAL_ADDR_NODE (BTOR_POP_STACK (stack));
  MARK_SYNTH_MARK_NODE_ENTER_WITHOUT_POP:
    if (cur->synth_mark != new_mark)
    {
      cur->synth_mark = new_mark;
      for (i = cur->arity - 1; i >= 0; i--)
        BTOR_PUSH_STACK (mm, stack, cur->e[i]);
    }
  }
  BTOR_RELEASE_STACK (mm, stack);
}

static void
synthesize_exp (Btor *btor, BtorNode *exp, BtorPtrHashTable *backannotation)
{
  BtorNodePtrStack exp_stack;
  BtorNode *cur;
  BtorAIGVec *av0, *av1, *av2;
  BtorMemMgr *mm;
  BtorAIGVecMgr *avmgr;
  BtorPtrHashBucket *b;
  char *indexed_name;
  const char *name;
  unsigned int count;
  int same_children_mem, i, len;
  int invert_av0 = 0;
  int invert_av1 = 0;
  int invert_av2 = 0;

  assert (btor);
  assert (exp);

  mm    = btor->mm;
  avmgr = btor->avmgr;
  count = 0;

  BTOR_INIT_STACK (exp_stack);
  BTOR_PUSH_STACK (mm, exp_stack, exp);
  BTORLOG ("%s: %s", __FUNCTION__, node2string (exp));

  while (!BTOR_EMPTY_STACK (exp_stack))
  {
    cur = BTOR_REAL_ADDR_NODE (BTOR_POP_STACK (exp_stack));

    assert (cur->synth_mark >= 0);
    assert (cur->synth_mark <= 2);

    if (BTOR_IS_SYNTH_NODE (cur)) continue;

    if (cur->synth_mark >= 2) continue;

    count++;

    if (cur->synth_mark == 0)
    {
      if (BTOR_IS_BV_CONST_NODE (cur))
      {
        cur->av = btor_const_aigvec (avmgr, cur->bits);
        BTORLOG ("  synthesized: %s", node2string (cur));
      }
      else if (BTOR_IS_BV_VAR_NODE (cur))
      {
        cur->av = btor_var_aigvec (avmgr, cur->len);
        BTORLOG ("  synthesized: %s", node2string (cur));
        if (backannotation)
        {
          // TODO param handling?
          name = btor_get_symbol_exp (btor, cur);
          len  = (int) strlen (name) + 40;
          if (cur->len > 1)
          {
            indexed_name = btor_malloc (mm, len);
            for (i = 0; i < cur->av->len; i++)
            {
              b = btor_insert_in_ptr_hash_table (backannotation,
                                                 cur->av->aigs[i]);
              assert (b->key == cur->av->aigs[i]);
              sprintf (indexed_name, "%s[%d]", name, i);
              b->data.asStr = btor_strdup (mm, indexed_name);
            }
            btor_free (mm, indexed_name, len);
          }
          else
          {
            assert (cur->len == 1);
            b = btor_insert_in_ptr_hash_table (backannotation,
                                               cur->av->aigs[0]);
            assert (b->key == cur->av->aigs[0]);
            b->data.asStr = btor_strdup (mm, name);
          }
        }
      }
      else if (BTOR_IS_ARRAY_VAR_NODE (cur))
      {
        /* nothing to synthesize for array base case */
      }
      else if (BTOR_IS_LAMBDA_NODE (cur))
      {
        // TODO: do we have to synthesize the children?
        // this will be done with lazy_synth anyways
        goto REGULAR_CASE;
      }
      else
      {
        /* Writes and Lambda expressions cannot be reached directly,
         * hence we stop the synthesis as soon as we reach reads or
         * array equalities.  If we synthesize writes later, we only
         * synthesize its index and value, but not the write itself.
         * If there are no reads or array equalities on a write, then
         * it is not reachable. (Lambdas are treated similarly.)
         */
        //	      assert (!BTOR_IS_LAMBDA_NODE (cur));

        /* Atomic arrays and array conditionals should also not be
         * reached directly.
         */
        //	      assert (!BTOR_IS_ARRAY_VAR_NODE (cur));
        assert (!BTOR_IS_FUN_NODE (cur));

        /* special cases */
        if (BTOR_IS_APPLY_NODE (cur) && !cur->parameterized)
        {
          cur->av = btor_var_aigvec (avmgr, cur->len);
          BTORLOG ("  synthesized: %s", node2string (cur));
          assert (BTOR_IS_REGULAR_NODE (cur->e[0]));
          assert (BTOR_IS_FUN_NODE (cur->e[0]));
          goto REGULAR_CASE;
        }
#if 0
	      else if (BTOR_IS_ARRAY_EQ_NODE (cur) && !cur->parameterized)
		{
		  /* Generate virtual reads and create AIG variable for
		   * array equality.
		   */
		  synthesize_array_equality (btor, cur);
		  BTOR_PUSH_STACK (mm, exp_stack, cur->e[1]);
		  BTOR_PUSH_STACK (mm, exp_stack, cur->e[0]);
		  goto REGULAR_CASE;
		}
#endif
        else
        {
        REGULAR_CASE:
          // TODO: get rid of no_synth (use BTOR_IS_ARGS_NODE instead)
          /* always skip lambda and parameterized nodes */
          if (BTOR_IS_LAMBDA_NODE (cur) || cur->parameterized || cur->no_synth)
            cur->synth_mark = 2;
          else
            cur->synth_mark = 1;

          BTOR_PUSH_STACK (mm, exp_stack, cur);
          for (i = cur->arity - 1; i >= 0; i--)
            BTOR_PUSH_STACK (mm, exp_stack, cur->e[i]);
        }
      }
    }
    else
    {
      assert (cur->synth_mark == 1);
      cur->synth_mark = 2;
      assert (!BTOR_IS_APPLY_NODE (cur));
      assert (!BTOR_IS_LAMBDA_NODE (cur));
      assert (!cur->parameterized);

      if (cur->arity == 1)
      {
        assert (cur->kind == BTOR_SLICE_NODE);
        invert_av0 = BTOR_IS_INVERTED_NODE (cur->e[0]);
        av0        = BTOR_REAL_ADDR_NODE (cur->e[0])->av;
        if (invert_av0) btor_invert_aigvec (avmgr, av0);
        cur->av = btor_slice_aigvec (avmgr, av0, cur->upper, cur->lower);
        BTORLOG ("  synthesized: %s", node2string (cur));
        if (invert_av0) btor_invert_aigvec (avmgr, av0);
      }
      else if (cur->arity == 2)
      {
        /* We have to check if the children are in the same memory
         * place if they are in the same memory place. Then we need to
         * allocate memory for the AIG vectors if they are not, then
         * we can invert them in place and invert them back afterwards
         * (only if necessary) .
         */
        same_children_mem =
            BTOR_REAL_ADDR_NODE (cur->e[0]) == BTOR_REAL_ADDR_NODE (cur->e[1]);
        if (same_children_mem)
        {
          av0 = BTOR_AIGVEC_NODE (btor, cur->e[0]);
          av1 = BTOR_AIGVEC_NODE (btor, cur->e[1]);
        }
        else
        {
          invert_av0 = BTOR_IS_INVERTED_NODE (cur->e[0]);
          av0        = BTOR_REAL_ADDR_NODE (cur->e[0])->av;
          if (invert_av0) btor_invert_aigvec (avmgr, av0);
          invert_av1 = BTOR_IS_INVERTED_NODE (cur->e[1]);
          av1        = BTOR_REAL_ADDR_NODE (cur->e[1])->av;
          if (invert_av1) btor_invert_aigvec (avmgr, av1);
        }
        switch (cur->kind)
        {
          case BTOR_AND_NODE:
            cur->av = btor_and_aigvec (avmgr, av0, av1);
            break;
          case BTOR_BEQ_NODE: cur->av = btor_eq_aigvec (avmgr, av0, av1); break;
          case BTOR_ADD_NODE:
            cur->av = btor_add_aigvec (avmgr, av0, av1);
            break;
          case BTOR_MUL_NODE:
            cur->av = btor_mul_aigvec (avmgr, av0, av1);
            break;
          case BTOR_ULT_NODE:
            cur->av = btor_ult_aigvec (avmgr, av0, av1);
            break;
          case BTOR_SLL_NODE:
            cur->av = btor_sll_aigvec (avmgr, av0, av1);
            break;
          case BTOR_SRL_NODE:
            cur->av = btor_srl_aigvec (avmgr, av0, av1);
            break;
          case BTOR_UDIV_NODE:
            cur->av = btor_udiv_aigvec (avmgr, av0, av1);
            break;
          case BTOR_UREM_NODE:
            cur->av = btor_urem_aigvec (avmgr, av0, av1);
            break;
          default:
            assert (cur->kind == BTOR_CONCAT_NODE);
            cur->av = btor_concat_aigvec (avmgr, av0, av1);
            break;
        }
        BTORLOG ("  synthesized: %s", node2string (cur));

        if (same_children_mem)
        {
          btor_release_delete_aigvec (avmgr, av0);
          btor_release_delete_aigvec (avmgr, av1);
        }
        else
        {
          if (invert_av0) btor_invert_aigvec (avmgr, av0);
          if (invert_av1) btor_invert_aigvec (avmgr, av1);
        }
      }
      else
      {
        assert (cur->arity == 3);

        if (BTOR_IS_BV_COND_NODE (cur))
        {
          same_children_mem =
              BTOR_REAL_ADDR_NODE (cur->e[0]) == BTOR_REAL_ADDR_NODE (cur->e[1])
              || BTOR_REAL_ADDR_NODE (cur->e[0])
                     == BTOR_REAL_ADDR_NODE (cur->e[2])
              || BTOR_REAL_ADDR_NODE (cur->e[1])
                     == BTOR_REAL_ADDR_NODE (cur->e[2]);
          if (same_children_mem)
          {
            av0 = BTOR_AIGVEC_NODE (btor, cur->e[0]);
            av1 = BTOR_AIGVEC_NODE (btor, cur->e[1]);
            av2 = BTOR_AIGVEC_NODE (btor, cur->e[2]);
          }
          else
          {
            invert_av0 = BTOR_IS_INVERTED_NODE (cur->e[0]);
            av0        = BTOR_REAL_ADDR_NODE (cur->e[0])->av;
            if (invert_av0) btor_invert_aigvec (avmgr, av0);
            invert_av1 = BTOR_IS_INVERTED_NODE (cur->e[1]);
            av1        = BTOR_REAL_ADDR_NODE (cur->e[1])->av;
            if (invert_av1) btor_invert_aigvec (avmgr, av1);
            invert_av2 = BTOR_IS_INVERTED_NODE (cur->e[2]);
            av2        = BTOR_REAL_ADDR_NODE (cur->e[2])->av;
            if (invert_av2) btor_invert_aigvec (avmgr, av2);
          }
          cur->av = btor_cond_aigvec (avmgr, av0, av1, av2);
          BTORLOG ("  synthesized: %s", node2string (cur));
          if (same_children_mem)
          {
            btor_release_delete_aigvec (avmgr, av2);
            btor_release_delete_aigvec (avmgr, av1);
            btor_release_delete_aigvec (avmgr, av0);
          }
          else
          {
            if (invert_av0) btor_invert_aigvec (avmgr, av0);
            if (invert_av1) btor_invert_aigvec (avmgr, av1);
            if (invert_av2) btor_invert_aigvec (avmgr, av2);
          }
        }
      }
    }
  }

  BTOR_RELEASE_STACK (mm, exp_stack);
  mark_synth_mark_exp (btor, exp, 0);

  if (count > 0 && btor->verbosity > 3)
    btor_msg (btor, 3, "synthesized %u expressions into AIG vectors", count);
}

static void
synthesize_all_var_rhs (Btor *btor)
{
  BtorPtrHashBucket *b;
  BtorNode *cur, *real_cur;

  assert (btor);
  assert (btor->model_gen);

  for (b = btor->var_rhs->first; b; b = b->next)
  {
    cur      = (BtorNode *) b->key;
    cur      = btor_simplify_exp (btor, cur);
    real_cur = BTOR_REAL_ADDR_NODE (cur);
    assert (!BTOR_IS_FUN_NODE (real_cur));
    if (real_cur->vread) continue;

    synthesize_exp (btor, cur, 0);

    if (!real_cur->tseitin)
    {
      btor_aigvec_to_sat_tseitin (btor->avmgr, real_cur->av);
      real_cur->tseitin = 1;
    }
  }
}

static void
synthesize_all_array_rhs (Btor *btor)
{
  BtorPtrHashBucket *b;
  BtorNode *cur;

  assert (btor);
  assert (btor->model_gen);

  for (b = btor->array_rhs->first; b; b = b->next)
  {
    cur = (BtorNode *) b->key;
    cur = btor_simplify_exp (btor, cur);
    assert (BTOR_IS_FUN_NODE (BTOR_REAL_ADDR_NODE (cur)));
    synthesize_exp (btor, cur, 0);
  }
}

// TODO: no reads anymore -> check is_read of apply nodes instead
// static void
// synthesize_all_reads (Btor * btor)
//{
//  BtorNode *n;
//  int i;
//  for (i = 0; i < btor->nodes_unique_table.size; i++)
//    for (n = btor->nodes_unique_table.chains[i]; n; n = n->next)
//      if (BTOR_IS_READ_NODE (n))
//	synthesize_exp (btor, n, 0);
//}

#if 0
// TODO: check if needed
static void
synthesize_all_applies (Btor * btor)
{
  BtorNode *n;
  int i;
  for (i = 0; i < btor->nodes_unique_table.size; i++)
    for (n = btor->nodes_unique_table.chains[i]; n; n = n->next)
      if (BTOR_IS_APPLY_NODE (n))
	synthesize_exp (btor, n, 0);
}
#endif

/* Mark all reachable expressions as reachable, reset reachable flag for all
 * previously reachable expressions that became unreachable due to rewriting. */
static void
update_reachable (Btor *btor, int check_all_tables)
{
  assert (btor);

  int i;
  BtorNode *cur;
  BtorPtrHashBucket *b;
  BtorHashTableIterator it;

  assert (check_unique_table_mark_unset_dbg (btor));
  assert (check_all_tables || btor->unsynthesized_constraints->count == 0);
  assert (check_all_tables || btor->embedded_constraints->count == 0);
  assert (check_all_tables || btor->varsubst_constraints->count == 0);

  init_node_hash_table_iterator (btor, &it, btor->synthesized_constraints);
  queue_node_hash_table_iterator (&it, btor->assumptions);
  if (check_all_tables)
  {
    queue_node_hash_table_iterator (&it, btor->unsynthesized_constraints);
    queue_node_hash_table_iterator (&it, btor->embedded_constraints);
    queue_node_hash_table_iterator (&it, btor->varsubst_constraints);
  }

  while (has_next_node_hash_table_iterator (&it))
  {
    cur = next_node_hash_table_iterator (&it);
    btor_mark_exp (btor, cur, 1);
  }

  /* in case of models, var_rhs and array_rhs are also marked as reachable */
  if (btor->model_gen)
  {
    for (b = btor->var_rhs->first; b; b = b->next)
    {
      cur = (BtorNode *) b->key;
      cur = BTOR_REAL_ADDR_NODE (btor_simplify_exp (btor, cur));
      if (cur->vread) continue;
      btor_mark_exp (btor, cur, 1);
    }
    for (b = btor->array_rhs->first; b; b = b->next)
    {
      cur = (BtorNode *) b->key;
      cur = BTOR_REAL_ADDR_NODE (btor_simplify_exp (btor, cur));
      assert (BTOR_IS_FUN_NODE (cur));
      btor_mark_exp (btor, cur, 1);
    }
  }

  for (i = 1; i < BTOR_COUNT_STACK (btor->nodes_id_table); i++)
  {
    if (!(cur = BTOR_PEEK_STACK (btor->nodes_id_table, i))) continue;
    cur->reachable = cur->mark;
    cur->mark      = 0;
  }
}

/* forward assumptions to the SAT solver */
static void
add_again_assumptions (Btor *btor)
{
  assert (btor);
  assert (check_unique_table_mark_unset_dbg (btor));

  int i;
  BtorNode *exp, *cur, *e;
  BtorNodePtrStack stack, unmark_stack;
  BtorPtrHashTable *assumptions;
  BtorPtrHashBucket *b;
  BtorAIG *aig;
  BtorSATMgr *smgr;
  BtorAIGMgr *amgr;

  amgr = btor_get_aig_mgr_aigvec_mgr (btor->avmgr);
  smgr = btor_get_sat_mgr_aig_mgr (amgr);

  BTOR_INIT_STACK (stack);
  BTOR_INIT_STACK (unmark_stack);

  assumptions = btor_new_ptr_hash_table (btor->mm,
                                         (BtorHashPtr) btor_hash_exp_by_id,
                                         (BtorCmpPtr) btor_compare_exp_by_id);

  for (b = btor->assumptions->first; b; b = b->next)
  {
    exp = (BtorNode *) b->key;
    exp = btor_simplify_exp (btor, exp);

    if (BTOR_IS_INVERTED_NODE (exp) || !BTOR_IS_AND_NODE (exp))
    {
      if (!btor_find_in_ptr_hash_table (assumptions, exp))
        btor_insert_in_ptr_hash_table (assumptions, exp);
    }
    else
    {
      BTOR_PUSH_STACK (btor->mm, stack, exp);
      while (!BTOR_EMPTY_STACK (stack))
      {
        cur = BTOR_POP_STACK (stack);
        assert (!BTOR_IS_INVERTED_NODE (cur));
        assert (BTOR_IS_AND_NODE (cur));
        assert (cur->mark == 0 || cur->mark == 1);
        if (cur->mark) continue;
        cur->mark = 1;
        BTOR_PUSH_STACK (btor->mm, unmark_stack, cur);
        for (i = 0; i < 2; i++)
        {
          e = cur->e[i];
          if (!BTOR_IS_INVERTED_NODE (e) && BTOR_IS_AND_NODE (e))
            BTOR_PUSH_STACK (btor->mm, stack, e);
          else if (!btor_find_in_ptr_hash_table (assumptions, e))
            btor_insert_in_ptr_hash_table (assumptions, e);
        }
      }
    }
    btor_mark_exp (btor, exp, 0);
  }

  for (b = assumptions->first; b; b = b->next)
  {
    cur = (BtorNode *) b->key;
    assert (BTOR_REAL_ADDR_NODE (cur)->len == 1);
    assert (!BTOR_REAL_ADDR_NODE (cur)->simplified);
    aig = btor_exp_to_aig (btor, cur);
    btor_aig_to_sat (amgr, aig);
    if (aig == BTOR_AIG_TRUE) continue;
    assert (BTOR_GET_CNF_ID_AIG (aig) != 0);
    btor_assume_sat (smgr, BTOR_GET_CNF_ID_AIG (aig));
    btor_release_aig (amgr, aig);
  }

  while (!BTOR_EMPTY_STACK (unmark_stack))
    BTOR_REAL_ADDR_NODE (BTOR_POP_STACK (unmark_stack))->mark = 0;

  BTOR_RELEASE_STACK (btor->mm, stack);
  BTOR_RELEASE_STACK (btor->mm, unmark_stack);
  btor_delete_ptr_hash_table (assumptions);
}

static int
btor_timed_sat_sat (Btor *btor, int limit)
{
  double start, delta;
  BtorSATMgr *smgr;
  int res;
  smgr  = btor_get_sat_mgr_aig_mgr (btor_get_aig_mgr_aigvec_mgr (btor->avmgr));
  start = btor_time_stamp ();
  res   = btor_sat_sat (smgr, limit);
  delta = btor_time_stamp () - start;
  btor->time.sat += delta;
  btor_msg (btor, 2, "SAT solver returns %d after %.1f seconds", res, delta);
  return res;
}

/* updates SAT assignments, reads assumptions and
 * returns if an assignment has changed
 */
static int
update_sat_assignments (Btor *btor)
{
  assert (btor);

  int result;
  BtorSATMgr *smgr;

  smgr = btor_get_sat_mgr_aig_mgr (btor_get_aig_mgr_aigvec_mgr (btor->avmgr));
  add_again_assumptions (btor);
  result = btor_timed_sat_sat (btor, -1);
  assert (result == BTOR_SAT);
  return btor_changed_sat (smgr);
}

/**
 * Collect all top functions.
 *
 * A top function does not have parameterized applies and lambdas as parent.
 */
static void
search_top_functions (Btor *btor, BtorNodePtrStack *top_funs)
{
  assert (btor);
  assert (top_funs);
  assert (BTOR_EMPTY_STACK (*top_funs));

  int is_top;
  BtorMemMgr *mm;
  BtorNode *cur, *cur_parent;
  BtorPtrHashTable *table;
  BtorPtrHashBucket *bucket;
  BtorParentIterator it;

  mm = btor->mm;

  for (table = btor->array_vars; table;
       table = table == btor->array_vars ? btor->lambdas : 0)
  {
    for (bucket = table->first; bucket; bucket = bucket->next)
    {
      cur = (BtorNode *) bucket->key;
      assert (BTOR_IS_REGULAR_NODE (cur));
      assert (BTOR_IS_FUN_NODE (cur));

      /* we only consider reachable nodes */
      if (!cur->reachable) continue;

      init_full_parent_iterator (&it, cur);

      is_top = 1;
      while (has_next_parent_full_parent_iterator (&it))
      {
        cur_parent = next_parent_full_parent_iterator (&it);
        assert (BTOR_IS_REGULAR_NODE (cur_parent));
        assert (BTOR_IS_APPLY_NODE (cur_parent)
                || BTOR_IS_LAMBDA_NODE (cur_parent));

        if (!cur_parent->reachable) continue;

        if ((BTOR_IS_APPLY_NODE (cur_parent) && cur_parent->parameterized)
            || BTOR_IS_LAMBDA_NODE (cur_parent))
        {
          is_top = 0;
          break;
        }
      }

      if (is_top) BTOR_PUSH_STACK (mm, *top_funs, cur);
    }
  }
}

static void
check_not_simplified_or_const (Btor *btor, BtorNode *exp)
{
#ifndef NDEBUG
  assert (btor);
  assert (exp);

  exp = BTOR_REAL_ADDR_NODE (exp);

  if (!exp->simplified) return;

  assert (exp->len == 1);
  while (exp->simplified) exp = BTOR_REAL_ADDR_NODE (exp->simplified);
  assert (BTOR_IS_BV_CONST_NODE (exp));
#else
  (void) btor;
  (void) exp;
#endif
}

/* Compares the assignments of two expressions. */
static int
compare_assignments (BtorNode *exp1, BtorNode *exp2)
{
  int return_val, val1, val2, i, len;
  Btor *btor;
  BtorAIGVecMgr *avmgr;
  BtorAIGMgr *amgr;
  BtorAIGVec *av1, *av2;
  BtorAIG *aig1, *aig2;
  assert (exp1);
  assert (exp2);
  assert (!BTOR_IS_FUN_NODE (BTOR_REAL_ADDR_NODE (exp1)));
  assert (!BTOR_IS_FUN_NODE (BTOR_REAL_ADDR_NODE (exp2)));
  assert (BTOR_REAL_ADDR_NODE (exp1)->len == BTOR_REAL_ADDR_NODE (exp2)->len);
  assert (BTOR_IS_SYNTH_NODE (BTOR_REAL_ADDR_NODE (exp1)));
  assert (BTOR_IS_SYNTH_NODE (BTOR_REAL_ADDR_NODE (exp2)));
  btor = BTOR_REAL_ADDR_NODE (exp1)->btor;
  assert (btor);
  return_val = 0;
  avmgr      = btor->avmgr;
  amgr       = btor_get_aig_mgr_aigvec_mgr (avmgr);
  av1        = BTOR_REAL_ADDR_NODE (exp1)->av;
  av2        = BTOR_REAL_ADDR_NODE (exp2)->av;
  assert (av1->len == av2->len);
  len = av1->len;
  for (i = 0; i < len; i++)
  {
    aig1 = BTOR_COND_INVERT_AIG_NODE (exp1, av1->aigs[i]);
    aig2 = BTOR_COND_INVERT_AIG_NODE (exp2, av2->aigs[i]);

    val1 = btor_get_assignment_aig (amgr, aig1);
    assert (val1 == -1 || val1 == 1);

    val2 = btor_get_assignment_aig (amgr, aig2);
    assert (val2 == -1 || val2 == 1);

    if (val1 < val2)
    {
      return_val = -1;
      break;
    }

    if (val2 < val1)
    {
      return_val = 1;
      break;
    }
  }
  return return_val;
}

static int
compare_argument_assignments (BtorNode *e0, BtorNode *e1)
{
  assert (BTOR_IS_REGULAR_NODE (e0));
  assert (BTOR_IS_REGULAR_NODE (e1));
  assert (BTOR_IS_ARGS_NODE (e0));
  assert (BTOR_IS_ARGS_NODE (e1));

  int equal;
  const char *avec0, *avec1;
  BtorNode *arg0, *arg1;
  Btor *btor;
  BtorArgsIterator it0, it1;
  btor = e0->btor;

  // TODO: check args num_args
  if (e0->len != e1->len) return 1;

  init_args_iterator (&it0, e0);
  init_args_iterator (&it1, e1);

  while (has_next_args_iterator (&it0))
  {
    assert (has_next_args_iterator (&it1));
    arg0 = next_args_iterator (&it0);
    arg1 = next_args_iterator (&it1);

    if (!BTOR_IS_SYNTH_NODE (BTOR_REAL_ADDR_NODE (arg0)))
      avec0 = btor_eval_exp (btor, arg0);
    else
      avec0 = btor_bv_assignment_str_exp (btor, arg0);

    if (!BTOR_IS_SYNTH_NODE (BTOR_REAL_ADDR_NODE (arg1)))
      avec1 = btor_eval_exp (btor, arg1);
    else
      avec1 = btor_bv_assignment_str_exp (btor, arg1);

    assert (avec0);
    assert (avec1);
    equal = strcmp (avec0, avec1) == 0;
    btor_freestr (btor->mm, (char *) avec0);
    btor_freestr (btor->mm, (char *) avec1);

    if (!equal) return 1;
  }

  return 0;
}

static unsigned int
hash_assignment_aux (BtorNode *exp)
{
  unsigned int hash;
  Btor *btor;
  BtorAIGVecMgr *avmgr;
  BtorNode *real_exp;
  BtorAIGVec *av;
  int invert_av;
  char *assignment;
  assert (exp);
  real_exp  = BTOR_REAL_ADDR_NODE (exp);
  btor      = real_exp->btor;
  avmgr     = btor->avmgr;
  av        = real_exp->av;
  invert_av = BTOR_IS_INVERTED_NODE (exp);
  if (invert_av) btor_invert_aigvec (avmgr, av);
  assignment = btor_assignment_aigvec (avmgr, av);
  hash       = btor_hashstr (assignment);
  btor_freestr (btor->mm, assignment);
  /* invert back if necessary */
  if (invert_av) btor_invert_aigvec (avmgr, av);
  return hash;
}

static unsigned int
hash_args (BtorNode *exp)
{
  assert (exp);
  assert (BTOR_IS_REGULAR_NODE (exp));
  assert (BTOR_IS_ARGS_NODE (exp));

  int invert_av;
  char *assignment;
  unsigned int hash;
  Btor *btor;
  BtorNode *arg;
  BtorAIGVecMgr *avmgr;
  BtorAIGVec *av;
  BtorArgsIterator it;

  btor  = exp->btor;
  avmgr = btor->avmgr;

  init_args_iterator (&it, exp);
  hash = 0;
  while (has_next_args_iterator (&it))
  {
    arg       = next_args_iterator (&it);
    invert_av = BTOR_IS_INVERTED_NODE (arg);
    av        = BTOR_REAL_ADDR_NODE (arg)->av;
    assert (av);
    if (invert_av) btor_invert_aigvec (avmgr, av);
    assignment = btor_assignment_aigvec (avmgr, av);
    hash += btor_hashstr (assignment);
    btor_freestr (btor->mm, assignment);
    if (invert_av) btor_invert_aigvec (avmgr, av);
  }
  return hash;
}

static unsigned int
hash_assignment (BtorNode *exp)
{
  if (BTOR_IS_ARGS_NODE (BTOR_REAL_ADDR_NODE (exp))) return hash_args (exp);
  return hash_assignment_aux (exp);
}

static int
lazy_synthesize_and_encode_var_exp (Btor *btor, BtorNode *var, int force_update)
{
  assert (btor);
  assert (var);
  assert (BTOR_IS_REGULAR_NODE (var));
  assert (BTOR_IS_BV_VAR_NODE (var));

  double start;
  int changed_assignments, update;
  BtorAIGVecMgr *avmgr = 0;

  if (var->tseitin) return 0;

  start               = btor_time_stamp ();
  changed_assignments = 0;
  update              = 0;
  avmgr               = btor->avmgr;
  BTORLOG ("%s: %s", __FUNCTION__, node2string (var));

  /* synthesize and encode var */
  if (!BTOR_IS_SYNTH_NODE (var)) synthesize_exp (btor, var, 0);

  if (!var->tseitin)
  {
    update = 1;
    btor_aigvec_to_sat_tseitin (avmgr, var->av);
    var->tseitin = 1;
    BTORLOG ("  encode: %s", node2string (var));
  }

  /* update assignments if necessary */
  if (update && force_update)
    changed_assignments = update_sat_assignments (btor);

  // TODO: assignment should never change when encoding vars
  //	   (since unconstrained)
  if (changed_assignments) btor->stats.synthesis_inconsistency_var++;

  btor->time.enc_var += btor_time_stamp () - start;
  return changed_assignments;
}

/* synthesize and encode apply node and all of its arguments into SAT.
 * returns 0 if encoding changed current assignments.
 */
static int
lazy_synthesize_and_encode_apply_exp (Btor *btor,
                                      BtorNode *app,
                                      int force_update)
{
  assert (btor);
  assert (app);
  assert (BTOR_IS_REGULAR_NODE (app));
  assert (BTOR_IS_APPLY_NODE (app));
  assert (BTOR_IS_REGULAR_NODE (app->e[1]));
  assert (BTOR_IS_ARGS_NODE (app->e[1]));

  double start;
  int changed_assignments, update;
  BtorNode *arg;
  BtorAIGVecMgr *avmgr = 0;
  BtorArgsIterator it;

  if (app->lazy_tseitin) return 0;

  start               = btor_time_stamp ();
  changed_assignments = 0;
  update              = 0;
  avmgr               = btor->avmgr;
  BTORLOG ("%s: %s", __FUNCTION__, node2string (app));

  init_args_iterator (&it, app->e[1]);

  /* synthesize and encode apply node an all of its arguments */
  while (has_next_args_iterator (&it))
  {
    arg = next_args_iterator (&it);
    assert (!BTOR_IS_FUN_NODE (BTOR_REAL_ADDR_NODE (arg)));
    if (!BTOR_IS_SYNTH_NODE (BTOR_REAL_ADDR_NODE (arg)))
      synthesize_exp (btor, arg, 0);

    if (!BTOR_REAL_ADDR_NODE (arg)->tseitin)
    {
      update = 1;
      btor_aigvec_to_sat_tseitin (avmgr, BTOR_REAL_ADDR_NODE (arg)->av);
      BTOR_REAL_ADDR_NODE (arg)->tseitin = 1;
      BTORLOG ("  encode: %s", node2string (arg));
    }
  }

  /* synthesize and encode apply expressions */
  if (!BTOR_IS_SYNTH_NODE (app)) synthesize_exp (btor, app, 0);

  if (!app->tseitin)
  {
    update = 1;
    btor_aigvec_to_sat_tseitin (avmgr, app->av);
    app->tseitin = 1;
    BTORLOG ("  encode: %s", node2string (app));
  }

  app->lazy_tseitin = 1;

  /* update assignments if necessary */
  if (update && force_update)
    changed_assignments = update_sat_assignments (btor);

  if (changed_assignments) btor->stats.synthesis_inconsistency_apply++;

  btor->time.enc_app += btor_time_stamp () - start;
  return changed_assignments;
}

static int
lazy_synthesize_and_encode_lambda_exp (Btor *btor,
                                       BtorNode *lambda_exp,
                                       int force_update)
{
  assert (btor);
  assert (lambda_exp);
  assert (BTOR_IS_REGULAR_NODE (lambda_exp));
  assert (BTOR_IS_LAMBDA_NODE (lambda_exp));
  assert (check_unique_table_mark_unset_dbg (btor));

  double start;
  int changed_assignments, update, i;
  BtorNodePtrStack work_stack, unmark_stack;
  BtorNode *cur;
  BtorMemMgr *mm;
  BtorAIGVecMgr *avmgr;

  // TODO: remove lazy_tseitin
  if (lambda_exp->lazy_tseitin) return 0;

  start               = btor_time_stamp ();
  mm                  = btor->mm;
  avmgr               = btor->avmgr;
  changed_assignments = 0;
  update              = 0;

  BTOR_INIT_STACK (work_stack);
  BTOR_INIT_STACK (unmark_stack);

  BTORLOG ("%s: %s", __FUNCTION__, node2string (lambda_exp));

  cur = BTOR_REAL_ADDR_NODE (BTOR_LAMBDA_GET_BODY (lambda_exp));

  if (!BTOR_IS_SYNTH_NODE (cur)) synthesize_exp (btor, cur, 0);

  BTOR_PUSH_STACK (mm, work_stack, cur);

  while (!BTOR_EMPTY_STACK (work_stack))
  {
    cur = BTOR_POP_STACK (work_stack);
    assert (cur);
    assert (BTOR_IS_REGULAR_NODE (cur));

    if (cur->tseitin || cur->mark) continue;

    /* do not encode expressions that are not in the scope of 'lambda_exp' */
    if (BTOR_IS_FUN_NODE (cur) && !cur->parameterized) continue;

    cur->mark = 1;
    BTOR_PUSH_STACK (mm, unmark_stack, cur);

    if (!BTOR_IS_ARGS_NODE (cur) && !BTOR_IS_LAMBDA_NODE (cur)
        && !cur->parameterized)
    {
      assert (BTOR_IS_SYNTH_NODE (cur));
      assert (!cur->tseitin);
      BTORLOG ("  encode: %s", node2string (cur));
      update = 1;
      btor_aigvec_to_sat_tseitin (avmgr, cur->av);
      cur->tseitin = 1;
    }

    for (i = 0; i < cur->arity; i++)
      BTOR_PUSH_STACK (mm, work_stack, BTOR_REAL_ADDR_NODE (cur->e[i]));
  }
  BTOR_RELEASE_STACK (mm, work_stack);

  while (!BTOR_EMPTY_STACK (unmark_stack))
  {
    cur = BTOR_POP_STACK (unmark_stack);
    assert (cur->mark);
    cur->mark = 0;
  }
  BTOR_RELEASE_STACK (mm, unmark_stack);

  /* set tseitin flag of lambda expression to indicate that it has been
   * lazily synthesized already */
  lambda_exp->tseitin      = 1;
  lambda_exp->lazy_tseitin = 1;

  if (update && force_update)
    changed_assignments = update_sat_assignments (btor);

  if (changed_assignments) btor->stats.synthesis_inconsistency_lambda++;

  btor->time.enc_lambda += btor_time_stamp () - start;
  return changed_assignments;
}

static void
collect_premisses (Btor *btor,
                   BtorNode *from,
                   BtorNode *to,
                   BtorNode *args,
                   BtorPtrHashTable *bconds_sel1,
                   BtorPtrHashTable *bconds_sel2)
{
  assert (btor);
  assert (from);
  assert (to);
  assert (bconds_sel1);
  assert (bconds_sel2);
  assert (BTOR_IS_REGULAR_NODE (from));
  assert (BTOR_IS_REGULAR_NODE (args));
  assert (BTOR_IS_ARGS_NODE (args));
  assert (BTOR_IS_REGULAR_NODE (to));

  BTORLOG ("%s: %s, %s, %s",
           __FUNCTION__,
           node2string (from),
           node2string (to),
           node2string (args));

#ifndef NDEBUG
  int found = 0;
#endif
  int i;
  BtorMemMgr *mm;
  BtorNode *fun, *result, *cond, *param, *arg;
  BtorNodePtrStack prop_stack;
  BtorPtrHashTable *cond_sel1, *cond_sel2, *c, *r;
  BtorPtrHashBucket *b;
  BtorParamCacheTuple *t;
  BtorParameterizedIterator it;

  mm = btor->mm;
  cond_sel1 =
      btor_new_ptr_hash_table (mm,
                               (BtorHashPtr) btor_hash_param_cache_tuple,
                               (BtorCmpPtr) btor_compare_param_cache_tuple);
  cond_sel2 =
      btor_new_ptr_hash_table (mm,
                               (BtorHashPtr) btor_hash_param_cache_tuple,
                               (BtorCmpPtr) btor_compare_param_cache_tuple);

  /* follow propagation path and collect all conditions that have been
   * evaluated during propagation */
  if (BTOR_IS_APPLY_NODE (from))
  {
    assert (BTOR_IS_REGULAR_NODE (to));
    assert (BTOR_IS_FUN_NODE (to));

    // TODO: get rid of stack
    BTOR_INIT_STACK (prop_stack);
    BTOR_PUSH_STACK (mm, prop_stack, from->e[0]);

    while (!BTOR_EMPTY_STACK (prop_stack))
    {
      fun = BTOR_POP_STACK (prop_stack);
      assert (BTOR_IS_REGULAR_NODE (fun));
      assert (BTOR_IS_FUN_NODE (fun));

      if (fun == to)
      {
#ifndef NDEBUG
        found = 1;
#endif
        break;
      }

      btor_assign_args (btor, fun, args);
      result =
          btor_beta_reduce_partial_collect (btor, fun, cond_sel1, cond_sel2);
      btor_unassign_params (btor, fun);

      result = BTOR_REAL_ADDR_NODE (result);
      assert (BTOR_IS_APPLY_NODE (result));
      assert (result->e[1] == args);

      BTOR_PUSH_STACK (mm, prop_stack, result->e[0]);
      btor_release_exp (btor, result);
    }

    BTOR_RELEASE_STACK (mm, prop_stack);
  }
  else
  {
    assert (BTOR_IS_LAMBDA_NODE (from));
    fun = from;

    btor_assign_args (btor, fun, args);
    result = btor_beta_reduce_partial_collect (btor, fun, cond_sel1, cond_sel2);
    btor_unassign_params (btor, fun);

    result = BTOR_REAL_ADDR_NODE (result);
    assert (result == to);
#ifndef NDEBUG
    found = 1;
#endif
    btor_release_exp (btor, result);
  }

  assert (found);

  /* collected conditions are parameterized, we have to instantiate them with
   * the resp. arguments */
  for (c = cond_sel1, r = bconds_sel1; c && r;
       c = (c == cond_sel1) ? cond_sel2 : 0,
      r  = (r == bconds_sel1) ? bconds_sel2 : 0)
  {
    for (b = c->first; b; b = b->next)
    {
      assert (b->data.asPtr);
      t = (BtorParamCacheTuple *) b->key;
      assert (t);
      cond = (BtorNode *) b->data.asPtr;
      assert (cond);

      if (BTOR_REAL_ADDR_NODE (cond)->parameterized)
      {
        i = 0;
        init_parameterized_iterator (btor, &it, BTOR_REAL_ADDR_NODE (cond));
        assert (it.num_params == t->num_args);
        assert (has_next_parameterized_iterator (&it));
        while (has_next_parameterized_iterator (&it))
        {
          param = next_parameterized_iterator (&it);
          assert (param);
          assert (i < t->num_args);
          arg = t->args[i++];
          assert (arg);
          btor_assign_param (
              btor, (BtorNode *) BTOR_PARAM_GET_LAMBDA_NODE (param), arg);
        }

        result = btor_beta_reduce_bounded (btor, cond, 1);
        BTORLOG ("collected %s: %s, result: %s",
                 (c == cond_sel1) ? "sel1" : "sel2",
                 node2string (cond),
                 node2string (result));

        init_parameterized_iterator (btor, &it, BTOR_REAL_ADDR_NODE (cond));
        while (has_next_parameterized_iterator (&it))
        {
          param = next_parameterized_iterator (&it);
          btor_unassign_params (
              btor, (BtorNode *) BTOR_PARAM_GET_LAMBDA_NODE (param));
        }
      }
      else
      {
        result = btor_copy_exp (btor, cond);
      }

      if (!btor_find_in_ptr_hash_table (r, result))
        btor_insert_in_ptr_hash_table (r, result);
      else
        btor_release_exp (btor, result);

      btor_delete_param_cache_tuple (btor, t);
    }
  }

  btor_delete_ptr_hash_table (cond_sel1);
  btor_delete_ptr_hash_table (cond_sel2);
}

static int
assignment_always_unequal (Btor *btor, BtorNode *exp1, BtorNode *exp2)
{
  BtorAIGVecMgr *avmgr;
  BtorAIGMgr *amgr;
  BtorSATMgr *smgr;
  int i, len, val1, val2;
  BtorAIGVec *av1, *av2;
  BtorAIG *aig1, *aig2;

  assert (btor);

  if (!BTOR_IS_SYNTH_NODE (exp1)) return 0;

  if (!BTOR_IS_SYNTH_NODE (exp2)) return 0;

  avmgr = btor->avmgr;
  amgr  = btor_get_aig_mgr_aigvec_mgr (avmgr);
  smgr  = btor_get_sat_mgr_aig_mgr (amgr);

  assert (!BTOR_IS_FUN_NODE (BTOR_REAL_ADDR_NODE (exp1)));
  assert (!BTOR_IS_FUN_NODE (BTOR_REAL_ADDR_NODE (exp2)));
  assert (BTOR_REAL_ADDR_NODE (exp1)->len == BTOR_REAL_ADDR_NODE (exp2)->len);

  av1 = BTOR_REAL_ADDR_NODE (exp1)->av;
  av2 = BTOR_REAL_ADDR_NODE (exp2)->av;

  if (!av1 || !av2) return 0;

  len = av1->len;
  for (i = 0; i < len; i++)
  {
    aig1 = BTOR_COND_INVERT_AIG_NODE (exp1, av1->aigs[i]);
    aig2 = BTOR_COND_INVERT_AIG_NODE (exp2, av2->aigs[i]);

    if (aig1 == BTOR_AIG_TRUE)
      val1 = 1;
    else if (aig1 == BTOR_AIG_FALSE)
      val1 = -1;
    else if (!BTOR_REAL_ADDR_AIG (aig1)->cnf_id)
      val1 = 0;
    else
      val1 = btor_fixed_sat (smgr, BTOR_GET_CNF_ID_AIG (aig1));

    if (val1 != 0) /* toplevel assigned or const */
    {
      if (aig2 == BTOR_AIG_TRUE)
        val2 = 1;
      else if (aig2 == BTOR_AIG_FALSE)
        val2 = -1;
      else if (!BTOR_REAL_ADDR_AIG (aig2)->cnf_id)
        val2 = 0;
      else
        val2 = btor_fixed_sat (smgr, BTOR_GET_CNF_ID_AIG (aig2));

      if (val2 != 0 && val1 != val2) return 1;
    }
  }
  return 0;
}

static int
assignment_always_equal (Btor *btor, BtorNode *exp1, BtorNode *exp2)
{
  BtorAIGVecMgr *avmgr;
  BtorAIGMgr *amgr;
  BtorSATMgr *smgr;
  int i, len, val1, val2;
  BtorAIGVec *av1, *av2;
  BtorAIG *aig1, *aig2;

  assert (btor);

  if (!BTOR_IS_SYNTH_NODE (exp1)) return 0;

  if (!BTOR_IS_SYNTH_NODE (exp2)) return 0;

  avmgr = btor->avmgr;
  amgr  = btor_get_aig_mgr_aigvec_mgr (avmgr);
  smgr  = btor_get_sat_mgr_aig_mgr (amgr);

  assert (!BTOR_IS_FUN_NODE (BTOR_REAL_ADDR_NODE (exp1)));
  assert (!BTOR_IS_FUN_NODE (BTOR_REAL_ADDR_NODE (exp2)));
  assert (BTOR_REAL_ADDR_NODE (exp1)->len == BTOR_REAL_ADDR_NODE (exp2)->len);

  av1 = BTOR_REAL_ADDR_NODE (exp1)->av;
  av2 = BTOR_REAL_ADDR_NODE (exp2)->av;
  if (!av1 || !av2) return 0;

  len = av1->len;
  for (i = 0; i < len; i++)
  {
    aig1 = BTOR_COND_INVERT_AIG_NODE (exp1, av1->aigs[i]);
    aig2 = BTOR_COND_INVERT_AIG_NODE (exp2, av2->aigs[i]);

    if (aig1 == BTOR_AIG_TRUE)
      val1 = 1;
    else if (aig1 == BTOR_AIG_FALSE)
      val1 = -1;
    else if (!BTOR_REAL_ADDR_AIG (aig1)->cnf_id)
      return 0;
    else
      val1 = btor_fixed_sat (smgr, BTOR_GET_CNF_ID_AIG (aig1));

    if (!val1) return 0;

    if (aig2 == BTOR_AIG_TRUE)
      val2 = 1;
    else if (aig2 == BTOR_AIG_FALSE)
      val2 = -1;
    else if (!BTOR_REAL_ADDR_AIG (aig2)->cnf_id)
      return 0;
    else
      val2 = btor_fixed_sat (smgr, BTOR_GET_CNF_ID_AIG (aig2));

    if (!val2) return 0;

    if (val1 != val2) return 0;
  }
  return 1;
}

static void
add_new_exp_to_clause (Btor *btor,
                       BtorNode *exp,
                       int sign,
                       BtorIntStack *linking_clause)
{
  assert (btor);
  assert (exp);
  assert (linking_clause);
  assert (BTOR_REAL_ADDR_NODE (exp)->len == 1);

  int lit, false_lit, true_lit;
  BtorMemMgr *mm;
  BtorAIGMgr *amgr;
  BtorSATMgr *smgr;
  BtorNode *real_exp;

  mm        = btor->mm;
  amgr      = btor_get_aig_mgr_aigvec_mgr (btor->avmgr);
  smgr      = btor_get_sat_mgr_aig_mgr (amgr);
  true_lit  = smgr->true_lit;
  false_lit = -true_lit;
  exp       = btor_simplify_exp (btor, exp);
  real_exp  = BTOR_REAL_ADDR_NODE (exp);

  if (!btor_find_in_ptr_hash_table (btor->lod_cache, real_exp))
    btor_insert_in_ptr_hash_table (btor->lod_cache,
                                   btor_copy_exp (btor, real_exp));

  // TODO: simplifications?
  //	   a && 1: a
  //	   b && 1: b
  //	   a && 0 || 0 && b: 0
  //	   ...
  if (BTOR_IS_BV_EQ_NODE (real_exp))
  {
    if (assignment_always_unequal (btor, real_exp->e[0], real_exp->e[1]))
    {
      lit = false_lit;
      goto SIGN_AND_PUSH;
    }
    else if (assignment_always_equal (btor, real_exp->e[0], real_exp->e[1]))
    {
      lit = true_lit;
      goto SIGN_AND_PUSH;
    }
  }

  lit = exp_to_cnf_lit (btor, exp);

SIGN_AND_PUSH:
  lit *= sign;

  if (lit != false_lit && lit != true_lit)
    BTOR_PUSH_STACK (mm, *linking_clause, lit);
}

static void
add_eq_exp_to_clause (Btor *btor,
                      BtorNode *a,
                      BtorNode *b,
                      BtorIntStack *linking_clause)
{
  BtorNode *eq = btor_eq_exp (btor, a, b);
  add_new_exp_to_clause (btor, eq, 1, linking_clause);
  btor_release_exp (btor, eq);
}

static void
add_neq_exp_to_clause (Btor *btor,
                       BtorNode *a,
                       BtorNode *b,
                       BtorIntStack *linking_clause)
{
  BtorNode *eq = btor_eq_exp (btor, a, b);
  add_new_exp_to_clause (btor, eq, -1, linking_clause);
  btor_release_exp (btor, eq);
}

// TODO: update print function according to encode_lemma (new apply handling...)
#if 0
static void
print_lemma_dbg (Btor * btor,
		 BtorPtrHashTable * fun_apps,
		 BtorPtrHashTable * bconds_sel1,
		 BtorPtrHashTable * bconds_sel2,
		 BtorNode * app0, BtorNode * app1)
{
  int i;
  BtorNode *arg0, *arg1, *args0 = 0, *args1 = 0;
  BtorNode *cur, *cond;
  BtorPtrHashBucket *bucket;

  app0 = BTOR_REAL_ADDR_NODE (app0);
  app1 = BTOR_REAL_ADDR_NODE (app1);

  BTORLOG ("\e[1;32m");
  BTORLOG ("ENCODED LEMMA");
  BTORLOG ("  app0: %s", node2string (app0));
  BTORLOG ("  app1: %s", node2string (app1));

  if (BTOR_IS_APPLY_NODE (app0))
    args0 = app0->e[1];

  if (BTOR_IS_APPLY_NODE (app1))
    args1 = app1->e[1];

  if (args0 && args1)
    {
      BTORLOG ("   args: %s = %s", node2string (args0),
	       node2string (args1));
      assert (BTOR_IS_REGULAR_NODE (args0));
      assert (BTOR_IS_REGULAR_NODE (args1));
      assert (args0->arity == args1->arity);
      for (i = 0; i < args0->arity; i++)
	{
	  arg0 = args0->e[i];
	  arg1 = args1->e[i];
	  BTORLOG ("    %c%s = %c%s",
	      BTOR_IS_INVERTED_NODE (arg0) ? '-' : ' ', node2string (arg0),
	      BTOR_IS_INVERTED_NODE (arg1) ? '-' : ' ', node2string (arg1));
	}
    }

  BTORLOG ("  fun apps:");
  for (bucket = fun_apps->last; bucket; bucket = bucket->prev)
    {
      cur = (BtorNode *) bucket->key;
      assert (BTOR_IS_REGULAR_NODE (cur));
      assert (BTOR_IS_APPLY_NODE (cur));
      args0 = !BTOR_IS_APPLY_NODE (app1) ? app0->e[1] : app1->e[1];
      args1 = cur->e[1];
      assert (BTOR_IS_ARGS_NODE (args0));
      assert (BTOR_IS_ARGS_NODE (args1));
      assert (args0->arity == args1->arity);

      for (i = 0; i < args0->arity; i++)
	BTORLOG ("    %s = %s", node2string (args0->e[i]),
		 node2string (args1->e[i]));
    }

  BTORLOG ("  bv cond if:");
  for (bucket = bconds_sel1->last; bucket; bucket = bucket->prev)
    {
      cur = (BtorNode *) bucket->key;
      cond = cur->e[0];
      BTORLOG ("    %s", node2string (cond));
    }

  BTORLOG ("  bv cond else:");
  for (bucket = bconds_sel2->last; bucket; bucket = bucket->prev)
    {
      cur = (BtorNode *) bucket->key;
      cond = cur->e[0];
      BTORLOG ("    %s", node2string (cond));
    }

  BTORLOG ("  conclusion:");
  BTORLOG ("    %s = %s", node2string (app0), node2string (app1));

  BTORLOG (" \e[0;39m");
}
#endif

static void
encode_lemma (Btor *btor,
              BtorPtrHashTable *bconds_sel1,
              BtorPtrHashTable *bconds_sel2,
              BtorNode *a,
              BtorNode *b,
              BtorNode *args0,
              BtorNode *args1)
{
  assert (btor);
  assert (bconds_sel1);
  assert (bconds_sel2);
  assert (a);
  assert (b);
  assert (BTOR_IS_REGULAR_NODE (a));
  assert (BTOR_IS_APPLY_NODE (a));
  assert (BTOR_IS_REGULAR_NODE (args0));
  assert (BTOR_IS_ARGS_NODE (args0));
  assert (!args1 || BTOR_IS_REGULAR_NODE (b));
  assert (!args1 || BTOR_IS_APPLY_NODE (b));
  assert (!args1 || BTOR_IS_REGULAR_NODE (args1));
  assert (!args1 || BTOR_IS_ARGS_NODE (args1));
  assert (!a->parameterized);
  assert (!BTOR_REAL_ADDR_NODE (b)->parameterized);
  assert (BTOR_IS_SYNTH_NODE (a));

  int k, val;
  BtorMemMgr *mm;
  BtorAIGVecMgr *avmgr;
  BtorAIGMgr *amgr;
  BtorSATMgr *smgr;
  BtorNode *arg0, *arg1;
  BtorNode *cond;
  BtorIntStack linking_clause;
  BtorPtrHashBucket *bucket;
  BtorArgsIterator it0, it1;

  mm    = btor->mm;
  avmgr = btor->avmgr;
  amgr  = btor_get_aig_mgr_aigvec_mgr (avmgr);
  smgr  = btor_get_sat_mgr_aig_mgr (amgr);

  BTOR_INIT_STACK (linking_clause);

  /* function congruence axiom conflict:
   *   apply arguments: a_0,...,a_n, b_0,...,b_n
   *   encode premisses: \forall i <= n . /\ a_i = b_i */
  if (args1)
  {
    assert (BTOR_IS_SYNTH_NODE (b));
    assert (((BtorArgsNode *) args0)->num_args
            == ((BtorArgsNode *) args1)->num_args);
    assert (args0->len == args1->len);

    init_args_iterator (&it0, args0);
    init_args_iterator (&it1, args1);

    while (has_next_args_iterator (&it0))
    {
      assert (has_next_args_iterator (&it1));
      arg0 = next_args_iterator (&it0);
      arg1 = next_args_iterator (&it1);
      add_neq_exp_to_clause (btor, arg0, arg1, &linking_clause);
      btor->stats.lemmas_size_sum += 1;
    }
  }
  /* else beta reduction conflict */

  /* encode conclusion a = b */
  add_eq_exp_to_clause (btor, a, b, &linking_clause);

  btor->stats.lemmas_size_sum += 1; /* a == b */
  btor->stats.lemmas_size_sum += bconds_sel1->count;
  btor->stats.lemmas_size_sum += bconds_sel2->count;

  /* premisses bv conditions:
   *   true conditions: c_0, ..., c_k
   *   encode premisses: \forall i <= k. /\ c_i */
  for (bucket = bconds_sel1->first; bucket; bucket = bucket->next)
  {
    cond = (BtorNode *) bucket->key;
    BTORLOG ("  cond: %s", node2string (cond));
    assert (BTOR_REAL_ADDR_NODE (cond)->len == 1);
    assert (!BTOR_REAL_ADDR_NODE (cond)->parameterized);
    add_new_exp_to_clause (btor, cond, -1, &linking_clause);
    btor_release_exp (btor, cond);
  }

  /* premisses bv conditions:
   *   false conditions: c_0, ..., c_l
   *   encode premisses: \forall i <= l. /\ \not c_i */
  for (bucket = bconds_sel2->first; bucket; bucket = bucket->next)
  {
    cond = (BtorNode *) bucket->key;
    BTORLOG ("  cond: %s", node2string (cond));
    assert (BTOR_REAL_ADDR_NODE (cond)->len == 1);
    assert (!BTOR_REAL_ADDR_NODE (cond)->parameterized);
    add_new_exp_to_clause (btor, cond, 1, &linking_clause);
    btor_release_exp (btor, cond);
  }

  /* add linking clause */
  while (!BTOR_EMPTY_STACK (linking_clause))
  {
    k = BTOR_POP_STACK (linking_clause);
    assert (k != 0);
    val = btor_fixed_sat (smgr, k);
    if (val < 0) continue;
    assert (!val);
    btor_add_sat (smgr, k);
    btor->stats.lclause_size_sum++;
  }
  btor_add_sat (smgr, 0);
  BTOR_RELEASE_STACK (mm, linking_clause);
}

#if 0
/* Encodes the following array inequality constraint:
* array1 != array2 <=> EXISTS(i): read(array1, i) != read(array2, i)
*/
static void
encode_array_inequality_virtual_reads (Btor * btor, BtorNode * aeq)
{
  assert (0);
  BtorNodePair *vreads;
  BtorNode *read1, *read2;
  BtorAIGVec *av1, *av2;
  BtorAIG *aig1, *aig2;
  BtorAIGVecMgr *avmgr;
  BtorMemMgr *mm;
  BtorAIGMgr *amgr;
  BtorSATMgr *smgr;
  int len, k, d_k, r1_k, r2_k, e;
  BtorIntStack diffs;
  assert (btor);
  assert (aeq);
  assert (BTOR_IS_REGULAR_NODE (aeq));
  assert (BTOR_IS_ARRAY_EQ_NODE (aeq));
  assert (!aeq->tseitin);
  assert (aeq->vreads);
  mm = btor->mm;
  avmgr = btor->avmgr;
  amgr = btor_get_aig_mgr_aigvec_mgr (avmgr);
  smgr = btor_get_sat_mgr_aig_mgr (amgr);
  vreads = aeq->vreads;

  read1 = vreads->exp1;
  assert (BTOR_IS_REGULAR_NODE (read1));
  assert (BTOR_IS_READ_NODE (read1));
  assert (BTOR_IS_SYNTH_NODE (read1));
  assert (!read1->tseitin);

  read2 = vreads->exp2;
  assert (BTOR_IS_REGULAR_NODE (read2));
  assert (BTOR_IS_READ_NODE (read2));
  assert (BTOR_IS_SYNTH_NODE (read2));
  assert (!read2->tseitin);

  assert (read1->e[1] == read2->e[1]);
  assert (BTOR_IS_REGULAR_NODE (read1->e[1]));
  assert (BTOR_IS_BV_VAR_NODE (read1->e[1]));
  assert (read1->len == read2->len);

  av1 = read1->av;
  assert (av1);
  av2 = read2->av;
  assert (av2);

  /* assign aig cnf indices as there are only variables,
   * no SAT constraints are generated */
  btor_aigvec_to_sat_tseitin (avmgr, aeq->av);
  aeq->tseitin = 1;
  btor_aigvec_to_sat_tseitin (avmgr, av1);
  read1->tseitin = 1;
  btor_aigvec_to_sat_tseitin (avmgr, av2);
  read2->tseitin = 1;

  /* encode !e => r1 != r2 */

  BTOR_INIT_STACK (diffs);
  len = read1->len;

  /* we do not need to hash the diffs as we never use
   * value1 != value2 in a lemma on demand */

  for (k = 0; k < len; k++)
    {
      aig1 = av1->aigs[k];
      assert (!BTOR_IS_INVERTED_AIG (aig1));
      assert (!BTOR_IS_CONST_AIG (aig1));
      assert (BTOR_IS_VAR_AIG (aig1));
      r1_k = aig1->cnf_id;
      assert (r1_k != 0);

      aig2 = av2->aigs[k];
      assert (!BTOR_IS_INVERTED_AIG (aig2));
      assert (!BTOR_IS_CONST_AIG (aig2));
      assert (BTOR_IS_VAR_AIG (aig2));
      r2_k = aig2->cnf_id;
      assert (r2_k != 0);

      d_k = btor_next_cnf_id_sat_mgr (smgr);
      BTOR_PUSH_STACK (mm, diffs, d_k);

      btor_add_sat (smgr, r1_k);
      btor_add_sat (smgr, r2_k);
      btor_add_sat (smgr, -d_k);
      btor_add_sat (smgr, 0);

      btor_add_sat (smgr, -r1_k);
      btor_add_sat (smgr, -r2_k);
      btor_add_sat (smgr, -d_k);
      btor_add_sat (smgr, 0);
    }

  assert (BTOR_IS_SYNTH_NODE (aeq));
  assert (aeq->av->len == 1);
  assert (!BTOR_IS_INVERTED_AIG (aeq->av->aigs[0]));
  assert (!BTOR_IS_CONST_AIG (aeq->av->aigs[0]));
  assert (BTOR_IS_VAR_AIG (aeq->av->aigs[0]));
  e = aeq->av->aigs[0]->cnf_id;
  assert (e != 0);

  assert (!BTOR_EMPTY_STACK (diffs));
  while (!BTOR_EMPTY_STACK (diffs))
    {
      d_k = BTOR_POP_STACK (diffs);
      btor_add_sat (smgr, d_k);
    }
  btor_add_sat (smgr, e);
  btor_add_sat (smgr, 0);
  BTOR_RELEASE_STACK (mm, diffs);
}
#endif

static void
add_lemma (Btor *btor, BtorNode *fun, BtorNode *app0, BtorNode *app1)
{
  assert (btor);
  assert (fun);
  assert (app0);
  assert (BTOR_IS_REGULAR_NODE (fun));
  assert (BTOR_IS_FUN_NODE (fun));
  assert (!fun->parameterized);
  assert (BTOR_IS_REGULAR_NODE (app0));
  assert (BTOR_IS_APPLY_NODE (app0));
  assert (!app1 || BTOR_IS_REGULAR_NODE (app1));
  assert (!app1 || BTOR_IS_APPLY_NODE (app1));

#ifndef NDEBUG
  int evalerr;
#endif
  BtorPtrHashTable *bconds_sel1, *bconds_sel2;
  BtorNode *args, *value, *exp;
  BtorMemMgr *mm;

  mm = btor->mm;

  /* collect intermediate conditions of bit vector conditionals */
  bconds_sel1 = btor_new_ptr_hash_table (mm,
                                         (BtorHashPtr) btor_hash_exp_by_id,
                                         (BtorCmpPtr) btor_compare_exp_by_id);
  bconds_sel2 = btor_new_ptr_hash_table (mm,
                                         (BtorHashPtr) btor_hash_exp_by_id,
                                         (BtorCmpPtr) btor_compare_exp_by_id);

  /* function congruence axiom conflict */
  if (app1)
  {
    for (exp = app0; exp; exp = exp == app0 ? app1 : 0)
    {
      assert (exp);
      assert (BTOR_IS_APPLY_NODE (exp));
      args = exp->e[1];
      /* path from exp to conflicting fun */
      collect_premisses (btor, exp, fun, args, bconds_sel1, bconds_sel2);
    }
    encode_lemma (
        btor, bconds_sel1, bconds_sel2, app0, app1, app0->e[1], app1->e[1]);
  }
  /* beta reduction conflict */
  else
  {
    args = app0->e[1];
    btor_assign_args (btor, fun, args);
#ifndef NDEBUG
    value = btor_beta_reduce_partial (btor, fun, 0, &evalerr);
    assert (!evalerr);
#else
    value = btor_beta_reduce_partial (btor, fun, 0, 0);
#endif
    btor_unassign_params (btor, fun);
    assert (!BTOR_IS_LAMBDA_NODE (BTOR_REAL_ADDR_NODE (value)));

    /* path from app0 to conflicting fun */
    collect_premisses (btor, app0, fun, args, bconds_sel1, bconds_sel2);

    /* path from conflicting fun to value */
    collect_premisses (
        btor, fun, BTOR_REAL_ADDR_NODE (value), args, bconds_sel1, bconds_sel2);

    encode_lemma (btor, bconds_sel1, bconds_sel2, app0, value, app0->e[1], 0);

    btor_release_exp (btor, value);
  }

  btor_delete_ptr_hash_table (bconds_sel1);
  btor_delete_ptr_hash_table (bconds_sel2);
}

static void
find_not_encoded_applies_vars (Btor *btor,
                               BtorNode *exp,
                               BtorNodePtrStack *param_apps)
{
  assert (btor);
  assert (exp);
  assert (param_apps);
  assert (check_unique_table_mark_unset_dbg (btor));

  int i;
  double start;
  BtorNode *cur;
  BtorNodePtrStack visit, unmark;

  start = btor_time_stamp ();
  BTOR_INIT_STACK (visit);
  BTOR_INIT_STACK (unmark);
  BTOR_PUSH_STACK (btor->mm, visit, exp);

  do
  {
    cur = BTOR_REAL_ADDR_NODE (BTOR_POP_STACK (visit));

    if (cur->mark || cur->tseitin || BTOR_IS_FUN_NODE (cur)) continue;

    cur->mark = 1;
    BTOR_PUSH_STACK (btor->mm, unmark, cur);

    if (!cur->tseitin
        && (BTOR_IS_APPLY_NODE (cur) || BTOR_IS_BV_VAR_NODE (cur)))
    {
      BTOR_PUSH_STACK (btor->mm, *param_apps, cur);
    }

    for (i = 0; i < cur->arity; i++)
      BTOR_PUSH_STACK (btor->mm, visit, cur->e[i]);
  } while (!BTOR_EMPTY_STACK (visit));

  BTOR_RELEASE_STACK (btor->mm, visit);

  while (!BTOR_EMPTY_STACK (unmark))
  {
    cur = BTOR_POP_STACK (unmark);
    assert (BTOR_IS_REGULAR_NODE (cur));
    assert (cur->mark);
    cur->mark = 0;
  }
  BTOR_RELEASE_STACK (btor->mm, unmark);
  btor->time.find_nenc_app += btor_time_stamp () - start;
}

static int
encode_applies_vars (Btor *btor,
                     BtorLambdaNode *lambda,
                     BtorNodePtrStack *param_apps)
{
  assert (btor);
  assert (lambda);
  assert (param_apps);
  assert (BTOR_IS_REGULAR_NODE (lambda));

  int i, assignments_changed = 0, res = 0;
  BtorNode *cur;
  BtorNodePtrStack stack;

  stack = *param_apps;

  if (BTOR_EMPTY_STACK (stack)) return assignments_changed;

  if (!lambda->synth_apps)
  {
    lambda->synth_apps =
        btor_new_ptr_hash_table (btor->mm,
                                 (BtorHashPtr) btor_hash_exp_by_id,
                                 (BtorCmpPtr) btor_compare_exp_by_id);
  }

  for (i = 0; i < BTOR_COUNT_STACK (stack); i++)
  {
    cur = BTOR_PEEK_STACK (stack, i);
    assert (BTOR_IS_REGULAR_NODE (cur));
    assert (BTOR_IS_APPLY_NODE (cur) || BTOR_IS_BV_VAR_NODE (cur));

    if (BTOR_IS_BV_VAR_NODE (cur))
    {
      if (!cur->tseitin)
        res = lazy_synthesize_and_encode_var_exp (btor, cur, 1);
    }
    else
    {
      assert (BTOR_IS_APPLY_NODE (cur));

      if (btor_find_in_ptr_hash_table (lambda->synth_apps, cur)) continue;

      /* must be considered for consistency checking */
      cur->vread = 1;
      btor->stats.lambda_synth_apps++;
      btor_insert_in_ptr_hash_table (lambda->synth_apps,
                                     btor_copy_exp (btor, cur));
      if (!cur->tseitin)
        res = lazy_synthesize_and_encode_apply_exp (btor, cur, 1);
    }

    if (res) assignments_changed = 1;
  }

  return assignments_changed;
}

static int
propagate (Btor *btor,
           BtorNodePtrStack *prop_stack,
           BtorNodePtrStack *cleanup_stack,
           int *assignments_changed)
{
  assert (btor);
  assert (prop_stack);
  assert (cleanup_stack);
  // TODO: extensionality for write lambdas
  assert (btor->ops[BTOR_AEQ_NODE] == 0);

#ifndef NDEBUG
  int num_restarts;
#endif
  int i, values_equal, args_equal, evalerr;
  char *fun_value_assignment, *app_assignment;
  BtorMemMgr *mm;
  BtorLambdaNode *lambda;
  BtorNode *fun, *app, *args, *fun_value, *parameterized, *param_app;
  BtorNode *hashed_app;
  BtorPtrHashBucket *b;
  BtorNodePtrStack param_apps;

  BTOR_INIT_STACK (param_apps);

  mm = btor->mm;

  BTORLOG ("");
  BTORLOG ("*** %s", __FUNCTION__);
  while (!BTOR_EMPTY_STACK (*prop_stack))
  {
    btor->stats.propagations++;
    fun = BTOR_POP_STACK (*prop_stack);
    assert (BTOR_IS_REGULAR_NODE (fun));
    assert (BTOR_IS_FUN_NODE (fun));
    assert (!fun->simplified);
    assert (!BTOR_EMPTY_STACK (*prop_stack));
    assert (fun->reachable);
    app = BTOR_POP_STACK (*prop_stack);
    assert (BTOR_IS_REGULAR_NODE (app));
    assert (BTOR_IS_APPLY_NODE (app));
    assert (app->refs - app->ext_refs > 0);
    assert (app->reachable || app->vread);
    check_not_simplified_or_const (btor, app);
    app->propagated = 1;

    BTORLOG ("propagate");
    BTORLOG ("  app: %s", node2string (app));
    BTORLOG ("  fun: %s", node2string (fun));

    *assignments_changed = lazy_synthesize_and_encode_apply_exp (btor, app, 1);

    if (*assignments_changed) return 0;

    args = app->e[1];
    assert (BTOR_IS_REGULAR_NODE (args));
    assert (BTOR_IS_ARGS_NODE (args));
    check_not_simplified_or_const (btor, app);
    check_not_simplified_or_const (btor, args);

    if (!fun->rho)
    {
      fun->rho =
          btor_new_ptr_hash_table (mm,
                                   (BtorHashPtr) hash_assignment,
                                   (BtorCmpPtr) compare_argument_assignments);
      BTOR_PUSH_STACK (mm, *cleanup_stack, fun);
    }
    else
    {
      b = btor_find_in_ptr_hash_table (fun->rho, args);
      if (b)
      {
        hashed_app = (BtorNode *) b->data.asPtr;
        assert (BTOR_IS_REGULAR_NODE (hashed_app));
        assert (BTOR_IS_APPLY_NODE (hashed_app));

        /* function congruence conflict */
        if (compare_assignments (hashed_app, app) != 0)
        {
          BTORLOG ("\e[1;31m");
          BTORLOG ("FC conflict at: %s", node2string (fun));
          BTORLOG ("add_lemma:");
          BTORLOG ("  fun: %s", node2string (fun));
          BTORLOG ("  app1: %s", node2string (hashed_app));
          BTORLOG ("  app2: %s", node2string (app));
          BTORLOG ("\e[0;39m");
          btor->stats.function_congruence_conflicts++;
          add_lemma (btor, fun, hashed_app, app);
          return 1;
        }
        else
          continue;
      }
    }
    assert (fun->rho);
    assert (!btor_find_in_ptr_hash_table (fun->rho, args));
    btor_insert_in_ptr_hash_table (fun->rho, args)->data.asPtr = app;
    BTORLOG ("  save app: %s (%s)", node2string (args), node2string (app));

    /* skip array vars */
    if (!BTOR_IS_LAMBDA_NODE (fun))
    {
      assert (BTOR_IS_ARRAY_VAR_NODE (fun));
      continue;
    }

    lambda = (BtorLambdaNode *) fun;

    *assignments_changed = lazy_synthesize_and_encode_lambda_exp (btor, fun, 1);
    if (*assignments_changed) return 0;

    btor_assign_args (btor, fun, args);
#ifndef NDEBUG
    num_restarts = 0;
#endif
  PROPAGATE_BETA_REDUCE_PARTIAL:
    fun_value = btor_beta_reduce_partial (btor, fun, &parameterized, &evalerr);
    assert (!BTOR_IS_LAMBDA_NODE (BTOR_REAL_ADDR_NODE (fun_value)));

    if (BTOR_IS_ARRAY_VAR_NODE (BTOR_REAL_ADDR_NODE (fun_value)))
    {
      BTOR_PUSH_STACK (mm, *prop_stack, app);
      BTOR_PUSH_STACK (mm, *prop_stack, fun_value);
      btor_unassign_params (btor, fun);
      btor_release_exp (btor, fun_value);
      continue;
    }

    if (parameterized)
    {
      assert (BTOR_IS_REGULAR_NODE (parameterized));

      args_equal = 0;
      if (BTOR_IS_APPLY_NODE (BTOR_REAL_ADDR_NODE (fun_value))
          && ENABLE_APPLY_PROP_DOWN)
        args_equal = BTOR_REAL_ADDR_NODE (fun_value)->e[1] == args;

      if (!args_equal)
      {
        BTOR_INIT_STACK (param_apps);
        find_not_encoded_applies_vars (btor, fun_value, &param_apps);

        *assignments_changed = encode_applies_vars (btor, lambda, &param_apps);

        if (*assignments_changed)
        {
          btor_unassign_params (btor, fun);
          btor_release_exp (btor, fun_value);
          BTOR_RELEASE_STACK (mm, param_apps);
          return 0;
        }

        /* we have to ensure the consistency of the freshly encoded
         * function applications, hence we need to propagate them. */
        for (i = 0; i < BTOR_COUNT_STACK (param_apps); i++)
        {
          param_app = BTOR_REAL_ADDR_NODE (BTOR_PEEK_STACK (param_apps, i));
          assert (BTOR_IS_REGULAR_NODE (param_app));
          assert (BTOR_IS_APPLY_NODE (param_app)
                  || BTOR_IS_BV_VAR_NODE (param_app));

          if (!BTOR_IS_APPLY_NODE (param_app)) continue;

          BTOR_PUSH_STACK (mm, *prop_stack, param_app);
          BTOR_PUSH_STACK (mm, *prop_stack, param_app->e[0]);
        }

        BTOR_RELEASE_STACK (mm, param_apps);

        /* if we couldn't fully evaluate 'fun_value' there were still
         * not encoded inputs. now every required input is encoded and
         * we can restart partial beta reduction.
         * if we would not restart partial beta reduction it may produce
         * different values for lemma generation. */
        if (evalerr)
        {
          btor_release_exp (btor, fun_value);
          btor->stats.partial_beta_reduction_restarts++;
#ifndef NDEBUG
          num_restarts++;
          assert (num_restarts < 3);
#endif
          BTORLOG ("restart partial beta reduction");
          goto PROPAGATE_BETA_REDUCE_PARTIAL;
        }
      }

      assert (!evalerr);

      /* NOTE: this is a special case
       * 'fun_value' is a function application and is not encoded.
       * the value of 'fun_value' must be the same as 'app'.
       * if 'fun_value' and 'app' have the same number of arguments and
       * the arguments have the same value, we can propagate 'app'
       * instead of 'fun_value'. in this case, we do not have to
       * additionally encode 'fun_value', but we can use 'app' instead,
       * which has the same properties as 'fun_value'. further, we do not
       * have to encode every intermediate function application we
       * encounter while propagating 'app'. */
      if (BTOR_IS_APPLY_NODE (BTOR_REAL_ADDR_NODE (fun_value)) && args_equal)
      {
        BTOR_PUSH_STACK (mm, *prop_stack, app);
        BTOR_PUSH_STACK (
            mm, *prop_stack, BTOR_REAL_ADDR_NODE (fun_value)->e[0]);
        BTORLOG ("  propagate down: %s", node2string (app));
        btor->stats.propagations_down++;
      }
      else
      {
        /* compute assignment of 'fun_value' and compare it to the
         * assignment of 'app'. */
        app_assignment       = btor_bv_assignment_str_exp (btor, app);
        fun_value_assignment = btor_eval_exp (btor, fun_value);
        assert (fun_value_assignment);
        values_equal = strcmp (app_assignment, fun_value_assignment) == 0;
        btor_freestr (mm, fun_value_assignment);
        btor_release_bv_assignment_str_exp (btor, app_assignment);

        /* beta reduction conflict */
        if (!values_equal)
        {
        BETA_REDUCTION_CONFLICT:
          BTORLOG ("\e[1;31m");
          BTORLOG ("BR conflict at: %s", node2string (fun));
          BTORLOG ("add_lemma:");
          BTORLOG ("  fun: %s", node2string (fun));
          BTORLOG ("  app: %s", node2string (app));
          BTORLOG ("\e[0;39m");
          btor->stats.beta_reduction_conflicts++;
          add_lemma (btor, fun, app, 0);
          btor_unassign_params (btor, fun);
          btor_release_exp (btor, fun_value);
          return 1;
        }
      }
    }
    else
    {
      /* we already have an assignment for 'fun_value' and we can check
       * if both function value 'app' and 'fun_value' are the same */
      if (compare_assignments (app, fun_value) != 0)
        goto BETA_REDUCTION_CONFLICT;
    }
    btor_unassign_params (btor, fun);
    btor_release_exp (btor, fun_value);
  }

  return 0;
}

#if 0
static void
print_cone_dbg (Btor * btor, BtorNode * exp)
{
  assert (btor);
  assert (exp);

  BTOR_DECLARE_QUEUE (Int, int);

  int i, lvl;
  BtorNode *cur, *parent;
  BtorParentIterator it;
  BtorNodePtrQueue queue;
  BtorIntQueue level;
  BtorPtrHashTable *table;
  BtorPtrHashBucket *b;

  BTOR_INIT_QUEUE (queue);
  BTOR_INIT_QUEUE (level);
  BTOR_ENQUEUE (btor->mm, queue, exp);
  BTOR_ENQUEUE (btor->mm, level, 0);
  table = btor_new_ptr_hash_table (btor->mm,
				   (BtorHashPtr) btor_hash_exp_by_id,
				   (BtorCmpPtr) btor_compare_exp_by_id);

  while (!BTOR_EMPTY_QUEUE (queue))
    {
      cur = BTOR_REAL_ADDR_NODE (BTOR_DEQUEUE (queue));
      lvl = BTOR_DEQUEUE (level);

      if (!btor_find_in_ptr_hash_table (table, cur))
	{
	  (void) btor_insert_in_ptr_hash_table (table, cur);
	  printf ("(%d) cone: %s\n", lvl, node2string (cur));
	  printf ("       reachable:  %d\n", cur->reachable);
	  printf ("       synth:      %d\n", BTOR_IS_SYNTH_NODE (cur));
	  printf ("       refs/ext:   %d/%d\n", cur->refs, cur->ext_refs);
	  printf ("       parents:    %d\n", cur->parents);
	  printf ("       constraint: %d\n", cur->constraint);
	  printf ("       children:  ");
	  for (i = 0; i < cur->arity; i++)
	    {
	      if (btor_find_in_ptr_hash_table (table,
		    BTOR_REAL_ADDR_NODE (cur->e[i])))
	      printf (" %d", BTOR_REAL_ADDR_NODE (cur->e[i])->id);
	    }
	  printf ("\n");

	  init_full_parent_iterator (&it, cur);

	  while (has_next_parent_full_parent_iterator (&it))
	    {
	      parent = next_parent_full_parent_iterator (&it);
	      assert (BTOR_IS_REGULAR_NODE (parent));

	      BTOR_ENQUEUE (btor->mm, queue, parent);
	      BTOR_ENQUEUE (btor->mm, level, lvl + 1);
	    }
	}
    }

  btor_delete_ptr_hash_table (table);
  BTOR_RELEASE_QUEUE (btor->mm, queue);
  BTOR_RELEASE_QUEUE (btor->mm, level);
}
#endif

static void
find_param_applies (Btor *btor, BtorNode *exp, BtorNodePtrStack *param_apps)
{
  assert (btor);
  assert (exp);
  assert (param_apps);
  assert (check_unique_table_mark_unset_dbg (btor));

  int i;
  double start;
  BtorNode *cur;
  BtorNodePtrStack visit, unmark;

  start = btor_time_stamp ();
  BTOR_INIT_STACK (visit);
  BTOR_INIT_STACK (unmark);
  BTOR_PUSH_STACK (btor->mm, visit, exp);

  do
  {
    cur = BTOR_REAL_ADDR_NODE (BTOR_POP_STACK (visit));

    if (cur->mark || !cur->parameterized || BTOR_IS_FUN_NODE (cur)) continue;

    cur->mark = 1;
    BTOR_PUSH_STACK (btor->mm, unmark, cur);

    if (BTOR_IS_APPLY_NODE (cur))
    {
      BTOR_PUSH_STACK (btor->mm, *param_apps, cur);
    }

    for (i = 0; i < cur->arity; i++)
      BTOR_PUSH_STACK (btor->mm, visit, cur->e[i]);
  } while (!BTOR_EMPTY_STACK (visit));

  BTOR_RELEASE_STACK (btor->mm, visit);

  while (!BTOR_EMPTY_STACK (unmark))
  {
    cur = BTOR_POP_STACK (unmark);
    assert (BTOR_IS_REGULAR_NODE (cur));
    assert (cur->mark);
    cur->mark = 0;
  }
  BTOR_RELEASE_STACK (btor->mm, unmark);
  btor->time.find_param_app += btor_time_stamp () - start;
}

static int
check_and_resolve_conflicts (Btor *btor, BtorNodePtrStack *top_functions)
{
  assert (btor);
  assert (top_functions);
  assert (btor->ops[BTOR_AEQ_NODE] == 0);

  int found_conflict, changed_assignments;
  BtorMemMgr *mm;
  BtorNode *cur_fun, *cur_parent, **top, **temp, *param_app;
  BtorNodePtrStack fun_stack, cleanup_stack, working_stack, unmark_stack;
  BtorNodePtrStack param_apps;
  BtorParentIterator it;

  found_conflict = 0;
  mm             = btor->mm;
BTOR_CONFLICT_CHECK:
  assert (!found_conflict);
  changed_assignments = 0;
  BTOR_INIT_STACK (unmark_stack);
  BTOR_INIT_STACK (working_stack);
  BTOR_INIT_STACK (cleanup_stack);
  BTOR_INIT_STACK (fun_stack);
  BTOR_INIT_STACK (param_apps);

  /* push all top arrays on the stack */
  top = top_functions->top;
  for (temp = top_functions->start; temp != top; temp++)
  {
    cur_fun = *temp;
    assert (BTOR_IS_REGULAR_NODE (cur_fun));
    assert (BTOR_IS_FUN_NODE (cur_fun));
    assert (cur_fun->reachable);
    assert (!cur_fun->simplified);
    BTOR_PUSH_STACK (mm, fun_stack, cur_fun);
  }

  while (!BTOR_EMPTY_STACK (fun_stack))
  {
    cur_fun = BTOR_POP_STACK (fun_stack);
    assert (BTOR_IS_REGULAR_NODE (cur_fun));
    assert (BTOR_IS_FUN_NODE (cur_fun));
    assert (cur_fun->reachable);
    assert (!cur_fun->simplified);
    assert (cur_fun->fun_mark == 0 || cur_fun->fun_mark == 1);

    if (cur_fun->fun_mark == 0)
    {
      cur_fun->fun_mark = 1;
      BTOR_PUSH_STACK (mm, unmark_stack, cur_fun);
      assert (BTOR_IS_FUN_NODE (cur_fun));

      /* push all underlying functions on fun_stack that are accessed
       * via parameterized apply nodes */
      if (BTOR_IS_LAMBDA_NODE (cur_fun))
      {
        assert (BTOR_IS_PARAM_NODE (cur_fun->e[0]));
        assert (BTOR_EMPTY_STACK (param_apps));
        find_param_applies (btor, BTOR_LAMBDA_GET_BODY (cur_fun), &param_apps);

        while (!BTOR_EMPTY_STACK (param_apps))
        {
          param_app = BTOR_POP_STACK (param_apps);
          assert (BTOR_IS_REGULAR_NODE (param_app));
          assert (BTOR_IS_APPLY_NODE (param_app));
          BTOR_PUSH_STACK (mm, fun_stack, param_app->e[0]);
        }
        BTOR_RESET_STACK (param_apps);
      }

      /* check consistency for non-parameterized apply nodes */
      init_apply_parent_iterator (&it, cur_fun);
      while (has_next_parent_apply_parent_iterator (&it))
      {
        cur_parent = next_parent_apply_parent_iterator (&it);
        assert (BTOR_IS_REGULAR_NODE (cur_parent));
        assert (BTOR_IS_APPLY_NODE (cur_parent));

        /* skip parameterized applications */
        if (cur_parent->parameterized) continue;

        /* only propagate necessary applications */
        check_not_simplified_or_const (btor, cur_parent);
        if (cur_parent->reachable || cur_parent->vread)
        {
          BTOR_PUSH_STACK (mm, working_stack, cur_parent);
          BTOR_PUSH_STACK (mm, working_stack, cur_fun);
          found_conflict = propagate (
              btor, &working_stack, &cleanup_stack, &changed_assignments);
          if (found_conflict || changed_assignments) goto BTOR_CONFLICT_CLEANUP;
        }
      }
    }
  }
BTOR_CONFLICT_CLEANUP:
  while (!BTOR_EMPTY_STACK (cleanup_stack))
  {
    cur_fun = BTOR_POP_STACK (cleanup_stack);
    assert (BTOR_IS_REGULAR_NODE (cur_fun));
    assert (BTOR_IS_FUN_NODE (cur_fun));
    assert (cur_fun->rho);

    if (found_conflict || changed_assignments)
    {
      btor_delete_ptr_hash_table (cur_fun->rho);
      cur_fun->rho = 0;
    }
    else
    {
      /* remember arrays for incremental usage (and prevent premature
       * release in case that array is released via API call) */
      BTOR_PUSH_STACK (
          mm, btor->arrays_with_model, btor_copy_exp (btor, cur_fun));
    }
  }
  BTOR_RELEASE_STACK (mm, cleanup_stack);
  BTOR_RELEASE_STACK (mm, working_stack);
  BTOR_RELEASE_STACK (mm, fun_stack);
  BTOR_RELEASE_STACK (mm, param_apps);

  /* reset array marks of arrays */
  while (!BTOR_EMPTY_STACK (unmark_stack))
  {
    cur_fun = BTOR_POP_STACK (unmark_stack);
    assert (BTOR_IS_REGULAR_NODE (cur_fun));
    assert (BTOR_IS_FUN_NODE (cur_fun));
    assert (cur_fun->fun_mark == 1);
    cur_fun->fun_mark = 0;
  }
  BTOR_RELEASE_STACK (mm, unmark_stack);

  /* restart? (assignments changed during lazy synthesis and encoding) */
  if (changed_assignments)
  {
    btor->stats.synthesis_assignment_inconsistencies++;
    BTORLOG ("synthesis assignment inconsistency: %d",
             btor->stats.synthesis_assignment_inconsistencies);
    goto BTOR_CONFLICT_CHECK;
  }
  return found_conflict;
}

<<<<<<< HEAD
static Btor *
clone_btor_negated (Btor *btor)
{
  assert (btor);
  assert (btor->synthesized_constraints->count);

  int i;
  Btor *clone;
  BtorNode *root, *exp, *cur, *real_cur, *and;
  BtorHashTableIterator it;
  BtorNodePtrStack stack;

  clone = btor_clone_btor (btor);
  btor_enable_inc_usage (clone);

  BTOR_INIT_STACK (stack);
  root = 0;
  init_node_hash_table_iterator (clone, &it, clone->synthesized_constraints);
  while (has_next_node_hash_table_iterator (&it))
  {
    exp = next_node_hash_table_iterator (&it);
    BTOR_PUSH_STACK (btor->mm, stack, exp);
    while (!BTOR_EMPTY_STACK (stack))
    {
      cur      = BTOR_POP_STACK (stack);
      real_cur = BTOR_REAL_ADDR_NODE (cur);
      if (!BTOR_REAL_ADDR_AIG (real_cur->av->aigs[0])->cnf_id)
      {
        assert (BTOR_IS_INVERTED_NODE (cur) && BTOR_IS_AND_NODE (real_cur));
        for (i = 0; i < real_cur->arity; i++)
          BTOR_PUSH_STACK (btor->mm, stack, real_cur->e[i]);
      }
      else
      {
        btor_release_delete_aigvec (clone->avmgr, real_cur->av);
        real_cur->av = 0;
      }
    }
    //      real_cur = BTOR_REAL_ADDR_NODE (cur);
    //      assert (real_cur->constraint);
    //      if (!BTOR_REAL_ADDR_AIG (real_cur->av->aigs[0])->cnf_id)
    //	{
    //	  assert (BTOR_IS_INVERTED_NODE (cur) && BTOR_IS_AND_NODE (real_cur));
    //	  BTOR_PUSH_STACK (btor, stack, real_cur);
    //	}
    //      while (!BTOR_EMPTY_STACK (stack))
    //	{
    //	  real_cur = BTOR_POP_STACK (stack);
    //	  assert (BTOR_REAL_ADDR_NODE (real_cur));
    //	  if (!BTOR_REAL_ADDR_AIG (real_cur->av->aigs[0])->cnf_id)
    //	    {
    //	    }
    //	}
    //      btor_release_delete_aigvec (clone->avmgr, real_cur->av);
    //      real_cur->av = 0;
    //      real_cur->constraint = 0;
    BTOR_REAL_ADDR_NODE (exp)->constraint = 0;
    if (!root)
      //	root = btor_copy_exp (clone, cur);
      root = btor_copy_exp (clone, exp);
    else
    {
      //	  and = btor_and_exp (clone, root, cur);
      and = btor_and_exp (clone, root, exp);
      btor_release_exp (clone, root);
      root = and;
    }
  }
  root = BTOR_INVERT_NODE (root);
  assert (root);
  init_node_hash_table_iterator (clone, &it, clone->synthesized_constraints);
  while (has_next_node_hash_table_iterator (&it))
    btor_release_exp (clone, next_node_hash_table_iterator (&it));
  btor_delete_ptr_hash_table (clone->synthesized_constraints);
  clone->synthesized_constraints =
      btor_new_ptr_hash_table (clone->mm,
                               (BtorHashPtr) btor_hash_exp_by_id,
                               (BtorCmpPtr) btor_compare_exp_by_id);
  insert_unsynthesized_constraint (clone, root);
  btor_release_exp (clone, root);
  BTOR_RELEASE_STACK (btor->mm, stack);
  return clone;
}

static Btor *
clone_exp_layer_negated (Btor *btor)
{
  assert (btor);
  assert (btor->synthesized_constraints->count);
  assert (!btor->unsynthesized_constraints->count);
  assert (!btor->embedded_constraints->count);

  Btor *clone;
  BtorNode *root, *cur, *and;
  BtorHashTableIterator it;

  clone = btor_clone_exp_layer (btor);
  assert (!clone->synthesized_constraints->count);
  assert (clone->unsynthesized_constraints->count);
  assert (!clone->embedded_constraints->count);
  btor_enable_inc_usage (clone);

  root = 0;
  init_node_hash_table_iterator (clone, &it, clone->unsynthesized_constraints);
  while (has_next_node_hash_table_iterator (&it))
  {
    cur                                   = next_node_hash_table_iterator (&it);
    BTOR_REAL_ADDR_NODE (cur)->constraint = 0;
    if (!root)
      root = btor_copy_exp (clone, cur);
    else
    {
      and = btor_and_exp (clone, root, cur);
      btor_release_exp (clone, root);
      root = and;
    }
  }
  root = BTOR_INVERT_NODE (root);
  init_node_hash_table_iterator (clone, &it, clone->unsynthesized_constraints);
  while (has_next_node_hash_table_iterator (&it))
    btor_release_exp (clone, next_node_hash_table_iterator (&it));
  btor_delete_ptr_hash_table (clone->unsynthesized_constraints);
  clone->unsynthesized_constraints =
      btor_new_ptr_hash_table (clone->mm,
                               (BtorHashPtr) btor_hash_exp_by_id,
                               (BtorCmpPtr) btor_compare_exp_by_id);
  btor_assert_exp (clone, root);
  //  insert_unsynthesized_constraint (clone, root);
  btor_release_exp (clone, root);
  return clone;
}

#if 0
static void
search_top_applies (Btor * btor, BtorNodePtrStack * top_applies)
{
  assert (btor);
  assert (top_applies);
  assert (BTOR_EMPTY_STACK (*top_applies));
  assert (btor->unsynthesized_constraints->count == 0);
  assert (btor->embedded_constraints->count == 0);

  int i;
  char *ass;
  Btor *clone;
  BtorPtrHashTable *assumptions;
  BtorHashTableIterator it;
  BtorFullParentIterator pit;
  BtorNode *cur, *ccur, *eq, *bvconst;
  BtorNodePtrStack stack;
  BtorAIGMgr *amgr;
  BtorSATMgr *smgr;

  amgr = btor_get_aig_mgr_aigvec_mgr (btor->avmgr);
  smgr = btor_get_sat_mgr_aig_mgr (amgr);
  if (!smgr->inc_required) return;

  BTOR_INIT_STACK (stack);
  assumptions = btor_new_ptr_hash_table (
		    btor->mm, (BtorHashPtr) btor_hash_exp_by_id,
			      (BtorCmpPtr) btor_compare_exp_by_id);
#ifndef NDEBUG
  //Btor *clone2 = clone_btor_negated (btor);
  Btor *clone2 = clone_exp_layer_negated (btor);
  btor_enable_force_cleanup (clone2);
  btor_enable_inc_usage (clone2);
  clone2->dual_prop = 0;
  int sat_result = btor_sat_btor (clone2);
  btor_delete_btor (clone2);
  printf ("-- initial sat: %s\n", sat_result == BTOR_SAT ? "SAT" : "UNSAT");
#endif

//  // TODO DEBUG
//  init_node_hash_table_iterator (btor, &it, btor->synthesized_constraints);
//  while (has_next_node_hash_table_iterator (&it))
//    {
//      cur = next_node_hash_table_iterator (&it);
//      printf ("\ncur %d *******------------------\n", BTOR_REAL_ADDR_NODE (cur)->id);
//      btor_dump_btor_node (btor, stdout, cur);
//      printf ("********-----------------------\n");
//    }
//  //
  //clone = clone_btor_negated (btor);
  clone = clone_exp_layer_negated (btor);
  btor_enable_force_cleanup (clone);
  btor_enable_inc_usage (clone);
  clone->loglevel = 0;
  clone->dual_prop = 0;
//  // TODO DEBUG
//  init_node_hash_table_iterator (clone, &it, clone->unsynthesized_constraints);
//  while (has_next_node_hash_table_iterator (&it))
//    {
//      cur = next_node_hash_table_iterator (&it);
//      printf ("\ncur %d +++++++++++++------------\n", BTOR_REAL_ADDR_NODE (cur)->id);
//      btor_dump_btor_node (clone, stdout, cur);
//      printf ("++++++++++++++++---------------\n");
//    }
//  //

  /* assume non-boolean bv assignments */
  //for (i = 0; i < btor->nodes_unique_table.size; i++)

  //    for (cur = btor->nodes_unique_table.chains[i]; cur; cur = cur->next)
  //      {
  //        if (!BTOR_IS_SYNTH_NODE (cur)) continue;
  //        if (BTOR_IS_BV_VAR_NODE (cur) || BTOR_IS_APPLY_NODE (cur))
  //          BTOR_PUSH_STACK (btor->mm, stack, cur);
  //      }
  //  }
  for (i = 1; i < BTOR_COUNT_STACK (btor->nodes_id_table); i++)
    {
      cur = BTOR_PEEK_STACK (btor->nodes_id_table, i);
      if (!cur) continue;
      if (!cur->reachable) continue;
      if (!BTOR_IS_SYNTH_NODE (cur)) continue;
      if (BTOR_IS_BV_VAR_NODE (cur) || BTOR_IS_APPLY_NODE (cur))
	BTOR_PUSH_STACK (btor->mm, stack, cur);
    }
  printf ("bv stack count: %d\n", BTOR_COUNT_STACK (stack));
  while (!BTOR_EMPTY_STACK (stack))
    {
      cur = BTOR_POP_STACK (stack);
      assert (cur);
      ass = btor_bv_assignment_str_exp (btor, cur);
      for (i = 0; i < BTOR_REAL_ADDR_NODE (cur)->len; i++)
	ass[i] = ass[i] == 'x' ? '0' : ass[i];
      ccur = BTOR_PEEK_STACK (clone->nodes_id_table, 
			   BTOR_REAL_ADDR_NODE (cur)->id);
      assert (ccur);
      printf ("assumption: %s\n", node2string (ccur));
      printf ("len: %d\n", BTOR_REAL_ADDR_NODE (ccur)->len);
      printf ("assignment: %s\n", ass);
      // TODO optimize for len == 1
      bvconst = btor_const_exp (clone, ass);
      eq = btor_eq_exp (clone, ccur, bvconst);
      printf ("eq: %s\n", node2string (eq));
      btor_assume_exp (clone, eq);
      if (!btor_find_in_ptr_hash_table (assumptions, eq))
	btor_insert_in_ptr_hash_table (assumptions, btor_copy_exp (clone, eq));
      btor_release_exp (clone, eq);
      btor_release_exp (clone, bvconst);
      btor_release_bv_assignment_str_exp (btor, ass);
    }
  btor_sat_btor (clone);
  assert (clone->last_sat_result == BTOR_UNSAT);

  //// TODO DEBUG
  //printf ("--- clone.\n");
  //for (i = 1; i < BTOR_COUNT_STACK (clone->nodes_id_table); i++)
  //  {
  //    cur = BTOR_PEEK_STACK (clone->nodes_id_table, i);
  //    if (!cur || !cur->tseitin) continue;
  //    char *ass = btor_bv_assignment_str_exp (clone, cur);
  //    printf ("node: %s assignment:%s\n", node2string (cur), ass);
  //    btor_release_bv_assignment_str_exp (clone, ass);
  //  }
  //printf ("--- parent.\n");
  //for (i = 1; i < BTOR_COUNT_STACK (btor->nodes_id_table); i++)
  //  {
  //    cur = btor->nodes_id_table.start[i];
  //    if (!cur || !cur->tseitin) continue;
  //    char *ass = btor_bv_assignment_str_exp (btor, cur);
  //    printf ("node: %s assignment:%s\n", node2string (cur), ass);
  //    btor_release_bv_assignment_str_exp (btor, ass);
  //  }
  ////
  
  /* partial assignment (via failed assumptions of negated clone) */
  init_node_hash_table_iterator (btor, &it, assumptions);
//  init_node_hash_table_iterator (btor, &it, clone->assumptions);
  while (has_next_node_hash_table_iterator (&it))
    {
      cur = next_node_hash_table_iterator (&it);
      if (btor_failed_exp (clone, cur))
	{
	  ccur = BTOR_REAL_ADDR_NODE (cur);
	  assert (BTOR_IS_BV_EQ_NODE (ccur) 
		  || (BTOR_IS_BV_VAR_NODE (ccur) && ccur->len == 1)
		  || (BTOR_IS_APPLY_NODE (ccur) && ccur->len == 1));
	  if (BTOR_IS_BV_EQ_NODE (ccur))
	    ccur = BTOR_IS_BV_VAR_NODE (BTOR_REAL_ADDR_NODE (ccur->e[0]))
		   || BTOR_IS_APPLY_NODE (BTOR_REAL_ADDR_NODE (ccur->e[0]))
		       ? BTOR_REAL_ADDR_NODE (ccur->e[0])
		       : BTOR_REAL_ADDR_NODE (ccur->e[1]);
	  assert (BTOR_IS_REGULAR_NODE (ccur));
	  assert (BTOR_IS_BV_VAR_NODE (ccur) || BTOR_IS_APPLY_NODE (ccur));
	  if (BTOR_IS_BV_VAR_NODE (ccur))
	    {
	      assert (!BTOR_COUNT_STACK (stack));
	      BTOR_PUSH_STACK (btor->mm, stack, ccur);
	      while (!BTOR_EMPTY_STACK (stack))
		{
		  ccur = BTOR_POP_STACK (stack);
		  if (BTOR_IS_APPLY_NODE (ccur))
		    {
		      ccur = BTOR_PEEK_STACK (btor->nodes_id_table, ccur->id); 
		      assert (ccur);
		      BTOR_PUSH_STACK (btor->mm, *top_applies, ccur);
		    }
		  init_full_parent_iterator (&pit, ccur);
		  while (has_next_parent_full_parent_iterator (&pit))
		    {
		      ccur = next_parent_full_parent_iterator (&pit);
		      if (!ccur->reachable) continue;
		      BTOR_PUSH_STACK (btor->mm, stack, ccur);
		    }
		}
	      
	    }
	    else
	    {
	      ccur = BTOR_PEEK_STACK (btor->nodes_id_table, ccur->id); 
	      assert (ccur);
	      BTOR_PUSH_STACK (btor->mm, *top_applies, ccur);
	    }
	}
    }

  init_node_hash_table_iterator (btor, &it, assumptions);
  while (has_next_node_hash_table_iterator (&it))
    btor_release_exp (
	clone, BTOR_REAL_ADDR_NODE (next_node_hash_table_iterator (&it)));
  btor_delete_ptr_hash_table (assumptions);
  btor_delete_btor (clone);
  BTOR_RELEASE_STACK (btor->mm, stack);
}
#endif

static void
search_top_applies (Btor *btor, BtorNodePtrStack *top_applies)
{
  assert (btor);
  assert (top_applies);
  assert (BTOR_EMPTY_STACK (*top_applies));
  assert (btor->unsynthesized_constraints->count == 0);
  assert (btor->embedded_constraints->count == 0);

  BtorSATMgr *smgr;
  BtorPtrHashTable *assumptions; /* bv var or apply with assignment asStr */
  BtorPtrHashBucket *bucket;
  BtorHashTableIterator it;
  BtorFullParentIterator pit;
  BtorNodePtrStack stack;
  Btor *clone;
  BtorNode *cur, *bv_const, *bv_eq;
  char *ass_str;
  int i;

  smgr = btor_get_sat_mgr_aig_mgr (btor_get_aig_mgr_aigvec_mgr (btor->avmgr));
  if (!smgr->inc_required) return;

#ifndef NDEBUG
  Btor *clone_dbg = clone_exp_layer_negated (btor);
  btor_enable_force_cleanup (clone_dbg);
  btor_enable_inc_usage (clone_dbg);
  clone_dbg->loglevel               = 0;
  clone_dbg->dual_prop              = 0;
  clone_dbg->chk_failed_assumptions = 0;
  assert (btor_sat_btor (clone_dbg) == BTOR_SAT);
  btor_delete_btor (clone_dbg);
#endif

  BTOR_INIT_STACK (stack);

  assumptions = btor_new_ptr_hash_table (btor->mm,
                                         (BtorHashPtr) btor_hash_exp_by_id,
                                         (BtorCmpPtr) btor_compare_exp_by_id);

  clone = clone_exp_layer_negated (btor);
  btor_enable_force_cleanup (clone);
  btor_enable_inc_usage (clone);
  clone->loglevel  = 0;
  clone->dual_prop = 0;

  /* assume bv assignments of bv vars and applies */
  for (i = 1; i < BTOR_COUNT_STACK (btor->nodes_id_table); i++)
  {
    cur = BTOR_PEEK_STACK (btor->nodes_id_table, i);
    if (!cur) continue;
    if (!cur->reachable) continue;
    if (!BTOR_IS_SYNTH_NODE (cur)) continue;
    if (BTOR_IS_BV_VAR_NODE (cur) || BTOR_IS_APPLY_NODE (cur))
      BTOR_PUSH_STACK (btor->mm, stack, cur);
  }
  while (!BTOR_EMPTY_STACK (stack))
  {
    cur = BTOR_POP_STACK (stack);
    assert (cur);
    assert (BTOR_IS_REGULAR_NODE (cur));

    ass_str = btor_bv_assignment_str_exp (btor, cur);
    for (i = 0; i < BTOR_REAL_ADDR_NODE (cur)->len; i++)
      ass_str[i] = ass_str[i] == 'x' ? '0' : ass_str[i];

    cur = BTOR_PEEK_STACK (clone->nodes_id_table, cur->id);
    assert (cur);

    bv_const = btor_const_exp (clone, ass_str);
    bv_eq    = btor_eq_exp (clone, cur, bv_const);
    btor_assume_exp (clone, bv_eq);

    assert (!btor_find_in_ptr_hash_table (assumptions, cur));
    bucket             = btor_insert_in_ptr_hash_table (assumptions, cur);
    bucket->data.asPtr = bv_eq;

    btor_release_exp (clone, bv_const);
    btor_release_bv_assignment_str_exp (btor, ass_str);
  }

  btor_sat_btor (clone);
  assert (clone->last_sat_result == BTOR_UNSAT);

  /* partial assignment via failed assumptions of negated clone */
  init_node_hash_table_iterator (btor, &it, assumptions);
  while (has_next_node_hash_table_iterator (&it))
  {
    bv_eq = (BtorNode *) it.bucket->data.asPtr;
    cur   = next_node_hash_table_iterator (&it);
    assert (BTOR_IS_REGULAR_NODE (cur));
    assert (BTOR_IS_BV_VAR_NODE (cur) || BTOR_IS_APPLY_NODE (cur));

    if (btor_failed_exp (clone, bv_eq))
    {
      if (BTOR_IS_BV_VAR_NODE (cur))
      {
        assert (!BTOR_COUNT_STACK (stack));
        BTOR_PUSH_STACK (btor->mm, stack, cur);
        while (!BTOR_EMPTY_STACK (stack))
        {
          cur = BTOR_POP_STACK (stack);
          if (BTOR_IS_APPLY_NODE (cur))
          {
            cur = BTOR_PEEK_STACK (btor->nodes_id_table, cur->id);
            assert (cur);
            BTOR_PUSH_STACK (btor->mm, *top_applies, cur);
          }
          init_full_parent_iterator (&pit, cur);
          while (has_next_parent_full_parent_iterator (&pit))
          {
            cur = next_parent_full_parent_iterator (&pit);
            if (!cur->reachable) continue;
            BTOR_PUSH_STACK (btor->mm, stack, cur);
          }
        }
      }
      else
      {
        cur = BTOR_PEEK_STACK (btor->nodes_id_table, cur->id);
        assert (cur);
        BTOR_PUSH_STACK (btor->mm, *top_applies, cur);
      }
    }
  }

  /* cleanup */
  init_node_hash_table_iterator (btor, &it, assumptions);
  while (has_next_node_hash_table_iterator (&it))
  {
    bv_eq = (BtorNode *) it.bucket->data.asPtr;
    cur   = next_node_hash_table_iterator (&it);
    assert (BTOR_IS_REGULAR_NODE (cur));
    btor_release_exp (clone, BTOR_REAL_ADDR_NODE (bv_eq));
  }
  btor_delete_ptr_hash_table (assumptions);
  btor_delete_btor (clone);
  BTOR_RELEASE_STACK (btor->mm, stack);
}

static int
check_and_resolve_conflicts_aux (Btor *btor, BtorNodePtrStack *top_applies)
{
  assert (btor);
  assert (top_applies);
  assert (btor->ops[BTOR_AEQ_NODE] == 0);

  int i, found_conflict, changed_assignments;
  BtorNode *cur;
  BtorNodePtrStack work_stack, cleanup_stack;

  found_conflict = 0;
BTOR_CONFLICT_CHECK:
  assert (!found_conflict);
  changed_assignments = 0;
  BTOR_INIT_STACK (work_stack);
  BTOR_INIT_STACK (cleanup_stack);

  for (i = 0; i < BTOR_COUNT_STACK (*top_applies); i++)
  {
    cur = BTOR_PEEK_STACK (*top_applies, i);
    assert (BTOR_IS_REGULAR_NODE (cur));
    assert (BTOR_IS_APPLY_NODE (cur));
    assert (cur->reachable);
    assert (!cur->parameterized);
    check_not_simplified_or_const (btor, cur);
    BTOR_PUSH_STACK (btor->mm, work_stack, cur);       /* apply */
    BTOR_PUSH_STACK (btor->mm, work_stack, cur->e[0]); /* function */
    found_conflict =
        propagate (btor, &work_stack, &cleanup_stack, &changed_assignments);
    if (found_conflict || changed_assignments) goto BTOR_CONFLICT_CLEANUP;
  }
BTOR_CONFLICT_CLEANUP:
  while (!BTOR_EMPTY_STACK (cleanup_stack))
  {
    cur = BTOR_POP_STACK (cleanup_stack);
    assert (BTOR_IS_REGULAR_NODE (cur));
    assert (BTOR_IS_FUN_NODE (cur));
    assert (cur->rho);

    if (found_conflict || changed_assignments)
    {
      btor_delete_ptr_hash_table (cur->rho);
      cur->rho = 0;
    }
    else
    {
      /* remember arrays for incremental_usage (and prevent premature
       * release in case that array is released via API call) */
      BTOR_PUSH_STACK (
          btor->mm, btor->arrays_with_model, btor_copy_exp (btor, cur));
    }
  }

  BTOR_RELEASE_STACK (btor->mm, cleanup_stack);
  BTOR_RELEASE_STACK (btor->mm, work_stack);

  if (changed_assignments)
  {
    btor->stats.synthesis_assignment_inconsistencies += 1;
    BTORLOG ("synthesis assignment inconsistency: %d",
             btor->stats.synthesis_assignment_inconsistencies);
    goto BTOR_CONFLICT_CHECK;
  }

  return found_conflict;
}

#ifndef NDEBUG
static int
check_applies_dbg (Btor *btor)
{
  assert (btor);

  int i, failed = 0;
  BtorNode *cur;

  for (i = 0; i < btor->nodes_unique_table.size; i++)
  {
    for (cur = btor->nodes_unique_table.chains[i]; cur; cur = cur->next)
    {
      if (!BTOR_IS_APPLY_NODE (cur)
          /* parameterized applies do need to be checked */
          || cur->parameterized
          || cur->propagated
          /* apply is not yet added to formula */
          || (!cur->reachable && !cur->vread)
          /* function not in formula anymore, applies do not need to be
           * checked */
          || !cur->e[0]->reachable)
        continue;
      assert (cur->e[0]->reachable);
#if 0
	  printf ("(%d|%d/%d|%d/%d/%d) (%d) %s\n",
		  cur->propagated,
		  cur->reachable, cur->vread,
		  BTOR_IS_SYNTH_NODE (cur), cur->tseitin,
		  cur->parameterized,
		  cur->parents,
		  node2string (cur));
#endif
      failed = 1;
    }
  }

  return !failed;
}
#endif

=======
>>>>>>> 06cf6c95
static void
reset_applies (Btor *btor)
{
  assert (btor);

  int i;
  BtorNode *cur;

  for (i = 0; i < btor->nodes_unique_table.size; i++)
  {
    for (cur = btor->nodes_unique_table.chains[i]; cur; cur = cur->next)
    {
      if (!BTOR_IS_APPLY_NODE (cur)) continue;
      cur->propagated = 0;
    }
  }
}

static int
btor_sat_aux_btor (Btor *btor)
{
  assert (btor);

  int sat_result, found_conflict, verbosity, refinements;
  BtorNodePtrStack top_functions;
  BtorAIGMgr *amgr;
  BtorSATMgr *smgr;
  BtorMemMgr *mm;

  verbosity = btor->verbosity;

  if (btor->inconsistent) goto UNSAT;

  btor_msg (btor, 1, "calling SAT");

  btor_simplify (btor);
  update_assumptions (btor);

#ifndef NDEBUG
  Btor *clone = 0;
  if (btor->chk_failed_assumptions) clone = btor_clone_btor (btor);
#endif

  if (btor->inconsistent) goto UNSAT;

  mm   = btor->mm;
  amgr = btor_get_aig_mgr_aigvec_mgr (btor->avmgr);
  smgr = btor_get_sat_mgr_aig_mgr (amgr);

  if (!btor_is_initialized_sat (smgr)) btor_init_sat (smgr);

  if (btor->valid_assignments == 1) btor_reset_incremental_usage (btor);

  BTOR_ABORT_CORE (btor->ops[BTOR_AEQ_NODE] > 0,
                   "extensionality on arrays/lambdas not yet supported");

  do
  {
    assert (check_all_hash_tables_proxy_free_dbg (btor));
    assert (check_all_hash_tables_simp_free_dbg (btor));

    process_unsynthesized_constraints (btor);

    assert (check_all_hash_tables_proxy_free_dbg (btor));
    assert (check_all_hash_tables_simp_free_dbg (btor));

    if (btor->found_constraint_false)
    {
    UNSAT:
      sat_result = BTOR_UNSAT;
      goto DONE;
    }
  } while (btor->unsynthesized_constraints->count > 0);

  if (btor->model_gen)
  {
    synthesize_all_var_rhs (btor);
    synthesize_all_array_rhs (btor);
    // TODO: no reads anymore -> check is_read of apply nodes instead
    //      if (btor->generate_model_for_all_reads)
    //	synthesize_all_reads (btor);
  }

#ifndef NDEBUG
  BtorPtrHashBucket *b;
  for (b = btor->assumptions->first; b; b = b->next)
    assert (!BTOR_REAL_ADDR_NODE ((BtorNode *) b->key)->simplified);
#endif

  update_reachable (btor, 0);
  assert (check_reachable_flag_dbg (btor));

  add_again_assumptions (btor);
  assert (check_reachable_flag_dbg (btor));

  BTOR_INIT_STACK (top_functions);
  sat_result = btor_timed_sat_sat (btor, -1);

  while (sat_result == BTOR_SAT)
  {
    assert (BTOR_EMPTY_STACK (top_functions));

    // if (btor->dual_prop)// && btor->synthesized_constraints->count)
    //  {
    //    BtorNodePtrStack ta;
    //    BTOR_INIT_STACK (ta);
    //    search_top_applies (btor, &ta);
    //    BTOR_RELEASE_STACK (btor->mm, ta);
    //    fc = check_and_resolve_conflicts_aux (btor, &ta);
    //    printf ("-- dp: found_conflict: %d\n", fc);
    //  }
    // found_conflict = check_and_resolve_conflicts (btor, &top_functions);
    // printf ("++ found_conflict: %d\n", found_conflict);
    // BTOR_RELEASE_STACK (mm, top_functions);
    if (btor->synthesized_constraints->count && btor->dual_prop)
    {
      BtorNodePtrStack ta;
      BTOR_INIT_STACK (ta);
      search_top_applies (btor, &ta);
      //	  if (!BTOR_COUNT_STACK (ta))
      //	    {
      //	      search_top_functions (btor, &top_functions);
      //	      reset_applies (btor);
      //	      found_conflict = check_and_resolve_conflicts (
      //				    btor, &top_functions);
      //	    }
      //	  else
      {
        reset_applies (btor);
        found_conflict = check_and_resolve_conflicts_aux (btor, &ta);
      }
      BTOR_RELEASE_STACK (mm, ta);
      BTOR_RELEASE_STACK (mm, top_functions);
    }
    else
    {
      search_top_functions (btor, &top_functions);
      reset_applies (btor);
      found_conflict = check_and_resolve_conflicts (btor, &top_functions);
      BTOR_RELEASE_STACK (mm, top_functions);
    }

    if (!found_conflict) break;

    btor->stats.lod_refinements++;
    add_again_assumptions (btor);

    if (verbosity > 1)
    {
      refinements = btor->stats.lod_refinements;
      if (verbosity > 2 || !(refinements % 10))
      {
        fprintf (stdout, "[btorsat] refinement iteration %d\n", refinements);
        fflush (stdout);
      }
    }

    // FIXME redundant?
    add_again_assumptions (btor);
    sat_result = btor_timed_sat_sat (btor, -1);
  }

DONE:

  assert (sat_result != BTOR_SAT || btor->dual_prop
          || check_applies_dbg (btor));

  btor->valid_assignments = 1;
  BTOR_ABORT_CORE (sat_result != BTOR_SAT && sat_result != BTOR_UNSAT,
                   "result must be sat or unsat");

  btor->last_sat_result = sat_result;
#ifndef NDEBUG
  if (!btor->inconsistent && btor->chk_failed_assumptions)
  {
    if (btor->last_sat_result == BTOR_UNSAT)
      btor_check_failed_assumptions (btor, clone);
    btor_delete_btor (clone);
  }
#endif
  return sat_result;
}

#if 0
static void
print_applies_dbg (Btor * btor)
{
  assert (btor);

  int i;
  BtorNode *cur;

  printf ("***\n");
  for (i = 0; i < btor->nodes_unique_table.size; i++)
    {
      for (cur = btor->nodes_unique_table.chains[i]; cur; cur = cur->next)
	{
	  if (BTOR_IS_APPLY_NODE (cur))
	    printf ("(%d|%d/%d|%d/%d/%d) (%d) %s\n",
		    cur->propagated,
		    cur->reachable, cur->vread,
		    BTOR_IS_SYNTH_NODE (cur), cur->tseitin,
		    cur->parameterized,
		    cur->parents,
		    node2string (cur));
	}
    }
}
#endif

int
btor_sat_btor (Btor *btor)
{
  int res;
  assert (btor);
  assert (btor->btor_sat_btor_called >= 0);
  assert (btor->inc_enabled || btor->btor_sat_btor_called == 0);
#ifdef BTOR_CHECK_MODEL
  Btor *clone;
  BtorPtrHashTable *inputs;
  clone  = btor_clone_btor (btor);
  inputs = map_inputs_check_model (btor, clone);
  btor_enable_force_cleanup (clone);
#endif

  res = btor_sat_aux_btor (btor);
  btor->btor_sat_btor_called++;

#ifdef BTOR_CHECK_MODEL
  if (res == BTOR_SAT) check_model (btor, clone, inputs);

  BtorHashTableIterator it;
  init_node_hash_table_iterator (btor, &it, inputs);
  while (has_next_node_hash_table_iterator (&it))
  {
    btor_release_exp (btor, (BtorNode *) it.bucket->data.asPtr);
    btor_release_exp (clone, next_node_hash_table_iterator (&it));
  }
  btor_delete_ptr_hash_table (inputs);
  btor_delete_btor (clone);
#endif
  return res;
}

int
btor_fun_sort_check (Btor *btor, int argc, BtorNode **args, BtorNode *fun)
{
  (void) btor;
  assert (btor);
  assert (argc > 0);
  assert (args);
  assert (fun);
  assert (BTOR_IS_REGULAR_NODE (fun));
  assert (BTOR_IS_LAMBDA_NODE (fun));
  assert (argc == btor_get_fun_arity (btor, fun));

  int i;
  BtorNode *arg;
  BtorParamNode *param;
  BtorParentIterator it;

  init_lambda_iterator (&it, fun);

  for (i = 0; i < argc; i++)
  {
    assert (has_next_lambda_iterator (&it));
    arg   = BTOR_REAL_ADDR_NODE (args[i]);
    param = BTOR_LAMBDA_GET_PARAM (next_lambda_iterator (&it));
    assert (BTOR_IS_REGULAR_NODE (param));

    if (arg->len != param->len) return i;
  }
  return -1;
}

#if 0
static BtorNode *
vread_index_exp (Btor * btor, int len)
{
  char *symbol;
  size_t bytes;
  BtorNode *result;
  assert (btor);
  assert (len > 0);
  BTOR_ABORT_NODE (btor->vread_index_id == INT_MAX, "vread index id overflow");
  bytes = 6 + btor_num_digits_util (btor->vread_index_id) + 1;
  bytes *= sizeof (char);
  symbol = (char *) btor_malloc (btor->mm, bytes);
  sprintf (symbol, "vindex%d", btor->vread_index_id);
  btor->vread_index_id++;
  result = btor_var_exp (btor, len, symbol);
  btor_free (btor->mm, symbol, bytes);
  return result;
}
#endif

#if 0
static void
synthesize_array_equality (Btor * btor, BtorNode * aeq)
{
  BtorNode *index, *read1, *read2;
  BtorAIGVecMgr *avmgr;
  assert (btor);
  assert (aeq);
  assert (BTOR_IS_REGULAR_NODE (aeq));
  assert (BTOR_IS_ARRAY_EQ_NODE (aeq));
  assert (!BTOR_IS_SYNTH_NODE (aeq));
  avmgr = btor->avmgr;
  aeq->av = btor_var_aigvec (avmgr, 1);
  /* generate virtual reads */
  index = vread_index_exp (btor, aeq->e[0]->index_len);
  index->vread_index = 1;

  /* we do not want optimizations for the virtual reads
   * and the equality, e.g. rewriting of reads on array
   * conditionals, so we call 'btor_read_exp_node' directly.
   */
  read1 = btor_read_exp_node (btor, aeq->e[0], index);
  read2 = btor_read_exp_node (btor, aeq->e[1], index);

  /* mark them as virtual */
  read1->vread = 1;
  read2->vread = 1;

  aeq->vreads = new_exp_pair (btor, read1, read2);

  read1->av = btor_var_aigvec (avmgr, read1->len);
  btor->stats.vreads++;
  if (read1 != read2)
    {
      read2->av = btor_var_aigvec (avmgr, read2->len);
      btor->stats.vreads++;
    }

  encode_array_inequality_virtual_reads (btor, aeq);

  btor_release_exp (btor, index);
  btor_release_exp (btor, read1);
  btor_release_exp (btor, read2);
}
#endif

BtorAIG *
btor_exp_to_aig (Btor *btor, BtorNode *exp)
{
  BtorAIGVecMgr *avmgr;
  BtorAIGMgr *amgr;
  BtorAIGVec *av;
  BtorAIG *result;

  assert (btor);
  assert (exp);
  assert (BTOR_REAL_ADDR_NODE (exp)->len == 1);
  assert (!BTOR_REAL_ADDR_NODE (exp)->parameterized);

  avmgr = btor->avmgr;
  amgr  = btor_get_aig_mgr_aigvec_mgr (avmgr);

  synthesize_exp (btor, exp, 0);
  av = BTOR_REAL_ADDR_NODE (exp)->av;

  assert (av);
  assert (av->len == 1);

  result = av->aigs[0];

  if (BTOR_IS_INVERTED_NODE (exp))
    result = btor_not_aig (amgr, result);
  else
    result = btor_copy_aig (amgr, result);

  return result;
}

BtorAIGVec *
btor_exp_to_aigvec (Btor *btor, BtorNode *exp, BtorPtrHashTable *backannotation)
{
  BtorAIGVecMgr *avmgr;
  BtorAIGVec *result;

  assert (exp);

  avmgr = btor->avmgr;

  synthesize_exp (btor, exp, backannotation);
  result = BTOR_REAL_ADDR_NODE (exp)->av;
  assert (result);

  if (BTOR_IS_INVERTED_NODE (exp))
    result = btor_not_aigvec (avmgr, result);
  else
    result = btor_copy_aigvec (avmgr, result);

  return result;
}

#if 1
char *
btor_eval_exp (Btor *btor, BtorNode *exp)
{
  assert (btor);
  assert (exp);

  int i;
  char *res = 0;
  double start;
  BtorMemMgr *mm;
  BtorNodePtrStack work_stack;
  BtorVoidPtrStack arg_stack;
  BtorNode *cur, *real_cur, *next;
  BtorPtrHashTable *cache;
  BtorPtrHashBucket *b;
  BitVector *result = 0, *inv_result, **e;

  // TODO: return if tseitin
  //  BTORLOG ("%s: %s", __FUNCTION__, node2string (exp));

  mm    = btor->mm;
  start = btor_time_stamp ();
  btor->stats.eval_exp_calls++;

  BTOR_INIT_STACK (work_stack);
  BTOR_INIT_STACK (arg_stack);
  cache = btor_new_ptr_hash_table (mm,
                                   (BtorHashPtr) btor_hash_exp_by_id,
                                   (BtorCmpPtr) btor_compare_exp_by_id);

  BTOR_PUSH_STACK (mm, work_stack, exp);
  assert (!BTOR_REAL_ADDR_NODE (exp)->eval_mark);

  while (!BTOR_EMPTY_STACK (work_stack))
  {
    cur      = BTOR_POP_STACK (work_stack);
    real_cur = BTOR_REAL_ADDR_NODE (cur);
    assert (!real_cur->simplified);

    /* if we do not have an assignment for an apply we cannot compute the
     * corresponding value */
    if (BTOR_IS_APPLY_NODE (real_cur) && !real_cur->tseitin)
    {
      result = 0;
      goto EVAL_EXP_CLEANUP_EXIT;
    }
    else if (BTOR_IS_BV_VAR_NODE (real_cur) && !real_cur->tseitin)
    {
      result = 0;
      goto EVAL_EXP_CLEANUP_EXIT;
    }

    if (real_cur->eval_mark == 0)
    {
      if (real_cur->tseitin)
      {
        assert (BTOR_IS_SYNTH_NODE (real_cur));
        result = btor_assignment_bv (btor, real_cur);
        goto EVAL_EXP_PUSH_RESULT;
      }
      else if (BTOR_IS_BV_CONST_NODE (real_cur))
      {
        result = btor_char_to_bv (btor, real_cur->bits);
        goto EVAL_EXP_PUSH_RESULT;
      }
      /* substitute param with its assignment */
      else if (BTOR_IS_PARAM_NODE (real_cur))
      {
        next = btor_param_cur_assignment (real_cur);
        assert (next);
        if (BTOR_IS_INVERTED_NODE (cur)) next = BTOR_INVERT_NODE (next);
        BTOR_PUSH_STACK (mm, work_stack, next);
        continue;
      }

      BTOR_PUSH_STACK (mm, work_stack, cur);
      real_cur->eval_mark = 1;

      for (i = 0; i < real_cur->arity; i++)
        BTOR_PUSH_STACK (mm, work_stack, real_cur->e[i]);
    }
    else if (real_cur->eval_mark == 1)
    {
      assert (!BTOR_IS_PARAM_NODE (real_cur));
      assert (!BTOR_IS_ARGS_NODE (real_cur));
      assert (!BTOR_IS_FUN_NODE (real_cur));
      assert (real_cur->arity >= 1);
      assert (real_cur->arity <= 3);
      assert (real_cur->arity <= BTOR_COUNT_STACK (arg_stack));

      real_cur->eval_mark = 2;
      arg_stack.top -= real_cur->arity;
      e = (BitVector **) arg_stack.top; /* arguments in reverse order */

      switch (real_cur->kind)
      {
        case BTOR_SLICE_NODE:
          result = btor_slice_bv (btor, e[0], real_cur->upper, real_cur->lower);
          btor_free_bv (btor, e[0]);
          break;
        case BTOR_AND_NODE:
          result = btor_and_bv (btor, e[1], e[0]);
          btor_free_bv (btor, e[0]);
          btor_free_bv (btor, e[1]);
          break;
        case BTOR_BEQ_NODE:
          result = btor_eq_bv (btor, e[1], e[0]);
          btor_free_bv (btor, e[0]);
          btor_free_bv (btor, e[1]);
          break;
        case BTOR_ADD_NODE:
          result = btor_add_bv (btor, e[1], e[0]);
          btor_free_bv (btor, e[0]);
          btor_free_bv (btor, e[1]);
          break;
        case BTOR_MUL_NODE:
          result = btor_mul_bv (btor, e[1], e[0]);
          btor_free_bv (btor, e[0]);
          btor_free_bv (btor, e[1]);
          break;
        case BTOR_ULT_NODE:
          result = btor_ult_bv (btor, e[1], e[0]);
          btor_free_bv (btor, e[0]);
          btor_free_bv (btor, e[1]);
          break;
        case BTOR_SLL_NODE:
          result = btor_sll_bv (btor, e[1], e[0]);
          btor_free_bv (btor, e[0]);
          btor_free_bv (btor, e[1]);
          break;
        case BTOR_SRL_NODE:
          result = btor_srl_bv (btor, e[1], e[0]);
          btor_free_bv (btor, e[0]);
          btor_free_bv (btor, e[1]);
          break;
        case BTOR_UDIV_NODE:
          result = btor_udiv_bv (btor, e[1], e[0]);
          btor_free_bv (btor, e[0]);
          btor_free_bv (btor, e[1]);
          break;
        case BTOR_UREM_NODE:
          result = btor_urem_bv (btor, e[1], e[0]);
          btor_free_bv (btor, e[0]);
          btor_free_bv (btor, e[1]);
          break;
        case BTOR_CONCAT_NODE:
          result = btor_concat_bv (btor, e[1], e[0]);
          btor_free_bv (btor, e[0]);
          btor_free_bv (btor, e[1]);
          break;
        case BTOR_BCOND_NODE:
          if (btor_is_true_bv (e[2]))
            result = btor_copy_bv (btor, e[1]);
          else
            result = btor_copy_bv (btor, e[0]);
          btor_free_bv (btor, e[0]);
          btor_free_bv (btor, e[1]);
          btor_free_bv (btor, e[2]);
          break;
        default:
          BTORLOG ("  *** %s", node2string (real_cur));
          /* should be unreachable */
          assert (0);
      }

      assert (!btor_find_in_ptr_hash_table (cache, real_cur));
      btor_insert_in_ptr_hash_table (cache, real_cur)->data.asPtr =
          btor_copy_bv (btor, result);

    EVAL_EXP_PUSH_RESULT:
      if (BTOR_IS_INVERTED_NODE (cur))
      {
        inv_result = btor_not_bv (btor, result);
        btor_free_bv (btor, result);
        result = inv_result;
      }

      BTOR_PUSH_STACK (mm, arg_stack, result);
    }
    else
    {
      assert (real_cur->eval_mark == 2);
      b = btor_find_in_ptr_hash_table (cache, real_cur);
      assert (b);
      result = btor_copy_bv (btor, (BitVector *) b->data.asPtr);
      goto EVAL_EXP_PUSH_RESULT;
    }
  }
  assert (BTOR_COUNT_STACK (arg_stack) == 1);
  result = BTOR_POP_STACK (arg_stack);
  assert (result);

EVAL_EXP_CLEANUP_EXIT:
  while (!BTOR_EMPTY_STACK (work_stack))
  {
    cur            = BTOR_REAL_ADDR_NODE (BTOR_POP_STACK (work_stack));
    cur->eval_mark = 0;
  }

  while (!BTOR_EMPTY_STACK (arg_stack))
  {
    inv_result = BTOR_POP_STACK (arg_stack);
    btor_free_bv (btor, inv_result);
  }

  for (b = cache->first; b; b = b->next)
  {
    real_cur            = (BtorNode *) b->key;
    real_cur->eval_mark = 0;
    btor_free_bv (btor, (BitVector *) b->data.asPtr);
  }

  BTOR_RELEASE_STACK (mm, work_stack);
  BTOR_RELEASE_STACK (mm, arg_stack);
  btor_delete_ptr_hash_table (cache);

  //  BTORLOG ("%s: %s '%s'", __FUNCTION__, node2string (exp), result);
  btor->time.eval += btor_time_stamp () - start;

  if (result)
  {
    res = btor_bv_to_char_bv (btor, result);
    btor_free_bv (btor, result);
  }

  return res;
}
#else
char *
btor_eval_exp (Btor *btor, BtorNode *exp)
{
  assert (btor);
  assert (exp);

  int i;
  char *result = 0, *inv_result;
  char **e;
  double start;
  BtorMemMgr *mm;
  BtorNodePtrStack work_stack;
  BtorCharPtrStack arg_stack;
  BtorNode *cur, *real_cur, *next;
  BtorPtrHashTable *cache;
  BtorPtrHashBucket *b;

  // TODO: return if tseitin
  BTORLOG ("%s: %s", __FUNCTION__, node2string (exp));

  mm = btor->mm;
  start = btor_time_stamp ();
  btor->stats.eval_exp_calls++;

  BTOR_INIT_STACK (work_stack);
  BTOR_INIT_STACK (arg_stack);
  cache = btor_new_ptr_hash_table (mm,
                                   (BtorHashPtr) btor_hash_exp_by_id,
                                   (BtorCmpPtr) btor_compare_exp_by_id);

  BTOR_PUSH_STACK (mm, work_stack, exp);
  assert (!BTOR_REAL_ADDR_NODE (exp)->eval_mark);

  while (!BTOR_EMPTY_STACK (work_stack))
  {
    cur = BTOR_POP_STACK (work_stack);
    real_cur = BTOR_REAL_ADDR_NODE (cur);
    assert (!real_cur->simplified);

    /* if we do not have an assignment for an apply we cannot compute the
     * corresponding value */
    if (BTOR_IS_APPLY_NODE (real_cur) && !real_cur->tseitin)
    {
      result = 0;
      goto EVAL_EXP_CLEANUP_EXIT;
    }
    else if (BTOR_IS_BV_VAR_NODE (real_cur) && !real_cur->tseitin)
    {
      result = 0;
      goto EVAL_EXP_CLEANUP_EXIT;
    }

    if (real_cur->eval_mark == 0)
    {
      if (real_cur->tseitin)
      {
        assert (BTOR_IS_SYNTH_NODE (real_cur));
        result = btor_assignment_aigvec (btor->avmgr, real_cur->av);
        goto EVAL_EXP_PUSH_RESULT;
      }
      else if (BTOR_IS_BV_CONST_NODE (real_cur))
      {
        result = btor_copy_const (mm, real_cur->bits);
        goto EVAL_EXP_PUSH_RESULT;
      }
      /* substitute param with its assignment */
      else if (BTOR_IS_PARAM_NODE (real_cur))
      {
        next = btor_param_cur_assignment (real_cur);
        assert (next);
        if (BTOR_IS_INVERTED_NODE (cur)) next = BTOR_INVERT_NODE (next);
        BTOR_PUSH_STACK (mm, work_stack, next);
        continue;
      }

      BTOR_PUSH_STACK (mm, work_stack, cur);
      //	  BTOR_PUSH_STACK (mm, unmark_stack, real_cur);
      real_cur->eval_mark = 1;

      for (i = 0; i < real_cur->arity; i++)
        BTOR_PUSH_STACK (mm, work_stack, real_cur->e[i]);
    }
    else if (real_cur->eval_mark == 1)
    {
      assert (!BTOR_IS_PARAM_NODE (real_cur));
      assert (!BTOR_IS_ARGS_NODE (real_cur));
      assert (!BTOR_IS_FUN_NODE (real_cur));
      assert (real_cur->arity >= 1);
      assert (real_cur->arity <= 3);
      assert (real_cur->arity <= BTOR_COUNT_STACK (arg_stack));

      real_cur->eval_mark = 2;
      arg_stack.top -= real_cur->arity;
      e = arg_stack.top; /* arguments in reverse order */

      switch (real_cur->kind)
      {
        case BTOR_SLICE_NODE:
          result =
              btor_slice_const (mm, e[0], real_cur->upper, real_cur->lower);
          btor_freestr (mm, (char *) e[0]);
          break;
        case BTOR_AND_NODE:
          result = btor_and_const (mm, e[1], e[0]);
          btor_freestr (mm, (char *) e[0]);
          btor_freestr (mm, (char *) e[1]);
          break;
        case BTOR_BEQ_NODE:
          result = btor_eq_const (mm, e[1], e[0]);
          btor_freestr (mm, (char *) e[0]);
          btor_freestr (mm, (char *) e[1]);
          break;
        case BTOR_ADD_NODE:
          result = btor_add_const (mm, e[1], e[0]);
          btor_freestr (mm, (char *) e[0]);
          btor_freestr (mm, (char *) e[1]);
          break;
        case BTOR_MUL_NODE:
          result = btor_mul_const (mm, e[1], e[0]);
          btor_freestr (mm, (char *) e[0]);
          btor_freestr (mm, (char *) e[1]);
          break;
        case BTOR_ULT_NODE:
          result = btor_ult_const (mm, e[1], e[0]);
          btor_freestr (mm, (char *) e[0]);
          btor_freestr (mm, (char *) e[1]);
          break;
        case BTOR_SLL_NODE:
          result = btor_sll_const (mm, e[1], e[0]);
          btor_freestr (mm, (char *) e[0]);
          btor_freestr (mm, (char *) e[1]);
          break;
        case BTOR_SRL_NODE:
          result = btor_srl_const (mm, e[1], e[0]);
          btor_freestr (mm, (char *) e[0]);
          btor_freestr (mm, (char *) e[1]);
          break;
        case BTOR_UDIV_NODE:
          result = btor_udiv_const (mm, e[1], e[0]);
          btor_freestr (mm, (char *) e[0]);
          btor_freestr (mm, (char *) e[1]);
          break;
        case BTOR_UREM_NODE:
          result = btor_urem_const (mm, e[1], e[0]);
          btor_freestr (mm, (char *) e[0]);
          btor_freestr (mm, (char *) e[1]);
          break;
        case BTOR_CONCAT_NODE:
          result = btor_concat_const (mm, e[1], e[0]);
          btor_freestr (mm, (char *) e[0]);
          btor_freestr (mm, (char *) e[1]);
          break;
        case BTOR_BCOND_NODE:
          if (e[2][0] == '1')
            result = btor_copy_const (mm, e[1]);
          else
            result = btor_copy_const (mm, e[0]);
          btor_freestr (mm, (char *) e[0]);
          btor_freestr (mm, (char *) e[1]);
          btor_freestr (mm, (char *) e[2]);
          break;
        default:
          BTORLOG ("  *** %s", node2string (real_cur));
          /* should be unreachable */
          assert (0);
      }

      assert (!btor_find_in_ptr_hash_table (cache, real_cur));
      btor_insert_in_ptr_hash_table (cache, real_cur)->data.asStr =
          btor_copy_const (mm, result);

    EVAL_EXP_PUSH_RESULT:
      if (BTOR_IS_INVERTED_NODE (cur))
      {
        inv_result = btor_not_const (mm, result);
        btor_freestr (mm, (char *) result);
        result = inv_result;
      }

      BTOR_PUSH_STACK (mm, arg_stack, (char *) result);
    }
    else
    {
      assert (real_cur->eval_mark == 2);
      b = btor_find_in_ptr_hash_table (cache, real_cur);
      assert (b);
      result = btor_copy_const (mm, b->data.asStr);
      goto EVAL_EXP_PUSH_RESULT;
    }
  }
  assert (BTOR_COUNT_STACK (arg_stack) == 1);
  result = BTOR_POP_STACK (arg_stack);
  assert (result);

EVAL_EXP_CLEANUP_EXIT:
  while (!BTOR_EMPTY_STACK (work_stack))
  {
    cur = BTOR_REAL_ADDR_NODE (BTOR_POP_STACK (work_stack));
    cur->eval_mark = 0;
  }

  while (!BTOR_EMPTY_STACK (arg_stack))
  {
    inv_result = BTOR_POP_STACK (arg_stack);
    btor_freestr (mm, (char *) inv_result);
  }

  for (b = cache->first; b; b = b->next)
  {
    real_cur = (BtorNode *) b->key;
    real_cur->eval_mark = 0;
    btor_freestr (mm, b->data.asStr);
  }

  BTOR_RELEASE_STACK (mm, work_stack);
  BTOR_RELEASE_STACK (mm, arg_stack);
  btor_delete_ptr_hash_table (cache);

  //  BTORLOG ("%s: %s '%s'", __FUNCTION__, node2string (exp), result);
  btor->time.eval += btor_time_stamp () - start;
  return result;
}
#endif

char *
btor_bv_assignment_str_exp (Btor *btor, BtorNode *exp)
{
  BtorAIGVecMgr *avmgr;
  BtorAIGVec *av;
  BtorNode *real_exp;
  char *assignment;
  int invert_av, invert_bits;

  assert (btor);
  // FIXME last sat result
  assert (!btor->inconsistent);
  assert (exp);
  exp = btor_simplify_exp (btor, exp);
  assert (!BTOR_IS_FUN_NODE (BTOR_REAL_ADDR_NODE (exp)));

  real_exp = BTOR_REAL_ADDR_NODE (exp);
  assert (real_exp);

  if (BTOR_IS_BV_CONST_NODE (real_exp))
  {
    invert_bits = BTOR_IS_INVERTED_NODE (exp);
    if (invert_bits)
      btor_invert_const (btor->mm, BTOR_REAL_ADDR_NODE (exp)->bits);
    assignment = btor_copy_const (btor->mm, BTOR_REAL_ADDR_NODE (exp)->bits);
    if (invert_bits)
      btor_invert_const (btor->mm, BTOR_REAL_ADDR_NODE (exp)->bits);
  }
  else if (!BTOR_IS_SYNTH_NODE (real_exp))
  //  else if (!real_exp->vread
  //	   && (!real_exp->reachable || !BTOR_IS_SYNTH_NODE (real_exp)))
  {
    assignment = btor_x_const_3vl (btor->mm, real_exp->len);
  }
  else
  {
    avmgr     = btor->avmgr;
    invert_av = BTOR_IS_INVERTED_NODE (exp);
    av        = BTOR_REAL_ADDR_NODE (exp)->av;
    if (invert_av) btor_invert_aigvec (avmgr, av);
    assignment = btor_assignment_aigvec (avmgr, av);
    /* invert back if necessary */
    if (invert_av) btor_invert_aigvec (avmgr, av);
  }

  return assignment;
}

void
btor_array_assignment_str_exp (
    Btor *btor, BtorNode *exp, char ***indices, char ***values, int *size)
{
  BtorPtrHashBucket *b;
  BtorNode *index, *value, *args;
  int i;

  assert (btor);
  // FIXME last sat result
  assert (!btor->inconsistent);
  assert (exp);
  assert (!BTOR_IS_INVERTED_NODE (exp));
  exp = btor_simplify_exp (btor, exp);
  assert (BTOR_IS_FUN_NODE (exp));
  assert (indices);
  assert (values);
  assert (size);

  i = 0;

  if (!exp->rho)
  {
    *size = 0;
    return;
  }

  *size = (int) exp->rho->count;
  if (*size > 0)
  {
    BTOR_NEWN (btor->mm, *indices, *size);
    BTOR_NEWN (btor->mm, *values, *size);

    for (b = exp->rho->first; b; b = b->next)
    {
      args = (BtorNode *) b->key;
      assert (BTOR_IS_REGULAR_NODE (args));
      assert (BTOR_IS_ARGS_NODE (args));
      assert (args->arity == 1);
      index         = args->e[0];
      value         = (BtorNode *) b->data.asPtr;
      (*indices)[i] = btor_bv_assignment_str_exp (btor, index);
      (*values)[i]  = btor_bv_assignment_str_exp (btor, value);
      i++;
    }
  }
}

void
btor_release_bv_assignment_str_exp (Btor *btor, char *assignment)
{
  assert (btor);
  assert (assignment);
  btor_freestr (btor->mm, assignment);
}

#ifdef BTOR_CHECK_MODEL
static void
init_x_values (char *a)
{
  assert (a);

  int i, len;

  len = strlen (a);
  for (i = 0; i < len; i++)
    if (a[i] == 'x') a[i] = '1';
}

BtorPtrHashTable *
map_inputs_check_model (Btor *btor, Btor *clone)
{
  assert (btor);
  assert (clone);

  BtorNode *cur;
  BtorPtrHashBucket *b;
  BtorHashTableIterator it;
  BtorPtrHashTable *inputs;

  inputs = btor_new_ptr_hash_table (clone->mm,
                                    (BtorHashPtr) btor_hash_exp_by_id,
                                    (BtorCmpPtr) btor_compare_exp_by_id);

  update_reachable (clone, 1);

  init_node_hash_table_iterator (btor, &it, clone->bv_vars);
  while (has_next_node_hash_table_iterator (&it))
  {
    cur = next_node_hash_table_iterator (&it);
    if (!cur->reachable) continue;
    b = btor_find_in_ptr_hash_table (btor->bv_vars, cur);
    assert (b);

    assert (!btor_find_in_ptr_hash_table (inputs, cur));
    btor_insert_in_ptr_hash_table (inputs, btor_copy_exp (clone, cur))
        ->data.asPtr = btor_copy_exp (btor, (BtorNode *) b->key);
  }

  init_node_hash_table_iterator (btor, &it, clone->array_vars);
  while (has_next_node_hash_table_iterator (&it))
  {
    cur = next_node_hash_table_iterator (&it);
    if (!cur->reachable) continue;
    b = btor_find_in_ptr_hash_table (btor->array_vars, cur);
    assert (b);

    assert (!btor_find_in_ptr_hash_table (inputs, cur));
    btor_insert_in_ptr_hash_table (inputs, btor_copy_exp (clone, cur))
        ->data.asPtr = btor_copy_exp (btor, (BtorNode *) b->key);
  }

  return inputs;
}

static int
check_model (Btor *btor, Btor *clone, BtorPtrHashTable *inputs)
{
  assert (btor);
  assert (btor->last_sat_result == BTOR_SAT);
  assert (clone);
  assert (inputs);

  int i, ret, size;
  char *a, **indices, **values;
  BtorNode *cur, *exp, *val, *idx, *w, *tmp, *simp;
  BtorHashTableIterator it;

#ifndef NBTORLOG
  btor_set_loglevel_btor (clone, 0);
#endif

  if (clone->valid_assignments) btor_reset_incremental_usage (clone);

  /* add assumptions as assertions */
  init_node_hash_table_iterator (btor, &it, clone->assumptions);
  while (has_next_node_hash_table_iterator (&it))
    btor_assert_exp (clone, next_node_hash_table_iterator (&it));
  btor_reset_assumptions (clone);

  /* initial simplifications */
  ret = btor_simplify (clone);
  if (ret == BTOR_SAT) return 1;
  assert (ret == BTOR_UNKNOWN);

  assert (!clone->substitutions);
  btor_init_substitutions (clone);

  init_node_hash_table_iterator (btor, &it, inputs);
  while (has_next_node_hash_table_iterator (&it))
  {
    exp = (BtorNode *) it.bucket->data.asPtr;
    assert (exp);
    assert (BTOR_IS_REGULAR_NODE (exp));
    assert (exp->btor == btor);
    cur = next_node_hash_table_iterator (&it);
    assert (BTOR_IS_REGULAR_NODE (cur));
    assert (cur->btor == clone);
    simp = BTOR_REAL_ADDR_NODE (btor_pointer_chase_simplified_exp (clone, cur));

    if (BTOR_IS_BV_CONST_NODE (simp)
        || btor_find_in_ptr_hash_table (clone->substitutions, simp))
      continue;

    if (BTOR_IS_ARRAY_VAR_NODE (simp) || BTOR_IS_LAMBDA_NODE (simp))
    {
      size    = 0;
      indices = 0;
      values  = 0;

      btor_array_assignment_str_exp (btor, exp, &indices, &values, &size);

      if (size == 0) continue;

      assert (indices);
      assert (values);

      w = btor_array_exp (clone, simp->len, BTOR_ARRAY_INDEX_LEN (simp), "");
      for (i = 0; i < size; i++)
      {
        a = indices[i];
        init_x_values (a);
        idx = btor_const_exp (clone, a);
        a   = values[i];
        init_x_values (a);
        val = btor_const_exp (clone, a);
        tmp = btor_write_exp (clone, w, idx, val);
        btor_release_exp (clone, w);
        w = tmp;

        btor_release_exp (clone, val);
        btor_release_exp (clone, idx);
        btor_release_bv_assignment_str_exp (btor, indices[i]);
        btor_release_bv_assignment_str_exp (btor, values[i]);
      }

      assert (!btor_find_in_ptr_hash_table (clone->substitutions, simp));
      btor_insert_substitution (clone, simp, w, 0);
      btor_release_exp (clone, w);
      btor_free (btor->mm, indices, sizeof (*indices) * size);
      btor_free (btor->mm, values, sizeof (*values) * size);
    }
    else if (BTOR_IS_BV_VAR_NODE (simp))
    {
      assert (!BTOR_IS_FUN_NODE (simp));
      a = btor_bv_assignment_str_exp (btor, exp);
      init_x_values (a);
      val = btor_const_exp (clone, a);
      btor_release_bv_assignment_str_exp (btor, a);

      assert (!btor_find_in_ptr_hash_table (clone->substitutions, simp));
      btor_insert_substitution (clone, simp, val, 0);
      btor_release_exp (clone, val);
    }
  }

  btor_reset_array_models (clone);
  substitute_and_rebuild (clone, clone->substitutions, 0);
  btor_delete_substitutions (clone);

  if (clone->rewrite_level == 3)
  {
    // FIXME: still a problem with full beta reduction
    //      btor_enable_beta_reduce_all (clone);
    ret = btor_simplify (clone);
  }

  if (ret == BTOR_UNKNOWN) ret = btor_sat_aux_btor (clone);

  BTOR_ABORT_CORE (ret != BTOR_SAT, "invalid model");

  return 1;
}
#endif

#ifndef NDEBUG

#define BTOR_CLONED_EXP(clone, exp)                                         \
  (BTOR_IS_INVERTED_NODE (exp)                                              \
       ? BTOR_INVERT_NODE (BTOR_PEEK_STACK (clone->nodes_id_table,          \
                                            BTOR_REAL_ADDR_NODE (exp)->id)) \
       : BTOR_PEEK_STACK (clone->nodes_id_table,                            \
                          BTOR_REAL_ADDR_NODE (exp)->id))

static void
btor_check_failed_assumptions (Btor *btor, Btor *clone)
{
  assert (btor);
  assert (btor->last_sat_result == BTOR_UNSAT);

  BtorNode *ass;
  BtorHashTableIterator it;

  btor_enable_force_cleanup (clone);
  clone->loglevel               = 0;
  clone->chk_failed_assumptions = 0;
  clone->force_internal_cleanup = 1;
  clone->dual_prop              = 0;  // FIXME

  /* assert failed assumptions */
  init_node_hash_table_iterator (btor, &it, btor->assumptions);
  while (has_next_node_hash_table_iterator (&it))
  {
    ass = next_node_hash_table_iterator (&it);
    if (btor_failed_exp (btor, ass))
    {
      ass = BTOR_CLONED_EXP (clone, ass);
      assert (ass);
      btor_assert_exp (clone, ass);
    }
  }

  /* cleanup assumptions */
  init_node_hash_table_iterator (clone, &it, clone->assumptions);
  while (has_next_node_hash_table_iterator (&it))
    btor_release_exp (clone, next_node_hash_table_iterator (&it));
  btor_delete_ptr_hash_table (clone->assumptions);
  clone->assumptions =
      btor_new_ptr_hash_table (clone->mm,
                               (BtorHashPtr) btor_hash_exp_by_id,
                               (BtorCmpPtr) btor_compare_exp_by_id);

  assert (btor_sat_btor (clone) == BTOR_UNSAT);
}
#endif<|MERGE_RESOLUTION|>--- conflicted
+++ resolved
@@ -1033,11 +1033,10 @@
     }
     assert (btor->external_refs == 0);
 #ifndef NDEBUG
-<<<<<<< HEAD
     if (!btor->force_internal_cleanup)
-#endif
       for (i = BTOR_COUNT_STACK (btor->nodes_id_table) - 1; i >= 0; i--)
         assert (!BTOR_PEEK_STACK (btor->nodes_id_table, i));
+#endif
   }
 #ifndef NDEBUG
   int j;
@@ -1057,11 +1056,8 @@
         }
       }
     }
-=======
->>>>>>> 06cf6c95
     for (i = BTOR_COUNT_STACK (btor->nodes_id_table) - 1; i >= 0; i--)
       assert (!BTOR_PEEK_STACK (btor->nodes_id_table, i));
-#endif
   }
 
   int k;
@@ -1943,12 +1939,8 @@
   BtorAIGMgr *amgr;
 
   exp = btor_simplify_exp (btor, exp);
-<<<<<<< HEAD
   assert (BTOR_REAL_ADDR_NODE (exp)->btor == btor);
-  assert (!BTOR_IS_ARRAY_NODE (BTOR_REAL_ADDR_NODE (exp)));
-=======
   assert (!BTOR_IS_FUN_NODE (BTOR_REAL_ADDR_NODE (exp)));
->>>>>>> 06cf6c95
   assert (BTOR_REAL_ADDR_NODE (exp)->len == 1);
   assert (!BTOR_REAL_ADDR_NODE (exp)->parameterized);
   assert (btor_is_assumption_exp (btor, exp));
@@ -6364,7 +6356,6 @@
   return found_conflict;
 }
 
-<<<<<<< HEAD
 static Btor *
 clone_btor_negated (Btor *btor)
 {
@@ -6512,7 +6503,7 @@
   Btor *clone;
   BtorPtrHashTable *assumptions;
   BtorHashTableIterator it;
-  BtorFullParentIterator pit;
+  BtorParentIterator pit;
   BtorNode *cur, *ccur, *eq, *bvconst;
   BtorNodePtrStack stack;
   BtorAIGMgr *amgr;
@@ -6706,7 +6697,7 @@
   BtorPtrHashTable *assumptions; /* bv var or apply with assignment asStr */
   BtorPtrHashBucket *bucket;
   BtorHashTableIterator it;
-  BtorFullParentIterator pit;
+  BtorParentIterator pit;
   BtorNodePtrStack stack;
   Btor *clone;
   BtorNode *cur, *bv_const, *bv_eq;
@@ -6901,49 +6892,6 @@
   return found_conflict;
 }
 
-#ifndef NDEBUG
-static int
-check_applies_dbg (Btor *btor)
-{
-  assert (btor);
-
-  int i, failed = 0;
-  BtorNode *cur;
-
-  for (i = 0; i < btor->nodes_unique_table.size; i++)
-  {
-    for (cur = btor->nodes_unique_table.chains[i]; cur; cur = cur->next)
-    {
-      if (!BTOR_IS_APPLY_NODE (cur)
-          /* parameterized applies do need to be checked */
-          || cur->parameterized
-          || cur->propagated
-          /* apply is not yet added to formula */
-          || (!cur->reachable && !cur->vread)
-          /* function not in formula anymore, applies do not need to be
-           * checked */
-          || !cur->e[0]->reachable)
-        continue;
-      assert (cur->e[0]->reachable);
-#if 0
-	  printf ("(%d|%d/%d|%d/%d/%d) (%d) %s\n",
-		  cur->propagated,
-		  cur->reachable, cur->vread,
-		  BTOR_IS_SYNTH_NODE (cur), cur->tseitin,
-		  cur->parameterized,
-		  cur->parents,
-		  node2string (cur));
-#endif
-      failed = 1;
-    }
-  }
-
-  return !failed;
-}
-#endif
-
-=======
->>>>>>> 06cf6c95
 static void
 reset_applies (Btor *btor)
 {
