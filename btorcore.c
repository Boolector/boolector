--- conflicted
+++ resolved
@@ -4119,513 +4119,6 @@
                                (BtorHashPtr) btor_hash_exp_by_id,
                                (BtorCmpPtr) btor_compare_exp_by_id);
 
-<<<<<<< HEAD
-  assert (clone->slv->api.sat (clone, -1, -1) == BTOR_UNSAT);
-}
-#endif
-
-#ifdef BTOR_CHECK_DUAL_PROP
-static void
-check_dual_prop (Btor *btor, Btor *clone)
-{
-  assert (btor);
-  assert (btor->options.dual_prop.val);
-  assert (clone);
-
-  clone->slv->api.sat (clone, -1, -1);
-  assert (btor->last_sat_result == clone->last_sat_result);
-}
-#endif
-
-/*------------------------------------------------------------------------*/
-
-static void *
-clone_core_solver (Btor *clone, Btor *btor, BtorNodeMap *exp_map)
-{
-  assert (clone);
-  assert (btor);
-  assert (btor->slv);
-  assert (btor->slv->kind == BTOR_CORE_SOLVER_KIND);
-  assert (exp_map);
-
-  int h;
-  BtorCoreSolver *slv;
-  BtorCoreSolver *res;
-
-  if (!(slv = BTOR_CORE_SOLVER (btor))) return 0;
-
-  BTOR_NEW (clone->mm, res);
-  memcpy (res, slv, sizeof (BtorCoreSolver));
-
-  res->lemmas = btor_clone_ptr_hash_table (
-      clone->mm, slv->lemmas, btor_clone_key_as_node, 0, exp_map, 0);
-
-  btor_clone_node_ptr_stack (
-      clone->mm, &slv->cur_lemmas, &res->cur_lemmas, exp_map);
-
-  if (slv->score)
-  {
-    h = btor->options.just_heuristic.val;
-    if (h == BTOR_JUST_HEUR_BRANCH_MIN_APP)
-    {
-      res->score = btor_clone_ptr_hash_table (clone->mm,
-                                              slv->score,
-                                              btor_clone_key_as_node,
-                                              btor_clone_data_as_htable_ptr,
-                                              exp_map,
-                                              exp_map);
-    }
-    else
-    {
-      assert (h == BTOR_JUST_HEUR_BRANCH_MIN_DEP);
-      res->score = btor_clone_ptr_hash_table (clone->mm,
-                                              slv->score,
-                                              btor_clone_key_as_node,
-                                              btor_clone_data_as_int,
-                                              exp_map,
-                                              0);
-    }
-  }
-
-  BTOR_INIT_STACK (res->stats.lemmas_size);
-  if (BTOR_SIZE_STACK (slv->stats.lemmas_size) > 0)
-  {
-    BTOR_CNEWN (clone->mm,
-                res->stats.lemmas_size.start,
-                BTOR_SIZE_STACK (slv->stats.lemmas_size));
-
-    res->stats.lemmas_size.end =
-        res->stats.lemmas_size.start + BTOR_SIZE_STACK (slv->stats.lemmas_size);
-    res->stats.lemmas_size.top = res->stats.lemmas_size.start
-                                 + BTOR_COUNT_STACK (slv->stats.lemmas_size);
-    memcpy (res->stats.lemmas_size.start,
-            slv->stats.lemmas_size.start,
-            BTOR_SIZE_STACK (slv->stats.lemmas_size) * sizeof (int));
-  }
-
-  return res;
-}
-
-static void
-delete_core_solver (Btor *btor)
-{
-  assert (btor);
-  assert (btor->slv);
-  assert (btor->slv->kind == BTOR_CORE_SOLVER_KIND);
-
-  BtorCoreSolver *slv;
-  BtorPtrHashTable *t;
-  BtorHashTableIterator it, iit;
-  BtorNode *exp;
-
-  if (!(slv = BTOR_CORE_SOLVER (btor))) return;
-
-  btor_init_node_hash_table_iterator (&it, slv->lemmas);
-  while (btor_has_next_node_hash_table_iterator (&it))
-    btor_release_exp (btor, btor_next_node_hash_table_iterator (&it));
-  btor_delete_ptr_hash_table (slv->lemmas);
-
-  if (slv->score)
-  {
-    btor_init_node_hash_table_iterator (&it, slv->score);
-    while (btor_has_next_node_hash_table_iterator (&it))
-    {
-      if (btor->options.just_heuristic.val == BTOR_JUST_HEUR_BRANCH_MIN_APP)
-      {
-        t   = (BtorPtrHashTable *) it.bucket->data.as_ptr;
-        exp = btor_next_node_hash_table_iterator (&it);
-        btor_release_exp (btor, exp);
-
-        btor_init_node_hash_table_iterator (&iit, t);
-        while (btor_has_next_node_hash_table_iterator (&iit))
-          btor_release_exp (btor, btor_next_node_hash_table_iterator (&iit));
-        btor_delete_ptr_hash_table (t);
-      }
-      else
-      {
-        assert (btor->options.just_heuristic.val
-                == BTOR_JUST_HEUR_BRANCH_MIN_DEP);
-        btor_release_exp (btor, btor_next_node_hash_table_iterator (&it));
-      }
-    }
-    btor_delete_ptr_hash_table (slv->score);
-  }
-
-  BTOR_RELEASE_STACK (btor->mm, slv->cur_lemmas);
-  BTOR_RELEASE_STACK (btor->mm, slv->stats.lemmas_size);
-  BTOR_DELETE (btor->mm, slv);
-  btor->slv = 0;
-}
-
-static int
-sat_core_solver (Btor *btor, int lod_limit, int sat_limit)
-{
-  assert (btor);
-  assert (btor->slv);
-  assert (btor->slv->kind == BTOR_CORE_SOLVER_KIND);
-
-  BtorCoreSolver *slv;
-  double start;
-  int i, sat_result;
-  BtorSATMgr *smgr;
-  Btor *clone;
-  BtorNode *clone_root, *lemma;
-  BtorNodeMap *exp_map;
-  int simp_sat_result;
-#ifdef BTOR_CHECK_FAILED
-  Btor *faclone = 0;
-#endif
-
-  start = btor_time_stamp ();
-  slv   = BTOR_CORE_SOLVER (btor);
-  assert (slv);
-
-  clone      = 0;
-  clone_root = 0;
-  exp_map    = 0;
-
-  if (btor->inconsistent) goto UNSAT;
-
-  BTOR_MSG (btor->msg, 1, "calling SAT");
-
-  if (btor_terminate_btor (btor))
-  {
-    sat_result = BTOR_UNKNOWN;
-    goto DONE;
-  }
-
-  simp_sat_result = btor_simplify (btor);
-  update_assumptions (btor);
-
-#ifdef BTOR_CHECK_FAILED
-  if (btor_has_clone_support_sat_mgr (btor_get_sat_mgr_btor (btor))
-      && btor->options.chk_failed_assumptions.val)
-  {
-    faclone                           = btor_clone_btor (btor);
-    faclone->options.auto_cleanup.val = 1;
-#ifdef BTOR_CHECK_MODEL
-    /* cleanup dangling references when model validation is enabled */
-    faclone->options.auto_cleanup_internal.val = 1;
-#endif
-    faclone->options.loglevel.val               = 0;
-    faclone->options.verbosity.val              = 0;
-    faclone->options.chk_failed_assumptions.val = 0;
-    faclone->options.dual_prop.val              = 0;  // FIXME necessary?
-  }
-#endif
-
-  if (btor->inconsistent) goto UNSAT;
-
-  if (btor_terminate_btor (btor))
-  {
-    sat_result = BTOR_UNKNOWN;
-    goto DONE;
-  }
-
-  smgr = btor_get_sat_mgr_btor (btor);
-
-  if (!btor_is_initialized_sat (smgr)) btor_init_sat (smgr);
-
-  /* reset SAT solver to non-incremental if all functions have been
-   * eliminated */
-  if (!btor->options.incremental.val && smgr->inc_required
-      && btor->lambdas->count == 0 && btor->quantifiers->count == 0
-      && btor->ufs->count == 0)
-  {
-    smgr->inc_required = 0;
-    BTOR_MSG (btor->msg,
-              1,
-              "no functions found, resetting SAT solver to non-incremental");
-  }
-
-  if (btor->valid_assignments == 1) reset_incremental_usage (btor);
-
-  if (btor->feqs->count > 0)
-  {
-    update_reachable (btor, false);
-    add_function_inequality_constraints (btor);
-  }
-
-  process_unsynthesized_constraints (btor);
-  if (btor->found_constraint_false)
-  {
-  UNSAT:
-    sat_result = BTOR_UNSAT;
-    goto DONE;
-  }
-  assert (btor->unsynthesized_constraints->count == 0);
-  assert (btor_check_all_hash_tables_proxy_free_dbg (btor));
-  assert (btor_check_all_hash_tables_simp_free_dbg (btor));
-  assert (btor_check_assumptions_simp_free_dbg (btor));
-
-  update_reachable (btor, false);
-  assert (btor_check_reachable_flag_dbg (btor));
-
-  add_again_assumptions (btor);
-  assert (btor_check_reachable_flag_dbg (btor));
-
-  if (sat_limit > -1)
-    sat_result = timed_sat_sat (btor, sat_limit);
-  else
-    sat_result = timed_sat_sat (btor, -1);
-
-  if (btor->options.dual_prop.val && sat_result == BTOR_SAT
-      && simp_sat_result != BTOR_SAT)
-  {
-    clone = new_exp_layer_clone_for_dual_prop (btor, &exp_map, &clone_root);
-  }
-
-  while (sat_result == BTOR_SAT)
-  {
-    if (btor_terminate_btor (btor)
-        || (lod_limit > -1 && slv->stats.lod_refinements >= lod_limit))
-    {
-      sat_result = BTOR_UNKNOWN;
-      goto DONE;
-    }
-
-    check_and_resolve_conflicts (btor, clone, clone_root, exp_map);
-
-    if (BTOR_EMPTY_STACK (slv->cur_lemmas)) break;
-    slv->stats.refinement_iterations++;
-
-    BTORLOG (1, "add %d lemma(s)", BTOR_COUNT_STACK (slv->cur_lemmas));
-    /* add generated lemmas to formula */
-    for (i = 0; i < BTOR_COUNT_STACK (slv->cur_lemmas); i++)
-    {
-      lemma = BTOR_PEEK_STACK (slv->cur_lemmas, i);
-      assert (!BTOR_REAL_ADDR_NODE (lemma)->simplified);
-      insert_unsynthesized_constraint (btor, lemma);
-      mark_reachable (btor, lemma);
-      if (clone)
-        add_lemma_to_dual_prop_clone (btor, clone, &clone_root, lemma, exp_map);
-    }
-    BTOR_RESET_STACK (slv->cur_lemmas);
-
-    if (btor->options.verbosity.val)
-    {
-      fprintf (stdout,
-               "\r[btorcore] %d iterations, %d lemmas, %d ext. lemmas, "
-               "vars %d, applies %d\r",
-               slv->stats.refinement_iterations,
-               slv->stats.lod_refinements,
-               slv->stats.extensionality_lemmas,
-               btor->ops[BTOR_BV_VAR_NODE].cur,
-               btor->ops[BTOR_APPLY_NODE].cur);
-      fflush (stdout);
-    }
-
-    /* may be set via insert_unsythesized_constraint
-     * in case generated lemma is false */
-    if (btor->inconsistent) goto UNSAT;
-
-    process_unsynthesized_constraints (btor);
-    if (btor->found_constraint_false) goto UNSAT;
-    assert (btor->unsynthesized_constraints->count == 0);
-    assert (btor_check_all_hash_tables_proxy_free_dbg (btor));
-    assert (btor_check_all_hash_tables_simp_free_dbg (btor));
-    assert (btor_check_reachable_flag_dbg (btor));
-    add_again_assumptions (btor);
-    sat_result = timed_sat_sat (btor, -1);
-  }
-
-DONE:
-  if (btor->options.verbosity.val && slv->stats.lod_refinements > 0)
-    fprintf (stdout, "\n");
-
-  btor->valid_assignments = 1;
-  btor->last_sat_result   = sat_result;
-
-  if (clone)
-  {
-    assert (exp_map);
-    btor_delete_node_map (exp_map);
-    btor_release_exp (clone, clone_root);
-    btor_delete_btor (clone);
-  }
-#ifdef BTOR_CHECK_FAILED
-  if (faclone && btor->options.chk_failed_assumptions.val)
-  {
-    if (!btor->inconsistent && btor->last_sat_result == BTOR_UNSAT)
-      check_failed_assumptions (btor, faclone);
-    btor_delete_btor (faclone);
-  }
-#endif
-  BTOR_MSG (btor->msg,
-            1,
-            "SAT call %d returned %d in %.3f seconds",
-            btor->btor_sat_btor_called + 1,
-            sat_result,
-            btor_time_stamp () - start);
-  return sat_result;
-}
-
-static void
-generate_model_core_solver (Btor *btor, int model_for_all_nodes, int reset)
-{
-  assert (btor);
-  /* already created during check_and_resolve_conflicts */
-  assert (btor->bv_model);
-
-  (void) reset;
-  btor_init_fun_model (btor, &btor->fun_model);
-
-  btor_generate_model (
-      btor, btor->bv_model, btor->fun_model, model_for_all_nodes);
-}
-
-static void
-print_stats_core_solver (Btor *btor)
-{
-  assert (btor);
-  assert (btor->slv);
-  assert (btor->slv->kind == BTOR_CORE_SOLVER_KIND);
-
-  int i;
-  BtorCoreSolver *slv;
-
-  if (!(slv = BTOR_CORE_SOLVER (btor))) return;
-
-  BTOR_MSG (btor->msg, 1, "");
-  BTOR_MSG (btor->msg, 1, "lemmas on demand statistics:");
-  BTOR_MSG (btor->msg,
-            1,
-            " refinement iterations: %d",
-            slv->stats.refinement_iterations);
-  BTOR_MSG (btor->msg, 1, " LOD refinements: %d", slv->stats.lod_refinements);
-  if (slv->stats.lod_refinements)
-  {
-    BTOR_MSG (btor->msg,
-              1,
-              " function congruence conflicts: %d",
-              slv->stats.function_congruence_conflicts);
-    BTOR_MSG (btor->msg,
-              1,
-              " beta reduction conflicts: %d",
-              slv->stats.beta_reduction_conflicts);
-    BTOR_MSG (btor->msg,
-              1,
-              " extensionality lemmas: %d",
-              slv->stats.extensionality_lemmas);
-    BTOR_MSG (btor->msg,
-              1,
-              " average lemma size: %.1f",
-              BTOR_AVERAGE_UTIL (slv->stats.lemmas_size_sum,
-                                 slv->stats.lod_refinements));
-    for (i = 1; i < BTOR_SIZE_STACK (slv->stats.lemmas_size); i++)
-    {
-      if (!slv->stats.lemmas_size.start[i]) continue;
-      BTOR_MSG (btor->msg,
-                1,
-                "   lemmas of size %d: %d",
-                i,
-                slv->stats.lemmas_size.start[i]);
-    }
-  }
-
-  BTOR_MSG (
-      btor->msg, 1, "expression evaluations: %lld", slv->stats.eval_exp_calls);
-  BTOR_MSG (btor->msg, 1, "propagations: %lld", slv->stats.propagations);
-  BTOR_MSG (
-      btor->msg, 1, "propagations down: %lld", slv->stats.propagations_down);
-  BTOR_MSG (btor->msg,
-            1,
-            "partial beta reduction restarts: %lld",
-            slv->stats.partial_beta_reduction_restarts);
-
-  if (btor->options.dual_prop.val)
-  {
-    BTOR_MSG (btor->msg,
-              1,
-              "dual prop. vars (failed/assumed): %d/%d",
-              slv->stats.dp_failed_vars,
-              slv->stats.dp_assumed_vars);
-    BTOR_MSG (btor->msg,
-              1,
-              "dual prop. applies (failed/assumed): %d/%d",
-              slv->stats.dp_failed_applies,
-              slv->stats.dp_assumed_applies);
-  }
-}
-
-static void
-print_time_stats_core_solver (Btor *btor)
-{
-  assert (btor);
-  assert (btor->slv);
-  assert (btor->slv->kind == BTOR_CORE_SOLVER_KIND);
-
-  BtorCoreSolver *slv;
-
-  if (!(slv = BTOR_CORE_SOLVER (btor))) return;
-
-  BTOR_MSG (btor->msg, 1, "");
-  BTOR_MSG (btor->msg, 1, "%.2f seconds expression evaluation", slv->time.eval);
-  BTOR_MSG (btor->msg,
-            1,
-            "%.2f seconds initial applies search",
-            slv->time.search_init_apps);
-
-  if (btor->options.just.val || btor->options.dual_prop.val)
-  {
-    BTOR_MSG (btor->msg,
-              1,
-              "%.2f seconds compute scores for initial applies search",
-              slv->time.search_init_apps_compute_scores);
-    BTOR_MSG (
-        btor->msg,
-        1,
-        "%.2f seconds merge applies in compute scores for init apps search",
-        slv->time.search_init_apps_compute_scores_merge_applies);
-  }
-
-  if (btor->options.dual_prop.val)
-  {
-    BTOR_MSG (btor->msg,
-              1,
-              "%.2f seconds cloning for initial applies search",
-              slv->time.search_init_apps_cloning);
-    BTOR_MSG (btor->msg,
-              1,
-              "%.2f seconds SAT solving for initial applies search",
-              slv->time.search_init_apps_sat);
-    BTOR_MSG (
-        btor->msg,
-        1,
-        "%.2f seconds collecting bv vars and apps for initial applies search",
-        slv->time.search_init_apps_collect_var_apps);
-    BTOR_MSG (
-        btor->msg,
-        1,
-        "%.2f seconds collecting initial applies via failed assumptions (FA)",
-        slv->time.search_init_apps_collect_fa);
-    BTOR_MSG (
-        btor->msg,
-        1,
-        "%.2f seconds cone traversal when collecting initial applies via FA",
-        slv->time.search_init_apps_collect_fa_cone);
-  }
-
-  BTOR_MSG (btor->msg, 1, "%.2f seconds lemma generation", slv->time.lemma_gen);
-  BTOR_MSG (btor->msg,
-            1,
-            "%.2f seconds not encoded apply search",
-            slv->time.find_nenc_app);
-  BTOR_MSG (btor->msg,
-            1,
-            "%.2f seconds propagation apply search",
-            slv->time.find_prop_app);
-
-  if (btor->options.dual_prop.val)
-    BTOR_MSG (btor->msg,
-              1,
-              "%.2f seconds propagation apply in conds search",
-              slv->time.find_cond_prop_app);
-
-  BTOR_MSG (btor->msg, 1, "%.2f seconds in pure SAT solving", slv->time.sat);
-  BTOR_MSG (btor->msg, 1, "");
-=======
   assert (clone->slv->api.sat (clone, -1, -1) == BTOR_RESULT_UNSAT);
->>>>>>> 69fbc596
 }
 #endif