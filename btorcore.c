/*  Boolector: Satisfiablity Modulo Theories (SMT) solver.
 *
 *  Copyright (C) 2007-2009 Robert Daniel Brummayer.
 *  Copyright (C) 2007-2014 Armin Biere.
 *  Copyright (C) 2012-2015 Mathias Preiner.
 *  Copyright (C) 2012-2015 Aina Niemetz.
 *
 *  All rights reserved.
 *
 *  This file is part of Boolector.
 *  See COPYING for more information on using this software.
 */

#include "btorcore.h"
#include "btorclone.h"
#include "btorconfig.h"
#include "btordbg.h"
#include "btorexit.h"
#include "btorlog.h"
#include "btormodel.h"
#include "btormsg.h"
#include "btoropt.h"
#include "btorrewrite.h"
#include "simplifier/btorack.h"
#include "simplifier/btorder.h"
#include "simplifier/btorelimapplies.h"
#include "simplifier/btorelimslices.h"
#include "simplifier/btorextract.h"
#include "simplifier/btormerge.h"
#include "simplifier/btorunconstrained.h"
#include "utils/btorhashint.h"
#include "utils/btoriter.h"
#include "utils/btormisc.h"
#include "utils/btorutil.h"
#ifndef BTOR_DO_NOT_PROCESS_SKELETON
#include "simplifier/btorskel.h"
#endif
#include "btorslvcore.h"
#include "btorslvef.h"
#include "btorslvsls.h"

#include <limits.h>

/*------------------------------------------------------------------------*/

#define BTOR_INIT_UNIQUE_TABLE(mm, table) \
  do                                      \
  {                                       \
    assert (mm);                          \
    (table).size         = 1;             \
    (table).num_elements = 0;             \
    BTOR_CNEW (mm, (table).chains);       \
  } while (0)

#define BTOR_RELEASE_UNIQUE_TABLE(mm, table)         \
  do                                                 \
  {                                                  \
    assert (mm);                                     \
    BTOR_DELETEN (mm, (table).chains, (table).size); \
  } while (0)

#define BTOR_INIT_SORT_UNIQUE_TABLE(mm, table) \
  do                                           \
  {                                            \
    BTOR_INIT_UNIQUE_TABLE (mm, table);        \
    table.mm = mm;                             \
    BTOR_INIT_STACK (table.id2sort);           \
    BTOR_PUSH_STACK (mm, table.id2sort, 0);    \
  } while (0)

#define BTOR_RELEASE_SORT_UNIQUE_TABLE(mm, table) \
  do                                              \
  {                                               \
    BTOR_RELEASE_UNIQUE_TABLE (mm, table);        \
    BTOR_RELEASE_STACK (mm, table.id2sort);       \
  } while (0)

#define BTOR_ABORT_CORE(cond, msg)                   \
  do                                                 \
  {                                                  \
    if (cond)                                        \
    {                                                \
      printf ("[btorcore] %s: %s\n", __func__, msg); \
      fflush (stdout);                               \
      exit (BTOR_ERR_EXIT);                          \
    }                                                \
  } while (0)

#define BTOR_COND_INVERT_AIG_NODE(exp, aig) \
  ((BtorAIG *) (((unsigned long int) (exp) &1ul) ^ ((unsigned long int) (aig))))

/*------------------------------------------------------------------------*/

static BtorAIG *exp_to_aig (Btor *, BtorNode *);
static void synthesize_exp (Btor *, BtorNode *, BtorPtrHashTable *);

#ifdef BTOR_CHECK_MODEL
static void check_model (Btor *, Btor *, BtorPtrHashTable *);
static BtorPtrHashTable *map_inputs_check_model (Btor *, Btor *);
#endif

#ifdef BTOR_CHECK_DUAL_PROP
static void check_dual_prop (Btor *, Btor *);
#endif

#ifdef BTOR_CHECK_FAILED
static void check_failed_assumptions (Btor *, Btor *);
#endif
/*------------------------------------------------------------------------*/

<<<<<<< HEAD
const char *const g_btor_op2string[] = {
    "invalid",  //  0
    "const",    //  1
    "var",      //  2
    "param",    //  3
    "slice",    //  4
    "and",      //  5
    "beq",      //  6
    "aeq",      //  7
    "add",      //  8
    "mul",      //  9
    "ult",      // 10
    "sll",      // 11
    "srl",      // 12
    "udiv",     // 13
    "urem",     // 14
    "concat",   // 15
    "apply",    // 16
    "forall",  "exists",
    "lambda",  // 17
    "bcond",   // 18
    "args",    // 19
    "uf",      // 20
    "proxy"    // 21
};

=======
>>>>>>> a2bd1928
enum BtorSubstCompKind
{
  BTOR_SUBST_COMP_ULT_KIND,
  BTOR_SUBST_COMP_ULTE_KIND,
  BTOR_SUBST_COMP_UGT_KIND,
  BTOR_SUBST_COMP_UGTE_KIND
};

typedef enum BtorSubstCompKind BtorSubstCompKind;

/*------------------------------------------------------------------------*/

void
btor_init_substitutions (Btor *btor)
{
  assert (btor);
  assert (!btor->substitutions);

  btor->substitutions =
      btor_new_ptr_hash_table (btor->mm,
                               (BtorHashPtr) btor_hash_exp_by_id,
                               (BtorCmpPtr) btor_compare_exp_by_id);
}

void
btor_delete_substitutions (Btor *btor)
{
  assert (btor);

  BtorNode *cur;
  BtorHashTableIterator it;

  btor_init_node_hash_table_iterator (&it, btor->substitutions);
  while (btor_has_next_node_hash_table_iterator (&it))
  {
    btor_release_exp (btor, (BtorNode *) it.bucket->data.as_ptr);
    cur = btor_next_node_hash_table_iterator (&it);
    btor_release_exp (btor, cur);
  }

  btor_delete_ptr_hash_table (btor->substitutions);
  btor->substitutions = 0;
}

BtorNode *
btor_find_substitution (Btor *btor, BtorNode *exp)
{
  assert (btor);
  assert (exp);

  BtorNode *result = 0;
  BtorPtrHashBucket *b;

  if (!btor->substitutions) return 0;

  while (1)
  {
    b = btor_get_ptr_hash_table (btor->substitutions,
                                 BTOR_REAL_ADDR_NODE (exp));
    if (!b) break;
    result = BTOR_COND_INVERT_NODE (exp, (BtorNode *) b->data.as_ptr);
    exp    = result;
  }

  return result;
}

#ifndef NDEBUG
static int
substitution_cycle_check_dbg (Btor *btor, BtorNode *exp, BtorNode *subst)
{
  int i, cycle = 0;
  BtorMemMgr *mm;
  BtorNode *cur;
  BtorNodePtrStack visit;
  BtorIntHashTable *cache;

  mm    = btor->mm;
  exp   = BTOR_REAL_ADDR_NODE (exp);
  cache = btor_new_int_hash_table (mm);

  BTOR_INIT_STACK (visit);
  BTOR_PUSH_STACK (mm, visit, subst);
  while (!BTOR_EMPTY_STACK (visit))
  {
    cur = BTOR_REAL_ADDR_NODE (BTOR_POP_STACK (visit));

    if (btor_contains_int_hash_table (cache, cur->id)) continue;

    if (cur == exp)
    {
      cycle = 1;
      break;
    }

    btor_add_int_hash_table (cache, cur->id);

    for (i = 0; i < cur->arity; i++) BTOR_PUSH_STACK (mm, visit, cur->e[i]);
  }
  BTOR_RELEASE_STACK (mm, visit);
  btor_delete_int_hash_table (cache);
  return !cycle;
}
#endif

void
btor_insert_substitution (Btor *btor,
                          BtorNode *exp,
                          BtorNode *subst,
                          int update)
{
  assert (btor);
  assert (exp);
  assert (subst);
  assert (btor->substitutions);
  assert (update == 0 || update == 1);
  assert (BTOR_REAL_ADDR_NODE (exp)->sort_id
          == BTOR_REAL_ADDR_NODE (subst)->sort_id);

  BtorNode *simp;
  BtorPtrHashBucket *b;
  exp = BTOR_REAL_ADDR_NODE (exp);

  if (exp == BTOR_REAL_ADDR_NODE (subst)) return;

  assert (substitution_cycle_check_dbg (btor, exp, subst));

  b = btor_get_ptr_hash_table (btor->substitutions, exp);
  if (update && b)
  {
    assert (b->data.as_ptr);
    /* release data of current bucket */
    btor_release_exp (btor, (BtorNode *) b->data.as_ptr);
    btor_remove_ptr_hash_table (btor->substitutions, exp, 0, 0);
    /* release key of current bucket */
    btor_release_exp (btor, exp);
  }
  else if (b)
  {
    assert ((BtorNode *) b->data.as_ptr == subst);
    /* substitution already inserted */
    return;
  }

  simp = btor_find_substitution (btor, subst);

  if (simp) subst = simp;

  assert (!btor_get_ptr_hash_table (btor->substitutions,
                                    BTOR_REAL_ADDR_NODE (subst)));

  if (exp == BTOR_REAL_ADDR_NODE (subst)) return;

  btor_add_ptr_hash_table (btor->substitutions, btor_copy_exp (btor, exp))
      ->data.as_ptr = btor_copy_exp (btor, subst);
}

/*------------------------------------------------------------------------*/

static void
mark_exp (Btor *btor, BtorNode *exp, int new_mark)
{
  BtorMemMgr *mm;
  BtorNodePtrStack stack;
  BtorNode *cur;
  int i;

  assert (btor);
  assert (exp);

  mm = btor->mm;
  BTOR_INIT_STACK (stack);
  cur = BTOR_REAL_ADDR_NODE (exp);
  assert (!BTOR_IS_PROXY_NODE (cur));
  goto BTOR_MARK_NODE_ENTER_WITHOUT_POP;

  while (!BTOR_EMPTY_STACK (stack))
  {
    cur = BTOR_REAL_ADDR_NODE (BTOR_POP_STACK (stack));
  BTOR_MARK_NODE_ENTER_WITHOUT_POP:
    if (cur->mark != new_mark)
    {
      cur->mark = new_mark;
      for (i = cur->arity - 1; i >= 0; i--)
        BTOR_PUSH_STACK (mm, stack, cur->e[i]);
    }
  }
  BTOR_RELEASE_STACK (mm, stack);
}

const char *
btor_version (Btor *btor)
{
  assert (btor);
  (void) btor;
  return BTOR_VERSION;
}

BtorMemMgr *
btor_get_mem_mgr_btor (const Btor *btor)
{
  assert (btor);
  return btor->mm;
}
BtorAIGMgr *
btor_get_aig_mgr_btor (const Btor *btor)
{
  assert (btor);
  return btor_get_aig_mgr_aigvec_mgr (btor->avmgr);
}

BtorSATMgr *
btor_get_sat_mgr_btor (const Btor *btor)
{
  assert (btor);
  return btor_get_sat_mgr_aig_mgr (btor_get_aig_mgr_btor (btor));
}

void
btor_reset_time_btor (Btor *btor)
{
  assert (btor);
  BTOR_CLR (&btor->time);
}

void
btor_reset_stats_btor (Btor *btor)
{
  assert (btor);
#ifndef NDEBUG
  if (btor->stats.rw_rules_applied)
    btor_delete_ptr_hash_table (btor->stats.rw_rules_applied);
#endif
  BTOR_CLR (&btor->stats);
  assert (!btor->stats.rw_rules_applied);
#ifndef NDEBUG
  btor->stats.rw_rules_applied = btor_new_ptr_hash_table (
      btor->mm, (BtorHashPtr) btor_hash_str, (BtorCmpPtr) strcmp);
#endif
}

static int
constraints_stats_changes (Btor *btor)
{
  int res;

  if (btor->stats.oldconstraints.varsubst && !btor->varsubst_constraints->count)
    return INT_MAX;

  if (btor->stats.oldconstraints.embedded && !btor->embedded_constraints->count)
    return INT_MAX;

  if (btor->stats.oldconstraints.unsynthesized
      && !btor->unsynthesized_constraints->count)
    return INT_MAX;

  res = abs (btor->stats.oldconstraints.varsubst
             - btor->varsubst_constraints->count);

  res += abs (btor->stats.oldconstraints.embedded
              - btor->embedded_constraints->count);

  res += abs (btor->stats.oldconstraints.unsynthesized
              - btor->unsynthesized_constraints->count);

  res += abs (btor->stats.oldconstraints.synthesized
              - btor->synthesized_constraints->count);

  return res;
}

static void
report_constraint_stats (Btor *btor, int force)
{
  int changes;

  if (!force)
  {
    if (btor->options.verbosity.val <= 0) return;

    changes = constraints_stats_changes (btor);

    if (btor->options.verbosity.val == 1 && changes < 100000) return;

    if (btor->options.verbosity.val == 2 && changes < 1000) return;

    if (btor->options.verbosity.val == 3 && changes < 10) return;

    if (!changes) return;
  }

  BTOR_MSG (btor->msg,
            1,
            "%d/%d/%d/%d constraints %d/%d/%d/%d %.1f MB",
            btor->stats.constraints.varsubst,
            btor->stats.constraints.embedded,
            btor->stats.constraints.unsynthesized,
            btor->stats.constraints.synthesized,
            btor->varsubst_constraints->count,
            btor->embedded_constraints->count,
            btor->unsynthesized_constraints->count,
            btor->synthesized_constraints->count,
            btor->mm->allocated / (double) (1 << 20));

  btor->stats.oldconstraints.varsubst = btor->varsubst_constraints->count;
  btor->stats.oldconstraints.embedded = btor->embedded_constraints->count;
  btor->stats.oldconstraints.unsynthesized =
      btor->unsynthesized_constraints->count;
  btor->stats.oldconstraints.synthesized = btor->synthesized_constraints->count;
}

/* we do not count proxies */
static int
number_of_ops (Btor *btor)
{
  int i, result;
  assert (btor);

  result = 0;
  for (i = 1; i < BTOR_NUM_OPS_NODE - 1; i++) result += btor->ops[i].cur;

  return result;
}

static double
percent (double a, double b)
{
  return b ? 100.0 * a / b : 0.0;
}

void
btor_print_stats_btor (Btor *btor)
{
  int num_final_ops, verbosity, i;

  if (!btor) return;

  verbosity = btor->options.verbosity.val;

  report_constraint_stats (btor, 1);
#ifndef BTOR_DO_NOT_OPTIMIZE_UNCONSTRAINED
  if (btor->options.ucopt.val)
  {
    BTOR_MSG (
        btor->msg, 1, "unconstrained bv props: %d", btor->stats.bv_uc_props);
    BTOR_MSG (btor->msg,
              1,
              "unconstrained array props: %d",
              btor->stats.fun_uc_props);
    BTOR_MSG (btor->msg,
              1,
              "unconstrained parameterized props: %d",
              btor->stats.param_uc_props);
  }
#endif
  BTOR_MSG (btor->msg,
            1,
            "variable substitutions: %d",
            btor->stats.var_substitutions);
  BTOR_MSG (btor->msg,
            1,
            "uninterpreted function substitutions: %d",
            btor->stats.uf_substitutions);
  BTOR_MSG (btor->msg,
            1,
            "embedded constraint substitutions: %d",
            btor->stats.ec_substitutions);
  BTOR_MSG (btor->msg, 1, "assumptions: %u", btor->assumptions->count);

  if (verbosity > 0)
  {
    BTOR_MSG (btor->msg, 2, "max rec. RW: %d", btor->stats.max_rec_rw_calls);
    BTOR_MSG (btor->msg,
              2,
              "number of expressions ever created: %lld",
              btor->stats.expressions);
    num_final_ops = number_of_ops (btor);
    assert (num_final_ops >= 0);
    BTOR_MSG (btor->msg, 2, "number of final expressions: %d", num_final_ops);
    assert (sizeof g_btor_op2str / sizeof *g_btor_op2str == BTOR_NUM_OPS_NODE);

    BTOR_MSG (btor->msg,
              1,
              "memory allocated for nodes: %.2f MB",
              btor->stats.node_bytes_alloc / (double) (1 << 20));
    if (num_final_ops > 0)
      for (i = 1; i < BTOR_NUM_OPS_NODE - 1; i++)
        if (btor->ops[i].cur || btor->ops[i].max)
          BTOR_MSG (btor->msg,
                    2,
                    " %s: %d max %d",
                    g_btor_op2str[i],
                    btor->ops[i].cur,
                    btor->ops[i].max);
  }

  BTOR_MSG (btor->msg, 1, "");
  BTOR_MSG (btor->msg, 1, "bit blasting statistics:");
  BTOR_MSG (btor->msg,
            1,
            " AIG vectors (cur/max): %lld/%lld",
            btor->avmgr->cur_num_aigvecs,
            btor->avmgr->max_num_aigvecs);
  BTOR_MSG (btor->msg,
            1,
            " AIG ANDs (cur/max): %lld/%lld",
            btor->avmgr->amgr->cur_num_aigs,
            btor->avmgr->amgr->max_num_aigs);
  BTOR_MSG (btor->msg,
            1,
            " AIG variables: %lld",
            btor->avmgr->amgr->max_num_aig_vars);
  BTOR_MSG (
      btor->msg, 1, " CNF variables: %lld", btor->avmgr->amgr->num_cnf_vars);
  BTOR_MSG (
      btor->msg, 1, " CNF clauses: %lld", btor->avmgr->amgr->num_cnf_clauses);
  BTOR_MSG (
      btor->msg, 1, " CNF literals: %lld", btor->avmgr->amgr->num_cnf_literals);

  BTOR_MSG (btor->msg, 1, "");
#ifndef NDEBUG
  BtorHashTableIterator it;
  char *rule;
  int num = 0;
  BTOR_MSG (btor->msg, 1, "applied rewriting rules:");
  btor_init_hash_table_iterator (&it, btor->stats.rw_rules_applied);
  while (btor_has_next_hash_table_iterator (&it))
  {
    num  = it.bucket->data.as_int;
    rule = btor_next_hash_table_iterator (&it);
    BTOR_MSG (btor->msg, 1, "  %s: %d", rule, num);
  }
#endif
  BTOR_MSG (btor->msg,
            1,
            "linear constraint equations: %d",
            btor->stats.linear_equations);
  BTOR_MSG (btor->msg,
            1,
            "gaussian elimination in linear equations: %d",
            btor->stats.gaussian_eliminations);
  BTOR_MSG (btor->msg,
            1,
            "eliminated sliced variables: %d",
            btor->stats.eliminated_slices);
  BTOR_MSG (btor->msg,
            1,
            "extracted skeleton constraints: %d",
            btor->stats.skeleton_constraints);
  BTOR_MSG (
      btor->msg, 1, "and normalizations: %d", btor->stats.ands_normalized);
  BTOR_MSG (
      btor->msg, 1, "add normalizations: %d", btor->stats.adds_normalized);
  BTOR_MSG (
      btor->msg, 1, "mul normalizations: %d", btor->stats.muls_normalized);
  BTOR_MSG (btor->msg, 1, "lambdas merged: %lld", btor->stats.lambdas_merged);
  BTOR_MSG (btor->msg,
            1,
            "apply propagation during construction: %d",
            btor->stats.apply_props_construct);
  BTOR_MSG (
      btor->msg, 1, "beta reductions: %lld", btor->stats.beta_reduce_calls);
  BTOR_MSG (btor->msg, 1, "clone calls: %lld", btor->stats.clone_calls);

  if (btor->slv) btor->slv->api.print_stats (btor->slv);

  BTOR_MSG (btor->msg, 1, "");
  BTOR_MSG (btor->msg, 1, "%.2f seconds beta-reduction", btor->time.beta);
  BTOR_MSG (btor->msg,
            1,
            "%.2f seconds synthesize expressions",
            btor->time.synth_exp);
  BTOR_MSG (btor->msg,
            1,
            "%.2f seconds determining failed assumptions",
            btor->time.failed);
  BTOR_MSG (btor->msg, 1, "%.2f seconds for cloning", btor->time.cloning);
  BTOR_MSG (btor->msg,
            1,
            "%.2f seconds beta reduction probing",
            btor->time.br_probing);
  BTOR_MSG (btor->msg,
            1,
            "%.2f seconds substitute and rebuild",
            btor->time.subst_rebuild);
#ifndef BTOR_DO_NOT_OPTIMIZE_UNCONSTRAINED
  if (btor->options.ucopt.val)
    BTOR_MSG (btor->msg,
              1,
              "%.2f seconds for unconstrained optimization",
              btor->time.ucopt);
#endif
  if (btor->options.model_gen.val)
    BTOR_MSG (
        btor->msg, 1, "%.2f seconds model generation", btor->time.model_gen);
  BTOR_MSG (btor->msg, 1, "");
  BTOR_MSG (
      btor->msg, 1, "%.2f seconds in rewriting engine", btor->time.rewrite);
  BTOR_MSG (btor->msg,
            1,
            "%.2f seconds in variable substitution during rewriting (%.0f%%)",
            btor->time.subst,
            percent (btor->time.subst, btor->time.rewrite));
  BTOR_MSG (
      btor->msg,
      1,
      "%.2f seconds in embedded constraint replacing during rewriting (%.0f%%)",
      btor->time.embedded,
      percent (btor->time.embedded, btor->time.rewrite));
  BTOR_MSG (btor->msg,
            1,
            "%.2f seconds in apply elimination during rewriting (%.0f%%)",
            btor->time.elimapplies,
            percent (btor->time.elimapplies, btor->time.rewrite));
  if (btor->options.eliminate_slices.val)
    BTOR_MSG (btor->msg,
              1,
              "%.2f seconds in slicing during rewriting (%.0f%%)",
              btor->time.slicing,
              percent (btor->time.slicing, btor->time.rewrite));
#ifndef BTOR_DO_NOT_PROCESS_SKELETON
  BTOR_MSG (btor->msg,
            1,
            "%.2f seconds skeleton preprocessing during rewriting (%.0f%%)",
            btor->time.skel,
            percent (btor->time.skel, btor->time.rewrite));
#endif

  if (btor->slv) btor->slv->api.print_time_stats (btor->slv);

  BTOR_MSG (btor->msg, 1, "");
  BTOR_MSG (
      btor->msg, 1, "%.1f MB", btor->mm->maxallocated / (double) (1 << 20));
}

static Btor *
new_aux_btor (int init_opts)
{
  assert (init_opts == 0 || init_opts == 1);

  BtorMemMgr *mm;
  Btor *btor;

  mm = btor_new_mem_mgr ();
  BTOR_CNEW (mm, btor);

  btor->mm    = mm;
  btor->msg   = btor_new_btor_msg (btor->mm, &btor->options.verbosity.val);
  btor->avmgr = btor_new_aigvec_mgr (mm, btor->msg, &btor->options);

  if (init_opts) btor_init_opts (btor);

  btor_init_rng (&btor->rng, btor->options.seed.val);

  btor->bv_assignments    = btor_new_bv_assignment_list (mm);
  btor->array_assignments = btor_new_array_assignment_list (mm);

  BTOR_INIT_UNIQUE_TABLE (mm, btor->nodes_unique_table);
  BTOR_INIT_SORT_UNIQUE_TABLE (mm, btor->sorts_unique_table);

  btor->symbols = btor_new_ptr_hash_table (
      mm, (BtorHashPtr) btor_hash_str, (BtorCmpPtr) strcmp);
  btor->node2symbol =
      btor_new_ptr_hash_table (mm,
                               (BtorHashPtr) btor_hash_exp_by_id,
                               (BtorCmpPtr) btor_compare_exp_by_id);

  btor->inputs  = btor_new_ptr_hash_table (mm,
                                          (BtorHashPtr) btor_hash_exp_by_id,
                                          (BtorCmpPtr) btor_compare_exp_by_id);
  btor->bv_vars = btor_new_ptr_hash_table (mm,
                                           (BtorHashPtr) btor_hash_exp_by_id,
                                           (BtorCmpPtr) btor_compare_exp_by_id);
  btor->ufs     = btor_new_ptr_hash_table (mm,
                                       (BtorHashPtr) btor_hash_exp_by_id,
                                       (BtorCmpPtr) btor_compare_exp_by_id);
  btor->lambdas = btor_new_ptr_hash_table (mm,
                                           (BtorHashPtr) btor_hash_exp_by_id,
                                           (BtorCmpPtr) btor_compare_exp_by_id);
  btor->quantifiers =
      btor_new_ptr_hash_table (mm,
                               (BtorHashPtr) btor_hash_exp_by_id,
                               (BtorCmpPtr) btor_compare_exp_by_id);
  btor->exists_vars =
      btor_new_ptr_hash_table (mm,
                               (BtorHashPtr) btor_hash_exp_by_id,
                               (BtorCmpPtr) btor_compare_exp_by_id);
  btor->forall_vars =
      btor_new_ptr_hash_table (mm,
                               (BtorHashPtr) btor_hash_exp_by_id,
                               (BtorCmpPtr) btor_compare_exp_by_id);
  btor->feqs = btor_new_ptr_hash_table (mm,
                                        (BtorHashPtr) btor_hash_exp_by_id,
                                        (BtorCmpPtr) btor_compare_exp_by_id);

  btor->valid_assignments = 1;

  BTOR_PUSH_STACK (btor->mm, btor->nodes_id_table, 0);

  btor->varsubst_constraints =
      btor_new_ptr_hash_table (mm,
                               (BtorHashPtr) btor_hash_exp_by_id,
                               (BtorCmpPtr) btor_compare_exp_by_id);
  btor->embedded_constraints =
      btor_new_ptr_hash_table (mm,
                               (BtorHashPtr) btor_hash_exp_by_id,
                               (BtorCmpPtr) btor_compare_exp_by_id);
  btor->unsynthesized_constraints =
      btor_new_ptr_hash_table (mm,
                               (BtorHashPtr) btor_hash_exp_by_id,
                               (BtorCmpPtr) btor_compare_exp_by_id);
  btor->synthesized_constraints =
      btor_new_ptr_hash_table (mm,
                               (BtorHashPtr) btor_hash_exp_by_id,
                               (BtorCmpPtr) btor_compare_exp_by_id);
  btor->assumptions =
      btor_new_ptr_hash_table (mm,
                               (BtorHashPtr) btor_hash_exp_by_id,
                               (BtorCmpPtr) btor_compare_exp_by_id);
  btor->parameterized =
      btor_new_ptr_hash_table (mm,
                               (BtorHashPtr) btor_hash_exp_by_id,
                               (BtorCmpPtr) btor_compare_exp_by_id);
  btor->var_rhs = btor_new_ptr_hash_table (mm,
                                           (BtorHashPtr) btor_hash_exp_by_id,
                                           (BtorCmpPtr) btor_compare_exp_by_id);
  btor->fun_rhs = btor_new_ptr_hash_table (mm,
                                           (BtorHashPtr) btor_hash_exp_by_id,
                                           (BtorCmpPtr) btor_compare_exp_by_id);
#ifndef NDEBUG
  btor->stats.rw_rules_applied = btor_new_ptr_hash_table (
      mm, (BtorHashPtr) btor_hash_str, (BtorCmpPtr) strcmp);
#endif

  BTOR_INIT_STACK (btor->functions_with_model);

  btor->true_exp = btor_true_exp (btor);
  btor_set_msg_prefix_btor (btor, "btor");

  return btor;
}

Btor *
btor_new_btor (void)
{
  return new_aux_btor (1);
}

Btor *
btor_new_btor_no_init (void)
{
  return new_aux_btor (0);
}

static int
terminate_aux_btor (void *btor)
{
  assert (btor);

  int res;
  Btor *bt;

  bt = (Btor *) btor;
  if (!bt->cbs.term.fun) return 0;
  if (bt->cbs.term.done) return 1;
  res = ((int (*) (void *)) bt->cbs.term.fun) (bt->cbs.term.state);
  if (res) bt->cbs.term.done = res;
  return res;
}

int
btor_terminate_btor (Btor *btor)
{
  assert (btor);

  if (btor->cbs.term.termfun) return btor->cbs.term.termfun (btor);
  return 0;
}

void
btor_set_term_btor (Btor *btor, int (*fun) (void *), void *state)
{
  assert (btor);

  BtorSATMgr *smgr;

  btor->cbs.term.termfun = terminate_aux_btor;
  btor->cbs.term.fun     = fun;
  btor->cbs.term.state   = state;

  smgr = btor_get_sat_mgr_btor (btor);
  if (btor_has_term_support_sat_mgr (smgr))
    btor_set_term_sat_mgr (smgr, terminate_aux_btor, btor);
}

static void
release_all_ext_exp_refs (Btor *btor)
{
  assert (btor);

  int i;
  BtorNode *exp;

  for (i = BTOR_COUNT_STACK (btor->nodes_id_table) - 1; i >= 0; i--)
  {
    if (!(exp = BTOR_PEEK_STACK (btor->nodes_id_table, i))) continue;
    if (exp->ext_refs)
    {
      assert (exp->ext_refs <= exp->refs);
      exp->refs = exp->refs - exp->ext_refs + 1;
      btor->external_refs -= exp->ext_refs;
      assert (exp->refs > 0);
      exp->ext_refs = 0;
      btor_release_exp (btor, exp);
    }
  }
}

static void
release_all_ext_sort_refs (Btor *btor)
{
  assert (btor);

  int i;
  BtorSort *sort;

  for (i = BTOR_COUNT_STACK (btor->sorts_unique_table.id2sort) - 1; i >= 0; i--)
  {
    sort = BTOR_PEEK_STACK (btor->sorts_unique_table.id2sort, i);
    if (!sort) continue;
    assert (sort->refs);
    assert (sort->ext_refs <= sort->refs);
    sort->refs = sort->refs - sort->ext_refs + 1;
    btor->external_refs -= sort->ext_refs;
    assert (sort->refs > 0);
    sort->ext_refs = 0;
    btor_release_sort (&btor->sorts_unique_table, sort->id);
  }
}

void
btor_release_all_ext_refs (Btor *btor)
{
  release_all_ext_exp_refs (btor);
  release_all_ext_sort_refs (btor);
}

void
btor_delete_btor (Btor *btor)
{
  assert (btor);

  int i;
  BtorNodePtrStack stack;
  BtorPtrHashTable *t;
  BtorMemMgr *mm;
  BtorNode *exp;
  BtorHashTableIterator it, iit;

  mm = btor->mm;

  if (btor->slv) btor->slv->api.delet (btor->slv);

  if (btor->parse_error_msg) btor_freestr (mm, btor->parse_error_msg);

  btor_delete_bv_assignment_list (
      btor->bv_assignments,
      btor->options.auto_cleanup.val
          || btor->options.auto_cleanup_internal.val);
  btor_delete_array_assignment_list (
      btor->array_assignments,
      btor->options.auto_cleanup.val
          || btor->options.auto_cleanup_internal.val);

  btor_init_node_hash_table_iterator (&it, btor->varsubst_constraints);
  while (btor_has_next_node_hash_table_iterator (&it))
  {
    btor_release_exp (btor, it.bucket->data.as_ptr);
    exp = btor_next_node_hash_table_iterator (&it);
    btor_release_exp (btor, exp);
  }
  btor_delete_ptr_hash_table (btor->varsubst_constraints);

  btor_init_node_hash_table_iterator (&it, btor->inputs);
  btor_queue_node_hash_table_iterator (&it, btor->embedded_constraints);
  btor_queue_node_hash_table_iterator (&it, btor->unsynthesized_constraints);
  btor_queue_node_hash_table_iterator (&it, btor->synthesized_constraints);
  btor_queue_node_hash_table_iterator (&it, btor->assumptions);
  btor_queue_node_hash_table_iterator (&it, btor->var_rhs);
  btor_queue_node_hash_table_iterator (&it, btor->fun_rhs);
  while (btor_has_next_node_hash_table_iterator (&it))
    btor_release_exp (btor, btor_next_node_hash_table_iterator (&it));

  btor_delete_ptr_hash_table (btor->inputs);
  btor_delete_ptr_hash_table (btor->embedded_constraints);
  btor_delete_ptr_hash_table (btor->unsynthesized_constraints);
  btor_delete_ptr_hash_table (btor->synthesized_constraints);
  btor_delete_ptr_hash_table (btor->assumptions);
  btor_delete_ptr_hash_table (btor->var_rhs);
  btor_delete_ptr_hash_table (btor->fun_rhs);

  btor_delete_model (btor);
  btor_release_exp (btor, btor->true_exp);

  for (i = 0; i < BTOR_COUNT_STACK (btor->functions_with_model); i++)
    btor_release_exp (btor, btor->functions_with_model.start[i]);
  BTOR_RELEASE_STACK (mm, btor->functions_with_model);

  BTOR_INIT_STACK (stack);
  btor_init_node_hash_table_iterator (&it, btor->lambdas);
  while (btor_has_next_node_hash_table_iterator (&it))
  {
    exp = btor_next_node_hash_table_iterator (&it);
    t   = btor_lambda_get_static_rho (exp);
    if (t)
    {
      btor_init_node_hash_table_iterator (&iit, t);
      while (btor_has_next_node_hash_table_iterator (&iit))
      {
        BTOR_PUSH_STACK (mm, stack, iit.bucket->data.as_ptr);
        BTOR_PUSH_STACK (mm, stack, btor_next_node_hash_table_iterator (&iit));
      }
      btor_lambda_set_static_rho (exp, 0);
      btor_delete_ptr_hash_table (t);
    }
  }

  while (!BTOR_EMPTY_STACK (stack))
    btor_release_exp (btor, BTOR_POP_STACK (stack));
  BTOR_RELEASE_STACK (mm, stack);

  if (btor->options.auto_cleanup.val && btor->external_refs)
  {
    release_all_ext_exp_refs (btor);

    if (!btor->options.auto_cleanup_internal.val && !getenv ("BTORLEAK")
        && !getenv ("BTORLEAKEXP"))
    {
      for (i = BTOR_COUNT_STACK (btor->nodes_id_table) - 1; i >= 0; i--)
        assert (!BTOR_PEEK_STACK (btor->nodes_id_table, i));
    }
  }

  if (btor->options.auto_cleanup_internal.val)
  {
    for (i = BTOR_COUNT_STACK (btor->nodes_id_table) - 1; i >= 0; i--)
    {
      exp = BTOR_PEEK_STACK (btor->nodes_id_table, i);
      if (!exp) continue;
      if (BTOR_IS_PROXY_NODE (exp)) exp->simplified = 0;
      assert (exp->refs);
      exp->refs = 1;
      btor_release_exp (btor, exp);
      assert (!BTOR_PEEK_STACK (btor->nodes_id_table, i));
    }
  }

  if (btor->options.auto_cleanup.val && btor->external_refs)
    release_all_ext_sort_refs (btor);

  assert (btor->external_refs == 0);

#ifndef NDEBUG
  BtorNode *cur;
  if (btor->nodes_unique_table.num_elements)
    BTORLOG (1,
             "*** btor->nodes_unique_table.num_elements: %d",
             btor->nodes_unique_table.num_elements);
  for (i = 0; i < btor->nodes_unique_table.size; i++)
    for (cur = btor->nodes_unique_table.chains[i]; cur; cur = cur->next)
      BTORLOG (1, "  unreleased node: %s (%d)", node2string (cur), cur->refs);
#endif
  assert (getenv ("BTORLEAK") || getenv ("BTORLEAKEXP")
          || btor->nodes_unique_table.num_elements == 0);
  BTOR_RELEASE_UNIQUE_TABLE (mm, btor->nodes_unique_table);
  BTOR_RELEASE_STACK (mm, btor->nodes_id_table);

  assert (getenv ("BTORLEAK") || getenv ("BTORLEAKSORT")
          || btor->sorts_unique_table.num_elements == 0);
  BTOR_RELEASE_SORT_UNIQUE_TABLE (mm, btor->sorts_unique_table);

  btor_delete_ptr_hash_table (btor->node2symbol);
  btor_init_hash_table_iterator (&it, btor->symbols);
  while (btor_has_next_hash_table_iterator (&it))
    btor_freestr (btor->mm, (char *) btor_next_hash_table_iterator (&it));
  btor_delete_ptr_hash_table (btor->symbols);

  btor_delete_ptr_hash_table (btor->bv_vars);
  btor_delete_ptr_hash_table (btor->ufs);
  btor_delete_ptr_hash_table (btor->lambdas);
  btor_delete_ptr_hash_table (btor->quantifiers);
  assert (btor->exists_vars->count == 0);
  btor_delete_ptr_hash_table (btor->exists_vars);
  assert (btor->forall_vars->count == 0);
  btor_delete_ptr_hash_table (btor->forall_vars);
  btor_delete_ptr_hash_table (btor->feqs);
  btor_delete_ptr_hash_table (btor->parameterized);
#ifndef NDEBUG
  btor_delete_ptr_hash_table (btor->stats.rw_rules_applied);
#endif

  btor_delete_aigvec_mgr (btor->avmgr);
  btor_delete_opts (btor);

  assert (btor->rec_rw_calls == 0);
  btor_delete_btor_msg (btor->msg);
  BTOR_DELETE (mm, btor);
  btor_delete_mem_mgr (mm);
}

void
btor_set_msg_prefix_btor (Btor *btor, const char *prefix)
{
  assert (btor);

  btor_freestr (btor->mm, btor->msg->prefix);
  btor->msg->prefix = prefix ? btor_strdup (btor->mm, prefix) : (char *) prefix;
}

/* synthesizes unsynthesized constraints and updates constraints tables. */
void
btor_process_unsynthesized_constraints (Btor *btor)
{
  assert (btor);
  assert (!btor->inconsistent);

  BtorPtrHashTable *uc, *sc;
  BtorPtrHashBucket *bucket;
  BtorNode *cur;
  BtorAIG *aig;
  BtorAIGMgr *amgr;

  uc   = btor->unsynthesized_constraints;
  sc   = btor->synthesized_constraints;
  amgr = btor_get_aig_mgr_btor (btor);

  while (uc->count > 0)
  {
    bucket = uc->first;
    assert (bucket);
    cur = (BtorNode *) bucket->key;

#ifndef NDEBUG
    if (btor->options.rewrite_level.val > 2)
    {
      BtorNode *real_cur = BTOR_REAL_ADDR_NODE (cur);
      if (real_cur->kind == BTOR_BEQ_NODE)
      {
#if 0
	      BtorNode * left = real_cur->e[0];
	      BtorNode * right = real_cur->e[1];
	      BtorNode * other;

	      if (BTOR_REAL_ADDR_NODE (left)->kind == BTOR_BV_CONST_NODE)
	        other = right;
	      else if (BTOR_REAL_ADDR_NODE (right)->kind == BTOR_BV_CONST_NODE)
	        other = left;
	      else
	        other = 0;

	      // FIXME fails with symbolic lemmas (during beta-reduction
	      // rewrite level is forced to 1, hence symbolic lemmas might
	      // not be simplified as much as possible). possible solution:
	      // use rewrite level > 1 for lemma generation.
	      //if (other 
	      //    && !BTOR_IS_INVERTED_NODE (other) 
	      //    && other->kind == BTOR_ADD_NODE)
	      //  {
	      //    assert (BTOR_REAL_ADDR_NODE (
	      //  	    other->e[0])->kind != BTOR_BV_CONST_NODE);
	      //    assert (BTOR_REAL_ADDR_NODE (
	      //  	    other->e[1])->kind != BTOR_BV_CONST_NODE);
	      //  }
#endif
      }
    }
#endif

    if (!btor_get_ptr_hash_table (sc, cur))
    {
      aig = exp_to_aig (btor, cur);
      if (aig == BTOR_AIG_FALSE)
      {
        btor->found_constraint_false = 1;
        break;
      }
      btor_add_toplevel_aig_to_sat (amgr, aig);
      btor_release_aig (amgr, aig);
      (void) btor_add_ptr_hash_table (sc, cur);
      btor_remove_ptr_hash_table (uc, cur, 0, 0);

      btor->stats.constraints.synthesized++;
      report_constraint_stats (btor, 0);
    }
    else
    {
      /* constraint is already in sc */
      btor_remove_ptr_hash_table (uc, cur, 0, 0);
      btor_release_exp (btor, cur);
    }
  }
}

void
btor_insert_unsynthesized_constraint (Btor *btor, BtorNode *exp)
{
  assert (btor);
  assert (exp);
  assert (!BTOR_REAL_ADDR_NODE (exp)->parameterized);

  BtorBitVector *bits;
  BtorPtrHashTable *uc;

  if (BTOR_IS_BV_CONST_NODE (BTOR_REAL_ADDR_NODE (exp)))
  {
    bits = btor_const_get_bits (exp);
    assert (bits->width == 1);
    if ((BTOR_IS_INVERTED_NODE (exp) && btor_get_bit_bv (bits, 0))
        || (!BTOR_IS_INVERTED_NODE (exp) && !btor_get_bit_bv (bits, 0)))
    {
      btor->inconsistent = 1;
      return;
    }
    else
    {
      /* we do not add true */
      assert ((BTOR_IS_INVERTED_NODE (exp) && !btor_get_bit_bv (bits, 0))
              || (!BTOR_IS_INVERTED_NODE (exp) && btor_get_bit_bv (bits, 0)));
      return;
    }
  }

  uc = btor->unsynthesized_constraints;
  if (!btor_get_ptr_hash_table (uc, exp))
  {
    assert (!btor_get_ptr_hash_table (btor->embedded_constraints, exp));
    (void) btor_add_ptr_hash_table (uc, btor_copy_exp (btor, exp));
    BTOR_REAL_ADDR_NODE (exp)->constraint = 1;
    btor->stats.constraints.unsynthesized++;
  }
}

static void
insert_embedded_constraint (Btor *btor, BtorNode *exp)
{
  assert (btor);
  assert (exp);
  assert (!BTOR_REAL_ADDR_NODE (exp)->parameterized);
  assert (!BTOR_IS_BV_CONST_NODE (BTOR_REAL_ADDR_NODE (exp)));

  if (!btor_get_ptr_hash_table (btor->embedded_constraints, exp))
  {
    assert (!btor_get_ptr_hash_table (btor->unsynthesized_constraints, exp));
    (void) btor_add_ptr_hash_table (btor->embedded_constraints,
                                    btor_copy_exp (btor, exp));
    BTOR_REAL_ADDR_NODE (exp)->constraint = 1;
    btor->stats.constraints.embedded++;
  }
}

static void
insert_varsubst_constraint (Btor *btor, BtorNode *left, BtorNode *right)
{
  assert (btor);
  assert (left);
  assert (right);

  BtorNode *eq;
  BtorPtrHashTable *vsc;
  BtorPtrHashBucket *bucket;

  vsc    = btor->varsubst_constraints;
  bucket = btor_get_ptr_hash_table (vsc, left);

  if (!bucket)
  {
    BTORLOG (
        1, "add varsubst: %s -> %s", node2string (left), node2string (right));
    btor_add_ptr_hash_table (vsc, btor_copy_exp (btor, left))->data.as_ptr =
        btor_copy_exp (btor, right);
    /* do not set constraint flag, as they are gone after substitution
     * and treated differently */
    btor->stats.constraints.varsubst++;
  }
  /* if v = t_1 is already in varsubst, we
   * have to synthesize v = t_2 */
  else if (right != (BtorNode *) bucket->data.as_ptr)
  {
    eq = btor_eq_exp (btor, left, right);
    /* only add if it is not in a constraint table: can be already in
     * embedded or unsythesized constraints */
    if (!BTOR_REAL_ADDR_NODE (eq)->constraint)
      btor_insert_unsynthesized_constraint (btor, eq);
    btor_release_exp (btor, eq);
  }
}

static BtorSubstCompKind
reverse_subst_comp_kind (Btor *btor, BtorSubstCompKind comp)
{
  assert (btor);
  (void) btor;
  switch (comp)
  {
    case BTOR_SUBST_COMP_ULT_KIND: return BTOR_SUBST_COMP_UGT_KIND;
    case BTOR_SUBST_COMP_ULTE_KIND: return BTOR_SUBST_COMP_UGTE_KIND;
    case BTOR_SUBST_COMP_UGT_KIND: return BTOR_SUBST_COMP_ULT_KIND;
    default:
      assert (comp == BTOR_SUBST_COMP_UGTE_KIND);
      return BTOR_SUBST_COMP_ULTE_KIND;
  }
}

/* check if left does not occur on the right side */
static int
occurrence_check (Btor *btor, BtorNode *left, BtorNode *right)
{
  assert (btor);
  assert (left);
  assert (right);

  BtorNode *cur, *real_left;
  BtorNodePtrQueue queue;
  int is_cyclic, i;
  BtorMemMgr *mm;
  BtorIntHashTable *cache;

  is_cyclic = 0;
  mm        = btor->mm;
  cache     = btor_new_int_hash_table (mm);
  real_left = BTOR_REAL_ADDR_NODE (left);
  BTOR_INIT_QUEUE (queue);

  cur = BTOR_REAL_ADDR_NODE (right);
  goto OCCURRENCE_CHECK_ENTER_WITHOUT_POP;

  do
  {
    cur = BTOR_REAL_ADDR_NODE (BTOR_DEQUEUE (queue));
  OCCURRENCE_CHECK_ENTER_WITHOUT_POP:
    assert (!BTOR_IS_PROXY_NODE (cur));
    if (!btor_contains_int_hash_table (cache, cur->id))
    {
      btor_add_int_hash_table (cache, cur->id);
      if (cur == real_left)
      {
        is_cyclic = 1;
        break;
      }
      for (i = cur->arity - 1; i >= 0; i--) BTOR_ENQUEUE (mm, queue, cur->e[i]);
    }
  } while (!BTOR_EMPTY_QUEUE (queue));
  BTOR_RELEASE_QUEUE (mm, queue);
  btor_delete_int_hash_table (cache);
  return is_cyclic;
}

/* checks if we can substitute and normalizes arguments to substitution,
 * substitute left_result with right_result, exp is child of AND_NODE */
static int
normalize_substitution (Btor *btor,
                        BtorNode *exp,
                        BtorNode **left_result,
                        BtorNode **right_result)
{
  assert (btor->options.var_subst.val);

  BtorNode *left, *right, *real_left, *real_right, *tmp, *inv, *var, *lambda;
  BtorNode *const_exp, *real_exp;
  int leadings;
  BtorBitVector *ic, *fc, *bits;
  BtorMemMgr *mm;
  BtorSubstCompKind comp;

  assert (btor);
  assert (exp);
  assert (left_result);
  assert (right_result);
  assert (btor->options.rewrite_level.val > 1);
  assert (btor_simplify_exp (btor, exp) == exp);

  mm = btor->mm;

  /* boolean BV_NODE, force assignment (right_result) w.r.t. phase */
  if (BTOR_IS_BV_VAR_NODE (BTOR_REAL_ADDR_NODE (exp)))
  {
    assert (btor_get_exp_width (btor, exp) == 1);
    if (BTOR_IS_INVERTED_NODE (exp))
    {
      *left_result  = btor_copy_exp (btor, BTOR_REAL_ADDR_NODE (exp));
      *right_result = btor_zero_exp (btor, 1);
    }
    else
    {
      *left_result  = btor_copy_exp (btor, exp);
      *right_result = btor_one_exp (btor, 1);
    }
    return 1;
  }

  if (BTOR_REAL_ADDR_NODE (exp)->kind == BTOR_ULT_NODE
      && (BTOR_IS_BV_VAR_NODE (
              BTOR_REAL_ADDR_NODE (BTOR_REAL_ADDR_NODE (exp)->e[0]))
          || BTOR_IS_BV_VAR_NODE (
                 BTOR_REAL_ADDR_NODE (BTOR_REAL_ADDR_NODE (exp)->e[1]))))
  {
    real_exp = BTOR_REAL_ADDR_NODE (exp);

    if (BTOR_IS_INVERTED_NODE (exp))
      comp = BTOR_SUBST_COMP_UGTE_KIND;
    else
      comp = BTOR_SUBST_COMP_ULT_KIND;

    if (BTOR_IS_BV_VAR_NODE (BTOR_REAL_ADDR_NODE (real_exp->e[0])))
    {
      var   = real_exp->e[0];
      right = real_exp->e[1];
    }
    else
    {
      assert (BTOR_IS_BV_VAR_NODE (BTOR_REAL_ADDR_NODE (real_exp->e[1])));
      var   = real_exp->e[1];
      right = real_exp->e[0];
      comp  = reverse_subst_comp_kind (btor, comp);
    }

    /* ~a comp b is equal to a reverse_comp ~b,
     * where comp in ult, ulte, ugt, ugte
     * (e.g. reverse_comp of ult is ugt) */
    if (BTOR_IS_INVERTED_NODE (var))
    {
      var   = BTOR_REAL_ADDR_NODE (var);
      right = BTOR_INVERT_NODE (right);
      comp  = reverse_subst_comp_kind (btor, comp);
    }

    /* we do not create a lambda (index) if variable is already in
     * substitution table */
    assert (!BTOR_IS_INVERTED_NODE (var));
    if (btor_get_ptr_hash_table (btor->varsubst_constraints, var)) return 0;

    if (!BTOR_IS_BV_CONST_NODE (BTOR_REAL_ADDR_NODE (right))) return 0;

    if (BTOR_IS_INVERTED_NODE (right))
      bits = btor_not_bv (mm, btor_const_get_bits (right));
    else
      bits = btor_copy_bv (mm, btor_const_get_bits (right));

    if (comp == BTOR_SUBST_COMP_ULT_KIND || comp == BTOR_SUBST_COMP_ULTE_KIND)
    {
      leadings = btor_get_num_leading_zeros_bv (bits);
      if (leadings > 0)
      {
        const_exp = btor_zero_exp (btor, leadings);
        lambda =
            btor_var_exp (btor, btor_get_exp_width (btor, var) - leadings, 0);
        tmp = btor_concat_exp (btor, const_exp, lambda);
        insert_varsubst_constraint (btor, var, tmp);
        btor_release_exp (btor, const_exp);
        btor_release_exp (btor, lambda);
        btor_release_exp (btor, tmp);
      }
    }
    else
    {
      assert (comp == BTOR_SUBST_COMP_UGT_KIND
              || comp == BTOR_SUBST_COMP_UGTE_KIND);
      leadings = btor_get_num_leading_ones_bv (bits);
      if (leadings > 0)
      {
        const_exp = btor_ones_exp (btor, leadings);
        lambda =
            btor_var_exp (btor, btor_get_exp_width (btor, var) - leadings, 0);
        tmp = btor_concat_exp (btor, const_exp, lambda);
        insert_varsubst_constraint (btor, var, tmp);
        btor_release_exp (btor, const_exp);
        btor_release_exp (btor, lambda);
        btor_release_exp (btor, tmp);
      }
    }

    btor_free_bv (btor->mm, bits);
    return 0;
  }

  /* in the boolean case a != b is the same as a == ~b */
  if (BTOR_IS_INVERTED_NODE (exp)
      && BTOR_REAL_ADDR_NODE (exp)->kind == BTOR_BEQ_NODE
      && btor_get_exp_width (btor, BTOR_REAL_ADDR_NODE (exp)->e[0]) == 1)
  {
    left  = BTOR_REAL_ADDR_NODE (exp)->e[0];
    right = BTOR_REAL_ADDR_NODE (exp)->e[1];

    if (BTOR_IS_BV_VAR_NODE (BTOR_REAL_ADDR_NODE (left)))
    {
      *left_result  = btor_copy_exp (btor, left);
      *right_result = BTOR_INVERT_NODE (btor_copy_exp (btor, right));
      goto BTOR_NORMALIZE_SUBST_RESULT;
    }

    if (BTOR_IS_BV_VAR_NODE (BTOR_REAL_ADDR_NODE (right)))
    {
      *left_result  = btor_copy_exp (btor, right);
      *right_result = BTOR_INVERT_NODE (btor_copy_exp (btor, left));
      goto BTOR_NORMALIZE_SUBST_RESULT;
    }
  }

  if (BTOR_IS_INVERTED_NODE (exp) || !BTOR_IS_ARRAY_OR_BV_EQ_NODE (exp))
    return 0;

  left       = exp->e[0];
  right      = exp->e[1];
  real_left  = BTOR_REAL_ADDR_NODE (left);
  real_right = BTOR_REAL_ADDR_NODE (right);

  if (!BTOR_IS_BV_VAR_NODE (real_left) && !BTOR_IS_BV_VAR_NODE (real_right)
      && !BTOR_IS_UF_NODE (real_left) && !BTOR_IS_UF_NODE (real_right))
  {
    if (btor_rewrite_linear_term (btor, left, &fc, left_result, &tmp))
      *right_result = btor_sub_exp (btor, right, tmp);
    else if (btor_rewrite_linear_term (btor, right, &fc, left_result, &tmp))
      *right_result = btor_sub_exp (btor, left, tmp);
    else
      return 0;

    btor->stats.gaussian_eliminations++;

    btor_release_exp (btor, tmp);
    ic = btor_mod_inverse_bv (btor->mm, fc);
    btor_free_bv (btor->mm, fc);
    inv = btor_const_exp (btor, ic);
    btor_free_bv (btor->mm, ic);
    tmp = btor_mul_exp (btor, *right_result, inv);
    btor_release_exp (btor, inv);
    btor_release_exp (btor, *right_result);
    *right_result = tmp;
  }
  else
  {
    if ((!BTOR_IS_BV_VAR_NODE (real_left) && BTOR_IS_BV_VAR_NODE (real_right))
        || (!BTOR_IS_UF_NODE (real_left) && BTOR_IS_UF_NODE (real_right)))
    {
      *left_result  = right;
      *right_result = left;
    }
    else
    {
      *left_result  = left;
      *right_result = right;
    }

    btor_copy_exp (btor, left);
    btor_copy_exp (btor, right);
  }

BTOR_NORMALIZE_SUBST_RESULT:
  if (BTOR_IS_INVERTED_NODE (*left_result))
  {
    *left_result  = BTOR_INVERT_NODE (*left_result);
    *right_result = BTOR_INVERT_NODE (*right_result);
  }

  if (occurrence_check (btor, *left_result, *right_result))
  {
    btor_release_exp (btor, *left_result);
    btor_release_exp (btor, *right_result);
    return 0;
  }

  return 1;
}

static int
constraint_is_inconsistent (Btor *btor, BtorNode *exp)
{
  assert (btor);
  assert (exp);
  assert (btor->options.rewrite_level.val > 1);
  assert (btor_get_exp_width (btor, exp) == 1);

  BtorNode *rep;

  rep = btor_simplify_exp (btor, exp);

  return rep == BTOR_INVERT_NODE (rep)
         /* special case: top-level constraint applies are not simplified to
          * true/false (in order to not break dual prop) */
         || btor_get_ptr_hash_table (btor->synthesized_constraints,
                                     BTOR_INVERT_NODE (rep))
         || btor_get_ptr_hash_table (btor->unsynthesized_constraints,
                                     BTOR_INVERT_NODE (rep))
         || btor_get_ptr_hash_table (btor->embedded_constraints,
                                     BTOR_INVERT_NODE (rep));
}

static int
is_embedded_constraint_exp (Btor *btor, BtorNode *exp)
{
  assert (btor);
  assert (exp);
  return btor_get_exp_width (btor, exp) == 1
         && BTOR_REAL_ADDR_NODE (exp)->parents > 0;
}

static void
insert_new_constraint (Btor *btor, BtorNode *exp)
{
  assert (btor);
  assert (exp);
  assert (btor_get_exp_width (btor, exp) == 1);
  assert (!BTOR_REAL_ADDR_NODE (exp)->parameterized);

  BtorBitVector *bits;
  BtorNode *left, *right, *real_exp;

  exp      = btor_simplify_exp (btor, exp);
  real_exp = BTOR_REAL_ADDR_NODE (exp);

  if (BTOR_IS_BV_CONST_NODE (real_exp))
  {
    bits = btor_const_get_bits (real_exp);
    assert (bits->width == 1);
    /* we do not add true/false */
    if ((BTOR_IS_INVERTED_NODE (exp) && btor_get_bit_bv (bits, 0))
        || (!BTOR_IS_INVERTED_NODE (exp) && !btor_get_bit_bv (bits, 0)))
      btor->inconsistent = 1;
    else
    {
      assert ((BTOR_IS_INVERTED_NODE (exp) && !btor_get_bit_bv (bits, 0))
              || (!BTOR_IS_INVERTED_NODE (exp) && btor_get_bit_bv (bits, 0)));
    }
    return;
  }

  if (!btor_get_ptr_hash_table (btor->synthesized_constraints, exp))
  {
    if (btor->options.rewrite_level.val > 1)
    {
      if (btor->options.var_subst.val
          && normalize_substitution (btor, exp, &left, &right))
      {
        insert_varsubst_constraint (btor, left, right);
        btor_release_exp (btor, left);
        btor_release_exp (btor, right);
      }
      /* NOTE: variable substitution constraints need to be added to either
       * unsynthesized or embedded constraints, as otherwise the constraint
       * flag won't be set, which might lead to an inconsistent state:
       * E.g.:
       *
       * assume (a0)
       *   -> a0->simplified = c0 (which is a constraint)
       *   -> adds true/false as assumption, since a0 simplified to c0
       * sat ()
       *   -> c0 gets simplified to c1 (c0->simplified = c1)
       *   -> c1 is a variable substitution constraint
       *   -> c1 is added to varsubst_constraints (no constraint flag set)
       *   -> simplify returns UNSAT before substituting all varsubst
       *      constraints
       *   -> sat returns UNSAT
       * failed (a0)
       *   -> a0->simplified = c1 (due to pointer chasing)
       *   -> c1 is not an assumption and thus, failed () aborts
       */
      if (constraint_is_inconsistent (btor, exp))
        btor->inconsistent = 1;
      else
      {
        if (!real_exp->constraint)
        {
          if (is_embedded_constraint_exp (btor, exp))
            insert_embedded_constraint (btor, exp);
          else
            btor_insert_unsynthesized_constraint (btor, exp);
        }
        else
        {
          assert (btor_get_ptr_hash_table (btor->unsynthesized_constraints, exp)
                  || btor_get_ptr_hash_table (btor->embedded_constraints, exp));
        }
      }
    }
    else
      btor_insert_unsynthesized_constraint (btor, exp);

    report_constraint_stats (btor, 0);
  }
}

void
btor_reset_assumptions (Btor *btor)
{
  assert (btor);

  BtorHashTableIterator it;

  btor_init_node_hash_table_iterator (&it, btor->assumptions);
  while (btor_has_next_node_hash_table_iterator (&it))
    btor_release_exp (btor, btor_next_node_hash_table_iterator (&it));
  btor_delete_ptr_hash_table (btor->assumptions);
  btor->assumptions =
      btor_new_ptr_hash_table (btor->mm,
                               (BtorHashPtr) btor_hash_exp_by_id,
                               (BtorCmpPtr) btor_compare_exp_by_id);
}

static void
reset_functions_with_model (Btor *btor)
{
  BtorNode *cur;
  int i;

  assert (btor);

  for (i = 0; i < BTOR_COUNT_STACK (btor->functions_with_model); i++)
  {
    cur = btor->functions_with_model.start[i];
    assert (!BTOR_IS_INVERTED_NODE (cur));
    if (!BTOR_IS_PROXY_NODE (cur))
    {
      assert (BTOR_IS_FUN_NODE (cur));
      assert (cur->rho);
      btor_delete_ptr_hash_table (cur->rho);
      cur->rho = 0;
    }
    btor_release_exp (btor, cur);
  }
  BTOR_RESET_STACK (btor->functions_with_model);
}

void
btor_reset_incremental_usage (Btor *btor)
{
  assert (btor);

  btor_reset_assumptions (btor);
  reset_functions_with_model (btor);
  btor->valid_assignments = 0;
  btor_delete_model (btor);
}

static void
add_constraint (Btor *btor, BtorNode *exp)
{
  assert (btor);
  assert (exp);
  assert (btor_check_id_table_mark_unset_dbg (btor));

  BtorNode *cur, *child, *q = 0;
  BtorNodePtrStack stack;
  BtorMemMgr *mm;

  exp = btor_simplify_exp (btor, exp);
  assert (!BTOR_IS_FUN_NODE (BTOR_REAL_ADDR_NODE (exp)));
  assert (btor_get_exp_width (btor, exp) == 1);
  assert (!BTOR_REAL_ADDR_NODE (exp)->parameterized);

  mm = btor->mm;
  if (btor->valid_assignments) btor_reset_incremental_usage (btor);

  if (BTOR_IS_INVERTED_NODE (exp)
      && BTOR_IS_QUANTIFIER_NODE (BTOR_REAL_ADDR_NODE (exp)))
  {
    q   = btor_invert_quantifier (btor, BTOR_REAL_ADDR_NODE (exp));
    exp = q;
  }

  if (!BTOR_IS_INVERTED_NODE (exp) && BTOR_IS_AND_NODE (exp))
  {
    BTOR_INIT_STACK (stack);
    cur = exp;
    goto ADD_CONSTRAINT_ENTER_LOOP_WITHOUT_POP;

    do
    {
      cur = BTOR_POP_STACK (stack);
    ADD_CONSTRAINT_ENTER_LOOP_WITHOUT_POP:
      assert (!BTOR_IS_INVERTED_NODE (cur));
      assert (BTOR_IS_AND_NODE (cur));
      assert (cur->mark == 0 || cur->mark == 1);
      if (!cur->mark)
      {
        cur->mark = 1;
        child     = cur->e[1];
        if (!BTOR_IS_INVERTED_NODE (child) && BTOR_IS_AND_NODE (child))
          BTOR_PUSH_STACK (mm, stack, child);
        else
          insert_new_constraint (btor, child);
        child = cur->e[0];
        if (!BTOR_IS_INVERTED_NODE (child) && BTOR_IS_AND_NODE (child))
          BTOR_PUSH_STACK (mm, stack, child);
        else
          insert_new_constraint (btor, child);
      }
    } while (!BTOR_EMPTY_STACK (stack));
    BTOR_RELEASE_STACK (mm, stack);
    mark_exp (btor, exp, 0);
  }
  else
    insert_new_constraint (btor, exp);

  if (q) btor_release_exp (btor, q);

  assert (btor_check_constraints_not_const_dbg (btor));
}

void
btor_assert_exp (Btor *btor, BtorNode *exp)
{
  assert (btor);
  assert (exp);
  exp = btor_simplify_exp (btor, exp);
  assert (!BTOR_IS_FUN_NODE (BTOR_REAL_ADDR_NODE (exp)));
  assert (btor_get_exp_width (btor, exp) == 1);
  assert (!BTOR_REAL_ADDR_NODE (exp)->parameterized);

  add_constraint (btor, exp);
}

static int
exp_to_cnf_lit (Btor *btor, BtorNode *exp)
{
  int res, sign, val;
  BtorSATMgr *smgr;
  BtorAIGMgr *amgr;
  BtorAIG *aig;

  assert (btor);
  assert (exp);
  assert (btor_get_exp_width (btor, exp) == 1);

  exp = btor_simplify_exp (btor, exp);

  sign = 1;

  if (BTOR_IS_INVERTED_NODE (exp))
  {
    exp = BTOR_INVERT_NODE (exp);
    sign *= -1;
  }

  aig = exp_to_aig (btor, exp);

  amgr = btor_get_aig_mgr_btor (btor);
  smgr = btor_get_sat_mgr_btor (btor);

  if (BTOR_IS_CONST_AIG (aig))
  {
    res = smgr->true_lit;
    if (aig == BTOR_AIG_FALSE) sign *= -1;
  }
  else
  {
    if (BTOR_IS_INVERTED_AIG (aig))
    {
      aig = BTOR_INVERT_AIG (aig);
      sign *= -1;
    }

    if (!aig->cnf_id) btor_aig_to_sat_tseitin (amgr, aig);

    res = aig->cnf_id;
    btor_release_aig (amgr, aig);

    if ((val = btor_fixed_sat (smgr, res)))
    {
      res = smgr->true_lit;
      if (val < 0) sign *= -1;
    }
  }
  res *= sign;

  return res;
}

void
btor_assume_exp (Btor *btor, BtorNode *exp)
{
  assert (btor);
  assert (btor->options.incremental.val);
  assert (exp);
  assert (!BTOR_REAL_ADDR_NODE (exp)->parameterized);

  /* Note: do not simplify constraint expression in order to prevent
   *       constraint expressions from not being added to btor->assumptions. */
  exp = btor_pointer_chase_simplified_exp (btor, exp);

  if (btor->valid_assignments) btor_reset_incremental_usage (btor);

  if (!btor_get_ptr_hash_table (btor->assumptions, exp))
    (void) btor_add_ptr_hash_table (btor->assumptions,
                                    btor_copy_exp (btor, exp));
}

int
btor_is_assumption_exp (Btor *btor, BtorNode *exp)
{
  assert (btor);
  assert (btor->options.incremental.val);
  assert (exp);

  /* Note: do not simplify constraint expression in order to prevent
   *       constraint expressions from not being added to btor->assumptions. */
  exp = btor_pointer_chase_simplified_exp (btor, exp);
  return btor_get_ptr_hash_table (btor->assumptions, exp) ? 1 : 0;
}

bool
btor_failed_exp (Btor *btor, BtorNode *exp)
{
  assert (btor);
  assert (btor->options.incremental.val);
  assert (btor->last_sat_result == BTOR_RESULT_UNSAT);
  assert (exp);
  assert (btor_check_id_table_mark_unset_dbg (btor));
  assert (btor_is_assumption_exp (btor, exp));

  bool res;
  int i, lit;
  double start;
  BtorAIG *aig;
  BtorNode *real_exp, *cur, *e;
  BtorNodePtrStack work_stack, assumptions;
  BtorSATMgr *smgr;

  start = btor_time_stamp ();

  /* Note: do not simplify constraint expression in order to prevent
   *       constraint expressions from not being added to btor->assumptions. */
  exp = btor_pointer_chase_simplified_exp (btor, exp);
  assert (BTOR_REAL_ADDR_NODE (exp)->btor == btor);
  assert (!BTOR_IS_FUN_NODE (BTOR_REAL_ADDR_NODE (exp)));
  assert (btor_get_exp_width (btor, exp) == 1);
  assert (!BTOR_REAL_ADDR_NODE (exp)->parameterized);
  assert (btor_is_assumption_exp (btor, exp));

  if (btor->inconsistent)
  {
    res = false;
  }
  else if (exp == btor->true_exp)
  {
    res = false;
  }
  else if (exp == BTOR_INVERT_NODE (btor->true_exp))
  {
    res = true;
  }
  else if (BTOR_IS_INVERTED_NODE (exp) || !BTOR_IS_AND_NODE (exp))
  {
    real_exp = BTOR_REAL_ADDR_NODE (exp);
    assert (btor->found_constraint_false || BTOR_IS_SYNTH_NODE (real_exp));

    if (!BTOR_IS_SYNTH_NODE (real_exp))
    {
      res = false;
    }
    else if (btor->found_constraint_false)
    {
      res = ((BTOR_IS_INVERTED_NODE (exp)
              && real_exp->av->aigs[0] == BTOR_AIG_TRUE)
             || (!BTOR_IS_INVERTED_NODE (exp)
                 && real_exp->av->aigs[0] == BTOR_AIG_FALSE));
    }
    else
    {
      if ((BTOR_IS_INVERTED_NODE (exp)
           && real_exp->av->aigs[0] == BTOR_AIG_FALSE)
          || (!BTOR_IS_INVERTED_NODE (exp)
              && real_exp->av->aigs[0] == BTOR_AIG_TRUE))
      {
        res = false;
      }
      else
      {
        smgr = btor_get_sat_mgr_btor (btor);
        lit  = exp_to_cnf_lit (btor, exp);
        if (abs (lit) == smgr->true_lit)
          res = lit < 0;
        else
          res = btor_failed_sat (smgr, lit) > 0;
      }
    }
  }
  else
  {
    res = false;
    BTOR_INIT_STACK (assumptions);
    BTOR_INIT_STACK (work_stack);
    BTOR_PUSH_STACK (btor->mm, work_stack, exp);
    while (!BTOR_EMPTY_STACK (work_stack))
    {
      cur = BTOR_POP_STACK (work_stack);
      assert (!BTOR_IS_INVERTED_NODE (cur));
      assert (BTOR_IS_AND_NODE (cur));
      assert (cur->mark == 0 || cur->mark == 1);
      if (cur->mark) continue;
      cur->mark = 1;
      for (i = 0; i < 2; i++)
      {
        e = cur->e[i];
        if (!BTOR_IS_INVERTED_NODE (e) && BTOR_IS_AND_NODE (e))
          BTOR_PUSH_STACK (btor->mm, work_stack, e);
        else
        {
          if (!BTOR_IS_SYNTH_NODE (BTOR_REAL_ADDR_NODE (e))) continue;

          aig = BTOR_REAL_ADDR_NODE (e)->av->aigs[0];
          if ((BTOR_IS_INVERTED_NODE (e) && aig == BTOR_AIG_FALSE)
              || (!BTOR_IS_INVERTED_NODE (e) && aig == BTOR_AIG_TRUE))
            continue;
          if ((BTOR_IS_INVERTED_NODE (e) && aig == BTOR_AIG_TRUE)
              || (!BTOR_IS_INVERTED_NODE (e) && aig == BTOR_AIG_FALSE))
            goto ASSUMPTION_FAILED;
          if (btor->found_constraint_false) continue;
          BTOR_PUSH_STACK (btor->mm, assumptions, e);
        }
      }
    }

    smgr = btor_get_sat_mgr_btor (btor);
    while (!BTOR_EMPTY_STACK (assumptions))
    {
      cur = BTOR_POP_STACK (assumptions);
      assert (BTOR_IS_INVERTED_NODE (cur) || !BTOR_IS_AND_NODE (cur));
      lit = exp_to_cnf_lit (btor, cur);
      if (lit == smgr->true_lit) continue;
      if (lit == -smgr->true_lit) goto ASSUMPTION_FAILED;
      if (btor_failed_sat (smgr, lit))
      {
      ASSUMPTION_FAILED:
        BTOR_RELEASE_STACK (btor->mm, work_stack);
        BTOR_RELEASE_STACK (btor->mm, assumptions);
        mark_exp (btor, exp, 0);
        res = true;
      }
    }
    BTOR_RELEASE_STACK (btor->mm, work_stack);
    BTOR_RELEASE_STACK (btor->mm, assumptions);
    mark_exp (btor, exp, 0);
  }

  btor->time.failed += btor_time_stamp () - start;

  return res;
}

void
btor_fixate_assumptions (Btor *btor)
{
  BtorHashTableIterator it;
  btor_init_node_hash_table_iterator (&it, btor->assumptions);
  while (btor_has_next_node_hash_table_iterator (&it))
    btor_assert_exp (btor, btor_next_node_hash_table_iterator (&it));
  btor_reset_assumptions (btor);
}

/*------------------------------------------------------------------------*/

static void
update_constraints (Btor *btor, BtorNode *exp)
{
  BtorPtrHashTable *unsynthesized_constraints, *synthesized_constraints;
  BtorPtrHashTable *embedded_constraints, *pos, *neg;
  BtorNode *simplified, *not_simplified, *not_exp;
  assert (btor);
  assert (exp);
  assert (BTOR_IS_REGULAR_NODE (exp));
  assert (exp->simplified);
  assert (!BTOR_REAL_ADDR_NODE (exp->simplified)->simplified);
  assert (exp->constraint);
  assert (exp->refs > 1);
  assert (!exp->parameterized);
  assert (!BTOR_REAL_ADDR_NODE (exp->simplified)->parameterized);

  not_exp                   = BTOR_INVERT_NODE (exp);
  simplified                = exp->simplified;
  not_simplified            = BTOR_INVERT_NODE (simplified);
  embedded_constraints      = btor->embedded_constraints;
  unsynthesized_constraints = btor->unsynthesized_constraints;
  synthesized_constraints   = btor->synthesized_constraints;
  pos = neg = 0;

  if (btor_get_ptr_hash_table (unsynthesized_constraints, exp))
  {
    add_constraint (btor, simplified);
    assert (!pos);
    pos = unsynthesized_constraints;
  }

  if (btor_get_ptr_hash_table (unsynthesized_constraints, not_exp))
  {
    add_constraint (btor, not_simplified);
    assert (!neg);
    neg = unsynthesized_constraints;
  }

  if (btor_get_ptr_hash_table (embedded_constraints, exp))
  {
    add_constraint (btor, simplified);
    assert (!pos);
    pos = embedded_constraints;
  }

  if (btor_get_ptr_hash_table (embedded_constraints, not_exp))
  {
    add_constraint (btor, not_simplified);
    assert (!neg);
    neg = embedded_constraints;
  }

  if (btor_get_ptr_hash_table (synthesized_constraints, exp))
  {
    add_constraint (btor, simplified);
    assert (!pos);
    pos = synthesized_constraints;
  }

  if (btor_get_ptr_hash_table (synthesized_constraints, not_exp))
  {
    add_constraint (btor, not_simplified);
    assert (!neg);
    neg = synthesized_constraints;
  }

  if (pos)
  {
    btor_remove_ptr_hash_table (pos, exp, 0, 0);
    btor_release_exp (btor, exp);
  }

  if (neg)
  {
    btor_remove_ptr_hash_table (neg, not_exp, 0, 0);
    btor_release_exp (btor, not_exp);
  }

  exp->constraint = 0;
}

static void
set_simplified_exp (Btor *btor, BtorNode *exp, BtorNode *simplified)
{
  assert (btor);
  assert (exp);
  assert (simplified);
  assert (BTOR_IS_REGULAR_NODE (exp));
  assert (!BTOR_REAL_ADDR_NODE (simplified)->simplified);
  assert (exp->arity <= 3);
  assert (exp->sort_id == BTOR_REAL_ADDR_NODE (simplified)->sort_id);
  assert (exp->parameterized
          || !BTOR_REAL_ADDR_NODE (simplified)->parameterized);
  assert (!BTOR_REAL_ADDR_NODE (simplified)->parameterized
          || exp->parameterized);

  if (exp->simplified) btor_release_exp (btor, exp->simplified);

  exp->simplified = btor_copy_exp (btor, simplified);

  if (exp->constraint) update_constraints (btor, exp);

  /* if a variable or UF gets simplified we need to save the original input
   * exp in a hash table (for model generation) */
  if (BTOR_IS_BV_VAR_NODE (exp)
      && !btor_get_ptr_hash_table (btor->var_rhs, exp))
  {
    btor_add_ptr_hash_table (btor->var_rhs, btor_copy_exp (btor, exp));
  }
  else if (BTOR_IS_UF_NODE (exp)
           && !btor_get_ptr_hash_table (btor->fun_rhs, exp))
  {
    btor_add_ptr_hash_table (btor->fun_rhs, btor_copy_exp (btor, exp));
  }

  btor_set_to_proxy_exp (btor, exp);

  /* if simplified is parameterized, exp was also parameterized */
  if (BTOR_REAL_ADDR_NODE (simplified)->parameterized) exp->parameterized = 1;
}

/* Finds most simplified expression and shortens path to it */
static BtorNode *
recursively_pointer_chase_simplified_exp (Btor *btor, BtorNode *exp)
{
  BtorNode *real_exp, *cur, *simplified, *not_simplified, *next;
  int invert;

  assert (btor);
  assert (exp);

  real_exp = BTOR_REAL_ADDR_NODE (exp);

  assert (real_exp->simplified);
  assert (BTOR_REAL_ADDR_NODE (real_exp->simplified)->simplified);

  /* shorten path to simplified expression */
  invert     = 0;
  simplified = real_exp->simplified;
  do
  {
    assert (BTOR_IS_PROXY_NODE (BTOR_REAL_ADDR_NODE (simplified)));
    if (BTOR_IS_INVERTED_NODE (simplified)) invert = !invert;
    simplified = BTOR_REAL_ADDR_NODE (simplified)->simplified;
  } while (BTOR_REAL_ADDR_NODE (simplified)->simplified);
  /* 'simplified' is representative element */
  assert (!BTOR_REAL_ADDR_NODE (simplified)->simplified);
  if (invert) simplified = BTOR_INVERT_NODE (simplified);

  invert         = 0;
  not_simplified = BTOR_INVERT_NODE (simplified);
  cur            = btor_copy_exp (btor, real_exp);
  do
  {
    if (BTOR_IS_INVERTED_NODE (cur)) invert = !invert;
    cur  = BTOR_REAL_ADDR_NODE (cur);
    next = btor_copy_exp (btor, cur->simplified);
    set_simplified_exp (btor, cur, invert ? not_simplified : simplified);
    btor_release_exp (btor, cur);
    cur = next;
  } while (BTOR_REAL_ADDR_NODE (cur)->simplified);
  btor_release_exp (btor, cur);

  /* if starting expression is inverted, then we have to invert result */
  if (BTOR_IS_INVERTED_NODE (exp)) simplified = BTOR_INVERT_NODE (simplified);

  return simplified;
}

BtorNode *
btor_pointer_chase_simplified_exp (Btor *btor, BtorNode *exp)
{
  BtorNode *real_exp;

  assert (btor);
  assert (exp);
  (void) btor;

  real_exp = BTOR_REAL_ADDR_NODE (exp);

  /* no simplified expression ? */
  if (!real_exp->simplified) return exp;

  /* only one simplified expression ? */
  if (!BTOR_REAL_ADDR_NODE (real_exp->simplified)->simplified)
  {
    if (BTOR_IS_INVERTED_NODE (exp))
      return BTOR_INVERT_NODE (real_exp->simplified);
    return exp->simplified;
  }
  return recursively_pointer_chase_simplified_exp (btor, exp);
}

static BtorNode *
simplify_constraint_exp (Btor *btor, BtorNode *exp)
{
  assert (btor);
  assert (exp);
  assert (BTOR_REAL_ADDR_NODE (exp)->constraint);
  assert (!BTOR_REAL_ADDR_NODE (exp)->simplified);
  /* embedded constraints rewriting enabled with rwl > 1 */
  assert (btor->options.rewrite_level.val > 1);

  BtorNode *real_exp, *result, *not_exp;

  real_exp = BTOR_REAL_ADDR_NODE (exp);

  /* Do not simplify top-level constraint applies (we need the implication
   * dependencies for determining top applies when dual prop enabled) */
  if (btor->options.dual_prop.val && BTOR_IS_APPLY_NODE (real_exp)) return exp;

  not_exp = BTOR_INVERT_NODE (real_exp);

  if (BTOR_IS_BV_CONST_NODE (real_exp)) return exp;

  if (btor_get_ptr_hash_table (btor->embedded_constraints, real_exp))
  {
    result = btor->true_exp;
  }
  else if (btor_get_ptr_hash_table (btor->embedded_constraints, not_exp))
  {
    result = BTOR_INVERT_NODE (btor->true_exp);
  }
  else if (btor_get_ptr_hash_table (btor->unsynthesized_constraints, real_exp))
  {
    result = btor->true_exp;
  }
  else if (btor_get_ptr_hash_table (btor->unsynthesized_constraints, not_exp))
  {
    result = BTOR_INVERT_NODE (btor->true_exp);
  }
  else if (btor_get_ptr_hash_table (btor->synthesized_constraints, real_exp))
  {
    result = btor->true_exp;
  }
  else
  {
    assert (btor_get_ptr_hash_table (btor->synthesized_constraints, not_exp));
    result = BTOR_INVERT_NODE (btor->true_exp);
  }

  if (BTOR_IS_INVERTED_NODE (exp)) return BTOR_INVERT_NODE (result);

  return result;
}

BtorNode *
btor_simplify_exp (Btor *btor, BtorNode *exp)
{
  assert (btor);
  assert (exp);
  assert (BTOR_REAL_ADDR_NODE (exp)->btor == btor);
  assert (BTOR_REAL_ADDR_NODE (exp)->refs > 0);

  BtorNode *result;

  result = btor_pointer_chase_simplified_exp (btor, exp);

  /* NOTE: embedded constraints rewriting is enabled with rwl > 1 */
  if (btor->options.simplify_constraints.val
      && btor->options.rewrite_level.val > 1
      && BTOR_REAL_ADDR_NODE (result)->constraint)
    return simplify_constraint_exp (btor, result);

  assert (BTOR_REAL_ADDR_NODE (result)->btor == btor);
  assert (BTOR_REAL_ADDR_NODE (result)->refs > 0);

  return result;
}

/*------------------------------------------------------------------------*/

/* update hash tables of nodes in order to get rid of proxy nodes
 */
static void
update_node_hash_tables (Btor *btor)
{
  BtorNode *cur, *data, *key, *simp_key, *simp_data;
  BtorHashTableIterator it, iit;
  BtorPtrHashTable *static_rho, *new_static_rho;

  /* update static_rhos */
  btor_init_node_hash_table_iterator (&it, btor->lambdas);
  while (btor_has_next_node_hash_table_iterator (&it))
  {
    cur        = btor_next_node_hash_table_iterator (&it);
    static_rho = btor_lambda_get_static_rho (cur);

    if (!static_rho) continue;

    new_static_rho = btor_new_ptr_hash_table (btor->mm, 0, 0);
    /* update static rho to get rid of proxy nodes */
    btor_init_node_hash_table_iterator (&iit, static_rho);
    while (btor_has_next_node_hash_table_iterator (&iit))
    {
      data = iit.bucket->data.as_ptr;
      key  = btor_next_node_hash_table_iterator (&iit);
      assert (BTOR_IS_REGULAR_NODE (key));
      simp_key  = btor_simplify_exp (btor, key);
      simp_data = btor_simplify_exp (btor, data);

      if (!btor_get_ptr_hash_table (new_static_rho, simp_key))
      {
        btor_add_ptr_hash_table (new_static_rho, btor_copy_exp (btor, simp_key))
            ->data.as_ptr = btor_copy_exp (btor, simp_data);
      }
      btor_release_exp (btor, key);
      btor_release_exp (btor, data);
    }
    btor_delete_ptr_hash_table (static_rho);
    btor_lambda_set_static_rho (cur, new_static_rho);
  }
}

static BtorNode *
rebuild_binder_exp (Btor *btor, BtorNode *exp)
{
  assert (BTOR_IS_REGULAR_NODE (exp));
  assert (BTOR_IS_BINDER_NODE (exp));
  assert (!btor_param_get_assigned_exp (exp->e[0]));

  BtorNode *result;

  /* we need to reset the binder here as otherwise it is not possible
   * to create a new binder term with the same param that substitutes 'exp' */
  btor_param_set_binder (exp->e[0], 0);
  if (BTOR_IS_FORALL_NODE (exp))
    result = btor_forall_exp (btor, exp->e[0], exp->e[1]);
  else if (BTOR_IS_EXISTS_NODE (exp))
    result = btor_exists_exp (btor, exp->e[0], exp->e[1]);
  else
  {
    assert (BTOR_IS_LAMBDA_NODE (exp));
    result = btor_lambda_exp (btor, exp->e[0], exp->e[1]);
  }

  /* binder not rebuilt, set binder again */
  if (result == exp) btor_param_set_binder (exp->e[0], exp);

  return result;
}

static BtorNode *
rebuild_lambda_exp (Btor *btor, BtorNode *exp)
{
  assert (BTOR_IS_REGULAR_NODE (exp));
  assert (BTOR_IS_LAMBDA_NODE (exp));
  assert (!btor_param_get_assigned_exp (exp->e[0]));

  BtorNode *result;

  result = rebuild_binder_exp (btor, exp);

  /* copy static_rho for new lambda */
  if (btor_lambda_get_static_rho (exp) && !btor_lambda_get_static_rho (result))
    btor_lambda_set_static_rho (result,
                                btor_lambda_copy_static_rho (btor, exp));
  if (exp->is_array) result->is_array = 1;
  return result;
}

static BtorNode *
rebuild_exp (Btor *btor, BtorNode *exp)
{
  assert (btor);
  assert (exp);
  assert (BTOR_IS_REGULAR_NODE (exp));

  switch (exp->kind)
  {
    case BTOR_PROXY_NODE:
    case BTOR_BV_CONST_NODE:
    case BTOR_BV_VAR_NODE:
    case BTOR_PARAM_NODE:
    case BTOR_UF_NODE:
      return btor_copy_exp (btor, btor_simplify_exp (btor, exp));
    case BTOR_SLICE_NODE:
      return btor_slice_exp (btor,
                             exp->e[0],
                             btor_slice_get_upper (exp),
                             btor_slice_get_lower (exp));
    case BTOR_AND_NODE: return btor_and_exp (btor, exp->e[0], exp->e[1]);
    case BTOR_BEQ_NODE:
    case BTOR_FEQ_NODE: return btor_eq_exp (btor, exp->e[0], exp->e[1]);
    case BTOR_ADD_NODE: return btor_add_exp (btor, exp->e[0], exp->e[1]);
    case BTOR_MUL_NODE: return btor_mul_exp (btor, exp->e[0], exp->e[1]);
    case BTOR_ULT_NODE: return btor_ult_exp (btor, exp->e[0], exp->e[1]);
    case BTOR_SLL_NODE: return btor_sll_exp (btor, exp->e[0], exp->e[1]);
    case BTOR_SRL_NODE: return btor_srl_exp (btor, exp->e[0], exp->e[1]);
    case BTOR_UDIV_NODE: return btor_udiv_exp (btor, exp->e[0], exp->e[1]);
    case BTOR_UREM_NODE: return btor_urem_exp (btor, exp->e[0], exp->e[1]);
    case BTOR_CONCAT_NODE: return btor_concat_exp (btor, exp->e[0], exp->e[1]);
    case BTOR_LAMBDA_NODE: return rebuild_lambda_exp (btor, exp);
    case BTOR_APPLY_NODE: return btor_apply_exp (btor, exp->e[0], exp->e[1]);
    case BTOR_ARGS_NODE: return btor_args_exp (btor, exp->arity, exp->e);
    case BTOR_EXISTS_NODE:
    case BTOR_FORALL_NODE: return rebuild_binder_exp (btor, exp);
    default:
      assert (BTOR_IS_COND_NODE (exp));
      return btor_cond_exp (btor, exp->e[0], exp->e[1], exp->e[2]);
  }
}

/* we perform all variable substitutions in one pass and rebuild the formula
 * cyclic substitutions must have been deleted before! */
static void
substitute_vars_and_rebuild_exps (Btor *btor, BtorPtrHashTable *substs)
{
  assert (btor);
  assert (substs);
  assert (btor_check_id_table_aux_mark_unset_dbg (btor));

  BtorNodePtrStack stack, root_stack;
  BtorPtrHashBucket *b;
  BtorNode *cur, *cur_parent, *rebuilt_exp, **temp, **top, *rhs, *simplified;
  BtorMemMgr *mm;
  BtorHashTableIterator it;
  BtorNodeIterator nit;
  int pushed, i;

  if (substs->count == 0u) return;

  mm = btor->mm;

  BTOR_INIT_STACK (stack);
  BTOR_INIT_STACK (root_stack);
  /* search upwards for all reachable roots */
  /* we push all left sides on the search stack */
  btor_init_node_hash_table_iterator (&it, substs);
  while (btor_has_next_node_hash_table_iterator (&it))
  {
    cur = btor_next_node_hash_table_iterator (&it);
    assert (BTOR_IS_REGULAR_NODE (cur));
    assert (BTOR_IS_BV_VAR_NODE (cur) || BTOR_IS_UF_NODE (cur));
    BTOR_PUSH_STACK (mm, stack, cur);
  }

  do
  {
    assert (!BTOR_EMPTY_STACK (stack));
    cur = BTOR_POP_STACK (stack);
    assert (BTOR_IS_REGULAR_NODE (cur));
    if (cur->aux_mark == 0)
    {
      cur->aux_mark = 1;
      btor_init_parent_iterator (&nit, cur);
      /* are we at a root ? */
      pushed = 0;
      while (btor_has_next_parent_iterator (&nit))
      {
        cur_parent = btor_next_parent_iterator (&nit);
        assert (BTOR_IS_REGULAR_NODE (cur_parent));
        pushed = 1;
        BTOR_PUSH_STACK (mm, stack, cur_parent);
      }
      if (!pushed) BTOR_PUSH_STACK (mm, root_stack, btor_copy_exp (btor, cur));
    }
  } while (!BTOR_EMPTY_STACK (stack));

  /* copy roots on substitution stack */
  top = root_stack.top;
  for (temp = root_stack.start; temp != top; temp++)
    BTOR_PUSH_STACK (mm, stack, *temp);

  /* substitute */
  while (!BTOR_EMPTY_STACK (stack))
  {
    cur = BTOR_REAL_ADDR_NODE (BTOR_POP_STACK (stack));

    if (cur->aux_mark == 0) continue;

    assert (!BTOR_IS_BV_CONST_NODE (cur));

    if (cur->aux_mark == 1)
    {
      BTOR_PUSH_STACK (mm, stack, cur);
      cur->aux_mark = 2;
      if (BTOR_IS_BV_VAR_NODE (cur) || BTOR_IS_UF_NODE (cur))
      {
        b = btor_get_ptr_hash_table (substs, cur);
        assert (b);
        assert (cur == (BtorNode *) b->key);
        rhs = (BtorNode *) b->data.as_ptr;
        assert (rhs);
        BTOR_PUSH_STACK (mm, stack, rhs);
      }
      else
      {
        for (i = cur->arity - 1; i >= 0; i--)
          BTOR_PUSH_STACK (mm, stack, cur->e[i]);
      }
    }
    else
    {
      assert (cur->aux_mark == 2);
      cur->aux_mark = 0;
      if (BTOR_IS_BV_VAR_NODE (cur) || BTOR_IS_UF_NODE (cur))
      {
        b = btor_get_ptr_hash_table (substs, cur);
        assert (b);
        assert (cur == (BtorNode *) b->key);
        rhs = (BtorNode *) b->data.as_ptr;
        assert (rhs);
        rebuilt_exp = btor_copy_exp (btor, rhs);
        if (BTOR_IS_BV_VAR_NODE (cur))
          btor->stats.var_substitutions++;
        else
          btor->stats.uf_substitutions++;
      }
      else
        rebuilt_exp = rebuild_exp (btor, cur);
      assert (rebuilt_exp);
      assert (rebuilt_exp != cur);

      simplified = btor_simplify_exp (btor, rebuilt_exp);
      set_simplified_exp (btor, cur, simplified);
      btor_release_exp (btor, rebuilt_exp);
    }
  }

  BTOR_RELEASE_STACK (mm, stack);

  top = root_stack.top;
  for (temp = root_stack.start; temp != top; temp++)
    btor_release_exp (btor, *temp);
  BTOR_RELEASE_STACK (mm, root_stack);

  update_node_hash_tables (btor);
  assert (btor_check_lambdas_static_rho_proxy_free_dbg (btor));
}

static void
substitute_var_exps (Btor *btor)
{
  assert (btor);
  assert (btor_check_id_table_mark_unset_dbg (btor));

  BtorPtrHashTable *varsubst_constraints, *order, *substs;
  BtorNode *cur, *constraint, *left, *right, *child;
  BtorPtrHashBucket *b, *b_temp;
  BtorHashTableIterator it;
  int order_num, val, max, i;
  BtorNodePtrStack stack;
  double start, delta;
  unsigned count;
  BtorMemMgr *mm;

  mm                   = btor->mm;
  varsubst_constraints = btor->varsubst_constraints;

  if (varsubst_constraints->count == 0u) return;

  start = btor_time_stamp ();

  BTOR_INIT_STACK (stack);

  /* new equality constraints may be added during rebuild */
  count = 0;
  while (varsubst_constraints->count > 0u)
  {
    order_num = 1;
    order     = btor_new_ptr_hash_table (mm,
                                     (BtorHashPtr) btor_hash_exp_by_id,
                                     (BtorCmpPtr) btor_compare_exp_by_id);

    substs = btor_new_ptr_hash_table (mm,
                                      (BtorHashPtr) btor_hash_exp_by_id,
                                      (BtorCmpPtr) btor_compare_exp_by_id);

    /* we copy the current substitution constraints into a local hash table,
     * and empty the global substitution table */
    while (varsubst_constraints->count > 0u)
    {
      count++;
      b   = varsubst_constraints->first;
      cur = (BtorNode *) b->key;
      assert (BTOR_IS_REGULAR_NODE (cur));
      assert (BTOR_IS_BV_VAR_NODE (cur) || BTOR_IS_UF_NODE (cur));
      right = (BtorNode *) b->data.as_ptr;
      /* NOTE: we need to update 'right' here, since 'right' might have
       * already been rebuilt in merge_lambdas (in beta reduction part) */
      btor_add_ptr_hash_table (substs, cur)->data.as_ptr =
          btor_copy_exp (btor, btor_simplify_exp (btor, right));
      btor_release_exp (btor, right);
      btor_remove_ptr_hash_table (varsubst_constraints, cur, 0, 0);
    }
    assert (varsubst_constraints->count == 0u);

    /* we search for cyclic substitution dependencies
     * and map the substitutions to an ordering number */
    btor_init_node_hash_table_iterator (&it, substs);
    while (btor_has_next_node_hash_table_iterator (&it))
    {
      cur = btor_next_node_hash_table_iterator (&it);
      assert (BTOR_IS_REGULAR_NODE (cur));
      assert (BTOR_IS_BV_VAR_NODE (cur) || BTOR_IS_UF_NODE (cur));
      BTOR_PUSH_STACK (mm, stack, cur);

      while (!BTOR_EMPTY_STACK (stack))
      {
        cur = BTOR_REAL_ADDR_NODE (BTOR_POP_STACK (stack));

        if (!cur)
        {
          cur = BTOR_POP_STACK (stack); /* left */
          assert (BTOR_IS_REGULAR_NODE (cur));
          assert (BTOR_IS_BV_VAR_NODE (cur) || BTOR_IS_UF_NODE (cur));
          assert (!btor_get_ptr_hash_table (order, cur));
          btor_add_ptr_hash_table (order, cur)->data.as_int = order_num++;
          continue;
        }

        if (cur->mark == 1) /* visited (DFS) */
          continue;

        cur->mark = 1;

        if (BTOR_IS_BV_CONST_NODE (cur) || BTOR_IS_BV_VAR_NODE (cur)
            || BTOR_IS_PARAM_NODE (cur) || BTOR_IS_UF_NODE (cur))
        {
          b_temp = btor_get_ptr_hash_table (substs, cur);
          if (b_temp)
          {
            BTOR_PUSH_STACK (mm, stack, cur); /* left  */
            BTOR_PUSH_STACK (mm, stack, 0);
            BTOR_PUSH_STACK (mm,
                             stack, /* right */
                             (BtorNode *) b_temp->data.as_ptr);
          }
          else
          {
            assert (!btor_get_ptr_hash_table (order, cur));
            btor_add_ptr_hash_table (order, cur)->data.as_int = 0;
          }
        }
        else
        {
          assert (cur->arity >= 1);
          assert (cur->arity <= 3);
          for (i = cur->arity - 1; i >= 0; i--)
            BTOR_PUSH_STACK (mm, stack, cur->e[i]);
        }
      }
    }

    /* intermediate cleanup of mark flags */
    btor_init_node_hash_table_iterator (&it, substs);
    while (btor_has_next_node_hash_table_iterator (&it))
    {
      b   = it.bucket;
      cur = btor_next_node_hash_table_iterator (&it);
      assert (BTOR_IS_REGULAR_NODE (cur));
      assert (BTOR_IS_BV_VAR_NODE (cur) || BTOR_IS_UF_NODE (cur));
      mark_exp (btor, cur, 0);
      mark_exp (btor, (BtorNode *) b->data.as_ptr, 0);
    }

    /* we look for cycles */
    btor_init_node_hash_table_iterator (&it, substs);
    while (btor_has_next_node_hash_table_iterator (&it))
    {
      b   = it.bucket;
      cur = btor_next_node_hash_table_iterator (&it);
      assert (BTOR_IS_REGULAR_NODE (cur));
      assert (BTOR_IS_BV_VAR_NODE (cur) || BTOR_IS_UF_NODE (cur));
      BTOR_PUSH_STACK (mm, stack, (BtorNode *) b->data.as_ptr);

      /* we assume that there are no direct loops
       * as a result of occurrence check */
      while (!BTOR_EMPTY_STACK (stack))
      {
        cur = BTOR_REAL_ADDR_NODE (BTOR_POP_STACK (stack));

        if (cur->mark == 2) /* cur has max order of its children */
          continue;

        if (BTOR_IS_BV_CONST_NODE (cur) || BTOR_IS_BV_VAR_NODE (cur)
            || BTOR_IS_PARAM_NODE (cur) || BTOR_IS_UF_NODE (cur))
        {
          assert (btor_get_ptr_hash_table (order, cur));
          continue;
        }

        assert (cur->arity >= 1);
        assert (cur->arity <= 3);

        if (cur->mark == 0)
        {
          cur->mark = 1;
          BTOR_PUSH_STACK (mm, stack, cur);
          for (i = cur->arity - 1; i >= 0; i--)
            BTOR_PUSH_STACK (mm, stack, cur->e[i]);
        }
        else /* cur is visited, its children are visited */
        {
          /* compute maximum of children */
          assert (cur->mark == 1);
          cur->mark = 2;
          max       = 0;
          for (i = cur->arity - 1; i >= 0; i--)
          {
            child  = BTOR_REAL_ADDR_NODE (cur->e[i]);
            b_temp = btor_get_ptr_hash_table (order, child);
            assert (b_temp);
            val = b_temp->data.as_int;
            assert (val >= 0);
            max = BTOR_MAX_UTIL (max, val);
          }
          btor_add_ptr_hash_table (order, cur)->data.as_int = max;
        }
      }
    }

    assert (BTOR_EMPTY_STACK (stack));
    /* we eliminate cyclic substitutions, and reset mark flags */
    btor_init_node_hash_table_iterator (&it, substs);
    while (btor_has_next_node_hash_table_iterator (&it))
    {
      right = (BtorNode *) it.bucket->data.as_ptr;
      assert (right);
      left = btor_next_node_hash_table_iterator (&it);
      assert (BTOR_IS_REGULAR_NODE (left));
      assert (BTOR_IS_BV_VAR_NODE (left) || BTOR_IS_UF_NODE (left));
      mark_exp (btor, left, 0);
      mark_exp (btor, right, 0);
      b_temp = btor_get_ptr_hash_table (order, left);
      assert (b_temp);
      order_num = b_temp->data.as_int;
      b_temp    = btor_get_ptr_hash_table (order, BTOR_REAL_ADDR_NODE (right));
      assert (b_temp);
      max = b_temp->data.as_int;
      assert (order_num != max);
      /* found cycle */
      if (max > order_num) BTOR_PUSH_STACK (mm, stack, left);
    }

    /* we delete cyclic substitutions and synthesize them instead */
    while (!BTOR_EMPTY_STACK (stack))
    {
      left = BTOR_POP_STACK (stack);
      assert (BTOR_IS_REGULAR_NODE (left));
      assert (BTOR_IS_BV_VAR_NODE (left) || BTOR_IS_UF_NODE (left));
      right = (BtorNode *) btor_get_ptr_hash_table (substs, left)->data.as_ptr;
      assert (right);

      constraint = btor_eq_exp (btor, left, right);
      /* only add if it is not in a constraint table: can be already in
       * embedded or unsythesized constraints */
      if (!BTOR_REAL_ADDR_NODE (constraint)->constraint)
        btor_insert_unsynthesized_constraint (btor, constraint);
      btor_release_exp (btor, constraint);

      btor_remove_ptr_hash_table (substs, left, 0, 0);
      btor_release_exp (btor, left);
      btor_release_exp (btor, right);
    }

    /* we rebuild and substiute variables in one pass */
    substitute_vars_and_rebuild_exps (btor, substs);

    /* cleanup, we delete all substitution constraints */
    btor_init_node_hash_table_iterator (&it, substs);
    while (btor_has_next_node_hash_table_iterator (&it))
    {
      right = (BtorNode *) it.bucket->data.as_ptr;
      assert (right);
      left = btor_next_node_hash_table_iterator (&it);
      assert (BTOR_IS_REGULAR_NODE (left));
      assert (left->kind == BTOR_PROXY_NODE);
      assert (left->simplified);
      btor_release_exp (btor, left);
      btor_release_exp (btor, right);
    }

    btor_delete_ptr_hash_table (order);
    btor_delete_ptr_hash_table (substs);
  }

  BTOR_RELEASE_STACK (mm, stack);
  delta = btor_time_stamp () - start;
  btor->time.subst += delta;
  BTOR_MSG (
      btor->msg, 1, "%d variables substituted in %.1f seconds", count, delta);
}

static bool
all_exps_below_rebuilt (Btor *btor, BtorNode *exp)
{
  assert (btor);
  assert (exp);

  int i;
  BtorNode *cur;

  cur = btor_find_substitution (btor, exp);
  if (cur)
  {
    cur = btor_simplify_exp (btor, cur);
    return BTOR_REAL_ADDR_NODE (cur)->aux_mark == 0;
  }

  exp = BTOR_REAL_ADDR_NODE (exp);
  for (i = 0; i < exp->arity; i++)
  {
    cur = BTOR_REAL_ADDR_NODE (btor_simplify_exp (btor, exp->e[i]));
    if (cur->aux_mark > 0) return false;
  }

  return true;
}

BtorNode *
btor_substitute_terms (Btor *btor, BtorNode *root, BtorNodeMap *substs)
{
  assert (btor);
  assert (root);
  assert (substs);

  int32_t i;
  BtorMemMgr *mm;
  BtorNode *cur, *real_cur, *subst, *result, **e;
  BtorNodePtrStack visit, args, cleanup;
  BtorIntHashTable *mark, *cache;
  BtorIntHashTableData *d;

  mm    = btor->mm;
  mark  = btor_new_int_hash_map (mm);
  cache = btor_new_int_hash_map (mm);
  BTOR_INIT_STACK (visit);
  BTOR_INIT_STACK (args);
  BTOR_INIT_STACK (cleanup);
  BTOR_PUSH_STACK (mm, visit, root);

  while (!BTOR_EMPTY_STACK (visit))
  {
    cur      = BTOR_POP_STACK (visit);
    real_cur = BTOR_REAL_ADDR_NODE (cur);
    d        = btor_get_int_hash_map (mark, real_cur->id);
    if (!d)
    {
      subst = btor_mapped_node (substs, real_cur);
      if (subst)
      {
        BTOR_PUSH_STACK (mm, visit, BTOR_COND_INVERT_NODE (cur, subst));
        continue;
      }

      (void) btor_add_int_hash_map (mark, real_cur->id);
      BTOR_PUSH_STACK (mm, visit, cur);
      for (i = real_cur->arity - 1; i >= 0; i--)
        BTOR_PUSH_STACK (mm, visit, real_cur->e[i]);
    }
    else if (d->as_int == 0)
    {
      d->as_int = 1;

      args.top -= real_cur->arity;
      e = args.top;

      if (real_cur->arity == 0)
      {
        result = btor_copy_exp (btor, real_cur);
      }
      else if (BTOR_IS_SLICE_NODE (real_cur))
      {
        result = btor_slice_exp (btor,
                                 e[0],
                                 btor_slice_get_upper (real_cur),
                                 btor_slice_get_lower (real_cur));
      }
      else
      {
        result = btor_create_exp (btor, real_cur->kind, real_cur->arity, e);
      }
      for (i = 0; i < real_cur->arity; i++) btor_release_exp (btor, e[i]);
      assert (!btor_get_int_hash_map (cache, real_cur->id));
      btor_add_int_hash_map (cache, real_cur->id)->as_ptr =
          btor_copy_exp (btor, result);
      BTOR_PUSH_STACK (mm, cleanup, result);
    PUSH_RESULT:
      BTOR_PUSH_STACK (mm, args, BTOR_COND_INVERT_NODE (cur, result));
    }
    else
    {
      assert (d->as_int == 1);
      d = btor_get_int_hash_map (cache, real_cur->id);
      assert (d);
      result = btor_copy_exp (btor, d->as_ptr);
      goto PUSH_RESULT;
    }
  }
  assert (BTOR_COUNT_STACK (args) == 1);
  result = BTOR_POP_STACK (args);

  while (!BTOR_EMPTY_STACK (cleanup))
    btor_release_exp (btor, BTOR_POP_STACK (cleanup));
  BTOR_RELEASE_STACK (mm, cleanup);
  BTOR_RELEASE_STACK (mm, visit);
  BTOR_RELEASE_STACK (mm, args);
  btor_delete_int_hash_map (cache);
  btor_delete_int_hash_map (mark);
  return result;
}

static void
substitute_and_rebuild (Btor *btor, BtorPtrHashTable *subst)
{
  assert (btor);
  assert (subst);
  assert (btor_check_id_table_aux_mark_unset_dbg (btor));

  int i;
  double start;
  BtorMemMgr *mm;
  BtorNode *cur, *cur_parent, *rebuilt_exp, *simplified, *sub;
  BtorNodePtrStack roots;
  BtorNodePtrQueue queue;
  BtorHashTableIterator hit;
  BtorNodeIterator it;

  if (subst->count == 0u) return;

  start = btor_time_stamp ();
  mm    = btor->mm;

  BTOR_INIT_STACK (roots);
  BTOR_INIT_QUEUE (queue);

  btor_init_node_hash_table_iterator (&hit, subst);
  while (btor_has_next_node_hash_table_iterator (&hit))
  {
    cur = BTOR_REAL_ADDR_NODE (btor_next_node_hash_table_iterator (&hit));
    BTOR_ENQUEUE (mm, queue, cur);
  }

  /* mark cone and copy roots */
  while (!BTOR_EMPTY_QUEUE (queue))
  {
    cur = BTOR_DEQUEUE (queue);
    assert (BTOR_IS_REGULAR_NODE (cur));
    assert (!BTOR_IS_PROXY_NODE (cur));

    if (cur->aux_mark == 0)
    {
      cur->aux_mark = 1;

      if (cur->parents == 0)
        BTOR_PUSH_STACK (mm, roots, btor_copy_exp (btor, cur));

      btor_init_parent_iterator (&it, cur);
      while (btor_has_next_parent_iterator (&it))
      {
        cur_parent = btor_next_parent_iterator (&it);
        BTOR_ENQUEUE (mm, queue, cur_parent);
      }
    }
  }

  btor_init_node_hash_table_iterator (&hit, subst);
  while (btor_has_next_node_hash_table_iterator (&hit))
  {
    cur = BTOR_REAL_ADDR_NODE (btor_next_node_hash_table_iterator (&hit));
    assert (cur->aux_mark == 1);
    BTOR_ENQUEUE (mm, queue, btor_copy_exp (btor, cur));
    cur->aux_mark = 2; /* mark as enqueued */
  }

  /* rebuild bottom-up */
  while (!BTOR_EMPTY_QUEUE (queue))
  {
    cur = BTOR_DEQUEUE (queue);
    assert (BTOR_IS_REGULAR_NODE (cur));
    assert (!BTOR_IS_PROXY_NODE (cur));
    assert (cur->aux_mark == 2);

    if (cur->refs == 1)
    {
      btor_release_exp (btor, cur);
      continue;
    }

    if (all_exps_below_rebuilt (btor, cur))
    {
      cur->aux_mark = 0;
      btor_release_exp (btor, cur);

      /* traverse upwards and enqueue all parents that are not yet
       * in the queue. */
      btor_init_parent_iterator (&it, cur);
      while (btor_has_next_parent_iterator (&it))
      {
        cur_parent = btor_next_parent_iterator (&it);
        if (cur_parent->aux_mark == 2)
          //		  || !all_exps_below_rebuilt (btor, cur_parent))
          continue;
        assert (cur_parent->aux_mark == 0 || cur_parent->aux_mark == 1);
        cur_parent->aux_mark = 2;
        BTOR_ENQUEUE (mm, queue, btor_copy_exp (btor, cur_parent));
      }

      if ((sub = btor_find_substitution (btor, cur)))
        rebuilt_exp = btor_copy_exp (btor, sub);
      else
        rebuilt_exp = rebuild_exp (btor, cur);

      assert (BTOR_REAL_ADDR_NODE (cur)->sort_id
              == BTOR_REAL_ADDR_NODE (rebuilt_exp)->sort_id);
      assert (rebuilt_exp);
      if (rebuilt_exp != cur)
      {
        simplified = btor_simplify_exp (btor, rebuilt_exp);
        // TODO: only push new roots? use hash table for roots instead of
        // stack?
        if (cur->parents == 0)
          BTOR_PUSH_STACK (mm, roots, btor_copy_exp (btor, cur));

        set_simplified_exp (btor, cur, simplified);
      }
      btor_release_exp (btor, rebuilt_exp);
    }
    /* not all children rebuilt, enqueue again */
    else
    {
      assert (cur->aux_mark == 2);
      BTOR_ENQUEUE (mm, queue, cur);
    }
  }

  BTOR_RELEASE_QUEUE (mm, queue);

  for (i = 0; i < BTOR_COUNT_STACK (roots); i++)
  {
    cur = BTOR_PEEK_STACK (roots, i);
    btor_release_exp (btor, cur);
  }

  BTOR_RELEASE_STACK (mm, roots);

  assert (btor_check_id_table_aux_mark_unset_dbg (btor));
  assert (btor_check_unique_table_children_proxy_free_dbg (btor));

  update_node_hash_tables (btor);
  assert (btor_check_lambdas_static_rho_proxy_free_dbg (btor));
  btor->time.subst_rebuild += btor_time_stamp () - start;
}

void
btor_substitute_and_rebuild (Btor *btor, BtorPtrHashTable *substs)
{
  substitute_and_rebuild (btor, substs);
}

static void
substitute_embedded_constraints (Btor *btor)
{
  assert (btor);

  BtorHashTableIterator it;
  BtorNode *cur;

  btor_init_node_hash_table_iterator (&it, btor->embedded_constraints);
  while (btor_has_next_node_hash_table_iterator (&it))
  {
    cur = btor_next_node_hash_table_iterator (&it);
    assert (BTOR_REAL_ADDR_NODE (cur)->constraint);
    /* embedded constraints have possibly lost their parents,
     * e.g. top conjunction of constraints that are released */
    if (BTOR_REAL_ADDR_NODE (cur)->parents > 0) btor->stats.ec_substitutions++;
  }

  substitute_and_rebuild (btor, btor->embedded_constraints);
}

static void
process_embedded_constraints (Btor *btor)
{
  assert (btor);

  BtorHashTableIterator it;
  BtorNodePtrStack ec;
  double start, delta;
  BtorNode *cur;
  int count;

  if (btor->embedded_constraints->count > 0u)
  {
    start = btor_time_stamp ();
    count = 0;
    BTOR_INIT_STACK (ec);
    btor_init_node_hash_table_iterator (&it, btor->embedded_constraints);
    while (btor_has_next_node_hash_table_iterator (&it))
    {
      cur = btor_copy_exp (btor, btor_next_node_hash_table_iterator (&it));
      BTOR_PUSH_STACK (btor->mm, ec, cur);
    }

    /* Note: it may happen that new embedded constraints are inserted into
     *       btor->embedded_constraints here. */
    substitute_embedded_constraints (btor);

    while (!BTOR_EMPTY_STACK (ec))
    {
      cur = BTOR_POP_STACK (ec);

      if (btor_get_ptr_hash_table (btor->embedded_constraints, cur))
      {
        count++;
        btor_remove_ptr_hash_table (btor->embedded_constraints, cur, 0, 0);
        btor_insert_unsynthesized_constraint (btor, cur);
        btor_release_exp (btor, cur);
      }
      btor_release_exp (btor, cur);
    }
    BTOR_RELEASE_STACK (btor->mm, ec);

    delta = btor_time_stamp () - start;
    btor->time.embedded += delta;
    BTOR_MSG (btor->msg,
              1,
              "replaced %d embedded constraints in %1.f seconds",
              count,
              delta);
  }
}

/*------------------------------------------------------------------------*/

static void
update_assumptions (Btor *btor)
{
  assert (btor);

  BtorPtrHashTable *ass;
  BtorNode *cur, *simp;
  BtorHashTableIterator it;

  ass = btor_new_ptr_hash_table (btor->mm,
                                 (BtorHashPtr) btor_hash_exp_by_id,
                                 (BtorCmpPtr) btor_compare_exp_by_id);
  btor_init_node_hash_table_iterator (&it, btor->assumptions);
  while (btor_has_next_node_hash_table_iterator (&it))
  {
    cur = btor_next_node_hash_table_iterator (&it);
    if (BTOR_REAL_ADDR_NODE (cur)->simplified)
    {
      /* Note: do not simplify constraint expression in order to prevent
       * constraint expressions from not being added to btor->assumptions.
       */
      simp = btor_pointer_chase_simplified_exp (btor, cur);
      if (!btor_get_ptr_hash_table (ass, simp))
        btor_add_ptr_hash_table (ass, btor_copy_exp (btor, simp));
      btor_release_exp (btor, cur);
    }
    else
    {
      if (!btor_get_ptr_hash_table (ass, cur))
        btor_add_ptr_hash_table (ass, cur);
      else
        btor_release_exp (btor, cur);
    }
  }
  btor_delete_ptr_hash_table (btor->assumptions);
  btor->assumptions = ass;
}

int
btor_simplify (Btor *btor)
{
  assert (btor);

  BtorSolverResult result;
  int rounds;
  double start, delta;
#ifndef BTOR_DO_NOT_PROCESS_SKELETON
  int skelrounds = 0;
#endif

  rounds = 0;
  start  = btor_time_stamp ();

  if (btor->inconsistent) goto DONE;

  /* empty varsubst_constraints table if variable substitution was disabled
   * after adding variable substitution constraints (they are still in
   * unsynthesized_constraints).
   */
  if (btor->options.var_subst.val == 0 && btor->varsubst_constraints->count > 0)
  {
    btor_delete_ptr_hash_table (btor->varsubst_constraints);
    btor->varsubst_constraints =
        btor_new_ptr_hash_table (btor->mm,
                                 (BtorHashPtr) btor_hash_exp_by_id,
                                 (BtorCmpPtr) btor_compare_exp_by_id);
  }

  do
  {
    rounds++;
    assert (btor_check_all_hash_tables_proxy_free_dbg (btor));
    assert (btor_check_all_hash_tables_simp_free_dbg (btor));
    assert (btor_check_unique_table_children_proxy_free_dbg (btor));
    if (btor->options.rewrite_level.val > 1)
    {
      if (btor->options.var_subst.val)
      {
        substitute_var_exps (btor);
        assert (btor_check_all_hash_tables_proxy_free_dbg (btor));
        assert (btor_check_all_hash_tables_simp_free_dbg (btor));
        assert (btor_check_unique_table_children_proxy_free_dbg (btor));

        if (btor->inconsistent) break;

        if (btor->varsubst_constraints->count)
          break;  // TODO (ma): continue instead of break?
      }

      process_embedded_constraints (btor);
      assert (btor_check_all_hash_tables_proxy_free_dbg (btor));
      assert (btor_check_all_hash_tables_simp_free_dbg (btor));
      assert (btor_check_unique_table_children_proxy_free_dbg (btor));

      if (btor->inconsistent) break;

      if (btor->varsubst_constraints->count) continue;
    }

    if (btor->options.eliminate_slices.val
        && btor->options.rewrite_level.val > 2
        && !btor->options.incremental.val)
    {
      btor_eliminate_slices_on_bv_vars (btor);
      if (btor->inconsistent) break;

      if (btor->varsubst_constraints->count
          || btor->embedded_constraints->count)
        continue;
    }

#ifndef BTOR_DO_NOT_PROCESS_SKELETON
    if (btor->options.rewrite_level.val > 2
        && btor->options.skeleton_preproc.val)
    {
      skelrounds++;
      if (skelrounds <= 1)  // TODO only one?
      {
        btor_process_skeleton (btor);
        assert (btor_check_all_hash_tables_proxy_free_dbg (btor));
        assert (btor_check_all_hash_tables_simp_free_dbg (btor));
        assert (btor_check_unique_table_children_proxy_free_dbg (btor));
        if (btor->inconsistent) break;
      }

      if (btor->varsubst_constraints->count
          || btor->embedded_constraints->count)
        continue;
    }
#endif

    if (btor->options.rewrite_level.val > 2
        /* FIXME: extraction not supported yet for extensional lambdas */
        && btor->feqs->count == 0
        /* FIXME: merging not supported yet for incremental due to
         * extensionality*/
        && !btor->options.incremental.val
        //	  && !btor->options.beta_reduce_all.val
        && btor->options.extract_lambdas.val)
      btor_extract_lambdas (btor);

    if (btor->options.rewrite_level.val > 2
        /* merging lambdas not required if they get eliminated */
        //	  && !btor->options.beta_reduce_all.val
        && btor->options.merge_lambdas.val)
      btor_merge_lambdas (btor);

    if (btor->varsubst_constraints->count || btor->embedded_constraints->count)
      continue;

#ifndef BTOR_DO_NOT_OPTIMIZE_UNCONSTRAINED
    if (btor->options.ucopt.val && btor->options.rewrite_level.val > 2
        && !btor->options.incremental.val && !btor->options.model_gen.val)
    {
      btor_optimize_unconstrained (btor);
      assert (btor_check_all_hash_tables_proxy_free_dbg (btor));
      assert (btor_check_all_hash_tables_simp_free_dbg (btor));
      assert (btor_check_unique_table_children_proxy_free_dbg (btor));
      if (btor->inconsistent) break;
    }
#endif

    if (btor->varsubst_constraints->count || btor->embedded_constraints->count)
      continue;

    /* rewrite/beta-reduce applies on lambdas */
    if (btor->options.beta_reduce_all.val)
      //	  /* FIXME: full beta reduction may produce lambdas that do not
      // have a
      //	   * static_rho */
      //	  && btor->feqs->count == 0)
      btor_eliminate_applies (btor);

    /* add ackermann constraints for all uninterpreted functions */
    if (btor->options.ackermannize.val) btor_add_ackermann_constraints (btor);

    /* apply destructive equality resolution */
    if (btor->options.ef_der.val) btor_der (btor);
  } while (btor->varsubst_constraints->count
           || btor->embedded_constraints->count);

DONE:
  delta = btor_time_stamp () - start;
  btor->time.rewrite += delta;
  BTOR_MSG (btor->msg, 1, "%d rewriting rounds in %.1f seconds", rounds, delta);

  if (btor->inconsistent)
    result = BTOR_RESULT_UNSAT;
  else if (btor->unsynthesized_constraints->count == 0u
           && btor->synthesized_constraints->count == 0u)
    result = BTOR_RESULT_SAT;
  else
    result = BTOR_RESULT_UNKNOWN;

  BTOR_MSG (btor->msg, 1, "simplification returned %d", result);
  update_assumptions (btor);
  return result;
}

/* bit vector skeleton is always encoded, i.e., if BTOR_IS_SYNTH_NODE is true,
 * then it is also encoded. with option lazy_synthesize enabled,
 * 'synthesize_exp' stops at feq and apply nodes */
static void
synthesize_exp (Btor *btor, BtorNode *exp, BtorPtrHashTable *backannotation)
{
  BtorNodePtrStack exp_stack;
  BtorNode *cur, *value, *args;
  BtorAIGVec *av0, *av1, *av2;
  BtorMemMgr *mm;
  BtorAIGVecMgr *avmgr;
  BtorPtrHashBucket *b;
  BtorPtrHashTable *static_rho;
  BtorHashTableIterator it;
  char *indexed_name;
  const char *name;
  unsigned int count, i, len;
  int same_children_mem, j;
  int invert_av0 = 0;
  int invert_av1 = 0;
  int invert_av2 = 0;
  double start;
  bool restart;
  BtorIntHashTable *cache;

  assert (btor);
  assert (exp);

  start = btor_time_stamp ();
  mm    = btor->mm;
  avmgr = btor->avmgr;
  count = 0;
  cache = btor_new_int_hash_table (mm);

  BTOR_INIT_STACK (exp_stack);
  BTOR_PUSH_STACK (mm, exp_stack, exp);
  BTORLOG (2, "%s: %s", __FUNCTION__, node2string (exp));

  while (!BTOR_EMPTY_STACK (exp_stack))
  {
    cur = BTOR_REAL_ADDR_NODE (BTOR_POP_STACK (exp_stack));

    if (BTOR_IS_SYNTH_NODE (cur)) continue;

    count++;
    if (!btor_contains_int_hash_table (cache, cur->id))
    {
      if (BTOR_IS_BV_CONST_NODE (cur))
      {
        cur->av = btor_const_aigvec (avmgr, btor_const_get_bits (cur));
        BTORLOG (2, "  synthesized: %s", node2string (cur));
        /* no need to call btor_aigvec_to_sat_tseitin here */
      }
      /* encode bv skeleton inputs: var, apply, feq */
      else if (BTOR_IS_BV_VAR_NODE (cur)
               || (BTOR_IS_APPLY_NODE (cur) && !cur->parameterized)
               || BTOR_IS_FEQ_NODE (cur))
      {
        assert (!cur->parameterized);
        cur->av = btor_var_aigvec (avmgr, btor_get_exp_width (btor, cur));

        if (BTOR_IS_BV_VAR_NODE (cur) && backannotation
            && (name = btor_get_symbol_exp (btor, cur)))
        {
          len = strlen (name) + 40;
          if (btor_get_exp_width (btor, cur) > 1)
          {
            indexed_name = btor_malloc (mm, len);
            for (i = 0; i < cur->av->len; i++)
            {
              b = btor_add_ptr_hash_table (backannotation, cur->av->aigs[i]);
              assert (b->key == cur->av->aigs[i]);
              sprintf (indexed_name, "%s[%d]", name, i);
              b->data.as_str = btor_strdup (mm, indexed_name);
            }
            btor_free (mm, indexed_name, len);
          }
          else
          {
            assert (btor_get_exp_width (btor, cur) == 1);
            b = btor_add_ptr_hash_table (backannotation, cur->av->aigs[0]);
            assert (b->key == cur->av->aigs[0]);
            b->data.as_str = btor_strdup (mm, name);
          }
        }
        BTORLOG (2, "  synthesized: %s", node2string (cur));
        btor_aigvec_to_sat_tseitin (avmgr, cur->av);

        /* continue synthesizing children for apply and feq nodes if
         * lazy_synthesize is disabled */
        if (!btor->options.lazy_synthesize.val) goto PUSH_CHILDREN;
      }
      /* we stop at function nodes as they will be lazily synthesized and
       * encoded during consistency checking */
      else if (BTOR_IS_FUN_NODE (cur) && btor->options.lazy_synthesize.val)
      {
        continue;
      }
      else
      {
      PUSH_CHILDREN:
        assert (!btor->options.lazy_synthesize.val || !BTOR_IS_FUN_NODE (cur));

        btor_add_int_hash_table (cache, cur->id);
        BTOR_PUSH_STACK (mm, exp_stack, cur);
        for (j = cur->arity - 1; j >= 0; j--)
          BTOR_PUSH_STACK (mm, exp_stack, cur->e[j]);

        /* synthesize nodes in static_rho of lambda nodes */
        if (BTOR_IS_LAMBDA_NODE (cur))
        {
          static_rho = btor_lambda_get_static_rho (cur);
          if (static_rho)
          {
            btor_init_node_hash_table_iterator (&it, static_rho);
            while (btor_has_next_node_hash_table_iterator (&it))
            {
              value = it.bucket->data.as_ptr;
              args  = btor_next_node_hash_table_iterator (&it);
              BTOR_PUSH_STACK (mm, exp_stack, btor_simplify_exp (btor, value));
              BTOR_PUSH_STACK (mm, exp_stack, btor_simplify_exp (btor, args));
            }
          }
        }
      }
    }
    /* paremterized nodes, argument nodes and functions are not
     * synthesizable */
    else if (!cur->parameterized && !BTOR_IS_ARGS_NODE (cur)
             && !BTOR_IS_FUN_NODE (cur))
    {
      if (!btor->options.lazy_synthesize.val)
      {
        /* due to pushing nodes from static_rho onto 'exp_stack' a strict
         * DFS order is not guaranteed anymore. hence, we have to check
         * if one of the children of 'cur' is not yet synthesized and
         * thus, have to synthesize them before 'cur'. */
        restart = false;
        for (i = 0; i < cur->arity; i++)
        {
          if (!BTOR_IS_SYNTH_NODE (BTOR_REAL_ADDR_NODE (cur->e[i])))
          {
            BTOR_PUSH_STACK (mm, exp_stack, cur->e[i]);
            restart = true;
            break;
          }
        }
        if (restart) continue;
      }

      if (cur->arity == 1)
      {
        assert (cur->kind == BTOR_SLICE_NODE);
        invert_av0 = BTOR_IS_INVERTED_NODE (cur->e[0]);
        av0        = BTOR_REAL_ADDR_NODE (cur->e[0])->av;
        if (invert_av0) btor_invert_aigvec (avmgr, av0);
        cur->av = btor_slice_aigvec (
            avmgr, av0, btor_slice_get_upper (cur), btor_slice_get_lower (cur));
        if (invert_av0) btor_invert_aigvec (avmgr, av0);
      }
      else if (cur->arity == 2)
      {
        /* We have to check if the children are in the same memory
         * place if they are in the same memory place. Then we need to
         * allocate memory for the AIG vectors if they are not, then
         * we can invert them in place and invert them back afterwards
         * (only if necessary) .
         */
        same_children_mem =
            BTOR_REAL_ADDR_NODE (cur->e[0]) == BTOR_REAL_ADDR_NODE (cur->e[1]);
        if (same_children_mem)
        {
          av0 = BTOR_AIGVEC_NODE (btor, cur->e[0]);
          av1 = BTOR_AIGVEC_NODE (btor, cur->e[1]);
        }
        else
        {
          invert_av0 = BTOR_IS_INVERTED_NODE (cur->e[0]);
          av0        = BTOR_REAL_ADDR_NODE (cur->e[0])->av;
          if (invert_av0) btor_invert_aigvec (avmgr, av0);
          invert_av1 = BTOR_IS_INVERTED_NODE (cur->e[1]);
          av1        = BTOR_REAL_ADDR_NODE (cur->e[1])->av;
          if (invert_av1) btor_invert_aigvec (avmgr, av1);
        }
        switch (cur->kind)
        {
          case BTOR_AND_NODE:
            cur->av = btor_and_aigvec (avmgr, av0, av1);
            break;
          case BTOR_BEQ_NODE: cur->av = btor_eq_aigvec (avmgr, av0, av1); break;
          case BTOR_ADD_NODE:
            cur->av = btor_add_aigvec (avmgr, av0, av1);
            break;
          case BTOR_MUL_NODE:
            cur->av = btor_mul_aigvec (avmgr, av0, av1);
            break;
          case BTOR_ULT_NODE:
            cur->av = btor_ult_aigvec (avmgr, av0, av1);
            break;
          case BTOR_SLL_NODE:
            cur->av = btor_sll_aigvec (avmgr, av0, av1);
            break;
          case BTOR_SRL_NODE:
            cur->av = btor_srl_aigvec (avmgr, av0, av1);
            break;
          case BTOR_UDIV_NODE:
            cur->av = btor_udiv_aigvec (avmgr, av0, av1);
            break;
          case BTOR_UREM_NODE:
            cur->av = btor_urem_aigvec (avmgr, av0, av1);
            break;
          default:
            assert (cur->kind == BTOR_CONCAT_NODE);
            cur->av = btor_concat_aigvec (avmgr, av0, av1);
            break;
        }

        if (same_children_mem)
        {
          btor_release_delete_aigvec (avmgr, av0);
          btor_release_delete_aigvec (avmgr, av1);
        }
        else
        {
          if (invert_av0) btor_invert_aigvec (avmgr, av0);
          if (invert_av1) btor_invert_aigvec (avmgr, av1);
        }
        if (!btor->options.lazy_synthesize.val)
          btor_aigvec_to_sat_tseitin (avmgr, cur->av);
      }
      else
      {
        assert (cur->arity == 3);

        if (BTOR_IS_BV_COND_NODE (cur))
        {
          same_children_mem =
              BTOR_REAL_ADDR_NODE (cur->e[0]) == BTOR_REAL_ADDR_NODE (cur->e[1])
              || BTOR_REAL_ADDR_NODE (cur->e[0])
                     == BTOR_REAL_ADDR_NODE (cur->e[2])
              || BTOR_REAL_ADDR_NODE (cur->e[1])
                     == BTOR_REAL_ADDR_NODE (cur->e[2]);
          if (same_children_mem)
          {
            av0 = BTOR_AIGVEC_NODE (btor, cur->e[0]);
            av1 = BTOR_AIGVEC_NODE (btor, cur->e[1]);
            av2 = BTOR_AIGVEC_NODE (btor, cur->e[2]);
          }
          else
          {
            invert_av0 = BTOR_IS_INVERTED_NODE (cur->e[0]);
            av0        = BTOR_REAL_ADDR_NODE (cur->e[0])->av;
            if (invert_av0) btor_invert_aigvec (avmgr, av0);
            invert_av1 = BTOR_IS_INVERTED_NODE (cur->e[1]);
            av1        = BTOR_REAL_ADDR_NODE (cur->e[1])->av;
            if (invert_av1) btor_invert_aigvec (avmgr, av1);
            invert_av2 = BTOR_IS_INVERTED_NODE (cur->e[2]);
            av2        = BTOR_REAL_ADDR_NODE (cur->e[2])->av;
            if (invert_av2) btor_invert_aigvec (avmgr, av2);
          }
          cur->av = btor_cond_aigvec (avmgr, av0, av1, av2);
          if (same_children_mem)
          {
            btor_release_delete_aigvec (avmgr, av2);
            btor_release_delete_aigvec (avmgr, av1);
            btor_release_delete_aigvec (avmgr, av0);
          }
          else
          {
            if (invert_av0) btor_invert_aigvec (avmgr, av0);
            if (invert_av1) btor_invert_aigvec (avmgr, av1);
            if (invert_av2) btor_invert_aigvec (avmgr, av2);
          }
        }
      }
      assert (cur->av);
      BTORLOG (2, "  synthesized: %s", node2string (cur));
      btor_aigvec_to_sat_tseitin (avmgr, cur->av);
    }
  }
  BTOR_RELEASE_STACK (mm, exp_stack);
  btor_delete_int_hash_table (cache);

  if (count > 0 && btor->options.verbosity.val > 3)
    BTOR_MSG (
        btor->msg, 3, "synthesized %u expressions into AIG vectors", count);

  btor->time.synth_exp += btor_time_stamp () - start;
}

/* forward assumptions to the SAT solver */
void
btor_add_again_assumptions (Btor *btor)
{
  assert (btor);
  assert (btor_check_id_table_mark_unset_dbg (btor));
  assert (btor_check_assumptions_simp_free_dbg (btor));

  int i;
  BtorNode *exp, *cur, *e;
  BtorNodePtrStack stack, unmark_stack;
  BtorPtrHashTable *assumptions;
  BtorHashTableIterator it;
  BtorAIG *aig;
  BtorSATMgr *smgr;
  BtorAIGMgr *amgr;

  amgr = btor_get_aig_mgr_btor (btor);
  smgr = btor_get_sat_mgr_btor (btor);

  BTOR_INIT_STACK (stack);
  BTOR_INIT_STACK (unmark_stack);

  assumptions = btor_new_ptr_hash_table (btor->mm,
                                         (BtorHashPtr) btor_hash_exp_by_id,
                                         (BtorCmpPtr) btor_compare_exp_by_id);

  btor_init_node_hash_table_iterator (&it, btor->assumptions);
  while (btor_has_next_node_hash_table_iterator (&it))
  {
    exp = btor_next_node_hash_table_iterator (&it);
    assert (!BTOR_REAL_ADDR_NODE (BTOR_IS_PROXY_NODE (exp)));

    if (BTOR_IS_INVERTED_NODE (exp) || !BTOR_IS_AND_NODE (exp))
    {
      if (!btor_get_ptr_hash_table (assumptions, exp))
        btor_add_ptr_hash_table (assumptions, exp);
    }
    else
    {
      BTOR_PUSH_STACK (btor->mm, stack, exp);
      while (!BTOR_EMPTY_STACK (stack))
      {
        cur = BTOR_POP_STACK (stack);
        assert (!BTOR_IS_INVERTED_NODE (cur));
        assert (BTOR_IS_AND_NODE (cur));
        assert (cur->mark == 0 || cur->mark == 1);
        if (cur->mark) continue;
        cur->mark = 1;
        BTOR_PUSH_STACK (btor->mm, unmark_stack, cur);
        for (i = 0; i < 2; i++)
        {
          e = cur->e[i];
          if (!BTOR_IS_INVERTED_NODE (e) && BTOR_IS_AND_NODE (e))
            BTOR_PUSH_STACK (btor->mm, stack, e);
          else if (!btor_get_ptr_hash_table (assumptions, e))
            btor_add_ptr_hash_table (assumptions, e);
        }
      }
    }
    mark_exp (btor, exp, 0);
  }

  btor_init_node_hash_table_iterator (&it, assumptions);
  while (btor_has_next_node_hash_table_iterator (&it))
  {
    cur = btor_next_node_hash_table_iterator (&it);
    assert (btor_get_exp_width (btor, cur) == 1);
    assert (!BTOR_REAL_ADDR_NODE (cur)->simplified);
    aig = exp_to_aig (btor, cur);
    btor_aig_to_sat (amgr, aig);
    if (aig == BTOR_AIG_TRUE) continue;
    assert (BTOR_GET_CNF_ID_AIG (aig) != 0);
    btor_assume_sat (smgr, BTOR_GET_CNF_ID_AIG (aig));
    btor_release_aig (amgr, aig);
  }

  while (!BTOR_EMPTY_STACK (unmark_stack))
    BTOR_REAL_ADDR_NODE (BTOR_POP_STACK (unmark_stack))->mark = 0;

  BTOR_RELEASE_STACK (btor->mm, stack);
  BTOR_RELEASE_STACK (btor->mm, unmark_stack);
  btor_delete_ptr_hash_table (assumptions);
}

#if 0
/* updates SAT assignments, reads assumptions and
 * returns if an assignment has changed
 */
static int
update_sat_assignments (Btor * btor)
{
  assert (btor);

  BtorSATMgr *smgr;

  smgr = btor_get_sat_mgr_btor (btor);
  add_again_assumptions (btor);
#ifndef NDEBUG
  int result;
  result = timed_sat_sat (btor, -1);
  assert (result == BTOR_SAT);
#else
  (void) timed_sat_sat (btor, -1);
#endif
  return btor_changed_sat (smgr);
}
#endif

int
btor_sat_btor (Btor *btor, int lod_limit, int sat_limit)
{
  assert (btor);
  assert (btor->btor_sat_btor_called >= 0);
  assert (btor->options.incremental.val || btor->btor_sat_btor_called == 0);

  BtorSolverResult res;

  if (!btor->slv)
  {
    if (btor->options.engine.val == BTOR_ENGINE_SLS && btor->ufs->count == 0
        && (btor->options.beta_reduce_all.val || btor->lambdas->count == 0))
      btor->slv = btor_new_sls_solver (btor);
    else if (btor->options.engine.val == BTOR_ENGINE_EF)
    {
      btor->slv = btor_new_ef_solver (btor);
    }
    else
    {
      BTOR_ABORT_CORE (btor->quantifiers->count > 0,
                       "core engine cannot handle quantifiers");
      btor->slv = btor_new_core_solver (btor);
      // TODO (ma): make options for lod_limit and sat_limit
      BTOR_CORE_SOLVER (btor)->lod_limit = lod_limit;
      BTOR_CORE_SOLVER (btor)->sat_limit = sat_limit;
    }
  }
  assert (btor->slv);

#ifdef BTOR_CHECK_UNCONSTRAINED
  Btor *uclone = 0;
  if (btor_has_clone_support_sat_mgr (btor_get_sat_mgr_btor (btor))
      && btor->options.ucopt.val && btor->options.rewrite_level.val > 2
      && !btor->options.incremental.val && !btor->options.model_gen.val)
  {
    uclone                           = btor_clone_btor (btor);
    uclone->options.auto_cleanup.val = 1;
    uclone->options.ucopt.val        = 0;
  }
#endif

#ifdef BTOR_CHECK_MODEL
  Btor *mclone                     = 0;
  BtorPtrHashTable *inputs         = 0;
  mclone                           = btor_clone_exp_layer (btor, 0);
  mclone->options.loglevel.val     = 0;
  mclone->options.verbosity.val    = 0;
  mclone->options.dual_prop.val    = 0;
  inputs                           = map_inputs_check_model (btor, mclone);
  mclone->options.auto_cleanup.val = 1;
#endif

#ifdef BTOR_CHECK_DUAL_PROP
  Btor *dpclone = 0;
  if (btor_has_clone_support_sat_mgr (btor_get_sat_mgr_btor (btor))
      && btor->options.dual_prop.val)
  {
    dpclone                                    = btor_clone_btor (btor);
    dpclone->options.loglevel.val              = 0;
    dpclone->options.verbosity.val             = 0;
    dpclone->options.auto_cleanup.val          = 1;
    dpclone->options.auto_cleanup_internal.val = 1;
    dpclone->options.dual_prop.val             = 0;
  }
#endif

#ifdef BTOR_CHECK_FAILED
  Btor *faclone = 0;
  if (btor_has_clone_support_sat_mgr (btor_get_sat_mgr_btor (btor))
      && btor->options.chk_failed_assumptions.val)
  {
    faclone                                     = btor_clone_btor (btor);
    faclone->options.auto_cleanup.val           = 1;
    faclone->options.auto_cleanup_internal.val  = 1;
    faclone->options.loglevel.val               = 0;
    faclone->options.verbosity.val              = 0;
    faclone->options.chk_failed_assumptions.val = 0;
    faclone->options.dual_prop.val              = 0;  // FIXME necessary?
  }
#endif

  res = btor->slv->api.sat (btor->slv);
  btor->btor_sat_btor_called++;

#ifdef BTOR_CHECK_UNCONSTRAINED
  if (uclone)
  {
    assert (btor->options.ucopt.val);
    assert (btor->options.rewrite_level.val > 2);
    assert (!btor->options.incremental.val);
    assert (!btor->options.model_gen.val);
    BtorSolverResult ucres = uclone->slv->api.sat (uclone->slv);
    assert (res == ucres);
  }
#endif

  if (btor->options.model_gen.val && res == BTOR_RESULT_SAT)
  {
    if (btor->options.engine.val == BTOR_ENGINE_SLS)
      btor->slv->api.generate_model (
          btor->slv, btor->options.model_gen.val == 2, false);
    else
      btor->slv->api.generate_model (
          btor->slv, btor->options.model_gen.val == 2, true);
  }

#ifdef BTOR_CHECK_MODEL
  if (mclone)
  {
    assert (inputs);
    if (res == BTOR_RESULT_SAT && !btor->options.ucopt.val)
    {
      if (!btor->options.model_gen.val)
      {
        if (btor->options.engine.val == BTOR_ENGINE_SLS)
          btor->slv->api.generate_model (btor->slv, false, false);
        else
          btor->slv->api.generate_model (btor->slv, false, true);
      }
      check_model (btor, mclone, inputs);
    }

    BtorHashTableIterator it;
    btor_init_node_hash_table_iterator (&it, inputs);
    while (btor_has_next_node_hash_table_iterator (&it))
    {
      btor_release_exp (btor, (BtorNode *) it.bucket->data.as_ptr);
      btor_release_exp (mclone, btor_next_node_hash_table_iterator (&it));
    }
    btor_delete_ptr_hash_table (inputs);
    btor_delete_btor (mclone);
  }
#endif

#ifdef BTOR_CHECK_DUAL_PROP
  if (dpclone && btor->options.dual_prop.val)
  {
    check_dual_prop (btor, dpclone);
    btor_delete_btor (dpclone);
  }
#endif

#ifdef BTOR_CHECK_FAILED
  if (faclone && btor->options.chk_failed_assumptions.val)
  {
    if (!btor->inconsistent && btor->last_sat_result == BTOR_RESULT_UNSAT)
      btor_check_failed_assumptions (btor, faclone);
    btor_delete_btor (faclone);
  }
#endif
  return res;
}

static int
is_valid_argument (Btor *btor, BtorNode *exp)
{
  exp = BTOR_REAL_ADDR_NODE (exp);
  if (btor_is_fun_exp (btor, exp)) return 0;
  if (btor_is_array_exp (btor, exp)) return 0;
  /* scope of bound parmaters already closed (cannot be used anymore) */
  if (BTOR_IS_PARAM_NODE (exp) && btor_param_is_bound (exp)) return 0;
  return 1;
}

int
btor_fun_sort_check (Btor *btor, uint32_t argc, BtorNode **args, BtorNode *fun)
{
  (void) btor;
  assert (btor);
  assert (argc > 0);
  assert (args);
  assert (fun);
  assert (BTOR_IS_REGULAR_NODE (fun));
  assert (btor_is_fun_exp (btor, fun));
  assert (argc == btor_get_fun_arity (btor, fun));

  uint32_t i;
  int pos = -1;
  BtorSortId sort;
  BtorSortUniqueTable *sorts;
  BtorTupleSortIterator it;

  sorts = &btor->sorts_unique_table;
  assert (btor_is_tuple_sort (sorts,
                              btor_get_domain_fun_sort (sorts, fun->sort_id)));
  btor_init_tuple_sort_iterator (
      &it, sorts, btor_get_domain_fun_sort (sorts, fun->sort_id));
  for (i = 0; i < argc; i++)
  {
    assert (btor_has_next_tuple_sort_iterator (&it));
    sort = btor_next_tuple_sort_iterator (&it);
    /* NOTE: we do not allow functions or arrays as arguments yet */
    if (!is_valid_argument (btor, args[i])
        || sort != BTOR_REAL_ADDR_NODE (args[i])->sort_id)
    {
      pos = i;
      break;
    }
  }
  return pos;
}

static BtorAIG *
exp_to_aig (Btor *btor, BtorNode *exp)
{
  BtorAIGMgr *amgr;
  BtorAIGVec *av;
  BtorAIG *result;

  assert (btor);
  assert (exp);
  assert (btor_get_exp_width (btor, exp) == 1);
  assert (!BTOR_REAL_ADDR_NODE (exp)->parameterized);

  amgr = btor_get_aig_mgr_btor (btor);

  synthesize_exp (btor, exp, 0);
  av = BTOR_REAL_ADDR_NODE (exp)->av;

  assert (av);
  assert (av->len == 1);

  result = av->aigs[0];

  if (BTOR_IS_INVERTED_NODE (exp))
    result = btor_not_aig (amgr, result);
  else
    result = btor_copy_aig (amgr, result);

  return result;
}

BtorAIGVec *
btor_exp_to_aigvec (Btor *btor, BtorNode *exp, BtorPtrHashTable *backannotation)
{
  BtorAIGVecMgr *avmgr;
  BtorAIGVec *result;

  assert (exp);

  avmgr = btor->avmgr;

  synthesize_exp (btor, exp, backannotation);
  result = BTOR_REAL_ADDR_NODE (exp)->av;
  assert (result);

  if (BTOR_IS_INVERTED_NODE (exp))
    result = btor_not_aigvec (avmgr, result);
  else
    result = btor_copy_aigvec (avmgr, result);

  return result;
}

void
btor_release_bv_assignment_str (Btor *btor, char *assignment)
{
  assert (btor);
  assert (assignment);
  btor_freestr (btor->mm, assignment);
}

#ifdef BTOR_CHECK_MODEL
BtorPtrHashTable *
map_inputs_check_model (Btor *btor, Btor *clone)
{
  assert (btor);
  assert (clone);

  BtorNode *cur;
  BtorPtrHashBucket *b;
  BtorHashTableIterator it;
  BtorPtrHashTable *inputs;

  inputs = btor_new_ptr_hash_table (clone->mm,
                                    (BtorHashPtr) btor_hash_exp_by_id,
                                    (BtorCmpPtr) btor_compare_exp_by_id);

  btor_init_node_hash_table_iterator (&it, clone->bv_vars);
  while (btor_has_next_node_hash_table_iterator (&it))
  {
    cur = btor_next_node_hash_table_iterator (&it);
    b   = btor_get_ptr_hash_table (btor->bv_vars, cur);
    assert (b);

    assert (!btor_get_ptr_hash_table (inputs, cur));
    btor_add_ptr_hash_table (inputs, btor_copy_exp (clone, cur))->data.as_ptr =
        btor_copy_exp (btor, (BtorNode *) b->key);
  }

  btor_init_node_hash_table_iterator (&it, clone->ufs);
  while (btor_has_next_node_hash_table_iterator (&it))
  {
    cur = btor_next_node_hash_table_iterator (&it);
    b   = btor_get_ptr_hash_table (btor->ufs, cur);
    assert (b);

    assert (!btor_get_ptr_hash_table (inputs, cur));
    btor_add_ptr_hash_table (inputs, btor_copy_exp (clone, cur))->data.as_ptr =
        btor_copy_exp (btor, (BtorNode *) b->key);
  }

  return inputs;
}

static void
rebuild_formula (Btor *btor, int rewrite_level)
{
  assert (btor);

  int i;
  BtorNode *cur;
  BtorPtrHashTable *t;

  /* set new rewrite level */
  btor->options.rewrite_level.val = rewrite_level;

  t = btor_new_ptr_hash_table (btor->mm,
                               (BtorHashPtr) btor_hash_exp_by_id,
                               (BtorCmpPtr) btor_compare_exp_by_id);

  /* collect all leaves and rebuild whole formula */
  for (i = BTOR_COUNT_STACK (btor->nodes_id_table) - 1; i >= 0; i--)
  {
    if (!(cur = BTOR_PEEK_STACK (btor->nodes_id_table, i))) continue;

    if (BTOR_IS_PROXY_NODE (cur)) continue;

    if (cur->arity == 0)
    {
      assert (BTOR_IS_BV_VAR_NODE (cur) || BTOR_IS_BV_CONST_NODE (cur)
              || BTOR_IS_PARAM_NODE (cur) || BTOR_IS_UF_NODE (cur));
      btor_add_ptr_hash_table (t, cur);
    }
  }

  substitute_and_rebuild (btor, t);
  btor_delete_ptr_hash_table (t);
}

static void
check_model (Btor *btor, Btor *clone, BtorPtrHashTable *inputs)
{
  assert (btor);
  assert (btor->last_sat_result == BTOR_RESULT_SAT);
  assert (clone);
  assert (inputs);

  uint32_t i;
  int ret;
  BtorNode *cur, *exp, *simp, *simp_clone, *real_simp_clone, *model, *eq;
  BtorNode *args, *apply;
  BtorHashTableIterator it;
  const BtorPtrHashTable *fmodel;
  BtorBitVector *value;
  BtorBitVectorTuple *args_tuple;
  BtorNodePtrStack consts;

  /* formula did not change since last sat call, we have to reset assumptions
   * from the previous run */
  if (clone->valid_assignments) btor_reset_incremental_usage (clone);

  /* add assumptions as assertions */
  btor_init_node_hash_table_iterator (&it, clone->assumptions);
  while (btor_has_next_node_hash_table_iterator (&it))
    btor_assert_exp (clone, btor_next_node_hash_table_iterator (&it));
  btor_reset_assumptions (clone);

  /* apply variable substitution until fixpoint */
  while (clone->varsubst_constraints->count > 0) substitute_var_exps (clone);

  /* rebuild formula with new rewriting level */
  rebuild_formula (clone, 3);

  /* add bit vector variable models */
  BTOR_INIT_STACK (consts);
  btor_init_node_hash_table_iterator (&it, inputs);
  while (btor_has_next_node_hash_table_iterator (&it))
  {
    exp = (BtorNode *) it.bucket->data.as_ptr;
    assert (exp);
    assert (BTOR_IS_REGULAR_NODE (exp));
    assert (exp->btor == btor);
    /* Note: we do not want simplified constraints here */
    simp = btor_pointer_chase_simplified_exp (btor, exp);
    cur  = btor_next_node_hash_table_iterator (&it);
    assert (BTOR_IS_REGULAR_NODE (cur));
    assert (cur->btor == clone);
    simp_clone      = btor_simplify_exp (clone, cur);
    real_simp_clone = BTOR_REAL_ADDR_NODE (simp_clone);

    if (BTOR_IS_FUN_NODE (real_simp_clone))
    {
      fmodel = btor_get_fun_model (btor, simp);
      if (!fmodel) continue;

      BTORLOG (2, "assert model for %s", node2string (real_simp_clone));
      btor_init_hash_table_iterator (&it, (BtorPtrHashTable *) fmodel);
      while (btor_has_next_hash_table_iterator (&it))
      {
        value      = (BtorBitVector *) it.bucket->data.as_ptr;
        args_tuple = btor_next_hash_table_iterator (&it);

        /* create condition */
        assert (BTOR_EMPTY_STACK (consts));
        for (i = 0; i < args_tuple->arity; i++)
        {
          model = btor_const_exp (clone, args_tuple->bv[i]);
          BTOR_PUSH_STACK (clone->mm, consts, model);
        }

        args  = btor_args_exp (clone, BTOR_COUNT_STACK (consts), consts.start);
        apply = btor_apply_exp (clone, real_simp_clone, args);
        model = btor_const_exp (clone, value);
        eq    = btor_eq_exp (clone, apply, model);
        btor_assert_exp (clone, eq);
        btor_release_exp (clone, eq);
        btor_release_exp (clone, model);
        btor_release_exp (clone, apply);
        btor_release_exp (clone, args);

        while (!BTOR_EMPTY_STACK (consts))
          btor_release_exp (clone, BTOR_POP_STACK (consts));
      }
    }
    else
    {
      BTORLOG (2,
               "assert model for %s (%s)",
               node2string (real_simp_clone),
               btor_get_symbol_exp (clone, cur));
      /* we need to invert the assignment if simplified is inverted */
      model =
          btor_const_exp (clone,
                          (BtorBitVector *) btor_get_bv_model (
                              btor, BTOR_COND_INVERT_NODE (simp_clone, simp)));
      eq = btor_eq_exp (clone, real_simp_clone, model);
      btor_assert_exp (clone, eq);
      btor_release_exp (clone, eq);
      btor_release_exp (clone, model);
    }
  }
  BTOR_RELEASE_STACK (clone->mm, consts);

  /* apply variable substitution until fixpoint */
  while (clone->varsubst_constraints->count > 0) substitute_var_exps (clone);

  clone->options.beta_reduce_all.val = 1;
  ret                                = btor_simplify (clone);

  //  btor_print_model (btor, "btor", stdout);
  assert (ret != BTOR_RESULT_UNKNOWN
          || clone->slv->api.sat (clone->slv) == BTOR_RESULT_SAT);
  // TODO: check if roots have been simplified through aig rewriting
  // BTOR_ABORT_CORE (ret == BTOR_RESULT_UNKNOWN, "rewriting needed");
  BTOR_ABORT_CORE (ret == BTOR_RESULT_UNSAT, "invalid model");
}
#endif

#ifdef BTOR_CHECK_DUAL_PROP
static void
check_dual_prop (Btor *btor, Btor *clone)
{
  assert (btor);
  assert (btor->options.dual_prop.val);
  assert (clone);

  clone->slv->api.sat (clone->slv);
  assert (btor->last_sat_result == clone->last_sat_result);
}
#endif

#ifdef BTOR_CHECK_FAILED
static void
check_failed_assumptions (Btor *btor, Btor *clone)
{
  assert (btor);
  assert (btor->last_sat_result == BTOR_RESULT_UNSAT);

  BtorNode *ass;
  BtorHashTableIterator it;

  /* assert failed assumptions */
  btor_init_node_hash_table_iterator (&it, btor->assumptions);
  while (btor_has_next_node_hash_table_iterator (&it))
  {
    ass = btor_next_node_hash_table_iterator (&it);
    if (btor_failed_exp (btor, ass))
    {
      ass = btor_match_node (clone, ass);
      assert (ass);
      btor_assert_exp (clone, ass);
    }
  }

  /* cleanup assumptions */
  btor_init_node_hash_table_iterator (&it, clone->assumptions);
  while (btor_has_next_node_hash_table_iterator (&it))
    btor_release_exp (clone, btor_next_node_hash_table_iterator (&it));
  btor_delete_ptr_hash_table (clone->assumptions);
  clone->assumptions =
      btor_new_ptr_hash_table (clone->mm,
                               (BtorHashPtr) btor_hash_exp_by_id,
                               (BtorCmpPtr) btor_compare_exp_by_id);

  assert (clone->slv->api.sat (clone->slv) == BTOR_RESULT_UNSAT);
}
#endif<|MERGE_RESOLUTION|>--- conflicted
+++ resolved
@@ -108,35 +108,6 @@
 #endif
 /*------------------------------------------------------------------------*/
 
-<<<<<<< HEAD
-const char *const g_btor_op2string[] = {
-    "invalid",  //  0
-    "const",    //  1
-    "var",      //  2
-    "param",    //  3
-    "slice",    //  4
-    "and",      //  5
-    "beq",      //  6
-    "aeq",      //  7
-    "add",      //  8
-    "mul",      //  9
-    "ult",      // 10
-    "sll",      // 11
-    "srl",      // 12
-    "udiv",     // 13
-    "urem",     // 14
-    "concat",   // 15
-    "apply",    // 16
-    "forall",  "exists",
-    "lambda",  // 17
-    "bcond",   // 18
-    "args",    // 19
-    "uf",      // 20
-    "proxy"    // 21
-};
-
-=======
->>>>>>> a2bd1928
 enum BtorSubstCompKind
 {
   BTOR_SUBST_COMP_ULT_KIND,
