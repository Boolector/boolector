/*  Boolector: Satisfiablity Modulo Theories (SMT) solver.
 *
 *  Copyright (C) 2007-2009 Robert Daniel Brummayer.
 *  Copyright (C) 2007-2013 Armin Biere.
<<<<<<< HEAD
 *  Copyright (C) 2012-2013 Mathias Preiner.
 *  Copyright (C) 2012-2014 Aina Niemetz.
=======
 *  Copyright (C) 2012-2013 Aina Niemetz.
 *  Copyright (C) 2012-2014 Mathias Preiner.
>>>>>>> 9b361fad
 *
 *  All rights reserved.
 *
 *  This file is part of Boolector.
 *  See COPYING for more information on using this software.
 */

#include "btorcore.h"
#include "btorbeta.h"
#include "btorbitvec.h"
#include "btorclone.h"
#include "btorconfig.h"
#include "btorconst.h"
#include "btorexit.h"
#include "btoriter.h"
#include "btorlog.h"
#include "btormisc.h"
#include "btorparamcache.h"
#include "btorrewrite.h"
#include "btorsat.h"
#include "btorutil.h"

#include <limits.h>

/*------------------------------------------------------------------------*/

// #define BTOR_DO_NOT_ELIMINATE_SLICES

#ifndef BTOR_USE_LINGELING
#define BTOR_DO_NOT_PROCESS_SKELETON
#endif

#define ENABLE_APPLY_PROP_DOWN 1
<<<<<<< HEAD
//#define BTOR_CHECK_MODEL
=======
#define BTOR_SYMBOLIC_LEMMAS
#define BTOR_CHECK_MODEL
>>>>>>> 9b361fad

/*------------------------------------------------------------------------*/

#define BTOR_INIT_UNIQUE_TABLE(mm, table) \
  do                                      \
  {                                       \
    assert (mm);                          \
    (table).size         = 1;             \
    (table).num_elements = 0;             \
    BTOR_CNEW (mm, (table).chains);       \
  } while (0)

#define BTOR_RELEASE_UNIQUE_TABLE(mm, table)         \
  do                                                 \
  {                                                  \
    assert (mm);                                     \
    BTOR_DELETEN (mm, (table).chains, (table).size); \
  } while (0)

#define BTOR_ABORT_CORE(cond, msg)                   \
  do                                                 \
  {                                                  \
    if (cond)                                        \
    {                                                \
      printf ("[btorcore] %s: %s\n", __func__, msg); \
      fflush (stdout);                               \
      exit (BTOR_ERR_EXIT);                          \
    }                                                \
  } while (0)

#define BTOR_COND_INVERT_AIG_NODE(exp, aig) \
  ((BtorAIG *) (((unsigned long int) (exp) &1ul) ^ ((unsigned long int) (aig))))

//#define MARK_PROP_UP(exp) ((BtorNode *) (1ul | (unsigned long int) (exp)))
//#define PROPAGATED_UPWARDS(exp) (1ul & (unsigned long int) (exp)->parent)

/*------------------------------------------------------------------------*/

#ifdef BTOR_CHECK_MODEL
static int check_model (Btor *, Btor *, BtorPtrHashTable *);
static BtorPtrHashTable *map_inputs_check_model (Btor *, Btor *);
#endif

#ifndef NDEBUG
static void btor_check_failed_assumptions (Btor *, Btor *);
#endif
/*------------------------------------------------------------------------*/

const char *const g_btor_op2string[] = {
    "invalid", "const", "var",    "array", "param", "slice",  "and",
    "beq",     "aeq",   "add",    "mul",   "ult",   "sll",    "srl",
    "udiv",    "urem",  "concat", "read",  "apply", "lambda", "write",
    "bcond",   "acond", "args",   "proxy"};

/*------------------------------------------------------------------------*/
#ifndef NDEBUG
/*------------------------------------------------------------------------*/
static int
check_unique_table_children_proxy_free_dbg (const Btor *btor)
{
  int i, j;
  BtorNode *cur;

  for (i = 0; i < btor->nodes_unique_table.size; i++)
    for (cur = btor->nodes_unique_table.chains[i]; cur; cur = cur->next)
      for (j = 0; j < cur->arity; j++)
        if (BTOR_IS_PROXY_NODE (BTOR_REAL_ADDR_NODE (cur->e[j]))) return 0;
  return 1;
}

static int
check_unique_table_mark_unset_dbg (const Btor *btor)
{
  int i;
  BtorNode *cur;

  for (i = 0; i < btor->nodes_unique_table.size; i++)
    for (cur = btor->nodes_unique_table.chains[i]; cur; cur = cur->next)
      if (cur->mark != 0) return 0;
  return 1;
}

static int
check_unique_table_aux_mark_unset_dbg (const Btor *btor)
{
  int i;
  BtorNode *cur;

  for (i = 0; i < btor->nodes_unique_table.size; i++)
    for (cur = btor->nodes_unique_table.chains[i]; cur; cur = cur->next)
      if (cur->aux_mark != 0) return 0;
  return 1;
}

static int
check_hash_table_proxy_free_dbg (const BtorPtrHashTable *table)
{
  BtorPtrHashBucket *b;
  for (b = table->first; b; b = b->next)
    if (BTOR_REAL_ADDR_NODE (b->key)->kind == BTOR_PROXY_NODE) return 0;
  return 1;
}

static int
check_all_hash_tables_proxy_free_dbg (const Btor *btor)
{
  if (!check_hash_table_proxy_free_dbg (btor->varsubst_constraints)) return 0;
  if (!check_hash_table_proxy_free_dbg (btor->embedded_constraints)) return 0;
  if (!check_hash_table_proxy_free_dbg (btor->unsynthesized_constraints))
    return 0;
  if (!check_hash_table_proxy_free_dbg (btor->synthesized_constraints))
    return 0;
  return 1;
}

static int
check_hash_table_simp_free_dbg (const BtorPtrHashTable *table,
                                const char *table_name)
{
  BtorPtrHashBucket *b;
  (void) table_name;
  for (b = table->first; b; b = b->next)
    if (BTOR_REAL_ADDR_NODE (b->key)->simplified) return 0;
  return 1;
}

static int
check_all_hash_tables_simp_free_dbg (const Btor *btor)
{
  if (!check_hash_table_simp_free_dbg (btor->varsubst_constraints,
                                       "varsubst_constraints"))
    return 0;
  if (!check_hash_table_simp_free_dbg (btor->embedded_constraints,
                                       "embedded_constraints"))
    return 0;
  if (!check_hash_table_simp_free_dbg (btor->unsynthesized_constraints,
                                       "unsynthesized_constraints"))
    return 0;
  if (!check_hash_table_simp_free_dbg (btor->synthesized_constraints,
                                       "synthesized_constraints"))
    return 0;
  return 1;
}

static int
check_reachable_flag_dbg (const Btor *btor)
{
  int i;
  BtorNode *cur, *parent;
  BtorParentIterator it;

  for (i = BTOR_COUNT_STACK (btor->nodes_id_table) - 1; i >= 0; i--)
  {
    if (!(cur = BTOR_PEEK_STACK (btor->nodes_id_table, i))) continue;

    init_full_parent_iterator (&it, cur);

    while (has_next_parent_full_parent_iterator (&it))
    {
      parent = next_parent_full_parent_iterator (&it);
      if (parent->reachable && !cur->reachable) return 0;
    }
  }
  return 1;
}

static int
check_constraints_not_const_dbg (Btor *btor)
{
  BtorNode *cur;
  BtorHashTableIterator it;

  init_node_hash_table_iterator (btor, &it, btor->unsynthesized_constraints);
  while (has_next_node_hash_table_iterator (&it))
  {
    cur = next_node_hash_table_iterator (&it);
    assert (cur);
    cur = BTOR_REAL_ADDR_NODE (cur);
    if (BTOR_IS_BV_CONST_NODE (cur)) return 0;
  }

  init_node_hash_table_iterator (btor, &it, btor->synthesized_constraints);
  while (has_next_node_hash_table_iterator (&it))
  {
    cur = next_node_hash_table_iterator (&it);
    assert (cur);
    cur = BTOR_REAL_ADDR_NODE (cur);
    if (BTOR_IS_BV_CONST_NODE (cur)) return 0;
  }
  return 1;
}

static int
check_applies_dbg (Btor *btor)
{
  assert (btor);

  int i, failed = 0;
  BtorNode *cur;

  for (i = 0; i < btor->nodes_unique_table.size; i++)
  {
    for (cur = btor->nodes_unique_table.chains[i]; cur; cur = cur->next)
    {
      if (!BTOR_IS_APPLY_NODE (cur)
          /* parameterized applies do need to be checked */
          || cur->parameterized
          || cur->propagated
          /* apply is not yet added to formula */
          || (!cur->reachable && !cur->vread)
          /* function not in formula anymore, applies do not need to be
           * checked */
          || !cur->e[0]->reachable)
        continue;
      assert (cur->e[0]->reachable);
#if 0
	  printf ("(%d|%d/%d|%d/%d/%d) (%d) %s\n",
		  cur->propagated,
		  cur->reachable, cur->vread,
		  BTOR_IS_SYNTH_NODE (cur), cur->tseitin,
		  cur->parameterized,
		  cur->parents,
		  node2string (cur));
#endif
      failed = 1;
    }
  }

  return !failed;
}

/*------------------------------------------------------------------------*/
#endif
/*------------------------------------------------------------------------*/

enum BtorSubstCompKind
{
  BTOR_SUBST_COMP_ULT_KIND,
  BTOR_SUBST_COMP_ULTE_KIND,
  BTOR_SUBST_COMP_UGT_KIND,
  BTOR_SUBST_COMP_UGTE_KIND
};

typedef enum BtorSubstCompKind BtorSubstCompKind;

/*------------------------------------------------------------------------*/

#ifdef BTOR_CHECK_MODEL
static void
btor_init_substitutions (Btor *btor)
{
  assert (btor);
  assert (!btor->substitutions);

  btor->substitutions =
      btor_new_ptr_hash_table (btor->mm,
                               (BtorHashPtr) btor_hash_exp_by_id,
                               (BtorCmpPtr) btor_compare_exp_by_id);
}

static void
btor_delete_substitutions (Btor *btor)
{
  assert (btor);

  BtorPtrHashBucket *b;

  for (b = btor->substitutions->first; b; b = b->next)
  {
    btor_release_exp (btor, (BtorNode *) b->data.asPtr);
    btor_release_exp (btor, (BtorNode *) b->key);
  }

  btor_delete_ptr_hash_table (btor->substitutions);
  btor->substitutions = 0;
}

static void
btor_insert_substitution (Btor *btor,
                          BtorNode *exp,
                          BtorNode *subst,
                          int update)
{
  assert (btor);
  assert (exp);
  assert (subst);
  assert (btor->substitutions);
  assert (update == 0 || update == 1);

  BtorPtrHashBucket *b;
  exp = BTOR_REAL_ADDR_NODE (exp);

  assert (update || !btor_find_in_ptr_hash_table (btor->substitutions, exp));

  if (update && (b = btor_find_in_ptr_hash_table (btor->substitutions, exp)))
  {
    assert (b->data.asPtr);
    /* release data of current bucket */
    btor_release_exp (btor, (BtorNode *) b->data.asPtr);
    btor_remove_from_ptr_hash_table (btor->substitutions, exp, 0, 0);
    /* release key of current bucket */
    btor_release_exp (btor, exp);
  }

  btor_insert_in_ptr_hash_table (btor->substitutions, btor_copy_exp (btor, exp))
      ->data.asPtr = btor_copy_exp (btor, subst);
}

#endif

static BtorNode *
btor_find_substitution (Btor *btor, BtorNode *exp)
{
  assert (btor);
  assert (exp);

  BtorNode *result;
  BtorPtrHashBucket *b;

  if (!btor->substitutions) return 0;

  b = btor_find_in_ptr_hash_table (btor->substitutions,
                                   BTOR_REAL_ADDR_NODE (exp));

  if (!b) return 0;

  result = btor_simplify_exp (btor, (BtorNode *) b->data.asPtr);

  if (BTOR_IS_INVERTED_NODE (exp)) return BTOR_INVERT_NODE (result);
  return result;
}

/*------------------------------------------------------------------------*/

static void
btor_msg (Btor *btor, int level, char *fmt, ...)
{
  va_list ap;
  if (btor->verbosity < level) return;
  fputs ("[btorcore] ", stdout);
  if (btor->inc_enabled && btor->msgtick >= 0)
    printf ("%d : ", (int) btor->msgtick);
  va_start (ap, fmt);
  vfprintf (stdout, fmt, ap);
  va_end (ap);
  fputc ('\n', stdout);
  fflush (stdout);
}

static void
btor_mark_exp (Btor *btor, BtorNode *exp, int new_mark)
{
  BtorMemMgr *mm;
  BtorNodePtrStack stack;
  BtorNode *cur;
  int i;

  assert (btor);
  assert (exp);

  mm = btor->mm;
  BTOR_INIT_STACK (stack);
  cur = BTOR_REAL_ADDR_NODE (exp);
  assert (!BTOR_IS_PROXY_NODE (cur));
  goto BTOR_MARK_NODE_ENTER_WITHOUT_POP;

  while (!BTOR_EMPTY_STACK (stack))
  {
    cur = BTOR_REAL_ADDR_NODE (BTOR_POP_STACK (stack));
  BTOR_MARK_NODE_ENTER_WITHOUT_POP:
    if (cur->mark != new_mark)
    {
      cur->mark = new_mark;
      for (i = cur->arity - 1; i >= 0; i--)
        BTOR_PUSH_STACK (mm, stack, cur->e[i]);
    }
  }
  BTOR_RELEASE_STACK (mm, stack);
}

const char *
btor_version (Btor *btor)
{
  assert (btor);
  (void) btor;
  return BTOR_VERSION;
}

BtorMemMgr *
btor_get_mem_mgr_btor (const Btor *btor)
{
  assert (btor);
  return btor->mm;
}

BtorAIGVecMgr *
btor_get_aigvec_mgr_btor (const Btor *btor)
{
  assert (btor);
  return btor->avmgr;
}

void
btor_set_rewrite_level_btor (Btor *btor, int rewrite_level)
{
  assert (btor);
  assert (btor->rewrite_level >= 0);
  assert (btor->rewrite_level <= 3);
  assert (BTOR_COUNT_STACK (btor->nodes_id_table) == 2);
  btor->rewrite_level = rewrite_level;
}

void
btor_generate_model_for_all_reads (Btor *btor)
{
  assert (btor);
  btor->generate_model_for_all_reads = 1;
}

int
btor_set_sat_solver (Btor *btor, const char *solver)
{
  BtorAIGVecMgr *avmgr;
  BtorAIGMgr *amgr;
  BtorSATMgr *smgr;

  assert (btor);
  assert (solver);

  avmgr = btor->avmgr;
  amgr  = btor_get_aig_mgr_aigvec_mgr (avmgr);
  smgr  = btor_get_sat_mgr_aig_mgr (amgr);

  if (!strcasecmp (solver, "lingeling"))
#ifdef BTOR_USE_LINGELING
  {
    btor_enable_lingeling_sat (smgr, 0, 0);
    return 1;
  }
#else
    return 0;
#endif

  if (!strcasecmp (solver, "minisat"))
#ifdef BTOR_USE_MINISAT
  {
    btor_enable_minisat_sat (smgr);
    return 1;
  }
#else
    return 0;
#endif

  if (!strcasecmp (solver, "picosat"))
#ifdef BTOR_USE_PICOSAT
  {
    btor_enable_picosat_sat (smgr);
    return 1;
  }
#else
    return 0;
#endif

  return 0;
}

void
btor_enable_beta_reduce_all (Btor *btor)
{
  assert (btor);
  btor->beta_reduce_all = 1;
}

void
btor_enable_dual_prop (Btor *btor)
{
  assert (btor);
  btor->dual_prop = 1;
}

void
btor_enable_force_cleanup (Btor *btor)
{
  assert (btor);
  btor->force_cleanup = 1;
}

void
btor_disable_pretty_print (Btor *btor)
{
  assert (btor);
  btor->pprint = 0;
}

void
btor_enable_model_gen (Btor *btor)
{
  assert (btor);
  assert (BTOR_COUNT_STACK (btor->nodes_id_table) == 2);
  if (!btor->model_gen)
  {
    btor->model_gen = 1;

    btor->var_rhs =
        btor_new_ptr_hash_table (btor->mm,
                                 (BtorHashPtr) btor_hash_exp_by_id,
                                 (BtorCmpPtr) btor_compare_exp_by_id);

    btor->array_rhs =
        btor_new_ptr_hash_table (btor->mm,
                                 (BtorHashPtr) btor_hash_exp_by_id,
                                 (BtorCmpPtr) btor_compare_exp_by_id);
  }
}

void
btor_enable_inc_usage (Btor *btor)
{
  assert (btor);
  assert (btor->btor_sat_btor_called == 0);
  btor->inc_enabled = 1;
}

void
btor_set_verbosity_btor (Btor *btor, int verbosity)
{
  BtorAIGVecMgr *avmgr;
  BtorAIGMgr *amgr;
  BtorSATMgr *smgr;

  assert (btor);
  assert (btor->verbosity >= -1);
  assert (BTOR_COUNT_STACK (btor->nodes_id_table) == 2);
  btor->verbosity = verbosity;

  avmgr = btor->avmgr;
  amgr  = btor_get_aig_mgr_aigvec_mgr (avmgr);
  smgr  = btor_get_sat_mgr_aig_mgr (amgr);
  btor_set_verbosity_aigvec_mgr (avmgr, verbosity);
  btor_set_verbosity_aig_mgr (amgr, verbosity);
  btor_set_verbosity_sat_mgr (smgr, verbosity);
}

#ifndef NBTORLOG
void
btor_set_loglevel_btor (Btor *btor, int loglevel)
{
  assert (btor);
  (void) btor;
  (void) loglevel;
  btor->loglevel = loglevel;
}
#endif

static int
constraints_stats_changes (Btor *btor)
{
  int res;

  if (btor->stats.oldconstraints.varsubst && !btor->varsubst_constraints->count)
    return INT_MAX;

  if (btor->stats.oldconstraints.embedded && !btor->embedded_constraints->count)
    return INT_MAX;

  if (btor->stats.oldconstraints.unsynthesized
      && !btor->unsynthesized_constraints->count)
    return INT_MAX;

  res = abs (btor->stats.oldconstraints.varsubst
             - btor->varsubst_constraints->count);

  res += abs (btor->stats.oldconstraints.embedded
              - btor->embedded_constraints->count);

  res += abs (btor->stats.oldconstraints.unsynthesized
              - btor->unsynthesized_constraints->count);

  res += abs (btor->stats.oldconstraints.synthesized
              - btor->synthesized_constraints->count);

  return res;
}

static void
report_constraint_stats (Btor *btor, int force)
{
  int changes;

  if (!force)
  {
    if (btor->verbosity <= 0) return;

    changes = constraints_stats_changes (btor);

    if (btor->verbosity == 1 && changes < 100000) return;

    if (btor->verbosity == 2 && changes < 1000) return;

    if (btor->verbosity == 3 && changes < 10) return;

    if (!changes) return;
  }

  btor_msg (btor,
            1,
            "%d/%d/%d/%d constraints %d/%d/%d/%d %.1f MB",
            btor->stats.constraints.varsubst,
            btor->stats.constraints.embedded,
            btor->stats.constraints.unsynthesized,
            btor->stats.constraints.synthesized,
            btor->varsubst_constraints->count,
            btor->embedded_constraints->count,
            btor->unsynthesized_constraints->count,
            btor->synthesized_constraints->count,
            btor->mm->allocated / (double) (1 << 20));

  btor->stats.oldconstraints.varsubst = btor->varsubst_constraints->count;
  btor->stats.oldconstraints.embedded = btor->embedded_constraints->count;
  btor->stats.oldconstraints.unsynthesized =
      btor->unsynthesized_constraints->count;
  btor->stats.oldconstraints.synthesized = btor->synthesized_constraints->count;
}

/* we do not count proxies */
static int
number_of_ops (Btor *btor)
{
  int i, result;
  assert (btor);

  result = 0;
  for (i = 1; i < BTOR_NUM_OPS_NODE - 1; i++) result += btor->ops[i];

  return result;
}

static double
percent (double a, double b)
{
  return b ? 100.0 * a / b : 0.0;
}

void
btor_print_stats_btor (Btor *btor)
{
  int num_final_ops, verbosity, i;

  assert (btor);

  verbosity = btor->verbosity;

  report_constraint_stats (btor, 1);
  btor_msg (
      btor, 1, "variable substitutions: %d", btor->stats.var_substitutions);
  btor_msg (
      btor, 1, "array substitutions: %d", btor->stats.array_substitutions);
  btor_msg (btor,
            1,
            "embedded constraint substitutions: %d",
            btor->stats.ec_substitutions);
  btor_msg (btor, 1, "assumptions: %u", btor->assumptions->count);
  if (btor->ops[BTOR_AEQ_NODE])
    btor_msg (btor, 1, "virtual reads: %d", btor->stats.vreads);

  if (verbosity > 2)
  {
    btor_msg (btor, 2, "max rec. RW: %d", btor->stats.max_rec_rw_calls);
    btor_msg (btor,
              2,
              "number of expressions ever created: %lld",
              btor->stats.expressions);
    num_final_ops = number_of_ops (btor);
    assert (num_final_ops >= 0);
    btor_msg (btor, 2, "number of final expressions: %d", num_final_ops);
    if (num_final_ops > 0)
      for (i = 1; i < BTOR_NUM_OPS_NODE - 1; i++)
        if (btor->ops[i])
          btor_msg (btor, 2, " %s:%d", g_btor_op2string[i], btor->ops[i]);
  }

  btor_msg (btor, 1, "");
  btor_msg (btor, 1, "lemmas on demand statistics:");
  btor_msg (btor, 1, " LOD refinements: %d", btor->stats.lod_refinements);
  if (btor->stats.lod_refinements)
  {
    btor_msg (btor,
              1,
              " function congruence conflicts: %d",
              btor->stats.function_congruence_conflicts);
    btor_msg (btor,
              1,
              " beta reduction conflicts: %d",
              btor->stats.beta_reduction_conflicts);
    btor_msg (btor,
              1,
              " average lemma size: %.1f",
              BTOR_AVERAGE_UTIL (btor->stats.lemmas_size_sum,
                                 btor->stats.lod_refinements));
    btor_msg (btor,
              1,
              " average linking clause size: %.1f",
              BTOR_AVERAGE_UTIL (btor->stats.lclause_size_sum,
                                 btor->stats.lod_refinements));
  }
  btor_msg (btor, 1, "");

  btor_msg (
      btor, 1, "linear constraint equations: %d", btor->stats.linear_equations);
  btor_msg (btor,
            1,
            "gaussian elimination in linear equations: %d",
            btor->stats.gaussian_eliminations);
  btor_msg (btor,
            1,
            "eliminated sliced variables: %d",
            btor->stats.eliminated_slices);
  btor_msg (btor,
            1,
            "extracted skeleton constraints: %d",
            btor->stats.skeleton_constraints);
  btor_msg (btor, 1, "and normalizations: %d", btor->stats.ands_normalized);
  btor_msg (btor, 1, "add normalizations: %d", btor->stats.adds_normalized);
  btor_msg (btor, 1, "mul normalizations: %d", btor->stats.muls_normalized);
  btor_msg (btor,
            1,
            "synthesis assignment inconsistencies: %d",
            btor->stats.synthesis_assignment_inconsistencies);
  btor_msg (
      btor, 1, "  apply nodes: %d", btor->stats.synthesis_inconsistency_apply);
  btor_msg (btor,
            1,
            "  lambda nodes: %d",
            btor->stats.synthesis_inconsistency_lambda);
  btor_msg (
      btor, 1, "  var nodes: %d", btor->stats.synthesis_inconsistency_var);

  btor_msg (btor,
            1,
            "apply propagation during construction: %d",
            btor->stats.apply_props_construct);
  btor_msg (btor, 1, "beta reductions: %lld", btor->stats.beta_reduce_calls);
  btor_msg (
      btor, 1, "expression evaluations: %lld", btor->stats.eval_exp_calls);
  btor_msg (btor,
            1,
            "synthesized lambda applies: %lld",
            btor->stats.lambda_synth_apps);
  btor_msg (
      btor, 1, "lambda chains merged: %lld", btor->stats.lambda_chains_merged);
  btor_msg (btor, 1, "lambdas merged: %lld", btor->stats.lambdas_merged);
  btor_msg (btor, 1, "propagations: %lld", btor->stats.propagations);
  btor_msg (btor, 1, "propagations down: %lld", btor->stats.propagations_down);
  btor_msg (btor,
            1,
            "partial beta reduction restarts: %lld",
            btor->stats.partial_beta_reduction_restarts);

  btor_msg (btor, 1, "");
  btor_msg (btor, 1, "%.2f seconds beta-reduction", btor->time.beta);
  btor_msg (btor, 1, "%.2f seconds expression evaluation", btor->time.eval);
  btor_msg (btor, 1, "%.2f seconds lazy apply encoding", btor->time.enc_app);
  btor_msg (
      btor, 1, "%.2f seconds lazy lambda encoding", btor->time.enc_lambda);
  btor_msg (btor, 1, "%.2f seconds lazy var encoding", btor->time.enc_var);
  btor_msg (btor, 1, "%.2f seconds node search", btor->time.find_dfs);
  btor_msg (btor, 1, "%.2f seconds reachable search", btor->time.reachable);
  btor_msg (btor, 1, "%.2f seconds lemma generation", btor->time.lemma_gen);
  btor_msg (
      btor, 1, "%.2f seconds param apply search", btor->time.find_param_app);
  btor_msg (btor,
            1,
            "%.2f seconds not encoded apply search",
            btor->time.find_nenc_app);
  btor_msg (btor, 1, "");
  btor_msg (btor, 1, "%.2f seconds in rewriting engine", btor->time.rewrite);
  btor_msg (btor, 1, "%.2f seconds in pure SAT solving", btor->time.sat);
  btor_msg (btor, 1, "");
  btor_msg (btor,
            1,
            "%.2f seconds in variable substitution during rewriting (%.0f%%)",
            btor->time.subst,
            percent (btor->time.subst, btor->time.rewrite));
  btor_msg (
      btor,
      1,
      "%.2f seconds in embedded constraint replacing during rewriting (%.0f%%)",
      btor->time.embedded,
      percent (btor->time.embedded, btor->time.rewrite));
  btor_msg (btor,
            1,
            "%.2f seconds in beta reduction during rewriting (%.0f%%)",
            btor->time.betareduce,
            percent (btor->time.betareduce, btor->time.rewrite));
#ifndef BTOR_DO_NOT_ELIMINATE_SLICES
  btor_msg (btor,
            1,
            "%.2f seconds in slicing during rewriting (%.0f%%)",
            btor->time.slicing,
            percent (btor->time.slicing, btor->time.rewrite));
#endif
#ifndef BTOR_DO_NOT_PROCESS_SKELETON
  btor_msg (btor,
            1,
            "%.2f seconds skeleton preprocessing during rewriting (%.0f%%)",
            btor->time.skel,
            percent (btor->time.skel, btor->time.rewrite));
#endif
}

Btor *
btor_new_btor (void)
{
  BtorMemMgr *mm;
  Btor *btor;

  mm = btor_new_mem_mgr ();
  BTOR_CNEW (mm, btor);

  btor->mm = mm;

  btor->bv_assignments    = btor_new_bv_assignment_list (mm);
  btor->array_assignments = btor_new_array_assignment_list (mm);

  BTOR_INIT_UNIQUE_TABLE (mm, btor->nodes_unique_table);

  btor->avmgr = btor_new_aigvec_mgr (mm);

  btor->bv_vars = btor_new_ptr_hash_table (mm,
                                           (BtorHashPtr) btor_hash_exp_by_id,
                                           (BtorCmpPtr) btor_compare_exp_by_id);
  btor->array_vars =
      btor_new_ptr_hash_table (mm,
                               (BtorHashPtr) btor_hash_exp_by_id,
                               (BtorCmpPtr) btor_compare_exp_by_id);
  btor->lambdas = btor_new_ptr_hash_table (mm,
                                           (BtorHashPtr) btor_hash_exp_by_id,
                                           (BtorCmpPtr) btor_compare_exp_by_id);

  btor->bv_lambda_id      = 1;
  btor->array_lambda_id   = 1;
  btor->dvn_id            = 1;
  btor->dan_id            = 1;
  btor->valid_assignments = 1;
  btor->rewrite_level     = 3;
  btor->vread_index_id    = 1;
  btor->msgtick           = -1;
  btor->pprint            = 1;
#ifndef NDEBUG
  btor->chk_failed_assumptions = 1;
#endif
  // TODO debug
  btor->dual_prop = 1;

  BTOR_PUSH_STACK (btor->mm, btor->nodes_id_table, 0);

  btor->lod_cache =
      btor_new_ptr_hash_table (mm,
                               (BtorHashPtr) btor_hash_exp_by_id,
                               (BtorCmpPtr) btor_compare_exp_by_id);
  btor->varsubst_constraints =
      btor_new_ptr_hash_table (mm,
                               (BtorHashPtr) btor_hash_exp_by_id,
                               (BtorCmpPtr) btor_compare_exp_by_id);
  btor->embedded_constraints =
      btor_new_ptr_hash_table (mm,
                               (BtorHashPtr) btor_hash_exp_by_id,
                               (BtorCmpPtr) btor_compare_exp_by_id);
  btor->unsynthesized_constraints =
      btor_new_ptr_hash_table (mm,
                               (BtorHashPtr) btor_hash_exp_by_id,
                               (BtorCmpPtr) btor_compare_exp_by_id);
  btor->synthesized_constraints =
      btor_new_ptr_hash_table (mm,
                               (BtorHashPtr) btor_hash_exp_by_id,
                               (BtorCmpPtr) btor_compare_exp_by_id);
  btor->assumptions =
      btor_new_ptr_hash_table (mm,
                               (BtorHashPtr) btor_hash_exp_by_id,
                               (BtorCmpPtr) btor_compare_exp_by_id);
  btor->parameterized =
      btor_new_ptr_hash_table (mm,
                               (BtorHashPtr) btor_hash_exp_by_id,
                               (BtorCmpPtr) btor_compare_exp_by_id);

  BTOR_INIT_STACK (btor->arrays_with_model);

  btor->true_exp = btor_true_exp (btor);

  return btor;
}

void
btor_delete_btor (Btor *btor)
{
  assert (btor);

  int i;
  BtorNodePtrStack stack;
  BtorPtrHashTable *t;
  BtorPtrHashBucket *b, *b_app;
  BtorMemMgr *mm;
  BtorNode *exp;

  mm = btor->mm;

  btor_release_exp (btor, btor->true_exp);

#ifndef NDEBUG
  btor_delete_bv_assignment_list (
      btor->bv_assignments,
      btor->force_cleanup || btor->force_internal_cleanup);
  btor_delete_array_assignment_list (
      btor->array_assignments,
      btor->force_cleanup || btor->force_internal_cleanup);
#else
  btor_delete_bv_assignment_list (btor->bv_assignments, btor->force_cleanup);
  btor_delete_array_assignment_list (btor->array_assignments,
                                     btor->force_cleanup);
#endif

  for (b = btor->lod_cache->first; b; b = b->next)
    btor_release_exp (btor, (BtorNode *) b->key);
  btor_delete_ptr_hash_table (btor->lod_cache);

  for (b = btor->varsubst_constraints->first; b; b = b->next)
  {
    btor_release_exp (btor, (BtorNode *) b->key);
    btor_release_exp (btor, (BtorNode *) b->data.asPtr);
  }
  btor_delete_ptr_hash_table (btor->varsubst_constraints);

  for (b = btor->embedded_constraints->first; b; b = b->next)
    btor_release_exp (btor, (BtorNode *) b->key);
  btor_delete_ptr_hash_table (btor->embedded_constraints);

  for (b = btor->unsynthesized_constraints->first; b; b = b->next)
    btor_release_exp (btor, (BtorNode *) b->key);
  btor_delete_ptr_hash_table (btor->unsynthesized_constraints);

  for (b = btor->synthesized_constraints->first; b; b = b->next)
    btor_release_exp (btor, (BtorNode *) b->key);
  btor_delete_ptr_hash_table (btor->synthesized_constraints);

  for (b = btor->assumptions->first; b; b = b->next)
    btor_release_exp (btor, (BtorNode *) b->key);
  btor_delete_ptr_hash_table (btor->assumptions);

  if (btor->model_gen)
  {
    for (b = btor->var_rhs->first; b; b = b->next)
      btor_release_exp (btor, (BtorNode *) b->key);
    btor_delete_ptr_hash_table (btor->var_rhs);

    for (b = btor->array_rhs->first; b; b = b->next)
      btor_release_exp (btor, (BtorNode *) b->key);
    btor_delete_ptr_hash_table (btor->array_rhs);
  }

  for (i = 0; i < BTOR_COUNT_STACK (btor->arrays_with_model); i++)
    btor_release_exp (btor, btor->arrays_with_model.start[i]);
  BTOR_RELEASE_STACK (mm, btor->arrays_with_model);

  BTOR_INIT_STACK (stack);
  for (b = btor->lambdas->first; b; b = b->next)
  {
    t = ((BtorLambdaNode *) b->key)->synth_apps;
    if (t)
    {
      for (b_app = t->first; b_app; b_app = b_app->next)
        BTOR_PUSH_STACK (mm, stack, (BtorNode *) b_app->key);
      ((BtorLambdaNode *) b->key)->synth_apps = 0;
      btor_delete_ptr_hash_table (t);
    }
  }

  while (!BTOR_EMPTY_STACK (stack))
    btor_release_exp (btor, BTOR_POP_STACK (stack));
  BTOR_RELEASE_STACK (mm, stack);

  if (btor->force_cleanup && btor->external_refs)
  {
    for (i = BTOR_COUNT_STACK (btor->nodes_id_table) - 1; i >= 0; i--)
    {
      if (!(exp = BTOR_PEEK_STACK (btor->nodes_id_table, i))) continue;
      if (exp->ext_refs)
      {
        assert (exp->ext_refs <= exp->refs);
        exp->refs = exp->refs - exp->ext_refs + 1;
        btor->external_refs -= exp->ext_refs;
        assert (exp->refs > 0);
        exp->ext_refs = 0;
        btor_release_exp (btor, exp);
      }
    }
    assert (btor->external_refs == 0);
#ifndef NDEBUG
    if (!btor->force_internal_cleanup)
      for (i = BTOR_COUNT_STACK (btor->nodes_id_table) - 1; i >= 0; i--)
        assert (!BTOR_PEEK_STACK (btor->nodes_id_table, i));
#endif
  }
#ifndef NDEBUG
  int j;
  if (btor->force_internal_cleanup)
  {
    j = 0;
    for (j = 0; j < 2; j++)
    {
      for (i = BTOR_COUNT_STACK (btor->nodes_id_table) - 1; i >= 0; i--)
      {
        if (!(exp = BTOR_PEEK_STACK (btor->nodes_id_table, i))) continue;
        assert (exp->refs);
        if (j || (!j && BTOR_IS_PROXY_NODE (exp)))
        {
          exp->refs = 1;
          btor_release_exp (btor, exp);
        }
      }
    }
    for (i = BTOR_COUNT_STACK (btor->nodes_id_table) - 1; i >= 0; i--)
      assert (!BTOR_PEEK_STACK (btor->nodes_id_table, i));
  }

  int k;
  BtorNode *cur;
  if (btor->nodes_unique_table.num_elements)
    BTORLOG ("*** btor->nodes_unique_table.num_elements: %d",
             0,
             btor->nodes_unique_table.num_elements);
  for (k = 0; k < btor->nodes_unique_table.size; k++)
    for (cur = btor->nodes_unique_table.chains[k]; cur; cur = cur->next)
      BTORLOG ("  unreleased node: %s (%d)", node2string (cur), cur->refs);
#endif
  assert (getenv ("BTORLEAK") || getenv ("BTORLEAKEXP")
          || btor->nodes_unique_table.num_elements == 0);
  BTOR_RELEASE_UNIQUE_TABLE (mm, btor->nodes_unique_table);
  BTOR_RELEASE_STACK (mm, btor->nodes_id_table);

  assert (getenv ("BTORLEAK") || getenv ("BTORLEAKSORT")
          || btor->sorts_unique_table.num_elements == 0);
  BTOR_RELEASE_UNIQUE_TABLE (mm, btor->sorts_unique_table);

  btor_delete_ptr_hash_table (btor->bv_vars);
  btor_delete_ptr_hash_table (btor->array_vars);
  btor_delete_ptr_hash_table (btor->lambdas);
  btor_delete_ptr_hash_table (btor->parameterized);

  btor_delete_aigvec_mgr (btor->avmgr);

  assert (btor->rec_rw_calls == 0);
  BTOR_DELETE (mm, btor);
  btor_delete_mem_mgr (mm);
}

/* synthesizes unsynthesized constraints and updates constraints tables. */
static void
process_unsynthesized_constraints (Btor *btor)
{
  assert (btor);
  assert (!btor->inconsistent);

  BtorPtrHashTable *uc, *sc;
  BtorPtrHashBucket *bucket;
  BtorNode *cur;
  BtorAIG *aig;
  BtorAIGMgr *amgr;

  uc   = btor->unsynthesized_constraints;
  sc   = btor->synthesized_constraints;
  amgr = btor_get_aig_mgr_aigvec_mgr (btor->avmgr);

  while (uc->count > 0)
  {
    bucket = uc->first;
    assert (bucket);
    cur = (BtorNode *) bucket->key;

#ifndef NDEBUG
    if (btor->rewrite_level > 2)
    {
      BtorNode *real_cur = BTOR_REAL_ADDR_NODE (cur);
      if (real_cur->kind == BTOR_BEQ_NODE)
      {
        BtorNode *left  = real_cur->e[0];
        BtorNode *right = real_cur->e[1];
        BtorNode *other;

        if (BTOR_REAL_ADDR_NODE (left)->kind == BTOR_BV_CONST_NODE)
          other = right;
        else if (BTOR_REAL_ADDR_NODE (right)->kind == BTOR_BV_CONST_NODE)
          other = left;
        else
          other = 0;

        if (other && !BTOR_IS_INVERTED_NODE (other)
            && other->kind == BTOR_ADD_NODE)
        {
          assert (BTOR_REAL_ADDR_NODE (other->e[0])->kind
                  != BTOR_BV_CONST_NODE);
          assert (BTOR_REAL_ADDR_NODE (other->e[1])->kind
                  != BTOR_BV_CONST_NODE);
        }
      }
    }
#endif

    if (!btor_find_in_ptr_hash_table (sc, cur))
    {
      aig = btor_exp_to_aig (btor, cur);
      if (aig == BTOR_AIG_FALSE)
      {
        btor->found_constraint_false = 1;
        break;
      }
      btor_add_toplevel_aig_to_sat (amgr, aig);
      btor_release_aig (amgr, aig);
      (void) btor_insert_in_ptr_hash_table (sc, cur);
      btor_remove_from_ptr_hash_table (uc, cur, 0, 0);

      btor->stats.constraints.synthesized++;
      report_constraint_stats (btor, 0);
    }
    else
    {
      /* constraint is already in sc */
      btor_remove_from_ptr_hash_table (uc, cur, 0, 0);
      btor_release_exp (btor, cur);
    }
  }
}

static void
update_assumptions (Btor *btor)
{
  assert (btor);
  assert (check_unique_table_mark_unset_dbg (btor));

  BtorPtrHashTable *ass;
  BtorPtrHashBucket *b;
  BtorNode *cur, *simp;

  ass = btor_new_ptr_hash_table (btor->mm,
                                 (BtorHashPtr) btor_hash_exp_by_id,
                                 (BtorCmpPtr) btor_compare_exp_by_id);

  for (b = btor->assumptions->first; b; b = b->next)
  {
    cur = (BtorNode *) b->key;
    if (BTOR_REAL_ADDR_NODE (cur)->simplified)
    {
      simp = btor_simplify_exp (btor, cur);
      if (!btor_find_in_ptr_hash_table (ass, simp))
        btor_insert_in_ptr_hash_table (ass, btor_copy_exp (btor, simp));
      btor_release_exp (btor, cur);
    }
    else
    {
      if (!btor_find_in_ptr_hash_table (ass, cur))
        btor_insert_in_ptr_hash_table (ass, cur);
      else
        btor_release_exp (btor, cur);
    }
  }
  btor_delete_ptr_hash_table (btor->assumptions);
  btor->assumptions = ass;
}

static void
insert_unsynthesized_constraint (Btor *btor, BtorNode *exp)
{
  assert (btor);
  assert (exp);
  assert (!BTOR_REAL_ADDR_NODE (exp)->parameterized);

  BtorPtrHashTable *uc;

  if (BTOR_IS_BV_CONST_NODE (BTOR_REAL_ADDR_NODE (exp)))
  {
    if ((BTOR_IS_INVERTED_NODE (exp)
         && BTOR_REAL_ADDR_NODE (exp)->bits[0] == '1')
        || (!BTOR_IS_INVERTED_NODE (exp) && exp->bits[0] == '0'))
    {
      btor->inconsistent = 1;
      return;
    }
    else
    {
      /* we do not add true */
      assert ((BTOR_IS_INVERTED_NODE (exp)
               && BTOR_REAL_ADDR_NODE (exp)->bits[0] == '0')
              || (!BTOR_IS_INVERTED_NODE (exp) && exp->bits[0] == '1'));
      return;
    }
  }

  uc = btor->unsynthesized_constraints;
  if (!btor_find_in_ptr_hash_table (uc, exp))
  {
    assert (!btor_find_in_ptr_hash_table (btor->embedded_constraints, exp));
    (void) btor_insert_in_ptr_hash_table (uc, btor_copy_exp (btor, exp));
    BTOR_REAL_ADDR_NODE (exp)->constraint = 1;
    btor->stats.constraints.unsynthesized++;
  }
}

static void
insert_embedded_constraint (Btor *btor, BtorNode *exp)
{
  assert (btor);
  assert (exp);
  assert (!BTOR_REAL_ADDR_NODE (exp)->parameterized);
  assert (!BTOR_IS_BV_CONST_NODE (BTOR_REAL_ADDR_NODE (exp)));

  if (!btor_find_in_ptr_hash_table (btor->embedded_constraints, exp))
  {
    assert (
        !btor_find_in_ptr_hash_table (btor->unsynthesized_constraints, exp));
    (void) btor_insert_in_ptr_hash_table (btor->embedded_constraints,
                                          btor_copy_exp (btor, exp));
    BTOR_REAL_ADDR_NODE (exp)->constraint = 1;
    btor->stats.constraints.embedded++;
  }
}

static void
insert_varsubst_constraint (Btor *btor, BtorNode *left, BtorNode *right)
{
  assert (btor);
  assert (left);
  assert (right);

  BtorNode *eq;
  BtorPtrHashTable *vsc;
  BtorPtrHashBucket *bucket;

  vsc    = btor->varsubst_constraints;
  bucket = btor_find_in_ptr_hash_table (vsc, left);

  if (!bucket)
  {
    if (btor->model_gen && !BTOR_IS_FUN_NODE (BTOR_REAL_ADDR_NODE (right))
        && !btor_find_in_ptr_hash_table (btor->var_rhs, left))
    {
      btor_insert_in_ptr_hash_table (btor->var_rhs, btor_copy_exp (btor, left));
    }

    if (btor->model_gen && BTOR_IS_FUN_NODE (BTOR_REAL_ADDR_NODE (right))
        && !btor_find_in_ptr_hash_table (btor->array_rhs, left))
    {
      btor_insert_in_ptr_hash_table (btor->array_rhs,
                                     btor_copy_exp (btor, left));
    }

    btor_insert_in_ptr_hash_table (vsc, btor_copy_exp (btor, left))
        ->data.asPtr = btor_copy_exp (btor, right);
    /* do not set constraint flag, as they are gone after substitution
     * and treated differently */
    btor->stats.constraints.varsubst++;
  }
  /* if v = t_1 is already in varsubst, we
   * have to synthesize v = t_2 */
  else if (right != (BtorNode *) bucket->data.asPtr)
  {
    eq = btor_eq_exp (btor, left, right);
    insert_unsynthesized_constraint (btor, eq);
    btor_release_exp (btor, eq);
  }
}

static BtorSubstCompKind
reverse_subst_comp_kind (Btor *btor, BtorSubstCompKind comp)
{
  assert (btor);
  (void) btor;
  switch (comp)
  {
    case BTOR_SUBST_COMP_ULT_KIND: return BTOR_SUBST_COMP_UGT_KIND;
    case BTOR_SUBST_COMP_ULTE_KIND: return BTOR_SUBST_COMP_UGTE_KIND;
    case BTOR_SUBST_COMP_UGT_KIND: return BTOR_SUBST_COMP_ULT_KIND;
    default:
      assert (comp == BTOR_SUBST_COMP_UGTE_KIND);
      return BTOR_SUBST_COMP_ULTE_KIND;
  }
}

static BtorNode *
lambda_var_exp (Btor *btor, int len)
{
  BtorNode *result;
  char *name;
  int string_len;
  BtorMemMgr *mm;

  assert (btor);
  assert (len > 0);

  mm = btor->mm;

  string_len = btor_num_digits_util (btor->bv_lambda_id) + 11;
  BTOR_NEWN (mm, name, string_len);
  sprintf (name, "bvlambda_%d_", btor->bv_lambda_id);
  btor->bv_lambda_id++;
  result = btor_var_exp (btor, len, name);
  BTOR_DELETEN (mm, name, string_len);
  return result;
}

/* check if left does not occur on the right side */
static int
occurrence_check (Btor *btor, BtorNode *left, BtorNode *right)
{
  assert (btor);
  assert (left);
  assert (right);

  BtorNode *cur, *real_left;
  BtorNodePtrStack stack, unmark_stack;
  int is_cyclic, i;
  BtorMemMgr *mm;

  is_cyclic = 0;
  mm        = btor->mm;
  real_left = BTOR_REAL_ADDR_NODE (left);
  BTOR_INIT_STACK (stack);
  BTOR_INIT_STACK (unmark_stack);

  cur = BTOR_REAL_ADDR_NODE (right);
  goto OCCURRENCE_CHECK_ENTER_WITHOUT_POP;

  do
  {
    cur = BTOR_REAL_ADDR_NODE (BTOR_POP_STACK (stack));
  OCCURRENCE_CHECK_ENTER_WITHOUT_POP:
    assert (cur->occ_mark == 0 || cur->occ_mark == 1);
    if (cur->occ_mark == 0)
    {
      cur->occ_mark = 1;
      BTOR_PUSH_STACK (mm, unmark_stack, cur);
      if (cur == real_left)
      {
        is_cyclic = 1;
        break;
      }
      for (i = cur->arity - 1; i >= 0; i--)
        BTOR_PUSH_STACK (mm, stack, cur->e[i]);
    }
  } while (!BTOR_EMPTY_STACK (stack));
  BTOR_RELEASE_STACK (mm, stack);

  while (!BTOR_EMPTY_STACK (unmark_stack))
  {
    cur = BTOR_POP_STACK (unmark_stack);
    assert (BTOR_IS_REGULAR_NODE (cur));
    assert (cur->occ_mark == 1);
    cur->occ_mark = 0;
  }
  BTOR_RELEASE_STACK (mm, unmark_stack);

  return is_cyclic;
}

/* checks if we can substitute and normalizes arguments to substitution,
 * substitute left_result with right_result, exp is child of AND_NODE */
static int
normalize_substitution (Btor *btor,
                        BtorNode *exp,
                        BtorNode **left_result,
                        BtorNode **right_result)
{
  BtorNode *left, *right, *real_left, *real_right, *tmp, *inv, *var, *lambda;
  BtorNode *const_exp, *real_exp;
  int leadings;
  char *ic, *fc, *bits;
  BtorMemMgr *mm;
  BtorSubstCompKind comp;

  assert (btor);
  assert (exp);
  assert (left_result);
  assert (right_result);
  assert (btor->rewrite_level > 1);
  assert (btor_simplify_exp (btor, exp) == exp);

  mm = btor->mm;

  /* boolean BV_NODE, force assignment (right_result) w.r.t. phase */
  if (BTOR_IS_BV_VAR_NODE (BTOR_REAL_ADDR_NODE (exp)))
  {
    assert (BTOR_REAL_ADDR_NODE (exp)->len == 1);
    if (BTOR_IS_INVERTED_NODE (exp))
    {
      *left_result  = btor_copy_exp (btor, BTOR_REAL_ADDR_NODE (exp));
      *right_result = btor_zero_exp (btor, 1);
    }
    else
    {
      *left_result  = btor_copy_exp (btor, exp);
      *right_result = btor_one_exp (btor, 1);
    }
    return 1;
  }

  if (BTOR_REAL_ADDR_NODE (exp)->kind == BTOR_ULT_NODE
      && (BTOR_IS_BV_VAR_NODE (
              BTOR_REAL_ADDR_NODE (BTOR_REAL_ADDR_NODE (exp)->e[0]))
          || BTOR_IS_BV_VAR_NODE (
                 BTOR_REAL_ADDR_NODE (BTOR_REAL_ADDR_NODE (exp)->e[1]))))
  {
    real_exp = BTOR_REAL_ADDR_NODE (exp);

    if (BTOR_IS_INVERTED_NODE (exp))
      comp = BTOR_SUBST_COMP_UGTE_KIND;
    else
      comp = BTOR_SUBST_COMP_ULT_KIND;

    if (BTOR_IS_BV_VAR_NODE (BTOR_REAL_ADDR_NODE (real_exp->e[0])))
    {
      var   = real_exp->e[0];
      right = real_exp->e[1];
    }
    else
    {
      assert (BTOR_IS_BV_VAR_NODE (BTOR_REAL_ADDR_NODE (real_exp->e[1])));
      var   = real_exp->e[1];
      right = real_exp->e[0];
      comp  = reverse_subst_comp_kind (btor, comp);
    }

    /* ~a comp b is equal to a reverse_comp ~b,
     * where comp in ult, ulte, ugt, ugte
     * (e.g. reverse_comp of ult is ugt) */
    if (BTOR_IS_INVERTED_NODE (var))
    {
      var   = BTOR_REAL_ADDR_NODE (var);
      right = BTOR_INVERT_NODE (right);
      comp  = reverse_subst_comp_kind (btor, comp);
    }

    /* we do not create a lambda (index) if variable is already in
     * substitution table */
    assert (!BTOR_IS_INVERTED_NODE (var));
    if (btor_find_in_ptr_hash_table (btor->varsubst_constraints, var)) return 0;

    if (!BTOR_IS_BV_CONST_NODE (BTOR_REAL_ADDR_NODE (right))) return 0;

    if (BTOR_IS_INVERTED_NODE (right))
      bits = btor_not_const_3vl (mm, BTOR_REAL_ADDR_NODE (right)->bits);
    else
      bits = btor_copy_const (mm, right->bits);

    if (comp == BTOR_SUBST_COMP_ULT_KIND || comp == BTOR_SUBST_COMP_ULTE_KIND)
    {
      leadings = btor_get_num_leading_zeros_const (btor->mm, bits);
      if (leadings > 0)
      {
        const_exp = btor_zero_exp (btor, leadings);
        lambda    = lambda_var_exp (btor, var->len - leadings);
        tmp       = btor_concat_exp (btor, const_exp, lambda);
        insert_varsubst_constraint (btor, var, tmp);
        btor_release_exp (btor, const_exp);
        btor_release_exp (btor, lambda);
        btor_release_exp (btor, tmp);
      }
    }
    else
    {
      assert (comp == BTOR_SUBST_COMP_UGT_KIND
              || comp == BTOR_SUBST_COMP_UGTE_KIND);
      leadings = btor_get_num_leading_ones_const (btor->mm, bits);
      if (leadings > 0)
      {
        const_exp = btor_ones_exp (btor, leadings);
        lambda    = lambda_var_exp (btor, var->len - leadings);
        tmp       = btor_concat_exp (btor, const_exp, lambda);
        insert_varsubst_constraint (btor, var, tmp);
        btor_release_exp (btor, const_exp);
        btor_release_exp (btor, lambda);
        btor_release_exp (btor, tmp);
      }
    }

    btor_delete_const (btor->mm, bits);
    return 0;
  }

  /* in the boolean case a != b is the same as a == ~b */
  if (BTOR_IS_INVERTED_NODE (exp)
      && BTOR_REAL_ADDR_NODE (exp)->kind == BTOR_BEQ_NODE
      && BTOR_REAL_ADDR_NODE (BTOR_REAL_ADDR_NODE (exp)->e[0])->len == 1)
  {
    left  = BTOR_REAL_ADDR_NODE (exp)->e[0];
    right = BTOR_REAL_ADDR_NODE (exp)->e[1];

    if (BTOR_IS_BV_VAR_NODE (BTOR_REAL_ADDR_NODE (left)))
    {
      *left_result  = btor_copy_exp (btor, left);
      *right_result = BTOR_INVERT_NODE (btor_copy_exp (btor, right));
      goto BTOR_NORMALIZE_SUBST_RESULT;
    }

    if (BTOR_IS_BV_VAR_NODE (BTOR_REAL_ADDR_NODE (right)))
    {
      *left_result  = btor_copy_exp (btor, right);
      *right_result = BTOR_INVERT_NODE (btor_copy_exp (btor, left));
      goto BTOR_NORMALIZE_SUBST_RESULT;
    }
  }

  if (BTOR_IS_INVERTED_NODE (exp) || !BTOR_IS_ARRAY_OR_BV_EQ_NODE (exp))
    return 0;

  left       = exp->e[0];
  right      = exp->e[1];
  real_left  = BTOR_REAL_ADDR_NODE (left);
  real_right = BTOR_REAL_ADDR_NODE (right);

  if (!BTOR_IS_BV_VAR_NODE (real_left) && !BTOR_IS_BV_VAR_NODE (real_right)
      && !BTOR_IS_ARRAY_VAR_NODE (real_left)
      && !BTOR_IS_ARRAY_VAR_NODE (real_right))
  {
    if (btor_rewrite_linear_term (btor, left, &fc, left_result, &tmp))
      *right_result = btor_sub_exp (btor, right, tmp);
    else if (btor_rewrite_linear_term (btor, right, &fc, left_result, &tmp))
      *right_result = btor_sub_exp (btor, left, tmp);
    else
      return 0;

    btor->stats.gaussian_eliminations++;

    btor_release_exp (btor, tmp);
    ic = btor_inverse_const (btor->mm, fc);
    btor_delete_const (btor->mm, fc);
    inv = btor_const_exp (btor, ic);
    btor_delete_const (btor->mm, ic);
    tmp = btor_mul_exp (btor, *right_result, inv);
    btor_release_exp (btor, inv);
    btor_release_exp (btor, *right_result);
    *right_result = tmp;
  }
  else
  {
    if ((!BTOR_IS_BV_VAR_NODE (real_left) && BTOR_IS_BV_VAR_NODE (real_right))
        || (!BTOR_IS_ARRAY_VAR_NODE (real_left)
            && BTOR_IS_ARRAY_VAR_NODE (real_right)))
    {
      *left_result  = right;
      *right_result = left;
    }
    else
    {
      *left_result  = left;
      *right_result = right;
    }

    btor_copy_exp (btor, left);
    btor_copy_exp (btor, right);
  }

BTOR_NORMALIZE_SUBST_RESULT:
  if (BTOR_IS_INVERTED_NODE (*left_result))
  {
    *left_result  = BTOR_INVERT_NODE (*left_result);
    *right_result = BTOR_INVERT_NODE (*right_result);
  }

  if (occurrence_check (btor, *left_result, *right_result))
  {
    btor_release_exp (btor, *left_result);
    btor_release_exp (btor, *right_result);
    return 0;
  }

  return 1;
}

static int
constraint_is_inconsistent (Btor *btor, BtorNode *exp)
{
  assert (btor);
  assert (exp);
  assert (btor->rewrite_level > 1);
  assert (BTOR_REAL_ADDR_NODE (exp)->len == 1);

  BtorNode *rep;

  rep = btor_simplify_exp (btor, exp);

  return rep == BTOR_INVERT_NODE (rep);
}

static int
has_parents_exp (Btor *btor, BtorNode *exp)
{
  BtorParentIterator it;

  assert (btor);
  assert (exp);
  (void) btor;

  init_full_parent_iterator (&it, exp);
  return has_next_parent_full_parent_iterator (&it);
}

static int
is_embedded_constraint_exp (Btor *btor, BtorNode *exp)
{
  assert (btor);
  assert (exp);
  // FIXME: use exp->parents > 0
  return BTOR_REAL_ADDR_NODE (exp)->len == 1 && has_parents_exp (btor, exp);
}

static void
insert_new_constraint (Btor *btor, BtorNode *exp)
{
  BtorNode *left, *right, *real_exp;
  assert (btor);
  assert (exp);
  assert (BTOR_REAL_ADDR_NODE (exp)->len == 1);
  assert (!BTOR_REAL_ADDR_NODE (exp)->parameterized);

  exp      = btor_simplify_exp (btor, exp);
  real_exp = BTOR_REAL_ADDR_NODE (exp);

  if (BTOR_IS_BV_CONST_NODE (real_exp))
  {
    /* we do not add true/false */
    if ((BTOR_IS_INVERTED_NODE (exp) && real_exp->bits[0] == '1')
        || (!BTOR_IS_INVERTED_NODE (exp) && real_exp->bits[0] == '0'))
      btor->inconsistent = 1;
    else
    {
      assert ((BTOR_IS_INVERTED_NODE (exp) && real_exp->bits[0] == '0')
              || (!BTOR_IS_INVERTED_NODE (exp) && real_exp->bits[0] == '1'));
    }
    return;
  }

  if (!btor_find_in_ptr_hash_table (btor->synthesized_constraints, exp))
  {
    if (btor->rewrite_level > 1)
    {
      if (normalize_substitution (btor, exp, &left, &right))
      {
        insert_varsubst_constraint (btor, left, right);
        btor_release_exp (btor, left);
        btor_release_exp (btor, right);
      }
      else
      {
        if (constraint_is_inconsistent (btor, exp)) btor->inconsistent = 1;

        if (!real_exp->constraint)
        {
          if (is_embedded_constraint_exp (btor, exp))
            insert_embedded_constraint (btor, exp);
          else
            insert_unsynthesized_constraint (btor, exp);
        }
        else
        {
          assert (
              btor_find_in_ptr_hash_table (btor->unsynthesized_constraints, exp)
              || btor_find_in_ptr_hash_table (btor->embedded_constraints, exp));
        }
      }
    }
    else
      insert_unsynthesized_constraint (btor, exp);

    report_constraint_stats (btor, 0);
  }
}

static void
btor_reset_assumptions (Btor *btor)
{
  BtorPtrHashBucket *bucket;
  assert (btor);
  for (bucket = btor->assumptions->first; bucket; bucket = bucket->next)
    btor_release_exp (btor, (BtorNode *) bucket->key);
  btor_delete_ptr_hash_table (btor->assumptions);
  btor->assumptions =
      btor_new_ptr_hash_table (btor->mm,
                               (BtorHashPtr) btor_hash_exp_by_id,
                               (BtorCmpPtr) btor_compare_exp_by_id);
}

static void
btor_reset_array_models (Btor *btor)
{
  BtorNode *cur;
  int i;

  assert (btor);

  for (i = 0; i < BTOR_COUNT_STACK (btor->arrays_with_model); i++)
  {
    cur = btor->arrays_with_model.start[i];
    assert (!BTOR_IS_INVERTED_NODE (cur));
    assert (BTOR_IS_FUN_NODE (cur));
    assert (cur->rho);
    btor_delete_ptr_hash_table (cur->rho);
    cur->rho = 0;
    btor_release_exp (btor, cur);
  }
  BTOR_RESET_STACK (btor->arrays_with_model);
}

static void
btor_reset_incremental_usage (Btor *btor)
{
  assert (btor);

  btor_reset_assumptions (btor);
  btor_reset_array_models (btor);
  btor->valid_assignments = 0;
}

static void
add_constraint (Btor *btor, BtorNode *exp)
{
  assert (btor);
  assert (exp);
  assert (check_unique_table_mark_unset_dbg (btor));

  BtorNode *cur, *child;
  BtorNodePtrStack stack;
  BtorMemMgr *mm;

  exp = btor_simplify_exp (btor, exp);
  assert (!BTOR_IS_FUN_NODE (BTOR_REAL_ADDR_NODE (exp)));
  assert (BTOR_REAL_ADDR_NODE (exp)->len == 1);
  assert (!BTOR_REAL_ADDR_NODE (exp)->parameterized);

  mm = btor->mm;
  if (btor->valid_assignments) btor_reset_incremental_usage (btor);

  if (!BTOR_IS_INVERTED_NODE (exp) && BTOR_IS_AND_NODE (exp))
  {
    BTOR_INIT_STACK (stack);
    cur = exp;
    goto ADD_CONSTRAINT_ENTER_LOOP_WITHOUT_POP;

    do
    {
      cur = BTOR_POP_STACK (stack);
    ADD_CONSTRAINT_ENTER_LOOP_WITHOUT_POP:
      assert (!BTOR_IS_INVERTED_NODE (cur));
      assert (BTOR_IS_AND_NODE (cur));
      assert (cur->mark == 0 || cur->mark == 1);
      if (!cur->mark)
      {
        cur->mark = 1;
        child     = cur->e[1];
        if (!BTOR_IS_INVERTED_NODE (child) && BTOR_IS_AND_NODE (child))
          BTOR_PUSH_STACK (mm, stack, child);
        else
          insert_new_constraint (btor, child);
        child = cur->e[0];
        if (!BTOR_IS_INVERTED_NODE (child) && BTOR_IS_AND_NODE (child))
          BTOR_PUSH_STACK (mm, stack, child);
        else
          insert_new_constraint (btor, child);
      }
    } while (!BTOR_EMPTY_STACK (stack));
    BTOR_RELEASE_STACK (mm, stack);
    btor_mark_exp (btor, exp, 0);
  }
  else
    insert_new_constraint (btor, exp);

  assert (check_constraints_not_const_dbg (btor));
}

void
btor_assert_exp (Btor *btor, BtorNode *exp)
{
  assert (btor);
  assert (exp);
  exp = btor_simplify_exp (btor, exp);
  assert (!BTOR_IS_FUN_NODE (BTOR_REAL_ADDR_NODE (exp)));
  assert (BTOR_REAL_ADDR_NODE (exp)->len == 1);
  assert (!BTOR_REAL_ADDR_NODE (exp)->parameterized);

  add_constraint (btor, exp);
}

static int
exp_to_cnf_lit (Btor *btor, BtorNode *exp)
{
  int res, sign, val;
  BtorSATMgr *smgr;
  BtorAIGMgr *amgr;
  BtorAIG *aig;

  assert (btor);
  assert (exp);
  assert (BTOR_REAL_ADDR_NODE (exp)->len == 1);

  exp = btor_simplify_exp (btor, exp);

  sign = 1;

  if (BTOR_IS_INVERTED_NODE (exp))
  {
    exp = BTOR_INVERT_NODE (exp);
    sign *= -1;
  }

  aig = btor_exp_to_aig (btor, exp);

  amgr = btor_get_aig_mgr_aigvec_mgr (btor->avmgr);
  smgr = btor_get_sat_mgr_aig_mgr (amgr);

  if (BTOR_IS_CONST_AIG (aig))
  {
    res = smgr->true_lit;
    if (aig == BTOR_AIG_FALSE) sign *= -1;
  }
  else
  {
    if (BTOR_IS_INVERTED_AIG (aig))
    {
      aig = BTOR_INVERT_AIG (aig);
      sign *= -1;
    }

    if (!aig->cnf_id)
    {
      assert (!exp->tseitin);
      btor_aig_to_sat_tseitin (amgr, aig);
      exp->tseitin = 1;
    }

    res = aig->cnf_id;
    btor_release_aig (amgr, aig);

    if ((val = btor_fixed_sat (smgr, res)))
    {
      res = smgr->true_lit;
      if (val < 0) sign *= -1;
    }
  }
  res *= sign;

  return res;
}

void
btor_assume_exp (Btor *btor, BtorNode *exp)
{
  assert (btor);
  assert (btor->inc_enabled);
  assert (exp);

  exp = btor_simplify_exp (btor, exp);

  if (btor->valid_assignments) btor_reset_incremental_usage (btor);

  if (!btor_find_in_ptr_hash_table (btor->assumptions, exp))
    (void) btor_insert_in_ptr_hash_table (btor->assumptions,
                                          btor_copy_exp (btor, exp));
}

int
btor_is_assumption_exp (Btor *btor, BtorNode *exp)
{
  assert (btor);
  assert (btor->inc_enabled);
  assert (exp);

  exp = btor_simplify_exp (btor, exp);

  if (BTOR_REAL_ADDR_NODE (exp) == BTOR_REAL_ADDR_NODE (btor->true_exp))
    return 1;

  if (BTOR_IS_FUN_NODE (BTOR_REAL_ADDR_NODE (exp))
      || BTOR_REAL_ADDR_NODE (exp)->len != 1
      || BTOR_REAL_ADDR_NODE (exp)->parameterized)
    return 0;

  return btor_find_in_ptr_hash_table (btor->assumptions, exp) ? 1 : 0;
}

int
btor_failed_exp (Btor *btor, BtorNode *exp)
{
  assert (btor);
  assert (btor->inc_enabled);
  assert (btor->last_sat_result == BTOR_UNSAT);
  assert (exp);
  assert (check_unique_table_mark_unset_dbg (btor));

  int i, lit;
  BtorAIG *aig;
  BtorNode *real_exp, *cur, *e;
  BtorNodePtrStack work_stack, assumptions;
  BtorSATMgr *smgr;
  BtorAIGMgr *amgr;

  exp = btor_simplify_exp (btor, exp);
  assert (BTOR_REAL_ADDR_NODE (exp)->btor == btor);
  assert (!BTOR_IS_FUN_NODE (BTOR_REAL_ADDR_NODE (exp)));
  assert (BTOR_REAL_ADDR_NODE (exp)->len == 1);
  assert (!BTOR_REAL_ADDR_NODE (exp)->parameterized);
  assert (btor_is_assumption_exp (btor, exp));

  if (btor->inconsistent) return 0;

  if (exp == btor->true_exp) return 0;

  if (exp == BTOR_INVERT_NODE (btor->true_exp)) return 1;

  if (BTOR_IS_INVERTED_NODE (exp) || !BTOR_IS_AND_NODE (exp))
  {
    real_exp = BTOR_REAL_ADDR_NODE (exp);
    assert (btor->found_constraint_false || BTOR_IS_SYNTH_NODE (real_exp));

    if (!BTOR_IS_SYNTH_NODE (real_exp)) return 0;

    if (btor->found_constraint_false)
      return ((BTOR_IS_INVERTED_NODE (exp)
               && real_exp->av->aigs[0] == BTOR_AIG_TRUE)
              || (!BTOR_IS_INVERTED_NODE (exp)
                  && real_exp->av->aigs[0] == BTOR_AIG_FALSE));
    else
    {
      if ((BTOR_IS_INVERTED_NODE (exp)
           && real_exp->av->aigs[0] == BTOR_AIG_FALSE)
          || (!BTOR_IS_INVERTED_NODE (exp)
              && real_exp->av->aigs[0] == BTOR_AIG_TRUE))
        return 0;

      amgr = btor_get_aig_mgr_aigvec_mgr (btor->avmgr);
      smgr = btor_get_sat_mgr_aig_mgr (amgr);

      lit = exp_to_cnf_lit (btor, exp);
      if (abs (lit) == smgr->true_lit) return lit < 0 ? 1 : 0;
      return btor_failed_sat (smgr, lit);
    }
  }

  BTOR_INIT_STACK (assumptions);
  BTOR_INIT_STACK (work_stack);
  BTOR_PUSH_STACK (btor->mm, work_stack, exp);
  while (!BTOR_EMPTY_STACK (work_stack))
  {
    cur = BTOR_POP_STACK (work_stack);
    assert (!BTOR_IS_INVERTED_NODE (cur));
    assert (BTOR_IS_AND_NODE (cur));
    assert (cur->mark == 0 || cur->mark == 1);
    if (cur->mark) continue;
    cur->mark = 1;
    for (i = 0; i < 2; i++)
    {
      e = cur->e[i];
      if (!BTOR_IS_INVERTED_NODE (e) && BTOR_IS_AND_NODE (e))
        BTOR_PUSH_STACK (btor->mm, work_stack, cur->e[i]);
      else
      {
        if (!BTOR_IS_SYNTH_NODE (BTOR_REAL_ADDR_NODE (e))) continue;

        aig = BTOR_REAL_ADDR_NODE (e)->av->aigs[0];
        if ((BTOR_IS_INVERTED_NODE (e) && aig == BTOR_AIG_FALSE)
            || (!BTOR_IS_INVERTED_NODE (e) && aig == BTOR_AIG_TRUE))
          continue;
        if ((BTOR_IS_INVERTED_NODE (e) && aig == BTOR_AIG_TRUE)
            || (!BTOR_IS_INVERTED_NODE (e) && aig == BTOR_AIG_FALSE))
          goto ASSUMPTION_FAILED;
        if (btor->found_constraint_false) continue;
        BTOR_PUSH_STACK (btor->mm, assumptions, cur->e[i]);
      }
    }
  }

  amgr = btor_get_aig_mgr_aigvec_mgr (btor->avmgr);
  smgr = btor_get_sat_mgr_aig_mgr (amgr);
  while (!BTOR_EMPTY_STACK (assumptions))
  {
    cur = BTOR_POP_STACK (assumptions);
    assert (BTOR_IS_INVERTED_NODE (cur) || !BTOR_IS_AND_NODE (cur));
    lit = exp_to_cnf_lit (btor, cur);
    if (lit == smgr->true_lit) continue;
    if (lit == -smgr->true_lit) goto ASSUMPTION_FAILED;
    if (btor_failed_sat (smgr, lit))
    {
    ASSUMPTION_FAILED:
      BTOR_RELEASE_STACK (btor->mm, work_stack);
      BTOR_RELEASE_STACK (btor->mm, assumptions);
      btor_mark_exp (btor, exp, 0);
      return 1;
    }
  }

  BTOR_RELEASE_STACK (btor->mm, work_stack);
  BTOR_RELEASE_STACK (btor->mm, assumptions);
  btor_mark_exp (btor, exp, 0);
  return 0;
}

/*------------------------------------------------------------------------*/

static void
update_constraints (Btor *btor, BtorNode *exp)
{
  BtorPtrHashTable *unsynthesized_constraints, *synthesized_constraints;
  BtorPtrHashTable *embedded_constraints, *pos, *neg;
  BtorNode *simplified, *not_simplified, *not_exp;
  assert (btor);
  assert (exp);
  assert (BTOR_IS_REGULAR_NODE (exp));
  assert (exp->simplified);
  assert (!BTOR_REAL_ADDR_NODE (exp->simplified)->simplified);
  assert (exp->constraint);
  assert (exp->refs > 1);

  not_exp                   = BTOR_INVERT_NODE (exp);
  simplified                = exp->simplified;
  not_simplified            = BTOR_INVERT_NODE (simplified);
  embedded_constraints      = btor->embedded_constraints;
  unsynthesized_constraints = btor->unsynthesized_constraints;
  synthesized_constraints   = btor->synthesized_constraints;
  pos = neg = 0;

  if (btor_find_in_ptr_hash_table (unsynthesized_constraints, exp))
  {
    add_constraint (btor, simplified);
    assert (!pos);
    pos = unsynthesized_constraints;
  }

  if (btor_find_in_ptr_hash_table (unsynthesized_constraints, not_exp))
  {
    add_constraint (btor, not_simplified);
    assert (!neg);
    neg = unsynthesized_constraints;
  }

  if (btor_find_in_ptr_hash_table (embedded_constraints, exp))
  {
    add_constraint (btor, simplified);
    assert (!pos);
    pos = embedded_constraints;
  }

  if (btor_find_in_ptr_hash_table (embedded_constraints, not_exp))
  {
    add_constraint (btor, not_simplified);
    assert (!neg);
    neg = embedded_constraints;
  }

  if (btor_find_in_ptr_hash_table (synthesized_constraints, exp))
  {
    add_constraint (btor, simplified);
    assert (!pos);
    pos = synthesized_constraints;
  }

  if (btor_find_in_ptr_hash_table (synthesized_constraints, not_exp))
  {
    add_constraint (btor, not_simplified);
    assert (!neg);
    neg = synthesized_constraints;
  }

  if (pos)
  {
    btor_remove_from_ptr_hash_table (pos, exp, 0, 0);
    btor_release_exp (btor, exp);
  }

  if (neg)
  {
    btor_remove_from_ptr_hash_table (neg, not_exp, 0, 0);
    btor_release_exp (btor, not_exp);
  }

  exp->constraint = 0;
}

static void
set_simplified_exp (Btor *btor, BtorNode *exp, BtorNode *simplified)
{
  assert (btor);
  assert (exp);
  assert (simplified);
  assert (BTOR_IS_REGULAR_NODE (exp));
  assert (!BTOR_REAL_ADDR_NODE (simplified)->simplified);
  assert (exp->arity <= 3);
  assert (exp->len == BTOR_REAL_ADDR_NODE (simplified)->len);

  if (exp->simplified) btor_release_exp (btor, exp->simplified);

  exp->simplified = btor_copy_exp (btor, simplified);

  if (exp->constraint) update_constraints (btor, exp);

  btor_set_to_proxy_exp (btor, exp);
}

/* Finds most simplified expression and shortens path to it */
static BtorNode *
recursively_pointer_chase_simplified_exp (Btor *btor, BtorNode *exp)
{
  BtorNode *real_exp, *cur, *simplified, *not_simplified, *next;
  int invert;

  assert (btor);
  assert (exp);

  real_exp = BTOR_REAL_ADDR_NODE (exp);

  assert (real_exp->simplified);
  assert (BTOR_REAL_ADDR_NODE (real_exp->simplified)->simplified);

  /* shorten path to simplified expression */
  invert     = 0;
  simplified = real_exp->simplified;
  do
  {
    assert (BTOR_IS_PROXY_NODE (BTOR_REAL_ADDR_NODE (simplified)));
    if (BTOR_IS_INVERTED_NODE (simplified)) invert = !invert;
    simplified = BTOR_REAL_ADDR_NODE (simplified)->simplified;
  } while (BTOR_REAL_ADDR_NODE (simplified)->simplified);
  /* 'simplified' is representative element */
  assert (!BTOR_REAL_ADDR_NODE (simplified)->simplified);
  if (invert) simplified = BTOR_INVERT_NODE (simplified);

  invert         = 0;
  not_simplified = BTOR_INVERT_NODE (simplified);
  cur            = btor_copy_exp (btor, real_exp);
  do
  {
    if (BTOR_IS_INVERTED_NODE (cur)) invert = !invert;
    cur  = BTOR_REAL_ADDR_NODE (cur);
    next = btor_copy_exp (btor, cur->simplified);
    set_simplified_exp (btor, cur, invert ? not_simplified : simplified);
    btor_release_exp (btor, cur);
    cur = next;
  } while (BTOR_REAL_ADDR_NODE (cur)->simplified);
  btor_release_exp (btor, cur);

  /* if starting expression is inverted, then we have to invert result */
  if (BTOR_IS_INVERTED_NODE (exp)) simplified = BTOR_INVERT_NODE (simplified);

  return simplified;
}

BtorNode *
btor_pointer_chase_simplified_exp (Btor *btor, BtorNode *exp)
{
  BtorNode *real_exp;

  assert (btor);
  assert (exp);
  (void) btor;

  real_exp = BTOR_REAL_ADDR_NODE (exp);

  /* no simplified expression ? */
  if (!real_exp->simplified) return exp;

  /* only one simplified expression ? */
  if (!BTOR_REAL_ADDR_NODE (real_exp->simplified)->simplified)
  {
    if (BTOR_IS_INVERTED_NODE (exp))
      return BTOR_INVERT_NODE (real_exp->simplified);
    return exp->simplified;
  }
  return recursively_pointer_chase_simplified_exp (btor, exp);
}

static BtorNode *
simplify_constraint_exp (Btor *btor, BtorNode *exp)
{
  assert (btor);
  assert (exp);
  assert (BTOR_REAL_ADDR_NODE (exp)->constraint);
  assert (!BTOR_REAL_ADDR_NODE (exp)->simplified);
  /* embedded constraints rewriting enabled with rwl > 1 */
  assert (btor->rewrite_level > 1);

  BtorNode *real_exp, *result, *not_exp;

  real_exp = BTOR_REAL_ADDR_NODE (exp);
  not_exp  = BTOR_INVERT_NODE (real_exp);

  if (BTOR_IS_BV_CONST_NODE (real_exp)) return exp;

  if (btor_find_in_ptr_hash_table (btor->embedded_constraints, real_exp))
  {
    result = btor->true_exp;
  }
  else if (btor_find_in_ptr_hash_table (btor->embedded_constraints, not_exp))
  {
    result = BTOR_INVERT_NODE (btor->true_exp);
  }
  else if (btor_find_in_ptr_hash_table (btor->unsynthesized_constraints,
                                        real_exp))
  {
    result = btor->true_exp;
  }
  else if (btor_find_in_ptr_hash_table (btor->unsynthesized_constraints,
                                        not_exp))
  {
    result = BTOR_INVERT_NODE (btor->true_exp);
  }
  else if (btor_find_in_ptr_hash_table (btor->synthesized_constraints,
                                        real_exp))
  {
    result = btor->true_exp;
  }
  else
  {
    assert (
        btor_find_in_ptr_hash_table (btor->synthesized_constraints, not_exp));
    result = BTOR_INVERT_NODE (btor->true_exp);
  }

  if (BTOR_IS_INVERTED_NODE (exp)) return BTOR_INVERT_NODE (result);

  return result;
}

BtorNode *
btor_simplify_exp (Btor *btor, BtorNode *exp)
{
  assert (btor);
  assert (exp);

  BtorNode *real_exp, *result;
  BtorPtrHashBucket *bucket;

  real_exp = BTOR_REAL_ADDR_NODE (exp);

  // TODO: substitution flag for BtorNode?
  if (btor->substitutions)
  {
    BtorNode *simp;
    simp = btor_pointer_chase_simplified_exp (btor, real_exp);

    bucket = btor_find_in_ptr_hash_table (btor->substitutions,
                                          BTOR_REAL_ADDR_NODE (simp));
    if (bucket)
      result = btor_pointer_chase_simplified_exp (btor, bucket->data.asPtr);
    else
      result = simp;

    assert (!btor_find_in_ptr_hash_table (btor->substitutions,
                                          BTOR_REAL_ADDR_NODE (result)));
    assert (!BTOR_REAL_ADDR_NODE (result)->simplified);

    if (BTOR_IS_INVERTED_NODE (exp)) return BTOR_INVERT_NODE (result);
    return result;
  }

  result = btor_pointer_chase_simplified_exp (btor, exp);

  /* NOTE: embedded constraints rewriting is enabled with rwl > 1 */
  if (BTOR_REAL_ADDR_NODE (result)->constraint && btor->rewrite_level > 1)
    return simplify_constraint_exp (btor, result);

  return result;
}

/*------------------------------------------------------------------------*/

static BtorNode *
rebuild_exp (Btor *btor, BtorNode *exp)
{
  assert (btor);
  assert (exp);
  assert (BTOR_IS_REGULAR_NODE (exp));

  switch (exp->kind)
  {
    case BTOR_PROXY_NODE:
    case BTOR_BV_CONST_NODE:
    case BTOR_BV_VAR_NODE:
    case BTOR_ARRAY_VAR_NODE:
    case BTOR_PARAM_NODE:
      return btor_copy_exp (btor,
                            btor_pointer_chase_simplified_exp (btor, exp));
    case BTOR_SLICE_NODE:
      return btor_slice_exp (btor, exp->e[0], exp->upper, exp->lower);
    case BTOR_AND_NODE: return btor_and_exp (btor, exp->e[0], exp->e[1]);
    case BTOR_BEQ_NODE:
    case BTOR_AEQ_NODE: return btor_eq_exp (btor, exp->e[0], exp->e[1]);
    case BTOR_ADD_NODE: return btor_add_exp (btor, exp->e[0], exp->e[1]);
    case BTOR_MUL_NODE: return btor_mul_exp (btor, exp->e[0], exp->e[1]);
    case BTOR_ULT_NODE: return btor_ult_exp (btor, exp->e[0], exp->e[1]);
    case BTOR_SLL_NODE: return btor_sll_exp (btor, exp->e[0], exp->e[1]);
    case BTOR_SRL_NODE: return btor_srl_exp (btor, exp->e[0], exp->e[1]);
    case BTOR_UDIV_NODE: return btor_udiv_exp (btor, exp->e[0], exp->e[1]);
    case BTOR_UREM_NODE: return btor_urem_exp (btor, exp->e[0], exp->e[1]);
    case BTOR_CONCAT_NODE: return btor_concat_exp (btor, exp->e[0], exp->e[1]);
    case BTOR_LAMBDA_NODE:
      assert (!btor_param_cur_assignment (exp->e[0]));
      BTOR_PARAM_SET_LAMBDA_NODE (exp->e[0], 0);
      return btor_lambda_exp (btor, exp->e[0], exp->e[1]);
    case BTOR_APPLY_NODE: return btor_apply_exp (btor, exp->e[0], exp->e[1]);
    case BTOR_ARGS_NODE: return btor_args_exp (btor, exp->arity, exp->e);
    default:
      assert (BTOR_IS_BV_COND_NODE (exp));
      return btor_cond_exp (btor, exp->e[0], exp->e[1], exp->e[2]);
  }
}

/* we perform all variable substitutions in one pass and rebuild the formula
 * cyclic substitutions must have been deleted before! */
static void
substitute_vars_and_rebuild_exps (Btor *btor, BtorPtrHashTable *substs)
{
  assert (btor);
  assert (substs);
  assert (check_unique_table_aux_mark_unset_dbg (btor));

  BtorNodePtrStack stack, root_stack;
  BtorPtrHashBucket *b;
  BtorNode *cur, *cur_parent, *rebuilt_exp, **temp, **top, *rhs, *simplified;
  BtorMemMgr *mm;
  BtorParentIterator it;
  int pushed, i;

  if (substs->count == 0u) return;

  mm = btor->mm;

  BTOR_INIT_STACK (stack);
  BTOR_INIT_STACK (root_stack);
  /* search upwards for all reachable roots */
  /* we push all left sides on the search stack */
  for (b = substs->first; b; b = b->next)
  {
    cur = (BtorNode *) b->key;
    assert (BTOR_IS_REGULAR_NODE (cur));
    assert (BTOR_IS_BV_VAR_NODE (cur) || BTOR_IS_ARRAY_VAR_NODE (cur));
    BTOR_PUSH_STACK (mm, stack, cur);
  }

  do
  {
    assert (!BTOR_EMPTY_STACK (stack));
    cur = BTOR_POP_STACK (stack);
    assert (BTOR_IS_REGULAR_NODE (cur));
    if (cur->aux_mark == 0)
    {
      cur->aux_mark = 1;
      init_full_parent_iterator (&it, cur);
      /* are we at a root ? */
      pushed = 0;
      while (has_next_parent_full_parent_iterator (&it))
      {
        cur_parent = next_parent_full_parent_iterator (&it);
        assert (BTOR_IS_REGULAR_NODE (cur_parent));
        pushed = 1;
        BTOR_PUSH_STACK (mm, stack, cur_parent);
      }
      if (!pushed) BTOR_PUSH_STACK (mm, root_stack, btor_copy_exp (btor, cur));
    }
  } while (!BTOR_EMPTY_STACK (stack));

  /* copy roots on substitution stack */
  top = root_stack.top;
  for (temp = root_stack.start; temp != top; temp++)
    BTOR_PUSH_STACK (mm, stack, *temp);

  /* substitute */
  while (!BTOR_EMPTY_STACK (stack))
  {
    cur = BTOR_REAL_ADDR_NODE (BTOR_POP_STACK (stack));

    if (cur->aux_mark == 0) continue;

    assert (!BTOR_IS_BV_CONST_NODE (cur));

    if (cur->aux_mark == 1)
    {
      BTOR_PUSH_STACK (mm, stack, cur);
      cur->aux_mark = 2;
      if (BTOR_IS_BV_VAR_NODE (cur) || BTOR_IS_ARRAY_VAR_NODE (cur))
      {
        b = btor_find_in_ptr_hash_table (substs, cur);
        assert (b);
        assert (cur == (BtorNode *) b->key);
        rhs = (BtorNode *) b->data.asPtr;
        assert (rhs);
        BTOR_PUSH_STACK (mm, stack, rhs);
      }
      else
      {
        for (i = cur->arity - 1; i >= 0; i--)
          BTOR_PUSH_STACK (mm, stack, cur->e[i]);
      }
    }
    else
    {
      assert (cur->aux_mark == 2);
      cur->aux_mark = 0;
      if (BTOR_IS_BV_VAR_NODE (cur) || BTOR_IS_ARRAY_VAR_NODE (cur))
      {
        b = btor_find_in_ptr_hash_table (substs, cur);
        assert (b);
        assert (cur == (BtorNode *) b->key);
        rhs = (BtorNode *) b->data.asPtr;
        assert (rhs);
        rebuilt_exp = btor_copy_exp (btor, rhs);
        if (BTOR_IS_BV_VAR_NODE (cur))
          btor->stats.var_substitutions++;
        else
          btor->stats.array_substitutions++;
      }
      else
        rebuilt_exp = rebuild_exp (btor, cur);
      assert (rebuilt_exp);
      assert (rebuilt_exp != cur);

      simplified = btor_simplify_exp (btor, rebuilt_exp);
      set_simplified_exp (btor, cur, simplified);
      btor_release_exp (btor, rebuilt_exp);
    }
  }

  BTOR_RELEASE_STACK (mm, stack);

  top = root_stack.top;
  for (temp = root_stack.start; temp != top; temp++)
    btor_release_exp (btor, *temp);
  BTOR_RELEASE_STACK (mm, root_stack);
}

static void
substitute_var_exps (Btor *btor)
{
  assert (btor);
  assert (check_unique_table_mark_unset_dbg (btor));

  BtorPtrHashTable *varsubst_constraints, *order, *substs;
  BtorNode *cur, *constraint, *left, *right, *child;
  BtorPtrHashBucket *b, *b_temp;
  int order_num, val, max, i;
  BtorNodePtrStack stack;
  double start, delta;
  unsigned count;
  BtorMemMgr *mm;

  mm                   = btor->mm;
  varsubst_constraints = btor->varsubst_constraints;

  if (varsubst_constraints->count == 0u) return;

  start = btor_time_stamp ();

  BTOR_INIT_STACK (stack);

  /* new equality constraints may be added during rebuild */
  count = 0;
  while (varsubst_constraints->count > 0u)
  {
    order_num = 1;
    order     = btor_new_ptr_hash_table (mm,
                                     (BtorHashPtr) btor_hash_exp_by_id,
                                     (BtorCmpPtr) btor_compare_exp_by_id);

    substs = btor_new_ptr_hash_table (mm,
                                      (BtorHashPtr) btor_hash_exp_by_id,
                                      (BtorCmpPtr) btor_compare_exp_by_id);

    /* we copy the current substitution constraints into a local hash table,
     * and empty the global substitution table */
    while (varsubst_constraints->count > 0u)
    {
      count++;
      b   = varsubst_constraints->first;
      cur = (BtorNode *) b->key;
      assert (BTOR_IS_REGULAR_NODE (cur));
      assert (BTOR_IS_BV_VAR_NODE (cur) || BTOR_IS_ARRAY_VAR_NODE (cur));
      btor_insert_in_ptr_hash_table (substs, cur)->data.asPtr = b->data.asPtr;
      btor_remove_from_ptr_hash_table (varsubst_constraints, cur, 0, 0);
    }
    assert (varsubst_constraints->count == 0u);

    /* we search for cyclic substitution dependencies
     * and map the substitutions to an ordering number */
    for (b = substs->first; b; b = b->next)
    {
      cur = (BtorNode *) b->key;
      assert (BTOR_IS_REGULAR_NODE (cur));
      assert (BTOR_IS_BV_VAR_NODE (cur) || BTOR_IS_ARRAY_VAR_NODE (cur));
      BTOR_PUSH_STACK (mm, stack, (BtorNode *) cur);

      while (!BTOR_EMPTY_STACK (stack))
      {
        cur = BTOR_REAL_ADDR_NODE (BTOR_POP_STACK (stack));

        if (!cur)
        {
          cur = BTOR_POP_STACK (stack); /* left */
          assert (BTOR_IS_REGULAR_NODE (cur));
          assert (BTOR_IS_BV_VAR_NODE (cur) || BTOR_IS_ARRAY_VAR_NODE (cur));
          assert (!btor_find_in_ptr_hash_table (order, cur));
          btor_insert_in_ptr_hash_table (order, cur)->data.asInt = order_num++;
          continue;
        }

        if (cur->mark == 1) /* visited (DFS) */
          continue;

        cur->mark = 1;

        if (BTOR_IS_BV_CONST_NODE (cur) || BTOR_IS_BV_VAR_NODE (cur)
            || BTOR_IS_ARRAY_VAR_NODE (cur) || BTOR_IS_PARAM_NODE (cur))
        {
          b_temp = btor_find_in_ptr_hash_table (substs, cur);
          if (b_temp)
          {
            BTOR_PUSH_STACK (mm, stack, cur); /* left  */
            BTOR_PUSH_STACK (mm, stack, 0);
            BTOR_PUSH_STACK (mm,
                             stack, /* right */
                             (BtorNode *) b_temp->data.asPtr);
          }
          else
          {
            assert (!btor_find_in_ptr_hash_table (order, cur));
            btor_insert_in_ptr_hash_table (order, cur)->data.asInt = 0;
          }
        }
        else
        {
          assert (cur->arity >= 1);
          assert (cur->arity <= 3);
          for (i = cur->arity - 1; i >= 0; i--)
            BTOR_PUSH_STACK (mm, stack, cur->e[i]);
        }
      }
    }

    /* intermediate cleanup of mark flags */
    for (b = substs->first; b; b = b->next)
    {
      assert (BTOR_IS_REGULAR_NODE ((BtorNode *) b->key));
      assert (BTOR_IS_BV_VAR_NODE ((BtorNode *) b->key)
              || BTOR_IS_ARRAY_VAR_NODE ((BtorNode *) b->key));
      btor_mark_exp (btor, (BtorNode *) b->key, 0);
      btor_mark_exp (btor, (BtorNode *) b->data.asPtr, 0);
    }

    /* we look for cycles */
    for (b = substs->first; b; b = b->next)
    {
#ifndef NDEBUG
      cur = (BtorNode *) b->key;
      assert (BTOR_IS_REGULAR_NODE (cur));
      assert (BTOR_IS_BV_VAR_NODE (cur) || BTOR_IS_ARRAY_VAR_NODE (cur));
#endif
      BTOR_PUSH_STACK (mm, stack, (BtorNode *) b->data.asPtr);

      /* we assume that there are no direct loops
       * as a result of occurrence check */
      while (!BTOR_EMPTY_STACK (stack))
      {
        cur = BTOR_REAL_ADDR_NODE (BTOR_POP_STACK (stack));

        if (cur->mark == 2) /* cur has max order of its children */
          continue;

        if (BTOR_IS_BV_CONST_NODE (cur) || BTOR_IS_BV_VAR_NODE (cur)
            || BTOR_IS_ARRAY_VAR_NODE (cur) || BTOR_IS_PARAM_NODE (cur))
        {
          assert (btor_find_in_ptr_hash_table (order, cur));
          continue;
        }

        assert (cur->arity >= 1);
        assert (cur->arity <= 3);

        if (cur->mark == 0)
        {
          cur->mark = 1;
          BTOR_PUSH_STACK (mm, stack, cur);
          for (i = cur->arity - 1; i >= 0; i--)
            BTOR_PUSH_STACK (mm, stack, cur->e[i]);
        }
        else /* cur is visited, its children are visited */
        {
          /* compute maximum of children */
          assert (cur->mark == 1);
          cur->mark = 2;
          max       = 0;
          for (i = cur->arity - 1; i >= 0; i--)
          {
            child  = BTOR_REAL_ADDR_NODE (cur->e[i]);
            b_temp = btor_find_in_ptr_hash_table (order, child);
            assert (b_temp);
            val = b_temp->data.asInt;
            assert (val >= 0);
            max = BTOR_MAX_UTIL (max, val);
          }
          btor_insert_in_ptr_hash_table (order, cur)->data.asInt = max;
        }
      }
    }

    assert (BTOR_EMPTY_STACK (stack));
    /* we eliminate cyclic substitutions, and reset mark flags */
    for (b = substs->first; b; b = b->next)
    {
      left = (BtorNode *) b->key;
      assert (BTOR_IS_REGULAR_NODE (left));
      assert (BTOR_IS_BV_VAR_NODE (left) || BTOR_IS_ARRAY_VAR_NODE (left));
      right = (BtorNode *) b->data.asPtr;
      btor_mark_exp (btor, left, 0);
      btor_mark_exp (btor, right, 0);
      b_temp = btor_find_in_ptr_hash_table (order, left);
      assert (b_temp);
      order_num = b_temp->data.asInt;
      b_temp = btor_find_in_ptr_hash_table (order, BTOR_REAL_ADDR_NODE (right));
      assert (b_temp);
      max = b_temp->data.asInt;
      assert (order_num != max);
      /* found cycle */
      if (max > order_num) BTOR_PUSH_STACK (mm, stack, left);
    }

    /* we delete cyclic substitutions and synthesize them instead */
    while (!BTOR_EMPTY_STACK (stack))
    {
      left = BTOR_POP_STACK (stack);
      assert (BTOR_IS_REGULAR_NODE (left));
      assert (BTOR_IS_BV_VAR_NODE (left) || BTOR_IS_ARRAY_VAR_NODE (left));
      right =
          (BtorNode *) btor_find_in_ptr_hash_table (substs, left)->data.asPtr;
      assert (right);

      constraint = btor_eq_exp (btor, left, right);
      insert_unsynthesized_constraint (btor, constraint);
      btor_release_exp (btor, constraint);

      btor_remove_from_ptr_hash_table (substs, left, 0, 0);
      btor_release_exp (btor, left);
      btor_release_exp (btor, right);
    }

    /* we rebuild and substiute variables in one pass */
    substitute_vars_and_rebuild_exps (btor, substs);

    /* cleanup, we delete all substitution constraints */
    for (b = substs->first; b; b = b->next)
    {
      left = (BtorNode *) b->key;
      assert (BTOR_IS_REGULAR_NODE (left));
      assert (left->kind == BTOR_PROXY_NODE);
      assert (left->simplified);
      right = (BtorNode *) b->data.asPtr;
      assert (right);
      btor_release_exp (btor, left);
      btor_release_exp (btor, right);
    }

    btor_delete_ptr_hash_table (order);
    btor_delete_ptr_hash_table (substs);
  }

  BTOR_RELEASE_STACK (mm, stack);
  delta = btor_time_stamp () - start;
  btor->time.subst += delta;
  btor_msg (btor, 1, "%d variables substituted in %.1f seconds", count, delta);
}

static int
all_exps_below_rebuilt (Btor *btor, BtorNode *exp)
{
  assert (btor);
  assert (exp);

  int i;
  BtorNode *subst;

  if (btor->substitutions)
  {
    subst = btor_find_substitution (btor, exp);
    if (subst && BTOR_REAL_ADDR_NODE (subst)->aux_mark != 0) return 0;
  }

  exp = BTOR_REAL_ADDR_NODE (exp);
  for (i = 0; i < exp->arity; i++)
    if (BTOR_REAL_ADDR_NODE (exp->e[i])->aux_mark > 0) return 0;

  return 1;
}

static void
substitute_and_rebuild (Btor *btor, BtorPtrHashTable *subst, int bra)
{
  assert (btor);
  assert (subst);
  assert (bra == 0 || bra == 1);
  assert (check_unique_table_aux_mark_unset_dbg (btor));

  int i, pushed;
  BtorMemMgr *mm;
  BtorNode *cur, *cur_parent, *rebuilt_exp, *simplified;
  BtorNodePtrStack roots;
  BtorNodePtrQueue queue;
  BtorPtrHashBucket *b;
  BtorParentIterator it;

  if (subst->count == 0u) return;

  mm = btor->mm;

  BTOR_INIT_STACK (roots);
  BTOR_INIT_QUEUE (queue);

  for (b = subst->first; b; b = b->next)
  {
    cur = BTOR_REAL_ADDR_NODE ((BtorNode *) b->key);
    assert (!BTOR_IS_PROXY_NODE (cur));
    BTOR_ENQUEUE (mm, queue, cur);
  }

  /* mark cone and copy roots */
  while (!BTOR_EMPTY_QUEUE (queue))
  {
    cur = BTOR_DEQUEUE (queue);
    assert (BTOR_IS_REGULAR_NODE (cur));
    assert (!BTOR_IS_PROXY_NODE (cur));

    if (cur->aux_mark == 0)
    {
      cur->aux_mark = 1;

      pushed = 0;
      init_full_parent_iterator (&it, cur);
      while (has_next_parent_full_parent_iterator (&it))
      {
        cur_parent = next_parent_full_parent_iterator (&it);
        BTOR_ENQUEUE (mm, queue, cur_parent);
        pushed = 1;
      }
      if (!pushed) BTOR_PUSH_STACK (mm, roots, btor_copy_exp (btor, cur));
    }
  }

  for (b = subst->first; b; b = b->next)
  {
    cur = BTOR_REAL_ADDR_NODE ((BtorNode *) b->key);
    assert (cur->aux_mark == 1);
    if (all_exps_below_rebuilt (btor, cur))
    {
      BTOR_ENQUEUE (mm, queue, cur);
      cur->aux_mark = 2; /* mark as enqueued */
    }
  }

  /* rebuild bottom-up */
  while (!BTOR_EMPTY_QUEUE (queue))
  {
    cur = BTOR_DEQUEUE (queue);
    assert (BTOR_IS_REGULAR_NODE (cur));
    assert (!BTOR_IS_PROXY_NODE (cur));
    assert (cur->aux_mark == 2);
    cur->aux_mark = 1;

    if (all_exps_below_rebuilt (btor, cur))
    {
      cur->aux_mark = 0;

      init_full_parent_iterator (&it, cur);
      while (has_next_parent_full_parent_iterator (&it))
      {
        cur_parent = next_parent_full_parent_iterator (&it);
        /* cur might get a new parent while rebuilding due to
         * simplification */
        if (cur_parent->aux_mark == 0 || cur_parent->aux_mark == 1)
        {
          BTOR_ENQUEUE (mm, queue, cur_parent);
          cur_parent->aux_mark = 2;
        }
      }

      simplified = btor_find_substitution (btor, cur);

      if (simplified)
      {
        assert (BTOR_REAL_ADDR_NODE (simplified) != cur);
        assert (!BTOR_REAL_ADDR_NODE (simplified)->simplified);
        set_simplified_exp (btor, cur, simplified);
        continue;
      }

      if (bra && BTOR_IS_APPLY_NODE (cur)
          && btor_find_in_ptr_hash_table (subst, cur))
        rebuilt_exp = btor_beta_reduce_full (btor, cur);
      else
        rebuilt_exp = rebuild_exp (btor, cur);

      assert (rebuilt_exp);
      /* base case: rebuilt_exp == cur */
      if (rebuilt_exp != cur)
      {
        simplified = btor_simplify_exp (btor, rebuilt_exp);
        set_simplified_exp (btor, cur, simplified);
      }

      btor_release_exp (btor, rebuilt_exp);
    }
    /* not all children rebuilt, enqueue again */
    else
    {
      cur->aux_mark = 2;
      BTOR_ENQUEUE (mm, queue, cur);
    }
  }

  BTOR_RELEASE_QUEUE (mm, queue);

  for (i = 0; i < BTOR_COUNT_STACK (roots); i++)
    btor_release_exp (btor, roots.start[i]);

  BTOR_RELEASE_STACK (mm, roots);

  assert (check_unique_table_mark_unset_dbg (btor));
  assert (check_unique_table_aux_mark_unset_dbg (btor));
}

static void
substitute_embedded_constraints (Btor *btor)
{
  assert (btor);

  BtorPtrHashBucket *b;
  BtorNode *cur;

  for (b = btor->embedded_constraints->first; b; b = b->next)
  {
    cur = (BtorNode *) b->key;
    assert (BTOR_REAL_ADDR_NODE (cur)->constraint);
    /* embedded constraints have possibly lost their parents,
     * e.g. top conjunction of constraints that are released */
    if (has_parents_exp (btor, cur)) btor->stats.ec_substitutions++;
  }

  substitute_and_rebuild (btor, btor->embedded_constraints, 0);
}

static void
process_embedded_constraints (Btor *btor)
{
  assert (btor);

  BtorHashTableIterator it;
  BtorNodePtrStack ec;
  double start, delta;
  BtorNode *cur;
  int count;

  if (btor->embedded_constraints->count > 0u)
  {
    start = btor_time_stamp ();
    count = 0;
    BTOR_INIT_STACK (ec);
    init_node_hash_table_iterator (btor, &it, btor->embedded_constraints);
    while (has_next_node_hash_table_iterator (&it))
    {
      cur = btor_copy_exp (btor, next_node_hash_table_iterator (&it));
      BTOR_PUSH_STACK (btor->mm, ec, cur);
    }

    /* Note: it may happen that new embedded constraints are inserted into
     *       btor->embedded_constraints here. */
    substitute_embedded_constraints (btor);

    while (!BTOR_EMPTY_STACK (ec))
    {
      cur = BTOR_POP_STACK (ec);

      if (btor_find_in_ptr_hash_table (btor->embedded_constraints, cur))
      {
        count++;
        btor_remove_from_ptr_hash_table (btor->embedded_constraints, cur, 0, 0);
        insert_unsynthesized_constraint (btor, cur);
        btor_release_exp (btor, cur);
      }
      btor_release_exp (btor, cur);
    }
    BTOR_RELEASE_STACK (btor->mm, ec);

    delta = btor_time_stamp () - start;
    btor->time.embedded += delta;
    btor_msg (btor,
              1,
              "replaced %d embedded constraints in %1.f seconds",
              count,
              delta);
  }
}

/*------------------------------------------------------------------------*/
#ifndef BTOR_DO_NOT_ELIMINATE_SLICES
/*------------------------------------------------------------------------*/

struct BtorSlice
{
  int upper;
  int lower;
};

typedef struct BtorSlice BtorSlice;

static BtorSlice *
new_slice (Btor *btor, int upper, int lower)
{
  BtorSlice *result;

  assert (btor != NULL);
  assert (upper >= lower);
  assert (lower >= 0);

  BTOR_NEW (btor->mm, result);
  result->upper = upper;
  result->lower = lower;
  return result;
}

static void
delete_slice (Btor *btor, BtorSlice *slice)
{
  assert (btor != NULL);
  assert (slice != NULL);
  BTOR_DELETE (btor->mm, slice);
}

static unsigned int
hash_slice (BtorSlice *slice)
{
  unsigned int result;

  assert (slice != NULL);
  assert (slice->upper >= slice->lower);
  assert (slice->lower >= 0);

  result = (unsigned int) slice->upper;
  result += (unsigned int) slice->lower;
  result *= 7334147u;
  return result;
}

static int
compare_slices (BtorSlice *s1, BtorSlice *s2)
{
  assert (s1 != NULL);
  assert (s2 != NULL);
  assert (s1->upper >= s1->lower);
  assert (s1->lower >= 0);
  assert (s2->upper >= s2->lower);
  assert (s2->lower >= 0);

  if (s1->upper < s2->upper) return -1;

  if (s1->upper > s2->upper) return 1;

  assert (s1->upper == s1->upper);
  if (s1->lower < s2->lower) return -1;

  if (s1->lower > s2->lower) return 1;

  assert (s1->upper == s2->upper && s1->lower == s2->lower);
  return 0;
}

static int
compare_slices_qsort (const void *p1, const void *p2)
{
  return compare_slices (*((BtorSlice **) p1), *((BtorSlice **) p2));
}

static int
compare_int_ptr (const void *p1, const void *p2)
{
  int v1 = *((int *) p1);
  int v2 = *((int *) p2);
  if (v1 < v2) return -1;

  if (v1 > v2) return 1;

  return 0;
}

static void
eliminate_slices_on_bv_vars (Btor *btor)
{
  BtorNode *var, *cur, *result, *lambda_var, *temp;
  BtorSlice *s1, *s2, *new_s1, *new_s2, *new_s3, **sorted_slices;
  BtorPtrHashBucket *b_var, *b1, *b2;
  BtorParentIterator it;
  BtorPtrHashTable *slices;
  int i, min, max, count;
  BtorNodePtrStack vars;
  double start, delta;
  BtorMemMgr *mm;
  int vals[4];

  assert (btor != NULL);

  start = btor_time_stamp ();
  count = 0;

  mm = btor->mm;
  BTOR_INIT_STACK (vars);
  for (b_var = btor->bv_vars->first; b_var != NULL; b_var = b_var->next)
  {
    var = (BtorNode *) b_var->key;
    BTOR_PUSH_STACK (mm, vars, var);
  }

  while (!BTOR_EMPTY_STACK (vars))
  {
    slices = btor_new_ptr_hash_table (
        mm, (BtorHashPtr) hash_slice, (BtorCmpPtr) compare_slices);
    var = BTOR_POP_STACK (vars);
    assert (BTOR_IS_REGULAR_NODE (var));
    assert (BTOR_IS_BV_VAR_NODE (var));
    init_full_parent_iterator (&it, var);
    /* find all slices on variable */
    while (has_next_parent_full_parent_iterator (&it))
    {
      cur = next_parent_full_parent_iterator (&it);
      assert (BTOR_IS_REGULAR_NODE (cur));
      if (cur->kind == BTOR_SLICE_NODE)
      {
        s1 = new_slice (btor, cur->upper, cur->lower);
        assert (!btor_find_in_ptr_hash_table (slices, s1));
        btor_insert_in_ptr_hash_table (slices, s1);
      }
    }

    /* no splitting necessary? */
    if (slices->count == 0u)
    {
      btor_delete_ptr_hash_table (slices);
      continue;
    }

    /* add full slice */
    s1 = new_slice (btor, var->len - 1, 0);
    assert (!btor_find_in_ptr_hash_table (slices, s1));
    btor_insert_in_ptr_hash_table (slices, s1);

  BTOR_SPLIT_SLICES_RESTART:
    for (b1 = slices->last; b1 != NULL; b1 = b1->prev)
    {
      s1 = (BtorSlice *) b1->key;
      for (b2 = b1->prev; b2 != NULL; b2 = b2->prev)
      {
        s2 = (BtorSlice *) b2->key;

        assert (compare_slices (s1, s2));

        /* not overlapping? */
        if ((s1->lower > s2->upper) || (s1->upper < s2->lower)
            || (s2->lower > s1->upper) || (s2->upper < s1->lower))
          continue;

        if (s1->upper == s2->upper)
        {
          assert (s1->lower != s2->lower);
          max    = BTOR_MAX_UTIL (s1->lower, s2->lower);
          min    = BTOR_MIN_UTIL (s1->lower, s2->lower);
          new_s1 = new_slice (btor, max - 1, min);
          if (!btor_find_in_ptr_hash_table (slices, new_s1))
            btor_insert_in_ptr_hash_table (slices, new_s1);
          else
            delete_slice (btor, new_s1);

          if (min == s1->lower)
          {
            btor_remove_from_ptr_hash_table (slices, s1, NULL, NULL);
            delete_slice (btor, s1);
          }
          else
          {
            btor_remove_from_ptr_hash_table (slices, s2, NULL, NULL);
            delete_slice (btor, s2);
          }
          goto BTOR_SPLIT_SLICES_RESTART;
        }

        if (s1->lower == s2->lower)
        {
          assert (s1->upper != s2->upper);
          max    = BTOR_MAX_UTIL (s1->upper, s2->upper);
          min    = BTOR_MIN_UTIL (s1->upper, s2->upper);
          new_s1 = new_slice (btor, max, min + 1);
          if (!btor_find_in_ptr_hash_table (slices, new_s1))
            btor_insert_in_ptr_hash_table (slices, new_s1);
          else
            delete_slice (btor, new_s1);
          if (max == s1->upper)
          {
            btor_remove_from_ptr_hash_table (slices, s1, NULL, NULL);
            delete_slice (btor, s1);
          }
          else
          {
            btor_remove_from_ptr_hash_table (slices, s2, NULL, NULL);
            delete_slice (btor, s2);
          }
          goto BTOR_SPLIT_SLICES_RESTART;
        }

        /* regular overlapping case (overlapping at both ends) */
        vals[0] = s1->upper;
        vals[1] = s1->lower;
        vals[2] = s2->upper;
        vals[3] = s2->lower;
        qsort (vals, 4, sizeof (int), compare_int_ptr);
        new_s1 = new_slice (btor, vals[3], vals[2] + 1);
        new_s2 = new_slice (btor, vals[2], vals[1]);
        new_s3 = new_slice (btor, vals[1] - 1, vals[0]);
        btor_remove_from_ptr_hash_table (slices, s1, NULL, NULL);
        btor_remove_from_ptr_hash_table (slices, s2, NULL, NULL);
        delete_slice (btor, s1);
        delete_slice (btor, s2);
        if (!btor_find_in_ptr_hash_table (slices, new_s1))
          btor_insert_in_ptr_hash_table (slices, new_s1);
        else
          delete_slice (btor, new_s1);
        if (!btor_find_in_ptr_hash_table (slices, new_s2))
          btor_insert_in_ptr_hash_table (slices, new_s2);
        else
          delete_slice (btor, new_s2);
        if (!btor_find_in_ptr_hash_table (slices, new_s3))
          btor_insert_in_ptr_hash_table (slices, new_s3);
        else
          delete_slice (btor, new_s3);
        goto BTOR_SPLIT_SLICES_RESTART;
      }
    }

    /* copy slices to sort them */
    assert (slices->count > 1u);
    BTOR_NEWN (mm, sorted_slices, slices->count);
    i = 0;
    for (b1 = slices->first; b1 != NULL; b1 = b1->next)
    {
      s1                 = (BtorSlice *) b1->key;
      sorted_slices[i++] = s1;
    }
    qsort (sorted_slices,
           slices->count,
           sizeof (BtorSlice *),
           compare_slices_qsort);

    s1     = sorted_slices[(int) slices->count - 1];
    result = lambda_var_exp (btor, s1->upper - s1->lower + 1);
    delete_slice (btor, s1);
    for (i = (int) slices->count - 2; i >= 0; i--)
    {
      s1         = sorted_slices[i];
      lambda_var = lambda_var_exp (btor, s1->upper - s1->lower + 1);
      temp       = btor_concat_exp (btor, result, lambda_var);
      btor_release_exp (btor, result);
      result = temp;
      btor_release_exp (btor, lambda_var);
      delete_slice (btor, s1);
    }
    BTOR_DELETEN (mm, sorted_slices, slices->count);
    btor_delete_ptr_hash_table (slices);

    count++;
    btor->stats.eliminated_slices++;
    insert_varsubst_constraint (btor, var, result);
    btor_release_exp (btor, result);
  }

  BTOR_RELEASE_STACK (mm, vars);

  delta = btor_time_stamp () - start;
  btor->time.slicing += delta;
  btor_msg (btor, 1, "sliced %d variables in %1.f seconds", count, delta);
}

/*------------------------------------------------------------------------*/
#endif /* BTOR_DO_NOT_ELIMINATE_SLICES */
/*------------------------------------------------------------------------*/

/*------------------------------------------------------------------------*/
#ifndef BTOR_DO_NOT_PROCESS_SKELETON
/*------------------------------------------------------------------------*/

#include "lglib.h"

static int
btor_fixed_exp (Btor *btor, BtorNode *exp)
{
  BtorNode *real_exp;
  BtorSATMgr *smgr;
  BtorAIGMgr *amgr;
  BtorAIG *aig;
  int res, id;

  real_exp = BTOR_REAL_ADDR_NODE (exp);
  assert (real_exp->len == 1);
  if (!BTOR_IS_SYNTH_NODE (real_exp)) return 0;
  assert (real_exp->av);
  assert (real_exp->av->len == 1);
  assert (real_exp->av->aigs);
  aig = real_exp->av->aigs[0];
  if (aig == BTOR_AIG_TRUE)
    res = 1;
  else if (aig == BTOR_AIG_FALSE)
    res = -1;
  else
  {
    id = BTOR_GET_CNF_ID_AIG (aig);
    if (!id) return 0;
    amgr = btor_get_aig_mgr_aigvec_mgr (btor->avmgr);
    smgr = btor_get_sat_mgr_aig_mgr (amgr);
    res  = btor_fixed_sat (smgr, id);
  }
  if (BTOR_IS_INVERTED_NODE (exp)) res = -res;
  return res;
}

static int
process_skeleton_tseitin_lit (BtorPtrHashTable *ids, BtorNode *exp)
{
  BtorPtrHashBucket *b;
  BtorNode *real_exp;
  int res;

  real_exp = BTOR_REAL_ADDR_NODE (exp);
  assert (real_exp->len == 1);
  b = btor_find_in_ptr_hash_table (ids, real_exp);
  if (!b)
  {
    b             = btor_insert_in_ptr_hash_table (ids, real_exp);
    b->data.asInt = (int) ids->count;
  }

  res = b->data.asInt;
  assert (res > 0);

  if (BTOR_IS_INVERTED_NODE (exp)) res = -res;

  return res;
}

static void
process_skeleton_tseitin (Btor *btor,
                          LGL *lgl,
                          BtorNodePtrStack *work_stack,
                          BtorNodePtrStack *unmark_stack,
                          BtorPtrHashTable *ids,
                          BtorNode *root)
{
  assert (btor);

  int i, lhs, rhs[3], fixed;
  BtorNode *exp;

  BTOR_PUSH_STACK (btor->mm, *work_stack, root);

  do
  {
    exp = BTOR_POP_STACK (*work_stack);
    assert (exp);
    exp = BTOR_REAL_ADDR_NODE (exp);
    if (!exp->mark)
    {
      exp->mark = 1;
      BTOR_PUSH_STACK (btor->mm, *unmark_stack, exp);

      BTOR_PUSH_STACK (btor->mm, *work_stack, exp);
      for (i = exp->arity - 1; i >= 0; i--)
        BTOR_PUSH_STACK (btor->mm, *work_stack, exp->e[i]);
    }
    else if (exp->mark == 1)
    {
      exp->mark = 2;
      if (exp->len != 1 || BTOR_IS_FUN_NODE (exp) || BTOR_IS_ARGS_NODE (exp)
          || exp->parameterized)
        continue;

#ifndef NDEBUG
      for (i = 0; i < exp->arity; i++)
      {
        BtorNode *child = exp->e[i];
        child           = BTOR_REAL_ADDR_NODE (child);
        assert (child->mark == 2);
        if (child->len == 1 && !BTOR_IS_FUN_NODE (child)
            && !BTOR_IS_ARGS_NODE (child) && !child->parameterized)
          assert (btor_find_in_ptr_hash_table (ids, child));
      }
#endif
      lhs   = process_skeleton_tseitin_lit (ids, exp);
      fixed = btor_fixed_exp (btor, exp);
      if (fixed)
      {
        lgladd (lgl, (fixed > 0) ? lhs : -lhs);
        lgladd (lgl, 0);
      }

      switch (exp->kind)
      {
        case BTOR_AND_NODE:
          rhs[0] = process_skeleton_tseitin_lit (ids, exp->e[0]);
          rhs[1] = process_skeleton_tseitin_lit (ids, exp->e[1]);

          lgladd (lgl, -lhs);
          lgladd (lgl, rhs[0]);
          lgladd (lgl, 0);

          lgladd (lgl, -lhs);
          lgladd (lgl, rhs[1]);
          lgladd (lgl, 0);

          lgladd (lgl, lhs);
          lgladd (lgl, -rhs[0]);
          lgladd (lgl, -rhs[1]);
          lgladd (lgl, 0);
          break;

        case BTOR_BEQ_NODE:
          if (BTOR_REAL_ADDR_NODE (exp->e[0])->len != 1) break;
          assert (BTOR_REAL_ADDR_NODE (exp->e[1])->len == 1);
          rhs[0] = process_skeleton_tseitin_lit (ids, exp->e[0]);
          rhs[1] = process_skeleton_tseitin_lit (ids, exp->e[1]);

          lgladd (lgl, -lhs);
          lgladd (lgl, -rhs[0]);
          lgladd (lgl, rhs[1]);
          lgladd (lgl, 0);

          lgladd (lgl, -lhs);
          lgladd (lgl, rhs[0]);
          lgladd (lgl, -rhs[1]);
          lgladd (lgl, 0);

          lgladd (lgl, lhs);
          lgladd (lgl, rhs[0]);
          lgladd (lgl, rhs[1]);
          lgladd (lgl, 0);

          lgladd (lgl, lhs);
          lgladd (lgl, -rhs[0]);
          lgladd (lgl, -rhs[1]);
          lgladd (lgl, 0);

          break;

        case BTOR_BCOND_NODE:
          assert (BTOR_REAL_ADDR_NODE (exp->e[0])->len == 1);
          if (BTOR_REAL_ADDR_NODE (exp->e[1])->len != 1) break;
          assert (BTOR_REAL_ADDR_NODE (exp->e[2])->len == 1);
          rhs[0] = process_skeleton_tseitin_lit (ids, exp->e[0]);
          rhs[1] = process_skeleton_tseitin_lit (ids, exp->e[1]);
          rhs[2] = process_skeleton_tseitin_lit (ids, exp->e[2]);

          lgladd (lgl, -lhs);
          lgladd (lgl, -rhs[0]);
          lgladd (lgl, rhs[1]);
          lgladd (lgl, 0);

          lgladd (lgl, -lhs);
          lgladd (lgl, rhs[0]);
          lgladd (lgl, rhs[2]);
          lgladd (lgl, 0);

          lgladd (lgl, lhs);
          lgladd (lgl, -rhs[0]);
          lgladd (lgl, -rhs[1]);
          lgladd (lgl, 0);

          lgladd (lgl, lhs);
          lgladd (lgl, rhs[0]);
          lgladd (lgl, -rhs[2]);
          lgladd (lgl, 0);
          break;

        default: assert (exp->kind != BTOR_PROXY_NODE); break;
      }
    }
  } while (!BTOR_EMPTY_STACK (*work_stack));
}

static void
process_skeleton (Btor *btor)
{
  BtorPtrHashTable *ids, *table;
  BtorNodePtrStack unmark_stack;
  int constraints, count, fixed;
  BtorNodePtrStack work_stack;
  BtorMemMgr *mm = btor->mm;
  BtorPtrHashBucket *b;
  double start, delta;
  int res, lit, val;
  BtorNode *exp;
  LGL *lgl;

  start = btor_time_stamp ();

  ids = btor_new_ptr_hash_table (mm,
                                 (BtorHashPtr) btor_hash_exp_by_id,
                                 (BtorCmpPtr) btor_compare_exp_by_id);

  lgl = lglinit ();
  lglsetprefix (lgl, "[lglskel] ");

  if (btor->verbosity)
  {
    lglsetopt (lgl, "verbose", btor->verbosity - 1);
    lglbnr ("Lingeling", "[lglskel] ", stdout);
    fflush (stdout);
  }
  else
    lglsetopt (lgl, "verbose", -1);

  count = 0;

  BTOR_INIT_STACK (work_stack);
  BTOR_INIT_STACK (unmark_stack);

  // TODO: use new hash table iterators
  for (constraints = 0; constraints <= 1; constraints++)
  {
    table = constraints ? btor->synthesized_constraints
                        : btor->unsynthesized_constraints;
    for (b = table->first; b; b = b->next)
    {
      count++;
      exp = b->key;
      assert (BTOR_REAL_ADDR_NODE (exp)->len == 1);
      process_skeleton_tseitin (
          btor, lgl, &work_stack, &unmark_stack, ids, exp);
      lgladd (lgl, process_skeleton_tseitin_lit (ids, exp));
      lgladd (lgl, 0);
    }
  }

  BTOR_RELEASE_STACK (mm, work_stack);

  while (!BTOR_EMPTY_STACK (unmark_stack))
  {
    exp = BTOR_POP_STACK (unmark_stack);
    assert (!BTOR_IS_INVERTED_NODE (exp));
    assert (exp->mark);
    exp->mark = 0;
  }

  BTOR_RELEASE_STACK (mm, unmark_stack);

  btor_msg (btor,
            1,
            "found %u skeleton literals in %d constraints",
            ids->count,
            count);

#if 0
  lglsetopt (lgl, "clim", 10000);
  res = lglsat (lgl);
#else
  res = lglsimp (lgl, 0);
#endif

  if (btor->verbosity)
  {
    btor_msg (btor, 1, "skeleton preprocessing result %d", res);
    lglstats (lgl);
  }

  fixed = 0;

  if (res == 20)
  {
    btor_msg (btor, 1, "skeleton inconsistent");
    btor->inconsistent = 1;
  }
  else
  {
    assert (res == 0 || res == 10);
    for (b = ids->first; b; b = b->next)
    {
      exp = b->key;
      assert (!BTOR_IS_INVERTED_NODE (exp));
      lit = process_skeleton_tseitin_lit (ids, exp);
      val = lglfixed (lgl, lit);
      if (val)
      {
        if (!btor_find_in_ptr_hash_table (btor->synthesized_constraints, exp)
            && !btor_find_in_ptr_hash_table (btor->unsynthesized_constraints,
                                             exp))
        {
          if (val < 0) exp = BTOR_INVERT_NODE (exp);
          add_constraint (btor, exp);
          btor->stats.skeleton_constraints++;
          fixed++;
        }
      }
      else
      {
        assert (
            !btor_find_in_ptr_hash_table (btor->synthesized_constraints, exp));
        assert (!btor_find_in_ptr_hash_table (btor->unsynthesized_constraints,
                                              exp));
      }
    }
  }

  btor_delete_ptr_hash_table (ids);
  lglrelease (lgl);

  delta = btor_time_stamp () - start;
  btor->time.skel += delta;
  btor_msg (
      btor,
      1,
      "skeleton preprocessing produced %d new constraints in %.1f seconds",
      fixed,
      delta);
  assert (check_unique_table_mark_unset_dbg (btor));
}

/*------------------------------------------------------------------------*/
#endif /* BTOR_DO_NOT_PROCESS_SKELETON */
/*------------------------------------------------------------------------*/

static void
init_cache (Btor *btor)
{
  assert (btor);
  assert (!btor->cache);

  btor->cache = btor_new_ptr_hash_table (
      btor->mm, (BtorHashPtr) hash_exp_pair, (BtorCmpPtr) compare_exp_pair);
}

static void
release_cache (Btor *btor)
{
  assert (btor);
  assert (btor->cache);

  BtorPtrHashBucket *bucket;
  BtorNodePair *pair;

  for (bucket = btor->cache->first; bucket; bucket = bucket->next)
  {
    pair = (BtorNodePair *) bucket->key;
    btor_release_exp (btor, (BtorNode *) bucket->data.asPtr);
    delete_exp_pair (btor, pair);
  }
  btor_delete_ptr_hash_table (btor->cache);
  btor->cache = 0;
}

static void
beta_reduce_applies_on_lambdas (Btor *btor)
{
  assert (btor);

  double start, delta;
  BtorPtrHashTable *apps;
  BtorNode *app, *fun;
  BtorParentIterator it;
  BtorHashTableIterator h_it;
  BtorMemMgr *mm;

  if (btor->lambdas->count == 0) return;

  start = btor_time_stamp ();

  mm   = btor->mm;
  apps = btor_new_ptr_hash_table (mm,
                                  (BtorHashPtr) btor_hash_exp_by_id,
                                  (BtorCmpPtr) btor_compare_exp_by_id);

  /* collect function applications */
  init_node_hash_table_iterator (btor, &h_it, btor->lambdas);
  while (has_next_node_hash_table_iterator (&h_it))
  {
    fun = next_node_hash_table_iterator (&h_it);
    init_apply_parent_iterator (&it, fun);
    while (has_next_parent_apply_parent_iterator (&it))
    {
      app = next_parent_apply_parent_iterator (&it);

      if (btor_find_in_ptr_hash_table (apps, app)) continue;

      if (app->parameterized) continue;

      btor_insert_in_ptr_hash_table (apps, btor_copy_exp (btor, app));
    }
  }

  btor_msg (btor,
            1,
            "starting to beta reduce %d lamba with %d applications",
            btor->lambdas->count,
            apps->count);

  substitute_and_rebuild (btor, apps, 1);

  init_node_hash_table_iterator (btor, &h_it, apps);
  while (has_next_node_hash_table_iterator (&h_it))
    btor_release_exp (btor, next_node_hash_table_iterator (&h_it));
  btor_delete_ptr_hash_table (apps);

  delta = btor_time_stamp () - start;
  btor->time.betareduce += delta;
  btor_msg (btor, 1, "beta reduced all lambdas in %.1f seconds", delta);
}

#if 0
static int
findfun_param (BtorNode * exp)
{
  assert (exp);
  return BTOR_IS_PARAM_NODE (BTOR_REAL_ADDR_NODE (exp));
}

static int
skipfun_param (BtorNode * exp)
{
  assert (exp);
  return !BTOR_REAL_ADDR_NODE (exp)->parameterized;
}

static void
merge_lambda_chains (Btor * btor)
{
  assert (btor);

  double start, delta;
  int chain_depth, start_lambdas, delta_lambdas;
  BtorNode *cur, *parent, *subst, *param, *lambda;
  BtorMemMgr *mm;
  BtorPtrHashBucket *b;
  BtorNodePtrQueue queue;
  BtorNodePtrStack stack, unmark_stack, params;

  mm = btor->mm;
  BTOR_INIT_QUEUE (queue);
  BTOR_INIT_STACK (stack);
  BTOR_INIT_STACK (params);
  BTOR_INIT_STACK (unmark_stack);

  start = btor_time_stamp ();
  btor_init_substitutions (btor);

  for (b = btor->lambdas->first; b; b = b->next)
    {
      cur = (BtorNode *) b->key;
      assert (BTOR_IS_REGULAR_NODE (cur));

      if (BTOR_REAL_ADDR_NODE (cur->e[1])->lambda_below)
	continue;

      BTOR_ENQUEUE (mm, queue, cur);
    }

  for (b = btor->lambdas->first; b; b = b->next)
    {
      cur = (BtorNode *) b->key;
      assert (BTOR_IS_REGULAR_NODE (cur));

      if (!BTOR_REAL_ADDR_NODE (cur->e[1])->lambda_below)
	continue;

      BTOR_ENQUEUE (mm, queue, cur);
    }

  start_lambdas = btor->lambdas->count;
  while (!BTOR_EMPTY_QUEUE (queue))
    {
      cur = BTOR_DEQUEUE (queue);
      BTOR_PUSH_STACK (mm, stack, cur);

      /* look for a lambda chain */
      chain_depth = 0;
      while (!BTOR_EMPTY_STACK (stack))
	{
	  cur = BTOR_POP_STACK (stack);
	  assert (BTOR_IS_REGULAR_NODE (cur));
	  assert (BTOR_IS_LAMBDA_NODE (cur));

	  if (cur->parents != 1 || cur->aux_mark)
	    break;

	  cur->aux_mark = 1;
	  BTOR_PUSH_STACK (mm, unmark_stack, cur);

	  parent = BTOR_REAL_ADDR_NODE (cur->first_parent);
	  assert (parent);
	  assert (BTOR_IS_REGULAR_NODE (parent));

	  /* parent is part of a nested lambda chain */
	  if (BTOR_IS_LAMBDA_NODE (parent))
	    {
	      assert (BTOR_IS_CURRIED_LAMBDA_NODE (parent));
	      cur->chain = 1;
	      BTOR_PUSH_STACK (mm, stack, parent);
	      continue;
	    }

	  assert (BTOR_IS_APPLY_NODE (parent));

	  if (!parent->parameterized)
	    break;

	  // TODO: should we use a flag or a hash table for marking lambda
	  //       nodes in a chain?
	  /* this lambda has only one parameterized application and thus,
	   * we can merge it with the parent lambda */
	  cur->chain = 1;
	  chain_depth++;
	  btor->stats.lambdas_merged++;
	  /* mark all nested lambdas below to be part of the chain, otherwise
	   * beta-reduction would stop at those lambdas */
	  if (BTOR_IS_CURRIED_LAMBDA_NODE (cur))
	    {
	      assert (BTOR_IS_FIRST_CURRIED_LAMBDA (cur));
	      lambda = cur;
	      while (BTOR_IS_LAMBDA_NODE (lambda))
		{
		  assert (BTOR_IS_CURRIED_LAMBDA_NODE (lambda));
		  lambda->chain = 1;
		  lambda = lambda->e[1];
		}
	    }
	  BTORLOG ("merge: %s", node2string (cur));

	  /* get parent lambda */
	  assert (BTOR_EMPTY_STACK (params));
	  find_nodes_dfs (btor, parent->e[1], &params, findfun_param,
			  skipfun_param);
//	  assert (BTOR_COUNT_STACK (params) == 1);
	  int num_params = BTOR_COUNT_STACK (params);

	  // TODO: handle multiple params
	  // if we have multiple params we found a nested function, we have to
	  // order params in defined lambda order
	  while (!BTOR_EMPTY_STACK (params))
	    {
	      param = BTOR_POP_STACK (params);
	      assert (BTOR_IS_REGULAR_NODE (param));
	      assert (BTOR_IS_PARAM_NODE (param));
	      lambda = (BtorNode *) BTOR_PARAM_GET_LAMBDA_NODE (param);
	      assert (BTOR_IS_LAMBDA_NODE (lambda));
	      assert (num_params == 1 || BTOR_IS_CURRIED_LAMBDA_NODE (lambda));
	      if (num_params == 1 || BTOR_IS_FIRST_CURRIED_LAMBDA (lambda))
		BTOR_PUSH_STACK (mm, stack, lambda);
	    }
	}

      BTOR_RESET_STACK (stack);
      assert (BTOR_IS_REGULAR_NODE (cur));
      assert (BTOR_IS_LAMBDA_NODE (cur));

      if (chain_depth == 0)
	continue;

      /* cur is the start of the lambda chain */
//      cur->chain = 1;
      if (BTOR_IS_CURRIED_LAMBDA_NODE (cur))
	{
	  assert (BTOR_IS_FIRST_CURRIED_LAMBDA (cur));
	  lambda = cur;
	  while (BTOR_IS_LAMBDA_NODE (lambda))
	    {
	      assert (BTOR_IS_CURRIED_LAMBDA_NODE (lambda));
	      lambda->chain = 1;
	      lambda = lambda->e[1];
	    }
	  // TODO: we cannot beta reduce the start of the nested lambdas,
	  //       we have to reduce the function body, substitute it and
	  //       rebuild everything
	  cur = lambda;
	}
      else
	cur->chain = 1;

      /* merge found lambda chain */
//      param = cur->e[0];
//      btor_assign_param (btor, cur, param);
      subst = btor_beta_reduce_chains (btor, cur);
//      btor_unassign_params (btor, cur);

      // TODO: update substitution
      btor_insert_substitution (btor, cur, subst, 1);
      btor_release_exp (btor, subst);
      btor->stats.lambdas_merged++;
      btor->stats.lambda_chains_merged++;
    }

  while (!BTOR_EMPTY_STACK (unmark_stack))
    {
      cur = BTOR_POP_STACK (unmark_stack);
      assert (BTOR_IS_REGULAR_NODE (cur));
      cur->aux_mark = 0;
    }
  BTOR_RELEASE_STACK (mm, unmark_stack);

  substitute_and_rebuild (btor, btor->substitutions, 0);
  delta_lambdas = start_lambdas - btor->lambdas->count;

  BTOR_RELEASE_QUEUE (mm, queue);
  BTOR_RELEASE_STACK (mm, params);
  BTOR_RELEASE_STACK (mm, stack);
  btor_delete_substitutions (btor);
  delta = btor_time_stamp () - start;
  btor_msg (btor, 1, "merged %d lambdas in %.2f seconds",
		delta_lambdas, delta);
}
#endif

int
btor_simplify (Btor *btor)
{
  assert (btor);

  int rounds;
  double start, delta;
#ifndef BTOR_DO_NOT_PROCESS_SKELETON
  int skelrounds = 0;
#endif

  if (btor->inconsistent) return BTOR_UNSAT;

  //  if (btor->rewrite_level <= 1 && !btor->beta_reduce_all)
  //    return;

  rounds = 0;
  start  = btor_time_stamp ();

  if (btor->beta_reduce_all) init_cache (btor);

  do
  {
    rounds++;
    assert (check_all_hash_tables_proxy_free_dbg (btor));
    assert (check_all_hash_tables_simp_free_dbg (btor));
    assert (check_unique_table_children_proxy_free_dbg (btor));
    if (btor->rewrite_level > 1)
    {
      substitute_var_exps (btor);
      assert (check_all_hash_tables_proxy_free_dbg (btor));
      assert (check_all_hash_tables_simp_free_dbg (btor));
      assert (check_unique_table_children_proxy_free_dbg (btor));

      if (btor->inconsistent) break;

      if (btor->varsubst_constraints->count) break;

      process_embedded_constraints (btor);
      assert (check_all_hash_tables_proxy_free_dbg (btor));
      assert (check_all_hash_tables_simp_free_dbg (btor));
      assert (check_unique_table_children_proxy_free_dbg (btor));

      if (btor->inconsistent) break;

      if (btor->varsubst_constraints->count) continue;
    }

#ifndef BTOR_DO_NOT_ELIMINATE_SLICES
    if (btor->rewrite_level > 2 && !btor->inc_enabled)
    {
      eliminate_slices_on_bv_vars (btor);
      if (btor->inconsistent) break;

      if (btor->varsubst_constraints->count) continue;

      if (btor->embedded_constraints->count) continue;
    }
#endif

#ifndef BTOR_DO_NOT_PROCESS_SKELETON
    if (btor->rewrite_level > 2)
    {
      skelrounds++;
      if (skelrounds <= 1)  // TODO only one?
      {
        process_skeleton (btor);
        assert (check_all_hash_tables_proxy_free_dbg (btor));
        assert (check_all_hash_tables_simp_free_dbg (btor));
        assert (check_unique_table_children_proxy_free_dbg (btor));
        if (btor->inconsistent) break;
      }

      if (btor->varsubst_constraints->count) continue;

      if (btor->embedded_constraints->count) continue;
    }
#endif

#if 0
      if (btor->rewrite_level > 2)
	{
	  merge_lambda_chains (btor);
	}
#endif

    if (btor->varsubst_constraints->count) continue;

    if (btor->embedded_constraints->count) continue;

    /* rewrite/beta-reduce applies on lambdas */
    if (btor->beta_reduce_all)
    {
      beta_reduce_applies_on_lambdas (btor);
      assert (check_all_hash_tables_proxy_free_dbg (btor));
      assert (check_all_hash_tables_simp_free_dbg (btor));
      assert (check_unique_table_children_proxy_free_dbg (btor));
    }
  } while (btor->varsubst_constraints->count
           || btor->embedded_constraints->count);

  if (btor->beta_reduce_all) release_cache (btor);

  delta = btor_time_stamp () - start;
  btor->time.rewrite += delta;
  btor_msg (btor, 1, "%d rewriting rounds in %.1f seconds", rounds, delta);

  if (btor->inconsistent)
    return BTOR_UNSAT;
  else if (btor->unsynthesized_constraints->count == 0u
           && btor->synthesized_constraints->count == 0u)
    return BTOR_SAT;

  return BTOR_UNKNOWN;
}

static void
mark_synth_mark_exp (Btor *btor, BtorNode *exp, int new_mark)
{
  BtorMemMgr *mm;
  BtorNodePtrStack stack;
  BtorNode *cur;
  int i;

  assert (btor);
  assert (exp);

  mm = btor->mm;
  BTOR_INIT_STACK (stack);
  cur = BTOR_REAL_ADDR_NODE (exp);
  goto MARK_SYNTH_MARK_NODE_ENTER_WITHOUT_POP;

  while (!BTOR_EMPTY_STACK (stack))
  {
    cur = BTOR_REAL_ADDR_NODE (BTOR_POP_STACK (stack));
  MARK_SYNTH_MARK_NODE_ENTER_WITHOUT_POP:
    if (cur->synth_mark != new_mark)
    {
      cur->synth_mark = new_mark;
      for (i = cur->arity - 1; i >= 0; i--)
        BTOR_PUSH_STACK (mm, stack, cur->e[i]);
    }
  }
  BTOR_RELEASE_STACK (mm, stack);
}

static void
synthesize_exp (Btor *btor, BtorNode *exp, BtorPtrHashTable *backannotation)
{
  BtorNodePtrStack exp_stack;
  BtorNode *cur;
  BtorAIGVec *av0, *av1, *av2;
  BtorMemMgr *mm;
  BtorAIGVecMgr *avmgr;
  BtorPtrHashBucket *b;
  char *indexed_name;
  const char *name;
  unsigned int count;
  int same_children_mem, i, len;
  int invert_av0 = 0;
  int invert_av1 = 0;
  int invert_av2 = 0;

  assert (btor);
  assert (exp);

  mm    = btor->mm;
  avmgr = btor->avmgr;
  count = 0;

  BTOR_INIT_STACK (exp_stack);
  BTOR_PUSH_STACK (mm, exp_stack, exp);
  BTORLOG ("%s: %s", __FUNCTION__, node2string (exp));

  while (!BTOR_EMPTY_STACK (exp_stack))
  {
    cur = BTOR_REAL_ADDR_NODE (BTOR_POP_STACK (exp_stack));

    assert (cur->synth_mark >= 0);
    assert (cur->synth_mark <= 2);

    if (BTOR_IS_SYNTH_NODE (cur)) continue;

    if (cur->synth_mark >= 2) continue;

    count++;

    if (cur->synth_mark == 0)
    {
      if (BTOR_IS_BV_CONST_NODE (cur))
      {
        cur->av = btor_const_aigvec (avmgr, cur->bits);
        BTORLOG ("  synthesized: %s", node2string (cur));
      }
      else if (BTOR_IS_BV_VAR_NODE (cur))
      {
        cur->av = btor_var_aigvec (avmgr, cur->len);
        BTORLOG ("  synthesized: %s", node2string (cur));
        if (backannotation)
        {
          // TODO param handling?
          name = btor_get_symbol_exp (btor, cur);
          len  = (int) strlen (name) + 40;
          if (cur->len > 1)
          {
            indexed_name = btor_malloc (mm, len);
            for (i = 0; i < cur->av->len; i++)
            {
              b = btor_insert_in_ptr_hash_table (backannotation,
                                                 cur->av->aigs[i]);
              assert (b->key == cur->av->aigs[i]);
              sprintf (indexed_name, "%s[%d]", name, i);
              b->data.asStr = btor_strdup (mm, indexed_name);
            }
            btor_free (mm, indexed_name, len);
          }
          else
          {
            assert (cur->len == 1);
            b = btor_insert_in_ptr_hash_table (backannotation,
                                               cur->av->aigs[0]);
            assert (b->key == cur->av->aigs[0]);
            b->data.asStr = btor_strdup (mm, name);
          }
        }
      }
      else if (BTOR_IS_ARRAY_VAR_NODE (cur))
      {
        /* nothing to synthesize for array base case */
      }
      else if (BTOR_IS_LAMBDA_NODE (cur))
      {
        // TODO: do we have to synthesize the children?
        // this will be done with lazy_synth anyways
        goto REGULAR_CASE;
      }
      else
      {
        /* Writes and Lambda expressions cannot be reached directly,
         * hence we stop the synthesis as soon as we reach reads or
         * array equalities.  If we synthesize writes later, we only
         * synthesize its index and value, but not the write itself.
         * If there are no reads or array equalities on a write, then
         * it is not reachable. (Lambdas are treated similarly.)
         */
        //	      assert (!BTOR_IS_LAMBDA_NODE (cur));

        /* Atomic arrays and array conditionals should also not be
         * reached directly.
         */
        //	      assert (!BTOR_IS_ARRAY_VAR_NODE (cur));
        assert (!BTOR_IS_FUN_NODE (cur));

        /* special cases */
        if (BTOR_IS_APPLY_NODE (cur) && !cur->parameterized)
        {
          cur->av = btor_var_aigvec (avmgr, cur->len);
          BTORLOG ("  synthesized: %s", node2string (cur));
          assert (BTOR_IS_REGULAR_NODE (cur->e[0]));
          assert (BTOR_IS_FUN_NODE (cur->e[0]));
          goto REGULAR_CASE;
        }
#if 0
	      else if (BTOR_IS_ARRAY_EQ_NODE (cur) && !cur->parameterized)
		{
		  /* Generate virtual reads and create AIG variable for
		   * array equality.
		   */
		  synthesize_array_equality (btor, cur);
		  BTOR_PUSH_STACK (mm, exp_stack, cur->e[1]);
		  BTOR_PUSH_STACK (mm, exp_stack, cur->e[0]);
		  goto REGULAR_CASE;
		}
#endif
        else
        {
        REGULAR_CASE:
          // TODO: get rid of no_synth (use BTOR_IS_ARGS_NODE instead)
          /* always skip lambda and parameterized nodes */
          if (BTOR_IS_LAMBDA_NODE (cur) || cur->parameterized || cur->no_synth)
            cur->synth_mark = 2;
          else
            cur->synth_mark = 1;

          BTOR_PUSH_STACK (mm, exp_stack, cur);
          for (i = cur->arity - 1; i >= 0; i--)
            BTOR_PUSH_STACK (mm, exp_stack, cur->e[i]);
        }
      }
    }
    else
    {
      assert (cur->synth_mark == 1);
      cur->synth_mark = 2;
      assert (!BTOR_IS_APPLY_NODE (cur));
      assert (!BTOR_IS_LAMBDA_NODE (cur));
      assert (!cur->parameterized);

      if (cur->arity == 1)
      {
        assert (cur->kind == BTOR_SLICE_NODE);
        invert_av0 = BTOR_IS_INVERTED_NODE (cur->e[0]);
        av0        = BTOR_REAL_ADDR_NODE (cur->e[0])->av;
        if (invert_av0) btor_invert_aigvec (avmgr, av0);
        cur->av = btor_slice_aigvec (avmgr, av0, cur->upper, cur->lower);
        BTORLOG ("  synthesized: %s", node2string (cur));
        if (invert_av0) btor_invert_aigvec (avmgr, av0);
      }
      else if (cur->arity == 2)
      {
        /* We have to check if the children are in the same memory
         * place if they are in the same memory place. Then we need to
         * allocate memory for the AIG vectors if they are not, then
         * we can invert them in place and invert them back afterwards
         * (only if necessary) .
         */
        same_children_mem =
            BTOR_REAL_ADDR_NODE (cur->e[0]) == BTOR_REAL_ADDR_NODE (cur->e[1]);
        if (same_children_mem)
        {
          av0 = BTOR_AIGVEC_NODE (btor, cur->e[0]);
          av1 = BTOR_AIGVEC_NODE (btor, cur->e[1]);
        }
        else
        {
          invert_av0 = BTOR_IS_INVERTED_NODE (cur->e[0]);
          av0        = BTOR_REAL_ADDR_NODE (cur->e[0])->av;
          if (invert_av0) btor_invert_aigvec (avmgr, av0);
          invert_av1 = BTOR_IS_INVERTED_NODE (cur->e[1]);
          av1        = BTOR_REAL_ADDR_NODE (cur->e[1])->av;
          if (invert_av1) btor_invert_aigvec (avmgr, av1);
        }
        switch (cur->kind)
        {
          case BTOR_AND_NODE:
            cur->av = btor_and_aigvec (avmgr, av0, av1);
            break;
          case BTOR_BEQ_NODE: cur->av = btor_eq_aigvec (avmgr, av0, av1); break;
          case BTOR_ADD_NODE:
            cur->av = btor_add_aigvec (avmgr, av0, av1);
            break;
          case BTOR_MUL_NODE:
            cur->av = btor_mul_aigvec (avmgr, av0, av1);
            break;
          case BTOR_ULT_NODE:
            cur->av = btor_ult_aigvec (avmgr, av0, av1);
            break;
          case BTOR_SLL_NODE:
            cur->av = btor_sll_aigvec (avmgr, av0, av1);
            break;
          case BTOR_SRL_NODE:
            cur->av = btor_srl_aigvec (avmgr, av0, av1);
            break;
          case BTOR_UDIV_NODE:
            cur->av = btor_udiv_aigvec (avmgr, av0, av1);
            break;
          case BTOR_UREM_NODE:
            cur->av = btor_urem_aigvec (avmgr, av0, av1);
            break;
          default:
            assert (cur->kind == BTOR_CONCAT_NODE);
            cur->av = btor_concat_aigvec (avmgr, av0, av1);
            break;
        }
        BTORLOG ("  synthesized: %s", node2string (cur));

        if (same_children_mem)
        {
          btor_release_delete_aigvec (avmgr, av0);
          btor_release_delete_aigvec (avmgr, av1);
        }
        else
        {
          if (invert_av0) btor_invert_aigvec (avmgr, av0);
          if (invert_av1) btor_invert_aigvec (avmgr, av1);
        }
      }
      else
      {
        assert (cur->arity == 3);

        if (BTOR_IS_BV_COND_NODE (cur))
        {
          same_children_mem =
              BTOR_REAL_ADDR_NODE (cur->e[0]) == BTOR_REAL_ADDR_NODE (cur->e[1])
              || BTOR_REAL_ADDR_NODE (cur->e[0])
                     == BTOR_REAL_ADDR_NODE (cur->e[2])
              || BTOR_REAL_ADDR_NODE (cur->e[1])
                     == BTOR_REAL_ADDR_NODE (cur->e[2]);
          if (same_children_mem)
          {
            av0 = BTOR_AIGVEC_NODE (btor, cur->e[0]);
            av1 = BTOR_AIGVEC_NODE (btor, cur->e[1]);
            av2 = BTOR_AIGVEC_NODE (btor, cur->e[2]);
          }
          else
          {
            invert_av0 = BTOR_IS_INVERTED_NODE (cur->e[0]);
            av0        = BTOR_REAL_ADDR_NODE (cur->e[0])->av;
            if (invert_av0) btor_invert_aigvec (avmgr, av0);
            invert_av1 = BTOR_IS_INVERTED_NODE (cur->e[1]);
            av1        = BTOR_REAL_ADDR_NODE (cur->e[1])->av;
            if (invert_av1) btor_invert_aigvec (avmgr, av1);
            invert_av2 = BTOR_IS_INVERTED_NODE (cur->e[2]);
            av2        = BTOR_REAL_ADDR_NODE (cur->e[2])->av;
            if (invert_av2) btor_invert_aigvec (avmgr, av2);
          }
          cur->av = btor_cond_aigvec (avmgr, av0, av1, av2);
          BTORLOG ("  synthesized: %s", node2string (cur));
          if (same_children_mem)
          {
            btor_release_delete_aigvec (avmgr, av2);
            btor_release_delete_aigvec (avmgr, av1);
            btor_release_delete_aigvec (avmgr, av0);
          }
          else
          {
            if (invert_av0) btor_invert_aigvec (avmgr, av0);
            if (invert_av1) btor_invert_aigvec (avmgr, av1);
            if (invert_av2) btor_invert_aigvec (avmgr, av2);
          }
        }
      }
    }
  }

  BTOR_RELEASE_STACK (mm, exp_stack);
  mark_synth_mark_exp (btor, exp, 0);

  if (count > 0 && btor->verbosity > 3)
    btor_msg (btor, 3, "synthesized %u expressions into AIG vectors", count);
}

static void
synthesize_all_var_rhs (Btor *btor)
{
  BtorPtrHashBucket *b;
  BtorNode *cur, *real_cur;

  assert (btor);
  assert (btor->model_gen);

  for (b = btor->var_rhs->first; b; b = b->next)
  {
    cur      = (BtorNode *) b->key;
    cur      = btor_simplify_exp (btor, cur);
    real_cur = BTOR_REAL_ADDR_NODE (cur);
    assert (!BTOR_IS_FUN_NODE (real_cur));
    if (real_cur->vread) continue;

    synthesize_exp (btor, cur, 0);

    if (!real_cur->tseitin)
    {
      btor_aigvec_to_sat_tseitin (btor->avmgr, real_cur->av);
      real_cur->tseitin = 1;
    }
  }
}

static void
synthesize_all_array_rhs (Btor *btor)
{
  BtorPtrHashBucket *b;
  BtorNode *cur;

  assert (btor);
  assert (btor->model_gen);

  for (b = btor->array_rhs->first; b; b = b->next)
  {
    cur = (BtorNode *) b->key;
    cur = btor_simplify_exp (btor, cur);
    assert (BTOR_IS_FUN_NODE (BTOR_REAL_ADDR_NODE (cur)));
    synthesize_exp (btor, cur, 0);
  }
}

// TODO: no reads anymore -> check is_read of apply nodes instead
// static void
// synthesize_all_reads (Btor * btor)
//{
//  BtorNode *n;
//  int i;
//  for (i = 0; i < btor->nodes_unique_table.size; i++)
//    for (n = btor->nodes_unique_table.chains[i]; n; n = n->next)
//      if (BTOR_IS_READ_NODE (n))
//	synthesize_exp (btor, n, 0);
//}

// TODO: check if needed
#if 0
static void
synthesize_all_applies (Btor * btor)
{
  BtorNode *n;
  int i;
  for (i = 0; i < btor->nodes_unique_table.size; i++)
    for (n = btor->nodes_unique_table.chains[i]; n; n = n->next)
      if (BTOR_IS_APPLY_NODE (n))
	synthesize_exp (btor, n, 0);
}
#endif

/* Mark all reachable expressions as reachable, reset reachable flag for all
 * previously reachable expressions that became unreachable due to rewriting. */
static void
update_reachable (Btor *btor, int check_all_tables)
{
  assert (btor);

  int i;
  double start;
  BtorNode *cur;
  BtorPtrHashBucket *b;
  BtorHashTableIterator it;

  assert (check_unique_table_mark_unset_dbg (btor));
  assert (check_all_tables || btor->unsynthesized_constraints->count == 0);
  assert (check_all_tables || btor->embedded_constraints->count == 0);
  assert (check_all_tables || btor->varsubst_constraints->count == 0);

  start = btor_time_stamp ();

  init_node_hash_table_iterator (btor, &it, btor->synthesized_constraints);
  queue_node_hash_table_iterator (&it, btor->assumptions);
  if (check_all_tables)
  {
    queue_node_hash_table_iterator (&it, btor->unsynthesized_constraints);
    queue_node_hash_table_iterator (&it, btor->embedded_constraints);
    queue_node_hash_table_iterator (&it, btor->varsubst_constraints);
  }

  while (has_next_node_hash_table_iterator (&it))
  {
    cur = next_node_hash_table_iterator (&it);
    btor_mark_exp (btor, cur, 1);
  }

  /* in case of models, var_rhs and array_rhs are also marked as reachable */
  if (btor->model_gen)
  {
    for (b = btor->var_rhs->first; b; b = b->next)
    {
      cur = (BtorNode *) b->key;
      cur = BTOR_REAL_ADDR_NODE (btor_simplify_exp (btor, cur));
      if (cur->vread) continue;
      btor_mark_exp (btor, cur, 1);
    }
    for (b = btor->array_rhs->first; b; b = b->next)
    {
      cur = (BtorNode *) b->key;
      cur = BTOR_REAL_ADDR_NODE (btor_simplify_exp (btor, cur));
      assert (BTOR_IS_FUN_NODE (cur));
      btor_mark_exp (btor, cur, 1);
    }
  }

  for (i = 1; i < BTOR_COUNT_STACK (btor->nodes_id_table); i++)
  {
    if (!(cur = BTOR_PEEK_STACK (btor->nodes_id_table, i))) continue;
    cur->reachable = cur->mark;
    cur->mark      = 0;
  }
  btor->time.reachable += btor_time_stamp () - start;
}

#ifdef BTOR_SYMBOLIC_LEMMAS
static void
mark_reachable (Btor *btor, BtorNode *exp)
{
  assert (btor);
  assert (exp);

  int i;
  double start;
  BtorNode *cur;
  BtorNodePtrStack stack;

  start = btor_time_stamp ();
  BTOR_INIT_STACK (stack);
  BTOR_PUSH_STACK (btor->mm, stack, exp);

  while (!BTOR_EMPTY_STACK (stack))
  {
    cur = BTOR_REAL_ADDR_NODE (BTOR_POP_STACK (stack));

    if (cur->reachable) continue;

    cur->reachable = 1;

    for (i = 0; i < cur->arity; i++)
      BTOR_PUSH_STACK (btor->mm, stack, cur->e[i]);
  }

  BTOR_RELEASE_STACK (btor->mm, stack);
  btor->time.reachable += btor_time_stamp () - start;
}
#endif

/* forward assumptions to the SAT solver */
static void
add_again_assumptions (Btor *btor)
{
  assert (btor);
  assert (check_unique_table_mark_unset_dbg (btor));

  int i;
  BtorNode *exp, *cur, *e;
  BtorNodePtrStack stack, unmark_stack;
  BtorPtrHashTable *assumptions;
  BtorPtrHashBucket *b;
  BtorAIG *aig;
  BtorSATMgr *smgr;
  BtorAIGMgr *amgr;

  amgr = btor_get_aig_mgr_aigvec_mgr (btor->avmgr);
  smgr = btor_get_sat_mgr_aig_mgr (amgr);

  BTOR_INIT_STACK (stack);
  BTOR_INIT_STACK (unmark_stack);

  assumptions = btor_new_ptr_hash_table (btor->mm,
                                         (BtorHashPtr) btor_hash_exp_by_id,
                                         (BtorCmpPtr) btor_compare_exp_by_id);

  for (b = btor->assumptions->first; b; b = b->next)
  {
    exp = (BtorNode *) b->key;
    exp = btor_simplify_exp (btor, exp);

    if (BTOR_IS_INVERTED_NODE (exp) || !BTOR_IS_AND_NODE (exp))
    {
      if (!btor_find_in_ptr_hash_table (assumptions, exp))
        btor_insert_in_ptr_hash_table (assumptions, exp);
    }
    else
    {
      BTOR_PUSH_STACK (btor->mm, stack, exp);
      while (!BTOR_EMPTY_STACK (stack))
      {
        cur = BTOR_POP_STACK (stack);
        assert (!BTOR_IS_INVERTED_NODE (cur));
        assert (BTOR_IS_AND_NODE (cur));
        assert (cur->mark == 0 || cur->mark == 1);
        if (cur->mark) continue;
        cur->mark = 1;
        BTOR_PUSH_STACK (btor->mm, unmark_stack, cur);
        for (i = 0; i < 2; i++)
        {
          e = cur->e[i];
          if (!BTOR_IS_INVERTED_NODE (e) && BTOR_IS_AND_NODE (e))
            BTOR_PUSH_STACK (btor->mm, stack, e);
          else if (!btor_find_in_ptr_hash_table (assumptions, e))
            btor_insert_in_ptr_hash_table (assumptions, e);
        }
      }
    }
    btor_mark_exp (btor, exp, 0);
  }

  for (b = assumptions->first; b; b = b->next)
  {
    cur = (BtorNode *) b->key;
    assert (BTOR_REAL_ADDR_NODE (cur)->len == 1);
    assert (!BTOR_REAL_ADDR_NODE (cur)->simplified);
    aig = btor_exp_to_aig (btor, cur);
    btor_aig_to_sat (amgr, aig);
    if (aig == BTOR_AIG_TRUE) continue;
    assert (BTOR_GET_CNF_ID_AIG (aig) != 0);
    btor_assume_sat (smgr, BTOR_GET_CNF_ID_AIG (aig));
    btor_release_aig (amgr, aig);
  }

  while (!BTOR_EMPTY_STACK (unmark_stack))
    BTOR_REAL_ADDR_NODE (BTOR_POP_STACK (unmark_stack))->mark = 0;

  BTOR_RELEASE_STACK (btor->mm, stack);
  BTOR_RELEASE_STACK (btor->mm, unmark_stack);
  btor_delete_ptr_hash_table (assumptions);
}

static int
btor_timed_sat_sat (Btor *btor, int limit)
{
  double start, delta;
  BtorSATMgr *smgr;
  int res;
  smgr  = btor_get_sat_mgr_aig_mgr (btor_get_aig_mgr_aigvec_mgr (btor->avmgr));
  start = btor_time_stamp ();
  res   = btor_sat_sat (smgr, limit);
  delta = btor_time_stamp () - start;
  btor->time.sat += delta;
  btor_msg (btor, 2, "SAT solver returns %d after %.1f seconds", res, delta);
  return res;
}

/* updates SAT assignments, reads assumptions and
 * returns if an assignment has changed
 */
static int
update_sat_assignments (Btor *btor)
{
  assert (btor);

  BtorSATMgr *smgr;

  smgr = btor_get_sat_mgr_aig_mgr (btor_get_aig_mgr_aigvec_mgr (btor->avmgr));
  add_again_assumptions (btor);
#ifndef NDEBUG
  int result;
  result = btor_timed_sat_sat (btor, -1);
  assert (result == BTOR_SAT);
#else
  (void) btor_timed_sat_sat (btor, -1);
#endif
  return btor_changed_sat (smgr);
}

/**
 * Collect all top functions.
 *
 * A top function does not have parameterized applies and lambdas as parent.
 */
static void
search_top_functions (Btor *btor, BtorNodePtrStack *top_funs)
{
  assert (btor);
  assert (top_funs);
  assert (BTOR_EMPTY_STACK (*top_funs));

  int is_top;
  BtorMemMgr *mm;
  BtorNode *cur, *cur_parent;
  BtorPtrHashTable *table;
  BtorPtrHashBucket *bucket;
  BtorParentIterator it;

  mm = btor->mm;

  for (table = btor->array_vars; table;
       table = table == btor->array_vars ? btor->lambdas : 0)
  {
    for (bucket = table->first; bucket; bucket = bucket->next)
    {
      cur = (BtorNode *) bucket->key;
      assert (BTOR_IS_REGULAR_NODE (cur));
      assert (BTOR_IS_FUN_NODE (cur));

      /* we only consider reachable nodes */
      if (!cur->reachable) continue;

      init_full_parent_iterator (&it, cur);

      is_top = 1;
      while (has_next_parent_full_parent_iterator (&it))
      {
        cur_parent = next_parent_full_parent_iterator (&it);
        assert (BTOR_IS_REGULAR_NODE (cur_parent));
        assert (BTOR_IS_APPLY_NODE (cur_parent)
                || BTOR_IS_LAMBDA_NODE (cur_parent));

        if (!cur_parent->reachable) continue;

        if ((BTOR_IS_APPLY_NODE (cur_parent) && cur_parent->parameterized)
            || BTOR_IS_LAMBDA_NODE (cur_parent))
        {
          is_top = 0;
          break;
        }
      }

      if (is_top) BTOR_PUSH_STACK (mm, *top_funs, cur);
    }
  }
}

static void
check_not_simplified_or_const (Btor *btor, BtorNode *exp)
{
#ifndef NDEBUG
  assert (btor);
  assert (exp);

  exp = BTOR_REAL_ADDR_NODE (exp);

  if (!exp->simplified) return;

  assert (exp->len == 1);
  while (exp->simplified) exp = BTOR_REAL_ADDR_NODE (exp->simplified);
  assert (BTOR_IS_BV_CONST_NODE (exp));
#else
  (void) btor;
  (void) exp;
#endif
}

/* Compares the assignments of two expressions. */
static int
compare_assignments (BtorNode *exp1, BtorNode *exp2)
{
  int return_val, val1, val2, i, len;
  Btor *btor;
  BtorAIGVecMgr *avmgr;
  BtorAIGMgr *amgr;
  BtorAIGVec *av1, *av2;
  BtorAIG *aig1, *aig2;
  assert (exp1);
  assert (exp2);
  assert (!BTOR_IS_FUN_NODE (BTOR_REAL_ADDR_NODE (exp1)));
  assert (!BTOR_IS_FUN_NODE (BTOR_REAL_ADDR_NODE (exp2)));
  assert (BTOR_REAL_ADDR_NODE (exp1)->len == BTOR_REAL_ADDR_NODE (exp2)->len);
  assert (BTOR_IS_SYNTH_NODE (BTOR_REAL_ADDR_NODE (exp1)));
  assert (BTOR_IS_SYNTH_NODE (BTOR_REAL_ADDR_NODE (exp2)));
  btor = BTOR_REAL_ADDR_NODE (exp1)->btor;
  assert (btor);
  return_val = 0;
  avmgr      = btor->avmgr;
  amgr       = btor_get_aig_mgr_aigvec_mgr (avmgr);
  av1        = BTOR_REAL_ADDR_NODE (exp1)->av;
  av2        = BTOR_REAL_ADDR_NODE (exp2)->av;
  assert (av1->len == av2->len);
  len = av1->len;
  for (i = 0; i < len; i++)
  {
    aig1 = BTOR_COND_INVERT_AIG_NODE (exp1, av1->aigs[i]);
    aig2 = BTOR_COND_INVERT_AIG_NODE (exp2, av2->aigs[i]);

    val1 = btor_get_assignment_aig (amgr, aig1);
    assert (val1 == -1 || val1 == 1);

    val2 = btor_get_assignment_aig (amgr, aig2);
    assert (val2 == -1 || val2 == 1);

    if (val1 < val2)
    {
      return_val = -1;
      break;
    }

    if (val2 < val1)
    {
      return_val = 1;
      break;
    }
  }
  return return_val;
}

static int
compare_argument_assignments (BtorNode *e0, BtorNode *e1)
{
  assert (BTOR_IS_REGULAR_NODE (e0));
  assert (BTOR_IS_REGULAR_NODE (e1));
  assert (BTOR_IS_ARGS_NODE (e0));
  assert (BTOR_IS_ARGS_NODE (e1));

  int equal;
  const char *avec0, *avec1;
  BtorNode *arg0, *arg1;
  Btor *btor;
  BtorArgsIterator it0, it1;
  btor = e0->btor;

  // TODO: check args num_args
  if (e0->len != e1->len) return 1;

  init_args_iterator (&it0, e0);
  init_args_iterator (&it1, e1);

  while (has_next_args_iterator (&it0))
  {
    assert (has_next_args_iterator (&it1));
    arg0 = next_args_iterator (&it0);
    arg1 = next_args_iterator (&it1);

    if (!BTOR_IS_SYNTH_NODE (BTOR_REAL_ADDR_NODE (arg0)))
      avec0 = btor_eval_exp (btor, arg0);
    else
      avec0 = btor_bv_assignment_str_exp (btor, arg0);

    if (!BTOR_IS_SYNTH_NODE (BTOR_REAL_ADDR_NODE (arg1)))
      avec1 = btor_eval_exp (btor, arg1);
    else
      avec1 = btor_bv_assignment_str_exp (btor, arg1);

    assert (avec0);
    assert (avec1);
    equal = strcmp (avec0, avec1) == 0;
    btor_freestr (btor->mm, (char *) avec0);
    btor_freestr (btor->mm, (char *) avec1);

    if (!equal) return 1;
  }

  return 0;
}

static unsigned int
hash_assignment_aux (BtorNode *exp)
{
  unsigned int hash;
  Btor *btor;
  BtorAIGVecMgr *avmgr;
  BtorNode *real_exp;
  BtorAIGVec *av;
  int invert_av;
  char *assignment;
  assert (exp);
  real_exp  = BTOR_REAL_ADDR_NODE (exp);
  btor      = real_exp->btor;
  avmgr     = btor->avmgr;
  av        = real_exp->av;
  invert_av = BTOR_IS_INVERTED_NODE (exp);
  if (invert_av) btor_invert_aigvec (avmgr, av);
  assignment = btor_assignment_aigvec (avmgr, av);
  hash       = btor_hashstr (assignment);
  btor_freestr (btor->mm, assignment);
  /* invert back if necessary */
  if (invert_av) btor_invert_aigvec (avmgr, av);
  return hash;
}

static unsigned int
hash_args (BtorNode *exp)
{
  assert (exp);
  assert (BTOR_IS_REGULAR_NODE (exp));
  assert (BTOR_IS_ARGS_NODE (exp));

  int invert_av;
  char *assignment;
  unsigned int hash;
  Btor *btor;
  BtorNode *arg;
  BtorAIGVecMgr *avmgr;
  BtorAIGVec *av;
  BtorArgsIterator it;

  btor  = exp->btor;
  avmgr = btor->avmgr;

  init_args_iterator (&it, exp);
  hash = 0;
  while (has_next_args_iterator (&it))
  {
    arg       = next_args_iterator (&it);
    invert_av = BTOR_IS_INVERTED_NODE (arg);
    av        = BTOR_REAL_ADDR_NODE (arg)->av;
    assert (av);
    if (invert_av) btor_invert_aigvec (avmgr, av);
    assignment = btor_assignment_aigvec (avmgr, av);
    hash += btor_hashstr (assignment);
    btor_freestr (btor->mm, assignment);
    if (invert_av) btor_invert_aigvec (avmgr, av);
  }
  return hash;
}

static unsigned int
hash_assignment (BtorNode *exp)
{
  if (BTOR_IS_ARGS_NODE (BTOR_REAL_ADDR_NODE (exp))) return hash_args (exp);
  return hash_assignment_aux (exp);
}

static int
lazy_synthesize_and_encode_var_exp (Btor *btor, BtorNode *var, int force_update)
{
  assert (btor);
  assert (var);
  assert (BTOR_IS_REGULAR_NODE (var));
  assert (BTOR_IS_BV_VAR_NODE (var));

  double start;
  int changed_assignments, update;
  BtorAIGVecMgr *avmgr = 0;

  if (var->tseitin) return 0;

  start               = btor_time_stamp ();
  changed_assignments = 0;
  update              = 0;
  avmgr               = btor->avmgr;
  BTORLOG ("%s: %s", __FUNCTION__, node2string (var));

  /* synthesize and encode var */
  if (!BTOR_IS_SYNTH_NODE (var)) synthesize_exp (btor, var, 0);

  if (!var->tseitin)
  {
    update = 1;
    btor_aigvec_to_sat_tseitin (avmgr, var->av);
    var->tseitin = 1;
    BTORLOG ("  encode: %s", node2string (var));
  }

  /* update assignments if necessary */
  if (update && force_update)
    changed_assignments = update_sat_assignments (btor);

  // TODO: assignment should never change when encoding vars
  //	   (since unconstrained)
  if (changed_assignments) btor->stats.synthesis_inconsistency_var++;

  btor->time.enc_var += btor_time_stamp () - start;
  return changed_assignments;
}

/* synthesize and encode apply node and all of its arguments into SAT.
 * returns 0 if encoding changed current assignments.
 */
static int
lazy_synthesize_and_encode_apply_exp (Btor *btor,
                                      BtorNode *app,
                                      int force_update)
{
  assert (btor);
  assert (app);
  assert (BTOR_IS_REGULAR_NODE (app));
  assert (BTOR_IS_APPLY_NODE (app));
  assert (BTOR_IS_REGULAR_NODE (app->e[1]));
  assert (BTOR_IS_ARGS_NODE (app->e[1]));

  double start;
  int changed_assignments, update;
  BtorNode *arg;
  BtorAIGVecMgr *avmgr = 0;
  BtorArgsIterator it;

  if (app->lazy_tseitin) return 0;

  start               = btor_time_stamp ();
  changed_assignments = 0;
  update              = 0;
  avmgr               = btor->avmgr;
  BTORLOG ("%s: %s", __FUNCTION__, node2string (app));

  init_args_iterator (&it, app->e[1]);

  /* synthesize and encode apply node an all of its arguments */
  while (has_next_args_iterator (&it))
  {
    arg = next_args_iterator (&it);
    assert (!BTOR_IS_FUN_NODE (BTOR_REAL_ADDR_NODE (arg)));
    if (!BTOR_IS_SYNTH_NODE (BTOR_REAL_ADDR_NODE (arg)))
      synthesize_exp (btor, arg, 0);

    if (!BTOR_REAL_ADDR_NODE (arg)->tseitin)
    {
      update = 1;
      btor_aigvec_to_sat_tseitin (avmgr, BTOR_REAL_ADDR_NODE (arg)->av);
      BTOR_REAL_ADDR_NODE (arg)->tseitin = 1;
      BTORLOG ("  encode: %s", node2string (arg));
    }
  }

  /* synthesize and encode apply expressions */
  if (!BTOR_IS_SYNTH_NODE (app)) synthesize_exp (btor, app, 0);

  if (!app->tseitin)
  {
    update = 1;
    btor_aigvec_to_sat_tseitin (avmgr, app->av);
    app->tseitin = 1;
    BTORLOG ("  encode: %s", node2string (app));
  }

  app->lazy_tseitin = 1;

  /* update assignments if necessary */
  if (update && force_update)
    changed_assignments = update_sat_assignments (btor);

  if (changed_assignments) btor->stats.synthesis_inconsistency_apply++;

  btor->time.enc_app += btor_time_stamp () - start;
  return changed_assignments;
}

static int
lazy_synthesize_and_encode_lambda_exp (Btor *btor,
                                       BtorNode *lambda_exp,
                                       int force_update)
{
  assert (btor);
  assert (lambda_exp);
  assert (BTOR_IS_REGULAR_NODE (lambda_exp));
  assert (BTOR_IS_LAMBDA_NODE (lambda_exp));
  assert (check_unique_table_mark_unset_dbg (btor));

  double start;
  int changed_assignments, update, i;
  BtorNodePtrStack work_stack, unmark_stack;
  BtorNode *cur;
  BtorMemMgr *mm;
  BtorAIGVecMgr *avmgr;

  // TODO: remove lazy_tseitin
  if (lambda_exp->lazy_tseitin) return 0;

  start               = btor_time_stamp ();
  mm                  = btor->mm;
  avmgr               = btor->avmgr;
  changed_assignments = 0;
  update              = 0;

  BTOR_INIT_STACK (work_stack);
  BTOR_INIT_STACK (unmark_stack);

  BTORLOG ("%s: %s", __FUNCTION__, node2string (lambda_exp));

  cur = BTOR_REAL_ADDR_NODE (BTOR_LAMBDA_GET_BODY (lambda_exp));

  if (!BTOR_IS_SYNTH_NODE (cur)) synthesize_exp (btor, cur, 0);

  BTOR_PUSH_STACK (mm, work_stack, cur);

  while (!BTOR_EMPTY_STACK (work_stack))
  {
    cur = BTOR_POP_STACK (work_stack);
    assert (cur);
    assert (BTOR_IS_REGULAR_NODE (cur));

    if (cur->tseitin || cur->mark) continue;

    /* do not encode expressions that are not in the scope of 'lambda_exp' */
    if (BTOR_IS_FUN_NODE (cur) && !cur->parameterized) continue;

    cur->mark = 1;
    BTOR_PUSH_STACK (mm, unmark_stack, cur);

    if (!BTOR_IS_ARGS_NODE (cur) && !BTOR_IS_LAMBDA_NODE (cur)
        && !cur->parameterized)
    {
      assert (BTOR_IS_SYNTH_NODE (cur));
      assert (!cur->tseitin);
      BTORLOG ("  encode: %s", node2string (cur));
      update = 1;
      btor_aigvec_to_sat_tseitin (avmgr, cur->av);
      cur->tseitin = 1;
    }

    for (i = 0; i < cur->arity; i++)
      BTOR_PUSH_STACK (mm, work_stack, BTOR_REAL_ADDR_NODE (cur->e[i]));
  }
  BTOR_RELEASE_STACK (mm, work_stack);

  while (!BTOR_EMPTY_STACK (unmark_stack))
  {
    cur = BTOR_POP_STACK (unmark_stack);
    assert (cur->mark);
    cur->mark = 0;
  }
  BTOR_RELEASE_STACK (mm, unmark_stack);

  /* set tseitin flag of lambda expression to indicate that it has been
   * lazily synthesized already */
  lambda_exp->tseitin      = 1;
  lambda_exp->lazy_tseitin = 1;

  if (update && force_update)
    changed_assignments = update_sat_assignments (btor);

  if (changed_assignments) btor->stats.synthesis_inconsistency_lambda++;

  btor->time.enc_lambda += btor_time_stamp () - start;
  return changed_assignments;
}

static void
collect_premisses (Btor *btor,
                   BtorNode *from,
                   BtorNode *to,
                   BtorNode *args,
                   BtorPtrHashTable *bconds_sel1,
                   BtorPtrHashTable *bconds_sel2)
{
  assert (btor);
  assert (from);
  assert (to);
  assert (bconds_sel1);
  assert (bconds_sel2);
  assert (BTOR_IS_REGULAR_NODE (from));
  assert (BTOR_IS_REGULAR_NODE (args));
  assert (BTOR_IS_ARGS_NODE (args));
  assert (BTOR_IS_REGULAR_NODE (to));

  BTORLOG ("%s: %s, %s, %s",
           __FUNCTION__,
           node2string (from),
           node2string (to),
           node2string (args));

#ifndef NDEBUG
  int found = 0;
#endif
  int i;
  BtorMemMgr *mm;
  BtorNode *fun, *result, *cond, *param, *arg;
  BtorNodePtrStack prop_stack;
  BtorPtrHashTable *cond_sel1, *cond_sel2, *c, *r;
  BtorPtrHashBucket *b;
  BtorParamCacheTuple *t;
  BtorParameterizedIterator it;

  mm = btor->mm;
  cond_sel1 =
      btor_new_ptr_hash_table (mm,
                               (BtorHashPtr) btor_hash_param_cache_tuple,
                               (BtorCmpPtr) btor_compare_param_cache_tuple);
  cond_sel2 =
      btor_new_ptr_hash_table (mm,
                               (BtorHashPtr) btor_hash_param_cache_tuple,
                               (BtorCmpPtr) btor_compare_param_cache_tuple);

  /* follow propagation path and collect all conditions that have been
   * evaluated during propagation */
  if (BTOR_IS_APPLY_NODE (from))
  {
    assert (BTOR_IS_REGULAR_NODE (to));
    assert (BTOR_IS_FUN_NODE (to));

    // TODO: get rid of stack
    BTOR_INIT_STACK (prop_stack);
    BTOR_PUSH_STACK (mm, prop_stack, from->e[0]);

    while (!BTOR_EMPTY_STACK (prop_stack))
    {
      fun = BTOR_POP_STACK (prop_stack);
      assert (BTOR_IS_REGULAR_NODE (fun));
      assert (BTOR_IS_FUN_NODE (fun));

      if (fun == to)
      {
#ifndef NDEBUG
        found = 1;
#endif
        break;
      }

      btor_assign_args (btor, fun, args);
      result =
          btor_beta_reduce_partial_collect (btor, fun, cond_sel1, cond_sel2);
      btor_unassign_params (btor, fun);

      result = BTOR_REAL_ADDR_NODE (result);
      assert (BTOR_IS_APPLY_NODE (result));
      assert (result->e[1] == args);

      BTOR_PUSH_STACK (mm, prop_stack, result->e[0]);
      btor_release_exp (btor, result);
    }

    BTOR_RELEASE_STACK (mm, prop_stack);
  }
  else
  {
    assert (BTOR_IS_LAMBDA_NODE (from));
    fun = from;

    btor_assign_args (btor, fun, args);
    result = btor_beta_reduce_partial_collect (btor, fun, cond_sel1, cond_sel2);
    btor_unassign_params (btor, fun);

    result = BTOR_REAL_ADDR_NODE (result);
    assert (result == to);
#ifndef NDEBUG
    found = 1;
#endif
    btor_release_exp (btor, result);
  }

  assert (found);

  /* collected conditions are parameterized, we have to instantiate them with
   * the resp. arguments */
  for (c = cond_sel1, r = bconds_sel1; c && r;
       c = (c == cond_sel1) ? cond_sel2 : 0,
      r  = (r == bconds_sel1) ? bconds_sel2 : 0)
  {
    for (b = c->first; b; b = b->next)
    {
      assert (b->data.asPtr);
      t = (BtorParamCacheTuple *) b->key;
      assert (t);
      cond = (BtorNode *) b->data.asPtr;
      assert (cond);

      if (BTOR_REAL_ADDR_NODE (cond)->parameterized)
      {
        i = 0;
        init_parameterized_iterator (btor, &it, BTOR_REAL_ADDR_NODE (cond));
        assert (it.num_params == t->num_args);
        assert (has_next_parameterized_iterator (&it));
        while (has_next_parameterized_iterator (&it))
        {
          param = next_parameterized_iterator (&it);
          assert (param);
          assert (i < t->num_args);
          arg = t->args[i++];
          assert (arg);
          btor_assign_param (
              btor, (BtorNode *) BTOR_PARAM_GET_LAMBDA_NODE (param), arg);
        }

        result = btor_beta_reduce_bounded (btor, cond, 1);
        BTORLOG ("collected %s: %s, result: %s",
                 (c == cond_sel1) ? "sel1" : "sel2",
                 node2string (cond),
                 node2string (result));

        init_parameterized_iterator (btor, &it, BTOR_REAL_ADDR_NODE (cond));
        while (has_next_parameterized_iterator (&it))
        {
          param = next_parameterized_iterator (&it);
          btor_unassign_params (
              btor, (BtorNode *) BTOR_PARAM_GET_LAMBDA_NODE (param));
        }
      }
      else
      {
        result = btor_copy_exp (btor, cond);
      }

      if (!btor_find_in_ptr_hash_table (r, result))
        btor_insert_in_ptr_hash_table (r, result);
      else
        btor_release_exp (btor, result);

      btor_delete_param_cache_tuple (btor, t);
    }
  }

  btor_delete_ptr_hash_table (cond_sel1);
  btor_delete_ptr_hash_table (cond_sel2);
}

#ifndef BTOR_SYMBOLIC_LEMMAS
static int
assignment_always_unequal (Btor *btor, BtorNode *exp1, BtorNode *exp2)
{
  BtorAIGVecMgr *avmgr;
  BtorAIGMgr *amgr;
  BtorSATMgr *smgr;
  int i, len, val1, val2;
  BtorAIGVec *av1, *av2;
  BtorAIG *aig1, *aig2;

  assert (btor);

  if (!BTOR_IS_SYNTH_NODE (exp1)) return 0;

  if (!BTOR_IS_SYNTH_NODE (exp2)) return 0;

  avmgr = btor->avmgr;
  amgr  = btor_get_aig_mgr_aigvec_mgr (avmgr);
  smgr  = btor_get_sat_mgr_aig_mgr (amgr);

  assert (!BTOR_IS_FUN_NODE (BTOR_REAL_ADDR_NODE (exp1)));
  assert (!BTOR_IS_FUN_NODE (BTOR_REAL_ADDR_NODE (exp2)));
  assert (BTOR_REAL_ADDR_NODE (exp1)->len == BTOR_REAL_ADDR_NODE (exp2)->len);

  av1 = BTOR_REAL_ADDR_NODE (exp1)->av;
  av2 = BTOR_REAL_ADDR_NODE (exp2)->av;

  if (!av1 || !av2) return 0;

  len = av1->len;
  for (i = 0; i < len; i++)
  {
    aig1 = BTOR_COND_INVERT_AIG_NODE (exp1, av1->aigs[i]);
    aig2 = BTOR_COND_INVERT_AIG_NODE (exp2, av2->aigs[i]);

    if (aig1 == BTOR_AIG_TRUE)
      val1 = 1;
    else if (aig1 == BTOR_AIG_FALSE)
      val1 = -1;
    else if (!BTOR_REAL_ADDR_AIG (aig1)->cnf_id)
      val1 = 0;
    else
      val1 = btor_fixed_sat (smgr, BTOR_GET_CNF_ID_AIG (aig1));

    if (val1 != 0) /* toplevel assigned or const */
    {
      if (aig2 == BTOR_AIG_TRUE)
        val2 = 1;
      else if (aig2 == BTOR_AIG_FALSE)
        val2 = -1;
      else if (!BTOR_REAL_ADDR_AIG (aig2)->cnf_id)
        val2 = 0;
      else
        val2 = btor_fixed_sat (smgr, BTOR_GET_CNF_ID_AIG (aig2));

      if (val2 != 0 && val1 != val2) return 1;
    }
  }
  return 0;
}

static int
assignment_always_equal (Btor *btor, BtorNode *exp1, BtorNode *exp2)
{
  BtorAIGVecMgr *avmgr;
  BtorAIGMgr *amgr;
  BtorSATMgr *smgr;
  int i, len, val1, val2;
  BtorAIGVec *av1, *av2;
  BtorAIG *aig1, *aig2;

  assert (btor);

  if (!BTOR_IS_SYNTH_NODE (exp1)) return 0;

  if (!BTOR_IS_SYNTH_NODE (exp2)) return 0;

  avmgr = btor->avmgr;
  amgr  = btor_get_aig_mgr_aigvec_mgr (avmgr);
  smgr  = btor_get_sat_mgr_aig_mgr (amgr);

  assert (!BTOR_IS_FUN_NODE (BTOR_REAL_ADDR_NODE (exp1)));
  assert (!BTOR_IS_FUN_NODE (BTOR_REAL_ADDR_NODE (exp2)));
  assert (BTOR_REAL_ADDR_NODE (exp1)->len == BTOR_REAL_ADDR_NODE (exp2)->len);

  av1 = BTOR_REAL_ADDR_NODE (exp1)->av;
  av2 = BTOR_REAL_ADDR_NODE (exp2)->av;
  if (!av1 || !av2) return 0;

  len = av1->len;
  for (i = 0; i < len; i++)
  {
    aig1 = BTOR_COND_INVERT_AIG_NODE (exp1, av1->aigs[i]);
    aig2 = BTOR_COND_INVERT_AIG_NODE (exp2, av2->aigs[i]);

    if (aig1 == BTOR_AIG_TRUE)
      val1 = 1;
    else if (aig1 == BTOR_AIG_FALSE)
      val1 = -1;
    else if (!BTOR_REAL_ADDR_AIG (aig1)->cnf_id)
      return 0;
    else
      val1 = btor_fixed_sat (smgr, BTOR_GET_CNF_ID_AIG (aig1));

    if (!val1) return 0;

    if (aig2 == BTOR_AIG_TRUE)
      val2 = 1;
    else if (aig2 == BTOR_AIG_FALSE)
      val2 = -1;
    else if (!BTOR_REAL_ADDR_AIG (aig2)->cnf_id)
      return 0;
    else
      val2 = btor_fixed_sat (smgr, BTOR_GET_CNF_ID_AIG (aig2));

    if (!val2) return 0;

    if (val1 != val2) return 0;
  }
  return 1;
}

static void
add_new_exp_to_clause (Btor *btor,
                       BtorNode *exp,
                       int sign,
                       BtorIntStack *linking_clause)
{
  assert (btor);
  assert (exp);
  assert (linking_clause);
  assert (BTOR_REAL_ADDR_NODE (exp)->len == 1);

  int lit, false_lit, true_lit;
  BtorMemMgr *mm;
  BtorAIGMgr *amgr;
  BtorSATMgr *smgr;
  BtorNode *real_exp;

  mm        = btor->mm;
  amgr      = btor_get_aig_mgr_aigvec_mgr (btor->avmgr);
  smgr      = btor_get_sat_mgr_aig_mgr (amgr);
  true_lit  = smgr->true_lit;
  false_lit = -true_lit;
  exp       = btor_simplify_exp (btor, exp);
  real_exp  = BTOR_REAL_ADDR_NODE (exp);

  if (!btor_find_in_ptr_hash_table (btor->lod_cache, real_exp))
    btor_insert_in_ptr_hash_table (btor->lod_cache,
                                   btor_copy_exp (btor, real_exp));

  // TODO: simplifications?
  //	   a && 1: a
  //	   b && 1: b
  //	   a && 0 || 0 && b: 0
  //	   ...
  if (BTOR_IS_BV_EQ_NODE (real_exp))
  {
    if (assignment_always_unequal (btor, real_exp->e[0], real_exp->e[1]))
    {
      lit = false_lit;
      goto SIGN_AND_PUSH;
    }
    else if (assignment_always_equal (btor, real_exp->e[0], real_exp->e[1]))
    {
      lit = true_lit;
      goto SIGN_AND_PUSH;
    }
  }

  lit = exp_to_cnf_lit (btor, exp);

SIGN_AND_PUSH:
  lit *= sign;

  if (lit != false_lit && lit != true_lit)
    BTOR_PUSH_STACK (mm, *linking_clause, lit);
}

static void
add_eq_exp_to_clause (Btor *btor,
                      BtorNode *a,
                      BtorNode *b,
                      BtorIntStack *linking_clause)
{
  BtorNode *eq = btor_eq_exp (btor, a, b);
  add_new_exp_to_clause (btor, eq, 1, linking_clause);
  btor_release_exp (btor, eq);
}

static void
add_neq_exp_to_clause (Btor *btor,
                       BtorNode *a,
                       BtorNode *b,
                       BtorIntStack *linking_clause)
{
  BtorNode *eq = btor_eq_exp (btor, a, b);
  add_new_exp_to_clause (btor, eq, -1, linking_clause);
  btor_release_exp (btor, eq);
}
#endif

// TODO: update print function according to encode_lemma (new apply handling...)
#if 0
static void
print_lemma_dbg (Btor * btor,
		 BtorPtrHashTable * fun_apps,
		 BtorPtrHashTable * bconds_sel1,
		 BtorPtrHashTable * bconds_sel2,
		 BtorNode * app0, BtorNode * app1)
{
  int i;
  BtorNode *arg0, *arg1, *args0 = 0, *args1 = 0;
  BtorNode *cur, *cond;
  BtorPtrHashBucket *bucket;

  app0 = BTOR_REAL_ADDR_NODE (app0);
  app1 = BTOR_REAL_ADDR_NODE (app1);

  BTORLOG ("\e[1;32m");
  BTORLOG ("ENCODED LEMMA");
  BTORLOG ("  app0: %s", node2string (app0));
  BTORLOG ("  app1: %s", node2string (app1));

  if (BTOR_IS_APPLY_NODE (app0))
    args0 = app0->e[1];

  if (BTOR_IS_APPLY_NODE (app1))
    args1 = app1->e[1];

  if (args0 && args1)
    {
      BTORLOG ("   args: %s = %s", node2string (args0),
	       node2string (args1));
      assert (BTOR_IS_REGULAR_NODE (args0));
      assert (BTOR_IS_REGULAR_NODE (args1));
      assert (args0->arity == args1->arity);
      for (i = 0; i < args0->arity; i++)
	{
	  arg0 = args0->e[i];
	  arg1 = args1->e[i];
	  BTORLOG ("    %c%s = %c%s",
	      BTOR_IS_INVERTED_NODE (arg0) ? '-' : ' ', node2string (arg0),
	      BTOR_IS_INVERTED_NODE (arg1) ? '-' : ' ', node2string (arg1));
	}
    }

  BTORLOG ("  fun apps:");
  for (bucket = fun_apps->last; bucket; bucket = bucket->prev)
    {
      cur = (BtorNode *) bucket->key;
      assert (BTOR_IS_REGULAR_NODE (cur));
      assert (BTOR_IS_APPLY_NODE (cur));
      args0 = !BTOR_IS_APPLY_NODE (app1) ? app0->e[1] : app1->e[1];
      args1 = cur->e[1];
      assert (BTOR_IS_ARGS_NODE (args0));
      assert (BTOR_IS_ARGS_NODE (args1));
      assert (args0->arity == args1->arity);

      for (i = 0; i < args0->arity; i++)
	BTORLOG ("    %s = %s", node2string (args0->e[i]),
		 node2string (args1->e[i]));
    }

  BTORLOG ("  bv cond if:");
  for (bucket = bconds_sel1->last; bucket; bucket = bucket->prev)
    {
      cur = (BtorNode *) bucket->key;
      cond = cur->e[0];
      BTORLOG ("    %s", node2string (cond));
    }

  BTORLOG ("  bv cond else:");
  for (bucket = bconds_sel2->last; bucket; bucket = bucket->prev)
    {
      cur = (BtorNode *) bucket->key;
      cond = cur->e[0];
      BTORLOG ("    %s", node2string (cond));
    }

  BTORLOG ("  conclusion:");
  BTORLOG ("    %s = %s", node2string (app0), node2string (app1));

  BTORLOG (" \e[0;39m");
}
#endif

#ifdef BTOR_SYMBOLIC_LEMMAS
static void
add_symbolic_lemma (Btor *btor,
                    BtorPtrHashTable *bconds_sel1,
                    BtorPtrHashTable *bconds_sel2,
                    BtorNode *a,
                    BtorNode *b,
                    BtorNode *args0,
                    BtorNode *args1)
{
  assert (btor);
  assert (bconds_sel1);
  assert (bconds_sel2);
  assert (a);
  assert (b);
  assert (BTOR_IS_REGULAR_NODE (a));
  assert (BTOR_IS_APPLY_NODE (a));
  assert (BTOR_IS_REGULAR_NODE (args0));
  assert (BTOR_IS_ARGS_NODE (args0));
  assert (!args1 || BTOR_IS_REGULAR_NODE (b));
  assert (!args1 || BTOR_IS_APPLY_NODE (b));
  assert (!args1 || BTOR_IS_REGULAR_NODE (args1));
  assert (!args1 || BTOR_IS_ARGS_NODE (args1));
  assert (!a->parameterized);
  assert (!BTOR_REAL_ADDR_NODE (b)->parameterized);
  assert (BTOR_IS_SYNTH_NODE (a));

  BtorNode *cond, *eq, *and, *arg0, *arg1;
  BtorNode *premise = 0, *conclusion = 0, *lemma;
  BtorArgsIterator it0, it1;
  BtorPtrHashBucket *bucket;

  /* function congruence axiom conflict:
   *   apply arguments: a_0,...,a_n, b_0,...,b_n
   *   encode premisses: \forall i <= n . /\ a_i = b_i */
  if (args1)
  {
    assert (BTOR_IS_SYNTH_NODE (b));
    assert (((BtorArgsNode *) args0)->num_args
            == ((BtorArgsNode *) args1)->num_args);
    assert (args0->len == args1->len);

    init_args_iterator (&it0, args0);
    init_args_iterator (&it1, args1);

    while (has_next_args_iterator (&it0))
    {
      assert (has_next_args_iterator (&it1));
      arg0 = next_args_iterator (&it0);
      arg1 = next_args_iterator (&it1);
      eq   = btor_eq_exp (btor, arg0, arg1);
      if (premise)
      {
        and = btor_and_exp (btor, premise, eq);
        btor_release_exp (btor, premise);
        btor_release_exp (btor, eq);
        premise = and;
      }
      else
        premise = eq;

      btor->stats.lemmas_size_sum += 1;
    }
  }
  /* else beta reduction conflict */

  /* encode conclusion a = b */
  conclusion = btor_eq_exp (btor, a, b);

  btor->stats.lemmas_size_sum += 1; /* a == b */
  btor->stats.lemmas_size_sum += bconds_sel1->count;
  btor->stats.lemmas_size_sum += bconds_sel2->count;

  /* premisses bv conditions:
   *   true conditions: c_0, ..., c_k
   *   encode premisses: \forall i <= k. /\ c_i */
  for (bucket = bconds_sel1->first; bucket; bucket = bucket->next)
  {
    cond = (BtorNode *) bucket->key;
    BTORLOG ("  cond: %s", node2string (cond));
    assert (BTOR_REAL_ADDR_NODE (cond)->len == 1);
    assert (!BTOR_REAL_ADDR_NODE (cond)->parameterized);
    if (premise)
    {
      and = btor_and_exp (btor, premise, cond);
      btor_release_exp (btor, premise);
      premise = and;
    }
    else
      premise = btor_copy_exp (btor, cond);
    btor_release_exp (btor, cond);
  }

  /* premisses bv conditions:
   *   false conditions: c_0, ..., c_l
   *   encode premisses: \forall i <= l. /\ \not c_i */
  for (bucket = bconds_sel2->first; bucket; bucket = bucket->next)
  {
    cond = (BtorNode *) bucket->key;
    BTORLOG ("  cond: %s", node2string (cond));
    assert (BTOR_REAL_ADDR_NODE (cond)->len == 1);
    assert (!BTOR_REAL_ADDR_NODE (cond)->parameterized);
    if (premise)
    {
      and = btor_and_exp (btor, premise, BTOR_INVERT_NODE (cond));
      btor_release_exp (btor, premise);
      premise = and;
    }
    else
      premise = btor_copy_exp (btor, BTOR_INVERT_NODE (cond));
    btor_release_exp (btor, cond);
  }

  assert (conclusion);
  if (premise)
  {
    lemma = btor_implies_exp (btor, premise, conclusion);
    btor_release_exp (btor, premise);
  }
  else
    lemma = btor_copy_exp (btor, conclusion);

  if (!btor_find_in_ptr_hash_table (btor->lod_cache, lemma))
    btor_insert_in_ptr_hash_table (btor->lod_cache,
                                   btor_copy_exp (btor, lemma));

  insert_unsynthesized_constraint (btor, lemma);
  mark_reachable (btor, lemma);
  //  add_constraint (btor, lemma);
  btor_release_exp (btor, lemma);
  btor_release_exp (btor, conclusion);
}
#else
static void
encode_lemma (Btor *btor,
              BtorPtrHashTable *bconds_sel1,
              BtorPtrHashTable *bconds_sel2,
              BtorNode *a,
              BtorNode *b,
              BtorNode *args0,
              BtorNode *args1)
{
  assert (btor);
  assert (bconds_sel1);
  assert (bconds_sel2);
  assert (a);
  assert (b);
  assert (BTOR_IS_REGULAR_NODE (a));
  assert (BTOR_IS_APPLY_NODE (a));
  assert (BTOR_IS_REGULAR_NODE (args0));
  assert (BTOR_IS_ARGS_NODE (args0));
  assert (!args1 || BTOR_IS_REGULAR_NODE (b));
  assert (!args1 || BTOR_IS_APPLY_NODE (b));
  assert (!args1 || BTOR_IS_REGULAR_NODE (args1));
  assert (!args1 || BTOR_IS_ARGS_NODE (args1));
  assert (!a->parameterized);
  assert (!BTOR_REAL_ADDR_NODE (b)->parameterized);
  assert (BTOR_IS_SYNTH_NODE (a));

  int k, val;
  BtorMemMgr *mm;
  BtorAIGVecMgr *avmgr;
  BtorAIGMgr *amgr;
  BtorSATMgr *smgr;
  BtorNode *arg0, *arg1;
  BtorNode *cond;
  BtorIntStack linking_clause;
  BtorPtrHashBucket *bucket;
  BtorArgsIterator it0, it1;

  mm = btor->mm;
  avmgr = btor->avmgr;
  amgr = btor_get_aig_mgr_aigvec_mgr (avmgr);
  smgr = btor_get_sat_mgr_aig_mgr (amgr);

  BTOR_INIT_STACK (linking_clause);

  /* function congruence axiom conflict:
   *   apply arguments: a_0,...,a_n, b_0,...,b_n
   *   encode premisses: \forall i <= n . /\ a_i = b_i */
  if (args1)
  {
    assert (BTOR_IS_SYNTH_NODE (b));
    assert (((BtorArgsNode *) args0)->num_args
            == ((BtorArgsNode *) args1)->num_args);
    assert (args0->len == args1->len);

    init_args_iterator (&it0, args0);
    init_args_iterator (&it1, args1);

    while (has_next_args_iterator (&it0))
    {
      assert (has_next_args_iterator (&it1));
      arg0 = next_args_iterator (&it0);
      arg1 = next_args_iterator (&it1);
      add_neq_exp_to_clause (btor, arg0, arg1, &linking_clause);
      btor->stats.lemmas_size_sum += 1;
    }
  }
  /* else beta reduction conflict */

  //  /* encode conclusion a = b */
  //  add_eq_exp_to_clause (btor, a, b, &linking_clause);

  btor->stats.lemmas_size_sum += 1; /* a == b */
  btor->stats.lemmas_size_sum += bconds_sel1->count;
  btor->stats.lemmas_size_sum += bconds_sel2->count;

  /* premisses bv conditions:
   *   true conditions: c_0, ..., c_k
   *   encode premisses: \forall i <= k. /\ c_i */
  for (bucket = bconds_sel1->first; bucket; bucket = bucket->next)
  {
    cond = (BtorNode *) bucket->key;
    BTORLOG ("  cond: %s", node2string (cond));
    assert (BTOR_REAL_ADDR_NODE (cond)->len == 1);
    assert (!BTOR_REAL_ADDR_NODE (cond)->parameterized);
    add_new_exp_to_clause (btor, cond, -1, &linking_clause);
    btor_release_exp (btor, cond);
  }

  /* premisses bv conditions:
   *   false conditions: c_0, ..., c_l
   *   encode premisses: \forall i <= l. /\ \not c_i */
  for (bucket = bconds_sel2->first; bucket; bucket = bucket->next)
  {
    cond = (BtorNode *) bucket->key;
    BTORLOG ("  cond: %s", node2string (cond));
    assert (BTOR_REAL_ADDR_NODE (cond)->len == 1);
    assert (!BTOR_REAL_ADDR_NODE (cond)->parameterized);
    add_new_exp_to_clause (btor, cond, 1, &linking_clause);
    btor_release_exp (btor, cond);
  }

  /* encode conclusion a = b */
  add_eq_exp_to_clause (btor, a, b, &linking_clause);

  /* add linking clause */
  //  printf ("lemma (%d): ", BTOR_COUNT_STACK (linking_clause));
  int i;
  for (i = 0; i < BTOR_COUNT_STACK (linking_clause); i++)
  //  while (!BTOR_EMPTY_STACK (linking_clause))
  {
    k = BTOR_PEEK_STACK (linking_clause, i);
    //      k = BTOR_POP_STACK (linking_clause);
    assert (k != 0);
    val = btor_fixed_sat (smgr, k);
    if (val < 0) continue;
    assert (!val);
    //      printf ("%d ", k);
    btor_add_sat (smgr, k);
    btor->stats.lclause_size_sum++;
  }
  //  printf ("\n");
  btor_add_sat (smgr, 0);
  BTOR_RELEASE_STACK (mm, linking_clause);
}
#endif

#if 0
/* Encodes the following array inequality constraint:
* array1 != array2 <=> EXISTS(i): read(array1, i) != read(array2, i)
*/
static void
encode_array_inequality_virtual_reads (Btor * btor, BtorNode * aeq)
{
  assert (0);
  BtorNodePair *vreads;
  BtorNode *read1, *read2;
  BtorAIGVec *av1, *av2;
  BtorAIG *aig1, *aig2;
  BtorAIGVecMgr *avmgr;
  BtorMemMgr *mm;
  BtorAIGMgr *amgr;
  BtorSATMgr *smgr;
  int len, k, d_k, r1_k, r2_k, e;
  BtorIntStack diffs;
  assert (btor);
  assert (aeq);
  assert (BTOR_IS_REGULAR_NODE (aeq));
  assert (BTOR_IS_ARRAY_EQ_NODE (aeq));
  assert (!aeq->tseitin);
  assert (aeq->vreads);
  mm = btor->mm;
  avmgr = btor->avmgr;
  amgr = btor_get_aig_mgr_aigvec_mgr (avmgr);
  smgr = btor_get_sat_mgr_aig_mgr (amgr);
  vreads = aeq->vreads;

  read1 = vreads->exp1;
  assert (BTOR_IS_REGULAR_NODE (read1));
  assert (BTOR_IS_READ_NODE (read1));
  assert (BTOR_IS_SYNTH_NODE (read1));
  assert (!read1->tseitin);

  read2 = vreads->exp2;
  assert (BTOR_IS_REGULAR_NODE (read2));
  assert (BTOR_IS_READ_NODE (read2));
  assert (BTOR_IS_SYNTH_NODE (read2));
  assert (!read2->tseitin);

  assert (read1->e[1] == read2->e[1]);
  assert (BTOR_IS_REGULAR_NODE (read1->e[1]));
  assert (BTOR_IS_BV_VAR_NODE (read1->e[1]));
  assert (read1->len == read2->len);

  av1 = read1->av;
  assert (av1);
  av2 = read2->av;
  assert (av2);

  /* assign aig cnf indices as there are only variables,
   * no SAT constraints are generated */
  btor_aigvec_to_sat_tseitin (avmgr, aeq->av);
  aeq->tseitin = 1;
  btor_aigvec_to_sat_tseitin (avmgr, av1);
  read1->tseitin = 1;
  btor_aigvec_to_sat_tseitin (avmgr, av2);
  read2->tseitin = 1;

  /* encode !e => r1 != r2 */

  BTOR_INIT_STACK (diffs);
  len = read1->len;

  /* we do not need to hash the diffs as we never use
   * value1 != value2 in a lemma on demand */

  for (k = 0; k < len; k++)
    {
      aig1 = av1->aigs[k];
      assert (!BTOR_IS_INVERTED_AIG (aig1));
      assert (!BTOR_IS_CONST_AIG (aig1));
      assert (BTOR_IS_VAR_AIG (aig1));
      r1_k = aig1->cnf_id;
      assert (r1_k != 0);

      aig2 = av2->aigs[k];
      assert (!BTOR_IS_INVERTED_AIG (aig2));
      assert (!BTOR_IS_CONST_AIG (aig2));
      assert (BTOR_IS_VAR_AIG (aig2));
      r2_k = aig2->cnf_id;
      assert (r2_k != 0);

      d_k = btor_next_cnf_id_sat_mgr (smgr);
      BTOR_PUSH_STACK (mm, diffs, d_k);

      btor_add_sat (smgr, r1_k);
      btor_add_sat (smgr, r2_k);
      btor_add_sat (smgr, -d_k);
      btor_add_sat (smgr, 0);

      btor_add_sat (smgr, -r1_k);
      btor_add_sat (smgr, -r2_k);
      btor_add_sat (smgr, -d_k);
      btor_add_sat (smgr, 0);
    }

  assert (BTOR_IS_SYNTH_NODE (aeq));
  assert (aeq->av->len == 1);
  assert (!BTOR_IS_INVERTED_AIG (aeq->av->aigs[0]));
  assert (!BTOR_IS_CONST_AIG (aeq->av->aigs[0]));
  assert (BTOR_IS_VAR_AIG (aeq->av->aigs[0]));
  e = aeq->av->aigs[0]->cnf_id;
  assert (e != 0);

  assert (!BTOR_EMPTY_STACK (diffs));
  while (!BTOR_EMPTY_STACK (diffs))
    {
      d_k = BTOR_POP_STACK (diffs);
      btor_add_sat (smgr, d_k);
    }
  btor_add_sat (smgr, e);
  btor_add_sat (smgr, 0);
  BTOR_RELEASE_STACK (mm, diffs);
}
#endif

static void
add_lemma (Btor *btor, BtorNode *fun, BtorNode *app0, BtorNode *app1)
{
  assert (btor);
  assert (fun);
  assert (app0);
  assert (BTOR_IS_REGULAR_NODE (fun));
  assert (BTOR_IS_FUN_NODE (fun));
  assert (!fun->parameterized);
  assert (BTOR_IS_REGULAR_NODE (app0));
  assert (BTOR_IS_APPLY_NODE (app0));
  assert (!app1 || BTOR_IS_REGULAR_NODE (app1));
  assert (!app1 || BTOR_IS_APPLY_NODE (app1));

  double start;
#ifndef NDEBUG
  int evalerr;
#endif
  BtorPtrHashTable *bconds_sel1, *bconds_sel2;
  BtorNode *args, *value, *exp;
  BtorMemMgr *mm;

  mm    = btor->mm;
  start = btor_time_stamp ();

  /* collect intermediate conditions of bit vector conditionals */
  bconds_sel1 = btor_new_ptr_hash_table (mm,
                                         (BtorHashPtr) btor_hash_exp_by_id,
                                         (BtorCmpPtr) btor_compare_exp_by_id);
  bconds_sel2 = btor_new_ptr_hash_table (mm,
                                         (BtorHashPtr) btor_hash_exp_by_id,
                                         (BtorCmpPtr) btor_compare_exp_by_id);

  /* function congruence axiom conflict */
  if (app1)
  {
    for (exp = app0; exp; exp = exp == app0 ? app1 : 0)
    {
      assert (exp);
      assert (BTOR_IS_APPLY_NODE (exp));
      args = exp->e[1];
      /* path from exp to conflicting fun */
      collect_premisses (btor, exp, fun, args, bconds_sel1, bconds_sel2);
    }
#ifdef BTOR_SYMBOLIC_LEMMAS
    add_symbolic_lemma (
        btor, bconds_sel1, bconds_sel2, app0, app1, app0->e[1], app1->e[1]);
#else
    encode_lemma (
        btor, bconds_sel1, bconds_sel2, app0, app1, app0->e[1], app1->e[1]);
#endif
  }
  /* beta reduction conflict */
  else
  {
    args = app0->e[1];
    btor_assign_args (btor, fun, args);
#ifndef NDEBUG
    value = btor_beta_reduce_partial (btor, fun, 0, &evalerr);
//      assert (!evalerr);
#else
    value = btor_beta_reduce_partial (btor, fun, 0, 0);
#endif
    btor_unassign_params (btor, fun);
    assert (!BTOR_IS_LAMBDA_NODE (BTOR_REAL_ADDR_NODE (value)));

    /* path from app0 to conflicting fun */
    collect_premisses (btor, app0, fun, args, bconds_sel1, bconds_sel2);

    /* path from conflicting fun to value */
    collect_premisses (
        btor, fun, BTOR_REAL_ADDR_NODE (value), args, bconds_sel1, bconds_sel2);

#ifdef BTOR_SYMBOLIC_LEMMAS
    add_symbolic_lemma (
        btor, bconds_sel1, bconds_sel2, app0, value, app0->e[1], 0);
#else
    encode_lemma (btor, bconds_sel1, bconds_sel2, app0, value, app0->e[1], 0);
#endif

    btor_release_exp (btor, value);
  }

  btor_delete_ptr_hash_table (bconds_sel1);
  btor_delete_ptr_hash_table (bconds_sel2);
  btor->time.lemma_gen += btor_time_stamp () - start;
}

static void
find_not_encoded_applies_vars (Btor *btor,
                               BtorNode *exp,
                               BtorNodePtrStack *param_apps)
{
  assert (btor);
  assert (exp);
  assert (param_apps);
  assert (check_unique_table_mark_unset_dbg (btor));

  int i;
  double start;
  BtorNode *cur;
  BtorNodePtrStack visit, unmark;

  start = btor_time_stamp ();
  BTOR_INIT_STACK (visit);
  BTOR_INIT_STACK (unmark);
  BTOR_PUSH_STACK (btor->mm, visit, exp);

  do
  {
    cur = BTOR_REAL_ADDR_NODE (BTOR_POP_STACK (visit));

    if (cur->mark || cur->tseitin || BTOR_IS_FUN_NODE (cur)) continue;

    cur->mark = 1;
    BTOR_PUSH_STACK (btor->mm, unmark, cur);

    if (!cur->tseitin
        && (BTOR_IS_APPLY_NODE (cur) || BTOR_IS_BV_VAR_NODE (cur)))
    {
      BTOR_PUSH_STACK (btor->mm, *param_apps, cur);
    }

    for (i = 0; i < cur->arity; i++)
      BTOR_PUSH_STACK (btor->mm, visit, cur->e[i]);
  } while (!BTOR_EMPTY_STACK (visit));

  BTOR_RELEASE_STACK (btor->mm, visit);

  while (!BTOR_EMPTY_STACK (unmark))
  {
    cur = BTOR_POP_STACK (unmark);
    assert (BTOR_IS_REGULAR_NODE (cur));
    assert (cur->mark);
    cur->mark = 0;
  }
  BTOR_RELEASE_STACK (btor->mm, unmark);
  btor->time.find_nenc_app += btor_time_stamp () - start;
}

static int
encode_applies_vars (Btor *btor,
                     BtorLambdaNode *lambda,
                     BtorNodePtrStack *param_apps)
{
  assert (btor);
  assert (lambda);
  assert (param_apps);
  assert (BTOR_IS_REGULAR_NODE (lambda));

  int i, assignments_changed = 0, res = 0;
  BtorNode *cur;
  BtorNodePtrStack stack;

  stack = *param_apps;

  if (BTOR_EMPTY_STACK (stack)) return assignments_changed;

  if (!lambda->synth_apps)
  {
    lambda->synth_apps =
        btor_new_ptr_hash_table (btor->mm,
                                 (BtorHashPtr) btor_hash_exp_by_id,
                                 (BtorCmpPtr) btor_compare_exp_by_id);
  }

  for (i = 0; i < BTOR_COUNT_STACK (stack); i++)
  {
    cur = BTOR_PEEK_STACK (stack, i);
    assert (BTOR_IS_REGULAR_NODE (cur));
    assert (BTOR_IS_APPLY_NODE (cur) || BTOR_IS_BV_VAR_NODE (cur));

    if (BTOR_IS_BV_VAR_NODE (cur))
    {
      if (!cur->tseitin)
        res = lazy_synthesize_and_encode_var_exp (btor, cur, 1);
    }
    else
    {
      assert (BTOR_IS_APPLY_NODE (cur));

      if (btor_find_in_ptr_hash_table (lambda->synth_apps, cur)) continue;

      /* must be considered for consistency checking */
      cur->vread = 1;
      btor->stats.lambda_synth_apps++;
      btor_insert_in_ptr_hash_table (lambda->synth_apps,
                                     btor_copy_exp (btor, cur));
      if (!cur->tseitin)
        res = lazy_synthesize_and_encode_apply_exp (btor, cur, 1);
    }

    if (res) assignments_changed = 1;
  }

  return assignments_changed;
}

static int
propagate (Btor *btor,
           BtorNodePtrStack *prop_stack,
           BtorNodePtrStack *cleanup_stack,
           int *assignments_changed)
{
  assert (btor);
  assert (prop_stack);
  assert (cleanup_stack);
  // TODO: extensionality for write lambdas
  assert (btor->ops[BTOR_AEQ_NODE] == 0);

#ifndef NDEBUG
  int num_restarts;
#endif
  int i, values_equal, args_equal, evalerr;
  char *fun_value_assignment, *app_assignment;
  BtorMemMgr *mm;
  BtorLambdaNode *lambda;
  BtorNode *fun, *app, *args, *fun_value, *parameterized, *param_app;
  BtorNode *hashed_app, *prev_fun_value;
  BtorPtrHashBucket *b;
  BtorNodePtrStack param_apps;

  BTOR_INIT_STACK (param_apps);

  mm = btor->mm;

  BTORLOG ("");
  BTORLOG ("*** %s", __FUNCTION__);
  while (!BTOR_EMPTY_STACK (*prop_stack))
  {
    btor->stats.propagations++;
    fun = BTOR_POP_STACK (*prop_stack);
    assert (BTOR_IS_REGULAR_NODE (fun));
    assert (BTOR_IS_FUN_NODE (fun));
    assert (!fun->simplified);
    assert (!BTOR_EMPTY_STACK (*prop_stack));
    assert (fun->reachable);
    app = BTOR_POP_STACK (*prop_stack);
    assert (BTOR_IS_REGULAR_NODE (app));
    assert (BTOR_IS_APPLY_NODE (app));
    assert (app->refs - app->ext_refs > 0);
    assert (app->reachable || app->vread);
    check_not_simplified_or_const (btor, app);
    app->propagated = 1;

    BTORLOG ("propagate");
    BTORLOG ("  app: %s", node2string (app));
    BTORLOG ("  fun: %s", node2string (fun));

    *assignments_changed = lazy_synthesize_and_encode_apply_exp (btor, app, 1);

    if (*assignments_changed) return 0;

    args = app->e[1];
    assert (BTOR_IS_REGULAR_NODE (args));
    assert (BTOR_IS_ARGS_NODE (args));
    check_not_simplified_or_const (btor, app);
    check_not_simplified_or_const (btor, args);

    if (!fun->rho)
    {
      fun->rho =
          btor_new_ptr_hash_table (mm,
                                   (BtorHashPtr) hash_assignment,
                                   (BtorCmpPtr) compare_argument_assignments);
      BTOR_PUSH_STACK (mm, *cleanup_stack, fun);
    }
    else
    {
      b = btor_find_in_ptr_hash_table (fun->rho, args);
      if (b)
      {
        hashed_app = (BtorNode *) b->data.asPtr;
        assert (BTOR_IS_REGULAR_NODE (hashed_app));
        assert (BTOR_IS_APPLY_NODE (hashed_app));

        /* function congruence conflict */
        if (compare_assignments (hashed_app, app) != 0)
        {
          BTORLOG ("\e[1;31m");
          BTORLOG ("FC conflict at: %s", node2string (fun));
          BTORLOG ("add_lemma:");
          BTORLOG ("  fun: %s", node2string (fun));
          BTORLOG ("  app1: %s", node2string (hashed_app));
          BTORLOG ("  app2: %s", node2string (app));
          BTORLOG ("\e[0;39m");
          btor->stats.function_congruence_conflicts++;
          add_lemma (btor, fun, hashed_app, app);
          return 1;
        }
        else
          continue;
      }
    }
    assert (fun->rho);
    assert (!btor_find_in_ptr_hash_table (fun->rho, args));
    btor_insert_in_ptr_hash_table (fun->rho, args)->data.asPtr = app;
    BTORLOG ("  save app: %s (%s)", node2string (args), node2string (app));

    /* skip array vars */
    if (!BTOR_IS_LAMBDA_NODE (fun))
    {
      assert (BTOR_IS_ARRAY_VAR_NODE (fun));
      continue;
    }

    lambda = (BtorLambdaNode *) fun;

    *assignments_changed = lazy_synthesize_and_encode_lambda_exp (btor, fun, 1);
    if (*assignments_changed) return 0;

    btor_assign_args (btor, fun, args);
#ifndef NDEBUG
    num_restarts = 0;
#endif
    prev_fun_value = 0;
  PROPAGATE_BETA_REDUCE_PARTIAL:
    fun_value = btor_beta_reduce_partial (btor, fun, &parameterized, &evalerr);
    assert (!BTOR_IS_LAMBDA_NODE (BTOR_REAL_ADDR_NODE (fun_value)));

    /* 'prev_fun_value' is set if we already restarted beta reduction. if the
     * result does not differ from the previous one, we are safe to
     * continue with consistency checking. */
#if 1
    if (fun_value == prev_fun_value)
    {
      assert (prev_fun_value);
      evalerr = 0;
      btor_release_exp (btor, prev_fun_value);
      prev_fun_value = 0;
    }
#endif

    if (BTOR_IS_ARRAY_VAR_NODE (BTOR_REAL_ADDR_NODE (fun_value)))
    {
      BTOR_PUSH_STACK (mm, *prop_stack, app);
      BTOR_PUSH_STACK (mm, *prop_stack, fun_value);
      btor_unassign_params (btor, fun);
      btor_release_exp (btor, fun_value);
      if (prev_fun_value) btor_release_exp (btor, prev_fun_value);
      continue;
    }

    if (parameterized)
    {
      assert (BTOR_IS_REGULAR_NODE (parameterized));

      args_equal = 0;
      if (BTOR_IS_APPLY_NODE (BTOR_REAL_ADDR_NODE (fun_value))
          && ENABLE_APPLY_PROP_DOWN)
        args_equal = BTOR_REAL_ADDR_NODE (fun_value)->e[1] == args;

      if (!args_equal)
      {
        BTOR_INIT_STACK (param_apps);
        find_not_encoded_applies_vars (btor, fun_value, &param_apps);

        *assignments_changed = encode_applies_vars (btor, lambda, &param_apps);

        if (*assignments_changed)
        {
          btor_unassign_params (btor, fun);
          btor_release_exp (btor, fun_value);
          if (prev_fun_value) btor_release_exp (btor, prev_fun_value);
          BTOR_RELEASE_STACK (mm, param_apps);
          return 0;
        }

        /* we have to ensure the consistency of the freshly encoded
         * function applications, hence we need to propagate them. */
        for (i = 0; i < BTOR_COUNT_STACK (param_apps); i++)
        {
          param_app = BTOR_REAL_ADDR_NODE (BTOR_PEEK_STACK (param_apps, i));
          assert (BTOR_IS_REGULAR_NODE (param_app));
          assert (BTOR_IS_APPLY_NODE (param_app)
                  || BTOR_IS_BV_VAR_NODE (param_app));

          if (!BTOR_IS_APPLY_NODE (param_app)) continue;

          BTOR_PUSH_STACK (mm, *prop_stack, param_app);
          BTOR_PUSH_STACK (mm, *prop_stack, param_app->e[0]);
        }

        BTOR_RELEASE_STACK (mm, param_apps);

        /* if not all bvcond in 'fun_value' could be evaluated, there are
         * still some inputs (vars, applies) that are not encoded.
         * we encode all inputs required for evaluating the bvconds in
         * 'fun_value' and restart beta reduction. however, it might be
         * still the case that beta reduction yields fresh applies (not
         * encoded) and we have to restart again. we have to ensure that
         * successive beta reduction calls yield the same result as
         * otherwise it may produce different results for beta reduction.
         */
        if (evalerr)
        {
          if (prev_fun_value) btor_release_exp (btor, prev_fun_value);
          prev_fun_value = fun_value;
          //		  btor_release_exp (btor, fun_value);
          btor->stats.partial_beta_reduction_restarts++;
          // TODO: stats for max. restarts
          // TODO: if we reach a certain limit should we just continue
          //       without encoding everything? if we do so, we need
          //       means to reproduce the propagation paths.
#ifndef NDEBUG
          num_restarts++;
          assert (num_restarts < 8);
#endif
          BTORLOG ("restart partial beta reduction");
          goto PROPAGATE_BETA_REDUCE_PARTIAL;
        }
      }

      assert (!evalerr);

      /* NOTE: this is a special case
       * 'fun_value' is a function application and is not encoded.
       * the value of 'fun_value' must be the same as 'app'.
       * if 'fun_value' and 'app' have the same number of arguments and
       * the arguments have the same value, we can propagate 'app'
       * instead of 'fun_value'. in this case, we do not have to
       * additionally encode 'fun_value', but we can use 'app' instead,
       * which has the same properties as 'fun_value'. further, we do not
       * have to encode every intermediate function application we
       * encounter while propagating 'app'. */
      if (BTOR_IS_APPLY_NODE (BTOR_REAL_ADDR_NODE (fun_value)) && args_equal)
      {
        BTOR_PUSH_STACK (mm, *prop_stack, app);
        BTOR_PUSH_STACK (
            mm, *prop_stack, BTOR_REAL_ADDR_NODE (fun_value)->e[0]);
        BTORLOG ("  propagate down: %s", node2string (app));
        btor->stats.propagations_down++;
      }
      else
      {
        /* compute assignment of 'fun_value' and compare it to the
         * assignment of 'app'. */
        app_assignment       = btor_bv_assignment_str_exp (btor, app);
        fun_value_assignment = btor_eval_exp (btor, fun_value);
        assert (fun_value_assignment);
        values_equal = strcmp (app_assignment, fun_value_assignment) == 0;
        btor_freestr (mm, fun_value_assignment);
        btor_release_bv_assignment_str_exp (btor, app_assignment);

        /* beta reduction conflict */
        if (!values_equal)
        {
        BETA_REDUCTION_CONFLICT:
          BTORLOG ("\e[1;31m");
          BTORLOG ("BR conflict at: %s", node2string (fun));
          BTORLOG ("add_lemma:");
          BTORLOG ("  fun: %s", node2string (fun));
          BTORLOG ("  app: %s", node2string (app));
          BTORLOG ("\e[0;39m");
          btor->stats.beta_reduction_conflicts++;
          add_lemma (btor, fun, app, 0);
          btor_unassign_params (btor, fun);
          btor_release_exp (btor, fun_value);
          if (prev_fun_value) btor_release_exp (btor, prev_fun_value);
          return 1;
        }
      }
    }
    else
    {
      /* we already have an assignment for 'fun_value' and we can check
       * if both function value 'app' and 'fun_value' are the same */
      if (compare_assignments (app, fun_value) != 0)
        goto BETA_REDUCTION_CONFLICT;
    }
    btor_unassign_params (btor, fun);
    btor_release_exp (btor, fun_value);
    if (prev_fun_value) btor_release_exp (btor, prev_fun_value);
  }

  return 0;
}

#if 0
static void
print_cone_dbg (Btor * btor, BtorNode * exp)
{
  assert (btor);
  assert (exp);

  BTOR_DECLARE_QUEUE (Int, int);

  int i, lvl;
  BtorNode *cur, *parent;
  BtorParentIterator it;
  BtorNodePtrQueue queue;
  BtorIntQueue level;
  BtorPtrHashTable *table;
  BtorPtrHashBucket *b;

  BTOR_INIT_QUEUE (queue);
  BTOR_INIT_QUEUE (level);
  BTOR_ENQUEUE (btor->mm, queue, exp);
  BTOR_ENQUEUE (btor->mm, level, 0);
  table = btor_new_ptr_hash_table (btor->mm,
				   (BtorHashPtr) btor_hash_exp_by_id,
				   (BtorCmpPtr) btor_compare_exp_by_id);

  while (!BTOR_EMPTY_QUEUE (queue))
    {
      cur = BTOR_REAL_ADDR_NODE (BTOR_DEQUEUE (queue));
      lvl = BTOR_DEQUEUE (level);

      if (!btor_find_in_ptr_hash_table (table, cur))
	{
	  (void) btor_insert_in_ptr_hash_table (table, cur);
	  printf ("(%d) cone: %s\n", lvl, node2string (cur));
	  printf ("       reachable:  %d\n", cur->reachable);
	  printf ("       synth:      %d\n", BTOR_IS_SYNTH_NODE (cur));
	  printf ("       refs/ext:   %d/%d\n", cur->refs, cur->ext_refs);
	  printf ("       parents:    %d\n", cur->parents);
	  printf ("       constraint: %d\n", cur->constraint);
	  printf ("       children:  ");
	  for (i = 0; i < cur->arity; i++)
	    {
	      if (btor_find_in_ptr_hash_table (table,
		    BTOR_REAL_ADDR_NODE (cur->e[i])))
	      printf (" %d", BTOR_REAL_ADDR_NODE (cur->e[i])->id);
	    }
	  printf ("\n");

	  init_full_parent_iterator (&it, cur);

	  while (has_next_parent_full_parent_iterator (&it))
	    {
	      parent = next_parent_full_parent_iterator (&it);
	      assert (BTOR_IS_REGULAR_NODE (parent));

	      BTOR_ENQUEUE (btor->mm, queue, parent);
	      BTOR_ENQUEUE (btor->mm, level, lvl + 1);
	    }
	}
    }

  btor_delete_ptr_hash_table (table);
  BTOR_RELEASE_QUEUE (btor->mm, queue);
  BTOR_RELEASE_QUEUE (btor->mm, level);
}
#endif

static void
find_param_applies (Btor *btor, BtorNode *exp, BtorNodePtrStack *param_apps)
{
  assert (btor);
  assert (exp);
  assert (param_apps);
  assert (check_unique_table_mark_unset_dbg (btor));

  int i;
  double start;
  BtorNode *cur;
  BtorNodePtrStack visit, unmark;

  start = btor_time_stamp ();
  BTOR_INIT_STACK (visit);
  BTOR_INIT_STACK (unmark);
  BTOR_PUSH_STACK (btor->mm, visit, exp);

  do
  {
    cur = BTOR_REAL_ADDR_NODE (BTOR_POP_STACK (visit));

    if (cur->mark || !cur->parameterized || BTOR_IS_FUN_NODE (cur)) continue;

    cur->mark = 1;
    BTOR_PUSH_STACK (btor->mm, unmark, cur);

    if (BTOR_IS_APPLY_NODE (cur))
    {
      BTOR_PUSH_STACK (btor->mm, *param_apps, cur);
    }

    for (i = 0; i < cur->arity; i++)
      BTOR_PUSH_STACK (btor->mm, visit, cur->e[i]);
  } while (!BTOR_EMPTY_STACK (visit));

  BTOR_RELEASE_STACK (btor->mm, visit);

  while (!BTOR_EMPTY_STACK (unmark))
  {
    cur = BTOR_POP_STACK (unmark);
    assert (BTOR_IS_REGULAR_NODE (cur));
    assert (cur->mark);
    cur->mark = 0;
  }
  BTOR_RELEASE_STACK (btor->mm, unmark);
  btor->time.find_param_app += btor_time_stamp () - start;
}

static int
check_and_resolve_conflicts (Btor *btor, BtorNodePtrStack *top_functions)
{
  assert (btor);
  assert (top_functions);
  assert (btor->ops[BTOR_AEQ_NODE] == 0);

  int found_conflict, changed_assignments;
  BtorMemMgr *mm;
  BtorNode *cur_fun, *cur_parent, **top, **temp, *param_app;
  BtorNodePtrStack fun_stack, cleanup_stack, working_stack, unmark_stack;
  BtorNodePtrStack param_apps;
  BtorParentIterator it;

  found_conflict = 0;
  mm             = btor->mm;
BTOR_CONFLICT_CHECK:
  assert (!found_conflict);
  changed_assignments = 0;
  BTOR_INIT_STACK (unmark_stack);
  BTOR_INIT_STACK (working_stack);
  BTOR_INIT_STACK (cleanup_stack);
  BTOR_INIT_STACK (fun_stack);
  BTOR_INIT_STACK (param_apps);

  /* push all top arrays on the stack */
  top = top_functions->top;
  for (temp = top_functions->start; temp != top; temp++)
  {
    cur_fun = *temp;
    assert (BTOR_IS_REGULAR_NODE (cur_fun));
    assert (BTOR_IS_FUN_NODE (cur_fun));
    assert (cur_fun->reachable);
    assert (!cur_fun->simplified);
    BTOR_PUSH_STACK (mm, fun_stack, cur_fun);
  }

  while (!BTOR_EMPTY_STACK (fun_stack))
  {
    cur_fun = BTOR_POP_STACK (fun_stack);
    assert (BTOR_IS_REGULAR_NODE (cur_fun));
    assert (BTOR_IS_FUN_NODE (cur_fun));
    assert (cur_fun->reachable);
    assert (!cur_fun->simplified);
    assert (cur_fun->fun_mark == 0 || cur_fun->fun_mark == 1);

    if (cur_fun->fun_mark == 0)
    {
      cur_fun->fun_mark = 1;
      BTOR_PUSH_STACK (mm, unmark_stack, cur_fun);
      assert (BTOR_IS_FUN_NODE (cur_fun));

      /* push all underlying functions on fun_stack that are accessed
       * via parameterized apply nodes */
      if (BTOR_IS_LAMBDA_NODE (cur_fun))
      {
        assert (BTOR_IS_PARAM_NODE (cur_fun->e[0]));
        assert (BTOR_EMPTY_STACK (param_apps));
        find_param_applies (btor, BTOR_LAMBDA_GET_BODY (cur_fun), &param_apps);

        while (!BTOR_EMPTY_STACK (param_apps))
        {
          param_app = BTOR_POP_STACK (param_apps);
          assert (BTOR_IS_REGULAR_NODE (param_app));
          assert (BTOR_IS_APPLY_NODE (param_app));
          BTOR_PUSH_STACK (mm, fun_stack, param_app->e[0]);
        }
        BTOR_RESET_STACK (param_apps);
      }

      /* check consistency for non-parameterized apply nodes */
      init_apply_parent_iterator (&it, cur_fun);
      while (has_next_parent_apply_parent_iterator (&it))
      {
        cur_parent = next_parent_apply_parent_iterator (&it);
        assert (BTOR_IS_REGULAR_NODE (cur_parent));
        assert (BTOR_IS_APPLY_NODE (cur_parent));

        /* skip parameterized applications */
        if (cur_parent->parameterized) continue;

        /* only propagate necessary applications */
        check_not_simplified_or_const (btor, cur_parent);
        if (cur_parent->reachable || cur_parent->vread)
        {
          BTOR_PUSH_STACK (mm, working_stack, cur_parent);
          BTOR_PUSH_STACK (mm, working_stack, cur_fun);
          found_conflict = propagate (
              btor, &working_stack, &cleanup_stack, &changed_assignments);
          if (found_conflict || changed_assignments) goto BTOR_CONFLICT_CLEANUP;
        }
      }
    }
  }
BTOR_CONFLICT_CLEANUP:
  while (!BTOR_EMPTY_STACK (cleanup_stack))
  {
    cur_fun = BTOR_POP_STACK (cleanup_stack);
    assert (BTOR_IS_REGULAR_NODE (cur_fun));
    assert (BTOR_IS_FUN_NODE (cur_fun));
    assert (cur_fun->rho);

    if (found_conflict || changed_assignments)
    {
      btor_delete_ptr_hash_table (cur_fun->rho);
      cur_fun->rho = 0;
    }
    else
    {
      /* remember arrays for incremental usage (and prevent premature
       * release in case that array is released via API call) */
      BTOR_PUSH_STACK (
          mm, btor->arrays_with_model, btor_copy_exp (btor, cur_fun));
    }
  }
  BTOR_RELEASE_STACK (mm, cleanup_stack);
  BTOR_RELEASE_STACK (mm, working_stack);
  BTOR_RELEASE_STACK (mm, fun_stack);
  BTOR_RELEASE_STACK (mm, param_apps);

  /* reset array marks of arrays */
  while (!BTOR_EMPTY_STACK (unmark_stack))
  {
    cur_fun = BTOR_POP_STACK (unmark_stack);
    assert (BTOR_IS_REGULAR_NODE (cur_fun));
    assert (BTOR_IS_FUN_NODE (cur_fun));
    assert (cur_fun->fun_mark == 1);
    cur_fun->fun_mark = 0;
  }
  BTOR_RELEASE_STACK (mm, unmark_stack);

  /* restart? (assignments changed during lazy synthesis and encoding) */
  if (changed_assignments)
  {
    btor->stats.synthesis_assignment_inconsistencies++;
    BTORLOG ("synthesis assignment inconsistency: %d",
             btor->stats.synthesis_assignment_inconsistencies);
    goto BTOR_CONFLICT_CHECK;
  }
  return found_conflict;
}

static Btor *
clone_btor_negated (Btor *btor)
{
  assert (btor);
  assert (btor->synthesized_constraints->count);

  int i;
  Btor *clone;
  BtorNode *root, *exp, *cur, *real_cur, *and;
  BtorHashTableIterator it;
  BtorNodePtrStack stack;

  clone = btor_clone_btor (btor);
  btor_enable_inc_usage (clone);

  BTOR_INIT_STACK (stack);
  root = 0;
  init_node_hash_table_iterator (clone, &it, clone->synthesized_constraints);
  while (has_next_node_hash_table_iterator (&it))
  {
    exp = next_node_hash_table_iterator (&it);
    BTOR_PUSH_STACK (btor->mm, stack, exp);
    while (!BTOR_EMPTY_STACK (stack))
    {
      cur      = BTOR_POP_STACK (stack);
      real_cur = BTOR_REAL_ADDR_NODE (cur);
      if (!BTOR_REAL_ADDR_AIG (real_cur->av->aigs[0])->cnf_id)
      {
        assert (BTOR_IS_INVERTED_NODE (cur) && BTOR_IS_AND_NODE (real_cur));
        for (i = 0; i < real_cur->arity; i++)
          BTOR_PUSH_STACK (btor->mm, stack, real_cur->e[i]);
      }
      else
      {
        btor_release_delete_aigvec (clone->avmgr, real_cur->av);
        real_cur->av = 0;
      }
    }
    //      real_cur = BTOR_REAL_ADDR_NODE (cur);
    //      assert (real_cur->constraint);
    //      if (!BTOR_REAL_ADDR_AIG (real_cur->av->aigs[0])->cnf_id)
    //	{
    //	  assert (BTOR_IS_INVERTED_NODE (cur) && BTOR_IS_AND_NODE (real_cur));
    //	  BTOR_PUSH_STACK (btor, stack, real_cur);
    //	}
    //      while (!BTOR_EMPTY_STACK (stack))
    //	{
    //	  real_cur = BTOR_POP_STACK (stack);
    //	  assert (BTOR_REAL_ADDR_NODE (real_cur));
    //	  if (!BTOR_REAL_ADDR_AIG (real_cur->av->aigs[0])->cnf_id)
    //	    {
    //	    }
    //	}
    //      btor_release_delete_aigvec (clone->avmgr, real_cur->av);
    //      real_cur->av = 0;
    //      real_cur->constraint = 0;
    BTOR_REAL_ADDR_NODE (exp)->constraint = 0;
    if (!root)
      //	root = btor_copy_exp (clone, cur);
      root = btor_copy_exp (clone, exp);
    else
    {
      //	  and = btor_and_exp (clone, root, cur);
      and = btor_and_exp (clone, root, exp);
      btor_release_exp (clone, root);
      root = and;
    }
  }
  root = BTOR_INVERT_NODE (root);
  assert (root);
  init_node_hash_table_iterator (clone, &it, clone->synthesized_constraints);
  while (has_next_node_hash_table_iterator (&it))
    btor_release_exp (clone, next_node_hash_table_iterator (&it));
  btor_delete_ptr_hash_table (clone->synthesized_constraints);
  clone->synthesized_constraints =
      btor_new_ptr_hash_table (clone->mm,
                               (BtorHashPtr) btor_hash_exp_by_id,
                               (BtorCmpPtr) btor_compare_exp_by_id);
  insert_unsynthesized_constraint (clone, root);
  btor_release_exp (clone, root);
  BTOR_RELEASE_STACK (btor->mm, stack);
  return clone;
}

static Btor *
clone_exp_layer_negated (Btor *btor)
{
  assert (btor);
  assert (btor->synthesized_constraints->count);
  assert (!btor->unsynthesized_constraints->count);

  Btor *clone;
  BtorNode *root, *cur, *and;
  BtorHashTableIterator it;

  clone = btor_clone_exp_layer (btor);
  assert (!clone->synthesized_constraints->count);
  assert (clone->unsynthesized_constraints->count);
  btor_enable_inc_usage (clone);

  root = 0;
  init_node_hash_table_iterator (clone, &it, clone->unsynthesized_constraints);
  while (has_next_node_hash_table_iterator (&it))
  {
    cur                                   = next_node_hash_table_iterator (&it);
    BTOR_REAL_ADDR_NODE (cur)->constraint = 0;
    if (!root)
      root = btor_copy_exp (clone, cur);
    else
    {
      and = btor_and_exp (clone, root, cur);
      btor_release_exp (clone, root);
      root = and;
    }
  }
  root = BTOR_INVERT_NODE (root);
  init_node_hash_table_iterator (clone, &it, clone->unsynthesized_constraints);
  while (has_next_node_hash_table_iterator (&it))
    btor_release_exp (clone, next_node_hash_table_iterator (&it));
  btor_delete_ptr_hash_table (clone->unsynthesized_constraints);
  clone->unsynthesized_constraints =
      btor_new_ptr_hash_table (clone->mm,
                               (BtorHashPtr) btor_hash_exp_by_id,
                               (BtorCmpPtr) btor_compare_exp_by_id);
  btor_assert_exp (clone, root);
  //  insert_unsynthesized_constraint (clone, root);
  btor_release_exp (clone, root);
  return clone;
}

#if 0
static void
search_top_applies (Btor * btor, BtorNodePtrStack * top_applies)
{
  assert (btor);
  assert (top_applies);
  assert (BTOR_EMPTY_STACK (*top_applies));
  assert (btor->unsynthesized_constraints->count == 0);
  assert (btor->embedded_constraints->count == 0);

  int i;
  char *ass;
  Btor *clone;
  BtorPtrHashTable *assumptions;
  BtorHashTableIterator it;
  BtorParentIterator pit;
  BtorNode *cur, *ccur, *eq, *bvconst;
  BtorNodePtrStack stack;
  BtorAIGMgr *amgr;
  BtorSATMgr *smgr;

  amgr = btor_get_aig_mgr_aigvec_mgr (btor->avmgr);
  smgr = btor_get_sat_mgr_aig_mgr (amgr);
  if (!smgr->inc_required) return;

  BTOR_INIT_STACK (stack);
  assumptions = btor_new_ptr_hash_table (
		    btor->mm, (BtorHashPtr) btor_hash_exp_by_id,
			      (BtorCmpPtr) btor_compare_exp_by_id);
#ifndef NDEBUG
  //Btor *clone2 = clone_btor_negated (btor);
  Btor *clone2 = clone_exp_layer_negated (btor);
  btor_enable_force_cleanup (clone2);
  btor_enable_inc_usage (clone2);
  clone2->dual_prop = 0;
  int sat_result = btor_sat_btor (clone2);
  btor_delete_btor (clone2);
  printf ("-- initial sat: %s\n", sat_result == BTOR_SAT ? "SAT" : "UNSAT");
#endif

//  // TODO DEBUG
//  init_node_hash_table_iterator (btor, &it, btor->synthesized_constraints);
//  while (has_next_node_hash_table_iterator (&it))
//    {
//      cur = next_node_hash_table_iterator (&it);
//      printf ("\ncur %d *******------------------\n", BTOR_REAL_ADDR_NODE (cur)->id);
//      btor_dump_btor_node (btor, stdout, cur);
//      printf ("********-----------------------\n");
//    }
//  //
  //clone = clone_btor_negated (btor);
  clone = clone_exp_layer_negated (btor);
  btor_enable_force_cleanup (clone);
  btor_enable_inc_usage (clone);
  clone->loglevel = 0;
  clone->dual_prop = 0;
//  // TODO DEBUG
//  init_node_hash_table_iterator (clone, &it, clone->unsynthesized_constraints);
//  while (has_next_node_hash_table_iterator (&it))
//    {
//      cur = next_node_hash_table_iterator (&it);
//      printf ("\ncur %d +++++++++++++------------\n", BTOR_REAL_ADDR_NODE (cur)->id);
//      btor_dump_btor_node (clone, stdout, cur);
//      printf ("++++++++++++++++---------------\n");
//    }
//  //

  /* assume non-boolean bv assignments */
  //for (i = 0; i < btor->nodes_unique_table.size; i++)

  //    for (cur = btor->nodes_unique_table.chains[i]; cur; cur = cur->next)
  //      {
  //        if (!BTOR_IS_SYNTH_NODE (cur)) continue;
  //        if (BTOR_IS_BV_VAR_NODE (cur) || BTOR_IS_APPLY_NODE (cur))
  //          BTOR_PUSH_STACK (btor->mm, stack, cur);
  //      }
  //  }
  for (i = 1; i < BTOR_COUNT_STACK (btor->nodes_id_table); i++)
    {
      cur = BTOR_PEEK_STACK (btor->nodes_id_table, i);
      if (!cur) continue;
      if (!cur->reachable) continue;
      if (!BTOR_IS_SYNTH_NODE (cur)) continue;
      if (BTOR_IS_BV_VAR_NODE (cur) || BTOR_IS_APPLY_NODE (cur))
	BTOR_PUSH_STACK (btor->mm, stack, cur);
    }
  printf ("bv stack count: %d\n", BTOR_COUNT_STACK (stack));
  while (!BTOR_EMPTY_STACK (stack))
    {
      cur = BTOR_POP_STACK (stack);
      assert (cur);
      ass = btor_bv_assignment_str_exp (btor, cur);
      for (i = 0; i < BTOR_REAL_ADDR_NODE (cur)->len; i++)
	ass[i] = ass[i] == 'x' ? '0' : ass[i];
      ccur = BTOR_PEEK_STACK (clone->nodes_id_table, 
			   BTOR_REAL_ADDR_NODE (cur)->id);
      assert (ccur);
      printf ("assumption: %s\n", node2string (ccur));
      printf ("len: %d\n", BTOR_REAL_ADDR_NODE (ccur)->len);
      printf ("assignment: %s\n", ass);
      // TODO optimize for len == 1
      bvconst = btor_const_exp (clone, ass);
      eq = btor_eq_exp (clone, ccur, bvconst);
      printf ("eq: %s\n", node2string (eq));
      btor_assume_exp (clone, eq);
      if (!btor_find_in_ptr_hash_table (assumptions, eq))
	btor_insert_in_ptr_hash_table (assumptions, btor_copy_exp (clone, eq));
      btor_release_exp (clone, eq);
      btor_release_exp (clone, bvconst);
      btor_release_bv_assignment_str_exp (btor, ass);
    }
  btor_sat_btor (clone);
  assert (clone->last_sat_result == BTOR_UNSAT);

  //// TODO DEBUG
  //printf ("--- clone.\n");
  //for (i = 1; i < BTOR_COUNT_STACK (clone->nodes_id_table); i++)
  //  {
  //    cur = BTOR_PEEK_STACK (clone->nodes_id_table, i);
  //    if (!cur || !cur->tseitin) continue;
  //    char *ass = btor_bv_assignment_str_exp (clone, cur);
  //    printf ("node: %s assignment:%s\n", node2string (cur), ass);
  //    btor_release_bv_assignment_str_exp (clone, ass);
  //  }
  //printf ("--- parent.\n");
  //for (i = 1; i < BTOR_COUNT_STACK (btor->nodes_id_table); i++)
  //  {
  //    cur = btor->nodes_id_table.start[i];
  //    if (!cur || !cur->tseitin) continue;
  //    char *ass = btor_bv_assignment_str_exp (btor, cur);
  //    printf ("node: %s assignment:%s\n", node2string (cur), ass);
  //    btor_release_bv_assignment_str_exp (btor, ass);
  //  }
  ////
  
  /* partial assignment (via failed assumptions of negated clone) */
  init_node_hash_table_iterator (btor, &it, assumptions);
//  init_node_hash_table_iterator (btor, &it, clone->assumptions);
  while (has_next_node_hash_table_iterator (&it))
    {
      cur = next_node_hash_table_iterator (&it);
      if (btor_failed_exp (clone, cur))
	{
	  ccur = BTOR_REAL_ADDR_NODE (cur);
	  assert (BTOR_IS_BV_EQ_NODE (ccur) 
		  || (BTOR_IS_BV_VAR_NODE (ccur) && ccur->len == 1)
		  || (BTOR_IS_APPLY_NODE (ccur) && ccur->len == 1));
	  if (BTOR_IS_BV_EQ_NODE (ccur))
	    ccur = BTOR_IS_BV_VAR_NODE (BTOR_REAL_ADDR_NODE (ccur->e[0]))
		   || BTOR_IS_APPLY_NODE (BTOR_REAL_ADDR_NODE (ccur->e[0]))
		       ? BTOR_REAL_ADDR_NODE (ccur->e[0])
		       : BTOR_REAL_ADDR_NODE (ccur->e[1]);
	  assert (BTOR_IS_REGULAR_NODE (ccur));
	  assert (BTOR_IS_BV_VAR_NODE (ccur) || BTOR_IS_APPLY_NODE (ccur));
	  if (BTOR_IS_BV_VAR_NODE (ccur))
	    {
	      assert (!BTOR_COUNT_STACK (stack));
	      BTOR_PUSH_STACK (btor->mm, stack, ccur);
	      while (!BTOR_EMPTY_STACK (stack))
		{
		  ccur = BTOR_POP_STACK (stack);
		  if (BTOR_IS_APPLY_NODE (ccur))
		    {
		      ccur = BTOR_PEEK_STACK (btor->nodes_id_table, ccur->id); 
		      assert (ccur);
		      BTOR_PUSH_STACK (btor->mm, *top_applies, ccur);
		    }
		  init_full_parent_iterator (&pit, ccur);
		  while (has_next_parent_full_parent_iterator (&pit))
		    {
		      ccur = next_parent_full_parent_iterator (&pit);
		      if (!ccur->reachable) continue;
		      BTOR_PUSH_STACK (btor->mm, stack, ccur);
		    }
		}
	      
	    }
	    else
	    {
	      ccur = BTOR_PEEK_STACK (btor->nodes_id_table, ccur->id); 
	      assert (ccur);
	      BTOR_PUSH_STACK (btor->mm, *top_applies, ccur);
	    }
	}
    }

  init_node_hash_table_iterator (btor, &it, assumptions);
  while (has_next_node_hash_table_iterator (&it))
    btor_release_exp (
	clone, BTOR_REAL_ADDR_NODE (next_node_hash_table_iterator (&it)));
  btor_delete_ptr_hash_table (assumptions);
  btor_delete_btor (clone);
  BTOR_RELEASE_STACK (btor->mm, stack);
}
#endif

static void
search_top_applies (Btor *btor, BtorNodePtrStack *top_applies)
{
  assert (btor);
  assert (top_applies);
  assert (BTOR_EMPTY_STACK (*top_applies));
  assert (btor->unsynthesized_constraints->count == 0);
  assert (btor->embedded_constraints->count == 0);

  BtorSATMgr *smgr;
  BtorPtrHashTable *assumptions; /* bv var or apply with assignment asStr */
  BtorPtrHashBucket *bucket;
  BtorHashTableIterator it;
  BtorParentIterator pit;
  BtorNodePtrStack stack, unmark_stack;
  Btor *clone;
  BtorNode *cur_clone, *cur_btor, *bv_const, *bv_eq;
  char *ass_str;
  int i;

  smgr = btor_get_sat_mgr_aig_mgr (btor_get_aig_mgr_aigvec_mgr (btor->avmgr));
  if (!smgr->inc_required) return;

#ifndef NDEBUG
  Btor *clone_dbg = clone_exp_layer_negated (btor);
  btor_enable_force_cleanup (clone_dbg);
  btor_enable_inc_usage (clone_dbg);
  clone_dbg->loglevel               = 0;
  clone_dbg->dual_prop              = 0;
  clone_dbg->chk_failed_assumptions = 0;
  assert (btor_sat_btor (clone_dbg) == BTOR_SAT);
  btor_delete_btor (clone_dbg);
#endif

  BTOR_INIT_STACK (stack);
  BTOR_INIT_STACK (unmark_stack);

  assumptions = btor_new_ptr_hash_table (btor->mm,
                                         (BtorHashPtr) btor_hash_exp_by_id,
                                         (BtorCmpPtr) btor_compare_exp_by_id);

  /* assume bv assignments of bv vars and applies */
  for (i = 1; i < BTOR_COUNT_STACK (btor->nodes_id_table); i++)
  {
    cur_btor = BTOR_PEEK_STACK (btor->nodes_id_table, i);
    if (!cur_btor) continue;
    if (!cur_btor->reachable && !cur_btor->vread) continue;
    if (!BTOR_IS_SYNTH_NODE (cur_btor)) continue;
    if (BTOR_IS_BV_VAR_NODE (cur_btor) || BTOR_IS_APPLY_NODE (cur_btor))
      BTOR_PUSH_STACK (btor->mm, stack, btor_copy_exp (btor, cur_btor));
  }

  clone = clone_exp_layer_negated (btor);
  btor_enable_force_cleanup (clone);
  btor_enable_inc_usage (clone);
  clone->loglevel  = 0;
  clone->dual_prop = 0;
  assert (check_unique_table_aux_mark_unset_dbg (btor));

#if 0
  /* assume bv assignments of bv vars and applies */
  for (i = 1; i < BTOR_COUNT_STACK (btor->nodes_id_table); i++)
    {
      cur_btor = BTOR_PEEK_STACK (btor->nodes_id_table, i);
      if (!cur_btor) continue;
      if (!cur_btor->reachable && !cur_btor->vread) continue;
      if (!BTOR_IS_SYNTH_NODE (cur_btor)) continue;
      if (BTOR_IS_BV_VAR_NODE (cur_btor) || BTOR_IS_APPLY_NODE (cur_btor))
	BTOR_PUSH_STACK (btor->mm, stack, cur_btor);
    }
#endif
  while (!BTOR_EMPTY_STACK (stack))
  {
    cur_btor = BTOR_POP_STACK (stack);
    assert (cur_btor);
    assert (BTOR_IS_REGULAR_NODE (cur_btor));
    btor_release_exp (btor, cur_btor);

    ass_str = btor_bv_assignment_str_exp (btor, cur_btor);
    for (i = 0; i < cur_btor->len; i++)
      ass_str[i] = ass_str[i] == 'x' ? '0' : ass_str[i];

    cur_clone = BTOR_PEEK_STACK (clone->nodes_id_table, cur_btor->id);
    assert (cur_clone);

    bv_const = btor_const_exp (clone, ass_str);
    bv_eq    = btor_eq_exp (clone, cur_clone, bv_const);
    btor_assume_exp (clone, bv_eq);

    assert (!btor_find_in_ptr_hash_table (assumptions, cur_clone));
    bucket             = btor_insert_in_ptr_hash_table (assumptions, cur_clone);
    bucket->data.asPtr = bv_eq;
    btor_release_exp (clone, bv_const);
    btor_release_bv_assignment_str_exp (btor, ass_str);
  }

  btor_sat_btor (clone);
  assert (clone->last_sat_result == BTOR_UNSAT);

  /* partial assignment via failed assumptions of negated clone */
  init_node_hash_table_iterator (btor, &it, assumptions);
  while (has_next_node_hash_table_iterator (&it))
  {
    bv_eq     = (BtorNode *) it.bucket->data.asPtr;
    cur_clone = next_node_hash_table_iterator (&it);
    assert (BTOR_IS_REGULAR_NODE (cur_clone));
    cur_btor = BTOR_PEEK_STACK (btor->nodes_id_table, cur_clone->id);
    assert (BTOR_IS_BV_VAR_NODE (cur_btor) || BTOR_IS_APPLY_NODE (cur_btor));

    if (btor_failed_exp (clone, bv_eq))
    {
      if (BTOR_IS_BV_VAR_NODE (cur_btor))
      {
        assert (BTOR_EMPTY_STACK (stack));
        BTOR_PUSH_STACK (btor->mm, stack, cur_btor);
        while (!BTOR_EMPTY_STACK (stack))
        {
          cur_btor = BTOR_POP_STACK (stack);
          if (cur_btor->aux_mark) continue;
          cur_btor->aux_mark = 1;
          BTOR_PUSH_STACK (btor->mm, unmark_stack, cur_btor);
          if (BTOR_IS_APPLY_NODE (cur_btor))
            BTOR_PUSH_STACK (btor->mm, *top_applies, cur_btor);
          init_full_parent_iterator (&pit, cur_btor);
          while (has_next_parent_full_parent_iterator (&pit))
          {
            cur_btor = next_parent_full_parent_iterator (&pit);
            if (!cur_btor->reachable && !cur_btor->vread) continue;
            BTOR_PUSH_STACK (btor->mm, stack, cur_btor);
          }
        }
      }
      else
      {
        if (cur_btor->aux_mark) continue;
        cur_btor->aux_mark = 1;
        BTOR_PUSH_STACK (btor->mm, unmark_stack, cur_btor);
        assert (cur_btor);
        BTOR_PUSH_STACK (btor->mm, *top_applies, cur_btor);
      }
    }
  }

  /* cleanup */
  for (i = 0; i < BTOR_COUNT_STACK (unmark_stack); i++)
    BTOR_PEEK_STACK (unmark_stack, i)->aux_mark = 0;

  init_node_hash_table_iterator (btor, &it, assumptions);
  while (has_next_node_hash_table_iterator (&it))
  {
    bv_eq     = (BtorNode *) it.bucket->data.asPtr;
    cur_clone = next_node_hash_table_iterator (&it);
    assert (BTOR_IS_REGULAR_NODE (cur_clone));
    btor_release_exp (clone, BTOR_REAL_ADDR_NODE (bv_eq));
    btor_release_exp (clone, cur_clone);
  }
  btor_delete_ptr_hash_table (assumptions);
  btor_delete_btor (clone);
  BTOR_RELEASE_STACK (btor->mm, stack);
  BTOR_RELEASE_STACK (btor->mm, unmark_stack);
}

static int
check_and_resolve_conflicts_aux (Btor *btor, BtorNodePtrStack *top_applies)
{
  assert (btor);
  assert (top_applies);
  assert (btor->ops[BTOR_AEQ_NODE] == 0);

  int i, found_conflict, changed_assignments;
  BtorNode *cur;
  BtorNodePtrStack work_stack, cleanup_stack;

  found_conflict = 0;
BTOR_CONFLICT_CHECK:
  assert (!found_conflict);
  changed_assignments = 0;
  BTOR_INIT_STACK (work_stack);
  BTOR_INIT_STACK (cleanup_stack);

  for (i = 0; i < BTOR_COUNT_STACK (*top_applies); i++)
  {
    cur = BTOR_PEEK_STACK (*top_applies, i);
    assert (BTOR_IS_REGULAR_NODE (cur));
    assert (BTOR_IS_APPLY_NODE (cur));
    assert (cur->reachable || cur->vread);
    assert (!cur->parameterized);
    check_not_simplified_or_const (btor, cur);
    BTOR_PUSH_STACK (btor->mm, work_stack, cur);       /* apply */
    BTOR_PUSH_STACK (btor->mm, work_stack, cur->e[0]); /* function */
    found_conflict =
        propagate (btor, &work_stack, &cleanup_stack, &changed_assignments);
    if (found_conflict || changed_assignments) goto BTOR_CONFLICT_CLEANUP;
  }
BTOR_CONFLICT_CLEANUP:
  while (!BTOR_EMPTY_STACK (cleanup_stack))
  {
    cur = BTOR_POP_STACK (cleanup_stack);
    assert (BTOR_IS_REGULAR_NODE (cur));
    assert (BTOR_IS_FUN_NODE (cur));
    assert (cur->rho);

    if (found_conflict || changed_assignments)
    {
      btor_delete_ptr_hash_table (cur->rho);
      cur->rho = 0;
    }
    else
    {
      /* remember arrays for incremental_usage (and prevent premature
       * release in case that array is released via API call) */
      BTOR_PUSH_STACK (
          btor->mm, btor->arrays_with_model, btor_copy_exp (btor, cur));
    }
  }

  BTOR_RELEASE_STACK (btor->mm, cleanup_stack);
  BTOR_RELEASE_STACK (btor->mm, work_stack);

  if (changed_assignments)
  {
    btor->stats.synthesis_assignment_inconsistencies += 1;
    BTORLOG ("synthesis assignment inconsistency: %d",
             btor->stats.synthesis_assignment_inconsistencies);
    goto BTOR_CONFLICT_CHECK;
  }

  return found_conflict;
}

static void
reset_applies (Btor *btor)
{
  assert (btor);

  int i;
  BtorNode *cur;

  for (i = 0; i < btor->nodes_unique_table.size; i++)
  {
    for (cur = btor->nodes_unique_table.chains[i]; cur; cur = cur->next)
    {
      if (!BTOR_IS_APPLY_NODE (cur)) continue;
      cur->propagated = 0;
    }
  }
}

static int
btor_sat_aux_btor (Btor *btor)
{
  assert (btor);

  int sat_result, found_conflict, verbosity, refinements;
  BtorNodePtrStack top_functions;
  BtorAIGMgr *amgr;
  BtorSATMgr *smgr;
  BtorMemMgr *mm;

  verbosity = btor->verbosity;

  if (btor->inconsistent) goto UNSAT;

  btor_msg (btor, 1, "calling SAT");

  btor_simplify (btor);
  update_assumptions (btor);

#ifndef NDEBUG
  Btor *clone = 0;
  if (btor->chk_failed_assumptions) clone = btor_clone_btor (btor);
#endif

  if (btor->inconsistent) goto UNSAT;

  mm   = btor->mm;
  amgr = btor_get_aig_mgr_aigvec_mgr (btor->avmgr);
  smgr = btor_get_sat_mgr_aig_mgr (amgr);

  if (!btor_is_initialized_sat (smgr)) btor_init_sat (smgr);

  if (btor->valid_assignments == 1) btor_reset_incremental_usage (btor);

  BTOR_ABORT_CORE (btor->ops[BTOR_AEQ_NODE] > 0,
                   "extensionality on arrays/lambdas not yet supported");

  process_unsynthesized_constraints (btor);
  if (btor->found_constraint_false)
  {
  UNSAT:
    sat_result = BTOR_UNSAT;
    goto DONE;
  }
  assert (btor->unsynthesized_constraints->count == 0);
  assert (check_all_hash_tables_proxy_free_dbg (btor));
  assert (check_all_hash_tables_simp_free_dbg (btor));

  if (btor->model_gen)
  {
    synthesize_all_var_rhs (btor);
    synthesize_all_array_rhs (btor);
    // TODO: no reads anymore -> check is_read of apply nodes instead
    //      if (btor->generate_model_for_all_reads)
    //	synthesize_all_reads (btor);
  }

#ifndef NDEBUG
  BtorPtrHashBucket *b;
  for (b = btor->assumptions->first; b; b = b->next)
    assert (!BTOR_REAL_ADDR_NODE ((BtorNode *) b->key)->simplified);
#endif

  update_reachable (btor, 0);
  assert (check_reachable_flag_dbg (btor));

  add_again_assumptions (btor);
  assert (check_reachable_flag_dbg (btor));

  BTOR_INIT_STACK (top_functions);
  sat_result = btor_timed_sat_sat (btor, -1);

  while (sat_result == BTOR_SAT)
  {
    assert (BTOR_EMPTY_STACK (top_functions));

    // if (btor->dual_prop)// && btor->synthesized_constraints->count)
    //  {
    //    BtorNodePtrStack ta;
    //    BTOR_INIT_STACK (ta);
    //    search_top_applies (btor, &ta);
    //    BTOR_RELEASE_STACK (btor->mm, ta);
    //    fc = check_and_resolve_conflicts_aux (btor, &ta);
    //    printf ("-- dp: found_conflict: %d\n", fc);
    //  }
    // found_conflict = check_and_resolve_conflicts (btor, &top_functions);
    // printf ("++ found_conflict: %d\n", found_conflict);
    // BTOR_RELEASE_STACK (mm, top_functions);
    if (btor->synthesized_constraints->count && btor->dual_prop)
    {
      BtorNodePtrStack ta;
      BTOR_INIT_STACK (ta);
      search_top_applies (btor, &ta);
      //	  if (!BTOR_COUNT_STACK (ta))
      //	    {
      //	      search_top_functions (btor, &top_functions);
      //	      reset_applies (btor);
      //	      found_conflict = check_and_resolve_conflicts (
      //				    btor, &top_functions);
      //	    }
      //	  else
      {
        reset_applies (btor);
        found_conflict = check_and_resolve_conflicts_aux (btor, &ta);
      }
      BTOR_RELEASE_STACK (mm, ta);
      BTOR_RELEASE_STACK (mm, top_functions);
    }
    else
    {
      search_top_functions (btor, &top_functions);
      reset_applies (btor);
      found_conflict = check_and_resolve_conflicts (btor, &top_functions);
      BTOR_RELEASE_STACK (mm, top_functions);
    }

    if (!found_conflict) break;

    btor->stats.lod_refinements++;
    add_again_assumptions (btor);

    if (verbosity == 1)
    {
      refinements = btor->stats.lod_refinements;
      fprintf (stdout,
               "\r[btorcore] refinement iteration %d, "
               "vars %d, applies %d\r",
               refinements,
               btor->ops[BTOR_BV_VAR_NODE],
               btor->ops[BTOR_APPLY_NODE]);
      fflush (stdout);
    }
    else if (verbosity > 1)
    {
      refinements = btor->stats.lod_refinements;
      if (verbosity > 2 || !(refinements % 10))
      {
        fprintf (stdout, "[btorsat] refinement iteration %d\n", refinements);
        fflush (stdout);
      }
    }

<<<<<<< HEAD
    // FIXME redundant?
=======
    /* may be set in add_symbolic_lemma via insert_unsythesized_constraint
     * in case generated lemma is false */
    if (btor->inconsistent) goto UNSAT;

#ifdef BTOR_SYMBOLIC_LEMMAS
    process_unsynthesized_constraints (btor);
    if (btor->found_constraint_false) goto UNSAT;
    assert (btor->unsynthesized_constraints->count == 0);
    assert (check_all_hash_tables_proxy_free_dbg (btor));
    assert (check_all_hash_tables_simp_free_dbg (btor));
    assert (check_reachable_flag_dbg (btor));
#endif
>>>>>>> 9b361fad
    add_again_assumptions (btor);
    sat_result = btor_timed_sat_sat (btor, -1);
  }

DONE:

  assert (sat_result != BTOR_SAT || btor->dual_prop
          || check_applies_dbg (btor));

  btor->valid_assignments = 1;
  BTOR_ABORT_CORE (sat_result != BTOR_SAT && sat_result != BTOR_UNSAT,
                   "result must be sat or unsat");

  btor->last_sat_result = sat_result;
#ifndef NDEBUG
  if (!btor->inconsistent && btor->chk_failed_assumptions)
  {
    if (btor->last_sat_result == BTOR_UNSAT)
      btor_check_failed_assumptions (btor, clone);
    btor_delete_btor (clone);
  }
#endif
  return sat_result;
}

#if 0
static void
print_applies_dbg (Btor * btor)
{
  assert (btor);

  int i;
  BtorNode *cur;

  printf ("***\n");
  for (i = 0; i < btor->nodes_unique_table.size; i++)
    {
      for (cur = btor->nodes_unique_table.chains[i]; cur; cur = cur->next)
	{
	  if (BTOR_IS_APPLY_NODE (cur))
	    printf ("(%d|%d/%d|%d/%d/%d) (%d) %s\n",
		    cur->propagated,
		    cur->reachable, cur->vread,
		    BTOR_IS_SYNTH_NODE (cur), cur->tseitin,
		    cur->parameterized,
		    cur->parents,
		    node2string (cur));
	}
    }
}
#endif

int
btor_sat_btor (Btor *btor)
{
  int res;
  assert (btor);
  assert (btor->btor_sat_btor_called >= 0);
  assert (btor->inc_enabled || btor->btor_sat_btor_called == 0);
#ifdef BTOR_CHECK_MODEL
  Btor *clone;
  BtorPtrHashTable *inputs;
  clone  = btor_clone_btor (btor);
  inputs = map_inputs_check_model (btor, clone);
  btor_enable_force_cleanup (clone);
#endif

  res = btor_sat_aux_btor (btor);
  btor->btor_sat_btor_called++;

#ifdef BTOR_CHECK_MODEL
  if (res == BTOR_SAT) check_model (btor, clone, inputs);

  BtorHashTableIterator it;
  init_node_hash_table_iterator (btor, &it, inputs);
  while (has_next_node_hash_table_iterator (&it))
  {
    btor_release_exp (btor, (BtorNode *) it.bucket->data.asPtr);
    btor_release_exp (clone, next_node_hash_table_iterator (&it));
  }
  btor_delete_ptr_hash_table (inputs);
  btor_delete_btor (clone);
#endif
  return res;
}

int
btor_fun_sort_check (Btor *btor, int argc, BtorNode **args, BtorNode *fun)
{
  (void) btor;
  assert (btor);
  assert (argc > 0);
  assert (args);
  assert (fun);
  assert (BTOR_IS_REGULAR_NODE (fun));
  assert (BTOR_IS_LAMBDA_NODE (fun));
  assert (argc == btor_get_fun_arity (btor, fun));

  int i;
  BtorNode *arg;
  BtorParamNode *param;
  BtorParentIterator it;

  init_lambda_iterator (&it, fun);

  for (i = 0; i < argc; i++)
  {
    assert (has_next_lambda_iterator (&it));
    arg   = BTOR_REAL_ADDR_NODE (args[i]);
    param = BTOR_LAMBDA_GET_PARAM (next_lambda_iterator (&it));
    assert (BTOR_IS_REGULAR_NODE (param));

    if (arg->len != param->len) return i;
  }
  return -1;
}

#if 0
static BtorNode *
vread_index_exp (Btor * btor, int len)
{
  char *symbol;
  size_t bytes;
  BtorNode *result;
  assert (btor);
  assert (len > 0);
  BTOR_ABORT_NODE (btor->vread_index_id == INT_MAX, "vread index id overflow");
  bytes = 6 + btor_num_digits_util (btor->vread_index_id) + 1;
  bytes *= sizeof (char);
  symbol = (char *) btor_malloc (btor->mm, bytes);
  sprintf (symbol, "vindex%d", btor->vread_index_id);
  btor->vread_index_id++;
  result = btor_var_exp (btor, len, symbol);
  btor_free (btor->mm, symbol, bytes);
  return result;
}
#endif

#if 0
static void
synthesize_array_equality (Btor * btor, BtorNode * aeq)
{
  BtorNode *index, *read1, *read2;
  BtorAIGVecMgr *avmgr;
  assert (btor);
  assert (aeq);
  assert (BTOR_IS_REGULAR_NODE (aeq));
  assert (BTOR_IS_ARRAY_EQ_NODE (aeq));
  assert (!BTOR_IS_SYNTH_NODE (aeq));
  avmgr = btor->avmgr;
  aeq->av = btor_var_aigvec (avmgr, 1);
  /* generate virtual reads */
  index = vread_index_exp (btor, aeq->e[0]->index_len);
  index->vread_index = 1;

  /* we do not want optimizations for the virtual reads
   * and the equality, e.g. rewriting of reads on array
   * conditionals, so we call 'btor_read_exp_node' directly.
   */
  read1 = btor_read_exp_node (btor, aeq->e[0], index);
  read2 = btor_read_exp_node (btor, aeq->e[1], index);

  /* mark them as virtual */
  read1->vread = 1;
  read2->vread = 1;

  aeq->vreads = new_exp_pair (btor, read1, read2);

  read1->av = btor_var_aigvec (avmgr, read1->len);
  btor->stats.vreads++;
  if (read1 != read2)
    {
      read2->av = btor_var_aigvec (avmgr, read2->len);
      btor->stats.vreads++;
    }

  encode_array_inequality_virtual_reads (btor, aeq);

  btor_release_exp (btor, index);
  btor_release_exp (btor, read1);
  btor_release_exp (btor, read2);
}
#endif

BtorAIG *
btor_exp_to_aig (Btor *btor, BtorNode *exp)
{
  BtorAIGVecMgr *avmgr;
  BtorAIGMgr *amgr;
  BtorAIGVec *av;
  BtorAIG *result;

  assert (btor);
  assert (exp);
  assert (BTOR_REAL_ADDR_NODE (exp)->len == 1);
  assert (!BTOR_REAL_ADDR_NODE (exp)->parameterized);

  avmgr = btor->avmgr;
  amgr  = btor_get_aig_mgr_aigvec_mgr (avmgr);

  synthesize_exp (btor, exp, 0);
  av = BTOR_REAL_ADDR_NODE (exp)->av;

  assert (av);
  assert (av->len == 1);

  result = av->aigs[0];

  if (BTOR_IS_INVERTED_NODE (exp))
    result = btor_not_aig (amgr, result);
  else
    result = btor_copy_aig (amgr, result);

  return result;
}

BtorAIGVec *
btor_exp_to_aigvec (Btor *btor, BtorNode *exp, BtorPtrHashTable *backannotation)
{
  BtorAIGVecMgr *avmgr;
  BtorAIGVec *result;

  assert (exp);

  avmgr = btor->avmgr;

  synthesize_exp (btor, exp, backannotation);
  result = BTOR_REAL_ADDR_NODE (exp)->av;
  assert (result);

  if (BTOR_IS_INVERTED_NODE (exp))
    result = btor_not_aigvec (avmgr, result);
  else
    result = btor_copy_aigvec (avmgr, result);

  return result;
}

#if 1
char *
btor_eval_exp (Btor *btor, BtorNode *exp)
{
  assert (btor);
  assert (exp);

  int i;
  char *res = 0;
  double start;
  BtorMemMgr *mm;
  BtorNodePtrStack work_stack;
  BtorVoidPtrStack arg_stack;
  BtorNode *cur, *real_cur, *next;
  BtorPtrHashTable *cache;
  BtorPtrHashBucket *b;
  BitVector *result = 0, *inv_result, **e;

  // TODO: return if tseitin
  //  BTORLOG ("%s: %s", __FUNCTION__, node2string (exp));

  mm    = btor->mm;
  start = btor_time_stamp ();
  btor->stats.eval_exp_calls++;

  BTOR_INIT_STACK (work_stack);
  BTOR_INIT_STACK (arg_stack);
  cache = btor_new_ptr_hash_table (mm,
                                   (BtorHashPtr) btor_hash_exp_by_id,
                                   (BtorCmpPtr) btor_compare_exp_by_id);

  BTOR_PUSH_STACK (mm, work_stack, exp);
  assert (!BTOR_REAL_ADDR_NODE (exp)->eval_mark);

  while (!BTOR_EMPTY_STACK (work_stack))
  {
    cur      = BTOR_POP_STACK (work_stack);
    real_cur = BTOR_REAL_ADDR_NODE (cur);
    assert (!real_cur->simplified);

    /* if we do not have an assignment for an apply we cannot compute the
     * corresponding value */
    if (BTOR_IS_APPLY_NODE (real_cur) && !real_cur->tseitin)
    {
      result = 0;
      goto EVAL_EXP_CLEANUP_EXIT;
    }
    else if (BTOR_IS_BV_VAR_NODE (real_cur) && !real_cur->tseitin)
    {
      result = 0;
      goto EVAL_EXP_CLEANUP_EXIT;
    }

    if (real_cur->eval_mark == 0)
    {
      if (real_cur->tseitin)
      {
        assert (BTOR_IS_SYNTH_NODE (real_cur));
        result = btor_assignment_bv (btor, real_cur);
        goto EVAL_EXP_PUSH_RESULT;
      }
      else if (BTOR_IS_BV_CONST_NODE (real_cur))
      {
        result = btor_char_to_bv (btor, real_cur->bits);
        goto EVAL_EXP_PUSH_RESULT;
      }
      /* substitute param with its assignment */
      else if (BTOR_IS_PARAM_NODE (real_cur))
      {
        next = btor_param_cur_assignment (real_cur);
        assert (next);
        if (BTOR_IS_INVERTED_NODE (cur)) next = BTOR_INVERT_NODE (next);
        BTOR_PUSH_STACK (mm, work_stack, next);
        continue;
      }

      BTOR_PUSH_STACK (mm, work_stack, cur);
      real_cur->eval_mark = 1;

      for (i = 0; i < real_cur->arity; i++)
        BTOR_PUSH_STACK (mm, work_stack, real_cur->e[i]);
    }
    else if (real_cur->eval_mark == 1)
    {
      assert (!BTOR_IS_PARAM_NODE (real_cur));
      assert (!BTOR_IS_ARGS_NODE (real_cur));
      assert (!BTOR_IS_FUN_NODE (real_cur));
      assert (real_cur->arity >= 1);
      assert (real_cur->arity <= 3);
      assert (real_cur->arity <= BTOR_COUNT_STACK (arg_stack));

      real_cur->eval_mark = 2;
      arg_stack.top -= real_cur->arity;
      e = (BitVector **) arg_stack.top; /* arguments in reverse order */

      switch (real_cur->kind)
      {
        case BTOR_SLICE_NODE:
          result = btor_slice_bv (btor, e[0], real_cur->upper, real_cur->lower);
          btor_free_bv (btor, e[0]);
          break;
        case BTOR_AND_NODE:
          result = btor_and_bv (btor, e[1], e[0]);
          btor_free_bv (btor, e[0]);
          btor_free_bv (btor, e[1]);
          break;
        case BTOR_BEQ_NODE:
          result = btor_eq_bv (btor, e[1], e[0]);
          btor_free_bv (btor, e[0]);
          btor_free_bv (btor, e[1]);
          break;
        case BTOR_ADD_NODE:
          result = btor_add_bv (btor, e[1], e[0]);
          btor_free_bv (btor, e[0]);
          btor_free_bv (btor, e[1]);
          break;
        case BTOR_MUL_NODE:
          result = btor_mul_bv (btor, e[1], e[0]);
          btor_free_bv (btor, e[0]);
          btor_free_bv (btor, e[1]);
          break;
        case BTOR_ULT_NODE:
          result = btor_ult_bv (btor, e[1], e[0]);
          btor_free_bv (btor, e[0]);
          btor_free_bv (btor, e[1]);
          break;
        case BTOR_SLL_NODE:
          result = btor_sll_bv (btor, e[1], e[0]);
          btor_free_bv (btor, e[0]);
          btor_free_bv (btor, e[1]);
          break;
        case BTOR_SRL_NODE:
          result = btor_srl_bv (btor, e[1], e[0]);
          btor_free_bv (btor, e[0]);
          btor_free_bv (btor, e[1]);
          break;
        case BTOR_UDIV_NODE:
          result = btor_udiv_bv (btor, e[1], e[0]);
          btor_free_bv (btor, e[0]);
          btor_free_bv (btor, e[1]);
          break;
        case BTOR_UREM_NODE:
          result = btor_urem_bv (btor, e[1], e[0]);
          btor_free_bv (btor, e[0]);
          btor_free_bv (btor, e[1]);
          break;
        case BTOR_CONCAT_NODE:
          result = btor_concat_bv (btor, e[1], e[0]);
          btor_free_bv (btor, e[0]);
          btor_free_bv (btor, e[1]);
          break;
        case BTOR_BCOND_NODE:
          if (btor_is_true_bv (e[2]))
            result = btor_copy_bv (btor, e[1]);
          else
            result = btor_copy_bv (btor, e[0]);
          btor_free_bv (btor, e[0]);
          btor_free_bv (btor, e[1]);
          btor_free_bv (btor, e[2]);
          break;
        default:
          BTORLOG ("  *** %s", node2string (real_cur));
          /* should be unreachable */
          assert (0);
      }

      assert (!btor_find_in_ptr_hash_table (cache, real_cur));
      btor_insert_in_ptr_hash_table (cache, real_cur)->data.asPtr =
          btor_copy_bv (btor, result);

    EVAL_EXP_PUSH_RESULT:
      if (BTOR_IS_INVERTED_NODE (cur))
      {
        inv_result = btor_not_bv (btor, result);
        btor_free_bv (btor, result);
        result = inv_result;
      }

      BTOR_PUSH_STACK (mm, arg_stack, result);
    }
    else
    {
      assert (real_cur->eval_mark == 2);
      b = btor_find_in_ptr_hash_table (cache, real_cur);
      assert (b);
      result = btor_copy_bv (btor, (BitVector *) b->data.asPtr);
      goto EVAL_EXP_PUSH_RESULT;
    }
  }
  assert (BTOR_COUNT_STACK (arg_stack) == 1);
  result = BTOR_POP_STACK (arg_stack);
  assert (result);

EVAL_EXP_CLEANUP_EXIT:
  while (!BTOR_EMPTY_STACK (work_stack))
  {
    cur            = BTOR_REAL_ADDR_NODE (BTOR_POP_STACK (work_stack));
    cur->eval_mark = 0;
  }

  while (!BTOR_EMPTY_STACK (arg_stack))
  {
    inv_result = BTOR_POP_STACK (arg_stack);
    btor_free_bv (btor, inv_result);
  }

  for (b = cache->first; b; b = b->next)
  {
    real_cur            = (BtorNode *) b->key;
    real_cur->eval_mark = 0;
    btor_free_bv (btor, (BitVector *) b->data.asPtr);
  }

  BTOR_RELEASE_STACK (mm, work_stack);
  BTOR_RELEASE_STACK (mm, arg_stack);
  btor_delete_ptr_hash_table (cache);

  //  BTORLOG ("%s: %s '%s'", __FUNCTION__, node2string (exp), result);
  btor->time.eval += btor_time_stamp () - start;

  if (result)
  {
    res = btor_bv_to_char_bv (btor, result);
    btor_free_bv (btor, result);
  }

  return res;
}
#else
char *
btor_eval_exp (Btor *btor, BtorNode *exp)
{
  assert (btor);
  assert (exp);

  int i;
  char *result = 0, *inv_result;
  char **e;
  double start;
  BtorMemMgr *mm;
  BtorNodePtrStack work_stack;
  BtorCharPtrStack arg_stack;
  BtorNode *cur, *real_cur, *next;
  BtorPtrHashTable *cache;
  BtorPtrHashBucket *b;

  // TODO: return if tseitin
  BTORLOG ("%s: %s", __FUNCTION__, node2string (exp));

  mm = btor->mm;
  start = btor_time_stamp ();
  btor->stats.eval_exp_calls++;

  BTOR_INIT_STACK (work_stack);
  BTOR_INIT_STACK (arg_stack);
  cache = btor_new_ptr_hash_table (mm,
                                   (BtorHashPtr) btor_hash_exp_by_id,
                                   (BtorCmpPtr) btor_compare_exp_by_id);

  BTOR_PUSH_STACK (mm, work_stack, exp);
  assert (!BTOR_REAL_ADDR_NODE (exp)->eval_mark);

  while (!BTOR_EMPTY_STACK (work_stack))
  {
    cur = BTOR_POP_STACK (work_stack);
    real_cur = BTOR_REAL_ADDR_NODE (cur);
    assert (!real_cur->simplified);

    /* if we do not have an assignment for an apply we cannot compute the
     * corresponding value */
    if (BTOR_IS_APPLY_NODE (real_cur) && !real_cur->tseitin)
    {
      result = 0;
      goto EVAL_EXP_CLEANUP_EXIT;
    }
    else if (BTOR_IS_BV_VAR_NODE (real_cur) && !real_cur->tseitin)
    {
      result = 0;
      goto EVAL_EXP_CLEANUP_EXIT;
    }

    if (real_cur->eval_mark == 0)
    {
      if (real_cur->tseitin)
      {
        assert (BTOR_IS_SYNTH_NODE (real_cur));
        result = btor_assignment_aigvec (btor->avmgr, real_cur->av);
        goto EVAL_EXP_PUSH_RESULT;
      }
      else if (BTOR_IS_BV_CONST_NODE (real_cur))
      {
        result = btor_copy_const (mm, real_cur->bits);
        goto EVAL_EXP_PUSH_RESULT;
      }
      /* substitute param with its assignment */
      else if (BTOR_IS_PARAM_NODE (real_cur))
      {
        next = btor_param_cur_assignment (real_cur);
        assert (next);
        if (BTOR_IS_INVERTED_NODE (cur)) next = BTOR_INVERT_NODE (next);
        BTOR_PUSH_STACK (mm, work_stack, next);
        continue;
      }

      BTOR_PUSH_STACK (mm, work_stack, cur);
      //	  BTOR_PUSH_STACK (mm, unmark_stack, real_cur);
      real_cur->eval_mark = 1;

      for (i = 0; i < real_cur->arity; i++)
        BTOR_PUSH_STACK (mm, work_stack, real_cur->e[i]);
    }
    else if (real_cur->eval_mark == 1)
    {
      assert (!BTOR_IS_PARAM_NODE (real_cur));
      assert (!BTOR_IS_ARGS_NODE (real_cur));
      assert (!BTOR_IS_FUN_NODE (real_cur));
      assert (real_cur->arity >= 1);
      assert (real_cur->arity <= 3);
      assert (real_cur->arity <= BTOR_COUNT_STACK (arg_stack));

      real_cur->eval_mark = 2;
      arg_stack.top -= real_cur->arity;
      e = arg_stack.top; /* arguments in reverse order */

      switch (real_cur->kind)
      {
        case BTOR_SLICE_NODE:
          result =
              btor_slice_const (mm, e[0], real_cur->upper, real_cur->lower);
          btor_freestr (mm, (char *) e[0]);
          break;
        case BTOR_AND_NODE:
          result = btor_and_const (mm, e[1], e[0]);
          btor_freestr (mm, (char *) e[0]);
          btor_freestr (mm, (char *) e[1]);
          break;
        case BTOR_BEQ_NODE:
          result = btor_eq_const (mm, e[1], e[0]);
          btor_freestr (mm, (char *) e[0]);
          btor_freestr (mm, (char *) e[1]);
          break;
        case BTOR_ADD_NODE:
          result = btor_add_const (mm, e[1], e[0]);
          btor_freestr (mm, (char *) e[0]);
          btor_freestr (mm, (char *) e[1]);
          break;
        case BTOR_MUL_NODE:
          result = btor_mul_const (mm, e[1], e[0]);
          btor_freestr (mm, (char *) e[0]);
          btor_freestr (mm, (char *) e[1]);
          break;
        case BTOR_ULT_NODE:
          result = btor_ult_const (mm, e[1], e[0]);
          btor_freestr (mm, (char *) e[0]);
          btor_freestr (mm, (char *) e[1]);
          break;
        case BTOR_SLL_NODE:
          result = btor_sll_const (mm, e[1], e[0]);
          btor_freestr (mm, (char *) e[0]);
          btor_freestr (mm, (char *) e[1]);
          break;
        case BTOR_SRL_NODE:
          result = btor_srl_const (mm, e[1], e[0]);
          btor_freestr (mm, (char *) e[0]);
          btor_freestr (mm, (char *) e[1]);
          break;
        case BTOR_UDIV_NODE:
          result = btor_udiv_const (mm, e[1], e[0]);
          btor_freestr (mm, (char *) e[0]);
          btor_freestr (mm, (char *) e[1]);
          break;
        case BTOR_UREM_NODE:
          result = btor_urem_const (mm, e[1], e[0]);
          btor_freestr (mm, (char *) e[0]);
          btor_freestr (mm, (char *) e[1]);
          break;
        case BTOR_CONCAT_NODE:
          result = btor_concat_const (mm, e[1], e[0]);
          btor_freestr (mm, (char *) e[0]);
          btor_freestr (mm, (char *) e[1]);
          break;
        case BTOR_BCOND_NODE:
          if (e[2][0] == '1')
            result = btor_copy_const (mm, e[1]);
          else
            result = btor_copy_const (mm, e[0]);
          btor_freestr (mm, (char *) e[0]);
          btor_freestr (mm, (char *) e[1]);
          btor_freestr (mm, (char *) e[2]);
          break;
        default:
          BTORLOG ("  *** %s", node2string (real_cur));
          /* should be unreachable */
          assert (0);
      }

      assert (!btor_find_in_ptr_hash_table (cache, real_cur));
      btor_insert_in_ptr_hash_table (cache, real_cur)->data.asStr =
          btor_copy_const (mm, result);

    EVAL_EXP_PUSH_RESULT:
      if (BTOR_IS_INVERTED_NODE (cur))
      {
        inv_result = btor_not_const (mm, result);
        btor_freestr (mm, (char *) result);
        result = inv_result;
      }

      BTOR_PUSH_STACK (mm, arg_stack, (char *) result);
    }
    else
    {
      assert (real_cur->eval_mark == 2);
      b = btor_find_in_ptr_hash_table (cache, real_cur);
      assert (b);
      result = btor_copy_const (mm, b->data.asStr);
      goto EVAL_EXP_PUSH_RESULT;
    }
  }
  assert (BTOR_COUNT_STACK (arg_stack) == 1);
  result = BTOR_POP_STACK (arg_stack);
  assert (result);

EVAL_EXP_CLEANUP_EXIT:
  while (!BTOR_EMPTY_STACK (work_stack))
  {
    cur = BTOR_REAL_ADDR_NODE (BTOR_POP_STACK (work_stack));
    cur->eval_mark = 0;
  }

  while (!BTOR_EMPTY_STACK (arg_stack))
  {
    inv_result = BTOR_POP_STACK (arg_stack);
    btor_freestr (mm, (char *) inv_result);
  }

  for (b = cache->first; b; b = b->next)
  {
    real_cur = (BtorNode *) b->key;
    real_cur->eval_mark = 0;
    btor_freestr (mm, b->data.asStr);
  }

  BTOR_RELEASE_STACK (mm, work_stack);
  BTOR_RELEASE_STACK (mm, arg_stack);
  btor_delete_ptr_hash_table (cache);

  //  BTORLOG ("%s: %s '%s'", __FUNCTION__, node2string (exp), result);
  btor->time.eval += btor_time_stamp () - start;
  return result;
}
#endif

char *
btor_bv_assignment_str_exp (Btor *btor, BtorNode *exp)
{
  BtorAIGVecMgr *avmgr;
  BtorAIGVec *av;
  BtorNode *real_exp;
  char *assignment;
  int invert_av, invert_bits;

  assert (btor);
  // FIXME last sat result
  assert (!btor->inconsistent);
  assert (exp);
  exp = btor_simplify_exp (btor, exp);
  assert (!BTOR_IS_FUN_NODE (BTOR_REAL_ADDR_NODE (exp)));

  real_exp = BTOR_REAL_ADDR_NODE (exp);
  assert (real_exp);

  if (BTOR_IS_BV_CONST_NODE (real_exp))
  {
    invert_bits = BTOR_IS_INVERTED_NODE (exp);
    if (invert_bits)
      btor_invert_const (btor->mm, BTOR_REAL_ADDR_NODE (exp)->bits);
    assignment = btor_copy_const (btor->mm, BTOR_REAL_ADDR_NODE (exp)->bits);
    if (invert_bits)
      btor_invert_const (btor->mm, BTOR_REAL_ADDR_NODE (exp)->bits);
  }
  else if (!BTOR_IS_SYNTH_NODE (real_exp))
  //  else if (!real_exp->vread
  //	   && (!real_exp->reachable || !BTOR_IS_SYNTH_NODE (real_exp)))
  {
    assignment = btor_x_const_3vl (btor->mm, real_exp->len);
  }
  else
  {
    avmgr     = btor->avmgr;
    invert_av = BTOR_IS_INVERTED_NODE (exp);
    av        = BTOR_REAL_ADDR_NODE (exp)->av;
    if (invert_av) btor_invert_aigvec (avmgr, av);
    assignment = btor_assignment_aigvec (avmgr, av);
    /* invert back if necessary */
    if (invert_av) btor_invert_aigvec (avmgr, av);
  }

  return assignment;
}

void
btor_array_assignment_str_exp (
    Btor *btor, BtorNode *exp, char ***indices, char ***values, int *size)
{
  BtorPtrHashBucket *b;
  BtorNode *index, *value, *args;
  int i;

  assert (btor);
  // FIXME last sat result
  assert (!btor->inconsistent);
  assert (exp);
  assert (!BTOR_IS_INVERTED_NODE (exp));
  exp = btor_simplify_exp (btor, exp);
  assert (BTOR_IS_FUN_NODE (exp));
  assert (indices);
  assert (values);
  assert (size);

  i = 0;

  if (!exp->rho)
  {
    *size = 0;
    return;
  }

  *size = (int) exp->rho->count;
  if (*size > 0)
  {
    BTOR_NEWN (btor->mm, *indices, *size);
    BTOR_NEWN (btor->mm, *values, *size);

    for (b = exp->rho->first; b; b = b->next)
    {
      args = (BtorNode *) b->key;
      assert (BTOR_IS_REGULAR_NODE (args));
      assert (BTOR_IS_ARGS_NODE (args));
      assert (args->arity == 1);
      index         = args->e[0];
      value         = (BtorNode *) b->data.asPtr;
      (*indices)[i] = btor_bv_assignment_str_exp (btor, index);
      (*values)[i]  = btor_bv_assignment_str_exp (btor, value);
      i++;
    }
  }
}

void
btor_release_bv_assignment_str_exp (Btor *btor, char *assignment)
{
  assert (btor);
  assert (assignment);
  btor_freestr (btor->mm, assignment);
}

#ifdef BTOR_CHECK_MODEL
static void
init_x_values (char *a)
{
  assert (a);

  int i, len;

  len = strlen (a);
  for (i = 0; i < len; i++)
    if (a[i] == 'x') a[i] = '1';
}

BtorPtrHashTable *
map_inputs_check_model (Btor *btor, Btor *clone)
{
  assert (btor);
  assert (clone);

  BtorNode *cur;
  BtorPtrHashBucket *b;
  BtorHashTableIterator it;
  BtorPtrHashTable *inputs;

  inputs = btor_new_ptr_hash_table (clone->mm,
                                    (BtorHashPtr) btor_hash_exp_by_id,
                                    (BtorCmpPtr) btor_compare_exp_by_id);

  update_reachable (clone, 1);

  init_node_hash_table_iterator (btor, &it, clone->bv_vars);
  while (has_next_node_hash_table_iterator (&it))
  {
    cur = next_node_hash_table_iterator (&it);
    if (!cur->reachable) continue;
    b = btor_find_in_ptr_hash_table (btor->bv_vars, cur);
    assert (b);

    assert (!btor_find_in_ptr_hash_table (inputs, cur));
    btor_insert_in_ptr_hash_table (inputs, btor_copy_exp (clone, cur))
        ->data.asPtr = btor_copy_exp (btor, (BtorNode *) b->key);
  }

  init_node_hash_table_iterator (btor, &it, clone->array_vars);
  while (has_next_node_hash_table_iterator (&it))
  {
    cur = next_node_hash_table_iterator (&it);
    if (!cur->reachable) continue;
    b = btor_find_in_ptr_hash_table (btor->array_vars, cur);
    assert (b);

    assert (!btor_find_in_ptr_hash_table (inputs, cur));
    btor_insert_in_ptr_hash_table (inputs, btor_copy_exp (clone, cur))
        ->data.asPtr = btor_copy_exp (btor, (BtorNode *) b->key);
  }

  return inputs;
}

static int
check_model (Btor *btor, Btor *clone, BtorPtrHashTable *inputs)
{
  assert (btor);
  assert (btor->last_sat_result == BTOR_SAT);
  assert (clone);
  assert (inputs);

  int i, ret, size;
  char *a, **indices, **values;
  BtorNode *cur, *exp, *val, *idx, *w, *tmp, *simp, *real_simp;
  BtorHashTableIterator it;

#ifndef NBTORLOG
  btor_set_loglevel_btor (clone, 0);
#endif

  if (clone->valid_assignments) btor_reset_incremental_usage (clone);

  /* add assumptions as assertions */
  init_node_hash_table_iterator (btor, &it, clone->assumptions);
  while (has_next_node_hash_table_iterator (&it))
    btor_assert_exp (clone, next_node_hash_table_iterator (&it));
  btor_reset_assumptions (clone);

  /* initial simplifications */
  ret = btor_simplify (clone);
  if (ret == BTOR_SAT) return 1;
  assert (ret == BTOR_UNKNOWN);

  assert (!clone->substitutions);
  btor_init_substitutions (clone);

  init_node_hash_table_iterator (btor, &it, inputs);
  while (has_next_node_hash_table_iterator (&it))
  {
    exp = (BtorNode *) it.bucket->data.asPtr;
    assert (exp);
    assert (BTOR_IS_REGULAR_NODE (exp));
    assert (exp->btor == btor);
    cur = next_node_hash_table_iterator (&it);
    assert (BTOR_IS_REGULAR_NODE (cur));
    assert (cur->btor == clone);
    simp      = btor_pointer_chase_simplified_exp (clone, cur);
    real_simp = BTOR_REAL_ADDR_NODE (simp);

    if (BTOR_IS_BV_CONST_NODE (real_simp)
        || btor_find_in_ptr_hash_table (clone->substitutions, real_simp))
      continue;

    if (BTOR_IS_ARRAY_VAR_NODE (real_simp) || BTOR_IS_LAMBDA_NODE (real_simp))
    {
      size    = 0;
      indices = 0;
      values  = 0;

      btor_array_assignment_str_exp (btor, exp, &indices, &values, &size);

      if (size == 0) continue;

      assert (indices);
      assert (values);

      w = btor_array_exp (
          clone, real_simp->len, BTOR_ARRAY_INDEX_LEN (real_simp), "");
      for (i = 0; i < size; i++)
      {
        a = indices[i];
        init_x_values (a);
        idx = btor_const_exp (clone, a);
        a   = values[i];
        init_x_values (a);
        val = btor_const_exp (clone, a);
        tmp = btor_write_exp (clone, w, idx, val);
        btor_release_exp (clone, w);
        w = tmp;

        btor_release_exp (clone, val);
        btor_release_exp (clone, idx);
        btor_release_bv_assignment_str_exp (btor, indices[i]);
        btor_release_bv_assignment_str_exp (btor, values[i]);
      }

      assert (!btor_find_in_ptr_hash_table (clone->substitutions, real_simp));
      btor_insert_substitution (clone, real_simp, w, 0);
      btor_release_exp (clone, w);
      btor_free (btor->mm, indices, sizeof (*indices) * size);
      btor_free (btor->mm, values, sizeof (*values) * size);
    }
    else if (BTOR_IS_BV_VAR_NODE (real_simp))
    {
      assert (!BTOR_IS_FUN_NODE (real_simp));
      /* we need to invert the assignment if simplified is inverted */
      a = btor_bv_assignment_str_exp (btor, BTOR_COND_INVERT_NODE (simp, exp));
      init_x_values (a);
      val = btor_const_exp (clone, a);
      btor_release_bv_assignment_str_exp (btor, a);

      assert (!btor_find_in_ptr_hash_table (clone->substitutions, real_simp));
      btor_insert_substitution (clone, real_simp, val, 0);
      btor_release_exp (clone, val);
    }
  }

  btor_reset_array_models (clone);
  substitute_and_rebuild (clone, clone->substitutions, 0);
  btor_delete_substitutions (clone);

  if (clone->rewrite_level == 3)
  {
    // FIXME: still a problem with full beta reduction
    //      btor_enable_beta_reduce_all (clone);
    ret = btor_simplify (clone);
  }

  if (ret == BTOR_UNKNOWN) ret = btor_sat_aux_btor (clone);

  BTOR_ABORT_CORE (ret != BTOR_SAT, "invalid model");

  return 1;
}
#endif

#ifndef NDEBUG

#define BTOR_CLONED_EXP(clone, exp)                                         \
  (BTOR_IS_INVERTED_NODE (exp)                                              \
       ? BTOR_INVERT_NODE (BTOR_PEEK_STACK (clone->nodes_id_table,          \
                                            BTOR_REAL_ADDR_NODE (exp)->id)) \
       : BTOR_PEEK_STACK (clone->nodes_id_table,                            \
                          BTOR_REAL_ADDR_NODE (exp)->id))

static void
btor_check_failed_assumptions (Btor *btor, Btor *clone)
{
  assert (btor);
  assert (btor->last_sat_result == BTOR_UNSAT);

  BtorNode *ass;
  BtorHashTableIterator it;

  btor_enable_force_cleanup (clone);
  clone->loglevel               = 0;
  clone->chk_failed_assumptions = 0;
  clone->force_internal_cleanup = 1;
  clone->dual_prop              = 0;  // FIXME

  /* assert failed assumptions */
  init_node_hash_table_iterator (btor, &it, btor->assumptions);
  while (has_next_node_hash_table_iterator (&it))
  {
    ass = next_node_hash_table_iterator (&it);
    if (btor_failed_exp (btor, ass))
    {
      ass = BTOR_CLONED_EXP (clone, ass);
      assert (ass);
      btor_assert_exp (clone, ass);
    }
  }

  /* cleanup assumptions */
  init_node_hash_table_iterator (clone, &it, clone->assumptions);
  while (has_next_node_hash_table_iterator (&it))
    btor_release_exp (clone, next_node_hash_table_iterator (&it));
  btor_delete_ptr_hash_table (clone->assumptions);
  clone->assumptions =
      btor_new_ptr_hash_table (clone->mm,
                               (BtorHashPtr) btor_hash_exp_by_id,
                               (BtorCmpPtr) btor_compare_exp_by_id);

  assert (btor_sat_btor (clone) == BTOR_UNSAT);
}
#endif<|MERGE_RESOLUTION|>--- conflicted
+++ resolved
@@ -2,13 +2,8 @@
  *
  *  Copyright (C) 2007-2009 Robert Daniel Brummayer.
  *  Copyright (C) 2007-2013 Armin Biere.
-<<<<<<< HEAD
- *  Copyright (C) 2012-2013 Mathias Preiner.
+ *  Copyright (C) 2012-2014 Mathias Preiner.
  *  Copyright (C) 2012-2014 Aina Niemetz.
-=======
- *  Copyright (C) 2012-2013 Aina Niemetz.
- *  Copyright (C) 2012-2014 Mathias Preiner.
->>>>>>> 9b361fad
  *
  *  All rights reserved.
  *
@@ -42,12 +37,8 @@
 #endif
 
 #define ENABLE_APPLY_PROP_DOWN 1
-<<<<<<< HEAD
-//#define BTOR_CHECK_MODEL
-=======
 #define BTOR_SYMBOLIC_LEMMAS
 #define BTOR_CHECK_MODEL
->>>>>>> 9b361fad
 
 /*------------------------------------------------------------------------*/
 
@@ -7326,9 +7317,6 @@
       }
     }
 
-<<<<<<< HEAD
-    // FIXME redundant?
-=======
     /* may be set in add_symbolic_lemma via insert_unsythesized_constraint
      * in case generated lemma is false */
     if (btor->inconsistent) goto UNSAT;
@@ -7341,7 +7329,6 @@
     assert (check_all_hash_tables_simp_free_dbg (btor));
     assert (check_reachable_flag_dbg (btor));
 #endif
->>>>>>> 9b361fad
     add_again_assumptions (btor);
     sat_result = btor_timed_sat_sat (btor, -1);
   }
