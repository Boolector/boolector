/*  Boolector: Satisfiablity Modulo Theories (SMT) solver.
 *
 *  Copyright (C) 2007-2009 Robert Daniel Brummayer.
 *  Copyright (C) 2007-2014 Armin Biere.
 *  Copyright (C) 2012-2015 Mathias Preiner.
 *  Copyright (C) 2012-2015 Aina Niemetz.
 *
 *  All rights reserved.
 *
 *  This file is part of Boolector.
 *  See COPYING for more information on using this software.
 */

#include "btorcore.h"
#include "btorbeta.h"
#include "btorbitvec.h"
#include "btorclone.h"
#include "btorconfig.h"
#include "btorconst.h"
#include "btordbg.h"
#include "btordcr.h"
#include "btorexit.h"
#include "btoriter.h"
#include "btorlog.h"
#include "btormisc.h"
#include "btormodel.h"
#include "btormsg.h"
#include "btoropt.h"
#include "btorparamcache.h"
#include "btorprintmodel.h"
#include "btorrewrite.h"
#include "btorsat.h"
#include "btorutil.h"
#include "simplifier/btorack.h"
#include "simplifier/btorelimapplies.h"
#include "simplifier/btorelimslices.h"
#include "simplifier/btorextract.h"
#include "simplifier/btormerge.h"
#include "simplifier/btorunconstrained.h"
#include "util/btorinthash.h"

#include <limits.h>

/*------------------------------------------------------------------------*/

#ifndef BTOR_USE_LINGELING
#define BTOR_DO_NOT_PROCESS_SKELETON
#endif

#ifndef BTOR_DO_NOT_PROCESS_SKELETON
#include "simplifier/btorskel.h"
#endif

#if !defined(NDEBUG) && defined(BTOR_USE_LINGELING)
#ifndef BTOR_DO_NOT_OPTIMIZE_UNCONSTRAINED
#define BTOR_CHECK_UNCONSTRAINED
#endif
#define BTOR_CHECK_MODEL
#define BTOR_CHECK_DUAL_PROP
#endif

#define DP_QSORT_JUST 0
#define DP_QSORT_ASC 1
#define DP_QSORT_DESC 2
#define DP_QSORT_ASC_DESC_FIRST 3
#define DP_QSORT_ASC_DESC_ALW 4
#define DP_QSORT DP_QSORT_JUST

/*------------------------------------------------------------------------*/

#define BTOR_INIT_UNIQUE_TABLE(mm, table) \
  do                                      \
  {                                       \
    assert (mm);                          \
    (table).size         = 1;             \
    (table).num_elements = 0;             \
    BTOR_CNEW (mm, (table).chains);       \
  } while (0)

#define BTOR_RELEASE_UNIQUE_TABLE(mm, table)         \
  do                                                 \
  {                                                  \
    assert (mm);                                     \
    BTOR_DELETEN (mm, (table).chains, (table).size); \
  } while (0)

#define BTOR_INIT_SORT_UNIQUE_TABLE(mm, table) \
  do                                           \
  {                                            \
    BTOR_INIT_UNIQUE_TABLE (mm, table);        \
    table.mm = mm;                             \
    BTOR_INIT_STACK (table.id2sort);           \
    BTOR_PUSH_STACK (mm, table.id2sort, 0);    \
  } while (0)

#define BTOR_RELEASE_SORT_UNIQUE_TABLE(mm, table) \
  do                                              \
  {                                               \
    BTOR_RELEASE_UNIQUE_TABLE (mm, table);        \
    BTOR_RELEASE_STACK (mm, table.id2sort);       \
  } while (0)

#define BTOR_ABORT_CORE(cond, msg)                   \
  do                                                 \
  {                                                  \
    if (cond)                                        \
    {                                                \
      printf ("[btorcore] %s: %s\n", __func__, msg); \
      fflush (stdout);                               \
      exit (BTOR_ERR_EXIT);                          \
    }                                                \
  } while (0)

#define BTOR_COND_INVERT_AIG_NODE(exp, aig) \
  ((BtorAIG *) (((unsigned long int) (exp) &1ul) ^ ((unsigned long int) (aig))))

//#define MARK_PROP_UP(exp) ((BtorNode *) (1ul | (unsigned long int) (exp)))
//#define PROPAGATED_UPWARDS(exp) (1ul & (unsigned long int) (exp)->parent)

/*------------------------------------------------------------------------*/

static int sat_aux_btor (Btor *, int, int);
static int sat_aux_btor_dual_prop (Btor *);
static BtorAIG *exp_to_aig (Btor *, BtorNode *);

#ifdef BTOR_CHECK_MODEL
static void check_model (Btor *, Btor *, BtorPtrHashTable *);
static BtorPtrHashTable *map_inputs_check_model (Btor *, Btor *);
#endif

#ifdef BTOR_CHECK_FAILED
static void check_failed_assumptions (Btor *, Btor *);
#endif

#ifdef BTOR_CHECK_DUAL_PROP
static void check_dual_prop (Btor *, Btor *);
#endif
/*------------------------------------------------------------------------*/

const char *const g_btor_op2string[] = {
    "invalid",  //  0
    "const",    //  1
    "var",      //  2
    "param",    //  3
    "slice",    //  4
    "and",      //  5
    "beq",      //  6
    "aeq",      //  7
    "add",      //  8
    "mul",      //  9
    "ult",      // 10
    "sll",      // 11
    "srl",      // 12
    "udiv",     // 13
    "urem",     // 14
    "concat",   // 15
    "apply",    // 16
    "lambda",   // 17
    "bcond",    // 18
    "args",     // 19
    "uf",       // 20
    "proxy"     // 21
};

enum BtorSubstCompKind
{
  BTOR_SUBST_COMP_ULT_KIND,
  BTOR_SUBST_COMP_ULTE_KIND,
  BTOR_SUBST_COMP_UGT_KIND,
  BTOR_SUBST_COMP_UGTE_KIND
};

typedef enum BtorSubstCompKind BtorSubstCompKind;

/*------------------------------------------------------------------------*/

void
btor_init_substitutions (Btor *btor)
{
  assert (btor);
  assert (!btor->substitutions);

  btor->substitutions =
      btor_new_ptr_hash_table (btor->mm,
                               (BtorHashPtr) btor_hash_exp_by_id,
                               (BtorCmpPtr) btor_compare_exp_by_id);
}

void
btor_delete_substitutions (Btor *btor)
{
  assert (btor);

  BtorNode *cur;
  BtorHashTableIterator it;

  init_node_hash_table_iterator (&it, btor->substitutions);
  while (has_next_node_hash_table_iterator (&it))
  {
    btor_release_exp (btor, (BtorNode *) it.bucket->data.asPtr);
    cur = next_node_hash_table_iterator (&it);
    btor_release_exp (btor, cur);
  }

  btor_delete_ptr_hash_table (btor->substitutions);
  btor->substitutions = 0;
}

BtorNode *
btor_find_substitution (Btor *btor, BtorNode *exp)
{
  assert (btor);
  assert (exp);

  BtorNode *result = 0;
  BtorPtrHashBucket *b;

  if (!btor->substitutions) return 0;

  while (1)
  {
    b = btor_find_in_ptr_hash_table (btor->substitutions,
                                     BTOR_REAL_ADDR_NODE (exp));
    if (!b) break;
    result = BTOR_COND_INVERT_NODE (exp, (BtorNode *) b->data.asPtr);
    exp    = result;
  }

  return result;
}

#ifndef NDEBUG
static int
substitution_cycle_check_dbg (Btor *btor, BtorNode *exp, BtorNode *subst)
{
  int i, cycle = 0;
  BtorMemMgr *mm;
  BtorNode *cur;
  BtorNodePtrStack visit;
  BtorIntHashTable *cache;

  mm    = btor->mm;
  exp   = BTOR_REAL_ADDR_NODE (exp);
  cache = btor_new_int_hash_table (mm);

  BTOR_INIT_STACK (visit);
  BTOR_PUSH_STACK (mm, visit, subst);
  while (!BTOR_EMPTY_STACK (visit))
  {
    cur = BTOR_REAL_ADDR_NODE (BTOR_POP_STACK (visit));

    if (btor_contains_int_hash_table (cache, cur->id)) continue;

    if (cur == exp)
    {
      cycle = 1;
      break;
    }

    btor_add_int_hash_table (cache, cur->id);

    for (i = 0; i < cur->arity; i++) BTOR_PUSH_STACK (mm, visit, cur->e[i]);
  }
  BTOR_RELEASE_STACK (mm, visit);
  btor_free_int_hash_table (cache);
  return !cycle;
}
#endif

void
btor_insert_substitution (Btor *btor,
                          BtorNode *exp,
                          BtorNode *subst,
                          int update)
{
  assert (btor);
  assert (exp);
  assert (subst);
  assert (btor->substitutions);
  assert (update == 0 || update == 1);
  assert (BTOR_REAL_ADDR_NODE (exp)->sort_id
          == BTOR_REAL_ADDR_NODE (subst)->sort_id);

  BtorNode *simp;
  BtorPtrHashBucket *b;
  exp = BTOR_REAL_ADDR_NODE (exp);

  if (exp == BTOR_REAL_ADDR_NODE (subst)) return;

  assert (substitution_cycle_check_dbg (btor, exp, subst));

  b = btor_find_in_ptr_hash_table (btor->substitutions, exp);
  if (update && b)
  {
    assert (b->data.asPtr);
    /* release data of current bucket */
    btor_release_exp (btor, (BtorNode *) b->data.asPtr);
    btor_remove_from_ptr_hash_table (btor->substitutions, exp, 0, 0);
    /* release key of current bucket */
    btor_release_exp (btor, exp);
  }
  else if (b)
  {
    assert ((BtorNode *) b->data.asPtr == subst);
    /* substitution already inserted */
    return;
  }

  simp = btor_find_substitution (btor, subst);

  if (simp) subst = simp;

  assert (!btor_find_in_ptr_hash_table (btor->substitutions,
                                        BTOR_REAL_ADDR_NODE (subst)));
  assert (exp != BTOR_REAL_ADDR_NODE (subst));

  btor_insert_in_ptr_hash_table (btor->substitutions, btor_copy_exp (btor, exp))
      ->data.asPtr = btor_copy_exp (btor, subst);
}

/*------------------------------------------------------------------------*/

static void
mark_exp (Btor *btor, BtorNode *exp, int new_mark)
{
  BtorMemMgr *mm;
  BtorNodePtrStack stack;
  BtorNode *cur;
  int i;

  assert (btor);
  assert (exp);

  mm = btor->mm;
  BTOR_INIT_STACK (stack);
  cur = BTOR_REAL_ADDR_NODE (exp);
  assert (!BTOR_IS_PROXY_NODE (cur));
  goto BTOR_MARK_NODE_ENTER_WITHOUT_POP;

  while (!BTOR_EMPTY_STACK (stack))
  {
    cur = BTOR_REAL_ADDR_NODE (BTOR_POP_STACK (stack));
  BTOR_MARK_NODE_ENTER_WITHOUT_POP:
    if (cur->mark != new_mark)
    {
      cur->mark = new_mark;
      for (i = cur->arity - 1; i >= 0; i--)
        BTOR_PUSH_STACK (mm, stack, cur->e[i]);
    }
  }
  BTOR_RELEASE_STACK (mm, stack);
}

const char *
btor_version (Btor *btor)
{
  assert (btor);
  (void) btor;
  return BTOR_VERSION;
}

BtorMemMgr *
btor_get_mem_mgr_btor (const Btor *btor)
{
  assert (btor);
  return btor->mm;
}
BtorAIGMgr *
btor_get_aig_mgr_btor (const Btor *btor)
{
  assert (btor);
  return btor_get_aig_mgr_aigvec_mgr (btor->avmgr);
}

BtorSATMgr *
btor_get_sat_mgr_btor (const Btor *btor)
{
  assert (btor);
  return btor_get_sat_mgr_aig_mgr (btor_get_aig_mgr_btor (btor));
}

void
btor_reset_time_btor (Btor *btor)
{
  assert (btor);
  BTOR_CLR (&btor->time);
}

void
btor_reset_stats_btor (Btor *btor)
{
  assert (btor);
  BTOR_CLR (&btor->stats);
}

static int
constraints_stats_changes (Btor *btor)
{
  int res;

  if (btor->stats.oldconstraints.varsubst && !btor->varsubst_constraints->count)
    return INT_MAX;

  if (btor->stats.oldconstraints.embedded && !btor->embedded_constraints->count)
    return INT_MAX;

  if (btor->stats.oldconstraints.unsynthesized
      && !btor->unsynthesized_constraints->count)
    return INT_MAX;

  res = abs (btor->stats.oldconstraints.varsubst
             - btor->varsubst_constraints->count);

  res += abs (btor->stats.oldconstraints.embedded
              - btor->embedded_constraints->count);

  res += abs (btor->stats.oldconstraints.unsynthesized
              - btor->unsynthesized_constraints->count);

  res += abs (btor->stats.oldconstraints.synthesized
              - btor->synthesized_constraints->count);

  return res;
}

static void
report_constraint_stats (Btor *btor, int force)
{
  int changes;

  if (!force)
  {
    if (btor->options.verbosity.val <= 0) return;

    changes = constraints_stats_changes (btor);

    if (btor->options.verbosity.val == 1 && changes < 100000) return;

    if (btor->options.verbosity.val == 2 && changes < 1000) return;

    if (btor->options.verbosity.val == 3 && changes < 10) return;

    if (!changes) return;
  }

  BTOR_MSG (btor->msg,
            1,
            "%d/%d/%d/%d constraints %d/%d/%d/%d %.1f MB",
            btor->stats.constraints.varsubst,
            btor->stats.constraints.embedded,
            btor->stats.constraints.unsynthesized,
            btor->stats.constraints.synthesized,
            btor->varsubst_constraints->count,
            btor->embedded_constraints->count,
            btor->unsynthesized_constraints->count,
            btor->synthesized_constraints->count,
            btor->mm->allocated / (double) (1 << 20));

  btor->stats.oldconstraints.varsubst = btor->varsubst_constraints->count;
  btor->stats.oldconstraints.embedded = btor->embedded_constraints->count;
  btor->stats.oldconstraints.unsynthesized =
      btor->unsynthesized_constraints->count;
  btor->stats.oldconstraints.synthesized = btor->synthesized_constraints->count;
}

/* we do not count proxies */
static int
number_of_ops (Btor *btor)
{
  int i, result;
  assert (btor);

  result = 0;
  for (i = 1; i < BTOR_NUM_OPS_NODE - 1; i++) result += btor->ops[i].cur;

  return result;
}

static double
percent (double a, double b)
{
  return b ? 100.0 * a / b : 0.0;
}

void
btor_print_stats_btor (Btor *btor)
{
  int num_final_ops, verbosity, i;

  if (!btor) return;

  verbosity = btor->options.verbosity.val;

  report_constraint_stats (btor, 1);
#ifndef BTOR_DO_NOT_OPTIMIZE_UNCONSTRAINED
  if (btor->options.ucopt.val)
  {
    BTOR_MSG (
        btor->msg, 1, "unconstrained bv props: %d", btor->stats.bv_uc_props);
    BTOR_MSG (btor->msg,
              1,
              "unconstrained array props: %d",
              btor->stats.fun_uc_props);
  }
#endif
  BTOR_MSG (btor->msg,
            1,
            "variable substitutions: %d",
            btor->stats.var_substitutions);
  BTOR_MSG (btor->msg,
            1,
            "uninterpreted function substitutions: %d",
            btor->stats.uf_substitutions);
  BTOR_MSG (btor->msg,
            1,
            "embedded constraint substitutions: %d",
            btor->stats.ec_substitutions);
  BTOR_MSG (btor->msg, 1, "assumptions: %u", btor->assumptions->count);

  if (btor->ops[BTOR_FEQ_NODE].cur)
    BTOR_MSG (btor->msg, 1, "virtual reads: %d", btor->stats.vreads);

  if (verbosity > 0)
  {
    BTOR_MSG (btor->msg, 2, "max rec. RW: %d", btor->stats.max_rec_rw_calls);
    BTOR_MSG (btor->msg,
              2,
              "number of expressions ever created: %lld",
              btor->stats.expressions);
    num_final_ops = number_of_ops (btor);
    assert (num_final_ops >= 0);
    BTOR_MSG (btor->msg, 2, "number of final expressions: %d", num_final_ops);
    assert (sizeof g_btor_op2string / sizeof *g_btor_op2string
            == BTOR_NUM_OPS_NODE);

    BTOR_MSG (btor->msg,
              1,
              "memory allocated for nodes: %.2f MB",
              btor->stats.node_bytes_alloc / (double) (1 << 20));
    if (num_final_ops > 0)
      for (i = 1; i < BTOR_NUM_OPS_NODE - 1; i++)
        if (btor->ops[i].cur || btor->ops[i].max)
          BTOR_MSG (btor->msg,
                    2,
                    " %s: %d max %d",
                    g_btor_op2string[i],
                    btor->ops[i].cur,
                    btor->ops[i].max);
  }

  BTOR_MSG (btor->msg, 1, "");
  BTOR_MSG (btor->msg, 1, "bit blasting statistics:");
  BTOR_MSG (btor->msg,
            1,
            " AIG vectors (cur/max): %lld/%lld",
            btor->avmgr->cur_num_aigvecs,
            btor->avmgr->max_num_aigvecs);
  BTOR_MSG (btor->msg,
            1,
            " AIG ANDs (cur/max): %lld/%lld",
            btor->avmgr->amgr->cur_num_aigs,
            btor->avmgr->amgr->max_num_aigs);
  BTOR_MSG (
      btor->msg, 1, " AIG variables: %lld", btor->avmgr->amgr->num_aig_vars);
  BTOR_MSG (btor->msg, 1, " CNF variables: %lld", btor->avmgr->amgr->num_vars);
  BTOR_MSG (btor->msg, 1, " CNF clauses: %lld", btor->avmgr->amgr->num_clauses);
  BTOR_MSG (
      btor->msg, 1, " CNF literals: %lld", btor->avmgr->amgr->num_literals);

  BTOR_MSG (btor->msg, 1, "");
  BTOR_MSG (btor->msg, 1, "lemmas on demand statistics:");
  BTOR_MSG (btor->msg,
            1,
            " refinement iterations: %d",
            btor->stats.refinement_iterations);
  BTOR_MSG (btor->msg, 1, " LOD refinements: %d", btor->stats.lod_refinements);
  if (btor->stats.lod_refinements)
  {
    BTOR_MSG (btor->msg,
              1,
              " function congruence conflicts: %d",
              btor->stats.function_congruence_conflicts);
    BTOR_MSG (btor->msg,
              1,
              " beta reduction conflicts: %d",
              btor->stats.beta_reduction_conflicts);
    BTOR_MSG (btor->msg,
              1,
              " average lemma size: %.1f",
              BTOR_AVERAGE_UTIL (btor->stats.lemmas_size_sum,
                                 btor->stats.lod_refinements));
    for (i = 1; i < BTOR_SIZE_STACK (btor->stats.lemmas_size); i++)
    {
      if (!btor->stats.lemmas_size.start[i]) continue;
      BTOR_MSG (btor->msg,
                1,
                "   lemmas of size %d: %d",
                i,
                btor->stats.lemmas_size.start[i]);
    }
    BTOR_MSG (btor->msg,
              1,
              " average linking clause size: %.1f",
              BTOR_AVERAGE_UTIL (btor->stats.lclause_size_sum,
                                 btor->stats.lod_refinements));
  }
  BTOR_MSG (btor->msg, 1, "");

  BTOR_MSG (btor->msg,
            1,
            "linear constraint equations: %d",
            btor->stats.linear_equations);
  BTOR_MSG (btor->msg,
            1,
            "gaussian elimination in linear equations: %d",
            btor->stats.gaussian_eliminations);
  BTOR_MSG (btor->msg,
            1,
            "eliminated sliced variables: %d",
            btor->stats.eliminated_slices);
  BTOR_MSG (btor->msg,
            1,
            "extracted skeleton constraints: %d",
            btor->stats.skeleton_constraints);
  BTOR_MSG (
      btor->msg, 1, "and normalizations: %d", btor->stats.ands_normalized);
  BTOR_MSG (
      btor->msg, 1, "add normalizations: %d", btor->stats.adds_normalized);
  BTOR_MSG (
      btor->msg, 1, "mul normalizations: %d", btor->stats.muls_normalized);
  BTOR_MSG (btor->msg,
            1,
            "synthesis assignment inconsistencies: %d",
            btor->stats.synthesis_assignment_inconsistencies);
  BTOR_MSG (btor->msg,
            1,
            "  apply nodes: %d",
            btor->stats.synthesis_inconsistency_apply);
  BTOR_MSG (btor->msg,
            1,
            "  lambda nodes: %d",
            btor->stats.synthesis_inconsistency_lambda);
  BTOR_MSG (
      btor->msg, 1, "  var nodes: %d", btor->stats.synthesis_inconsistency_var);

  BTOR_MSG (btor->msg,
            1,
            "apply propagation during construction: %d",
            btor->stats.apply_props_construct);
  BTOR_MSG (
      btor->msg, 1, "beta reductions: %lld", btor->stats.beta_reduce_calls);
  BTOR_MSG (
      btor->msg, 1, "expression evaluations: %lld", btor->stats.eval_exp_calls);
  BTOR_MSG (btor->msg,
            1,
            "synthesized lambda applies: %lld",
            btor->stats.lambda_synth_apps);
  BTOR_MSG (btor->msg, 1, "lambdas merged: %lld", btor->stats.lambdas_merged);
  BTOR_MSG (btor->msg, 1, "propagations: %lld", btor->stats.propagations);
  BTOR_MSG (
      btor->msg, 1, "propagations down: %lld", btor->stats.propagations_down);
  BTOR_MSG (btor->msg,
            1,
            "partial beta reduction restarts: %lld",
            btor->stats.partial_beta_reduction_restarts);

  if (btor->options.dual_prop.val)
  {
    BTOR_MSG (btor->msg,
              1,
              "dual prop. vars (failed/assumed): %d/%d",
              btor->stats.dp_failed_vars,
              btor->stats.dp_assumed_vars);
    BTOR_MSG (btor->msg,
              1,
              "dual prop. applies (failed/assumed): %d/%d",
              btor->stats.dp_failed_applies,
              btor->stats.dp_assumed_applies);
  }

  BTOR_MSG (btor->msg, 1, "");
  BTOR_MSG (btor->msg, 1, "%.2f seconds beta-reduction", btor->time.beta);
  BTOR_MSG (
      btor->msg, 1, "%.2f seconds expression evaluation", btor->time.eval);
  BTOR_MSG (btor->msg,
            1,
            "%.2f seconds synthesize expressions",
            btor->time.synth_exp);
  BTOR_MSG (
      btor->msg, 1, "%.2f seconds lazy apply encoding", btor->time.enc_app);
  BTOR_MSG (
      btor->msg, 1, "%.2f seconds lazy lambda encoding", btor->time.enc_lambda);
  BTOR_MSG (btor->msg, 1, "%.2f seconds lazy var encoding", btor->time.enc_var);
  BTOR_MSG (btor->msg, 1, "%.2f seconds node search", btor->time.find_dfs);
  BTOR_MSG (
      btor->msg, 1, "%.2f seconds reachable search", btor->time.reachable);
  BTOR_MSG (btor->msg,
            1,
            "%.2f seconds initial applies search",
            btor->time.search_init_apps);
  if (btor->options.just.val || btor->options.dual_prop.val)
  {
    BTOR_MSG (btor->msg,
              1,
              "%.2f seconds compute scores for initial applies search",
              btor->time.search_init_apps_compute_scores);
    BTOR_MSG (
        btor->msg,
        1,
        "%.2f seconds merge applies in compute scores for init apps search",
        btor->time.search_init_apps_compute_scores_merge_applies);
  }
  if (btor->options.dual_prop.val)
  {
    BTOR_MSG (btor->msg,
              1,
              "%.2f seconds cloning for initial applies search",
              btor->time.search_init_apps_cloning);
    BTOR_MSG (btor->msg,
              1,
              "%.2f seconds SAT solving for initial applies search",
              btor->time.search_init_apps_sat);
    BTOR_MSG (
        btor->msg,
        1,
        "%.2f seconds collecting bv vars and apps for initial applies search",
        btor->time.search_init_apps_collect_var_apps);
    BTOR_MSG (
        btor->msg,
        1,
        "%.2f seconds collecting initial applies via failed assumptions (FA)",
        btor->time.search_init_apps_collect_fa);
    BTOR_MSG (
        btor->msg,
        1,
        "%.2f seconds cone traversal when collecting initial applies via FA",
        btor->time.search_init_apps_collect_fa_cone);
  }
  BTOR_MSG (btor->msg,
            1,
            "%.2f seconds determinig failed assumptions",
            btor->time.failed);
  BTOR_MSG (
      btor->msg, 1, "%.2f seconds lemma generation", btor->time.lemma_gen);
  BTOR_MSG (btor->msg,
            1,
            "%.2f seconds not encoded apply search",
            btor->time.find_nenc_app);
  BTOR_MSG (btor->msg,
            1,
            "%.2f seconds propagation apply search",
            btor->time.find_prop_app);
  if (btor->options.dual_prop.val)
    BTOR_MSG (btor->msg,
              1,
              "%.2f seconds propagation apply in conds search",
              btor->time.find_cond_prop_app);
  BTOR_MSG (btor->msg, 1, "%.2f seconds for cloning", btor->time.cloning);
  BTOR_MSG (btor->msg,
            1,
            "%.2f seconds beta reduction probing",
            btor->time.br_probing);
  BTOR_MSG (btor->msg,
            1,
            "%.2f seconds substitute and rebuild",
            btor->time.subst_rebuild);
#ifndef BTOR_DO_NOT_OPTIMIZE_UNCONSTRAINED
  if (btor->options.ucopt.val)
    BTOR_MSG (btor->msg,
              1,
              "%.2f seconds for unconstrained optimization",
              btor->time.ucopt);
#endif
  if (btor->options.model_gen.val)
    BTOR_MSG (
        btor->msg, 1, "%.2f seconds model generation", btor->time.model_gen);
  BTOR_MSG (btor->msg, 1, "");
  BTOR_MSG (
      btor->msg, 1, "%.2f seconds in rewriting engine", btor->time.rewrite);
  BTOR_MSG (btor->msg, 1, "%.2f seconds in pure SAT solving", btor->time.sat);
  BTOR_MSG (btor->msg, 1, "");
  BTOR_MSG (btor->msg,
            1,
            "%.2f seconds in variable substitution during rewriting (%.0f%%)",
            btor->time.subst,
            percent (btor->time.subst, btor->time.rewrite));
  BTOR_MSG (
      btor->msg,
      1,
      "%.2f seconds in embedded constraint replacing during rewriting (%.0f%%)",
      btor->time.embedded,
      percent (btor->time.embedded, btor->time.rewrite));
  BTOR_MSG (btor->msg,
            1,
            "%.2f seconds in beta reduction during rewriting (%.0f%%)",
            btor->time.betareduce,
            percent (btor->time.betareduce, btor->time.rewrite));
  if (btor->options.eliminate_slices.val)
    BTOR_MSG (btor->msg,
              1,
              "%.2f seconds in slicing during rewriting (%.0f%%)",
              btor->time.slicing,
              percent (btor->time.slicing, btor->time.rewrite));
#ifndef BTOR_DO_NOT_PROCESS_SKELETON
  BTOR_MSG (btor->msg,
            1,
            "%.2f seconds skeleton preprocessing during rewriting (%.0f%%)",
            btor->time.skel,
            percent (btor->time.skel, btor->time.rewrite));
#endif
  BTOR_MSG (
      btor->msg, 1, "%.1f MB", btor->mm->maxallocated / (double) (1 << 20));
}

static Btor *
new_aux_btor (int init_opts)
{
  assert (init_opts == 0 || init_opts == 1);

  BtorMemMgr *mm;
  Btor *btor;

  mm = btor_new_mem_mgr ();
  BTOR_CNEW (mm, btor);

  btor->mm    = mm;
  btor->msg   = btor_new_btor_msg (btor->mm, &btor->options.verbosity.val);
  btor->avmgr = btor_new_aigvec_mgr (mm, btor->msg);

  if (init_opts) btor_init_opts (btor);

  btor->bv_assignments    = btor_new_bv_assignment_list (mm);
  btor->array_assignments = btor_new_array_assignment_list (mm);

  BTOR_INIT_UNIQUE_TABLE (mm, btor->nodes_unique_table);
  BTOR_INIT_SORT_UNIQUE_TABLE (mm, btor->sorts_unique_table);

  btor->symbols = btor_new_ptr_hash_table (
      mm, (BtorHashPtr) btor_hash_str, (BtorCmpPtr) strcmp);
  btor->node2symbol =
      btor_new_ptr_hash_table (mm,
                               (BtorHashPtr) btor_hash_exp_by_id,
                               (BtorCmpPtr) btor_compare_exp_by_id);

  btor->inputs  = btor_new_ptr_hash_table (mm,
                                          (BtorHashPtr) btor_hash_exp_by_id,
                                          (BtorCmpPtr) btor_compare_exp_by_id);
  btor->bv_vars = btor_new_ptr_hash_table (mm,
                                           (BtorHashPtr) btor_hash_exp_by_id,
                                           (BtorCmpPtr) btor_compare_exp_by_id);
  btor->ufs     = btor_new_ptr_hash_table (mm,
                                       (BtorHashPtr) btor_hash_exp_by_id,
                                       (BtorCmpPtr) btor_compare_exp_by_id);
  btor->lambdas = btor_new_ptr_hash_table (mm,
                                           (BtorHashPtr) btor_hash_exp_by_id,
                                           (BtorCmpPtr) btor_compare_exp_by_id);

  btor->valid_assignments = 1;
  btor->vread_index_id    = 1;

  BTOR_PUSH_STACK (btor->mm, btor->nodes_id_table, 0);

  btor->lemmas = btor_new_ptr_hash_table (mm,
                                          (BtorHashPtr) btor_hash_exp_by_id,
                                          (BtorCmpPtr) btor_compare_exp_by_id);
  btor->varsubst_constraints =
      btor_new_ptr_hash_table (mm,
                               (BtorHashPtr) btor_hash_exp_by_id,
                               (BtorCmpPtr) btor_compare_exp_by_id);
  btor->embedded_constraints =
      btor_new_ptr_hash_table (mm,
                               (BtorHashPtr) btor_hash_exp_by_id,
                               (BtorCmpPtr) btor_compare_exp_by_id);
  btor->unsynthesized_constraints =
      btor_new_ptr_hash_table (mm,
                               (BtorHashPtr) btor_hash_exp_by_id,
                               (BtorCmpPtr) btor_compare_exp_by_id);
  btor->synthesized_constraints =
      btor_new_ptr_hash_table (mm,
                               (BtorHashPtr) btor_hash_exp_by_id,
                               (BtorCmpPtr) btor_compare_exp_by_id);
  btor->assumptions =
      btor_new_ptr_hash_table (mm,
                               (BtorHashPtr) btor_hash_exp_by_id,
                               (BtorCmpPtr) btor_compare_exp_by_id);
  btor->parameterized =
      btor_new_ptr_hash_table (mm,
                               (BtorHashPtr) btor_hash_exp_by_id,
                               (BtorCmpPtr) btor_compare_exp_by_id);
  btor->var_rhs = btor_new_ptr_hash_table (btor->mm,
                                           (BtorHashPtr) btor_hash_exp_by_id,
                                           (BtorCmpPtr) btor_compare_exp_by_id);

  btor->fun_rhs = btor_new_ptr_hash_table (btor->mm,
                                           (BtorHashPtr) btor_hash_exp_by_id,
                                           (BtorCmpPtr) btor_compare_exp_by_id);

  BTOR_INIT_STACK (btor->cur_lemmas);
  BTOR_INIT_STACK (btor->functions_with_model);
  BTOR_INIT_STACK (btor->stats.lemmas_size);

  btor->true_exp = btor_true_exp (btor);

  return btor;
}

Btor *
btor_new_btor (void)
{
  return new_aux_btor (1);
}

Btor *
btor_new_btor_no_init (void)
{
  return new_aux_btor (0);
}

static int
terminate_aux_btor (void *btor)
{
  assert (btor);

  int res;
  Btor *bt;

  bt = (Btor *) btor;
  if (!bt->cbs.term.fun) return 0;
  if (bt->cbs.term.done) return 1;
  res = ((int (*) (void *)) bt->cbs.term.fun) (bt->cbs.term.state);
  if (res) bt->cbs.term.done = res;
  return res;
}

int
btor_terminate_btor (Btor *btor)
{
  assert (btor);

  if (btor->cbs.term.termfun) return btor->cbs.term.termfun (btor);
  return 0;
}

void
btor_set_term_btor (Btor *btor, int (*fun) (void *), void *state)
{
  assert (btor);

  BtorSATMgr *smgr;

  btor->cbs.term.termfun = terminate_aux_btor;
  btor->cbs.term.fun     = fun;
  btor->cbs.term.state   = state;

  smgr = btor_get_sat_mgr_btor (btor);
  if (btor_has_term_support_sat_mgr (smgr))
    btor_set_term_sat_mgr (smgr, terminate_aux_btor, btor);
}

static void
release_all_ext_exp_refs (Btor *btor)
{
  assert (btor);

  int i;
  BtorNode *exp;

  for (i = BTOR_COUNT_STACK (btor->nodes_id_table) - 1; i >= 0; i--)
  {
    if (!(exp = BTOR_PEEK_STACK (btor->nodes_id_table, i))) continue;
    if (exp->ext_refs)
    {
      assert (exp->ext_refs <= exp->refs);
      exp->refs = exp->refs - exp->ext_refs + 1;
      btor->external_refs -= exp->ext_refs;
      assert (exp->refs > 0);
      exp->ext_refs = 0;
      btor_release_exp (btor, exp);
    }
  }
}

static void
release_all_ext_sort_refs (Btor *btor)
{
  assert (btor);

  int i;
  BtorSort *sort;

  for (i = BTOR_COUNT_STACK (btor->sorts_unique_table.id2sort) - 1; i >= 0; i--)
  {
    sort = BTOR_PEEK_STACK (btor->sorts_unique_table.id2sort, i);
    if (!sort) continue;
    assert (sort->refs);
    assert (sort->ext_refs <= sort->refs);
    sort->refs = sort->refs - sort->ext_refs + 1;
    btor->external_refs -= sort->ext_refs;
    assert (sort->refs > 0);
    sort->ext_refs = 0;
    btor_release_sort (&btor->sorts_unique_table, sort->id);
  }
}

void
btor_release_all_ext_refs (Btor *btor)
{
  release_all_ext_exp_refs (btor);
  release_all_ext_sort_refs (btor);
}

void
btor_delete_btor (Btor *btor)
{
  assert (btor);

  int i;
  BtorNodePtrStack stack;
  BtorPtrHashTable *t;
  BtorMemMgr *mm;
  BtorNode *exp;
  BtorHashTableIterator it, iit;

  mm = btor->mm;

  if (btor->parse_error_msg) btor_freestr (mm, btor->parse_error_msg);

  btor_release_exp (btor, btor->true_exp);

  btor_delete_bv_assignment_list (
      btor->bv_assignments,
      btor->options.auto_cleanup.val
          || btor->options.auto_cleanup_internal.val);
  btor_delete_array_assignment_list (
      btor->array_assignments,
      btor->options.auto_cleanup.val
          || btor->options.auto_cleanup_internal.val);

  init_node_hash_table_iterator (&it, btor->varsubst_constraints);
  while (has_next_node_hash_table_iterator (&it))
  {
    btor_release_exp (btor, it.bucket->data.asPtr);
    exp = next_node_hash_table_iterator (&it);
    btor_release_exp (btor, exp);
  }
  btor_delete_ptr_hash_table (btor->varsubst_constraints);

  init_node_hash_table_iterator (&it, btor->inputs);
  queue_node_hash_table_iterator (&it, btor->lemmas);
  queue_node_hash_table_iterator (&it, btor->embedded_constraints);
  queue_node_hash_table_iterator (&it, btor->unsynthesized_constraints);
  queue_node_hash_table_iterator (&it, btor->synthesized_constraints);
  queue_node_hash_table_iterator (&it, btor->assumptions);
  queue_node_hash_table_iterator (&it, btor->var_rhs);
  queue_node_hash_table_iterator (&it, btor->fun_rhs);
  while (has_next_node_hash_table_iterator (&it))
    btor_release_exp (btor, next_node_hash_table_iterator (&it));

  btor_delete_ptr_hash_table (btor->inputs);
  btor_delete_ptr_hash_table (btor->lemmas);
  btor_delete_ptr_hash_table (btor->embedded_constraints);
  btor_delete_ptr_hash_table (btor->unsynthesized_constraints);
  btor_delete_ptr_hash_table (btor->synthesized_constraints);
  btor_delete_ptr_hash_table (btor->assumptions);
  btor_delete_ptr_hash_table (btor->var_rhs);
  btor_delete_ptr_hash_table (btor->fun_rhs);

  btor_delete_model (btor);

  for (i = 0; i < BTOR_COUNT_STACK (btor->functions_with_model); i++)
    btor_release_exp (btor, btor->functions_with_model.start[i]);
  BTOR_RELEASE_STACK (mm, btor->functions_with_model);

  BTOR_INIT_STACK (stack);
  init_node_hash_table_iterator (&it, btor->lambdas);
  while (has_next_node_hash_table_iterator (&it))
  {
    exp = next_node_hash_table_iterator (&it);
    t   = ((BtorLambdaNode *) exp)->synth_apps;
    if (t)
    {
      init_node_hash_table_iterator (&iit, t);
      while (has_next_node_hash_table_iterator (&iit))
        BTOR_PUSH_STACK (mm, stack, next_node_hash_table_iterator (&iit));
      ((BtorLambdaNode *) exp)->synth_apps = 0;
      btor_delete_ptr_hash_table (t);
    }
  }

  while (!BTOR_EMPTY_STACK (stack))
    btor_release_exp (btor, BTOR_POP_STACK (stack));
  BTOR_RELEASE_STACK (mm, stack);

  if (btor->score)
  {
    init_node_hash_table_iterator (&it, btor->score);
    while (has_next_node_hash_table_iterator (&it))
    {
      if (btor->options.just_heuristic.val == BTOR_JUST_HEUR_BRANCH_MIN_APP)
      {
        t   = (BtorPtrHashTable *) it.bucket->data.asPtr;
        exp = next_node_hash_table_iterator (&it);
        btor_release_exp (btor, exp);

        init_node_hash_table_iterator (&iit, t);
        while (has_next_node_hash_table_iterator (&iit))
          btor_release_exp (btor, next_node_hash_table_iterator (&iit));
        btor_delete_ptr_hash_table (t);
      }
      else
      {
        assert (btor->options.just_heuristic.val
                == BTOR_JUST_HEUR_BRANCH_MIN_DEP);
        btor_release_exp (btor, next_node_hash_table_iterator (&it));
      }
    }
    btor_delete_ptr_hash_table (btor->score);
  }

  if (btor->options.auto_cleanup.val && btor->external_refs)
  {
    release_all_ext_exp_refs (btor);

    if (!btor->options.auto_cleanup_internal.val && !getenv ("BTORLEAK")
        && !getenv ("BTORLEAKEXP"))
    {
      for (i = BTOR_COUNT_STACK (btor->nodes_id_table) - 1; i >= 0; i--)
        assert (!BTOR_PEEK_STACK (btor->nodes_id_table, i));
    }
  }

  if (btor->options.auto_cleanup_internal.val)
  {
    for (i = BTOR_COUNT_STACK (btor->nodes_id_table) - 1; i >= 0; i--)
    {
      exp = BTOR_PEEK_STACK (btor->nodes_id_table, i);
      if (!exp || !BTOR_IS_PROXY_NODE (exp)) continue;
      exp->simplified = 0;
    }
    for (i = BTOR_COUNT_STACK (btor->nodes_id_table) - 1; i >= 0; i--)
    {
      if (!(exp = BTOR_PEEK_STACK (btor->nodes_id_table, i))) continue;
      assert (exp->refs);
      exp->refs = 1;
      btor_release_exp (btor, exp);
    }
    for (i = BTOR_COUNT_STACK (btor->nodes_id_table) - 1; i >= 0; i--)
      assert (!BTOR_PEEK_STACK (btor->nodes_id_table, i));
  }

  if (btor->options.auto_cleanup.val && btor->external_refs)
    release_all_ext_sort_refs (btor);

  assert (btor->external_refs == 0);

#ifndef NDEBUG
  BtorNode *cur;
  if (btor->nodes_unique_table.num_elements)
    BTORLOG ("*** btor->nodes_unique_table.num_elements: %d",
             btor->nodes_unique_table.num_elements);
  for (i = 0; i < btor->nodes_unique_table.size; i++)
    for (cur = btor->nodes_unique_table.chains[i]; cur; cur = cur->next)
      BTORLOG ("  unreleased node: %s (%d)", node2string (cur), cur->refs);
#endif
  assert (getenv ("BTORLEAK") || getenv ("BTORLEAKEXP")
          || btor->nodes_unique_table.num_elements == 0);
  BTOR_RELEASE_UNIQUE_TABLE (mm, btor->nodes_unique_table);
  BTOR_RELEASE_STACK (mm, btor->nodes_id_table);

  assert (getenv ("BTORLEAK") || getenv ("BTORLEAKSORT")
          || btor->sorts_unique_table.num_elements == 0);
  BTOR_RELEASE_SORT_UNIQUE_TABLE (mm, btor->sorts_unique_table);

  btor_delete_ptr_hash_table (btor->node2symbol);
  init_hash_table_iterator (&it, btor->symbols);
  while (has_next_hash_table_iterator (&it))
    btor_freestr (btor->mm, (char *) next_hash_table_iterator (&it));
  btor_delete_ptr_hash_table (btor->symbols);

  btor_delete_ptr_hash_table (btor->bv_vars);
  btor_delete_ptr_hash_table (btor->ufs);
  btor_delete_ptr_hash_table (btor->lambdas);
  btor_delete_ptr_hash_table (btor->parameterized);

  BTOR_RELEASE_STACK (btor->mm, btor->cur_lemmas);
  BTOR_RELEASE_STACK (btor->mm, btor->stats.lemmas_size);

  btor_delete_aigvec_mgr (btor->avmgr);

  assert (btor->rec_rw_calls == 0);
  btor_delete_btor_msg (btor->msg);
  BTOR_DELETE (mm, btor);
  btor_delete_mem_mgr (mm);
}

void
btor_set_msg_prefix_btor (Btor *btor, const char *prefix)
{
  assert (btor);

  btor_freestr (btor->mm, btor->msg->prefix);
  btor->msg->prefix = prefix ? btor_strdup (btor->mm, prefix) : (char *) prefix;
}

/* synthesizes unsynthesized constraints and updates constraints tables. */
static void
process_unsynthesized_constraints (Btor *btor)
{
  assert (btor);
  assert (!btor->inconsistent);

  BtorPtrHashTable *uc, *sc;
  BtorPtrHashBucket *bucket;
  BtorNode *cur;
  BtorAIG *aig;
  BtorAIGMgr *amgr;

  uc   = btor->unsynthesized_constraints;
  sc   = btor->synthesized_constraints;
  amgr = btor_get_aig_mgr_btor (btor);

  while (uc->count > 0)
  {
    bucket = uc->first;
    assert (bucket);
    cur = (BtorNode *) bucket->key;

#ifndef NDEBUG
    if (btor->options.rewrite_level.val > 2)
    {
      BtorNode *real_cur = BTOR_REAL_ADDR_NODE (cur);
      if (real_cur->kind == BTOR_BEQ_NODE)
      {
#if 0
	      BtorNode * left = real_cur->e[0];
	      BtorNode * right = real_cur->e[1];
	      BtorNode * other;

	      if (BTOR_REAL_ADDR_NODE (left)->kind == BTOR_BV_CONST_NODE)
	        other = right;
	      else if (BTOR_REAL_ADDR_NODE (right)->kind == BTOR_BV_CONST_NODE)
	        other = left;
	      else
	        other = 0;

	      // FIXME fails with symbolic lemmas (during beta-reduction
	      // rewrite level is forced to 1, hence symbolic lemmas might
	      // not be simplified as much as possible). possible solution:
	      // use rewrite level > 1 for lemma generation.
	      //if (other 
	      //    && !BTOR_IS_INVERTED_NODE (other) 
	      //    && other->kind == BTOR_ADD_NODE)
	      //  {
	      //    assert (BTOR_REAL_ADDR_NODE (
	      //  	    other->e[0])->kind != BTOR_BV_CONST_NODE);
	      //    assert (BTOR_REAL_ADDR_NODE (
	      //  	    other->e[1])->kind != BTOR_BV_CONST_NODE);
	      //  }
#endif
      }
    }
#endif

    if (!btor_find_in_ptr_hash_table (sc, cur))
    {
      aig = exp_to_aig (btor, cur);
      if (aig == BTOR_AIG_FALSE)
      {
        btor->found_constraint_false = 1;
        break;
      }
      btor_add_toplevel_aig_to_sat (amgr, aig);
      btor_release_aig (amgr, aig);
      (void) btor_insert_in_ptr_hash_table (sc, cur);
      btor_remove_from_ptr_hash_table (uc, cur, 0, 0);

      btor->stats.constraints.synthesized++;
      report_constraint_stats (btor, 0);
    }
    else
    {
      /* constraint is already in sc */
      btor_remove_from_ptr_hash_table (uc, cur, 0, 0);
      btor_release_exp (btor, cur);
    }
  }
}

static void
update_assumptions (Btor *btor)
{
  assert (btor);
  assert (check_id_table_mark_unset_dbg (btor));

  BtorPtrHashTable *ass;
  BtorNode *cur, *simp;
  BtorHashTableIterator it;

  ass = btor_new_ptr_hash_table (btor->mm,
                                 (BtorHashPtr) btor_hash_exp_by_id,
                                 (BtorCmpPtr) btor_compare_exp_by_id);
  init_node_hash_table_iterator (&it, btor->assumptions);
  while (has_next_node_hash_table_iterator (&it))
  {
    cur = next_node_hash_table_iterator (&it);
    if (BTOR_REAL_ADDR_NODE (cur)->simplified)
    {
      simp = btor_simplify_exp (btor, cur);
      if (!btor_find_in_ptr_hash_table (ass, simp))
        btor_insert_in_ptr_hash_table (ass, btor_copy_exp (btor, simp));
      btor_release_exp (btor, cur);
    }
    else
    {
      if (!btor_find_in_ptr_hash_table (ass, cur))
        btor_insert_in_ptr_hash_table (ass, cur);
      else
        btor_release_exp (btor, cur);
    }
  }
  btor_delete_ptr_hash_table (btor->assumptions);
  btor->assumptions = ass;
}

static void
insert_unsynthesized_constraint (Btor *btor, BtorNode *exp)
{
  assert (btor);
  assert (exp);
  assert (!BTOR_REAL_ADDR_NODE (exp)->parameterized);

  char *bits;
  BtorPtrHashTable *uc;

  if (BTOR_IS_BV_CONST_NODE (BTOR_REAL_ADDR_NODE (exp)))
  {
    bits = btor_get_bits_const (exp);
    if ((BTOR_IS_INVERTED_NODE (exp) && bits[0] == '1')
        || (!BTOR_IS_INVERTED_NODE (exp) && bits[0] == '0'))
    {
      btor->inconsistent = 1;
      return;
    }
    else
    {
      /* we do not add true */
      assert ((BTOR_IS_INVERTED_NODE (exp) && bits[0] == '0')
              || (!BTOR_IS_INVERTED_NODE (exp) && bits[0] == '1'));
      return;
    }
  }

  uc = btor->unsynthesized_constraints;
  if (!btor_find_in_ptr_hash_table (uc, exp))
  {
    assert (!btor_find_in_ptr_hash_table (btor->embedded_constraints, exp));
    (void) btor_insert_in_ptr_hash_table (uc, btor_copy_exp (btor, exp));
    BTOR_REAL_ADDR_NODE (exp)->constraint = 1;
    btor->stats.constraints.unsynthesized++;
  }
}

static void
insert_embedded_constraint (Btor *btor, BtorNode *exp)
{
  assert (btor);
  assert (exp);
  assert (!BTOR_REAL_ADDR_NODE (exp)->parameterized);
  assert (!BTOR_IS_BV_CONST_NODE (BTOR_REAL_ADDR_NODE (exp)));

  if (!btor_find_in_ptr_hash_table (btor->embedded_constraints, exp))
  {
    assert (
        !btor_find_in_ptr_hash_table (btor->unsynthesized_constraints, exp));
    (void) btor_insert_in_ptr_hash_table (btor->embedded_constraints,
                                          btor_copy_exp (btor, exp));
    BTOR_REAL_ADDR_NODE (exp)->constraint = 1;
    btor->stats.constraints.embedded++;
  }
}

void
btor_insert_varsubst_constraint (Btor *btor, BtorNode *left, BtorNode *right)
{
  assert (btor);
  assert (left);
  assert (right);

  BtorNode *eq;
  BtorPtrHashTable *vsc;
  BtorPtrHashBucket *bucket;

  vsc    = btor->varsubst_constraints;
  bucket = btor_find_in_ptr_hash_table (vsc, left);

  if (!bucket)
  {
    if (!BTOR_IS_FUN_NODE (BTOR_REAL_ADDR_NODE (right))
        && !btor_find_in_ptr_hash_table (btor->var_rhs, left))
    {
      btor_insert_in_ptr_hash_table (btor->var_rhs, btor_copy_exp (btor, left));
    }

    if (BTOR_IS_FUN_NODE (BTOR_REAL_ADDR_NODE (right))
        && !btor_find_in_ptr_hash_table (btor->fun_rhs, left))
    {
      btor_insert_in_ptr_hash_table (btor->fun_rhs, btor_copy_exp (btor, left));
    }

    BTORLOG ("varsubst: %s -> %s", node2string (left), node2string (right));
    btor_insert_in_ptr_hash_table (vsc, btor_copy_exp (btor, left))
        ->data.asPtr = btor_copy_exp (btor, right);
    /* do not set constraint flag, as they are gone after substitution
     * and treated differently */
    btor->stats.constraints.varsubst++;
  }
  /* if v = t_1 is already in varsubst, we
   * have to synthesize v = t_2 */
  else if (right != (BtorNode *) bucket->data.asPtr)
  {
    eq = btor_eq_exp (btor, left, right);
    insert_unsynthesized_constraint (btor, eq);
    btor_release_exp (btor, eq);
  }
}

static BtorSubstCompKind
reverse_subst_comp_kind (Btor *btor, BtorSubstCompKind comp)
{
  assert (btor);
  (void) btor;
  switch (comp)
  {
    case BTOR_SUBST_COMP_ULT_KIND: return BTOR_SUBST_COMP_UGT_KIND;
    case BTOR_SUBST_COMP_ULTE_KIND: return BTOR_SUBST_COMP_UGTE_KIND;
    case BTOR_SUBST_COMP_UGT_KIND: return BTOR_SUBST_COMP_ULT_KIND;
    default:
      assert (comp == BTOR_SUBST_COMP_UGTE_KIND);
      return BTOR_SUBST_COMP_ULTE_KIND;
  }
}

BtorNode *
btor_aux_var_exp (Btor *btor, int len)
{
  assert (btor);
  assert (len > 0);

  BtorNode *result;
#ifndef NDEBUG
  int id = BTOR_COUNT_STACK (btor->nodes_id_table);
#endif

  result = btor_var_exp (btor, len, 0);
  assert (BTOR_IS_REGULAR_NODE (result));
  assert (result->id == id);
  return result;
}

/* check if left does not occur on the right side */
static int
occurrence_check (Btor *btor, BtorNode *left, BtorNode *right)
{
  assert (btor);
  assert (left);
  assert (right);

  BtorNode *cur, *real_left;
  BtorNodePtrStack unmark_stack;
  BtorNodePtrQueue queue;
  int is_cyclic, i;
  BtorMemMgr *mm;

  is_cyclic = 0;
  mm        = btor->mm;
  real_left = BTOR_REAL_ADDR_NODE (left);
  BTOR_INIT_QUEUE (queue);
  BTOR_INIT_STACK (unmark_stack);

  cur = BTOR_REAL_ADDR_NODE (right);
  goto OCCURRENCE_CHECK_ENTER_WITHOUT_POP;

  do
  {
    cur = BTOR_REAL_ADDR_NODE (BTOR_DEQUEUE (queue));
  OCCURRENCE_CHECK_ENTER_WITHOUT_POP:
    assert (cur->occ_mark == 0 || cur->occ_mark == 1);
    if (cur->occ_mark == 0)
    {
      cur->occ_mark = 1;
      BTOR_PUSH_STACK (mm, unmark_stack, cur);
      if (cur == real_left)
      {
        is_cyclic = 1;
        break;
      }
      for (i = cur->arity - 1; i >= 0; i--) BTOR_ENQUEUE (mm, queue, cur->e[i]);
    }
  } while (!BTOR_EMPTY_QUEUE (queue));
  BTOR_RELEASE_QUEUE (mm, queue);

  while (!BTOR_EMPTY_STACK (unmark_stack))
  {
    cur = BTOR_POP_STACK (unmark_stack);
    assert (BTOR_IS_REGULAR_NODE (cur));
    assert (cur->occ_mark == 1);
    cur->occ_mark = 0;
  }
  BTOR_RELEASE_STACK (mm, unmark_stack);
  return is_cyclic;
}

/* checks if we can substitute and normalizes arguments to substitution,
 * substitute left_result with right_result, exp is child of AND_NODE */
static int
normalize_substitution (Btor *btor,
                        BtorNode *exp,
                        BtorNode **left_result,
                        BtorNode **right_result)
{
  BtorNode *left, *right, *real_left, *real_right, *tmp, *inv, *var, *lambda;
  BtorNode *const_exp, *real_exp;
  int leadings;
  char *ic, *fc, *bits;
  BtorMemMgr *mm;
  BtorSubstCompKind comp;

  assert (btor);
  assert (exp);
  assert (left_result);
  assert (right_result);
  assert (btor->options.rewrite_level.val > 1);
  assert (btor_simplify_exp (btor, exp) == exp);

  mm = btor->mm;

  /* boolean BV_NODE, force assignment (right_result) w.r.t. phase */
  if (BTOR_IS_BV_VAR_NODE (BTOR_REAL_ADDR_NODE (exp)))
  {
    assert (btor_get_exp_width (btor, exp) == 1);
    if (BTOR_IS_INVERTED_NODE (exp))
    {
      *left_result  = btor_copy_exp (btor, BTOR_REAL_ADDR_NODE (exp));
      *right_result = btor_zero_exp (btor, 1);
    }
    else
    {
      *left_result  = btor_copy_exp (btor, exp);
      *right_result = btor_one_exp (btor, 1);
    }
    return 1;
  }

  if (BTOR_REAL_ADDR_NODE (exp)->kind == BTOR_ULT_NODE
      && (BTOR_IS_BV_VAR_NODE (
              BTOR_REAL_ADDR_NODE (BTOR_REAL_ADDR_NODE (exp)->e[0]))
          || BTOR_IS_BV_VAR_NODE (
                 BTOR_REAL_ADDR_NODE (BTOR_REAL_ADDR_NODE (exp)->e[1]))))
  {
    real_exp = BTOR_REAL_ADDR_NODE (exp);

    if (BTOR_IS_INVERTED_NODE (exp))
      comp = BTOR_SUBST_COMP_UGTE_KIND;
    else
      comp = BTOR_SUBST_COMP_ULT_KIND;

    if (BTOR_IS_BV_VAR_NODE (BTOR_REAL_ADDR_NODE (real_exp->e[0])))
    {
      var   = real_exp->e[0];
      right = real_exp->e[1];
    }
    else
    {
      assert (BTOR_IS_BV_VAR_NODE (BTOR_REAL_ADDR_NODE (real_exp->e[1])));
      var   = real_exp->e[1];
      right = real_exp->e[0];
      comp  = reverse_subst_comp_kind (btor, comp);
    }

    /* ~a comp b is equal to a reverse_comp ~b,
     * where comp in ult, ulte, ugt, ugte
     * (e.g. reverse_comp of ult is ugt) */
    if (BTOR_IS_INVERTED_NODE (var))
    {
      var   = BTOR_REAL_ADDR_NODE (var);
      right = BTOR_INVERT_NODE (right);
      comp  = reverse_subst_comp_kind (btor, comp);
    }

    /* we do not create a lambda (index) if variable is already in
     * substitution table */
    assert (!BTOR_IS_INVERTED_NODE (var));
    if (btor_find_in_ptr_hash_table (btor->varsubst_constraints, var)) return 0;

    if (!BTOR_IS_BV_CONST_NODE (BTOR_REAL_ADDR_NODE (right))) return 0;

    if (BTOR_IS_INVERTED_NODE (right))
      bits = btor_not_const_3vl (mm, btor_get_bits_const (right));
    else
      bits = btor_copy_const (mm, btor_get_bits_const (right));

    if (comp == BTOR_SUBST_COMP_ULT_KIND || comp == BTOR_SUBST_COMP_ULTE_KIND)
    {
      leadings = btor_get_num_leading_zeros_const (btor->mm, bits);
      if (leadings > 0)
      {
        const_exp = btor_zero_exp (btor, leadings);
        lambda =
            btor_aux_var_exp (btor, btor_get_exp_width (btor, var) - leadings);
        tmp = btor_concat_exp (btor, const_exp, lambda);
        btor_insert_varsubst_constraint (btor, var, tmp);
        btor_release_exp (btor, const_exp);
        btor_release_exp (btor, lambda);
        btor_release_exp (btor, tmp);
      }
    }
    else
    {
      assert (comp == BTOR_SUBST_COMP_UGT_KIND
              || comp == BTOR_SUBST_COMP_UGTE_KIND);
      leadings = btor_get_num_leading_ones_const (btor->mm, bits);
      if (leadings > 0)
      {
        const_exp = btor_ones_exp (btor, leadings);
        lambda =
            btor_aux_var_exp (btor, btor_get_exp_width (btor, var) - leadings);
        tmp = btor_concat_exp (btor, const_exp, lambda);
        btor_insert_varsubst_constraint (btor, var, tmp);
        btor_release_exp (btor, const_exp);
        btor_release_exp (btor, lambda);
        btor_release_exp (btor, tmp);
      }
    }

    btor_delete_const (btor->mm, bits);
    return 0;
  }

  /* in the boolean case a != b is the same as a == ~b */
  if (BTOR_IS_INVERTED_NODE (exp)
      && BTOR_REAL_ADDR_NODE (exp)->kind == BTOR_BEQ_NODE
      && btor_get_exp_width (btor, BTOR_REAL_ADDR_NODE (exp)->e[0]) == 1)
  {
    left  = BTOR_REAL_ADDR_NODE (exp)->e[0];
    right = BTOR_REAL_ADDR_NODE (exp)->e[1];

    if (BTOR_IS_BV_VAR_NODE (BTOR_REAL_ADDR_NODE (left)))
    {
      *left_result  = btor_copy_exp (btor, left);
      *right_result = BTOR_INVERT_NODE (btor_copy_exp (btor, right));
      goto BTOR_NORMALIZE_SUBST_RESULT;
    }

    if (BTOR_IS_BV_VAR_NODE (BTOR_REAL_ADDR_NODE (right)))
    {
      *left_result  = btor_copy_exp (btor, right);
      *right_result = BTOR_INVERT_NODE (btor_copy_exp (btor, left));
      goto BTOR_NORMALIZE_SUBST_RESULT;
    }
  }

  if (BTOR_IS_INVERTED_NODE (exp) || !BTOR_IS_ARRAY_OR_BV_EQ_NODE (exp))
    return 0;

  left       = exp->e[0];
  right      = exp->e[1];
  real_left  = BTOR_REAL_ADDR_NODE (left);
  real_right = BTOR_REAL_ADDR_NODE (right);

  if (!BTOR_IS_BV_VAR_NODE (real_left) && !BTOR_IS_BV_VAR_NODE (real_right)
      && !BTOR_IS_UF_NODE (real_left) && !BTOR_IS_UF_NODE (real_right))
  {
    if (btor_rewrite_linear_term (btor, left, &fc, left_result, &tmp))
      *right_result = btor_sub_exp (btor, right, tmp);
    else if (btor_rewrite_linear_term (btor, right, &fc, left_result, &tmp))
      *right_result = btor_sub_exp (btor, left, tmp);
    else
      return 0;

    btor->stats.gaussian_eliminations++;

    btor_release_exp (btor, tmp);
    ic = btor_inverse_const (btor->mm, fc);
    btor_delete_const (btor->mm, fc);
    inv = btor_const_exp (btor, ic);
    btor_delete_const (btor->mm, ic);
    tmp = btor_mul_exp (btor, *right_result, inv);
    btor_release_exp (btor, inv);
    btor_release_exp (btor, *right_result);
    *right_result = tmp;
  }
  else
  {
    if ((!BTOR_IS_BV_VAR_NODE (real_left) && BTOR_IS_BV_VAR_NODE (real_right))
        || (!BTOR_IS_UF_NODE (real_left) && BTOR_IS_UF_NODE (real_right)))
    {
      *left_result  = right;
      *right_result = left;
    }
    else
    {
      *left_result  = left;
      *right_result = right;
    }

    btor_copy_exp (btor, left);
    btor_copy_exp (btor, right);
  }

BTOR_NORMALIZE_SUBST_RESULT:
  if (BTOR_IS_INVERTED_NODE (*left_result))
  {
    *left_result  = BTOR_INVERT_NODE (*left_result);
    *right_result = BTOR_INVERT_NODE (*right_result);
  }

  if (occurrence_check (btor, *left_result, *right_result))
  {
    btor_release_exp (btor, *left_result);
    btor_release_exp (btor, *right_result);
    return 0;
  }

  return 1;
}

static int
constraint_is_inconsistent (Btor *btor, BtorNode *exp)
{
  assert (btor);
  assert (exp);
  assert (btor->options.rewrite_level.val > 1);
  assert (btor_get_exp_width (btor, exp) == 1);

  BtorNode *rep;

  rep = btor_simplify_exp (btor, exp);

  return rep == BTOR_INVERT_NODE (rep)
         /* special case: top-level constraint applies are not simplified to
          * true/false (in order to not break dual prop) */
         || btor_find_in_ptr_hash_table (btor->synthesized_constraints,
                                         BTOR_INVERT_NODE (rep))
         || btor_find_in_ptr_hash_table (btor->unsynthesized_constraints,
                                         BTOR_INVERT_NODE (rep))
         || btor_find_in_ptr_hash_table (btor->embedded_constraints,
                                         BTOR_INVERT_NODE (rep));
}

static int
is_embedded_constraint_exp (Btor *btor, BtorNode *exp)
{
  assert (btor);
  assert (exp);
  return btor_get_exp_width (btor, exp) == 1
         && BTOR_REAL_ADDR_NODE (exp)->parents > 0;
}

static void
insert_new_constraint (Btor *btor, BtorNode *exp)
{
  assert (btor);
  assert (exp);
  assert (btor_get_exp_width (btor, exp) == 1);
  assert (!BTOR_REAL_ADDR_NODE (exp)->parameterized);

  char *bits;
  BtorNode *left, *right, *real_exp;

  exp      = btor_simplify_exp (btor, exp);
  real_exp = BTOR_REAL_ADDR_NODE (exp);

  if (BTOR_IS_BV_CONST_NODE (real_exp))
  {
    bits = btor_get_bits_const (real_exp);
    /* we do not add true/false */
    if ((BTOR_IS_INVERTED_NODE (exp) && bits[0] == '1')
        || (!BTOR_IS_INVERTED_NODE (exp) && bits[0] == '0'))
      btor->inconsistent = 1;
    else
    {
      assert ((BTOR_IS_INVERTED_NODE (exp) && bits[0] == '0')
              || (!BTOR_IS_INVERTED_NODE (exp) && bits[0] == '1'));
    }
    return;
  }

  if (!btor_find_in_ptr_hash_table (btor->synthesized_constraints, exp))
  {
    if (btor->options.rewrite_level.val > 1)
    {
      if (normalize_substitution (btor, exp, &left, &right))
      {
        btor_insert_varsubst_constraint (btor, left, right);
        btor_release_exp (btor, left);
        btor_release_exp (btor, right);
      }
      else
      {
        if (constraint_is_inconsistent (btor, exp))
          btor->inconsistent = 1;
        else
        {
          if (!real_exp->constraint)
          {
            if (is_embedded_constraint_exp (btor, exp))
              insert_embedded_constraint (btor, exp);
            else
              insert_unsynthesized_constraint (btor, exp);
          }
          else
          {
            assert (btor_find_in_ptr_hash_table (
                        btor->unsynthesized_constraints, exp)
                    || btor_find_in_ptr_hash_table (btor->embedded_constraints,
                                                    exp));
          }
        }
      }
    }
    else
      insert_unsynthesized_constraint (btor, exp);

    report_constraint_stats (btor, 0);
  }
}

static void
reset_assumptions (Btor *btor)
{
  assert (btor);

  BtorHashTableIterator it;

  init_node_hash_table_iterator (&it, btor->assumptions);
  while (has_next_node_hash_table_iterator (&it))
    btor_release_exp (btor, next_node_hash_table_iterator (&it));
  btor_delete_ptr_hash_table (btor->assumptions);
  btor->assumptions =
      btor_new_ptr_hash_table (btor->mm,
                               (BtorHashPtr) btor_hash_exp_by_id,
                               (BtorCmpPtr) btor_compare_exp_by_id);
}

static void
reset_functions_with_model (Btor *btor)
{
  BtorNode *cur;
  int i;

  assert (btor);

  for (i = 0; i < BTOR_COUNT_STACK (btor->functions_with_model); i++)
  {
    cur = btor->functions_with_model.start[i];
    assert (!BTOR_IS_INVERTED_NODE (cur));
    if (!BTOR_IS_PROXY_NODE (cur))
    {
      assert (BTOR_IS_FUN_NODE (cur));
      assert (cur->rho);
      btor_delete_ptr_hash_table (cur->rho);
      cur->rho = 0;
    }
    btor_release_exp (btor, cur);
  }
  BTOR_RESET_STACK (btor->functions_with_model);
}

static void
reset_incremental_usage (Btor *btor)
{
  assert (btor);

  reset_assumptions (btor);
  reset_functions_with_model (btor);
  btor->valid_assignments = 0;
  btor_delete_model (btor);
}

static void
add_constraint (Btor *btor, BtorNode *exp)
{
  assert (btor);
  assert (exp);
  assert (check_id_table_mark_unset_dbg (btor));

  BtorNode *cur, *child;
  BtorNodePtrStack stack;
  BtorMemMgr *mm;

  exp = btor_simplify_exp (btor, exp);
  assert (!BTOR_IS_FUN_NODE (BTOR_REAL_ADDR_NODE (exp)));
  assert (btor_get_exp_width (btor, exp) == 1);
  assert (!BTOR_REAL_ADDR_NODE (exp)->parameterized);

  mm = btor->mm;
  if (btor->valid_assignments) reset_incremental_usage (btor);

  if (!BTOR_IS_INVERTED_NODE (exp) && BTOR_IS_AND_NODE (exp))
  {
    BTOR_INIT_STACK (stack);
    cur = exp;
    goto ADD_CONSTRAINT_ENTER_LOOP_WITHOUT_POP;

    do
    {
      cur = BTOR_POP_STACK (stack);
    ADD_CONSTRAINT_ENTER_LOOP_WITHOUT_POP:
      assert (!BTOR_IS_INVERTED_NODE (cur));
      assert (BTOR_IS_AND_NODE (cur));
      assert (cur->mark == 0 || cur->mark == 1);
      if (!cur->mark)
      {
        cur->mark = 1;
        child     = cur->e[1];
        if (!BTOR_IS_INVERTED_NODE (child) && BTOR_IS_AND_NODE (child))
          BTOR_PUSH_STACK (mm, stack, child);
        else
          insert_new_constraint (btor, child);
        child = cur->e[0];
        if (!BTOR_IS_INVERTED_NODE (child) && BTOR_IS_AND_NODE (child))
          BTOR_PUSH_STACK (mm, stack, child);
        else
          insert_new_constraint (btor, child);
      }
    } while (!BTOR_EMPTY_STACK (stack));
    BTOR_RELEASE_STACK (mm, stack);
    mark_exp (btor, exp, 0);
  }
  else
    insert_new_constraint (btor, exp);

  assert (check_constraints_not_const_dbg (btor));
}

void
btor_assert_exp (Btor *btor, BtorNode *exp)
{
  assert (btor);
  assert (exp);
  exp = btor_simplify_exp (btor, exp);
  assert (!BTOR_IS_FUN_NODE (BTOR_REAL_ADDR_NODE (exp)));
  assert (btor_get_exp_width (btor, exp) == 1);
  assert (!BTOR_REAL_ADDR_NODE (exp)->parameterized);

  add_constraint (btor, exp);
}

static int
exp_to_cnf_lit (Btor *btor, BtorNode *exp)
{
  int res, sign, val;
  BtorSATMgr *smgr;
  BtorAIGMgr *amgr;
  BtorAIG *aig;

  assert (btor);
  assert (exp);
  assert (btor_get_exp_width (btor, exp) == 1);

  exp = btor_simplify_exp (btor, exp);

  sign = 1;

  if (BTOR_IS_INVERTED_NODE (exp))
  {
    exp = BTOR_INVERT_NODE (exp);
    sign *= -1;
  }

  aig = exp_to_aig (btor, exp);

  amgr = btor_get_aig_mgr_btor (btor);
  smgr = btor_get_sat_mgr_btor (btor);

  if (BTOR_IS_CONST_AIG (aig))
  {
    res = smgr->true_lit;
    if (aig == BTOR_AIG_FALSE) sign *= -1;
  }
  else
  {
    if (BTOR_IS_INVERTED_AIG (aig))
    {
      aig = BTOR_INVERT_AIG (aig);
      sign *= -1;
    }

    if (!aig->cnf_id)
    {
      assert (!exp->tseitin);
      btor_aig_to_sat_tseitin (amgr, aig);
      exp->tseitin = 1;
    }

    res = aig->cnf_id;
    btor_release_aig (amgr, aig);

    if ((val = btor_fixed_sat (smgr, res)))
    {
      res = smgr->true_lit;
      if (val < 0) sign *= -1;
    }
  }
  res *= sign;

  return res;
}

void
btor_assume_exp (Btor *btor, BtorNode *exp)
{
  assert (btor);
  assert (btor->options.incremental.val);
  assert (exp);

  /* Note: do not simplify constraint expression in order to prevent
   *       constraint expressions from not being added to btor->assumptions. */
  if (BTOR_REAL_ADDR_NODE (exp)->simplified)
    exp = btor_simplify_exp (btor, exp);

  if (btor->valid_assignments) reset_incremental_usage (btor);

  if (!btor_find_in_ptr_hash_table (btor->assumptions, exp))
    (void) btor_insert_in_ptr_hash_table (btor->assumptions,
                                          btor_copy_exp (btor, exp));
}

int
btor_is_assumption_exp (Btor *btor, BtorNode *exp)
{
  assert (btor);
  assert (btor->options.incremental.val);
  assert (exp);
  assert (check_id_table_mark_unset_dbg (btor));

  exp = btor_simplify_exp (btor, exp);

  if (BTOR_REAL_ADDR_NODE (exp) == BTOR_REAL_ADDR_NODE (btor->true_exp))
    return 1;

  if (BTOR_IS_FUN_NODE (BTOR_REAL_ADDR_NODE (exp))
      || btor_get_exp_width (btor, exp) != 1
      || BTOR_REAL_ADDR_NODE (exp)->parameterized)
    return 0;

  return btor_find_in_ptr_hash_table (btor->assumptions, exp) ? 1 : 0;
}

int
btor_failed_exp (Btor *btor, BtorNode *exp)
{
  assert (btor);
  assert (btor->options.incremental.val);
  assert (btor->last_sat_result == BTOR_UNSAT);
  assert (exp);
  assert (check_id_table_mark_unset_dbg (btor));

  int i, lit, res;
  double start;
  BtorAIG *aig;
  BtorNode *real_exp, *cur, *e;
  BtorNodePtrStack work_stack, assumptions;
  BtorSATMgr *smgr;

  start = btor_time_stamp ();

  exp = btor_simplify_exp (btor, exp);
  assert (BTOR_REAL_ADDR_NODE (exp)->btor == btor);
  assert (!BTOR_IS_FUN_NODE (BTOR_REAL_ADDR_NODE (exp)));
  assert (btor_get_exp_width (btor, exp) == 1);
  assert (!BTOR_REAL_ADDR_NODE (exp)->parameterized);
  assert (btor_is_assumption_exp (btor, exp));

  if (btor->inconsistent)
  {
    res = 0;
  }
  else if (exp == btor->true_exp)
  {
    res = 0;
  }
  else if (exp == BTOR_INVERT_NODE (btor->true_exp))
  {
    res = 1;
  }
  else if (BTOR_IS_INVERTED_NODE (exp) || !BTOR_IS_AND_NODE (exp))
  {
    real_exp = BTOR_REAL_ADDR_NODE (exp);
    assert (btor->found_constraint_false || BTOR_IS_SYNTH_NODE (real_exp));

    if (!BTOR_IS_SYNTH_NODE (real_exp))
    {
      res = 0;
    }
    else if (btor->found_constraint_false)
    {
      res = ((BTOR_IS_INVERTED_NODE (exp)
              && real_exp->av->aigs[0] == BTOR_AIG_TRUE)
             || (!BTOR_IS_INVERTED_NODE (exp)
                 && real_exp->av->aigs[0] == BTOR_AIG_FALSE));
    }
    else
    {
      if ((BTOR_IS_INVERTED_NODE (exp)
           && real_exp->av->aigs[0] == BTOR_AIG_FALSE)
          || (!BTOR_IS_INVERTED_NODE (exp)
              && real_exp->av->aigs[0] == BTOR_AIG_TRUE))
      {
        res = 0;
      }
      else
      {
        smgr = btor_get_sat_mgr_btor (btor);
        lit  = exp_to_cnf_lit (btor, exp);
        if (abs (lit) == smgr->true_lit)
          res = lit < 0 ? 1 : 0;
        else
          res = btor_failed_sat (smgr, lit);
      }
    }
  }
  else
  {
    res = 0;
    BTOR_INIT_STACK (assumptions);
    BTOR_INIT_STACK (work_stack);
    BTOR_PUSH_STACK (btor->mm, work_stack, exp);
    while (!BTOR_EMPTY_STACK (work_stack))
    {
      cur = BTOR_POP_STACK (work_stack);
      assert (!BTOR_IS_INVERTED_NODE (cur));
      assert (BTOR_IS_AND_NODE (cur));
      assert (cur->mark == 0 || cur->mark == 1);
      if (cur->mark) continue;
      cur->mark = 1;
      for (i = 0; i < 2; i++)
      {
        e = cur->e[i];
        if (!BTOR_IS_INVERTED_NODE (e) && BTOR_IS_AND_NODE (e))
          BTOR_PUSH_STACK (btor->mm, work_stack, e);
        else
        {
          if (!BTOR_IS_SYNTH_NODE (BTOR_REAL_ADDR_NODE (e))) continue;

          aig = BTOR_REAL_ADDR_NODE (e)->av->aigs[0];
          if ((BTOR_IS_INVERTED_NODE (e) && aig == BTOR_AIG_FALSE)
              || (!BTOR_IS_INVERTED_NODE (e) && aig == BTOR_AIG_TRUE))
            continue;
          if ((BTOR_IS_INVERTED_NODE (e) && aig == BTOR_AIG_TRUE)
              || (!BTOR_IS_INVERTED_NODE (e) && aig == BTOR_AIG_FALSE))
            goto ASSUMPTION_FAILED;
          if (btor->found_constraint_false) continue;
          BTOR_PUSH_STACK (btor->mm, assumptions, e);
        }
      }
    }

    smgr = btor_get_sat_mgr_btor (btor);
    while (!BTOR_EMPTY_STACK (assumptions))
    {
      cur = BTOR_POP_STACK (assumptions);
      assert (BTOR_IS_INVERTED_NODE (cur) || !BTOR_IS_AND_NODE (cur));
      lit = exp_to_cnf_lit (btor, cur);
      if (lit == smgr->true_lit) continue;
      if (lit == -smgr->true_lit) goto ASSUMPTION_FAILED;
      if (btor_failed_sat (smgr, lit))
      {
      ASSUMPTION_FAILED:
        BTOR_RELEASE_STACK (btor->mm, work_stack);
        BTOR_RELEASE_STACK (btor->mm, assumptions);
        mark_exp (btor, exp, 0);
        res = 1;
      }
    }
    BTOR_RELEASE_STACK (btor->mm, work_stack);
    BTOR_RELEASE_STACK (btor->mm, assumptions);
    mark_exp (btor, exp, 0);
  }

  btor->time.failed += btor_time_stamp () - start;

  return res;
}

/*------------------------------------------------------------------------*/

static void
update_constraints (Btor *btor, BtorNode *exp)
{
  BtorPtrHashTable *unsynthesized_constraints, *synthesized_constraints;
  BtorPtrHashTable *embedded_constraints, *pos, *neg;
  BtorNode *simplified, *not_simplified, *not_exp;
  assert (btor);
  assert (exp);
  assert (BTOR_IS_REGULAR_NODE (exp));
  assert (exp->simplified);
  assert (!BTOR_REAL_ADDR_NODE (exp->simplified)->simplified);
  assert (exp->constraint);
  assert (exp->refs > 1);
  assert (!exp->parameterized);
  assert (!BTOR_REAL_ADDR_NODE (exp->simplified)->parameterized);

  not_exp                   = BTOR_INVERT_NODE (exp);
  simplified                = exp->simplified;
  not_simplified            = BTOR_INVERT_NODE (simplified);
  embedded_constraints      = btor->embedded_constraints;
  unsynthesized_constraints = btor->unsynthesized_constraints;
  synthesized_constraints   = btor->synthesized_constraints;
  pos = neg = 0;

  if (btor_find_in_ptr_hash_table (unsynthesized_constraints, exp))
  {
    add_constraint (btor, simplified);
    assert (!pos);
    pos = unsynthesized_constraints;
  }

  if (btor_find_in_ptr_hash_table (unsynthesized_constraints, not_exp))
  {
    add_constraint (btor, not_simplified);
    assert (!neg);
    neg = unsynthesized_constraints;
  }

  if (btor_find_in_ptr_hash_table (embedded_constraints, exp))
  {
    add_constraint (btor, simplified);
    assert (!pos);
    pos = embedded_constraints;
  }

  if (btor_find_in_ptr_hash_table (embedded_constraints, not_exp))
  {
    add_constraint (btor, not_simplified);
    assert (!neg);
    neg = embedded_constraints;
  }

  if (btor_find_in_ptr_hash_table (synthesized_constraints, exp))
  {
    add_constraint (btor, simplified);
    assert (!pos);
    pos = synthesized_constraints;
  }

  if (btor_find_in_ptr_hash_table (synthesized_constraints, not_exp))
  {
    add_constraint (btor, not_simplified);
    assert (!neg);
    neg = synthesized_constraints;
  }

  if (pos)
  {
    btor_remove_from_ptr_hash_table (pos, exp, 0, 0);
    btor_release_exp (btor, exp);
  }

  if (neg)
  {
    btor_remove_from_ptr_hash_table (neg, not_exp, 0, 0);
    btor_release_exp (btor, not_exp);
  }

  exp->constraint = 0;
}

static void
set_simplified_exp (Btor *btor, BtorNode *exp, BtorNode *simplified)
{
  assert (btor);
  assert (exp);
  assert (simplified);
  assert (BTOR_IS_REGULAR_NODE (exp));
  assert (!BTOR_REAL_ADDR_NODE (simplified)->simplified);
  assert (exp->arity <= 3);
  assert (exp->sort_id == BTOR_REAL_ADDR_NODE (simplified)->sort_id);
  assert (exp->parameterized
          || !BTOR_REAL_ADDR_NODE (simplified)->parameterized);
  assert (!BTOR_REAL_ADDR_NODE (simplified)->parameterized
          || exp->parameterized);

  if (exp->simplified) btor_release_exp (btor, exp->simplified);

  exp->simplified = btor_copy_exp (btor, simplified);

  if (exp->constraint) update_constraints (btor, exp);

  btor_set_to_proxy_exp (btor, exp);

  /* if simplified is parameterized, exp was also parameterized */
  if (BTOR_REAL_ADDR_NODE (simplified)->parameterized) exp->parameterized = 1;
}

/* Finds most simplified expression and shortens path to it */
static BtorNode *
recursively_pointer_chase_simplified_exp (Btor *btor, BtorNode *exp)
{
  BtorNode *real_exp, *cur, *simplified, *not_simplified, *next;
  int invert;

  assert (btor);
  assert (exp);

  real_exp = BTOR_REAL_ADDR_NODE (exp);

  assert (real_exp->simplified);
  assert (BTOR_REAL_ADDR_NODE (real_exp->simplified)->simplified);

  /* shorten path to simplified expression */
  invert     = 0;
  simplified = real_exp->simplified;
  do
  {
    assert (BTOR_IS_PROXY_NODE (BTOR_REAL_ADDR_NODE (simplified)));
    if (BTOR_IS_INVERTED_NODE (simplified)) invert = !invert;
    simplified = BTOR_REAL_ADDR_NODE (simplified)->simplified;
  } while (BTOR_REAL_ADDR_NODE (simplified)->simplified);
  /* 'simplified' is representative element */
  assert (!BTOR_REAL_ADDR_NODE (simplified)->simplified);
  if (invert) simplified = BTOR_INVERT_NODE (simplified);

  invert         = 0;
  not_simplified = BTOR_INVERT_NODE (simplified);
  cur            = btor_copy_exp (btor, real_exp);
  do
  {
    if (BTOR_IS_INVERTED_NODE (cur)) invert = !invert;
    cur  = BTOR_REAL_ADDR_NODE (cur);
    next = btor_copy_exp (btor, cur->simplified);
    set_simplified_exp (btor, cur, invert ? not_simplified : simplified);
    btor_release_exp (btor, cur);
    cur = next;
  } while (BTOR_REAL_ADDR_NODE (cur)->simplified);
  btor_release_exp (btor, cur);

  /* if starting expression is inverted, then we have to invert result */
  if (BTOR_IS_INVERTED_NODE (exp)) simplified = BTOR_INVERT_NODE (simplified);

  return simplified;
}

BtorNode *
btor_pointer_chase_simplified_exp (Btor *btor, BtorNode *exp)
{
  BtorNode *real_exp;

  assert (btor);
  assert (exp);
  (void) btor;

  real_exp = BTOR_REAL_ADDR_NODE (exp);

  /* no simplified expression ? */
  if (!real_exp->simplified) return exp;

  /* only one simplified expression ? */
  if (!BTOR_REAL_ADDR_NODE (real_exp->simplified)->simplified)
  {
    if (BTOR_IS_INVERTED_NODE (exp))
      return BTOR_INVERT_NODE (real_exp->simplified);
    return exp->simplified;
  }
  return recursively_pointer_chase_simplified_exp (btor, exp);
}

static BtorNode *
simplify_constraint_exp (Btor *btor, BtorNode *exp)
{
  assert (btor);
  assert (exp);
  assert (BTOR_REAL_ADDR_NODE (exp)->constraint);
  assert (!BTOR_REAL_ADDR_NODE (exp)->simplified);
  /* embedded constraints rewriting enabled with rwl > 1 */
  assert (btor->options.rewrite_level.val > 1);

  BtorNode *real_exp, *result, *not_exp;

  real_exp = BTOR_REAL_ADDR_NODE (exp);

  /* Do not simplify top-level constraint applies (we need the implication
   * dependencies for determining top applies when dual prop enabled) */
  if (btor->options.dual_prop.val && BTOR_IS_APPLY_NODE (real_exp)) return exp;

  not_exp = BTOR_INVERT_NODE (real_exp);

  if (BTOR_IS_BV_CONST_NODE (real_exp)) return exp;

  if (btor_find_in_ptr_hash_table (btor->embedded_constraints, real_exp))
  {
    result = btor->true_exp;
  }
  else if (btor_find_in_ptr_hash_table (btor->embedded_constraints, not_exp))
  {
    result = BTOR_INVERT_NODE (btor->true_exp);
  }
  else if (btor_find_in_ptr_hash_table (btor->unsynthesized_constraints,
                                        real_exp))
  {
    result = btor->true_exp;
  }
  else if (btor_find_in_ptr_hash_table (btor->unsynthesized_constraints,
                                        not_exp))
  {
    result = BTOR_INVERT_NODE (btor->true_exp);
  }
  else if (btor_find_in_ptr_hash_table (btor->synthesized_constraints,
                                        real_exp))
  {
    result = btor->true_exp;
  }
  else
  {
    assert (
        btor_find_in_ptr_hash_table (btor->synthesized_constraints, not_exp));
    result = BTOR_INVERT_NODE (btor->true_exp);
  }

  if (BTOR_IS_INVERTED_NODE (exp)) return BTOR_INVERT_NODE (result);

  return result;
}

BtorNode *
btor_simplify_exp (Btor *btor, BtorNode *exp)
{
  assert (btor);
  assert (exp);
  assert (BTOR_REAL_ADDR_NODE (exp)->btor == btor);
  assert (BTOR_REAL_ADDR_NODE (exp)->refs > 0);

  BtorNode *result;

  result = btor_pointer_chase_simplified_exp (btor, exp);

  /* NOTE: embedded constraints rewriting is enabled with rwl > 1 */
  if (btor->options.simplify_constraints.val
      && btor->options.rewrite_level.val > 1
      && BTOR_REAL_ADDR_NODE (result)->constraint)
    return simplify_constraint_exp (btor, result);

  assert (BTOR_REAL_ADDR_NODE (result)->btor == btor);
  assert (BTOR_REAL_ADDR_NODE (result)->refs > 0);

  return result;
}

/*------------------------------------------------------------------------*/

static BtorNode *
rebuild_exp (Btor *btor, BtorNode *exp)
{
  assert (btor);
  assert (exp);
  assert (BTOR_IS_REGULAR_NODE (exp));

  switch (exp->kind)
  {
    case BTOR_PROXY_NODE:
    case BTOR_BV_CONST_NODE:
    case BTOR_BV_VAR_NODE:
    case BTOR_PARAM_NODE:
    case BTOR_UF_NODE:
      return btor_copy_exp (btor, btor_simplify_exp (btor, exp));
    case BTOR_SLICE_NODE:
      return btor_slice_exp (btor, exp->e[0], exp->upper, exp->lower);
    case BTOR_AND_NODE: return btor_and_exp (btor, exp->e[0], exp->e[1]);
    case BTOR_BEQ_NODE:
    case BTOR_FEQ_NODE: return btor_eq_exp (btor, exp->e[0], exp->e[1]);
    case BTOR_ADD_NODE: return btor_add_exp (btor, exp->e[0], exp->e[1]);
    case BTOR_MUL_NODE: return btor_mul_exp (btor, exp->e[0], exp->e[1]);
    case BTOR_ULT_NODE: return btor_ult_exp (btor, exp->e[0], exp->e[1]);
    case BTOR_SLL_NODE: return btor_sll_exp (btor, exp->e[0], exp->e[1]);
    case BTOR_SRL_NODE: return btor_srl_exp (btor, exp->e[0], exp->e[1]);
    case BTOR_UDIV_NODE: return btor_udiv_exp (btor, exp->e[0], exp->e[1]);
    case BTOR_UREM_NODE: return btor_urem_exp (btor, exp->e[0], exp->e[1]);
    case BTOR_CONCAT_NODE: return btor_concat_exp (btor, exp->e[0], exp->e[1]);
    case BTOR_LAMBDA_NODE:
      assert (!btor_param_cur_assignment (exp->e[0]));
      BTOR_PARAM_SET_LAMBDA_NODE (exp->e[0], 0);
      return btor_lambda_exp (btor, exp->e[0], exp->e[1]);
    case BTOR_APPLY_NODE: return btor_apply_exp (btor, exp->e[0], exp->e[1]);
    case BTOR_ARGS_NODE: return btor_args_exp (btor, exp->arity, exp->e);
    default:
      assert (BTOR_IS_BV_COND_NODE (exp));
      return btor_cond_exp (btor, exp->e[0], exp->e[1], exp->e[2]);
  }
}

/* we perform all variable substitutions in one pass and rebuild the formula
 * cyclic substitutions must have been deleted before! */
static void
substitute_vars_and_rebuild_exps (Btor *btor, BtorPtrHashTable *substs)
{
  assert (btor);
  assert (substs);
  assert (check_id_table_aux_mark_unset_dbg (btor));

  BtorNodePtrStack stack, root_stack;
  BtorPtrHashBucket *b;
  BtorNode *cur, *cur_parent, *rebuilt_exp, **temp, **top, *rhs, *simplified;
  BtorMemMgr *mm;
  BtorHashTableIterator it;
  BtorNodeIterator nit;
  int pushed, i;

  if (substs->count == 0u) return;

  mm = btor->mm;

  BTOR_INIT_STACK (stack);
  BTOR_INIT_STACK (root_stack);
  /* search upwards for all reachable roots */
  /* we push all left sides on the search stack */
  init_node_hash_table_iterator (&it, substs);
  while (has_next_node_hash_table_iterator (&it))
  {
    cur = next_node_hash_table_iterator (&it);
    assert (BTOR_IS_REGULAR_NODE (cur));
    assert (BTOR_IS_BV_VAR_NODE (cur) || BTOR_IS_UF_NODE (cur));
    BTOR_PUSH_STACK (mm, stack, cur);
  }

  do
  {
    assert (!BTOR_EMPTY_STACK (stack));
    cur = BTOR_POP_STACK (stack);
    assert (BTOR_IS_REGULAR_NODE (cur));
    if (cur->aux_mark == 0)
    {
      cur->aux_mark = 1;
      init_full_parent_iterator (&nit, cur);
      /* are we at a root ? */
      pushed = 0;
      while (has_next_parent_full_parent_iterator (&nit))
      {
        cur_parent = next_parent_full_parent_iterator (&nit);
        assert (BTOR_IS_REGULAR_NODE (cur_parent));
        pushed = 1;
        BTOR_PUSH_STACK (mm, stack, cur_parent);
      }
      if (!pushed) BTOR_PUSH_STACK (mm, root_stack, btor_copy_exp (btor, cur));
    }
  } while (!BTOR_EMPTY_STACK (stack));

  /* copy roots on substitution stack */
  top = root_stack.top;
  for (temp = root_stack.start; temp != top; temp++)
    BTOR_PUSH_STACK (mm, stack, *temp);

  /* substitute */
  while (!BTOR_EMPTY_STACK (stack))
  {
    cur = BTOR_REAL_ADDR_NODE (BTOR_POP_STACK (stack));

    if (cur->aux_mark == 0) continue;

    assert (!BTOR_IS_BV_CONST_NODE (cur));

    if (cur->aux_mark == 1)
    {
      BTOR_PUSH_STACK (mm, stack, cur);
      cur->aux_mark = 2;
      if (BTOR_IS_BV_VAR_NODE (cur) || BTOR_IS_UF_NODE (cur))
      {
        b = btor_find_in_ptr_hash_table (substs, cur);
        assert (b);
        assert (cur == (BtorNode *) b->key);
        rhs = (BtorNode *) b->data.asPtr;
        assert (rhs);
        BTOR_PUSH_STACK (mm, stack, rhs);
      }
      else
      {
        for (i = cur->arity - 1; i >= 0; i--)
          BTOR_PUSH_STACK (mm, stack, cur->e[i]);
      }
    }
    else
    {
      assert (cur->aux_mark == 2);
      cur->aux_mark = 0;
      if (BTOR_IS_BV_VAR_NODE (cur) || BTOR_IS_UF_NODE (cur))
      {
        b = btor_find_in_ptr_hash_table (substs, cur);
        assert (b);
        assert (cur == (BtorNode *) b->key);
        rhs = (BtorNode *) b->data.asPtr;
        assert (rhs);
        rebuilt_exp = btor_copy_exp (btor, rhs);
        if (BTOR_IS_BV_VAR_NODE (cur))
          btor->stats.var_substitutions++;
        else
          btor->stats.uf_substitutions++;
      }
      else
        rebuilt_exp = rebuild_exp (btor, cur);
      assert (rebuilt_exp);
      assert (rebuilt_exp != cur);

      simplified = btor_simplify_exp (btor, rebuilt_exp);
      set_simplified_exp (btor, cur, simplified);
      btor_release_exp (btor, rebuilt_exp);
    }
  }

  BTOR_RELEASE_STACK (mm, stack);

  top = root_stack.top;
  for (temp = root_stack.start; temp != top; temp++)
    btor_release_exp (btor, *temp);
  BTOR_RELEASE_STACK (mm, root_stack);
}

static void
substitute_var_exps (Btor *btor)
{
  assert (btor);
  assert (check_id_table_mark_unset_dbg (btor));

  BtorPtrHashTable *varsubst_constraints, *order, *substs;
  BtorNode *cur, *constraint, *left, *right, *child;
  BtorPtrHashBucket *b, *b_temp;
  BtorHashTableIterator it;
  int order_num, val, max, i;
  BtorNodePtrStack stack;
  double start, delta;
  unsigned count;
  BtorMemMgr *mm;

  mm                   = btor->mm;
  varsubst_constraints = btor->varsubst_constraints;

  if (varsubst_constraints->count == 0u) return;

  start = btor_time_stamp ();

  BTOR_INIT_STACK (stack);

  /* new equality constraints may be added during rebuild */
  count = 0;
  while (varsubst_constraints->count > 0u)
  {
    order_num = 1;
    order     = btor_new_ptr_hash_table (mm,
                                     (BtorHashPtr) btor_hash_exp_by_id,
                                     (BtorCmpPtr) btor_compare_exp_by_id);

    substs = btor_new_ptr_hash_table (mm,
                                      (BtorHashPtr) btor_hash_exp_by_id,
                                      (BtorCmpPtr) btor_compare_exp_by_id);

    /* we copy the current substitution constraints into a local hash table,
     * and empty the global substitution table */
    while (varsubst_constraints->count > 0u)
    {
      count++;
      b   = varsubst_constraints->first;
      cur = (BtorNode *) b->key;
      assert (BTOR_IS_REGULAR_NODE (cur));
      assert (BTOR_IS_BV_VAR_NODE (cur) || BTOR_IS_UF_NODE (cur));
      right = (BtorNode *) b->data.asPtr;
      /* NOTE: we need to update 'right' here, since 'right' might have
       * already been rebuilt in merge_lambdas (in beta reduction part) */
      btor_insert_in_ptr_hash_table (substs, cur)->data.asPtr =
          btor_copy_exp (btor, btor_simplify_exp (btor, right));
      btor_release_exp (btor, right);
      btor_remove_from_ptr_hash_table (varsubst_constraints, cur, 0, 0);
    }
    assert (varsubst_constraints->count == 0u);

    /* we search for cyclic substitution dependencies
     * and map the substitutions to an ordering number */
    init_node_hash_table_iterator (&it, substs);
    while (has_next_node_hash_table_iterator (&it))
    {
      cur = next_node_hash_table_iterator (&it);
      assert (BTOR_IS_REGULAR_NODE (cur));
      assert (BTOR_IS_BV_VAR_NODE (cur) || BTOR_IS_UF_NODE (cur));
      BTOR_PUSH_STACK (mm, stack, (BtorNode *) cur);

      while (!BTOR_EMPTY_STACK (stack))
      {
        cur = BTOR_REAL_ADDR_NODE (BTOR_POP_STACK (stack));

        if (!cur)
        {
          cur = BTOR_POP_STACK (stack); /* left */
          assert (BTOR_IS_REGULAR_NODE (cur));
          assert (BTOR_IS_BV_VAR_NODE (cur) || BTOR_IS_UF_NODE (cur));
          assert (!btor_find_in_ptr_hash_table (order, cur));
          btor_insert_in_ptr_hash_table (order, cur)->data.asInt = order_num++;
          continue;
        }

        if (cur->mark == 1) /* visited (DFS) */
          continue;

        cur->mark = 1;

        if (BTOR_IS_BV_CONST_NODE (cur) || BTOR_IS_BV_VAR_NODE (cur)
            || BTOR_IS_PARAM_NODE (cur) || BTOR_IS_UF_NODE (cur))
        {
          b_temp = btor_find_in_ptr_hash_table (substs, cur);
          if (b_temp)
          {
            BTOR_PUSH_STACK (mm, stack, cur); /* left  */
            BTOR_PUSH_STACK (mm, stack, 0);
            BTOR_PUSH_STACK (mm,
                             stack, /* right */
                             (BtorNode *) b_temp->data.asPtr);
          }
          else
          {
            assert (!btor_find_in_ptr_hash_table (order, cur));
            btor_insert_in_ptr_hash_table (order, cur)->data.asInt = 0;
          }
        }
        else
        {
          assert (cur->arity >= 1);
          assert (cur->arity <= 3);
          for (i = cur->arity - 1; i >= 0; i--)
            BTOR_PUSH_STACK (mm, stack, cur->e[i]);
        }
      }
    }

    /* intermediate cleanup of mark flags */
    init_node_hash_table_iterator (&it, substs);
    while (has_next_node_hash_table_iterator (&it))
    {
      b   = it.bucket;
      cur = next_node_hash_table_iterator (&it);
      assert (BTOR_IS_REGULAR_NODE (cur));
      assert (BTOR_IS_BV_VAR_NODE (cur) || BTOR_IS_UF_NODE (cur));
      mark_exp (btor, cur, 0);
      mark_exp (btor, (BtorNode *) b->data.asPtr, 0);
    }

    /* we look for cycles */
    init_node_hash_table_iterator (&it, substs);
    while (has_next_node_hash_table_iterator (&it))
    {
      b   = it.bucket;
      cur = next_node_hash_table_iterator (&it);
      assert (BTOR_IS_REGULAR_NODE (cur));
      assert (BTOR_IS_BV_VAR_NODE (cur) || BTOR_IS_UF_NODE (cur));
      BTOR_PUSH_STACK (mm, stack, (BtorNode *) b->data.asPtr);

      /* we assume that there are no direct loops
       * as a result of occurrence check */
      while (!BTOR_EMPTY_STACK (stack))
      {
        cur = BTOR_REAL_ADDR_NODE (BTOR_POP_STACK (stack));

        if (cur->mark == 2) /* cur has max order of its children */
          continue;

        if (BTOR_IS_BV_CONST_NODE (cur) || BTOR_IS_BV_VAR_NODE (cur)
            || BTOR_IS_PARAM_NODE (cur) || BTOR_IS_UF_NODE (cur))
        {
          assert (btor_find_in_ptr_hash_table (order, cur));
          continue;
        }

        assert (cur->arity >= 1);
        assert (cur->arity <= 3);

        if (cur->mark == 0)
        {
          cur->mark = 1;
          BTOR_PUSH_STACK (mm, stack, cur);
          for (i = cur->arity - 1; i >= 0; i--)
            BTOR_PUSH_STACK (mm, stack, cur->e[i]);
        }
        else /* cur is visited, its children are visited */
        {
          /* compute maximum of children */
          assert (cur->mark == 1);
          cur->mark = 2;
          max       = 0;
          for (i = cur->arity - 1; i >= 0; i--)
          {
            child  = BTOR_REAL_ADDR_NODE (cur->e[i]);
            b_temp = btor_find_in_ptr_hash_table (order, child);
            assert (b_temp);
            val = b_temp->data.asInt;
            assert (val >= 0);
            max = BTOR_MAX_UTIL (max, val);
          }
          btor_insert_in_ptr_hash_table (order, cur)->data.asInt = max;
        }
      }
    }

    assert (BTOR_EMPTY_STACK (stack));
    /* we eliminate cyclic substitutions, and reset mark flags */
    init_node_hash_table_iterator (&it, substs);
    while (has_next_node_hash_table_iterator (&it))
    {
      right = (BtorNode *) it.bucket->data.asPtr;
      assert (right);
      left = next_node_hash_table_iterator (&it);
      assert (BTOR_IS_REGULAR_NODE (left));
      assert (BTOR_IS_BV_VAR_NODE (left) || BTOR_IS_UF_NODE (left));
      mark_exp (btor, left, 0);
      mark_exp (btor, right, 0);
      b_temp = btor_find_in_ptr_hash_table (order, left);
      assert (b_temp);
      order_num = b_temp->data.asInt;
      b_temp = btor_find_in_ptr_hash_table (order, BTOR_REAL_ADDR_NODE (right));
      assert (b_temp);
      max = b_temp->data.asInt;
      assert (order_num != max);
      /* found cycle */
      if (max > order_num) BTOR_PUSH_STACK (mm, stack, left);
    }

    /* we delete cyclic substitutions and synthesize them instead */
    while (!BTOR_EMPTY_STACK (stack))
    {
      left = BTOR_POP_STACK (stack);
      assert (BTOR_IS_REGULAR_NODE (left));
      assert (BTOR_IS_BV_VAR_NODE (left) || BTOR_IS_UF_NODE (left));
      right =
          (BtorNode *) btor_find_in_ptr_hash_table (substs, left)->data.asPtr;
      assert (right);

      constraint = btor_eq_exp (btor, left, right);
      insert_unsynthesized_constraint (btor, constraint);
      btor_release_exp (btor, constraint);

      btor_remove_from_ptr_hash_table (substs, left, 0, 0);
      btor_release_exp (btor, left);
      btor_release_exp (btor, right);
    }

    /* we rebuild and substiute variables in one pass */
    substitute_vars_and_rebuild_exps (btor, substs);

    /* cleanup, we delete all substitution constraints */
    init_node_hash_table_iterator (&it, substs);
    while (has_next_node_hash_table_iterator (&it))
    {
      right = (BtorNode *) it.bucket->data.asPtr;
      assert (right);
      left = next_node_hash_table_iterator (&it);
      assert (BTOR_IS_REGULAR_NODE (left));
      assert (left->kind == BTOR_PROXY_NODE);
      assert (left->simplified);
      btor_release_exp (btor, left);
      btor_release_exp (btor, right);
    }

    btor_delete_ptr_hash_table (order);
    btor_delete_ptr_hash_table (substs);
  }

  BTOR_RELEASE_STACK (mm, stack);
  delta = btor_time_stamp () - start;
  btor->time.subst += delta;
  BTOR_MSG (
      btor->msg, 1, "%d variables substituted in %.1f seconds", count, delta);
}

static int
all_exps_below_rebuilt (Btor *btor, BtorNode *exp)
{
  assert (btor);
  assert (exp);

  int i;
  BtorNode *subst;

  subst = btor_find_substitution (btor, exp);
  if (subst)
  {
    subst = btor_simplify_exp (btor, subst);
    return BTOR_REAL_ADDR_NODE (subst)->aux_mark == 0;
  }

  exp = BTOR_REAL_ADDR_NODE (exp);
  for (i = 0; i < exp->arity; i++)
    if (BTOR_REAL_ADDR_NODE (exp->e[i])->aux_mark > 0) return 0;

  return 1;
}

/* beta reduction parameter 'bra'
 * -1 ... full beta reduction
 *  0 ... no beta reduction
 * >0 ... bound for bounded beta reduction
 */
static void
substitute_and_rebuild (Btor *btor, BtorPtrHashTable *subst, int bra)
{
  assert (btor);
  assert (subst);
  assert (check_id_table_aux_mark_unset_dbg (btor));

  int i;
  double start;
  BtorMemMgr *mm;
  BtorNode *cur, *cur_parent, *rebuilt_exp, *simplified, *sub;
  BtorNodePtrStack roots;
  BtorNodePtrQueue queue;
  BtorHashTableIterator hit;
  BtorNodeIterator it;

  if (subst->count == 0u) return;

  start = btor_time_stamp ();
  mm    = btor->mm;

  BTOR_INIT_STACK (roots);
  BTOR_INIT_QUEUE (queue);

  init_node_hash_table_iterator (&hit, subst);
  while (has_next_node_hash_table_iterator (&hit))
  {
    cur = BTOR_REAL_ADDR_NODE (next_node_hash_table_iterator (&hit));
    BTOR_ENQUEUE (mm, queue, cur);
  }

  /* mark cone and copy roots */
  while (!BTOR_EMPTY_QUEUE (queue))
  {
    cur = BTOR_DEQUEUE (queue);
    assert (BTOR_IS_REGULAR_NODE (cur));
    assert (!BTOR_IS_PROXY_NODE (cur));

    if (cur->aux_mark == 0)
    {
      cur->aux_mark = 1;

      if (cur->parents == 0)
        BTOR_PUSH_STACK (mm, roots, btor_copy_exp (btor, cur));

      init_full_parent_iterator (&it, cur);
      while (has_next_parent_full_parent_iterator (&it))
      {
        cur_parent = next_parent_full_parent_iterator (&it);
        BTOR_ENQUEUE (mm, queue, cur_parent);
      }
    }
  }

  init_node_hash_table_iterator (&hit, subst);
  while (has_next_node_hash_table_iterator (&hit))
  {
    cur = BTOR_REAL_ADDR_NODE (next_node_hash_table_iterator (&hit));
    assert (cur->aux_mark == 1);
    BTOR_ENQUEUE (mm, queue, btor_copy_exp (btor, cur));
    cur->aux_mark = 2; /* mark as enqueued */
  }

  /* rebuild bottom-up */
  while (!BTOR_EMPTY_QUEUE (queue))
  {
    cur = BTOR_DEQUEUE (queue);
    assert (BTOR_IS_REGULAR_NODE (cur));
    assert (!BTOR_IS_PROXY_NODE (cur));
    assert (cur->aux_mark == 2);

    if (cur->refs == 1)
    {
      btor_release_exp (btor, cur);
      continue;
    }

    if (all_exps_below_rebuilt (btor, cur))
    {
      cur->aux_mark = 0;
      btor_release_exp (btor, cur);

      /* traverse upwards and enqueue all parents that are not yet
       * in the queue. */
      init_full_parent_iterator (&it, cur);
      while (has_next_parent_full_parent_iterator (&it))
      {
        cur_parent = next_parent_full_parent_iterator (&it);
        if (cur_parent->aux_mark == 2
            || !all_exps_below_rebuilt (btor, cur_parent))
          continue;
        assert (cur_parent->aux_mark == 0 || cur_parent->aux_mark == 1);
        cur_parent->aux_mark = 2;
        BTOR_ENQUEUE (mm, queue, btor_copy_exp (btor, cur_parent));
      }

      if ((sub = btor_find_substitution (btor, cur)))
      {
        rebuilt_exp = btor_copy_exp (btor, sub);
      }
      // TODO: externalize
      else if (bra && BTOR_IS_APPLY_NODE (cur)
               && btor_find_in_ptr_hash_table (subst, cur))
      {
        if (bra == -1)
          rebuilt_exp = btor_beta_reduce_full (btor, cur);
        else
          rebuilt_exp = btor_beta_reduce_bounded (btor, cur, bra);
      }
      else
        rebuilt_exp = rebuild_exp (btor, cur);

      assert (rebuilt_exp);
      if (rebuilt_exp != cur)
      {
        simplified = btor_simplify_exp (btor, rebuilt_exp);
        // TODO: only push new roots? use hash table for roots instead of
        // stack?
        if (cur->parents == 0)
          BTOR_PUSH_STACK (mm, roots, btor_copy_exp (btor, cur));

        set_simplified_exp (btor, cur, simplified);
      }
      btor_release_exp (btor, rebuilt_exp);
    }
    /* not all children rebuilt, enqueue again */
    else
    {
      assert (cur->aux_mark == 2);
      BTOR_ENQUEUE (mm, queue, cur);
    }
  }

  BTOR_RELEASE_QUEUE (mm, queue);

  for (i = 0; i < BTOR_COUNT_STACK (roots); i++)
  {
    cur = BTOR_PEEK_STACK (roots, i);
    btor_release_exp (btor, cur);
  }

  BTOR_RELEASE_STACK (mm, roots);

  assert (check_id_table_aux_mark_unset_dbg (btor));
  assert (check_unique_table_children_proxy_free_dbg (btor));
  btor->time.subst_rebuild += btor_time_stamp () - start;
}

void
btor_substitute_and_rebuild (Btor *btor, BtorPtrHashTable *substs, int bra)
{
  substitute_and_rebuild (btor, substs, bra);
}

static void
substitute_embedded_constraints (Btor *btor)
{
  assert (btor);

  BtorHashTableIterator it;
  BtorNode *cur;

  init_node_hash_table_iterator (&it, btor->embedded_constraints);
  while (has_next_node_hash_table_iterator (&it))
  {
    cur = next_node_hash_table_iterator (&it);
    assert (BTOR_REAL_ADDR_NODE (cur)->constraint);
    /* embedded constraints have possibly lost their parents,
     * e.g. top conjunction of constraints that are released */
    if (BTOR_REAL_ADDR_NODE (cur)->parents > 0) btor->stats.ec_substitutions++;
  }

  substitute_and_rebuild (btor, btor->embedded_constraints, 0);
}

static void
process_embedded_constraints (Btor *btor)
{
  assert (btor);

  BtorHashTableIterator it;
  BtorNodePtrStack ec;
  double start, delta;
  BtorNode *cur;
  int count;

  if (btor->embedded_constraints->count > 0u)
  {
    start = btor_time_stamp ();
    count = 0;
    BTOR_INIT_STACK (ec);
    init_node_hash_table_iterator (&it, btor->embedded_constraints);
    while (has_next_node_hash_table_iterator (&it))
    {
      cur = btor_copy_exp (btor, next_node_hash_table_iterator (&it));
      BTOR_PUSH_STACK (btor->mm, ec, cur);
    }

    /* Note: it may happen that new embedded constraints are inserted into
     *       btor->embedded_constraints here. */
    substitute_embedded_constraints (btor);

    while (!BTOR_EMPTY_STACK (ec))
    {
      cur = BTOR_POP_STACK (ec);

      if (btor_find_in_ptr_hash_table (btor->embedded_constraints, cur))
      {
        count++;
        btor_remove_from_ptr_hash_table (btor->embedded_constraints, cur, 0, 0);
        insert_unsynthesized_constraint (btor, cur);
        btor_release_exp (btor, cur);
      }
      btor_release_exp (btor, cur);
    }
    BTOR_RELEASE_STACK (btor->mm, ec);

    delta = btor_time_stamp () - start;
    btor->time.embedded += delta;
    BTOR_MSG (btor->msg,
              1,
              "replaced %d embedded constraints in %1.f seconds",
              count,
              delta);
  }
}

/*------------------------------------------------------------------------*/

static void
init_cache (Btor *btor)
{
  assert (btor);
  assert (!btor->cache);

  btor->cache = btor_new_ptr_hash_table (
      btor->mm, (BtorHashPtr) hash_exp_pair, (BtorCmpPtr) compare_exp_pair);
}

static void
release_cache (Btor *btor)
{
  assert (btor);
  assert (btor->cache);

  BtorNodePair *pair;
  BtorHashTableIterator it;

  init_hash_table_iterator (&it, btor->cache);
  while (has_next_hash_table_iterator (&it))
  {
    btor_release_exp (btor, (BtorNode *) it.bucket->data.asPtr);
    pair = next_hash_table_iterator (&it);
    delete_exp_pair (btor, pair);
  }
  btor_delete_ptr_hash_table (btor->cache);
  btor->cache = 0;
}

int
btor_simplify (Btor *btor)
{
  assert (btor);

  int rounds;
  double start, delta;
#ifndef BTOR_DO_NOT_PROCESS_SKELETON
  int skelrounds = 0;
#endif

  if (btor->inconsistent) return BTOR_UNSAT;

  //  if (btor->options.rewrite_level.val <= 1 &&
  //  !btor->options.beta_reduce_all.val)
  //    return;

  rounds = 0;
  start  = btor_time_stamp ();

  if (btor->options.beta_reduce_all.val) init_cache (btor);

  do
  {
    rounds++;
    assert (check_all_hash_tables_proxy_free_dbg (btor));
    assert (check_all_hash_tables_simp_free_dbg (btor));
    assert (check_unique_table_children_proxy_free_dbg (btor));
    if (btor->options.rewrite_level.val > 1)
    {
      substitute_var_exps (btor);
      assert (check_all_hash_tables_proxy_free_dbg (btor));
      assert (check_all_hash_tables_simp_free_dbg (btor));
      assert (check_unique_table_children_proxy_free_dbg (btor));

      if (btor->inconsistent) break;

      if (btor->varsubst_constraints->count) break;

      process_embedded_constraints (btor);
      assert (check_all_hash_tables_proxy_free_dbg (btor));
      assert (check_all_hash_tables_simp_free_dbg (btor));
      assert (check_unique_table_children_proxy_free_dbg (btor));

      if (btor->inconsistent) break;

      if (btor->varsubst_constraints->count) continue;
    }

    if (btor->options.eliminate_slices.val
        && btor->options.rewrite_level.val > 2
        && !btor->options.incremental.val)
    {
      btor_eliminate_slices_on_bv_vars (btor);
      if (btor->inconsistent) break;

      if (btor->varsubst_constraints->count) continue;

      if (btor->embedded_constraints->count) continue;
    }

#ifndef BTOR_DO_NOT_PROCESS_SKELETON
    if (btor->options.rewrite_level.val > 2)
    {
      skelrounds++;
      if (skelrounds <= 1)  // TODO only one?
      {
        btor_process_skeleton (btor);
        assert (check_all_hash_tables_proxy_free_dbg (btor));
        assert (check_all_hash_tables_simp_free_dbg (btor));
        assert (check_unique_table_children_proxy_free_dbg (btor));
        if (btor->inconsistent) break;
      }

      if (btor->varsubst_constraints->count) continue;

      if (btor->embedded_constraints->count) continue;
    }
#endif

    if (btor->options.rewrite_level.val > 2) btor_extract_lambdas (btor);

    if (btor->options.rewrite_level.val > 2
        /* merging lambdas not required if they get eliminated */
        && !btor->options.beta_reduce_all.val
        && btor->options.merge_lambdas.val)
    {
      btor_merge_lambdas (btor);
    }

    // printf ("----\n");
    // btor->options.pretty_print.val = 1;
    // btor_dump_btor (btor, stdout);
#ifndef BTOR_DO_NOT_OPTIMIZE_UNCONSTRAINED
    if (btor->options.ucopt.val && btor->options.rewrite_level.val > 2
        && !btor->options.incremental.val && !btor->options.model_gen.val)
    {
      btor_optimize_unconstrained (btor);
      assert (check_all_hash_tables_proxy_free_dbg (btor));
      assert (check_all_hash_tables_simp_free_dbg (btor));
      assert (check_unique_table_children_proxy_free_dbg (btor));
      if (btor->inconsistent) break;
    }
#endif
    // printf ("====\n");
    // btor->options.pretty_print.val = 1;
    // btor_dump_btor (btor, stdout);

    if (btor->varsubst_constraints->count) continue;

    if (btor->embedded_constraints->count) continue;

    /* rewrite/beta-reduce applies on lambdas */
    if (btor->options.beta_reduce_all.val) btor_eliminate_applies (btor);

    if (btor->options.ackermannize.val) btor_add_ackermann_constraints (btor);
  } while (btor->varsubst_constraints->count
           || btor->embedded_constraints->count);

  if (btor->options.beta_reduce_all.val) release_cache (btor);

  delta = btor_time_stamp () - start;
  btor->time.rewrite += delta;
  BTOR_MSG (btor->msg, 1, "%d rewriting rounds in %.1f seconds", rounds, delta);

  if (btor->inconsistent)
    return BTOR_UNSAT;
  else if (btor->unsynthesized_constraints->count == 0u
           && btor->synthesized_constraints->count == 0u)
    return BTOR_SAT;

  return BTOR_UNKNOWN;
}

static void
mark_synth_mark_exp (Btor *btor, BtorNode *exp, int new_mark)
{
  BtorMemMgr *mm;
  BtorNodePtrStack stack;
  BtorNode *cur;
  int i;

  assert (btor);
  assert (exp);

  mm = btor->mm;
  BTOR_INIT_STACK (stack);
  cur = BTOR_REAL_ADDR_NODE (exp);
  goto MARK_SYNTH_MARK_NODE_ENTER_WITHOUT_POP;

  while (!BTOR_EMPTY_STACK (stack))
  {
    cur = BTOR_REAL_ADDR_NODE (BTOR_POP_STACK (stack));
  MARK_SYNTH_MARK_NODE_ENTER_WITHOUT_POP:
    if (cur->synth_mark != new_mark)
    {
      cur->synth_mark = new_mark;
      for (i = cur->arity - 1; i >= 0; i--)
        BTOR_PUSH_STACK (mm, stack, cur->e[i]);
    }
  }
  BTOR_RELEASE_STACK (mm, stack);
}

static void
synthesize_exp (Btor *btor, BtorNode *exp, BtorPtrHashTable *backannotation)
{
  BtorNodePtrStack exp_stack;
  BtorNode *cur;
  BtorAIGVec *av0, *av1, *av2;
  BtorMemMgr *mm;
  BtorAIGVecMgr *avmgr;
  BtorPtrHashBucket *b;
  char *indexed_name;
  const char *name;
  unsigned int count;
  int same_children_mem, i, len;
  int invert_av0 = 0;
  int invert_av1 = 0;
  int invert_av2 = 0;
  double start;

  assert (btor);
  assert (exp);

  start = btor_time_stamp ();
  mm    = btor->mm;
  avmgr = btor->avmgr;
  count = 0;

  BTOR_INIT_STACK (exp_stack);
  BTOR_PUSH_STACK (mm, exp_stack, exp);
  BTORLOG ("%s: %s", __FUNCTION__, node2string (exp));

  while (!BTOR_EMPTY_STACK (exp_stack))
  {
    cur = BTOR_REAL_ADDR_NODE (BTOR_POP_STACK (exp_stack));

    assert (cur->synth_mark >= 0);
    assert (cur->synth_mark <= 2);

    if (BTOR_IS_SYNTH_NODE (cur)) continue;

    if (cur->synth_mark >= 2) continue;

    count++;

    if (cur->synth_mark == 0)
    {
      if (BTOR_IS_BV_CONST_NODE (cur))
      {
        cur->av = btor_const_aigvec (avmgr, btor_get_bits_const (cur));
        BTORLOG ("  synthesized: %s", node2string (cur));
        if (!btor->options.lazy_synthesize.val)
        {
          cur->tseitin = 1;
          btor_aigvec_to_sat_tseitin (avmgr, cur->av);
        }
      }
      else if (BTOR_IS_BV_VAR_NODE (cur))
      {
        cur->av = btor_var_aigvec (avmgr, btor_get_exp_width (btor, cur));
        BTORLOG ("  synthesized: %s", node2string (cur));
        if (backannotation && (name = btor_get_symbol_exp (btor, cur)))
        {
          len = (int) strlen (name) + 40;
          if (btor_get_exp_width (btor, cur) > 1)
          {
            indexed_name = btor_malloc (mm, len);
            for (i = 0; i < cur->av->len; i++)
            {
              b = btor_insert_in_ptr_hash_table (backannotation,
                                                 cur->av->aigs[i]);
              assert (b->key == cur->av->aigs[i]);
              sprintf (indexed_name, "%s[%d]", name, i);
              b->data.asStr = btor_strdup (mm, indexed_name);
            }
            btor_free (mm, indexed_name, len);
          }
          else
          {
            assert (btor_get_exp_width (btor, cur) == 1);
            b = btor_insert_in_ptr_hash_table (backannotation,
                                               cur->av->aigs[0]);
            assert (b->key == cur->av->aigs[0]);
            b->data.asStr = btor_strdup (mm, name);
          }
        }
        if (!btor->options.lazy_synthesize.val)
        {
          cur->tseitin = 1;
          btor_aigvec_to_sat_tseitin (avmgr, cur->av);
        }
      }
      else if (BTOR_IS_APPLY_NODE (cur) && !cur->parameterized)
      {
        cur->av = btor_var_aigvec (avmgr, btor_get_exp_width (btor, cur));
        BTORLOG ("  synthesized: %s", node2string (cur));
        if (!btor->options.lazy_synthesize.val)
        {
          cur->tseitin = 1;
          btor_aigvec_to_sat_tseitin (avmgr, cur->av);
        }
        assert (BTOR_IS_REGULAR_NODE (cur->e[0]));
        assert (BTOR_IS_FUN_NODE (cur->e[0]));
        if (!btor->options.lazy_synthesize.val) goto PUSH_CHILDREN;
      }
      else if (btor->options.lazy_synthesize.val && BTOR_IS_FUN_NODE (cur))
      {
        /* we stop at function nodes as they will be lazily synthesized
         * and encoded during consistency checking */
      }
      else
      {
      PUSH_CHILDREN:
        assert (!btor->options.lazy_synthesize.val || !BTOR_IS_FUN_NODE (cur));
        /* always skip argument nodes and parameterized nodes */
        if (cur->parameterized || BTOR_IS_ARGS_NODE (cur)
            || BTOR_IS_FUN_NODE (cur))
          cur->synth_mark = 2;
        else
          cur->synth_mark = 1;

        BTOR_PUSH_STACK (mm, exp_stack, cur);
        for (i = cur->arity - 1; i >= 0; i--)
          BTOR_PUSH_STACK (mm, exp_stack, cur->e[i]);
      }
    }
    else
    {
      assert (cur->synth_mark == 1);
      cur->synth_mark = 2;
      assert (!BTOR_IS_APPLY_NODE (cur));
      assert (!BTOR_IS_LAMBDA_NODE (cur));
      assert (!cur->parameterized);

      if (cur->arity == 1)
      {
        assert (cur->kind == BTOR_SLICE_NODE);
        invert_av0 = BTOR_IS_INVERTED_NODE (cur->e[0]);
        av0        = BTOR_REAL_ADDR_NODE (cur->e[0])->av;
        if (invert_av0) btor_invert_aigvec (avmgr, av0);
        cur->av = btor_slice_aigvec (avmgr, av0, cur->upper, cur->lower);
        BTORLOG ("  synthesized: %s", node2string (cur));
        if (invert_av0) btor_invert_aigvec (avmgr, av0);
        if (!btor->options.lazy_synthesize.val)
        {
          cur->tseitin = 1;
          btor_aigvec_to_sat_tseitin (avmgr, cur->av);
        }
      }
      else if (cur->arity == 2)
      {
        /* We have to check if the children are in the same memory
         * place if they are in the same memory place. Then we need to
         * allocate memory for the AIG vectors if they are not, then
         * we can invert them in place and invert them back afterwards
         * (only if necessary) .
         */
        same_children_mem =
            BTOR_REAL_ADDR_NODE (cur->e[0]) == BTOR_REAL_ADDR_NODE (cur->e[1]);
        if (same_children_mem)
        {
          av0 = BTOR_AIGVEC_NODE (btor, cur->e[0]);
          av1 = BTOR_AIGVEC_NODE (btor, cur->e[1]);
        }
        else
        {
          invert_av0 = BTOR_IS_INVERTED_NODE (cur->e[0]);
          av0        = BTOR_REAL_ADDR_NODE (cur->e[0])->av;
          if (invert_av0) btor_invert_aigvec (avmgr, av0);
          invert_av1 = BTOR_IS_INVERTED_NODE (cur->e[1]);
          av1        = BTOR_REAL_ADDR_NODE (cur->e[1])->av;
          if (invert_av1) btor_invert_aigvec (avmgr, av1);
        }
        switch (cur->kind)
        {
          case BTOR_AND_NODE:
            cur->av = btor_and_aigvec (avmgr, av0, av1);
            break;
          case BTOR_BEQ_NODE: cur->av = btor_eq_aigvec (avmgr, av0, av1); break;
          case BTOR_ADD_NODE:
            cur->av = btor_add_aigvec (avmgr, av0, av1);
            break;
          case BTOR_MUL_NODE:
            cur->av = btor_mul_aigvec (avmgr, av0, av1);
            break;
          case BTOR_ULT_NODE:
            cur->av = btor_ult_aigvec (avmgr, av0, av1);
            break;
          case BTOR_SLL_NODE:
            cur->av = btor_sll_aigvec (avmgr, av0, av1);
            break;
          case BTOR_SRL_NODE:
            cur->av = btor_srl_aigvec (avmgr, av0, av1);
            break;
          case BTOR_UDIV_NODE:
            cur->av = btor_udiv_aigvec (avmgr, av0, av1);
            break;
          case BTOR_UREM_NODE:
            cur->av = btor_urem_aigvec (avmgr, av0, av1);
            break;
          default:
            assert (cur->kind == BTOR_CONCAT_NODE);
            cur->av = btor_concat_aigvec (avmgr, av0, av1);
            break;
        }
        BTORLOG ("  synthesized: %s", node2string (cur));

        if (same_children_mem)
        {
          btor_release_delete_aigvec (avmgr, av0);
          btor_release_delete_aigvec (avmgr, av1);
        }
        else
        {
          if (invert_av0) btor_invert_aigvec (avmgr, av0);
          if (invert_av1) btor_invert_aigvec (avmgr, av1);
        }
        if (!btor->options.lazy_synthesize.val)
        {
          cur->tseitin = 1;
          btor_aigvec_to_sat_tseitin (avmgr, cur->av);
        }
      }
      else
      {
        assert (cur->arity == 3);

        if (BTOR_IS_BV_COND_NODE (cur))
        {
          same_children_mem =
              BTOR_REAL_ADDR_NODE (cur->e[0]) == BTOR_REAL_ADDR_NODE (cur->e[1])
              || BTOR_REAL_ADDR_NODE (cur->e[0])
                     == BTOR_REAL_ADDR_NODE (cur->e[2])
              || BTOR_REAL_ADDR_NODE (cur->e[1])
                     == BTOR_REAL_ADDR_NODE (cur->e[2]);
          if (same_children_mem)
          {
            av0 = BTOR_AIGVEC_NODE (btor, cur->e[0]);
            av1 = BTOR_AIGVEC_NODE (btor, cur->e[1]);
            av2 = BTOR_AIGVEC_NODE (btor, cur->e[2]);
          }
          else
          {
            invert_av0 = BTOR_IS_INVERTED_NODE (cur->e[0]);
            av0        = BTOR_REAL_ADDR_NODE (cur->e[0])->av;
            if (invert_av0) btor_invert_aigvec (avmgr, av0);
            invert_av1 = BTOR_IS_INVERTED_NODE (cur->e[1]);
            av1        = BTOR_REAL_ADDR_NODE (cur->e[1])->av;
            if (invert_av1) btor_invert_aigvec (avmgr, av1);
            invert_av2 = BTOR_IS_INVERTED_NODE (cur->e[2]);
            av2        = BTOR_REAL_ADDR_NODE (cur->e[2])->av;
            if (invert_av2) btor_invert_aigvec (avmgr, av2);
          }
          cur->av = btor_cond_aigvec (avmgr, av0, av1, av2);
          BTORLOG ("  synthesized: %s", node2string (cur));
          if (same_children_mem)
          {
            btor_release_delete_aigvec (avmgr, av2);
            btor_release_delete_aigvec (avmgr, av1);
            btor_release_delete_aigvec (avmgr, av0);
          }
          else
          {
            if (invert_av0) btor_invert_aigvec (avmgr, av0);
            if (invert_av1) btor_invert_aigvec (avmgr, av1);
            if (invert_av2) btor_invert_aigvec (avmgr, av2);
          }
          if (!btor->options.lazy_synthesize.val)
          {
            cur->tseitin = 1;
            btor_aigvec_to_sat_tseitin (avmgr, cur->av);
          }
        }
      }
    }
  }

  BTOR_RELEASE_STACK (mm, exp_stack);
  mark_synth_mark_exp (btor, exp, 0);

  if (count > 0 && btor->options.verbosity.val > 3)
    BTOR_MSG (
        btor->msg, 3, "synthesized %u expressions into AIG vectors", count);

  btor->time.synth_exp += btor_time_stamp () - start;
}

/* Mark all reachable expressions as reachable, reset reachable flag for all
 * previously reachable expressions that became unreachable due to rewriting. */
static void
update_reachable (Btor *btor, int check_all_tables)
{
  assert (btor);

  int i;
  double start;
  BtorNode *cur;
  BtorHashTableIterator it;

  assert (check_id_table_mark_unset_dbg (btor));
  assert (check_all_tables || btor->unsynthesized_constraints->count == 0);
  assert (check_all_tables || btor->embedded_constraints->count == 0);
  assert (check_all_tables || btor->varsubst_constraints->count == 0);

  start = btor_time_stamp ();
#ifndef NDEBUG
  init_node_hash_table_iterator (&it, btor->assumptions);
  while (has_next_node_hash_table_iterator (&it))
  {
    cur = next_node_hash_table_iterator (&it);
    assert (!BTOR_IS_PROXY_NODE (BTOR_REAL_ADDR_NODE (cur)));
  }
#endif

  init_node_hash_table_iterator (&it, btor->synthesized_constraints);
  queue_node_hash_table_iterator (&it, btor->assumptions);
  if (check_all_tables)
  {
    queue_node_hash_table_iterator (&it, btor->unsynthesized_constraints);
    queue_node_hash_table_iterator (&it, btor->embedded_constraints);
    queue_node_hash_table_iterator (&it, btor->varsubst_constraints);
  }

  while (has_next_node_hash_table_iterator (&it))
  {
    cur = next_node_hash_table_iterator (&it);
    mark_exp (btor, cur, 1);
  }

  for (i = 1; i < BTOR_COUNT_STACK (btor->nodes_id_table); i++)
  {
    if (!(cur = BTOR_PEEK_STACK (btor->nodes_id_table, i))) continue;
    cur->reachable = cur->mark;
    cur->mark      = 0;
  }
  btor->time.reachable += btor_time_stamp () - start;
}

static void
mark_reachable (Btor *btor, BtorNode *exp)
{
  assert (btor);
  assert (exp);

  int i;
  double start;
  BtorNode *cur;
  BtorNodePtrStack stack;

  start = btor_time_stamp ();
  BTOR_INIT_STACK (stack);
  BTOR_PUSH_STACK (btor->mm, stack, exp);

  while (!BTOR_EMPTY_STACK (stack))
  {
    cur = BTOR_REAL_ADDR_NODE (BTOR_POP_STACK (stack));

    if (cur->reachable) continue;

    cur->reachable = 1;

    for (i = 0; i < cur->arity; i++)
      BTOR_PUSH_STACK (btor->mm, stack, cur->e[i]);
  }

  BTOR_RELEASE_STACK (btor->mm, stack);
  btor->time.reachable += btor_time_stamp () - start;
}

/* forward assumptions to the SAT solver */
static void
add_again_assumptions (Btor *btor)
{
  assert (btor);
  assert (check_id_table_mark_unset_dbg (btor));

  int i;
  BtorNode *exp, *cur, *e;
  BtorNodePtrStack stack, unmark_stack;
  BtorPtrHashTable *assumptions;
  BtorHashTableIterator it;
  BtorAIG *aig;
  BtorSATMgr *smgr;
  BtorAIGMgr *amgr;

  amgr = btor_get_aig_mgr_btor (btor);
  smgr = btor_get_sat_mgr_btor (btor);

  BTOR_INIT_STACK (stack);
  BTOR_INIT_STACK (unmark_stack);

  assumptions = btor_new_ptr_hash_table (btor->mm,
                                         (BtorHashPtr) btor_hash_exp_by_id,
                                         (BtorCmpPtr) btor_compare_exp_by_id);

  init_node_hash_table_iterator (&it, btor->assumptions);
  while (has_next_node_hash_table_iterator (&it))
  {
    exp = next_node_hash_table_iterator (&it);
    exp = btor_simplify_exp (btor, exp);

    if (BTOR_IS_INVERTED_NODE (exp) || !BTOR_IS_AND_NODE (exp))
    {
      if (!btor_find_in_ptr_hash_table (assumptions, exp))
        btor_insert_in_ptr_hash_table (assumptions, exp);
    }
    else
    {
      BTOR_PUSH_STACK (btor->mm, stack, exp);
      while (!BTOR_EMPTY_STACK (stack))
      {
        cur = BTOR_POP_STACK (stack);
        assert (!BTOR_IS_INVERTED_NODE (cur));
        assert (BTOR_IS_AND_NODE (cur));
        assert (cur->mark == 0 || cur->mark == 1);
        if (cur->mark) continue;
        cur->mark = 1;
        BTOR_PUSH_STACK (btor->mm, unmark_stack, cur);
        for (i = 0; i < 2; i++)
        {
          e = cur->e[i];
          if (!BTOR_IS_INVERTED_NODE (e) && BTOR_IS_AND_NODE (e))
            BTOR_PUSH_STACK (btor->mm, stack, e);
          else if (!btor_find_in_ptr_hash_table (assumptions, e))
            btor_insert_in_ptr_hash_table (assumptions, e);
        }
      }
    }
    mark_exp (btor, exp, 0);
  }

  init_node_hash_table_iterator (&it, assumptions);
  while (has_next_node_hash_table_iterator (&it))
  {
    cur = next_node_hash_table_iterator (&it);
    assert (btor_get_exp_width (btor, cur) == 1);
    assert (!BTOR_REAL_ADDR_NODE (cur)->simplified);
    aig = exp_to_aig (btor, cur);
    btor_aig_to_sat (amgr, aig);
    if (aig == BTOR_AIG_TRUE) continue;
    assert (BTOR_GET_CNF_ID_AIG (aig) != 0);
    btor_assume_sat (smgr, BTOR_GET_CNF_ID_AIG (aig));
    btor_release_aig (amgr, aig);
  }

  while (!BTOR_EMPTY_STACK (unmark_stack))
    BTOR_REAL_ADDR_NODE (BTOR_POP_STACK (unmark_stack))->mark = 0;

  BTOR_RELEASE_STACK (btor->mm, stack);
  BTOR_RELEASE_STACK (btor->mm, unmark_stack);
  btor_delete_ptr_hash_table (assumptions);
}

static int
timed_sat_sat (Btor *btor, int limit)
{
  double start, delta;
  BtorSATMgr *smgr;
  int res;
  smgr  = btor_get_sat_mgr_btor (btor);
  start = btor_time_stamp ();
  res   = btor_sat_sat (smgr, limit);
  delta = btor_time_stamp () - start;
  btor->time.sat += delta;
  BTOR_MSG (
      btor->msg, 2, "SAT solver returns %d after %.1f seconds", res, delta);
  return res;
}

/* updates SAT assignments, reads assumptions and
 * returns if an assignment has changed
 */
static int
update_sat_assignments (Btor *btor)
{
  assert (btor);

  BtorSATMgr *smgr;

  smgr = btor_get_sat_mgr_btor (btor);
  add_again_assumptions (btor);
#ifndef NDEBUG
  int result;
  result = timed_sat_sat (btor, -1);
  assert (result == BTOR_SAT);
#else
  (void) timed_sat_sat (btor, -1);
#endif
  return btor_changed_sat (smgr);
}

static void
search_initial_applies_bv_skeleton (Btor *btor, BtorNodePtrStack *applies)
{
  assert (btor);
  assert (applies);
  assert (BTOR_EMPTY_STACK (*applies));
  assert (check_id_table_aux_mark_unset_dbg (btor));

  double start;
  int i;
  BtorNode *cur;
  BtorNodePtrStack stack, unmark_stack;
  BtorHashTableIterator it;

  start = btor_time_stamp ();

  BTORLOG ("");
  BTORLOG ("*** search initial applies");

  BTOR_INIT_STACK (stack);
  BTOR_INIT_STACK (unmark_stack);

  init_node_hash_table_iterator (&it, btor->synthesized_constraints);
  queue_node_hash_table_iterator (&it, btor->assumptions);
  while (has_next_node_hash_table_iterator (&it))
  {
    cur = next_node_hash_table_iterator (&it);
    BTOR_PUSH_STACK (btor->mm, stack, cur);

    while (!BTOR_EMPTY_STACK (stack))
    {
      cur = BTOR_REAL_ADDR_NODE (BTOR_POP_STACK (stack));

      if (cur->aux_mark) continue;

      cur->aux_mark = 1;
      BTOR_PUSH_STACK (btor->mm, unmark_stack, cur);

      if (BTOR_IS_APPLY_NODE (cur))
      {
        assert (BTOR_IS_SYNTH_NODE (cur));
        BTORLOG ("initial apply: %s", node2string (cur));
        BTOR_PUSH_STACK (btor->mm, *applies, cur);
        continue;
      }

      for (i = 0; i < cur->arity; i++)
        BTOR_PUSH_STACK (btor->mm, stack, cur->e[i]);
    }
  }

  /* cleanup */
  while (!BTOR_EMPTY_STACK (unmark_stack))
    BTOR_POP_STACK (unmark_stack)->aux_mark = 0;

  BTOR_RELEASE_STACK (btor->mm, stack);
  BTOR_RELEASE_STACK (btor->mm, unmark_stack);

  btor->time.search_init_apps += btor_time_stamp () - start;
}

static char *
bv_assignment_str_exp (Btor *btor, BtorNode *exp)
{
  assert (btor);
  assert (exp);

  char *assignment, *bits;
  int invert_av, invert_bits;
  BtorAIGVecMgr *avmgr;
  BtorAIGVec *av;
  BtorNode *real_exp;

  exp = btor_simplify_exp (btor, exp);
  assert (!BTOR_IS_FUN_NODE (BTOR_REAL_ADDR_NODE (exp)));

  real_exp = BTOR_REAL_ADDR_NODE (exp);
  assert (real_exp);

  if (BTOR_IS_BV_CONST_NODE (real_exp))
  {
    bits        = btor_get_bits_const (exp);
    invert_bits = BTOR_IS_INVERTED_NODE (exp);
    if (invert_bits) btor_invert_const (btor->mm, bits);
    assignment = btor_copy_const (btor->mm, bits);
    if (invert_bits) btor_invert_const (btor->mm, bits);
  }
  else if (!BTOR_IS_SYNTH_NODE (real_exp))
  {
    assignment =
        btor_x_const_3vl (btor->mm, btor_get_exp_width (btor, real_exp));
  }
  else
  {
    avmgr     = btor->avmgr;
    invert_av = BTOR_IS_INVERTED_NODE (exp);
    av        = BTOR_REAL_ADDR_NODE (exp)->av;
    if (invert_av) btor_invert_aigvec (avmgr, av);
    assignment = btor_assignment_aigvec (avmgr, av);
    /* invert back if necessary */
    if (invert_av) btor_invert_aigvec (avmgr, av);
  }

  return assignment;
}

static void
assume_inputs (Btor *btor,
               Btor *clone,
               BtorNodePtrStack *inputs,
               BtorNodeMap *exp_map,
               BtorNodeMap *key_map,
               BtorNodeMap *assumptions)
{
  assert (btor);
  assert (clone);
  assert (inputs);
  assert (exp_map);
  assert (key_map);
  assert (key_map->table->count == 0);
  assert (assumptions);

  char *astr, *pastr;
  int i, j, from, to, upper, lower, len;
  BtorNode *cur_btor, *cur_clone, *bv_const, *bv_eq, *slice;

  for (j = 0; j < BTOR_COUNT_STACK (*inputs); j++)
  {
    cur_btor  = BTOR_PEEK_STACK (*inputs, j);
    cur_clone = btor_mapped_node (exp_map, cur_btor);
    assert (cur_clone);
    assert (BTOR_IS_REGULAR_NODE (cur_clone));
    assert (!btor_mapped_node (key_map, cur_clone));
    btor_map_node (key_map, cur_clone, cur_btor);

    len  = btor_get_exp_width (btor, cur_btor);
    astr = bv_assignment_str_exp (btor, cur_btor);
    BTOR_CNEWN (btor->mm, pastr, len + 1);
    for (i = 0; i < len; i++)
    {
      /* upper ... MSB if no 'x' in astr        x110x
       * lower ... LSB if no 'x' in astr	     | ^-- lower (to)
       * from  ... MSB if no 'x' in astr         ^---- upper (from)
       * to    ... LSB if no 'x' in astr
       * Note: upper/lower counts idx from LSB, from/to from MSB */
      if (astr[i] != 'x')
      {
        for (from = i; i < len && astr[i] != 'x'; i++)
          ;
        to    = i == len ? len - 1 : i - 1;
        upper = len - 1 - from;
        lower = len - 1 - to;
        memcpy (pastr, astr + from, to - from + 1);
        pastr[upper - lower + 1] = '\0';

        bv_const = btor_const_exp (clone, pastr);
        /* if len(pastr) != len(astr), generate equality over
         * slice on current exp in order to simulate partial
         * assignment */
        if (len == (upper - lower + 1))
          bv_eq = btor_eq_exp (clone, cur_clone, bv_const);
        else
        {
          slice = btor_slice_exp (clone, cur_clone, upper, lower);
          bv_eq = btor_eq_exp (clone, slice, bv_const);
        }
        assert (!btor_mapped_node (assumptions, bv_eq));
        btor_assume_exp (clone, bv_eq);
        btor_map_node (assumptions, bv_eq, cur_clone);
        btor_release_exp (clone, bv_eq);
        btor_release_exp (clone, bv_const);
      }
    }
    btor_release_bv_assignment_str (btor, astr);
    BTOR_DELETEN (btor->mm, pastr, len + 1);
  }
}

static void
collect_applies (Btor *btor,
                 Btor *clone,
                 BtorNodeMap *key_map,
                 BtorNodeMap *assumptions,
                 BtorNodePtrStack *top_applies)
{
  assert (btor);
  assert (clone);
  assert (key_map);
  assert (assumptions);

  double start;
  BtorNode *cur_btor, *cur_clone, *bv_eq;
  BtorNodePtrStack unmark_stack;
  BtorNodeMapIterator it;

  start = btor_time_stamp ();

  BTOR_INIT_STACK (unmark_stack);

  init_node_map_iterator (&it, assumptions);
  while (has_next_node_map_iterator (&it))
  {
    bv_eq     = next_node_map_iterator (&it);
    cur_clone = btor_mapped_node (assumptions, bv_eq);
    assert (cur_clone);
    /* Note: node mapping is normalized, revert */
    if (BTOR_IS_INVERTED_NODE (cur_clone))
    {
      bv_eq     = BTOR_INVERT_NODE (bv_eq);
      cur_clone = BTOR_INVERT_NODE (cur_clone);
    }
    cur_btor = btor_mapped_node (key_map, cur_clone);
    assert (cur_btor);
    assert (BTOR_IS_REGULAR_NODE (cur_btor));
    assert (BTOR_IS_BV_VAR_NODE (cur_btor) || BTOR_IS_APPLY_NODE (cur_btor));

    if (BTOR_IS_BV_VAR_NODE (cur_btor))
      btor->stats.dp_assumed_vars += 1;
    else
      btor->stats.dp_assumed_applies += 1;

    if (btor_failed_exp (clone, bv_eq))
    {
      BTORLOG ("failed: %s (%s)",
               node2string (cur_btor),
               btor_get_symbol_exp (btor, cur_btor));
      assert (!cur_btor->parameterized);
      if (BTOR_IS_BV_VAR_NODE (cur_btor))
        btor->stats.dp_failed_vars += 1;
      else
      {
        assert (BTOR_IS_APPLY_NODE (cur_btor));
        if (cur_btor->aux_mark) continue;
        btor->stats.dp_failed_applies += 1;
        cur_btor->aux_mark = 1;
        BTOR_PUSH_STACK (btor->mm, unmark_stack, cur_btor);
        BTOR_PUSH_STACK (btor->mm, *top_applies, cur_btor);
      }
    }
  }

  while (!BTOR_EMPTY_STACK (unmark_stack))
    BTOR_POP_STACK (unmark_stack)->aux_mark = 0;
  BTOR_RELEASE_STACK (btor->mm, unmark_stack);

  btor->time.search_init_apps_collect_fa += btor_time_stamp () - start;
}

static void
set_up_dual_and_collect (Btor *btor,
                         Btor *clone,
                         BtorNode *clone_root,
                         BtorNodeMap *exp_map,
                         BtorNodePtrStack *inputs,
                         BtorNodePtrStack *top_applies,
                         int (*dp_cmp_inputs) (const void *, const void *))
{
  assert (btor);
  assert (clone);
  assert (clone_root);
  assert (exp_map);
  assert (inputs);
  assert (top_applies);
  assert (dp_cmp_inputs);

  double delta;
  BtorNodeMap *assumptions, *key_map;

  delta = btor_time_stamp ();

  assumptions = btor_new_node_map (btor);
  key_map     = btor_new_node_map (btor);

  /* assume root */
  btor_assume_exp (clone, BTOR_INVERT_NODE (clone_root));

  /* assume assignments of bv vars and applies, partial assignments are
   * assumed as partial assignment (as slice on resp. var/apply) */
  qsort (inputs->start,
         BTOR_COUNT_STACK (*inputs),
         sizeof (BtorNode *),
         dp_cmp_inputs);
  assume_inputs (btor, clone, inputs, exp_map, key_map, assumptions);
  btor->time.search_init_apps_collect_var_apps += btor_time_stamp () - delta;

  /* let solver determine failed assumptions */
  delta = btor_time_stamp ();
  sat_aux_btor_dual_prop (clone);
  assert (clone->last_sat_result == BTOR_UNSAT);
  btor->time.search_init_apps_sat += btor_time_stamp () - delta;

  /* extract partial model via failed assumptions */
  collect_applies (btor, clone, key_map, assumptions, top_applies);

  btor_delete_node_map (assumptions);
  btor_delete_node_map (key_map);
}

static void
search_initial_applies_dual_prop (Btor *btor,
                                  Btor *clone,
                                  BtorNode *clone_root,
                                  BtorNodeMap *exp_map,
                                  BtorNodePtrStack *top_applies)
{
  assert (btor);
  assert (clone);
  assert (clone_root);
  assert (exp_map);
  assert (top_applies);
  assert (check_id_table_aux_mark_unset_dbg (btor));

  double start;
  int i;
  BtorNode *cur;
  BtorNodePtrStack stack, unmark_stack, inputs;
  BtorHashTableIterator it;
  BtorSATMgr *smgr;

  start = btor_time_stamp ();

  BTORLOG ("");
  BTORLOG ("*** search initial applies");

  btor->stats.dp_failed_vars     = 0;
  btor->stats.dp_assumed_vars    = 0;
  btor->stats.dp_failed_applies  = 0;
  btor->stats.dp_assumed_applies = 0;

  smgr = btor_get_sat_mgr_btor (btor);
  if (!smgr->inc_required) return;

  BTOR_INIT_STACK (stack);
  BTOR_INIT_STACK (unmark_stack);
  BTOR_INIT_STACK (inputs);

  init_node_hash_table_iterator (&it, btor->synthesized_constraints);
  queue_node_hash_table_iterator (&it, btor->assumptions);
  while (has_next_node_hash_table_iterator (&it))
  {
    cur = next_node_hash_table_iterator (&it);
    BTOR_PUSH_STACK (btor->mm, stack, cur);

    while (!BTOR_EMPTY_STACK (stack))
    {
      cur = BTOR_REAL_ADDR_NODE (BTOR_POP_STACK (stack));

      if (cur->aux_mark) continue;

      cur->aux_mark = 1;
      BTOR_PUSH_STACK (btor->mm, unmark_stack, cur);

      if (BTOR_IS_BV_VAR_NODE (cur) || BTOR_IS_APPLY_NODE (cur))
      {
        assert (BTOR_IS_SYNTH_NODE (cur));
        BTOR_PUSH_STACK (btor->mm, inputs, cur);
        continue;
      }

      for (i = 0; i < cur->arity; i++)
        BTOR_PUSH_STACK (btor->mm, stack, cur->e[i]);
    }
  }

  /* cleanup */
  while (!BTOR_EMPTY_STACK (unmark_stack))
    BTOR_POP_STACK (unmark_stack)->aux_mark = 0;

  (void) btor_cmp_exp_by_id_qsort_asc;

#if DP_QSORT == DP_QSORT_JUST
  btor_compute_scores_dual_prop (btor);
  set_up_dual_and_collect (btor,
                           clone,
                           clone_root,
                           exp_map,
                           &inputs,
                           top_applies,
                           btor_compare_scores_qsort);
#elif DP_QSORT == DP_QSORT_ASC
  set_up_dual_and_collect (btor,
                           clone,
                           clone_root,
                           exp_map,
                           &inputs,
                           top_applies,
                           btor_cmp_exp_by_id_qsort_asc);
#elif DP_QSORT == DP_QSORT_DESC
  set_up_dual_and_collect (btor,
                           clone,
                           clone_root,
                           exp_map,
                           &inputs,
                           top_applies,
                           btor_cmp_exp_by_id_qsort_desc);
#else

#if DP_QSORT_ASC_DESC_FIRST
  if (!btor->dp_cmp_inputs)
#endif
  {
    /* try different strategies and determine best */
    BtorNodePtrStack tmp_asc, tmp_desc;
    BTOR_INIT_STACK (tmp_asc);
    BTOR_INIT_STACK (tmp_desc);

    set_up_dual_and_collect (btor,
                             clone,
                             clone_root,
                             exp_map,
                             &inputs,
                             &tmp_desc,
                             btor_cmp_exp_by_id_qsort_desc);
    set_up_dual_and_collect (btor,
                             clone,
                             clone_root,
                             exp_map,
                             &inputs,
                             &tmp_asc,
                             btor_cmp_exp_by_id_qsort_asc);

    if (BTOR_COUNT_STACK (tmp_asc) < BTOR_COUNT_STACK (tmp_desc))
    {
      btor->dp_cmp_inputs = btor_cmp_exp_by_id_qsort_asc;
      for (i = 0; i < BTOR_COUNT_STACK (tmp_asc); i++)
        BTOR_PUSH_STACK (btor->mm, *top_applies, BTOR_PEEK_STACK (tmp_asc, i));
    }
    else
    {
      btor->dp_cmp_inputs = btor_cmp_exp_by_id_qsort_desc;
      for (i = 0; i < BTOR_COUNT_STACK (tmp_desc); i++)
        BTOR_PUSH_STACK (btor->mm, *top_applies, BTOR_PEEK_STACK (tmp_desc, i));
    }

    BTOR_RELEASE_STACK (btor->mm, tmp_asc);
    BTOR_RELEASE_STACK (btor->mm, tmp_desc);
  }
#if DP_QSORT_ASC_DESC_FIRST
  else
    set_up_dual_and_collect (btor,
                             clone,
                             clone_root,
                             exp_map,
                             &inputs,
                             top_applies,
                             btor->dp_cmp_inputs);
#endif
#endif

  BTOR_RELEASE_STACK (btor->mm, stack);
  BTOR_RELEASE_STACK (btor->mm, unmark_stack);
  BTOR_RELEASE_STACK (btor->mm, inputs);

  btor->time.search_init_apps += btor_time_stamp () - start;
}

static void
search_initial_applies_just (Btor *btor, BtorNodePtrStack *top_applies)
{
  assert (btor);
  assert (top_applies);
  assert (btor->unsynthesized_constraints->count == 0);
  assert (btor->embedded_constraints->count == 0);
  assert (check_id_table_aux_mark_unset_dbg (btor));

  int i;
  char *c, *c0, *c1;
  double start;
  BtorNode *cur;
  BtorHashTableIterator it;
  BtorNodePtrStack stack, unmark_stack;

  start = btor_time_stamp ();

  BTORLOG ("");
  BTORLOG ("*** search initial applies");

  BTOR_INIT_STACK (stack);
  BTOR_INIT_STACK (unmark_stack);

  btor_compute_scores (btor);

  init_node_hash_table_iterator (&it, btor->synthesized_constraints);
  queue_node_hash_table_iterator (&it, btor->assumptions);
  while (has_next_node_hash_table_iterator (&it))
  {
    cur = next_node_hash_table_iterator (&it);
    BTOR_PUSH_STACK (btor->mm, stack, cur);

    while (!BTOR_EMPTY_STACK (stack))
    {
      cur = BTOR_REAL_ADDR_NODE (BTOR_POP_STACK (stack));
      assert (!cur->parameterized);
      assert (!BTOR_IS_FUN_NODE (cur));
      if (cur->aux_mark) continue;
      cur->aux_mark = 1;
      BTOR_PUSH_STACK (btor->mm, unmark_stack, cur);

      if (BTOR_IS_APPLY_NODE (cur))
      {
        assert (BTOR_IS_SYNTH_NODE (cur));
        BTORLOG ("initial apply: %s", node2string (cur));
        BTOR_PUSH_STACK (btor->mm, *top_applies, cur);
        continue;
      }

      if (btor_get_exp_width (btor, cur) == 1)
      {
        switch (cur->kind)
        {
          case BTOR_AND_NODE:
            c  = bv_assignment_str_exp (btor, cur);
            c0 = bv_assignment_str_exp (btor, cur->e[0]);
            c1 = bv_assignment_str_exp (btor, cur->e[1]);

            if (c[0] == '1' || c[0] == 'x')  // and = 1
            {
              BTOR_PUSH_STACK (btor->mm, stack, cur->e[0]);
              BTOR_PUSH_STACK (btor->mm, stack, cur->e[1]);
            }
            else  // and = 0
            {
              assert (c[0] == '0');

              if (c0[0] == '0' && c1[0] == '0'
                  && btor->options.just_heuristic.val)
              {
                if (btor_compare_scores (btor, cur->e[0], cur->e[1]))
                  BTOR_PUSH_STACK (btor->mm, stack, cur->e[0]);
                else
                  BTOR_PUSH_STACK (btor->mm, stack, cur->e[1]);
              }
              else if (c0[0] == '0')
                BTOR_PUSH_STACK (btor->mm, stack, cur->e[0]);
              else if (c1[0] == '0')
                BTOR_PUSH_STACK (btor->mm, stack, cur->e[1]);
              else if (c0[0] == 'x' && c1[0] == '1')
                BTOR_PUSH_STACK (btor->mm, stack, cur->e[0]);
              else if (c0[0] == '1' && c1[0] == 'x')
                BTOR_PUSH_STACK (btor->mm, stack, cur->e[1]);
              else
              {
                assert (c0[0] == 'x');
                assert (c1[0] == 'x');
                BTOR_PUSH_STACK (btor->mm, stack, cur->e[0]);
                BTOR_PUSH_STACK (btor->mm, stack, cur->e[1]);
              }
            }
            btor_release_bv_assignment_str (btor, c);
            btor_release_bv_assignment_str (btor, c0);
            btor_release_bv_assignment_str (btor, c1);
            break;

#if 0
		  case BTOR_BCOND_NODE:
		    BTOR_PUSH_STACK (btor->mm, stack, cur->e[0]);
		    c = bv_assignment_str_exp (btor, cur->e[0]);
		    if (c[0] == '1')  // then
		      BTOR_PUSH_STACK (btor->mm, stack, cur->e[1]);
		    else if (c[0] == '0')
		      BTOR_PUSH_STACK (btor->mm, stack, cur->e[2]);
		    else                   // else
		      {
			BTOR_PUSH_STACK (btor->mm, stack, cur->e[1]);
			BTOR_PUSH_STACK (btor->mm, stack, cur->e[2]);
		      }
		    btor_release_bv_assignment_str (btor, c);
		    break;
#endif

          default: goto PUSH_CHILDREN;
        }
      }
      else
      {
      PUSH_CHILDREN:
        for (i = 0; i < cur->arity; i++)
          BTOR_PUSH_STACK (btor->mm, stack, cur->e[i]);
      }
    }
  }

  while (!BTOR_EMPTY_STACK (unmark_stack))
    BTOR_POP_STACK (unmark_stack)->aux_mark = 0;
  BTOR_RELEASE_STACK (btor->mm, unmark_stack);
  BTOR_RELEASE_STACK (btor->mm, stack);

  btor->time.search_init_apps += btor_time_stamp () - start;
}

/* Compares the assignments of two expressions. */
static int
compare_assignments (BtorNode *exp1, BtorNode *exp2)
{
  int return_val, val1, val2, i, len;
  Btor *btor;
  BtorAIGMgr *amgr;
  BtorAIGVec *av1, *av2;
  BtorAIG *aig1, *aig2;
  assert (exp1);
  assert (exp2);
  assert (!BTOR_IS_FUN_NODE (BTOR_REAL_ADDR_NODE (exp1)));
  assert (!BTOR_IS_FUN_NODE (BTOR_REAL_ADDR_NODE (exp2)));
  assert (BTOR_REAL_ADDR_NODE (exp1)->sort_id
          == BTOR_REAL_ADDR_NODE (exp2)->sort_id);
  assert (BTOR_IS_SYNTH_NODE (BTOR_REAL_ADDR_NODE (exp1)));
  assert (BTOR_IS_SYNTH_NODE (BTOR_REAL_ADDR_NODE (exp2)));
  btor = BTOR_REAL_ADDR_NODE (exp1)->btor;
  assert (btor);
  return_val = 0;
  amgr       = btor_get_aig_mgr_btor (btor);
  av1        = BTOR_REAL_ADDR_NODE (exp1)->av;
  av2        = BTOR_REAL_ADDR_NODE (exp2)->av;
  assert (av1->len == av2->len);
  len = av1->len;
  for (i = 0; i < len; i++)
  {
    aig1 = BTOR_COND_INVERT_AIG_NODE (exp1, av1->aigs[i]);
    aig2 = BTOR_COND_INVERT_AIG_NODE (exp2, av2->aigs[i]);

    val1 = btor_get_assignment_aig (amgr, aig1);
    assert (val1 == -1 || val1 == 1);

    val2 = btor_get_assignment_aig (amgr, aig2);
    assert (val2 == -1 || val2 == 1);

    if (val1 < val2)
    {
      return_val = -1;
      break;
    }

    if (val2 < val1)
    {
      return_val = 1;
      break;
    }
  }
  return return_val;
}

static int
compare_argument_assignments (BtorNode *e0, BtorNode *e1)
{
  assert (BTOR_IS_REGULAR_NODE (e0));
  assert (BTOR_IS_REGULAR_NODE (e1));
  assert (BTOR_IS_ARGS_NODE (e0));
  assert (BTOR_IS_ARGS_NODE (e1));

  int equal;
  char *avec0, *avec1;
  BtorNode *arg0, *arg1;
  Btor *btor;
  BtorArgsIterator it0, it1;
  btor = e0->btor;

  if (e0->sort_id != e1->sort_id) return 1;

  init_args_iterator (&it0, e0);
  init_args_iterator (&it1, e1);

  while (has_next_args_iterator (&it0))
  {
    assert (has_next_args_iterator (&it1));
    arg0 = next_args_iterator (&it0);
    arg1 = next_args_iterator (&it1);

    if (!BTOR_IS_SYNTH_NODE (BTOR_REAL_ADDR_NODE (arg0)))
      avec0 = btor_eval_exp (btor, arg0);
    else
      avec0 = bv_assignment_str_exp (btor, arg0);

    if (!BTOR_IS_SYNTH_NODE (BTOR_REAL_ADDR_NODE (arg1)))
      avec1 = btor_eval_exp (btor, arg1);
    else
      avec1 = bv_assignment_str_exp (btor, arg1);

    assert (avec0);
    assert (avec1);
    equal = strcmp (avec0, avec1) == 0;
    btor_freestr (btor->mm, (char *) avec0);
    btor_freestr (btor->mm, (char *) avec1);

    if (!equal) return 1;
  }

  return 0;
}

static unsigned int
hash_assignment_aux (BtorNode *exp)
{
  unsigned int hash;
  Btor *btor;
  BtorAIGVecMgr *avmgr;
  BtorNode *real_exp;
  BtorAIGVec *av;
  int invert_av;
  char *assignment;
  assert (exp);
  real_exp  = BTOR_REAL_ADDR_NODE (exp);
  btor      = real_exp->btor;
  avmgr     = btor->avmgr;
  av        = real_exp->av;
  invert_av = BTOR_IS_INVERTED_NODE (exp);
  if (invert_av) btor_invert_aigvec (avmgr, av);
  assignment = btor_assignment_aigvec (avmgr, av);
  hash       = btor_hash_str (assignment);
  btor_freestr (btor->mm, assignment);
  /* invert back if necessary */
  if (invert_av) btor_invert_aigvec (avmgr, av);
  return hash;
}

static unsigned int
hash_args (BtorNode *exp)
{
  assert (exp);
  assert (BTOR_IS_REGULAR_NODE (exp));
  assert (BTOR_IS_ARGS_NODE (exp));

  int invert_av;
  char *assignment;
  unsigned int hash;
  Btor *btor;
  BtorNode *arg;
  BtorAIGVecMgr *avmgr;
  BtorAIGVec *av;
  BtorArgsIterator it;

  btor  = exp->btor;
  avmgr = btor->avmgr;

  init_args_iterator (&it, exp);
  hash = 0;
  while (has_next_args_iterator (&it))
  {
    arg       = next_args_iterator (&it);
    invert_av = BTOR_IS_INVERTED_NODE (arg);
    av        = BTOR_REAL_ADDR_NODE (arg)->av;
    assert (av);
    if (invert_av) btor_invert_aigvec (avmgr, av);
    assignment = btor_assignment_aigvec (avmgr, av);
    hash += btor_hash_str (assignment);
    btor_freestr (btor->mm, assignment);
    if (invert_av) btor_invert_aigvec (avmgr, av);
  }
  return hash;
}

static unsigned int
hash_assignment (BtorNode *exp)
{
  if (BTOR_IS_ARGS_NODE (BTOR_REAL_ADDR_NODE (exp))) return hash_args (exp);
  return hash_assignment_aux (exp);
}

static int
lazy_synthesize_and_encode_var_exp (Btor *btor, BtorNode *var, int force_update)
{
  assert (btor);
  assert (var);
  assert (BTOR_IS_REGULAR_NODE (var));
  assert (BTOR_IS_BV_VAR_NODE (var));

  double start;
  int changed_assignments, update;
  BtorAIGVecMgr *avmgr = 0;

  if (!btor->options.lazy_synthesize.val) return 0;

  if (var->tseitin) return 0;

  start               = btor_time_stamp ();
  changed_assignments = 0;
  update              = 0;
  avmgr               = btor->avmgr;
  BTORLOG ("%s: %s", __FUNCTION__, node2string (var));

  /* synthesize and encode var */
  if (!BTOR_IS_SYNTH_NODE (var)) synthesize_exp (btor, var, 0);

  if (!var->tseitin)
  {
    update = 1;
    btor_aigvec_to_sat_tseitin (avmgr, var->av);
    var->tseitin = 1;
    BTORLOG ("  encode: %s", node2string (var));
  }

  /* update assignments if necessary */
  if (update && force_update)
    changed_assignments = update_sat_assignments (btor);

  // TODO: assignment should never change when encoding vars
  //	   (since unconstrained)
  if (changed_assignments) btor->stats.synthesis_inconsistency_var++;

  btor->time.enc_var += btor_time_stamp () - start;
  return changed_assignments;
}

/* synthesize and encode apply node and all of its arguments into SAT.
 * returns 0 if encoding changed current assignments.
 */
static int
lazy_synthesize_and_encode_apply_exp (Btor *btor,
                                      BtorNode *app,
                                      int force_update)
{
  assert (btor);
  assert (app);
  assert (BTOR_IS_REGULAR_NODE (app));
  assert (BTOR_IS_APPLY_NODE (app));
  assert (BTOR_IS_REGULAR_NODE (app->e[1]));
  assert (BTOR_IS_ARGS_NODE (app->e[1]));

  double start;
  int changed_assignments, update;
  BtorNode *arg;
  BtorAIGVecMgr *avmgr = 0;
  BtorArgsIterator it;

  if (app->lazy_tseitin) return 0;

  start               = btor_time_stamp ();
  changed_assignments = 0;
  update              = 0;
  avmgr               = btor->avmgr;
  BTORLOG ("%s: %s", __FUNCTION__, node2string (app));

  init_args_iterator (&it, app->e[1]);

  /* synthesize and encode apply node an all of its arguments */
  while (has_next_args_iterator (&it))
  {
    arg = next_args_iterator (&it);
    assert (!BTOR_IS_FUN_NODE (BTOR_REAL_ADDR_NODE (arg)));
    if (btor->options.lazy_synthesize.val
        && !BTOR_IS_SYNTH_NODE (BTOR_REAL_ADDR_NODE (arg)))
      synthesize_exp (btor, arg, 0);

    if (!BTOR_REAL_ADDR_NODE (arg)->tseitin)
    {
      update = 1;
      if (!btor->options.lazy_synthesize.val)
        synthesize_exp (btor, arg, 0);
      else
      {
        btor_aigvec_to_sat_tseitin (avmgr, BTOR_REAL_ADDR_NODE (arg)->av);
        BTOR_REAL_ADDR_NODE (arg)->tseitin = 1;
      }
      BTORLOG ("  encode: %s", node2string (arg));
    }
  }

  /* synthesize and encode apply expressions */
  if (btor->options.lazy_synthesize.val && !BTOR_IS_SYNTH_NODE (app))
    synthesize_exp (btor, app, 0);

  if (!app->tseitin)
  {
    update = 1;
    if (!btor->options.lazy_synthesize.val)
      synthesize_exp (btor, app, 0);
    else
    {
      btor_aigvec_to_sat_tseitin (avmgr, app->av);
      app->tseitin = 1;
    }
    BTORLOG ("  encode: %s", node2string (app));
  }

  app->lazy_tseitin = 1;

  /* update assignments if necessary */
  if (update && force_update)
    changed_assignments = update_sat_assignments (btor);

  if (changed_assignments) btor->stats.synthesis_inconsistency_apply++;

  btor->time.enc_app += btor_time_stamp () - start;
  return changed_assignments;
}

static int
lazy_synthesize_and_encode_lambda_exp (Btor *btor,
                                       BtorNode *lambda_exp,
                                       int force_update)
{
  assert (btor);
  assert (lambda_exp);
  assert (BTOR_IS_REGULAR_NODE (lambda_exp));
  assert (BTOR_IS_LAMBDA_NODE (lambda_exp));
  assert (check_id_table_mark_unset_dbg (btor));

  double start;
  int changed_assignments, update, i;
  BtorNodePtrStack work_stack, unmark_stack;
  BtorNode *cur;
  BtorMemMgr *mm;
  BtorAIGVecMgr *avmgr;

  if (!btor->options.lazy_synthesize.val)
  {
    /* already synthesized and encoded */
    return 0;
  }

  // TODO: remove lazy_tseitin
  if (lambda_exp->lazy_tseitin) return 0;

  start               = btor_time_stamp ();
  mm                  = btor->mm;
  avmgr               = btor->avmgr;
  changed_assignments = 0;
  update              = 0;

  BTOR_INIT_STACK (work_stack);
  BTOR_INIT_STACK (unmark_stack);

  BTORLOG ("%s: %s", __FUNCTION__, node2string (lambda_exp));

  cur = BTOR_REAL_ADDR_NODE (BTOR_LAMBDA_GET_BODY (lambda_exp));
  BTOR_PUSH_STACK (mm, work_stack, cur);

  while (!BTOR_EMPTY_STACK (work_stack))
  {
    cur = BTOR_POP_STACK (work_stack);
    assert (cur);
    assert (BTOR_IS_REGULAR_NODE (cur));

    if (cur->tseitin || cur->mark) continue;

    /* do not encode expressions that are not in the scope of 'lambda_exp' */
    if (BTOR_IS_FUN_NODE (cur) && !cur->parameterized) continue;

    cur->mark = 1;
    BTOR_PUSH_STACK (mm, unmark_stack, cur);

    if (!BTOR_IS_ARGS_NODE (cur) && !BTOR_IS_LAMBDA_NODE (cur)
        && !cur->parameterized)
    {
      if (!BTOR_IS_SYNTH_NODE (cur)) synthesize_exp (btor, cur, 0);
      assert (BTOR_IS_SYNTH_NODE (cur));
      assert (!cur->tseitin);
      BTORLOG ("  encode: %s", node2string (cur));
      update = 1;
      btor_aigvec_to_sat_tseitin (avmgr, cur->av);
      cur->tseitin = 1;
    }

    for (i = 0; i < cur->arity; i++)
      BTOR_PUSH_STACK (mm, work_stack, BTOR_REAL_ADDR_NODE (cur->e[i]));
  }
  BTOR_RELEASE_STACK (mm, work_stack);

  while (!BTOR_EMPTY_STACK (unmark_stack))
  {
    cur = BTOR_POP_STACK (unmark_stack);
    assert (cur->mark);
    cur->mark = 0;
  }
  BTOR_RELEASE_STACK (mm, unmark_stack);

  /* set tseitin flag of lambda expression to indicate that it has been
   * lazily synthesized already */
  lambda_exp->tseitin      = 1;
  lambda_exp->lazy_tseitin = 1;

  if (update && force_update)
    changed_assignments = update_sat_assignments (btor);

  if (changed_assignments) btor->stats.synthesis_inconsistency_lambda++;

  btor->time.enc_lambda += btor_time_stamp () - start;
  return changed_assignments;
}

static void
collect_premisses (Btor *btor,
                   BtorNode *from,
                   BtorNode *to,
                   BtorNode *args,
                   BtorPtrHashTable *bconds_sel1,
                   BtorPtrHashTable *bconds_sel2)
{
  assert (btor);
  assert (from);
  assert (to);
  assert (bconds_sel1);
  assert (bconds_sel2);
  assert (BTOR_IS_REGULAR_NODE (from));
  assert (BTOR_IS_REGULAR_NODE (args));
  assert (BTOR_IS_ARGS_NODE (args));
  assert (BTOR_IS_REGULAR_NODE (to));

  BTORLOG ("%s: %s, %s, %s",
           __FUNCTION__,
           node2string (from),
           node2string (to),
           node2string (args));

#ifndef NDEBUG
  int found = 0;
#endif
  int i;
  BtorMemMgr *mm;
  BtorNode *fun, *result, *cond, *param, *arg;
  BtorPtrHashTable *cond_sel1, *cond_sel2, *c, *r;
  BtorParamCacheTuple *t;
  BtorHashTableIterator it;
  BtorParameterizedIterator pit;

  mm = btor->mm;
  cond_sel1 =
      btor_new_ptr_hash_table (mm,
                               (BtorHashPtr) btor_hash_param_cache_tuple,
                               (BtorCmpPtr) btor_compare_param_cache_tuple);
  cond_sel2 =
      btor_new_ptr_hash_table (mm,
                               (BtorHashPtr) btor_hash_param_cache_tuple,
                               (BtorCmpPtr) btor_compare_param_cache_tuple);

  /* follow propagation path and collect all conditions that have been
   * evaluated during propagation */
  if (BTOR_IS_APPLY_NODE (from))
  {
    assert (BTOR_IS_REGULAR_NODE (to));
    assert (BTOR_IS_FUN_NODE (to));

    fun = from->e[0];

    for (;;)
    {
      assert (BTOR_IS_REGULAR_NODE (fun));
      assert (BTOR_IS_FUN_NODE (fun));

      if (fun == to)
      {
#ifndef NDEBUG
        found = 1;
#endif
        break;
      }

      btor_assign_args (btor, fun, args);
      result =
          btor_beta_reduce_partial_collect (btor, fun, cond_sel1, cond_sel2);
      btor_unassign_params (btor, fun);

      result = BTOR_REAL_ADDR_NODE (result);
      assert (BTOR_IS_APPLY_NODE (result));
      assert (result->e[1] == args);

      fun = result->e[0];
      btor_release_exp (btor, result);
    }
  }
  else
  {
    assert (BTOR_IS_LAMBDA_NODE (from));
    fun = from;

    btor_assign_args (btor, fun, args);
    result = btor_beta_reduce_partial_collect (btor, fun, cond_sel1, cond_sel2);
    btor_unassign_params (btor, fun);

    result = BTOR_REAL_ADDR_NODE (result);
    assert (result == to);
#ifndef NDEBUG
    found = 1;
#endif
    btor_release_exp (btor, result);
  }

  assert (found);

  /* collected conditions are parameterized, we have to instantiate them with
   * the resp. arguments */
  for (c = cond_sel1, r = bconds_sel1; c && r;
       c = (c == cond_sel1) ? cond_sel2 : 0,
      r  = (r == bconds_sel1) ? bconds_sel2 : 0)
  {
    init_hash_table_iterator (&it, c);
    while (has_next_hash_table_iterator (&it))
    {
      assert (it.bucket->data.asPtr);
      cond = (BtorNode *) it.bucket->data.asPtr;
      assert (cond);
      t = (BtorParamCacheTuple *) next_node_hash_table_iterator (&it);
      assert (t);

      if (BTOR_REAL_ADDR_NODE (cond)->parameterized)
      {
        i = 0;
        init_parameterized_iterator (btor, &pit, BTOR_REAL_ADDR_NODE (cond));
        assert (pit.num_params == t->num_args);
        assert (has_next_parameterized_iterator (&pit));
        while (has_next_parameterized_iterator (&pit))
        {
          param = next_parameterized_iterator (&pit);
          assert (param);
          assert (i < t->num_args);
          arg = t->args[i++];
          assert (arg);
          btor_assign_param (
              btor, (BtorNode *) BTOR_PARAM_GET_LAMBDA_NODE (param), arg);
        }

        result = btor_beta_reduce_bounded (btor, cond, 1);
        BTORLOG ("collected %s: %s, result: %s",
                 (c == cond_sel1) ? "sel1" : "sel2",
                 node2string (cond),
                 node2string (result));

        init_parameterized_iterator (btor, &pit, BTOR_REAL_ADDR_NODE (cond));
        while (has_next_parameterized_iterator (&pit))
        {
          param = next_parameterized_iterator (&pit);
          btor_unassign_params (
              btor, (BtorNode *) BTOR_PARAM_GET_LAMBDA_NODE (param));
        }
      }
      else
      {
        result = btor_copy_exp (btor, cond);
      }

      if (!btor_find_in_ptr_hash_table (r, result))
        btor_insert_in_ptr_hash_table (r, result);
      else
        btor_release_exp (btor, result);

      btor_delete_param_cache_tuple (btor, t);
    }
  }

  btor_delete_ptr_hash_table (cond_sel1);
  btor_delete_ptr_hash_table (cond_sel2);
}

static void
add_symbolic_lemma (Btor *btor,
                    BtorPtrHashTable *bconds_sel1,
                    BtorPtrHashTable *bconds_sel2,
                    BtorNode *a,
                    BtorNode *b,
                    BtorNode *args0,
                    BtorNode *args1)
{
  assert (btor);
  assert (bconds_sel1);
  assert (bconds_sel2);
  assert (a);
  assert (b);
  assert (BTOR_IS_REGULAR_NODE (a));
  assert (BTOR_IS_APPLY_NODE (a));
  assert (BTOR_IS_REGULAR_NODE (args0));
  assert (BTOR_IS_ARGS_NODE (args0));
  assert (!args1 || BTOR_IS_REGULAR_NODE (b));
  assert (!args1 || BTOR_IS_APPLY_NODE (b));
  assert (!args1 || BTOR_IS_REGULAR_NODE (args1));
  assert (!args1 || BTOR_IS_ARGS_NODE (args1));
  assert (!a->parameterized);
  assert (!BTOR_REAL_ADDR_NODE (b)->parameterized);
  assert (BTOR_IS_SYNTH_NODE (a));

  int lemma_size = 0;
  BtorNode *cond, *eq, *and, *arg0, *arg1;
  BtorNode *premise = 0, *conclusion = 0, *lemma;
  BtorArgsIterator it0, it1;
  BtorHashTableIterator it;

  /* function congruence axiom conflict:
   *   apply arguments: a_0,...,a_n, b_0,...,b_n
   *   encode premisses: \forall i <= n . /\ a_i = b_i */
  if (args1)
  {
    assert (BTOR_IS_SYNTH_NODE (b));
    assert (args0->sort_id == args1->sort_id);

    init_args_iterator (&it0, args0);
    init_args_iterator (&it1, args1);

    while (has_next_args_iterator (&it0))
    {
      assert (has_next_args_iterator (&it1));
      arg0 = next_args_iterator (&it0);
      arg1 = next_args_iterator (&it1);
      eq   = btor_eq_exp (btor, arg0, arg1);
      if (premise)
      {
        and = btor_and_exp (btor, premise, eq);
        btor_release_exp (btor, premise);
        btor_release_exp (btor, eq);
        premise = and;
      }
      else
        premise = eq;

      lemma_size += 1;
    }
  }
  /* else beta reduction conflict */

  /* encode conclusion a = b */
  conclusion = btor_eq_exp (btor, a, b);

  lemma_size += 1; /* a == b */
  lemma_size += bconds_sel1->count;
  lemma_size += bconds_sel2->count;

  btor->stats.lemmas_size_sum += lemma_size;
  if (lemma_size >= BTOR_SIZE_STACK (btor->stats.lemmas_size))
    BTOR_FIT_STACK (btor->mm, btor->stats.lemmas_size, lemma_size);
  btor->stats.lemmas_size.start[lemma_size] += 1;

  /* premisses bv conditions:
   *   true conditions: c_0, ..., c_k
   *   encode premisses: \forall i <= k. /\ c_i */
  init_node_hash_table_iterator (&it, bconds_sel1);
  while (has_next_node_hash_table_iterator (&it))
  {
    cond = next_node_hash_table_iterator (&it);
    BTORLOG ("  cond: %s", node2string (cond));
    assert (btor_get_exp_width (btor, cond) == 1);
    assert (!BTOR_REAL_ADDR_NODE (cond)->parameterized);
    if (premise)
    {
      and = btor_and_exp (btor, premise, cond);
      btor_release_exp (btor, premise);
      premise = and;
    }
    else
      premise = btor_copy_exp (btor, cond);
    btor_release_exp (btor, cond);
  }

  /* premisses bv conditions:
   *   false conditions: c_0, ..., c_l
   *   encode premisses: \forall i <= l. /\ \not c_i */
  init_node_hash_table_iterator (&it, bconds_sel2);
  while (has_next_node_hash_table_iterator (&it))
  {
    cond = next_node_hash_table_iterator (&it);
    BTORLOG ("  cond: %s", node2string (cond));
    assert (btor_get_exp_width (btor, cond) == 1);
    assert (!BTOR_REAL_ADDR_NODE (cond)->parameterized);
    if (premise)
    {
      and = btor_and_exp (btor, premise, BTOR_INVERT_NODE (cond));
      btor_release_exp (btor, premise);
      premise = and;
    }
    else
      premise = btor_copy_exp (btor, BTOR_INVERT_NODE (cond));
    btor_release_exp (btor, cond);
  }

  assert (conclusion);
  if (premise)
  {
    lemma = btor_implies_exp (btor, premise, conclusion);
    btor_release_exp (btor, premise);
  }
  else
    lemma = btor_copy_exp (btor, conclusion);

  /* delaying lemmas may in some cases produce the same lemmas with different *
   * conflicts */
  if (!btor_find_in_ptr_hash_table (btor->lemmas, lemma))
  {
    btor_insert_in_ptr_hash_table (btor->lemmas, btor_copy_exp (btor, lemma));
    BTOR_PUSH_STACK (btor->mm, btor->cur_lemmas, lemma);
    btor->stats.lod_refinements++;
  }
  btor_release_exp (btor, lemma);
  btor_release_exp (btor, conclusion);
}

static void
add_lemma (Btor *btor, BtorNode *fun, BtorNode *app0, BtorNode *app1)
{
  assert (btor);
  assert (fun);
  assert (app0);
  assert (BTOR_IS_REGULAR_NODE (fun));
  assert (BTOR_IS_FUN_NODE (fun));
  assert (!fun->parameterized);
  assert (BTOR_IS_REGULAR_NODE (app0));
  assert (BTOR_IS_APPLY_NODE (app0));
  assert (!app1 || BTOR_IS_REGULAR_NODE (app1));
  assert (!app1 || BTOR_IS_APPLY_NODE (app1));

  double start;
  int rwl = -1;
#ifndef NDEBUG
  int evalerr;
#endif
  BtorPtrHashTable *bconds_sel1, *bconds_sel2;
  BtorNode *args, *value, *exp;
  BtorMemMgr *mm;

  mm    = btor->mm;
  start = btor_time_stamp ();

  /* collect intermediate conditions of bit vector conditionals */
  bconds_sel1 = btor_new_ptr_hash_table (mm,
                                         (BtorHashPtr) btor_hash_exp_by_id,
                                         (BtorCmpPtr) btor_compare_exp_by_id);
  bconds_sel2 = btor_new_ptr_hash_table (mm,
                                         (BtorHashPtr) btor_hash_exp_by_id,
                                         (BtorCmpPtr) btor_compare_exp_by_id);

  // TODO: right now we have to build lemmas with rwl 1 with the current
  //	   dual propagation implementation, since cloning the lemma needs to
  //	   produce the same expressions
  if (btor->options.dual_prop.val && btor->options.rewrite_level.val > 1)
  {
    rwl                             = btor->options.rewrite_level.val;
    btor->options.rewrite_level.val = 1;
  }

  /* function congruence axiom conflict */
  if (app1)
  {
    for (exp = app0; exp; exp = exp == app0 ? app1 : 0)
    {
      assert (exp);
      assert (BTOR_IS_APPLY_NODE (exp));
      args = exp->e[1];
      /* path from exp to conflicting fun */
      collect_premisses (btor, exp, fun, args, bconds_sel1, bconds_sel2);
    }
    add_symbolic_lemma (
        btor, bconds_sel1, bconds_sel2, app0, app1, app0->e[1], app1->e[1]);
  }
  /* beta reduction conflict */
  else
  {
    args = app0->e[1];
    btor_assign_args (btor, fun, args);
#ifndef NDEBUG
    value = btor_beta_reduce_partial (btor, fun, &evalerr, 0, 0);
//      assert (!evalerr);
#else
    value = btor_beta_reduce_partial (btor, fun, 0, 0, 0);
#endif
    btor_unassign_params (btor, fun);
    assert (!BTOR_IS_LAMBDA_NODE (BTOR_REAL_ADDR_NODE (value)));

    /* path from app0 to conflicting fun */
    collect_premisses (btor, app0, fun, args, bconds_sel1, bconds_sel2);

    /* path from conflicting fun to value */
    collect_premisses (
        btor, fun, BTOR_REAL_ADDR_NODE (value), args, bconds_sel1, bconds_sel2);

    add_symbolic_lemma (
        btor, bconds_sel1, bconds_sel2, app0, value, app0->e[1], 0);
    btor_release_exp (btor, value);
  }

  btor_delete_ptr_hash_table (bconds_sel1);
  btor_delete_ptr_hash_table (bconds_sel2);
  btor->time.lemma_gen += btor_time_stamp () - start;

  if (rwl >= 0) btor->options.rewrite_level.val = rwl;
}

static void
find_not_encoded_applies_vars (Btor *btor,
                               BtorNode *exp,
                               BtorNodePtrStack *param_apps)
{
  assert (btor);
  assert (exp);
  assert (param_apps);
  assert (check_id_table_mark_unset_dbg (btor));

  int i;
  double start;
  BtorNode *cur;
  BtorNodePtrStack visit, unmark;

  start = btor_time_stamp ();
  BTOR_INIT_STACK (visit);
  BTOR_INIT_STACK (unmark);
  BTOR_PUSH_STACK (btor->mm, visit, exp);

  do
  {
    cur = BTOR_REAL_ADDR_NODE (BTOR_POP_STACK (visit));

    if (cur->mark || cur->tseitin || BTOR_IS_FUN_NODE (cur)) continue;

    cur->mark = 1;
    BTOR_PUSH_STACK (btor->mm, unmark, cur);

    if (!cur->tseitin
        && (BTOR_IS_APPLY_NODE (cur) || BTOR_IS_BV_VAR_NODE (cur)))
    {
      BTOR_PUSH_STACK (btor->mm, *param_apps, cur);
    }

    for (i = 0; i < cur->arity; i++)
      BTOR_PUSH_STACK (btor->mm, visit, cur->e[i]);
  } while (!BTOR_EMPTY_STACK (visit));

  BTOR_RELEASE_STACK (btor->mm, visit);

  while (!BTOR_EMPTY_STACK (unmark))
  {
    cur = BTOR_POP_STACK (unmark);
    assert (BTOR_IS_REGULAR_NODE (cur));
    assert (cur->mark);
    cur->mark = 0;
  }
  BTOR_RELEASE_STACK (btor->mm, unmark);
  btor->time.find_nenc_app += btor_time_stamp () - start;
}

static void
insert_synth_app_lambda (Btor *btor, BtorLambdaNode *lambda, BtorNode *app)
{
  assert (btor);
  assert (lambda);
  assert (app);
  assert (BTOR_IS_REGULAR_NODE (app));
  assert (BTOR_IS_APPLY_NODE (app));

  if (!lambda->synth_apps)
  {
    lambda->synth_apps =
        btor_new_ptr_hash_table (btor->mm,
                                 (BtorHashPtr) btor_hash_exp_by_id,
                                 (BtorCmpPtr) btor_compare_exp_by_id);
  }

  if (!btor_find_in_ptr_hash_table (lambda->synth_apps, app))
  {
    /* must be considered for consistency checking */
    app->vread = 1;
    btor->stats.lambda_synth_apps++;
    btor_insert_in_ptr_hash_table (lambda->synth_apps,
                                   btor_copy_exp (btor, app));
  }
}

static int
encode_applies_vars (Btor *btor,
                     BtorLambdaNode *lambda,
                     BtorNodePtrStack *param_apps)
{
  assert (btor);
  assert (lambda);
  assert (param_apps);
  assert (BTOR_IS_REGULAR_NODE (lambda));

  int i, assignments_changed = 0, res = 0;
  BtorNode *cur;
  BtorNodePtrStack stack;

  stack = *param_apps;

  if (BTOR_EMPTY_STACK (stack)) return assignments_changed;

  if (!lambda->synth_apps)
  {
    lambda->synth_apps =
        btor_new_ptr_hash_table (btor->mm,
                                 (BtorHashPtr) btor_hash_exp_by_id,
                                 (BtorCmpPtr) btor_compare_exp_by_id);
  }

  for (i = 0; i < BTOR_COUNT_STACK (stack); i++)
  {
    cur = BTOR_PEEK_STACK (stack, i);
    assert (BTOR_IS_REGULAR_NODE (cur));
    assert (BTOR_IS_APPLY_NODE (cur) || BTOR_IS_BV_VAR_NODE (cur));

    if (BTOR_IS_BV_VAR_NODE (cur))
    {
      if (!cur->tseitin)
        res = lazy_synthesize_and_encode_var_exp (btor, cur, 1);
    }
    else
    {
      assert (BTOR_IS_APPLY_NODE (cur));
      insert_synth_app_lambda (btor, lambda, cur);

      if (!cur->tseitin)
        res = lazy_synthesize_and_encode_apply_exp (btor, cur, 1);
    }

    if (res) assignments_changed = 1;
  }

  return assignments_changed;
}

static void
push_applies_for_propagation (Btor *btor,
                              BtorNode *exp,
                              BtorLambdaNode *lambda,
                              BtorNodePtrStack *prop_stack,
                              BtorIntHashTable *apply_search_cache)
{
  assert (btor);
  assert (exp);
  assert (prop_stack);
  assert (check_id_table_mark_unset_dbg (btor));

  int i;
  double start;
  BtorNode *cur;
  BtorNodePtrStack visit, unmark, applies;

  start = btor_time_stamp ();
  BTOR_INIT_STACK (visit);
  BTOR_INIT_STACK (unmark);
  BTOR_INIT_STACK (applies);
  BTOR_PUSH_STACK (btor->mm, visit, exp);

  do
  {
    cur = BTOR_REAL_ADDR_NODE (BTOR_POP_STACK (visit));
    assert (!cur->parameterized);
    assert (!BTOR_IS_FUN_NODE (cur));

    if (cur->mark || !cur->apply_below
        || btor_contains_int_hash_table (apply_search_cache, cur->id))
      continue;

    cur->mark = 1;
    BTOR_PUSH_STACK (btor->mm, unmark, cur);
    btor_add_int_hash_table (apply_search_cache, cur->id);

    if (BTOR_IS_APPLY_NODE (cur))
    {
      BTOR_PUSH_STACK (btor->mm, applies, cur);
      continue;
    }

    for (i = 0; i < cur->arity; i++)
      BTOR_PUSH_STACK (btor->mm, visit, cur->e[i]);
  } while (!BTOR_EMPTY_STACK (visit));
  BTOR_RELEASE_STACK (btor->mm, visit);

  for (i = 0; i < BTOR_COUNT_STACK (applies); i++)
  {
    cur = BTOR_PEEK_STACK (applies, i);
    if (lambda && !cur->reachable && !cur->vread && !cur->propagated)
      insert_synth_app_lambda (btor, lambda, cur);
    BTOR_PUSH_STACK (btor->mm, *prop_stack, cur);
    BTOR_PUSH_STACK (btor->mm, *prop_stack, cur->e[0]);
  }

  while (!BTOR_EMPTY_STACK (unmark))
  {
    cur = BTOR_POP_STACK (unmark);
    assert (BTOR_IS_REGULAR_NODE (cur));
    assert (cur->mark);
    cur->mark = 0;
  }
  BTOR_RELEASE_STACK (btor->mm, unmark);
  BTOR_RELEASE_STACK (btor->mm, applies);
  btor->time.find_prop_app += btor_time_stamp () - start;
}

static void
push_applies_from_conds_for_propagation (Btor *btor,
                                         BtorPtrHashTable *conds,
                                         BtorNodePtrStack *prop_stack,
                                         BtorIntHashTable *apply_search_cache)
{
  assert (btor);
  assert (conds);
  assert (prop_stack);

  BtorNode *cond;
  BtorHashTableIterator it;

  init_node_hash_table_iterator (&it, conds);
  while (has_next_node_hash_table_iterator (&it))
  {
    cond = next_node_hash_table_iterator (&it);
    push_applies_for_propagation (
        btor, cond, 0, prop_stack, apply_search_cache);
    btor_remove_from_ptr_hash_table (conds, cond, 0, 0);
    btor_release_exp (btor, cond);
  }
}

static int
propagate (Btor *btor,
           BtorNodePtrStack *prop_stack,
           BtorPtrHashTable *cleanup_table,
           BtorIntHashTable *apply_search_cache)
{
  assert (btor);
  assert (prop_stack);
  assert (cleanup_table);
  assert (apply_search_cache);
  // TODO: extensionality for write lambdas
  assert (btor->ops[BTOR_FEQ_NODE].cur == 0);

#ifndef NDEBUG
  int num_restarts;
#endif
  int i, values_equal, args_equal, evalerr, assignments_changed;
  char *fun_value_assignment, *app_assignment;
  BtorMemMgr *mm;
  BtorLambdaNode *lambda;
  BtorNode *fun, *app, *args, *fun_value, *param_app;
  BtorNode *hashed_app, *prev_fun_value;
  BtorPtrHashBucket *b;
  BtorNodePtrStack param_apps;
  BtorHashTableIterator it;
  BtorPtrHashTable *to_prop;
  BtorPtrHashTable *conds;

  mm                  = btor->mm;
  assignments_changed = 0;
  BTOR_INIT_STACK (param_apps);
  to_prop = btor_new_ptr_hash_table (mm,
                                     (BtorHashPtr) btor_hash_exp_by_id,
                                     (BtorCmpPtr) btor_compare_exp_by_id);
  conds   = btor_new_ptr_hash_table (mm,
                                   (BtorHashPtr) btor_hash_exp_by_id,
                                   (BtorCmpPtr) btor_compare_exp_by_id);

  BTORLOG ("");
  BTORLOG ("*** %s", __FUNCTION__);
  while (!BTOR_EMPTY_STACK (*prop_stack))
  {
    fun = BTOR_POP_STACK (*prop_stack);
    assert (BTOR_IS_REGULAR_NODE (fun));
    assert (BTOR_IS_FUN_NODE (fun));
    assert (!fun->simplified);
    assert (!BTOR_EMPTY_STACK (*prop_stack));
    app = BTOR_POP_STACK (*prop_stack);
    assert (BTOR_IS_REGULAR_NODE (app));
    assert (BTOR_IS_APPLY_NODE (app));
    assert (app->refs - app->ext_refs > 0);

    if (app->propagated) continue;

    app->propagated = 1;
    if (!btor_find_in_ptr_hash_table (cleanup_table, app))
      btor_insert_in_ptr_hash_table (cleanup_table, app);
    btor->stats.propagations++;

    BTORLOG ("propagate");
    BTORLOG ("  app: %s", node2string (app));
    BTORLOG ("  fun: %s", node2string (fun));

    assignments_changed = lazy_synthesize_and_encode_apply_exp (btor, app, 1);

    push_applies_for_propagation (
        btor, app->e[1], 0, prop_stack, apply_search_cache);

    if (assignments_changed) break;

    args = app->e[1];
    assert (BTOR_IS_REGULAR_NODE (args));
    assert (BTOR_IS_ARGS_NODE (args));

    if (!fun->rho)
    {
      fun->rho =
          btor_new_ptr_hash_table (mm,
                                   (BtorHashPtr) hash_assignment,
                                   (BtorCmpPtr) compare_argument_assignments);
      if (!btor_find_in_ptr_hash_table (cleanup_table, fun))
        btor_insert_in_ptr_hash_table (cleanup_table, fun);
    }
    else
    {
      b = btor_find_in_ptr_hash_table (fun->rho, args);
      if (b)
      {
        hashed_app = (BtorNode *) b->data.asPtr;
        assert (BTOR_IS_REGULAR_NODE (hashed_app));
        assert (BTOR_IS_APPLY_NODE (hashed_app));

        /* function congruence conflict */
        if (compare_assignments (hashed_app, app) != 0)
        {
          BTORLOG ("\e[1;31m");
          BTORLOG ("FC conflict at: %s", node2string (fun));
          BTORLOG ("add_lemma:");
          BTORLOG ("  fun: %s", node2string (fun));
          BTORLOG ("  app1: %s", node2string (hashed_app));
          BTORLOG ("  app2: %s", node2string (app));
          BTORLOG ("\e[0;39m");
          btor->stats.function_congruence_conflicts++;
          add_lemma (btor, fun, hashed_app, app);
          /* stop at first conflict */
          if (!btor->options.eager_lemmas.val) break;
        }
        continue;
      }
    }
    assert (fun->rho);
    assert (!btor_find_in_ptr_hash_table (fun->rho, args));
    btor_insert_in_ptr_hash_table (fun->rho, args)->data.asPtr = app;
    BTORLOG ("  save app: %s (%s)", node2string (args), node2string (app));

    /* skip array vars/uf */
    if (BTOR_IS_UF_NODE (fun))
    {
      push_applies_for_propagation (
          btor, app, 0, prop_stack, apply_search_cache);
      continue;
    }
    assert (BTOR_IS_LAMBDA_NODE (fun));

    lambda = (BtorLambdaNode *) fun;

    assignments_changed = lazy_synthesize_and_encode_lambda_exp (btor, fun, 1);
    if (assignments_changed) break;

#ifndef NDEBUG
    num_restarts = 0;
#endif
    prev_fun_value = 0;
  PROPAGATE_BETA_REDUCE_PARTIAL:
    btor_assign_args (btor, fun, args);
    assert (to_prop->count == 0);
    fun_value = btor_beta_reduce_partial (btor, fun, &evalerr, to_prop, conds);
    assert (!BTOR_IS_LAMBDA_NODE (BTOR_REAL_ADDR_NODE (fun_value)));
    btor_unassign_params (btor, fun);

    /* push applies onto the propagation stack that are necessary to derive
     * 'fun_value' */
    // TODO: applies on to_prop need to be more accurate...
    //       too many synthesized lambda applies!!!
    if (to_prop->count > 0)
    {
      init_node_hash_table_iterator (&it, to_prop);
      while (has_next_node_hash_table_iterator (&it))
      {
        param_app = next_node_hash_table_iterator (&it);
        assert (BTOR_IS_REGULAR_NODE (param_app));
        assert (BTOR_IS_APPLY_NODE (param_app));
        if (param_app != fun_value)
        {
          insert_synth_app_lambda (btor, lambda, param_app);
          assert (param_app->reachable || param_app->vread);
          assert (param_app->refs - param_app->ext_refs > 1);
          if (!param_app->propagated && !param_app->reachable)
          {
            BTOR_PUSH_STACK (mm, *prop_stack, param_app);
            BTOR_PUSH_STACK (mm, *prop_stack, param_app->e[0]);
          }
        }
        btor_remove_from_ptr_hash_table (to_prop, param_app, 0, 0);
        btor_release_exp (btor, param_app);
      }
    }
    assert (to_prop->count == 0);

    /* 'prev_fun_value' is set if we already restarted beta reduction. if the
     * result does not differ from the previous one, we are safe to
     * continue with consistency checking. */
    if (fun_value == prev_fun_value)
    {
      assert (prev_fun_value);
      evalerr = 0;
      btor_release_exp (btor, prev_fun_value);
      prev_fun_value = 0;
    }

    if (!BTOR_REAL_ADDR_NODE (fun_value)->tseitin)
    {
      args_equal = 0;
      // TODO: how can we still propagate negated applies down?
      if (!BTOR_IS_INVERTED_NODE (fun_value) && BTOR_IS_APPLY_NODE (fun_value))
        args_equal = fun_value->e[1] == args;

      if (!args_equal)
      {
        BTOR_INIT_STACK (param_apps);
        find_not_encoded_applies_vars (btor, fun_value, &param_apps);

        assignments_changed = encode_applies_vars (btor, lambda, &param_apps);

        if (assignments_changed)
        {
          btor_release_exp (btor, fun_value);
          BTOR_RELEASE_STACK (mm, param_apps);
          if (prev_fun_value) btor_release_exp (btor, prev_fun_value);
          break;
        }

        /* we have to ensure the consistency of the freshly encoded
         * function applications, hence we need to propagate them. */
        for (i = 0; i < BTOR_COUNT_STACK (param_apps); i++)
        {
          param_app = BTOR_PEEK_STACK (param_apps, i);
          assert (BTOR_IS_REGULAR_NODE (param_app));
          assert (BTOR_IS_APPLY_NODE (param_app)
                  || BTOR_IS_BV_VAR_NODE (param_app));

          if (!BTOR_IS_APPLY_NODE (param_app)) continue;

          BTOR_PUSH_STACK (mm, *prop_stack, param_app);
          BTOR_PUSH_STACK (mm, *prop_stack, param_app->e[0]);
        }

        BTOR_RELEASE_STACK (mm, param_apps);

        /* if not all bvcond in 'fun_value' could be evaluated, there are
         * still some inputs (vars, applies) that are not encoded.
         * we encode all inputs required for evaluating the bvconds in
         * 'fun_value' and restart beta reduction. however, it might be
         * still the case that beta reduction yields fresh applies (not
         * encoded) and we have to restart again. we have to ensure that
         * successive beta reduction calls yield the same result as
         * otherwise it may produce different results for beta reduction.
         */
        if (evalerr)
        {
          if (prev_fun_value) btor_release_exp (btor, prev_fun_value);
          prev_fun_value = fun_value;
          btor->stats.partial_beta_reduction_restarts++;
          // TODO: stats for max. restarts
          // TODO: if we reach a certain limit should we just continue
          //       without encoding everything? if we do so, we need
          //       means to reproduce the propagation paths.
#ifndef NDEBUG
          num_restarts++;
          assert (num_restarts < 8);
#endif
          BTORLOG ("restart partial beta reduction");
          goto PROPAGATE_BETA_REDUCE_PARTIAL;
        }
      }

      assert (!evalerr);

      /* NOTE: this is a special case
       * 'fun_value' is a function application and is not encoded.
       * the value of 'fun_value' must be the same as 'app'.
       * if 'fun_value' and 'app' have the same number of arguments and
       * the arguments have the same value, we can propagate 'app'
       * instead of 'fun_value'. in this case, we do not have to
       * additionally encode 'fun_value', but we can use 'app' instead,
       * which has the same properties as 'fun_value'. further, we do not
       * have to encode every intermediate function application we
       * encounter while propagating 'app'. */
      if (args_equal)
      {
        assert (BTOR_IS_APPLY_NODE (BTOR_REAL_ADDR_NODE (fun_value)));
        BTOR_PUSH_STACK (mm, *prop_stack, app);
        BTOR_PUSH_STACK (
            mm, *prop_stack, BTOR_REAL_ADDR_NODE (fun_value)->e[0]);
        btor->stats.propagations_down++;
        app->propagated = 0;
        BTORLOG ("  propagate down: %s", node2string (app));
        push_applies_from_conds_for_propagation (
            btor, conds, prop_stack, apply_search_cache);
      }
      else
      {
        /* compute assignment of 'fun_value' and compare it to the
         * assignment of 'app'. */
        app_assignment       = bv_assignment_str_exp (btor, app);
        fun_value_assignment = btor_eval_exp (btor, fun_value);
        assert (fun_value_assignment);
        values_equal = strcmp (app_assignment, fun_value_assignment) == 0;
        btor_freestr (mm, fun_value_assignment);
        btor_release_bv_assignment_str (btor, app_assignment);

        /* beta reduction conflict */
        if (!values_equal)
        {
        BETA_REDUCTION_CONFLICT:
          BTORLOG ("\e[1;31m");
          BTORLOG ("BR conflict at: %s", node2string (fun));
          BTORLOG ("add_lemma:");
          BTORLOG ("  fun: %s", node2string (fun));
          BTORLOG ("  app: %s", node2string (app));
          BTORLOG ("\e[0;39m");
          btor->stats.beta_reduction_conflicts++;
          add_lemma (btor, fun, app, 0);
          btor_release_exp (btor, fun_value);

          if (prev_fun_value) btor_release_exp (btor, prev_fun_value);

          if (btor->options.eager_lemmas.val) continue;

          /* stop at first conflict */
          break;
        }

        push_applies_for_propagation (
            btor, fun_value, lambda, prop_stack, apply_search_cache);
        push_applies_from_conds_for_propagation (
            btor, conds, prop_stack, apply_search_cache);
      }
    }
    else
    {
      /* we already have an assignment for 'fun_value' and we can check
       * if both function value 'app' and 'fun_value' are the same */
      if (compare_assignments (app, fun_value) != 0)
        goto BETA_REDUCTION_CONFLICT;

      push_applies_for_propagation (
          btor, fun_value, lambda, prop_stack, apply_search_cache);
      push_applies_from_conds_for_propagation (
          btor, conds, prop_stack, apply_search_cache);
    }

    btor_release_exp (btor, fun_value);
    if (prev_fun_value) btor_release_exp (btor, prev_fun_value);
  }

  btor_delete_ptr_hash_table (to_prop);
  init_node_hash_table_iterator (&it, conds);
  while (has_next_node_hash_table_iterator (&it))
    btor_release_exp (btor, next_node_hash_table_iterator (&it));
  btor_delete_ptr_hash_table (conds);
  return assignments_changed;
}

static void
check_and_resolve_conflicts (Btor *btor,
                             Btor *clone,
                             BtorNode *clone_root,
                             BtorNodeMap *exp_map,
                             BtorNodePtrStack *tmp_stack)
{
  assert (btor);
  assert (btor->ops[BTOR_FEQ_NODE].cur == 0);

  int found_conflicts, changed_assignments;
  BtorMemMgr *mm;
  BtorNode *app, *cur;
  BtorNodePtrStack prop_stack;
  BtorNodePtrStack top_applies;
  BtorPtrHashTable *cleanup_table;
  BtorIntHashTable *apply_search_cache;
  BtorHashTableIterator it;

  apply_search_cache = 0;
  found_conflicts    = 0;
  mm                 = btor->mm;

BTOR_CONFLICT_CHECK:
  assert (!found_conflicts);
  changed_assignments = 0;
  cleanup_table       = btor_new_ptr_hash_table (mm,
                                           (BtorHashPtr) btor_hash_exp_by_id,
                                           (BtorCmpPtr) btor_compare_exp_by_id);
  BTOR_INIT_STACK (prop_stack);
  BTOR_INIT_STACK (top_applies);

  /* cache applies that were visited while searching for applies to propagate.
   * applies added to this cache will be skipped in the apply search the next
   * time they are visited.
   * Note: the id of the resp. apply will be added to 'apply_search_cache',
   *       hence, we don't have to ensure that these applies still exist in
   *       memory.
   */
  if (!apply_search_cache) apply_search_cache = btor_new_int_hash_table (mm);

  if (clone)
    search_initial_applies_dual_prop (
        btor, clone, clone_root, exp_map, &top_applies);
  else if (btor->options.just.val)
    search_initial_applies_just (btor, &top_applies);
  else
    search_initial_applies_bv_skeleton (btor, &top_applies);

  while (!BTOR_EMPTY_STACK (*tmp_stack))
  {
    app = BTOR_POP_STACK (*tmp_stack);
    assert (BTOR_IS_REGULAR_NODE (app));
    assert (BTOR_IS_APPLY_NODE (app));
    BTOR_PUSH_STACK (mm, top_applies, app);
  }

  while (!BTOR_EMPTY_STACK (top_applies))
  {
    app = BTOR_POP_STACK (top_applies);
    assert (BTOR_IS_REGULAR_NODE (app));
    assert (BTOR_IS_APPLY_NODE (app));
    assert (app->reachable || app->vread);
    assert (!app->parameterized);
    assert (!app->propagated);
    BTOR_PUSH_STACK (mm, prop_stack, app);
    BTOR_PUSH_STACK (mm, prop_stack, app->e[0]);
  }

  changed_assignments =
      propagate (btor, &prop_stack, cleanup_table, apply_search_cache);
  found_conflicts = BTOR_COUNT_STACK (btor->cur_lemmas);

  while (!BTOR_EMPTY_STACK (prop_stack))
  {
    (void) BTOR_POP_STACK (prop_stack); /* discard fun, not needed */
    app = BTOR_POP_STACK (prop_stack);
    /* push virtual applies that were not fully checked onto 'tmp_stack',
     * we need to start consistency checking from app->e[0] again, as
     * otherwise we can get inconsistent propagation paths (in case
     * the assignments changed). */
    if (app->vread && !app->propagated)
    {
      BTOR_PUSH_STACK (mm, *tmp_stack, app);
      BTORLOG ("save apply for next iteration: %s", node2string (app));
    }
  }

  init_node_hash_table_iterator (&it, cleanup_table);
  while (has_next_node_hash_table_iterator (&it))
  {
    cur = next_node_hash_table_iterator (&it);
    assert (BTOR_IS_REGULAR_NODE (cur));
    if (BTOR_IS_APPLY_NODE (cur))
      cur->propagated = 0;
    else
    {
      assert (BTOR_IS_FUN_NODE (cur));
      assert (cur->rho);

      if (found_conflicts || changed_assignments)
      {
        btor_delete_ptr_hash_table (cur->rho);
        cur->rho = 0;
      }
      else
      {
        /* remember arrays for incremental usage (and prevent premature
         * release in case that array is released via API call) */
        BTOR_PUSH_STACK (
            mm, btor->functions_with_model, btor_copy_exp (btor, cur));
      }
    }
  }
  btor_delete_ptr_hash_table (cleanup_table);
  BTOR_RELEASE_STACK (mm, prop_stack);
  BTOR_RELEASE_STACK (mm, top_applies);

  btor_free_int_hash_table (apply_search_cache);
  apply_search_cache = 0;

  /* restart? (assignments changed during lazy synthesis and encoding) */
  if (changed_assignments && !found_conflicts)
  {
    btor->stats.synthesis_assignment_inconsistencies++;
    BTORLOG ("synthesis assignment inconsistency: %d",
             btor->stats.synthesis_assignment_inconsistencies);
    goto BTOR_CONFLICT_CHECK;
  }
}

static Btor *
new_exp_layer_clone_for_dual_prop (Btor *btor,
                                   BtorNodeMap **exp_map,
                                   BtorNode **root)
{
  assert (btor);
  assert (exp_map);
  assert (root);

  double start;
  Btor *clone;
  BtorNode *cur, *and;
  BtorHashTableIterator it;
  LGL *lgl;
  BtorSATMgr *smgr;

  start = btor_time_stamp ();

  clone = btor_clone_exp_layer (btor, exp_map, 0);
  assert (!clone->synthesized_constraints->count);
  assert (clone->unsynthesized_constraints->count);

  clone->options.model_gen.val   = 0;
  clone->options.incremental.val = 1;
#ifdef BTOR_CHECK_MODEL
  /* cleanup dangling references when model validation is enabled */
  clone->options.auto_cleanup_internal.val = 1;
#endif
#ifndef NBTORLOG
  clone->options.loglevel.val = 0;
#endif
  clone->options.verbosity.val = 0;
  clone->options.dual_prop.val = 0;

  smgr = btor_get_sat_mgr_btor (clone);
  assert (!btor_is_initialized_sat (smgr));
  btor_init_sat (smgr);
  lgl = ((BtorLGL *) smgr->solver)->lgl;
  lglsetopt (lgl, "plain", 1);

  init_node_hash_table_iterator (&it, clone->unsynthesized_constraints);
  queue_node_hash_table_iterator (&it, clone->assumptions);
  while (has_next_node_hash_table_iterator (&it))
  {
    cur                                   = next_node_hash_table_iterator (&it);
    BTOR_REAL_ADDR_NODE (cur)->constraint = 0;
    if (!*root)
    {
      *root = btor_copy_exp (clone, cur);
    }
    else
    {
      and = btor_and_exp (clone, *root, cur);
      btor_release_exp (clone, *root);
      *root = and;
    }
  }

  init_node_hash_table_iterator (&it, clone->unsynthesized_constraints);
  queue_node_hash_table_iterator (&it, clone->assumptions);
  while (has_next_node_hash_table_iterator (&it))
    btor_release_exp (clone, next_node_hash_table_iterator (&it));
  btor_delete_ptr_hash_table (clone->unsynthesized_constraints);
  btor_delete_ptr_hash_table (clone->assumptions);
  clone->unsynthesized_constraints =
      btor_new_ptr_hash_table (clone->mm,
                               (BtorHashPtr) btor_hash_exp_by_id,
                               (BtorCmpPtr) btor_compare_exp_by_id);
  clone->assumptions =
      btor_new_ptr_hash_table (clone->mm,
                               (BtorHashPtr) btor_hash_exp_by_id,
                               (BtorCmpPtr) btor_compare_exp_by_id);

  btor->time.search_init_apps_cloning += btor_time_stamp () - start;

  return clone;
}

static void
add_lemma_to_dual_prop_clone (Btor *btor,
                              Btor *clone,
                              BtorNode **root,
                              BtorNode *lemma,
                              BtorNodeMap *exp_map)
{
  assert (btor);
  assert (clone);
  assert (lemma);

  BtorNode *clemma, *and;

  clemma = btor_recursively_rebuild_exp_clone (btor, clone, lemma, exp_map);
  assert (lemma);
  BTOR_REAL_ADDR_NODE (lemma)->constraint = 0;
  and                                     = btor_and_exp (clone, *root, clemma);
  btor_release_exp (clone, clemma);
  btor_release_exp (clone, *root);
  *root = and;
}

static int
sat_aux_btor (Btor *btor, int lod_limit, int sat_limit)
{
  assert (btor);

<<<<<<< HEAD
  int i, sat_result, refinements;
=======
  int sat_result, found_conflict;
>>>>>>> c73f7962
  BtorNodePtrStack prop_stack;
  BtorSATMgr *smgr;
  Btor *clone;
  BtorNode *clone_root, *lemma;
  BtorNodeMap *exp_map;
  int simp_sat_result;
#ifdef BTOR_CHECK_FAILED
  Btor *faclone = 0;
#endif

  clone      = 0;
  clone_root = 0;
  exp_map    = 0;

  BTOR_INIT_STACK (prop_stack);

  if (btor->inconsistent) goto UNSAT;

  BTOR_MSG (btor->msg, 1, "calling SAT");

  if (btor_terminate_btor (btor))
  {
    sat_result = BTOR_UNKNOWN;
    goto DONE;
  }

  simp_sat_result = btor_simplify (btor);
  update_assumptions (btor);

#ifdef BTOR_CHECK_FAILED
  if (btor_has_clone_support_sat_mgr (btor_get_sat_mgr_btor (btor))
      && btor->options.chk_failed_assumptions.val)
  {
    faclone                           = btor_clone_btor (btor);
    faclone->options.auto_cleanup.val = 1;
#ifdef BTOR_CHECK_MODEL
    /* cleanup dangling references when model validation is enabled */
    faclone->options.auto_cleanup_internal.val = 1;
#endif
    faclone->options.loglevel.val               = 0;
    faclone->options.verbosity.val              = 0;
    faclone->options.chk_failed_assumptions.val = 0;
    faclone->options.dual_prop.val              = 0;  // FIXME necessary?
  }
#endif

  if (btor->inconsistent) goto UNSAT;

  if (btor_terminate_btor (btor))
  {
    sat_result = BTOR_UNKNOWN;
    goto DONE;
  }

  smgr = btor_get_sat_mgr_btor (btor);

  if (!btor_is_initialized_sat (smgr)) btor_init_sat (smgr);

  /* reset SAT solver to non-incremental if all functions have been
   * eliminated */
  if (!btor->options.incremental.val && smgr->inc_required
      && btor->lambdas->count == 0 && btor->ufs->count == 0)
  {
    smgr->inc_required = 0;
    BTOR_MSG (btor->msg,
              1,
              "no functions found, resetting SAT solver to non-incremental");
  }

  if (btor->valid_assignments == 1) reset_incremental_usage (btor);

  BTOR_ABORT_CORE (btor->ops[BTOR_FEQ_NODE].cur > 0,
                   "extensionality on arrays/lambdas not yet supported");

  process_unsynthesized_constraints (btor);
  if (btor->found_constraint_false)
  {
  UNSAT:
    sat_result = BTOR_UNSAT;
    goto DONE;
  }
  assert (btor->unsynthesized_constraints->count == 0);
  assert (check_all_hash_tables_proxy_free_dbg (btor));
  assert (check_all_hash_tables_simp_free_dbg (btor));

#ifndef NDEBUG
  BtorHashTableIterator it;
  init_node_hash_table_iterator (&it, btor->assumptions);
  while (has_next_node_hash_table_iterator (&it))
    assert (
        !BTOR_REAL_ADDR_NODE (next_node_hash_table_iterator (&it))->simplified);
#endif

  update_reachable (btor, 0);
  assert (check_reachable_flag_dbg (btor));

  add_again_assumptions (btor);
  assert (check_reachable_flag_dbg (btor));

  if (sat_limit > -1)
    sat_result = timed_sat_sat (btor, sat_limit);
  else
    sat_result = timed_sat_sat (btor, -1);

  if (btor->options.dual_prop.val && sat_result == BTOR_SAT
      && simp_sat_result != BTOR_SAT)
  {
    clone = new_exp_layer_clone_for_dual_prop (btor, &exp_map, &clone_root);
  }

  while (sat_result == BTOR_SAT)
  {
    if (btor_terminate_btor (btor)
        || (lod_limit > -1 && btor->stats.lod_refinements >= lod_limit))
    {
      sat_result = BTOR_UNKNOWN;
      goto DONE;
    }

    check_and_resolve_conflicts (btor, clone, clone_root, exp_map, &prop_stack);

    if (BTOR_EMPTY_STACK (btor->cur_lemmas)) break;
    btor->stats.refinement_iterations++;

    /* add generated lemmas to formula */
    for (i = 0; i < BTOR_COUNT_STACK (btor->cur_lemmas); i++)
    {
      lemma = BTOR_PEEK_STACK (btor->cur_lemmas, i);
      assert (!BTOR_REAL_ADDR_NODE (lemma)->simplified);
      insert_unsynthesized_constraint (btor, lemma);
      mark_reachable (btor, lemma);
      if (clone)
        add_lemma_to_dual_prop_clone (btor, clone, &clone_root, lemma, exp_map);
    }
    BTOR_RESET_STACK (btor->cur_lemmas);

    if (btor->options.verbosity.val)
    {
      fprintf (stdout,
               "\r[btorcore] %d refinement iterations, %d lemmas, "
               "vars %d, applies %d\r",
<<<<<<< HEAD
               btor->stats.refinement_iterations,
=======
>>>>>>> c73f7962
               btor->stats.lod_refinements,
               btor->ops[BTOR_BV_VAR_NODE].cur,
               btor->ops[BTOR_APPLY_NODE].cur);
      fflush (stdout);
    }

    /* may be set in add_symbolic_lemma via insert_unsythesized_constraint
     * in case generated lemma is false */
    if (btor->inconsistent) goto UNSAT;

    process_unsynthesized_constraints (btor);
    if (btor->found_constraint_false) goto UNSAT;
    assert (btor->unsynthesized_constraints->count == 0);
    assert (check_all_hash_tables_proxy_free_dbg (btor));
    assert (check_all_hash_tables_simp_free_dbg (btor));
    assert (check_reachable_flag_dbg (btor));
    add_again_assumptions (btor);
    sat_result = timed_sat_sat (btor, -1);
  }

  assert (sat_result != BTOR_SAT || BTOR_EMPTY_STACK (prop_stack));
  BTOR_RELEASE_STACK (btor->mm, prop_stack);

DONE:
  if (btor->options.verbosity.val && btor->stats.lod_refinements > 0)
    fprintf (stdout, "\n");
  BTOR_RELEASE_STACK (btor->mm, prop_stack);
  btor->valid_assignments = 1;

  btor->last_sat_result = sat_result;

  if (clone)
  {
    assert (exp_map);
    btor_delete_node_map (exp_map);
    btor_release_exp (clone, clone_root);
    btor_delete_btor (clone);
  }
#ifdef BTOR_CHECK_FAILED
  if (faclone && btor->options.chk_failed_assumptions.val)
  {
    if (!btor->inconsistent && btor->last_sat_result == BTOR_UNSAT)
      check_failed_assumptions (btor, faclone);
    btor_delete_btor (faclone);
  }
#endif
  return sat_result;
}

static int
sat_aux_btor_dual_prop (Btor *btor)
{
  assert (btor);

  int sat_result;
  BtorNodePtrStack prop_stack;
  BtorSATMgr *smgr;
#ifdef BTOR_CHECK_FAILED
  Btor *faclone = 0;
#endif

  BTOR_INIT_STACK (prop_stack);

  if (btor->inconsistent) goto DONE;

  BTOR_MSG (btor->msg, 1, "calling SAT");

#ifdef BTOR_CHECK_FAILED
  if (btor_has_clone_support_sat_mgr (btor_get_sat_mgr_btor (btor))
      && btor->options.chk_failed_assumptions.val)
  {
    faclone                                     = btor_clone_btor (btor);
    faclone->options.auto_cleanup.val           = 1;
    faclone->options.auto_cleanup_internal.val  = 1;
    faclone->options.loglevel.val               = 0;
    faclone->options.verbosity.val              = 0;
    faclone->options.chk_failed_assumptions.val = 0;
    faclone->options.dual_prop.val              = 0;  // FIXME necessary?
  }
#endif

  smgr = btor_get_sat_mgr_btor (btor);

  if (!btor_is_initialized_sat (smgr)) btor_init_sat (smgr);

  if (btor->valid_assignments == 1) reset_incremental_usage (btor);

  BTOR_ABORT_CORE (btor->ops[BTOR_FEQ_NODE].cur > 0,
                   "extensionality on arrays/lambdas not yet supported");

  assert (btor->synthesized_constraints->count == 0);
  assert (btor->unsynthesized_constraints->count == 0);
  assert (btor->embedded_constraints->count == 0);
  assert (check_all_hash_tables_proxy_free_dbg (btor));
  assert (check_all_hash_tables_simp_free_dbg (btor));

#ifndef NDEBUG
  BtorHashTableIterator it;
  init_node_hash_table_iterator (&it, btor->assumptions);
  while (has_next_node_hash_table_iterator (&it))
    assert (
        !BTOR_REAL_ADDR_NODE (next_node_hash_table_iterator (&it))->simplified);
#endif

  update_reachable (btor, 0);
  assert (check_reachable_flag_dbg (btor));

  add_again_assumptions (btor);
  assert (check_reachable_flag_dbg (btor));

  sat_result = timed_sat_sat (btor, -1);

  assert (sat_result == BTOR_UNSAT
          || (btor_terminate_btor (btor) && sat_result == BTOR_UNKNOWN));

  BTOR_RELEASE_STACK (btor->mm, prop_stack);

DONE:
  sat_result = BTOR_UNSAT;
  BTOR_RELEASE_STACK (btor->mm, prop_stack);
  btor->valid_assignments = 1;

  btor->last_sat_result = sat_result;
#ifdef BTOR_CHECK_FAILED
  if (faclone && btor->options.chk_failed_assumptions.val)
  {
    if (!btor->inconsistent && btor->last_sat_result == BTOR_UNSAT)
      check_failed_assumptions (btor, faclone);
    btor_delete_btor (faclone);
  }
#endif
  return sat_result;
}

#ifdef BTOR_ENABLE_BETA_REDUCTION_PROBING
static int
sum_ops (Btor *btor)
{
  int i, sum = 0;

  for (i = BTOR_BV_CONST_NODE; i < BTOR_PROXY_NODE; i++)
    sum += btor->ops[i].cur;
  return sum;
}

static int
br_probe (Btor *btor)
{
  assert (btor);
  assert (btor->avmgr);
  assert (btor->avmgr->amgr);
  assert (btor->avmgr->amgr->smgr);
  assert (btor_has_clone_support_sat_mgr (btor_get_sat_mgr_btor (btor)));

  Btor *clone;
  int res, num_ops_orig, num_ops_clone;
  double start, delta;

  if (btor->last_sat_result || btor->options.incremental.val
      || btor->options.model_gen.val || btor->options.beta_reduce_all.val
      || (btor->lambdas->count == 0 && btor->ufs->count == 0))
    return BTOR_UNKNOWN;

  start = btor_time_stamp ();

  BTOR_MSG (btor->msg, 1, "try full beta reduction probing");
  assert (btor->assumptions->count == 0);
  clone                              = btor_clone_btor (btor);
  clone->options.beta_reduce_all.val = 1;
  clone->options.verbosity.val       = 0;
#ifndef NBTORLOG
  clone->options.loglevel.val = 0;
#endif

  res           = btor_simplify (clone);
  num_ops_orig  = sum_ops (btor);
  num_ops_clone = sum_ops (clone);
  BTOR_MSG (btor->msg,
            1,
            "  number of nodes: %d/%d (factor: %.1f, max: %d)",
            num_ops_orig,
            num_ops_clone,
            (float) num_ops_clone / num_ops_orig,
            btor->options.pbra_ops_factor.val);

  if (res != BTOR_UNKNOWN)
  {
    delta = btor_time_stamp () - start;
    BTOR_MSG (btor->msg, 1, "  simplified in %.2f seconds", delta);
    btor->time.br_probing += delta;
    btor_delete_btor (clone);
    return res;
  }
  else if (num_ops_clone < num_ops_orig * btor->options.pbra_ops_factor.val)
  {
    BTOR_MSG (btor->msg,
              1,
              "  limit refinement iterations to 10 and SAT conflicts to %d",
              btor->options.pbra_sat_limit.val);
    res = sat_aux_btor (clone,
                        btor->options.pbra_lod_limit.val,
                        btor->options.pbra_sat_limit.val);
    btor_delete_btor (clone);
  }

  if (res != BTOR_UNKNOWN)
  {
    delta = btor_time_stamp () - start;
    BTOR_MSG (btor->msg, 1, "  probing succeeded (%.2f seconds)", delta);
    btor->time.br_probing += delta;
    return res;
  }

  delta = btor_time_stamp () - start;
  BTOR_MSG (btor->msg, 1, "  probing did not succeed (%.2f seconds)", delta);
  btor->time.br_probing += delta;

  return BTOR_UNKNOWN;
}
#endif

int
btor_sat_btor (Btor *btor, int lod_limit, int sat_limit)
{
  assert (btor);
  assert (btor->btor_sat_btor_called >= 0);
  assert (btor->options.incremental.val || btor->btor_sat_btor_called == 0);

  int res;

#ifdef BTOR_ENABLE_BETA_REDUCTION_PROBING
  if (btor_has_clone_support_sat_mgr (btor_get_sat_mgr_btor (btor))
      && btor->options.probe_beta_reduce_all.val && lod_limit == -1
      && sat_limit == -1)
  {
    res = br_probe (btor);
    if (res != BTOR_UNKNOWN) return res;
  }
#endif

#ifdef BTOR_CHECK_UNCONSTRAINED
  Btor *uclone = 0;
  if (btor_has_clone_support_sat_mgr (btor_get_sat_mgr_btor (btor))
      && btor->options.ucopt.val && btor->options.rewrite_level.val > 2
      && !btor->options.incremental.val && !btor->options.model_gen.val)
  {
    uclone                           = btor_clone_btor (btor);
    uclone->options.auto_cleanup.val = 1;
    uclone->options.ucopt.val        = 0;
  }
#endif

#ifdef BTOR_CHECK_MODEL
  Btor *mclone             = 0;
  BtorPtrHashTable *inputs = 0;
  if (btor_has_clone_support_sat_mgr (btor_get_sat_mgr_btor (btor)))
  {
    mclone                           = btor_clone_btor (btor);
    mclone->options.loglevel.val     = 0;
    mclone->options.verbosity.val    = 0;
    mclone->options.dual_prop.val    = 0;
    inputs                           = map_inputs_check_model (btor, mclone);
    mclone->options.auto_cleanup.val = 1;
  }
#endif

#ifdef BTOR_CHECK_DUAL_PROP
  Btor *dpclone = 0;
  if (btor_has_clone_support_sat_mgr (btor_get_sat_mgr_btor (btor))
      && btor->options.dual_prop.val)
  {
    dpclone                                    = btor_clone_btor (btor);
    dpclone->options.loglevel.val              = 0;
    dpclone->options.verbosity.val             = 0;
    dpclone->options.auto_cleanup.val          = 1;
    dpclone->options.auto_cleanup_internal.val = 1;
    dpclone->options.dual_prop.val             = 0;
  }
#endif

  res = sat_aux_btor (btor, lod_limit, sat_limit);
  btor->btor_sat_btor_called++;

#ifdef BTOR_CHECK_UNCONSTRAINED
  if (uclone)
  {
    assert (btor->options.ucopt.val);
    assert (btor->options.rewrite_level.val > 2);
    assert (!btor->options.incremental.val);
    assert (!btor->options.model_gen.val);
    int ucres = sat_aux_btor (uclone, lod_limit, sat_limit);
    assert (res == ucres);
  }
#endif

  if (btor->options.model_gen.val && res == BTOR_SAT)
    btor_generate_model (btor, btor->options.model_gen.val == 2);

#ifdef BTOR_CHECK_MODEL
  if (mclone)
  {
    assert (inputs);
    if (res == BTOR_SAT && !btor->options.ucopt.val)
    {
      if (!btor->options.model_gen.val) btor_generate_model (btor, 0);
      check_model (btor, mclone, inputs);
      if (!btor->options.model_gen.val) btor_delete_model (btor);
    }

    BtorHashTableIterator it;
    init_node_hash_table_iterator (&it, inputs);
    while (has_next_node_hash_table_iterator (&it))
    {
      btor_release_exp (btor, (BtorNode *) it.bucket->data.asPtr);
      btor_release_exp (mclone, next_node_hash_table_iterator (&it));
    }
    btor_delete_ptr_hash_table (inputs);
    btor_delete_btor (mclone);
  }
#endif

#ifdef BTOR_CHECK_DUAL_PROP
  if (dpclone && btor->options.dual_prop.val)
  {
    check_dual_prop (btor, dpclone);
    btor_delete_btor (dpclone);
  }
#endif
  return res;
}

static int
is_valid_argument (Btor *btor, BtorNode *exp)
{
  exp = BTOR_REAL_ADDR_NODE (exp);
  if (btor_is_fun_exp (btor, exp)) return 0;
  if (btor_is_array_exp (btor, exp)) return 0;
  /* scope of bound parmaters already closed (cannot be used anymore) */
  if (BTOR_IS_PARAM_NODE (exp) && BTOR_IS_BOUND_PARAM_NODE (exp)) return 0;
  return 1;
}

int
btor_fun_sort_check (Btor *btor, int argc, BtorNode **args, BtorNode *fun)
{
  (void) btor;
  assert (btor);
  assert (argc > 0);
  assert (args);
  assert (fun);
  assert (BTOR_IS_REGULAR_NODE (fun));
  assert (btor_is_fun_exp (btor, fun));
  assert (argc == btor_get_fun_arity (btor, fun));

  int i, pos = -1;
  BtorSortId sort;
  BtorSortUniqueTable *sorts;
  BtorTupleSortIterator it;

  sorts = &btor->sorts_unique_table;
  assert (btor_is_tuple_sort (sorts,
                              btor_get_domain_fun_sort (sorts, fun->sort_id)));
  btor_init_tuple_sort_iterator (
      &it, sorts, btor_get_domain_fun_sort (sorts, fun->sort_id));
  for (i = 0; i < argc; i++)
  {
    assert (btor_has_next_tuple_sort_iterator (&it));
    sort = btor_next_tuple_sort_iterator (&it);
    /* NOTE: we do not allow functions or arrays as arguments yet */
    if (!is_valid_argument (btor, args[i])
        || sort != BTOR_REAL_ADDR_NODE (args[i])->sort_id)
    {
      pos = i;
      break;
    }
  }
  return pos;
}

static BtorAIG *
exp_to_aig (Btor *btor, BtorNode *exp)
{
  BtorAIGMgr *amgr;
  BtorAIGVec *av;
  BtorAIG *result;

  assert (btor);
  assert (exp);
  assert (btor_get_exp_width (btor, exp) == 1);
  assert (!BTOR_REAL_ADDR_NODE (exp)->parameterized);

  amgr = btor_get_aig_mgr_btor (btor);

  synthesize_exp (btor, exp, 0);
  av = BTOR_REAL_ADDR_NODE (exp)->av;

  assert (av);
  assert (av->len == 1);

  result = av->aigs[0];

  if (BTOR_IS_INVERTED_NODE (exp))
    result = btor_not_aig (amgr, result);
  else
    result = btor_copy_aig (amgr, result);

  return result;
}

BtorAIGVec *
btor_exp_to_aigvec (Btor *btor, BtorNode *exp, BtorPtrHashTable *backannotation)
{
  BtorAIGVecMgr *avmgr;
  BtorAIGVec *result;

  assert (exp);

  avmgr = btor->avmgr;

  synthesize_exp (btor, exp, backannotation);
  result = BTOR_REAL_ADDR_NODE (exp)->av;
  assert (result);

  if (BTOR_IS_INVERTED_NODE (exp))
    result = btor_not_aigvec (avmgr, result);
  else
    result = btor_copy_aigvec (avmgr, result);

  return result;
}

char *
btor_eval_exp (Btor *btor, BtorNode *exp)
{
  assert (btor);
  assert (exp);

  int i;
  char *res = 0;
  double start;
  BtorMemMgr *mm;
  BtorNodePtrStack work_stack;
  BtorVoidPtrStack arg_stack;
  BtorNode *cur, *real_cur, *next;
  BtorPtrHashTable *cache;
  BtorPtrHashBucket *b;
  BtorHashTableIterator it;
  BitVector *result = 0, *inv_result, **e;

  // TODO: return if tseitin
  //  BTORLOG ("%s: %s", __FUNCTION__, node2string (exp));

  mm    = btor->mm;
  start = btor_time_stamp ();
  btor->stats.eval_exp_calls++;

  BTOR_INIT_STACK (work_stack);
  BTOR_INIT_STACK (arg_stack);
  cache = btor_new_ptr_hash_table (mm,
                                   (BtorHashPtr) btor_hash_exp_by_id,
                                   (BtorCmpPtr) btor_compare_exp_by_id);

  BTOR_PUSH_STACK (mm, work_stack, exp);
  assert (!BTOR_REAL_ADDR_NODE (exp)->eval_mark);

  while (!BTOR_EMPTY_STACK (work_stack))
  {
    cur      = BTOR_POP_STACK (work_stack);
    real_cur = BTOR_REAL_ADDR_NODE (cur);
    assert (!real_cur->simplified);

    /* if we do not have an assignment for an apply we cannot compute the
     * corresponding value */
    if (BTOR_IS_APPLY_NODE (real_cur) && !real_cur->tseitin)
    {
      result = 0;
      goto EVAL_EXP_CLEANUP_EXIT;
    }
    else if (BTOR_IS_BV_VAR_NODE (real_cur) && !real_cur->tseitin)
    {
      result = 0;
      goto EVAL_EXP_CLEANUP_EXIT;
    }

    if (real_cur->eval_mark == 0)
    {
      if (real_cur->tseitin)
      {
        assert (BTOR_IS_SYNTH_NODE (real_cur));
        assert (!BTOR_IS_FUN_NODE (real_cur));
        result = btor_assignment_bv (btor->mm, real_cur, 0);
        goto EVAL_EXP_PUSH_RESULT;
      }
      else if (BTOR_IS_BV_CONST_NODE (real_cur))
      {
        result = btor_char_to_bv (btor->mm, btor_get_bits_const (real_cur));
        goto EVAL_EXP_PUSH_RESULT;
      }
      /* substitute param with its assignment */
      else if (BTOR_IS_PARAM_NODE (real_cur))
      {
        next = btor_param_cur_assignment (real_cur);
        assert (next);
        if (BTOR_IS_INVERTED_NODE (cur)) next = BTOR_INVERT_NODE (next);
        BTOR_PUSH_STACK (mm, work_stack, next);
        continue;
      }

      BTOR_PUSH_STACK (mm, work_stack, cur);
      real_cur->eval_mark = 1;

      for (i = 0; i < real_cur->arity; i++)
        BTOR_PUSH_STACK (mm, work_stack, real_cur->e[i]);
    }
    else if (real_cur->eval_mark == 1)
    {
      assert (!BTOR_IS_PARAM_NODE (real_cur));
      assert (!BTOR_IS_ARGS_NODE (real_cur));
      assert (!BTOR_IS_FUN_NODE (real_cur));
      assert (real_cur->arity >= 1);
      assert (real_cur->arity <= 3);
      assert (real_cur->arity <= BTOR_COUNT_STACK (arg_stack));

      real_cur->eval_mark = 2;
      arg_stack.top -= real_cur->arity;
      e = (BitVector **) arg_stack.top; /* arguments in reverse order */

      switch (real_cur->kind)
      {
        case BTOR_SLICE_NODE:
          result =
              btor_slice_bv (btor->mm, e[0], real_cur->upper, real_cur->lower);
          btor_free_bv (btor->mm, e[0]);
          break;
        case BTOR_AND_NODE:
          result = btor_and_bv (btor->mm, e[1], e[0]);
          btor_free_bv (btor->mm, e[0]);
          btor_free_bv (btor->mm, e[1]);
          break;
        case BTOR_BEQ_NODE:
          result = btor_eq_bv (btor->mm, e[1], e[0]);
          btor_free_bv (btor->mm, e[0]);
          btor_free_bv (btor->mm, e[1]);
          break;
        case BTOR_ADD_NODE:
          result = btor_add_bv (btor->mm, e[1], e[0]);
          btor_free_bv (btor->mm, e[0]);
          btor_free_bv (btor->mm, e[1]);
          break;
        case BTOR_MUL_NODE:
          result = btor_mul_bv (btor->mm, e[1], e[0]);
          btor_free_bv (btor->mm, e[0]);
          btor_free_bv (btor->mm, e[1]);
          break;
        case BTOR_ULT_NODE:
          result = btor_ult_bv (btor->mm, e[1], e[0]);
          btor_free_bv (btor->mm, e[0]);
          btor_free_bv (btor->mm, e[1]);
          break;
        case BTOR_SLL_NODE:
          result = btor_sll_bv (btor->mm, e[1], e[0]);
          btor_free_bv (btor->mm, e[0]);
          btor_free_bv (btor->mm, e[1]);
          break;
        case BTOR_SRL_NODE:
          result = btor_srl_bv (btor->mm, e[1], e[0]);
          btor_free_bv (btor->mm, e[0]);
          btor_free_bv (btor->mm, e[1]);
          break;
        case BTOR_UDIV_NODE:
          result = btor_udiv_bv (btor->mm, e[1], e[0]);
          btor_free_bv (btor->mm, e[0]);
          btor_free_bv (btor->mm, e[1]);
          break;
        case BTOR_UREM_NODE:
          result = btor_urem_bv (btor->mm, e[1], e[0]);
          btor_free_bv (btor->mm, e[0]);
          btor_free_bv (btor->mm, e[1]);
          break;
        case BTOR_CONCAT_NODE:
          result = btor_concat_bv (btor->mm, e[1], e[0]);
          btor_free_bv (btor->mm, e[0]);
          btor_free_bv (btor->mm, e[1]);
          break;
        case BTOR_BCOND_NODE:
          if (btor_is_true_bv (e[2]))
            result = btor_copy_bv (btor->mm, e[1]);
          else
            result = btor_copy_bv (btor->mm, e[0]);
          btor_free_bv (btor->mm, e[0]);
          btor_free_bv (btor->mm, e[1]);
          btor_free_bv (btor->mm, e[2]);
          break;
        default:
          BTORLOG ("  *** %s", node2string (real_cur));
          /* should be unreachable */
          assert (0);
      }

      assert (!btor_find_in_ptr_hash_table (cache, real_cur));
      btor_insert_in_ptr_hash_table (cache, real_cur)->data.asPtr =
          btor_copy_bv (btor->mm, result);

    EVAL_EXP_PUSH_RESULT:
      if (BTOR_IS_INVERTED_NODE (cur))
      {
        inv_result = btor_not_bv (btor->mm, result);
        btor_free_bv (btor->mm, result);
        result = inv_result;
      }

      BTOR_PUSH_STACK (mm, arg_stack, result);
    }
    else
    {
      assert (real_cur->eval_mark == 2);
      b = btor_find_in_ptr_hash_table (cache, real_cur);
      assert (b);
      result = btor_copy_bv (btor->mm, (BitVector *) b->data.asPtr);
      goto EVAL_EXP_PUSH_RESULT;
    }
  }
  assert (BTOR_COUNT_STACK (arg_stack) == 1);
  result = BTOR_POP_STACK (arg_stack);
  assert (result);

EVAL_EXP_CLEANUP_EXIT:
  while (!BTOR_EMPTY_STACK (work_stack))
  {
    cur            = BTOR_REAL_ADDR_NODE (BTOR_POP_STACK (work_stack));
    cur->eval_mark = 0;
  }

  while (!BTOR_EMPTY_STACK (arg_stack))
  {
    inv_result = BTOR_POP_STACK (arg_stack);
    btor_free_bv (btor->mm, inv_result);
  }

  init_node_hash_table_iterator (&it, cache);
  while (has_next_node_hash_table_iterator (&it))
  {
    btor_free_bv (btor->mm, (BitVector *) it.bucket->data.asPtr);
    real_cur            = next_node_hash_table_iterator (&it);
    real_cur->eval_mark = 0;
  }

  BTOR_RELEASE_STACK (mm, work_stack);
  BTOR_RELEASE_STACK (mm, arg_stack);
  btor_delete_ptr_hash_table (cache);

  //  BTORLOG ("%s: %s '%s'", __FUNCTION__, node2string (exp), result);
  btor->time.eval += btor_time_stamp () - start;

  if (result)
  {
    res = btor_bv_to_char_bv (btor->mm, result);
    btor_free_bv (btor->mm, result);
  }

  return res;
}

void
btor_release_bv_assignment_str (Btor *btor, char *assignment)
{
  assert (btor);
  assert (assignment);
  btor_freestr (btor->mm, assignment);
}

#ifdef BTOR_CHECK_MODEL
BtorPtrHashTable *
map_inputs_check_model (Btor *btor, Btor *clone)
{
  assert (btor);
  assert (clone);

  BtorNode *cur;
  BtorPtrHashBucket *b;
  BtorHashTableIterator it;
  BtorPtrHashTable *inputs;

  inputs = btor_new_ptr_hash_table (clone->mm,
                                    (BtorHashPtr) btor_hash_exp_by_id,
                                    (BtorCmpPtr) btor_compare_exp_by_id);

  update_reachable (clone, 1);

  init_node_hash_table_iterator (&it, clone->bv_vars);
  while (has_next_node_hash_table_iterator (&it))
  {
    cur = next_node_hash_table_iterator (&it);
    if (!cur->reachable) continue;
    b = btor_find_in_ptr_hash_table (btor->bv_vars, cur);
    assert (b);

    assert (!btor_find_in_ptr_hash_table (inputs, cur));
    btor_insert_in_ptr_hash_table (inputs, btor_copy_exp (clone, cur))
        ->data.asPtr = btor_copy_exp (btor, (BtorNode *) b->key);
  }

  init_node_hash_table_iterator (&it, clone->ufs);
  while (has_next_node_hash_table_iterator (&it))
  {
    cur = next_node_hash_table_iterator (&it);
    if (!cur->reachable) continue;
    b = btor_find_in_ptr_hash_table (btor->ufs, cur);
    assert (b);

    assert (!btor_find_in_ptr_hash_table (inputs, cur));
    btor_insert_in_ptr_hash_table (inputs, btor_copy_exp (clone, cur))
        ->data.asPtr = btor_copy_exp (btor, (BtorNode *) b->key);
  }

  return inputs;
}

static void
reset_varsubst_constraints (Btor *btor)
{
  assert (btor);

  BtorNode *right, *left;
  BtorHashTableIterator it;

  init_node_hash_table_iterator (&it, btor->varsubst_constraints);
  while (has_next_node_hash_table_iterator (&it))
  {
    right = (BtorNode *) it.bucket->data.asPtr;
    assert (right);
    left = next_node_hash_table_iterator (&it);
    btor_release_exp (btor, left);
    btor_release_exp (btor, right);
  }
  btor_delete_ptr_hash_table (btor->varsubst_constraints);
  btor->varsubst_constraints =
      btor_new_ptr_hash_table (btor->mm,
                               (BtorHashPtr) btor_hash_exp_by_id,
                               (BtorCmpPtr) btor_compare_exp_by_id);
}

static void
rebuild_formula (Btor *btor, int rewrite_level)
{
  assert (btor);

  int i;
  BtorNode *cur;
  BtorPtrHashTable *t;

  /* set new rewrite level */
  btor->options.rewrite_level.val = rewrite_level;

  t = btor_new_ptr_hash_table (btor->mm,
                               (BtorHashPtr) btor_hash_exp_by_id,
                               (BtorCmpPtr) btor_compare_exp_by_id);

  /* collect all leaves and rebuild whole formula */
  for (i = BTOR_COUNT_STACK (btor->nodes_id_table) - 1; i >= 0; i--)
  {
    if (!(cur = BTOR_PEEK_STACK (btor->nodes_id_table, i))) continue;

    if (BTOR_IS_PROXY_NODE (cur)) continue;

    if (cur->arity == 0)
    {
      assert (BTOR_IS_BV_VAR_NODE (cur) || BTOR_IS_BV_CONST_NODE (cur)
              || BTOR_IS_PARAM_NODE (cur) || BTOR_IS_UF_NODE (cur));
      btor_insert_in_ptr_hash_table (t, cur);
    }
  }

  substitute_and_rebuild (btor, t, 0);
  btor_delete_ptr_hash_table (t);
}

static void
check_model (Btor *btor, Btor *clone, BtorPtrHashTable *inputs)
{
  assert (btor);
  assert (btor->last_sat_result == BTOR_SAT);
  assert (clone);
  assert (inputs);

  int ret;
  char *a;
  BtorNode *cur, *exp, *simp, *real_simp, *subst;
  BtorHashTableIterator it;
  const BtorPtrHashTable *fmodel;

  if (clone->valid_assignments) reset_incremental_usage (clone);

  /* add assumptions as assertions */
  init_node_hash_table_iterator (&it, clone->assumptions);
  while (has_next_node_hash_table_iterator (&it))
    btor_assert_exp (clone, next_node_hash_table_iterator (&it));
  reset_assumptions (clone);

  /* rebuild formula with new rewriting level */
  rebuild_formula (clone, 3);

  assert (!clone->substitutions);
  btor_init_substitutions (clone);

  init_node_hash_table_iterator (&it, inputs);
  while (has_next_node_hash_table_iterator (&it))
  {
    exp = (BtorNode *) it.bucket->data.asPtr;
    assert (exp);
    assert (BTOR_IS_REGULAR_NODE (exp));
    assert (exp->btor == btor);
    cur = next_node_hash_table_iterator (&it);
    assert (BTOR_IS_REGULAR_NODE (cur));
    assert (cur->btor == clone);
    // TODO (ma) why pointer_chase instead of btor_simplify_exp?
    simp      = btor_pointer_chase_simplified_exp (clone, cur);
    real_simp = BTOR_REAL_ADDR_NODE (simp);

    if (BTOR_IS_BV_CONST_NODE (real_simp)
        || btor_find_in_ptr_hash_table (clone->substitutions, real_simp))
      continue;

    if (BTOR_IS_BV_VAR_NODE (real_simp))
    {
      assert (!BTOR_IS_FUN_NODE (real_simp));
      /* we need to invert the assignment if simplified is inverted */
      a     = (char *) btor_get_bv_model_str (btor,
                                          BTOR_COND_INVERT_NODE (simp, exp));
      subst = btor_const_exp (clone, a);
      btor_release_bv_assignment_str (btor, a);
    }
    else
    {
      assert (BTOR_IS_FUN_NODE (real_simp));
      fmodel = btor_get_fun_model (btor, exp);

      if (!fmodel) continue;

      subst = btor_generate_lambda_model_from_fun_model (clone, cur, fmodel);
    }
    assert (!btor_find_in_ptr_hash_table (clone->substitutions, real_simp));
    btor_insert_substitution (clone, real_simp, subst, 0);
    btor_release_exp (clone, subst);
  }

  reset_functions_with_model (clone);
  substitute_and_rebuild (clone, clone->substitutions, 0);
  btor_delete_substitutions (clone);
  reset_varsubst_constraints (clone); /* varsubst not required */

  clone->options.beta_reduce_all.val = 1;
  ret                                = btor_simplify (clone);

  assert (ret != BTOR_UNKNOWN || sat_aux_btor (clone, -1, -1) == BTOR_SAT);
  // TODO: check if roots have been simplified through aig rewriting
  // BTOR_ABORT_CORE (ret == BTOR_UNKNOWN, "rewriting needed");
  BTOR_ABORT_CORE (ret == BTOR_UNSAT, "invalid model");
}
#endif

#ifdef BTOR_CHECK_FAILED
static void
check_failed_assumptions (Btor *btor, Btor *clone)
{
  assert (btor);
  assert (btor->last_sat_result == BTOR_UNSAT);

  BtorNode *ass;
  BtorHashTableIterator it;

  /* assert failed assumptions */
  init_node_hash_table_iterator (&it, btor->assumptions);
  while (has_next_node_hash_table_iterator (&it))
  {
    ass = next_node_hash_table_iterator (&it);
    if (btor_failed_exp (btor, ass))
    {
      ass = btor_match_node (clone, ass);
      assert (ass);
      btor_assert_exp (clone, ass);
    }
  }

  /* cleanup assumptions */
  init_node_hash_table_iterator (&it, clone->assumptions);
  while (has_next_node_hash_table_iterator (&it))
    btor_release_exp (clone, next_node_hash_table_iterator (&it));
  btor_delete_ptr_hash_table (clone->assumptions);
  clone->assumptions =
      btor_new_ptr_hash_table (clone->mm,
                               (BtorHashPtr) btor_hash_exp_by_id,
                               (BtorCmpPtr) btor_compare_exp_by_id);

  assert (sat_aux_btor (clone, -1, -1) == BTOR_UNSAT);
}
#endif

#ifdef BTOR_CHECK_DUAL_PROP
static void
check_dual_prop (Btor *btor, Btor *clone)
{
  assert (btor);
  assert (btor->options.dual_prop.val);
  assert (clone);

  sat_aux_btor (clone, -1, -1);
  assert (btor->last_sat_result == clone->last_sat_result);
}
#endif<|MERGE_RESOLUTION|>--- conflicted
+++ resolved
@@ -5970,11 +5970,7 @@
 {
   assert (btor);
 
-<<<<<<< HEAD
-  int i, sat_result, refinements;
-=======
-  int sat_result, found_conflict;
->>>>>>> c73f7962
+  int i, sat_result;
   BtorNodePtrStack prop_stack;
   BtorSATMgr *smgr;
   Btor *clone;
@@ -6116,10 +6112,7 @@
       fprintf (stdout,
                "\r[btorcore] %d refinement iterations, %d lemmas, "
                "vars %d, applies %d\r",
-<<<<<<< HEAD
                btor->stats.refinement_iterations,
-=======
->>>>>>> c73f7962
                btor->stats.lod_refinements,
                btor->ops[BTOR_BV_VAR_NODE].cur,
                btor->ops[BTOR_APPLY_NODE].cur);
