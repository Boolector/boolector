/*  Boolector: Satisfiablity Modulo Theories (SMT) solver.
 *
 *  Copyright (C) 2007-2009 Robert Daniel Brummayer.
 *  Copyright (C) 2007-2014 Armin Biere.
 *  Copyright (C) 2012-2015 Mathias Preiner.
 *  Copyright (C) 2012-2015 Aina Niemetz.
 *
 *  All rights reserved.
 *
 *  This file is part of Boolector.
 *  See COPYING for more information on using this software.
 */

#include "btorcore.h"
#include "btorbeta.h"
#include "btorbitvec.h"
#include "btorclone.h"
#include "btorconfig.h"
#include "btorconst.h"
#include "btordbg.h"
#include "btordcr.h"
#include "btorexit.h"
#include "btorlog.h"
#include "btormodel.h"
#include "btormsg.h"
#include "btoropt.h"
#include "btorprintmodel.h"
#include "btorrewrite.h"
#include "btorsat.h"
#include "btorsls.h"
#include "simplifier/btorack.h"
#include "simplifier/btorelimapplies.h"
#include "simplifier/btorelimslices.h"
#include "simplifier/btorextract.h"
#include "simplifier/btormerge.h"
#include "simplifier/btorunconstrained.h"
#include "utils/btorinthash.h"
#include "utils/btoriter.h"
#include "utils/btormisc.h"
#include "utils/btorparamcache.h"
#include "utils/btorutil.h"

#include <limits.h>

/*------------------------------------------------------------------------*/

#ifndef BTOR_USE_LINGELING
#define BTOR_DO_NOT_PROCESS_SKELETON
#endif

#ifndef BTOR_DO_NOT_PROCESS_SKELETON
#include "simplifier/btorskel.h"
#endif

#if !defined(NDEBUG) && defined(BTOR_USE_LINGELING)
#ifndef BTOR_DO_NOT_OPTIMIZE_UNCONSTRAINED
#define BTOR_CHECK_UNCONSTRAINED
#endif
#define BTOR_CHECK_MODEL
#define BTOR_CHECK_DUAL_PROP
#endif
#undef BTOR_CHECK_FAILED

#define DP_QSORT_JUST 0
#define DP_QSORT_ASC 1
#define DP_QSORT_DESC 2
#define DP_QSORT_ASC_DESC_FIRST 3
#define DP_QSORT_ASC_DESC_ALW 4
#define DP_QSORT DP_QSORT_JUST

/*------------------------------------------------------------------------*/

#define BTOR_INIT_UNIQUE_TABLE(mm, table) \
  do                                      \
  {                                       \
    assert (mm);                          \
    (table).size         = 1;             \
    (table).num_elements = 0;             \
    BTOR_CNEW (mm, (table).chains);       \
  } while (0)

#define BTOR_RELEASE_UNIQUE_TABLE(mm, table)         \
  do                                                 \
  {                                                  \
    assert (mm);                                     \
    BTOR_DELETEN (mm, (table).chains, (table).size); \
  } while (0)

#define BTOR_INIT_SORT_UNIQUE_TABLE(mm, table) \
  do                                           \
  {                                            \
    BTOR_INIT_UNIQUE_TABLE (mm, table);        \
    table.mm = mm;                             \
    BTOR_INIT_STACK (table.id2sort);           \
    BTOR_PUSH_STACK (mm, table.id2sort, 0);    \
  } while (0)

#define BTOR_RELEASE_SORT_UNIQUE_TABLE(mm, table) \
  do                                              \
  {                                               \
    BTOR_RELEASE_UNIQUE_TABLE (mm, table);        \
    BTOR_RELEASE_STACK (mm, table.id2sort);       \
  } while (0)

#define BTOR_ABORT_CORE(cond, msg)                   \
  do                                                 \
  {                                                  \
    if (cond)                                        \
    {                                                \
      printf ("[btorcore] %s: %s\n", __func__, msg); \
      fflush (stdout);                               \
      exit (BTOR_ERR_EXIT);                          \
    }                                                \
  } while (0)

#define BTOR_COND_INVERT_AIG_NODE(exp, aig) \
  ((BtorAIG *) (((unsigned long int) (exp) &1ul) ^ ((unsigned long int) (aig))))

//#define MARK_PROP_UP(exp) ((BtorNode *) (1ul | (unsigned long int) (exp)))
//#define PROPAGATED_UPWARDS(exp) (1ul & (unsigned long int) (exp)->parent)

/*------------------------------------------------------------------------*/

static BtorSolver *new_core_solver (Btor *);
static int sat_aux_btor_dual_prop (Btor *);
static BtorAIG *exp_to_aig (Btor *, BtorNode *);
static void synthesize_exp (Btor *, BtorNode *, BtorPtrHashTable *);

#ifdef BTOR_CHECK_MODEL
static void check_model (Btor *, Btor *, BtorPtrHashTable *);
static BtorPtrHashTable *map_inputs_check_model (Btor *, Btor *);
#endif

#ifdef BTOR_CHECK_FAILED
static void check_failed_assumptions (Btor *, Btor *);
#endif

#ifdef BTOR_CHECK_DUAL_PROP
static void check_dual_prop (Btor *, Btor *);
#endif
/*------------------------------------------------------------------------*/

const char *const g_btor_op2string[] = {
    "invalid",  //  0
    "const",    //  1
    "var",      //  2
    "param",    //  3
    "slice",    //  4
    "and",      //  5
    "beq",      //  6
    "aeq",      //  7
    "add",      //  8
    "mul",      //  9
    "ult",      // 10
    "sll",      // 11
    "srl",      // 12
    "udiv",     // 13
    "urem",     // 14
    "concat",   // 15
    "apply",    // 16
    "lambda",   // 17
    "bcond",    // 18
    "args",     // 19
    "uf",       // 20
    "proxy"     // 21
};

enum BtorSubstCompKind
{
  BTOR_SUBST_COMP_ULT_KIND,
  BTOR_SUBST_COMP_ULTE_KIND,
  BTOR_SUBST_COMP_UGT_KIND,
  BTOR_SUBST_COMP_UGTE_KIND
};

typedef enum BtorSubstCompKind BtorSubstCompKind;

/*------------------------------------------------------------------------*/

void
btor_init_substitutions (Btor *btor)
{
  assert (btor);
  assert (!btor->substitutions);

  btor->substitutions =
      btor_new_ptr_hash_table (btor->mm,
                               (BtorHashPtr) btor_hash_exp_by_id,
                               (BtorCmpPtr) btor_compare_exp_by_id);
}

void
btor_delete_substitutions (Btor *btor)
{
  assert (btor);

  BtorNode *cur;
  BtorHashTableIterator it;

  btor_init_node_hash_table_iterator (&it, btor->substitutions);
  while (btor_has_next_node_hash_table_iterator (&it))
  {
    btor_release_exp (btor, (BtorNode *) it.bucket->data.asPtr);
    cur = btor_next_node_hash_table_iterator (&it);
    btor_release_exp (btor, cur);
  }

  btor_delete_ptr_hash_table (btor->substitutions);
  btor->substitutions = 0;
}

BtorNode *
btor_find_substitution (Btor *btor, BtorNode *exp)
{
  assert (btor);
  assert (exp);

  BtorNode *result = 0;
  BtorPtrHashBucket *b;

  if (!btor->substitutions) return 0;

  while (1)
  {
    b = btor_find_in_ptr_hash_table (btor->substitutions,
                                     BTOR_REAL_ADDR_NODE (exp));
    if (!b) break;
    result = BTOR_COND_INVERT_NODE (exp, (BtorNode *) b->data.asPtr);
    exp    = result;
  }

  return result;
}

#ifndef NDEBUG
static int
substitution_cycle_check_dbg (Btor *btor, BtorNode *exp, BtorNode *subst)
{
  int i, cycle = 0;
  BtorMemMgr *mm;
  BtorNode *cur;
  BtorNodePtrStack visit;
  BtorIntHashTable *cache;

  mm    = btor->mm;
  exp   = BTOR_REAL_ADDR_NODE (exp);
  cache = btor_new_int_hash_table (mm);

  BTOR_INIT_STACK (visit);
  BTOR_PUSH_STACK (mm, visit, subst);
  while (!BTOR_EMPTY_STACK (visit))
  {
    cur = BTOR_REAL_ADDR_NODE (BTOR_POP_STACK (visit));

    if (btor_contains_int_hash_table (cache, cur->id)) continue;

    if (cur == exp)
    {
      cycle = 1;
      break;
    }

    btor_add_int_hash_table (cache, cur->id);

    for (i = 0; i < cur->arity; i++) BTOR_PUSH_STACK (mm, visit, cur->e[i]);
  }
  BTOR_RELEASE_STACK (mm, visit);
  btor_free_int_hash_table (cache);
  return !cycle;
}
#endif

void
btor_insert_substitution (Btor *btor,
                          BtorNode *exp,
                          BtorNode *subst,
                          int update)
{
  assert (btor);
  assert (exp);
  assert (subst);
  assert (btor->substitutions);
  assert (update == 0 || update == 1);
  assert (BTOR_REAL_ADDR_NODE (exp)->sort_id
          == BTOR_REAL_ADDR_NODE (subst)->sort_id);

  BtorNode *simp;
  BtorPtrHashBucket *b;
  exp = BTOR_REAL_ADDR_NODE (exp);

  if (exp == BTOR_REAL_ADDR_NODE (subst)) return;

  assert (substitution_cycle_check_dbg (btor, exp, subst));

  b = btor_find_in_ptr_hash_table (btor->substitutions, exp);
  if (update && b)
  {
    assert (b->data.asPtr);
    /* release data of current bucket */
    btor_release_exp (btor, (BtorNode *) b->data.asPtr);
    btor_remove_from_ptr_hash_table (btor->substitutions, exp, 0, 0);
    /* release key of current bucket */
    btor_release_exp (btor, exp);
  }
  else if (b)
  {
    assert ((BtorNode *) b->data.asPtr == subst);
    /* substitution already inserted */
    return;
  }

  simp = btor_find_substitution (btor, subst);

  if (simp) subst = simp;

  assert (!btor_find_in_ptr_hash_table (btor->substitutions,
                                        BTOR_REAL_ADDR_NODE (subst)));

  if (exp == BTOR_REAL_ADDR_NODE (subst)) return;

  btor_insert_in_ptr_hash_table (btor->substitutions, btor_copy_exp (btor, exp))
      ->data.asPtr = btor_copy_exp (btor, subst);
}

/*------------------------------------------------------------------------*/

static void
mark_exp (Btor *btor, BtorNode *exp, int new_mark)
{
  BtorMemMgr *mm;
  BtorNodePtrStack stack;
  BtorNode *cur;
  int i;

  assert (btor);
  assert (exp);

  mm = btor->mm;
  BTOR_INIT_STACK (stack);
  cur = BTOR_REAL_ADDR_NODE (exp);
  assert (!BTOR_IS_PROXY_NODE (cur));
  goto BTOR_MARK_NODE_ENTER_WITHOUT_POP;

  while (!BTOR_EMPTY_STACK (stack))
  {
    cur = BTOR_REAL_ADDR_NODE (BTOR_POP_STACK (stack));
  BTOR_MARK_NODE_ENTER_WITHOUT_POP:
    if (cur->mark != new_mark)
    {
      cur->mark = new_mark;
      for (i = cur->arity - 1; i >= 0; i--)
        BTOR_PUSH_STACK (mm, stack, cur->e[i]);
    }
  }
  BTOR_RELEASE_STACK (mm, stack);
}

const char *
btor_version (Btor *btor)
{
  assert (btor);
  (void) btor;
  return BTOR_VERSION;
}

BtorMemMgr *
btor_get_mem_mgr_btor (const Btor *btor)
{
  assert (btor);
  return btor->mm;
}
BtorAIGMgr *
btor_get_aig_mgr_btor (const Btor *btor)
{
  assert (btor);
  return btor_get_aig_mgr_aigvec_mgr (btor->avmgr);
}

BtorSATMgr *
btor_get_sat_mgr_btor (const Btor *btor)
{
  assert (btor);
  return btor_get_sat_mgr_aig_mgr (btor_get_aig_mgr_btor (btor));
}

void
btor_reset_time_btor (Btor *btor)
{
  assert (btor);
  BTOR_CLR (&btor->time);
}

void
btor_reset_stats_btor (Btor *btor)
{
  assert (btor);
  BTOR_CLR (&btor->stats);
}

static int
constraints_stats_changes (Btor *btor)
{
  int res;

  if (btor->stats.oldconstraints.varsubst && !btor->varsubst_constraints->count)
    return INT_MAX;

  if (btor->stats.oldconstraints.embedded && !btor->embedded_constraints->count)
    return INT_MAX;

  if (btor->stats.oldconstraints.unsynthesized
      && !btor->unsynthesized_constraints->count)
    return INT_MAX;

  res = abs (btor->stats.oldconstraints.varsubst
             - btor->varsubst_constraints->count);

  res += abs (btor->stats.oldconstraints.embedded
              - btor->embedded_constraints->count);

  res += abs (btor->stats.oldconstraints.unsynthesized
              - btor->unsynthesized_constraints->count);

  res += abs (btor->stats.oldconstraints.synthesized
              - btor->synthesized_constraints->count);

  return res;
}

static void
report_constraint_stats (Btor *btor, int force)
{
  int changes;

  if (!force)
  {
    if (btor->options.verbosity.val <= 0) return;

    changes = constraints_stats_changes (btor);

    if (btor->options.verbosity.val == 1 && changes < 100000) return;

    if (btor->options.verbosity.val == 2 && changes < 1000) return;

    if (btor->options.verbosity.val == 3 && changes < 10) return;

    if (!changes) return;
  }

  BTOR_MSG (btor->msg,
            1,
            "%d/%d/%d/%d constraints %d/%d/%d/%d %.1f MB",
            btor->stats.constraints.varsubst,
            btor->stats.constraints.embedded,
            btor->stats.constraints.unsynthesized,
            btor->stats.constraints.synthesized,
            btor->varsubst_constraints->count,
            btor->embedded_constraints->count,
            btor->unsynthesized_constraints->count,
            btor->synthesized_constraints->count,
            btor->mm->allocated / (double) (1 << 20));

  btor->stats.oldconstraints.varsubst = btor->varsubst_constraints->count;
  btor->stats.oldconstraints.embedded = btor->embedded_constraints->count;
  btor->stats.oldconstraints.unsynthesized =
      btor->unsynthesized_constraints->count;
  btor->stats.oldconstraints.synthesized = btor->synthesized_constraints->count;
}

/* we do not count proxies */
static int
number_of_ops (Btor *btor)
{
  int i, result;
  assert (btor);

  result = 0;
  for (i = 1; i < BTOR_NUM_OPS_NODE - 1; i++) result += btor->ops[i].cur;

  return result;
}

static double
percent (double a, double b)
{
  return b ? 100.0 * a / b : 0.0;
}

void
btor_print_stats_btor (Btor *btor)
{
  int num_final_ops, verbosity, i;

  if (!btor) return;

  verbosity = btor->options.verbosity.val;

  report_constraint_stats (btor, 1);
#ifndef BTOR_DO_NOT_OPTIMIZE_UNCONSTRAINED
  if (btor->options.ucopt.val)
  {
    BTOR_MSG (
        btor->msg, 1, "unconstrained bv props: %d", btor->stats.bv_uc_props);
    BTOR_MSG (btor->msg,
              1,
              "unconstrained array props: %d",
              btor->stats.fun_uc_props);
  }
#endif
  BTOR_MSG (btor->msg,
            1,
            "variable substitutions: %d",
            btor->stats.var_substitutions);
  BTOR_MSG (btor->msg,
            1,
            "uninterpreted function substitutions: %d",
            btor->stats.uf_substitutions);
  BTOR_MSG (btor->msg,
            1,
            "embedded constraint substitutions: %d",
            btor->stats.ec_substitutions);
  BTOR_MSG (btor->msg, 1, "assumptions: %u", btor->assumptions->count);

  if (verbosity > 0)
  {
    BTOR_MSG (btor->msg, 2, "max rec. RW: %d", btor->stats.max_rec_rw_calls);
    BTOR_MSG (btor->msg,
              2,
              "number of expressions ever created: %lld",
              btor->stats.expressions);
    num_final_ops = number_of_ops (btor);
    assert (num_final_ops >= 0);
    BTOR_MSG (btor->msg, 2, "number of final expressions: %d", num_final_ops);
    assert (sizeof g_btor_op2string / sizeof *g_btor_op2string
            == BTOR_NUM_OPS_NODE);

    BTOR_MSG (btor->msg,
              1,
              "memory allocated for nodes: %.2f MB",
              btor->stats.node_bytes_alloc / (double) (1 << 20));
    if (num_final_ops > 0)
      for (i = 1; i < BTOR_NUM_OPS_NODE - 1; i++)
        if (btor->ops[i].cur || btor->ops[i].max)
          BTOR_MSG (btor->msg,
                    2,
                    " %s: %d max %d",
                    g_btor_op2string[i],
                    btor->ops[i].cur,
                    btor->ops[i].max);
  }

  BTOR_MSG (btor->msg, 1, "");
  BTOR_MSG (btor->msg, 1, "bit blasting statistics:");
  BTOR_MSG (btor->msg,
            1,
            " AIG vectors (cur/max): %lld/%lld",
            btor->avmgr->cur_num_aigvecs,
            btor->avmgr->max_num_aigvecs);
  BTOR_MSG (btor->msg,
            1,
            " AIG ANDs (cur/max): %lld/%lld",
            btor->avmgr->amgr->cur_num_aigs,
            btor->avmgr->amgr->max_num_aigs);
  BTOR_MSG (btor->msg,
            1,
            " AIG variables: %lld",
            btor->avmgr->amgr->max_num_aig_vars);
  BTOR_MSG (
      btor->msg, 1, " CNF variables: %lld", btor->avmgr->amgr->num_cnf_vars);
  BTOR_MSG (
      btor->msg, 1, " CNF clauses: %lld", btor->avmgr->amgr->num_cnf_clauses);
  BTOR_MSG (
      btor->msg, 1, " CNF literals: %lld", btor->avmgr->amgr->num_cnf_literals);

  BTOR_MSG (btor->msg, 1, "");
  BTOR_MSG (btor->msg,
            1,
            "linear constraint equations: %d",
            btor->stats.linear_equations);
  BTOR_MSG (btor->msg,
            1,
            "gaussian elimination in linear equations: %d",
            btor->stats.gaussian_eliminations);
  BTOR_MSG (btor->msg,
            1,
            "eliminated sliced variables: %d",
            btor->stats.eliminated_slices);
  BTOR_MSG (btor->msg,
            1,
            "extracted skeleton constraints: %d",
            btor->stats.skeleton_constraints);
  BTOR_MSG (
      btor->msg, 1, "and normalizations: %d", btor->stats.ands_normalized);
  BTOR_MSG (
      btor->msg, 1, "add normalizations: %d", btor->stats.adds_normalized);
  BTOR_MSG (
      btor->msg, 1, "mul normalizations: %d", btor->stats.muls_normalized);
  BTOR_MSG (btor->msg, 1, "lambdas merged: %lld", btor->stats.lambdas_merged);
  BTOR_MSG (btor->msg,
            1,
            "apply propagation during construction: %d",
            btor->stats.apply_props_construct);
  BTOR_MSG (
      btor->msg, 1, "beta reductions: %lld", btor->stats.beta_reduce_calls);
  BTOR_MSG (btor->msg, 1, "clone calls: %lld", btor->stats.clone_calls);

  if (btor->slv) btor->slv->api.print_stats (btor);

  BTOR_MSG (btor->msg, 1, "");
  BTOR_MSG (btor->msg, 1, "%.2f seconds beta-reduction", btor->time.beta);
  BTOR_MSG (btor->msg,
            1,
            "%.2f seconds synthesize expressions",
            btor->time.synth_exp);
  BTOR_MSG (
      btor->msg, 1, "%.2f seconds reachable search", btor->time.reachable);
  BTOR_MSG (btor->msg,
            1,
            "%.2f seconds determining failed assumptions",
            btor->time.failed);
  BTOR_MSG (btor->msg, 1, "%.2f seconds for cloning", btor->time.cloning);
  BTOR_MSG (btor->msg,
            1,
            "%.2f seconds beta reduction probing",
            btor->time.br_probing);
  BTOR_MSG (btor->msg,
            1,
            "%.2f seconds substitute and rebuild",
            btor->time.subst_rebuild);
#ifndef BTOR_DO_NOT_OPTIMIZE_UNCONSTRAINED
  if (btor->options.ucopt.val)
    BTOR_MSG (btor->msg,
              1,
              "%.2f seconds for unconstrained optimization",
              btor->time.ucopt);
#endif
  if (btor->options.model_gen.val)
    BTOR_MSG (
        btor->msg, 1, "%.2f seconds model generation", btor->time.model_gen);
  BTOR_MSG (btor->msg, 1, "");
  BTOR_MSG (
      btor->msg, 1, "%.2f seconds in rewriting engine", btor->time.rewrite);
  BTOR_MSG (btor->msg,
            1,
            "%.2f seconds in variable substitution during rewriting (%.0f%%)",
            btor->time.subst,
            percent (btor->time.subst, btor->time.rewrite));
  BTOR_MSG (
      btor->msg,
      1,
      "%.2f seconds in embedded constraint replacing during rewriting (%.0f%%)",
      btor->time.embedded,
      percent (btor->time.embedded, btor->time.rewrite));
  BTOR_MSG (btor->msg,
            1,
            "%.2f seconds in beta reduction during rewriting (%.0f%%)",
            btor->time.betareduce,
            percent (btor->time.betareduce, btor->time.rewrite));
  if (btor->options.eliminate_slices.val)
    BTOR_MSG (btor->msg,
              1,
              "%.2f seconds in slicing during rewriting (%.0f%%)",
              btor->time.slicing,
              percent (btor->time.slicing, btor->time.rewrite));
#ifndef BTOR_DO_NOT_PROCESS_SKELETON
  BTOR_MSG (btor->msg,
            1,
            "%.2f seconds skeleton preprocessing during rewriting (%.0f%%)",
            btor->time.skel,
            percent (btor->time.skel, btor->time.rewrite));
#endif

  if (btor->slv) btor->slv->api.print_time_stats (btor);

  BTOR_MSG (btor->msg, 1, "");
  BTOR_MSG (
      btor->msg, 1, "%.1f MB", btor->mm->maxallocated / (double) (1 << 20));
}

static Btor *
new_aux_btor (int init_opts)
{
  assert (init_opts == 0 || init_opts == 1);

  BtorMemMgr *mm;
  Btor *btor;

  mm = btor_new_mem_mgr ();
  BTOR_CNEW (mm, btor);

  btor->mm    = mm;
  btor->msg   = btor_new_btor_msg (btor->mm, &btor->options.verbosity.val);
  btor->avmgr = btor_new_aigvec_mgr (mm, btor->msg, &btor->options);

  if (init_opts) btor_init_opts (btor);

  btor_init_rng (&btor->rng, btor->options.seed.val);

  btor->bv_assignments    = btor_new_bv_assignment_list (mm);
  btor->array_assignments = btor_new_array_assignment_list (mm);

  BTOR_INIT_UNIQUE_TABLE (mm, btor->nodes_unique_table);
  BTOR_INIT_SORT_UNIQUE_TABLE (mm, btor->sorts_unique_table);

  btor->symbols = btor_new_ptr_hash_table (
      mm, (BtorHashPtr) btor_hash_str, (BtorCmpPtr) strcmp);
  btor->node2symbol =
      btor_new_ptr_hash_table (mm,
                               (BtorHashPtr) btor_hash_exp_by_id,
                               (BtorCmpPtr) btor_compare_exp_by_id);

  btor->inputs  = btor_new_ptr_hash_table (mm,
                                          (BtorHashPtr) btor_hash_exp_by_id,
                                          (BtorCmpPtr) btor_compare_exp_by_id);
  btor->bv_vars = btor_new_ptr_hash_table (mm,
                                           (BtorHashPtr) btor_hash_exp_by_id,
                                           (BtorCmpPtr) btor_compare_exp_by_id);
  btor->ufs     = btor_new_ptr_hash_table (mm,
                                       (BtorHashPtr) btor_hash_exp_by_id,
                                       (BtorCmpPtr) btor_compare_exp_by_id);
  btor->lambdas = btor_new_ptr_hash_table (mm,
                                           (BtorHashPtr) btor_hash_exp_by_id,
                                           (BtorCmpPtr) btor_compare_exp_by_id);
  btor->feqs    = btor_new_ptr_hash_table (mm,
                                        (BtorHashPtr) btor_hash_exp_by_id,
                                        (BtorCmpPtr) btor_compare_exp_by_id);

  btor->valid_assignments = 1;

  BTOR_PUSH_STACK (btor->mm, btor->nodes_id_table, 0);

  btor->varsubst_constraints =
      btor_new_ptr_hash_table (mm,
                               (BtorHashPtr) btor_hash_exp_by_id,
                               (BtorCmpPtr) btor_compare_exp_by_id);
  btor->embedded_constraints =
      btor_new_ptr_hash_table (mm,
                               (BtorHashPtr) btor_hash_exp_by_id,
                               (BtorCmpPtr) btor_compare_exp_by_id);
  btor->unsynthesized_constraints =
      btor_new_ptr_hash_table (mm,
                               (BtorHashPtr) btor_hash_exp_by_id,
                               (BtorCmpPtr) btor_compare_exp_by_id);
  btor->synthesized_constraints =
      btor_new_ptr_hash_table (mm,
                               (BtorHashPtr) btor_hash_exp_by_id,
                               (BtorCmpPtr) btor_compare_exp_by_id);
  btor->assumptions =
      btor_new_ptr_hash_table (mm,
                               (BtorHashPtr) btor_hash_exp_by_id,
                               (BtorCmpPtr) btor_compare_exp_by_id);
  btor->parameterized =
      btor_new_ptr_hash_table (mm,
                               (BtorHashPtr) btor_hash_exp_by_id,
                               (BtorCmpPtr) btor_compare_exp_by_id);
  btor->var_rhs = btor_new_ptr_hash_table (btor->mm,
                                           (BtorHashPtr) btor_hash_exp_by_id,
                                           (BtorCmpPtr) btor_compare_exp_by_id);

  btor->fun_rhs = btor_new_ptr_hash_table (btor->mm,
                                           (BtorHashPtr) btor_hash_exp_by_id,
                                           (BtorCmpPtr) btor_compare_exp_by_id);

  BTOR_INIT_STACK (btor->functions_with_model);

  btor->true_exp = btor_true_exp (btor);
  btor_set_msg_prefix_btor (btor, "btor");

  return btor;
}

Btor *
btor_new_btor (void)
{
  return new_aux_btor (1);
}

Btor *
btor_new_btor_no_init (void)
{
  return new_aux_btor (0);
}

static int
terminate_aux_btor (void *btor)
{
  assert (btor);

  int res;
  Btor *bt;

  bt = (Btor *) btor;
  if (!bt->cbs.term.fun) return 0;
  if (bt->cbs.term.done) return 1;
  res = ((int (*) (void *)) bt->cbs.term.fun) (bt->cbs.term.state);
  if (res) bt->cbs.term.done = res;
  return res;
}

int
btor_terminate_btor (Btor *btor)
{
  assert (btor);

  if (btor->cbs.term.termfun) return btor->cbs.term.termfun (btor);
  return 0;
}

void
btor_set_term_btor (Btor *btor, int (*fun) (void *), void *state)
{
  assert (btor);

  BtorSATMgr *smgr;

  btor->cbs.term.termfun = terminate_aux_btor;
  btor->cbs.term.fun     = fun;
  btor->cbs.term.state   = state;

  smgr = btor_get_sat_mgr_btor (btor);
  if (btor_has_term_support_sat_mgr (smgr))
    btor_set_term_sat_mgr (smgr, terminate_aux_btor, btor);
}

static void
release_all_ext_exp_refs (Btor *btor)
{
  assert (btor);

  int i;
  BtorNode *exp;

  for (i = BTOR_COUNT_STACK (btor->nodes_id_table) - 1; i >= 0; i--)
  {
    if (!(exp = BTOR_PEEK_STACK (btor->nodes_id_table, i))) continue;
    if (exp->ext_refs)
    {
      assert (exp->ext_refs <= exp->refs);
      exp->refs = exp->refs - exp->ext_refs + 1;
      btor->external_refs -= exp->ext_refs;
      assert (exp->refs > 0);
      exp->ext_refs = 0;
      btor_release_exp (btor, exp);
    }
  }
}

static void
release_all_ext_sort_refs (Btor *btor)
{
  assert (btor);

  int i;
  BtorSort *sort;

  for (i = BTOR_COUNT_STACK (btor->sorts_unique_table.id2sort) - 1; i >= 0; i--)
  {
    sort = BTOR_PEEK_STACK (btor->sorts_unique_table.id2sort, i);
    if (!sort) continue;
    assert (sort->refs);
    assert (sort->ext_refs <= sort->refs);
    sort->refs = sort->refs - sort->ext_refs + 1;
    btor->external_refs -= sort->ext_refs;
    assert (sort->refs > 0);
    sort->ext_refs = 0;
    btor_release_sort (&btor->sorts_unique_table, sort->id);
  }
}

void
btor_release_all_ext_refs (Btor *btor)
{
  release_all_ext_exp_refs (btor);
  release_all_ext_sort_refs (btor);
}

void
btor_delete_btor (Btor *btor)
{
  assert (btor);

  int i;
  BtorNodePtrStack stack;
  BtorPtrHashTable *t;
  BtorMemMgr *mm;
  BtorNode *exp;
  BtorHashTableIterator it, iit;

  mm = btor->mm;

  if (btor->slv) btor->slv->api.delet (btor);

  if (btor->parse_error_msg) btor_freestr (mm, btor->parse_error_msg);

  btor_delete_bv_assignment_list (
      btor->bv_assignments,
      btor->options.auto_cleanup.val
          || btor->options.auto_cleanup_internal.val);
  btor_delete_array_assignment_list (
      btor->array_assignments,
      btor->options.auto_cleanup.val
          || btor->options.auto_cleanup_internal.val);

  btor_init_node_hash_table_iterator (&it, btor->varsubst_constraints);
  while (btor_has_next_node_hash_table_iterator (&it))
  {
    btor_release_exp (btor, it.bucket->data.asPtr);
    exp = btor_next_node_hash_table_iterator (&it);
    btor_release_exp (btor, exp);
  }
  btor_delete_ptr_hash_table (btor->varsubst_constraints);

  btor_init_node_hash_table_iterator (&it, btor->inputs);
  btor_queue_node_hash_table_iterator (&it, btor->embedded_constraints);
  btor_queue_node_hash_table_iterator (&it, btor->unsynthesized_constraints);
  btor_queue_node_hash_table_iterator (&it, btor->synthesized_constraints);
  btor_queue_node_hash_table_iterator (&it, btor->assumptions);
  btor_queue_node_hash_table_iterator (&it, btor->var_rhs);
  btor_queue_node_hash_table_iterator (&it, btor->fun_rhs);
  while (btor_has_next_node_hash_table_iterator (&it))
    btor_release_exp (btor, btor_next_node_hash_table_iterator (&it));

  btor_delete_ptr_hash_table (btor->inputs);
  btor_delete_ptr_hash_table (btor->embedded_constraints);
  btor_delete_ptr_hash_table (btor->unsynthesized_constraints);
  btor_delete_ptr_hash_table (btor->synthesized_constraints);
  btor_delete_ptr_hash_table (btor->assumptions);
  btor_delete_ptr_hash_table (btor->var_rhs);
  btor_delete_ptr_hash_table (btor->fun_rhs);

  btor_delete_model (btor);
  btor_release_exp (btor, btor->true_exp);

  for (i = 0; i < BTOR_COUNT_STACK (btor->functions_with_model); i++)
    btor_release_exp (btor, btor->functions_with_model.start[i]);
  BTOR_RELEASE_STACK (mm, btor->functions_with_model);

  BTOR_INIT_STACK (stack);
  btor_init_node_hash_table_iterator (&it, btor->lambdas);
  while (btor_has_next_node_hash_table_iterator (&it))
  {
    exp = btor_next_node_hash_table_iterator (&it);
    t   = btor_lambda_get_synth_apps (exp);
    if (t)
    {
      btor_init_node_hash_table_iterator (&iit, t);
      while (btor_has_next_node_hash_table_iterator (&iit))
        BTOR_PUSH_STACK (mm, stack, btor_next_node_hash_table_iterator (&iit));
      ((BtorLambdaNode *) exp)->synth_apps = 0;
      btor_lambda_set_synth_apps (exp, 0);
      btor_delete_ptr_hash_table (t);
    }
    t = btor_lambda_get_static_rho (exp);
    if (t)
    {
      btor_init_node_hash_table_iterator (&iit, t);
      while (btor_has_next_node_hash_table_iterator (&iit))
      {
        BTOR_PUSH_STACK (mm, stack, iit.bucket->data.asPtr);
        BTOR_PUSH_STACK (mm, stack, btor_next_node_hash_table_iterator (&iit));
      }
      btor_lambda_set_static_rho (exp, 0);
      btor_delete_ptr_hash_table (t);
    }
  }

  while (!BTOR_EMPTY_STACK (stack))
    btor_release_exp (btor, BTOR_POP_STACK (stack));
  BTOR_RELEASE_STACK (mm, stack);

  if (btor->options.auto_cleanup.val && btor->external_refs)
  {
    release_all_ext_exp_refs (btor);

    if (!btor->options.auto_cleanup_internal.val && !getenv ("BTORLEAK")
        && !getenv ("BTORLEAKEXP"))
    {
      for (i = BTOR_COUNT_STACK (btor->nodes_id_table) - 1; i >= 0; i--)
        assert (!BTOR_PEEK_STACK (btor->nodes_id_table, i));
    }
  }

  if (btor->options.auto_cleanup_internal.val)
  {
    for (i = BTOR_COUNT_STACK (btor->nodes_id_table) - 1; i >= 0; i--)
    {
      exp = BTOR_PEEK_STACK (btor->nodes_id_table, i);
      if (!exp) continue;
      if (BTOR_IS_PROXY_NODE (exp)) exp->simplified = 0;
      assert (exp->refs);
      exp->refs = 1;
      btor_release_exp (btor, exp);
      assert (!BTOR_PEEK_STACK (btor->nodes_id_table, i));
    }
  }

  if (btor->options.auto_cleanup.val && btor->external_refs)
    release_all_ext_sort_refs (btor);

  assert (btor->external_refs == 0);

#ifndef NDEBUG
  BtorNode *cur;
  if (btor->nodes_unique_table.num_elements)
    BTORLOG (1,
             "*** btor->nodes_unique_table.num_elements: %d",
             btor->nodes_unique_table.num_elements);
  for (i = 0; i < btor->nodes_unique_table.size; i++)
    for (cur = btor->nodes_unique_table.chains[i]; cur; cur = cur->next)
      BTORLOG (1, "  unreleased node: %s (%d)", node2string (cur), cur->refs);
#endif
  assert (getenv ("BTORLEAK") || getenv ("BTORLEAKEXP")
          || btor->nodes_unique_table.num_elements == 0);
  BTOR_RELEASE_UNIQUE_TABLE (mm, btor->nodes_unique_table);
  BTOR_RELEASE_STACK (mm, btor->nodes_id_table);

  assert (getenv ("BTORLEAK") || getenv ("BTORLEAKSORT")
          || btor->sorts_unique_table.num_elements == 0);
  BTOR_RELEASE_SORT_UNIQUE_TABLE (mm, btor->sorts_unique_table);

  btor_delete_ptr_hash_table (btor->node2symbol);
  btor_init_hash_table_iterator (&it, btor->symbols);
  while (btor_has_next_hash_table_iterator (&it))
    btor_freestr (btor->mm, (char *) btor_next_hash_table_iterator (&it));
  btor_delete_ptr_hash_table (btor->symbols);

  btor_delete_ptr_hash_table (btor->bv_vars);
  btor_delete_ptr_hash_table (btor->ufs);
  btor_delete_ptr_hash_table (btor->lambdas);
  btor_delete_ptr_hash_table (btor->feqs);
  btor_delete_ptr_hash_table (btor->parameterized);

  btor_delete_aigvec_mgr (btor->avmgr);

  assert (btor->rec_rw_calls == 0);
  btor_delete_btor_msg (btor->msg);
  BTOR_DELETE (mm, btor);
  btor_delete_mem_mgr (mm);
}

void
btor_set_msg_prefix_btor (Btor *btor, const char *prefix)
{
  assert (btor);

  btor_freestr (btor->mm, btor->msg->prefix);
  btor->msg->prefix = prefix ? btor_strdup (btor->mm, prefix) : (char *) prefix;
}

/* synthesizes unsynthesized constraints and updates constraints tables. */
static void
process_unsynthesized_constraints (Btor *btor)
{
  assert (btor);
  assert (!btor->inconsistent);

  BtorPtrHashTable *uc, *sc;
  BtorPtrHashBucket *bucket;
  BtorNode *cur;
  BtorAIG *aig;
  BtorAIGMgr *amgr;

  uc   = btor->unsynthesized_constraints;
  sc   = btor->synthesized_constraints;
  amgr = btor_get_aig_mgr_btor (btor);

  /* synthesize true exp */
  synthesize_exp (btor, btor->true_exp, 0);

  while (uc->count > 0)
  {
    bucket = uc->first;
    assert (bucket);
    cur = (BtorNode *) bucket->key;

#ifndef NDEBUG
    if (btor->options.rewrite_level.val > 2)
    {
      BtorNode *real_cur = BTOR_REAL_ADDR_NODE (cur);
      if (real_cur->kind == BTOR_BEQ_NODE)
      {
#if 0
	      BtorNode * left = real_cur->e[0];
	      BtorNode * right = real_cur->e[1];
	      BtorNode * other;

	      if (BTOR_REAL_ADDR_NODE (left)->kind == BTOR_BV_CONST_NODE)
	        other = right;
	      else if (BTOR_REAL_ADDR_NODE (right)->kind == BTOR_BV_CONST_NODE)
	        other = left;
	      else
	        other = 0;

	      // FIXME fails with symbolic lemmas (during beta-reduction
	      // rewrite level is forced to 1, hence symbolic lemmas might
	      // not be simplified as much as possible). possible solution:
	      // use rewrite level > 1 for lemma generation.
	      //if (other 
	      //    && !BTOR_IS_INVERTED_NODE (other) 
	      //    && other->kind == BTOR_ADD_NODE)
	      //  {
	      //    assert (BTOR_REAL_ADDR_NODE (
	      //  	    other->e[0])->kind != BTOR_BV_CONST_NODE);
	      //    assert (BTOR_REAL_ADDR_NODE (
	      //  	    other->e[1])->kind != BTOR_BV_CONST_NODE);
	      //  }
#endif
      }
    }
#endif

    if (!btor_find_in_ptr_hash_table (sc, cur))
    {
      aig = exp_to_aig (btor, cur);
      if (aig == BTOR_AIG_FALSE)
      {
        btor->found_constraint_false = 1;
        break;
      }
      btor_add_toplevel_aig_to_sat (amgr, aig);
      btor_release_aig (amgr, aig);
      (void) btor_insert_in_ptr_hash_table (sc, cur);
      btor_remove_from_ptr_hash_table (uc, cur, 0, 0);

      btor->stats.constraints.synthesized++;
      report_constraint_stats (btor, 0);
    }
    else
    {
      /* constraint is already in sc */
      btor_remove_from_ptr_hash_table (uc, cur, 0, 0);
      btor_release_exp (btor, cur);
    }
  }
}

void
btor_update_assumptions (Btor *btor)
{
  assert (btor);
  assert (check_id_table_mark_unset_dbg (btor));

  BtorPtrHashTable *ass;
  BtorNode *cur, *simp;
  BtorHashTableIterator it;

  ass = btor_new_ptr_hash_table (btor->mm,
                                 (BtorHashPtr) btor_hash_exp_by_id,
                                 (BtorCmpPtr) btor_compare_exp_by_id);
  btor_init_node_hash_table_iterator (&it, btor->assumptions);
  while (btor_has_next_node_hash_table_iterator (&it))
  {
    cur = btor_next_node_hash_table_iterator (&it);
    if (BTOR_REAL_ADDR_NODE (cur)->simplified)
    {
      simp = btor_simplify_exp (btor, cur);
      if (!btor_find_in_ptr_hash_table (ass, simp))
        btor_insert_in_ptr_hash_table (ass, btor_copy_exp (btor, simp));
      btor_release_exp (btor, cur);
    }
    else
    {
      if (!btor_find_in_ptr_hash_table (ass, cur))
        btor_insert_in_ptr_hash_table (ass, cur);
      else
        btor_release_exp (btor, cur);
    }
  }
  btor_delete_ptr_hash_table (btor->assumptions);
  btor->assumptions = ass;
}

static void
insert_unsynthesized_constraint (Btor *btor, BtorNode *exp)
{
  assert (btor);
  assert (exp);
  assert (!BTOR_REAL_ADDR_NODE (exp)->parameterized);

  char *bits;
  BtorPtrHashTable *uc;

  if (BTOR_IS_BV_CONST_NODE (BTOR_REAL_ADDR_NODE (exp)))
  {
    bits = btor_const_get_bits (exp);
    if ((BTOR_IS_INVERTED_NODE (exp) && bits[0] == '1')
        || (!BTOR_IS_INVERTED_NODE (exp) && bits[0] == '0'))
    {
      btor->inconsistent = 1;
      return;
    }
    else
    {
      /* we do not add true */
      assert ((BTOR_IS_INVERTED_NODE (exp) && bits[0] == '0')
              || (!BTOR_IS_INVERTED_NODE (exp) && bits[0] == '1'));
      return;
    }
  }

  uc = btor->unsynthesized_constraints;
  if (!btor_find_in_ptr_hash_table (uc, exp))
  {
    assert (!btor_find_in_ptr_hash_table (btor->embedded_constraints, exp));
    (void) btor_insert_in_ptr_hash_table (uc, btor_copy_exp (btor, exp));
    BTOR_REAL_ADDR_NODE (exp)->constraint = 1;
    btor->stats.constraints.unsynthesized++;
  }
}

static void
insert_embedded_constraint (Btor *btor, BtorNode *exp)
{
  assert (btor);
  assert (exp);
  assert (!BTOR_REAL_ADDR_NODE (exp)->parameterized);
  assert (!BTOR_IS_BV_CONST_NODE (BTOR_REAL_ADDR_NODE (exp)));

  if (!btor_find_in_ptr_hash_table (btor->embedded_constraints, exp))
  {
    assert (
        !btor_find_in_ptr_hash_table (btor->unsynthesized_constraints, exp));
    (void) btor_insert_in_ptr_hash_table (btor->embedded_constraints,
                                          btor_copy_exp (btor, exp));
    BTOR_REAL_ADDR_NODE (exp)->constraint = 1;
    btor->stats.constraints.embedded++;
  }
}

void
btor_insert_varsubst_constraint (Btor *btor, BtorNode *left, BtorNode *right)
{
  assert (btor);
  assert (left);
  assert (right);

  BtorNode *eq;
  BtorPtrHashTable *vsc;
  BtorPtrHashBucket *bucket;

  vsc    = btor->varsubst_constraints;
  bucket = btor_find_in_ptr_hash_table (vsc, left);

  if (!bucket)
  {
    if (!BTOR_IS_FUN_NODE (BTOR_REAL_ADDR_NODE (right))
        && !btor_find_in_ptr_hash_table (btor->var_rhs, left))
    {
      btor_insert_in_ptr_hash_table (btor->var_rhs, btor_copy_exp (btor, left));
    }

    if (BTOR_IS_FUN_NODE (BTOR_REAL_ADDR_NODE (right))
        && !btor_find_in_ptr_hash_table (btor->fun_rhs, left))
    {
      btor_insert_in_ptr_hash_table (btor->fun_rhs, btor_copy_exp (btor, left));
    }

    BTORLOG (
        1, "add varsubst: %s -> %s", node2string (left), node2string (right));
    btor_insert_in_ptr_hash_table (vsc, btor_copy_exp (btor, left))
        ->data.asPtr = btor_copy_exp (btor, right);
    /* do not set constraint flag, as they are gone after substitution
     * and treated differently */
    btor->stats.constraints.varsubst++;
  }
  /* if v = t_1 is already in varsubst, we
   * have to synthesize v = t_2 */
  else if (right != (BtorNode *) bucket->data.asPtr)
  {
    eq = btor_eq_exp (btor, left, right);
    insert_unsynthesized_constraint (btor, eq);
    btor_release_exp (btor, eq);
  }
}

static BtorSubstCompKind
reverse_subst_comp_kind (Btor *btor, BtorSubstCompKind comp)
{
  assert (btor);
  (void) btor;
  switch (comp)
  {
    case BTOR_SUBST_COMP_ULT_KIND: return BTOR_SUBST_COMP_UGT_KIND;
    case BTOR_SUBST_COMP_ULTE_KIND: return BTOR_SUBST_COMP_UGTE_KIND;
    case BTOR_SUBST_COMP_UGT_KIND: return BTOR_SUBST_COMP_ULT_KIND;
    default:
      assert (comp == BTOR_SUBST_COMP_UGTE_KIND);
      return BTOR_SUBST_COMP_ULTE_KIND;
  }
}

BtorNode *
btor_aux_var_exp (Btor *btor, int len)
{
  assert (btor);
  assert (len > 0);

  BtorNode *result;
#ifndef NDEBUG
  int id = BTOR_COUNT_STACK (btor->nodes_id_table);
#endif

  result = btor_var_exp (btor, len, 0);
  assert (BTOR_IS_REGULAR_NODE (result));
  assert (result->id == id);
  return result;
}

/* check if left does not occur on the right side */
static int
occurrence_check (Btor *btor, BtorNode *left, BtorNode *right)
{
  assert (btor);
  assert (left);
  assert (right);

  BtorNode *cur, *real_left;
  BtorNodePtrQueue queue;
  int is_cyclic, i;
  BtorMemMgr *mm;
  BtorIntHashTable *cache;

  is_cyclic = 0;
  mm        = btor->mm;
  cache     = btor_new_int_hash_table (mm);
  real_left = BTOR_REAL_ADDR_NODE (left);
  BTOR_INIT_QUEUE (queue);

  cur = BTOR_REAL_ADDR_NODE (right);
  goto OCCURRENCE_CHECK_ENTER_WITHOUT_POP;

  do
  {
    cur = BTOR_REAL_ADDR_NODE (BTOR_DEQUEUE (queue));
  OCCURRENCE_CHECK_ENTER_WITHOUT_POP:
    if (!btor_contains_int_hash_table (cache, cur->id))
    {
      btor_add_int_hash_table (cache, cur->id);
      if (cur == real_left)
      {
        is_cyclic = 1;
        break;
      }
      for (i = cur->arity - 1; i >= 0; i--) BTOR_ENQUEUE (mm, queue, cur->e[i]);
    }
  } while (!BTOR_EMPTY_QUEUE (queue));
  BTOR_RELEASE_QUEUE (mm, queue);
  btor_free_int_hash_table (cache);
  return is_cyclic;
}

/* checks if we can substitute and normalizes arguments to substitution,
 * substitute left_result with right_result, exp is child of AND_NODE */
static int
normalize_substitution (Btor *btor,
                        BtorNode *exp,
                        BtorNode **left_result,
                        BtorNode **right_result)
{
  BtorNode *left, *right, *real_left, *real_right, *tmp, *inv, *var, *lambda;
  BtorNode *const_exp, *real_exp;
  int leadings;
  char *ic, *fc, *bits;
  BtorMemMgr *mm;
  BtorSubstCompKind comp;

  assert (btor);
  assert (exp);
  assert (left_result);
  assert (right_result);
  assert (btor->options.rewrite_level.val > 1);
  assert (btor_simplify_exp (btor, exp) == exp);

  mm = btor->mm;

  /* boolean BV_NODE, force assignment (right_result) w.r.t. phase */
  if (BTOR_IS_BV_VAR_NODE (BTOR_REAL_ADDR_NODE (exp)))
  {
    assert (btor_get_exp_width (btor, exp) == 1);
    if (BTOR_IS_INVERTED_NODE (exp))
    {
      *left_result  = btor_copy_exp (btor, BTOR_REAL_ADDR_NODE (exp));
      *right_result = btor_zero_exp (btor, 1);
    }
    else
    {
      *left_result  = btor_copy_exp (btor, exp);
      *right_result = btor_one_exp (btor, 1);
    }
    return 1;
  }

  if (BTOR_REAL_ADDR_NODE (exp)->kind == BTOR_ULT_NODE
      && (BTOR_IS_BV_VAR_NODE (
              BTOR_REAL_ADDR_NODE (BTOR_REAL_ADDR_NODE (exp)->e[0]))
          || BTOR_IS_BV_VAR_NODE (
                 BTOR_REAL_ADDR_NODE (BTOR_REAL_ADDR_NODE (exp)->e[1]))))
  {
    real_exp = BTOR_REAL_ADDR_NODE (exp);

    if (BTOR_IS_INVERTED_NODE (exp))
      comp = BTOR_SUBST_COMP_UGTE_KIND;
    else
      comp = BTOR_SUBST_COMP_ULT_KIND;

    if (BTOR_IS_BV_VAR_NODE (BTOR_REAL_ADDR_NODE (real_exp->e[0])))
    {
      var   = real_exp->e[0];
      right = real_exp->e[1];
    }
    else
    {
      assert (BTOR_IS_BV_VAR_NODE (BTOR_REAL_ADDR_NODE (real_exp->e[1])));
      var   = real_exp->e[1];
      right = real_exp->e[0];
      comp  = reverse_subst_comp_kind (btor, comp);
    }

    /* ~a comp b is equal to a reverse_comp ~b,
     * where comp in ult, ulte, ugt, ugte
     * (e.g. reverse_comp of ult is ugt) */
    if (BTOR_IS_INVERTED_NODE (var))
    {
      var   = BTOR_REAL_ADDR_NODE (var);
      right = BTOR_INVERT_NODE (right);
      comp  = reverse_subst_comp_kind (btor, comp);
    }

    /* we do not create a lambda (index) if variable is already in
     * substitution table */
    assert (!BTOR_IS_INVERTED_NODE (var));
    if (btor_find_in_ptr_hash_table (btor->varsubst_constraints, var)) return 0;

    if (!BTOR_IS_BV_CONST_NODE (BTOR_REAL_ADDR_NODE (right))) return 0;

    if (BTOR_IS_INVERTED_NODE (right))
      bits = btor_not_const_3vl (mm, btor_const_get_bits (right));
    else
      bits = btor_copy_const (mm, btor_const_get_bits (right));

    if (comp == BTOR_SUBST_COMP_ULT_KIND || comp == BTOR_SUBST_COMP_ULTE_KIND)
    {
      leadings = btor_get_num_leading_zeros_const (btor->mm, bits);
      if (leadings > 0)
      {
        const_exp = btor_zero_exp (btor, leadings);
        lambda =
            btor_aux_var_exp (btor, btor_get_exp_width (btor, var) - leadings);
        tmp = btor_concat_exp (btor, const_exp, lambda);
        btor_insert_varsubst_constraint (btor, var, tmp);
        btor_release_exp (btor, const_exp);
        btor_release_exp (btor, lambda);
        btor_release_exp (btor, tmp);
      }
    }
    else
    {
      assert (comp == BTOR_SUBST_COMP_UGT_KIND
              || comp == BTOR_SUBST_COMP_UGTE_KIND);
      leadings = btor_get_num_leading_ones_const (btor->mm, bits);
      if (leadings > 0)
      {
        const_exp = btor_ones_exp (btor, leadings);
        lambda =
            btor_aux_var_exp (btor, btor_get_exp_width (btor, var) - leadings);
        tmp = btor_concat_exp (btor, const_exp, lambda);
        btor_insert_varsubst_constraint (btor, var, tmp);
        btor_release_exp (btor, const_exp);
        btor_release_exp (btor, lambda);
        btor_release_exp (btor, tmp);
      }
    }

    btor_delete_const (btor->mm, bits);
    return 0;
  }

  /* in the boolean case a != b is the same as a == ~b */
  if (BTOR_IS_INVERTED_NODE (exp)
      && BTOR_REAL_ADDR_NODE (exp)->kind == BTOR_BEQ_NODE
      && btor_get_exp_width (btor, BTOR_REAL_ADDR_NODE (exp)->e[0]) == 1)
  {
    left  = BTOR_REAL_ADDR_NODE (exp)->e[0];
    right = BTOR_REAL_ADDR_NODE (exp)->e[1];

    if (BTOR_IS_BV_VAR_NODE (BTOR_REAL_ADDR_NODE (left)))
    {
      *left_result  = btor_copy_exp (btor, left);
      *right_result = BTOR_INVERT_NODE (btor_copy_exp (btor, right));
      goto BTOR_NORMALIZE_SUBST_RESULT;
    }

    if (BTOR_IS_BV_VAR_NODE (BTOR_REAL_ADDR_NODE (right)))
    {
      *left_result  = btor_copy_exp (btor, right);
      *right_result = BTOR_INVERT_NODE (btor_copy_exp (btor, left));
      goto BTOR_NORMALIZE_SUBST_RESULT;
    }
  }

  if (BTOR_IS_INVERTED_NODE (exp) || !BTOR_IS_ARRAY_OR_BV_EQ_NODE (exp))
    return 0;

  left       = exp->e[0];
  right      = exp->e[1];
  real_left  = BTOR_REAL_ADDR_NODE (left);
  real_right = BTOR_REAL_ADDR_NODE (right);

  if (!BTOR_IS_BV_VAR_NODE (real_left) && !BTOR_IS_BV_VAR_NODE (real_right)
      && !BTOR_IS_UF_NODE (real_left) && !BTOR_IS_UF_NODE (real_right))
  {
    if (btor_rewrite_linear_term (btor, left, &fc, left_result, &tmp))
      *right_result = btor_sub_exp (btor, right, tmp);
    else if (btor_rewrite_linear_term (btor, right, &fc, left_result, &tmp))
      *right_result = btor_sub_exp (btor, left, tmp);
    else
      return 0;

    btor->stats.gaussian_eliminations++;

    btor_release_exp (btor, tmp);
    ic = btor_inverse_const (btor->mm, fc);
    btor_delete_const (btor->mm, fc);
    inv = btor_const_exp (btor, ic);
    btor_delete_const (btor->mm, ic);
    tmp = btor_mul_exp (btor, *right_result, inv);
    btor_release_exp (btor, inv);
    btor_release_exp (btor, *right_result);
    *right_result = tmp;
  }
  else
  {
    if ((!BTOR_IS_BV_VAR_NODE (real_left) && BTOR_IS_BV_VAR_NODE (real_right))
        || (!BTOR_IS_UF_NODE (real_left) && BTOR_IS_UF_NODE (real_right)))
    {
      *left_result  = right;
      *right_result = left;
    }
    else
    {
      *left_result  = left;
      *right_result = right;
    }

    btor_copy_exp (btor, left);
    btor_copy_exp (btor, right);
  }

BTOR_NORMALIZE_SUBST_RESULT:
  if (BTOR_IS_INVERTED_NODE (*left_result))
  {
    *left_result  = BTOR_INVERT_NODE (*left_result);
    *right_result = BTOR_INVERT_NODE (*right_result);
  }

  if (occurrence_check (btor, *left_result, *right_result))
  {
    btor_release_exp (btor, *left_result);
    btor_release_exp (btor, *right_result);
    return 0;
  }

  return 1;
}

static int
constraint_is_inconsistent (Btor *btor, BtorNode *exp)
{
  assert (btor);
  assert (exp);
  assert (btor->options.rewrite_level.val > 1);
  assert (btor_get_exp_width (btor, exp) == 1);

  BtorNode *rep;

  rep = btor_simplify_exp (btor, exp);

  return rep == BTOR_INVERT_NODE (rep)
         /* special case: top-level constraint applies are not simplified to
          * true/false (in order to not break dual prop) */
         || btor_find_in_ptr_hash_table (btor->synthesized_constraints,
                                         BTOR_INVERT_NODE (rep))
         || btor_find_in_ptr_hash_table (btor->unsynthesized_constraints,
                                         BTOR_INVERT_NODE (rep))
         || btor_find_in_ptr_hash_table (btor->embedded_constraints,
                                         BTOR_INVERT_NODE (rep));
}

static int
is_embedded_constraint_exp (Btor *btor, BtorNode *exp)
{
  assert (btor);
  assert (exp);
  return btor_get_exp_width (btor, exp) == 1
         && BTOR_REAL_ADDR_NODE (exp)->parents > 0;
}

static void
insert_new_constraint (Btor *btor, BtorNode *exp)
{
  assert (btor);
  assert (exp);
  assert (btor_get_exp_width (btor, exp) == 1);
  assert (!BTOR_REAL_ADDR_NODE (exp)->parameterized);

  char *bits;
  BtorNode *left, *right, *real_exp;

  exp      = btor_simplify_exp (btor, exp);
  real_exp = BTOR_REAL_ADDR_NODE (exp);

  if (BTOR_IS_BV_CONST_NODE (real_exp))
  {
    bits = btor_const_get_bits (real_exp);
    /* we do not add true/false */
    if ((BTOR_IS_INVERTED_NODE (exp) && bits[0] == '1')
        || (!BTOR_IS_INVERTED_NODE (exp) && bits[0] == '0'))
      btor->inconsistent = 1;
    else
    {
      assert ((BTOR_IS_INVERTED_NODE (exp) && bits[0] == '0')
              || (!BTOR_IS_INVERTED_NODE (exp) && bits[0] == '1'));
    }
    return;
  }

  if (!btor_find_in_ptr_hash_table (btor->synthesized_constraints, exp))
  {
    if (btor->options.rewrite_level.val > 1)
    {
      if (normalize_substitution (btor, exp, &left, &right))
      {
        btor_insert_varsubst_constraint (btor, left, right);
        btor_release_exp (btor, left);
        btor_release_exp (btor, right);
      }
      else
      {
        if (constraint_is_inconsistent (btor, exp))
          btor->inconsistent = 1;
        else
        {
          if (!real_exp->constraint)
          {
            if (is_embedded_constraint_exp (btor, exp))
              insert_embedded_constraint (btor, exp);
            else
              insert_unsynthesized_constraint (btor, exp);
          }
          else
          {
            assert (btor_find_in_ptr_hash_table (
                        btor->unsynthesized_constraints, exp)
                    || btor_find_in_ptr_hash_table (btor->embedded_constraints,
                                                    exp));
          }
        }
      }
    }
    else
      insert_unsynthesized_constraint (btor, exp);

    report_constraint_stats (btor, 0);
  }
}

void
btor_reset_assumptions (Btor *btor)
{
  assert (btor);

  BtorHashTableIterator it;

  btor_init_node_hash_table_iterator (&it, btor->assumptions);
  while (btor_has_next_node_hash_table_iterator (&it))
    btor_release_exp (btor, btor_next_node_hash_table_iterator (&it));
  btor_delete_ptr_hash_table (btor->assumptions);
  btor->assumptions =
      btor_new_ptr_hash_table (btor->mm,
                               (BtorHashPtr) btor_hash_exp_by_id,
                               (BtorCmpPtr) btor_compare_exp_by_id);
}

static void
reset_functions_with_model (Btor *btor)
{
  BtorNode *cur;
  int i;

  assert (btor);

  for (i = 0; i < BTOR_COUNT_STACK (btor->functions_with_model); i++)
  {
    cur = btor->functions_with_model.start[i];
    assert (!BTOR_IS_INVERTED_NODE (cur));
    if (!BTOR_IS_PROXY_NODE (cur))
    {
      assert (BTOR_IS_FUN_NODE (cur));
      assert (cur->rho);
      btor_delete_ptr_hash_table (cur->rho);
      cur->rho = 0;
    }
    btor_release_exp (btor, cur);
  }
  BTOR_RESET_STACK (btor->functions_with_model);
}

static void
reset_incremental_usage (Btor *btor)
{
  assert (btor);

  btor_reset_assumptions (btor);
  reset_functions_with_model (btor);
  btor->valid_assignments = 0;
  btor_delete_model (btor);
}

static void
add_constraint (Btor *btor, BtorNode *exp)
{
  assert (btor);
  assert (exp);
  assert (check_id_table_mark_unset_dbg (btor));

  BtorNode *cur, *child;
  BtorNodePtrStack stack;
  BtorMemMgr *mm;

  exp = btor_simplify_exp (btor, exp);
  assert (!BTOR_IS_FUN_NODE (BTOR_REAL_ADDR_NODE (exp)));
  assert (btor_get_exp_width (btor, exp) == 1);
  assert (!BTOR_REAL_ADDR_NODE (exp)->parameterized);

  mm = btor->mm;
  if (btor->valid_assignments) reset_incremental_usage (btor);

  if (!BTOR_IS_INVERTED_NODE (exp) && BTOR_IS_AND_NODE (exp))
  {
    BTOR_INIT_STACK (stack);
    cur = exp;
    goto ADD_CONSTRAINT_ENTER_LOOP_WITHOUT_POP;

    do
    {
      cur = BTOR_POP_STACK (stack);
    ADD_CONSTRAINT_ENTER_LOOP_WITHOUT_POP:
      assert (!BTOR_IS_INVERTED_NODE (cur));
      assert (BTOR_IS_AND_NODE (cur));
      assert (cur->mark == 0 || cur->mark == 1);
      if (!cur->mark)
      {
        cur->mark = 1;
        child     = cur->e[1];
        if (!BTOR_IS_INVERTED_NODE (child) && BTOR_IS_AND_NODE (child))
          BTOR_PUSH_STACK (mm, stack, child);
        else
          insert_new_constraint (btor, child);
        child = cur->e[0];
        if (!BTOR_IS_INVERTED_NODE (child) && BTOR_IS_AND_NODE (child))
          BTOR_PUSH_STACK (mm, stack, child);
        else
          insert_new_constraint (btor, child);
      }
    } while (!BTOR_EMPTY_STACK (stack));
    BTOR_RELEASE_STACK (mm, stack);
    mark_exp (btor, exp, 0);
  }
  else
    insert_new_constraint (btor, exp);

  assert (check_constraints_not_const_dbg (btor));
}

void
btor_assert_exp (Btor *btor, BtorNode *exp)
{
  assert (btor);
  assert (exp);
  exp = btor_simplify_exp (btor, exp);
  assert (!BTOR_IS_FUN_NODE (BTOR_REAL_ADDR_NODE (exp)));
  assert (btor_get_exp_width (btor, exp) == 1);
  assert (!BTOR_REAL_ADDR_NODE (exp)->parameterized);

  add_constraint (btor, exp);
}

static int
exp_to_cnf_lit (Btor *btor, BtorNode *exp)
{
  int res, sign, val;
  BtorSATMgr *smgr;
  BtorAIGMgr *amgr;
  BtorAIG *aig;

  assert (btor);
  assert (exp);
  assert (btor_get_exp_width (btor, exp) == 1);

  exp = btor_simplify_exp (btor, exp);

  sign = 1;

  if (BTOR_IS_INVERTED_NODE (exp))
  {
    exp = BTOR_INVERT_NODE (exp);
    sign *= -1;
  }

  aig = exp_to_aig (btor, exp);

  amgr = btor_get_aig_mgr_btor (btor);
  smgr = btor_get_sat_mgr_btor (btor);

  if (BTOR_IS_CONST_AIG (aig))
  {
    res = smgr->true_lit;
    if (aig == BTOR_AIG_FALSE) sign *= -1;
  }
  else
  {
    if (BTOR_IS_INVERTED_AIG (aig))
    {
      aig = BTOR_INVERT_AIG (aig);
      sign *= -1;
    }

    if (!aig->cnf_id)
    {
      assert (!btor_is_encoded_exp (exp));
      btor_aig_to_sat_tseitin (amgr, aig);
    }

    res = aig->cnf_id;
    btor_release_aig (amgr, aig);

    if ((val = btor_fixed_sat (smgr, res)))
    {
      res = smgr->true_lit;
      if (val < 0) sign *= -1;
    }
  }
  res *= sign;

  return res;
}

void
btor_assume_exp (Btor *btor, BtorNode *exp)
{
  assert (btor);
  assert (btor->options.incremental.val);
  assert (exp);
  assert (!BTOR_REAL_ADDR_NODE (exp)->parameterized);

  /* Note: do not simplify constraint expression in order to prevent
   *       constraint expressions from not being added to btor->assumptions. */
  if (BTOR_REAL_ADDR_NODE (exp)->simplified)
    exp = btor_simplify_exp (btor, exp);

  if (btor->valid_assignments) reset_incremental_usage (btor);

  if (!btor_find_in_ptr_hash_table (btor->assumptions, exp))
    (void) btor_insert_in_ptr_hash_table (btor->assumptions,
                                          btor_copy_exp (btor, exp));
}

int
btor_is_assumption_exp (Btor *btor, BtorNode *exp)
{
  assert (btor);
  assert (btor->options.incremental.val);
  assert (exp);
  assert (check_id_table_mark_unset_dbg (btor));

  exp = btor_simplify_exp (btor, exp);

  if (BTOR_REAL_ADDR_NODE (exp) == BTOR_REAL_ADDR_NODE (btor->true_exp))
    return 1;

  if (BTOR_IS_FUN_NODE (BTOR_REAL_ADDR_NODE (exp))
      || btor_get_exp_width (btor, exp) != 1
      || BTOR_REAL_ADDR_NODE (exp)->parameterized)
    return 0;

  return btor_find_in_ptr_hash_table (btor->assumptions, exp) ? 1 : 0;
}

int
btor_failed_exp (Btor *btor, BtorNode *exp)
{
  assert (btor);
  assert (btor->options.incremental.val);
  assert (btor->last_sat_result == BTOR_UNSAT);
  assert (exp);
  assert (check_id_table_mark_unset_dbg (btor));

  int i, lit, res;
  double start;
  BtorAIG *aig;
  BtorNode *real_exp, *cur, *e;
  BtorNodePtrStack work_stack, assumptions;
  BtorSATMgr *smgr;

  start = btor_time_stamp ();

  exp = btor_simplify_exp (btor, exp);
  assert (BTOR_REAL_ADDR_NODE (exp)->btor == btor);
  assert (!BTOR_IS_FUN_NODE (BTOR_REAL_ADDR_NODE (exp)));
  assert (btor_get_exp_width (btor, exp) == 1);
  assert (!BTOR_REAL_ADDR_NODE (exp)->parameterized);
  assert (btor_is_assumption_exp (btor, exp));

  if (btor->inconsistent)
  {
    res = 0;
  }
  else if (exp == btor->true_exp)
  {
    res = 0;
  }
  else if (exp == BTOR_INVERT_NODE (btor->true_exp))
  {
    res = 1;
  }
  else if (BTOR_IS_INVERTED_NODE (exp) || !BTOR_IS_AND_NODE (exp))
  {
    real_exp = BTOR_REAL_ADDR_NODE (exp);
    assert (btor->found_constraint_false || BTOR_IS_SYNTH_NODE (real_exp));

    if (!BTOR_IS_SYNTH_NODE (real_exp))
    {
      res = 0;
    }
    else if (btor->found_constraint_false)
    {
      res = ((BTOR_IS_INVERTED_NODE (exp)
              && real_exp->av->aigs[0] == BTOR_AIG_TRUE)
             || (!BTOR_IS_INVERTED_NODE (exp)
                 && real_exp->av->aigs[0] == BTOR_AIG_FALSE));
    }
    else
    {
      if ((BTOR_IS_INVERTED_NODE (exp)
           && real_exp->av->aigs[0] == BTOR_AIG_FALSE)
          || (!BTOR_IS_INVERTED_NODE (exp)
              && real_exp->av->aigs[0] == BTOR_AIG_TRUE))
      {
        res = 0;
      }
      else
      {
        smgr = btor_get_sat_mgr_btor (btor);
        lit  = exp_to_cnf_lit (btor, exp);
        if (abs (lit) == smgr->true_lit)
          res = lit < 0 ? 1 : 0;
        else
          res = btor_failed_sat (smgr, lit);
      }
    }
  }
  else
  {
    res = 0;
    BTOR_INIT_STACK (assumptions);
    BTOR_INIT_STACK (work_stack);
    BTOR_PUSH_STACK (btor->mm, work_stack, exp);
    while (!BTOR_EMPTY_STACK (work_stack))
    {
      cur = BTOR_POP_STACK (work_stack);
      assert (!BTOR_IS_INVERTED_NODE (cur));
      assert (BTOR_IS_AND_NODE (cur));
      assert (cur->mark == 0 || cur->mark == 1);
      if (cur->mark) continue;
      cur->mark = 1;
      for (i = 0; i < 2; i++)
      {
        e = cur->e[i];
        if (!BTOR_IS_INVERTED_NODE (e) && BTOR_IS_AND_NODE (e))
          BTOR_PUSH_STACK (btor->mm, work_stack, e);
        else
        {
          if (!BTOR_IS_SYNTH_NODE (BTOR_REAL_ADDR_NODE (e))) continue;

          aig = BTOR_REAL_ADDR_NODE (e)->av->aigs[0];
          if ((BTOR_IS_INVERTED_NODE (e) && aig == BTOR_AIG_FALSE)
              || (!BTOR_IS_INVERTED_NODE (e) && aig == BTOR_AIG_TRUE))
            continue;
          if ((BTOR_IS_INVERTED_NODE (e) && aig == BTOR_AIG_TRUE)
              || (!BTOR_IS_INVERTED_NODE (e) && aig == BTOR_AIG_FALSE))
            goto ASSUMPTION_FAILED;
          if (btor->found_constraint_false) continue;
          BTOR_PUSH_STACK (btor->mm, assumptions, e);
        }
      }
    }

    smgr = btor_get_sat_mgr_btor (btor);
    while (!BTOR_EMPTY_STACK (assumptions))
    {
      cur = BTOR_POP_STACK (assumptions);
      assert (BTOR_IS_INVERTED_NODE (cur) || !BTOR_IS_AND_NODE (cur));
      lit = exp_to_cnf_lit (btor, cur);
      if (lit == smgr->true_lit) continue;
      if (lit == -smgr->true_lit) goto ASSUMPTION_FAILED;
      if (btor_failed_sat (smgr, lit))
      {
      ASSUMPTION_FAILED:
        BTOR_RELEASE_STACK (btor->mm, work_stack);
        BTOR_RELEASE_STACK (btor->mm, assumptions);
        mark_exp (btor, exp, 0);
        res = 1;
      }
    }
    BTOR_RELEASE_STACK (btor->mm, work_stack);
    BTOR_RELEASE_STACK (btor->mm, assumptions);
    mark_exp (btor, exp, 0);
  }

  btor->time.failed += btor_time_stamp () - start;

  return res;
}

void
btor_fixate_assumptions (Btor *btor)
{
  BtorHashTableIterator it;
  btor_init_node_hash_table_iterator (&it, btor->assumptions);
  while (btor_has_next_node_hash_table_iterator (&it))
    btor_assert_exp (btor, btor_next_node_hash_table_iterator (&it));
  btor_reset_assumptions (btor);
}

/*------------------------------------------------------------------------*/

static void
update_constraints (Btor *btor, BtorNode *exp)
{
  BtorPtrHashTable *unsynthesized_constraints, *synthesized_constraints;
  BtorPtrHashTable *embedded_constraints, *pos, *neg;
  BtorNode *simplified, *not_simplified, *not_exp;
  assert (btor);
  assert (exp);
  assert (BTOR_IS_REGULAR_NODE (exp));
  assert (exp->simplified);
  assert (!BTOR_REAL_ADDR_NODE (exp->simplified)->simplified);
  assert (exp->constraint);
  assert (exp->refs > 1);
  assert (!exp->parameterized);
  assert (!BTOR_REAL_ADDR_NODE (exp->simplified)->parameterized);

  not_exp                   = BTOR_INVERT_NODE (exp);
  simplified                = exp->simplified;
  not_simplified            = BTOR_INVERT_NODE (simplified);
  embedded_constraints      = btor->embedded_constraints;
  unsynthesized_constraints = btor->unsynthesized_constraints;
  synthesized_constraints   = btor->synthesized_constraints;
  pos = neg = 0;

  if (btor_find_in_ptr_hash_table (unsynthesized_constraints, exp))
  {
    add_constraint (btor, simplified);
    assert (!pos);
    pos = unsynthesized_constraints;
  }

  if (btor_find_in_ptr_hash_table (unsynthesized_constraints, not_exp))
  {
    add_constraint (btor, not_simplified);
    assert (!neg);
    neg = unsynthesized_constraints;
  }

  if (btor_find_in_ptr_hash_table (embedded_constraints, exp))
  {
    add_constraint (btor, simplified);
    assert (!pos);
    pos = embedded_constraints;
  }

  if (btor_find_in_ptr_hash_table (embedded_constraints, not_exp))
  {
    add_constraint (btor, not_simplified);
    assert (!neg);
    neg = embedded_constraints;
  }

  if (btor_find_in_ptr_hash_table (synthesized_constraints, exp))
  {
    add_constraint (btor, simplified);
    assert (!pos);
    pos = synthesized_constraints;
  }

  if (btor_find_in_ptr_hash_table (synthesized_constraints, not_exp))
  {
    add_constraint (btor, not_simplified);
    assert (!neg);
    neg = synthesized_constraints;
  }

  if (pos)
  {
    btor_remove_from_ptr_hash_table (pos, exp, 0, 0);
    btor_release_exp (btor, exp);
  }

  if (neg)
  {
    btor_remove_from_ptr_hash_table (neg, not_exp, 0, 0);
    btor_release_exp (btor, not_exp);
  }

  exp->constraint = 0;
}

static void
set_simplified_exp (Btor *btor, BtorNode *exp, BtorNode *simplified)
{
  assert (btor);
  assert (exp);
  assert (simplified);
  assert (BTOR_IS_REGULAR_NODE (exp));
  assert (!BTOR_REAL_ADDR_NODE (simplified)->simplified);
  assert (exp->arity <= 3);
  assert (exp->sort_id == BTOR_REAL_ADDR_NODE (simplified)->sort_id);
  assert (exp->parameterized
          || !BTOR_REAL_ADDR_NODE (simplified)->parameterized);
  assert (!BTOR_REAL_ADDR_NODE (simplified)->parameterized
          || exp->parameterized);

  if (exp->simplified) btor_release_exp (btor, exp->simplified);

  exp->simplified = btor_copy_exp (btor, simplified);

  if (exp->constraint) update_constraints (btor, exp);

  btor_set_to_proxy_exp (btor, exp);

  /* if simplified is parameterized, exp was also parameterized */
  if (BTOR_REAL_ADDR_NODE (simplified)->parameterized) exp->parameterized = 1;
}

/* Finds most simplified expression and shortens path to it */
static BtorNode *
recursively_pointer_chase_simplified_exp (Btor *btor, BtorNode *exp)
{
  BtorNode *real_exp, *cur, *simplified, *not_simplified, *next;
  int invert;

  assert (btor);
  assert (exp);

  real_exp = BTOR_REAL_ADDR_NODE (exp);

  assert (real_exp->simplified);
  assert (BTOR_REAL_ADDR_NODE (real_exp->simplified)->simplified);

  /* shorten path to simplified expression */
  invert     = 0;
  simplified = real_exp->simplified;
  do
  {
    assert (BTOR_IS_PROXY_NODE (BTOR_REAL_ADDR_NODE (simplified)));
    if (BTOR_IS_INVERTED_NODE (simplified)) invert = !invert;
    simplified = BTOR_REAL_ADDR_NODE (simplified)->simplified;
  } while (BTOR_REAL_ADDR_NODE (simplified)->simplified);
  /* 'simplified' is representative element */
  assert (!BTOR_REAL_ADDR_NODE (simplified)->simplified);
  if (invert) simplified = BTOR_INVERT_NODE (simplified);

  invert         = 0;
  not_simplified = BTOR_INVERT_NODE (simplified);
  cur            = btor_copy_exp (btor, real_exp);
  do
  {
    if (BTOR_IS_INVERTED_NODE (cur)) invert = !invert;
    cur  = BTOR_REAL_ADDR_NODE (cur);
    next = btor_copy_exp (btor, cur->simplified);
    set_simplified_exp (btor, cur, invert ? not_simplified : simplified);
    btor_release_exp (btor, cur);
    cur = next;
  } while (BTOR_REAL_ADDR_NODE (cur)->simplified);
  btor_release_exp (btor, cur);

  /* if starting expression is inverted, then we have to invert result */
  if (BTOR_IS_INVERTED_NODE (exp)) simplified = BTOR_INVERT_NODE (simplified);

  return simplified;
}

BtorNode *
btor_pointer_chase_simplified_exp (Btor *btor, BtorNode *exp)
{
  BtorNode *real_exp;

  assert (btor);
  assert (exp);
  (void) btor;

  real_exp = BTOR_REAL_ADDR_NODE (exp);

  /* no simplified expression ? */
  if (!real_exp->simplified) return exp;

  /* only one simplified expression ? */
  if (!BTOR_REAL_ADDR_NODE (real_exp->simplified)->simplified)
  {
    if (BTOR_IS_INVERTED_NODE (exp))
      return BTOR_INVERT_NODE (real_exp->simplified);
    return exp->simplified;
  }
  return recursively_pointer_chase_simplified_exp (btor, exp);
}

static BtorNode *
simplify_constraint_exp (Btor *btor, BtorNode *exp)
{
  assert (btor);
  assert (exp);
  assert (BTOR_REAL_ADDR_NODE (exp)->constraint);
  assert (!BTOR_REAL_ADDR_NODE (exp)->simplified);
  /* embedded constraints rewriting enabled with rwl > 1 */
  assert (btor->options.rewrite_level.val > 1);

  BtorNode *real_exp, *result, *not_exp;

  real_exp = BTOR_REAL_ADDR_NODE (exp);

  /* Do not simplify top-level constraint applies (we need the implication
   * dependencies for determining top applies when dual prop enabled) */
  if (btor->options.dual_prop.val && BTOR_IS_APPLY_NODE (real_exp)) return exp;

  not_exp = BTOR_INVERT_NODE (real_exp);

  if (BTOR_IS_BV_CONST_NODE (real_exp)) return exp;

  if (btor_find_in_ptr_hash_table (btor->embedded_constraints, real_exp))
  {
    result = btor->true_exp;
  }
  else if (btor_find_in_ptr_hash_table (btor->embedded_constraints, not_exp))
  {
    result = BTOR_INVERT_NODE (btor->true_exp);
  }
  else if (btor_find_in_ptr_hash_table (btor->unsynthesized_constraints,
                                        real_exp))
  {
    result = btor->true_exp;
  }
  else if (btor_find_in_ptr_hash_table (btor->unsynthesized_constraints,
                                        not_exp))
  {
    result = BTOR_INVERT_NODE (btor->true_exp);
  }
  else if (btor_find_in_ptr_hash_table (btor->synthesized_constraints,
                                        real_exp))
  {
    result = btor->true_exp;
  }
  else
  {
    assert (
        btor_find_in_ptr_hash_table (btor->synthesized_constraints, not_exp));
    result = BTOR_INVERT_NODE (btor->true_exp);
  }

  if (BTOR_IS_INVERTED_NODE (exp)) return BTOR_INVERT_NODE (result);

  return result;
}

BtorNode *
btor_simplify_exp (Btor *btor, BtorNode *exp)
{
  assert (btor);
  assert (exp);
  assert (BTOR_REAL_ADDR_NODE (exp)->btor == btor);
  assert (BTOR_REAL_ADDR_NODE (exp)->refs > 0);

  BtorNode *result;

  result = btor_pointer_chase_simplified_exp (btor, exp);

  /* NOTE: embedded constraints rewriting is enabled with rwl > 1 */
  if (btor->options.simplify_constraints.val
      && btor->options.rewrite_level.val > 1
      && BTOR_REAL_ADDR_NODE (result)->constraint)
    return simplify_constraint_exp (btor, result);

  assert (BTOR_REAL_ADDR_NODE (result)->btor == btor);
  assert (BTOR_REAL_ADDR_NODE (result)->refs > 0);

  return result;
}

/*------------------------------------------------------------------------*/

/* update hash tables of nodes in order to get rid of proxy nodes
 */
static void
update_node_hash_tables (Btor *btor)
{
  BtorNode *cur, *data, *key, *simp_key, *simp_data;
  BtorHashTableIterator it, iit;
  BtorPtrHashTable *static_rho, *new_static_rho;

  /* update static_rhos */
  btor_init_node_hash_table_iterator (&it, btor->lambdas);
  while (btor_has_next_node_hash_table_iterator (&it))
  {
    cur        = btor_next_node_hash_table_iterator (&it);
    static_rho = btor_lambda_get_static_rho (cur);

    if (!static_rho) continue;

    new_static_rho = btor_new_ptr_hash_table (btor->mm, 0, 0);
    /* update static rho to get rid of proxy nodes */
    btor_init_node_hash_table_iterator (&iit, static_rho);
    while (btor_has_next_node_hash_table_iterator (&iit))
    {
      data = iit.bucket->data.asPtr;
      key  = btor_next_node_hash_table_iterator (&iit);
      assert (BTOR_IS_REGULAR_NODE (key));
      simp_key  = btor_simplify_exp (btor, key);
      simp_data = btor_simplify_exp (btor, data);

      if (!btor_find_in_ptr_hash_table (new_static_rho, simp_key))
      {
        btor_insert_in_ptr_hash_table (new_static_rho,
                                       btor_copy_exp (btor, simp_key))
            ->data.asPtr = btor_copy_exp (btor, simp_data);
      }
      btor_release_exp (btor, key);
      btor_release_exp (btor, data);
    }
    btor_delete_ptr_hash_table (static_rho);
    btor_lambda_set_static_rho (cur, new_static_rho);
  }
}

static BtorNode *
rebuild_lambda_exp (Btor *btor, BtorNode *exp)
{
  assert (BTOR_IS_REGULAR_NODE (exp));
  assert (BTOR_IS_LAMBDA_NODE (exp));
  assert (!btor_param_cur_assignment (exp->e[0]));

  BtorNode *key, *data, *result;
  BtorHashTableIterator it;
  BtorPtrHashTable *static_rho;

  btor_param_set_binding_lambda (exp->e[0], 0);

  static_rho = btor_lambda_get_static_rho (exp);
  result     = btor_lambda_exp (btor, exp->e[0], exp->e[1]);
  /* copy static_rho for new lambda */
  if (static_rho && !btor_lambda_get_static_rho (result))
  {
    btor_init_node_hash_table_iterator (&it, static_rho);
    static_rho = btor_new_ptr_hash_table (btor->mm, 0, 0);
    while (btor_has_next_node_hash_table_iterator (&it))
    {
      data = btor_copy_exp (btor, it.bucket->data.asPtr);
      key  = btor_copy_exp (btor, btor_next_node_hash_table_iterator (&it));
      btor_insert_in_ptr_hash_table (static_rho, key)->data.asPtr = data;
    }
    btor_lambda_set_static_rho (result, static_rho);
  }
  if (exp->is_array) result->is_array = 1;
  return result;
}

static BtorNode *
rebuild_exp (Btor *btor, BtorNode *exp)
{
  assert (btor);
  assert (exp);
  assert (BTOR_IS_REGULAR_NODE (exp));

  switch (exp->kind)
  {
    case BTOR_PROXY_NODE:
    case BTOR_BV_CONST_NODE:
    case BTOR_BV_VAR_NODE:
    case BTOR_PARAM_NODE:
    case BTOR_UF_NODE:
      return btor_copy_exp (btor, btor_simplify_exp (btor, exp));
    case BTOR_SLICE_NODE:
      return btor_slice_exp (btor,
                             exp->e[0],
                             btor_slice_get_upper (exp),
                             btor_slice_get_lower (exp));
    case BTOR_AND_NODE: return btor_and_exp (btor, exp->e[0], exp->e[1]);
    case BTOR_BEQ_NODE:
    case BTOR_FEQ_NODE: return btor_eq_exp (btor, exp->e[0], exp->e[1]);
    case BTOR_ADD_NODE: return btor_add_exp (btor, exp->e[0], exp->e[1]);
    case BTOR_MUL_NODE: return btor_mul_exp (btor, exp->e[0], exp->e[1]);
    case BTOR_ULT_NODE: return btor_ult_exp (btor, exp->e[0], exp->e[1]);
    case BTOR_SLL_NODE: return btor_sll_exp (btor, exp->e[0], exp->e[1]);
    case BTOR_SRL_NODE: return btor_srl_exp (btor, exp->e[0], exp->e[1]);
    case BTOR_UDIV_NODE: return btor_udiv_exp (btor, exp->e[0], exp->e[1]);
    case BTOR_UREM_NODE: return btor_urem_exp (btor, exp->e[0], exp->e[1]);
    case BTOR_CONCAT_NODE: return btor_concat_exp (btor, exp->e[0], exp->e[1]);
    case BTOR_LAMBDA_NODE: return rebuild_lambda_exp (btor, exp);
    case BTOR_APPLY_NODE: return btor_apply_exp (btor, exp->e[0], exp->e[1]);
    case BTOR_ARGS_NODE: return btor_args_exp (btor, exp->arity, exp->e);
    default:
      assert (BTOR_IS_BV_COND_NODE (exp));
      return btor_cond_exp (btor, exp->e[0], exp->e[1], exp->e[2]);
  }
}

/* we perform all variable substitutions in one pass and rebuild the formula
 * cyclic substitutions must have been deleted before! */
static void
substitute_vars_and_rebuild_exps (Btor *btor, BtorPtrHashTable *substs)
{
  assert (btor);
  assert (substs);
  assert (check_id_table_aux_mark_unset_dbg (btor));

  BtorNodePtrStack stack, root_stack;
  BtorPtrHashBucket *b;
  BtorNode *cur, *cur_parent, *rebuilt_exp, **temp, **top, *rhs, *simplified;
  BtorMemMgr *mm;
  BtorHashTableIterator it;
  BtorNodeIterator nit;
  int pushed, i;

  if (substs->count == 0u) return;

  mm = btor->mm;

  BTOR_INIT_STACK (stack);
  BTOR_INIT_STACK (root_stack);
  /* search upwards for all reachable roots */
  /* we push all left sides on the search stack */
  btor_init_node_hash_table_iterator (&it, substs);
  while (btor_has_next_node_hash_table_iterator (&it))
  {
    cur = btor_next_node_hash_table_iterator (&it);
    assert (BTOR_IS_REGULAR_NODE (cur));
    assert (BTOR_IS_BV_VAR_NODE (cur) || BTOR_IS_UF_NODE (cur));
    BTOR_PUSH_STACK (mm, stack, cur);
  }

  do
  {
    assert (!BTOR_EMPTY_STACK (stack));
    cur = BTOR_POP_STACK (stack);
    assert (BTOR_IS_REGULAR_NODE (cur));
    if (cur->aux_mark == 0)
    {
      cur->aux_mark = 1;
      btor_init_parent_iterator (&nit, cur);
      /* are we at a root ? */
      pushed = 0;
      while (btor_has_next_parent_iterator (&nit))
      {
        cur_parent = btor_next_parent_iterator (&nit);
        assert (BTOR_IS_REGULAR_NODE (cur_parent));
        pushed = 1;
        BTOR_PUSH_STACK (mm, stack, cur_parent);
      }
      if (!pushed) BTOR_PUSH_STACK (mm, root_stack, btor_copy_exp (btor, cur));
    }
  } while (!BTOR_EMPTY_STACK (stack));

  /* copy roots on substitution stack */
  top = root_stack.top;
  for (temp = root_stack.start; temp != top; temp++)
    BTOR_PUSH_STACK (mm, stack, *temp);

  /* substitute */
  while (!BTOR_EMPTY_STACK (stack))
  {
    cur = BTOR_REAL_ADDR_NODE (BTOR_POP_STACK (stack));

    if (cur->aux_mark == 0) continue;

    assert (!BTOR_IS_BV_CONST_NODE (cur));

    if (cur->aux_mark == 1)
    {
      BTOR_PUSH_STACK (mm, stack, cur);
      cur->aux_mark = 2;
      if (BTOR_IS_BV_VAR_NODE (cur) || BTOR_IS_UF_NODE (cur))
      {
        b = btor_find_in_ptr_hash_table (substs, cur);
        assert (b);
        assert (cur == (BtorNode *) b->key);
        rhs = (BtorNode *) b->data.asPtr;
        assert (rhs);
        BTOR_PUSH_STACK (mm, stack, rhs);
      }
      else
      {
        for (i = cur->arity - 1; i >= 0; i--)
          BTOR_PUSH_STACK (mm, stack, cur->e[i]);
      }
    }
    else
    {
      assert (cur->aux_mark == 2);
      cur->aux_mark = 0;
      if (BTOR_IS_BV_VAR_NODE (cur) || BTOR_IS_UF_NODE (cur))
      {
        b = btor_find_in_ptr_hash_table (substs, cur);
        assert (b);
        assert (cur == (BtorNode *) b->key);
        rhs = (BtorNode *) b->data.asPtr;
        assert (rhs);
        rebuilt_exp = btor_copy_exp (btor, rhs);
        if (BTOR_IS_BV_VAR_NODE (cur))
          btor->stats.var_substitutions++;
        else
          btor->stats.uf_substitutions++;
      }
      else
        rebuilt_exp = rebuild_exp (btor, cur);
      assert (rebuilt_exp);
      assert (rebuilt_exp != cur);

      simplified = btor_simplify_exp (btor, rebuilt_exp);
      set_simplified_exp (btor, cur, simplified);
      btor_release_exp (btor, rebuilt_exp);
    }
  }

  BTOR_RELEASE_STACK (mm, stack);

  top = root_stack.top;
  for (temp = root_stack.start; temp != top; temp++)
    btor_release_exp (btor, *temp);
  BTOR_RELEASE_STACK (mm, root_stack);

  update_node_hash_tables (btor);
  assert (check_lambdas_static_rho_proxy_free_dbg (btor));
}

static void
substitute_var_exps (Btor *btor)
{
  assert (btor);
  assert (check_id_table_mark_unset_dbg (btor));

  BtorPtrHashTable *varsubst_constraints, *order, *substs;
  BtorNode *cur, *constraint, *left, *right, *child;
  BtorPtrHashBucket *b, *b_temp;
  BtorHashTableIterator it;
  int order_num, val, max, i;
  BtorNodePtrStack stack;
  double start, delta;
  unsigned count;
  BtorMemMgr *mm;

  mm                   = btor->mm;
  varsubst_constraints = btor->varsubst_constraints;

  if (varsubst_constraints->count == 0u) return;

  start = btor_time_stamp ();

  BTOR_INIT_STACK (stack);

  /* new equality constraints may be added during rebuild */
  count = 0;
  while (varsubst_constraints->count > 0u)
  {
    order_num = 1;
    order     = btor_new_ptr_hash_table (mm,
                                     (BtorHashPtr) btor_hash_exp_by_id,
                                     (BtorCmpPtr) btor_compare_exp_by_id);

    substs = btor_new_ptr_hash_table (mm,
                                      (BtorHashPtr) btor_hash_exp_by_id,
                                      (BtorCmpPtr) btor_compare_exp_by_id);

    /* we copy the current substitution constraints into a local hash table,
     * and empty the global substitution table */
    while (varsubst_constraints->count > 0u)
    {
      count++;
      b   = varsubst_constraints->first;
      cur = (BtorNode *) b->key;
      assert (BTOR_IS_REGULAR_NODE (cur));
      assert (BTOR_IS_BV_VAR_NODE (cur) || BTOR_IS_UF_NODE (cur));
      right = (BtorNode *) b->data.asPtr;
      /* NOTE: we need to update 'right' here, since 'right' might have
       * already been rebuilt in merge_lambdas (in beta reduction part) */
      btor_insert_in_ptr_hash_table (substs, cur)->data.asPtr =
          btor_copy_exp (btor, btor_simplify_exp (btor, right));
      btor_release_exp (btor, right);
      btor_remove_from_ptr_hash_table (varsubst_constraints, cur, 0, 0);
    }
    assert (varsubst_constraints->count == 0u);

    /* we search for cyclic substitution dependencies
     * and map the substitutions to an ordering number */
    btor_init_node_hash_table_iterator (&it, substs);
    while (btor_has_next_node_hash_table_iterator (&it))
    {
      cur = btor_next_node_hash_table_iterator (&it);
      assert (BTOR_IS_REGULAR_NODE (cur));
      assert (BTOR_IS_BV_VAR_NODE (cur) || BTOR_IS_UF_NODE (cur));
      BTOR_PUSH_STACK (mm, stack, (BtorNode *) cur);

      while (!BTOR_EMPTY_STACK (stack))
      {
        cur = BTOR_REAL_ADDR_NODE (BTOR_POP_STACK (stack));

        if (!cur)
        {
          cur = BTOR_POP_STACK (stack); /* left */
          assert (BTOR_IS_REGULAR_NODE (cur));
          assert (BTOR_IS_BV_VAR_NODE (cur) || BTOR_IS_UF_NODE (cur));
          assert (!btor_find_in_ptr_hash_table (order, cur));
          btor_insert_in_ptr_hash_table (order, cur)->data.asInt = order_num++;
          continue;
        }

        if (cur->mark == 1) /* visited (DFS) */
          continue;

        cur->mark = 1;

        if (BTOR_IS_BV_CONST_NODE (cur) || BTOR_IS_BV_VAR_NODE (cur)
            || BTOR_IS_PARAM_NODE (cur) || BTOR_IS_UF_NODE (cur))
        {
          b_temp = btor_find_in_ptr_hash_table (substs, cur);
          if (b_temp)
          {
            BTOR_PUSH_STACK (mm, stack, cur); /* left  */
            BTOR_PUSH_STACK (mm, stack, 0);
            BTOR_PUSH_STACK (mm,
                             stack, /* right */
                             (BtorNode *) b_temp->data.asPtr);
          }
          else
          {
            assert (!btor_find_in_ptr_hash_table (order, cur));
            btor_insert_in_ptr_hash_table (order, cur)->data.asInt = 0;
          }
        }
        else
        {
          assert (cur->arity >= 1);
          assert (cur->arity <= 3);
          for (i = cur->arity - 1; i >= 0; i--)
            BTOR_PUSH_STACK (mm, stack, cur->e[i]);
        }
      }
    }

    /* intermediate cleanup of mark flags */
    btor_init_node_hash_table_iterator (&it, substs);
    while (btor_has_next_node_hash_table_iterator (&it))
    {
      b   = it.bucket;
      cur = btor_next_node_hash_table_iterator (&it);
      assert (BTOR_IS_REGULAR_NODE (cur));
      assert (BTOR_IS_BV_VAR_NODE (cur) || BTOR_IS_UF_NODE (cur));
      mark_exp (btor, cur, 0);
      mark_exp (btor, (BtorNode *) b->data.asPtr, 0);
    }

    /* we look for cycles */
    btor_init_node_hash_table_iterator (&it, substs);
    while (btor_has_next_node_hash_table_iterator (&it))
    {
      b   = it.bucket;
      cur = btor_next_node_hash_table_iterator (&it);
      assert (BTOR_IS_REGULAR_NODE (cur));
      assert (BTOR_IS_BV_VAR_NODE (cur) || BTOR_IS_UF_NODE (cur));
      BTOR_PUSH_STACK (mm, stack, (BtorNode *) b->data.asPtr);

      /* we assume that there are no direct loops
       * as a result of occurrence check */
      while (!BTOR_EMPTY_STACK (stack))
      {
        cur = BTOR_REAL_ADDR_NODE (BTOR_POP_STACK (stack));

        if (cur->mark == 2) /* cur has max order of its children */
          continue;

        if (BTOR_IS_BV_CONST_NODE (cur) || BTOR_IS_BV_VAR_NODE (cur)
            || BTOR_IS_PARAM_NODE (cur) || BTOR_IS_UF_NODE (cur))
        {
          assert (btor_find_in_ptr_hash_table (order, cur));
          continue;
        }

        assert (cur->arity >= 1);
        assert (cur->arity <= 3);

        if (cur->mark == 0)
        {
          cur->mark = 1;
          BTOR_PUSH_STACK (mm, stack, cur);
          for (i = cur->arity - 1; i >= 0; i--)
            BTOR_PUSH_STACK (mm, stack, cur->e[i]);
        }
        else /* cur is visited, its children are visited */
        {
          /* compute maximum of children */
          assert (cur->mark == 1);
          cur->mark = 2;
          max       = 0;
          for (i = cur->arity - 1; i >= 0; i--)
          {
            child  = BTOR_REAL_ADDR_NODE (cur->e[i]);
            b_temp = btor_find_in_ptr_hash_table (order, child);
            assert (b_temp);
            val = b_temp->data.asInt;
            assert (val >= 0);
            max = BTOR_MAX_UTIL (max, val);
          }
          btor_insert_in_ptr_hash_table (order, cur)->data.asInt = max;
        }
      }
    }

    assert (BTOR_EMPTY_STACK (stack));
    /* we eliminate cyclic substitutions, and reset mark flags */
    btor_init_node_hash_table_iterator (&it, substs);
    while (btor_has_next_node_hash_table_iterator (&it))
    {
      right = (BtorNode *) it.bucket->data.asPtr;
      assert (right);
      left = btor_next_node_hash_table_iterator (&it);
      assert (BTOR_IS_REGULAR_NODE (left));
      assert (BTOR_IS_BV_VAR_NODE (left) || BTOR_IS_UF_NODE (left));
      mark_exp (btor, left, 0);
      mark_exp (btor, right, 0);
      b_temp = btor_find_in_ptr_hash_table (order, left);
      assert (b_temp);
      order_num = b_temp->data.asInt;
      b_temp = btor_find_in_ptr_hash_table (order, BTOR_REAL_ADDR_NODE (right));
      assert (b_temp);
      max = b_temp->data.asInt;
      assert (order_num != max);
      /* found cycle */
      if (max > order_num) BTOR_PUSH_STACK (mm, stack, left);
    }

    /* we delete cyclic substitutions and synthesize them instead */
    while (!BTOR_EMPTY_STACK (stack))
    {
      left = BTOR_POP_STACK (stack);
      assert (BTOR_IS_REGULAR_NODE (left));
      assert (BTOR_IS_BV_VAR_NODE (left) || BTOR_IS_UF_NODE (left));
      right =
          (BtorNode *) btor_find_in_ptr_hash_table (substs, left)->data.asPtr;
      assert (right);

      constraint = btor_eq_exp (btor, left, right);
      insert_unsynthesized_constraint (btor, constraint);
      btor_release_exp (btor, constraint);

      btor_remove_from_ptr_hash_table (substs, left, 0, 0);
      btor_release_exp (btor, left);
      btor_release_exp (btor, right);
    }

    /* we rebuild and substiute variables in one pass */
    substitute_vars_and_rebuild_exps (btor, substs);

    /* cleanup, we delete all substitution constraints */
    btor_init_node_hash_table_iterator (&it, substs);
    while (btor_has_next_node_hash_table_iterator (&it))
    {
      right = (BtorNode *) it.bucket->data.asPtr;
      assert (right);
      left = btor_next_node_hash_table_iterator (&it);
      assert (BTOR_IS_REGULAR_NODE (left));
      assert (left->kind == BTOR_PROXY_NODE);
      assert (left->simplified);
      btor_release_exp (btor, left);
      btor_release_exp (btor, right);
    }

    btor_delete_ptr_hash_table (order);
    btor_delete_ptr_hash_table (substs);
  }

  BTOR_RELEASE_STACK (mm, stack);
  delta = btor_time_stamp () - start;
  btor->time.subst += delta;
  BTOR_MSG (
      btor->msg, 1, "%d variables substituted in %.1f seconds", count, delta);
}

static int
all_exps_below_rebuilt (Btor *btor, BtorNode *exp)
{
  assert (btor);
  assert (exp);

  int i;
  BtorNode *subst;

  subst = btor_find_substitution (btor, exp);
  if (subst)
  {
    subst = btor_simplify_exp (btor, subst);
    return BTOR_REAL_ADDR_NODE (subst)->aux_mark == 0;
  }

  exp = BTOR_REAL_ADDR_NODE (exp);
  for (i = 0; i < exp->arity; i++)
    if (BTOR_REAL_ADDR_NODE (exp->e[i])->aux_mark > 0) return 0;

  return 1;
}

/* beta reduction parameter 'bra'
 * -1 ... full beta reduction
 *  0 ... no beta reduction
 * >0 ... bound for bounded beta reduction
 */
static void
substitute_and_rebuild (Btor *btor, BtorPtrHashTable *subst, int bra)
{
  assert (btor);
  assert (subst);
  assert (check_id_table_aux_mark_unset_dbg (btor));

  int i;
  double start;
  BtorMemMgr *mm;
  BtorNode *cur, *cur_parent, *rebuilt_exp, *simplified, *sub;
  BtorNodePtrStack roots;
  BtorNodePtrQueue queue;
  BtorHashTableIterator hit;
  BtorNodeIterator it;

  if (subst->count == 0u) return;

  start = btor_time_stamp ();
  mm    = btor->mm;

  BTOR_INIT_STACK (roots);
  BTOR_INIT_QUEUE (queue);

  btor_init_node_hash_table_iterator (&hit, subst);
  while (btor_has_next_node_hash_table_iterator (&hit))
  {
    cur = BTOR_REAL_ADDR_NODE (btor_next_node_hash_table_iterator (&hit));
    BTOR_ENQUEUE (mm, queue, cur);
  }

  /* mark cone and copy roots */
  while (!BTOR_EMPTY_QUEUE (queue))
  {
    cur = BTOR_DEQUEUE (queue);
    assert (BTOR_IS_REGULAR_NODE (cur));
    assert (!BTOR_IS_PROXY_NODE (cur));

    if (cur->aux_mark == 0)
    {
      cur->aux_mark = 1;

      if (cur->parents == 0)
        BTOR_PUSH_STACK (mm, roots, btor_copy_exp (btor, cur));

      btor_init_parent_iterator (&it, cur);
      while (btor_has_next_parent_iterator (&it))
      {
        cur_parent = btor_next_parent_iterator (&it);
        BTOR_ENQUEUE (mm, queue, cur_parent);
      }
    }
  }

  btor_init_node_hash_table_iterator (&hit, subst);
  while (btor_has_next_node_hash_table_iterator (&hit))
  {
    cur = BTOR_REAL_ADDR_NODE (btor_next_node_hash_table_iterator (&hit));
    assert (cur->aux_mark == 1);
    BTOR_ENQUEUE (mm, queue, btor_copy_exp (btor, cur));
    cur->aux_mark = 2; /* mark as enqueued */
  }

  /* rebuild bottom-up */
  while (!BTOR_EMPTY_QUEUE (queue))
  {
    cur = BTOR_DEQUEUE (queue);
    assert (BTOR_IS_REGULAR_NODE (cur));
    assert (!BTOR_IS_PROXY_NODE (cur));
    assert (cur->aux_mark == 2);

    if (cur->refs == 1)
    {
      btor_release_exp (btor, cur);
      continue;
    }

    if (all_exps_below_rebuilt (btor, cur))
    {
      cur->aux_mark = 0;
      btor_release_exp (btor, cur);

      /* traverse upwards and enqueue all parents that are not yet
       * in the queue. */
      btor_init_parent_iterator (&it, cur);
      while (btor_has_next_parent_iterator (&it))
      {
        cur_parent = btor_next_parent_iterator (&it);
        if (cur_parent->aux_mark == 2
            || !all_exps_below_rebuilt (btor, cur_parent))
          continue;
        assert (cur_parent->aux_mark == 0 || cur_parent->aux_mark == 1);
        cur_parent->aux_mark = 2;
        BTOR_ENQUEUE (mm, queue, btor_copy_exp (btor, cur_parent));
      }

      if ((sub = btor_find_substitution (btor, cur)))
      {
        rebuilt_exp = btor_copy_exp (btor, sub);
      }
      // TODO: externalize
      else if (bra && BTOR_IS_APPLY_NODE (cur)
               && btor_find_in_ptr_hash_table (subst, cur))
      {
        if (bra == -1)
          rebuilt_exp = btor_beta_reduce_full (btor, cur);
        else
          rebuilt_exp = btor_beta_reduce_bounded (btor, cur, bra);
      }
      else
        rebuilt_exp = rebuild_exp (btor, cur);

      assert (BTOR_REAL_ADDR_NODE (cur)->sort_id
              == BTOR_REAL_ADDR_NODE (rebuilt_exp)->sort_id);
      assert (rebuilt_exp);
      if (rebuilt_exp != cur)
      {
        simplified = btor_simplify_exp (btor, rebuilt_exp);
        // TODO: only push new roots? use hash table for roots instead of
        // stack?
        if (cur->parents == 0)
          BTOR_PUSH_STACK (mm, roots, btor_copy_exp (btor, cur));

        set_simplified_exp (btor, cur, simplified);
      }
      btor_release_exp (btor, rebuilt_exp);
    }
    /* not all children rebuilt, enqueue again */
    else
    {
      assert (cur->aux_mark == 2);
      BTOR_ENQUEUE (mm, queue, cur);
    }
  }

  BTOR_RELEASE_QUEUE (mm, queue);

  for (i = 0; i < BTOR_COUNT_STACK (roots); i++)
  {
    cur = BTOR_PEEK_STACK (roots, i);
    btor_release_exp (btor, cur);
  }

  BTOR_RELEASE_STACK (mm, roots);

  assert (check_id_table_aux_mark_unset_dbg (btor));
  assert (check_unique_table_children_proxy_free_dbg (btor));

  update_node_hash_tables (btor);
  assert (check_lambdas_static_rho_proxy_free_dbg (btor));
  btor->time.subst_rebuild += btor_time_stamp () - start;
}

void
btor_substitute_and_rebuild (Btor *btor, BtorPtrHashTable *substs, int bra)
{
  substitute_and_rebuild (btor, substs, bra);
}

static void
substitute_embedded_constraints (Btor *btor)
{
  assert (btor);

  BtorHashTableIterator it;
  BtorNode *cur;

  btor_init_node_hash_table_iterator (&it, btor->embedded_constraints);
  while (btor_has_next_node_hash_table_iterator (&it))
  {
    cur = btor_next_node_hash_table_iterator (&it);
    assert (BTOR_REAL_ADDR_NODE (cur)->constraint);
    /* embedded constraints have possibly lost their parents,
     * e.g. top conjunction of constraints that are released */
    if (BTOR_REAL_ADDR_NODE (cur)->parents > 0) btor->stats.ec_substitutions++;
  }

  substitute_and_rebuild (btor, btor->embedded_constraints, 0);
}

static void
process_embedded_constraints (Btor *btor)
{
  assert (btor);

  BtorHashTableIterator it;
  BtorNodePtrStack ec;
  double start, delta;
  BtorNode *cur;
  int count;

  if (btor->embedded_constraints->count > 0u)
  {
    start = btor_time_stamp ();
    count = 0;
    BTOR_INIT_STACK (ec);
    btor_init_node_hash_table_iterator (&it, btor->embedded_constraints);
    while (btor_has_next_node_hash_table_iterator (&it))
    {
      cur = btor_copy_exp (btor, btor_next_node_hash_table_iterator (&it));
      BTOR_PUSH_STACK (btor->mm, ec, cur);
    }

    /* Note: it may happen that new embedded constraints are inserted into
     *       btor->embedded_constraints here. */
    substitute_embedded_constraints (btor);

    while (!BTOR_EMPTY_STACK (ec))
    {
      cur = BTOR_POP_STACK (ec);

      if (btor_find_in_ptr_hash_table (btor->embedded_constraints, cur))
      {
        count++;
        btor_remove_from_ptr_hash_table (btor->embedded_constraints, cur, 0, 0);
        insert_unsynthesized_constraint (btor, cur);
        btor_release_exp (btor, cur);
      }
      btor_release_exp (btor, cur);
    }
    BTOR_RELEASE_STACK (btor->mm, ec);

    delta = btor_time_stamp () - start;
    btor->time.embedded += delta;
    BTOR_MSG (btor->msg,
              1,
              "replaced %d embedded constraints in %1.f seconds",
              count,
              delta);
  }
}

/*------------------------------------------------------------------------*/

static void
init_cache (Btor *btor)
{
  assert (btor);
  assert (!btor->cache);

  btor->cache = btor_new_ptr_hash_table (
      btor->mm, (BtorHashPtr) hash_exp_pair, (BtorCmpPtr) compare_exp_pair);
}

static void
release_cache (Btor *btor)
{
  assert (btor);
  assert (btor->cache);

  BtorNodePair *pair;
  BtorHashTableIterator it;

  btor_init_hash_table_iterator (&it, btor->cache);
  while (btor_has_next_hash_table_iterator (&it))
  {
    btor_release_exp (btor, (BtorNode *) it.bucket->data.asPtr);
    pair = btor_next_hash_table_iterator (&it);
    delete_exp_pair (btor, pair);
  }
  btor_delete_ptr_hash_table (btor->cache);
  btor->cache = 0;
}

int
btor_simplify (Btor *btor)
{
  assert (btor);

  int rounds, result;
  double start, delta;
#ifndef BTOR_DO_NOT_PROCESS_SKELETON
  int skelrounds = 0;
#endif

<<<<<<< HEAD
  if (btor->inconsistent) goto DONE;

=======
>>>>>>> 027e360d
  rounds = 0;
  start  = btor_time_stamp ();

  if (btor->inconsistent) goto DONE;

  if (btor->options.beta_reduce_all.val) init_cache (btor);

  do
  {
    rounds++;
    assert (check_all_hash_tables_proxy_free_dbg (btor));
    assert (check_all_hash_tables_simp_free_dbg (btor));
    assert (check_unique_table_children_proxy_free_dbg (btor));
    if (btor->options.rewrite_level.val > 1)
    {
      substitute_var_exps (btor);
      assert (check_all_hash_tables_proxy_free_dbg (btor));
      assert (check_all_hash_tables_simp_free_dbg (btor));
      assert (check_unique_table_children_proxy_free_dbg (btor));

      if (btor->inconsistent) break;

      if (btor->varsubst_constraints->count) break;

      process_embedded_constraints (btor);
      assert (check_all_hash_tables_proxy_free_dbg (btor));
      assert (check_all_hash_tables_simp_free_dbg (btor));
      assert (check_unique_table_children_proxy_free_dbg (btor));

      if (btor->inconsistent) break;

      if (btor->varsubst_constraints->count) continue;
    }

    if (btor->options.eliminate_slices.val
        && btor->options.rewrite_level.val > 2
        && !btor->options.incremental.val)
    {
      btor_eliminate_slices_on_bv_vars (btor);
      if (btor->inconsistent) break;

      if (btor->varsubst_constraints->count
          || btor->embedded_constraints->count)
        continue;
    }

#ifndef BTOR_DO_NOT_PROCESS_SKELETON
    if (btor->options.rewrite_level.val > 2
        && btor->options.skeleton_preproc.val)
    {
      skelrounds++;
      if (skelrounds <= 1)  // TODO only one?
      {
        btor_process_skeleton (btor);
        assert (check_all_hash_tables_proxy_free_dbg (btor));
        assert (check_all_hash_tables_simp_free_dbg (btor));
        assert (check_unique_table_children_proxy_free_dbg (btor));
        if (btor->inconsistent) break;
      }

      if (btor->varsubst_constraints->count
          || btor->embedded_constraints->count)
        continue;
    }
#endif

    if (btor->options.rewrite_level.val > 2
        /* FIXME: extraction not supported yet for extensional lambdas */
        && btor->feqs->count == 0
        /* FIXME: merging not supported yet for incremental due to
         * extensionality*/
        && !btor->options.incremental.val && !btor->options.beta_reduce_all.val
        && btor->options.extract_lambdas.val)
      btor_extract_lambdas (btor);

    if (btor->options.rewrite_level.val > 2
        /* merging lambdas not required if they get eliminated */
        && !btor->options.beta_reduce_all.val
        && btor->options.merge_lambdas.val)
      btor_merge_lambdas (btor);

    if (btor->varsubst_constraints->count || btor->embedded_constraints->count)
      continue;

#ifndef BTOR_DO_NOT_OPTIMIZE_UNCONSTRAINED
    if (btor->options.ucopt.val && btor->options.rewrite_level.val > 2
        && !btor->options.incremental.val && !btor->options.model_gen.val)
    {
      btor_optimize_unconstrained (btor);
      assert (check_all_hash_tables_proxy_free_dbg (btor));
      assert (check_all_hash_tables_simp_free_dbg (btor));
      assert (check_unique_table_children_proxy_free_dbg (btor));
      if (btor->inconsistent) break;
    }
#endif

    if (btor->varsubst_constraints->count || btor->embedded_constraints->count)
      continue;

    /* rewrite/beta-reduce applies on lambdas */
    if (btor->options.beta_reduce_all.val
        /* FIXME: full beta reduction may produce lambdas that do not have a
         * static_rho */
        && btor->feqs->count == 0)
      btor_eliminate_applies (btor);

    /* add ackermann constraints for all uninterpreted functions */
    if (btor->options.ackermannize.val) btor_add_ackermann_constraints (btor);
  } while (btor->varsubst_constraints->count
           || btor->embedded_constraints->count);

  if (btor->options.beta_reduce_all.val) release_cache (btor);

DONE:
  delta = btor_time_stamp () - start;
  btor->time.rewrite += delta;
  BTOR_MSG (btor->msg, 1, "%d rewriting rounds in %.1f seconds", rounds, delta);

  if (btor->inconsistent)
    result = BTOR_UNSAT;
  else if (btor->unsynthesized_constraints->count == 0u
           && btor->synthesized_constraints->count == 0u)
    result = BTOR_SAT;
  else
    result = BTOR_UNKNOWN;
<<<<<<< HEAD

  BTOR_MSG (btor->msg, 1, "simplification returned %d", result);
  return result;
}

static void
mark_synth_mark_exp (Btor *btor, BtorNode *exp, int new_mark)
{
  BtorMemMgr *mm;
  BtorNodePtrStack stack;
  BtorNode *cur;
  int i;

  assert (btor);
  assert (exp);

  mm = btor->mm;
  BTOR_INIT_STACK (stack);
  cur = BTOR_REAL_ADDR_NODE (exp);
  goto MARK_SYNTH_MARK_NODE_ENTER_WITHOUT_POP;
=======
>>>>>>> 027e360d

  BTOR_MSG (btor->msg, 1, "simplification returned %d", result);
  return result;
}

static void
synthesize_exp (Btor *btor, BtorNode *exp, BtorPtrHashTable *backannotation)
{
  BtorNodePtrStack exp_stack;
  BtorNode *cur, *value, *args;
  BtorAIGVec *av0, *av1, *av2;
  BtorMemMgr *mm;
  BtorAIGVecMgr *avmgr;
  BtorPtrHashBucket *b;
  BtorPtrHashTable *static_rho;
  BtorHashTableIterator it;
  char *indexed_name;
  const char *name;
  unsigned int count, i, len;
  int same_children_mem, j;
  int invert_av0 = 0;
  int invert_av1 = 0;
  int invert_av2 = 0;
  double start;
  bool restart;
  BtorIntHashTable *cache;

  assert (btor);
  assert (exp);

  start = btor_time_stamp ();
  mm    = btor->mm;
  avmgr = btor->avmgr;
  count = 0;
  cache = btor_new_int_hash_table (mm);

  BTOR_INIT_STACK (exp_stack);
  BTOR_PUSH_STACK (mm, exp_stack, exp);
  BTORLOG (2, "%s: %s", __FUNCTION__, node2string (exp));

  while (!BTOR_EMPTY_STACK (exp_stack))
  {
    cur = BTOR_REAL_ADDR_NODE (BTOR_POP_STACK (exp_stack));

    if (BTOR_IS_SYNTH_NODE (cur)) continue;

    count++;
    if (!btor_contains_int_hash_table (cache, cur->id))
    {
      if (BTOR_IS_BV_CONST_NODE (cur))
      {
        cur->av = btor_const_aigvec (avmgr, btor_const_get_bits (cur));
        BTORLOG (2, "  synthesized: %s", node2string (cur));
        /* no need to call btor_aigvec_to_sat_tseitin here */
      }
      else if (BTOR_IS_BV_VAR_NODE (cur))
      {
        cur->av = btor_var_aigvec (avmgr, btor_get_exp_width (btor, cur));
        BTORLOG (2, "  synthesized: %s", node2string (cur));
        if (backannotation && (name = btor_get_symbol_exp (btor, cur)))
        {
          len = strlen (name) + 40;
          if (btor_get_exp_width (btor, cur) > 1)
          {
            indexed_name = btor_malloc (mm, len);
            for (i = 0; i < cur->av->len; i++)
            {
              b = btor_insert_in_ptr_hash_table (backannotation,
                                                 cur->av->aigs[i]);
              assert (b->key == cur->av->aigs[i]);
              sprintf (indexed_name, "%s[%d]", name, i);
              b->data.asStr = btor_strdup (mm, indexed_name);
            }
            btor_free (mm, indexed_name, len);
          }
          else
          {
            assert (btor_get_exp_width (btor, cur) == 1);
            b = btor_insert_in_ptr_hash_table (backannotation,
                                               cur->av->aigs[0]);
            assert (b->key == cur->av->aigs[0]);
            b->data.asStr = btor_strdup (mm, name);
          }
        }
        if (!btor->options.lazy_synthesize.val)
          btor_aigvec_to_sat_tseitin (avmgr, cur->av);
      }
      else if (BTOR_IS_APPLY_NODE (cur) && !cur->parameterized)
      {
        cur->av = btor_var_aigvec (avmgr, btor_get_exp_width (btor, cur));
        BTORLOG (2, "  synthesized: %s", node2string (cur));
        assert (BTOR_IS_REGULAR_NODE (cur->e[0]));
        assert (BTOR_IS_FUN_NODE (cur->e[0]));
        if (!btor->options.lazy_synthesize.val)
        {
          cur->lazy_synth = 1;
          btor_aigvec_to_sat_tseitin (avmgr, cur->av);
          goto PUSH_CHILDREN;
        }
      }
      else if (BTOR_IS_FEQ_NODE (cur))
      {
        assert (!cur->parameterized);
        cur->av = btor_var_aigvec (avmgr, btor_get_exp_width (btor, cur));
        BTORLOG (2, "  synthesized: %s", node2string (cur));
        assert (BTOR_IS_REGULAR_NODE (cur->e[0]));
        assert (BTOR_IS_FUN_NODE (cur->e[0]));
        assert (BTOR_IS_REGULAR_NODE (cur->e[1]));
        assert (BTOR_IS_FUN_NODE (cur->e[1]));
        if (!btor->options.lazy_synthesize.val)
        {
          btor_aigvec_to_sat_tseitin (avmgr, cur->av);
          goto PUSH_CHILDREN;
        }
      }
      else if (BTOR_IS_FUN_NODE (cur))
      {
        /* we stop at function nodes as they will be lazily synthesized
         * and encoded during consistency checking */
        if (!btor->options.lazy_synthesize.val)
        {
          cur->lazy_synth = 1;
          goto PUSH_CHILDREN;
        }
      }
      else
      {
      PUSH_CHILDREN:
        assert (!btor->options.lazy_synthesize.val || !BTOR_IS_FUN_NODE (cur));

        btor_add_int_hash_table (cache, cur->id);
        BTOR_PUSH_STACK (mm, exp_stack, cur);
        for (j = cur->arity - 1; j >= 0; j--)
          BTOR_PUSH_STACK (mm, exp_stack, cur->e[j]);

        /* synthesize nodes in static_rho of lambda nodes */
        if (BTOR_IS_LAMBDA_NODE (cur))
        {
          static_rho = btor_lambda_get_static_rho (cur);
          if (static_rho)
          {
            btor_init_node_hash_table_iterator (&it, static_rho);
            while (btor_has_next_node_hash_table_iterator (&it))
            {
              value = it.bucket->data.asPtr;
              args  = btor_next_node_hash_table_iterator (&it);
              BTOR_PUSH_STACK (mm, exp_stack, btor_simplify_exp (btor, value));
              BTOR_PUSH_STACK (mm, exp_stack, btor_simplify_exp (btor, args));
            }
          }
        }
      }
    }
    /* paremterized nodes, argument nodes and functions are not
     * synthesizable */
    else if (!cur->parameterized && !BTOR_IS_ARGS_NODE (cur)
             && !BTOR_IS_FUN_NODE (cur))
    {
      if (!btor->options.lazy_synthesize.val)
      {
        /* due to pushing nodes from static_rho onto 'exp_stack' a strict
         * DFS order is not guaranteed anymore. hence, we have to check
         * if one of the children of 'cur' is not yet synthesized and
         * thus, have to synthesize them before 'cur'. */
        restart = false;
        for (i = 0; i < cur->arity; i++)
        {
          if (!BTOR_IS_SYNTH_NODE (BTOR_REAL_ADDR_NODE (cur->e[i])))
          {
            BTOR_PUSH_STACK (mm, exp_stack, cur->e[i]);
            restart = true;
            break;
          }
        }
        if (restart) continue;
      }

      if (cur->arity == 1)
      {
        assert (cur->kind == BTOR_SLICE_NODE);
        invert_av0 = BTOR_IS_INVERTED_NODE (cur->e[0]);
        av0        = BTOR_REAL_ADDR_NODE (cur->e[0])->av;
        if (invert_av0) btor_invert_aigvec (avmgr, av0);
        cur->av = btor_slice_aigvec (
            avmgr, av0, btor_slice_get_upper (cur), btor_slice_get_lower (cur));
        BTORLOG (2, "  synthesized: %s", node2string (cur));
        if (invert_av0) btor_invert_aigvec (avmgr, av0);
        if (!btor->options.lazy_synthesize.val)
          btor_aigvec_to_sat_tseitin (avmgr, cur->av);
      }
      else if (cur->arity == 2)
      {
        /* We have to check if the children are in the same memory
         * place if they are in the same memory place. Then we need to
         * allocate memory for the AIG vectors if they are not, then
         * we can invert them in place and invert them back afterwards
         * (only if necessary) .
         */
        same_children_mem =
            BTOR_REAL_ADDR_NODE (cur->e[0]) == BTOR_REAL_ADDR_NODE (cur->e[1]);
        if (same_children_mem)
        {
          av0 = BTOR_AIGVEC_NODE (btor, cur->e[0]);
          av1 = BTOR_AIGVEC_NODE (btor, cur->e[1]);
        }
        else
        {
          invert_av0 = BTOR_IS_INVERTED_NODE (cur->e[0]);
          av0        = BTOR_REAL_ADDR_NODE (cur->e[0])->av;
          if (invert_av0) btor_invert_aigvec (avmgr, av0);
          invert_av1 = BTOR_IS_INVERTED_NODE (cur->e[1]);
          av1        = BTOR_REAL_ADDR_NODE (cur->e[1])->av;
          if (invert_av1) btor_invert_aigvec (avmgr, av1);
        }
        switch (cur->kind)
        {
          case BTOR_AND_NODE:
            cur->av = btor_and_aigvec (avmgr, av0, av1);
            break;
          case BTOR_BEQ_NODE: cur->av = btor_eq_aigvec (avmgr, av0, av1); break;
          case BTOR_ADD_NODE:
            cur->av = btor_add_aigvec (avmgr, av0, av1);
            break;
          case BTOR_MUL_NODE:
            cur->av = btor_mul_aigvec (avmgr, av0, av1);
            break;
          case BTOR_ULT_NODE:
            cur->av = btor_ult_aigvec (avmgr, av0, av1);
            break;
          case BTOR_SLL_NODE:
            cur->av = btor_sll_aigvec (avmgr, av0, av1);
            break;
          case BTOR_SRL_NODE:
            cur->av = btor_srl_aigvec (avmgr, av0, av1);
            break;
          case BTOR_UDIV_NODE:
            cur->av = btor_udiv_aigvec (avmgr, av0, av1);
            break;
          case BTOR_UREM_NODE:
            cur->av = btor_urem_aigvec (avmgr, av0, av1);
            break;
          default:
            assert (cur->kind == BTOR_CONCAT_NODE);
            cur->av = btor_concat_aigvec (avmgr, av0, av1);
            break;
        }
        BTORLOG (2, "  synthesized: %s", node2string (cur));

        if (same_children_mem)
        {
          btor_release_delete_aigvec (avmgr, av0);
          btor_release_delete_aigvec (avmgr, av1);
        }
        else
        {
          if (invert_av0) btor_invert_aigvec (avmgr, av0);
          if (invert_av1) btor_invert_aigvec (avmgr, av1);
        }
        if (!btor->options.lazy_synthesize.val)
          btor_aigvec_to_sat_tseitin (avmgr, cur->av);
      }
      else
      {
        assert (cur->arity == 3);

        if (BTOR_IS_BV_COND_NODE (cur))
        {
          same_children_mem =
              BTOR_REAL_ADDR_NODE (cur->e[0]) == BTOR_REAL_ADDR_NODE (cur->e[1])
              || BTOR_REAL_ADDR_NODE (cur->e[0])
                     == BTOR_REAL_ADDR_NODE (cur->e[2])
              || BTOR_REAL_ADDR_NODE (cur->e[1])
                     == BTOR_REAL_ADDR_NODE (cur->e[2]);
          if (same_children_mem)
          {
            av0 = BTOR_AIGVEC_NODE (btor, cur->e[0]);
            av1 = BTOR_AIGVEC_NODE (btor, cur->e[1]);
            av2 = BTOR_AIGVEC_NODE (btor, cur->e[2]);
          }
          else
          {
            invert_av0 = BTOR_IS_INVERTED_NODE (cur->e[0]);
            av0        = BTOR_REAL_ADDR_NODE (cur->e[0])->av;
            if (invert_av0) btor_invert_aigvec (avmgr, av0);
            invert_av1 = BTOR_IS_INVERTED_NODE (cur->e[1]);
            av1        = BTOR_REAL_ADDR_NODE (cur->e[1])->av;
            if (invert_av1) btor_invert_aigvec (avmgr, av1);
            invert_av2 = BTOR_IS_INVERTED_NODE (cur->e[2]);
            av2        = BTOR_REAL_ADDR_NODE (cur->e[2])->av;
            if (invert_av2) btor_invert_aigvec (avmgr, av2);
          }
          cur->av = btor_cond_aigvec (avmgr, av0, av1, av2);
          BTORLOG (2, "  synthesized: %s", node2string (cur));
          if (same_children_mem)
          {
            btor_release_delete_aigvec (avmgr, av2);
            btor_release_delete_aigvec (avmgr, av1);
            btor_release_delete_aigvec (avmgr, av0);
          }
          else
          {
            if (invert_av0) btor_invert_aigvec (avmgr, av0);
            if (invert_av1) btor_invert_aigvec (avmgr, av1);
            if (invert_av2) btor_invert_aigvec (avmgr, av2);
          }
          if (!btor->options.lazy_synthesize.val)
            btor_aigvec_to_sat_tseitin (avmgr, cur->av);
        }
      }
      assert (cur->av);
    }
  }
  BTOR_RELEASE_STACK (mm, exp_stack);
  btor_free_int_hash_table (cache);

  if (count > 0 && btor->options.verbosity.val > 3)
    BTOR_MSG (
        btor->msg, 3, "synthesized %u expressions into AIG vectors", count);

  btor->time.synth_exp += btor_time_stamp () - start;
}

/* Mark all reachable expressions as reachable, reset reachable flag for all
 * previously reachable expressions that became unreachable due to rewriting. */
static void
update_reachable (Btor *btor, int check_all_tables)
{
  assert (btor);

  int i;
  double start;
  BtorNode *cur;
  BtorHashTableIterator it;

  assert (check_id_table_mark_unset_dbg (btor));
  assert (check_all_tables || btor->unsynthesized_constraints->count == 0);
  assert (check_all_tables || btor->embedded_constraints->count == 0);
  assert (check_all_tables || btor->varsubst_constraints->count == 0);

  start = btor_time_stamp ();
#ifndef NDEBUG
  btor_init_node_hash_table_iterator (&it, btor->assumptions);
  while (btor_has_next_node_hash_table_iterator (&it))
  {
    cur = btor_next_node_hash_table_iterator (&it);
    assert (!BTOR_IS_PROXY_NODE (BTOR_REAL_ADDR_NODE (cur)));
  }
#endif

  btor_init_node_hash_table_iterator (&it, btor->synthesized_constraints);
  btor_queue_node_hash_table_iterator (&it, btor->assumptions);
  if (check_all_tables)
  {
    btor_queue_node_hash_table_iterator (&it, btor->unsynthesized_constraints);
    btor_queue_node_hash_table_iterator (&it, btor->embedded_constraints);
    btor_queue_node_hash_table_iterator (&it, btor->varsubst_constraints);
  }

  while (btor_has_next_node_hash_table_iterator (&it))
  {
    cur = btor_next_node_hash_table_iterator (&it);
    mark_exp (btor, cur, 1);
  }

  for (i = 1; i < BTOR_COUNT_STACK (btor->nodes_id_table); i++)
  {
    if (!(cur = BTOR_PEEK_STACK (btor->nodes_id_table, i))) continue;
    cur->reachable = cur->mark;
    cur->mark      = 0;
  }
  btor->time.reachable += btor_time_stamp () - start;
}

static void
mark_reachable (Btor *btor, BtorNode *exp)
{
  assert (btor);
  assert (exp);

  int i;
  double start;
  BtorNode *cur;
  BtorNodePtrStack stack;

  start = btor_time_stamp ();
  BTOR_INIT_STACK (stack);
  BTOR_PUSH_STACK (btor->mm, stack, exp);

  while (!BTOR_EMPTY_STACK (stack))
  {
    cur = BTOR_REAL_ADDR_NODE (BTOR_POP_STACK (stack));

    if (cur->reachable) continue;

    cur->reachable = 1;

    for (i = 0; i < cur->arity; i++)
      BTOR_PUSH_STACK (btor->mm, stack, cur->e[i]);
  }

  BTOR_RELEASE_STACK (btor->mm, stack);
  btor->time.reachable += btor_time_stamp () - start;
}

/* forward assumptions to the SAT solver */
static void
add_again_assumptions (Btor *btor)
{
  assert (btor);
  assert (check_id_table_mark_unset_dbg (btor));

  int i;
  BtorNode *exp, *cur, *e;
  BtorNodePtrStack stack, unmark_stack;
  BtorPtrHashTable *assumptions;
  BtorHashTableIterator it;
  BtorAIG *aig;
  BtorSATMgr *smgr;
  BtorAIGMgr *amgr;

  amgr = btor_get_aig_mgr_btor (btor);
  smgr = btor_get_sat_mgr_btor (btor);

  BTOR_INIT_STACK (stack);
  BTOR_INIT_STACK (unmark_stack);

  assumptions = btor_new_ptr_hash_table (btor->mm,
                                         (BtorHashPtr) btor_hash_exp_by_id,
                                         (BtorCmpPtr) btor_compare_exp_by_id);

  btor_init_node_hash_table_iterator (&it, btor->assumptions);
  while (btor_has_next_node_hash_table_iterator (&it))
  {
    exp = btor_next_node_hash_table_iterator (&it);
    exp = btor_simplify_exp (btor, exp);

    if (BTOR_IS_INVERTED_NODE (exp) || !BTOR_IS_AND_NODE (exp))
    {
      if (!btor_find_in_ptr_hash_table (assumptions, exp))
        btor_insert_in_ptr_hash_table (assumptions, exp);
    }
    else
    {
      BTOR_PUSH_STACK (btor->mm, stack, exp);
      while (!BTOR_EMPTY_STACK (stack))
      {
        cur = BTOR_POP_STACK (stack);
        assert (!BTOR_IS_INVERTED_NODE (cur));
        assert (BTOR_IS_AND_NODE (cur));
        assert (cur->mark == 0 || cur->mark == 1);
        if (cur->mark) continue;
        cur->mark = 1;
        BTOR_PUSH_STACK (btor->mm, unmark_stack, cur);
        for (i = 0; i < 2; i++)
        {
          e = cur->e[i];
          if (!BTOR_IS_INVERTED_NODE (e) && BTOR_IS_AND_NODE (e))
            BTOR_PUSH_STACK (btor->mm, stack, e);
          else if (!btor_find_in_ptr_hash_table (assumptions, e))
            btor_insert_in_ptr_hash_table (assumptions, e);
        }
      }
    }
    mark_exp (btor, exp, 0);
  }

  btor_init_node_hash_table_iterator (&it, assumptions);
  while (btor_has_next_node_hash_table_iterator (&it))
  {
    cur = btor_next_node_hash_table_iterator (&it);
    assert (btor_get_exp_width (btor, cur) == 1);
    assert (!BTOR_REAL_ADDR_NODE (cur)->simplified);
    aig = exp_to_aig (btor, cur);
    btor_aig_to_sat (amgr, aig);
    if (aig == BTOR_AIG_TRUE) continue;
    assert (BTOR_GET_CNF_ID_AIG (aig) != 0);
    btor_assume_sat (smgr, BTOR_GET_CNF_ID_AIG (aig));
    btor_release_aig (amgr, aig);
  }

  while (!BTOR_EMPTY_STACK (unmark_stack))
    BTOR_REAL_ADDR_NODE (BTOR_POP_STACK (unmark_stack))->mark = 0;

  BTOR_RELEASE_STACK (btor->mm, stack);
  BTOR_RELEASE_STACK (btor->mm, unmark_stack);
  btor_delete_ptr_hash_table (assumptions);
}

static int
timed_sat_sat (Btor *btor, int limit)
{
  assert (btor);
  assert (btor->slv);
  assert (btor->slv->kind == BTOR_CORE_SOLVER_KIND);

  double start, delta;
  int res;
  BtorSATMgr *smgr;

  smgr  = btor_get_sat_mgr_btor (btor);
  start = btor_time_stamp ();
  res   = btor_sat_sat (smgr, limit);
  delta = btor_time_stamp () - start;
  BTOR_CORE_SOLVER (btor)->time.sat += delta;

  BTOR_MSG (
      btor->msg, 2, "SAT solver returns %d after %.1f seconds", res, delta);

  return res;
}

/* updates SAT assignments, reads assumptions and
 * returns if an assignment has changed
 */
static int
update_sat_assignments (Btor *btor)
{
  assert (btor);

  BtorSATMgr *smgr;

  smgr = btor_get_sat_mgr_btor (btor);
  add_again_assumptions (btor);
#ifndef NDEBUG
  int result;
  result = timed_sat_sat (btor, -1);
  assert (result == BTOR_SAT);
#else
  (void) timed_sat_sat (btor, -1);
#endif
  return btor_changed_sat (smgr);
}

static void
search_initial_applies_bv_skeleton (Btor *btor, BtorNodePtrStack *applies)
{
  assert (btor);
  assert (btor->slv);
  assert (btor->slv->kind == BTOR_CORE_SOLVER_KIND);
  assert (applies);
  assert (BTOR_EMPTY_STACK (*applies));
  assert (check_id_table_aux_mark_unset_dbg (btor));

  double start;
  int i;
  BtorNode *cur;
  BtorNodePtrStack stack, unmark_stack;
  BtorHashTableIterator it;

  start = btor_time_stamp ();

  BTORLOG (1, "");
  BTORLOG (1, "*** search initial applies");

  BTOR_INIT_STACK (stack);
  BTOR_INIT_STACK (unmark_stack);

  btor_init_node_hash_table_iterator (&it, btor->synthesized_constraints);
  btor_queue_node_hash_table_iterator (&it, btor->assumptions);
  while (btor_has_next_node_hash_table_iterator (&it))
  {
    cur = btor_next_node_hash_table_iterator (&it);
    BTOR_PUSH_STACK (btor->mm, stack, cur);

    while (!BTOR_EMPTY_STACK (stack))
    {
      cur = BTOR_REAL_ADDR_NODE (BTOR_POP_STACK (stack));

      if (cur->aux_mark) continue;

      cur->aux_mark = 1;
      BTOR_PUSH_STACK (btor->mm, unmark_stack, cur);

      if (BTOR_IS_APPLY_NODE (cur) && !cur->parameterized)
      {
        //	      assert (BTOR_IS_SYNTH_NODE (cur));
        BTORLOG (1, "initial apply: %s", node2string (cur));
        BTOR_PUSH_STACK (btor->mm, *applies, cur);
        continue;
      }

      for (i = 0; i < cur->arity; i++)
        BTOR_PUSH_STACK (btor->mm, stack, cur->e[i]);
    }
  }

  /* cleanup */
  while (!BTOR_EMPTY_STACK (unmark_stack))
    BTOR_POP_STACK (unmark_stack)->aux_mark = 0;

  BTOR_RELEASE_STACK (btor->mm, stack);
  BTOR_RELEASE_STACK (btor->mm, unmark_stack);

  BTOR_CORE_SOLVER (btor)->time.search_init_apps += btor_time_stamp () - start;
}

static char *
bv_assignment_str_exp (Btor *btor, BtorNode *exp)
{
  assert (btor);
  assert (exp);

  char *assignment, *bits;
  int invert_av, invert_bits;
  BtorAIGVecMgr *avmgr;
  BtorAIGVec *av;
  BtorNode *real_exp;

  exp = btor_simplify_exp (btor, exp);
  assert (!BTOR_IS_FUN_NODE (BTOR_REAL_ADDR_NODE (exp)));

  real_exp = BTOR_REAL_ADDR_NODE (exp);
  assert (real_exp);

  if (BTOR_IS_BV_CONST_NODE (real_exp))
  {
    bits        = btor_const_get_bits (exp);
    invert_bits = BTOR_IS_INVERTED_NODE (exp);
    if (invert_bits) btor_invert_const (btor->mm, bits);
    assignment = btor_copy_const (btor->mm, bits);
    if (invert_bits) btor_invert_const (btor->mm, bits);
  }
  else if (!BTOR_IS_SYNTH_NODE (real_exp))
  {
    assignment =
        btor_x_const_3vl (btor->mm, btor_get_exp_width (btor, real_exp));
  }
  else
  {
    avmgr     = btor->avmgr;
    invert_av = BTOR_IS_INVERTED_NODE (exp);
    av        = BTOR_REAL_ADDR_NODE (exp)->av;
    if (invert_av) btor_invert_aigvec (avmgr, av);
    assignment = btor_assignment_aigvec (avmgr, av);
    /* invert back if necessary */
    if (invert_av) btor_invert_aigvec (avmgr, av);
  }

  return assignment;
}

static void
assume_inputs (Btor *btor,
               Btor *clone,
               BtorNodePtrStack *inputs,
               BtorNodeMap *exp_map,
               BtorNodeMap *key_map,
               BtorNodeMap *assumptions)
{
  assert (btor);
  assert (clone);
  assert (inputs);
  assert (exp_map);
  assert (key_map);
  assert (key_map->table->count == 0);
  assert (assumptions);

  char *astr, *pastr;
  int i, j, from, to, upper, lower, len;
  BtorNode *cur_btor, *cur_clone, *bv_const, *bv_eq, *slice;

  for (j = 0; j < BTOR_COUNT_STACK (*inputs); j++)
  {
    cur_btor  = BTOR_PEEK_STACK (*inputs, j);
    cur_clone = btor_mapped_node (exp_map, cur_btor);
    assert (cur_clone);
    assert (BTOR_IS_REGULAR_NODE (cur_clone));
    assert (!btor_mapped_node (key_map, cur_clone));
    btor_map_node (key_map, cur_clone, cur_btor);

    len  = btor_get_exp_width (btor, cur_btor);
    astr = bv_assignment_str_exp (btor, cur_btor);
    BTOR_CNEWN (btor->mm, pastr, len + 1);
    for (i = 0; i < len; i++)
    {
      /* upper ... MSB if no 'x' in astr        x110x
       * lower ... LSB if no 'x' in astr	     | ^-- lower (to)
       * from  ... MSB if no 'x' in astr         ^---- upper (from)
       * to    ... LSB if no 'x' in astr
       * Note: upper/lower counts idx from LSB, from/to from MSB */
      if (astr[i] != 'x')
      {
        for (from = i; i < len && astr[i] != 'x'; i++)
          ;
        to    = i == len ? len - 1 : i - 1;
        upper = len - 1 - from;
        lower = len - 1 - to;
        memcpy (pastr, astr + from, to - from + 1);
        pastr[upper - lower + 1] = '\0';

        bv_const = btor_const_exp (clone, pastr);
        /* if len(pastr) != len(astr), generate equality over
         * slice on current exp in order to simulate partial
         * assignment */
        if (len == (upper - lower + 1))
          bv_eq = btor_eq_exp (clone, cur_clone, bv_const);
        else
        {
          slice = btor_slice_exp (clone, cur_clone, upper, lower);
          bv_eq = btor_eq_exp (clone, slice, bv_const);
        }
        assert (!btor_mapped_node (assumptions, bv_eq));
        btor_assume_exp (clone, bv_eq);
        btor_map_node (assumptions, bv_eq, cur_clone);
        btor_release_exp (clone, bv_eq);
        btor_release_exp (clone, bv_const);
      }
    }
    btor_release_bv_assignment_str (btor, astr);
    BTOR_DELETEN (btor->mm, pastr, len + 1);
  }
}

static void
collect_applies (Btor *btor,
                 Btor *clone,
                 BtorNodeMap *key_map,
                 BtorNodeMap *assumptions,
                 BtorNodePtrStack *top_applies)
{
  assert (btor);
  assert (btor->slv);
  assert (btor->slv->kind == BTOR_CORE_SOLVER_KIND);
  assert (clone);
  assert (key_map);
  assert (assumptions);

  double start;
  int i;
  BtorMemMgr *mm;
  BtorCoreSolver *slv;
  BtorNode *cur_btor, *cur_clone, *bv_eq;
  BtorNodePtrStack unmark_stack, failed_eqs;
  BtorNodeMapIterator it;

  start = btor_time_stamp ();

  mm  = btor->mm;
  slv = BTOR_CORE_SOLVER (btor);

  BTOR_INIT_STACK (unmark_stack);
  BTOR_INIT_STACK (failed_eqs);

  btor_init_node_map_iterator (&it, assumptions);
  while (btor_has_next_node_map_iterator (&it))
  {
    bv_eq     = btor_next_node_map_iterator (&it);
    cur_clone = btor_mapped_node (assumptions, bv_eq);
    assert (cur_clone);
    /* Note: node mapping is normalized, revert */
    if (BTOR_IS_INVERTED_NODE (cur_clone))
    {
      bv_eq     = BTOR_INVERT_NODE (bv_eq);
      cur_clone = BTOR_INVERT_NODE (cur_clone);
    }
    cur_btor = btor_mapped_node (key_map, cur_clone);
    assert (cur_btor);
    assert (BTOR_IS_REGULAR_NODE (cur_btor));
    assert (BTOR_IS_BV_VAR_NODE (cur_btor) || BTOR_IS_APPLY_NODE (cur_btor)
            || BTOR_IS_FEQ_NODE (cur_btor));

    if (BTOR_IS_BV_VAR_NODE (cur_btor))
      slv->stats.dp_assumed_vars += 1;
    else if (BTOR_IS_FEQ_NODE (cur_btor))
      slv->stats.dp_assumed_eqs += 1;
    else
    {
      assert (BTOR_IS_APPLY_NODE (cur_btor));
      slv->stats.dp_assumed_applies += 1;
    }

    if (btor_failed_exp (clone, bv_eq))
    {
      BTORLOG (1,
               "failed: %s (%s)",
               node2string (cur_btor),
               btor_get_symbol_exp (btor, cur_btor));
      assert (!cur_btor->parameterized);
      if (BTOR_IS_BV_VAR_NODE (cur_btor))
        slv->stats.dp_failed_vars += 1;
      else if (BTOR_IS_FEQ_NODE (cur_btor))
      {
        slv->stats.dp_failed_eqs += 1;
        BTOR_PUSH_STACK (mm, failed_eqs, cur_btor);
      }
      else
      {
        assert (BTOR_IS_APPLY_NODE (cur_btor));
        if (cur_btor->aux_mark) continue;
        slv->stats.dp_failed_applies += 1;
        cur_btor->aux_mark = 1;
        BTOR_PUSH_STACK (mm, unmark_stack, cur_btor);
        BTOR_PUSH_STACK (mm, *top_applies, cur_btor);
      }
    }
  }

  while (!BTOR_EMPTY_STACK (unmark_stack))
    BTOR_POP_STACK (unmark_stack)->aux_mark = 0;
  BTOR_RELEASE_STACK (mm, unmark_stack);

  /* collect applies below failed function equalities */
  while (!BTOR_EMPTY_STACK (failed_eqs))
  {
    cur_btor = BTOR_REAL_ADDR_NODE (BTOR_POP_STACK (failed_eqs));

    if (!cur_btor->apply_below || cur_btor->aux_mark) continue;

    cur_btor->aux_mark = 1;
    BTOR_PUSH_STACK (mm, unmark_stack, cur_btor);

    /* we only need the "top applies" below a failed function equality */
    if (!cur_btor->parameterized && BTOR_IS_APPLY_NODE (cur_btor))
    {
      BTORLOG (1, "apply below eq: %s", node2string (cur_btor));
      BTOR_PUSH_STACK (mm, *top_applies, cur_btor);
      continue;
    }

    for (i = 0; i < cur_btor->arity; i++)
      BTOR_PUSH_STACK (mm, failed_eqs, cur_btor->e[i]);
  }
  BTOR_RELEASE_STACK (mm, failed_eqs);

  while (!BTOR_EMPTY_STACK (unmark_stack))
    BTOR_POP_STACK (unmark_stack)->aux_mark = 0;
  BTOR_RELEASE_STACK (mm, unmark_stack);

  slv->time.search_init_apps_collect_fa += btor_time_stamp () - start;
}

static void
set_up_dual_and_collect (Btor *btor,
                         Btor *clone,
                         BtorNode *clone_root,
                         BtorNodeMap *exp_map,
                         BtorNodePtrStack *inputs,
                         BtorNodePtrStack *top_applies,
                         int (*dp_cmp_inputs) (const void *, const void *))
{
  assert (btor);
  assert (btor->slv);
  assert (btor->slv->kind == BTOR_CORE_SOLVER_KIND);
  assert (clone);
  assert (clone_root);
  assert (exp_map);
  assert (inputs);
  assert (top_applies);
  assert (dp_cmp_inputs);

  double delta;
  BtorCoreSolver *slv;
  BtorNodeMap *assumptions, *key_map;

  delta = btor_time_stamp ();
  slv   = BTOR_CORE_SOLVER (btor);

  assumptions = btor_new_node_map (btor);
  key_map     = btor_new_node_map (btor);

  /* assume root */
  btor_assume_exp (clone, BTOR_INVERT_NODE (clone_root));

  /* assume assignments of bv vars and applies, partial assignments are
   * assumed as partial assignment (as slice on resp. var/apply) */
  qsort (inputs->start,
         BTOR_COUNT_STACK (*inputs),
         sizeof (BtorNode *),
         dp_cmp_inputs);
  assume_inputs (btor, clone, inputs, exp_map, key_map, assumptions);
  slv->time.search_init_apps_collect_var_apps += btor_time_stamp () - delta;

  /* let solver determine failed assumptions */
  delta = btor_time_stamp ();
  sat_aux_btor_dual_prop (clone);
  assert (clone->last_sat_result == BTOR_UNSAT);
  slv->time.search_init_apps_sat += btor_time_stamp () - delta;

  /* extract partial model via failed assumptions */
  collect_applies (btor, clone, key_map, assumptions, top_applies);

  btor_delete_node_map (assumptions);
  btor_delete_node_map (key_map);
}

static void
search_initial_applies_dual_prop (Btor *btor,
                                  Btor *clone,
                                  BtorNode *clone_root,
                                  BtorNodeMap *exp_map,
                                  BtorNodePtrStack *top_applies)
{
  assert (btor);
  assert (btor->slv);
  assert (btor->slv->kind == BTOR_CORE_SOLVER_KIND);
  assert (clone);
  assert (clone_root);
  assert (exp_map);
  assert (top_applies);
  assert (check_id_table_aux_mark_unset_dbg (btor));

  double start;
  int i;
  BtorNode *cur;
  BtorNodePtrStack stack, unmark_stack, inputs;
  BtorHashTableIterator it;
  BtorSATMgr *smgr;
  BtorCoreSolver *slv;

  start = btor_time_stamp ();

  BTORLOG (1, "");
  BTORLOG (1, "*** search initial applies");

  slv                           = BTOR_CORE_SOLVER (btor);
  slv->stats.dp_failed_vars     = 0;
  slv->stats.dp_assumed_vars    = 0;
  slv->stats.dp_failed_applies  = 0;
  slv->stats.dp_assumed_applies = 0;

  smgr = btor_get_sat_mgr_btor (btor);
  if (!smgr->inc_required) return;

  BTOR_INIT_STACK (stack);
  BTOR_INIT_STACK (unmark_stack);
  BTOR_INIT_STACK (inputs);

  btor_init_node_hash_table_iterator (&it, btor->synthesized_constraints);
  btor_queue_node_hash_table_iterator (&it, btor->assumptions);
  while (btor_has_next_node_hash_table_iterator (&it))
  {
    cur = btor_next_node_hash_table_iterator (&it);
    BTOR_PUSH_STACK (btor->mm, stack, cur);

    while (!BTOR_EMPTY_STACK (stack))
    {
      cur = BTOR_REAL_ADDR_NODE (BTOR_POP_STACK (stack));

      if (cur->aux_mark) continue;

      cur->aux_mark = 1;
      BTOR_PUSH_STACK (btor->mm, unmark_stack, cur);

      if (BTOR_IS_BV_VAR_NODE (cur) || BTOR_IS_FEQ_NODE (cur)
          || BTOR_IS_APPLY_NODE (cur))
      {
        assert (BTOR_IS_SYNTH_NODE (cur));
        BTOR_PUSH_STACK (btor->mm, inputs, cur);
        continue;
      }

      for (i = 0; i < cur->arity; i++)
        BTOR_PUSH_STACK (btor->mm, stack, cur->e[i]);
    }
  }

  /* cleanup */
  while (!BTOR_EMPTY_STACK (unmark_stack))
    BTOR_POP_STACK (unmark_stack)->aux_mark = 0;

  (void) btor_cmp_exp_by_id_qsort_asc;

#if DP_QSORT == DP_QSORT_JUST
  btor_compute_scores_dual_prop (btor);
  set_up_dual_and_collect (btor,
                           clone,
                           clone_root,
                           exp_map,
                           &inputs,
                           top_applies,
                           btor_compare_scores_qsort);
#elif DP_QSORT == DP_QSORT_ASC
  set_up_dual_and_collect (btor,
                           clone,
                           clone_root,
                           exp_map,
                           &inputs,
                           top_applies,
                           btor_cmp_exp_by_id_qsort_asc);
#elif DP_QSORT == DP_QSORT_DESC
  set_up_dual_and_collect (btor,
                           clone,
                           clone_root,
                           exp_map,
                           &inputs,
                           top_applies,
                           btor_cmp_exp_by_id_qsort_desc);
#else

#if DP_QSORT_ASC_DESC_FIRST
  if (!slv->dp_cmp_inputs)
#endif
  {
    /* try different strategies and determine best */
    BtorNodePtrStack tmp_asc, tmp_desc;
    BTOR_INIT_STACK (tmp_asc);
    BTOR_INIT_STACK (tmp_desc);

    set_up_dual_and_collect (btor,
                             clone,
                             clone_root,
                             exp_map,
                             &inputs,
                             &tmp_desc,
                             btor_cmp_exp_by_id_qsort_desc);
    set_up_dual_and_collect (btor,
                             clone,
                             clone_root,
                             exp_map,
                             &inputs,
                             &tmp_asc,
                             btor_cmp_exp_by_id_qsort_asc);

    if (BTOR_COUNT_STACK (tmp_asc) < BTOR_COUNT_STACK (tmp_desc))
    {
      slv->dp_cmp_inputs = btor_cmp_exp_by_id_qsort_asc;
      for (i = 0; i < BTOR_COUNT_STACK (tmp_asc); i++)
        BTOR_PUSH_STACK (btor->mm, *top_applies, BTOR_PEEK_STACK (tmp_asc, i));
    }
    else
    {
      slv->dp_cmp_inputs = btor_cmp_exp_by_id_qsort_desc;
      for (i = 0; i < BTOR_COUNT_STACK (tmp_desc); i++)
        BTOR_PUSH_STACK (btor->mm, *top_applies, BTOR_PEEK_STACK (tmp_desc, i));
    }

    BTOR_RELEASE_STACK (btor->mm, tmp_asc);
    BTOR_RELEASE_STACK (btor->mm, tmp_desc);
  }
#if DP_QSORT_ASC_DESC_FIRST
  else
    set_up_dual_and_collect (btor,
                             clone,
                             clone_root,
                             exp_map,
                             &inputs,
                             top_applies,
                             slv->dp_cmp_inputs);
#endif
#endif

  BTOR_RELEASE_STACK (btor->mm, stack);
  BTOR_RELEASE_STACK (btor->mm, unmark_stack);
  BTOR_RELEASE_STACK (btor->mm, inputs);

  slv->time.search_init_apps += btor_time_stamp () - start;
}

static void
search_initial_applies_just (Btor *btor, BtorNodePtrStack *top_applies)
{
  assert (btor);
  assert (btor->slv);
  assert (btor->slv->kind == BTOR_CORE_SOLVER_KIND);
  assert (top_applies);
  assert (btor->unsynthesized_constraints->count == 0);
  assert (btor->embedded_constraints->count == 0);
  assert (check_id_table_aux_mark_unset_dbg (btor));

  int i;
  int a, a0, a1;
  double start;
  BtorNode *cur, *e0, *e1;
  BtorHashTableIterator it;
  BtorNodePtrStack stack, unmark_stack;
  BtorAIGMgr *amgr;

  start = btor_time_stamp ();

  BTORLOG (1, "");
  BTORLOG (1, "*** search initial applies");

  amgr = btor_get_aig_mgr_btor (btor);

  BTOR_INIT_STACK (stack);
  BTOR_INIT_STACK (unmark_stack);

  btor_compute_scores (btor);

  btor_init_node_hash_table_iterator (&it, btor->synthesized_constraints);
  btor_queue_node_hash_table_iterator (&it, btor->assumptions);
  while (btor_has_next_node_hash_table_iterator (&it))
  {
    cur = btor_next_node_hash_table_iterator (&it);
    BTOR_PUSH_STACK (btor->mm, stack, cur);

    while (!BTOR_EMPTY_STACK (stack))
    {
      cur = BTOR_REAL_ADDR_NODE (BTOR_POP_STACK (stack));

      if (cur->aux_mark) continue;

      cur->aux_mark = 1;
      BTOR_PUSH_STACK (btor->mm, unmark_stack, cur);

      if (BTOR_IS_APPLY_NODE (cur) && !cur->parameterized)
      {
        assert (BTOR_IS_SYNTH_NODE (cur));
        BTORLOG (1, "initial apply: %s", node2string (cur));
        BTOR_PUSH_STACK (btor->mm, *top_applies, cur);
        continue;
      }

      if (!cur->parameterized && !BTOR_IS_FUN_NODE (cur)
          && btor_get_exp_width (btor, cur) == 1)
      {
        switch (cur->kind)
        {
          case BTOR_FEQ_NODE:
            a = btor_is_encoded_exp (cur)
                    ? btor_get_assignment_aig (amgr, cur->av->aigs[0])
                    : 0;  // 'x';

            if (a == 1 || a == 0) goto PUSH_CHILDREN;
            /* if equality is false (-1), we do not need to check
             * applies below for consistency as it is sufficient to
             * check the witnesses of inequality */
            break;

          case BTOR_AND_NODE:

            a = btor_is_encoded_exp (cur)
                    ? btor_get_assignment_aig (amgr, cur->av->aigs[0])
                    : 0;  // 'x'

            e0 = BTOR_REAL_ADDR_NODE (cur->e[0]);
            e1 = BTOR_REAL_ADDR_NODE (cur->e[1]);

            a0 = btor_is_encoded_exp (e0)
                     ? btor_get_assignment_aig (amgr, e0->av->aigs[0])
                     : 0;  // 'x'
            if (a0 && BTOR_IS_INVERTED_NODE (cur->e[0])) a0 *= -1;

            a1 = btor_is_encoded_exp (e1)
                     ? btor_get_assignment_aig (amgr, e1->av->aigs[0])
                     : 0;  // 'x'
            if (a1 && BTOR_IS_INVERTED_NODE (cur->e[1])) a1 *= -1;

            if (a != -1)  // and = 1 or x
            {
              BTOR_PUSH_STACK (btor->mm, stack, cur->e[0]);
              BTOR_PUSH_STACK (btor->mm, stack, cur->e[1]);
            }
            else  // and = 0
            {
              if (a0 == -1 && a1 == -1  // both inputs 0
                  && btor->options.just_heuristic.val)
              {
                if (btor_compare_scores (btor, cur->e[0], cur->e[1]))
                  BTOR_PUSH_STACK (btor->mm, stack, cur->e[0]);
                else
                  BTOR_PUSH_STACK (btor->mm, stack, cur->e[1]);
              }
              else if (a0 == -1)  // only one input 0
                BTOR_PUSH_STACK (btor->mm, stack, cur->e[0]);
              else if (a1 == -1)  // only one input 0
                BTOR_PUSH_STACK (btor->mm, stack, cur->e[1]);
              else if (a0 == 0 && a1 == 1)  // first input x, second 0
                BTOR_PUSH_STACK (btor->mm, stack, cur->e[0]);
              else if (a0 == 1 && a1 == 0)  // first input 0, second x
                BTOR_PUSH_STACK (btor->mm, stack, cur->e[1]);
              else  // both inputs x
              {
                assert (a0 == 0);
                assert (a1 == 0);
                BTOR_PUSH_STACK (btor->mm, stack, cur->e[0]);
                BTOR_PUSH_STACK (btor->mm, stack, cur->e[1]);
              }
            }
            break;

#if 0
		  case BTOR_BCOND_NODE:
		    BTOR_PUSH_STACK (btor->mm, stack, cur->e[0]);
		    c = bv_assignment_str_exp (btor, cur->e[0]);
		    if (c[0] == '1')  // then
		      BTOR_PUSH_STACK (btor->mm, stack, cur->e[1]);
		    else if (c[0] == '0')
		      BTOR_PUSH_STACK (btor->mm, stack, cur->e[2]);
		    else                   // else
		      {
			BTOR_PUSH_STACK (btor->mm, stack, cur->e[1]);
			BTOR_PUSH_STACK (btor->mm, stack, cur->e[2]);
		      }
		    btor_release_bv_assignment_str (btor, c);
		    break;
#endif

          default: goto PUSH_CHILDREN;
        }
      }
      else
      {
      PUSH_CHILDREN:
        for (i = 0; i < cur->arity; i++)
          BTOR_PUSH_STACK (btor->mm, stack, cur->e[i]);
      }
    }
  }

  while (!BTOR_EMPTY_STACK (unmark_stack))
    BTOR_POP_STACK (unmark_stack)->aux_mark = 0;
  BTOR_RELEASE_STACK (btor->mm, unmark_stack);
  BTOR_RELEASE_STACK (btor->mm, stack);

  BTOR_CORE_SOLVER (btor)->time.search_init_apps += btor_time_stamp () - start;
}

/* Compares the assignments of two expressions. */
static int
compare_assignments (BtorNode *exp1, BtorNode *exp2)
{
  int return_val, val1, val2, i, len;
  Btor *btor;
  BtorAIGMgr *amgr;
  BtorAIGVec *av1, *av2;
  BtorAIG *aig1, *aig2;
  assert (exp1);
  assert (exp2);
  assert (!BTOR_IS_FUN_NODE (BTOR_REAL_ADDR_NODE (exp1)));
  assert (!BTOR_IS_FUN_NODE (BTOR_REAL_ADDR_NODE (exp2)));
  assert (BTOR_REAL_ADDR_NODE (exp1)->sort_id
          == BTOR_REAL_ADDR_NODE (exp2)->sort_id);
  assert (BTOR_IS_SYNTH_NODE (BTOR_REAL_ADDR_NODE (exp1)));
  assert (BTOR_IS_SYNTH_NODE (BTOR_REAL_ADDR_NODE (exp2)));
  btor = BTOR_REAL_ADDR_NODE (exp1)->btor;
  assert (btor);
  return_val = 0;
  amgr       = btor_get_aig_mgr_btor (btor);
  av1        = BTOR_REAL_ADDR_NODE (exp1)->av;
  av2        = BTOR_REAL_ADDR_NODE (exp2)->av;
  assert (av1->len == av2->len);
  len = av1->len;
  for (i = 0; i < len; i++)
  {
    aig1 = BTOR_COND_INVERT_AIG_NODE (exp1, av1->aigs[i]);
    aig2 = BTOR_COND_INVERT_AIG_NODE (exp2, av2->aigs[i]);

    val1 = btor_get_assignment_aig (amgr, aig1);
    assert (val1 == -1 || val1 == 1);

    val2 = btor_get_assignment_aig (amgr, aig2);
    assert (val2 == -1 || val2 == 1);

    if (val1 < val2)
    {
      return_val = -1;
      break;
    }

    if (val2 < val1)
    {
      return_val = 1;
      break;
    }
  }
  return return_val;
}

static int
compare_argument_assignments (BtorNode *e0, BtorNode *e1)
{
  assert (BTOR_IS_REGULAR_NODE (e0));
  assert (BTOR_IS_REGULAR_NODE (e1));
  assert (BTOR_IS_ARGS_NODE (e0));
  assert (BTOR_IS_ARGS_NODE (e1));

  int equal;
  BtorBitVector *avec0, *avec1;
  BtorNode *arg0, *arg1;
  Btor *btor;
  BtorArgsIterator it0, it1;
  btor = e0->btor;

  if (e0->sort_id != e1->sort_id) return 1;

  btor_init_args_iterator (&it0, e0);
  btor_init_args_iterator (&it1, e1);

  while (btor_has_next_args_iterator (&it0))
  {
    assert (btor_has_next_args_iterator (&it1));
    arg0 = btor_next_args_iterator (&it0);
    arg1 = btor_next_args_iterator (&it1);

    if (!BTOR_IS_SYNTH_NODE (BTOR_REAL_ADDR_NODE (arg0)))
      avec0 = btor_eval_exp (btor, arg0);
    else
      avec0 = btor_assignment_bv (btor->mm, arg0, 0);

    if (!BTOR_IS_SYNTH_NODE (BTOR_REAL_ADDR_NODE (arg1)))
      avec1 = btor_eval_exp (btor, arg1);
    else
      avec1 = btor_assignment_bv (btor->mm, arg1, 0);

    assert (avec0);
    assert (avec1);
    equal = btor_compare_bv (avec0, avec1) == 0;
    btor_free_bv (btor->mm, avec0);
    btor_free_bv (btor->mm, avec1);

    if (!equal) return 1;
  }

  return 0;
}

static unsigned int
hash_assignment_aux (BtorNode *exp)
{
  unsigned int hash;
  Btor *btor;
  BtorAIGVecMgr *avmgr;
  BtorNode *real_exp;
  BtorAIGVec *av;
  int invert_av;
  char *assignment;
  assert (exp);
  real_exp  = BTOR_REAL_ADDR_NODE (exp);
  btor      = real_exp->btor;
  avmgr     = btor->avmgr;
  av        = real_exp->av;
  invert_av = BTOR_IS_INVERTED_NODE (exp);
  if (invert_av) btor_invert_aigvec (avmgr, av);
  assignment = btor_assignment_aigvec (avmgr, av);
  hash       = btor_hash_str (assignment);
  btor_freestr (btor->mm, assignment);
  /* invert back if necessary */
  if (invert_av) btor_invert_aigvec (avmgr, av);
  return hash;
}

static unsigned int
hash_args (BtorNode *exp)
{
  assert (exp);
  assert (BTOR_IS_REGULAR_NODE (exp));
  assert (BTOR_IS_ARGS_NODE (exp));

  int invert_av;
  char *assignment;
  unsigned int hash;
  Btor *btor;
  BtorNode *arg;
  BtorAIGVecMgr *avmgr;
  BtorAIGVec *av;
  BtorArgsIterator it;

  btor  = exp->btor;
  avmgr = btor->avmgr;

  btor_init_args_iterator (&it, exp);
  hash = 0;
  while (btor_has_next_args_iterator (&it))
  {
    arg       = btor_next_args_iterator (&it);
    invert_av = BTOR_IS_INVERTED_NODE (arg);
    av        = BTOR_REAL_ADDR_NODE (arg)->av;
    assert (av);
    if (invert_av) btor_invert_aigvec (avmgr, av);
    assignment = btor_assignment_aigvec (avmgr, av);
    hash += btor_hash_str (assignment);
    btor_freestr (btor->mm, assignment);
    if (invert_av) btor_invert_aigvec (avmgr, av);
  }
  return hash;
}

static unsigned int
hash_assignment (BtorNode *exp)
{
  if (BTOR_IS_ARGS_NODE (BTOR_REAL_ADDR_NODE (exp))) return hash_args (exp);
  return hash_assignment_aux (exp);
}

static int
lazy_synthesize_and_encode_var_exp (Btor *btor, BtorNode *var, int force_update)
{
  assert (btor);
  assert (btor->slv);
  assert (btor->slv->kind == BTOR_CORE_SOLVER_KIND);
  assert (var);
  assert (BTOR_IS_REGULAR_NODE (var));
  assert (BTOR_IS_BV_VAR_NODE (var));

  double start;
  int changed_assignments, update;
  BtorAIGVecMgr *avmgr = 0;
  BtorCoreSolver *slv;

  if (!btor->options.lazy_synthesize.val) return 0;

  if (btor_is_encoded_exp (var)) return 0;

  start               = btor_time_stamp ();
  slv                 = BTOR_CORE_SOLVER (btor);
  changed_assignments = 0;
  update              = 0;
  avmgr               = btor->avmgr;
  BTORLOG (1, "%s: %s", __FUNCTION__, node2string (var));

  /* synthesize and encode var */
  if (!BTOR_IS_SYNTH_NODE (var)) synthesize_exp (btor, var, 0);

  if (!btor_is_encoded_exp (var))
  {
    update = 1;
    btor_aigvec_to_sat_tseitin (avmgr, var->av);
    BTORLOG (1, "  encode: %s", node2string (var));
  }

  /* update assignments if necessary */
  if (update && force_update)
    changed_assignments = update_sat_assignments (btor);

  // TODO: assignment should never change when encoding vars
  //	   (since unconstrained)
  if (changed_assignments) slv->stats.synthesis_inconsistency_var++;
  slv->time.enc_var += btor_time_stamp () - start;

  return changed_assignments;
}

/* synthesize and encode apply node and all of its arguments into SAT.
 * returns 0 if encoding changed current assignments.
 */
static int
lazy_synthesize_and_encode_apply_exp (Btor *btor,
                                      BtorNode *app,
                                      int force_update)
{
  assert (btor);
  assert (btor->slv);
  assert (btor->slv->kind == BTOR_CORE_SOLVER_KIND);
  assert (app);
  assert (BTOR_IS_REGULAR_NODE (app));
  assert (BTOR_IS_APPLY_NODE (app));
  assert (BTOR_IS_REGULAR_NODE (app->e[1]));
  assert (BTOR_IS_ARGS_NODE (app->e[1]));

  double start;
  int changed_assignments, update;
  BtorNode *arg;
  BtorAIGVecMgr *avmgr = 0;
  BtorArgsIterator it;
  BtorCoreSolver *slv;

  if (app->lazy_synth) return 0;

  start               = btor_time_stamp ();
  slv                 = BTOR_CORE_SOLVER (btor);
  changed_assignments = 0;
  update              = 0;
  avmgr               = btor->avmgr;
  BTORLOG (1, "%s: %s", __FUNCTION__, node2string (app));

  btor_init_args_iterator (&it, app->e[1]);

  /* synthesize and encode apply node an all of its arguments */
  while (btor_has_next_args_iterator (&it))
  {
    arg = btor_next_args_iterator (&it);
    assert (!BTOR_IS_FUN_NODE (BTOR_REAL_ADDR_NODE (arg)));
    if (btor->options.lazy_synthesize.val
        && !BTOR_IS_SYNTH_NODE (BTOR_REAL_ADDR_NODE (arg)))
      synthesize_exp (btor, arg, 0);

    if (!btor_is_encoded_exp (arg))
    {
      update = 1;
      if (!btor->options.lazy_synthesize.val)
        synthesize_exp (btor, arg, 0);
      else
        btor_aigvec_to_sat_tseitin (avmgr, BTOR_REAL_ADDR_NODE (arg)->av);
      BTORLOG (1, "  encode: %s", node2string (arg));
    }
  }

  /* synthesize and encode apply expressions */
  if (btor->options.lazy_synthesize.val && !BTOR_IS_SYNTH_NODE (app))
    synthesize_exp (btor, app, 0);

  if (!btor_is_encoded_exp (app))
  {
    update = 1;
    if (!btor->options.lazy_synthesize.val)
      synthesize_exp (btor, app, 0);
    else
      btor_aigvec_to_sat_tseitin (avmgr, app->av);
    BTORLOG (1, "  encode: %s", node2string (app));
  }

  /* update assignments if necessary */
  if (update && force_update)
    changed_assignments = update_sat_assignments (btor);

  if (changed_assignments) slv->stats.synthesis_inconsistency_apply++;
  slv->time.enc_app += btor_time_stamp () - start;

  app->lazy_synth = 1;

  return changed_assignments;
}

static int
lazy_synthesize_and_encode_lambda_exp (Btor *btor,
                                       BtorNode *lambda_exp,
                                       int force_update)
{
  assert (btor);
  assert (btor->slv);
  assert (btor->slv->kind == BTOR_CORE_SOLVER_KIND);
  assert (lambda_exp);
  assert (BTOR_IS_REGULAR_NODE (lambda_exp));
  assert (BTOR_IS_LAMBDA_NODE (lambda_exp));
  assert (check_id_table_mark_unset_dbg (btor));

  double start;
  int changed_assignments, update, i;
  BtorNodePtrStack work_stack, unmark_stack;
  BtorNode *cur;
  BtorMemMgr *mm;
  BtorAIGVecMgr *avmgr;
  BtorHashTableIterator it;
  BtorCoreSolver *slv;

  if (!btor->options.lazy_synthesize.val)
  {
    /* already synthesized and encoded */
    return 0;
  }

  if (lambda_exp->lazy_synth) return 0;

  start               = btor_time_stamp ();
  mm                  = btor->mm;
  slv                 = BTOR_CORE_SOLVER (btor);
  avmgr               = btor->avmgr;
  changed_assignments = 0;
  update              = 0;

  BTOR_INIT_STACK (work_stack);
  BTOR_INIT_STACK (unmark_stack);

  BTORLOG (1, "%s: %s", __FUNCTION__, node2string (lambda_exp));

  cur = BTOR_REAL_ADDR_NODE (btor_lambda_get_body (lambda_exp));
  BTOR_PUSH_STACK (mm, work_stack, cur);

  if (((BtorLambdaNode *) lambda_exp)->static_rho)
  {
    btor_init_node_hash_table_iterator (
        &it, ((BtorLambdaNode *) lambda_exp)->static_rho);
    while (btor_has_next_node_hash_table_iterator (&it))
    {
      cur = it.bucket->data.asPtr;
      assert (!BTOR_IS_PROXY_NODE (BTOR_REAL_ADDR_NODE (cur)));
      BTOR_PUSH_STACK (mm, work_stack, cur);
      cur = btor_next_node_hash_table_iterator (&it);
      assert (!BTOR_IS_PROXY_NODE (BTOR_REAL_ADDR_NODE (cur)));
      BTOR_PUSH_STACK (mm, work_stack, cur);
    }
  }

  while (!BTOR_EMPTY_STACK (work_stack))
  {
    cur = BTOR_REAL_ADDR_NODE (BTOR_POP_STACK (work_stack));
    assert (cur);

    if (btor_is_encoded_exp (cur) || cur->mark) continue;

    /* do not encode expressions that are not in the scope of 'lambda_exp' */
    if (BTOR_IS_FUN_NODE (cur) && !cur->parameterized) continue;

    cur->mark = 1;
    BTOR_PUSH_STACK (mm, unmark_stack, cur);

    if (!BTOR_IS_ARGS_NODE (cur) && !BTOR_IS_LAMBDA_NODE (cur)
        && !cur->parameterized)
    {
      if (!BTOR_IS_SYNTH_NODE (cur)) synthesize_exp (btor, cur, 0);
      assert (BTOR_IS_SYNTH_NODE (cur));
      BTORLOG (1, "  encode: %s", node2string (cur));
      update = 1;
      btor_aigvec_to_sat_tseitin (avmgr, cur->av);
    }

    for (i = 0; i < cur->arity; i++)
      BTOR_PUSH_STACK (mm, work_stack, cur->e[i]);
  }
  BTOR_RELEASE_STACK (mm, work_stack);

  while (!BTOR_EMPTY_STACK (unmark_stack))
  {
    cur = BTOR_POP_STACK (unmark_stack);
    assert (cur->mark);
    cur->mark = 0;
  }
  BTOR_RELEASE_STACK (mm, unmark_stack);

  /* set tseitin flag of lambda expression to indicate that it has been
   * lazily synthesized already */
  lambda_exp->lazy_synth = 1;

  if (update && force_update)
    changed_assignments = update_sat_assignments (btor);

  if (changed_assignments) slv->stats.synthesis_inconsistency_lambda++;
  slv->time.enc_lambda += btor_time_stamp () - start;

  return changed_assignments;
}

static void
collect_premisses (Btor *btor,
                   BtorNode *from,
                   BtorNode *to,
                   BtorNode *args,
                   BtorPtrHashTable *bconds_sel1,
                   BtorPtrHashTable *bconds_sel2)
{
  assert (btor);
  assert (from);
  assert (to);
  assert (bconds_sel1);
  assert (bconds_sel2);
  assert (BTOR_IS_REGULAR_NODE (from));
  assert (BTOR_IS_REGULAR_NODE (args));
  assert (BTOR_IS_ARGS_NODE (args));
  assert (BTOR_IS_REGULAR_NODE (to));

  BTORLOG (1,
           "%s: %s, %s, %s",
           __FUNCTION__,
           node2string (from),
           node2string (to),
           node2string (args));

#ifndef NDEBUG
  int found = 0;
#endif
  int i;
  BtorMemMgr *mm;
  BtorNode *fun, *result, *cond, *param, *arg;
  BtorPtrHashTable *cond_sel1, *cond_sel2, *c, *r;
  BtorParamCacheTuple *t;
  BtorHashTableIterator it;
  BtorParameterizedIterator pit;

  mm = btor->mm;
  cond_sel1 =
      btor_new_ptr_hash_table (mm,
                               (BtorHashPtr) btor_hash_param_cache_tuple,
                               (BtorCmpPtr) btor_compare_param_cache_tuple);
  cond_sel2 =
      btor_new_ptr_hash_table (mm,
                               (BtorHashPtr) btor_hash_param_cache_tuple,
                               (BtorCmpPtr) btor_compare_param_cache_tuple);

  /* follow propagation path and collect all conditions that have been
   * evaluated during propagation */
  if (BTOR_IS_APPLY_NODE (from))
  {
    assert (BTOR_IS_REGULAR_NODE (to));
    assert (BTOR_IS_FUN_NODE (to));

    fun = from->e[0];

    for (;;)
    {
      assert (BTOR_IS_REGULAR_NODE (fun));
      assert (BTOR_IS_FUN_NODE (fun));

      if (fun == to)
      {
#ifndef NDEBUG
        found = 1;
#endif
        break;
      }

      btor_assign_args (btor, fun, args);
      result =
          btor_beta_reduce_partial_collect (btor, fun, cond_sel1, cond_sel2);
      btor_unassign_params (btor, fun);

      result = BTOR_REAL_ADDR_NODE (result);
      assert (BTOR_IS_APPLY_NODE (result));
      assert (result->e[1] == args);

      fun = result->e[0];
      btor_release_exp (btor, result);
    }
  }
  else
  {
    assert (BTOR_IS_LAMBDA_NODE (from));
    fun = from;

    btor_assign_args (btor, fun, args);
    result = btor_beta_reduce_partial_collect (btor, fun, cond_sel1, cond_sel2);
    btor_unassign_params (btor, fun);

    result = BTOR_REAL_ADDR_NODE (result);
    assert (result == to);
#ifndef NDEBUG
    found = 1;
#endif
    btor_release_exp (btor, result);
  }

  assert (found);

  /* collected conditions are parameterized, we have to instantiate them with
   * the resp. arguments */
  for (c = cond_sel1, r = bconds_sel1; c && r;
       c = (c == cond_sel1) ? cond_sel2 : 0,
      r  = (r == bconds_sel1) ? bconds_sel2 : 0)
  {
    btor_init_hash_table_iterator (&it, c);
    while (btor_has_next_hash_table_iterator (&it))
    {
      assert (it.bucket->data.asPtr);
      cond = (BtorNode *) it.bucket->data.asPtr;
      assert (cond);
      t = (BtorParamCacheTuple *) btor_next_node_hash_table_iterator (&it);
      assert (t);

      if (BTOR_REAL_ADDR_NODE (cond)->parameterized)
      {
        i = 0;
        btor_init_parameterized_iterator (
            &pit, btor, BTOR_REAL_ADDR_NODE (cond));
        assert (pit.num_params == t->num_args);
        assert (btor_has_next_parameterized_iterator (&pit));
        while (btor_has_next_parameterized_iterator (&pit))
        {
          param = btor_next_parameterized_iterator (&pit);
          assert (param);
          assert (i < t->num_args);
          arg = t->args[i++];
          assert (arg);
          btor_assign_param (btor, btor_param_get_binding_lambda (param), arg);
        }

        result = btor_beta_reduce_bounded (btor, cond, 1);
        BTORLOG (1,
                 "collected %s: %s, result: %s",
                 (c == cond_sel1) ? "sel1" : "sel2",
                 node2string (cond),
                 node2string (result));

        btor_init_parameterized_iterator (
            &pit, btor, BTOR_REAL_ADDR_NODE (cond));
        while (btor_has_next_parameterized_iterator (&pit))
        {
          param = btor_next_parameterized_iterator (&pit);
          btor_unassign_params (btor, btor_param_get_binding_lambda (param));
        }
      }
      else
      {
        result = btor_copy_exp (btor, cond);
      }

      if (!btor_find_in_ptr_hash_table (r, result))
        btor_insert_in_ptr_hash_table (r, result);
      else
        btor_release_exp (btor, result);

      btor_delete_param_cache_tuple (btor, t);
    }
  }

  btor_delete_ptr_hash_table (cond_sel1);
  btor_delete_ptr_hash_table (cond_sel2);
}

static void
add_symbolic_lemma (Btor *btor,
                    BtorPtrHashTable *bconds_sel1,
                    BtorPtrHashTable *bconds_sel2,
                    BtorNode *a,
                    BtorNode *b,
                    BtorNode *args0,
                    BtorNode *args1)
{
  assert (btor);
  assert (btor->slv);
  assert (btor->slv->kind == BTOR_CORE_SOLVER_KIND);
  assert (bconds_sel1);
  assert (bconds_sel2);
  assert (a);
  assert (b);
  assert (BTOR_IS_REGULAR_NODE (a));
  assert (BTOR_IS_APPLY_NODE (a));
  assert (BTOR_IS_REGULAR_NODE (args0));
  assert (BTOR_IS_ARGS_NODE (args0));
  assert (!args1 || BTOR_IS_REGULAR_NODE (b));
  assert (!args1 || BTOR_IS_APPLY_NODE (b));
  assert (!args1 || BTOR_IS_REGULAR_NODE (args1));
  assert (!args1 || BTOR_IS_ARGS_NODE (args1));
  assert (!a->parameterized);
  assert (!BTOR_REAL_ADDR_NODE (b)->parameterized);
  assert (BTOR_IS_SYNTH_NODE (a));

  int lemma_size = 0;
  BtorCoreSolver *slv;
  BtorNode *cond, *eq, *and, *arg0, *arg1;
  BtorNode *premise = 0, *conclusion = 0, *lemma;
  BtorArgsIterator it0, it1;
  BtorHashTableIterator it;

  slv = BTOR_CORE_SOLVER (btor);

  /* function congruence axiom conflict:
   *   apply arguments: a_0,...,a_n, b_0,...,b_n
   *   encode premisses: \forall i <= n . /\ a_i = b_i */
  if (args1)
  {
    assert (BTOR_IS_SYNTH_NODE (b));
    assert (args0->sort_id == args1->sort_id);

    btor_init_args_iterator (&it0, args0);
    btor_init_args_iterator (&it1, args1);

    while (btor_has_next_args_iterator (&it0))
    {
      assert (btor_has_next_args_iterator (&it1));
      arg0 = btor_next_args_iterator (&it0);
      arg1 = btor_next_args_iterator (&it1);
      eq   = btor_eq_exp (btor, arg0, arg1);
      if (premise)
      {
        and = btor_and_exp (btor, premise, eq);
        btor_release_exp (btor, premise);
        btor_release_exp (btor, eq);
        premise = and;
      }
      else
        premise = eq;

      lemma_size += 1;
    }
  }
  /* else beta reduction conflict */

  /* encode conclusion a = b */
  conclusion = btor_eq_exp (btor, a, b);

  lemma_size += 1; /* a == b */
  lemma_size += bconds_sel1->count;
  lemma_size += bconds_sel2->count;

  /* premisses bv conditions:
   *   true conditions: c_0, ..., c_k
   *   encode premisses: \forall i <= k. /\ c_i */
  btor_init_node_hash_table_iterator (&it, bconds_sel1);
  while (btor_has_next_node_hash_table_iterator (&it))
  {
    cond = btor_next_node_hash_table_iterator (&it);
    BTORLOG (1, "  cond: %s", node2string (cond));
    assert (btor_get_exp_width (btor, cond) == 1);
    assert (!BTOR_REAL_ADDR_NODE (cond)->parameterized);
    if (premise)
    {
      and = btor_and_exp (btor, premise, cond);
      btor_release_exp (btor, premise);
      premise = and;
    }
    else
      premise = btor_copy_exp (btor, cond);
    btor_release_exp (btor, cond);
  }

  /* premisses bv conditions:
   *   false conditions: c_0, ..., c_l
   *   encode premisses: \forall i <= l. /\ \not c_i */
  btor_init_node_hash_table_iterator (&it, bconds_sel2);
  while (btor_has_next_node_hash_table_iterator (&it))
  {
    cond = btor_next_node_hash_table_iterator (&it);
    BTORLOG (1, "  cond: %s", node2string (cond));
    assert (btor_get_exp_width (btor, cond) == 1);
    assert (!BTOR_REAL_ADDR_NODE (cond)->parameterized);
    if (premise)
    {
      and = btor_and_exp (btor, premise, BTOR_INVERT_NODE (cond));
      btor_release_exp (btor, premise);
      premise = and;
    }
    else
      premise = btor_copy_exp (btor, BTOR_INVERT_NODE (cond));
    btor_release_exp (btor, cond);
  }

  assert (conclusion);
  if (premise)
  {
    lemma = btor_implies_exp (btor, premise, conclusion);
    btor_release_exp (btor, premise);
  }
  else
    lemma = btor_copy_exp (btor, conclusion);

  /* delaying lemmas may in some cases produce the same lemmas with different *
   * conflicts */
  if (!btor_find_in_ptr_hash_table (slv->lemmas, lemma))
  {
    btor_insert_in_ptr_hash_table (slv->lemmas, btor_copy_exp (btor, lemma));
    BTOR_PUSH_STACK (btor->mm, slv->cur_lemmas, lemma);
    slv->stats.lod_refinements++;
    slv->stats.lemmas_size_sum += lemma_size;
    if (lemma_size >= BTOR_SIZE_STACK (slv->stats.lemmas_size))
      BTOR_FIT_STACK (btor->mm, slv->stats.lemmas_size, lemma_size);
    slv->stats.lemmas_size.start[lemma_size] += 1;
  }
  btor_release_exp (btor, lemma);
  btor_release_exp (btor, conclusion);
}

static void
add_lemma (Btor *btor, BtorNode *fun, BtorNode *app0, BtorNode *app1)
{
  assert (btor);
  assert (btor->slv);
  assert (btor->slv->kind == BTOR_CORE_SOLVER_KIND);
  assert (fun);
  assert (app0);
  assert (BTOR_IS_REGULAR_NODE (fun));
  assert (BTOR_IS_FUN_NODE (fun));
  assert (!fun->parameterized);
  assert (BTOR_IS_REGULAR_NODE (app0));
  assert (BTOR_IS_APPLY_NODE (app0));
  assert (!app1 || BTOR_IS_REGULAR_NODE (app1));
  assert (!app1 || BTOR_IS_APPLY_NODE (app1));

  double start;
  int rwl = -1;
#ifndef NDEBUG
  int evalerr;
#endif
  BtorPtrHashTable *bconds_sel1, *bconds_sel2;
  BtorNode *args, *value, *exp;
  BtorMemMgr *mm;

  mm    = btor->mm;
  start = btor_time_stamp ();

  /* collect intermediate conditions of bit vector conditionals */
  bconds_sel1 = btor_new_ptr_hash_table (mm,
                                         (BtorHashPtr) btor_hash_exp_by_id,
                                         (BtorCmpPtr) btor_compare_exp_by_id);
  bconds_sel2 = btor_new_ptr_hash_table (mm,
                                         (BtorHashPtr) btor_hash_exp_by_id,
                                         (BtorCmpPtr) btor_compare_exp_by_id);

  // TODO: right now we have to build lemmas with rwl 1 with the current
  //	   dual propagation implementation, since cloning the lemma needs to
  //	   produce the same expressions
  if (btor->options.dual_prop.val && btor->options.rewrite_level.val > 1)
  {
    rwl                             = btor->options.rewrite_level.val;
    btor->options.rewrite_level.val = 1;
  }

  /* function congruence axiom conflict */
  if (app1)
  {
    for (exp = app0; exp; exp = exp == app0 ? app1 : 0)
    {
      assert (exp);
      assert (BTOR_IS_APPLY_NODE (exp));
      args = exp->e[1];
      /* path from exp to conflicting fun */
      collect_premisses (btor, exp, fun, args, bconds_sel1, bconds_sel2);
    }
    add_symbolic_lemma (
        btor, bconds_sel1, bconds_sel2, app0, app1, app0->e[1], app1->e[1]);
  }
  /* beta reduction conflict */
  else
  {
    args = app0->e[1];
    btor_assign_args (btor, fun, args);
#ifndef NDEBUG
    value = btor_beta_reduce_partial (btor, fun, &evalerr, 0, 0);
//      assert (!evalerr);
#else
    value = btor_beta_reduce_partial (btor, fun, 0, 0, 0);
#endif
    btor_unassign_params (btor, fun);
    assert (!BTOR_IS_LAMBDA_NODE (BTOR_REAL_ADDR_NODE (value)));

    /* path from app0 to conflicting fun */
    collect_premisses (btor, app0, fun, args, bconds_sel1, bconds_sel2);

    /* path from conflicting fun to value */
    collect_premisses (
        btor, fun, BTOR_REAL_ADDR_NODE (value), args, bconds_sel1, bconds_sel2);

    add_symbolic_lemma (
        btor, bconds_sel1, bconds_sel2, app0, value, app0->e[1], 0);
    btor_release_exp (btor, value);
  }

  btor_delete_ptr_hash_table (bconds_sel1);
  btor_delete_ptr_hash_table (bconds_sel2);
  BTOR_CORE_SOLVER (btor)->time.lemma_gen += btor_time_stamp () - start;

  if (rwl >= 0) btor->options.rewrite_level.val = rwl;
}

static void
find_not_encoded_applies_vars (Btor *btor,
                               BtorNode *exp,
                               BtorNodePtrStack *param_apps)
{
  assert (btor);
  assert (btor->slv);
  assert (btor->slv->kind == BTOR_CORE_SOLVER_KIND);
  assert (exp);
  assert (param_apps);
  assert (check_id_table_mark_unset_dbg (btor));

  int i;
  double start;
  BtorNode *cur;
  BtorNodePtrStack visit, unmark;

  start = btor_time_stamp ();
  BTOR_INIT_STACK (visit);
  BTOR_INIT_STACK (unmark);
  BTOR_PUSH_STACK (btor->mm, visit, exp);

  do
  {
    cur = BTOR_REAL_ADDR_NODE (BTOR_POP_STACK (visit));

    if (cur->mark || btor_is_encoded_exp (cur) || BTOR_IS_FUN_NODE (cur))
      continue;

    cur->mark = 1;
    BTOR_PUSH_STACK (btor->mm, unmark, cur);

    if (!btor_is_encoded_exp (cur)
        && (BTOR_IS_APPLY_NODE (cur) || BTOR_IS_BV_VAR_NODE (cur)))
    {
      BTOR_PUSH_STACK (btor->mm, *param_apps, cur);
    }

    for (i = 0; i < cur->arity; i++)
      BTOR_PUSH_STACK (btor->mm, visit, cur->e[i]);
  } while (!BTOR_EMPTY_STACK (visit));

  BTOR_RELEASE_STACK (btor->mm, visit);

  while (!BTOR_EMPTY_STACK (unmark))
  {
    cur = BTOR_POP_STACK (unmark);
    assert (BTOR_IS_REGULAR_NODE (cur));
    assert (cur->mark);
    cur->mark = 0;
  }
  BTOR_RELEASE_STACK (btor->mm, unmark);
  BTOR_CORE_SOLVER (btor)->time.find_nenc_app += btor_time_stamp () - start;
}

static void
insert_synth_app_lambda (Btor *btor, BtorLambdaNode *lambda, BtorNode *app)
{
  assert (btor);
  assert (btor->slv);
  assert (btor->slv->kind == BTOR_CORE_SOLVER_KIND);
  assert (lambda);
  assert (app);
  assert (BTOR_IS_REGULAR_NODE (app));
  assert (BTOR_IS_APPLY_NODE (app));

  if (!lambda->synth_apps)
  {
    lambda->synth_apps =
        btor_new_ptr_hash_table (btor->mm,
                                 (BtorHashPtr) btor_hash_exp_by_id,
                                 (BtorCmpPtr) btor_compare_exp_by_id);
  }

  if (!btor_find_in_ptr_hash_table (lambda->synth_apps, app))
  {
    /* must be considered for consistency checking */
    app->synth_app = 1;
    BTOR_CORE_SOLVER (btor)->stats.lambda_synth_apps++;
    btor_insert_in_ptr_hash_table (lambda->synth_apps,
                                   btor_copy_exp (btor, app));
  }
}

static int
encode_applies_vars (Btor *btor,
                     BtorLambdaNode *lambda,
                     BtorNodePtrStack *param_apps)
{
  assert (btor);
  assert (lambda);
  assert (param_apps);
  assert (BTOR_IS_REGULAR_NODE (lambda));

  int i, assignments_changed = 0, res = 0;
  BtorNode *cur;
  BtorNodePtrStack stack;

  stack = *param_apps;

  if (BTOR_EMPTY_STACK (stack)) return assignments_changed;

  if (!lambda->synth_apps)
  {
    lambda->synth_apps =
        btor_new_ptr_hash_table (btor->mm,
                                 (BtorHashPtr) btor_hash_exp_by_id,
                                 (BtorCmpPtr) btor_compare_exp_by_id);
  }

  for (i = 0; i < BTOR_COUNT_STACK (stack); i++)
  {
    cur = BTOR_PEEK_STACK (stack, i);
    assert (BTOR_IS_REGULAR_NODE (cur));
    assert (BTOR_IS_APPLY_NODE (cur) || BTOR_IS_BV_VAR_NODE (cur));

    if (BTOR_IS_BV_VAR_NODE (cur))
    {
      if (!btor_is_encoded_exp (cur))
        res = lazy_synthesize_and_encode_var_exp (btor, cur, 1);
    }
    else
    {
      assert (BTOR_IS_APPLY_NODE (cur));
      insert_synth_app_lambda (btor, lambda, cur);

      if (!btor_is_encoded_exp (cur))
        res = lazy_synthesize_and_encode_apply_exp (btor, cur, 1);
    }

    if (res) assignments_changed = 1;
  }

  return assignments_changed;
}

static void
push_applies_for_propagation (Btor *btor,
                              BtorNode *exp,
                              BtorLambdaNode *lambda,
                              BtorNodePtrStack *prop_stack,
                              BtorIntHashTable *apply_search_cache)
{
  assert (btor);
  assert (btor->slv);
  assert (btor->slv->kind == BTOR_CORE_SOLVER_KIND);
  assert (exp);
  assert (prop_stack);
  assert (check_id_table_mark_unset_dbg (btor));

  int i;
  double start;
  BtorCoreSolver *slv;
  BtorNode *cur;
  BtorNodePtrStack visit, unmark, applies;

  start = btor_time_stamp ();

  slv = BTOR_CORE_SOLVER (btor);

  BTOR_INIT_STACK (visit);
  BTOR_INIT_STACK (unmark);
  BTOR_INIT_STACK (applies);
  BTOR_PUSH_STACK (btor->mm, visit, exp);

  do
  {
    cur = BTOR_REAL_ADDR_NODE (BTOR_POP_STACK (visit));
    assert (!cur->parameterized);
    assert (!BTOR_IS_FUN_NODE (cur));

    if (cur->mark || !cur->apply_below
        || btor_contains_int_hash_table (apply_search_cache, cur->id)
        || BTOR_IS_FEQ_NODE (cur))
      continue;

    cur->mark = 1;
    BTOR_PUSH_STACK (btor->mm, unmark, cur);
    btor_add_int_hash_table (apply_search_cache, cur->id);

    if (BTOR_IS_APPLY_NODE (cur))
    {
      BTOR_PUSH_STACK (btor->mm, applies, cur);
      continue;
    }

    for (i = 0; i < cur->arity; i++)
      BTOR_PUSH_STACK (btor->mm, visit, cur->e[i]);
  } while (!BTOR_EMPTY_STACK (visit));
  BTOR_RELEASE_STACK (btor->mm, visit);

  for (i = 0; i < BTOR_COUNT_STACK (applies); i++)
  {
    cur = BTOR_PEEK_STACK (applies, i);
    if (lambda && !cur->reachable && !cur->synth_app && !cur->propagated)
      insert_synth_app_lambda (btor, lambda, cur);
    BTOR_PUSH_STACK (btor->mm, *prop_stack, cur);
    BTOR_PUSH_STACK (btor->mm, *prop_stack, cur->e[0]);
  }

  while (!BTOR_EMPTY_STACK (unmark))
  {
    cur = BTOR_POP_STACK (unmark);
    assert (BTOR_IS_REGULAR_NODE (cur));
    assert (cur->mark);
    cur->mark = 0;
  }
  BTOR_RELEASE_STACK (btor->mm, unmark);
  BTOR_RELEASE_STACK (btor->mm, applies);
  slv->time.find_prop_app += btor_time_stamp () - start;
}

static void
push_applies_from_conds_for_propagation (Btor *btor,
                                         BtorPtrHashTable *conds,
                                         BtorNodePtrStack *prop_stack,
                                         BtorIntHashTable *apply_search_cache)
{
  assert (btor);
  assert (btor->slv);
  assert (btor->slv->kind == BTOR_CORE_SOLVER_KIND);
  assert (conds);
  assert (prop_stack);

  BtorNode *cond;
  BtorHashTableIterator it;

  btor_init_node_hash_table_iterator (&it, conds);
  while (btor_has_next_node_hash_table_iterator (&it))
  {
    cond = btor_next_node_hash_table_iterator (&it);
    push_applies_for_propagation (
        btor, cond, 0, prop_stack, apply_search_cache);
    btor_remove_from_ptr_hash_table (conds, cond, 0, 0);
    btor_release_exp (btor, cond);
  }
}

static int
propagate (Btor *btor,
           BtorNodePtrStack *prop_stack,
           BtorPtrHashTable *cleanup_table,
           BtorIntHashTable *apply_search_cache)
{
  assert (btor);
  assert (btor->slv);
  assert (btor->slv->kind == BTOR_CORE_SOLVER_KIND);
  assert (prop_stack);
  assert (cleanup_table);
  assert (apply_search_cache);

#ifndef NDEBUG
  int num_restarts;
#endif
  int i, values_equal, args_equal, evalerr, assignments_changed;
  BtorBitVector *fun_value_assignment, *app_assignment;
  BtorMemMgr *mm;
  BtorCoreSolver *slv;
  BtorLambdaNode *lambda;
  BtorNode *fun, *app, *args, *fun_value, *param_app;
  BtorNode *hashed_app, *prev_fun_value;
  BtorPtrHashBucket *b;
  BtorNodePtrStack param_apps;
  BtorHashTableIterator it;
  BtorPtrHashTable *to_prop;
  BtorPtrHashTable *conds;

  mm                  = btor->mm;
  assignments_changed = 0;
  BTOR_INIT_STACK (param_apps);
  slv     = BTOR_CORE_SOLVER (btor);
  to_prop = btor_new_ptr_hash_table (mm,
                                     (BtorHashPtr) btor_hash_exp_by_id,
                                     (BtorCmpPtr) btor_compare_exp_by_id);
  conds   = btor_new_ptr_hash_table (mm,
                                   (BtorHashPtr) btor_hash_exp_by_id,
                                   (BtorCmpPtr) btor_compare_exp_by_id);

  BTORLOG (1, "");
  BTORLOG (1, "*** %s", __FUNCTION__);
  while (!BTOR_EMPTY_STACK (*prop_stack))
  {
    fun = BTOR_POP_STACK (*prop_stack);
    assert (BTOR_IS_REGULAR_NODE (fun));
    assert (BTOR_IS_FUN_NODE (fun));
    assert (!fun->simplified);
    assert (!BTOR_EMPTY_STACK (*prop_stack));
    app = BTOR_POP_STACK (*prop_stack);
    assert (BTOR_IS_REGULAR_NODE (app));
    assert (BTOR_IS_APPLY_NODE (app));
    assert (app->refs - app->ext_refs > 0);

    if (app->propagated) continue;

    app->propagated = 1;
    if (!btor_find_in_ptr_hash_table (cleanup_table, app))
      btor_insert_in_ptr_hash_table (cleanup_table, app);
    slv->stats.propagations++;

    BTORLOG (1, "propagate");
    BTORLOG (1, "  app: %s", node2string (app));
    BTORLOG (1, "  fun: %s", node2string (fun));

    assignments_changed = lazy_synthesize_and_encode_apply_exp (btor, app, 1);

    push_applies_for_propagation (
        btor, app->e[1], 0, prop_stack, apply_search_cache);

    if (assignments_changed) break;

    args = app->e[1];
    assert (BTOR_IS_REGULAR_NODE (args));
    assert (BTOR_IS_ARGS_NODE (args));

    if (!fun->rho)
    {
      fun->rho =
          btor_new_ptr_hash_table (mm,
                                   (BtorHashPtr) hash_assignment,
                                   (BtorCmpPtr) compare_argument_assignments);
      if (!btor_find_in_ptr_hash_table (cleanup_table, fun))
        btor_insert_in_ptr_hash_table (cleanup_table, fun);
    }
    else
    {
      b = btor_find_in_ptr_hash_table (fun->rho, args);
      if (b)
      {
        hashed_app = (BtorNode *) b->data.asPtr;
        assert (BTOR_IS_REGULAR_NODE (hashed_app));
        assert (BTOR_IS_APPLY_NODE (hashed_app));

        /* function congruence conflict */
        if (compare_assignments (hashed_app, app) != 0)
        {
          BTORLOG (1, "\e[1;31m");
          BTORLOG (1, "FC conflict at: %s", node2string (fun));
          BTORLOG (1, "add_lemma:");
          BTORLOG (1, "  fun: %s", node2string (fun));
          BTORLOG (1, "  app1: %s", node2string (hashed_app));
          BTORLOG (1, "  app2: %s", node2string (app));
          BTORLOG (1, "\e[0;39m");
          slv->stats.function_congruence_conflicts++;
          add_lemma (btor, fun, hashed_app, app);
          /* stop at first conflict */
          if (!btor->options.eager_lemmas.val) break;
        }
        continue;
      }
    }
    assert (fun->rho);
    assert (!btor_find_in_ptr_hash_table (fun->rho, args));
    btor_insert_in_ptr_hash_table (fun->rho, args)->data.asPtr = app;
    BTORLOG (1, "  save app: %s (%s)", node2string (args), node2string (app));

    /* skip array vars/uf */
    if (BTOR_IS_UF_NODE (fun))
    {
      push_applies_for_propagation (
          btor, app, 0, prop_stack, apply_search_cache);
      continue;
    }
    assert (BTOR_IS_LAMBDA_NODE (fun));

    lambda = (BtorLambdaNode *) fun;

    assignments_changed = lazy_synthesize_and_encode_lambda_exp (btor, fun, 1);
    if (assignments_changed) break;

#ifndef NDEBUG
    num_restarts = 0;
#endif
    prev_fun_value = 0;
  PROPAGATE_BETA_REDUCE_PARTIAL:
    btor_assign_args (btor, fun, args);
    assert (to_prop->count == 0);
    fun_value = btor_beta_reduce_partial (btor, fun, &evalerr, to_prop, conds);
    assert (!BTOR_IS_LAMBDA_NODE (BTOR_REAL_ADDR_NODE (fun_value)));
    btor_unassign_params (btor, fun);

    /* push applies onto the propagation stack that are necessary to derive
     * 'fun_value' */
    if (to_prop->count > 0)
    {
      btor_init_node_hash_table_iterator (&it, to_prop);
      while (btor_has_next_node_hash_table_iterator (&it))
      {
        param_app = btor_next_node_hash_table_iterator (&it);
        assert (BTOR_IS_REGULAR_NODE (param_app));
        assert (BTOR_IS_APPLY_NODE (param_app));
        if (param_app != BTOR_REAL_ADDR_NODE (fun_value)
            /* check down propagation condition */
            || btor_is_encoded_exp (fun_value)
            || BTOR_IS_INVERTED_NODE (fun_value) || fun_value->e[1] != args)
        {
          insert_synth_app_lambda (btor, lambda, param_app);
          assert (param_app->reachable || param_app->synth_app);
          assert (param_app->refs - param_app->ext_refs > 1);
          if (!param_app->propagated && !param_app->reachable)
          {
            BTOR_PUSH_STACK (mm, *prop_stack, param_app);
            BTOR_PUSH_STACK (mm, *prop_stack, param_app->e[0]);
          }
        }
        btor_remove_from_ptr_hash_table (to_prop, param_app, 0, 0);
        btor_release_exp (btor, param_app);
      }
    }
    assert (to_prop->count == 0);

    /* 'prev_fun_value' is set if we already restarted beta reduction. if the
     * result does not differ from the previous one, we are safe to
     * continue with consistency checking. */
    if (fun_value == prev_fun_value)
    {
      assert (prev_fun_value);
      evalerr = 0;
      btor_release_exp (btor, prev_fun_value);
      prev_fun_value = 0;
    }

    if (!btor_is_encoded_exp (fun_value))
    {
      args_equal = 0;
      // TODO: how can we still propagate negated applies down?
      if (!BTOR_IS_INVERTED_NODE (fun_value) && BTOR_IS_APPLY_NODE (fun_value))
        args_equal = fun_value->e[1] == args;

      if (!args_equal)
      {
        BTOR_INIT_STACK (param_apps);
        find_not_encoded_applies_vars (btor, fun_value, &param_apps);

        assignments_changed = encode_applies_vars (btor, lambda, &param_apps);

        if (assignments_changed)
        {
          btor_release_exp (btor, fun_value);
          BTOR_RELEASE_STACK (mm, param_apps);
          if (prev_fun_value) btor_release_exp (btor, prev_fun_value);
          break;
        }

        /* we have to ensure the consistency of the freshly encoded
         * function applications, hence we need to propagate them. */
        for (i = 0; i < BTOR_COUNT_STACK (param_apps); i++)
        {
          param_app = BTOR_PEEK_STACK (param_apps, i);
          assert (BTOR_IS_REGULAR_NODE (param_app));
          assert (BTOR_IS_APPLY_NODE (param_app)
                  || BTOR_IS_BV_VAR_NODE (param_app));

          if (!BTOR_IS_APPLY_NODE (param_app)) continue;

          BTOR_PUSH_STACK (mm, *prop_stack, param_app);
          BTOR_PUSH_STACK (mm, *prop_stack, param_app->e[0]);
        }

        BTOR_RELEASE_STACK (mm, param_apps);

        /* if not all bvcond in 'fun_value' could be evaluated, there are
         * still some inputs (vars, applies) that are not encoded.
         * we encode all inputs required for evaluating the bvconds in
         * 'fun_value' and restart beta reduction. however, it might be
         * still the case that beta reduction yields fresh applies (not
         * encoded) and we have to restart again. we have to ensure that
         * successive beta reduction calls yield the same result as
         * otherwise it may produce different results for beta reduction.
         */
        if (evalerr)
        {
          if (prev_fun_value) btor_release_exp (btor, prev_fun_value);
          prev_fun_value = fun_value;
          slv->stats.partial_beta_reduction_restarts++;
          // TODO: stats for max. restarts
          // TODO: if we reach a certain limit should we just continue
          //       without encoding everything? if we do so, we need
          //       means to reproduce the propagation paths.
#ifndef NDEBUG
          num_restarts++;
          assert (num_restarts < 8);
#endif
          BTORLOG (1, "restart partial beta reduction");
          goto PROPAGATE_BETA_REDUCE_PARTIAL;
        }
      }

      assert (!evalerr);

      /* NOTE: this is a special case
       * 'fun_value' is a function application and is not encoded.
       * the value of 'fun_value' must be the same as 'app'.
       * if 'fun_value' and 'app' have the same number of arguments and
       * the arguments have the same value, we can propagate 'app'
       * instead of 'fun_value'. in this case, we do not have to
       * additionally encode 'fun_value', but we can use 'app' instead,
       * which has the same properties as 'fun_value'. further, we do not
       * have to encode every intermediate function application we
       * encounter while propagating 'app'. */
      if (args_equal)
      {
        assert (BTOR_IS_APPLY_NODE (BTOR_REAL_ADDR_NODE (fun_value)));
        BTOR_PUSH_STACK (mm, *prop_stack, app);
        BTOR_PUSH_STACK (
            mm, *prop_stack, BTOR_REAL_ADDR_NODE (fun_value)->e[0]);
        slv->stats.propagations_down++;
        app->propagated = 0;
        BTORLOG (1, "  propagate down: %s", node2string (app));
        push_applies_from_conds_for_propagation (
            btor, conds, prop_stack, apply_search_cache);
      }
      else
      {
        /* compute assignment of 'fun_value' and compare it to the
         * assignment of 'app'. */
        app_assignment       = btor_assignment_bv (btor->mm, app, 0);
        fun_value_assignment = btor_eval_exp (btor, fun_value);
        assert (fun_value_assignment);
        values_equal =
            btor_compare_bv (app_assignment, fun_value_assignment) == 0;
        btor_free_bv (btor->mm, app_assignment);
        btor_free_bv (btor->mm, fun_value_assignment);

        /* beta reduction conflict */
        if (!values_equal)
        {
        BETA_REDUCTION_CONFLICT:
          BTORLOG (1, "\e[1;31m");
          BTORLOG (1, "BR conflict at: %s", node2string (fun));
          BTORLOG (1, "add_lemma:");
          BTORLOG (1, "  fun: %s", node2string (fun));
          BTORLOG (1, "  app: %s", node2string (app));
          BTORLOG (1, "\e[0;39m");
          slv->stats.beta_reduction_conflicts++;
          add_lemma (btor, fun, app, 0);
          btor_release_exp (btor, fun_value);

          if (prev_fun_value) btor_release_exp (btor, prev_fun_value);

          if (btor->options.eager_lemmas.val) continue;

          /* stop at first conflict */
          break;
        }

        push_applies_for_propagation (
            btor, fun_value, lambda, prop_stack, apply_search_cache);
        push_applies_from_conds_for_propagation (
            btor, conds, prop_stack, apply_search_cache);
      }
    }
    else
    {
      /* we already have an assignment for 'fun_value' and we can check
       * if both function value 'app' and 'fun_value' are the same */
      if (compare_assignments (app, fun_value) != 0)
        goto BETA_REDUCTION_CONFLICT;

      push_applies_for_propagation (
          btor, fun_value, lambda, prop_stack, apply_search_cache);
      push_applies_from_conds_for_propagation (
          btor, conds, prop_stack, apply_search_cache);
    }

    btor_release_exp (btor, fun_value);
    if (prev_fun_value) btor_release_exp (btor, prev_fun_value);
  }

  btor_delete_ptr_hash_table (to_prop);
  btor_init_node_hash_table_iterator (&it, conds);
  while (btor_has_next_node_hash_table_iterator (&it))
    btor_release_exp (btor, btor_next_node_hash_table_iterator (&it));
  btor_delete_ptr_hash_table (conds);
  return assignments_changed;
}

static BtorNode *
generate_table_select_branch_ite (Btor *btor, BtorNode *fun)
{
  assert (BTOR_IS_REGULAR_NODE (fun));
  assert (BTOR_IS_LAMBDA_NODE (fun));
  assert (!((BtorLambdaNode *) fun)->static_rho);
  assert (fun->is_array);

  BtorBitVector *evalbv;
  BtorNode *cur, *result = 0;
  BtorNodePtrStack visit;

  cur = btor_lambda_get_body (fun);
  assert (!BTOR_IS_INVERTED_NODE (cur));

  while (!result)
  {
    /* general case */
    if (BTOR_IS_BV_COND_NODE (cur))
    {
      assert (!BTOR_REAL_ADDR_NODE (cur->e[0])->parameterized);
      assert (btor_is_encoded_exp (cur->e[0]));
      evalbv = btor_eval_exp (btor, cur->e[0]);
      assert (evalbv);
      if (btor_get_bit_bv (evalbv, 0))
        result = cur->e[1];
      else
      {
        assert (!btor_get_bit_bv (evalbv, 0));
        result = cur->e[2];
      }
      btor_free_bv (btor->mm, evalbv);

      if (!BTOR_IS_APPLY_NODE (BTOR_REAL_ADDR_NODE (result)))
      {
        cur    = result;
        result = 0;
        continue;
      }
    }
    else if (BTOR_IS_APPLY_NODE (cur))
    {
      result = cur;
    }
    /* boolean case */
    else
    {
      assert (BTOR_IS_AND_NODE (cur));
      assert (btor_get_exp_width (btor, cur) == 1);

      /* find apply by evaluating non-parameterized nodes */
      BTOR_INIT_STACK (visit);
      BTOR_PUSH_STACK (btor->mm, visit, cur);
      while (!BTOR_EMPTY_STACK (visit))
      {
        cur = BTOR_REAL_ADDR_NODE (BTOR_POP_STACK (visit));

        if (BTOR_IS_APPLY_NODE (cur))
        {
          result = cur;
          break;
        }

        assert (BTOR_IS_AND_NODE (cur));

        if (!cur->parameterized) continue;

        if (!BTOR_REAL_ADDR_NODE (cur->e[0])->parameterized)
        {
          assert (btor_is_encoded_exp (cur->e[0]));
          evalbv = btor_eval_exp (btor, cur->e[0]);
          if (btor_get_bit_bv (evalbv, 0))
            BTOR_PUSH_STACK (btor->mm, visit, cur->e[1]);
          btor_free_bv (btor->mm, evalbv);
        }
        else if (!BTOR_REAL_ADDR_NODE (cur->e[1])->parameterized)
        {
          assert (btor_is_encoded_exp (cur->e[1]));
          evalbv = btor_eval_exp (btor, cur->e[1]);
          if (btor_get_bit_bv (evalbv, 0))
            BTOR_PUSH_STACK (btor->mm, visit, cur->e[0]);
          btor_free_bv (btor->mm, evalbv);
        }
        else
        {
          BTOR_PUSH_STACK (btor->mm, visit, cur->e[0]);
          BTOR_PUSH_STACK (btor->mm, visit, cur->e[1]);
        }
      }
      BTOR_RELEASE_STACK (btor->mm, visit);
    }
  }
  assert (result);
  assert (BTOR_IS_APPLY_NODE (BTOR_REAL_ADDR_NODE (result)));
  return result;
}

/* generate hash table for function 'fun' consisting of all rho and static_rho
 * hash tables. */
static BtorPtrHashTable *
generate_table (Btor *btor, BtorNode *fun)
{
  int i;
  bool is_ite;
  BtorMemMgr *mm;
  BtorNode *cur, *value, *args;
  BtorPtrHashTable *table, *rho, *static_rho;
  BtorNodePtrStack visit;
  BtorIntHashTable *cache;
  BtorHashTableIterator it;

  mm    = btor->mm;
  table = btor_new_ptr_hash_table (mm,
                                   (BtorHashPtr) hash_assignment,
                                   (BtorCmpPtr) compare_argument_assignments);
  cache = btor_new_int_hash_table (mm);

  BTOR_INIT_STACK (visit);
  BTOR_PUSH_STACK (mm, visit, fun);

  while (!BTOR_EMPTY_STACK (visit))
  {
    cur = BTOR_REAL_ADDR_NODE (BTOR_POP_STACK (visit));

    if (btor_contains_int_hash_table (cache, cur->id)
        || (!BTOR_IS_FUN_NODE (cur) && !cur->parameterized))
      continue;

    btor_add_int_hash_table (cache, cur->id);

    is_ite = false;
    if (BTOR_IS_FUN_NODE (cur))
    {
      assert (cur->is_array);
      rho = cur->rho;

      if (BTOR_IS_LAMBDA_NODE (cur))
      {
        /* we don't care if assignments have changed */
        (void) lazy_synthesize_and_encode_lambda_exp (btor, cur, 1);
        static_rho = ((BtorLambdaNode *) cur)->static_rho;

        /* choose branch in function ITE case */
        if (!static_rho)
        {
          BTOR_PUSH_STACK (
              mm, visit, generate_table_select_branch_ite (btor, cur));
          is_ite = true;
        }
      }
      else
        static_rho = 0;

      if (rho)
      {
        btor_init_node_hash_table_iterator (&it, rho);
        if (static_rho) btor_queue_node_hash_table_iterator (&it, static_rho);
      }
      else if (static_rho)
        btor_init_node_hash_table_iterator (&it, static_rho);

      if (rho || static_rho)
      {
        while (btor_has_next_node_hash_table_iterator (&it))
        {
          value = it.bucket->data.asPtr;
          assert (!BTOR_IS_PROXY_NODE (BTOR_REAL_ADDR_NODE (value)));
          args = btor_next_node_hash_table_iterator (&it);
          assert (!BTOR_IS_PROXY_NODE (BTOR_REAL_ADDR_NODE (args)));

          if (!btor_find_in_ptr_hash_table (table, args))
            btor_insert_in_ptr_hash_table (table, args)->data.asPtr = value;
        }
      }
    }

    if (is_ite) continue;

    /* ITE on functions are handled with generate_table_select_branch_ite */
    assert (!BTOR_IS_BV_COND_NODE (cur)
            || BTOR_REAL_ADDR_NODE (cur->e[0])->parameterized);

    for (i = 0; i < cur->arity; i++) BTOR_PUSH_STACK (mm, visit, cur->e[i]);
  }

  BTOR_RELEASE_STACK (mm, visit);
  btor_free_int_hash_table (cache);

  return table;
}

static void
add_extensionality_lemmas (Btor *btor)
{
  assert (btor);
  assert (btor->slv);
  assert (btor->slv->kind == BTOR_CORE_SOLVER_KIND);

  bool skip;
  BtorBitVector *evalbv;
  unsigned num_lemmas = 0;
  BtorNode *cur, *cur_args, *app0, *app1, *eq, *con, *value;
  BtorHashTableIterator it;
  BtorPtrHashTable *table0, *table1, *conflicts;
  BtorHashTableIterator hit;
  BtorNodePtrStack feqs;
  BtorMemMgr *mm;
  BtorPtrHashBucket *b;
  BtorCoreSolver *slv;

  BTORLOG (1, "");
  BTORLOG (1, "*** %s", __FUNCTION__);

  slv = BTOR_CORE_SOLVER (btor);
  mm  = btor->mm;
  BTOR_INIT_STACK (feqs);

  /* collect all reachable function equalities */
  btor_init_node_hash_table_iterator (&it, btor->feqs);
  while (btor_has_next_node_hash_table_iterator (&it))
  {
    cur = btor_next_node_hash_table_iterator (&it);
    assert (BTOR_IS_FEQ_NODE (cur));
    if (!cur->reachable) continue;
    BTOR_PUSH_STACK (btor->mm, feqs, cur);
  }

  while (!BTOR_EMPTY_STACK (feqs))
  {
    cur = BTOR_POP_STACK (feqs);
    assert (BTOR_IS_FEQ_NODE (cur));
    assert (cur->reachable);
    assert (cur->e[0]->is_array);
    assert (cur->e[1]->is_array);

    evalbv = btor_eval_exp (btor, cur);
    assert (evalbv);
    skip = btor_get_bit_bv (evalbv, 0) == 0;
    btor_free_bv (btor->mm, evalbv);

    if (skip) continue;

    table0 = generate_table (btor, cur->e[0]);
    table1 = generate_table (btor, cur->e[1]);
#if 1
    conflicts =
        btor_new_ptr_hash_table (mm,
                                 (BtorHashPtr) hash_assignment,
                                 (BtorCmpPtr) compare_argument_assignments);

    btor_init_node_hash_table_iterator (&hit, table0);
    while (btor_has_next_node_hash_table_iterator (&hit))
    {
      value    = hit.bucket->data.asPtr;
      cur_args = btor_next_node_hash_table_iterator (&hit);
      b        = btor_find_in_ptr_hash_table (table1, cur_args);

      if (btor_find_in_ptr_hash_table (conflicts, cur_args)) continue;

      if (!b || compare_assignments (value, b->data.asPtr) != 0)
        btor_insert_in_ptr_hash_table (conflicts, cur_args);
    }

    btor_init_node_hash_table_iterator (&hit, table1);
    while (btor_has_next_node_hash_table_iterator (&hit))
    {
      value    = hit.bucket->data.asPtr;
      cur_args = btor_next_node_hash_table_iterator (&hit);
      b        = btor_find_in_ptr_hash_table (table0, cur_args);

      if (btor_find_in_ptr_hash_table (conflicts, cur_args)) continue;

      if (!b || compare_assignments (value, b->data.asPtr) != 0)
        btor_insert_in_ptr_hash_table (conflicts, cur_args);
    }
#endif

#if 0
      btor_init_node_hash_table_iterator (&hit, table0);
      btor_queue_node_hash_table_iterator (&hit, table1);
#else
    btor_init_node_hash_table_iterator (&hit, conflicts);
#endif

    BTORLOG (1, "  %s", node2string (cur));
    while (btor_has_next_node_hash_table_iterator (&hit))
    {
      cur_args = btor_next_node_hash_table_iterator (&hit);
      app0     = btor_apply_exp (btor, cur->e[0], cur_args);
      app1     = btor_apply_exp (btor, cur->e[1], cur_args);
      eq       = btor_eq_exp (btor, app0, app1);
      con      = btor_implies_exp (btor, cur, eq);

      /* add instantiation of extensionality lemma */
      if (!btor_find_in_ptr_hash_table (slv->lemmas, con))
      {
        btor_insert_in_ptr_hash_table (slv->lemmas, btor_copy_exp (btor, con));
        BTOR_PUSH_STACK (btor->mm, slv->cur_lemmas, con);
        slv->stats.extensionality_lemmas++;
        slv->stats.lod_refinements++;
        num_lemmas++;
        BTORLOG (1, "    %s, %s", node2string (app0), node2string (app1));
      }
      btor_release_exp (btor, app0);
      btor_release_exp (btor, app1);
      btor_release_exp (btor, eq);
      btor_release_exp (btor, con);
    }
#if 1
    btor_delete_ptr_hash_table (conflicts);
#endif
    btor_delete_ptr_hash_table (table0);
    btor_delete_ptr_hash_table (table1);
  }
  BTOR_RELEASE_STACK (btor->mm, feqs);

  BTORLOG (1, "  added %u extensionality lemmas", num_lemmas);
}

static void
check_and_resolve_conflicts (Btor *btor,
                             Btor *clone,
                             BtorNode *clone_root,
                             BtorNodeMap *exp_map,
                             BtorNodePtrStack *tmp_stack)
{
  assert (btor);
  assert (btor->slv);
  assert (btor->slv->kind == BTOR_CORE_SOLVER_KIND);

  int found_conflicts, changed_assignments;
  BtorMemMgr *mm;
  BtorCoreSolver *slv;
  BtorNode *app, *cur;
  BtorNodePtrStack prop_stack;
  BtorNodePtrStack top_applies;
  BtorPtrHashTable *cleanup_table;
  BtorIntHashTable *apply_search_cache;
  BtorHashTableIterator it;

  slv                = BTOR_CORE_SOLVER (btor);
  apply_search_cache = 0;
  found_conflicts    = 0;
  mm                 = btor->mm;
  slv                = BTOR_CORE_SOLVER (btor);

BTOR_CONFLICT_CHECK:
  assert (!found_conflicts);
  changed_assignments = 0;
  cleanup_table       = btor_new_ptr_hash_table (mm,
                                           (BtorHashPtr) btor_hash_exp_by_id,
                                           (BtorCmpPtr) btor_compare_exp_by_id);
  BTOR_INIT_STACK (prop_stack);
  BTOR_INIT_STACK (top_applies);

  /* cache applies that were visited while searching for applies to propagate.
   * applies added to this cache will be skipped in the apply search the next
   * time they are visited.
   * Note: the id of the resp. apply will be added to 'apply_search_cache',
   *       hence, we don't have to ensure that these applies still exist in
   *       memory.
   */
  if (!apply_search_cache) apply_search_cache = btor_new_int_hash_table (mm);

  if (clone)
    search_initial_applies_dual_prop (
        btor, clone, clone_root, exp_map, &top_applies);
  else if (btor->options.just.val)
    search_initial_applies_just (btor, &top_applies);
  else
    search_initial_applies_bv_skeleton (btor, &top_applies);

  while (!BTOR_EMPTY_STACK (*tmp_stack))
  {
    app = BTOR_POP_STACK (*tmp_stack);
    assert (BTOR_IS_REGULAR_NODE (app));
    assert (BTOR_IS_APPLY_NODE (app));
    BTOR_PUSH_STACK (mm, top_applies, app);
  }

  while (!BTOR_EMPTY_STACK (top_applies))
  {
    app = BTOR_POP_STACK (top_applies);
    assert (BTOR_IS_REGULAR_NODE (app));
    assert (BTOR_IS_APPLY_NODE (app));
    assert (app->reachable || app->synth_app);
    assert (!app->parameterized);
    assert (!app->propagated);
    BTOR_PUSH_STACK (mm, prop_stack, app);
    BTOR_PUSH_STACK (mm, prop_stack, app->e[0]);
  }

  changed_assignments =
      propagate (btor, &prop_stack, cleanup_table, apply_search_cache);
  found_conflicts = BTOR_COUNT_STACK (slv->cur_lemmas);

  if (!changed_assignments && !found_conflicts && btor->feqs->count > 0)
  {
    assert (BTOR_EMPTY_STACK (prop_stack));
    add_extensionality_lemmas (btor);
    found_conflicts = BTOR_COUNT_STACK (slv->cur_lemmas);
  }

  while (!BTOR_EMPTY_STACK (prop_stack))
  {
    (void) BTOR_POP_STACK (prop_stack); /* discard fun, not needed */
    app = BTOR_POP_STACK (prop_stack);
    /* push virtual applies that were not fully checked onto 'tmp_stack',
     * we need to start consistency checking from app->e[0] again, as
     * otherwise we can get inconsistent propagation paths (in case
     * the assignments changed). */
    if (app->synth_app && !app->propagated)
    {
      BTOR_PUSH_STACK (mm, *tmp_stack, app);
      BTORLOG (1, "save apply for next iteration: %s", node2string (app));
    }
  }

  btor_init_node_hash_table_iterator (&it, cleanup_table);
  while (btor_has_next_node_hash_table_iterator (&it))
  {
    cur = btor_next_node_hash_table_iterator (&it);
    assert (BTOR_IS_REGULAR_NODE (cur));
    if (BTOR_IS_APPLY_NODE (cur))
      cur->propagated = 0;
    else
    {
      assert (BTOR_IS_FUN_NODE (cur));
      assert (cur->rho);

      if (found_conflicts || changed_assignments)
      {
        btor_delete_ptr_hash_table (cur->rho);
        cur->rho = 0;
      }
      else
      {
        /* remember arrays for incremental usage (and prevent premature
         * release in case that array is released via API call) */
        BTOR_PUSH_STACK (
            mm, btor->functions_with_model, btor_copy_exp (btor, cur));
      }
    }
  }
  btor_delete_ptr_hash_table (cleanup_table);
  BTOR_RELEASE_STACK (mm, prop_stack);
  BTOR_RELEASE_STACK (mm, top_applies);

  btor_free_int_hash_table (apply_search_cache);
  apply_search_cache = 0;

  /* restart? (assignments changed during lazy synthesis and encoding) */
  if (changed_assignments && !found_conflicts)
  {
    slv->stats.synthesis_assignment_inconsistencies++;
    BTORLOG (1,
             "synthesis assignment inconsistency: %d",
             slv->stats.synthesis_assignment_inconsistencies);
    goto BTOR_CONFLICT_CHECK;
  }
}

static Btor *
new_exp_layer_clone_for_dual_prop (Btor *btor,
                                   BtorNodeMap **exp_map,
                                   BtorNode **root)
{
  assert (btor);
  assert (btor->slv);
  assert (btor->slv->kind == BTOR_CORE_SOLVER_KIND);
  assert (exp_map);
  assert (root);

  double start;
  Btor *clone;
  BtorNode *cur, *and;
  BtorHashTableIterator it;
  BtorSATMgr *smgr;

  start = btor_time_stamp ();

  clone = btor_clone_exp_layer (btor, exp_map);
  assert (!clone->synthesized_constraints->count);
  assert (clone->unsynthesized_constraints->count);

  clone->options.model_gen.val   = 0;
  clone->options.incremental.val = 1;
#ifdef BTOR_CHECK_MODEL
  /* cleanup dangling references when model validation is enabled */
  clone->options.auto_cleanup_internal.val = 1;
#endif
#ifndef NBTORLOG
  clone->options.loglevel.val = 0;
#endif
  clone->options.verbosity.val = 0;
  clone->options.dual_prop.val = 0;

  smgr = btor_get_sat_mgr_btor (clone);
  assert (!btor_is_initialized_sat (smgr));
  btor_set_sat_solver (smgr, btor_get_sat_mgr_btor (btor)->name, "plain=1", 0);
  btor_init_sat (smgr);

  btor_init_node_hash_table_iterator (&it, clone->unsynthesized_constraints);
  btor_queue_node_hash_table_iterator (&it, clone->assumptions);
  while (btor_has_next_node_hash_table_iterator (&it))
  {
    cur = btor_next_node_hash_table_iterator (&it);
    BTOR_REAL_ADDR_NODE (cur)->constraint = 0;
    if (!*root)
    {
      *root = btor_copy_exp (clone, cur);
    }
    else
    {
      and = btor_and_exp (clone, *root, cur);
      btor_release_exp (clone, *root);
      *root = and;
    }
  }

  btor_init_node_hash_table_iterator (&it, clone->unsynthesized_constraints);
  btor_queue_node_hash_table_iterator (&it, clone->assumptions);
  while (btor_has_next_node_hash_table_iterator (&it))
    btor_release_exp (clone, btor_next_node_hash_table_iterator (&it));
  btor_delete_ptr_hash_table (clone->unsynthesized_constraints);
  btor_delete_ptr_hash_table (clone->assumptions);
  clone->unsynthesized_constraints =
      btor_new_ptr_hash_table (clone->mm,
                               (BtorHashPtr) btor_hash_exp_by_id,
                               (BtorCmpPtr) btor_compare_exp_by_id);
  clone->assumptions =
      btor_new_ptr_hash_table (clone->mm,
                               (BtorHashPtr) btor_hash_exp_by_id,
                               (BtorCmpPtr) btor_compare_exp_by_id);

  BTOR_CORE_SOLVER (btor)->time.search_init_apps_cloning +=
      btor_time_stamp () - start;
  return clone;
}

static void
add_lemma_to_dual_prop_clone (Btor *btor,
                              Btor *clone,
                              BtorNode **root,
                              BtorNode *lemma,
                              BtorNodeMap *exp_map)
{
  assert (btor);
  assert (btor->slv);
  assert (btor->slv->kind == BTOR_CORE_SOLVER_KIND);
  assert (clone);
  assert (lemma);

  BtorNode *clemma, *and;

  clemma = btor_recursively_rebuild_exp_clone (btor, clone, lemma, exp_map);
  assert (clemma);
  and = btor_and_exp (clone, *root, clemma);
  btor_release_exp (clone, clemma);
  btor_release_exp (clone, *root);
  *root = and;
}

static BtorNode *
create_function_inequality (Btor *btor, BtorNode *feq)
{
  assert (BTOR_IS_REGULAR_NODE (feq));
  assert (BTOR_IS_FEQ_NODE (feq));

  BtorMemMgr *mm;
  BtorNode *var, *app0, *app1, *eq, *arg;
  BtorSortUniqueTable *sorts;
  BtorSortId funsort, sort;
  BtorNodePtrStack args;
  BtorTupleSortIterator it;

  BTOR_INIT_STACK (args);

  mm      = btor->mm;
  sorts   = &btor->sorts_unique_table;
  funsort = btor_get_domain_fun_sort (sorts, feq->e[0]->sort_id);

  btor_init_tuple_sort_iterator (&it, sorts, funsort);
  while (btor_has_next_tuple_sort_iterator (&it))
  {
    sort = btor_next_tuple_sort_iterator (&it);
    assert (btor_is_bitvec_sort (sorts, sort));
    var = btor_var_exp (btor, btor_get_width_bitvec_sort (sorts, sort), 0);
    BTOR_PUSH_STACK (mm, args, var);
  }

  arg  = btor_args_exp (btor, BTOR_COUNT_STACK (args), args.start);
  app0 = btor_apply_exp_node (btor, feq->e[0], arg);
  app1 = btor_apply_exp_node (btor, feq->e[1], arg);
  eq   = btor_eq_exp (btor, app0, app1);

  btor_release_exp (btor, arg);
  btor_release_exp (btor, app0);
  btor_release_exp (btor, app1);
  while (!BTOR_EMPTY_STACK (args))
    btor_release_exp (btor, BTOR_POP_STACK (args));
  BTOR_RELEASE_STACK (mm, args);

  return BTOR_INVERT_NODE (eq);
}

/* for every function equality f = g, add
 * f != g -> f(a) != g(a) */
static void
add_function_inequality_constraints (Btor *btor)
{
  BtorNode *cur, *neq, *con;
  BtorNodePtrStack feqs;
  BtorHashTableIterator it;
  BtorPtrHashBucket *b;

  /* we have to add inequality constraints for every function equality
   * in the formula (var_rhs and fun_rhs are still part of the formula). */
  btor_init_node_hash_table_iterator (&it, btor->var_rhs);
  btor_queue_node_hash_table_iterator (&it, btor->fun_rhs);
  while (btor_has_next_node_hash_table_iterator (&it))
  {
    cur = btor_next_node_hash_table_iterator (&it);
    cur = btor_simplify_exp (btor, cur);
    mark_reachable (btor, cur);
  }

  /* collect all reachable function equalities */
  BTOR_INIT_STACK (feqs);
  btor_init_node_hash_table_iterator (&it, btor->feqs);
  while (btor_has_next_node_hash_table_iterator (&it))
  {
    b   = it.bucket;
    cur = btor_next_node_hash_table_iterator (&it);
    assert (BTOR_IS_REGULAR_NODE (cur));
    assert (BTOR_IS_FEQ_NODE (cur));
    if (!cur->reachable || b->data.asInt) continue;
    mark_reachable (btor, cur);
    BTOR_PUSH_STACK (btor->mm, feqs, cur);
    b->data.asInt = 1; /* mark function equality for inequality witness */
    BTOR_ABORT_CORE (
        (!cur->e[0]->is_array || !cur->e[1]->is_array)
            && (!BTOR_IS_UF_NODE (cur->e[0]) || !BTOR_IS_UF_NODE (cur->e[1])),
        "equality over lambda not supported yet");
  }

  /* add inequality constraint for every reachable function equality */
  while (!BTOR_EMPTY_STACK (feqs))
  {
    cur = BTOR_POP_STACK (feqs);
    assert (BTOR_IS_FEQ_NODE (cur));
    assert (!cur->parameterized);
    assert (cur->reachable);
    neq = create_function_inequality (btor, cur);
    con = btor_implies_exp (btor, BTOR_INVERT_NODE (cur), neq);
    btor_assert_exp (btor, con);
    btor_release_exp (btor, con);
    btor_release_exp (btor, neq);
  }
  BTOR_RELEASE_STACK (btor->mm, feqs);
}

static int
sat_aux_btor_dual_prop (Btor *btor)
{
  assert (btor);

  int sat_result;
  BtorSATMgr *smgr;
#ifdef BTOR_CHECK_FAILED
  Btor *faclone = 0;
#endif

  if (btor->inconsistent) goto DONE;

  BTOR_MSG (btor->msg, 1, "calling SAT");

#ifdef BTOR_CHECK_FAILED
  if (btor_has_clone_support_sat_mgr (btor_get_sat_mgr_btor (btor))
      && btor->options.chk_failed_assumptions.val)
  {
    faclone                                     = btor_clone_btor (btor);
    faclone->options.auto_cleanup.val           = 1;
    faclone->options.auto_cleanup_internal.val  = 1;
    faclone->options.loglevel.val               = 0;
    faclone->options.verbosity.val              = 0;
    faclone->options.chk_failed_assumptions.val = 0;
    faclone->options.dual_prop.val              = 0;  // FIXME necessary?
  }
#endif

  smgr = btor_get_sat_mgr_btor (btor);

  if (!btor_is_initialized_sat (smgr)) btor_init_sat (smgr);

  if (btor->valid_assignments == 1) reset_incremental_usage (btor);

  if (btor->feqs->count > 0)
  {
    // TODO (ma): check if function equalities are arrays only
    update_reachable (btor, 1);
    add_function_inequality_constraints (btor);
  }

  assert (btor->synthesized_constraints->count == 0);
  assert (btor->unsynthesized_constraints->count == 0);
  assert (btor->embedded_constraints->count == 0);
  assert (check_all_hash_tables_proxy_free_dbg (btor));
  assert (check_all_hash_tables_simp_free_dbg (btor));

#ifndef NDEBUG
  BtorHashTableIterator it;
  btor_init_node_hash_table_iterator (&it, btor->assumptions);
  while (btor_has_next_node_hash_table_iterator (&it))
    assert (!BTOR_REAL_ADDR_NODE (btor_next_node_hash_table_iterator (&it))
                 ->simplified);
#endif

  update_reachable (btor, 0);
  assert (check_reachable_flag_dbg (btor));

  add_again_assumptions (btor);
  assert (check_reachable_flag_dbg (btor));

  sat_result = timed_sat_sat (btor, -1);

  assert (sat_result == BTOR_UNSAT
          || (btor_terminate_btor (btor) && sat_result == BTOR_UNKNOWN));

DONE:
  sat_result              = BTOR_UNSAT;
  btor->valid_assignments = 1;

  btor->last_sat_result = sat_result;
#ifdef BTOR_CHECK_FAILED
  if (faclone && btor->options.chk_failed_assumptions.val)
  {
    if (!btor->inconsistent && btor->last_sat_result == BTOR_UNSAT)
      check_failed_assumptions (btor, faclone);
    btor_delete_btor (faclone);
  }
#endif
  return sat_result;
}

#ifdef BTOR_ENABLE_BETA_REDUCTION_PROBING
static int
sum_ops (Btor *btor)
{
  int i, sum = 0;

  for (i = BTOR_BV_CONST_NODE; i < BTOR_PROXY_NODE; i++)
    sum += btor->ops[i].cur;
  return sum;
}

static int
br_probe (Btor *btor)
{
  assert (btor);
  assert (btor->slv);
  assert (btor->slv->kind == BTOR_CORE_SOLVER_KIND);
  assert (btor->avmgr);
  assert (btor->avmgr->amgr);
  assert (btor->avmgr->amgr->smgr);
  assert (btor_has_clone_support_sat_mgr (btor_get_sat_mgr_btor (btor)));

  Btor *clone;
  int res, num_ops_orig, num_ops_clone;
  double start, delta;

  if (btor->last_sat_result || btor->options.incremental.val
      || btor->options.model_gen.val || btor->options.beta_reduce_all.val
      || (btor->lambdas->count == 0 && btor->ufs->count == 0))
    return BTOR_UNKNOWN;

  start = btor_time_stamp ();

  BTOR_MSG (btor->msg, 1, "try full beta reduction probing");
  assert (btor->assumptions->count == 0);
  clone                              = btor_clone_btor (btor);
  clone->options.beta_reduce_all.val = 1;
  clone->options.verbosity.val       = 0;
#ifndef NBTORLOG
  clone->options.loglevel.val = 0;
#endif

  res           = btor_simplify (clone);
  num_ops_orig  = sum_ops (btor);
  num_ops_clone = sum_ops (clone);
  BTOR_MSG (btor->msg,
            1,
            "  number of nodes: %d/%d (factor: %.1f, max: %d)",
            num_ops_orig,
            num_ops_clone,
            (float) num_ops_clone / num_ops_orig,
            btor->options.pbra_ops_factor.val);

  if (res != BTOR_UNKNOWN)
  {
    delta = btor_time_stamp () - start;
    BTOR_MSG (btor->msg, 1, "  simplified in %.2f seconds", delta);
    btor->time.br_probing += delta;
    btor_delete_btor (clone);
    return res;
  }
  else if (num_ops_clone < num_ops_orig * btor->options.pbra_ops_factor.val)
  {
    BTOR_MSG (btor->msg,
              1,
              "  limit refinement iterations to 10 and SAT conflicts to %d",
              btor->options.pbra_sat_limit.val);
    res = clone->slv->api.sat (clone,
                               btor->options.pbra_lod_limit.val,
                               btor->options.pbra_sat_limit.val);
    btor_delete_btor (clone);
  }

  if (res != BTOR_UNKNOWN)
  {
    delta = btor_time_stamp () - start;
    BTOR_MSG (btor->msg, 1, "  probing succeeded (%.2f seconds)", delta);
    btor->time.br_probing += delta;
    return res;
  }

  delta = btor_time_stamp () - start;
  BTOR_MSG (btor->msg, 1, "  probing did not succeed (%.2f seconds)", delta);
  btor->time.br_probing += delta;

  return BTOR_UNKNOWN;
}
#endif

int
btor_sat_btor (Btor *btor, int lod_limit, int sat_limit)
{
  assert (btor);
  assert (btor->btor_sat_btor_called >= 0);
  assert (btor->options.incremental.val || btor->btor_sat_btor_called == 0);

  int res;
#ifdef BTOR_CHECK_DUAL_PROP
  Btor *dpclone;
#endif

  if (!btor->slv)
  {
    if (btor->options.sls.val && btor->ufs->count == 0
        && (btor->options.beta_reduce_all.val || btor->lambdas->count == 0))
      btor->slv = btor_new_sls_solver (btor);
    else
      btor->slv = new_core_solver (btor);
  }
  assert (btor->slv);

#ifdef BTOR_ENABLE_BETA_REDUCTION_PROBING
  if (btor_has_clone_support_sat_mgr (btor_get_sat_mgr_btor (btor))
      && btor->options.probe_beta_reduce_all.val && lod_limit == -1
      && sat_limit == -1)
  {
    res = br_probe (btor);
    if (res != BTOR_UNKNOWN) return res;
  }
#endif

#ifdef BTOR_CHECK_UNCONSTRAINED
  Btor *uclone = 0;
  if (btor_has_clone_support_sat_mgr (btor_get_sat_mgr_btor (btor))
      && btor->options.ucopt.val && btor->options.rewrite_level.val > 2
      && !btor->options.incremental.val && !btor->options.model_gen.val)
  {
    uclone                           = btor_clone_btor (btor);
    uclone->options.auto_cleanup.val = 1;
    uclone->options.ucopt.val        = 0;
  }
#endif

#ifdef BTOR_CHECK_MODEL
  Btor *mclone                     = 0;
  BtorPtrHashTable *inputs         = 0;
  mclone                           = btor_clone_exp_layer (btor, 0);
  mclone->options.loglevel.val     = 0;
  mclone->options.verbosity.val    = 0;
  mclone->options.dual_prop.val    = 0;
  inputs                           = map_inputs_check_model (btor, mclone);
  mclone->options.auto_cleanup.val = 1;
#endif

#ifdef BTOR_CHECK_DUAL_PROP
  dpclone = 0;
  if (btor_has_clone_support_sat_mgr (btor_get_sat_mgr_btor (btor))
      && btor->options.dual_prop.val)
  {
    dpclone                                    = btor_clone_btor (btor);
    dpclone->options.loglevel.val              = 0;
    dpclone->options.verbosity.val             = 0;
    dpclone->options.auto_cleanup.val          = 1;
    dpclone->options.auto_cleanup_internal.val = 1;
    dpclone->options.dual_prop.val             = 0;
  }
#endif
  res = btor->slv->api.sat (btor, lod_limit, sat_limit);

  btor->btor_sat_btor_called++;

#ifdef BTOR_CHECK_UNCONSTRAINED
  if (uclone)
  {
    assert (btor->options.ucopt.val);
    assert (btor->options.rewrite_level.val > 2);
    assert (!btor->options.incremental.val);
    assert (!btor->options.model_gen.val);
    int ucres = uclone->slv->api.sat (uclone, lod_limit, sat_limit);
    assert (res == ucres);
  }
#endif

  if (btor->options.model_gen.val && res == BTOR_SAT)
  {
    if (btor->options.sls.val)
      btor->slv->api.generate_model (btor, btor->options.model_gen.val == 2, 0);
    else
      btor->slv->api.generate_model (btor, btor->options.model_gen.val == 2, 1);
  }

#ifdef BTOR_CHECK_MODEL
  if (mclone)
  {
    assert (inputs);
    if (res == BTOR_SAT && !btor->options.ucopt.val)
    {
      if (!btor->options.model_gen.val)
      {
        if (btor->options.sls.val)
          btor->slv->api.generate_model (btor, 0, 0);
        else
          btor->slv->api.generate_model (btor, 0, 1);
      }
      check_model (btor, mclone, inputs);
      if (!btor->options.model_gen.val) btor_delete_model (btor);
    }

    BtorHashTableIterator it;
    btor_init_node_hash_table_iterator (&it, inputs);
    while (btor_has_next_node_hash_table_iterator (&it))
    {
      btor_release_exp (btor, (BtorNode *) it.bucket->data.asPtr);
      btor_release_exp (mclone, btor_next_node_hash_table_iterator (&it));
    }
    btor_delete_ptr_hash_table (inputs);
    btor_delete_btor (mclone);
  }
#endif

#ifdef BTOR_CHECK_DUAL_PROP
  if (dpclone && btor->options.dual_prop.val)
  {
    check_dual_prop (btor, dpclone);
    btor_delete_btor (dpclone);
  }
#endif
  return res;
}

static int
is_valid_argument (Btor *btor, BtorNode *exp)
{
  exp = BTOR_REAL_ADDR_NODE (exp);
  if (btor_is_fun_exp (btor, exp)) return 0;
  if (btor_is_array_exp (btor, exp)) return 0;
  /* scope of bound parmaters already closed (cannot be used anymore) */
  if (BTOR_IS_PARAM_NODE (exp) && btor_param_is_bound (exp)) return 0;
  return 1;
}

int
btor_fun_sort_check (Btor *btor, uint32_t argc, BtorNode **args, BtorNode *fun)
{
  (void) btor;
  assert (btor);
  assert (argc > 0);
  assert (args);
  assert (fun);
  assert (BTOR_IS_REGULAR_NODE (fun));
  assert (btor_is_fun_exp (btor, fun));
  assert (argc == btor_get_fun_arity (btor, fun));

  uint32_t i;
  int pos = -1;
  BtorSortId sort;
  BtorSortUniqueTable *sorts;
  BtorTupleSortIterator it;

  sorts = &btor->sorts_unique_table;
  assert (btor_is_tuple_sort (sorts,
                              btor_get_domain_fun_sort (sorts, fun->sort_id)));
  btor_init_tuple_sort_iterator (
      &it, sorts, btor_get_domain_fun_sort (sorts, fun->sort_id));
  for (i = 0; i < argc; i++)
  {
    assert (btor_has_next_tuple_sort_iterator (&it));
    sort = btor_next_tuple_sort_iterator (&it);
    /* NOTE: we do not allow functions or arrays as arguments yet */
    if (!is_valid_argument (btor, args[i])
        || sort != BTOR_REAL_ADDR_NODE (args[i])->sort_id)
    {
      pos = i;
      break;
    }
  }
  return pos;
}

static BtorAIG *
exp_to_aig (Btor *btor, BtorNode *exp)
{
  BtorAIGMgr *amgr;
  BtorAIGVec *av;
  BtorAIG *result;

  assert (btor);
  assert (exp);
  assert (btor_get_exp_width (btor, exp) == 1);
  assert (!BTOR_REAL_ADDR_NODE (exp)->parameterized);

  amgr = btor_get_aig_mgr_btor (btor);

  synthesize_exp (btor, exp, 0);
  av = BTOR_REAL_ADDR_NODE (exp)->av;

  assert (av);
  assert (av->len == 1);

  result = av->aigs[0];

  if (BTOR_IS_INVERTED_NODE (exp))
    result = btor_not_aig (amgr, result);
  else
    result = btor_copy_aig (amgr, result);

  return result;
}

BtorAIGVec *
btor_exp_to_aigvec (Btor *btor, BtorNode *exp, BtorPtrHashTable *backannotation)
{
  BtorAIGVecMgr *avmgr;
  BtorAIGVec *result;

  assert (exp);

  avmgr = btor->avmgr;

  synthesize_exp (btor, exp, backannotation);
  result = BTOR_REAL_ADDR_NODE (exp)->av;
  assert (result);

  if (BTOR_IS_INVERTED_NODE (exp))
    result = btor_not_aigvec (avmgr, result);
  else
    result = btor_copy_aigvec (avmgr, result);

  return result;
}

BtorBitVector *
btor_eval_exp (Btor *btor, BtorNode *exp)
{
  assert (btor);
  assert (btor->slv);
  assert (btor->slv->kind == BTOR_CORE_SOLVER_KIND);
  assert (exp);

  int i;
  double start;
  BtorMemMgr *mm;
  BtorNodePtrStack work_stack;
  BtorVoidPtrStack arg_stack;
  BtorNode *cur, *real_cur, *next;
  BtorPtrHashTable *cache;
  BtorPtrHashBucket *b;
  BtorHashTableIterator it;
  BtorBitVector *result = 0, *inv_result, **e;
  BtorCoreSolver *slv;

  // TODO: return if tseitin
  //  BTORLOG ("%s: %s", __FUNCTION__, node2string (exp));

  start = btor_time_stamp ();
  mm    = btor->mm;
  slv   = BTOR_CORE_SOLVER (btor);
  slv->stats.eval_exp_calls++;

  BTOR_INIT_STACK (work_stack);
  BTOR_INIT_STACK (arg_stack);
  cache = btor_new_ptr_hash_table (mm,
                                   (BtorHashPtr) btor_hash_exp_by_id,
                                   (BtorCmpPtr) btor_compare_exp_by_id);

  BTOR_PUSH_STACK (mm, work_stack, exp);
  assert (!BTOR_REAL_ADDR_NODE (exp)->eval_mark);

  while (!BTOR_EMPTY_STACK (work_stack))
  {
    cur      = BTOR_POP_STACK (work_stack);
    real_cur = BTOR_REAL_ADDR_NODE (cur);
    assert (!real_cur->simplified);

    /* if we do not have an assignment for an apply we cannot compute the
     * corresponding value */
    if (BTOR_IS_APPLY_NODE (real_cur) && !btor_is_encoded_exp (real_cur))
    {
      result = 0;
      goto EVAL_EXP_CLEANUP_EXIT;
    }
    else if (BTOR_IS_BV_VAR_NODE (real_cur) && !btor_is_encoded_exp (real_cur))
    {
      result = 0;
      goto EVAL_EXP_CLEANUP_EXIT;
    }

    if (real_cur->eval_mark == 0)
    {
      if (btor_is_encoded_exp (real_cur))
      {
        assert (BTOR_IS_SYNTH_NODE (real_cur));
        assert (!BTOR_IS_FUN_NODE (real_cur));
        result = btor_assignment_bv (btor->mm, real_cur, 0);
        goto EVAL_EXP_PUSH_RESULT;
      }
      else if (BTOR_IS_BV_CONST_NODE (real_cur))
      {
        result = btor_char_to_bv (btor->mm, btor_const_get_bits (real_cur));
        goto EVAL_EXP_PUSH_RESULT;
      }
      /* substitute param with its assignment */
      else if (BTOR_IS_PARAM_NODE (real_cur))
      {
        next = btor_param_cur_assignment (real_cur);
        assert (next);
        if (BTOR_IS_INVERTED_NODE (cur)) next = BTOR_INVERT_NODE (next);
        BTOR_PUSH_STACK (mm, work_stack, next);
        continue;
      }

      BTOR_PUSH_STACK (mm, work_stack, cur);
      real_cur->eval_mark = 1;

      for (i = 0; i < real_cur->arity; i++)
        BTOR_PUSH_STACK (mm, work_stack, real_cur->e[i]);
    }
    else if (real_cur->eval_mark == 1)
    {
      assert (!BTOR_IS_PARAM_NODE (real_cur));
      assert (!BTOR_IS_ARGS_NODE (real_cur));
      assert (!BTOR_IS_FUN_NODE (real_cur));
      assert (real_cur->arity >= 1);
      assert (real_cur->arity <= 3);
      assert (real_cur->arity <= BTOR_COUNT_STACK (arg_stack));

      real_cur->eval_mark = 2;
      arg_stack.top -= real_cur->arity;
      e = (BtorBitVector **) arg_stack.top; /* arguments in reverse order */

      switch (real_cur->kind)
      {
        case BTOR_SLICE_NODE:
          result = btor_slice_bv (btor->mm,
                                  e[0],
                                  btor_slice_get_upper (real_cur),
                                  btor_slice_get_lower (real_cur));
          btor_free_bv (btor->mm, e[0]);
          break;
        case BTOR_AND_NODE:
          result = btor_and_bv (btor->mm, e[1], e[0]);
          btor_free_bv (btor->mm, e[0]);
          btor_free_bv (btor->mm, e[1]);
          break;
        case BTOR_BEQ_NODE:
          result = btor_eq_bv (btor->mm, e[1], e[0]);
          btor_free_bv (btor->mm, e[0]);
          btor_free_bv (btor->mm, e[1]);
          break;
        case BTOR_ADD_NODE:
          result = btor_add_bv (btor->mm, e[1], e[0]);
          btor_free_bv (btor->mm, e[0]);
          btor_free_bv (btor->mm, e[1]);
          break;
        case BTOR_MUL_NODE:
          result = btor_mul_bv (btor->mm, e[1], e[0]);
          btor_free_bv (btor->mm, e[0]);
          btor_free_bv (btor->mm, e[1]);
          break;
        case BTOR_ULT_NODE:
          result = btor_ult_bv (btor->mm, e[1], e[0]);
          btor_free_bv (btor->mm, e[0]);
          btor_free_bv (btor->mm, e[1]);
          break;
        case BTOR_SLL_NODE:
          result = btor_sll_bv (btor->mm, e[1], e[0]);
          btor_free_bv (btor->mm, e[0]);
          btor_free_bv (btor->mm, e[1]);
          break;
        case BTOR_SRL_NODE:
          result = btor_srl_bv (btor->mm, e[1], e[0]);
          btor_free_bv (btor->mm, e[0]);
          btor_free_bv (btor->mm, e[1]);
          break;
        case BTOR_UDIV_NODE:
          result = btor_udiv_bv (btor->mm, e[1], e[0]);
          btor_free_bv (btor->mm, e[0]);
          btor_free_bv (btor->mm, e[1]);
          break;
        case BTOR_UREM_NODE:
          result = btor_urem_bv (btor->mm, e[1], e[0]);
          btor_free_bv (btor->mm, e[0]);
          btor_free_bv (btor->mm, e[1]);
          break;
        case BTOR_CONCAT_NODE:
          result = btor_concat_bv (btor->mm, e[1], e[0]);
          btor_free_bv (btor->mm, e[0]);
          btor_free_bv (btor->mm, e[1]);
          break;
        case BTOR_BCOND_NODE:
          if (btor_is_true_bv (e[2]))
            result = btor_copy_bv (btor->mm, e[1]);
          else
            result = btor_copy_bv (btor->mm, e[0]);
          btor_free_bv (btor->mm, e[0]);
          btor_free_bv (btor->mm, e[1]);
          btor_free_bv (btor->mm, e[2]);
          break;
        default:
          BTORLOG (1, "  *** %s", node2string (real_cur));
          /* should be unreachable */
          assert (0);
      }

      assert (!btor_find_in_ptr_hash_table (cache, real_cur));
      btor_insert_in_ptr_hash_table (cache, real_cur)->data.asPtr =
          btor_copy_bv (btor->mm, result);

    EVAL_EXP_PUSH_RESULT:
      if (BTOR_IS_INVERTED_NODE (cur))
      {
        inv_result = btor_not_bv (btor->mm, result);
        btor_free_bv (btor->mm, result);
        result = inv_result;
      }

      BTOR_PUSH_STACK (mm, arg_stack, result);
    }
    else
    {
      assert (real_cur->eval_mark == 2);
      b = btor_find_in_ptr_hash_table (cache, real_cur);
      assert (b);
      result = btor_copy_bv (btor->mm, (BtorBitVector *) b->data.asPtr);
      goto EVAL_EXP_PUSH_RESULT;
    }
  }
  assert (BTOR_COUNT_STACK (arg_stack) == 1);
  result = BTOR_POP_STACK (arg_stack);
  assert (result);

EVAL_EXP_CLEANUP_EXIT:
  while (!BTOR_EMPTY_STACK (work_stack))
  {
    cur            = BTOR_REAL_ADDR_NODE (BTOR_POP_STACK (work_stack));
    cur->eval_mark = 0;
  }

  while (!BTOR_EMPTY_STACK (arg_stack))
  {
    inv_result = BTOR_POP_STACK (arg_stack);
    btor_free_bv (btor->mm, inv_result);
  }

  btor_init_node_hash_table_iterator (&it, cache);
  while (btor_has_next_node_hash_table_iterator (&it))
  {
    btor_free_bv (btor->mm, (BtorBitVector *) it.bucket->data.asPtr);
    real_cur            = btor_next_node_hash_table_iterator (&it);
    real_cur->eval_mark = 0;
  }

  BTOR_RELEASE_STACK (mm, work_stack);
  BTOR_RELEASE_STACK (mm, arg_stack);
  btor_delete_ptr_hash_table (cache);

  //  BTORLOG ("%s: %s '%s'", __FUNCTION__, node2string (exp), result);
  slv->time.eval += btor_time_stamp () - start;

  return result;
}

void
btor_release_bv_assignment_str (Btor *btor, char *assignment)
{
  assert (btor);
  assert (assignment);
  btor_freestr (btor->mm, assignment);
}

#ifdef BTOR_CHECK_MODEL
BtorPtrHashTable *
map_inputs_check_model (Btor *btor, Btor *clone)
{
  assert (btor);
  assert (clone);

  BtorNode *cur;
  BtorPtrHashBucket *b;
  BtorHashTableIterator it;
  BtorPtrHashTable *inputs;

  inputs = btor_new_ptr_hash_table (clone->mm,
                                    (BtorHashPtr) btor_hash_exp_by_id,
                                    (BtorCmpPtr) btor_compare_exp_by_id);

  update_reachable (clone, 1);

  btor_init_node_hash_table_iterator (&it, clone->bv_vars);
  while (btor_has_next_node_hash_table_iterator (&it))
  {
    cur = btor_next_node_hash_table_iterator (&it);
    if (!cur->reachable) continue;
    b = btor_find_in_ptr_hash_table (btor->bv_vars, cur);
    assert (b);

    assert (!btor_find_in_ptr_hash_table (inputs, cur));
    btor_insert_in_ptr_hash_table (inputs, btor_copy_exp (clone, cur))
        ->data.asPtr = btor_copy_exp (btor, (BtorNode *) b->key);
  }

  btor_init_node_hash_table_iterator (&it, clone->ufs);
  while (btor_has_next_node_hash_table_iterator (&it))
  {
    cur = btor_next_node_hash_table_iterator (&it);
    if (!cur->reachable) continue;
    b = btor_find_in_ptr_hash_table (btor->ufs, cur);
    assert (b);

    assert (!btor_find_in_ptr_hash_table (inputs, cur));
    btor_insert_in_ptr_hash_table (inputs, btor_copy_exp (clone, cur))
        ->data.asPtr = btor_copy_exp (btor, (BtorNode *) b->key);
  }

  return inputs;
}

static void
rebuild_formula (Btor *btor, int rewrite_level)
{
  assert (btor);

  int i;
  BtorNode *cur;
  BtorPtrHashTable *t;

  /* set new rewrite level */
  btor->options.rewrite_level.val = rewrite_level;

  t = btor_new_ptr_hash_table (btor->mm,
                               (BtorHashPtr) btor_hash_exp_by_id,
                               (BtorCmpPtr) btor_compare_exp_by_id);

  /* collect all leaves and rebuild whole formula */
  for (i = BTOR_COUNT_STACK (btor->nodes_id_table) - 1; i >= 0; i--)
  {
    if (!(cur = BTOR_PEEK_STACK (btor->nodes_id_table, i))) continue;

    if (BTOR_IS_PROXY_NODE (cur)) continue;

    if (cur->arity == 0)
    {
      assert (BTOR_IS_BV_VAR_NODE (cur) || BTOR_IS_BV_CONST_NODE (cur)
              || BTOR_IS_PARAM_NODE (cur) || BTOR_IS_UF_NODE (cur));
      btor_insert_in_ptr_hash_table (t, cur);
    }
  }

  substitute_and_rebuild (btor, t, 0);
  btor_delete_ptr_hash_table (t);
}

static BtorNode *
const_from_bv (Btor *btor, BtorBitVector *bv)
{
  assert (btor);
  assert (bv);

  char *val;
  BtorNode *res;

  val = btor_bv_to_char_bv (btor->mm, bv);
  res = btor_const_exp (btor, val);
  btor_release_bv_assignment_str (btor, val);
  return res;
}

static void
check_model (Btor *btor, Btor *clone, BtorPtrHashTable *inputs)
{
  assert (btor);
  assert (btor->last_sat_result == BTOR_SAT);
  assert (clone);
  assert (inputs);

  uint32_t i;
  int ret;
  char *a;
  BtorNode *cur, *exp, *simp, *real_simp, *model, *eq, *args, *apply;
  BtorHashTableIterator it;
  const BtorPtrHashTable *fmodel;
  BtorBitVector *value;
  BtorBitVectorTuple *args_tuple;
  BtorNodePtrStack consts;

  /* formula did not change since last sat call, we have to reset assumptions
   * from the previous run */
  if (clone->valid_assignments) reset_incremental_usage (clone);

  /* add assumptions as assertions */
  btor_init_node_hash_table_iterator (&it, clone->assumptions);
  while (btor_has_next_node_hash_table_iterator (&it))
    btor_assert_exp (clone, btor_next_node_hash_table_iterator (&it));
  btor_reset_assumptions (clone);

  /* apply variable substitution until fixpoint */
  while (clone->varsubst_constraints->count > 0) substitute_var_exps (clone);

  /* rebuild formula with new rewriting level */
  rebuild_formula (clone, 3);

  /* add bit vector variable models */
  BTOR_INIT_STACK (consts);
  btor_init_node_hash_table_iterator (&it, inputs);
  while (btor_has_next_node_hash_table_iterator (&it))
  {
    exp = (BtorNode *) it.bucket->data.asPtr;
    assert (exp);
    assert (BTOR_IS_REGULAR_NODE (exp));
    assert (exp->btor == btor);
    cur = btor_next_node_hash_table_iterator (&it);
    assert (BTOR_IS_REGULAR_NODE (cur));
    assert (cur->btor == clone);
    simp      = btor_simplify_exp (clone, cur);
    real_simp = BTOR_REAL_ADDR_NODE (simp);

    if (BTOR_IS_FUN_NODE (real_simp))
    {
      fmodel = btor_get_fun_model (btor, exp);
      if (!fmodel) continue;

      BTORLOG (2, "assert model for %s", node2string (real_simp));
      btor_init_hash_table_iterator (&it, (BtorPtrHashTable *) fmodel);
      while (btor_has_next_hash_table_iterator (&it))
      {
        value      = (BtorBitVector *) it.bucket->data.asPtr;
        args_tuple = btor_next_hash_table_iterator (&it);

        /* create condition */
        assert (BTOR_EMPTY_STACK (consts));
        for (i = 0; i < args_tuple->arity; i++)
        {
          model = const_from_bv (clone, args_tuple->bv[i]);
          BTOR_PUSH_STACK (clone->mm, consts, model);
        }

        args  = btor_args_exp (clone, BTOR_COUNT_STACK (consts), consts.start);
        apply = btor_apply_exp (clone, real_simp, args);
        model = const_from_bv (clone, value);
        eq    = btor_eq_exp (clone, apply, model);
        btor_assert_exp (clone, eq);
        btor_release_exp (clone, eq);
        btor_release_exp (clone, model);
        btor_release_exp (clone, apply);
        btor_release_exp (clone, args);

        while (!BTOR_EMPTY_STACK (consts))
          btor_release_exp (clone, BTOR_POP_STACK (consts));
      }
    }
    else
    {
      BTORLOG (2, "assert model for %s", node2string (real_simp));
      /* we need to invert the assignment if simplified is inverted */
      a     = (char *) btor_get_bv_model_str (btor,
                                          BTOR_COND_INVERT_NODE (simp, exp));
      model = btor_const_exp (clone, a);
      btor_release_bv_assignment_str (btor, a);
      eq = btor_eq_exp (clone, real_simp, model);
      btor_assert_exp (clone, eq);
      btor_release_exp (clone, eq);
      btor_release_exp (clone, model);
    }
  }
  BTOR_RELEASE_STACK (clone->mm, consts);

  /* apply variable substitution until fixpoint */
  while (clone->varsubst_constraints->count > 0) substitute_var_exps (clone);

  clone->options.beta_reduce_all.val = 1;
  ret                                = btor_simplify (clone);

  assert (ret != BTOR_UNKNOWN
          || clone->slv->api.sat (clone, -1, -1) == BTOR_SAT);
  // TODO: check if roots have been simplified through aig rewriting
  // BTOR_ABORT_CORE (ret == BTOR_UNKNOWN, "rewriting needed");
  BTOR_ABORT_CORE (ret == BTOR_UNSAT, "invalid model");
}
#endif

#ifdef BTOR_CHECK_FAILED
static void
check_failed_assumptions (Btor *btor, Btor *clone)
{
  assert (btor);
  assert (btor->last_sat_result == BTOR_UNSAT);

  BtorNode *ass;
  BtorHashTableIterator it;

  /* assert failed assumptions */
  btor_init_node_hash_table_iterator (&it, btor->assumptions);
  while (btor_has_next_node_hash_table_iterator (&it))
  {
    ass = btor_next_node_hash_table_iterator (&it);
    if (btor_failed_exp (btor, ass))
    {
      ass = btor_match_node (clone, ass);
      assert (ass);
      btor_assert_exp (clone, ass);
    }
  }

  /* cleanup assumptions */
  btor_init_node_hash_table_iterator (&it, clone->assumptions);
  while (btor_has_next_node_hash_table_iterator (&it))
    btor_release_exp (clone, btor_next_node_hash_table_iterator (&it));
  btor_delete_ptr_hash_table (clone->assumptions);
  clone->assumptions =
      btor_new_ptr_hash_table (clone->mm,
                               (BtorHashPtr) btor_hash_exp_by_id,
                               (BtorCmpPtr) btor_compare_exp_by_id);

  assert (clone->slv->api.sat (clone, -1, -1) == BTOR_UNSAT);
}
#endif

#ifdef BTOR_CHECK_DUAL_PROP
static void
check_dual_prop (Btor *btor, Btor *clone)
{
  assert (btor);
  assert (btor->options.dual_prop.val);
  assert (clone);

  clone->slv->api.sat (clone, -1, -1);
  assert (btor->last_sat_result == clone->last_sat_result);
}
#endif

/*------------------------------------------------------------------------*/

static void *
clone_core_solver (Btor *clone, Btor *btor, BtorNodeMap *exp_map)
{
  assert (clone);
  assert (btor);
  assert (btor->slv);
  assert (btor->slv->kind == BTOR_CORE_SOLVER_KIND);
  assert (exp_map);

  int h;
  BtorCoreSolver *slv;
  BtorCoreSolver *res;

  if (!(slv = BTOR_CORE_SOLVER (btor))) return 0;

  BTOR_NEW (clone->mm, res);
  memcpy (res, slv, sizeof (BtorCoreSolver));

  res->lemmas = btor_clone_ptr_hash_table (
      clone->mm, slv->lemmas, btor_clone_key_as_node, 0, exp_map, 0);

  btor_clone_node_ptr_stack (
      clone->mm, &slv->cur_lemmas, &res->cur_lemmas, exp_map);

  if (slv->score)
  {
    h = btor->options.just_heuristic.val;
    if (h == BTOR_JUST_HEUR_BRANCH_MIN_APP)
    {
      res->score = btor_clone_ptr_hash_table (clone->mm,
                                              slv->score,
                                              btor_clone_key_as_node,
                                              btor_clone_data_as_htable_ptr,
                                              exp_map,
                                              exp_map);
    }
    else
    {
      assert (h == BTOR_JUST_HEUR_BRANCH_MIN_DEP);
      res->score = btor_clone_ptr_hash_table (clone->mm,
                                              slv->score,
                                              btor_clone_key_as_node,
                                              btor_clone_data_as_int,
                                              exp_map,
                                              0);
    }
  }

  BTOR_INIT_STACK (res->stats.lemmas_size);
  if (BTOR_SIZE_STACK (slv->stats.lemmas_size) > 0)
  {
    BTOR_CNEWN (clone->mm,
                res->stats.lemmas_size.start,
                BTOR_SIZE_STACK (slv->stats.lemmas_size));

    res->stats.lemmas_size.end =
        res->stats.lemmas_size.start + BTOR_SIZE_STACK (slv->stats.lemmas_size);
    res->stats.lemmas_size.top = res->stats.lemmas_size.start
                                 + BTOR_COUNT_STACK (slv->stats.lemmas_size);
    memcpy (res->stats.lemmas_size.start,
            slv->stats.lemmas_size.start,
            BTOR_SIZE_STACK (slv->stats.lemmas_size) * sizeof (int));
  }

  return res;
}

static void
delete_core_solver (Btor *btor)
{
  assert (btor);
  assert (btor->slv);
  assert (btor->slv->kind == BTOR_CORE_SOLVER_KIND);

  BtorCoreSolver *slv;
  BtorPtrHashTable *t;
  BtorHashTableIterator it, iit;
  BtorNode *exp;

  if (!(slv = BTOR_CORE_SOLVER (btor))) return;

  btor_init_node_hash_table_iterator (&it, slv->lemmas);
  while (btor_has_next_node_hash_table_iterator (&it))
    btor_release_exp (btor, btor_next_node_hash_table_iterator (&it));
  btor_delete_ptr_hash_table (slv->lemmas);

  if (slv->score)
  {
    btor_init_node_hash_table_iterator (&it, slv->score);
    while (btor_has_next_node_hash_table_iterator (&it))
    {
      if (btor->options.just_heuristic.val == BTOR_JUST_HEUR_BRANCH_MIN_APP)
      {
        t   = (BtorPtrHashTable *) it.bucket->data.asPtr;
        exp = btor_next_node_hash_table_iterator (&it);
        btor_release_exp (btor, exp);

        btor_init_node_hash_table_iterator (&iit, t);
        while (btor_has_next_node_hash_table_iterator (&iit))
          btor_release_exp (btor, btor_next_node_hash_table_iterator (&iit));
        btor_delete_ptr_hash_table (t);
      }
      else
      {
        assert (btor->options.just_heuristic.val
                == BTOR_JUST_HEUR_BRANCH_MIN_DEP);
        btor_release_exp (btor, btor_next_node_hash_table_iterator (&it));
      }
    }
    btor_delete_ptr_hash_table (slv->score);
  }

  BTOR_RELEASE_STACK (btor->mm, slv->cur_lemmas);
  BTOR_RELEASE_STACK (btor->mm, slv->stats.lemmas_size);
  BTOR_DELETE (btor->mm, slv);
  btor->slv = 0;
}

static int
sat_core_solver (Btor *btor, int lod_limit, int sat_limit)
{
  assert (btor);
  assert (btor->slv);
  assert (btor->slv->kind == BTOR_CORE_SOLVER_KIND);

  BtorCoreSolver *slv;
  double start;
  int i, sat_result;
  BtorNodePtrStack prop_stack;
  BtorSATMgr *smgr;
  Btor *clone;
  BtorNode *clone_root, *lemma;
  BtorNodeMap *exp_map;
  int simp_sat_result;
#ifdef BTOR_CHECK_FAILED
  Btor *faclone = 0;
#endif

  start = btor_time_stamp ();
  slv   = BTOR_CORE_SOLVER (btor);
  assert (slv);

  clone      = 0;
  clone_root = 0;
  exp_map    = 0;

  BTOR_INIT_STACK (prop_stack);

  if (btor->inconsistent) goto UNSAT;

  BTOR_MSG (btor->msg, 1, "calling SAT");

  if (btor_terminate_btor (btor))
  {
    sat_result = BTOR_UNKNOWN;
    goto DONE;
  }

  simp_sat_result = btor_simplify (btor);
  btor_update_assumptions (btor);

#ifdef BTOR_CHECK_FAILED
  if (btor_has_clone_support_sat_mgr (btor_get_sat_mgr_btor (btor))
      && btor->options.chk_failed_assumptions.val)
  {
    faclone                           = btor_clone_btor (btor);
    faclone->options.auto_cleanup.val = 1;
#ifdef BTOR_CHECK_MODEL
    /* cleanup dangling references when model validation is enabled */
    faclone->options.auto_cleanup_internal.val = 1;
#endif
    faclone->options.loglevel.val               = 0;
    faclone->options.verbosity.val              = 0;
    faclone->options.chk_failed_assumptions.val = 0;
    faclone->options.dual_prop.val              = 0;  // FIXME necessary?
  }
#endif

  if (btor->inconsistent) goto UNSAT;

  if (btor_terminate_btor (btor))
  {
    sat_result = BTOR_UNKNOWN;
    goto DONE;
  }

  smgr = btor_get_sat_mgr_btor (btor);

  if (!btor_is_initialized_sat (smgr)) btor_init_sat (smgr);

  /* reset SAT solver to non-incremental if all functions have been
   * eliminated */
  if (!btor->options.incremental.val && smgr->inc_required
      && btor->lambdas->count == 0 && btor->ufs->count == 0)
  {
    smgr->inc_required = 0;
    BTOR_MSG (btor->msg,
              1,
              "no functions found, resetting SAT solver to non-incremental");
  }

  if (btor->valid_assignments == 1) reset_incremental_usage (btor);

  if (btor->feqs->count > 0)
  {
    update_reachable (btor, 1);
    add_function_inequality_constraints (btor);
  }

  process_unsynthesized_constraints (btor);
  if (btor->found_constraint_false)
  {
  UNSAT:
    sat_result = BTOR_UNSAT;
    goto DONE;
  }
  assert (btor->unsynthesized_constraints->count == 0);
  assert (check_all_hash_tables_proxy_free_dbg (btor));
  assert (check_all_hash_tables_simp_free_dbg (btor));

#ifndef NDEBUG
  BtorHashTableIterator it;
  btor_init_node_hash_table_iterator (&it, btor->assumptions);
  while (btor_has_next_node_hash_table_iterator (&it))
    assert (!BTOR_REAL_ADDR_NODE (btor_next_node_hash_table_iterator (&it))
                 ->simplified);
#endif

  update_reachable (btor, 0);
  assert (check_reachable_flag_dbg (btor));

  add_again_assumptions (btor);
  assert (check_reachable_flag_dbg (btor));

  if (sat_limit > -1)
    sat_result = timed_sat_sat (btor, sat_limit);
  else
    sat_result = timed_sat_sat (btor, -1);

  if (btor->options.dual_prop.val && sat_result == BTOR_SAT
      && simp_sat_result != BTOR_SAT)
  {
    clone = new_exp_layer_clone_for_dual_prop (btor, &exp_map, &clone_root);
  }

  while (sat_result == BTOR_SAT)
  {
    if (btor_terminate_btor (btor)
        || (lod_limit > -1 && slv->stats.lod_refinements >= lod_limit))
    {
      sat_result = BTOR_UNKNOWN;
      goto DONE;
    }

    check_and_resolve_conflicts (btor, clone, clone_root, exp_map, &prop_stack);

    if (BTOR_EMPTY_STACK (slv->cur_lemmas)) break;
    slv->stats.refinement_iterations++;

    /* add generated lemmas to formula */
    for (i = 0; i < BTOR_COUNT_STACK (slv->cur_lemmas); i++)
    {
      lemma = BTOR_PEEK_STACK (slv->cur_lemmas, i);
      assert (!BTOR_REAL_ADDR_NODE (lemma)->simplified);
      insert_unsynthesized_constraint (btor, lemma);
      mark_reachable (btor, lemma);
      if (clone)
        add_lemma_to_dual_prop_clone (btor, clone, &clone_root, lemma, exp_map);
    }
    BTOR_RESET_STACK (slv->cur_lemmas);

    if (btor->options.verbosity.val)
    {
      fprintf (stdout,
               "\r[btorcore] %d iterations, %d lemmas, %d ext. lemmas, "
               "vars %d, applies %d\r",
               slv->stats.refinement_iterations,
               slv->stats.lod_refinements,
               slv->stats.extensionality_lemmas,
               btor->ops[BTOR_BV_VAR_NODE].cur,
               btor->ops[BTOR_APPLY_NODE].cur);
      fflush (stdout);
    }

    /* may be set via insert_unsythesized_constraint
     * in case generated lemma is false */
    if (btor->inconsistent) goto UNSAT;

    process_unsynthesized_constraints (btor);
    if (btor->found_constraint_false) goto UNSAT;
    assert (btor->unsynthesized_constraints->count == 0);
    assert (check_all_hash_tables_proxy_free_dbg (btor));
    assert (check_all_hash_tables_simp_free_dbg (btor));
    assert (check_reachable_flag_dbg (btor));
    add_again_assumptions (btor);
    sat_result = timed_sat_sat (btor, -1);
  }

  assert (sat_result != BTOR_SAT || BTOR_EMPTY_STACK (prop_stack));
  BTOR_RELEASE_STACK (btor->mm, prop_stack);

DONE:
  if (btor->options.verbosity.val && slv->stats.lod_refinements > 0)
    fprintf (stdout, "\n");
  BTOR_RELEASE_STACK (btor->mm, prop_stack);
  btor->valid_assignments = 1;

  btor->last_sat_result = sat_result;

  if (clone)
  {
    assert (exp_map);
    btor_delete_node_map (exp_map);
    btor_release_exp (clone, clone_root);
    btor_delete_btor (clone);
  }
#ifdef BTOR_CHECK_FAILED
  if (faclone && btor->options.chk_failed_assumptions.val)
  {
    if (!btor->inconsistent && btor->last_sat_result == BTOR_UNSAT)
      check_failed_assumptions (btor, faclone);
    btor_delete_btor (faclone);
  }
#endif
  BTOR_MSG (btor->msg,
            1,
            "SAT call %d returned %d in %.3f seconds",
            btor->btor_sat_btor_called + 1,
            sat_result,
            btor_time_stamp () - start);
  return sat_result;
}

static void
generate_model_core_solver (Btor *btor, int model_for_all_nodes, int reset)
{
  assert (btor);
  (void) reset;

  btor_init_bv_model (btor, &btor->bv_model);
  btor_init_fun_model (btor, &btor->fun_model);

  btor_generate_model (
      btor, btor->bv_model, btor->fun_model, model_for_all_nodes);
}

static void
print_stats_core_solver (Btor *btor)
{
  assert (btor);
  assert (btor->slv);
  assert (btor->slv->kind == BTOR_CORE_SOLVER_KIND);

  int i;
  BtorCoreSolver *slv;

  if (!(slv = BTOR_CORE_SOLVER (btor))) return;

  BTOR_MSG (btor->msg, 1, "");
  BTOR_MSG (btor->msg, 1, "lemmas on demand statistics:");
  BTOR_MSG (btor->msg,
            1,
            " refinement iterations: %d",
            slv->stats.refinement_iterations);
  BTOR_MSG (btor->msg, 1, " LOD refinements: %d", slv->stats.lod_refinements);
  if (slv->stats.lod_refinements)
  {
    BTOR_MSG (btor->msg,
              1,
              " function congruence conflicts: %d",
              slv->stats.function_congruence_conflicts);
    BTOR_MSG (btor->msg,
              1,
              " beta reduction conflicts: %d",
              slv->stats.beta_reduction_conflicts);
    BTOR_MSG (btor->msg,
              1,
              " extensionality lemmas: %d",
              slv->stats.extensionality_lemmas);
    BTOR_MSG (btor->msg,
              1,
              " average lemma size: %.1f",
              BTOR_AVERAGE_UTIL (slv->stats.lemmas_size_sum,
                                 slv->stats.lod_refinements));
    for (i = 1; i < BTOR_SIZE_STACK (slv->stats.lemmas_size); i++)
    {
      if (!slv->stats.lemmas_size.start[i]) continue;
      BTOR_MSG (btor->msg,
                1,
                "   lemmas of size %d: %d",
                i,
                slv->stats.lemmas_size.start[i]);
    }
  }

  BTOR_MSG (btor->msg,
            1,
            "synthesis assignment inconsistencies: %d",
            slv->stats.synthesis_assignment_inconsistencies);
  BTOR_MSG (btor->msg,
            1,
            "  apply nodes: %d",
            slv->stats.synthesis_inconsistency_apply);
  BTOR_MSG (btor->msg,
            1,
            "  lambda nodes: %d",
            slv->stats.synthesis_inconsistency_lambda);
  BTOR_MSG (
      btor->msg, 1, "  var nodes: %d", slv->stats.synthesis_inconsistency_var);

  BTOR_MSG (
      btor->msg, 1, "expression evaluations: %lld", slv->stats.eval_exp_calls);
  BTOR_MSG (btor->msg,
            1,
            "synthesized lambda applies: %lld",
            slv->stats.lambda_synth_apps);
  BTOR_MSG (btor->msg, 1, "propagations: %lld", slv->stats.propagations);
  BTOR_MSG (
      btor->msg, 1, "propagations down: %lld", slv->stats.propagations_down);
  BTOR_MSG (btor->msg,
            1,
            "partial beta reduction restarts: %lld",
            slv->stats.partial_beta_reduction_restarts);

  if (btor->options.dual_prop.val)
  {
    BTOR_MSG (btor->msg,
              1,
              "dual prop. vars (failed/assumed): %d/%d",
              slv->stats.dp_failed_vars,
              slv->stats.dp_assumed_vars);
    BTOR_MSG (btor->msg,
              1,
              "dual prop. applies (failed/assumed): %d/%d",
              slv->stats.dp_failed_applies,
              slv->stats.dp_assumed_applies);
  }
}

static void
print_time_stats_core_solver (Btor *btor)
{
  assert (btor);
  assert (btor->slv);
  assert (btor->slv->kind == BTOR_CORE_SOLVER_KIND);

  BtorCoreSolver *slv;

  if (!(slv = BTOR_CORE_SOLVER (btor))) return;

  BTOR_MSG (btor->msg, 1, "");
  BTOR_MSG (btor->msg, 1, "%.2f seconds expression evaluation", slv->time.eval);
  BTOR_MSG (
      btor->msg, 1, "%.2f seconds lazy apply encoding", slv->time.enc_app);
  BTOR_MSG (
      btor->msg, 1, "%.2f seconds lazy lambda encoding", slv->time.enc_lambda);
  BTOR_MSG (btor->msg, 1, "%.2f seconds lazy var encoding", slv->time.enc_var);
  BTOR_MSG (btor->msg,
            1,
            "%.2f seconds initial applies search",
            slv->time.search_init_apps);

  if (btor->options.just.val || btor->options.dual_prop.val)
  {
    BTOR_MSG (btor->msg,
              1,
              "%.2f seconds compute scores for initial applies search",
              slv->time.search_init_apps_compute_scores);
    BTOR_MSG (
        btor->msg,
        1,
        "%.2f seconds merge applies in compute scores for init apps search",
        slv->time.search_init_apps_compute_scores_merge_applies);
  }

  if (btor->options.dual_prop.val)
  {
    BTOR_MSG (btor->msg,
              1,
              "%.2f seconds cloning for initial applies search",
              slv->time.search_init_apps_cloning);
    BTOR_MSG (btor->msg,
              1,
              "%.2f seconds SAT solving for initial applies search",
              slv->time.search_init_apps_sat);
    BTOR_MSG (
        btor->msg,
        1,
        "%.2f seconds collecting bv vars and apps for initial applies search",
        slv->time.search_init_apps_collect_var_apps);
    BTOR_MSG (
        btor->msg,
        1,
        "%.2f seconds collecting initial applies via failed assumptions (FA)",
        slv->time.search_init_apps_collect_fa);
    BTOR_MSG (
        btor->msg,
        1,
        "%.2f seconds cone traversal when collecting initial applies via FA",
        slv->time.search_init_apps_collect_fa_cone);
  }

  BTOR_MSG (btor->msg, 1, "%.2f seconds lemma generation", slv->time.lemma_gen);
  BTOR_MSG (btor->msg,
            1,
            "%.2f seconds not encoded apply search",
            slv->time.find_nenc_app);
  BTOR_MSG (btor->msg,
            1,
            "%.2f seconds propagation apply search",
            slv->time.find_prop_app);

  if (btor->options.dual_prop.val)
    BTOR_MSG (btor->msg,
              1,
              "%.2f seconds propagation apply in conds search",
              slv->time.find_cond_prop_app);

  BTOR_MSG (btor->msg, 1, "%.2f seconds in pure SAT solving", slv->time.sat);
  BTOR_MSG (btor->msg, 1, "");
}

BtorSolver *
new_core_solver (Btor *btor)
{
  assert (btor);

  BtorCoreSolver *slv;

  BTOR_CNEW (btor->mm, slv);

  slv->kind                 = BTOR_CORE_SOLVER_KIND;
  slv->api.clone            = clone_core_solver;
  slv->api.delet            = delete_core_solver;
  slv->api.sat              = sat_core_solver;
  slv->api.generate_model   = generate_model_core_solver;
  slv->api.print_stats      = print_stats_core_solver;
  slv->api.print_time_stats = print_time_stats_core_solver;

  slv->lemmas = btor_new_ptr_hash_table (btor->mm,
                                         (BtorHashPtr) btor_hash_exp_by_id,
                                         (BtorCmpPtr) btor_compare_exp_by_id);
  BTOR_INIT_STACK (slv->cur_lemmas);

  BTOR_INIT_STACK (slv->stats.lemmas_size);

  BTOR_MSG (btor->msg, 1, "enabled core engine");

  return (BtorSolver *) slv;
}<|MERGE_RESOLUTION|>--- conflicted
+++ resolved
@@ -3095,11 +3095,6 @@
   int skelrounds = 0;
 #endif
 
-<<<<<<< HEAD
-  if (btor->inconsistent) goto DONE;
-
-=======
->>>>>>> 027e360d
   rounds = 0;
   start  = btor_time_stamp ();
 
@@ -3225,29 +3220,6 @@
     result = BTOR_SAT;
   else
     result = BTOR_UNKNOWN;
-<<<<<<< HEAD
-
-  BTOR_MSG (btor->msg, 1, "simplification returned %d", result);
-  return result;
-}
-
-static void
-mark_synth_mark_exp (Btor *btor, BtorNode *exp, int new_mark)
-{
-  BtorMemMgr *mm;
-  BtorNodePtrStack stack;
-  BtorNode *cur;
-  int i;
-
-  assert (btor);
-  assert (exp);
-
-  mm = btor->mm;
-  BTOR_INIT_STACK (stack);
-  cur = BTOR_REAL_ADDR_NODE (exp);
-  goto MARK_SYNTH_MARK_NODE_ENTER_WITHOUT_POP;
-=======
->>>>>>> 027e360d
 
   BTOR_MSG (btor->msg, 1, "simplification returned %d", result);
   return result;
