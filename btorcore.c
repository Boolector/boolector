--- conflicted
+++ resolved
@@ -4336,7 +4336,6 @@
     assert (!BTOR_IS_PROXY_NODE (BTOR_REAL_ADDR_NODE (cur)));
   }
 #endif
-  start = btor_time_stamp ();
 
   init_node_hash_table_iterator (btor, &it, btor->synthesized_constraints);
   queue_node_hash_table_iterator (&it, btor->assumptions);
@@ -4379,43 +4378,7 @@
     cur->mark      = 0;
   }
   btor->time.reachable += btor_time_stamp () - start;
-<<<<<<< HEAD
-=======
-}
-
-#ifdef BTOR_SYMBOLIC_LEMMAS
-static void
-mark_reachable (Btor *btor, BtorNode *exp)
-{
-  assert (btor);
-  assert (exp);
-
-  int i;
-  double start;
-  BtorNode *cur;
-  BtorNodePtrStack stack;
-
-  start = btor_time_stamp ();
-  BTOR_INIT_STACK (stack);
-  BTOR_PUSH_STACK (btor->mm, stack, exp);
-
-  while (!BTOR_EMPTY_STACK (stack))
-  {
-    cur = BTOR_REAL_ADDR_NODE (BTOR_POP_STACK (stack));
-
-    if (cur->reachable) continue;
-
-    cur->reachable = 1;
-
-    for (i = 0; i < cur->arity; i++)
-      BTOR_PUSH_STACK (btor->mm, stack, cur->e[i]);
-  }
-
-  BTOR_RELEASE_STACK (btor->mm, stack);
-  btor->time.reachable += btor_time_stamp () - start;
->>>>>>> 8e72c6cf
-}
-#endif
+}
 
 #ifdef BTOR_SYMBOLIC_LEMMAS
 static void
@@ -6119,7 +6082,7 @@
     value = btor_beta_reduce_partial (btor, fun, &evalerr, 0, 0);
 //      assert (!evalerr);
 #else
-    value = btor_beta_reduce_partial (btor, fun, 0, 0);
+    value = btor_beta_reduce_partial (btor, fun, 0, 0, 0);
 #endif
     btor_unassign_params (btor, fun);
     assert (!BTOR_IS_LAMBDA_NODE (BTOR_REAL_ADDR_NODE (value)));
@@ -6580,19 +6543,6 @@
       }
     }
     assert (to_prop->count == 0);
-
-    /* 'prev_fun_value' is set if we already restarted beta reduction. if the
-     * result does not differ from the previous one, we are safe to
-     * continue with consistency checking. */
-#if 1
-    if (fun_value == prev_fun_value)
-    {
-      assert (prev_fun_value);
-      evalerr = 0;
-      btor_release_exp (btor, prev_fun_value);
-      prev_fun_value = 0;
-    }
-#endif
 
     /* 'prev_fun_value' is set if we already restarted beta reduction. if the
      * result does not differ from the previous one, we are safe to
@@ -7019,10 +6969,6 @@
   Btor *clone = 0;
 #endif
 
-<<<<<<< HEAD
-=======
-  verbosity = btor->verbosity;
->>>>>>> 8e72c6cf
   BTOR_INIT_STACK (prop_stack);
 
   if (btor->inconsistent) goto UNSAT;
@@ -7102,11 +7048,7 @@
     // TODO: move into function, where lemma is added
     btor->stats.lod_refinements++;
 
-<<<<<<< HEAD
     if (btor->verbosity == 1)
-=======
-    if (verbosity == 1)
->>>>>>> 8e72c6cf
     {
       refinements = btor->stats.lod_refinements;
       fprintf (stdout,
@@ -7117,11 +7059,7 @@
                btor->ops[BTOR_APPLY_NODE]);
       fflush (stdout);
     }
-<<<<<<< HEAD
     else if (btor->verbosity > 1)
-=======
-    else if (verbosity > 1)
->>>>>>> 8e72c6cf
     {
       refinements = btor->stats.lod_refinements;
       if (btor->verbosity > 2 || !(refinements % 10))
@@ -7149,12 +7087,6 @@
 
 DONE:
   BTOR_RELEASE_STACK (btor->mm, prop_stack);
-<<<<<<< HEAD
-=======
-
-  //  assert (sat_result != BTOR_SAT || check_applies_dbg (btor));
-
->>>>>>> 8e72c6cf
   btor->valid_assignments = 1;
   BTOR_ABORT_CORE (sat_result != BTOR_SAT && sat_result != BTOR_UNSAT,
                    "result must be sat or unsat");
