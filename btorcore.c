/*  Boolector: Satisfiablity Modulo Theories (SMT) solver.
 *
 *  Copyright (C) 2007-2009 Robert Daniel Brummayer.
 *  Copyright (C) 2007-2013 Armin Biere.
 *  Copyright (C) 2012-2014 Mathias Preiner.
 *  Copyright (C) 2012-2014 Aina Niemetz.
 *
 *  All rights reserved.
 *
 *  This file is part of Boolector.
 *  See COPYING for more information on using this software.
 */

#include "btorcore.h"
#include "btorbeta.h"
#include "btorbitvec.h"
#include "btorclone.h"
#include "btorconfig.h"
#include "btorconst.h"
#include "btorexit.h"
#include "btoriter.h"
#include "btorlog.h"
#include "btormisc.h"
#include "btormodel.h"
#include "btorparamcache.h"
#include "btorrewrite.h"
#include "btorsat.h"
#include "btorutil.h"

#include <limits.h>

/*------------------------------------------------------------------------*/

// #define BTOR_DO_NOT_ELIMINATE_SLICES

#ifndef BTOR_USE_LINGELING
#define BTOR_DO_NOT_PROCESS_SKELETON
#endif

#define ENABLE_APPLY_PROP_DOWN 1
#define BTOR_SYMBOLIC_LEMMAS
#ifndef NDEBUG
#define BTOR_CHECK_MODEL
#define BTOR_CHECK_DUAL_PROP
#endif

//#define MARK_FOR_CC
//#define BTOR_DO_NOT_LAZY_SYNTHESIZE
//#define SEARCH_INIT_BFS
#define POP_TOP_APPLIES

/*------------------------------------------------------------------------*/

#define BTOR_INIT_UNIQUE_TABLE(mm, table) \
  do                                      \
  {                                       \
    assert (mm);                          \
    (table).size         = 1;             \
    (table).num_elements = 0;             \
    BTOR_CNEW (mm, (table).chains);       \
  } while (0)

#define BTOR_RELEASE_UNIQUE_TABLE(mm, table)         \
  do                                                 \
  {                                                  \
    assert (mm);                                     \
    BTOR_DELETEN (mm, (table).chains, (table).size); \
  } while (0)

#define BTOR_ABORT_CORE(cond, msg)                   \
  do                                                 \
  {                                                  \
    if (cond)                                        \
    {                                                \
      printf ("[btorcore] %s: %s\n", __func__, msg); \
      fflush (stdout);                               \
      exit (BTOR_ERR_EXIT);                          \
    }                                                \
  } while (0)

#define BTOR_COND_INVERT_AIG_NODE(exp, aig) \
  ((BtorAIG *) (((unsigned long int) (exp) &1ul) ^ ((unsigned long int) (aig))))

//#define MARK_PROP_UP(exp) ((BtorNode *) (1ul | (unsigned long int) (exp)))
//#define PROPAGATED_UPWARDS(exp) (1ul & (unsigned long int) (exp)->parent)

/*------------------------------------------------------------------------*/

static int btor_sat_aux_btor (Btor *);
static int btor_sat_aux_btor_dual_prop (Btor *);

#ifdef BTOR_CHECK_MODEL
static void check_model (Btor *, Btor *, BtorPtrHashTable *);
static BtorPtrHashTable *map_inputs_check_model (Btor *, Btor *);
#endif

#ifdef BTOR_CHECK_FAILED
static void check_failed_assumptions (Btor *, Btor *);
#endif

#ifdef BTOR_CHECK_DUAL_PROP
static void check_dual_prop (Btor *, Btor *);
#endif
/*------------------------------------------------------------------------*/

const char *const g_btor_op2string[] = {
    "invalid", "const", "var",    "array", "param", "slice",  "and",
    "beq",     "aeq",   "add",    "mul",   "ult",   "sll",    "srl",
    "udiv",    "urem",  "concat", "read",  "apply", "lambda", "write",
    "bcond",   "acond", "args",   "proxy"};

struct BtorSlice
{
  int upper;
  int lower;
};

typedef struct BtorSlice BtorSlice;

/*------------------------------------------------------------------------*/
#ifndef NDEBUG
/*------------------------------------------------------------------------*/
static int
check_unique_table_children_proxy_free_dbg (const Btor *btor)
{
  int i, j;
  BtorNode *cur;

  for (i = 0; i < btor->nodes_unique_table.size; i++)
    for (cur = btor->nodes_unique_table.chains[i]; cur; cur = cur->next)
      for (j = 0; j < cur->arity; j++)
        if (BTOR_IS_PROXY_NODE (BTOR_REAL_ADDR_NODE (cur->e[j]))) return 0;
  return 1;
}

static int
check_id_table_mark_unset_dbg (const Btor *btor)
{
  int i;
  BtorNode *cur;

  for (i = 1; i < BTOR_COUNT_STACK (btor->nodes_id_table); i++)
  {
    cur = BTOR_PEEK_STACK (btor->nodes_id_table, i);
    if (!cur) continue;
    if (cur->mark != 0) return 0;
  }
  return 1;
}

static int
check_id_table_aux_mark_unset_dbg (const Btor *btor)
{
  int i;
  BtorNode *cur;

  for (i = 1; i < BTOR_COUNT_STACK (btor->nodes_id_table); i++)
  {
    cur = BTOR_PEEK_STACK (btor->nodes_id_table, i);
    if (!cur) continue;
    if (cur->aux_mark != 0) return 0;
  }
  return 1;
}

static int
check_unique_table_merge_unset_dbg (const Btor *btor)
{
  int i;
  BtorNode *cur;

  for (i = 0; i < btor->nodes_unique_table.size; i++)
    for (cur = btor->nodes_unique_table.chains[i]; cur; cur = cur->next)
      if (cur->merge != 0) return 0;
  return 1;
}

static int
check_hash_table_proxy_free_dbg (const BtorPtrHashTable *table)
{
  BtorPtrHashBucket *b;
  for (b = table->first; b; b = b->next)
    if (BTOR_REAL_ADDR_NODE (b->key)->kind == BTOR_PROXY_NODE) return 0;
  return 1;
}

static int
check_all_hash_tables_proxy_free_dbg (const Btor *btor)
{
  if (!check_hash_table_proxy_free_dbg (btor->varsubst_constraints)) return 0;
  if (!check_hash_table_proxy_free_dbg (btor->embedded_constraints)) return 0;
  if (!check_hash_table_proxy_free_dbg (btor->unsynthesized_constraints))
    return 0;
  if (!check_hash_table_proxy_free_dbg (btor->synthesized_constraints))
    return 0;
  return 1;
}

static int
check_hash_table_simp_free_dbg (const BtorPtrHashTable *table,
                                const char *table_name)
{
  BtorPtrHashBucket *b;
  (void) table_name;
  for (b = table->first; b; b = b->next)
    if (BTOR_REAL_ADDR_NODE (b->key)->simplified) return 0;
  return 1;
}

static int
check_all_hash_tables_simp_free_dbg (const Btor *btor)
{
  if (!check_hash_table_simp_free_dbg (btor->varsubst_constraints,
                                       "varsubst_constraints"))
    return 0;
  if (!check_hash_table_simp_free_dbg (btor->embedded_constraints,
                                       "embedded_constraints"))
    return 0;
  if (!check_hash_table_simp_free_dbg (btor->unsynthesized_constraints,
                                       "unsynthesized_constraints"))
    return 0;
  if (!check_hash_table_simp_free_dbg (btor->synthesized_constraints,
                                       "synthesized_constraints"))
    return 0;
  return 1;
}

static int
check_reachable_flag_dbg (const Btor *btor)
{
  int i;
  BtorNode *cur, *parent;
  BtorNodeIterator it;

  for (i = BTOR_COUNT_STACK (btor->nodes_id_table) - 1; i >= 0; i--)
  {
    if (!(cur = BTOR_PEEK_STACK (btor->nodes_id_table, i))) continue;

    init_full_parent_iterator (&it, cur);

    while (has_next_parent_full_parent_iterator (&it))
    {
      parent = next_parent_full_parent_iterator (&it);
      if (parent->reachable && !cur->reachable) return 0;
    }
  }
  return 1;
}

static int
check_constraints_not_const_dbg (Btor *btor)
{
  BtorNode *cur;
  BtorHashTableIterator it;

  init_node_hash_table_iterator (&it, btor->unsynthesized_constraints);
  while (has_next_node_hash_table_iterator (&it))
  {
    cur = next_node_hash_table_iterator (&it);
    assert (cur);
    cur = BTOR_REAL_ADDR_NODE (cur);
    if (BTOR_IS_BV_CONST_NODE (cur)) return 0;
  }

  init_node_hash_table_iterator (&it, btor->synthesized_constraints);
  while (has_next_node_hash_table_iterator (&it))
  {
    cur = next_node_hash_table_iterator (&it);
    assert (cur);
    cur = BTOR_REAL_ADDR_NODE (cur);
    if (BTOR_IS_BV_CONST_NODE (cur)) return 0;
  }
  return 1;
}

#if 0
static int
check_applies_dbg (Btor * btor)
{
  assert (btor);

  int i, failed = 0;
  BtorNode *cur;

  for (i = 0; i < btor->nodes_unique_table.size; i++)
    {
      for (cur = btor->nodes_unique_table.chains[i]; cur; cur = cur->next)
	{
	  if (!BTOR_IS_APPLY_NODE (cur)
	      /* parameterized applies do need to be checked */
	      || cur->parameterized
	      || cur->propagated
	      /* apply is not yet added to formula */
	      || (!cur->reachable && !cur->vread)
	      /* function not in formula anymore, applies do not need to be
	       * checked */
	      || !cur->e[0]->reachable)
	    continue;
	  assert (cur->e[0]->reachable);
#if 0
	  printf ("(%d|%d/%d|%d/%d/%d) (%d) %s\n",
		  cur->propagated,
		  cur->reachable, cur->vread,
		  BTOR_IS_SYNTH_NODE (cur), cur->tseitin,
		  cur->parameterized,
		  cur->parents,
		  node2string (cur));
#endif
	  failed = 1;
	}
    }

  return !failed;
}
#endif

/*------------------------------------------------------------------------*/
#endif
/*------------------------------------------------------------------------*/

enum BtorSubstCompKind
{
  BTOR_SUBST_COMP_ULT_KIND,
  BTOR_SUBST_COMP_ULTE_KIND,
  BTOR_SUBST_COMP_UGT_KIND,
  BTOR_SUBST_COMP_UGTE_KIND
};

typedef enum BtorSubstCompKind BtorSubstCompKind;

/*------------------------------------------------------------------------*/

static void
btor_init_substitutions (Btor *btor)
{
  assert (btor);
  assert (!btor->substitutions);

  btor->substitutions =
      btor_new_ptr_hash_table (btor->mm,
                               (BtorHashPtr) btor_hash_exp_by_id,
                               (BtorCmpPtr) btor_compare_exp_by_id);
}

static void
btor_delete_substitutions (Btor *btor)
{
  assert (btor);

  BtorPtrHashBucket *b;

  for (b = btor->substitutions->first; b; b = b->next)
  {
    btor_release_exp (btor, (BtorNode *) b->data.asPtr);
    btor_release_exp (btor, (BtorNode *) b->key);
  }

  btor_delete_ptr_hash_table (btor->substitutions);
  btor->substitutions = 0;
}

static BtorNode *
btor_find_substitution (Btor *btor, BtorNode *exp)
{
  assert (btor);
  assert (exp);

  BtorNode *result = 0;
  BtorPtrHashBucket *b;

  if (!btor->substitutions) return 0;

  while (1)
  {
    b = btor_find_in_ptr_hash_table (btor->substitutions,
                                     BTOR_REAL_ADDR_NODE (exp));
    if (!b) break;
    result = BTOR_COND_INVERT_NODE (exp, (BtorNode *) b->data.asPtr);
    exp    = result;
  }

  return result;
}

static void
btor_insert_substitution (Btor *btor,
                          BtorNode *exp,
                          BtorNode *subst,
                          int update)
{
  // TODO: cyclic substitution check
  assert (btor);
  assert (exp);
  assert (subst);
  assert (btor->substitutions);
  assert (update == 0 || update == 1);

  BtorNode *simp;
  BtorPtrHashBucket *b;
  exp = BTOR_REAL_ADDR_NODE (exp);

  if (exp == BTOR_REAL_ADDR_NODE (subst)) return;

  assert (update || !btor_find_in_ptr_hash_table (btor->substitutions, exp));

  if (update && (b = btor_find_in_ptr_hash_table (btor->substitutions, exp)))
  {
    assert (b->data.asPtr);
    /* release data of current bucket */
    btor_release_exp (btor, (BtorNode *) b->data.asPtr);
    btor_remove_from_ptr_hash_table (btor->substitutions, exp, 0, 0);
    /* release key of current bucket */
    btor_release_exp (btor, exp);
  }

  simp = btor_find_substitution (btor, subst);

  if (simp) subst = simp;

  assert (!btor_find_in_ptr_hash_table (btor->substitutions,
                                        BTOR_REAL_ADDR_NODE (subst)));
  assert (exp != BTOR_REAL_ADDR_NODE (subst));

  btor_insert_in_ptr_hash_table (btor->substitutions, btor_copy_exp (btor, exp))
      ->data.asPtr = btor_copy_exp (btor, subst);
}

/*------------------------------------------------------------------------*/

static void
btor_msg (Btor *btor, int level, char *fmt, ...)
{
  va_list ap;
  if (btor->options.verbosity < level) return;
  fputs ("[btorcore] ", stdout);
  if (btor->options.inc_enabled && btor->msgtick >= 0)
    printf ("%d : ", (int) btor->msgtick);
  va_start (ap, fmt);
  vfprintf (stdout, fmt, ap);
  va_end (ap);
  fputc ('\n', stdout);
  fflush (stdout);
}

static void
btor_mark_exp (Btor *btor, BtorNode *exp, int new_mark)
{
  BtorMemMgr *mm;
  BtorNodePtrStack stack;
  BtorNode *cur;
  int i;

  assert (btor);
  assert (exp);

  mm = btor->mm;
  BTOR_INIT_STACK (stack);
  cur = BTOR_REAL_ADDR_NODE (exp);
  assert (!BTOR_IS_PROXY_NODE (cur));
  goto BTOR_MARK_NODE_ENTER_WITHOUT_POP;

  while (!BTOR_EMPTY_STACK (stack))
  {
    cur = BTOR_REAL_ADDR_NODE (BTOR_POP_STACK (stack));
  BTOR_MARK_NODE_ENTER_WITHOUT_POP:
    if (cur->mark != new_mark)
    {
      cur->mark = new_mark;
      for (i = cur->arity - 1; i >= 0; i--)
        BTOR_PUSH_STACK (mm, stack, cur->e[i]);
    }
  }
  BTOR_RELEASE_STACK (mm, stack);
}

const char *
btor_version (Btor *btor)
{
  assert (btor);
  (void) btor;
  return BTOR_VERSION;
}

BtorMemMgr *
btor_get_mem_mgr_btor (const Btor *btor)
{
  assert (btor);
  return btor->mm;
}

BtorAIGVecMgr *
btor_get_aigvec_mgr_btor (const Btor *btor)
{
  assert (btor);
  return btor->avmgr;
}

void
btor_set_rewrite_level_btor (Btor *btor, int rewrite_level)
{
  assert (btor);
  assert (btor->options.rewrite_level >= 0);
  assert (btor->options.rewrite_level <= 3);
  btor->options.rewrite_level = rewrite_level;
}

// TODO: do we still need this?
void
btor_generate_model_for_all_reads (Btor *btor)
{
  assert (btor);
  btor->options.generate_model_for_all_reads = 1;
}

int
btor_set_sat_solver (Btor *btor, const char *solver)
{
  BtorAIGVecMgr *avmgr;
  BtorAIGMgr *amgr;
  BtorSATMgr *smgr;

  assert (btor);
  assert (solver);

  avmgr = btor->avmgr;
  amgr  = btor_get_aig_mgr_aigvec_mgr (avmgr);
  smgr  = btor_get_sat_mgr_aig_mgr (amgr);

  if (!strcasecmp (solver, "lingeling"))
#ifdef BTOR_USE_LINGELING
  {
    btor_enable_lingeling_sat (smgr, 0, 0);
    return 1;
  }
#else
    return 0;
#endif

  if (!strcasecmp (solver, "minisat"))
#ifdef BTOR_USE_MINISAT
  {
    btor_enable_minisat_sat (smgr);
    return 1;
  }
#else
    return 0;
#endif

  if (!strcasecmp (solver, "picosat"))
#ifdef BTOR_USE_PICOSAT
  {
    btor_enable_picosat_sat (smgr);
    return 1;
  }
#else
    return 0;
#endif

  return 0;
}

void
btor_enable_beta_reduce_all (Btor *btor)
{
  assert (btor);
  btor->options.beta_reduce_all = 1;
}

void
btor_enable_dual_prop (Btor *btor)
{
  assert (btor);
  btor->options.dual_prop = 1;
}

void
btor_enable_force_cleanup (Btor *btor)
{
  assert (btor);
  btor->options.force_cleanup = 1;
}

void
btor_enable_force_internal_cleanup (Btor *btor)
{
  assert (btor);
  btor->options.force_internal_cleanup = 1;
}

void
btor_disable_pretty_print (Btor *btor)
{
  assert (btor);
  btor->options.pprint = 0;
}

void
btor_enable_model_gen (Btor *btor)
{
  assert (btor);
  assert (BTOR_COUNT_STACK (btor->nodes_id_table) == 2);
  if (!btor->options.model_gen)
  {
    btor->options.model_gen = 1;

    btor->var_rhs =
        btor_new_ptr_hash_table (btor->mm,
                                 (BtorHashPtr) btor_hash_exp_by_id,
                                 (BtorCmpPtr) btor_compare_exp_by_id);

    btor->array_rhs =
        btor_new_ptr_hash_table (btor->mm,
                                 (BtorHashPtr) btor_hash_exp_by_id,
                                 (BtorCmpPtr) btor_compare_exp_by_id);
  }
}

void
btor_disable_model_gen (Btor *btor)
{
  assert (btor);

  BtorHashTableIterator it;

  if (btor->options.model_gen)
  {
    btor->options.model_gen = 0;
    init_node_hash_table_iterator (&it, btor->var_rhs);
    queue_node_hash_table_iterator (&it, btor->array_rhs);
    while (has_next_node_hash_table_iterator (&it))
      btor_release_exp (btor, next_node_hash_table_iterator (&it));
    btor_delete_ptr_hash_table (btor->var_rhs);
    btor_delete_ptr_hash_table (btor->array_rhs);
  }
}

void
btor_enable_inc_usage (Btor *btor)
{
  assert (btor);
  assert (btor->btor_sat_btor_called == 0);
  btor->options.inc_enabled = 1;
}

void
btor_set_verbosity_btor (Btor *btor, int verbosity)
{
  BtorAIGVecMgr *avmgr;
  BtorAIGMgr *amgr;
  BtorSATMgr *smgr;

  assert (btor);
  assert (btor->options.verbosity >= -1);
  btor->options.verbosity = verbosity;

  avmgr = btor->avmgr;
  amgr  = btor_get_aig_mgr_aigvec_mgr (avmgr);
  smgr  = btor_get_sat_mgr_aig_mgr (amgr);
  btor_set_verbosity_aigvec_mgr (avmgr, verbosity);
  btor_set_verbosity_aig_mgr (amgr, verbosity);
  btor_set_verbosity_sat_mgr (smgr, verbosity);
}

void
btor_set_loglevel_btor (Btor *btor, int loglevel)
{
  assert (btor);
  (void) btor;
  (void) loglevel;
#ifndef NBTORLOG
  btor->options.loglevel = loglevel;
#endif
}

void
btor_reset_time_btor (Btor *btor)
{
  assert (btor);
  memset (&btor->time, 0, sizeof (btor->time));
}

void
btor_reset_stats_btor (Btor *btor)
{
  assert (btor);
  memset (&btor->stats, 0, sizeof (btor->stats));
}

static int
constraints_stats_changes (Btor *btor)
{
  int res;

  if (btor->stats.oldconstraints.varsubst && !btor->varsubst_constraints->count)
    return INT_MAX;

  if (btor->stats.oldconstraints.embedded && !btor->embedded_constraints->count)
    return INT_MAX;

  if (btor->stats.oldconstraints.unsynthesized
      && !btor->unsynthesized_constraints->count)
    return INT_MAX;

  res = abs (btor->stats.oldconstraints.varsubst
             - btor->varsubst_constraints->count);

  res += abs (btor->stats.oldconstraints.embedded
              - btor->embedded_constraints->count);

  res += abs (btor->stats.oldconstraints.unsynthesized
              - btor->unsynthesized_constraints->count);

  res += abs (btor->stats.oldconstraints.synthesized
              - btor->synthesized_constraints->count);

  return res;
}

static void
report_constraint_stats (Btor *btor, int force)
{
  int changes;

  if (!force)
  {
    if (btor->options.verbosity <= 0) return;

    changes = constraints_stats_changes (btor);

    if (btor->options.verbosity == 1 && changes < 100000) return;

    if (btor->options.verbosity == 2 && changes < 1000) return;

    if (btor->options.verbosity == 3 && changes < 10) return;

    if (!changes) return;
  }

  btor_msg (btor,
            1,
            "%d/%d/%d/%d constraints %d/%d/%d/%d %.1f MB",
            btor->stats.constraints.varsubst,
            btor->stats.constraints.embedded,
            btor->stats.constraints.unsynthesized,
            btor->stats.constraints.synthesized,
            btor->varsubst_constraints->count,
            btor->embedded_constraints->count,
            btor->unsynthesized_constraints->count,
            btor->synthesized_constraints->count,
            btor->mm->allocated / (double) (1 << 20));

  btor->stats.oldconstraints.varsubst = btor->varsubst_constraints->count;
  btor->stats.oldconstraints.embedded = btor->embedded_constraints->count;
  btor->stats.oldconstraints.unsynthesized =
      btor->unsynthesized_constraints->count;
  btor->stats.oldconstraints.synthesized = btor->synthesized_constraints->count;
}

/* we do not count proxies */
static int
number_of_ops (Btor *btor)
{
  int i, result;
  assert (btor);

  result = 0;
  for (i = 1; i < BTOR_NUM_OPS_NODE - 1; i++) result += btor->ops[i].cur;

  return result;
}

static double
percent (double a, double b)
{
  return b ? 100.0 * a / b : 0.0;
}

void
btor_print_stats_btor (Btor *btor)
{
  int num_final_ops, verbosity, i;

  assert (btor);

  verbosity = btor->options.verbosity;

  report_constraint_stats (btor, 1);
  btor_msg (
      btor, 1, "variable substitutions: %d", btor->stats.var_substitutions);
  btor_msg (
      btor, 1, "array substitutions: %d", btor->stats.array_substitutions);
  btor_msg (btor,
            1,
            "embedded constraint substitutions: %d",
            btor->stats.ec_substitutions);
  btor_msg (btor, 1, "assumptions: %u", btor->assumptions->count);

  if (btor->ops[BTOR_AEQ_NODE].cur)
    btor_msg (btor, 1, "virtual reads: %d", btor->stats.vreads);

  if (verbosity > 0)
  {
    btor_msg (btor, 2, "max rec. RW: %d", btor->stats.max_rec_rw_calls);
    btor_msg (btor,
              2,
              "number of expressions ever created: %lld",
              btor->stats.expressions);
    num_final_ops = number_of_ops (btor);
    assert (num_final_ops >= 0);
    btor_msg (btor, 2, "number of final expressions: %d", num_final_ops);
    if (num_final_ops > 0)
      for (i = 1; i < BTOR_NUM_OPS_NODE - 1; i++)
        if (btor->ops[i].cur || btor->ops[i].max)
          btor_msg (btor,
                    2,
                    " %s: %d max %d",
                    g_btor_op2string[i],
                    btor->ops[i].cur,
                    btor->ops[i].max);
  }

  btor_msg (btor, 1, "");
  btor_msg (btor, 1, "lemmas on demand statistics:");
  btor_msg (btor, 1, " LOD refinements: %d", btor->stats.lod_refinements);
  if (btor->stats.lod_refinements)
  {
    btor_msg (btor,
              1,
              " function congruence conflicts: %d",
              btor->stats.function_congruence_conflicts);
    btor_msg (btor,
              1,
              " beta reduction conflicts: %d",
              btor->stats.beta_reduction_conflicts);
    btor_msg (btor,
              1,
              " average lemma size: %.1f",
              BTOR_AVERAGE_UTIL (btor->stats.lemmas_size_sum,
                                 btor->stats.lod_refinements));
    for (i = 1; i < BTOR_SIZE_STACK (btor->stats.lemmas_size); i++)
    {
<<<<<<< HEAD
      if (!BTOR_PEEK_STACK (btor->stats.lemmas_size, i)) continue;
=======
      if (!btor->stats.lemmas_size.start[i]) continue;
>>>>>>> 692f48e4
      btor_msg (btor,
                1,
                "   lemmas of size %d: %d",
                i,
<<<<<<< HEAD
                BTOR_PEEK_STACK (btor->stats.lemmas_size, i));
=======
                btor->stats.lemmas_size.start[i]);
>>>>>>> 692f48e4
    }
    btor_msg (btor,
              1,
              " average linking clause size: %.1f",
              BTOR_AVERAGE_UTIL (btor->stats.lclause_size_sum,
                                 btor->stats.lod_refinements));
  }
  btor_msg (btor, 1, "");

  btor_msg (
      btor, 1, "linear constraint equations: %d", btor->stats.linear_equations);
  btor_msg (btor,
            1,
            "gaussian elimination in linear equations: %d",
            btor->stats.gaussian_eliminations);
  btor_msg (btor,
            1,
            "eliminated sliced variables: %d",
            btor->stats.eliminated_slices);
  btor_msg (btor,
            1,
            "extracted skeleton constraints: %d",
            btor->stats.skeleton_constraints);
  btor_msg (btor, 1, "and normalizations: %d", btor->stats.ands_normalized);
  btor_msg (btor, 1, "add normalizations: %d", btor->stats.adds_normalized);
  btor_msg (btor, 1, "mul normalizations: %d", btor->stats.muls_normalized);
  btor_msg (btor,
            1,
            "synthesis assignment inconsistencies: %d",
            btor->stats.synthesis_assignment_inconsistencies);
  btor_msg (
      btor, 1, "  apply nodes: %d", btor->stats.synthesis_inconsistency_apply);
  btor_msg (btor,
            1,
            "  lambda nodes: %d",
            btor->stats.synthesis_inconsistency_lambda);
  btor_msg (
      btor, 1, "  var nodes: %d", btor->stats.synthesis_inconsistency_var);

  btor_msg (btor,
            1,
            "apply propagation during construction: %d",
            btor->stats.apply_props_construct);
  btor_msg (btor, 1, "beta reductions: %lld", btor->stats.beta_reduce_calls);
  btor_msg (
      btor, 1, "expression evaluations: %lld", btor->stats.eval_exp_calls);
  btor_msg (btor,
            1,
            "synthesized lambda applies: %lld",
            btor->stats.lambda_synth_apps);
  btor_msg (btor, 1, "lambdas merged: %lld", btor->stats.lambdas_merged);
  btor_msg (btor, 1, "propagations: %lld", btor->stats.propagations);
  btor_msg (btor, 1, "propagations down: %lld", btor->stats.propagations_down);
  btor_msg (btor,
            1,
            "partial beta reduction restarts: %lld",
            btor->stats.partial_beta_reduction_restarts);

  if (btor->options.dual_prop)
  {
    btor_msg (
        btor, 1, "dual prop: failed vars: %d", btor->stats.dp_failed_vars);
    btor_msg (btor,
              1,
              "dual prop: failed applies: %d",
              btor->stats.dp_failed_applies);
  }

  btor_msg (btor, 1, "");
  btor_msg (btor, 1, "%.2f seconds beta-reduction", btor->time.beta);
  btor_msg (btor, 1, "%.2f seconds expression evaluation", btor->time.eval);
  btor_msg (
      btor, 1, "%.2f seconds synthesize expressions", btor->time.synth_exp);
  btor_msg (btor, 1, "%.2f seconds lazy apply encoding", btor->time.enc_app);
  btor_msg (
      btor, 1, "%.2f seconds lazy lambda encoding", btor->time.enc_lambda);
  btor_msg (btor, 1, "%.2f seconds lazy var encoding", btor->time.enc_var);
  btor_msg (btor, 1, "%.2f seconds node search", btor->time.find_dfs);
  btor_msg (btor, 1, "%.2f seconds reachable search", btor->time.reachable);
  btor_msg (btor,
            1,
            "%.2f seconds initial applies search",
            btor->time.search_init_apps);
  if (btor->options.dual_prop)
  {
    btor_msg (btor,
              1,
              "%.2f seconds cloning for initial applies search",
              btor->time.search_init_apps_cloning);
    btor_msg (btor,
              1,
              "%.2f seconds SAT solving for initial applies search",
              btor->time.search_init_apps_sat);
    btor_msg (
        btor,
        1,
        "%.2f seconds collecting bv vars and apps for initial applies search",
        btor->time.search_init_apps_collect_var_apps);
    btor_msg (
        btor,
        1,
        "%.2f seconds collecting initial applies via failed assumptions (FA)",
        btor->time.search_init_apps_collect_fa);
    btor_msg (
        btor,
        1,
        "%.2f seconds cone traversal when collecting initial applies via FA",
        btor->time.search_init_apps_collect_fa_cone);
  }
  btor_msg (
      btor, 1, "%.2f seconds determinig failed assumptions", btor->time.failed);
  btor_msg (btor, 1, "%.2f seconds lemma generation", btor->time.lemma_gen);
  btor_msg (btor,
            1,
            "%.2f seconds not encoded apply search",
            btor->time.find_nenc_app);
  btor_msg (btor,
            1,
            "%.2f seconds propagation apply search",
            btor->time.find_prop_app);
  if (btor->options.dual_prop)
    btor_msg (btor,
              1,
              "%.2f seconds propagation apply in conds search",
              btor->time.find_cond_prop_app);
  btor_msg (btor, 1, "%.2f seconds for cloning", btor->time.cloning);
  if (btor->options.model_gen)
    btor_msg (btor, 1, "%.2f seconds model generation", btor->time.model_gen);
  btor_msg (btor, 1, "");
  btor_msg (btor, 1, "%.2f seconds in rewriting engine", btor->time.rewrite);
  btor_msg (btor, 1, "%.2f seconds in pure SAT solving", btor->time.sat);
  btor_msg (btor, 1, "");
  btor_msg (btor,
            1,
            "%.2f seconds in variable substitution during rewriting (%.0f%%)",
            btor->time.subst,
            percent (btor->time.subst, btor->time.rewrite));
  btor_msg (
      btor,
      1,
      "%.2f seconds in embedded constraint replacing during rewriting (%.0f%%)",
      btor->time.embedded,
      percent (btor->time.embedded, btor->time.rewrite));
  btor_msg (btor,
            1,
            "%.2f seconds in beta reduction during rewriting (%.0f%%)",
            btor->time.betareduce,
            percent (btor->time.betareduce, btor->time.rewrite));
#ifndef BTOR_DO_NOT_ELIMINATE_SLICES
  btor_msg (btor,
            1,
            "%.2f seconds in slicing during rewriting (%.0f%%)",
            btor->time.slicing,
            percent (btor->time.slicing, btor->time.rewrite));
#endif
#ifndef BTOR_DO_NOT_PROCESS_SKELETON
  btor_msg (btor,
            1,
            "%.2f seconds skeleton preprocessing during rewriting (%.0f%%)",
            btor->time.skel,
            percent (btor->time.skel, btor->time.rewrite));
#endif
}

Btor *
btor_new_btor (void)
{
  BtorMemMgr *mm;
  Btor *btor;

  mm = btor_new_mem_mgr ();
  BTOR_CNEW (mm, btor);

  btor->mm = mm;

  btor->bv_assignments    = btor_new_bv_assignment_list (mm);
  btor->array_assignments = btor_new_array_assignment_list (mm);

  BTOR_INIT_UNIQUE_TABLE (mm, btor->nodes_unique_table);

  btor->avmgr = btor_new_aigvec_mgr (mm);

  btor->bv_vars = btor_new_ptr_hash_table (mm,
                                           (BtorHashPtr) btor_hash_exp_by_id,
                                           (BtorCmpPtr) btor_compare_exp_by_id);
  btor->array_vars =
      btor_new_ptr_hash_table (mm,
                               (BtorHashPtr) btor_hash_exp_by_id,
                               (BtorCmpPtr) btor_compare_exp_by_id);
  btor->lambdas = btor_new_ptr_hash_table (mm,
                                           (BtorHashPtr) btor_hash_exp_by_id,
                                           (BtorCmpPtr) btor_compare_exp_by_id);

  btor->dvn_id                = 1;
  btor->dan_id                = 1;
  btor->valid_assignments     = 1;
  btor->options.rewrite_level = 3;
  btor->vread_index_id        = 1;
  btor->msgtick               = -1;
#ifdef BTOR_CHECK_FAILED
  btor->options.chk_failed_assumptions = 1;
#endif
  // btor->options.dual_prop = 1; // TODO debug
  btor->options.pprint                   = 1;
  btor->options.slice_propagation        = 0;
  btor->options.simplify_constraints     = 1;
  btor->options.rewrite_level_partial_br = 1;

  BTOR_PUSH_STACK (btor->mm, btor->nodes_id_table, 0);

  btor->lod_cache =
      btor_new_ptr_hash_table (mm,
                               (BtorHashPtr) btor_hash_exp_by_id,
                               (BtorCmpPtr) btor_compare_exp_by_id);
  btor->varsubst_constraints =
      btor_new_ptr_hash_table (mm,
                               (BtorHashPtr) btor_hash_exp_by_id,
                               (BtorCmpPtr) btor_compare_exp_by_id);
  btor->embedded_constraints =
      btor_new_ptr_hash_table (mm,
                               (BtorHashPtr) btor_hash_exp_by_id,
                               (BtorCmpPtr) btor_compare_exp_by_id);
  btor->unsynthesized_constraints =
      btor_new_ptr_hash_table (mm,
                               (BtorHashPtr) btor_hash_exp_by_id,
                               (BtorCmpPtr) btor_compare_exp_by_id);
  btor->synthesized_constraints =
      btor_new_ptr_hash_table (mm,
                               (BtorHashPtr) btor_hash_exp_by_id,
                               (BtorCmpPtr) btor_compare_exp_by_id);
  btor->assumptions =
      btor_new_ptr_hash_table (mm,
                               (BtorHashPtr) btor_hash_exp_by_id,
                               (BtorCmpPtr) btor_compare_exp_by_id);
  btor->parameterized =
      btor_new_ptr_hash_table (mm,
                               (BtorHashPtr) btor_hash_exp_by_id,
                               (BtorCmpPtr) btor_compare_exp_by_id);

  BTOR_INIT_STACK (btor->arrays_with_model);
  BTOR_INIT_STACK (btor->stats.lemmas_size);

  BTOR_CNEWN (mm, btor->stats.lemmas_size.start, 100);
  btor->stats.lemmas_size.end      = btor->stats.lemmas_size.start + 100;
  btor->stats.lemmas_size.top      = btor->stats.lemmas_size.end;
  btor->stats.lemmas_size.start[0] = 0;

  btor->true_exp = btor_true_exp (btor);

#ifdef BTOR_CHECK_MODEL
  btor_enable_model_gen (btor);
#endif

  return btor;
}

void
btor_delete_btor (Btor *btor)
{
  assert (btor);

  int i;
  BtorNodePtrStack stack;
  BtorPtrHashTable *t;
  BtorPtrHashBucket *b, *b_app;
  BtorMemMgr *mm;
  BtorNode *exp;

  mm = btor->mm;

  btor_release_exp (btor, btor->true_exp);

  btor_delete_bv_assignment_list (
      btor->bv_assignments,
      btor->options.force_cleanup || btor->options.force_internal_cleanup);
  btor_delete_array_assignment_list (
      btor->array_assignments,
      btor->options.force_cleanup || btor->options.force_internal_cleanup);

  for (b = btor->lod_cache->first; b; b = b->next)
    btor_release_exp (btor, (BtorNode *) b->key);
  btor_delete_ptr_hash_table (btor->lod_cache);

  for (b = btor->varsubst_constraints->first; b; b = b->next)
  {
    btor_release_exp (btor, (BtorNode *) b->key);
    btor_release_exp (btor, (BtorNode *) b->data.asPtr);
  }
  btor_delete_ptr_hash_table (btor->varsubst_constraints);

  for (b = btor->embedded_constraints->first; b; b = b->next)
    btor_release_exp (btor, (BtorNode *) b->key);
  btor_delete_ptr_hash_table (btor->embedded_constraints);

  for (b = btor->unsynthesized_constraints->first; b; b = b->next)
    btor_release_exp (btor, (BtorNode *) b->key);
  btor_delete_ptr_hash_table (btor->unsynthesized_constraints);

  for (b = btor->synthesized_constraints->first; b; b = b->next)
    btor_release_exp (btor, (BtorNode *) b->key);
  btor_delete_ptr_hash_table (btor->synthesized_constraints);

  for (b = btor->assumptions->first; b; b = b->next)
    btor_release_exp (btor, (BtorNode *) b->key);
  btor_delete_ptr_hash_table (btor->assumptions);

  if (btor->options.model_gen)
  {
    for (b = btor->var_rhs->first; b; b = b->next)
      btor_release_exp (btor, (BtorNode *) b->key);
    btor_delete_ptr_hash_table (btor->var_rhs);

    for (b = btor->array_rhs->first; b; b = b->next)
      btor_release_exp (btor, (BtorNode *) b->key);
    btor_delete_ptr_hash_table (btor->array_rhs);
    btor_delete_model (btor);
  }

  for (i = 0; i < BTOR_COUNT_STACK (btor->arrays_with_model); i++)
    btor_release_exp (btor, btor->arrays_with_model.start[i]);
  BTOR_RELEASE_STACK (mm, btor->arrays_with_model);

  BTOR_INIT_STACK (stack);
  for (b = btor->lambdas->first; b; b = b->next)
  {
    t = ((BtorLambdaNode *) b->key)->synth_apps;
    if (t)
    {
      for (b_app = t->first; b_app; b_app = b_app->next)
        BTOR_PUSH_STACK (mm, stack, (BtorNode *) b_app->key);
      ((BtorLambdaNode *) b->key)->synth_apps = 0;
      btor_delete_ptr_hash_table (t);
    }
  }

  while (!BTOR_EMPTY_STACK (stack))
    btor_release_exp (btor, BTOR_POP_STACK (stack));
  BTOR_RELEASE_STACK (mm, stack);

  if (btor->options.force_cleanup && btor->external_refs)
  {
    for (i = BTOR_COUNT_STACK (btor->nodes_id_table) - 1; i >= 0; i--)
    {
      if (!(exp = BTOR_PEEK_STACK (btor->nodes_id_table, i))) continue;
      if (exp->ext_refs)
      {
        assert (exp->ext_refs <= exp->refs);
        exp->refs = exp->refs - exp->ext_refs + 1;
        btor->external_refs -= exp->ext_refs;
        assert (exp->refs > 0);
        exp->ext_refs = 0;
        btor_release_exp (btor, exp);
      }
    }
    assert (btor->external_refs == 0);
    if (!btor->options.force_internal_cleanup && !getenv ("BTORLEAK")
        && !getenv ("BTORLEAKEXP"))
    {
      for (i = BTOR_COUNT_STACK (btor->nodes_id_table) - 1; i >= 0; i--)
        assert (!BTOR_PEEK_STACK (btor->nodes_id_table, i));
    }
  }

  if (btor->options.force_internal_cleanup)
  {
    for (i = BTOR_COUNT_STACK (btor->nodes_id_table) - 1; i >= 0; i--)
    {
      exp = BTOR_PEEK_STACK (btor->nodes_id_table, i);
      if (!exp || !BTOR_IS_PROXY_NODE (exp)) continue;
      exp->simplified = 0;
    }
    for (i = BTOR_COUNT_STACK (btor->nodes_id_table) - 1; i >= 0; i--)
    {
      if (!(exp = BTOR_PEEK_STACK (btor->nodes_id_table, i))) continue;
      assert (exp->refs);
      exp->refs = 1;
      btor_release_exp (btor, exp);
    }
    for (i = BTOR_COUNT_STACK (btor->nodes_id_table) - 1; i >= 0; i--)
      assert (!BTOR_PEEK_STACK (btor->nodes_id_table, i));
  }

#ifndef NDEBUG
  BtorNode *cur;
  if (btor->nodes_unique_table.num_elements)
    BTORLOG ("*** btor->nodes_unique_table.num_elements: %d",
             btor->nodes_unique_table.num_elements);
  for (i = 0; i < btor->nodes_unique_table.size; i++)
    for (cur = btor->nodes_unique_table.chains[i]; cur; cur = cur->next)
      BTORLOG ("  unreleased node: %s (%d)", node2string (cur), cur->refs);
#endif
  assert (getenv ("BTORLEAK") || getenv ("BTORLEAKEXP")
          || btor->nodes_unique_table.num_elements == 0);
  BTOR_RELEASE_UNIQUE_TABLE (mm, btor->nodes_unique_table);
  BTOR_RELEASE_STACK (mm, btor->nodes_id_table);

  assert (getenv ("BTORLEAK") || getenv ("BTORLEAKSORT")
          || btor->sorts_unique_table.num_elements == 0);
  BTOR_RELEASE_UNIQUE_TABLE (mm, btor->sorts_unique_table);

  btor_delete_ptr_hash_table (btor->bv_vars);
  btor_delete_ptr_hash_table (btor->array_vars);
  btor_delete_ptr_hash_table (btor->lambdas);
  btor_delete_ptr_hash_table (btor->parameterized);

  BTOR_RELEASE_STACK (btor->mm, btor->stats.lemmas_size);

  btor_delete_aigvec_mgr (btor->avmgr);

  assert (btor->rec_rw_calls == 0);
  BTOR_DELETE (mm, btor);
  btor_delete_mem_mgr (mm);
}

/* synthesizes unsynthesized constraints and updates constraints tables. */
static void
process_unsynthesized_constraints (Btor *btor)
{
  assert (btor);
  assert (!btor->inconsistent);

  BtorPtrHashTable *uc, *sc;
  BtorPtrHashBucket *bucket;
  BtorNode *cur;
  BtorAIG *aig;
  BtorAIGMgr *amgr;

  uc   = btor->unsynthesized_constraints;
  sc   = btor->synthesized_constraints;
  amgr = btor_get_aig_mgr_aigvec_mgr (btor->avmgr);

  while (uc->count > 0)
  {
    bucket = uc->first;
    assert (bucket);
    cur = (BtorNode *) bucket->key;

#ifndef NDEBUG
    if (btor->options.rewrite_level > 2)
    {
      BtorNode *real_cur = BTOR_REAL_ADDR_NODE (cur);
      if (real_cur->kind == BTOR_BEQ_NODE)
      {
        BtorNode *left  = real_cur->e[0];
        BtorNode *right = real_cur->e[1];
        BtorNode *other;

        if (BTOR_REAL_ADDR_NODE (left)->kind == BTOR_BV_CONST_NODE)
          other = right;
        else if (BTOR_REAL_ADDR_NODE (right)->kind == BTOR_BV_CONST_NODE)
          other = left;
        else
          other = 0;

        // FIXME fails with symbolic lemmas (during beta-reduction
        // rewrite level is forced to 1, hence symbolic lemmas might
        // not be simplified as much as possible). possible solution:
        // use rewrite level > 1 for lemma generation.
        // if (other
        //    && !BTOR_IS_INVERTED_NODE (other)
        //    && other->kind == BTOR_ADD_NODE)
        //  {
        //    assert (BTOR_REAL_ADDR_NODE (
        //  	    other->e[0])->kind != BTOR_BV_CONST_NODE);
        //    assert (BTOR_REAL_ADDR_NODE (
        //  	    other->e[1])->kind != BTOR_BV_CONST_NODE);
        //  }
      }
    }
#endif

    if (!btor_find_in_ptr_hash_table (sc, cur))
    {
      aig = btor_exp_to_aig (btor, cur);
      if (aig == BTOR_AIG_FALSE)
      {
        btor->found_constraint_false = 1;
        break;
      }
      btor_add_toplevel_aig_to_sat (amgr, aig);
      btor_release_aig (amgr, aig);
      (void) btor_insert_in_ptr_hash_table (sc, cur);
      btor_remove_from_ptr_hash_table (uc, cur, 0, 0);

      btor->stats.constraints.synthesized++;
      report_constraint_stats (btor, 0);
    }
    else
    {
      /* constraint is already in sc */
      btor_remove_from_ptr_hash_table (uc, cur, 0, 0);
      btor_release_exp (btor, cur);
    }
  }
}

static void
update_assumptions (Btor *btor)
{
  assert (btor);
  assert (check_id_table_mark_unset_dbg (btor));

  BtorPtrHashTable *ass;
  BtorNode *cur, *simp;
  BtorHashTableIterator it;

  ass = btor_new_ptr_hash_table (btor->mm,
                                 (BtorHashPtr) btor_hash_exp_by_id,
                                 (BtorCmpPtr) btor_compare_exp_by_id);
  init_node_hash_table_iterator (&it, btor->assumptions);
  while (has_next_node_hash_table_iterator (&it))
  {
    cur = next_node_hash_table_iterator (&it);
    if (BTOR_REAL_ADDR_NODE (cur)->simplified)
    {
      simp = btor_simplify_exp (btor, cur);
      if (!btor_find_in_ptr_hash_table (ass, simp))
        btor_insert_in_ptr_hash_table (ass, btor_copy_exp (btor, simp));
      btor_release_exp (btor, cur);
    }
    else
    {
      if (!btor_find_in_ptr_hash_table (ass, cur))
        btor_insert_in_ptr_hash_table (ass, cur);
      else
        btor_release_exp (btor, cur);
    }
  }
  btor_delete_ptr_hash_table (btor->assumptions);
  btor->assumptions = ass;
}

static void
insert_unsynthesized_constraint (Btor *btor, BtorNode *exp)
{
  assert (btor);
  assert (exp);
  assert (!BTOR_REAL_ADDR_NODE (exp)->parameterized);

  BtorPtrHashTable *uc;

  if (BTOR_IS_BV_CONST_NODE (BTOR_REAL_ADDR_NODE (exp)))
  {
    if ((BTOR_IS_INVERTED_NODE (exp)
         && BTOR_REAL_ADDR_NODE (exp)->bits[0] == '1')
        || (!BTOR_IS_INVERTED_NODE (exp) && exp->bits[0] == '0'))
    {
      btor->inconsistent = 1;
      return;
    }
    else
    {
      /* we do not add true */
      assert ((BTOR_IS_INVERTED_NODE (exp)
               && BTOR_REAL_ADDR_NODE (exp)->bits[0] == '0')
              || (!BTOR_IS_INVERTED_NODE (exp) && exp->bits[0] == '1'));
      return;
    }
  }

  uc = btor->unsynthesized_constraints;
  if (!btor_find_in_ptr_hash_table (uc, exp))
  {
    assert (!btor_find_in_ptr_hash_table (btor->embedded_constraints, exp));
    (void) btor_insert_in_ptr_hash_table (uc, btor_copy_exp (btor, exp));
    BTOR_REAL_ADDR_NODE (exp)->constraint = 1;
    btor->stats.constraints.unsynthesized++;
  }
}

static void
insert_embedded_constraint (Btor *btor, BtorNode *exp)
{
  assert (btor);
  assert (exp);
  assert (!BTOR_REAL_ADDR_NODE (exp)->parameterized);
  assert (!BTOR_IS_BV_CONST_NODE (BTOR_REAL_ADDR_NODE (exp)));

  if (!btor_find_in_ptr_hash_table (btor->embedded_constraints, exp))
  {
    assert (
        !btor_find_in_ptr_hash_table (btor->unsynthesized_constraints, exp));
    (void) btor_insert_in_ptr_hash_table (btor->embedded_constraints,
                                          btor_copy_exp (btor, exp));
    BTOR_REAL_ADDR_NODE (exp)->constraint = 1;
    btor->stats.constraints.embedded++;
  }
}

static void
insert_varsubst_constraint (Btor *btor, BtorNode *left, BtorNode *right)
{
  assert (btor);
  assert (left);
  assert (right);

  BtorNode *eq;
  BtorPtrHashTable *vsc;
  BtorPtrHashBucket *bucket;

  vsc    = btor->varsubst_constraints;
  bucket = btor_find_in_ptr_hash_table (vsc, left);

  if (!bucket)
  {
    if (btor->options.model_gen
        && !BTOR_IS_FUN_NODE (BTOR_REAL_ADDR_NODE (right))
        && !btor_find_in_ptr_hash_table (btor->var_rhs, left))
    {
      btor_insert_in_ptr_hash_table (btor->var_rhs, btor_copy_exp (btor, left));
    }

    if (btor->options.model_gen
        && BTOR_IS_FUN_NODE (BTOR_REAL_ADDR_NODE (right))
        && !btor_find_in_ptr_hash_table (btor->array_rhs, left))
    {
      btor_insert_in_ptr_hash_table (btor->array_rhs,
                                     btor_copy_exp (btor, left));
    }

    BTORLOG ("varsubst: %s -> %s", node2string (left), node2string (right));
    btor_insert_in_ptr_hash_table (vsc, btor_copy_exp (btor, left))
        ->data.asPtr = btor_copy_exp (btor, right);
    /* do not set constraint flag, as they are gone after substitution
     * and treated differently */
    btor->stats.constraints.varsubst++;
  }
  /* if v = t_1 is already in varsubst, we
   * have to synthesize v = t_2 */
  else if (right != (BtorNode *) bucket->data.asPtr)
  {
    eq = btor_eq_exp (btor, left, right);
    insert_unsynthesized_constraint (btor, eq);
    btor_release_exp (btor, eq);
  }
}

static BtorSubstCompKind
reverse_subst_comp_kind (Btor *btor, BtorSubstCompKind comp)
{
  assert (btor);
  (void) btor;
  switch (comp)
  {
    case BTOR_SUBST_COMP_ULT_KIND: return BTOR_SUBST_COMP_UGT_KIND;
    case BTOR_SUBST_COMP_ULTE_KIND: return BTOR_SUBST_COMP_UGTE_KIND;
    case BTOR_SUBST_COMP_UGT_KIND: return BTOR_SUBST_COMP_ULT_KIND;
    default:
      assert (comp == BTOR_SUBST_COMP_UGTE_KIND);
      return BTOR_SUBST_COMP_ULTE_KIND;
  }
}

static BtorNode *
lambda_var_exp (Btor *btor, int len)
{
  BtorNode *result;
  char *name;
  int id, string_len;
  BtorMemMgr *mm;

  assert (btor);
  assert (len > 0);

  mm = btor->mm;

  id         = BTOR_COUNT_STACK (btor->nodes_id_table);
  string_len = btor_num_digits_util (id) + 11;
  BTOR_NEWN (mm, name, string_len);
  // FIXME: there is no guarantee that the new symbol does not exist
  sprintf (name, "bvlambda_%d_", id);
  result = btor_var_exp (btor, len, name);
  assert (BTOR_IS_REGULAR_NODE (result));
  assert (result->id == id);
  BTOR_DELETEN (mm, name, string_len);
  return result;
}

/* check if left does not occur on the right side */
static int
occurrence_check (Btor *btor, BtorNode *left, BtorNode *right)
{
  assert (btor);
  assert (left);
  assert (right);

  BtorNode *cur, *real_left;
  BtorNodePtrStack stack, unmark_stack;
  int is_cyclic, i;
  BtorMemMgr *mm;

  is_cyclic = 0;
  mm        = btor->mm;
  real_left = BTOR_REAL_ADDR_NODE (left);
  BTOR_INIT_STACK (stack);
  BTOR_INIT_STACK (unmark_stack);

  cur = BTOR_REAL_ADDR_NODE (right);
  goto OCCURRENCE_CHECK_ENTER_WITHOUT_POP;

  do
  {
    cur = BTOR_REAL_ADDR_NODE (BTOR_POP_STACK (stack));
  OCCURRENCE_CHECK_ENTER_WITHOUT_POP:
    assert (cur->occ_mark == 0 || cur->occ_mark == 1);
    if (cur->occ_mark == 0)
    {
      cur->occ_mark = 1;
      BTOR_PUSH_STACK (mm, unmark_stack, cur);
      if (cur == real_left)
      {
        is_cyclic = 1;
        break;
      }
      for (i = cur->arity - 1; i >= 0; i--)
        BTOR_PUSH_STACK (mm, stack, cur->e[i]);
    }
  } while (!BTOR_EMPTY_STACK (stack));
  BTOR_RELEASE_STACK (mm, stack);

  while (!BTOR_EMPTY_STACK (unmark_stack))
  {
    cur = BTOR_POP_STACK (unmark_stack);
    assert (BTOR_IS_REGULAR_NODE (cur));
    assert (cur->occ_mark == 1);
    cur->occ_mark = 0;
  }
  BTOR_RELEASE_STACK (mm, unmark_stack);

  return is_cyclic;
}

/* checks if we can substitute and normalizes arguments to substitution,
 * substitute left_result with right_result, exp is child of AND_NODE */
static int
normalize_substitution (Btor *btor,
                        BtorNode *exp,
                        BtorNode **left_result,
                        BtorNode **right_result)
{
  BtorNode *left, *right, *real_left, *real_right, *tmp, *inv, *var, *lambda;
  BtorNode *const_exp, *real_exp;
  int leadings;
  char *ic, *fc, *bits;
  BtorMemMgr *mm;
  BtorSubstCompKind comp;

  assert (btor);
  assert (exp);
  assert (left_result);
  assert (right_result);
  assert (btor->options.rewrite_level > 1);
  assert (btor_simplify_exp (btor, exp) == exp);

  mm = btor->mm;

  /* boolean BV_NODE, force assignment (right_result) w.r.t. phase */
  if (BTOR_IS_BV_VAR_NODE (BTOR_REAL_ADDR_NODE (exp)))
  {
    assert (BTOR_REAL_ADDR_NODE (exp)->len == 1);
    if (BTOR_IS_INVERTED_NODE (exp))
    {
      *left_result  = btor_copy_exp (btor, BTOR_REAL_ADDR_NODE (exp));
      *right_result = btor_zero_exp (btor, 1);
    }
    else
    {
      *left_result  = btor_copy_exp (btor, exp);
      *right_result = btor_one_exp (btor, 1);
    }
    return 1;
  }

  if (BTOR_REAL_ADDR_NODE (exp)->kind == BTOR_ULT_NODE
      && (BTOR_IS_BV_VAR_NODE (
              BTOR_REAL_ADDR_NODE (BTOR_REAL_ADDR_NODE (exp)->e[0]))
          || BTOR_IS_BV_VAR_NODE (
                 BTOR_REAL_ADDR_NODE (BTOR_REAL_ADDR_NODE (exp)->e[1]))))
  {
    real_exp = BTOR_REAL_ADDR_NODE (exp);

    if (BTOR_IS_INVERTED_NODE (exp))
      comp = BTOR_SUBST_COMP_UGTE_KIND;
    else
      comp = BTOR_SUBST_COMP_ULT_KIND;

    if (BTOR_IS_BV_VAR_NODE (BTOR_REAL_ADDR_NODE (real_exp->e[0])))
    {
      var   = real_exp->e[0];
      right = real_exp->e[1];
    }
    else
    {
      assert (BTOR_IS_BV_VAR_NODE (BTOR_REAL_ADDR_NODE (real_exp->e[1])));
      var   = real_exp->e[1];
      right = real_exp->e[0];
      comp  = reverse_subst_comp_kind (btor, comp);
    }

    /* ~a comp b is equal to a reverse_comp ~b,
     * where comp in ult, ulte, ugt, ugte
     * (e.g. reverse_comp of ult is ugt) */
    if (BTOR_IS_INVERTED_NODE (var))
    {
      var   = BTOR_REAL_ADDR_NODE (var);
      right = BTOR_INVERT_NODE (right);
      comp  = reverse_subst_comp_kind (btor, comp);
    }

    /* we do not create a lambda (index) if variable is already in
     * substitution table */
    assert (!BTOR_IS_INVERTED_NODE (var));
    if (btor_find_in_ptr_hash_table (btor->varsubst_constraints, var)) return 0;

    if (!BTOR_IS_BV_CONST_NODE (BTOR_REAL_ADDR_NODE (right))) return 0;

    if (BTOR_IS_INVERTED_NODE (right))
      bits = btor_not_const_3vl (mm, BTOR_REAL_ADDR_NODE (right)->bits);
    else
      bits = btor_copy_const (mm, right->bits);

    if (comp == BTOR_SUBST_COMP_ULT_KIND || comp == BTOR_SUBST_COMP_ULTE_KIND)
    {
      leadings = btor_get_num_leading_zeros_const (btor->mm, bits);
      if (leadings > 0)
      {
        const_exp = btor_zero_exp (btor, leadings);
        lambda    = lambda_var_exp (btor, var->len - leadings);
        tmp       = btor_concat_exp (btor, const_exp, lambda);
        insert_varsubst_constraint (btor, var, tmp);
        btor_release_exp (btor, const_exp);
        btor_release_exp (btor, lambda);
        btor_release_exp (btor, tmp);
      }
    }
    else
    {
      assert (comp == BTOR_SUBST_COMP_UGT_KIND
              || comp == BTOR_SUBST_COMP_UGTE_KIND);
      leadings = btor_get_num_leading_ones_const (btor->mm, bits);
      if (leadings > 0)
      {
        const_exp = btor_ones_exp (btor, leadings);
        lambda    = lambda_var_exp (btor, var->len - leadings);
        tmp       = btor_concat_exp (btor, const_exp, lambda);
        insert_varsubst_constraint (btor, var, tmp);
        btor_release_exp (btor, const_exp);
        btor_release_exp (btor, lambda);
        btor_release_exp (btor, tmp);
      }
    }

    btor_delete_const (btor->mm, bits);
    return 0;
  }

  /* in the boolean case a != b is the same as a == ~b */
  if (BTOR_IS_INVERTED_NODE (exp)
      && BTOR_REAL_ADDR_NODE (exp)->kind == BTOR_BEQ_NODE
      && BTOR_REAL_ADDR_NODE (BTOR_REAL_ADDR_NODE (exp)->e[0])->len == 1)
  {
    left  = BTOR_REAL_ADDR_NODE (exp)->e[0];
    right = BTOR_REAL_ADDR_NODE (exp)->e[1];

    if (BTOR_IS_BV_VAR_NODE (BTOR_REAL_ADDR_NODE (left)))
    {
      *left_result  = btor_copy_exp (btor, left);
      *right_result = BTOR_INVERT_NODE (btor_copy_exp (btor, right));
      goto BTOR_NORMALIZE_SUBST_RESULT;
    }

    if (BTOR_IS_BV_VAR_NODE (BTOR_REAL_ADDR_NODE (right)))
    {
      *left_result  = btor_copy_exp (btor, right);
      *right_result = BTOR_INVERT_NODE (btor_copy_exp (btor, left));
      goto BTOR_NORMALIZE_SUBST_RESULT;
    }
  }

  if (BTOR_IS_INVERTED_NODE (exp) || !BTOR_IS_ARRAY_OR_BV_EQ_NODE (exp))
    return 0;

  left       = exp->e[0];
  right      = exp->e[1];
  real_left  = BTOR_REAL_ADDR_NODE (left);
  real_right = BTOR_REAL_ADDR_NODE (right);

  if (!BTOR_IS_BV_VAR_NODE (real_left) && !BTOR_IS_BV_VAR_NODE (real_right)
      && !BTOR_IS_ARRAY_VAR_NODE (real_left)
      && !BTOR_IS_ARRAY_VAR_NODE (real_right))
  {
    if (btor_rewrite_linear_term (btor, left, &fc, left_result, &tmp))
      *right_result = btor_sub_exp (btor, right, tmp);
    else if (btor_rewrite_linear_term (btor, right, &fc, left_result, &tmp))
      *right_result = btor_sub_exp (btor, left, tmp);
    else
      return 0;

    btor->stats.gaussian_eliminations++;

    btor_release_exp (btor, tmp);
    ic = btor_inverse_const (btor->mm, fc);
    btor_delete_const (btor->mm, fc);
    inv = btor_const_exp (btor, ic);
    btor_delete_const (btor->mm, ic);
    tmp = btor_mul_exp (btor, *right_result, inv);
    btor_release_exp (btor, inv);
    btor_release_exp (btor, *right_result);
    *right_result = tmp;
  }
  else
  {
    if ((!BTOR_IS_BV_VAR_NODE (real_left) && BTOR_IS_BV_VAR_NODE (real_right))
        || (!BTOR_IS_ARRAY_VAR_NODE (real_left)
            && BTOR_IS_ARRAY_VAR_NODE (real_right)))
    {
      *left_result  = right;
      *right_result = left;
    }
    else
    {
      *left_result  = left;
      *right_result = right;
    }

    btor_copy_exp (btor, left);
    btor_copy_exp (btor, right);
  }

BTOR_NORMALIZE_SUBST_RESULT:
  if (BTOR_IS_INVERTED_NODE (*left_result))
  {
    *left_result  = BTOR_INVERT_NODE (*left_result);
    *right_result = BTOR_INVERT_NODE (*right_result);
  }

  if (occurrence_check (btor, *left_result, *right_result))
  {
    btor_release_exp (btor, *left_result);
    btor_release_exp (btor, *right_result);
    return 0;
  }

  return 1;
}

static int
constraint_is_inconsistent (Btor *btor, BtorNode *exp)
{
  assert (btor);
  assert (exp);
  assert (btor->options.rewrite_level > 1);
  assert (BTOR_REAL_ADDR_NODE (exp)->len == 1);

  BtorNode *rep;

  rep = btor_simplify_exp (btor, exp);

  return rep == BTOR_INVERT_NODE (rep)
         /* special case: top-level constraint applies are not simplified to
          * true/false (in order to not break dual prop) */
         || btor_find_in_ptr_hash_table (btor->synthesized_constraints,
                                         BTOR_INVERT_NODE (rep))
         || btor_find_in_ptr_hash_table (btor->unsynthesized_constraints,
                                         BTOR_INVERT_NODE (rep))
         || btor_find_in_ptr_hash_table (btor->embedded_constraints,
                                         BTOR_INVERT_NODE (rep));
}

static int
has_parents_exp (Btor *btor, BtorNode *exp)
{
  BtorNodeIterator it;

  assert (btor);
  assert (exp);
  (void) btor;

  init_full_parent_iterator (&it, exp);
  return has_next_parent_full_parent_iterator (&it);
}

static int
is_embedded_constraint_exp (Btor *btor, BtorNode *exp)
{
  assert (btor);
  assert (exp);
  // FIXME: use exp->parents > 0
  return BTOR_REAL_ADDR_NODE (exp)->len == 1 && has_parents_exp (btor, exp);
}

static void
insert_new_constraint (Btor *btor, BtorNode *exp)
{
  assert (btor);
  assert (exp);
  assert (BTOR_REAL_ADDR_NODE (exp)->len == 1);
  assert (!BTOR_REAL_ADDR_NODE (exp)->parameterized);

  BtorNode *left, *right, *real_exp;

  exp      = btor_simplify_exp (btor, exp);
  real_exp = BTOR_REAL_ADDR_NODE (exp);

  if (BTOR_IS_BV_CONST_NODE (real_exp))
  {
    /* we do not add true/false */
    if ((BTOR_IS_INVERTED_NODE (exp) && real_exp->bits[0] == '1')
        || (!BTOR_IS_INVERTED_NODE (exp) && real_exp->bits[0] == '0'))
      btor->inconsistent = 1;
    else
    {
      assert ((BTOR_IS_INVERTED_NODE (exp) && real_exp->bits[0] == '0')
              || (!BTOR_IS_INVERTED_NODE (exp) && real_exp->bits[0] == '1'));
    }
    return;
  }

  if (!btor_find_in_ptr_hash_table (btor->synthesized_constraints, exp))
  {
    if (btor->options.rewrite_level > 1)
    {
      if (normalize_substitution (btor, exp, &left, &right))
      {
        insert_varsubst_constraint (btor, left, right);
        btor_release_exp (btor, left);
        btor_release_exp (btor, right);
      }
      else
      {
        if (constraint_is_inconsistent (btor, exp))
          btor->inconsistent = 1;
        else
        {
          if (!real_exp->constraint)
          {
            if (is_embedded_constraint_exp (btor, exp))
              insert_embedded_constraint (btor, exp);
            else
              insert_unsynthesized_constraint (btor, exp);
          }
          else
          {
            assert (btor_find_in_ptr_hash_table (
                        btor->unsynthesized_constraints, exp)
                    || btor_find_in_ptr_hash_table (btor->embedded_constraints,
                                                    exp));
          }
        }
      }
    }
    else
      insert_unsynthesized_constraint (btor, exp);

    report_constraint_stats (btor, 0);
  }
}

static void
btor_reset_assumptions (Btor *btor)
{
  BtorPtrHashBucket *bucket;
  assert (btor);
  for (bucket = btor->assumptions->first; bucket; bucket = bucket->next)
    btor_release_exp (btor, (BtorNode *) bucket->key);
  btor_delete_ptr_hash_table (btor->assumptions);
  btor->assumptions =
      btor_new_ptr_hash_table (btor->mm,
                               (BtorHashPtr) btor_hash_exp_by_id,
                               (BtorCmpPtr) btor_compare_exp_by_id);
}

static void
btor_reset_array_models (Btor *btor)
{
  BtorNode *cur;
  int i;

  assert (btor);

  for (i = 0; i < BTOR_COUNT_STACK (btor->arrays_with_model); i++)
  {
    cur = btor->arrays_with_model.start[i];
    assert (!BTOR_IS_INVERTED_NODE (cur));
    assert (BTOR_IS_FUN_NODE (cur));
    assert (cur->rho);
    btor_delete_ptr_hash_table (cur->rho);
    cur->rho = 0;
    btor_release_exp (btor, cur);
  }
  BTOR_RESET_STACK (btor->arrays_with_model);
}

static void
btor_reset_incremental_usage (Btor *btor)
{
  assert (btor);

  btor_reset_assumptions (btor);
  btor_reset_array_models (btor);
  btor->valid_assignments = 0;
  btor_delete_model (btor);
}

static void
add_constraint (Btor *btor, BtorNode *exp)
{
  assert (btor);
  assert (exp);
  assert (check_id_table_mark_unset_dbg (btor));

  BtorNode *cur, *child;
  BtorNodePtrStack stack;
  BtorMemMgr *mm;

  exp = btor_simplify_exp (btor, exp);
  assert (!BTOR_IS_FUN_NODE (BTOR_REAL_ADDR_NODE (exp)));
  assert (BTOR_REAL_ADDR_NODE (exp)->len == 1);
  assert (!BTOR_REAL_ADDR_NODE (exp)->parameterized);

  mm = btor->mm;
  if (btor->valid_assignments) btor_reset_incremental_usage (btor);

  if (!BTOR_IS_INVERTED_NODE (exp) && BTOR_IS_AND_NODE (exp))
  {
    BTOR_INIT_STACK (stack);
    cur = exp;
    goto ADD_CONSTRAINT_ENTER_LOOP_WITHOUT_POP;

    do
    {
      cur = BTOR_POP_STACK (stack);
    ADD_CONSTRAINT_ENTER_LOOP_WITHOUT_POP:
      assert (!BTOR_IS_INVERTED_NODE (cur));
      assert (BTOR_IS_AND_NODE (cur));
      assert (cur->mark == 0 || cur->mark == 1);
      if (!cur->mark)
      {
        cur->mark = 1;
        child     = cur->e[1];
        if (!BTOR_IS_INVERTED_NODE (child) && BTOR_IS_AND_NODE (child))
          BTOR_PUSH_STACK (mm, stack, child);
        else
          insert_new_constraint (btor, child);
        child = cur->e[0];
        if (!BTOR_IS_INVERTED_NODE (child) && BTOR_IS_AND_NODE (child))
          BTOR_PUSH_STACK (mm, stack, child);
        else
          insert_new_constraint (btor, child);
      }
    } while (!BTOR_EMPTY_STACK (stack));
    BTOR_RELEASE_STACK (mm, stack);
    btor_mark_exp (btor, exp, 0);
  }
  else
    insert_new_constraint (btor, exp);

  assert (check_constraints_not_const_dbg (btor));
}

void
btor_assert_exp (Btor *btor, BtorNode *exp)
{
  assert (btor);
  assert (exp);
  exp = btor_simplify_exp (btor, exp);
  assert (!BTOR_IS_FUN_NODE (BTOR_REAL_ADDR_NODE (exp)));
  assert (BTOR_REAL_ADDR_NODE (exp)->len == 1);
  assert (!BTOR_REAL_ADDR_NODE (exp)->parameterized);

  add_constraint (btor, exp);
}

static int
exp_to_cnf_lit (Btor *btor, BtorNode *exp)
{
  int res, sign, val;
  BtorSATMgr *smgr;
  BtorAIGMgr *amgr;
  BtorAIG *aig;

  assert (btor);
  assert (exp);
  assert (BTOR_REAL_ADDR_NODE (exp)->len == 1);

  exp = btor_simplify_exp (btor, exp);

  sign = 1;

  if (BTOR_IS_INVERTED_NODE (exp))
  {
    exp = BTOR_INVERT_NODE (exp);
    sign *= -1;
  }

  aig = btor_exp_to_aig (btor, exp);

  amgr = btor_get_aig_mgr_aigvec_mgr (btor->avmgr);
  smgr = btor_get_sat_mgr_aig_mgr (amgr);

  if (BTOR_IS_CONST_AIG (aig))
  {
    res = smgr->true_lit;
    if (aig == BTOR_AIG_FALSE) sign *= -1;
  }
  else
  {
    if (BTOR_IS_INVERTED_AIG (aig))
    {
      aig = BTOR_INVERT_AIG (aig);
      sign *= -1;
    }

    if (!aig->cnf_id)
    {
      assert (!exp->tseitin);
      btor_aig_to_sat_tseitin (amgr, aig);
      exp->tseitin = 1;
    }

    res = aig->cnf_id;
    btor_release_aig (amgr, aig);

    if ((val = btor_fixed_sat (smgr, res)))
    {
      res = smgr->true_lit;
      if (val < 0) sign *= -1;
    }
  }
  res *= sign;

  return res;
}

void
btor_assume_exp (Btor *btor, BtorNode *exp)
{
  assert (btor);
  assert (btor->options.inc_enabled);
  assert (exp);

  /* Note: do not simplify constraint expression in order to prevent
   *       constraint expressions from not being added to btor->assumptions. */
  if (BTOR_REAL_ADDR_NODE (exp)->simplified)
    exp = btor_simplify_exp (btor, exp);

  if (btor->valid_assignments) btor_reset_incremental_usage (btor);

  if (!btor_find_in_ptr_hash_table (btor->assumptions, exp))
    (void) btor_insert_in_ptr_hash_table (btor->assumptions,
                                          btor_copy_exp (btor, exp));
}

int
btor_is_assumption_exp (Btor *btor, BtorNode *exp)
{
  assert (btor);
  assert (btor->options.inc_enabled);
  assert (exp);
  assert (check_id_table_mark_unset_dbg (btor));

  exp = btor_simplify_exp (btor, exp);

  if (BTOR_REAL_ADDR_NODE (exp) == BTOR_REAL_ADDR_NODE (btor->true_exp))
    return 1;

  if (BTOR_IS_FUN_NODE (BTOR_REAL_ADDR_NODE (exp))
      || BTOR_REAL_ADDR_NODE (exp)->len != 1
      || BTOR_REAL_ADDR_NODE (exp)->parameterized)
    return 0;

  return btor_find_in_ptr_hash_table (btor->assumptions, exp) ? 1 : 0;
}

int
btor_failed_exp (Btor *btor, BtorNode *exp)
{
  assert (btor);
  assert (btor->options.inc_enabled);
  assert (btor->last_sat_result == BTOR_UNSAT);
  assert (exp);
  assert (check_id_table_mark_unset_dbg (btor));

  int i, lit, res;
  double start;
  BtorAIG *aig;
  BtorNode *real_exp, *cur, *e;
  BtorNodePtrStack work_stack, assumptions;
  BtorSATMgr *smgr;
  BtorAIGMgr *amgr;

  start = btor_time_stamp ();

  exp = btor_simplify_exp (btor, exp);
  assert (BTOR_REAL_ADDR_NODE (exp)->btor == btor);
  assert (!BTOR_IS_FUN_NODE (BTOR_REAL_ADDR_NODE (exp)));
  assert (BTOR_REAL_ADDR_NODE (exp)->len == 1);
  assert (!BTOR_REAL_ADDR_NODE (exp)->parameterized);
  assert (btor_is_assumption_exp (btor, exp));

  if (btor->inconsistent)
  {
    res = 0;
  }
  else if (exp == btor->true_exp)
  {
    res = 0;
  }
  else if (exp == BTOR_INVERT_NODE (btor->true_exp))
  {
    res = 1;
  }
  else if (BTOR_IS_INVERTED_NODE (exp) || !BTOR_IS_AND_NODE (exp))
  {
    real_exp = BTOR_REAL_ADDR_NODE (exp);
    assert (btor->found_constraint_false || BTOR_IS_SYNTH_NODE (real_exp));

    if (!BTOR_IS_SYNTH_NODE (real_exp))
    {
      res = 0;
    }
    else if (btor->found_constraint_false)
    {
      res = ((BTOR_IS_INVERTED_NODE (exp)
              && real_exp->av->aigs[0] == BTOR_AIG_TRUE)
             || (!BTOR_IS_INVERTED_NODE (exp)
                 && real_exp->av->aigs[0] == BTOR_AIG_FALSE));
    }
    else
    {
      if ((BTOR_IS_INVERTED_NODE (exp)
           && real_exp->av->aigs[0] == BTOR_AIG_FALSE)
          || (!BTOR_IS_INVERTED_NODE (exp)
              && real_exp->av->aigs[0] == BTOR_AIG_TRUE))
      {
        res = 0;
      }
      else
      {
        amgr = btor_get_aig_mgr_aigvec_mgr (btor->avmgr);
        smgr = btor_get_sat_mgr_aig_mgr (amgr);

        lit = exp_to_cnf_lit (btor, exp);
        if (abs (lit) == smgr->true_lit)
          res = lit < 0 ? 1 : 0;
        else
          res = btor_failed_sat (smgr, lit);
      }
    }
  }
  else
  {
    res = 0;
    BTOR_INIT_STACK (assumptions);
    BTOR_INIT_STACK (work_stack);
    BTOR_PUSH_STACK (btor->mm, work_stack, exp);
    while (!BTOR_EMPTY_STACK (work_stack))
    {
      cur = BTOR_POP_STACK (work_stack);
      assert (!BTOR_IS_INVERTED_NODE (cur));
      assert (BTOR_IS_AND_NODE (cur));
      assert (cur->mark == 0 || cur->mark == 1);
      if (cur->mark) continue;
      cur->mark = 1;
      for (i = 0; i < 2; i++)
      {
        e = cur->e[i];
        if (!BTOR_IS_INVERTED_NODE (e) && BTOR_IS_AND_NODE (e))
          BTOR_PUSH_STACK (btor->mm, work_stack, e);
        else
        {
          if (!BTOR_IS_SYNTH_NODE (BTOR_REAL_ADDR_NODE (e))) continue;

          aig = BTOR_REAL_ADDR_NODE (e)->av->aigs[0];
          if ((BTOR_IS_INVERTED_NODE (e) && aig == BTOR_AIG_FALSE)
              || (!BTOR_IS_INVERTED_NODE (e) && aig == BTOR_AIG_TRUE))
            continue;
          if ((BTOR_IS_INVERTED_NODE (e) && aig == BTOR_AIG_TRUE)
              || (!BTOR_IS_INVERTED_NODE (e) && aig == BTOR_AIG_FALSE))
            goto ASSUMPTION_FAILED;
          if (btor->found_constraint_false) continue;
          BTOR_PUSH_STACK (btor->mm, assumptions, e);
        }
      }
    }

    amgr = btor_get_aig_mgr_aigvec_mgr (btor->avmgr);
    smgr = btor_get_sat_mgr_aig_mgr (amgr);
    while (!BTOR_EMPTY_STACK (assumptions))
    {
      cur = BTOR_POP_STACK (assumptions);
      assert (BTOR_IS_INVERTED_NODE (cur) || !BTOR_IS_AND_NODE (cur));
      lit = exp_to_cnf_lit (btor, cur);
      if (lit == smgr->true_lit) continue;
      if (lit == -smgr->true_lit) goto ASSUMPTION_FAILED;
      if (btor_failed_sat (smgr, lit))
      {
      ASSUMPTION_FAILED:
        BTOR_RELEASE_STACK (btor->mm, work_stack);
        BTOR_RELEASE_STACK (btor->mm, assumptions);
        btor_mark_exp (btor, exp, 0);
        res = 1;
      }
    }
    BTOR_RELEASE_STACK (btor->mm, work_stack);
    BTOR_RELEASE_STACK (btor->mm, assumptions);
    btor_mark_exp (btor, exp, 0);
  }

  btor->time.failed += btor_time_stamp () - start;

  return res;
}

/*------------------------------------------------------------------------*/

static void
update_constraints (Btor *btor, BtorNode *exp)
{
  BtorPtrHashTable *unsynthesized_constraints, *synthesized_constraints;
  BtorPtrHashTable *embedded_constraints, *pos, *neg;
  BtorNode *simplified, *not_simplified, *not_exp;
  assert (btor);
  assert (exp);
  assert (BTOR_IS_REGULAR_NODE (exp));
  assert (exp->simplified);
  assert (!BTOR_REAL_ADDR_NODE (exp->simplified)->simplified);
  assert (exp->constraint);
  assert (exp->refs > 1);
  assert (!exp->parameterized);
  assert (!BTOR_REAL_ADDR_NODE (exp->simplified)->parameterized);

  not_exp                   = BTOR_INVERT_NODE (exp);
  simplified                = exp->simplified;
  not_simplified            = BTOR_INVERT_NODE (simplified);
  embedded_constraints      = btor->embedded_constraints;
  unsynthesized_constraints = btor->unsynthesized_constraints;
  synthesized_constraints   = btor->synthesized_constraints;
  pos = neg = 0;

  if (btor_find_in_ptr_hash_table (unsynthesized_constraints, exp))
  {
    add_constraint (btor, simplified);
    assert (!pos);
    pos = unsynthesized_constraints;
  }

  if (btor_find_in_ptr_hash_table (unsynthesized_constraints, not_exp))
  {
    add_constraint (btor, not_simplified);
    assert (!neg);
    neg = unsynthesized_constraints;
  }

  if (btor_find_in_ptr_hash_table (embedded_constraints, exp))
  {
    add_constraint (btor, simplified);
    assert (!pos);
    pos = embedded_constraints;
  }

  if (btor_find_in_ptr_hash_table (embedded_constraints, not_exp))
  {
    add_constraint (btor, not_simplified);
    assert (!neg);
    neg = embedded_constraints;
  }

  if (btor_find_in_ptr_hash_table (synthesized_constraints, exp))
  {
    add_constraint (btor, simplified);
    assert (!pos);
    pos = synthesized_constraints;
  }

  if (btor_find_in_ptr_hash_table (synthesized_constraints, not_exp))
  {
    add_constraint (btor, not_simplified);
    assert (!neg);
    neg = synthesized_constraints;
  }

  if (pos)
  {
    btor_remove_from_ptr_hash_table (pos, exp, 0, 0);
    btor_release_exp (btor, exp);
  }

  if (neg)
  {
    btor_remove_from_ptr_hash_table (neg, not_exp, 0, 0);
    btor_release_exp (btor, not_exp);
  }

  exp->constraint = 0;
}

static void
set_simplified_exp (Btor *btor, BtorNode *exp, BtorNode *simplified)
{
  assert (btor);
  assert (exp);
  assert (simplified);
  assert (BTOR_IS_REGULAR_NODE (exp));
  assert (!BTOR_REAL_ADDR_NODE (simplified)->simplified);
  assert (exp->arity <= 3);
  assert (exp->len == BTOR_REAL_ADDR_NODE (simplified)->len);

  if (exp->simplified) btor_release_exp (btor, exp->simplified);

  exp->simplified = btor_copy_exp (btor, simplified);

  if (exp->constraint) update_constraints (btor, exp);

  btor_set_to_proxy_exp (btor, exp);
}

/* Finds most simplified expression and shortens path to it */
static BtorNode *
recursively_pointer_chase_simplified_exp (Btor *btor, BtorNode *exp)
{
  BtorNode *real_exp, *cur, *simplified, *not_simplified, *next;
  int invert;

  assert (btor);
  assert (exp);

  real_exp = BTOR_REAL_ADDR_NODE (exp);

  assert (real_exp->simplified);
  assert (BTOR_REAL_ADDR_NODE (real_exp->simplified)->simplified);

  /* shorten path to simplified expression */
  invert     = 0;
  simplified = real_exp->simplified;
  do
  {
    assert (BTOR_IS_PROXY_NODE (BTOR_REAL_ADDR_NODE (simplified)));
    if (BTOR_IS_INVERTED_NODE (simplified)) invert = !invert;
    simplified = BTOR_REAL_ADDR_NODE (simplified)->simplified;
  } while (BTOR_REAL_ADDR_NODE (simplified)->simplified);
  /* 'simplified' is representative element */
  assert (!BTOR_REAL_ADDR_NODE (simplified)->simplified);
  if (invert) simplified = BTOR_INVERT_NODE (simplified);

  invert         = 0;
  not_simplified = BTOR_INVERT_NODE (simplified);
  cur            = btor_copy_exp (btor, real_exp);
  do
  {
    if (BTOR_IS_INVERTED_NODE (cur)) invert = !invert;
    cur  = BTOR_REAL_ADDR_NODE (cur);
    next = btor_copy_exp (btor, cur->simplified);
    set_simplified_exp (btor, cur, invert ? not_simplified : simplified);
    btor_release_exp (btor, cur);
    cur = next;
  } while (BTOR_REAL_ADDR_NODE (cur)->simplified);
  btor_release_exp (btor, cur);

  /* if starting expression is inverted, then we have to invert result */
  if (BTOR_IS_INVERTED_NODE (exp)) simplified = BTOR_INVERT_NODE (simplified);

  return simplified;
}

BtorNode *
btor_pointer_chase_simplified_exp (Btor *btor, BtorNode *exp)
{
  BtorNode *real_exp;

  assert (btor);
  assert (exp);
  (void) btor;

  real_exp = BTOR_REAL_ADDR_NODE (exp);

  /* no simplified expression ? */
  if (!real_exp->simplified) return exp;

  /* only one simplified expression ? */
  if (!BTOR_REAL_ADDR_NODE (real_exp->simplified)->simplified)
  {
    if (BTOR_IS_INVERTED_NODE (exp))
      return BTOR_INVERT_NODE (real_exp->simplified);
    return exp->simplified;
  }
  return recursively_pointer_chase_simplified_exp (btor, exp);
}

static BtorNode *
simplify_constraint_exp (Btor *btor, BtorNode *exp)
{
  assert (btor);
  assert (exp);
  assert (BTOR_REAL_ADDR_NODE (exp)->constraint);
  assert (!BTOR_REAL_ADDR_NODE (exp)->simplified);
  /* embedded constraints rewriting enabled with rwl > 1 */
  assert (btor->options.rewrite_level > 1);

  BtorNode *real_exp, *result, *not_exp;

  real_exp = BTOR_REAL_ADDR_NODE (exp);

  /* Do not simplify top-level constraint applies (we need the implication
   * dependencies for determining top applies when dual prop enabled) */
  if (btor->options.dual_prop && BTOR_IS_APPLY_NODE (real_exp)) return exp;

  not_exp = BTOR_INVERT_NODE (real_exp);

  if (BTOR_IS_BV_CONST_NODE (real_exp)) return exp;

  if (btor_find_in_ptr_hash_table (btor->embedded_constraints, real_exp))
  {
    result = btor->true_exp;
  }
  else if (btor_find_in_ptr_hash_table (btor->embedded_constraints, not_exp))
  {
    result = BTOR_INVERT_NODE (btor->true_exp);
  }
  else if (btor_find_in_ptr_hash_table (btor->unsynthesized_constraints,
                                        real_exp))
  {
    result = btor->true_exp;
  }
  else if (btor_find_in_ptr_hash_table (btor->unsynthesized_constraints,
                                        not_exp))
  {
    result = BTOR_INVERT_NODE (btor->true_exp);
  }
  else if (btor_find_in_ptr_hash_table (btor->synthesized_constraints,
                                        real_exp))
  {
    result = btor->true_exp;
  }
  else
  {
    assert (
        btor_find_in_ptr_hash_table (btor->synthesized_constraints, not_exp));
    result = BTOR_INVERT_NODE (btor->true_exp);
  }

  if (BTOR_IS_INVERTED_NODE (exp)) return BTOR_INVERT_NODE (result);

  return result;
}

BtorNode *
btor_simplify_exp (Btor *btor, BtorNode *exp)
{
  assert (btor);
  assert (exp);
  assert (BTOR_REAL_ADDR_NODE (exp)->btor == btor);
  assert (BTOR_REAL_ADDR_NODE (exp)->refs > 0);

  BtorNode *result;

  if (btor->substitutions && (result = btor_find_substitution (btor, exp)))
  {
    assert (result);
    result = btor_pointer_chase_simplified_exp (btor, result);
    assert (!btor_find_substitution (btor, BTOR_REAL_ADDR_NODE (result)));
    assert (!BTOR_REAL_ADDR_NODE (result)->simplified);
  }
  else
    result = btor_pointer_chase_simplified_exp (btor, exp);

  /* NOTE: embedded constraints rewriting is enabled with rwl > 1 */
  if (btor->options.simplify_constraints && btor->options.rewrite_level > 1
      && BTOR_REAL_ADDR_NODE (result)->constraint)
    return simplify_constraint_exp (btor, result);

  assert (BTOR_REAL_ADDR_NODE (result)->btor == btor);
  assert (BTOR_REAL_ADDR_NODE (result)->refs > 0);

  return result;
}

/*------------------------------------------------------------------------*/

static BtorNode *
rebuild_exp (Btor *btor, BtorNode *exp)
{
  assert (btor);
  assert (exp);
  assert (BTOR_IS_REGULAR_NODE (exp));

  switch (exp->kind)
  {
    case BTOR_PROXY_NODE:
    case BTOR_BV_CONST_NODE:
    case BTOR_BV_VAR_NODE:
    case BTOR_ARRAY_VAR_NODE:
    case BTOR_PARAM_NODE:
      return btor_copy_exp (btor, btor_simplify_exp (btor, exp));
    case BTOR_SLICE_NODE:
      return btor_slice_exp (btor, exp->e[0], exp->upper, exp->lower);
    case BTOR_AND_NODE: return btor_and_exp (btor, exp->e[0], exp->e[1]);
    case BTOR_BEQ_NODE:
    case BTOR_AEQ_NODE: return btor_eq_exp (btor, exp->e[0], exp->e[1]);
    case BTOR_ADD_NODE: return btor_add_exp (btor, exp->e[0], exp->e[1]);
    case BTOR_MUL_NODE: return btor_mul_exp (btor, exp->e[0], exp->e[1]);
    case BTOR_ULT_NODE: return btor_ult_exp (btor, exp->e[0], exp->e[1]);
    case BTOR_SLL_NODE: return btor_sll_exp (btor, exp->e[0], exp->e[1]);
    case BTOR_SRL_NODE: return btor_srl_exp (btor, exp->e[0], exp->e[1]);
    case BTOR_UDIV_NODE: return btor_udiv_exp (btor, exp->e[0], exp->e[1]);
    case BTOR_UREM_NODE: return btor_urem_exp (btor, exp->e[0], exp->e[1]);
    case BTOR_CONCAT_NODE: return btor_concat_exp (btor, exp->e[0], exp->e[1]);
    case BTOR_LAMBDA_NODE:
      assert (!btor_param_cur_assignment (exp->e[0]));
      BTOR_PARAM_SET_LAMBDA_NODE (exp->e[0], 0);
      return btor_lambda_exp (btor, exp->e[0], exp->e[1]);
    case BTOR_APPLY_NODE: return btor_apply_exp (btor, exp->e[0], exp->e[1]);
    case BTOR_ARGS_NODE: return btor_args_exp (btor, exp->arity, exp->e);
    default:
      assert (BTOR_IS_BV_COND_NODE (exp));
      return btor_cond_exp (btor, exp->e[0], exp->e[1], exp->e[2]);
  }
}

/* we perform all variable substitutions in one pass and rebuild the formula
 * cyclic substitutions must have been deleted before! */
static void
substitute_vars_and_rebuild_exps (Btor *btor, BtorPtrHashTable *substs)
{
  assert (btor);
  assert (substs);
  assert (check_id_table_aux_mark_unset_dbg (btor));

  BtorNodePtrStack stack, root_stack;
  BtorPtrHashBucket *b;
  BtorNode *cur, *cur_parent, *rebuilt_exp, **temp, **top, *rhs, *simplified;
  BtorMemMgr *mm;
  BtorNodeIterator it;
  int pushed, i;

  if (substs->count == 0u) return;

  mm = btor->mm;

  BTOR_INIT_STACK (stack);
  BTOR_INIT_STACK (root_stack);
  /* search upwards for all reachable roots */
  /* we push all left sides on the search stack */
  for (b = substs->first; b; b = b->next)
  {
    cur = (BtorNode *) b->key;
    assert (BTOR_IS_REGULAR_NODE (cur));
    assert (BTOR_IS_BV_VAR_NODE (cur) || BTOR_IS_ARRAY_VAR_NODE (cur));
    BTOR_PUSH_STACK (mm, stack, cur);
  }

  do
  {
    assert (!BTOR_EMPTY_STACK (stack));
    cur = BTOR_POP_STACK (stack);
    assert (BTOR_IS_REGULAR_NODE (cur));
    if (cur->aux_mark == 0)
    {
      cur->aux_mark = 1;
      init_full_parent_iterator (&it, cur);
      /* are we at a root ? */
      pushed = 0;
      while (has_next_parent_full_parent_iterator (&it))
      {
        cur_parent = next_parent_full_parent_iterator (&it);
        assert (BTOR_IS_REGULAR_NODE (cur_parent));
        pushed = 1;
        BTOR_PUSH_STACK (mm, stack, cur_parent);
      }
      if (!pushed) BTOR_PUSH_STACK (mm, root_stack, btor_copy_exp (btor, cur));
    }
  } while (!BTOR_EMPTY_STACK (stack));

  /* copy roots on substitution stack */
  top = root_stack.top;
  for (temp = root_stack.start; temp != top; temp++)
    BTOR_PUSH_STACK (mm, stack, *temp);

  /* substitute */
  while (!BTOR_EMPTY_STACK (stack))
  {
    cur = BTOR_REAL_ADDR_NODE (BTOR_POP_STACK (stack));

    if (cur->aux_mark == 0) continue;

    assert (!BTOR_IS_BV_CONST_NODE (cur));

    if (cur->aux_mark == 1)
    {
      BTOR_PUSH_STACK (mm, stack, cur);
      cur->aux_mark = 2;
      if (BTOR_IS_BV_VAR_NODE (cur) || BTOR_IS_ARRAY_VAR_NODE (cur))
      {
        b = btor_find_in_ptr_hash_table (substs, cur);
        assert (b);
        assert (cur == (BtorNode *) b->key);
        rhs = (BtorNode *) b->data.asPtr;
        assert (rhs);
        BTOR_PUSH_STACK (mm, stack, rhs);
      }
      else
      {
        for (i = cur->arity - 1; i >= 0; i--)
          BTOR_PUSH_STACK (mm, stack, cur->e[i]);
      }
    }
    else
    {
      assert (cur->aux_mark == 2);
      cur->aux_mark = 0;
      if (BTOR_IS_BV_VAR_NODE (cur) || BTOR_IS_ARRAY_VAR_NODE (cur))
      {
        b = btor_find_in_ptr_hash_table (substs, cur);
        assert (b);
        assert (cur == (BtorNode *) b->key);
        rhs = (BtorNode *) b->data.asPtr;
        assert (rhs);
        rebuilt_exp = btor_copy_exp (btor, rhs);
        if (BTOR_IS_BV_VAR_NODE (cur))
          btor->stats.var_substitutions++;
        else
          btor->stats.array_substitutions++;
      }
      else
        rebuilt_exp = rebuild_exp (btor, cur);
      assert (rebuilt_exp);
      assert (rebuilt_exp != cur);

      simplified = btor_simplify_exp (btor, rebuilt_exp);
      set_simplified_exp (btor, cur, simplified);
      btor_release_exp (btor, rebuilt_exp);
    }
  }

  BTOR_RELEASE_STACK (mm, stack);

  top = root_stack.top;
  for (temp = root_stack.start; temp != top; temp++)
    btor_release_exp (btor, *temp);
  BTOR_RELEASE_STACK (mm, root_stack);
}

static void
substitute_var_exps (Btor *btor)
{
  assert (btor);
  assert (check_id_table_mark_unset_dbg (btor));

  BtorPtrHashTable *varsubst_constraints, *order, *substs;
  BtorNode *cur, *constraint, *left, *right, *child;
  BtorPtrHashBucket *b, *b_temp;
  int order_num, val, max, i;
  BtorNodePtrStack stack;
  double start, delta;
  unsigned count;
  BtorMemMgr *mm;

  mm                   = btor->mm;
  varsubst_constraints = btor->varsubst_constraints;

  if (varsubst_constraints->count == 0u) return;

  start = btor_time_stamp ();

  BTOR_INIT_STACK (stack);

  /* new equality constraints may be added during rebuild */
  count = 0;
  while (varsubst_constraints->count > 0u)
  {
    order_num = 1;
    order     = btor_new_ptr_hash_table (mm,
                                     (BtorHashPtr) btor_hash_exp_by_id,
                                     (BtorCmpPtr) btor_compare_exp_by_id);

    substs = btor_new_ptr_hash_table (mm,
                                      (BtorHashPtr) btor_hash_exp_by_id,
                                      (BtorCmpPtr) btor_compare_exp_by_id);

    /* we copy the current substitution constraints into a local hash table,
     * and empty the global substitution table */
    while (varsubst_constraints->count > 0u)
    {
      count++;
      b   = varsubst_constraints->first;
      cur = (BtorNode *) b->key;
      assert (BTOR_IS_REGULAR_NODE (cur));
      assert (BTOR_IS_BV_VAR_NODE (cur) || BTOR_IS_ARRAY_VAR_NODE (cur));
      btor_insert_in_ptr_hash_table (substs, cur)->data.asPtr = b->data.asPtr;
      btor_remove_from_ptr_hash_table (varsubst_constraints, cur, 0, 0);
    }
    assert (varsubst_constraints->count == 0u);

    /* we search for cyclic substitution dependencies
     * and map the substitutions to an ordering number */
    for (b = substs->first; b; b = b->next)
    {
      cur = (BtorNode *) b->key;
      assert (BTOR_IS_REGULAR_NODE (cur));
      assert (BTOR_IS_BV_VAR_NODE (cur) || BTOR_IS_ARRAY_VAR_NODE (cur));
      BTOR_PUSH_STACK (mm, stack, (BtorNode *) cur);

      while (!BTOR_EMPTY_STACK (stack))
      {
        cur = BTOR_REAL_ADDR_NODE (BTOR_POP_STACK (stack));

        if (!cur)
        {
          cur = BTOR_POP_STACK (stack); /* left */
          assert (BTOR_IS_REGULAR_NODE (cur));
          assert (BTOR_IS_BV_VAR_NODE (cur) || BTOR_IS_ARRAY_VAR_NODE (cur));
          assert (!btor_find_in_ptr_hash_table (order, cur));
          btor_insert_in_ptr_hash_table (order, cur)->data.asInt = order_num++;
          continue;
        }

        if (cur->mark == 1) /* visited (DFS) */
          continue;

        cur->mark = 1;

        if (BTOR_IS_BV_CONST_NODE (cur) || BTOR_IS_BV_VAR_NODE (cur)
            || BTOR_IS_ARRAY_VAR_NODE (cur) || BTOR_IS_PARAM_NODE (cur))
        {
          b_temp = btor_find_in_ptr_hash_table (substs, cur);
          if (b_temp)
          {
            BTOR_PUSH_STACK (mm, stack, cur); /* left  */
            BTOR_PUSH_STACK (mm, stack, 0);
            BTOR_PUSH_STACK (mm,
                             stack, /* right */
                             (BtorNode *) b_temp->data.asPtr);
          }
          else
          {
            assert (!btor_find_in_ptr_hash_table (order, cur));
            btor_insert_in_ptr_hash_table (order, cur)->data.asInt = 0;
          }
        }
        else
        {
          assert (cur->arity >= 1);
          assert (cur->arity <= 3);
          for (i = cur->arity - 1; i >= 0; i--)
            BTOR_PUSH_STACK (mm, stack, cur->e[i]);
        }
      }
    }

    /* intermediate cleanup of mark flags */
    for (b = substs->first; b; b = b->next)
    {
      assert (BTOR_IS_REGULAR_NODE ((BtorNode *) b->key));
      assert (BTOR_IS_BV_VAR_NODE ((BtorNode *) b->key)
              || BTOR_IS_ARRAY_VAR_NODE ((BtorNode *) b->key));
      btor_mark_exp (btor, (BtorNode *) b->key, 0);
      btor_mark_exp (btor, (BtorNode *) b->data.asPtr, 0);
    }

    /* we look for cycles */
    for (b = substs->first; b; b = b->next)
    {
#ifndef NDEBUG
      cur = (BtorNode *) b->key;
      assert (BTOR_IS_REGULAR_NODE (cur));
      assert (BTOR_IS_BV_VAR_NODE (cur) || BTOR_IS_ARRAY_VAR_NODE (cur));
#endif
      BTOR_PUSH_STACK (mm, stack, (BtorNode *) b->data.asPtr);

      /* we assume that there are no direct loops
       * as a result of occurrence check */
      while (!BTOR_EMPTY_STACK (stack))
      {
        cur = BTOR_REAL_ADDR_NODE (BTOR_POP_STACK (stack));

        if (cur->mark == 2) /* cur has max order of its children */
          continue;

        if (BTOR_IS_BV_CONST_NODE (cur) || BTOR_IS_BV_VAR_NODE (cur)
            || BTOR_IS_ARRAY_VAR_NODE (cur) || BTOR_IS_PARAM_NODE (cur))
        {
          assert (btor_find_in_ptr_hash_table (order, cur));
          continue;
        }

        assert (cur->arity >= 1);
        assert (cur->arity <= 3);

        if (cur->mark == 0)
        {
          cur->mark = 1;
          BTOR_PUSH_STACK (mm, stack, cur);
          for (i = cur->arity - 1; i >= 0; i--)
            BTOR_PUSH_STACK (mm, stack, cur->e[i]);
        }
        else /* cur is visited, its children are visited */
        {
          /* compute maximum of children */
          assert (cur->mark == 1);
          cur->mark = 2;
          max       = 0;
          for (i = cur->arity - 1; i >= 0; i--)
          {
            child  = BTOR_REAL_ADDR_NODE (cur->e[i]);
            b_temp = btor_find_in_ptr_hash_table (order, child);
            assert (b_temp);
            val = b_temp->data.asInt;
            assert (val >= 0);
            max = BTOR_MAX_UTIL (max, val);
          }
          btor_insert_in_ptr_hash_table (order, cur)->data.asInt = max;
        }
      }
    }

    assert (BTOR_EMPTY_STACK (stack));
    /* we eliminate cyclic substitutions, and reset mark flags */
    for (b = substs->first; b; b = b->next)
    {
      left = (BtorNode *) b->key;
      assert (BTOR_IS_REGULAR_NODE (left));
      assert (BTOR_IS_BV_VAR_NODE (left) || BTOR_IS_ARRAY_VAR_NODE (left));
      right = (BtorNode *) b->data.asPtr;
      btor_mark_exp (btor, left, 0);
      btor_mark_exp (btor, right, 0);
      b_temp = btor_find_in_ptr_hash_table (order, left);
      assert (b_temp);
      order_num = b_temp->data.asInt;
      b_temp = btor_find_in_ptr_hash_table (order, BTOR_REAL_ADDR_NODE (right));
      assert (b_temp);
      max = b_temp->data.asInt;
      assert (order_num != max);
      /* found cycle */
      if (max > order_num) BTOR_PUSH_STACK (mm, stack, left);
    }

    /* we delete cyclic substitutions and synthesize them instead */
    while (!BTOR_EMPTY_STACK (stack))
    {
      left = BTOR_POP_STACK (stack);
      assert (BTOR_IS_REGULAR_NODE (left));
      assert (BTOR_IS_BV_VAR_NODE (left) || BTOR_IS_ARRAY_VAR_NODE (left));
      right =
          (BtorNode *) btor_find_in_ptr_hash_table (substs, left)->data.asPtr;
      assert (right);

      constraint = btor_eq_exp (btor, left, right);
      insert_unsynthesized_constraint (btor, constraint);
      btor_release_exp (btor, constraint);

      btor_remove_from_ptr_hash_table (substs, left, 0, 0);
      btor_release_exp (btor, left);
      btor_release_exp (btor, right);
    }

    /* we rebuild and substiute variables in one pass */
    substitute_vars_and_rebuild_exps (btor, substs);

    /* cleanup, we delete all substitution constraints */
    for (b = substs->first; b; b = b->next)
    {
      left = (BtorNode *) b->key;
      assert (BTOR_IS_REGULAR_NODE (left));
      assert (left->kind == BTOR_PROXY_NODE);
      assert (left->simplified);
      right = (BtorNode *) b->data.asPtr;
      assert (right);
      btor_release_exp (btor, left);
      btor_release_exp (btor, right);
    }

    btor_delete_ptr_hash_table (order);
    btor_delete_ptr_hash_table (substs);
  }

  BTOR_RELEASE_STACK (mm, stack);
  delta = btor_time_stamp () - start;
  btor->time.subst += delta;
  btor_msg (btor, 1, "%d variables substituted in %.1f seconds", count, delta);
}

static int
all_exps_below_rebuilt (Btor *btor, BtorNode *exp)
{
  assert (btor);
  assert (exp);

  int i;
  BtorNode *subst;

  subst = btor_find_substitution (btor, exp);
  if (subst) return BTOR_REAL_ADDR_NODE (subst)->aux_mark == 0;

  exp = BTOR_REAL_ADDR_NODE (exp);
  for (i = 0; i < exp->arity; i++)
    if (BTOR_REAL_ADDR_NODE (exp->e[i])->aux_mark > 0) return 0;

  return 1;
}

static void
substitute_and_rebuild (Btor *btor, BtorPtrHashTable *subst, int bra)
{
  assert (btor);
  assert (subst);
  assert (bra == 0 || bra == 1);
  assert (check_id_table_aux_mark_unset_dbg (btor));

  int i, refs;
  BtorMemMgr *mm;
  BtorNode *cur, *cur_parent, *rebuilt_exp, *simplified;
  BtorNodePtrStack roots;
  BtorNodePtrQueue queue;
  BtorHashTableIterator hit;
  BtorNodeIterator it;

  if (subst->count == 0u) return;

  mm = btor->mm;

  BTOR_INIT_STACK (roots);
  BTOR_INIT_QUEUE (queue);

  init_node_hash_table_iterator (&hit, subst);
  while (has_next_node_hash_table_iterator (&hit))
  {
    cur = BTOR_REAL_ADDR_NODE (next_node_hash_table_iterator (&hit));
    BTOR_ENQUEUE (mm, queue, cur);
  }

  /* mark cone and copy roots */
  while (!BTOR_EMPTY_QUEUE (queue))
  {
    cur = BTOR_DEQUEUE (queue);
    assert (BTOR_IS_REGULAR_NODE (cur));
    assert (!BTOR_IS_PROXY_NODE (cur));

    if (cur->aux_mark == 0)
    {
      cur->aux_mark = 1;

      if (cur->parents == 0)
        BTOR_PUSH_STACK (mm, roots, btor_copy_exp (btor, cur));

      init_full_parent_iterator (&it, cur);
      while (has_next_parent_full_parent_iterator (&it))
      {
        cur_parent = next_parent_full_parent_iterator (&it);
        BTOR_ENQUEUE (mm, queue, cur_parent);
      }
    }
  }

  init_node_hash_table_iterator (&hit, subst);
  while (has_next_node_hash_table_iterator (&hit))
  {
    cur = BTOR_REAL_ADDR_NODE (next_node_hash_table_iterator (&hit));
    assert (cur->aux_mark == 1);
    BTOR_ENQUEUE (mm, queue, btor_copy_exp (btor, cur));
    cur->aux_mark = 2; /* mark as enqueued */
  }

  /* rebuild bottom-up */
  while (!BTOR_EMPTY_QUEUE (queue))
  {
    cur = BTOR_DEQUEUE (queue);
    assert (BTOR_IS_REGULAR_NODE (cur));
    assert (!BTOR_IS_PROXY_NODE (cur));
    assert (cur->aux_mark == 2);
    refs = cur->refs;
    btor_release_exp (btor, cur);

    if (refs == 1) continue;

    if (all_exps_below_rebuilt (btor, cur))
    {
      cur->aux_mark = 0;

      /* traverse upwards and enqueue all parents that are not yet
       * in the queue. */
      init_full_parent_iterator (&it, cur);
      while (has_next_parent_full_parent_iterator (&it))
      {
        cur_parent = next_parent_full_parent_iterator (&it);
        if (cur_parent->aux_mark == 2) continue;
        assert (cur_parent->aux_mark == 0 || cur_parent->aux_mark == 1);
        cur_parent->aux_mark = 2;
        BTOR_ENQUEUE (mm, queue, btor_copy_exp (btor, cur_parent));
      }

      // TODO: externalize
      if (bra && BTOR_IS_APPLY_NODE (cur)
          && btor_find_in_ptr_hash_table (subst, cur))
        rebuilt_exp = btor_beta_reduce_full (btor, cur);
      else
        rebuilt_exp = rebuild_exp (btor, cur);

#if 1
      /* special case if only root is substituted */
      if (cur->constraint && rebuilt_exp == cur
          && btor_find_substitution (btor, cur))
      {
        goto SET_SIMPLIFIED_EXP;
      }
#endif

      assert (rebuilt_exp);
      if (rebuilt_exp != cur)
      {
      SET_SIMPLIFIED_EXP:
        simplified = btor_simplify_exp (btor, rebuilt_exp);
        // TODO: only push new roots? use hash table for roots instead of
        // stack?
        if (cur->parents == 0)
          BTOR_PUSH_STACK (mm, roots, btor_copy_exp (btor, cur));

        set_simplified_exp (btor, cur, simplified);
      }
      btor_release_exp (btor, rebuilt_exp);
    }
    /* not all children rebuilt, enqueue again */
    else
    {
      cur->aux_mark = 2;
      BTOR_ENQUEUE (mm, queue, btor_copy_exp (btor, cur));
    }
  }

  BTOR_RELEASE_QUEUE (mm, queue);

  for (i = 0; i < BTOR_COUNT_STACK (roots); i++)
  {
    cur = BTOR_PEEK_STACK (roots, i);
    btor_release_exp (btor, cur);
  }

  BTOR_RELEASE_STACK (mm, roots);

  assert (check_id_table_aux_mark_unset_dbg (btor));
  assert (check_unique_table_children_proxy_free_dbg (btor));
}

static void
substitute_embedded_constraints (Btor *btor)
{
  assert (btor);

  BtorPtrHashBucket *b;
  BtorNode *cur;

  for (b = btor->embedded_constraints->first; b; b = b->next)
  {
    cur = (BtorNode *) b->key;
    assert (BTOR_REAL_ADDR_NODE (cur)->constraint);
    /* embedded constraints have possibly lost their parents,
     * e.g. top conjunction of constraints that are released */
    if (has_parents_exp (btor, cur)) btor->stats.ec_substitutions++;
  }

  substitute_and_rebuild (btor, btor->embedded_constraints, 0);
}

static void
process_embedded_constraints (Btor *btor)
{
  assert (btor);

  BtorHashTableIterator it;
  BtorNodePtrStack ec;
  double start, delta;
  BtorNode *cur;
  int count;

  if (btor->embedded_constraints->count > 0u)
  {
    start = btor_time_stamp ();
    count = 0;
    BTOR_INIT_STACK (ec);
    init_node_hash_table_iterator (&it, btor->embedded_constraints);
    while (has_next_node_hash_table_iterator (&it))
    {
      cur = btor_copy_exp (btor, next_node_hash_table_iterator (&it));
      BTOR_PUSH_STACK (btor->mm, ec, cur);
    }

    /* Note: it may happen that new embedded constraints are inserted into
     *       btor->embedded_constraints here. */
    substitute_embedded_constraints (btor);

    while (!BTOR_EMPTY_STACK (ec))
    {
      cur = BTOR_POP_STACK (ec);

      if (btor_find_in_ptr_hash_table (btor->embedded_constraints, cur))
      {
        count++;
        btor_remove_from_ptr_hash_table (btor->embedded_constraints, cur, 0, 0);
        insert_unsynthesized_constraint (btor, cur);
        btor_release_exp (btor, cur);
      }
      btor_release_exp (btor, cur);
    }
    BTOR_RELEASE_STACK (btor->mm, ec);

    delta = btor_time_stamp () - start;
    btor->time.embedded += delta;
    btor_msg (btor,
              1,
              "replaced %d embedded constraints in %1.f seconds",
              count,
              delta);
  }
}

/*------------------------------------------------------------------------*/
#ifndef BTOR_DO_NOT_ELIMINATE_SLICES
/*------------------------------------------------------------------------*/

static BtorSlice *
new_slice (Btor *btor, int upper, int lower)
{
  BtorSlice *result;

  assert (btor != NULL);
  assert (upper >= lower);
  assert (lower >= 0);

  BTOR_NEW (btor->mm, result);
  result->upper = upper;
  result->lower = lower;
  return result;
}

static void
delete_slice (Btor *btor, BtorSlice *slice)
{
  assert (btor != NULL);
  assert (slice != NULL);
  BTOR_DELETE (btor->mm, slice);
}

static unsigned int
hash_slice (BtorSlice *slice)
{
  unsigned int result;

  assert (slice != NULL);
  assert (slice->upper >= slice->lower);
  assert (slice->lower >= 0);

  result = (unsigned int) slice->upper;
  result += (unsigned int) slice->lower;
  result *= 7334147u;
  return result;
}

static int
compare_slices (BtorSlice *s1, BtorSlice *s2)
{
  assert (s1 != NULL);
  assert (s2 != NULL);
  assert (s1->upper >= s1->lower);
  assert (s1->lower >= 0);
  assert (s2->upper >= s2->lower);
  assert (s2->lower >= 0);

  if (s1->upper < s2->upper) return -1;

  if (s1->upper > s2->upper) return 1;

  assert (s1->upper == s1->upper);
  if (s1->lower < s2->lower) return -1;

  if (s1->lower > s2->lower) return 1;

  assert (s1->upper == s2->upper && s1->lower == s2->lower);
  return 0;
}

static int
compare_slices_qsort (const void *p1, const void *p2)
{
  return compare_slices (*((BtorSlice **) p1), *((BtorSlice **) p2));
}

static int
compare_int_ptr (const void *p1, const void *p2)
{
  int v1 = *((int *) p1);
  int v2 = *((int *) p2);
  if (v1 < v2) return -1;

  if (v1 > v2) return 1;

  return 0;
}

static void
eliminate_slices_on_bv_vars (Btor *btor)
{
  BtorNode *var, *cur, *result, *lambda_var, *temp;
  BtorSlice *s1, *s2, *new_s1, *new_s2, *new_s3, **sorted_slices;
  BtorPtrHashBucket *b_var, *b1, *b2;
  BtorNodeIterator it;
  BtorPtrHashTable *slices;
  int i, min, max, count;
  BtorNodePtrStack vars;
  double start, delta;
  BtorMemMgr *mm;
  int vals[4];

  assert (btor != NULL);

  start = btor_time_stamp ();
  count = 0;

  mm = btor->mm;
  BTOR_INIT_STACK (vars);
  for (b_var = btor->bv_vars->first; b_var != NULL; b_var = b_var->next)
  {
    var = (BtorNode *) b_var->key;
    BTOR_PUSH_STACK (mm, vars, var);
  }

  while (!BTOR_EMPTY_STACK (vars))
  {
    slices = btor_new_ptr_hash_table (
        mm, (BtorHashPtr) hash_slice, (BtorCmpPtr) compare_slices);
    var = BTOR_POP_STACK (vars);
    assert (BTOR_IS_REGULAR_NODE (var));
    assert (BTOR_IS_BV_VAR_NODE (var));
    init_full_parent_iterator (&it, var);
    /* find all slices on variable */
    while (has_next_parent_full_parent_iterator (&it))
    {
      cur = next_parent_full_parent_iterator (&it);
      assert (BTOR_IS_REGULAR_NODE (cur));
      if (cur->kind == BTOR_SLICE_NODE)
      {
        s1 = new_slice (btor, cur->upper, cur->lower);
        assert (!btor_find_in_ptr_hash_table (slices, s1));
        btor_insert_in_ptr_hash_table (slices, s1);
      }
    }

    /* no splitting necessary? */
    if (slices->count == 0u)
    {
      btor_delete_ptr_hash_table (slices);
      continue;
    }

    /* add full slice */
    s1 = new_slice (btor, var->len - 1, 0);
    assert (!btor_find_in_ptr_hash_table (slices, s1));
    btor_insert_in_ptr_hash_table (slices, s1);

  BTOR_SPLIT_SLICES_RESTART:
    for (b1 = slices->last; b1 != NULL; b1 = b1->prev)
    {
      s1 = (BtorSlice *) b1->key;
      for (b2 = b1->prev; b2 != NULL; b2 = b2->prev)
      {
        s2 = (BtorSlice *) b2->key;

        assert (compare_slices (s1, s2));

        /* not overlapping? */
        if ((s1->lower > s2->upper) || (s1->upper < s2->lower)
            || (s2->lower > s1->upper) || (s2->upper < s1->lower))
          continue;

        if (s1->upper == s2->upper)
        {
          assert (s1->lower != s2->lower);
          max    = BTOR_MAX_UTIL (s1->lower, s2->lower);
          min    = BTOR_MIN_UTIL (s1->lower, s2->lower);
          new_s1 = new_slice (btor, max - 1, min);
          if (!btor_find_in_ptr_hash_table (slices, new_s1))
            btor_insert_in_ptr_hash_table (slices, new_s1);
          else
            delete_slice (btor, new_s1);

          if (min == s1->lower)
          {
            btor_remove_from_ptr_hash_table (slices, s1, NULL, NULL);
            delete_slice (btor, s1);
          }
          else
          {
            btor_remove_from_ptr_hash_table (slices, s2, NULL, NULL);
            delete_slice (btor, s2);
          }
          goto BTOR_SPLIT_SLICES_RESTART;
        }

        if (s1->lower == s2->lower)
        {
          assert (s1->upper != s2->upper);
          max    = BTOR_MAX_UTIL (s1->upper, s2->upper);
          min    = BTOR_MIN_UTIL (s1->upper, s2->upper);
          new_s1 = new_slice (btor, max, min + 1);
          if (!btor_find_in_ptr_hash_table (slices, new_s1))
            btor_insert_in_ptr_hash_table (slices, new_s1);
          else
            delete_slice (btor, new_s1);
          if (max == s1->upper)
          {
            btor_remove_from_ptr_hash_table (slices, s1, NULL, NULL);
            delete_slice (btor, s1);
          }
          else
          {
            btor_remove_from_ptr_hash_table (slices, s2, NULL, NULL);
            delete_slice (btor, s2);
          }
          goto BTOR_SPLIT_SLICES_RESTART;
        }

        /* regular overlapping case (overlapping at both ends) */
        vals[0] = s1->upper;
        vals[1] = s1->lower;
        vals[2] = s2->upper;
        vals[3] = s2->lower;
        qsort (vals, 4, sizeof (int), compare_int_ptr);
        new_s1 = new_slice (btor, vals[3], vals[2] + 1);
        new_s2 = new_slice (btor, vals[2], vals[1]);
        new_s3 = new_slice (btor, vals[1] - 1, vals[0]);
        btor_remove_from_ptr_hash_table (slices, s1, NULL, NULL);
        btor_remove_from_ptr_hash_table (slices, s2, NULL, NULL);
        delete_slice (btor, s1);
        delete_slice (btor, s2);
        if (!btor_find_in_ptr_hash_table (slices, new_s1))
          btor_insert_in_ptr_hash_table (slices, new_s1);
        else
          delete_slice (btor, new_s1);
        if (!btor_find_in_ptr_hash_table (slices, new_s2))
          btor_insert_in_ptr_hash_table (slices, new_s2);
        else
          delete_slice (btor, new_s2);
        if (!btor_find_in_ptr_hash_table (slices, new_s3))
          btor_insert_in_ptr_hash_table (slices, new_s3);
        else
          delete_slice (btor, new_s3);
        goto BTOR_SPLIT_SLICES_RESTART;
      }
    }

    /* copy slices to sort them */
    assert (slices->count > 1u);
    BTOR_NEWN (mm, sorted_slices, slices->count);
    i = 0;
    for (b1 = slices->first; b1 != NULL; b1 = b1->next)
    {
      s1                 = (BtorSlice *) b1->key;
      sorted_slices[i++] = s1;
    }
    qsort (sorted_slices,
           slices->count,
           sizeof (BtorSlice *),
           compare_slices_qsort);

    s1     = sorted_slices[(int) slices->count - 1];
    result = lambda_var_exp (btor, s1->upper - s1->lower + 1);
    delete_slice (btor, s1);
    for (i = (int) slices->count - 2; i >= 0; i--)
    {
      s1         = sorted_slices[i];
      lambda_var = lambda_var_exp (btor, s1->upper - s1->lower + 1);
      temp       = btor_concat_exp (btor, result, lambda_var);
      btor_release_exp (btor, result);
      result = temp;
      btor_release_exp (btor, lambda_var);
      delete_slice (btor, s1);
    }
    BTOR_DELETEN (mm, sorted_slices, slices->count);
    btor_delete_ptr_hash_table (slices);

    count++;
    btor->stats.eliminated_slices++;
    insert_varsubst_constraint (btor, var, result);
    btor_release_exp (btor, result);
  }

  BTOR_RELEASE_STACK (mm, vars);

  delta = btor_time_stamp () - start;
  btor->time.slicing += delta;
  btor_msg (btor, 1, "sliced %d variables in %1.f seconds", count, delta);
}

/*------------------------------------------------------------------------*/
#endif /* BTOR_DO_NOT_ELIMINATE_SLICES */
/*------------------------------------------------------------------------*/

/*------------------------------------------------------------------------*/
#ifndef BTOR_DO_NOT_PROCESS_SKELETON
/*------------------------------------------------------------------------*/

#include "lglib.h"

static int
btor_fixed_exp (Btor *btor, BtorNode *exp)
{
  BtorNode *real_exp;
  BtorSATMgr *smgr;
  BtorAIGMgr *amgr;
  BtorAIG *aig;
  int res, id;

  real_exp = BTOR_REAL_ADDR_NODE (exp);
  assert (real_exp->len == 1);
  if (!BTOR_IS_SYNTH_NODE (real_exp)) return 0;
  assert (real_exp->av);
  assert (real_exp->av->len == 1);
  assert (real_exp->av->aigs);
  aig = real_exp->av->aigs[0];
  if (aig == BTOR_AIG_TRUE)
    res = 1;
  else if (aig == BTOR_AIG_FALSE)
    res = -1;
  else
  {
    id = BTOR_GET_CNF_ID_AIG (aig);
    if (!id) return 0;
    amgr = btor_get_aig_mgr_aigvec_mgr (btor->avmgr);
    smgr = btor_get_sat_mgr_aig_mgr (amgr);
    res  = btor_fixed_sat (smgr, id);
  }
  if (BTOR_IS_INVERTED_NODE (exp)) res = -res;
  return res;
}

static int
process_skeleton_tseitin_lit (BtorPtrHashTable *ids, BtorNode *exp)
{
  BtorPtrHashBucket *b;
  BtorNode *real_exp;
  int res;

  real_exp = BTOR_REAL_ADDR_NODE (exp);
  assert (real_exp->len == 1);
  b = btor_find_in_ptr_hash_table (ids, real_exp);
  if (!b)
  {
    b             = btor_insert_in_ptr_hash_table (ids, real_exp);
    b->data.asInt = (int) ids->count;
  }

  res = b->data.asInt;
  assert (res > 0);

  if (BTOR_IS_INVERTED_NODE (exp)) res = -res;

  return res;
}

static void
process_skeleton_tseitin (Btor *btor,
                          LGL *lgl,
                          BtorNodePtrStack *work_stack,
                          BtorNodePtrStack *unmark_stack,
                          BtorPtrHashTable *ids,
                          BtorNode *root)
{
  assert (btor);

  int i, lhs, rhs[3], fixed;
  BtorNode *exp;

  BTOR_PUSH_STACK (btor->mm, *work_stack, root);

  do
  {
    exp = BTOR_POP_STACK (*work_stack);
    assert (exp);
    exp = BTOR_REAL_ADDR_NODE (exp);
    if (!exp->mark)
    {
      exp->mark = 1;
      BTOR_PUSH_STACK (btor->mm, *unmark_stack, exp);

      BTOR_PUSH_STACK (btor->mm, *work_stack, exp);
      for (i = exp->arity - 1; i >= 0; i--)
        BTOR_PUSH_STACK (btor->mm, *work_stack, exp->e[i]);
    }
    else if (exp->mark == 1)
    {
      exp->mark = 2;
      if (exp->len != 1 || BTOR_IS_FUN_NODE (exp) || BTOR_IS_ARGS_NODE (exp)
          || exp->parameterized)
        continue;

#ifndef NDEBUG
      for (i = 0; i < exp->arity; i++)
      {
        BtorNode *child = exp->e[i];
        child           = BTOR_REAL_ADDR_NODE (child);
        assert (child->mark == 2);
        if (child->len == 1 && !BTOR_IS_FUN_NODE (child)
            && !BTOR_IS_ARGS_NODE (child) && !child->parameterized)
          assert (btor_find_in_ptr_hash_table (ids, child));
      }
#endif
      lhs   = process_skeleton_tseitin_lit (ids, exp);
      fixed = btor_fixed_exp (btor, exp);
      if (fixed)
      {
        lgladd (lgl, (fixed > 0) ? lhs : -lhs);
        lgladd (lgl, 0);
      }

      switch (exp->kind)
      {
        case BTOR_AND_NODE:
          rhs[0] = process_skeleton_tseitin_lit (ids, exp->e[0]);
          rhs[1] = process_skeleton_tseitin_lit (ids, exp->e[1]);

          lgladd (lgl, -lhs);
          lgladd (lgl, rhs[0]);
          lgladd (lgl, 0);

          lgladd (lgl, -lhs);
          lgladd (lgl, rhs[1]);
          lgladd (lgl, 0);

          lgladd (lgl, lhs);
          lgladd (lgl, -rhs[0]);
          lgladd (lgl, -rhs[1]);
          lgladd (lgl, 0);
          break;

        case BTOR_BEQ_NODE:
          if (BTOR_REAL_ADDR_NODE (exp->e[0])->len != 1) break;
          assert (BTOR_REAL_ADDR_NODE (exp->e[1])->len == 1);
          rhs[0] = process_skeleton_tseitin_lit (ids, exp->e[0]);
          rhs[1] = process_skeleton_tseitin_lit (ids, exp->e[1]);

          lgladd (lgl, -lhs);
          lgladd (lgl, -rhs[0]);
          lgladd (lgl, rhs[1]);
          lgladd (lgl, 0);

          lgladd (lgl, -lhs);
          lgladd (lgl, rhs[0]);
          lgladd (lgl, -rhs[1]);
          lgladd (lgl, 0);

          lgladd (lgl, lhs);
          lgladd (lgl, rhs[0]);
          lgladd (lgl, rhs[1]);
          lgladd (lgl, 0);

          lgladd (lgl, lhs);
          lgladd (lgl, -rhs[0]);
          lgladd (lgl, -rhs[1]);
          lgladd (lgl, 0);

          break;

        case BTOR_BCOND_NODE:
          assert (BTOR_REAL_ADDR_NODE (exp->e[0])->len == 1);
          if (BTOR_REAL_ADDR_NODE (exp->e[1])->len != 1) break;
          assert (BTOR_REAL_ADDR_NODE (exp->e[2])->len == 1);
          rhs[0] = process_skeleton_tseitin_lit (ids, exp->e[0]);
          rhs[1] = process_skeleton_tseitin_lit (ids, exp->e[1]);
          rhs[2] = process_skeleton_tseitin_lit (ids, exp->e[2]);

          lgladd (lgl, -lhs);
          lgladd (lgl, -rhs[0]);
          lgladd (lgl, rhs[1]);
          lgladd (lgl, 0);

          lgladd (lgl, -lhs);
          lgladd (lgl, rhs[0]);
          lgladd (lgl, rhs[2]);
          lgladd (lgl, 0);

          lgladd (lgl, lhs);
          lgladd (lgl, -rhs[0]);
          lgladd (lgl, -rhs[1]);
          lgladd (lgl, 0);

          lgladd (lgl, lhs);
          lgladd (lgl, rhs[0]);
          lgladd (lgl, -rhs[2]);
          lgladd (lgl, 0);
          break;

        default: assert (exp->kind != BTOR_PROXY_NODE); break;
      }
    }
  } while (!BTOR_EMPTY_STACK (*work_stack));
}

static void
process_skeleton (Btor *btor)
{
  BtorPtrHashTable *ids;
  BtorNodePtrStack unmark_stack;
  int count, fixed;
  BtorNodePtrStack work_stack;
  BtorMemMgr *mm = btor->mm;
  BtorPtrHashBucket *b;
  double start, delta;
  int res, lit, val;
  BtorNode *exp;
  LGL *lgl;
  BtorHashTableIterator it;

  start = btor_time_stamp ();

  ids = btor_new_ptr_hash_table (mm,
                                 (BtorHashPtr) btor_hash_exp_by_id,
                                 (BtorCmpPtr) btor_compare_exp_by_id);

  lgl = lglinit ();
  lglsetprefix (lgl, "[lglskel] ");

  if (btor->options.verbosity)
  {
    lglsetopt (lgl, "verbose", btor->options.verbosity - 1);
    lglbnr ("Lingeling", "[lglskel] ", stdout);
    fflush (stdout);
  }
  else
    lglsetopt (lgl, "verbose", -1);

  count = 0;

  BTOR_INIT_STACK (work_stack);
  BTOR_INIT_STACK (unmark_stack);

  init_node_hash_table_iterator (&it, btor->synthesized_constraints);
  queue_node_hash_table_iterator (&it, btor->unsynthesized_constraints);
  while (has_next_node_hash_table_iterator (&it))
  {
    count++;
    exp = next_node_hash_table_iterator (&it);
    assert (BTOR_REAL_ADDR_NODE (exp)->len == 1);
    process_skeleton_tseitin (btor, lgl, &work_stack, &unmark_stack, ids, exp);
    lgladd (lgl, process_skeleton_tseitin_lit (ids, exp));
    lgladd (lgl, 0);
  }

  BTOR_RELEASE_STACK (mm, work_stack);

  while (!BTOR_EMPTY_STACK (unmark_stack))
  {
    exp = BTOR_POP_STACK (unmark_stack);
    assert (!BTOR_IS_INVERTED_NODE (exp));
    assert (exp->mark);
    exp->mark = 0;
  }

  BTOR_RELEASE_STACK (mm, unmark_stack);

  btor_msg (btor,
            1,
            "found %u skeleton literals in %d constraints",
            ids->count,
            count);

#if 0
  lglsetopt (lgl, "clim", 10000);
  res = lglsat (lgl);
#else
  res = lglsimp (lgl, 0);
#endif

  if (btor->options.verbosity)
  {
    btor_msg (btor, 1, "skeleton preprocessing result %d", res);
    lglstats (lgl);
  }

  fixed = 0;

  if (res == 20)
  {
    btor_msg (btor, 1, "skeleton inconsistent");
    btor->inconsistent = 1;
  }
  else
  {
    assert (res == 0 || res == 10);
    for (b = ids->first; b; b = b->next)
    {
      exp = b->key;
      assert (!BTOR_IS_INVERTED_NODE (exp));
      lit = process_skeleton_tseitin_lit (ids, exp);
      val = lglfixed (lgl, lit);
      if (val)
      {
        if (!btor_find_in_ptr_hash_table (btor->synthesized_constraints, exp)
            && !btor_find_in_ptr_hash_table (btor->unsynthesized_constraints,
                                             exp))
        {
          if (val < 0) exp = BTOR_INVERT_NODE (exp);
          add_constraint (btor, exp);
          btor->stats.skeleton_constraints++;
          fixed++;
        }
      }
      else
      {
        assert (
            !btor_find_in_ptr_hash_table (btor->synthesized_constraints, exp));
        assert (!btor_find_in_ptr_hash_table (btor->unsynthesized_constraints,
                                              exp));
      }
    }
  }

  btor_delete_ptr_hash_table (ids);
  lglrelease (lgl);

  delta = btor_time_stamp () - start;
  btor->time.skel += delta;
  btor_msg (
      btor,
      1,
      "skeleton preprocessing produced %d new constraints in %.1f seconds",
      fixed,
      delta);
  assert (check_id_table_mark_unset_dbg (btor));
}

/*------------------------------------------------------------------------*/
#endif /* BTOR_DO_NOT_PROCESS_SKELETON */
/*------------------------------------------------------------------------*/

static void
init_cache (Btor *btor)
{
  assert (btor);
  assert (!btor->cache);

  btor->cache = btor_new_ptr_hash_table (
      btor->mm, (BtorHashPtr) hash_exp_pair, (BtorCmpPtr) compare_exp_pair);
}

static void
release_cache (Btor *btor)
{
  assert (btor);
  assert (btor->cache);

  BtorPtrHashBucket *bucket;
  BtorNodePair *pair;

  for (bucket = btor->cache->first; bucket; bucket = bucket->next)
  {
    pair = (BtorNodePair *) bucket->key;
    btor_release_exp (btor, (BtorNode *) bucket->data.asPtr);
    delete_exp_pair (btor, pair);
  }
  btor_delete_ptr_hash_table (btor->cache);
  btor->cache = 0;
}

static void
beta_reduce_applies_on_lambdas (Btor *btor)
{
  assert (btor);

  int num_applies, num_applies_total = 0, round;
  double start, delta;
  BtorPtrHashTable *apps;
  BtorNode *app, *fun;
  BtorNodeIterator it;
  BtorHashTableIterator h_it;
  BtorMemMgr *mm;

  if (btor->lambdas->count == 0) return;

  start = btor_time_stamp ();

  mm    = btor->mm;
  round = 1;

  /* NOTE: in some cases substitute_and_rebuild creates applies that can be
   * beta-reduced. this can happen when parameterized applies become not
   * parameterized. hence, we beta-reduce applies until fix point.
   */
  do
  {
    apps = btor_new_ptr_hash_table (mm,
                                    (BtorHashPtr) btor_hash_exp_by_id,
                                    (BtorCmpPtr) btor_compare_exp_by_id);

    /* collect function applications */
    init_node_hash_table_iterator (&h_it, btor->lambdas);
    while (has_next_node_hash_table_iterator (&h_it))
    {
      fun = next_node_hash_table_iterator (&h_it);

      init_apply_parent_iterator (&it, fun);
      while (has_next_parent_apply_parent_iterator (&it))
      {
        app = next_parent_apply_parent_iterator (&it);

        if (btor_find_in_ptr_hash_table (apps, app)) continue;

        if (app->parameterized) continue;

        btor_insert_in_ptr_hash_table (apps, btor_copy_exp (btor, app));
      }
    }

    num_applies = apps->count;
    num_applies_total += num_applies;
    btor_msg (
        btor, 1, "eliminate %d applications in round %d", num_applies, round);

    substitute_and_rebuild (btor, apps, 1);

    init_node_hash_table_iterator (&h_it, apps);
    while (has_next_node_hash_table_iterator (&h_it))
      btor_release_exp (btor, next_node_hash_table_iterator (&h_it));
    btor_delete_ptr_hash_table (apps);
    round++;
  } while (num_applies > 0);

#ifndef NDEBUG
  init_node_hash_table_iterator (&h_it, btor->lambdas);
  while (has_next_node_hash_table_iterator (&h_it))
  {
    fun = next_node_hash_table_iterator (&h_it);

    init_apply_parent_iterator (&it, fun);
    while (has_next_parent_apply_parent_iterator (&it))
    {
      app = next_parent_apply_parent_iterator (&it);
      assert (app->parameterized);
    }
  }
#endif

  delta = btor_time_stamp () - start;
  btor->time.betareduce += delta;
  btor_msg (btor,
            1,
            "eliminated %d function applications in %.1f seconds",
            num_applies_total,
            delta);
}

static void
merge_lambdas (Btor *btor)
{
  assert (btor);
  assert (btor->options.rewrite_level > 0);
  assert (check_id_table_mark_unset_dbg (btor));
  assert (check_id_table_aux_mark_unset_dbg (btor));
  assert (check_unique_table_merge_unset_dbg (btor));

  int i, delta_lambdas;
  double start, delta;
  BtorNode *cur, *lambda, *subst, *parent, *merge;
  BtorMemMgr *mm;
  BtorHashTableIterator it;
  BtorNodeIterator nit;
  BtorNodePtrStack stack, unmark, visit;

  start         = btor_time_stamp ();
  mm            = btor->mm;
  delta_lambdas = btor->lambdas->count;

  btor_init_substitutions (btor);
  BTOR_INIT_STACK (stack);
  BTOR_INIT_STACK (unmark);
  BTOR_INIT_STACK (visit);

  /* collect candidates for merging */
  init_node_hash_table_iterator (&it, btor->lambdas);
  while (has_next_node_hash_table_iterator (&it))
  {
    lambda = next_node_hash_table_iterator (&it);
    assert (BTOR_IS_REGULAR_NODE (lambda));

    if (lambda->parents != 1) continue;

    parent = BTOR_REAL_ADDR_NODE (lambda->first_parent);
    assert (parent);
    /* stop at non-parameterized applies */
    if (!parent->parameterized && BTOR_IS_APPLY_NODE (parent)) continue;

    lambda->merge = 1;
    BTOR_PUSH_STACK (mm, stack, lambda);
  }

  for (i = 0; i < BTOR_COUNT_STACK (stack); i++)
  {
    lambda = BTOR_PEEK_STACK (stack, i);
    assert (BTOR_IS_REGULAR_NODE (lambda));
    assert (lambda->parents == 1);

    if (lambda->mark) continue;

    lambda->mark = 1;
    BTOR_PUSH_STACK (mm, unmark, lambda);

    /* skip curried lambdas */
    if (BTOR_IS_CURRIED_LAMBDA_NODE (lambda)
        && !BTOR_IS_FIRST_CURRIED_LAMBDA (lambda))
      continue;

    /* search upwards for top-most lambda */
    merge = 0;
    BTOR_RESET_STACK (visit);
    BTOR_PUSH_STACK (mm, visit, lambda);
    while (!BTOR_EMPTY_STACK (visit))
    {
      cur = BTOR_REAL_ADDR_NODE (BTOR_POP_STACK (visit));

      if (cur->aux_mark) continue;

      cur->aux_mark = 1;
      BTOR_PUSH_STACK (mm, unmark, cur);

      /* we can only merge non-paremeterized lambdas */
      // TODO: remove paraemterized if we handle btorparamcache differently
      if (BTOR_IS_LAMBDA_NODE (cur) && !cur->merge && !cur->parameterized)
      {
        merge = cur;
        break;
      }

      init_full_parent_iterator (&nit, cur);
      while (has_next_parent_full_parent_iterator (&nit))
        BTOR_PUSH_STACK (mm, visit, next_parent_full_parent_iterator (&nit));
    }

    /* no lambda to merge found */
    if (!merge) continue;

    assert (!merge->parameterized);

    /* already processed */
    if (merge->mark) continue;

    merge->mark = 1;
    BTOR_PUSH_STACK (mm, unmark, merge);

    init_lambda_iterator (&nit, merge);
    while (has_next_lambda_iterator (&nit))
    {
      cur = next_lambda_iterator (&nit);
      btor_assign_param (btor, cur, cur->e[0]);
    }
    /* merge lambdas that are marked with 'merge' flag */
    subst = btor_beta_reduce_merge (btor, BTOR_LAMBDA_GET_BODY (merge));
    subst = BTOR_COND_INVERT_NODE (BTOR_LAMBDA_GET_BODY (merge), subst);
    btor_unassign_params (btor, merge);
    btor_insert_substitution (btor, BTOR_LAMBDA_GET_BODY (merge), subst, 0);
    btor_release_exp (btor, subst);
  }

  /* cleanup */
  while (!BTOR_EMPTY_STACK (unmark))
  {
    cur           = BTOR_POP_STACK (unmark);
    cur->mark     = 0;
    cur->aux_mark = 0;
    cur->merge    = 0;
  }

  substitute_and_rebuild (btor, btor->substitutions, 0);
  btor_delete_substitutions (btor);
  delta_lambdas -= btor->lambdas->count;
  btor->stats.lambdas_merged += delta_lambdas;

  BTOR_RELEASE_STACK (mm, visit);
  BTOR_RELEASE_STACK (mm, stack);
  BTOR_RELEASE_STACK (mm, unmark);
  assert (check_id_table_aux_mark_unset_dbg (btor));
  assert (check_unique_table_merge_unset_dbg (btor));
  delta = btor_time_stamp () - start;
  btor_msg (btor, 1, "merged %d lambdas in %.2f seconds", delta_lambdas, delta);
}

static void
insert_slice_limits (
    Btor *btor, BtorPtrHashTable *limits, BtorNode *exp, int upper, int lower)
{
  assert (btor);
  assert (limits);
  assert (exp);
  assert (BTOR_IS_REGULAR_NODE (exp));
  assert (btor_precond_slice_exp_dbg (btor, exp, upper, lower));
  assert (!btor_find_in_ptr_hash_table (limits, exp));

  BtorSlice *s;

  s = new_slice (btor, upper, lower);
  btor_insert_in_ptr_hash_table (limits, btor_copy_exp (btor, exp))
      ->data.asPtr = s;
}

static void
update_slice_limits (
    Btor *btor, BtorPtrHashTable *limits, BtorNode *exp, int upper, int lower)
{
  assert (btor);
  assert (limits);
  assert (exp);
  assert (BTOR_IS_REGULAR_NODE (exp));
  assert (btor_precond_slice_exp_dbg (btor, exp, upper, lower));

  BtorSlice *s;
  BtorPtrHashBucket *b;

  if (exp->kind == BTOR_MUL_NODE || exp->kind == BTOR_ADD_NODE) lower = 0;

  b = btor_find_in_ptr_hash_table (limits, exp);

  if (b)
  {
    s = (BtorSlice *) b->data.asPtr;
    assert (s);
    if (upper > s->upper) s->upper = upper;

    if (lower < s->lower) s->lower = lower;
  }
  else
  {
    s = new_slice (btor, upper, lower);
    btor_insert_in_ptr_hash_table (limits, btor_copy_exp (btor, exp))
        ->data.asPtr = s;
  }
}

static void
remove_slice_limits (Btor *btor, BtorPtrHashTable *limits, BtorNode *exp)
{
  assert (btor);
  assert (limits);
  assert (exp);
  assert (BTOR_IS_REGULAR_NODE (exp));
  assert (btor_find_in_ptr_hash_table (limits, exp));

  BtorPtrHashData d;

  btor_remove_from_ptr_hash_table (limits, exp, 0, &d);
  assert (d.asPtr);
  delete_slice (btor, (BtorSlice *) d.asPtr);
  btor_release_exp (btor, exp);
}

static BtorSlice *
get_slice_limits (BtorPtrHashTable *limits, BtorNode *exp)
{
  assert (limits);
  assert (exp);

  BtorSlice *s;
  BtorPtrHashBucket *b;

  exp = BTOR_REAL_ADDR_NODE (exp);

  b = btor_find_in_ptr_hash_table (limits, exp);
  if (!b) return 0;
  s = (BtorSlice *) b->data.asPtr;
  assert (s);
  return s;
}

static BtorNode *
recursively_rebuild_exp_limits (Btor *btor,
                                BtorPtrHashTable *limits,
                                BtorNode *exp)
{
  assert (btor);
  assert (limits);
  assert (exp);
  assert (BTOR_IS_REGULAR_NODE (exp));
  assert (check_id_table_mark_unset_dbg (btor));

  int i, upper, lower, u, l;
  BtorMemMgr *mm;
  BtorNode *cur, *real_cur, *result, *t[2], *e[3], *tmp;
  BtorSlice *s;
  BtorHashTableIterator it;
  BtorPtrHashTable *cache;
  BtorNodePtrStack visit, rebuilt, unmark;
  BtorNode *(*fptr) (Btor *, BtorNode *, BtorNode *);

  btor->options.simplify_constraints = 0;
  mm                                 = btor->mm;
  BTOR_INIT_STACK (visit);
  BTOR_INIT_STACK (rebuilt);
  BTOR_INIT_STACK (unmark);

  cache = btor_new_ptr_hash_table (mm,
                                   (BtorHashPtr) btor_hash_exp_by_id,
                                   (BtorCmpPtr) btor_compare_exp_by_id);

  BTOR_PUSH_STACK (mm, visit, exp);
  while (!BTOR_EMPTY_STACK (visit))
  {
    cur      = BTOR_POP_STACK (visit);
    real_cur = BTOR_REAL_ADDR_NODE (cur);
    //      printf ("visit: %s\n", node2string (cur));

    if (!(s = get_slice_limits (limits, real_cur)))
    {
      result = btor_copy_exp (btor, real_cur);
      //	  printf ("nothing changed: %s\n", node2string (cur));
      goto PUSH_RESULT;
    }

    if (real_cur->mark == 0)
    {
      real_cur->mark = 1;
      BTOR_PUSH_STACK (mm, unmark, real_cur);

      BTOR_PUSH_STACK (mm, visit, cur);
      for (i = 0; i < real_cur->arity; i++)
        BTOR_PUSH_STACK (mm, visit, real_cur->e[i]);
    }
    else if (real_cur->mark == 1)
    {
      assert (BTOR_COUNT_STACK (rebuilt) >= real_cur->arity);
      real_cur->mark = 2;

      s = get_slice_limits (limits, real_cur);
      assert (s);
      upper = s->upper;
      lower = s->lower;
      //	  printf ("rebuild_limits (%d)[%d:%d]: %s\n", real_cur->len,
      //		  upper, lower, node2string (cur));

      for (i = 0; i < real_cur->arity; i++) e[i] = BTOR_POP_STACK (rebuilt);

      switch (real_cur->kind)
      {
        case BTOR_BV_CONST_NODE:
        case BTOR_BV_VAR_NODE:
        case BTOR_PARAM_NODE: result = btor_copy_exp (btor, real_cur); break;

        case BTOR_SLICE_NODE:
          assert (real_cur->len <= BTOR_REAL_ADDR_NODE (e[0])->len);
          u = real_cur->upper;
          l = real_cur->lower;
          s = get_slice_limits (limits, real_cur->e[0]);
          if (s)
          {
            u -= s->lower;
            l -= s->lower;
          }
          result = btor_slice_exp (btor, e[0], u, l);
          break;

        case BTOR_AND_NODE:
          for (i = 0; i < real_cur->arity; i++)
          {
            u = upper;
            l = lower;
            s = get_slice_limits (limits, real_cur->e[i]);
            if (s)
            {
              u -= s->lower;
              l -= s->lower;
            }
            t[i] = btor_slice_exp (btor, e[i], u, l);
          }
          result = btor_and_exp (btor, t[0], t[1]);
          btor_release_exp (btor, t[0]);
          btor_release_exp (btor, t[1]);
          break;

        case BTOR_ADD_NODE: fptr = btor_add_exp; goto ADD_MUL_UDIV_NODE;
        case BTOR_MUL_NODE:
          fptr = btor_mul_exp;
          goto ADD_MUL_UDIV_NODE;
          //      case BTOR_UDIV_NODE:
          //	fptr = btor_udiv_exp;
        ADD_MUL_UDIV_NODE:
          assert (lower == 0);
          t[0]   = btor_slice_exp (btor, e[0], upper, lower);
          t[1]   = btor_slice_exp (btor, e[1], upper, lower);
          result = fptr (btor, t[0], t[1]);
          btor_release_exp (btor, t[0]);
          btor_release_exp (btor, t[1]);
          break;

        // TODO: is there any operators that does not need extension for
        //       its children?
        case BTOR_ULT_NODE: fptr = btor_ult_exp; goto UDIV_UREM_NODE;
        case BTOR_BEQ_NODE: fptr = btor_eq_exp; goto UDIV_UREM_NODE;
        case BTOR_SRL_NODE: fptr = btor_srl_exp; goto UDIV_UREM_NODE;
        case BTOR_SLL_NODE: fptr = btor_sll_exp; goto UDIV_UREM_NODE;
        case BTOR_UDIV_NODE: fptr = btor_udiv_exp; goto UDIV_UREM_NODE;
        case BTOR_UREM_NODE:
          fptr = btor_urem_exp;
        UDIV_UREM_NODE:
          t[0]   = btor_uext_exp (btor,
                                e[0],
                                BTOR_REAL_ADDR_NODE (real_cur->e[0])->len
                                    - BTOR_REAL_ADDR_NODE (e[0])->len);
          t[1]   = btor_uext_exp (btor,
                                e[1],
                                BTOR_REAL_ADDR_NODE (real_cur->e[1])->len
                                    - BTOR_REAL_ADDR_NODE (e[1])->len);
          result = fptr (btor, t[0], t[1]);
          btor_release_exp (btor, t[0]);
          btor_release_exp (btor, t[1]);
          break;

        case BTOR_CONCAT_NODE:
          /* slice on e[1] only */
          if (upper < BTOR_REAL_ADDR_NODE (real_cur->e[1])->len)
          {
            //		    printf ("only e[1] sliced\n");
            u = upper;
            l = lower;
            s = get_slice_limits (limits, real_cur->e[1]);
            if (s)
            {
              l -= s->lower;
              u -= s->lower;
            }
            result = btor_slice_exp (btor, e[1], u, l);
          }
          /* slice on e[0] only */
          else if (lower >= BTOR_REAL_ADDR_NODE (real_cur->e[1])->len)
          {
            //		    printf ("only e[0] sliced\n");
            assert (upper >= BTOR_REAL_ADDR_NODE (real_cur->e[1])->len);
            u = upper - BTOR_REAL_ADDR_NODE (real_cur->e[1])->len;
            l = lower - BTOR_REAL_ADDR_NODE (real_cur->e[1])->len;
            s = get_slice_limits (limits, real_cur->e[0]);
            if (s)
            {
              l -= s->lower;
              u -= s->lower;
            }
            result = btor_slice_exp (btor, e[0], u, l);
          }
          /* slice on e[0] and e[1] */
          else
          {
            //		    printf ("both sliced\n");
            /* limits for e[0] */
            l    = 0;
            u    = upper - BTOR_REAL_ADDR_NODE (real_cur->e[1])->len;
            t[0] = btor_slice_exp (btor, e[0], u, l);
            //		    printf ("slice e[0]: [%d:%d]\n", u, l);

            /* limits for e[1] */
            l = lower;
            u = BTOR_REAL_ADDR_NODE (real_cur->e[1])->len - 1;
            s = get_slice_limits (limits, real_cur->e[1]);
            if (s)
            {
              l -= s->lower;
              u -= s->lower;
            }
            t[1] = btor_slice_exp (btor, e[1], u, l);
            //		    printf ("slice e[1]: [%d:%d]\n", u, l);
            result = btor_concat_exp (btor, t[0], t[1]);
            btor_release_exp (btor, t[0]);
            btor_release_exp (btor, t[1]);
          }
          break;

        // TODO: compute slice
        case BTOR_APPLY_NODE: result = btor_apply_exp (btor, e[0], e[1]); break;

        // TODO: compute slice
        case BTOR_LAMBDA_NODE:
          result = btor_lambda_exp (btor, e[0], e[1]);
          break;

        case BTOR_BCOND_NODE:
          for (i = 1; i < real_cur->arity; i++)
          {
            s = get_slice_limits (limits, real_cur->e[i]);
            u = upper;
            l = lower;
            if (s)
            {
              u -= s->lower;
              l -= s->lower;
            }
            t[i - 1] = btor_slice_exp (btor, e[i], u, l);
          }
          result = btor_cond_exp (btor, e[0], t[0], t[1]);
          btor_release_exp (btor, t[0]);
          btor_release_exp (btor, t[1]);
          break;
#if 0
	      case BTOR_ULT_NODE:
		fptr = btor_ult_exp;
		goto ULT_BEQ_NODE;
	      case BTOR_BEQ_NODE:
		fptr = btor_eq_exp;
ULT_BEQ_NODE:
		result = fptr (btor, e[0], e[1]);
		break;
#endif

        default: result = 0;
      }

      assert (result);

      // TODO: move slicing to resp. node kind?
      if (real_cur->kind != BTOR_BCOND_NODE && real_cur->kind != BTOR_SLICE_NODE
          && real_cur->kind != BTOR_CONCAT_NODE
          && real_cur->kind != BTOR_AND_NODE && real_cur->kind != BTOR_MUL_NODE
          && real_cur->kind != BTOR_ADD_NODE)
      {
        assert (upper < BTOR_REAL_ADDR_NODE (result)->len);
        tmp = btor_slice_exp (btor, result, upper, lower);
        btor_release_exp (btor, result);
        result = tmp;
      }

      assert (BTOR_REAL_ADDR_NODE (result)->len == upper - lower + 1);

      for (i = 0; i < real_cur->arity; i++) btor_release_exp (btor, e[i]);

      btor_insert_in_ptr_hash_table (cache, real_cur)->data.asPtr =
          btor_copy_exp (btor, result);

    PUSH_RESULT:
      result = BTOR_COND_INVERT_NODE (cur, result);

      //	  printf ("  result: (%d, bw: %d) %s\n", BTOR_IS_INVERTED_NODE
      //(cur), 		  BTOR_REAL_ADDR_NODE (result)->len,
      //		  node2string (result));

      BTOR_PUSH_STACK (mm, rebuilt, result);
    }
    else
    {
      //	printf ("cached rebuild: %s\n", node2string (cur));
      assert (real_cur->mark == 2);
      assert (btor_find_in_ptr_hash_table (cache, real_cur));
      result = btor_copy_exp (
          btor, btor_find_in_ptr_hash_table (cache, real_cur)->data.asPtr);
      goto PUSH_RESULT;
    }
  }
  assert (BTOR_COUNT_STACK (rebuilt) == 1);
  result = BTOR_POP_STACK (rebuilt);
  assert (result);

  while (!BTOR_EMPTY_STACK (unmark))
  {
    cur = BTOR_POP_STACK (unmark);
    assert (BTOR_IS_REGULAR_NODE (cur));
    cur->mark = 0;
  }

  init_node_hash_table_iterator (&it, cache);
  while (has_next_node_hash_table_iterator (&it))
  {
    btor_release_exp (btor, (BtorNode *) it.bucket->data.asPtr);
    (void) next_node_hash_table_iterator (&it);
  }

  BTOR_RELEASE_STACK (mm, visit);
  BTOR_RELEASE_STACK (mm, rebuilt);
  BTOR_RELEASE_STACK (mm, unmark);
  btor_delete_ptr_hash_table (cache);

  assert (check_id_table_mark_unset_dbg (btor));
  btor->options.simplify_constraints = 1;

  return result;
}

static void
analyze_slices (Btor *btor)
{
  assert (btor);
  assert (check_unique_table_children_proxy_free_dbg (btor));

  int i, upper, lower, changed;
  BtorNode *cur, *subst, *parent, *e[3];
  BtorNodePtrStack visit;
  BtorPtrHashTable *limits, *slices;
  BtorNodeIterator it;
  BtorHashTableIterator hit;
  BtorMemMgr *mm;
  BtorSlice *s;

  mm     = btor->mm;
  limits = btor_new_ptr_hash_table (btor->mm,
                                    (BtorHashPtr) btor_hash_exp_by_id,
                                    (BtorCmpPtr) btor_compare_exp_by_id);
  slices = btor_new_ptr_hash_table (btor->mm,
                                    (BtorHashPtr) btor_hash_exp_by_id,
                                    (BtorCmpPtr) btor_compare_exp_by_id);
  BTOR_INIT_STACK (visit);

  for (i = 0; i < btor->nodes_unique_table.size; i++)
  {
    for (cur = btor->nodes_unique_table.chains[i]; cur; cur = cur->next)
    {
      if (cur->kind != BTOR_SLICE_NODE) continue;
      insert_slice_limits (btor, limits, cur, cur->len - 1, 0);
      btor_insert_in_ptr_hash_table (slices, cur);
      BTOR_PUSH_STACK (mm, visit, cur);
    }
  }

  // TODO: function propagate_slices?
  /* compute limits */
  while (!BTOR_EMPTY_STACK (visit))
  {
    cur = BTOR_POP_STACK (visit);
    assert (BTOR_IS_REGULAR_NODE (cur));
    //      printf ("visit: %s\n", node2string (cur));

    s = get_slice_limits (limits, cur);
    if (!s) continue;
    assert (s);

    for (i = 0; i < cur->arity; i++) e[i] = BTOR_REAL_ADDR_NODE (cur->e[i]);

    switch (cur->kind)
    {
      case BTOR_BV_CONST_NODE:
      case BTOR_BV_VAR_NODE:
      case BTOR_PARAM_NODE: break;

      case BTOR_SLICE_NODE:
        update_slice_limits (
            btor, limits, e[0], cur->lower + s->upper, cur->lower + s->lower);
        BTOR_PUSH_STACK (mm, visit, e[0]);
        break;

      case BTOR_AND_NODE:
        update_slice_limits (btor, limits, e[0], s->upper, s->lower);
        update_slice_limits (btor, limits, e[1], s->upper, s->lower);
        BTOR_PUSH_STACK (mm, visit, e[0]);
        BTOR_PUSH_STACK (mm, visit, e[1]);
        break;

      case BTOR_ADD_NODE:
      case BTOR_MUL_NODE:
        //	  case BTOR_UDIV_NODE:
        /* for add and mul operations we have to consider the carry and
         * thus the lower limit is always 0 */
        update_slice_limits (btor, limits, cur, s->upper, 0);
        update_slice_limits (btor, limits, e[0], s->upper, 0);
        update_slice_limits (btor, limits, e[1], s->upper, 0);
        BTOR_PUSH_STACK (mm, visit, e[0]);
        BTOR_PUSH_STACK (mm, visit, e[1]);
        //	    printf ("skip: %s\n", node2string (cur));
        break;

      case BTOR_SRL_NODE:
      case BTOR_SLL_NODE: break;

      case BTOR_UDIV_NODE:
      case BTOR_UREM_NODE: break;

      case BTOR_CONCAT_NODE:
        /* slice on e[1] only */
        if (s->upper < e[1]->len)
        {
          upper = s->upper;
          lower = s->lower;
          update_slice_limits (btor, limits, e[1], upper, lower);
          BTOR_PUSH_STACK (mm, visit, e[1]);
        }
        /* slice on e[0] only */
        else if (s->lower >= e[1]->len)
        {
          assert (s->upper >= e[1]->len);
          upper = s->upper - e[1]->len;
          lower = s->lower - e[1]->len;
          update_slice_limits (btor, limits, e[0], upper, lower);
          BTOR_PUSH_STACK (mm, visit, e[0]);
        }
        /* slice on e[0] and e[1] */
        else
        {
          /* limits for e[0] */
          lower = 0;
          upper = s->upper - e[1]->len;
          update_slice_limits (btor, limits, e[0], upper, lower);
          BTOR_PUSH_STACK (mm, visit, e[0]);

          /* limits for e[1] */
          upper = e[1]->len - 1;
          lower = s->lower;
          update_slice_limits (btor, limits, e[1], upper, lower);
          BTOR_PUSH_STACK (mm, visit, e[1]);
        }
        break;

      // TODO:
      case BTOR_APPLY_NODE:
        //	    BTOR_PUSH_STACK (mm, visit, cur->e[0]);
        break;

      // TODO:
      case BTOR_LAMBDA_NODE:
        //	    e[1] = BTOR_REAL_ADDR_NODE (BTOR_LAMBDA_GET_BODY (cur));
        //	    BTOR_PUSH_STACK (mm, visit, e[1]);
        //	    update_slice_limits (btor, limits, e[1], s->upper,
        // s->lower);
        printf ("skip: %s\n", node2string (cur));
        break;

      case BTOR_BCOND_NODE:
        update_slice_limits (btor, limits, e[1], s->upper, s->lower);
        update_slice_limits (btor, limits, e[2], s->upper, s->lower);
        BTOR_PUSH_STACK (mm, visit, e[1]);
        BTOR_PUSH_STACK (mm, visit, e[2]);
        break;

#if 0
	  case BTOR_ULT_NODE:
	  case BTOR_BEQ_NODE:
	    update_slice_limits (btor, limits, e[0],
				 BTOR_REAL_ADDR_NODE (e[0])->len - 1, 0);
	    update_slice_limits (btor, limits, e[1],
				 BTOR_REAL_ADDR_NODE (e[1])->len - 1, 0);
	    BTOR_PUSH_STACK (mm, visit, e[0]);
	    BTOR_PUSH_STACK (mm, visit, e[1]);
	    break;
#endif

      default:
        assert (!BTOR_IS_ARGS_NODE (cur));
        assert (!BTOR_IS_ARRAY_EQ_NODE (cur));
        assert (!BTOR_IS_ARRAY_VAR_NODE (cur));
    }
  }
  BTOR_RELEASE_STACK (mm, visit);

  do
  {
    changed = 0;
    init_node_hash_table_iterator (&hit, limits);
    while (has_next_node_hash_table_iterator (&hit))
    {
      s   = (BtorSlice *) hit.bucket->data.asPtr;
      cur = next_node_hash_table_iterator (&hit);
      //          printf ("limits: [%d:%d](%d) %s\n", s->upper, s->lower,
      //    	      cur->len, node2string (cur));

      if (btor_find_in_ptr_hash_table (slices, cur) || cur->arity == 0)
        continue;

      init_full_parent_iterator (&it, cur);
      while (has_next_parent_full_parent_iterator (&it))
      {
        parent = next_parent_full_parent_iterator (&it);
        //	      printf ("  parent: %s\n", node2string (parent));
        if (!btor_find_in_ptr_hash_table (limits, parent))
        {
          //    	      printf ("remove: %s (parent: %s)\n", node2string
          //    (cur), 		      node2string (parent));
          remove_slice_limits (btor, limits, cur);
          changed = 1;
          break;
        }
      }
    }
  } while (changed);
  // TODO: if we removed something from limits we should recompute the limits
  //	   for all remaining nodes

  btor_init_substitutions (btor);
  init_node_hash_table_iterator (&hit, slices);
  while (has_next_node_hash_table_iterator (&hit))
  {
    cur   = next_node_hash_table_iterator (&hit);
    subst = recursively_rebuild_exp_limits (btor, limits, cur);
    btor_insert_substitution (btor, cur, subst, 0);
    //      printf ("subst: %s -> %s\n", node2string (cur), node2string
    //      (subst));
    btor_release_exp (btor, subst);
  }

  substitute_and_rebuild (btor, btor->substitutions, 0);
  btor_delete_substitutions (btor);

  init_node_hash_table_iterator (&hit, limits);
  while (has_next_node_hash_table_iterator (&hit))
  {
    s = (BtorSlice *) hit.bucket->data.asPtr;
    assert (s);
    cur = next_node_hash_table_iterator (&hit);
    delete_slice (btor, s);
    btor_release_exp (btor, cur);
  }
  btor_delete_ptr_hash_table (limits);
  btor_delete_ptr_hash_table (slices);
}

int
btor_simplify (Btor *btor)
{
  assert (btor);

  int rounds;
  double start, delta;
#ifndef BTOR_DO_NOT_PROCESS_SKELETON
  int skelrounds = 0;
#endif

  if (btor->inconsistent) return BTOR_UNSAT;

  //  if (btor->options.rewrite_level <= 1 && !btor->options.beta_reduce_all)
  //    return;

  rounds = 0;
  start  = btor_time_stamp ();

  if (btor->options.beta_reduce_all) init_cache (btor);

  do
  {
    rounds++;
    assert (check_all_hash_tables_proxy_free_dbg (btor));
    assert (check_all_hash_tables_simp_free_dbg (btor));
    assert (check_unique_table_children_proxy_free_dbg (btor));
    if (btor->options.rewrite_level > 1)
    {
      substitute_var_exps (btor);
      assert (check_all_hash_tables_proxy_free_dbg (btor));
      assert (check_all_hash_tables_simp_free_dbg (btor));
      assert (check_unique_table_children_proxy_free_dbg (btor));

      if (btor->inconsistent) break;

      if (btor->varsubst_constraints->count) break;

      process_embedded_constraints (btor);
      assert (check_all_hash_tables_proxy_free_dbg (btor));
      assert (check_all_hash_tables_simp_free_dbg (btor));
      assert (check_unique_table_children_proxy_free_dbg (btor));

      if (btor->inconsistent) break;

      if (btor->varsubst_constraints->count) continue;
    }

#ifndef BTOR_DO_NOT_ELIMINATE_SLICES
    if (btor->options.rewrite_level > 2 && !btor->options.inc_enabled)
    {
      eliminate_slices_on_bv_vars (btor);
      if (btor->inconsistent) break;

      if (btor->varsubst_constraints->count) continue;

      if (btor->embedded_constraints->count) continue;
    }
#endif

#ifndef BTOR_DO_NOT_PROCESS_SKELETON
    if (btor->options.rewrite_level > 2)
    {
      skelrounds++;
      if (skelrounds <= 1)  // TODO only one?
      {
        process_skeleton (btor);
        assert (check_all_hash_tables_proxy_free_dbg (btor));
        assert (check_all_hash_tables_simp_free_dbg (btor));
        assert (check_unique_table_children_proxy_free_dbg (btor));
        if (btor->inconsistent) break;
      }

      if (btor->varsubst_constraints->count) continue;

      if (btor->embedded_constraints->count) continue;
    }
#endif

    if (btor->options.rewrite_level > 2)
    {
      merge_lambdas (btor);

      if (btor->options.slice_propagation && !btor->options.inc_enabled)
        analyze_slices (btor);
    }

    if (btor->varsubst_constraints->count) continue;

    if (btor->embedded_constraints->count) continue;

    /* rewrite/beta-reduce applies on lambdas */
    if (btor->options.beta_reduce_all)
    {
      beta_reduce_applies_on_lambdas (btor);
      assert (check_all_hash_tables_proxy_free_dbg (btor));
      assert (check_all_hash_tables_simp_free_dbg (btor));
      assert (check_unique_table_children_proxy_free_dbg (btor));
    }
  } while (btor->varsubst_constraints->count
           || btor->embedded_constraints->count);

  if (btor->options.beta_reduce_all) release_cache (btor);

  delta = btor_time_stamp () - start;
  btor->time.rewrite += delta;
  btor_msg (btor, 1, "%d rewriting rounds in %.1f seconds", rounds, delta);

  if (btor->inconsistent)
    return BTOR_UNSAT;
  else if (btor->unsynthesized_constraints->count == 0u
           && btor->synthesized_constraints->count == 0u)
    return BTOR_SAT;

  return BTOR_UNKNOWN;
}

static void
mark_synth_mark_exp (Btor *btor, BtorNode *exp, int new_mark)
{
  BtorMemMgr *mm;
  BtorNodePtrStack stack;
  BtorNode *cur;
  int i;

  assert (btor);
  assert (exp);

  mm = btor->mm;
  BTOR_INIT_STACK (stack);
  cur = BTOR_REAL_ADDR_NODE (exp);
  goto MARK_SYNTH_MARK_NODE_ENTER_WITHOUT_POP;

  while (!BTOR_EMPTY_STACK (stack))
  {
    cur = BTOR_REAL_ADDR_NODE (BTOR_POP_STACK (stack));
  MARK_SYNTH_MARK_NODE_ENTER_WITHOUT_POP:
    if (cur->synth_mark != new_mark)
    {
      cur->synth_mark = new_mark;
      for (i = cur->arity - 1; i >= 0; i--)
        BTOR_PUSH_STACK (mm, stack, cur->e[i]);
    }
  }
  BTOR_RELEASE_STACK (mm, stack);
}

static void
synthesize_exp (Btor *btor, BtorNode *exp, BtorPtrHashTable *backannotation)
{
  BtorNodePtrStack exp_stack;
  BtorNode *cur;
  BtorAIGVec *av0, *av1, *av2;
  BtorMemMgr *mm;
  BtorAIGVecMgr *avmgr;
  BtorPtrHashBucket *b;
  char *indexed_name;
  const char *name;
  unsigned int count;
  int same_children_mem, i, len;
  int invert_av0 = 0;
  int invert_av1 = 0;
  int invert_av2 = 0;
  double start;

  assert (btor);
  assert (exp);

  start = btor_time_stamp ();
  mm    = btor->mm;
  avmgr = btor->avmgr;
  count = 0;

  BTOR_INIT_STACK (exp_stack);
  BTOR_PUSH_STACK (mm, exp_stack, exp);
  BTORLOG ("%s: %s", __FUNCTION__, node2string (exp));

  while (!BTOR_EMPTY_STACK (exp_stack))
  {
    cur = BTOR_REAL_ADDR_NODE (BTOR_POP_STACK (exp_stack));

    assert (cur->synth_mark >= 0);
    assert (cur->synth_mark <= 2);

    if (BTOR_IS_SYNTH_NODE (cur)) continue;

    if (cur->synth_mark >= 2) continue;

    count++;

    if (cur->synth_mark == 0)
    {
      if (BTOR_IS_BV_CONST_NODE (cur))
      {
        cur->av = btor_const_aigvec (avmgr, cur->bits);
        BTORLOG ("  synthesized: %s", node2string (cur));
#ifdef BTOR_DO_NOT_LAZY_SYNTHESIZE
        cur->tseitin = 1;
        btor_aigvec_to_sat_tseitin (avmgr, cur->av);
#endif
      }
      else if (BTOR_IS_BV_VAR_NODE (cur))
      {
        cur->av = btor_var_aigvec (avmgr, cur->len);
        BTORLOG ("  synthesized: %s", node2string (cur));
        if (backannotation)
        {
          // TODO param handling?
          name = btor_get_symbol_exp (btor, cur);
          len  = (int) strlen (name) + 40;
          if (cur->len > 1)
          {
            indexed_name = btor_malloc (mm, len);
            for (i = 0; i < cur->av->len; i++)
            {
              b = btor_insert_in_ptr_hash_table (backannotation,
                                                 cur->av->aigs[i]);
              assert (b->key == cur->av->aigs[i]);
              sprintf (indexed_name, "%s[%d]", name, i);
              b->data.asStr = btor_strdup (mm, indexed_name);
            }
            btor_free (mm, indexed_name, len);
          }
          else
          {
            assert (cur->len == 1);
            b = btor_insert_in_ptr_hash_table (backannotation,
                                               cur->av->aigs[0]);
            assert (b->key == cur->av->aigs[0]);
            b->data.asStr = btor_strdup (mm, name);
          }
        }
#ifdef BTOR_DO_NOT_LAZY_SYNTHESIZE
        cur->tseitin = 1;
        btor_aigvec_to_sat_tseitin (avmgr, cur->av);
#endif
      }
      else if (BTOR_IS_APPLY_NODE (cur) && !cur->parameterized)
      {
        cur->av = btor_var_aigvec (avmgr, cur->len);
        BTORLOG ("  synthesized: %s", node2string (cur));
#ifdef BTOR_DO_NOT_LAZY_SYNTHESIZE
        cur->tseitin = 1;
        btor_aigvec_to_sat_tseitin (avmgr, cur->av);
#endif
        assert (BTOR_IS_REGULAR_NODE (cur->e[0]));
        assert (BTOR_IS_FUN_NODE (cur->e[0]));
#ifdef BTOR_DO_NOT_LAZY_SYNTHESIZE
        goto PUSH_CHILDREN;
#endif
      }
#ifndef BTOR_DO_NOT_LAZY_SYNTHESIZE
      else if (BTOR_IS_FUN_NODE (cur))
      {
        /* we stop at function nodes as they will be lazily synthesized
         * and encoded during consistency checking */
      }
#endif
      else
      {
#ifdef BTOR_DO_NOT_LAZY_SYNTHESIZE
      PUSH_CHILDREN:
#else
        assert (!BTOR_IS_FUN_NODE (cur));
#endif
        /* always skip argument nodes and parameterized nodes */
#ifdef BTOR_DO_NOT_LAZY_SYNTHESIZE
        if (cur->parameterized || BTOR_IS_ARGS_NODE (cur)
            || BTOR_IS_FUN_NODE (cur))
#else
        if (cur->parameterized || BTOR_IS_ARGS_NODE (cur))
#endif
          cur->synth_mark = 2;
        else
          cur->synth_mark = 1;

        BTOR_PUSH_STACK (mm, exp_stack, cur);
        for (i = cur->arity - 1; i >= 0; i--)
          BTOR_PUSH_STACK (mm, exp_stack, cur->e[i]);
      }
    }
    else
    {
      assert (cur->synth_mark == 1);
      cur->synth_mark = 2;
      assert (!BTOR_IS_APPLY_NODE (cur));
      assert (!BTOR_IS_LAMBDA_NODE (cur));
      assert (!cur->parameterized);

      if (cur->arity == 1)
      {
        assert (cur->kind == BTOR_SLICE_NODE);
        invert_av0 = BTOR_IS_INVERTED_NODE (cur->e[0]);
        av0        = BTOR_REAL_ADDR_NODE (cur->e[0])->av;
        if (invert_av0) btor_invert_aigvec (avmgr, av0);
        cur->av = btor_slice_aigvec (avmgr, av0, cur->upper, cur->lower);
        BTORLOG ("  synthesized: %s", node2string (cur));
        if (invert_av0) btor_invert_aigvec (avmgr, av0);
#ifdef BTOR_DO_NOT_LAZY_SYNTHESIZE
        cur->tseitin = 1;
        btor_aigvec_to_sat_tseitin (avmgr, cur->av);
#endif
      }
      else if (cur->arity == 2)
      {
        /* We have to check if the children are in the same memory
         * place if they are in the same memory place. Then we need to
         * allocate memory for the AIG vectors if they are not, then
         * we can invert them in place and invert them back afterwards
         * (only if necessary) .
         */
        same_children_mem =
            BTOR_REAL_ADDR_NODE (cur->e[0]) == BTOR_REAL_ADDR_NODE (cur->e[1]);
        if (same_children_mem)
        {
          av0 = BTOR_AIGVEC_NODE (btor, cur->e[0]);
          av1 = BTOR_AIGVEC_NODE (btor, cur->e[1]);
        }
        else
        {
          invert_av0 = BTOR_IS_INVERTED_NODE (cur->e[0]);
          av0        = BTOR_REAL_ADDR_NODE (cur->e[0])->av;
          if (invert_av0) btor_invert_aigvec (avmgr, av0);
          invert_av1 = BTOR_IS_INVERTED_NODE (cur->e[1]);
          av1        = BTOR_REAL_ADDR_NODE (cur->e[1])->av;
          if (invert_av1) btor_invert_aigvec (avmgr, av1);
        }
        switch (cur->kind)
        {
          case BTOR_AND_NODE:
            cur->av = btor_and_aigvec (avmgr, av0, av1);
            break;
          case BTOR_BEQ_NODE: cur->av = btor_eq_aigvec (avmgr, av0, av1); break;
          case BTOR_ADD_NODE:
            cur->av = btor_add_aigvec (avmgr, av0, av1);
            break;
          case BTOR_MUL_NODE:
            cur->av = btor_mul_aigvec (avmgr, av0, av1);
            break;
          case BTOR_ULT_NODE:
            cur->av = btor_ult_aigvec (avmgr, av0, av1);
            break;
          case BTOR_SLL_NODE:
            cur->av = btor_sll_aigvec (avmgr, av0, av1);
            break;
          case BTOR_SRL_NODE:
            cur->av = btor_srl_aigvec (avmgr, av0, av1);
            break;
          case BTOR_UDIV_NODE:
            cur->av = btor_udiv_aigvec (avmgr, av0, av1);
            break;
          case BTOR_UREM_NODE:
            cur->av = btor_urem_aigvec (avmgr, av0, av1);
            break;
          default:
            assert (cur->kind == BTOR_CONCAT_NODE);
            cur->av = btor_concat_aigvec (avmgr, av0, av1);
            break;
        }
        BTORLOG ("  synthesized: %s", node2string (cur));

        if (same_children_mem)
        {
          btor_release_delete_aigvec (avmgr, av0);
          btor_release_delete_aigvec (avmgr, av1);
        }
        else
        {
          if (invert_av0) btor_invert_aigvec (avmgr, av0);
          if (invert_av1) btor_invert_aigvec (avmgr, av1);
        }
#ifdef BTOR_DO_NOT_LAZY_SYNTHESIZE
        cur->tseitin = 1;
        btor_aigvec_to_sat_tseitin (avmgr, cur->av);
#endif
      }
      else
      {
        assert (cur->arity == 3);

        if (BTOR_IS_BV_COND_NODE (cur))
        {
          same_children_mem =
              BTOR_REAL_ADDR_NODE (cur->e[0]) == BTOR_REAL_ADDR_NODE (cur->e[1])
              || BTOR_REAL_ADDR_NODE (cur->e[0])
                     == BTOR_REAL_ADDR_NODE (cur->e[2])
              || BTOR_REAL_ADDR_NODE (cur->e[1])
                     == BTOR_REAL_ADDR_NODE (cur->e[2]);
          if (same_children_mem)
          {
            av0 = BTOR_AIGVEC_NODE (btor, cur->e[0]);
            av1 = BTOR_AIGVEC_NODE (btor, cur->e[1]);
            av2 = BTOR_AIGVEC_NODE (btor, cur->e[2]);
          }
          else
          {
            invert_av0 = BTOR_IS_INVERTED_NODE (cur->e[0]);
            av0        = BTOR_REAL_ADDR_NODE (cur->e[0])->av;
            if (invert_av0) btor_invert_aigvec (avmgr, av0);
            invert_av1 = BTOR_IS_INVERTED_NODE (cur->e[1]);
            av1        = BTOR_REAL_ADDR_NODE (cur->e[1])->av;
            if (invert_av1) btor_invert_aigvec (avmgr, av1);
            invert_av2 = BTOR_IS_INVERTED_NODE (cur->e[2]);
            av2        = BTOR_REAL_ADDR_NODE (cur->e[2])->av;
            if (invert_av2) btor_invert_aigvec (avmgr, av2);
          }
          cur->av = btor_cond_aigvec (avmgr, av0, av1, av2);
          BTORLOG ("  synthesized: %s", node2string (cur));
          if (same_children_mem)
          {
            btor_release_delete_aigvec (avmgr, av2);
            btor_release_delete_aigvec (avmgr, av1);
            btor_release_delete_aigvec (avmgr, av0);
          }
          else
          {
            if (invert_av0) btor_invert_aigvec (avmgr, av0);
            if (invert_av1) btor_invert_aigvec (avmgr, av1);
            if (invert_av2) btor_invert_aigvec (avmgr, av2);
          }
#ifdef BTOR_DO_NOT_LAZY_SYNTHESIZE
          cur->tseitin = 1;
          btor_aigvec_to_sat_tseitin (avmgr, cur->av);
#endif
        }
      }
    }
  }

  BTOR_RELEASE_STACK (mm, exp_stack);
  mark_synth_mark_exp (btor, exp, 0);

  if (count > 0 && btor->options.verbosity > 3)
    btor_msg (btor, 3, "synthesized %u expressions into AIG vectors", count);

  btor->time.synth_exp += btor_time_stamp () - start;
}

// TODO: no reads anymore -> check is_read of apply nodes instead
// static void
// synthesize_all_reads (Btor * btor)
//{
//  BtorNode *n;
//  int i;
//  for (i = 0; i < btor->nodes_unique_table.size; i++)
//    for (n = btor->nodes_unique_table.chains[i]; n; n = n->next)
//      if (BTOR_IS_READ_NODE (n))
//	synthesize_exp (btor, n, 0);
//}

// TODO: check if needed
#if 0
static void
synthesize_all_applies (Btor * btor)
{
  BtorNode *n;
  int i;
  for (i = 0; i < btor->nodes_unique_table.size; i++)
    for (n = btor->nodes_unique_table.chains[i]; n; n = n->next)
      if (BTOR_IS_APPLY_NODE (n))
	synthesize_exp (btor, n, 0);
}
#endif

/* Mark all reachable expressions as reachable, reset reachable flag for all
 * previously reachable expressions that became unreachable due to rewriting. */
static void
update_reachable (Btor *btor, int check_all_tables)
{
  assert (btor);

  int i;
  double start;
  BtorNode *cur;
  BtorHashTableIterator it;

  assert (check_id_table_mark_unset_dbg (btor));
  assert (check_all_tables || btor->unsynthesized_constraints->count == 0);
  assert (check_all_tables || btor->embedded_constraints->count == 0);
  assert (check_all_tables || btor->varsubst_constraints->count == 0);

  start = btor_time_stamp ();
#ifndef NDEBUG
  init_node_hash_table_iterator (&it, btor->assumptions);
  while (has_next_node_hash_table_iterator (&it))
  {
    cur = next_node_hash_table_iterator (&it);
    assert (!BTOR_IS_PROXY_NODE (BTOR_REAL_ADDR_NODE (cur)));
  }
#endif

  init_node_hash_table_iterator (&it, btor->synthesized_constraints);
  queue_node_hash_table_iterator (&it, btor->assumptions);
  if (check_all_tables)
  {
    queue_node_hash_table_iterator (&it, btor->unsynthesized_constraints);
    queue_node_hash_table_iterator (&it, btor->embedded_constraints);
    queue_node_hash_table_iterator (&it, btor->varsubst_constraints);
  }

  while (has_next_node_hash_table_iterator (&it))
  {
    cur = next_node_hash_table_iterator (&it);
    btor_mark_exp (btor, cur, 1);
  }

#if 0
  /* in case of models, var_rhs and array_rhs are also marked as reachable */
  if (btor->options.model_gen && 0)
    {
      for (b = btor->var_rhs->first; b; b = b->next)
        {
          cur = (BtorNode *) b->key;
          cur = BTOR_REAL_ADDR_NODE (btor_simplify_exp (btor, cur));
          if (cur->vread)
            continue;
          btor_mark_exp (btor, cur, 1);
        }
      for (b = btor->array_rhs->first; b; b = b->next)
        {
          cur = (BtorNode *) b->key;
          cur = BTOR_REAL_ADDR_NODE (btor_simplify_exp (btor, cur));
          assert (BTOR_IS_FUN_NODE (cur));
          btor_mark_exp (btor, cur, 1);
        }
    }
#endif

  for (i = 1; i < BTOR_COUNT_STACK (btor->nodes_id_table); i++)
  {
    if (!(cur = BTOR_PEEK_STACK (btor->nodes_id_table, i))) continue;
    cur->reachable = cur->mark;
    cur->mark      = 0;
  }
  btor->time.reachable += btor_time_stamp () - start;
}

#ifdef BTOR_SYMBOLIC_LEMMAS
static void
mark_reachable (Btor *btor, BtorNode *exp)
{
  assert (btor);
  assert (exp);

  int i;
  double start;
  BtorNode *cur;
  BtorNodePtrStack stack;

  start = btor_time_stamp ();
  BTOR_INIT_STACK (stack);
  BTOR_PUSH_STACK (btor->mm, stack, exp);

  while (!BTOR_EMPTY_STACK (stack))
  {
    cur = BTOR_REAL_ADDR_NODE (BTOR_POP_STACK (stack));

    if (cur->reachable) continue;

    cur->reachable = 1;

    for (i = 0; i < cur->arity; i++)
      BTOR_PUSH_STACK (btor->mm, stack, cur->e[i]);
  }

  BTOR_RELEASE_STACK (btor->mm, stack);
  btor->time.reachable += btor_time_stamp () - start;
}
#endif

/* forward assumptions to the SAT solver */
static void
add_again_assumptions (Btor *btor)
{
  assert (btor);
  assert (check_id_table_mark_unset_dbg (btor));

  int i;
  BtorNode *exp, *cur, *e;
  BtorNodePtrStack stack, unmark_stack;
  BtorPtrHashTable *assumptions;
  BtorPtrHashBucket *b;
  BtorAIG *aig;
  BtorSATMgr *smgr;
  BtorAIGMgr *amgr;

  amgr = btor_get_aig_mgr_aigvec_mgr (btor->avmgr);
  smgr = btor_get_sat_mgr_aig_mgr (amgr);

  BTOR_INIT_STACK (stack);
  BTOR_INIT_STACK (unmark_stack);

  assumptions = btor_new_ptr_hash_table (btor->mm,
                                         (BtorHashPtr) btor_hash_exp_by_id,
                                         (BtorCmpPtr) btor_compare_exp_by_id);

  for (b = btor->assumptions->first; b; b = b->next)
  {
    exp = (BtorNode *) b->key;
    exp = btor_simplify_exp (btor, exp);

    if (BTOR_IS_INVERTED_NODE (exp) || !BTOR_IS_AND_NODE (exp))
    {
      if (!btor_find_in_ptr_hash_table (assumptions, exp))
        btor_insert_in_ptr_hash_table (assumptions, exp);
    }
    else
    {
      BTOR_PUSH_STACK (btor->mm, stack, exp);
      while (!BTOR_EMPTY_STACK (stack))
      {
        cur = BTOR_POP_STACK (stack);
        assert (!BTOR_IS_INVERTED_NODE (cur));
        assert (BTOR_IS_AND_NODE (cur));
        assert (cur->mark == 0 || cur->mark == 1);
        if (cur->mark) continue;
        cur->mark = 1;
        BTOR_PUSH_STACK (btor->mm, unmark_stack, cur);
        for (i = 0; i < 2; i++)
        {
          e = cur->e[i];
          if (!BTOR_IS_INVERTED_NODE (e) && BTOR_IS_AND_NODE (e))
            BTOR_PUSH_STACK (btor->mm, stack, e);
          else if (!btor_find_in_ptr_hash_table (assumptions, e))
            btor_insert_in_ptr_hash_table (assumptions, e);
        }
      }
    }
    btor_mark_exp (btor, exp, 0);
  }

  for (b = assumptions->first; b; b = b->next)
  {
    cur = (BtorNode *) b->key;
    assert (BTOR_REAL_ADDR_NODE (cur)->len == 1);
    assert (!BTOR_REAL_ADDR_NODE (cur)->simplified);
    aig = btor_exp_to_aig (btor, cur);
    btor_aig_to_sat (amgr, aig);
    if (aig == BTOR_AIG_TRUE) continue;
    assert (BTOR_GET_CNF_ID_AIG (aig) != 0);
    btor_assume_sat (smgr, BTOR_GET_CNF_ID_AIG (aig));
    btor_release_aig (amgr, aig);
  }

  while (!BTOR_EMPTY_STACK (unmark_stack))
    BTOR_REAL_ADDR_NODE (BTOR_POP_STACK (unmark_stack))->mark = 0;

  BTOR_RELEASE_STACK (btor->mm, stack);
  BTOR_RELEASE_STACK (btor->mm, unmark_stack);
  btor_delete_ptr_hash_table (assumptions);
}

static int
btor_timed_sat_sat (Btor *btor, int limit)
{
  double start, delta;
  BtorSATMgr *smgr;
  int res;
  smgr  = btor_get_sat_mgr_aig_mgr (btor_get_aig_mgr_aigvec_mgr (btor->avmgr));
  start = btor_time_stamp ();
  res   = btor_sat_sat (smgr, limit);
  delta = btor_time_stamp () - start;
  btor->time.sat += delta;
  btor_msg (btor, 2, "SAT solver returns %d after %.1f seconds", res, delta);
  return res;
}

/* updates SAT assignments, reads assumptions and
 * returns if an assignment has changed
 */
static int
update_sat_assignments (Btor *btor)
{
  assert (btor);

  BtorSATMgr *smgr;

  smgr = btor_get_sat_mgr_aig_mgr (btor_get_aig_mgr_aigvec_mgr (btor->avmgr));
  add_again_assumptions (btor);
#ifndef NDEBUG
  int result;
  result = btor_timed_sat_sat (btor, -1);
  assert (result == BTOR_SAT);
#else
  (void) btor_timed_sat_sat (btor, -1);
#endif
  return btor_changed_sat (smgr);
}

#ifndef NBTORLOG
static int
count_nodes_below (Btor *btor, BtorNode *exp, int *lambdas, int *applies)
{
  assert (btor);
  assert (exp);

  /* clone_mark is unused here, hence we use it and don't introduce
   * yet another mark */

  int i, res = 0, lam = 0, app = 0;
  BtorNode *cur;
  BtorNodePtrStack stack, unmark_stack;

  BTOR_INIT_STACK (stack);
  BTOR_INIT_STACK (unmark_stack);

  BTOR_PUSH_STACK (btor->mm, stack, exp);
  while (!BTOR_EMPTY_STACK (stack))
  {
    cur = BTOR_REAL_ADDR_NODE (BTOR_POP_STACK (stack));
    if (cur->clone_mark) continue;
    cur->clone_mark = 1;
    BTOR_PUSH_STACK (btor->mm, unmark_stack, cur);
    res += 1;
    if (BTOR_IS_LAMBDA_NODE (cur))
      lam += 1;
    else if (BTOR_IS_APPLY_NODE (cur))
      app += 1;
    for (i = 0; i < cur->arity; i++)
      BTOR_PUSH_STACK (btor->mm, stack, cur->e[i]);
  }
  while (!BTOR_EMPTY_STACK (unmark_stack))
    BTOR_POP_STACK (unmark_stack)->clone_mark = 0;
  BTOR_RELEASE_STACK (btor->mm, stack);
  BTOR_RELEASE_STACK (btor->mm, unmark_stack);
  *lambdas = BTOR_IS_LAMBDA_NODE (BTOR_REAL_ADDR_NODE (exp)) ? lam - 1 : lam;
  *applies = BTOR_IS_APPLY_NODE (BTOR_REAL_ADDR_NODE (exp)) ? app - 1 : app;
  return res - 1;
}

static int
count_nodes_above (Btor *btor, BtorNode *exp, int *lambdas, int *applies)
{
  assert (btor);
  assert (exp);

  /* clone_mark is unused here, hence we use it and don't introduce
   * yet another mark */

  int res = 0, lam = 0, app = 0;
  BtorNode *cur;
  BtorNodeIterator it;
  BtorNodePtrStack stack, unmark_stack;

  BTOR_INIT_STACK (stack);
  BTOR_INIT_STACK (unmark_stack);

  BTOR_PUSH_STACK (btor->mm, stack, exp);
  while (!BTOR_EMPTY_STACK (stack))
  {
    cur = BTOR_REAL_ADDR_NODE (BTOR_POP_STACK (stack));
    if (cur->clone_mark) continue;
    if (!cur->reachable) continue;
    cur->clone_mark = 1;
    BTOR_PUSH_STACK (btor->mm, unmark_stack, cur);
    res += 1;
    if (BTOR_IS_LAMBDA_NODE (cur))
      lam += 1;
    else if (BTOR_IS_APPLY_NODE (cur))
      app += 1;
    init_full_parent_iterator (&it, cur);
    while (has_next_parent_full_parent_iterator (&it))
      BTOR_PUSH_STACK (btor->mm, stack, next_parent_full_parent_iterator (&it));
  }
  while (!BTOR_EMPTY_STACK (unmark_stack))
    BTOR_POP_STACK (unmark_stack)->clone_mark = 0;
  BTOR_RELEASE_STACK (btor->mm, stack);
  BTOR_RELEASE_STACK (btor->mm, unmark_stack);
  *lambdas =
      lam && BTOR_IS_LAMBDA_NODE (BTOR_REAL_ADDR_NODE (exp)) ? lam - 1 : lam;
  *applies =
      app && BTOR_IS_APPLY_NODE (BTOR_REAL_ADDR_NODE (exp)) ? app - 1 : app;
  return res ? res - 1 : res;
}
#endif

static void
search_initial_applies (Btor *btor, BtorPtrHashTable *top_applies, int dp)
{
  assert (btor);
  assert (top_applies);
  assert (!top_applies->count);

  int is_top;
#ifndef NBTORLOG
  int lam, app;
#endif
  double start;
  BtorMemMgr *mm;
  BtorNode *cur, *cur_parent;
  BtorHashTableIterator it;
  BtorNodeIterator pit;
  BtorNodePtrStack top;

  start = btor_time_stamp ();

  BTORLOG ("");
  BTORLOG ("*** search initial applies");

  mm = btor->mm;
  BTOR_INIT_STACK (top);

  init_node_hash_table_iterator (&it, btor->array_vars);
  queue_node_hash_table_iterator (&it, btor->lambdas);
  while (has_next_node_hash_table_iterator (&it))
  {
    cur = next_node_hash_table_iterator (&it);
    assert (BTOR_IS_REGULAR_NODE (cur));
    assert (BTOR_IS_FUN_NODE (cur));

    /* we only consider reachable nodes */
    if (!cur->reachable) continue;

    // TODO: use temporary stack and push applies on it
    is_top = 1;
    init_full_parent_iterator (&pit, cur);
    while (has_next_parent_full_parent_iterator (&pit))
    {
      cur_parent = next_parent_full_parent_iterator (&pit);
      assert (BTOR_IS_REGULAR_NODE (cur_parent));
      assert (BTOR_IS_APPLY_NODE (cur_parent)
              || BTOR_IS_LAMBDA_NODE (cur_parent));

      if ((BTOR_IS_APPLY_NODE (cur_parent) && cur_parent->parameterized)
          || BTOR_IS_LAMBDA_NODE (cur_parent))
      {
        is_top = 0;
        break;
      }
    }

    // TODO: create BTOR_EXTEND_STACK (stack, stack), which concatenates two
    //       stacks
    init_full_parent_iterator (&pit, cur);
    while (has_next_parent_full_parent_iterator (&pit))
    {
      cur_parent = next_parent_full_parent_iterator (&pit);

      if (cur_parent->reachable && BTOR_IS_APPLY_NODE (cur_parent)
          && !cur_parent->parameterized)
      {
        /* applies on top functions have highest priority and are checked
         * first */
        if (is_top)
          BTOR_PUSH_STACK (mm, top, cur_parent);
        else
        {
          if ((!dp || cur_parent->check)
              && !btor_find_in_ptr_hash_table (top_applies, cur_parent))
          {
            BTORLOG ("initial apply: %s", node2string (cur_parent));
            BTORLOG ("  nodes below: %d",
                     count_nodes_below (btor, cur_parent, &lam, &app));
            BTORLOG ("    -> lambdas below: %d", lam);
            BTORLOG ("    -> applies below: %d", app);
            BTORLOG ("  nodes above: %d",
                     count_nodes_above (btor, cur_parent, &lam, &app));
            BTORLOG ("    -> lambdas above: %d", lam);
            BTORLOG ("    -> applies above: %d", app);
            btor_insert_in_ptr_hash_table (top_applies, cur_parent);
          }
        }
      }
    }
  }

  while (!BTOR_EMPTY_STACK (top))
  {
    cur = BTOR_POP_STACK (top);
    if ((!dp || cur->check) && !btor_find_in_ptr_hash_table (top_applies, cur))
    {
      BTORLOG ("initial apply: %s", node2string (cur));
      BTORLOG ("  nodes below: %d", count_nodes_below (btor, cur, &lam, &app));
      BTORLOG ("    -> lambdas below: %d", lam);
      BTORLOG ("    -> applies below: %d", app);
      BTORLOG ("  nodes above: %d", count_nodes_above (btor, cur, &lam, &app));
      BTORLOG ("    -> lambdas above: %d", lam);
      BTORLOG ("    -> applies above: %d", app);
      btor_insert_in_ptr_hash_table (top_applies, cur);
    }
  }

  BTOR_RELEASE_STACK (mm, top);

  btor->time.search_init_apps += btor_time_stamp () - start;
}

static char *
bv_assignment_str_exp (Btor *btor, BtorNode *exp)
{
  assert (btor);
  assert (exp);

  char *assignment;
  int invert_av, invert_bits;
  BtorAIGVecMgr *avmgr;
  BtorAIGVec *av;
  BtorNode *real_exp;

  exp = btor_simplify_exp (btor, exp);
  assert (!BTOR_IS_FUN_NODE (BTOR_REAL_ADDR_NODE (exp)));

  real_exp = BTOR_REAL_ADDR_NODE (exp);
  assert (real_exp);

  if (BTOR_IS_BV_CONST_NODE (real_exp))
  {
    invert_bits = BTOR_IS_INVERTED_NODE (exp);
    if (invert_bits)
      btor_invert_const (btor->mm, BTOR_REAL_ADDR_NODE (exp)->bits);
    assignment = btor_copy_const (btor->mm, BTOR_REAL_ADDR_NODE (exp)->bits);
    if (invert_bits)
      btor_invert_const (btor->mm, BTOR_REAL_ADDR_NODE (exp)->bits);
  }
  else if (!BTOR_IS_SYNTH_NODE (real_exp))
  {
    assignment = btor_x_const_3vl (btor->mm, real_exp->len);
  }
  else
  {
    avmgr     = btor->avmgr;
    invert_av = BTOR_IS_INVERTED_NODE (exp);
    av        = BTOR_REAL_ADDR_NODE (exp)->av;
    if (invert_av) btor_invert_aigvec (avmgr, av);
    assignment = btor_assignment_aigvec (avmgr, av);
    /* invert back if necessary */
    if (invert_av) btor_invert_aigvec (avmgr, av);
  }

  return assignment;
}

static void
search_initial_applies_dual_prop (Btor *btor,
                                  Btor *clone,
                                  BtorNode *clone_root,
                                  BtorNodeMap *exp_map,
                                  BtorPtrHashTable *top_applies)
{
  assert (btor);
  assert (clone);
  assert (clone_root);
  assert (exp_map);
  assert (top_applies);
  assert (btor->unsynthesized_constraints->count == 0);
  assert (btor->embedded_constraints->count == 0);
  assert (clone->unsynthesized_constraints->count == 0);
  assert (clone->synthesized_constraints->count == 0);
  assert (clone->embedded_constraints->count == 0);
  assert (check_id_table_aux_mark_unset_dbg (btor));

  int i, from, to, upper, lower;
#ifndef NBTORLOG
  int lam, app;
#endif
  char *astr, *pastr;
  double start, delta;
  BtorNode *cur_btor, *cur_clone, *bv_const, *bv_eq, *slice;
  BtorNodePtrStack stack, unmark_stack;
#ifdef SEARCH_INIT_BFS
  BtorNodePtrQueue queue;
#endif
  BtorNodeMap *key_map, *assumptions;
  BtorHashTableIterator it;
  BtorNodeMapIterator nit;
  BtorSATMgr *smgr;

  start = btor_time_stamp ();

  BTORLOG ("");
  BTORLOG ("*** search initial applies");

  btor->stats.dp_failed_vars    = 0;
  btor->stats.dp_failed_applies = 0;

  smgr = btor_get_sat_mgr_aig_mgr (btor_get_aig_mgr_aigvec_mgr (btor->avmgr));
  if (!smgr->inc_required) return;

#ifdef SEARCH_INIT_BFS
  BTOR_INIT_QUEUE (queue);
#endif
  BTOR_INIT_STACK (stack);
  BTOR_INIT_STACK (unmark_stack);
  key_map     = btor_new_node_map (btor);
  assumptions = btor_new_node_map (btor);

  /* assume root */
  btor_assume_exp (clone, BTOR_INVERT_NODE (clone_root));

  /* assume assignments of bv vars and applies, partial assignments are
   * assumed as partial assignment (as slice on resp. var/apply) */
  delta = btor_time_stamp ();
  init_node_hash_table_iterator (&it, btor->synthesized_constraints);
  queue_node_hash_table_iterator (&it, btor->assumptions);
  while (has_next_node_hash_table_iterator (&it))
  {
    cur_btor = next_node_hash_table_iterator (&it);
#ifdef SEARCH_INIT_BFS
    BTOR_ENQUEUE (btor->mm, queue, cur_btor);
    while (!BTOR_EMPTY_QUEUE (queue))
    {
      cur_btor = BTOR_REAL_ADDR_NODE (BTOR_DEQUEUE (queue));
#else
    BTOR_PUSH_STACK (btor->mm, stack, cur_btor);
    while (!BTOR_EMPTY_STACK (stack))
    {
      cur_btor = BTOR_REAL_ADDR_NODE (BTOR_POP_STACK (stack));
#endif

      if (cur_btor->aux_mark) continue;

      if (BTOR_IS_APPLY_NODE (cur_btor) && !BTOR_IS_SYNTH_NODE (cur_btor))
        continue;

      cur_btor->aux_mark = 1;
      BTOR_PUSH_STACK (btor->mm, unmark_stack, cur_btor);

      if ((BTOR_IS_BV_VAR_NODE (cur_btor) || BTOR_IS_APPLY_NODE (cur_btor))
          && BTOR_IS_SYNTH_NODE (cur_btor))
      {
        cur_clone = btor_mapped_node (exp_map, cur_btor);
        assert (cur_clone);
        assert (BTOR_IS_REGULAR_NODE (cur_clone));
        assert (!btor_mapped_node (key_map, cur_clone));
        btor_map_node (key_map, cur_clone, cur_btor);

        astr = bv_assignment_str_exp (btor, cur_btor);
        BTOR_CNEWN (btor->mm, pastr, cur_btor->len + 1);
        for (i = 0; i < cur_btor->len; i++)
        {
          /* upper ... MSB if no 'x' in astr        x110x
           * lower ... LSB if no 'x' in astr	     | ^-- lower (to)
           * from  ... MSB if no 'x' in astr         ^---- upper (from)
           * to    ... LSB if no 'x' in astr
           * Note: upper/lower counts idx from LSB, from/to from MSB */
          if (astr[i] != 'x')
          {
            for (from = i; i < cur_btor->len && astr[i] != 'x'; i++)
              ;
            to    = i == cur_btor->len ? cur_btor->len - 1 : i - 1;
            upper = cur_btor->len - 1 - from;
            lower = cur_btor->len - 1 - to;
            memcpy (pastr, astr + from, to - from + 1);
            pastr[upper - lower + 1] = '\0';

            bv_const = btor_const_exp (clone, pastr);
            /* if len(pastr) != len(astr), generate equality over
             * slice on current exp in order to simulate partial
             * assignment */
            if (cur_btor->len == (upper - lower + 1))
              bv_eq = btor_eq_exp (clone, cur_clone, bv_const);
            else
            {
              slice = btor_slice_exp (clone, cur_clone, upper, lower);
              bv_eq = btor_eq_exp (clone, slice, bv_const);
            }
            assert (!btor_mapped_node (assumptions, bv_eq));
            btor_assume_exp (clone, bv_eq);
            btor_map_node (assumptions, bv_eq, cur_clone);
            btor_release_exp (clone, bv_eq);
            btor_release_exp (clone, bv_const);
          }
        }
        btor_release_bv_assignment_str (btor, astr);
        BTOR_DELETEN (btor->mm, pastr, cur_btor->len + 1);
      }

      for (i = 0; i < cur_btor->arity; i++)
#ifdef SEARCH_INIT_BFS
        BTOR_ENQUEUE (btor->mm, queue, cur_btor->e[i]);
#else
        BTOR_PUSH_STACK (btor->mm, stack, cur_btor->e[i]);
#endif
    }
  }
  /* cleanup */
  while (!BTOR_EMPTY_STACK (unmark_stack))
    BTOR_POP_STACK (unmark_stack)->aux_mark = 0;
  btor->time.search_init_apps_collect_var_apps += btor_time_stamp () - delta;

  delta = btor_time_stamp ();
  btor_sat_aux_btor_dual_prop (clone);
  assert (clone->last_sat_result == BTOR_UNSAT);
  btor->time.search_init_apps_sat += btor_time_stamp () - delta;

  /* partial assignment via failed asusmptions of dual clone */
  delta = btor_time_stamp ();
  init_node_map_iterator (&nit, assumptions);
  while (has_next_node_map_iterator (&nit))
  {
    bv_eq     = next_node_map_iterator (&nit);
    cur_clone = btor_mapped_node (assumptions, bv_eq);
    assert (cur_clone);
    /* Note: node mapping is normalized, revert */
    if (BTOR_IS_INVERTED_NODE (cur_clone))
    {
      bv_eq     = BTOR_INVERT_NODE (bv_eq);
      cur_clone = BTOR_INVERT_NODE (cur_clone);
    }
    cur_btor = btor_mapped_node (key_map, cur_clone);
    assert (cur_btor);
    assert (BTOR_IS_REGULAR_NODE (cur_btor));
    assert (BTOR_IS_BV_VAR_NODE (cur_btor) || BTOR_IS_APPLY_NODE (cur_btor));

    if (btor_failed_exp (clone, bv_eq))
    {
      BTORLOG ("failed: %s", node2string (cur_btor));
      assert (!cur_btor->parameterized);
      if (BTOR_IS_BV_VAR_NODE (cur_btor))
        btor->stats.dp_failed_vars += 1;
      else
      {
        assert (BTOR_IS_APPLY_NODE (cur_btor));
        if (cur_btor->aux_mark) continue;
        btor->stats.dp_failed_applies += 1;
        assert (!btor_find_in_ptr_hash_table (top_applies, cur_btor));
        cur_btor->aux_mark = 1;
        BTOR_PUSH_STACK (btor->mm, unmark_stack, cur_btor);
        BTORLOG ("initial apply: %s", node2string (cur_btor));
        BTORLOG ("  nodes below: %d",
                 count_nodes_below (btor, cur_btor, &lam, &app));
        BTORLOG ("    -> lambdas below: %d", lam);
        BTORLOG ("    -> applies below: %d", app);
        BTORLOG ("  nodes above: %d",
                 count_nodes_above (btor, cur_btor, &lam, &app));
        BTORLOG ("    -> lambdas above: %d", lam);
        BTORLOG ("    -> applies above: %d", app);
#ifndef MARK_FOR_CC
        btor_insert_in_ptr_hash_table (top_applies, cur_btor);
#else
        cur_btor->check = 1;
#endif
      }
    }
  }

  btor->time.search_init_apps_collect_fa += btor_time_stamp () - delta;

#ifdef MARK_FOR_CC
  search_initial_applies (btor, top_applies, 1);
#endif

  /* cleanup */
  while (!BTOR_EMPTY_STACK (unmark_stack))
  {
    cur_btor           = BTOR_POP_STACK (unmark_stack);
    cur_btor->aux_mark = 0;
#ifdef MARK_FOR_CC
    cur_btor->check = 0;
#endif
  }
#ifdef SEARCH_INIT_BFS
  BTOR_RELEASE_QUEUE (btor->mm, queue);
#endif
  BTOR_RELEASE_STACK (btor->mm, stack);
  BTOR_RELEASE_STACK (btor->mm, unmark_stack);
  btor_delete_node_map (key_map);
  btor_delete_node_map (assumptions);

  btor->time.search_init_apps += btor_time_stamp () - start;
}

/* Compares the assignments of two expressions. */
static int
compare_assignments (BtorNode *exp1, BtorNode *exp2)
{
  int return_val, val1, val2, i, len;
  Btor *btor;
  BtorAIGVecMgr *avmgr;
  BtorAIGMgr *amgr;
  BtorAIGVec *av1, *av2;
  BtorAIG *aig1, *aig2;
  assert (exp1);
  assert (exp2);
  assert (!BTOR_IS_FUN_NODE (BTOR_REAL_ADDR_NODE (exp1)));
  assert (!BTOR_IS_FUN_NODE (BTOR_REAL_ADDR_NODE (exp2)));
  assert (BTOR_REAL_ADDR_NODE (exp1)->len == BTOR_REAL_ADDR_NODE (exp2)->len);
  assert (BTOR_IS_SYNTH_NODE (BTOR_REAL_ADDR_NODE (exp1)));
  assert (BTOR_IS_SYNTH_NODE (BTOR_REAL_ADDR_NODE (exp2)));
  btor = BTOR_REAL_ADDR_NODE (exp1)->btor;
  assert (btor);
  return_val = 0;
  avmgr      = btor->avmgr;
  amgr       = btor_get_aig_mgr_aigvec_mgr (avmgr);
  av1        = BTOR_REAL_ADDR_NODE (exp1)->av;
  av2        = BTOR_REAL_ADDR_NODE (exp2)->av;
  assert (av1->len == av2->len);
  len = av1->len;
  for (i = 0; i < len; i++)
  {
    aig1 = BTOR_COND_INVERT_AIG_NODE (exp1, av1->aigs[i]);
    aig2 = BTOR_COND_INVERT_AIG_NODE (exp2, av2->aigs[i]);

    val1 = btor_get_assignment_aig (amgr, aig1);
    assert (val1 == -1 || val1 == 1);

    val2 = btor_get_assignment_aig (amgr, aig2);
    assert (val2 == -1 || val2 == 1);

    if (val1 < val2)
    {
      return_val = -1;
      break;
    }

    if (val2 < val1)
    {
      return_val = 1;
      break;
    }
  }
  return return_val;
}

static int
compare_argument_assignments (BtorNode *e0, BtorNode *e1)
{
  assert (BTOR_IS_REGULAR_NODE (e0));
  assert (BTOR_IS_REGULAR_NODE (e1));
  assert (BTOR_IS_ARGS_NODE (e0));
  assert (BTOR_IS_ARGS_NODE (e1));

  int equal;
  char *avec0, *avec1;
  BtorNode *arg0, *arg1;
  Btor *btor;
  BtorArgsIterator it0, it1;
  btor = e0->btor;

  if (e0->len != e1->len
      || ((BtorArgsNode *) e0)->num_args != ((BtorArgsNode *) e1)->num_args)
    return 1;

  init_args_iterator (&it0, e0);
  init_args_iterator (&it1, e1);

  while (has_next_args_iterator (&it0))
  {
    assert (has_next_args_iterator (&it1));
    arg0 = next_args_iterator (&it0);
    arg1 = next_args_iterator (&it1);

    if (!BTOR_IS_SYNTH_NODE (BTOR_REAL_ADDR_NODE (arg0)))
      avec0 = btor_eval_exp (btor, arg0);
    else
      avec0 = bv_assignment_str_exp (btor, arg0);

    if (!BTOR_IS_SYNTH_NODE (BTOR_REAL_ADDR_NODE (arg1)))
      avec1 = btor_eval_exp (btor, arg1);
    else
      avec1 = bv_assignment_str_exp (btor, arg1);

    assert (avec0);
    assert (avec1);
    equal = strcmp (avec0, avec1) == 0;
    btor_freestr (btor->mm, (char *) avec0);
    btor_freestr (btor->mm, (char *) avec1);

    if (!equal) return 1;
  }

  return 0;
}

static unsigned int
hash_assignment_aux (BtorNode *exp)
{
  unsigned int hash;
  Btor *btor;
  BtorAIGVecMgr *avmgr;
  BtorNode *real_exp;
  BtorAIGVec *av;
  int invert_av;
  char *assignment;
  assert (exp);
  real_exp  = BTOR_REAL_ADDR_NODE (exp);
  btor      = real_exp->btor;
  avmgr     = btor->avmgr;
  av        = real_exp->av;
  invert_av = BTOR_IS_INVERTED_NODE (exp);
  if (invert_av) btor_invert_aigvec (avmgr, av);
  assignment = btor_assignment_aigvec (avmgr, av);
  hash       = btor_hashstr (assignment);
  btor_freestr (btor->mm, assignment);
  /* invert back if necessary */
  if (invert_av) btor_invert_aigvec (avmgr, av);
  return hash;
}

static unsigned int
hash_args (BtorNode *exp)
{
  assert (exp);
  assert (BTOR_IS_REGULAR_NODE (exp));
  assert (BTOR_IS_ARGS_NODE (exp));

  int invert_av;
  char *assignment;
  unsigned int hash;
  Btor *btor;
  BtorNode *arg;
  BtorAIGVecMgr *avmgr;
  BtorAIGVec *av;
  BtorArgsIterator it;

  btor  = exp->btor;
  avmgr = btor->avmgr;

  init_args_iterator (&it, exp);
  hash = 0;
  while (has_next_args_iterator (&it))
  {
    arg       = next_args_iterator (&it);
    invert_av = BTOR_IS_INVERTED_NODE (arg);
    av        = BTOR_REAL_ADDR_NODE (arg)->av;
    assert (av);
    if (invert_av) btor_invert_aigvec (avmgr, av);
    assignment = btor_assignment_aigvec (avmgr, av);
    hash += btor_hashstr (assignment);
    btor_freestr (btor->mm, assignment);
    if (invert_av) btor_invert_aigvec (avmgr, av);
  }
  return hash;
}

static unsigned int
hash_assignment (BtorNode *exp)
{
  if (BTOR_IS_ARGS_NODE (BTOR_REAL_ADDR_NODE (exp))) return hash_args (exp);
  return hash_assignment_aux (exp);
}

static int
lazy_synthesize_and_encode_var_exp (Btor *btor, BtorNode *var, int force_update)
{
  assert (btor);
  assert (var);
  assert (BTOR_IS_REGULAR_NODE (var));
  assert (BTOR_IS_BV_VAR_NODE (var));

  double start;
  int changed_assignments, update;
  BtorAIGVecMgr *avmgr = 0;

#ifdef BTOR_DO_NOT_LAZY_SYNTHESIZE
  return 0;
#endif

  if (var->tseitin) return 0;

  start               = btor_time_stamp ();
  changed_assignments = 0;
  update              = 0;
  avmgr               = btor->avmgr;
  BTORLOG ("%s: %s", __FUNCTION__, node2string (var));

  /* synthesize and encode var */
  if (!BTOR_IS_SYNTH_NODE (var)) synthesize_exp (btor, var, 0);

  if (!var->tseitin)
  {
    update = 1;
    btor_aigvec_to_sat_tseitin (avmgr, var->av);
    var->tseitin = 1;
    BTORLOG ("  encode: %s", node2string (var));
  }

  /* update assignments if necessary */
  if (update && force_update)
    changed_assignments = update_sat_assignments (btor);

  // TODO: assignment should never change when encoding vars
  //	   (since unconstrained)
  if (changed_assignments) btor->stats.synthesis_inconsistency_var++;

  btor->time.enc_var += btor_time_stamp () - start;
  return changed_assignments;
}

/* synthesize and encode apply node and all of its arguments into SAT.
 * returns 0 if encoding changed current assignments.
 */
static int
lazy_synthesize_and_encode_apply_exp (Btor *btor,
                                      BtorNode *app,
                                      int force_update)
{
  assert (btor);
  assert (app);
  assert (BTOR_IS_REGULAR_NODE (app));
  assert (BTOR_IS_APPLY_NODE (app));
  assert (BTOR_IS_REGULAR_NODE (app->e[1]));
  assert (BTOR_IS_ARGS_NODE (app->e[1]));

  double start;
  int changed_assignments, update;
  BtorNode *arg;
  BtorAIGVecMgr *avmgr = 0;
  BtorArgsIterator it;

  if (app->lazy_tseitin) return 0;

  start               = btor_time_stamp ();
  changed_assignments = 0;
  update              = 0;
  avmgr               = btor->avmgr;
  BTORLOG ("%s: %s", __FUNCTION__, node2string (app));

  init_args_iterator (&it, app->e[1]);

  /* synthesize and encode apply node an all of its arguments */
  while (has_next_args_iterator (&it))
  {
    arg = next_args_iterator (&it);
    assert (!BTOR_IS_FUN_NODE (BTOR_REAL_ADDR_NODE (arg)));
#ifndef BTOR_DO_NOT_LAZY_SYNTHESIZE
    if (!BTOR_IS_SYNTH_NODE (BTOR_REAL_ADDR_NODE (arg)))
      synthesize_exp (btor, arg, 0);
#endif

    if (!BTOR_REAL_ADDR_NODE (arg)->tseitin)
    {
      update = 1;
#ifdef BTOR_DO_NOT_LAZY_SYNTHESIZE
      synthesize_exp (btor, arg, 0);
#else
      btor_aigvec_to_sat_tseitin (avmgr, BTOR_REAL_ADDR_NODE (arg)->av);
      BTOR_REAL_ADDR_NODE (arg)->tseitin = 1;
#endif
      BTORLOG ("  encode: %s", node2string (arg));
    }
  }

#ifndef BTOR_DO_NOT_LAZY_SYNTHESIZE
  /* synthesize and encode apply expressions */
  if (!BTOR_IS_SYNTH_NODE (app)) synthesize_exp (btor, app, 0);
#endif

  if (!app->tseitin)
  {
    update = 1;
#ifdef BTOR_DO_NOT_LAZY_SYNTHESIZE
    synthesize_exp (btor, app, 0);
#else
    btor_aigvec_to_sat_tseitin (avmgr, app->av);
    app->tseitin = 1;
#endif
    BTORLOG ("  encode: %s", node2string (app));
  }

  app->lazy_tseitin = 1;

  /* update assignments if necessary */
  if (update && force_update)
    changed_assignments = update_sat_assignments (btor);

  if (changed_assignments) btor->stats.synthesis_inconsistency_apply++;

  btor->time.enc_app += btor_time_stamp () - start;
  return changed_assignments;
}

static int
lazy_synthesize_and_encode_lambda_exp (Btor *btor,
                                       BtorNode *lambda_exp,
                                       int force_update)
{
  assert (btor);
  assert (lambda_exp);
  assert (BTOR_IS_REGULAR_NODE (lambda_exp));
  assert (BTOR_IS_LAMBDA_NODE (lambda_exp));
  assert (check_id_table_mark_unset_dbg (btor));

  double start;
  int changed_assignments, update, i;
  BtorNodePtrStack work_stack, unmark_stack;
  BtorNode *cur;
  BtorMemMgr *mm;
  BtorAIGVecMgr *avmgr;

#ifdef BTOR_DO_NOT_LAZY_SYNTHESIZE
  /* already synthesized and encoded */
  return 0;
#endif

  // TODO: remove lazy_tseitin
  if (lambda_exp->lazy_tseitin) return 0;

  start               = btor_time_stamp ();
  mm                  = btor->mm;
  avmgr               = btor->avmgr;
  changed_assignments = 0;
  update              = 0;

  BTOR_INIT_STACK (work_stack);
  BTOR_INIT_STACK (unmark_stack);

  BTORLOG ("%s: %s", __FUNCTION__, node2string (lambda_exp));

  cur = BTOR_REAL_ADDR_NODE (BTOR_LAMBDA_GET_BODY (lambda_exp));
  BTOR_PUSH_STACK (mm, work_stack, cur);

  while (!BTOR_EMPTY_STACK (work_stack))
  {
    cur = BTOR_POP_STACK (work_stack);
    assert (cur);
    assert (BTOR_IS_REGULAR_NODE (cur));

    if (cur->tseitin || cur->mark) continue;

    /* do not encode expressions that are not in the scope of 'lambda_exp' */
    if (BTOR_IS_FUN_NODE (cur) && !cur->parameterized) continue;

    cur->mark = 1;
    BTOR_PUSH_STACK (mm, unmark_stack, cur);

    if (!BTOR_IS_ARGS_NODE (cur) && !BTOR_IS_LAMBDA_NODE (cur)
        && !cur->parameterized)
    {
      if (!BTOR_IS_SYNTH_NODE (cur)) synthesize_exp (btor, cur, 0);
      assert (BTOR_IS_SYNTH_NODE (cur));
      assert (!cur->tseitin);
      BTORLOG ("  encode: %s", node2string (cur));
      update = 1;
      btor_aigvec_to_sat_tseitin (avmgr, cur->av);
      cur->tseitin = 1;
    }

    for (i = 0; i < cur->arity; i++)
      BTOR_PUSH_STACK (mm, work_stack, BTOR_REAL_ADDR_NODE (cur->e[i]));
  }
  BTOR_RELEASE_STACK (mm, work_stack);

  while (!BTOR_EMPTY_STACK (unmark_stack))
  {
    cur = BTOR_POP_STACK (unmark_stack);
    assert (cur->mark);
    cur->mark = 0;
  }
  BTOR_RELEASE_STACK (mm, unmark_stack);

  /* set tseitin flag of lambda expression to indicate that it has been
   * lazily synthesized already */
  lambda_exp->tseitin      = 1;
  lambda_exp->lazy_tseitin = 1;

  if (update && force_update)
    changed_assignments = update_sat_assignments (btor);

  if (changed_assignments) btor->stats.synthesis_inconsistency_lambda++;

  btor->time.enc_lambda += btor_time_stamp () - start;
  return changed_assignments;
}

static void
collect_premisses (Btor *btor,
                   BtorNode *from,
                   BtorNode *to,
                   BtorNode *args,
                   BtorPtrHashTable *bconds_sel1,
                   BtorPtrHashTable *bconds_sel2)
{
  assert (btor);
  assert (from);
  assert (to);
  assert (bconds_sel1);
  assert (bconds_sel2);
  assert (BTOR_IS_REGULAR_NODE (from));
  assert (BTOR_IS_REGULAR_NODE (args));
  assert (BTOR_IS_ARGS_NODE (args));
  assert (BTOR_IS_REGULAR_NODE (to));

  BTORLOG ("%s: %s, %s, %s",
           __FUNCTION__,
           node2string (from),
           node2string (to),
           node2string (args));

#ifndef NDEBUG
  int found = 0;
#endif
  int i;
  BtorMemMgr *mm;
  BtorNode *fun, *result, *cond, *param, *arg;
  BtorNodePtrStack prop_stack;
  BtorPtrHashTable *cond_sel1, *cond_sel2, *c, *r;
  BtorPtrHashBucket *b;
  BtorParamCacheTuple *t;
  BtorParameterizedIterator it;

  mm = btor->mm;
  cond_sel1 =
      btor_new_ptr_hash_table (mm,
                               (BtorHashPtr) btor_hash_param_cache_tuple,
                               (BtorCmpPtr) btor_compare_param_cache_tuple);
  cond_sel2 =
      btor_new_ptr_hash_table (mm,
                               (BtorHashPtr) btor_hash_param_cache_tuple,
                               (BtorCmpPtr) btor_compare_param_cache_tuple);

  /* follow propagation path and collect all conditions that have been
   * evaluated during propagation */
  if (BTOR_IS_APPLY_NODE (from))
  {
    assert (BTOR_IS_REGULAR_NODE (to));
    assert (BTOR_IS_FUN_NODE (to));

    // TODO: get rid of stack
    BTOR_INIT_STACK (prop_stack);
    BTOR_PUSH_STACK (mm, prop_stack, from->e[0]);

    while (!BTOR_EMPTY_STACK (prop_stack))
    {
      fun = BTOR_POP_STACK (prop_stack);
      assert (BTOR_IS_REGULAR_NODE (fun));
      assert (BTOR_IS_FUN_NODE (fun));

      if (fun == to)
      {
#ifndef NDEBUG
        found = 1;
#endif
        break;
      }

      btor_assign_args (btor, fun, args);
      result =
          btor_beta_reduce_partial_collect (btor, fun, cond_sel1, cond_sel2);
      btor_unassign_params (btor, fun);

      result = BTOR_REAL_ADDR_NODE (result);
      assert (BTOR_IS_APPLY_NODE (result));
      assert (result->e[1] == args);

      BTOR_PUSH_STACK (mm, prop_stack, result->e[0]);
      btor_release_exp (btor, result);
    }

    BTOR_RELEASE_STACK (mm, prop_stack);
  }
  else
  {
    assert (BTOR_IS_LAMBDA_NODE (from));
    fun = from;

    btor_assign_args (btor, fun, args);
    result = btor_beta_reduce_partial_collect (btor, fun, cond_sel1, cond_sel2);
    btor_unassign_params (btor, fun);

    result = BTOR_REAL_ADDR_NODE (result);
    assert (result == to);
#ifndef NDEBUG
    found = 1;
#endif
    btor_release_exp (btor, result);
  }

  assert (found);

  /* collected conditions are parameterized, we have to instantiate them with
   * the resp. arguments */
  for (c = cond_sel1, r = bconds_sel1; c && r;
       c = (c == cond_sel1) ? cond_sel2 : 0,
      r  = (r == bconds_sel1) ? bconds_sel2 : 0)
  {
    for (b = c->first; b; b = b->next)
    {
      assert (b->data.asPtr);
      t = (BtorParamCacheTuple *) b->key;
      assert (t);
      cond = (BtorNode *) b->data.asPtr;
      assert (cond);

      if (BTOR_REAL_ADDR_NODE (cond)->parameterized)
      {
        i = 0;
        init_parameterized_iterator (btor, &it, BTOR_REAL_ADDR_NODE (cond));
        assert (it.num_params == t->num_args);
        assert (has_next_parameterized_iterator (&it));
        while (has_next_parameterized_iterator (&it))
        {
          param = next_parameterized_iterator (&it);
          assert (param);
          assert (i < t->num_args);
          arg = t->args[i++];
          assert (arg);
          btor_assign_param (
              btor, (BtorNode *) BTOR_PARAM_GET_LAMBDA_NODE (param), arg);
        }

        result = btor_beta_reduce_bounded (btor, cond, 1);
        BTORLOG ("collected %s: %s, result: %s",
                 (c == cond_sel1) ? "sel1" : "sel2",
                 node2string (cond),
                 node2string (result));

        init_parameterized_iterator (btor, &it, BTOR_REAL_ADDR_NODE (cond));
        while (has_next_parameterized_iterator (&it))
        {
          param = next_parameterized_iterator (&it);
          btor_unassign_params (
              btor, (BtorNode *) BTOR_PARAM_GET_LAMBDA_NODE (param));
        }
      }
      else
      {
        result = btor_copy_exp (btor, cond);
      }

      if (!btor_find_in_ptr_hash_table (r, result))
        btor_insert_in_ptr_hash_table (r, result);
      else
        btor_release_exp (btor, result);

      btor_delete_param_cache_tuple (btor, t);
    }
  }

  btor_delete_ptr_hash_table (cond_sel1);
  btor_delete_ptr_hash_table (cond_sel2);
}

#ifndef BTOR_SYMBOLIC_LEMMAS
static int
assignment_always_unequal (Btor *btor, BtorNode *exp1, BtorNode *exp2)
{
  BtorAIGVecMgr *avmgr;
  BtorAIGMgr *amgr;
  BtorSATMgr *smgr;
  int i, len, val1, val2;
  BtorAIGVec *av1, *av2;
  BtorAIG *aig1, *aig2;

  assert (btor);

  if (!BTOR_IS_SYNTH_NODE (exp1)) return 0;

  if (!BTOR_IS_SYNTH_NODE (exp2)) return 0;

  avmgr = btor->avmgr;
  amgr  = btor_get_aig_mgr_aigvec_mgr (avmgr);
  smgr  = btor_get_sat_mgr_aig_mgr (amgr);

  assert (!BTOR_IS_FUN_NODE (BTOR_REAL_ADDR_NODE (exp1)));
  assert (!BTOR_IS_FUN_NODE (BTOR_REAL_ADDR_NODE (exp2)));
  assert (BTOR_REAL_ADDR_NODE (exp1)->len == BTOR_REAL_ADDR_NODE (exp2)->len);

  av1 = BTOR_REAL_ADDR_NODE (exp1)->av;
  av2 = BTOR_REAL_ADDR_NODE (exp2)->av;

  if (!av1 || !av2) return 0;

  len = av1->len;
  for (i = 0; i < len; i++)
  {
    aig1 = BTOR_COND_INVERT_AIG_NODE (exp1, av1->aigs[i]);
    aig2 = BTOR_COND_INVERT_AIG_NODE (exp2, av2->aigs[i]);

    if (aig1 == BTOR_AIG_TRUE)
      val1 = 1;
    else if (aig1 == BTOR_AIG_FALSE)
      val1 = -1;
    else if (!BTOR_REAL_ADDR_AIG (aig1)->cnf_id)
      val1 = 0;
    else
      val1 = btor_fixed_sat (smgr, BTOR_GET_CNF_ID_AIG (aig1));

    if (val1 != 0) /* toplevel assigned or const */
    {
      if (aig2 == BTOR_AIG_TRUE)
        val2 = 1;
      else if (aig2 == BTOR_AIG_FALSE)
        val2 = -1;
      else if (!BTOR_REAL_ADDR_AIG (aig2)->cnf_id)
        val2 = 0;
      else
        val2 = btor_fixed_sat (smgr, BTOR_GET_CNF_ID_AIG (aig2));

      if (val2 != 0 && val1 != val2) return 1;
    }
  }
  return 0;
}

static int
assignment_always_equal (Btor *btor, BtorNode *exp1, BtorNode *exp2)
{
  BtorAIGVecMgr *avmgr;
  BtorAIGMgr *amgr;
  BtorSATMgr *smgr;
  int i, len, val1, val2;
  BtorAIGVec *av1, *av2;
  BtorAIG *aig1, *aig2;

  assert (btor);

  if (!BTOR_IS_SYNTH_NODE (exp1)) return 0;

  if (!BTOR_IS_SYNTH_NODE (exp2)) return 0;

  avmgr = btor->avmgr;
  amgr  = btor_get_aig_mgr_aigvec_mgr (avmgr);
  smgr  = btor_get_sat_mgr_aig_mgr (amgr);

  assert (!BTOR_IS_FUN_NODE (BTOR_REAL_ADDR_NODE (exp1)));
  assert (!BTOR_IS_FUN_NODE (BTOR_REAL_ADDR_NODE (exp2)));
  assert (BTOR_REAL_ADDR_NODE (exp1)->len == BTOR_REAL_ADDR_NODE (exp2)->len);

  av1 = BTOR_REAL_ADDR_NODE (exp1)->av;
  av2 = BTOR_REAL_ADDR_NODE (exp2)->av;
  if (!av1 || !av2) return 0;

  len = av1->len;
  for (i = 0; i < len; i++)
  {
    aig1 = BTOR_COND_INVERT_AIG_NODE (exp1, av1->aigs[i]);
    aig2 = BTOR_COND_INVERT_AIG_NODE (exp2, av2->aigs[i]);

    if (aig1 == BTOR_AIG_TRUE)
      val1 = 1;
    else if (aig1 == BTOR_AIG_FALSE)
      val1 = -1;
    else if (!BTOR_REAL_ADDR_AIG (aig1)->cnf_id)
      return 0;
    else
      val1 = btor_fixed_sat (smgr, BTOR_GET_CNF_ID_AIG (aig1));

    if (!val1) return 0;

    if (aig2 == BTOR_AIG_TRUE)
      val2 = 1;
    else if (aig2 == BTOR_AIG_FALSE)
      val2 = -1;
    else if (!BTOR_REAL_ADDR_AIG (aig2)->cnf_id)
      return 0;
    else
      val2 = btor_fixed_sat (smgr, BTOR_GET_CNF_ID_AIG (aig2));

    if (!val2) return 0;

    if (val1 != val2) return 0;
  }
  return 1;
}

static void
add_new_exp_to_clause (Btor *btor,
                       BtorNode *exp,
                       int sign,
                       BtorIntStack *linking_clause)
{
  assert (btor);
  assert (exp);
  assert (linking_clause);
  assert (BTOR_REAL_ADDR_NODE (exp)->len == 1);

  int lit, false_lit, true_lit;
  BtorMemMgr *mm;
  BtorAIGMgr *amgr;
  BtorSATMgr *smgr;
  BtorNode *real_exp;

  mm        = btor->mm;
  amgr      = btor_get_aig_mgr_aigvec_mgr (btor->avmgr);
  smgr      = btor_get_sat_mgr_aig_mgr (amgr);
  true_lit  = smgr->true_lit;
  false_lit = -true_lit;
  exp       = btor_simplify_exp (btor, exp);
  real_exp  = BTOR_REAL_ADDR_NODE (exp);

  if (!btor_find_in_ptr_hash_table (btor->lod_cache, real_exp))
    btor_insert_in_ptr_hash_table (btor->lod_cache,
                                   btor_copy_exp (btor, real_exp));

  // TODO: simplifications?
  //	   a && 1: a
  //	   b && 1: b
  //	   a && 0 || 0 && b: 0
  //	   ...
  if (BTOR_IS_BV_EQ_NODE (real_exp))
  {
    if (assignment_always_unequal (btor, real_exp->e[0], real_exp->e[1]))
    {
      lit = false_lit;
      goto SIGN_AND_PUSH;
    }
    else if (assignment_always_equal (btor, real_exp->e[0], real_exp->e[1]))
    {
      lit = true_lit;
      goto SIGN_AND_PUSH;
    }
  }

  lit = exp_to_cnf_lit (btor, exp);

SIGN_AND_PUSH:
  lit *= sign;

  if (lit != false_lit && lit != true_lit)
    BTOR_PUSH_STACK (mm, *linking_clause, lit);
}

static void
add_eq_exp_to_clause (Btor *btor,
                      BtorNode *a,
                      BtorNode *b,
                      BtorIntStack *linking_clause)
{
  BtorNode *eq = btor_eq_exp (btor, a, b);
  add_new_exp_to_clause (btor, eq, 1, linking_clause);
  btor_release_exp (btor, eq);
}

static void
add_neq_exp_to_clause (Btor *btor,
                       BtorNode *a,
                       BtorNode *b,
                       BtorIntStack *linking_clause)
{
  BtorNode *eq = btor_eq_exp (btor, a, b);
  add_new_exp_to_clause (btor, eq, -1, linking_clause);
  btor_release_exp (btor, eq);
}
#endif

// TODO: update print function according to encode_lemma (new apply handling...)
#if 0
static void
print_lemma_dbg (Btor * btor,
		 BtorPtrHashTable * fun_apps,
		 BtorPtrHashTable * bconds_sel1,
		 BtorPtrHashTable * bconds_sel2,
		 BtorNode * app0, BtorNode * app1)
{
  int i;
  BtorNode *arg0, *arg1, *args0 = 0, *args1 = 0;
  BtorNode *cur, *cond;
  BtorPtrHashBucket *bucket;

  app0 = BTOR_REAL_ADDR_NODE (app0);
  app1 = BTOR_REAL_ADDR_NODE (app1);

  BTORLOG ("\e[1;32m");
  BTORLOG ("ENCODED LEMMA");
  BTORLOG ("  app0: %s", node2string (app0));
  BTORLOG ("  app1: %s", node2string (app1));

  if (BTOR_IS_APPLY_NODE (app0))
    args0 = app0->e[1];

  if (BTOR_IS_APPLY_NODE (app1))
    args1 = app1->e[1];

  if (args0 && args1)
    {
      BTORLOG ("   args: %s = %s", node2string (args0),
	       node2string (args1));
      assert (BTOR_IS_REGULAR_NODE (args0));
      assert (BTOR_IS_REGULAR_NODE (args1));
      assert (args0->arity == args1->arity);
      for (i = 0; i < args0->arity; i++)
	{
	  arg0 = args0->e[i];
	  arg1 = args1->e[i];
	  BTORLOG ("    %c%s = %c%s",
	      BTOR_IS_INVERTED_NODE (arg0) ? '-' : ' ', node2string (arg0),
	      BTOR_IS_INVERTED_NODE (arg1) ? '-' : ' ', node2string (arg1));
	}
    }

  BTORLOG ("  fun apps:");
  for (bucket = fun_apps->last; bucket; bucket = bucket->prev)
    {
      cur = (BtorNode *) bucket->key;
      assert (BTOR_IS_REGULAR_NODE (cur));
      assert (BTOR_IS_APPLY_NODE (cur));
      args0 = !BTOR_IS_APPLY_NODE (app1) ? app0->e[1] : app1->e[1];
      args1 = cur->e[1];
      assert (BTOR_IS_ARGS_NODE (args0));
      assert (BTOR_IS_ARGS_NODE (args1));
      assert (args0->arity == args1->arity);

      for (i = 0; i < args0->arity; i++)
	BTORLOG ("    %s = %s", node2string (args0->e[i]),
		 node2string (args1->e[i]));
    }

  BTORLOG ("  bv cond if:");
  for (bucket = bconds_sel1->last; bucket; bucket = bucket->prev)
    {
      cur = (BtorNode *) bucket->key;
      cond = cur->e[0];
      BTORLOG ("    %s", node2string (cond));
    }

  BTORLOG ("  bv cond else:");
  for (bucket = bconds_sel2->last; bucket; bucket = bucket->prev)
    {
      cur = (BtorNode *) bucket->key;
      cond = cur->e[0];
      BTORLOG ("    %s", node2string (cond));
    }

  BTORLOG ("  conclusion:");
  BTORLOG ("    %s = %s", node2string (app0), node2string (app1));

  BTORLOG (" \e[0;39m");
}
#endif

#ifdef BTOR_SYMBOLIC_LEMMAS
static void
add_symbolic_lemma (Btor *btor,
                    BtorPtrHashTable *bconds_sel1,
                    BtorPtrHashTable *bconds_sel2,
                    BtorNode *a,
                    BtorNode *b,
                    BtorNode *args0,
                    BtorNode *args1)
{
  assert (btor);
  assert (bconds_sel1);
  assert (bconds_sel2);
  assert (a);
  assert (b);
  assert (BTOR_IS_REGULAR_NODE (a));
  assert (BTOR_IS_APPLY_NODE (a));
  assert (BTOR_IS_REGULAR_NODE (args0));
  assert (BTOR_IS_ARGS_NODE (args0));
  assert (!args1 || BTOR_IS_REGULAR_NODE (b));
  assert (!args1 || BTOR_IS_APPLY_NODE (b));
  assert (!args1 || BTOR_IS_REGULAR_NODE (args1));
  assert (!args1 || BTOR_IS_ARGS_NODE (args1));
  assert (!a->parameterized);
  assert (!BTOR_REAL_ADDR_NODE (b)->parameterized);
  assert (BTOR_IS_SYNTH_NODE (a));

  int lemma_size = 0;
  BtorNode *cond, *eq, *and, *arg0, *arg1;
  BtorNode *premise = 0, *conclusion = 0, *lemma;
  BtorArgsIterator it0, it1;
  BtorPtrHashBucket *bucket;

  /* function congruence axiom conflict:
   *   apply arguments: a_0,...,a_n, b_0,...,b_n
   *   encode premisses: \forall i <= n . /\ a_i = b_i */
  if (args1)
  {
    assert (BTOR_IS_SYNTH_NODE (b));
    assert (((BtorArgsNode *) args0)->num_args
            == ((BtorArgsNode *) args1)->num_args);
    assert (args0->len == args1->len);

    init_args_iterator (&it0, args0);
    init_args_iterator (&it1, args1);

    while (has_next_args_iterator (&it0))
    {
      assert (has_next_args_iterator (&it1));
      arg0 = next_args_iterator (&it0);
      arg1 = next_args_iterator (&it1);
      eq   = btor_eq_exp (btor, arg0, arg1);
      if (premise)
      {
        and = btor_and_exp (btor, premise, eq);
        btor_release_exp (btor, premise);
        btor_release_exp (btor, eq);
        premise = and;
      }
      else
        premise = eq;

      lemma_size += 1;
    }
  }
  /* else beta reduction conflict */

  /* encode conclusion a = b */
  conclusion = btor_eq_exp (btor, a, b);

  lemma_size += 1; /* a == b */
  lemma_size += bconds_sel1->count;
  lemma_size += bconds_sel2->count;

  btor->stats.lemmas_size_sum += lemma_size;
  if (lemma_size >= BTOR_SIZE_STACK (btor->stats.lemmas_size))
<<<<<<< HEAD
  {
    size_t old_size, new_size;
    old_size = BTOR_SIZE_STACK (btor->stats.lemmas_size);
    BTOR_ENLARGE (btor->mm, btor->stats.lemmas_size.start, old_size, new_size);
    BTOR_CLRN (btor->stats.lemmas_size.start + old_size, new_size - old_size);
    btor->stats.lemmas_size.end = btor->stats.lemmas_size.start + new_size;
    btor->stats.lemmas_size.top = btor->stats.lemmas_size.end;
  }
=======
    BTOR_FIT_STACK (btor->mm, btor->stats.lemmas_size, lemma_size);
>>>>>>> 692f48e4
  btor->stats.lemmas_size.start[lemma_size] += 1;

  /* premisses bv conditions:
   *   true conditions: c_0, ..., c_k
   *   encode premisses: \forall i <= k. /\ c_i */
  for (bucket = bconds_sel1->first; bucket; bucket = bucket->next)
  {
    cond = (BtorNode *) bucket->key;
    BTORLOG ("  cond: %s", node2string (cond));
    assert (BTOR_REAL_ADDR_NODE (cond)->len == 1);
    assert (!BTOR_REAL_ADDR_NODE (cond)->parameterized);
    if (premise)
    {
      and = btor_and_exp (btor, premise, cond);
      btor_release_exp (btor, premise);
      premise = and;
    }
    else
      premise = btor_copy_exp (btor, cond);
    btor_release_exp (btor, cond);
  }

  /* premisses bv conditions:
   *   false conditions: c_0, ..., c_l
   *   encode premisses: \forall i <= l. /\ \not c_i */
  for (bucket = bconds_sel2->first; bucket; bucket = bucket->next)
  {
    cond = (BtorNode *) bucket->key;
    BTORLOG ("  cond: %s", node2string (cond));
    assert (BTOR_REAL_ADDR_NODE (cond)->len == 1);
    assert (!BTOR_REAL_ADDR_NODE (cond)->parameterized);
    if (premise)
    {
      and = btor_and_exp (btor, premise, BTOR_INVERT_NODE (cond));
      btor_release_exp (btor, premise);
      premise = and;
    }
    else
      premise = btor_copy_exp (btor, BTOR_INVERT_NODE (cond));
    btor_release_exp (btor, cond);
  }

  assert (conclusion);
  if (premise)
  {
    lemma = btor_implies_exp (btor, premise, conclusion);
    btor_release_exp (btor, premise);
  }
  else
    lemma = btor_copy_exp (btor, conclusion);

  if (!btor_find_in_ptr_hash_table (btor->lod_cache, lemma))
    btor_insert_in_ptr_hash_table (btor->lod_cache,
                                   btor_copy_exp (btor, lemma));

  insert_unsynthesized_constraint (btor, lemma);
  mark_reachable (btor, lemma);
  //  add_constraint (btor, lemma);
  btor_release_exp (btor, lemma);
  btor_release_exp (btor, conclusion);
}
#else
static void
encode_lemma (Btor *btor,
              BtorPtrHashTable *bconds_sel1,
              BtorPtrHashTable *bconds_sel2,
              BtorNode *a,
              BtorNode *b,
              BtorNode *args0,
              BtorNode *args1)
{
  assert (btor);
  assert (bconds_sel1);
  assert (bconds_sel2);
  assert (a);
  assert (b);
  assert (BTOR_IS_REGULAR_NODE (a));
  assert (BTOR_IS_APPLY_NODE (a));
  assert (BTOR_IS_REGULAR_NODE (args0));
  assert (BTOR_IS_ARGS_NODE (args0));
  assert (!args1 || BTOR_IS_REGULAR_NODE (b));
  assert (!args1 || BTOR_IS_APPLY_NODE (b));
  assert (!args1 || BTOR_IS_REGULAR_NODE (args1));
  assert (!args1 || BTOR_IS_ARGS_NODE (args1));
  assert (!a->parameterized);
  assert (!BTOR_REAL_ADDR_NODE (b)->parameterized);
  assert (BTOR_IS_SYNTH_NODE (a));

  int k, val;
  BtorMemMgr *mm;
  BtorAIGVecMgr *avmgr;
  BtorAIGMgr *amgr;
  BtorSATMgr *smgr;
  BtorNode *arg0, *arg1;
  BtorNode *cond;
  BtorIntStack linking_clause;
  BtorPtrHashBucket *bucket;
  BtorArgsIterator it0, it1;

  mm = btor->mm;
  avmgr = btor->avmgr;
  amgr = btor_get_aig_mgr_aigvec_mgr (avmgr);
  smgr = btor_get_sat_mgr_aig_mgr (amgr);

  BTOR_INIT_STACK (linking_clause);

  /* function congruence axiom conflict:
   *   apply arguments: a_0,...,a_n, b_0,...,b_n
   *   encode premisses: \forall i <= n . /\ a_i = b_i */
  if (args1)
  {
    assert (BTOR_IS_SYNTH_NODE (b));
    assert (((BtorArgsNode *) args0)->num_args
            == ((BtorArgsNode *) args1)->num_args);
    assert (args0->len == args1->len);

    init_args_iterator (&it0, args0);
    init_args_iterator (&it1, args1);

    while (has_next_args_iterator (&it0))
    {
      assert (has_next_args_iterator (&it1));
      arg0 = next_args_iterator (&it0);
      arg1 = next_args_iterator (&it1);
      add_neq_exp_to_clause (btor, arg0, arg1, &linking_clause);
      btor->stats.lemmas_size_sum += 1;
    }
  }
  /* else beta reduction conflict */

  //  /* encode conclusion a = b */
  //  add_eq_exp_to_clause (btor, a, b, &linking_clause);

  btor->stats.lemmas_size_sum += 1; /* a == b */
  btor->stats.lemmas_size_sum += bconds_sel1->count;
  btor->stats.lemmas_size_sum += bconds_sel2->count;

  /* premisses bv conditions:
   *   true conditions: c_0, ..., c_k
   *   encode premisses: \forall i <= k. /\ c_i */
  for (bucket = bconds_sel1->first; bucket; bucket = bucket->next)
  {
    cond = (BtorNode *) bucket->key;
    BTORLOG ("  cond: %s", node2string (cond));
    assert (BTOR_REAL_ADDR_NODE (cond)->len == 1);
    assert (!BTOR_REAL_ADDR_NODE (cond)->parameterized);
    add_new_exp_to_clause (btor, cond, -1, &linking_clause);
    btor_release_exp (btor, cond);
  }

  /* premisses bv conditions:
   *   false conditions: c_0, ..., c_l
   *   encode premisses: \forall i <= l. /\ \not c_i */
  for (bucket = bconds_sel2->first; bucket; bucket = bucket->next)
  {
    cond = (BtorNode *) bucket->key;
    BTORLOG ("  cond: %s", node2string (cond));
    assert (BTOR_REAL_ADDR_NODE (cond)->len == 1);
    assert (!BTOR_REAL_ADDR_NODE (cond)->parameterized);
    add_new_exp_to_clause (btor, cond, 1, &linking_clause);
    btor_release_exp (btor, cond);
  }

  /* encode conclusion a = b */
  add_eq_exp_to_clause (btor, a, b, &linking_clause);

  /* add linking clause */
  //  printf ("lemma (%d): ", BTOR_COUNT_STACK (linking_clause));
  int i;
  for (i = 0; i < BTOR_COUNT_STACK (linking_clause); i++)
  //  while (!BTOR_EMPTY_STACK (linking_clause))
  {
    k = BTOR_PEEK_STACK (linking_clause, i);
    //      k = BTOR_POP_STACK (linking_clause);
    assert (k != 0);
    val = btor_fixed_sat (smgr, k);
    if (val < 0) continue;
    assert (!val);
    //      printf ("%d ", k);
    btor_add_sat (smgr, k);
    btor->stats.lclause_size_sum++;
  }
  //  printf ("\n");
  btor_add_sat (smgr, 0);
  BTOR_RELEASE_STACK (mm, linking_clause);
}
#endif

#if 0
/* Encodes the following array inequality constraint:
* array1 != array2 <=> EXISTS(i): read(array1, i) != read(array2, i)
*/
static void
encode_array_inequality_virtual_reads (Btor * btor, BtorNode * aeq)
{
  assert (0);
  BtorNodePair *vreads;
  BtorNode *read1, *read2;
  BtorAIGVec *av1, *av2;
  BtorAIG *aig1, *aig2;
  BtorAIGVecMgr *avmgr;
  BtorMemMgr *mm;
  BtorAIGMgr *amgr;
  BtorSATMgr *smgr;
  int len, k, d_k, r1_k, r2_k, e;
  BtorIntStack diffs;
  assert (btor);
  assert (aeq);
  assert (BTOR_IS_REGULAR_NODE (aeq));
  assert (BTOR_IS_ARRAY_EQ_NODE (aeq));
  assert (!aeq->tseitin);
  assert (aeq->vreads);
  mm = btor->mm;
  avmgr = btor->avmgr;
  amgr = btor_get_aig_mgr_aigvec_mgr (avmgr);
  smgr = btor_get_sat_mgr_aig_mgr (amgr);
  vreads = aeq->vreads;

  read1 = vreads->exp1;
  assert (BTOR_IS_REGULAR_NODE (read1));
  assert (BTOR_IS_READ_NODE (read1));
  assert (BTOR_IS_SYNTH_NODE (read1));
  assert (!read1->tseitin);

  read2 = vreads->exp2;
  assert (BTOR_IS_REGULAR_NODE (read2));
  assert (BTOR_IS_READ_NODE (read2));
  assert (BTOR_IS_SYNTH_NODE (read2));
  assert (!read2->tseitin);

  assert (read1->e[1] == read2->e[1]);
  assert (BTOR_IS_REGULAR_NODE (read1->e[1]));
  assert (BTOR_IS_BV_VAR_NODE (read1->e[1]));
  assert (read1->len == read2->len);

  av1 = read1->av;
  assert (av1);
  av2 = read2->av;
  assert (av2);

  /* assign aig cnf indices as there are only variables,
   * no SAT constraints are generated */
  btor_aigvec_to_sat_tseitin (avmgr, aeq->av);
  aeq->tseitin = 1;
  btor_aigvec_to_sat_tseitin (avmgr, av1);
  read1->tseitin = 1;
  btor_aigvec_to_sat_tseitin (avmgr, av2);
  read2->tseitin = 1;

  /* encode !e => r1 != r2 */

  BTOR_INIT_STACK (diffs);
  len = read1->len;

  /* we do not need to hash the diffs as we never use
   * value1 != value2 in a lemma on demand */

  for (k = 0; k < len; k++)
    {
      aig1 = av1->aigs[k];
      assert (!BTOR_IS_INVERTED_AIG (aig1));
      assert (!BTOR_IS_CONST_AIG (aig1));
      assert (BTOR_IS_VAR_AIG (aig1));
      r1_k = aig1->cnf_id;
      assert (r1_k != 0);

      aig2 = av2->aigs[k];
      assert (!BTOR_IS_INVERTED_AIG (aig2));
      assert (!BTOR_IS_CONST_AIG (aig2));
      assert (BTOR_IS_VAR_AIG (aig2));
      r2_k = aig2->cnf_id;
      assert (r2_k != 0);

      d_k = btor_next_cnf_id_sat_mgr (smgr);
      BTOR_PUSH_STACK (mm, diffs, d_k);

      btor_add_sat (smgr, r1_k);
      btor_add_sat (smgr, r2_k);
      btor_add_sat (smgr, -d_k);
      btor_add_sat (smgr, 0);

      btor_add_sat (smgr, -r1_k);
      btor_add_sat (smgr, -r2_k);
      btor_add_sat (smgr, -d_k);
      btor_add_sat (smgr, 0);
    }

  assert (BTOR_IS_SYNTH_NODE (aeq));
  assert (aeq->av->len == 1);
  assert (!BTOR_IS_INVERTED_AIG (aeq->av->aigs[0]));
  assert (!BTOR_IS_CONST_AIG (aeq->av->aigs[0]));
  assert (BTOR_IS_VAR_AIG (aeq->av->aigs[0]));
  e = aeq->av->aigs[0]->cnf_id;
  assert (e != 0);

  assert (!BTOR_EMPTY_STACK (diffs));
  while (!BTOR_EMPTY_STACK (diffs))
    {
      d_k = BTOR_POP_STACK (diffs);
      btor_add_sat (smgr, d_k);
    }
  btor_add_sat (smgr, e);
  btor_add_sat (smgr, 0);
  BTOR_RELEASE_STACK (mm, diffs);
}
#endif

static void
add_lemma (Btor *btor, BtorNode *fun, BtorNode *app0, BtorNode *app1)
{
  assert (btor);
  assert (fun);
  assert (app0);
  assert (BTOR_IS_REGULAR_NODE (fun));
  assert (BTOR_IS_FUN_NODE (fun));
  assert (!fun->parameterized);
  assert (BTOR_IS_REGULAR_NODE (app0));
  assert (BTOR_IS_APPLY_NODE (app0));
  assert (!app1 || BTOR_IS_REGULAR_NODE (app1));
  assert (!app1 || BTOR_IS_APPLY_NODE (app1));

  double start;
#ifndef NDEBUG
  int evalerr;
#endif
  BtorPtrHashTable *bconds_sel1, *bconds_sel2;
  BtorNode *args, *value, *exp;
  BtorMemMgr *mm;

  mm    = btor->mm;
  start = btor_time_stamp ();

  /* collect intermediate conditions of bit vector conditionals */
  bconds_sel1 = btor_new_ptr_hash_table (mm,
                                         (BtorHashPtr) btor_hash_exp_by_id,
                                         (BtorCmpPtr) btor_compare_exp_by_id);
  bconds_sel2 = btor_new_ptr_hash_table (mm,
                                         (BtorHashPtr) btor_hash_exp_by_id,
                                         (BtorCmpPtr) btor_compare_exp_by_id);

  /* function congruence axiom conflict */
  if (app1)
  {
    for (exp = app0; exp; exp = exp == app0 ? app1 : 0)
    {
      assert (exp);
      assert (BTOR_IS_APPLY_NODE (exp));
      args = exp->e[1];
      /* path from exp to conflicting fun */
      collect_premisses (btor, exp, fun, args, bconds_sel1, bconds_sel2);
    }
#ifdef BTOR_SYMBOLIC_LEMMAS
    add_symbolic_lemma (
        btor, bconds_sel1, bconds_sel2, app0, app1, app0->e[1], app1->e[1]);
#else
    encode_lemma (
        btor, bconds_sel1, bconds_sel2, app0, app1, app0->e[1], app1->e[1]);
#endif
  }
  /* beta reduction conflict */
  else
  {
    args = app0->e[1];
    btor_assign_args (btor, fun, args);
#ifndef NDEBUG
    value = btor_beta_reduce_partial (btor, fun, &evalerr, 0, 0);
//      assert (!evalerr);
#else
    value = btor_beta_reduce_partial (btor, fun, 0, 0, 0);
#endif
    btor_unassign_params (btor, fun);
    assert (!BTOR_IS_LAMBDA_NODE (BTOR_REAL_ADDR_NODE (value)));

    /* path from app0 to conflicting fun */
    collect_premisses (btor, app0, fun, args, bconds_sel1, bconds_sel2);

    /* path from conflicting fun to value */
    collect_premisses (
        btor, fun, BTOR_REAL_ADDR_NODE (value), args, bconds_sel1, bconds_sel2);

#ifdef BTOR_SYMBOLIC_LEMMAS
    add_symbolic_lemma (
        btor, bconds_sel1, bconds_sel2, app0, value, app0->e[1], 0);
#else
    encode_lemma (btor, bconds_sel1, bconds_sel2, app0, value, app0->e[1], 0);
#endif

    btor_release_exp (btor, value);
  }

  btor_delete_ptr_hash_table (bconds_sel1);
  btor_delete_ptr_hash_table (bconds_sel2);
  btor->time.lemma_gen += btor_time_stamp () - start;
}

static void
find_not_encoded_applies_vars (Btor *btor,
                               BtorNode *exp,
                               BtorNodePtrStack *param_apps)
{
  assert (btor);
  assert (exp);
  assert (param_apps);
  assert (check_id_table_mark_unset_dbg (btor));

  int i;
  double start;
  BtorNode *cur;
  BtorNodePtrStack visit, unmark;

  start = btor_time_stamp ();
  BTOR_INIT_STACK (visit);
  BTOR_INIT_STACK (unmark);
  BTOR_PUSH_STACK (btor->mm, visit, exp);

  do
  {
    cur = BTOR_REAL_ADDR_NODE (BTOR_POP_STACK (visit));

    if (cur->mark || cur->tseitin || BTOR_IS_FUN_NODE (cur)) continue;

    cur->mark = 1;
    BTOR_PUSH_STACK (btor->mm, unmark, cur);

    if (!cur->tseitin
        && (BTOR_IS_APPLY_NODE (cur) || BTOR_IS_BV_VAR_NODE (cur)))
    {
      BTOR_PUSH_STACK (btor->mm, *param_apps, cur);
    }

    for (i = 0; i < cur->arity; i++)
      BTOR_PUSH_STACK (btor->mm, visit, cur->e[i]);
  } while (!BTOR_EMPTY_STACK (visit));

  BTOR_RELEASE_STACK (btor->mm, visit);

  while (!BTOR_EMPTY_STACK (unmark))
  {
    cur = BTOR_POP_STACK (unmark);
    assert (BTOR_IS_REGULAR_NODE (cur));
    assert (cur->mark);
    cur->mark = 0;
  }
  BTOR_RELEASE_STACK (btor->mm, unmark);
  btor->time.find_nenc_app += btor_time_stamp () - start;
}

static void
insert_synth_app_lambda (Btor *btor, BtorLambdaNode *lambda, BtorNode *app)
{
  assert (btor);
  assert (lambda);
  assert (app);
  assert (BTOR_IS_REGULAR_NODE (app));
  assert (BTOR_IS_APPLY_NODE (app));

  if (!lambda->synth_apps)
  {
    lambda->synth_apps =
        btor_new_ptr_hash_table (btor->mm,
                                 (BtorHashPtr) btor_hash_exp_by_id,
                                 (BtorCmpPtr) btor_compare_exp_by_id);
  }

  if (!btor_find_in_ptr_hash_table (lambda->synth_apps, app))
  {
    /* must be considered for consistency checking */
    app->vread = 1;
    btor->stats.lambda_synth_apps++;
    btor_insert_in_ptr_hash_table (lambda->synth_apps,
                                   btor_copy_exp (btor, app));
  }
}

static int
encode_applies_vars (Btor *btor,
                     BtorLambdaNode *lambda,
                     BtorNodePtrStack *param_apps)
{
  assert (btor);
  assert (lambda);
  assert (param_apps);
  assert (BTOR_IS_REGULAR_NODE (lambda));

  int i, assignments_changed = 0, res = 0;
  BtorNode *cur;
  BtorNodePtrStack stack;

  stack = *param_apps;

  if (BTOR_EMPTY_STACK (stack)) return assignments_changed;

  if (!lambda->synth_apps)
  {
    lambda->synth_apps =
        btor_new_ptr_hash_table (btor->mm,
                                 (BtorHashPtr) btor_hash_exp_by_id,
                                 (BtorCmpPtr) btor_compare_exp_by_id);
  }

  for (i = 0; i < BTOR_COUNT_STACK (stack); i++)
  {
    cur = BTOR_PEEK_STACK (stack, i);
    assert (BTOR_IS_REGULAR_NODE (cur));
    assert (BTOR_IS_APPLY_NODE (cur) || BTOR_IS_BV_VAR_NODE (cur));

    if (BTOR_IS_BV_VAR_NODE (cur))
    {
      if (!cur->tseitin)
        res = lazy_synthesize_and_encode_var_exp (btor, cur, 1);
    }
    else
    {
      assert (BTOR_IS_APPLY_NODE (cur));
      insert_synth_app_lambda (btor, lambda, cur);

      if (!cur->tseitin)
        res = lazy_synthesize_and_encode_apply_exp (btor, cur, 1);
    }

    if (res) assignments_changed = 1;
  }

  return assignments_changed;
}

static void
push_applies_for_propagation (Btor *btor,
                              BtorNode *exp,
                              BtorLambdaNode *lambda,
                              BtorNodePtrStack *prop_stack)
{
  assert (btor);
  assert (exp);
  assert (prop_stack);
  assert (check_id_table_mark_unset_dbg (btor));

  int i;
  double start;
  BtorNode *cur;
  BtorNodePtrStack visit, unmark, applies;

  start = btor_time_stamp ();
  BTOR_INIT_STACK (visit);
  BTOR_INIT_STACK (unmark);
  BTOR_INIT_STACK (applies);
  BTOR_PUSH_STACK (btor->mm, visit, exp);

  do
  {
    cur = BTOR_REAL_ADDR_NODE (BTOR_POP_STACK (visit));
    assert (!cur->parameterized);

    if (cur->mark || BTOR_IS_FUN_NODE (cur)) continue;

    cur->mark = 1;
    BTOR_PUSH_STACK (btor->mm, unmark, cur);

    if (BTOR_IS_APPLY_NODE (cur)) BTOR_PUSH_STACK (btor->mm, applies, cur);

    for (i = 0; i < cur->arity; i++)
      BTOR_PUSH_STACK (btor->mm, visit, cur->e[i]);
  } while (!BTOR_EMPTY_STACK (visit));
  BTOR_RELEASE_STACK (btor->mm, visit);

  for (i = 0; i < BTOR_COUNT_STACK (applies); i++)
  {
    cur = BTOR_PEEK_STACK (applies, i);
    if (lambda && !cur->reachable && !cur->vread && !cur->propagated)
      insert_synth_app_lambda (btor, lambda, cur);
    BTOR_PUSH_STACK (btor->mm, *prop_stack, cur);
    BTOR_PUSH_STACK (btor->mm, *prop_stack, cur->e[0]);
  }

  while (!BTOR_EMPTY_STACK (unmark))
  {
    cur = BTOR_POP_STACK (unmark);
    assert (BTOR_IS_REGULAR_NODE (cur));
    assert (cur->mark);
    cur->mark = 0;
  }
  BTOR_RELEASE_STACK (btor->mm, unmark);
  BTOR_RELEASE_STACK (btor->mm, applies);
  btor->time.find_prop_app += btor_time_stamp () - start;
}

static void
push_applies_from_cond_for_propagation (Btor *btor,
                                        BtorNode *exp,
                                        BtorNodePtrStack *prop_stack)
{
  assert (btor);
  assert (exp);
  assert (BTOR_IS_REGULAR_NODE (exp));
  assert (prop_stack);
  assert (check_id_table_mark_unset_dbg (btor));

  int i;
  double start;
  BtorNode *cur;
  BtorNodePtrStack visit, unmark;

  start = btor_time_stamp ();
  BTOR_INIT_STACK (visit);
  BTOR_INIT_STACK (unmark);
  BTOR_PUSH_STACK (btor->mm, visit, exp);

  while (!BTOR_EMPTY_STACK (visit))
  {
    cur = BTOR_REAL_ADDR_NODE (BTOR_POP_STACK (visit));

    if (cur->mark || BTOR_IS_FUN_NODE (cur)) continue;

    cur->mark = 1;
    BTOR_PUSH_STACK (btor->mm, unmark, cur);

    if (BTOR_IS_APPLY_NODE (cur) && !cur->parameterized)
    {
      BTOR_PUSH_STACK (btor->mm, *prop_stack, cur);
      BTOR_PUSH_STACK (btor->mm, *prop_stack, cur->e[0]);
    }

    for (i = 0; i < cur->arity; i++)
      BTOR_PUSH_STACK (btor->mm, visit, cur->e[i]);
  }
  BTOR_RELEASE_STACK (btor->mm, visit);

  while (!BTOR_EMPTY_STACK (unmark))
  {
    cur = BTOR_POP_STACK (unmark);
    assert (BTOR_IS_REGULAR_NODE (cur));
    assert (cur->mark);
    cur->mark = 0;
  }
  BTOR_RELEASE_STACK (btor->mm, unmark);
  btor->time.find_cond_prop_app += btor_time_stamp () - start;
}

static int
propagate (Btor *btor,
           BtorNodePtrStack *prop_stack,
           BtorNodePtrStack *cleanup_stack,
           int *assignments_changed)
{
  assert (btor);
  assert (prop_stack);
  assert (cleanup_stack);
  // TODO: extensionality for write lambdas
  assert (btor->ops[BTOR_AEQ_NODE].cur == 0);

#ifndef NDEBUG
  int num_restarts;
#endif
  int i, values_equal, args_equal, evalerr;
  char *fun_value_assignment, *app_assignment;
  BtorMemMgr *mm;
  BtorLambdaNode *lambda;
  BtorNode *fun, *app, *args, *fun_value, *param_app, *cond;
  BtorNode *hashed_app, *prev_fun_value;
  BtorPtrHashBucket *b;
  BtorNodePtrStack param_apps;
  BtorHashTableIterator it;
  BtorPtrHashTable *to_prop;
  BtorPtrHashTable *conds;

  BTOR_INIT_STACK (param_apps);

  mm      = btor->mm;
  to_prop = btor_new_ptr_hash_table (mm,
                                     (BtorHashPtr) btor_hash_exp_by_id,
                                     (BtorCmpPtr) btor_compare_exp_by_id);
  conds   = btor->options.dual_prop
              ? btor_new_ptr_hash_table (mm,
                                         (BtorHashPtr) btor_hash_exp_by_id,
                                         (BtorCmpPtr) btor_compare_exp_by_id)
              : 0;

  BTORLOG ("");
  BTORLOG ("*** %s", __FUNCTION__);
  while (!BTOR_EMPTY_STACK (*prop_stack))
  {
    fun = BTOR_POP_STACK (*prop_stack);
    assert (BTOR_IS_REGULAR_NODE (fun));
    assert (BTOR_IS_FUN_NODE (fun));
    assert (!fun->simplified);
    assert (!BTOR_EMPTY_STACK (*prop_stack));
    app = BTOR_POP_STACK (*prop_stack);
    assert (BTOR_IS_REGULAR_NODE (app));
    assert (BTOR_IS_APPLY_NODE (app));
    assert (app->refs - app->ext_refs > 0);

    if (app->propagated) continue;

    app->propagated = 1;
    btor->stats.propagations++;

    BTORLOG ("propagate");
    BTORLOG ("  app: %s", node2string (app));
    BTORLOG ("  fun: %s", node2string (fun));

    *assignments_changed = lazy_synthesize_and_encode_apply_exp (btor, app, 1);

    push_applies_for_propagation (btor, app->e[1], 0, prop_stack);

    if (*assignments_changed)
    {
      btor_delete_ptr_hash_table (to_prop);
      if (btor->options.dual_prop)
      {
        init_node_hash_table_iterator (&it, conds);
        while (has_next_node_hash_table_iterator (&it))
          btor_release_exp (btor, next_node_hash_table_iterator (&it));
        btor_delete_ptr_hash_table (conds);
      }
      return 0;
    }

    args = app->e[1];
    assert (BTOR_IS_REGULAR_NODE (args));
    assert (BTOR_IS_ARGS_NODE (args));

    if (!fun->rho)
    {
      fun->rho =
          btor_new_ptr_hash_table (mm,
                                   (BtorHashPtr) hash_assignment,
                                   (BtorCmpPtr) compare_argument_assignments);
      BTOR_PUSH_STACK (mm, *cleanup_stack, fun);
    }
    else
    {
      b = btor_find_in_ptr_hash_table (fun->rho, args);
      if (b)
      {
        hashed_app = (BtorNode *) b->data.asPtr;
        assert (BTOR_IS_REGULAR_NODE (hashed_app));
        assert (BTOR_IS_APPLY_NODE (hashed_app));

        /* function congruence conflict */
        if (compare_assignments (hashed_app, app) != 0)
        {
          BTORLOG ("\e[1;31m");
          BTORLOG ("FC conflict at: %s", node2string (fun));
          BTORLOG ("add_lemma:");
          BTORLOG ("  fun: %s", node2string (fun));
          BTORLOG ("  app1: %s", node2string (hashed_app));
          BTORLOG ("  app2: %s", node2string (app));
          BTORLOG ("\e[0;39m");
          btor->stats.function_congruence_conflicts++;
          add_lemma (btor, fun, hashed_app, app);
          btor_delete_ptr_hash_table (to_prop);
          if (btor->options.dual_prop)
          {
            init_node_hash_table_iterator (&it, conds);
            while (has_next_node_hash_table_iterator (&it))
              btor_release_exp (btor, next_node_hash_table_iterator (&it));
            btor_delete_ptr_hash_table (conds);
          }
          return 1;
        }
        else
          continue;
      }
    }
    assert (fun->rho);
    assert (!btor_find_in_ptr_hash_table (fun->rho, args));
    btor_insert_in_ptr_hash_table (fun->rho, args)->data.asPtr = app;
    BTORLOG ("  save app: %s (%s)", node2string (args), node2string (app));

    /* skip array vars */
    if (!BTOR_IS_LAMBDA_NODE (fun))
    {
      assert (BTOR_IS_ARRAY_VAR_NODE (fun));
      push_applies_for_propagation (btor, app, 0, prop_stack);
      continue;
    }

    lambda = (BtorLambdaNode *) fun;

    *assignments_changed = lazy_synthesize_and_encode_lambda_exp (btor, fun, 1);
    if (*assignments_changed)
    {
      btor_delete_ptr_hash_table (to_prop);
      if (btor->options.dual_prop)
      {
        init_node_hash_table_iterator (&it, conds);
        while (has_next_node_hash_table_iterator (&it))
          btor_release_exp (btor, next_node_hash_table_iterator (&it));
        btor_delete_ptr_hash_table (conds);
      }
      return 0;
    }

#ifndef NDEBUG
    num_restarts = 0;
#endif
    prev_fun_value = 0;
  PROPAGATE_BETA_REDUCE_PARTIAL:
    btor_assign_args (btor, fun, args);
    assert (to_prop->count == 0);
#ifndef MARK_FOR_CC
    fun_value = btor_beta_reduce_partial (btor, fun, &evalerr, to_prop, conds);
#else
    fun_value = btor_beta_reduce_partial (btor, fun, &evalerr, to_prop, 0);
#endif
    assert (!BTOR_IS_LAMBDA_NODE (BTOR_REAL_ADDR_NODE (fun_value)));
    btor_unassign_params (btor, fun);

    /* push applies onto the propagation stack that are necessary to derive
     * 'fun_value' */
    // TODO: applies on to_prop need to be more accurate...
    //       too many synthesized lambda applies!!!
    if (to_prop->count > 0)
    {
      init_node_hash_table_iterator (&it, to_prop);
      while (has_next_node_hash_table_iterator (&it))
      {
        param_app = next_node_hash_table_iterator (&it);
        assert (BTOR_IS_REGULAR_NODE (param_app));
        assert (BTOR_IS_APPLY_NODE (param_app));
        insert_synth_app_lambda (btor, lambda, param_app);
        assert (param_app->reachable || param_app->vread);
        assert (param_app->refs - param_app->ext_refs > 1);
        if (!param_app->propagated && !param_app->reachable
            && (BTOR_REAL_ADDR_NODE (fun_value) != param_app
                || param_app->e[1] != args))
        {
          BTOR_PUSH_STACK (mm, *prop_stack, param_app);
          BTOR_PUSH_STACK (mm, *prop_stack, param_app->e[0]);
        }
        btor_remove_from_ptr_hash_table (to_prop, param_app, 0, 0);
        btor_release_exp (btor, param_app);
      }
    }
    assert (to_prop->count == 0);

    /* 'prev_fun_value' is set if we already restarted beta reduction. if the
     * result does not differ from the previous one, we are safe to
     * continue with consistency checking. */
#if 1
    if (fun_value == prev_fun_value)
    {
      assert (prev_fun_value);
      evalerr = 0;
      btor_release_exp (btor, prev_fun_value);
      prev_fun_value = 0;
    }
#endif

    if (BTOR_IS_ARRAY_VAR_NODE (BTOR_REAL_ADDR_NODE (fun_value)))
    {
      // TODO: can this happen? check lambda construction
      //	   -> right now workaround for uf lambda -> lambda -> array
      BTOR_PUSH_STACK (mm, *prop_stack, app);
      BTOR_PUSH_STACK (mm, *prop_stack, fun_value);
      btor_release_exp (btor, fun_value);
      if (prev_fun_value) btor_release_exp (btor, prev_fun_value);
      continue;
    }

    if (!BTOR_REAL_ADDR_NODE (fun_value)->tseitin)
    {
      args_equal = 0;
      // TODO: how can we still propagate negated applies down?
      if (!BTOR_IS_INVERTED_NODE (fun_value) && BTOR_IS_APPLY_NODE (fun_value)
          && ENABLE_APPLY_PROP_DOWN)
        args_equal = BTOR_REAL_ADDR_NODE (fun_value)->e[1] == args;

      if (!args_equal)
      {
        BTOR_INIT_STACK (param_apps);
        find_not_encoded_applies_vars (btor, fun_value, &param_apps);

        *assignments_changed = encode_applies_vars (btor, lambda, &param_apps);

        if (*assignments_changed)
        {
          btor_release_exp (btor, fun_value);
          btor_delete_ptr_hash_table (to_prop);
          if (btor->options.dual_prop)
          {
            init_node_hash_table_iterator (&it, conds);
            while (has_next_node_hash_table_iterator (&it))
              btor_release_exp (btor, next_node_hash_table_iterator (&it));
            btor_delete_ptr_hash_table (conds);
          }
          BTOR_RELEASE_STACK (mm, param_apps);
          if (prev_fun_value) btor_release_exp (btor, prev_fun_value);
          return 0;
        }

        /* we have to ensure the consistency of the freshly encoded
         * function applications, hence we need to propagate them. */
        for (i = 0; i < BTOR_COUNT_STACK (param_apps); i++)
        {
          param_app = BTOR_PEEK_STACK (param_apps, i);
          assert (BTOR_IS_REGULAR_NODE (param_app));
          assert (BTOR_IS_APPLY_NODE (param_app)
                  || BTOR_IS_BV_VAR_NODE (param_app));

          if (!BTOR_IS_APPLY_NODE (param_app)) continue;

          BTOR_PUSH_STACK (mm, *prop_stack, param_app);
          BTOR_PUSH_STACK (mm, *prop_stack, param_app->e[0]);
        }

        BTOR_RELEASE_STACK (mm, param_apps);

        /* if not all bvcond in 'fun_value' could be evaluated, there are
         * still some inputs (vars, applies) that are not encoded.
         * we encode all inputs required for evaluating the bvconds in
         * 'fun_value' and restart beta reduction. however, it might be
         * still the case that beta reduction yields fresh applies (not
         * encoded) and we have to restart again. we have to ensure that
         * successive beta reduction calls yield the same result as
         * otherwise it may produce different results for beta reduction.
         */
        if (evalerr)
        {
          if (prev_fun_value) btor_release_exp (btor, prev_fun_value);
          prev_fun_value = fun_value;
          btor->stats.partial_beta_reduction_restarts++;
          // TODO: stats for max. restarts
          // TODO: if we reach a certain limit should we just continue
          //       without encoding everything? if we do so, we need
          //       means to reproduce the propagation paths.
#ifndef NDEBUG
          num_restarts++;
          assert (num_restarts < 8);
#endif
          BTORLOG ("restart partial beta reduction");
          goto PROPAGATE_BETA_REDUCE_PARTIAL;
        }
      }

      assert (!evalerr);

      /* NOTE: this is a special case
       * 'fun_value' is a function application and is not encoded.
       * the value of 'fun_value' must be the same as 'app'.
       * if 'fun_value' and 'app' have the same number of arguments and
       * the arguments have the same value, we can propagate 'app'
       * instead of 'fun_value'. in this case, we do not have to
       * additionally encode 'fun_value', but we can use 'app' instead,
       * which has the same properties as 'fun_value'. further, we do not
       * have to encode every intermediate function application we
       * encounter while propagating 'app'. */
      if (args_equal)
      {
        assert (BTOR_IS_APPLY_NODE (BTOR_REAL_ADDR_NODE (fun_value)));
        BTOR_PUSH_STACK (mm, *prop_stack, app);
        BTOR_PUSH_STACK (
            mm, *prop_stack, BTOR_REAL_ADDR_NODE (fun_value)->e[0]);
        btor->stats.propagations_down++;
        app->propagated = 0;
        BTORLOG ("  propagate down: %s", node2string (app));
#ifndef MARK_FOR_CC
        if (btor->options.dual_prop)
        {
          init_node_hash_table_iterator (&it, conds);
          while (has_next_node_hash_table_iterator (&it))
          {
            cond = next_node_hash_table_iterator (&it);
            push_applies_from_cond_for_propagation (btor, cond, prop_stack);
            btor_remove_from_ptr_hash_table (conds, cond, 0, 0);
            btor_release_exp (btor, cond);
          }
        }
#endif
      }
      else
      {
        /* compute assignment of 'fun_value' and compare it to the
         * assignment of 'app'. */
        app_assignment       = bv_assignment_str_exp (btor, app);
        fun_value_assignment = btor_eval_exp (btor, fun_value);
        assert (fun_value_assignment);
        values_equal = strcmp (app_assignment, fun_value_assignment) == 0;
        btor_freestr (mm, fun_value_assignment);
        btor_release_bv_assignment_str (btor, app_assignment);

        /* beta reduction conflict */
        if (!values_equal)
        {
        BETA_REDUCTION_CONFLICT:
          BTORLOG ("\e[1;31m");
          BTORLOG ("BR conflict at: %s", node2string (fun));
          BTORLOG ("add_lemma:");
          BTORLOG ("  fun: %s", node2string (fun));
          BTORLOG ("  app: %s", node2string (app));
          BTORLOG ("\e[0;39m");
          btor->stats.beta_reduction_conflicts++;
          add_lemma (btor, fun, app, 0);
          btor_release_exp (btor, fun_value);
          btor_delete_ptr_hash_table (to_prop);
          if (btor->options.dual_prop)
          {
            init_node_hash_table_iterator (&it, conds);
            while (has_next_node_hash_table_iterator (&it))
              btor_release_exp (btor, next_node_hash_table_iterator (&it));
            btor_delete_ptr_hash_table (conds);
          }
          if (prev_fun_value) btor_release_exp (btor, prev_fun_value);
          return 1;
        }

        push_applies_for_propagation (btor, fun_value, lambda, prop_stack);
#ifndef MARK_FOR_CC
        if (btor->options.dual_prop)
        {
          init_node_hash_table_iterator (&it, conds);
          while (has_next_node_hash_table_iterator (&it))
          {
            cond = next_node_hash_table_iterator (&it);
            push_applies_from_cond_for_propagation (btor, cond, prop_stack);
            btor_remove_from_ptr_hash_table (conds, cond, 0, 0);
            btor_release_exp (btor, cond);
          }
        }
#endif
      }
    }
    else
    {
      /* we already have an assignment for 'fun_value' and we can check
       * if both function value 'app' and 'fun_value' are the same */
      if (compare_assignments (app, fun_value) != 0)
        goto BETA_REDUCTION_CONFLICT;

      push_applies_for_propagation (btor, fun_value, lambda, prop_stack);
#ifndef MARK_FOR_CC
      if (btor->options.dual_prop)
      {
        init_node_hash_table_iterator (&it, conds);
        while (has_next_node_hash_table_iterator (&it))
        {
          cond = next_node_hash_table_iterator (&it);
          push_applies_from_cond_for_propagation (btor, cond, prop_stack);
          btor_remove_from_ptr_hash_table (conds, cond, 0, 0);
          btor_release_exp (btor, cond);
        }
      }
#endif
    }

    btor_release_exp (btor, fun_value);
    if (prev_fun_value) btor_release_exp (btor, prev_fun_value);
  }

  btor_delete_ptr_hash_table (to_prop);
  if (btor->options.dual_prop) btor_delete_ptr_hash_table (conds);
  return 0;
}

#if 0
static void
print_cone_dbg (Btor * btor, BtorNode * exp)
{
  assert (btor);
  assert (exp);

  BTOR_DECLARE_QUEUE (Int, int);

  int i, lvl;
  BtorNode *cur, *parent;
  BtorNodeIterator it;
  BtorNodePtrQueue queue;
  BtorIntQueue level;
  BtorPtrHashTable *table;
  BtorPtrHashBucket *b;

  BTOR_INIT_QUEUE (queue);
  BTOR_INIT_QUEUE (level);
  BTOR_ENQUEUE (btor->mm, queue, exp);
  BTOR_ENQUEUE (btor->mm, level, 0);
  table = btor_new_ptr_hash_table (btor->mm,
				   (BtorHashPtr) btor_hash_exp_by_id,
				   (BtorCmpPtr) btor_compare_exp_by_id);

  while (!BTOR_EMPTY_QUEUE (queue))
    {
      cur = BTOR_REAL_ADDR_NODE (BTOR_DEQUEUE (queue));
      lvl = BTOR_DEQUEUE (level);

      if (!btor_find_in_ptr_hash_table (table, cur))
	{
	  (void) btor_insert_in_ptr_hash_table (table, cur);
	  printf ("(%d) cone: %s\n", lvl, node2string (cur));
	  printf ("       reachable:  %d\n", cur->reachable);
	  printf ("       synth:      %d\n", BTOR_IS_SYNTH_NODE (cur));
	  printf ("       refs/ext:   %d/%d\n", cur->refs, cur->ext_refs);
	  printf ("       parents:    %d\n", cur->parents);
	  printf ("       constraint: %d\n", cur->constraint);
	  printf ("       children:  ");
	  for (i = 0; i < cur->arity; i++)
	    {
	      if (btor_find_in_ptr_hash_table (table,
		    BTOR_REAL_ADDR_NODE (cur->e[i])))
	      printf (" %d", BTOR_REAL_ADDR_NODE (cur->e[i])->id);
	    }
	  printf ("\n");

	  init_full_parent_iterator (&it, cur);

	  while (has_next_parent_full_parent_iterator (&it))
	    {
	      parent = next_parent_full_parent_iterator (&it);
	      assert (BTOR_IS_REGULAR_NODE (parent));

	      BTOR_ENQUEUE (btor->mm, queue, parent);
	      BTOR_ENQUEUE (btor->mm, level, lvl + 1);
	    }
	}
    }

  btor_delete_ptr_hash_table (table);
  BTOR_RELEASE_QUEUE (btor->mm, queue);
  BTOR_RELEASE_QUEUE (btor->mm, level);
}
#endif

static void
reset_applies (Btor *btor)
{
  assert (btor);

  int i;
  BtorNode *cur;

  for (i = 0; i < btor->nodes_unique_table.size; i++)
  {
    for (cur = btor->nodes_unique_table.chains[i]; cur; cur = cur->next)
    {
      if (!BTOR_IS_APPLY_NODE (cur)) continue;
      cur->propagated = 0;
    }
  }
}

static int
check_and_resolve_conflicts (Btor *btor,
                             Btor *clone,
                             BtorNode *clone_root,
                             BtorNodeMap *exp_map,
                             BtorNodePtrStack *tmp_stack)
{
  assert (btor);
  assert (btor->ops[BTOR_AEQ_NODE].cur == 0);

  int found_conflict, changed_assignments;
  BtorMemMgr *mm;
  BtorNode *app, *fun;
  BtorNodePtrStack prop_stack, cleanup_stack;
  BtorPtrHashTable *top_applies;
  BtorHashTableIterator it;

  found_conflict = 0;
  mm             = btor->mm;

BTOR_CONFLICT_CHECK:
  assert (!found_conflict);
  changed_assignments = 0;
  BTOR_INIT_STACK (cleanup_stack);
  BTOR_INIT_STACK (prop_stack);
  top_applies = btor_new_ptr_hash_table (btor->mm,
                                         (BtorHashPtr) btor_hash_exp_by_id,
                                         (BtorCmpPtr) btor_compare_exp_by_id);

  // TODO: handle propagation flag cleanup via cleanup_stack?
  reset_applies (btor);
  if (clone)
    search_initial_applies_dual_prop (
        btor, clone, clone_root, exp_map, top_applies);
  else
    search_initial_applies (btor, top_applies, 0);

  while (!BTOR_EMPTY_STACK (*tmp_stack))
  {
    fun = BTOR_POP_STACK (*tmp_stack);
    assert (BTOR_IS_REGULAR_NODE (fun));
    assert (BTOR_IS_FUN_NODE (fun));
    assert (!BTOR_EMPTY_STACK (*tmp_stack));
    app = BTOR_POP_STACK (*tmp_stack);
    assert (BTOR_IS_REGULAR_NODE (app));
    assert (BTOR_IS_APPLY_NODE (app));
    BTOR_PUSH_STACK (mm, prop_stack, app);
    BTOR_PUSH_STACK (mm, prop_stack, fun);
  }

#ifdef POP_TOP_APPLIES
  init_reversed_node_hash_table_iterator (&it, top_applies);
#else
  init_node_hash_table_iterator (&it, top_applies);
#endif
  while (has_next_node_hash_table_iterator (&it))
  {
    app = next_node_hash_table_iterator (&it);
    assert (BTOR_IS_REGULAR_NODE (app));
    assert (BTOR_IS_APPLY_NODE (app));
    assert (app->reachable || app->vread);
    assert (!app->parameterized);

    if (app->propagated) continue;

    BTOR_PUSH_STACK (mm, prop_stack, app);
    BTOR_PUSH_STACK (mm, prop_stack, app->e[0]);
    found_conflict =
        propagate (btor, &prop_stack, &cleanup_stack, &changed_assignments);
    if (found_conflict || changed_assignments) break;
  }

  while (!BTOR_EMPTY_STACK (prop_stack))
  {
    (void) BTOR_POP_STACK (prop_stack); /* discard fun, not needed */
    app = BTOR_POP_STACK (prop_stack);
    /* push virtual applies that were not fully checked onto 'tmp_stack',
     * we need to start consistency checking from app->e[0] again, as
     * otherwise we can get inconsistent propagation paths (in case
     * the assignments changed). */
    if (app->vread && !app->propagated)
    {
      BTOR_PUSH_STACK (mm, *tmp_stack, app);
      BTOR_PUSH_STACK (mm, *tmp_stack, app->e[0]);
    }
  }

  while (!BTOR_EMPTY_STACK (cleanup_stack))
  {
    fun = BTOR_POP_STACK (cleanup_stack);
    assert (BTOR_IS_REGULAR_NODE (fun));
    assert (BTOR_IS_FUN_NODE (fun));
    assert (fun->rho);

    if (found_conflict || changed_assignments)
    {
      btor_delete_ptr_hash_table (fun->rho);
      fun->rho = 0;
    }
    else
    {
      /* remember arrays for incremental usage (and prevent premature
       * release in case that array is released via API call) */
      BTOR_PUSH_STACK (mm, btor->arrays_with_model, btor_copy_exp (btor, fun));
    }
  }
  BTOR_RELEASE_STACK (mm, cleanup_stack);
  BTOR_RELEASE_STACK (mm, prop_stack);
  btor_delete_ptr_hash_table (top_applies);

  /* restart? (assignments changed during lazy synthesis and encoding) */
  if (changed_assignments)
  {
    btor->stats.synthesis_assignment_inconsistencies++;
    BTORLOG ("synthesis assignment inconsistency: %d",
             btor->stats.synthesis_assignment_inconsistencies);
    goto BTOR_CONFLICT_CHECK;
  }
  return found_conflict;
}

static Btor *
new_exp_layer_clone_for_dual_prop (Btor *btor,
                                   BtorNodeMap **exp_map,
                                   BtorNode **root)
{
  assert (btor);
  assert (exp_map);
  assert (root);

  double start;
  Btor *clone;
  BtorNode *cur, *and;
  BtorHashTableIterator it;
  LGL *lgl;
  BtorSATMgr *smgr;

  start = btor_time_stamp ();

  clone = btor_clone_exp_layer (btor, exp_map, 0);
  assert (!clone->synthesized_constraints->count);
  assert (clone->unsynthesized_constraints->count);

<<<<<<< HEAD
=======
  // btor_set_rewrite_level_btor (clone, 1);
>>>>>>> 692f48e4
  btor_disable_model_gen (clone);
  btor_enable_inc_usage (clone);
  btor_enable_force_cleanup (clone);
  btor_enable_force_internal_cleanup (clone);
  btor_set_loglevel_btor (clone, 0);
  btor_set_verbosity_btor (clone, 0);
  clone->options.dual_prop = 0;       // FIXME should be redundant
  btor_disable_pretty_print (clone);  // TODO debug

  smgr = btor_get_sat_mgr_aig_mgr (btor_get_aig_mgr_aigvec_mgr (clone->avmgr));
  assert (!btor_is_initialized_sat (smgr));
  btor_init_sat (smgr);
  lgl = ((BtorLGL *) smgr->solver)->lgl;
  lglsetopt (lgl, "plain", 1);

  init_node_hash_table_iterator (&it, clone->unsynthesized_constraints);
  queue_node_hash_table_iterator (&it, clone->assumptions);
  while (has_next_node_hash_table_iterator (&it))
  {
    cur                                   = next_node_hash_table_iterator (&it);
    BTOR_REAL_ADDR_NODE (cur)->constraint = 0;
    if (!*root)
    {
      *root = btor_copy_exp (clone, cur);
    }
    else
    {
      and = btor_and_exp (clone, *root, cur);
      btor_release_exp (clone, *root);
      *root = and;
    }
  }

  init_node_hash_table_iterator (&it, clone->unsynthesized_constraints);
  queue_node_hash_table_iterator (&it, clone->assumptions);
  while (has_next_node_hash_table_iterator (&it))
    btor_release_exp (clone, next_node_hash_table_iterator (&it));
  btor_delete_ptr_hash_table (clone->unsynthesized_constraints);
  btor_delete_ptr_hash_table (clone->assumptions);
  clone->unsynthesized_constraints =
      btor_new_ptr_hash_table (clone->mm,
                               (BtorHashPtr) btor_hash_exp_by_id,
                               (BtorCmpPtr) btor_compare_exp_by_id);
  clone->assumptions =
      btor_new_ptr_hash_table (clone->mm,
                               (BtorHashPtr) btor_hash_exp_by_id,
                               (BtorCmpPtr) btor_compare_exp_by_id);

  btor->time.search_init_apps_cloning += btor_time_stamp () - start;

  return clone;
}

static void
add_lemma_to_dual_prop_clone (Btor *btor,
                              Btor *clone,
                              BtorNode **root,
                              BtorNodeMap *exp_map)
{
  assert (btor);
  assert (clone);

  BtorNode *lemma, *and;

  lemma = btor_recursively_rebuild_exp_clone (
      btor, clone, btor->lod_cache->last->key, exp_map);
  assert (lemma);
  BTOR_REAL_ADDR_NODE (lemma)->constraint = 0;
  and                                     = btor_and_exp (clone, *root, lemma);
  btor_release_exp (clone, lemma);
  btor_release_exp (clone, *root);
  *root = and;
}

static int
btor_sat_aux_btor (Btor *btor)
{
  assert (btor);

  int sat_result, simp_sat_result, found_conflict, refinements;
  BtorNodePtrStack prop_stack;
  BtorAIGMgr *amgr;
  BtorSATMgr *smgr;
  Btor *clone;
  BtorNode *clone_root;
  BtorNodeMap *exp_map;
#ifdef BTOR_CHECK_FAILED
  Btor *faclone = 0;
#endif

  clone      = 0;
  clone_root = 0;
  exp_map    = 0;

  BTOR_INIT_STACK (prop_stack);

  if (btor->inconsistent) goto UNSAT;

  btor_msg (btor, 1, "calling SAT");

  simp_sat_result = btor_simplify (btor);
  update_assumptions (btor);

#ifdef BTOR_CHECK_FAILED
  if (btor->options.chk_failed_assumptions)
  {
    faclone = btor_clone_btor (btor);
    btor_enable_force_cleanup (faclone);
    btor_enable_force_internal_cleanup (faclone);
    btor_set_loglevel_btor (faclone, 0);
    btor_set_verbosity_btor (faclone, 0);
    faclone->options.chk_failed_assumptions = 0;
    faclone->options.dual_prop              = 0;  // FIXME necessary?
  }
#endif

  if (btor->inconsistent) goto UNSAT;

  amgr = btor_get_aig_mgr_aigvec_mgr (btor->avmgr);
  smgr = btor_get_sat_mgr_aig_mgr (amgr);

  if (!btor_is_initialized_sat (smgr)) btor_init_sat (smgr);

  if (btor->valid_assignments == 1) btor_reset_incremental_usage (btor);

  BTOR_ABORT_CORE (btor->ops[BTOR_AEQ_NODE].cur > 0,
                   "extensionality on arrays/lambdas not yet supported");

  process_unsynthesized_constraints (btor);
  if (btor->found_constraint_false)
  {
  UNSAT:
    sat_result = BTOR_UNSAT;
    goto DONE;
  }
  assert (btor->unsynthesized_constraints->count == 0);
  assert (check_all_hash_tables_proxy_free_dbg (btor));
  assert (check_all_hash_tables_simp_free_dbg (btor));

#ifndef NDEBUG
  BtorPtrHashBucket *b;
  for (b = btor->assumptions->first; b; b = b->next)
    assert (!BTOR_REAL_ADDR_NODE ((BtorNode *) b->key)->simplified);
#endif

  update_reachable (btor, 0);
  assert (check_reachable_flag_dbg (btor));

  add_again_assumptions (btor);
  assert (check_reachable_flag_dbg (btor));

  sat_result = btor_timed_sat_sat (btor, -1);

  if (btor->options.dual_prop && sat_result == BTOR_SAT
      && simp_sat_result != BTOR_SAT)
  {
    clone = new_exp_layer_clone_for_dual_prop (btor, &exp_map, &clone_root);
  }

  while (sat_result == BTOR_SAT)
  {
    found_conflict = check_and_resolve_conflicts (
        btor, clone, clone_root, exp_map, &prop_stack);

    if (!found_conflict) break;

    if (clone) add_lemma_to_dual_prop_clone (btor, clone, &clone_root, exp_map);

    // TODO: move into function, where lemma is added
    btor->stats.lod_refinements++;

    if (btor->options.verbosity == 1)
<<<<<<< HEAD
    {
      refinements = btor->stats.lod_refinements;
      fprintf (stdout,
               "\r[btorcore] refinement iteration %d, "
               "vars %d, applies %d\r",
               refinements,
               btor->ops[BTOR_BV_VAR_NODE].cur,
               btor->ops[BTOR_APPLY_NODE].cur);
      fflush (stdout);
    }
    else if (btor->options.verbosity > 1)
    {
      refinements = btor->stats.lod_refinements;
=======
    {
      refinements = btor->stats.lod_refinements;
      fprintf (stdout,
               "\r[btorcore] refinement iteration %d, "
               "vars %d, applies %d\r",
               refinements,
               btor->ops[BTOR_BV_VAR_NODE].cur,
               btor->ops[BTOR_APPLY_NODE].cur);
      fflush (stdout);
    }
    else if (btor->options.verbosity > 1)
    {
      refinements = btor->stats.lod_refinements;
>>>>>>> 692f48e4
      if (btor->options.verbosity > 2 || !(refinements % 10))
      {
        fprintf (stdout, "[btorsat] refinement iteration %d\n", refinements);
        fflush (stdout);
      }
    }

    /* may be set in add_symbolic_lemma via insert_unsythesized_constraint
     * in case generated lemma is false */
    if (btor->inconsistent) goto UNSAT;

#ifdef BTOR_SYMBOLIC_LEMMAS
    process_unsynthesized_constraints (btor);
    if (btor->found_constraint_false) goto UNSAT;
    assert (btor->unsynthesized_constraints->count == 0);
    assert (check_all_hash_tables_proxy_free_dbg (btor));
    assert (check_all_hash_tables_simp_free_dbg (btor));
    assert (check_reachable_flag_dbg (btor));
#endif
    add_again_assumptions (btor);
    sat_result = btor_timed_sat_sat (btor, -1);
  }

  assert (sat_result != BTOR_SAT || BTOR_EMPTY_STACK (prop_stack));
  BTOR_RELEASE_STACK (btor->mm, prop_stack);

DONE:
  BTOR_RELEASE_STACK (btor->mm, prop_stack);
  btor->valid_assignments = 1;
  BTOR_ABORT_CORE (sat_result != BTOR_SAT && sat_result != BTOR_UNSAT,
                   "result must be sat or unsat");

  btor->last_sat_result = sat_result;
<<<<<<< HEAD

=======
>>>>>>> 692f48e4
  if (clone)
  {
    assert (exp_map);
    btor_delete_node_map (exp_map);
    btor_release_exp (clone, clone_root);
    btor_delete_btor (clone);
  }
#ifdef BTOR_CHECK_FAILED
  if (faclone && btor->options.chk_failed_assumptions)
  {
    if (!btor->inconsistent && btor->last_sat_result == BTOR_UNSAT)
      check_failed_assumptions (btor, faclone);
    btor_delete_btor (faclone);
  }
#endif
  return sat_result;
}

static int
btor_sat_aux_btor_dual_prop (Btor *btor)
{
  assert (btor);

  int sat_result;
  BtorNodePtrStack prop_stack;
  BtorAIGMgr *amgr;
  BtorSATMgr *smgr;
#ifdef BTOR_CHECK_FAILED
  Btor *faclone = 0;
#endif

  BTOR_INIT_STACK (prop_stack);

  if (btor->inconsistent) goto DONE;

  btor_msg (btor, 1, "calling SAT");

#ifdef BTOR_CHECK_FAILED
  if (btor->options.chk_failed_assumptions)
  {
    faclone = btor_clone_btor (btor);
    btor_enable_force_cleanup (faclone);
    btor_enable_force_internal_cleanup (faclone);
    btor_set_loglevel_btor (faclone, 0);
    btor_set_verbosity_btor (faclone, 0);
    faclone->options.chk_failed_assumptions = 0;
    faclone->options.dual_prop              = 0;  // FIXME necessary?
  }
#endif

  amgr = btor_get_aig_mgr_aigvec_mgr (btor->avmgr);
  smgr = btor_get_sat_mgr_aig_mgr (amgr);

  if (!btor_is_initialized_sat (smgr)) btor_init_sat (smgr);

  if (btor->valid_assignments == 1) btor_reset_incremental_usage (btor);

  BTOR_ABORT_CORE (btor->ops[BTOR_AEQ_NODE].cur > 0,
                   "extensionality on arrays/lambdas not yet supported");

  assert (btor->synthesized_constraints->count == 0);
  assert (btor->unsynthesized_constraints->count == 0);
  assert (btor->embedded_constraints->count == 0);
  assert (check_all_hash_tables_proxy_free_dbg (btor));
  assert (check_all_hash_tables_simp_free_dbg (btor));

#ifndef NDEBUG
  BtorPtrHashBucket *b;
  for (b = btor->assumptions->first; b; b = b->next)
    assert (!BTOR_REAL_ADDR_NODE ((BtorNode *) b->key)->simplified);
#endif

  update_reachable (btor, 0);
  assert (check_reachable_flag_dbg (btor));

  add_again_assumptions (btor);
  assert (check_reachable_flag_dbg (btor));

  sat_result = btor_timed_sat_sat (btor, -1);

  assert (sat_result == BTOR_UNSAT);

  BTOR_RELEASE_STACK (btor->mm, prop_stack);

DONE:
  sat_result = BTOR_UNSAT;
  BTOR_RELEASE_STACK (btor->mm, prop_stack);
  btor->valid_assignments = 1;
  BTOR_ABORT_CORE (sat_result != BTOR_SAT && sat_result != BTOR_UNSAT,
                   "result must be sat or unsat");

  btor->last_sat_result = sat_result;
#ifdef BTOR_CHECK_FAILED
  if (faclone && btor->options.chk_failed_assumptions)
  {
    if (!btor->inconsistent && btor->last_sat_result == BTOR_UNSAT)
      check_failed_assumptions (btor, faclone);
    btor_delete_btor (faclone);
  }
#endif
  return sat_result;
}
#if 0
static void
print_applies_dbg (Btor * btor)
{
  assert (btor);

  int i;
  BtorNode *cur;

  printf ("***\n");
  for (i = 0; i < btor->nodes_unique_table.size; i++)
    {
      for (cur = btor->nodes_unique_table.chains[i]; cur; cur = cur->next)
	{
	  if (BTOR_IS_APPLY_NODE (cur))
	    printf ("(%d|%d/%d|%d/%d/%d) (%d) %s\n",
		    cur->propagated,
		    cur->reachable, cur->vread,
		    BTOR_IS_SYNTH_NODE (cur), cur->tseitin,
		    cur->parameterized,
		    cur->parents,
		    node2string (cur));
	}
    }
}
#endif

int
btor_sat_btor (Btor *btor)
{
  int res;
  assert (btor);
  assert (btor->btor_sat_btor_called >= 0);
  assert (btor->options.inc_enabled || btor->btor_sat_btor_called == 0);
#ifdef BTOR_CHECK_MODEL
  Btor *mclone;
  BtorPtrHashTable *inputs;
  mclone = btor_clone_btor (btor);
  btor_set_loglevel_btor (mclone, 0);
  btor_set_verbosity_btor (mclone, 0);
  mclone->options.dual_prop = 0;  // FIXME necessary?
  inputs                    = map_inputs_check_model (btor, mclone);
  btor_enable_force_cleanup (mclone);
#endif
#ifdef BTOR_CHECK_DUAL_PROP
  Btor *dpclone = 0;
  if (btor->options.dual_prop)
  {
    dpclone = btor_clone_btor (btor);
    btor_set_loglevel_btor (dpclone, 0);
    btor_set_verbosity_btor (dpclone, 0);
    btor_enable_force_cleanup (dpclone);
    btor_enable_force_internal_cleanup (dpclone);
    dpclone->options.dual_prop = 0;
  }
#endif

  res = btor_sat_aux_btor (btor);
  btor->btor_sat_btor_called++;

  if (btor->options.model_gen && res == BTOR_SAT) btor_generate_model (btor);

#ifdef BTOR_CHECK_MODEL
  if (res == BTOR_SAT) check_model (btor, mclone, inputs);

  BtorHashTableIterator it;
  init_node_hash_table_iterator (&it, inputs);
  while (has_next_node_hash_table_iterator (&it))
  {
    btor_release_exp (btor, (BtorNode *) it.bucket->data.asPtr);
    btor_release_exp (mclone, next_node_hash_table_iterator (&it));
  }
  btor_delete_ptr_hash_table (inputs);
  btor_delete_btor (mclone);
#endif
#ifdef BTOR_CHECK_DUAL_PROP
  if (btor->options.dual_prop)
  {
    check_dual_prop (btor, dpclone);
    btor_delete_btor (dpclone);
  }
#endif
  return res;
}

int
btor_fun_sort_check (Btor *btor, int argc, BtorNode **args, BtorNode *fun)
{
  (void) btor;
  assert (btor);
  assert (argc > 0);
  assert (args);
  assert (fun);
  assert (BTOR_IS_REGULAR_NODE (fun));
  assert (BTOR_IS_LAMBDA_NODE (fun));
  assert (argc == btor_get_fun_arity (btor, fun));

  int i;
  BtorNode *arg;
  BtorParamNode *param;
  BtorNodeIterator it;

  init_lambda_iterator (&it, fun);

  for (i = 0; i < argc; i++)
  {
    assert (has_next_lambda_iterator (&it));
    arg   = BTOR_REAL_ADDR_NODE (args[i]);
    param = BTOR_LAMBDA_GET_PARAM (next_lambda_iterator (&it));
    assert (BTOR_IS_REGULAR_NODE (param));

    if (arg->len != param->len) return i;
  }
  return -1;
}

#if 0
static BtorNode *
vread_index_exp (Btor * btor, int len)
{
  char *symbol;
  size_t bytes;
  BtorNode *result;
  assert (btor);
  assert (len > 0);
  BTOR_ABORT_NODE (btor->vread_index_id == INT_MAX, "vread index id overflow");
  bytes = 6 + btor_num_digits_util (btor->vread_index_id) + 1;
  bytes *= sizeof (char);
  symbol = (char *) btor_malloc (btor->mm, bytes);
  sprintf (symbol, "vindex%d", btor->vread_index_id);
  btor->vread_index_id++;
  result = btor_var_exp (btor, len, symbol);
  btor_free (btor->mm, symbol, bytes);
  return result;
}
#endif

#if 0
static void
synthesize_array_equality (Btor * btor, BtorNode * aeq)
{
  BtorNode *index, *read1, *read2;
  BtorAIGVecMgr *avmgr;
  assert (btor);
  assert (aeq);
  assert (BTOR_IS_REGULAR_NODE (aeq));
  assert (BTOR_IS_ARRAY_EQ_NODE (aeq));
  assert (!BTOR_IS_SYNTH_NODE (aeq));
  avmgr = btor->avmgr;
  aeq->av = btor_var_aigvec (avmgr, 1);
  /* generate virtual reads */
  index = vread_index_exp (btor, aeq->e[0]->index_len);
  index->vread_index = 1;

  /* we do not want optimizations for the virtual reads
   * and the equality, e.g. rewriting of reads on array
   * conditionals, so we call 'btor_read_exp_node' directly.
   */
  read1 = btor_read_exp_node (btor, aeq->e[0], index);
  read2 = btor_read_exp_node (btor, aeq->e[1], index);

  /* mark them as virtual */
  read1->vread = 1;
  read2->vread = 1;

  aeq->vreads = new_exp_pair (btor, read1, read2);

  read1->av = btor_var_aigvec (avmgr, read1->len);
  btor->stats.vreads++;
  if (read1 != read2)
    {
      read2->av = btor_var_aigvec (avmgr, read2->len);
      btor->stats.vreads++;
    }

  encode_array_inequality_virtual_reads (btor, aeq);

  btor_release_exp (btor, index);
  btor_release_exp (btor, read1);
  btor_release_exp (btor, read2);
}
#endif

BtorAIG *
btor_exp_to_aig (Btor *btor, BtorNode *exp)
{
  BtorAIGVecMgr *avmgr;
  BtorAIGMgr *amgr;
  BtorAIGVec *av;
  BtorAIG *result;

  assert (btor);
  assert (exp);
  assert (BTOR_REAL_ADDR_NODE (exp)->len == 1);
  assert (!BTOR_REAL_ADDR_NODE (exp)->parameterized);

  avmgr = btor->avmgr;
  amgr  = btor_get_aig_mgr_aigvec_mgr (avmgr);

  synthesize_exp (btor, exp, 0);
  av = BTOR_REAL_ADDR_NODE (exp)->av;

  assert (av);
  assert (av->len == 1);

  result = av->aigs[0];

  if (BTOR_IS_INVERTED_NODE (exp))
    result = btor_not_aig (amgr, result);
  else
    result = btor_copy_aig (amgr, result);

  return result;
}

BtorAIGVec *
btor_exp_to_aigvec (Btor *btor, BtorNode *exp, BtorPtrHashTable *backannotation)
{
  BtorAIGVecMgr *avmgr;
  BtorAIGVec *result;

  assert (exp);

  avmgr = btor->avmgr;

  synthesize_exp (btor, exp, backannotation);
  result = BTOR_REAL_ADDR_NODE (exp)->av;
  assert (result);

  if (BTOR_IS_INVERTED_NODE (exp))
    result = btor_not_aigvec (avmgr, result);
  else
    result = btor_copy_aigvec (avmgr, result);

  return result;
}

#if 1
char *
btor_eval_exp (Btor *btor, BtorNode *exp)
{
  assert (btor);
  assert (exp);

  int i;
  char *res = 0;
  double start;
  BtorMemMgr *mm;
  BtorNodePtrStack work_stack;
  BtorVoidPtrStack arg_stack;
  BtorNode *cur, *real_cur, *next;
  BtorPtrHashTable *cache;
  BtorPtrHashBucket *b;
  BitVector *result = 0, *inv_result, **e;

  // TODO: return if tseitin
  //  BTORLOG ("%s: %s", __FUNCTION__, node2string (exp));

  mm    = btor->mm;
  start = btor_time_stamp ();
  btor->stats.eval_exp_calls++;

  BTOR_INIT_STACK (work_stack);
  BTOR_INIT_STACK (arg_stack);
  cache = btor_new_ptr_hash_table (mm,
                                   (BtorHashPtr) btor_hash_exp_by_id,
                                   (BtorCmpPtr) btor_compare_exp_by_id);

  BTOR_PUSH_STACK (mm, work_stack, exp);
  assert (!BTOR_REAL_ADDR_NODE (exp)->eval_mark);

  while (!BTOR_EMPTY_STACK (work_stack))
  {
    cur      = BTOR_POP_STACK (work_stack);
    real_cur = BTOR_REAL_ADDR_NODE (cur);
    assert (!real_cur->simplified);

    /* if we do not have an assignment for an apply we cannot compute the
     * corresponding value */
    if (BTOR_IS_APPLY_NODE (real_cur) && !real_cur->tseitin)
    {
      result = 0;
      goto EVAL_EXP_CLEANUP_EXIT;
    }
    else if (BTOR_IS_BV_VAR_NODE (real_cur) && !real_cur->tseitin)
    {
      result = 0;
      goto EVAL_EXP_CLEANUP_EXIT;
    }

    if (real_cur->eval_mark == 0)
    {
      if (real_cur->tseitin)
      {
        assert (BTOR_IS_SYNTH_NODE (real_cur));
        assert (!BTOR_IS_FUN_NODE (real_cur));
        result = btor_assignment_bv (btor, real_cur, 0);
        goto EVAL_EXP_PUSH_RESULT;
      }
      else if (BTOR_IS_BV_CONST_NODE (real_cur))
      {
        result = btor_char_to_bv (btor, real_cur->bits);
        goto EVAL_EXP_PUSH_RESULT;
      }
      /* substitute param with its assignment */
      else if (BTOR_IS_PARAM_NODE (real_cur))
      {
        next = btor_param_cur_assignment (real_cur);
        assert (next);
        if (BTOR_IS_INVERTED_NODE (cur)) next = BTOR_INVERT_NODE (next);
        BTOR_PUSH_STACK (mm, work_stack, next);
        continue;
      }

      BTOR_PUSH_STACK (mm, work_stack, cur);
      real_cur->eval_mark = 1;

      for (i = 0; i < real_cur->arity; i++)
        BTOR_PUSH_STACK (mm, work_stack, real_cur->e[i]);
    }
    else if (real_cur->eval_mark == 1)
    {
      assert (!BTOR_IS_PARAM_NODE (real_cur));
      assert (!BTOR_IS_ARGS_NODE (real_cur));
      assert (!BTOR_IS_FUN_NODE (real_cur));
      assert (real_cur->arity >= 1);
      assert (real_cur->arity <= 3);
      assert (real_cur->arity <= BTOR_COUNT_STACK (arg_stack));

      real_cur->eval_mark = 2;
      arg_stack.top -= real_cur->arity;
      e = (BitVector **) arg_stack.top; /* arguments in reverse order */

      switch (real_cur->kind)
      {
        case BTOR_SLICE_NODE:
          result = btor_slice_bv (btor, e[0], real_cur->upper, real_cur->lower);
          btor_free_bv (btor, e[0]);
          break;
        case BTOR_AND_NODE:
          result = btor_and_bv (btor, e[1], e[0]);
          btor_free_bv (btor, e[0]);
          btor_free_bv (btor, e[1]);
          break;
        case BTOR_BEQ_NODE:
          result = btor_eq_bv (btor, e[1], e[0]);
          btor_free_bv (btor, e[0]);
          btor_free_bv (btor, e[1]);
          break;
        case BTOR_ADD_NODE:
          result = btor_add_bv (btor, e[1], e[0]);
          btor_free_bv (btor, e[0]);
          btor_free_bv (btor, e[1]);
          break;
        case BTOR_MUL_NODE:
          result = btor_mul_bv (btor, e[1], e[0]);
          btor_free_bv (btor, e[0]);
          btor_free_bv (btor, e[1]);
          break;
        case BTOR_ULT_NODE:
          result = btor_ult_bv (btor, e[1], e[0]);
          btor_free_bv (btor, e[0]);
          btor_free_bv (btor, e[1]);
          break;
        case BTOR_SLL_NODE:
          result = btor_sll_bv (btor, e[1], e[0]);
          btor_free_bv (btor, e[0]);
          btor_free_bv (btor, e[1]);
          break;
        case BTOR_SRL_NODE:
          result = btor_srl_bv (btor, e[1], e[0]);
          btor_free_bv (btor, e[0]);
          btor_free_bv (btor, e[1]);
          break;
        case BTOR_UDIV_NODE:
          result = btor_udiv_bv (btor, e[1], e[0]);
          btor_free_bv (btor, e[0]);
          btor_free_bv (btor, e[1]);
          break;
        case BTOR_UREM_NODE:
          result = btor_urem_bv (btor, e[1], e[0]);
          btor_free_bv (btor, e[0]);
          btor_free_bv (btor, e[1]);
          break;
        case BTOR_CONCAT_NODE:
          result = btor_concat_bv (btor, e[1], e[0]);
          btor_free_bv (btor, e[0]);
          btor_free_bv (btor, e[1]);
          break;
        case BTOR_BCOND_NODE:
          if (btor_is_true_bv (e[2]))
            result = btor_copy_bv (btor, e[1]);
          else
            result = btor_copy_bv (btor, e[0]);
          btor_free_bv (btor, e[0]);
          btor_free_bv (btor, e[1]);
          btor_free_bv (btor, e[2]);
          break;
        default:
          BTORLOG ("  *** %s", node2string (real_cur));
          /* should be unreachable */
          assert (0);
      }

      assert (!btor_find_in_ptr_hash_table (cache, real_cur));
      btor_insert_in_ptr_hash_table (cache, real_cur)->data.asPtr =
          btor_copy_bv (btor, result);

    EVAL_EXP_PUSH_RESULT:
      if (BTOR_IS_INVERTED_NODE (cur))
      {
        inv_result = btor_not_bv (btor, result);
        btor_free_bv (btor, result);
        result = inv_result;
      }

      BTOR_PUSH_STACK (mm, arg_stack, result);
    }
    else
    {
      assert (real_cur->eval_mark == 2);
      b = btor_find_in_ptr_hash_table (cache, real_cur);
      assert (b);
      result = btor_copy_bv (btor, (BitVector *) b->data.asPtr);
      goto EVAL_EXP_PUSH_RESULT;
    }
  }
  assert (BTOR_COUNT_STACK (arg_stack) == 1);
  result = BTOR_POP_STACK (arg_stack);
  assert (result);

EVAL_EXP_CLEANUP_EXIT:
  while (!BTOR_EMPTY_STACK (work_stack))
  {
    cur            = BTOR_REAL_ADDR_NODE (BTOR_POP_STACK (work_stack));
    cur->eval_mark = 0;
  }

  while (!BTOR_EMPTY_STACK (arg_stack))
  {
    inv_result = BTOR_POP_STACK (arg_stack);
    btor_free_bv (btor, inv_result);
  }

  for (b = cache->first; b; b = b->next)
  {
    real_cur            = (BtorNode *) b->key;
    real_cur->eval_mark = 0;
    btor_free_bv (btor, (BitVector *) b->data.asPtr);
  }

  BTOR_RELEASE_STACK (mm, work_stack);
  BTOR_RELEASE_STACK (mm, arg_stack);
  btor_delete_ptr_hash_table (cache);

  //  BTORLOG ("%s: %s '%s'", __FUNCTION__, node2string (exp), result);
  btor->time.eval += btor_time_stamp () - start;

  if (result)
  {
    res = btor_bv_to_char_bv (btor, result);
    btor_free_bv (btor, result);
  }

  return res;
}
#else
char *
btor_eval_exp (Btor *btor, BtorNode *exp)
{
  assert (btor);
  assert (exp);

  int i;
  char *result = 0, *inv_result;
  char **e;
  double start;
  BtorMemMgr *mm;
  BtorNodePtrStack work_stack;
  BtorCharPtrStack arg_stack;
  BtorNode *cur, *real_cur, *next;
  BtorPtrHashTable *cache;
  BtorPtrHashBucket *b;

  // TODO: return if tseitin
  BTORLOG ("%s: %s", __FUNCTION__, node2string (exp));

  mm = btor->mm;
  start = btor_time_stamp ();
  btor->stats.eval_exp_calls++;

  BTOR_INIT_STACK (work_stack);
  BTOR_INIT_STACK (arg_stack);
  cache = btor_new_ptr_hash_table (mm,
                                   (BtorHashPtr) btor_hash_exp_by_id,
                                   (BtorCmpPtr) btor_compare_exp_by_id);

  BTOR_PUSH_STACK (mm, work_stack, exp);
  assert (!BTOR_REAL_ADDR_NODE (exp)->eval_mark);

  while (!BTOR_EMPTY_STACK (work_stack))
  {
    cur = BTOR_POP_STACK (work_stack);
    real_cur = BTOR_REAL_ADDR_NODE (cur);
    assert (!real_cur->simplified);

    /* if we do not have an assignment for an apply we cannot compute the
     * corresponding value */
    if (BTOR_IS_APPLY_NODE (real_cur) && !real_cur->tseitin)
    {
      result = 0;
      goto EVAL_EXP_CLEANUP_EXIT;
    }
    else if (BTOR_IS_BV_VAR_NODE (real_cur) && !real_cur->tseitin)
    {
      result = 0;
      goto EVAL_EXP_CLEANUP_EXIT;
    }

    if (real_cur->eval_mark == 0)
    {
      if (real_cur->tseitin)
      {
        assert (BTOR_IS_SYNTH_NODE (real_cur));
        result = btor_assignment_aigvec (btor->avmgr, real_cur->av);
        goto EVAL_EXP_PUSH_RESULT;
      }
      else if (BTOR_IS_BV_CONST_NODE (real_cur))
      {
        result = btor_copy_const (mm, real_cur->bits);
        goto EVAL_EXP_PUSH_RESULT;
      }
      /* substitute param with its assignment */
      else if (BTOR_IS_PARAM_NODE (real_cur))
      {
        next = btor_param_cur_assignment (real_cur);
        assert (next);
        if (BTOR_IS_INVERTED_NODE (cur)) next = BTOR_INVERT_NODE (next);
        BTOR_PUSH_STACK (mm, work_stack, next);
        continue;
      }

      BTOR_PUSH_STACK (mm, work_stack, cur);
      //	  BTOR_PUSH_STACK (mm, unmark_stack, real_cur);
      real_cur->eval_mark = 1;

      for (i = 0; i < real_cur->arity; i++)
        BTOR_PUSH_STACK (mm, work_stack, real_cur->e[i]);
    }
    else if (real_cur->eval_mark == 1)
    {
      assert (!BTOR_IS_PARAM_NODE (real_cur));
      assert (!BTOR_IS_ARGS_NODE (real_cur));
      assert (!BTOR_IS_FUN_NODE (real_cur));
      assert (real_cur->arity >= 1);
      assert (real_cur->arity <= 3);
      assert (real_cur->arity <= BTOR_COUNT_STACK (arg_stack));

      real_cur->eval_mark = 2;
      arg_stack.top -= real_cur->arity;
      e = arg_stack.top; /* arguments in reverse order */

      switch (real_cur->kind)
      {
        case BTOR_SLICE_NODE:
          result =
              btor_slice_const (mm, e[0], real_cur->upper, real_cur->lower);
          btor_freestr (mm, (char *) e[0]);
          break;
        case BTOR_AND_NODE:
          result = btor_and_const (mm, e[1], e[0]);
          btor_freestr (mm, (char *) e[0]);
          btor_freestr (mm, (char *) e[1]);
          break;
        case BTOR_BEQ_NODE:
          result = btor_eq_const (mm, e[1], e[0]);
          btor_freestr (mm, (char *) e[0]);
          btor_freestr (mm, (char *) e[1]);
          break;
        case BTOR_ADD_NODE:
          result = btor_add_const (mm, e[1], e[0]);
          btor_freestr (mm, (char *) e[0]);
          btor_freestr (mm, (char *) e[1]);
          break;
        case BTOR_MUL_NODE:
          result = btor_mul_const (mm, e[1], e[0]);
          btor_freestr (mm, (char *) e[0]);
          btor_freestr (mm, (char *) e[1]);
          break;
        case BTOR_ULT_NODE:
          result = btor_ult_const (mm, e[1], e[0]);
          btor_freestr (mm, (char *) e[0]);
          btor_freestr (mm, (char *) e[1]);
          break;
        case BTOR_SLL_NODE:
          result = btor_sll_const (mm, e[1], e[0]);
          btor_freestr (mm, (char *) e[0]);
          btor_freestr (mm, (char *) e[1]);
          break;
        case BTOR_SRL_NODE:
          result = btor_srl_const (mm, e[1], e[0]);
          btor_freestr (mm, (char *) e[0]);
          btor_freestr (mm, (char *) e[1]);
          break;
        case BTOR_UDIV_NODE:
          result = btor_udiv_const (mm, e[1], e[0]);
          btor_freestr (mm, (char *) e[0]);
          btor_freestr (mm, (char *) e[1]);
          break;
        case BTOR_UREM_NODE:
          result = btor_urem_const (mm, e[1], e[0]);
          btor_freestr (mm, (char *) e[0]);
          btor_freestr (mm, (char *) e[1]);
          break;
        case BTOR_CONCAT_NODE:
          result = btor_concat_const (mm, e[1], e[0]);
          btor_freestr (mm, (char *) e[0]);
          btor_freestr (mm, (char *) e[1]);
          break;
        case BTOR_BCOND_NODE:
          if (e[2][0] == '1')
            result = btor_copy_const (mm, e[1]);
          else
            result = btor_copy_const (mm, e[0]);
          btor_freestr (mm, (char *) e[0]);
          btor_freestr (mm, (char *) e[1]);
          btor_freestr (mm, (char *) e[2]);
          break;
        default:
          BTORLOG ("  *** %s", node2string (real_cur));
          /* should be unreachable */
          assert (0);
      }

      assert (!btor_find_in_ptr_hash_table (cache, real_cur));
      btor_insert_in_ptr_hash_table (cache, real_cur)->data.asStr =
          btor_copy_const (mm, result);

    EVAL_EXP_PUSH_RESULT:
      if (BTOR_IS_INVERTED_NODE (cur))
      {
        inv_result = btor_not_const (mm, result);
        btor_freestr (mm, (char *) result);
        result = inv_result;
      }

      BTOR_PUSH_STACK (mm, arg_stack, (char *) result);
    }
    else
    {
      assert (real_cur->eval_mark == 2);
      b = btor_find_in_ptr_hash_table (cache, real_cur);
      assert (b);
      result = btor_copy_const (mm, b->data.asStr);
      goto EVAL_EXP_PUSH_RESULT;
    }
  }
  assert (BTOR_COUNT_STACK (arg_stack) == 1);
  result = BTOR_POP_STACK (arg_stack);
  assert (result);

EVAL_EXP_CLEANUP_EXIT:
  while (!BTOR_EMPTY_STACK (work_stack))
  {
    cur = BTOR_REAL_ADDR_NODE (BTOR_POP_STACK (work_stack));
    cur->eval_mark = 0;
  }

  while (!BTOR_EMPTY_STACK (arg_stack))
  {
    inv_result = BTOR_POP_STACK (arg_stack);
    btor_freestr (mm, (char *) inv_result);
  }

  for (b = cache->first; b; b = b->next)
  {
    real_cur = (BtorNode *) b->key;
    real_cur->eval_mark = 0;
    btor_freestr (mm, b->data.asStr);
  }

  BTOR_RELEASE_STACK (mm, work_stack);
  BTOR_RELEASE_STACK (mm, arg_stack);
  btor_delete_ptr_hash_table (cache);

  //  BTORLOG ("%s: %s '%s'", __FUNCTION__, node2string (exp), result);
  btor->time.eval += btor_time_stamp () - start;
  return result;
}
#endif

const char *
btor_bv_assignment_str (Btor *btor, BtorNode *exp)
{
  assert (btor);
  assert (exp);
  assert (btor->options.model_gen);
  assert (btor->last_sat_result == BTOR_SAT);
  assert (btor->bv_model);

  const char *assignment;

  exp = btor_simplify_exp (btor, exp);
  assert (!BTOR_IS_FUN_NODE (BTOR_REAL_ADDR_NODE (exp)));

  if (btor_has_bv_model (btor, exp))
    assignment = btor_get_bv_model_str (btor, exp);
  else
    assignment = bv_assignment_str_exp (btor, exp);

  return assignment;
}

// TODO: eliminate function, use btor_get_array_model_str instead
void
btor_array_assignment_str (
    Btor *btor, BtorNode *exp, char ***indices, char ***values, int *size)
{
  assert (btor);
  assert (btor->last_sat_result == BTOR_SAT);
  assert (exp);
  assert (BTOR_IS_REGULAR_NODE (exp));
  assert (indices);
  assert (values);
  assert (size);

  exp = btor_simplify_exp (btor, exp);
  assert (BTOR_IS_FUN_NODE (exp));
  assert (btor_has_array_model (btor, exp) || !exp->rho);
  btor_get_array_model_str (btor, exp, indices, values, size);
}

void
btor_release_bv_assignment_str (Btor *btor, char *assignment)
{
  assert (btor);
  assert (assignment);
  btor_freestr (btor->mm, assignment);
}

#ifdef BTOR_CHECK_MODEL
static void
init_x_values (char *a)
{
  assert (a);

  int i, len;

  len = strlen (a);
  for (i = 0; i < len; i++)
    if (a[i] == 'x') a[i] = '1';
}

BtorPtrHashTable *
map_inputs_check_model (Btor *btor, Btor *clone)
{
  assert (btor);
  assert (clone);

  BtorNode *cur;
  BtorPtrHashBucket *b;
  BtorHashTableIterator it;
  BtorPtrHashTable *inputs;

  inputs = btor_new_ptr_hash_table (clone->mm,
                                    (BtorHashPtr) btor_hash_exp_by_id,
                                    (BtorCmpPtr) btor_compare_exp_by_id);

  update_reachable (clone, 1);

  init_node_hash_table_iterator (&it, clone->bv_vars);
  while (has_next_node_hash_table_iterator (&it))
  {
    cur = next_node_hash_table_iterator (&it);
    if (!cur->reachable) continue;
    b = btor_find_in_ptr_hash_table (btor->bv_vars, cur);
    assert (b);

    assert (!btor_find_in_ptr_hash_table (inputs, cur));
    btor_insert_in_ptr_hash_table (inputs, btor_copy_exp (clone, cur))
        ->data.asPtr = btor_copy_exp (btor, (BtorNode *) b->key);
  }

  init_node_hash_table_iterator (&it, clone->array_vars);
  while (has_next_node_hash_table_iterator (&it))
  {
    cur = next_node_hash_table_iterator (&it);
    if (!cur->reachable) continue;
    b = btor_find_in_ptr_hash_table (btor->array_vars, cur);
    assert (b);

    assert (!btor_find_in_ptr_hash_table (inputs, cur));
    btor_insert_in_ptr_hash_table (inputs, btor_copy_exp (clone, cur))
        ->data.asPtr = btor_copy_exp (btor, (BtorNode *) b->key);
  }

  return inputs;
}

static void
reset_varsubst_constraints (Btor *btor)
{
  assert (btor);

  BtorNode *right, *left;
  BtorHashTableIterator it;

  init_node_hash_table_iterator (&it, btor->varsubst_constraints);
  while (has_next_node_hash_table_iterator (&it))
  {
    right = (BtorNode *) it.bucket->data.asPtr;
    assert (right);
    left = next_node_hash_table_iterator (&it);
    btor_release_exp (btor, left);
    btor_release_exp (btor, right);
  }
  btor_delete_ptr_hash_table (btor->varsubst_constraints);
  btor->varsubst_constraints =
      btor_new_ptr_hash_table (btor->mm,
                               (BtorHashPtr) btor_hash_exp_by_id,
                               (BtorCmpPtr) btor_compare_exp_by_id);
}

static void
rebuild_formula (Btor *btor, int rewrite_level)
{
  assert (btor);

  int i;
  BtorNode *cur;
  BtorPtrHashTable *t;

  /* set new rewrite level */
  btor->options.rewrite_level = rewrite_level;

  t = btor_new_ptr_hash_table (btor->mm,
                               (BtorHashPtr) btor_hash_exp_by_id,
                               (BtorCmpPtr) btor_compare_exp_by_id);

  /* collect all leaves and rebuild whole formula */
  for (i = BTOR_COUNT_STACK (btor->nodes_id_table) - 1; i >= 0; i--)
  {
    if (!(cur = BTOR_PEEK_STACK (btor->nodes_id_table, i))) continue;

    if (BTOR_IS_PROXY_NODE (cur)) continue;

    if (cur->arity == 0)
    {
      assert (BTOR_IS_BV_VAR_NODE (cur) || BTOR_IS_ARRAY_VAR_NODE (cur)
              || BTOR_IS_BV_CONST_NODE (cur) || BTOR_IS_PARAM_NODE (cur));
      btor_insert_in_ptr_hash_table (t, cur);
    }
  }

  substitute_and_rebuild (btor, t, 0);
  btor_delete_ptr_hash_table (t);
}

static void
check_model (Btor *btor, Btor *clone, BtorPtrHashTable *inputs)
{
  assert (btor);
  assert (btor->last_sat_result == BTOR_SAT);
  assert (clone);
  assert (inputs);

  int i, ret, size;
  char *a, **indices, **values;
  BtorNode *cur, *exp, *val, *idx, *w, *tmp, *simp, *real_simp;
  BtorHashTableIterator it;

  if (clone->valid_assignments) btor_reset_incremental_usage (clone);

  /* add assumptions as assertions */
  init_node_hash_table_iterator (&it, clone->assumptions);
  while (has_next_node_hash_table_iterator (&it))
    btor_assert_exp (clone, next_node_hash_table_iterator (&it));
  btor_reset_assumptions (clone);

  /* rebuild formula with new rewriting level */
  rebuild_formula (clone, 3);

  assert (!clone->substitutions);
  btor_init_substitutions (clone);

  init_node_hash_table_iterator (&it, inputs);
  while (has_next_node_hash_table_iterator (&it))
  {
    exp = (BtorNode *) it.bucket->data.asPtr;
    assert (exp);
    assert (BTOR_IS_REGULAR_NODE (exp));
    assert (exp->btor == btor);
    cur = next_node_hash_table_iterator (&it);
    assert (BTOR_IS_REGULAR_NODE (cur));
    assert (cur->btor == clone);
    simp      = btor_pointer_chase_simplified_exp (clone, cur);
    real_simp = BTOR_REAL_ADDR_NODE (simp);

    if (BTOR_IS_BV_CONST_NODE (real_simp)
        || btor_find_in_ptr_hash_table (clone->substitutions, real_simp))
      continue;

    if (BTOR_IS_ARRAY_VAR_NODE (real_simp) || BTOR_IS_LAMBDA_NODE (real_simp))
    {
      size    = 0;
      indices = 0;
      values  = 0;

      btor_array_assignment_str (btor, exp, &indices, &values, &size);

      if (size == 0) continue;

      assert (indices);
      assert (values);

      w = btor_array_exp (
          clone, real_simp->len, BTOR_ARRAY_INDEX_LEN (real_simp), "");
      for (i = 0; i < size; i++)
      {
        a = indices[i];
        init_x_values (a);
        idx = btor_const_exp (clone, a);
        a   = values[i];
        init_x_values (a);
        val = btor_const_exp (clone, a);
        tmp = btor_write_exp (clone, w, idx, val);
        btor_release_exp (clone, w);
        w = tmp;

        btor_release_exp (clone, val);
        btor_release_exp (clone, idx);
        btor_release_bv_assignment_str (btor, indices[i]);
        btor_release_bv_assignment_str (btor, values[i]);
      }

      assert (!btor_find_in_ptr_hash_table (clone->substitutions, real_simp));
      btor_insert_substitution (clone, real_simp, w, 0);
      btor_release_exp (clone, w);
      btor_free (btor->mm, indices, sizeof (*indices) * size);
      btor_free (btor->mm, values, sizeof (*values) * size);
    }
    else if (BTOR_IS_BV_VAR_NODE (real_simp))
    {
      assert (!BTOR_IS_FUN_NODE (real_simp));
      /* we need to invert the assignment if simplified is inverted */
      a   = (char *) btor_bv_assignment_str (btor,
                                           BTOR_COND_INVERT_NODE (simp, exp));
      val = btor_const_exp (clone, a);
      btor_release_bv_assignment_str (btor, a);

      assert (!btor_find_in_ptr_hash_table (clone->substitutions, real_simp));
      btor_insert_substitution (clone, real_simp, val, 0);
      btor_release_exp (clone, val);
    }
  }

  btor_reset_array_models (clone);
  substitute_and_rebuild (clone, clone->substitutions, 0);
  btor_delete_substitutions (clone);
  reset_varsubst_constraints (clone); /* varsubst not required */

  btor_enable_beta_reduce_all (clone);
  clone->options.slice_propagation = 0;  // TODO: for testing only
  ret                              = btor_simplify (clone);

  assert (ret != BTOR_UNKNOWN || btor_sat_aux_btor (clone) == BTOR_SAT);
  // TODO: if ret still UNKNOWN dump formula (for rw rule harvesting?)
  // TODO: check if roots have been simplified through aig rewriting
  // BTOR_ABORT_CORE (ret == BTOR_UNKNOWN, "rewriting needed");
  BTOR_ABORT_CORE (ret == BTOR_UNSAT, "invalid model");
}
#endif

#ifdef BTOR_CHECK_FAILED
#define BTOR_CLONED_EXP(clone, exp)                                         \
  (BTOR_IS_INVERTED_NODE (exp)                                              \
       ? BTOR_INVERT_NODE (BTOR_PEEK_STACK (clone->nodes_id_table,          \
                                            BTOR_REAL_ADDR_NODE (exp)->id)) \
       : BTOR_PEEK_STACK (clone->nodes_id_table,                            \
                          BTOR_REAL_ADDR_NODE (exp)->id))

static void
check_failed_assumptions (Btor *btor, Btor *clone)
{
  assert (btor);
  assert (btor->last_sat_result == BTOR_UNSAT);

  BtorNode *ass;
  BtorHashTableIterator it;

  /* assert failed assumptions */
  init_node_hash_table_iterator (&it, btor->assumptions);
  while (has_next_node_hash_table_iterator (&it))
  {
    ass = next_node_hash_table_iterator (&it);
    if (btor_failed_exp (btor, ass))
    {
      ass = BTOR_CLONED_EXP (clone, ass);
      assert (ass);
      btor_assert_exp (clone, ass);
    }
  }

  /* cleanup assumptions */
  init_node_hash_table_iterator (&it, clone->assumptions);
  while (has_next_node_hash_table_iterator (&it))
    btor_release_exp (clone, next_node_hash_table_iterator (&it));
  btor_delete_ptr_hash_table (clone->assumptions);
  clone->assumptions =
      btor_new_ptr_hash_table (clone->mm,
                               (BtorHashPtr) btor_hash_exp_by_id,
                               (BtorCmpPtr) btor_compare_exp_by_id);

  assert (btor_sat_aux_btor (clone) == BTOR_UNSAT);
}
#endif

#ifdef BTOR_CHECK_DUAL_PROP
static void
check_dual_prop (Btor *btor, Btor *clone)
{
  assert (btor);
  assert (btor->options.dual_prop);
  assert (clone);

  btor_sat_aux_btor (clone);
  assert (btor->last_sat_result == clone->last_sat_result);
}
#endif<|MERGE_RESOLUTION|>--- conflicted
+++ resolved
@@ -839,20 +839,12 @@
                                  btor->stats.lod_refinements));
     for (i = 1; i < BTOR_SIZE_STACK (btor->stats.lemmas_size); i++)
     {
-<<<<<<< HEAD
-      if (!BTOR_PEEK_STACK (btor->stats.lemmas_size, i)) continue;
-=======
       if (!btor->stats.lemmas_size.start[i]) continue;
->>>>>>> 692f48e4
       btor_msg (btor,
                 1,
                 "   lemmas of size %d: %d",
                 i,
-<<<<<<< HEAD
-                BTOR_PEEK_STACK (btor->stats.lemmas_size, i));
-=======
                 btor->stats.lemmas_size.start[i]);
->>>>>>> 692f48e4
     }
     btor_msg (btor,
               1,
@@ -1094,11 +1086,6 @@
 
   BTOR_INIT_STACK (btor->arrays_with_model);
   BTOR_INIT_STACK (btor->stats.lemmas_size);
-
-  BTOR_CNEWN (mm, btor->stats.lemmas_size.start, 100);
-  btor->stats.lemmas_size.end      = btor->stats.lemmas_size.start + 100;
-  btor->stats.lemmas_size.top      = btor->stats.lemmas_size.end;
-  btor->stats.lemmas_size.start[0] = 0;
 
   btor->true_exp = btor_true_exp (btor);
 
@@ -6739,18 +6726,7 @@
 
   btor->stats.lemmas_size_sum += lemma_size;
   if (lemma_size >= BTOR_SIZE_STACK (btor->stats.lemmas_size))
-<<<<<<< HEAD
-  {
-    size_t old_size, new_size;
-    old_size = BTOR_SIZE_STACK (btor->stats.lemmas_size);
-    BTOR_ENLARGE (btor->mm, btor->stats.lemmas_size.start, old_size, new_size);
-    BTOR_CLRN (btor->stats.lemmas_size.start + old_size, new_size - old_size);
-    btor->stats.lemmas_size.end = btor->stats.lemmas_size.start + new_size;
-    btor->stats.lemmas_size.top = btor->stats.lemmas_size.end;
-  }
-=======
     BTOR_FIT_STACK (btor->mm, btor->stats.lemmas_size, lemma_size);
->>>>>>> 692f48e4
   btor->stats.lemmas_size.start[lemma_size] += 1;
 
   /* premisses bv conditions:
@@ -8033,10 +8009,6 @@
   assert (!clone->synthesized_constraints->count);
   assert (clone->unsynthesized_constraints->count);
 
-<<<<<<< HEAD
-=======
-  // btor_set_rewrite_level_btor (clone, 1);
->>>>>>> 692f48e4
   btor_disable_model_gen (clone);
   btor_enable_inc_usage (clone);
   btor_enable_force_cleanup (clone);
@@ -8209,7 +8181,6 @@
     btor->stats.lod_refinements++;
 
     if (btor->options.verbosity == 1)
-<<<<<<< HEAD
     {
       refinements = btor->stats.lod_refinements;
       fprintf (stdout,
@@ -8223,21 +8194,6 @@
     else if (btor->options.verbosity > 1)
     {
       refinements = btor->stats.lod_refinements;
-=======
-    {
-      refinements = btor->stats.lod_refinements;
-      fprintf (stdout,
-               "\r[btorcore] refinement iteration %d, "
-               "vars %d, applies %d\r",
-               refinements,
-               btor->ops[BTOR_BV_VAR_NODE].cur,
-               btor->ops[BTOR_APPLY_NODE].cur);
-      fflush (stdout);
-    }
-    else if (btor->options.verbosity > 1)
-    {
-      refinements = btor->stats.lod_refinements;
->>>>>>> 692f48e4
       if (btor->options.verbosity > 2 || !(refinements % 10))
       {
         fprintf (stdout, "[btorsat] refinement iteration %d\n", refinements);
@@ -8271,10 +8227,7 @@
                    "result must be sat or unsat");
 
   btor->last_sat_result = sat_result;
-<<<<<<< HEAD
-
-=======
->>>>>>> 692f48e4
+
   if (clone)
   {
     assert (exp_map);
