--- conflicted
+++ resolved
@@ -727,7 +727,6 @@
   delete_fun_model (btor);
 }
 
-<<<<<<< HEAD
 void
 btor_update_model (Btor *btor,
                    BtorNode *exp,
@@ -820,10 +819,8 @@
   BTOR_RELEASE_STACK (btor->mm, nodes);
 }
 
-=======
 /* Note: no need to free returned bit vector,
  *       all bit vectors are maintained via btor->bv_model */
->>>>>>> 173a8b78
 const BitVector *
 btor_get_bv_model (Btor *btor, BtorNode *exp)
 {
