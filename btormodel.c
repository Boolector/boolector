/*  Boolector: Satisfiablity Modulo Theories (SMT) solver.
 *
 *  Copyright (C) 2014 Mathias Preiner.
 *  Copyright (C) 2014-2015 Aina Niemetz.
 *
 *  All rights reserved.
 *
 *  This file is part of Boolector.
 *  See COPYING for more information on using this software.
 */

#include "btormodel.h"
#include "btorbeta.h"
#include "btordbg.h"
#include "btorexit.h"
#include "btoriter.h"
#include "btormem.h"
#include "btorutil.h"

#define BTOR_ABORT_MODEL(cond, msg)                   \
  do                                                  \
  {                                                   \
    if (cond)                                         \
    {                                                 \
      printf ("[btormodel] %s: %s\n", __func__, msg); \
      fflush (stdout);                                \
      exit (BTOR_ERR_EXIT);                           \
    }                                                 \
  } while (0)

static void
delete_bv_model (Btor *btor, BtorPtrHashTable **bv_model)
{
  assert (btor);
  assert (bv_model);

  BitVector *bv;
  BtorNode *cur;
  BtorHashTableIterator it;

  if (!*bv_model) return;

  init_node_hash_table_iterator (&it, *bv_model);
  while (has_next_node_hash_table_iterator (&it))
  {
    bv  = (BitVector *) it.bucket->data.asPtr;
    cur = next_node_hash_table_iterator (&it);
    btor_free_bv (btor->mm, bv);
    btor_release_exp (btor, cur);
  }

  btor_delete_ptr_hash_table (*bv_model);
  *bv_model = 0;
}

static void
init_bv_model (Btor *btor, BtorPtrHashTable **bv_model)
{
  assert (btor);
  assert (bv_model);

  if (*bv_model) delete_bv_model (btor, bv_model);

  *bv_model = btor_new_ptr_hash_table (btor->mm,
                                       (BtorHashPtr) btor_hash_exp_by_id,
                                       (BtorCmpPtr) btor_compare_exp_by_id);
}

void
btor_add_to_bv_model (Btor *btor,
                      BtorPtrHashTable *bv_model,
                      BtorNode *exp,
                      BitVector *assignment)
{
  assert (btor);
  assert (exp);
  assert (assignment);

  BtorPtrHashBucket *b;

  if (btor_find_in_ptr_hash_table (bv_model, exp)) return;

<<<<<<< HEAD
  b = btor_insert_in_ptr_hash_table (bv_model, btor_copy_exp (btor, exp));
  b->data.asPtr = btor_copy_bv (btor, assignment);
=======
  b = btor_insert_in_ptr_hash_table (btor->bv_model, btor_copy_exp (btor, exp));
  b->data.asPtr = btor_copy_bv (btor->mm, assignment);
>>>>>>> 8c26886b
}

static void
delete_fun_model (Btor *btor, BtorPtrHashTable **fun_model)
{
  assert (btor);
  assert (fun_model);

  BitVectorTuple *tup;
  BitVector *value;
  BtorNode *cur;
  BtorHashTableIterator it1, it2;
  BtorPtrHashTable *t;

  if (!*fun_model) return;

  init_node_hash_table_iterator (&it1, *fun_model);
  while (has_next_node_hash_table_iterator (&it1))
  {
    t   = (BtorPtrHashTable *) it1.bucket->data.asPtr;
    cur = next_node_hash_table_iterator (&it1);
    init_hash_table_iterator (&it2, t);
    while (has_next_hash_table_iterator (&it2))
    {
      value = (BitVector *) it2.bucket->data.asPtr;
      tup   = (BitVectorTuple *) next_hash_table_iterator (&it2);
      btor_free_bv_tuple (btor->mm, tup);
      btor_free_bv (btor->mm, value);
    }
    btor_release_exp (btor, cur);
    btor_delete_ptr_hash_table (t);
  }

  btor_delete_ptr_hash_table (*fun_model);
  *fun_model = 0;
}

static void
init_fun_model (Btor *btor, BtorPtrHashTable **fun_model)
{
  assert (btor);
  assert (fun_model);

  if (*fun_model) delete_fun_model (btor, fun_model);

  *fun_model = btor_new_ptr_hash_table (btor->mm,
                                        (BtorHashPtr) btor_hash_exp_by_id,
                                        (BtorCmpPtr) btor_compare_exp_by_id);
}

static void
add_to_fun_model (Btor *btor,
                  BtorPtrHashTable *fun_model,
                  BtorNode *exp,
                  BitVectorTuple *t,
                  BitVector *value)
{
  assert (btor);
  assert (fun_model);
  assert (exp);
  assert (BTOR_IS_REGULAR_NODE (exp));
  assert (t);
  assert (value);

  BtorPtrHashTable *model;
  BtorPtrHashBucket *b;

  b = btor_find_in_ptr_hash_table (fun_model, exp);

  if (b)
    model = (BtorPtrHashTable *) b->data.asPtr;
  else
  {
    model = btor_new_ptr_hash_table (btor->mm,
                                     (BtorHashPtr) btor_hash_bv_tuple,
                                     (BtorCmpPtr) btor_compare_bv_tuple);
    btor_insert_in_ptr_hash_table (fun_model, btor_copy_exp (btor, exp))
        ->data.asPtr = model;
  }
  assert (!btor_find_in_ptr_hash_table (model, t));

  b = btor_insert_in_ptr_hash_table (model, btor_copy_bv_tuple (btor->mm, t));
  b->data.asPtr = btor_copy_bv (btor->mm, value);
}

static BitVector *
get_value_from_fun_model (Btor *btor,
                          BtorPtrHashTable *fun_model,
                          BtorNode *exp,
                          BitVectorTuple *t)
{
  assert (btor);
  assert (fun_model);
  assert (exp);
  assert (t);
  assert (BTOR_IS_REGULAR_NODE (exp));
  assert (BTOR_IS_FUN_NODE (exp));

  BtorPtrHashTable *model;
  BtorPtrHashBucket *b;

  b = btor_find_in_ptr_hash_table (fun_model, exp);

  if (!b) return 0;

  model = (BtorPtrHashTable *) b->data.asPtr;
  b     = btor_find_in_ptr_hash_table (model, t);

  if (!b) return 0;

  return btor_copy_bv (btor->mm, (BitVector *) b->data.asPtr);
}

/* Note: don't forget to free resulting bit vector! */
BitVector *
btor_recursively_compute_assignment (Btor *btor,
                                     BtorPtrHashTable *bv_model,
                                     BtorPtrHashTable *fun_model,
                                     BtorNode *exp)
{
  assert (btor);
  assert (bv_model);
  assert (fun_model);
  assert (exp);

  int i, num_args;
  BtorMemMgr *mm;
  BtorNodePtrStack work_stack, cleanup, reset;
  BtorVoidPtrStack arg_stack;
  BtorNode *cur, *real_cur, *next, *cur_parent;
  BtorPtrHashData d;
  BtorPtrHashBucket *b;
  BtorPtrHashTable *assigned, *reset_st;
  BitVector *result = 0, *inv_result, **e;
  BitVectorTuple *t;

  mm = btor->mm;

  assigned = btor_new_ptr_hash_table (mm,
                                      (BtorHashPtr) btor_hash_exp_by_id,
                                      (BtorCmpPtr) btor_compare_exp_by_id);

  /* 'reset_st' remembers the stack position of 'reset' in case a lambda is
   * assigned. when the resp. lambda is unassigned, the 'eval_mark' flag of all
   * parameterized nodes up to the saved position of stack 'reset' will be
   * reset to 0. */
  reset_st = btor_new_ptr_hash_table (mm,
                                      (BtorHashPtr) btor_hash_exp_by_id,
                                      (BtorCmpPtr) btor_compare_exp_by_id);
  BTOR_INIT_STACK (work_stack);
  BTOR_INIT_STACK (arg_stack);
  BTOR_INIT_STACK (cleanup);
  BTOR_INIT_STACK (reset);

  BTOR_PUSH_STACK (mm, work_stack, exp);
  BTOR_PUSH_STACK (mm, work_stack, 0);
  assert (!BTOR_REAL_ADDR_NODE (exp)->eval_mark);

  while (!BTOR_EMPTY_STACK (work_stack))
  {
    cur_parent = BTOR_POP_STACK (work_stack);
    cur        = BTOR_POP_STACK (work_stack);
    real_cur   = BTOR_REAL_ADDR_NODE (cur);
    assert (!real_cur->simplified);

    if (btor_find_in_ptr_hash_table (bv_model, real_cur)) goto PUSH_CACHED;

    /* check if we already have an assignment for this function application */
    if (BTOR_IS_LAMBDA_NODE (real_cur) && cur_parent
        && BTOR_IS_APPLY_NODE (cur_parent)
        /* if real_cur was assigned by cur_parent, we are not allowed to use
         * a cached result, but instead rebuild cur_parent */
        && (!(b = btor_find_in_ptr_hash_table (assigned, real_cur))
            || b->data.asPtr != cur_parent))
    {
      num_args = ((BtorArgsNode *) cur_parent->e[1])->num_args;
      e        = (BitVector **) arg_stack.top - num_args;

      t = btor_new_bv_tuple (btor->mm, num_args);
      for (i = 0; i < num_args; i++)
        btor_add_to_bv_tuple (btor->mm, t, e[i], num_args - 1 - i);

      /* check if there is already a value for given arguments */
<<<<<<< HEAD
      result = get_value_from_fun_model (btor, fun_model, cur_parent->e[0], t);
      btor_free_bv_tuple (btor, t);
=======
      result = get_value_from_fun_model (btor, cur_parent->e[0], t);
      btor_free_bv_tuple (btor->mm, t);
>>>>>>> 8c26886b

      if (result) goto PUSH_RESULT;
    }

    if (real_cur->eval_mark == 0)
    {
      /* add assignment of bv var to model (creates new assignment, if
       * it doesn't have one) */
      if (BTOR_IS_BV_VAR_NODE (real_cur))
      {
        result = btor_assignment_bv (btor->mm, real_cur, 1);
        goto CACHE_AND_PUSH_RESULT;
      }
      else if (BTOR_IS_BV_CONST_NODE (real_cur))
      {
        result = btor_char_to_bv (btor->mm, real_cur->bits);
        goto CACHE_AND_PUSH_RESULT;
      }
      /* substitute param with its assignment */
      else if (BTOR_IS_PARAM_NODE (real_cur))
      {
        next = btor_param_cur_assignment (real_cur);
        assert (next);
        next = BTOR_COND_INVERT_NODE (cur, next);
        BTOR_PUSH_STACK (mm, work_stack, next);
        BTOR_PUSH_STACK (mm, work_stack, cur_parent);
        continue;
      }
      else if (BTOR_IS_LAMBDA_NODE (real_cur) && cur_parent
               && BTOR_IS_APPLY_NODE (cur_parent))
      {
        btor_assign_args (btor, real_cur, cur_parent->e[1]);
        assert (!btor_find_in_ptr_hash_table (assigned, real_cur));
        btor_insert_in_ptr_hash_table (assigned, real_cur)->data.asPtr =
            cur_parent;
        /* save 'reset' stack position */
        btor_insert_in_ptr_hash_table (reset_st, real_cur)->data.asInt =
            BTOR_COUNT_STACK (reset);
      }

      BTOR_PUSH_STACK (mm, work_stack, cur);
      BTOR_PUSH_STACK (mm, work_stack, cur_parent);
      real_cur->eval_mark = 1;
      BTOR_PUSH_STACK (mm, cleanup, real_cur);

      for (i = 0; i < real_cur->arity; i++)
      {
        BTOR_PUSH_STACK (mm, work_stack, real_cur->e[i]);
        BTOR_PUSH_STACK (mm, work_stack, real_cur);
      }
    }
    else if (real_cur->eval_mark == 1)
    {
      assert (!BTOR_IS_PARAM_NODE (real_cur));
      assert (real_cur->arity <= 3);
      assert (real_cur->arity <= BTOR_COUNT_STACK (arg_stack));

      /* leave arguments on stack, we need them later for apply */
      if (BTOR_IS_ARGS_NODE (real_cur))
      {
        real_cur->eval_mark = 0;
        continue;
      }

      num_args            = 0;
      real_cur->eval_mark = 2;

      if (BTOR_IS_APPLY_NODE (real_cur))
      {
        num_args = ((BtorArgsNode *) real_cur->e[1])->num_args;
        arg_stack.top -= 1;        /* value of apply */
        arg_stack.top -= num_args; /* arguments of apply */
      }
      else
        arg_stack.top -= real_cur->arity;

      e = (BitVector **) arg_stack.top; /* arguments in reverse order */

      switch (real_cur->kind)
      {
        case BTOR_SLICE_NODE:
          result =
              btor_slice_bv (btor->mm, e[0], real_cur->upper, real_cur->lower);
          btor_free_bv (btor->mm, e[0]);
          break;
        case BTOR_AND_NODE:
          result = btor_and_bv (btor->mm, e[1], e[0]);
          btor_free_bv (btor->mm, e[0]);
          btor_free_bv (btor->mm, e[1]);
          break;
        case BTOR_BEQ_NODE:
          result = btor_eq_bv (btor->mm, e[1], e[0]);
          btor_free_bv (btor->mm, e[0]);
          btor_free_bv (btor->mm, e[1]);
          break;
        case BTOR_ADD_NODE:
          result = btor_add_bv (btor->mm, e[1], e[0]);
          btor_free_bv (btor->mm, e[0]);
          btor_free_bv (btor->mm, e[1]);
          break;
        case BTOR_MUL_NODE:
          result = btor_mul_bv (btor->mm, e[1], e[0]);
          btor_free_bv (btor->mm, e[0]);
          btor_free_bv (btor->mm, e[1]);
          break;
        case BTOR_ULT_NODE:
          result = btor_ult_bv (btor->mm, e[1], e[0]);
          btor_free_bv (btor->mm, e[0]);
          btor_free_bv (btor->mm, e[1]);
          break;
        case BTOR_SLL_NODE:
          result = btor_sll_bv (btor->mm, e[1], e[0]);
          btor_free_bv (btor->mm, e[0]);
          btor_free_bv (btor->mm, e[1]);
          break;
        case BTOR_SRL_NODE:
          result = btor_srl_bv (btor->mm, e[1], e[0]);
          btor_free_bv (btor->mm, e[0]);
          btor_free_bv (btor->mm, e[1]);
          break;
        case BTOR_UDIV_NODE:
          result = btor_udiv_bv (btor->mm, e[1], e[0]);
          btor_free_bv (btor->mm, e[0]);
          btor_free_bv (btor->mm, e[1]);
          break;
        case BTOR_UREM_NODE:
          result = btor_urem_bv (btor->mm, e[1], e[0]);
          btor_free_bv (btor->mm, e[0]);
          btor_free_bv (btor->mm, e[1]);
          break;
        case BTOR_CONCAT_NODE:
          result = btor_concat_bv (btor->mm, e[1], e[0]);
          btor_free_bv (btor->mm, e[0]);
          btor_free_bv (btor->mm, e[1]);
          break;
        case BTOR_BCOND_NODE:
          if (btor_is_true_bv (e[2]))
            result = btor_copy_bv (btor->mm, e[1]);
          else
            result = btor_copy_bv (btor->mm, e[0]);
          btor_free_bv (btor->mm, e[0]);
          btor_free_bv (btor->mm, e[1]);
          btor_free_bv (btor->mm, e[2]);
          break;
        case BTOR_APPLY_NODE:
          real_cur->eval_mark = 0; /* not inserted into cache */
          assert (num_args);
          t = btor_new_bv_tuple (btor->mm, num_args);
          for (i = 0; i < num_args; i++)
          {
            btor_add_to_bv_tuple (btor->mm, t, e[i], num_args - 1 - i);
            btor_free_bv (btor->mm, e[i]);
          }

          /* check if there is already a value for given arguments */
          result =
              get_value_from_fun_model (btor, fun_model, real_cur->e[0], t);
          if (!result)
          {
            /* value of apply is at last index of e */
            result = e[num_args];
            add_to_fun_model (btor, fun_model, real_cur->e[0], t, result);
          }
          else
            btor_free_bv (btor->mm, e[num_args]);

          btor_free_bv_tuple (btor->mm, t);
          if (real_cur->parameterized)
            goto PUSH_RESULT;
          else
            break;
        case BTOR_LAMBDA_NODE:
          real_cur->eval_mark = 0; /* not inserted into cache */
          result              = e[0];
          btor_free_bv (btor->mm, e[1]);
          goto PUSH_RESULT_AND_UNASSIGN;
        case BTOR_UF_NODE:
          real_cur->eval_mark = 0; /* not inserted into cache */
          result              = btor_assignment_bv (btor->mm, cur_parent, 1);
          goto PUSH_RESULT;
        default:
          /* should be unreachable */
          BTOR_ABORT_MODEL (1, "invalid node type");
      }
    CACHE_AND_PUSH_RESULT:
      /* remember parameterized nodes for resetting 'eval_mark' later */
      if (real_cur->parameterized) BTOR_PUSH_STACK (mm, reset, real_cur);

      assert (!btor_find_in_ptr_hash_table (bv_model, real_cur));
      btor_add_to_bv_model (btor, bv_model, real_cur, result);

    PUSH_RESULT_AND_UNASSIGN:
      if (BTOR_IS_LAMBDA_NODE (real_cur) && cur_parent
          && BTOR_IS_APPLY_NODE (cur_parent))
      {
        assert (btor_find_in_ptr_hash_table (assigned, real_cur));
        btor_unassign_params (btor, real_cur);
        btor_remove_from_ptr_hash_table (assigned, real_cur, 0, 0);

        /* reset 'eval_mark' of all parameterized nodes instantiated by
         * 'real_cur' */
        btor_remove_from_ptr_hash_table (reset_st, real_cur, 0, &d);
        while (BTOR_COUNT_STACK (reset) > d.asInt)
        {
          next = BTOR_POP_STACK (reset);
          assert (BTOR_IS_REGULAR_NODE (next));
          assert (next->parameterized);
          next->eval_mark = 0;
        }
      }
    PUSH_RESULT:
      if (BTOR_IS_INVERTED_NODE (cur))
      {
        inv_result = btor_not_bv (btor->mm, result);
        btor_free_bv (btor->mm, result);
        result = inv_result;
      }
      BTOR_PUSH_STACK (mm, arg_stack, result);
    }
    else
    {
      assert (real_cur->eval_mark == 2);
    PUSH_CACHED:
      b = btor_find_in_ptr_hash_table (bv_model, real_cur);
      assert (b);
      result = btor_copy_bv (btor->mm, (BitVector *) b->data.asPtr);
      goto PUSH_RESULT;
    }
  }
  assert (BTOR_COUNT_STACK (arg_stack) == 1);
  result = BTOR_POP_STACK (arg_stack);
  assert (result);

  for (i = 0; i < BTOR_COUNT_STACK (cleanup); i++)
  {
    real_cur            = BTOR_PEEK_STACK (cleanup, i);
    real_cur->eval_mark = 0;
  }

  BTOR_RELEASE_STACK (mm, work_stack);
  BTOR_RELEASE_STACK (mm, arg_stack);
  BTOR_RELEASE_STACK (mm, cleanup);
  BTOR_RELEASE_STACK (mm, reset);
  btor_delete_ptr_hash_table (assigned);
  btor_delete_ptr_hash_table (reset_st);

  return result;
}

static void
find_candidates_for_param (Btor *btor,
                           BtorNode *param,
                           BtorNodePtrStack *candidates)
{
  assert (btor);
  assert (param);
  assert (candidates);
  assert (BTOR_IS_REGULAR_NODE (param));
  assert (BTOR_IS_PARAM_NODE (param));

  int pos;
  BtorNode *parent;
  BtorMemMgr *mm;
  BtorNodeIterator it;

  mm = btor->mm;

  init_full_parent_iterator (&it, param);
  while (has_next_parent_full_parent_iterator (&it))
  {
    pos    = BTOR_GET_TAG_NODE (it.cur);
    parent = next_parent_full_parent_iterator (&it);
    assert (BTOR_IS_REGULAR_NODE (parent));

    switch (parent->kind)
    {
      case BTOR_BEQ_NODE:
        pos = pos == 0 ? 1 : 0;
        BTOR_PUSH_STACK (mm, *candidates, parent->e[pos]);
        BTOR_PUSH_STACK (mm, *candidates, BTOR_INVERT_NODE (parent->e[pos]));
        break;
    }
  }
}

// TODO: works for arrays only
static void
compute_lambda_model (Btor *btor,
                      BtorPtrHashTable *bv_model,
                      BtorPtrHashTable *fun_model,
                      BtorNode *exp)
{
  assert (btor);
  assert (fun_model);
  assert (exp);
  assert (BTOR_IS_REGULAR_NODE (exp));
  assert (BTOR_IS_LAMBDA_NODE (exp));

  int i;
  BitVector *value, *index;
  BtorNode *c, *r, *real_c, *real_r, *parent;
  BtorNodePtrStack candidates;
  BtorNodeIterator it;
  BitVectorTuple *t;

  /* if we already have a model for 'exp', we don't need to compute one */
  if (exp->rho) return;

  /* if lambda is reachable through a reachable apply, we do not need to
   * construct a model right now since it will be done via those applies. */
  init_apply_parent_iterator (&it, exp);
  while (has_next_parent_apply_parent_iterator (&it))
  {
    parent = next_parent_apply_parent_iterator (&it);
    if (parent->reachable) return;
  }

  /* right now, we only support array models */
  if (((BtorLambdaNode *) exp)->num_params > 1) return;

  BTOR_INIT_STACK (candidates);

  find_candidates_for_param (btor, exp->e[0], &candidates);
  for (i = 0; i < BTOR_COUNT_STACK (candidates); i++)
  {
    // TODO: can we do this with btor_recursively_compute_assignment?
    c      = BTOR_PEEK_STACK (candidates, i);
    real_c = BTOR_REAL_ADDR_NODE (c);

    btor_assign_param (btor, exp, c);
    r      = btor_beta_reduce_bounded (btor, exp, 2);
    real_r = BTOR_REAL_ADDR_NODE (r);

    // TODO: continue from here on, check which conditions are needed here
    if ((BTOR_IS_SYNTH_NODE (real_c) || BTOR_IS_BV_CONST_NODE (real_c)
         || btor_find_in_ptr_hash_table (bv_model, real_c))
        && (BTOR_IS_SYNTH_NODE (real_r) || BTOR_IS_BV_CONST_NODE (real_r)
            || btor_find_in_ptr_hash_table (bv_model, real_r)))
    {
      // TODO: multiple args
<<<<<<< HEAD
      t = btor_new_bv_tuple (btor, 1);
      index =
          btor_recursively_compute_assignment (btor, bv_model, fun_model, c);
      btor_add_to_bv_tuple (btor, t, index, 0);
      value =
          btor_recursively_compute_assignment (btor, bv_model, fun_model, r);
      add_to_fun_model (btor, fun_model, exp, t, value);
      btor_free_bv (btor, index);
      btor_free_bv (btor, value);
      btor_free_bv_tuple (btor, t);
=======
      t     = btor_new_bv_tuple (btor->mm, 1);
      index = recursively_compute_assignment (btor, c);
      btor_add_to_bv_tuple (btor->mm, t, index, 0);
      value = recursively_compute_assignment (btor, r);
      add_to_fun_model (btor, exp, t, value);
      btor_free_bv (btor->mm, index);
      btor_free_bv (btor->mm, value);
      btor_free_bv_tuple (btor->mm, t);
>>>>>>> 8c26886b
    }

    btor_release_exp (btor, r);
    btor_unassign_params (btor, exp);
  }
  BTOR_RELEASE_STACK (btor->mm, candidates);
}

static void
extract_models_from_functions_with_model (Btor *btor,
                                          BtorPtrHashTable *fun_model)
{
  assert (btor);
  assert (fun_model);

  int i, pos;
  BtorNode *cur, *arg, *value, *args;
  BitVector *bv_arg, *bv_value;
  BitVectorTuple *t;
  BtorHashTableIterator it;
  BtorArgsIterator ait;

  for (i = 0; i < BTOR_COUNT_STACK (btor->functions_with_model); i++)
  {
    cur = BTOR_PEEK_STACK (btor->functions_with_model, i);
    assert (cur->rho);

    init_node_hash_table_iterator (&it, cur->rho);
    while (has_next_node_hash_table_iterator (&it))
    {
      value = (BtorNode *) it.bucket->data.asPtr;
      args  = next_node_hash_table_iterator (&it);
      assert (BTOR_IS_REGULAR_NODE (args));
      assert (BTOR_IS_ARGS_NODE (args));

      t = btor_new_bv_tuple (btor->mm, ((BtorArgsNode *) args)->num_args);

      pos = 0;
      init_args_iterator (&ait, args);
      while (has_next_args_iterator (&ait))
      {
        arg    = next_args_iterator (&ait);
        bv_arg = btor_assignment_bv (btor->mm, arg, 0);
        btor_add_to_bv_tuple (btor->mm, t, bv_arg, pos++);
        btor_free_bv (btor->mm, bv_arg);
      }

      bv_value = btor_assignment_bv (btor->mm, value, 0);

<<<<<<< HEAD
      add_to_fun_model (btor, fun_model, cur, t, bv_value);
      btor_free_bv (btor, bv_value);
      btor_free_bv_tuple (btor, t);
=======
      add_to_fun_model (btor, cur, t, bv_value);
      btor_free_bv (btor->mm, bv_value);
      btor_free_bv_tuple (btor->mm, t);
>>>>>>> 8c26886b
    }
  }
}

void
btor_generate_model_aux (Btor *btor,
                         BtorPtrHashTable *bv_model,
                         BtorPtrHashTable *fun_model,
                         int model_for_all_nodes)
{
  assert (btor);
  assert (bv_model);
  assert (fun_model);

  int i;
  double start;
  BtorNode *cur;
  BtorHashTableIterator it;
  BtorNodePtrStack stack;
  BitVector *bv;

  start = btor_time_stamp ();

  BTOR_INIT_STACK (stack);

  extract_models_from_functions_with_model (btor, fun_model);

  /* NOTE: adding fun_rhs is only needed for extensional benchmarks */
  init_node_hash_table_iterator (&it, btor->fun_rhs);
  if (!model_for_all_nodes)
  {
    queue_node_hash_table_iterator (&it, btor->var_rhs);
    queue_node_hash_table_iterator (&it, btor->bv_vars);
  }
  while (has_next_node_hash_table_iterator (&it))
  {
    cur = btor_simplify_exp (btor, next_node_hash_table_iterator (&it));
    /* models for UFs are constructed from 'rho' via
     * 'extract_models_from_functions_with_model' and hence, don't need to be
     * pushed onto 'stack' */
    if (BTOR_IS_UF_NODE (BTOR_REAL_ADDR_NODE (cur))) continue;
    BTOR_PUSH_STACK (btor->mm, stack, BTOR_REAL_ADDR_NODE (cur));
  }

  if (model_for_all_nodes)
  {
    for (i = 1; i < BTOR_COUNT_STACK (btor->nodes_id_table); i++)
    {
      cur = BTOR_PEEK_STACK (btor->nodes_id_table, i);
      if (!cur || BTOR_IS_FUN_NODE (cur) || BTOR_IS_ARGS_NODE (cur)
          || BTOR_IS_PROXY_NODE (cur) || cur->parameterized)
        continue;
      BTOR_PUSH_STACK (btor->mm, stack, cur);
    }
  }
  else /* push roots only */
  {
    init_node_hash_table_iterator (&it, btor->unsynthesized_constraints);
    queue_node_hash_table_iterator (&it, btor->synthesized_constraints);
    queue_node_hash_table_iterator (&it, btor->assumptions);
    while (has_next_node_hash_table_iterator (&it))
      BTOR_PUSH_STACK (btor->mm, stack, next_node_hash_table_iterator (&it));
  }

  qsort (stack.start,
         BTOR_COUNT_STACK (stack),
         sizeof (BtorNode *),
         btor_cmp_exp_by_id_qsort_asc);

  for (i = 0; i < BTOR_COUNT_STACK (stack); i++)
  {
    cur = BTOR_PEEK_STACK (stack, i);
    assert (!BTOR_IS_UF_NODE (cur));

    // TODO: only required in extensional case (not fully supported yet)
    if (BTOR_IS_LAMBDA_NODE (cur))
      compute_lambda_model (btor, bv_model, fun_model, cur);
    else
    {
<<<<<<< HEAD
      bv = btor_recursively_compute_assignment (btor, bv_model, fun_model, cur);
      btor_free_bv (btor, bv);
=======
      bv = recursively_compute_assignment (btor, cur);
      btor_free_bv (btor->mm, bv);
>>>>>>> 8c26886b
    }
  }
  BTOR_RELEASE_STACK (btor->mm, stack);

  btor->time.model_gen += btor_time_stamp () - start;
}

void
btor_generate_model (Btor *btor, int model_for_all_nodes)
{
  assert (btor);

  init_bv_model (btor, &btor->bv_model);
  init_fun_model (btor, &btor->fun_model);

  btor_generate_model_aux (
      btor, btor->bv_model, btor->fun_model, model_for_all_nodes);
}

void
btor_delete_model (Btor *btor)
{
  assert (btor);
  delete_bv_model (btor, &btor->bv_model);
  delete_fun_model (btor, &btor->fun_model);
}

/* Note: no need to free returned bit vector,
 *       all bit vectors are maintained via btor->bv_model */
const BitVector *
btor_get_bv_model_aux (Btor *btor,
                       BtorPtrHashTable **bv_model,
                       BtorPtrHashTable **fun_model,
                       BtorNode *exp)
{
  assert (btor);
  assert (bv_model);
  assert (*bv_model);
  assert (fun_model);
  assert (*fun_model);
  assert (exp);

  BitVector *result;
  BtorPtrHashBucket *b;

  b = btor_find_in_ptr_hash_table (*bv_model, BTOR_REAL_ADDR_NODE (exp));

  /* if exp has no assignment, regenerate model in case that it is an exp
   * that previously existed but was simplified (i.e. the original exp is now
   * a proxy and was therefore regenerated when querying it's assignment via
   * get-value in SMT-LIB v2) */
  if (!b)
  {
    init_bv_model (btor, bv_model);
    init_fun_model (btor, fun_model);
    btor_generate_model_aux (btor, *bv_model, *fun_model, 1);
  }
  b = btor_find_in_ptr_hash_table (*bv_model, BTOR_REAL_ADDR_NODE (exp));
  if (!b) return 0;

  result = (BitVector *) b->data.asPtr;
  /* Note: we cache assignments of inverted expressions on demand */
  if (BTOR_IS_INVERTED_NODE (exp))
  {
    if ((b = btor_find_in_ptr_hash_table (*bv_model, exp)))
      result = b->data.asPtr;
    else
    {
      /* we don't use add_to_bv_model in order to avoid redundant
       * hash table queries and copying/freeing of the resulting bv */
<<<<<<< HEAD
      result = btor_not_bv (btor, result);
      b = btor_insert_in_ptr_hash_table (*bv_model, btor_copy_exp (btor, exp));
=======
      result        = btor_not_bv (btor->mm, result);
      b             = btor_insert_in_ptr_hash_table (btor->bv_model,
                                         btor_copy_exp (btor, exp));
>>>>>>> 8c26886b
      b->data.asPtr = result;
    }
  }
  return result;
}

const BitVector *
btor_get_bv_model (Btor *btor, BtorNode *exp)
{
  assert (btor);
  assert (exp);
  return btor_get_bv_model_aux (btor, &btor->bv_model, &btor->fun_model, exp);
}

const BtorPtrHashTable *
btor_get_fun_model_aux (Btor *btor,
                        BtorPtrHashTable **bv_model,
                        BtorPtrHashTable **fun_model,
                        BtorNode *exp)
{
  assert (btor);
  assert (bv_model);
  assert (*bv_model);
  assert (fun_model);
  assert (*fun_model);
  assert (BTOR_IS_REGULAR_NODE (exp));

  BtorPtrHashBucket *b;

  exp = btor_simplify_exp (btor, exp);
  assert (BTOR_IS_FUN_NODE (exp));
  b = btor_find_in_ptr_hash_table (*fun_model, exp);

  /* if exp has no assignment, regenerate model in case that it is an exp
   * that previously existed but was simplified (i.e. the original exp is now
   * a proxy and was therefore regenerated when querying it's assignment via
   * get-value in SMT-LIB v2) */
  if (!b)
  {
    init_bv_model (btor, bv_model);
    init_fun_model (btor, fun_model);
    btor_generate_model_aux (btor, *bv_model, *fun_model, 1);
  }
  b = btor_find_in_ptr_hash_table (*fun_model, exp);
  if (!b) return 0;

  return (BtorPtrHashTable *) b->data.asPtr;
}

const BtorPtrHashTable *
btor_get_fun_model (Btor *btor, BtorNode *exp)
{
  assert (btor);
  assert (exp);
  return btor_get_fun_model_aux (btor, &btor->bv_model, &btor->fun_model, exp);
}

static BtorNode *
const_from_bv (Btor *btor, BitVector *bv)
{
  assert (btor);
  assert (bv);

  char *val;
  BtorNode *res;

  val = btor_bv_to_char_bv (btor->mm, bv);
  res = btor_const_exp (btor, val);
  btor_release_bv_assignment_str (btor, val);
  return res;
}

BtorNode *
btor_generate_lambda_model_from_fun_model (Btor *btor,
                                           BtorNode *exp,
                                           const BtorPtrHashTable *model)
{
  assert (btor);
  assert (exp);
  assert (model);
  assert (BTOR_IS_REGULAR_NODE (exp));
  assert (BTOR_IS_FUN_NODE (exp));

  int i;
  BtorUFNode *uf;
  BtorNode *res, *c, *p, *cond, *e_if, *e_else, *tmp, *eq, *ite;
  BtorHashTableIterator it;
  BtorSort *sort, *domain;
  BtorNodePtrStack params, consts;
  BitVector *value;
  BitVectorTuple *args;

  BTOR_INIT_STACK (params);
  BTOR_INIT_STACK (consts);

  sort = btor_fun_sort_from_fun (&btor->sorts_unique_table, exp);
  uf   = (BtorUFNode *) btor_uf_exp (btor, sort, 0);
  btor_release_sort (&btor->sorts_unique_table, sort);
  domain = sort->fun.domain;

  /* generate params */
  if (uf->num_params > 1)
  {
    assert (domain->kind == BTOR_TUPLE_SORT);
    for (i = 0; i < domain->tuple.num_elements; i++)
    {
      p = btor_param_exp (btor, domain->tuple.elements[i]->bitvec.len, 0);
      BTOR_PUSH_STACK (btor->mm, params, p);
    }
  }
  else
  {
    assert (domain->kind == BTOR_BITVEC_SORT);
    p = btor_param_exp (btor, domain->bitvec.len, 0);
    BTOR_PUSH_STACK (btor->mm, params, p);
  }

  e_else = btor_apply_exps (
      btor, BTOR_COUNT_STACK (params), params.start, (BtorNode *) uf);
  btor_release_exp (btor, (BtorNode *) uf);

  /* generate ITEs */
  ite = 0;
  res = 0;
  init_hash_table_iterator (&it, (BtorPtrHashTable *) model);
  while (has_next_hash_table_iterator (&it))
  {
    value = (BitVector *) it.bucket->data.asPtr;
    args  = next_hash_table_iterator (&it);

    /* create condition */
    assert (uf->num_params == args->arity);
    assert (BTOR_EMPTY_STACK (consts));
    assert (BTOR_COUNT_STACK (params) == args->arity);
    for (i = 0; i < args->arity; i++)
    {
      c = const_from_bv (btor, args->bv[i]);
      assert (BTOR_REAL_ADDR_NODE (c)->len == BTOR_PEEK_STACK (params, i)->len);
      assert (args->arity <= 1
              || BTOR_REAL_ADDR_NODE (c)->len
                     == domain->tuple.elements[i]->bitvec.len);
      assert (args->arity > 1
              || BTOR_REAL_ADDR_NODE (c)->len == domain->bitvec.len);
      BTOR_PUSH_STACK (btor->mm, consts, c);
    }

    assert (!BTOR_EMPTY_STACK (params));
    assert (BTOR_COUNT_STACK (params) == BTOR_COUNT_STACK (consts));
    cond = btor_eq_exp (
        btor, BTOR_PEEK_STACK (params, 0), BTOR_PEEK_STACK (consts, 0));
    for (i = 1; i < BTOR_COUNT_STACK (params); i++)
    {
      eq = btor_eq_exp (
          btor, BTOR_PEEK_STACK (params, i), BTOR_PEEK_STACK (consts, i));
      tmp = btor_and_exp (btor, cond, eq);
      btor_release_exp (btor, cond);
      btor_release_exp (btor, eq);
      cond = tmp;
    }

    while (!BTOR_EMPTY_STACK (consts))
      btor_release_exp (btor, BTOR_POP_STACK (consts));

    /* create ITE */
    e_if = const_from_bv (btor, value);
    ite  = btor_cond_exp (btor, cond, e_if, e_else);
    btor_release_exp (btor, cond);
    btor_release_exp (btor, e_if);
    btor_release_exp (btor, e_else);
    e_else = ite;
  }

  assert (ite);
  if (ite) /* get rid of compiler warning */
  {
    res = btor_fun_exp (btor, BTOR_COUNT_STACK (params), params.start, ite);
    btor_release_exp (btor, ite);
  }

  while (!BTOR_EMPTY_STACK (params))
    btor_release_exp (btor, BTOR_POP_STACK (params));
  BTOR_RELEASE_STACK (btor->mm, params);
  BTOR_RELEASE_STACK (btor->mm, consts);

  return res;
}<|MERGE_RESOLUTION|>--- conflicted
+++ resolved
@@ -80,13 +80,8 @@
 
   if (btor_find_in_ptr_hash_table (bv_model, exp)) return;
 
-<<<<<<< HEAD
   b = btor_insert_in_ptr_hash_table (bv_model, btor_copy_exp (btor, exp));
-  b->data.asPtr = btor_copy_bv (btor, assignment);
-=======
-  b = btor_insert_in_ptr_hash_table (btor->bv_model, btor_copy_exp (btor, exp));
   b->data.asPtr = btor_copy_bv (btor->mm, assignment);
->>>>>>> 8c26886b
 }
 
 static void
@@ -270,13 +265,8 @@
         btor_add_to_bv_tuple (btor->mm, t, e[i], num_args - 1 - i);
 
       /* check if there is already a value for given arguments */
-<<<<<<< HEAD
       result = get_value_from_fun_model (btor, fun_model, cur_parent->e[0], t);
-      btor_free_bv_tuple (btor, t);
-=======
-      result = get_value_from_fun_model (btor, cur_parent->e[0], t);
       btor_free_bv_tuple (btor->mm, t);
->>>>>>> 8c26886b
 
       if (result) goto PUSH_RESULT;
     }
@@ -617,27 +607,16 @@
             || btor_find_in_ptr_hash_table (bv_model, real_r)))
     {
       // TODO: multiple args
-<<<<<<< HEAD
-      t = btor_new_bv_tuple (btor, 1);
+      t = btor_new_bv_tuple (btor->mm, 1);
       index =
           btor_recursively_compute_assignment (btor, bv_model, fun_model, c);
-      btor_add_to_bv_tuple (btor, t, index, 0);
+      btor_add_to_bv_tuple (btor->mm, t, index, 0);
       value =
           btor_recursively_compute_assignment (btor, bv_model, fun_model, r);
       add_to_fun_model (btor, fun_model, exp, t, value);
-      btor_free_bv (btor, index);
-      btor_free_bv (btor, value);
-      btor_free_bv_tuple (btor, t);
-=======
-      t     = btor_new_bv_tuple (btor->mm, 1);
-      index = recursively_compute_assignment (btor, c);
-      btor_add_to_bv_tuple (btor->mm, t, index, 0);
-      value = recursively_compute_assignment (btor, r);
-      add_to_fun_model (btor, exp, t, value);
       btor_free_bv (btor->mm, index);
       btor_free_bv (btor->mm, value);
       btor_free_bv_tuple (btor->mm, t);
->>>>>>> 8c26886b
     }
 
     btor_release_exp (btor, r);
@@ -687,15 +666,9 @@
 
       bv_value = btor_assignment_bv (btor->mm, value, 0);
 
-<<<<<<< HEAD
       add_to_fun_model (btor, fun_model, cur, t, bv_value);
-      btor_free_bv (btor, bv_value);
-      btor_free_bv_tuple (btor, t);
-=======
-      add_to_fun_model (btor, cur, t, bv_value);
       btor_free_bv (btor->mm, bv_value);
       btor_free_bv_tuple (btor->mm, t);
->>>>>>> 8c26886b
     }
   }
 }
@@ -775,13 +748,8 @@
       compute_lambda_model (btor, bv_model, fun_model, cur);
     else
     {
-<<<<<<< HEAD
       bv = btor_recursively_compute_assignment (btor, bv_model, fun_model, cur);
-      btor_free_bv (btor, bv);
-=======
-      bv = recursively_compute_assignment (btor, cur);
       btor_free_bv (btor->mm, bv);
->>>>>>> 8c26886b
     }
   }
   BTOR_RELEASE_STACK (btor->mm, stack);
@@ -852,14 +820,8 @@
     {
       /* we don't use add_to_bv_model in order to avoid redundant
        * hash table queries and copying/freeing of the resulting bv */
-<<<<<<< HEAD
-      result = btor_not_bv (btor, result);
+      result = btor_not_bv (btor->mm, result);
       b = btor_insert_in_ptr_hash_table (*bv_model, btor_copy_exp (btor, exp));
-=======
-      result        = btor_not_bv (btor->mm, result);
-      b             = btor_insert_in_ptr_hash_table (btor->bv_model,
-                                         btor_copy_exp (btor, exp));
->>>>>>> 8c26886b
       b->data.asPtr = result;
     }
   }
