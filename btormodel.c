--- conflicted
+++ resolved
@@ -694,10 +694,10 @@
 }
 
 void
-btor_generate_model (Btor *btor,
-                     BtorPtrHashTable *bv_model,
-                     BtorPtrHashTable *fun_model,
-                     int model_for_all_nodes)
+btor_generate_model_aux (Btor *btor,
+                         BtorPtrHashTable *bv_model,
+                         BtorPtrHashTable *fun_model,
+                         int model_for_all_nodes)
 {
   assert (btor);
   assert (bv_model);
@@ -775,6 +775,18 @@
   BTOR_RELEASE_STACK (btor->mm, stack);
 
   btor->time.model_gen += btor_time_stamp () - start;
+}
+
+void
+btor_generate_model (Btor *btor, int model_for_all_nodes)
+{
+  assert (btor);
+
+  btor_init_bv_model (btor, &btor->bv_model);
+  btor_init_fun_model (btor, &btor->fun_model);
+
+  btor_generate_model_aux (
+      btor, btor->bv_model, btor->fun_model, model_for_all_nodes);
 }
 
 void
@@ -807,11 +819,6 @@
 
   if (!b)
   {
-<<<<<<< HEAD
-    btor_init_bv_model (btor, bv_model);
-    btor_init_fun_model (btor, fun_model);
-    btor_generate_model (btor, *bv_model, *fun_model, 1);
-=======
     b = btor_find_in_ptr_hash_table (*bv_model, BTOR_REAL_ADDR_NODE (exp));
 
     /* if exp has no assignment, regenerate model in case that it is an exp
@@ -826,7 +833,6 @@
     }
     b = btor_find_in_ptr_hash_table (*bv_model, BTOR_REAL_ADDR_NODE (exp));
     if (!b) return 0;
->>>>>>> 40854212
   }
 
   result = (BtorBitVector *) b->data.asPtr;
@@ -882,7 +888,7 @@
   {
     btor_init_bv_model (btor, bv_model);
     btor_init_fun_model (btor, fun_model);
-    btor_generate_model (btor, *bv_model, *fun_model, 1);
+    btor_generate_model_aux (btor, *bv_model, *fun_model, 1);
   }
   b = btor_find_in_ptr_hash_table (*fun_model, exp);
   if (!b) return 0;
