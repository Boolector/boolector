--- conflicted
+++ resolved
@@ -13,16 +13,10 @@
 #include "btorbeta.h"
 #include "btordbg.h"
 #include "btorexit.h"
-<<<<<<< HEAD
-#include "btoriter.h"
-#include "btormem.h"
 #include "btorsls.h"
-#include "btorutil.h"
-=======
 #include "utils/btoriter.h"
 #include "utils/btormem.h"
 #include "utils/btorutil.h"
->>>>>>> 9e26412b
 
 #define BTOR_ABORT_MODEL(cond, msg)                   \
   do                                                  \
