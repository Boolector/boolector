--- conflicted
+++ resolved
@@ -54,9 +54,6 @@
     case BTOR_ARGS_NODE: name = "args"; break;
     case BTOR_APPLY_NODE: name = "apply"; break;
     case BTOR_PROXY_NODE: name = "proxy"; break;
-<<<<<<< HEAD
-    default: name = "invalid"; break;
-=======
     default: name = "unknown";
   }
 
@@ -65,7 +62,6 @@
   {
     sprintf (strbuf, "%s %d", strbuf, BTOR_GET_ID_NODE (exp->e[i]));
     if (strlen (strbuf) >= 100) break;
->>>>>>> 6ae552be
   }
 
   if (exp->kind == BTOR_SLICE_NODE)
