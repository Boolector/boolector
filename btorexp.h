--- conflicted
+++ resolved
@@ -284,15 +284,10 @@
   BTOR_ARRAY_VAR_NODE_STRUCT;
   BTOR_ARRAY_ADDITIONAL_NODE_STRUCT;
   BtorPtrHashTable *synth_apps;
-<<<<<<< HEAD
-  BtorNode *nested; /* points at the first lambda exp in case of nested
-                       lambdas */
-=======
   struct BtorLambdaNode *nested; /* points to first lambda in the nested lambda
                                     chain */
   BtorNode *body;                /* function body */
   int num_params;                /* number of params of nested lambdas below */
->>>>>>> dfabe499
 };
 
 typedef struct BtorLambdaNode BtorLambdaNode;
@@ -311,10 +306,7 @@
 {
   BTOR_BV_VAR_NODE_STRUCT;
   BTOR_BV_ADDITIONAL_NODE_STRUCT;
-<<<<<<< HEAD
-=======
   int num_args;
->>>>>>> dfabe499
 };
 
 typedef struct BtorArgsNode BtorArgsNode;
