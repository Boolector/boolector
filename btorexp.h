/*  Boolector: Satisfiablity Modulo Theories (SMT) solver.
 *
 *  Copyright (C) 2007-2009 Robert Daniel Brummayer.
 *  Copyright (C) 2007-2014 Armin Biere.
 *  Copyright (C) 2012-2015 Aina Niemetz.
 *  Copyright (C) 2012-2015 Mathias Preiner.
 *
 *  All rights reserved.
 *
 *  This file is part of Boolector.
 *  See COPYING for more information on using this software.
 */

#ifndef BTOREXP_H_INCLUDED
#define BTOREXP_H_INCLUDED

#include "btoraigvec.h"
#include "btorbitvec.h"
#include "btorsort.h"
#include "btortypes.h"
#include "utils/btorhashptr.h"
#include "utils/btorqueue.h"
#include "utils/btorstack.h"

/*------------------------------------------------------------------------*/

BTOR_DECLARE_STACK (BtorNodePtr, BtorNode *);
BTOR_DECLARE_STACK (BtorNodePtrPtr, BtorNode **);
BTOR_DECLARE_QUEUE (BtorNodePtr, BtorNode *);

/*------------------------------------------------------------------------*/

BTOR_DECLARE_STACK (BoolectorNodePtr, BoolectorNode *);

/*------------------------------------------------------------------------*/

/* NOTE: DO NOT REORDER THE INDICES.
 * CERTAIN MACROS DEPEND ON ORDER.
 * Some code also depends on that BTOR_INVALID_NODE, BTOR_CONST_NODE
 * and BTOR_VAR_NODE are at the beginning,
 * and BTOR_PROXY_NODE is BTOR_NUM_OPS_NODE - 1
 * FURTHER NOTE:
 * binary nodes: [BTOR_AND_NODE, ..., BTOR_LAMBDA_NODE]
 * ternary nodes: [BTOR_BCOND_NODE]
 * commutative nodes: [BTOR_AND_NODE, ..., BTOR_MUL_NODE]
 */
enum BtorNodeKind
{
  /* Even though the following is just for debugging purposes,
   * we should not put '#ifndef NDEBUG' around.  This would
   * make delta debugging of Heisenbugs in release mode more
   * difficult.
   */
  BTOR_INVALID_NODE  = 0,
  BTOR_BV_CONST_NODE = 1,
  BTOR_BV_VAR_NODE   = 2,
  BTOR_PARAM_NODE    = 3, /* parameter for lambda expressions */
  BTOR_SLICE_NODE    = 4,
  BTOR_AND_NODE      = 5,
  BTOR_BEQ_NODE      = 6, /* equality on bit vectors */
  BTOR_FEQ_NODE      = 7, /* equality on arrays */
  BTOR_ADD_NODE      = 8,
  BTOR_MUL_NODE      = 9,
  BTOR_ULT_NODE      = 10,
  BTOR_SLL_NODE      = 11,
  BTOR_SRL_NODE      = 12,
  BTOR_UDIV_NODE     = 13,
  BTOR_UREM_NODE     = 14,
  BTOR_CONCAT_NODE   = 15,
  BTOR_APPLY_NODE    = 16,
  BTOR_FORALL_NODE   = 17,
  BTOR_EXISTS_NODE   = 18,
  BTOR_LAMBDA_NODE   = 19, /* lambda expression */
  BTOR_BCOND_NODE    = 20, /* conditional on bit vectors */
  BTOR_ARGS_NODE     = 21,
  BTOR_UF_NODE       = 22,
  BTOR_PROXY_NODE    = 23, /* simplified expression without children */
  BTOR_NUM_OPS_NODE  = 24

  // NOTE: do not change this without changing 'g_btor_op2string' too ...
};

typedef enum BtorNodeKind BtorNodeKind;

#define BTOR_BV_NODE_STRUCT                                             \
  struct                                                                \
  {                                                                     \
    BtorNodeKind kind : 5;     /* kind of expression */                 \
    uint8_t mark : 2;          /* for DAG traversal */                  \
    uint8_t aux_mark : 2;      /* auxiliary mark flag */                \
    uint8_t beta_mark : 2;     /* mark for beta_reduce */               \
    uint8_t eval_mark : 2;     /* mark for eval_exp */                  \
    uint8_t clone_mark : 2;    /* mark for clone_exp_tree */            \
    uint8_t reachable : 1;     /* reachable from root ? */              \
    uint8_t constraint : 1;    /* top level constraint ? */             \
    uint8_t erased : 1;        /* for debugging purposes */             \
    uint8_t disconnected : 1;  /* for debugging purposes */             \
    uint8_t unique : 1;        /* in unique table? */                   \
    uint8_t bytes;             /* allocated bytes */                    \
    uint8_t parameterized : 1; /* param as sub expression ? */          \
    uint8_t lambda_below : 1;  /* lambda as sub expression ? */         \
    uint8_t apply_below : 1;   /* apply as sub expression ? */          \
    uint8_t propagated : 1;    /* is set during propagation */          \
    uint8_t is_array : 1;      /* function represents array ? */        \
    uint8_t arity : 2;         /* arity of operator (at most 3) */      \
    int32_t id;                /* unique expression id */               \
    uint32_t refs;             /* reference counter (incl. ext_refs) */ \
    uint32_t ext_refs;         /* external references counter */        \
    uint32_t parents;          /* number of parents */                  \
    BtorSortId sort_id;        /* sort id */                            \
    union                                                               \
    {                                                                   \
      BtorAIGVec *av;        /* synthesized AIG vector */               \
      BtorPtrHashTable *rho; /* for finding array conflicts */          \
    };                                                                  \
    BtorNode *next;         /* next in unique table */                  \
    BtorNode *simplified;   /* simplified expression */                 \
    Btor *btor;             /* boolector instance */                    \
    BtorNode *first_parent; /* head of parent list */                   \
    BtorNode *last_parent;  /* tail of parent list */                   \
  }

#define BTOR_BV_ADDITIONAL_NODE_STRUCT                             \
  struct                                                           \
  {                                                                \
    BtorNode *e[3];           /* expression children */            \
    BtorNode *prev_parent[3]; /* prev in parent list of child i */ \
    BtorNode *next_parent[3]; /* next in parent list of child i */ \
  }

struct BtorBVVarNode
{
  BTOR_BV_NODE_STRUCT;
  int32_t btor_id; /* id as defined in btor input */
};

typedef struct BtorBVVarNode BtorBVVarNode;

struct BtorUFNode
{
  BTOR_BV_NODE_STRUCT;
  int32_t btor_id; /* id as defined in btor input */
};

typedef struct BtorUFNode BtorUFNode;

struct BtorBVConstNode
{
  BTOR_BV_NODE_STRUCT;
  BtorBitVector *bits;
  BtorBitVector *invbits;
};

typedef struct BtorBVConstNode BtorBVConstNode;

struct BtorSliceNode
{
  BTOR_BV_NODE_STRUCT;
  BTOR_BV_ADDITIONAL_NODE_STRUCT;
  uint32_t upper;
  uint32_t lower;
};

typedef struct BtorSliceNode BtorSliceNode;

struct BtorBVNode
{
  BTOR_BV_NODE_STRUCT;
  BTOR_BV_ADDITIONAL_NODE_STRUCT;
};

typedef struct BtorBVNode BtorBVNode;

struct BtorNode
{
  BTOR_BV_NODE_STRUCT;
  BTOR_BV_ADDITIONAL_NODE_STRUCT;
};

#define BTOR_BINDER_STRUCT                                   \
  struct                                                     \
  {                                                          \
    BTOR_BV_NODE_STRUCT;                                     \
    BTOR_BV_ADDITIONAL_NODE_STRUCT;                          \
    BtorNode *body; /* short-cut for curried binder terms */ \
  }

struct BtorBinderNode
{
  BTOR_BINDER_STRUCT;
};

typedef struct BtorBinderNode BtorBinderNode;

struct BtorLambdaNode
{
  BTOR_BINDER_STRUCT;
  BtorPtrHashTable *static_rho;
};

typedef struct BtorLambdaNode BtorLambdaNode;

struct BtorParamNode
{
  BTOR_BV_NODE_STRUCT;
  BtorNode *binder; /* exp that binds the param (lambda, forall, exists) */
  BtorNode *assigned_exp;
};

typedef struct BtorParamNode BtorParamNode;

struct BtorArgsNode
{
  BTOR_BV_NODE_STRUCT;
  BTOR_BV_ADDITIONAL_NODE_STRUCT;
};

typedef struct BtorArgsNode BtorArgsNode;

#define BTOR_IS_INVALID_NODE_KIND(kind) ((kind) == BTOR_INVALID_NODE)

#define BTOR_IS_AND_NODE_KIND(kind) ((kind) == BTOR_AND_NODE)

#define BTOR_IS_SLICE_NODE_KIND(kind) ((kind) == BTOR_SLICE_NODE)

#define BTOR_IS_BV_CONST_NODE_KIND(kind) ((kind) == BTOR_BV_CONST_NODE)

#define BTOR_IS_BV_VAR_NODE_KIND(kind) ((kind) == BTOR_BV_VAR_NODE)

#define BTOR_IS_PARAM_NODE_KIND(kind) ((kind) == BTOR_PARAM_NODE)

#define BTOR_IS_BV_EQ_NODE_KIND(kind) (kind == BTOR_BEQ_NODE)

#define BTOR_IS_FUN_EQ_NODE_KIND(kind) (kind == BTOR_FEQ_NODE)

#define BTOR_IS_ULT_NODE_KIND(kind) (kind == BTOR_ULT_NODE)

#define BTOR_IS_FEQ_NODE_KIND(kind) (kind == BTOR_FEQ_NODE)

#define BTOR_IS_MUL_NODE_KIND(kind) ((kind) == BTOR_MUL_NODE)

#define BTOR_IS_ADD_NODE_KIND(kind) ((kind) == BTOR_ADD_NODE)

#define BTOR_IS_MUL_NODE_KIND(kind) ((kind) == BTOR_MUL_NODE)

#define BTOR_IS_UDIV_NODE_KIND(kind) ((kind) == BTOR_UDIV_NODE)

#define BTOR_IS_UREM_NODE_KIND(kind) ((kind) == BTOR_UREM_NODE)

#define BTOR_IS_FORALL_NODE_KIND(kind) ((kind) == BTOR_FORALL_NODE)

#define BTOR_IS_EXISTS_NODE_KIND(kind) ((kind) == BTOR_EXISTS_NODE)

#define BTOR_IS_LAMBDA_NODE_KIND(kind) ((kind) == BTOR_LAMBDA_NODE)

#define BTOR_IS_BCOND_NODE_KIND(kind) ((kind) == BTOR_BCOND_NODE)

#define BTOR_IS_UF_NODE_KIND(kind) ((kind) == BTOR_UF_NODE)

#define BTOR_IS_ARGS_NODE_KIND(kind) ((kind) == BTOR_ARGS_NODE)

#define BTOR_IS_APPLY_NODE_KIND(kind) ((kind) == BTOR_APPLY_NODE)

#define BTOR_IS_BV_COND_NODE_KIND(kind) (kind == BTOR_BCOND_NODE)

#define BTOR_IS_PROXY_NODE_KIND(kind) ((kind) == BTOR_PROXY_NODE)

#define BTOR_IS_CONCAT_NODE_KIND(kind) ((kind) == BTOR_CONCAT_NODE)

#define BTOR_IS_UNARY_NODE_KIND(kind) ((kind) == BTOR_SLICE_NODE)

#define BTOR_IS_BINARY_NODE_KIND(kind) \
  ((((kind) >= BTOR_AND_NODE) && ((kind) <= BTOR_LAMBDA_NODE)))

#define BTOR_IS_BINARY_COMMUTATIVE_NODE_KIND(kind) \
  (((kind) >= BTOR_AND_NODE) && ((kind) <= BTOR_MUL_NODE))

#define BTOR_IS_TERNARY_NODE_KIND(kind) (((kind) >= BTOR_BCOND_NODE))

#define BTOR_IS_INVALID_NODE(exp) \
  ((exp) && BTOR_IS_INVALID_NODE_KIND ((exp)->kind))

#define BTOR_IS_AND_NODE(exp) ((exp) && BTOR_IS_AND_NODE_KIND ((exp)->kind))

#define BTOR_IS_SLICE_NODE(exp) ((exp) && BTOR_IS_SLICE_NODE_KIND ((exp)->kind))
#define BTOR_IS_BV_CONST_NODE(exp) \
  ((exp) && BTOR_IS_BV_CONST_NODE_KIND ((exp)->kind))

#define BTOR_IS_BV_VAR_NODE(exp) \
  ((exp) && BTOR_IS_BV_VAR_NODE_KIND ((exp)->kind))

#define BTOR_IS_PARAM_NODE(exp) ((exp) && BTOR_IS_PARAM_NODE_KIND ((exp)->kind))

#define BTOR_IS_BV_EQ_NODE(exp) ((exp) && BTOR_IS_BV_EQ_NODE_KIND ((exp)->kind))

#define BTOR_IS_FUN_EQ_NODE(exp) \
  ((exp) && BTOR_IS_FUN_EQ_NODE_KIND ((exp)->kind))

#define BTOR_IS_ULT_NODE(exp) ((exp) && BTOR_IS_ULT_NODE_KIND ((exp)->kind))

#define BTOR_IS_FEQ_NODE(exp) ((exp) && BTOR_IS_FEQ_NODE_KIND ((exp)->kind))

#define BTOR_IS_ARRAY_OR_BV_EQ_NODE(exp) \
  (BTOR_IS_FEQ_NODE (exp) || BTOR_IS_BV_EQ_NODE (exp))

#define BTOR_IS_MUL_NODE(exp) ((exp) && BTOR_IS_MUL_NODE_KIND ((exp)->kind))

#define BTOR_IS_ADD_NODE(exp) ((exp) && BTOR_IS_ADD_NODE_KIND ((exp)->kind))

#define BTOR_IS_MUL_NODE(exp) ((exp) && BTOR_IS_MUL_NODE_KIND ((exp)->kind))

#define BTOR_IS_UDIV_NODE(exp) ((exp) && BTOR_IS_UDIV_NODE_KIND ((exp)->kind))

#define BTOR_IS_UREM_NODE(exp) ((exp) && BTOR_IS_UREM_NODE_KIND ((exp)->kind))

#define BTOR_IS_FORALL_NODE(exp) \
  ((exp) && BTOR_IS_FORALL_NODE_KIND ((exp)->kind))

#define BTOR_IS_EXISTS_NODE(exp) \
  ((exp) && BTOR_IS_EXISTS_NODE_KIND ((exp)->kind))

#define BTOR_IS_LAMBDA_NODE(exp) \
  ((exp) && BTOR_IS_LAMBDA_NODE_KIND ((exp)->kind))

#define BTOR_IS_BCOND_NODE(exp) ((exp) && BTOR_IS_BCOND_NODE_KIND ((exp)->kind))

#define BTOR_IS_UF_NODE(exp) ((exp) && BTOR_IS_UF_NODE_KIND ((exp)->kind))

#define BTOR_IS_ARGS_NODE(exp) ((exp) && BTOR_IS_ARGS_NODE_KIND ((exp)->kind))

#define BTOR_IS_APPLY_NODE(exp) ((exp) && BTOR_IS_APPLY_NODE_KIND ((exp)->kind))

#define BTOR_IS_WRITE_NODE(exp) ((exp) && BTOR_IS_WRITE_NODE_KIND ((exp)->kind))

#define BTOR_IS_COND_NODE(exp) \
  ((exp) && BTOR_IS_BV_COND_NODE_KIND ((exp)->kind))

#define BTOR_IS_BV_COND_NODE(exp)   \
  ((exp) && BTOR_IS_COND_NODE (exp) \
   && btor_is_bitvec_sort (&exp->btor->sorts_unique_table, exp->sort_id))

#define BTOR_IS_PROXY_NODE(exp) ((exp) && BTOR_IS_PROXY_NODE_KIND ((exp)->kind))

#define BTOR_IS_CONCAT_NODE(exp) \
  ((exp) && BTOR_IS_CONCAT_NODE_KIND ((exp)->kind))

#define BTOR_IS_UNARY_NODE(exp) ((exp) && BTOR_IS_UNARY_NODE_KIND ((exp)->kind))

#define BTOR_IS_BINARY_NODE(exp) \
  ((exp) && BTOR_IS_BINARY_NODE_KIND ((exp)->kind))

#define BTOR_IS_BINARY_COMMUTATIVE_NODE(exp) \
  ((exp) && BTOR_IS_BINARY_COMMUTATIVE_NODE_KIND ((exp)->kind))

#define BTOR_IS_TERNARY_NODE(exp) \
  ((exp) && BTOR_IS_TERNARY_NODE_KIND ((exp)->kind))

#define BTOR_INVERT_NODE(exp) ((BtorNode *) (1ul ^ (unsigned long int) (exp)))

#define BTOR_IS_INVERTED_NODE(exp) (1ul & (unsigned long int) (exp))

#define BTOR_COND_INVERT_NODE(cond_exp, exp)           \
  ((BtorNode *) (((unsigned long int) (cond_exp) &1ul) \
                 ^ (unsigned long int) (exp)))

#define BTOR_REAL_ADDR_NODE(exp) \
  ((struct BtorNode *) (~3ul & (unsigned long int) (exp)))

#define BTOR_GET_ID_NODE(exp) \
  (BTOR_IS_INVERTED_NODE (exp) ? -BTOR_REAL_ADDR_NODE (exp)->id : (exp)->id)

#define BTOR_AIGVEC_NODE(btor, exp)                                     \
  (BTOR_IS_INVERTED_NODE (exp)                                          \
       ? btor_not_aigvec ((btor)->avmgr, BTOR_REAL_ADDR_NODE (exp)->av) \
       : btor_copy_aigvec ((btor)->avmgr, exp->av))

#define BTOR_BITS_NODE(mm, exp)                                              \
  (BTOR_IS_INVERTED_NODE (exp) ? btor_not_bv (mm, btor_const_get_bits (exp)) \
                               : btor_copy_bv (mm, btor_const_get_bits (exp)))

#define BTOR_TAG_NODE(exp, tag) \
  ((BtorNode *) ((unsigned long int) tag | (unsigned long int) (exp)))

#define BTOR_GET_TAG_NODE(exp) ((int) (3ul & (unsigned long int) (exp)))

#define BTOR_IS_REGULAR_NODE(exp) (!(3ul & (unsigned long int) (exp)))

#define BTOR_IS_SYNTH_NODE(exp) ((exp)->av != 0)

#define BTOR_IS_FUN_COND_NODE(exp) \
  (BTOR_IS_COND_NODE (exp)         \
   && btor_is_fun_sort (&exp->btor->sorts_unique_table, exp->sort_id))

#define BTOR_IS_FUN_NODE(exp)                         \
  (BTOR_IS_LAMBDA_NODE (exp) || BTOR_IS_UF_NODE (exp) \
   || BTOR_IS_FUN_COND_NODE (exp))

#define BTOR_IS_UF_ARRAY_NODE(exp) \
  ((exp) && BTOR_IS_UF_NODE (exp) && ((BtorUFNode *) exp)->is_array)

#define BTOR_IS_QUANTIFIER_NODE(exp)               \
  (BTOR_IS_FORALL_NODE (BTOR_REAL_ADDR_NODE (exp)) \
   || BTOR_IS_EXISTS_NODE (BTOR_REAL_ADDR_NODE (exp)))

#define BTOR_IS_BINDER_NODE(exp) \
  (BTOR_IS_QUANTIFIER_NODE (exp) \
   || BTOR_IS_LAMBDA_NODE (BTOR_REAL_ADDR_NODE (exp)))

/*------------------------------------------------------------------------*/

struct BtorNodePair
{
  BtorNode *exp1;
  BtorNode *exp2;
};

typedef struct BtorNodePair BtorNodePair;

BtorNodePair *btor_new_exp_pair (Btor *, BtorNode *, BtorNode *);

void btor_delete_exp_pair (Btor *, BtorNodePair *);

unsigned int btor_hash_exp_pair (BtorNodePair *);

int btor_compare_exp_pair (BtorNodePair *, BtorNodePair *);

/*------------------------------------------------------------------------*/

/* Compares two expression pairs by ID */
int btor_compare_exp_by_id (BtorNode *exp0, BtorNode *exp1);

/* Hashes expression by ID */
unsigned int btor_hash_exp_by_id (BtorNode *exp);

/*------------------------------------------------------------------------*/

void btor_set_btor_id (Btor *btor, BtorNode *exp, int id);

/*------------------------------------------------------------------------*/
/* Implicit precondition of all functions taking expressions as inputs:
 * The 'width' of all input expressions has to be greater than zero.
 */

/* Binary constant.
 * strlen(bits) > 0
 * width(result) = strlen(bits)
 */
BtorNode *btor_const_exp (Btor *btor, BtorBitVector *bits);

/* Binary constant representing 'width' zeros.
 * width > 0
 * width(result) = width
 */
BtorNode *btor_zero_exp (Btor *btor, uint32_t width);

/* Constant respresenting FALSE
 * width(result) = 1
 */
BtorNode *btor_false_exp (Btor *btor);

/* Binary constant representing 'width' ones.
 * width > 0
 * width(result) = width
 */
BtorNode *btor_ones_exp (Btor *btor, uint32_t width);

/* Constant respresenting TRUE
 * width(result) = 1
 */
BtorNode *btor_true_exp (Btor *btor);

/* Binary constant representing 1 with 'width' bits.
 * width > 0
 * width(result) = width
 */
BtorNode *btor_one_exp (Btor *btor, uint32_t width);

/* Binary constant representing the unsigned integer.
 * The constant is obtained by either truncating bits
 * or by unsigned extension (padding with zeroes).
 * width > 0
 */
BtorNode *btor_unsigned_exp (Btor *btor, uint32_t u, uint32_t width);

/* Binary constant representing the signed integer.
 * The constant is obtained by either truncating bits
 * or by signed extension (padding with ones).
 * width > 0
 */
BtorNode *btor_int_exp (Btor *emg, int32_t i, uint32_t width);

/* Variable representing 'width' bits.
 * width > 0
 * width(result) = width
 */
BtorNode *btor_var_exp (Btor *btor, uint32_t width, const char *symbol);

/* Lambda variable representing 'width' bits.
 * width > 0
 * width(result) = width
 */
BtorNode *btor_param_exp (Btor *btor, uint32_t width, const char *symbol);

/* Array of size 2 ^ 'index_width' with elements of width 'elem_width'.
 * elem_width > 0
 * index_width > 0
 */
BtorNode *btor_array_exp (Btor *btor,
                          uint32_t elem_width,
                          uint32_t index_width,
                          const char *symbol);

/* Uninterpreted function with sort 'sort'.
 */
BtorNode *btor_uf_exp (Btor *btor, BtorSortId sort, const char *symbol);

/* One's complement.
 * width(result) = width(exp)
 */
BtorNode *btor_not_exp (Btor *btor, BtorNode *exp);

/* Two's complement.
 * width(result) = width(exp)
 */
BtorNode *btor_neg_exp (Btor *btor, BtorNode *exp);

/* OR reduction.
 * width(result) = 1
 */
BtorNode *btor_redor_exp (Btor *btor, BtorNode *exp);

/* XOR reduction.
 * width(result) = 1
 */
BtorNode *btor_redxor_exp (Btor *btor, BtorNode *exp);

/* AND reduction.
 * width(result) = 1
 */
BtorNode *btor_redand_exp (Btor *btor, BtorNode *exp);

/* BtorSlice a sub-vector from 'upper' to 'lower'.
 * upper < width(exp)
 * lower >= 0
 * upper >= lower
 * width(result) = upper - lower + 1
 */
BtorNode *btor_slice_exp (Btor *btor,
                          BtorNode *exp,
                          uint32_t upper,
                          uint32_t lower);
BtorNode *btor_slice_exp_node (Btor *btor,
                               BtorNode *exp,
                               uint32_t upper,
                               uint32_t lower);

/* Unsigned extension of 'width' bits.
 * width >= 0
 * width(result) = width(exp) + width
 */
BtorNode *btor_uext_exp (Btor *btor, BtorNode *exp, uint32_t width);

/* Signed extension of 'width' bits (keep sign).
 * width >= 0
 * width(result) = width(exp) + width
 */
BtorNode *btor_sext_exp (Btor *btor, BtorNode *exp, uint32_t width);

/* Logical IMPLICATION.
 * width(e0) = width(e1) = 1
 * width(result) = 1
 */
BtorNode *btor_implies_exp (Btor *btor, BtorNode *e0, BtorNode *e1);

/* Logical EQUIVALENCE.
 * width(e0) = width(e1) = 1
 * width(result) = 1
 */
BtorNode *btor_iff_exp (Btor *btor, BtorNode *e0, BtorNode *e1);

/* Logical and bit-vector XOR.
 * width(e0) = width(e1)
 * width(result) = width(e0) = width(e1)
 */
BtorNode *btor_xor_exp (Btor *btor, BtorNode *e0, BtorNode *e1);

/* Logical and bit-vector XNOR.
 * width(e0) = width(e1)
 * width(result) = width(e0) = width(e1)
 */
BtorNode *btor_xnor_exp (Btor *btor, BtorNode *e0, BtorNode *e1);

/* Logical and bit-vector AND.
 * width(e0) = width(e1)
 * width(result) = width(e0) = width(e1)
 */
BtorNode *btor_and_exp (Btor *btor, BtorNode *e0, BtorNode *e1);
BtorNode *btor_and_exp_node (Btor *btor, BtorNode *e0, BtorNode *e1);

/* Logical and bit-vector NAND.
 * width(e0) = width(e1)
 * width(result) = width(e0) = width(e1)
 */
BtorNode *btor_nand_exp (Btor *btor, BtorNode *e0, BtorNode *e1);

/* Logical and bit-vector OR.
 * width(e0) = width(e1)
 * width(result) = width(e0) = width(e1)
 */
BtorNode *btor_or_exp (Btor *btor, BtorNode *e0, BtorNode *e1);

/* Logical and bit-vector NOR.
 * width(e0) = width(e1)
 * width(result) = width(e0) = width(e1)
 */
BtorNode *btor_nor_exp (Btor *btor, BtorNode *e0, BtorNode *e1);

/* Bit-vector or array equality.
 * width(e0) = width(e1)
 * width(result) = 1
 */
BtorNode *btor_eq_exp (Btor *btor, BtorNode *e0, BtorNode *e1);
BtorNode *btor_eq_exp_node (Btor *btor, BtorNode *e0, BtorNode *e1);

/* Bit-vector or array inequality.
 * width(e0) = width(e1)
 * width(result) = 1
 */
BtorNode *btor_ne_exp (Btor *btor, BtorNode *e0, BtorNode *e1);

/* Adder.
 * width(e0) = width(e1)
 * width(result) = width(e0) = width(e1)
 */
BtorNode *btor_add_exp (Btor *btor, BtorNode *e0, BtorNode *e1);
BtorNode *btor_add_exp_node (Btor *btor, BtorNode *e0, BtorNode *e1);

/* Result represents if adding two unsigned operands leads to an overflow.
 * width(e0) = width(e1)
 * width(result) = 1
 */
BtorNode *btor_uaddo_exp (Btor *btor, BtorNode *e0, BtorNode *e1);

/* Result represents if adding two signed operands leads to an overflow.
 * width(e0) = width(e1)
 * width(result) = 1
 */
BtorNode *btor_saddo_exp (Btor *btor, BtorNode *e0, BtorNode *e1);

/* Multiplier.
 * width(e0) = width(e1)
 * width(result) = width(e0) = width(e1)
 */
BtorNode *btor_mul_exp (Btor *btor, BtorNode *e0, BtorNode *e1);
BtorNode *btor_mul_exp_node (Btor *btor, BtorNode *e0, BtorNode *e1);

/* Result represents if multiplying two unsigned operands leads to an overflow.
 * width(e0) = width(e1)
 * width(result) = 1
 */
BtorNode *btor_umulo_exp (Btor *btor, BtorNode *e0, BtorNode *e1);

/* Result represents if multiplying two signed operands leads to an overflow.
 * width(e0) = width(e1)
 * width(result) = 1
 */
BtorNode *btor_smulo_exp (Btor *btor, BtorNode *e0, BtorNode *e1);

/* Unsigned less than.
 * width(e0) = width(e1)
 * width(result) = 1
 */
BtorNode *btor_ult_exp (Btor *btor, BtorNode *e0, BtorNode *e1);
BtorNode *btor_ult_exp_node (Btor *btor, BtorNode *e0, BtorNode *e1);

/* Signed less than.
 * width(e0) = width(e1)
 * width(result) = 1
 */
BtorNode *btor_slt_exp (Btor *btor, BtorNode *e0, BtorNode *e1);

/* Unsigned less than or equal.
 * width(e0) = width(e1)
 * width(result) = 1
 */
BtorNode *btor_ulte_exp (Btor *btor, BtorNode *e0, BtorNode *e1);

/* Signed less than or equal.
 * width(e0) = width(e1)
 * width(result) = 1
 */
BtorNode *btor_slte_exp (Btor *btor, BtorNode *e0, BtorNode *e1);

/* Unsigned greater than.
 * width(e0) = width(e1)
 * width(result) = 1
 */
BtorNode *btor_ugt_exp (Btor *btor, BtorNode *e0, BtorNode *e1);

/* Signed greater than.
 * width(e0) = width(e1)
 * width(result) = 1
 */
BtorNode *btor_sgt_exp (Btor *btor, BtorNode *e0, BtorNode *e1);

/* Unsigned greater than or equal.
 * width(e0) = width(e1)
 * width(result) = 1
 */
BtorNode *btor_ugte_exp (Btor *btor, BtorNode *e0, BtorNode *e1);

/* Signed greater than or equal.
 * width(e0) = width(e1)
 * width(result) = 1
 */
BtorNode *btor_sgte_exp (Btor *btor, BtorNode *e0, BtorNode *e1);

/* Shift left logical.
 * is_power_of_2(width(e0))
 * width(e1) = log2(width(e0))
 * width(result) width(e0)
 */
BtorNode *btor_sll_exp (Btor *btor, BtorNode *e0, BtorNode *e1);
BtorNode *btor_sll_exp_node (Btor *btor, BtorNode *e0, BtorNode *e1);

/* Shift right logical.
 * is_power_of_2(width(e0))
 * width(e1) = log2(width(e0))
 * width(result) = width(e0)
 */
BtorNode *btor_srl_exp (Btor *btor, BtorNode *e0, BtorNode *e1);
BtorNode *btor_srl_exp_node (Btor *btor, BtorNode *e0, BtorNode *e1);

/* Shift right arithmetic.
 * is_power_of_2(width(e0))
 * width(e1) = log2(width(e0))
 * width(result) = width(e0)
 */
BtorNode *btor_sra_exp (Btor *btor, BtorNode *e0, BtorNode *e1);

/* Rotate left.
 * is_power_of_2(width(e0))
 * width(e1) = log2(width(e0))
 * width(result) = width(e0)
 */
BtorNode *btor_rol_exp (Btor *btor, BtorNode *e0, BtorNode *e1);

/* Rotate right.
 * is_power_of_2(width(e0))
 * width(e1) = log2(width(e0))
 * width(result) = width(e0)
 */
BtorNode *btor_ror_exp (Btor *btor, BtorNode *e0, BtorNode *e1);

/* Subtractor.
 * width(e0) = width(e1)
 * width(result) = width(e0) = width(e1)
 */
BtorNode *btor_sub_exp (Btor *btor, BtorNode *e0, BtorNode *e1);

/* Result represents if e0 - e1 leads to an overflow if both are unsigned.
 * width(e0) = width(e1)
 * width(result) = 1
 */
BtorNode *btor_usubo_exp (Btor *btor, BtorNode *e0, BtorNode *e1);

/* Result represents if e0 - e1 leads to an overflow if both are signed.
 * width(e0) = width(e1)
 * width(result) = 1
 */
BtorNode *btor_ssubo_exp (Btor *btor, BtorNode *e0, BtorNode *e1);

/* Unsigned divider.
 * width(e0) = width(e1)
 * width(result) = width(e0) = width(e1)
 */
BtorNode *btor_udiv_exp (Btor *btor, BtorNode *e0, BtorNode *e1);
BtorNode *btor_udiv_exp_node (Btor *btor, BtorNode *e0, BtorNode *e1);

/* Signed divider.
 * width(e0) = width(e1)
 * width(result) = width(e0) = width(e1)
 */
BtorNode *btor_sdiv_exp (Btor *btor, BtorNode *e0, BtorNode *e1);

/* Result represents if e0 / e1 leads to an overflow if both are signed.
 * For example INT_MIN / -1.
 * width(e0) = width(e1)
 * width(result) = 1
 */
BtorNode *btor_sdivo_exp (Btor *btor, BtorNode *e0, BtorNode *e1);

/* Unsigned modulo.
 * width(e0) = width(e1)
 * width(result) = width(e0) = width(e1)
 */
BtorNode *btor_urem_exp (Btor *btor, BtorNode *e0, BtorNode *e1);
BtorNode *btor_urem_exp_node (Btor *btor, BtorNode *e0, BtorNode *e1);

/* Signed modulo.
 * width(e0) = width(e1)
 * width(result) = width(e0) = width(e1)
 */
BtorNode *btor_srem_exp (Btor *btor, BtorNode *e0, BtorNode *e1);

/* Signed modulo variant.
 * width(e0) = width(e1)
 * width(result) = width(e0) = width(e1)
 */
BtorNode *btor_smod_exp (Btor *btor, BtorNode *e0, BtorNode *e1);

/* Concatenation.
 * width(result) = width(e0) + width(e1)
 */
BtorNode *btor_concat_exp (Btor *btor, BtorNode *e0, BtorNode *e1);
BtorNode *btor_concat_exp_node (Btor *btor, BtorNode *e0, BtorNode *e1);

/* Array read on array 'e_array' at position 'e_index'.
 * index_width(e_array) = width(e_index)
 * width(result) = elem_width(e_array)
 */
BtorNode *btor_read_exp (Btor *btor, BtorNode *e_array, BtorNode *e_index);
BtorNode *btor_read_exp_node (Btor *btor, BtorNode *e_array, BtorNode *e_index);

/* Array write on array 'e_array' at position 'e_index' with value 'e_value'.
 * index_width(e_array) = width(e_index)
 * elem_width(e_array) = width(e_value)
 */
BtorNode *btor_write_exp (Btor *btor,
                          BtorNode *e_array,
                          BtorNode *e_index,
                          BtorNode *e_value);
BtorNode *btor_write_exp_node (Btor *btor,
                               BtorNode *e_array,
                               BtorNode *e_index,
                               BtorNode *e_value);

/* Lambda expression with variable 'e_param' bound in 'e_exp'.
 */
BtorNode *btor_lambda_exp (Btor *btor, BtorNode *param, BtorNode *body);
BtorNode *btor_lambda_exp_node (Btor *btor, BtorNode *param, BtorNode *body);

/* Forall expression with variable 'param' and 'body'. */
BtorNode *btor_forall_exp (Btor *btor, BtorNode *param, BtorNode *body);
BtorNode *btor_forall_exp_node (Btor *btor, BtorNode *param, BtorNode *body);
BtorNode *btor_forall_n_exp (Btor *btor,
                             BtorNode *params[],
                             int paramc,
                             BtorNode *body);

/* Exists expression with variable 'param' and 'body' */
BtorNode *btor_exists_exp (Btor *btor, BtorNode *param, BtorNode *body);
BtorNode *btor_exists_exp_node (Btor *btor, BtorNode *param, BtorNode *body);
BtorNode *btor_exists_n_exp (Btor *btor,
                             BtorNode *params[],
                             int paramc,
                             BtorNode *body);

/* Function expression with 'paramc' number of parameters 'params' and a
 * function body 'exp'.
 */
BtorNode *btor_fun_exp (Btor *btor,
                        uint32_t paramc,
                        BtorNode **params,
                        BtorNode *exp);

/* Apply expression that applies argument expression 'args' to 'fun'.
 */
BtorNode *btor_apply_exp (Btor *btor, BtorNode *fun, BtorNode *args);
BtorNode *btor_apply_exp_node (Btor *btor, BtorNode *fun, BtorNode *args);

/* Apply expression that applies 'argc' number of arguments to 'fun'.
 */
BtorNode *btor_apply_exps (Btor *btor,
                           uint32_t argc,
                           BtorNode **args,
                           BtorNode *fun);

/* Argument expression with 'argc' arguments.
 */
BtorNode *btor_args_exp (Btor *btor, uint32_t argc, BtorNode **args);

/* If-then-else.
 * width(e_cond) = 1
 * width(e_if) = width(e_else)
 * width(result) = width(e_if) = width(e_else)
 */
BtorNode *btor_cond_exp (Btor *btor,
                         BtorNode *e_cond,
                         BtorNode *e_if,
                         BtorNode *e_else);
BtorNode *btor_cond_exp_node (Btor *btor,
                              BtorNode *e_cond,
                              BtorNode *e_if,
                              BtorNode *e_else);

/* Increments bit-vector expression by one */
BtorNode *btor_inc_exp (Btor *btor, BtorNode *exp);

/* Decrements bit-vector expression by one */
BtorNode *btor_dec_exp (Btor *btor, BtorNode *exp);

/* Create binary or ternary expressions (no rewriting). */
BtorNode *btor_create_exp (Btor *btor,
                           BtorNodeKind kind,
                           uint32_t arity,
                           BtorNode **e);

/*------------------------------------------------------------------------*/

/* Gets the bit width of a bit vector expression */
uint32_t btor_get_exp_width (Btor *btor, BtorNode *exp);

/* Gets the bit width of the array elements. */
uint32_t btor_get_fun_exp_width (Btor *btor, BtorNode *exp);

BtorBitVector *btor_const_get_bits (BtorNode *exp);
BtorBitVector *btor_const_get_invbits (BtorNode *exp);
void btor_const_set_bits (BtorNode *exp, BtorBitVector *bits);
void btor_const_set_invbits (BtorNode *exp, BtorBitVector *bits);

/* Determines if expression is an array or not. */
bool btor_is_array_exp (Btor *btor, BtorNode *exp);

/* Determines if expression is an uf or array variable or not. */
bool btor_is_uf_array_var_exp (Btor *btor, BtorNode *exp);

/* Determines if expression is an uf or not. */
bool btor_is_uf_exp (Btor *btor, BtorNode *exp);

/* Determines if expression is a bv variable or not. */
bool btor_is_bv_var_exp (Btor *btor, BtorNode *exp);

/* Gets the number of bits used by indices on 'e_array'. */
int btor_get_index_exp_width (Btor *btor, BtorNode *e_array);

/* Get the id of an expression. */
int btor_get_id (Btor *btor, BtorNode *exp);

/* Retrieve the exp (belonging to instance 'btor') that matches given id.
 * (Note: increases ref counter of returned match!) */
BtorNode *btor_match_node_by_id (Btor *btor, int32_t id);

/* Retrieve the exp (belonging to instance 'btor') that matches given
 * expression by id. This is intended to be used for handling expressions
 * of a cloned instance (in a clone and its parent, expressions
 * with the same id correspond to each other, i.e. initially, the cloned
 * expression is an identical copy of the parent expression).
 * (Note: increases ref counter of return match!) */
BtorNode *btor_match_node (Btor *btor, BtorNode *exp);

BtorNode *btor_get_node_by_id (Btor *btor, int32_t id);

<<<<<<< HEAD
=======
BtorNode *btor_get_node_by_symbol (Btor *btor, const char *sym);

>>>>>>> eeecd235
/* Gets the symbol of an expression. */
char *btor_get_symbol_exp (Btor *btor, BtorNode *exp);

/* Sets the symbol of an expression. */
void btor_set_symbol_exp (Btor *btor, BtorNode *exp, const char *symbol);

/* Determines if expression is a param or not. */
bool btor_is_param_exp (Btor *btor, BtorNode *exp);

/* Determines if expression is a lambda or not. */
bool btor_is_fun_exp (Btor *btor, BtorNode *exp);

/* Gets the number of arguments of lambda expression 'exp'. */
uint32_t btor_get_fun_arity (Btor *btor, BtorNode *exp);

/* Determines if expression is an argument expression or not. */
bool btor_is_args_exp (Btor *btor, BtorNode *exp);

/* Gets the number of arguments of an argument expression 'exp'. */
int btor_get_args_arity (Btor *btor, BtorNode *exp);

/* Returns static_rho of given lambda node. */
BtorPtrHashTable *btor_lambda_get_static_rho (BtorNode *lambda);

void btor_lambda_set_static_rho (BtorNode *lambda,
                                 BtorPtrHashTable *static_rho);

BtorPtrHashTable *btor_lambda_copy_static_rho (Btor *btor, BtorNode *lambda);

BtorNode *btor_binder_get_body (BtorNode *binder);
void btor_binder_set_body (BtorNode *binder, BtorNode *body);

/* Getter for BtorSliceNode fields */
uint32_t btor_slice_get_upper (BtorNode *slice);
uint32_t btor_slice_get_lower (BtorNode *slice);

BtorNode *btor_param_get_binder (BtorNode *param);
void btor_param_set_binder (BtorNode *param, BtorNode *binder);
bool btor_param_is_bound (BtorNode *param);

BtorNode *btor_param_get_assigned_exp (BtorNode *param);

BtorNode *btor_param_set_assigned_exp (BtorNode *param, BtorNode *exp);

bool btor_param_is_exists_var (BtorNode *param);

bool btor_param_is_forall_var (BtorNode *param);

/* Copies expression (increments reference counter). */
BtorNode *btor_copy_exp (Btor *btor, BtorNode *exp);

/* Releases expression (decrements reference counter). */
void btor_release_exp (Btor *btor, BtorNode *exp);

/* Convert 'exp' to a proxy expression.
 * NOTE: 'exp' must be already simplified */
void btor_set_to_proxy_exp (Btor *btor, BtorNode *exp);

int btor_cmp_exp_by_id_qsort_desc (const void *p, const void *q);
int btor_cmp_exp_by_id_qsort_asc (const void *p, const void *q);

/*------------------------------------------------------------------------*/
#ifndef NDEBUG
/*------------------------------------------------------------------------*/

int btor_precond_slice_exp_dbg (Btor *btor,
                                BtorNode *exp,
                                uint32_t upper,
                                uint32_t lower);

int btor_precond_regular_unary_bv_exp_dbg (Btor *btor, BtorNode *exp);

int btor_precond_regular_binary_bv_exp_dbg (Btor *btor,
                                            BtorNode *e0,
                                            BtorNode *e1);

int btor_precond_eq_exp_dbg (Btor *btor, BtorNode *e0, BtorNode *e1);

int btor_precond_shift_exp_dbg (Btor *btor, BtorNode *e0, BtorNode *e1);

int btor_precond_concat_exp_dbg (Btor *btor, BtorNode *e0, BtorNode *e1);

int btor_precond_read_exp_dbg (Btor *btor,
                               BtorNode *e_array,
                               BtorNode *e_index);

int btor_precond_write_exp_dbg (Btor *btor,
                                BtorNode *e_array,
                                BtorNode *e_index,
                                BtorNode *e_value);

int btor_precond_cond_exp_dbg (Btor *btor,
                               BtorNode *e_cond,
                               BtorNode *e_if,
                               BtorNode *e_else);

int btor_precond_apply_exp_dbg (Btor *btor, BtorNode *fun, BtorNode *args);

/*------------------------------------------------------------------------*/
#endif
/*------------------------------------------------------------------------*/

#endif<|MERGE_RESOLUTION|>--- conflicted
+++ resolved
@@ -951,11 +951,8 @@
 
 BtorNode *btor_get_node_by_id (Btor *btor, int32_t id);
 
-<<<<<<< HEAD
-=======
 BtorNode *btor_get_node_by_symbol (Btor *btor, const char *sym);
 
->>>>>>> eeecd235
 /* Gets the symbol of an expression. */
 char *btor_get_symbol_exp (Btor *btor, BtorNode *exp);
 
