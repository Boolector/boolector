/*  Boolector: Satisfiablity Modulo Theories (SMT) solver.
 *
 *  Copyright (C) 2007-2009 Robert Daniel Brummayer.
 *  Copyright (C) 2007-2013 Armin Biere.
 *  Copyright (C) 2012-2013 Aina Niemetz, Mathias Preiner.
 *
 *  All rights reserved.
 *
 *  This file is part of Boolector.
 *  See COPYING for more information on using this software.
 */

#ifndef BTOREXP_H_INCLUDED
#define BTOREXP_H_INCLUDED

#include "boolector.h"
#include "btoraigvec.h"
#include "btorhash.h"
#include "btorqueue.h"
#include "btorstack.h"

/*------------------------------------------------------------------------*/

<<<<<<< HEAD
enum BtorSortKind
{
  BTOR_INVALID_SORT = 0,
  BTOR_BOOL_SORT    = 1,
  BTOR_BITVEC_SORT  = 2,
  BTOR_ARRAY_SORT   = 3,
  BTOR_LST_SORT     = 4,
  BTOR_FUN_SORT     = 5
};

typedef enum BtorSortKind BtorSortKind;

typedef struct BtorBitVecSort BtorBitVecSort;
typedef struct BtorArraySort BtorArraySort;
typedef struct BtorLstSort BtorLstSort;
typedef struct BtorFunSort BtorFunSort;

struct BtorBitVecSort
{
  int len;
};

struct BtorArraySort
{
  BtorSort *index;
  BtorSort *element;
};

struct BtorLstSort
{
  BtorSort *head;
  BtorSort *tail;
};

struct BtorFunSort
{
  BtorSort *domain;
  BtorSort *codomain;
};

struct BtorSort
{
  BtorSortKind kind;  // what kind of sort
  unsigned id;        // fixed id
  int refs;           // reference counter
  BtorSort *next;     // collision chain for unique table
  union
  {
    BtorBitVecSort bitvec;
    BtorArraySort array;
    BtorLstSort lst;
    BtorFunSort fun;
  };
};

struct BtorSortUniqueTable
{
  int size;
  int num_elements;
  BtorSort **chains;
};

typedef struct BtorSortUniqueTable BtorSortUniqueTable;

/*------------------------------------------------------------------------*/

BTOR_DECLARE_STACK (Btor, NodePtr, BtorNode *);
BTOR_DECLARE_STACK (Btor, NodePtrPtr, BtorNode **);

=======
BTOR_DECLARE_STACK (NodePtr, BtorNode *);
BTOR_DECLARE_STACK (NodePtrPtr, BtorNode **);
>>>>>>> 60ffe8d7
BTOR_DECLARE_QUEUE (NodePtr, BtorNode *);

/*------------------------------------------------------------------------*/

/* NOTE: DO NOT REORDER THE INDICES.
 * CERTAIN MACROS DEPEND ON ORDER.
 * Some code also depends on that BTOR_INVALID_NODE, BTOR_CONST_NODE
 * and BTOR_VAR_NODE are at the beginning,
 * and BTOR_PROXY_NODE is BTOR_NUM_OPS_NODE - 1
 * FURTHER NOTE:
 * binary nodes: [BTOR_AND_NODE, ..., BTOR_LAMBDA_NODE]
 * ternary nodes: [BTOR_WRITE_NODE, ..., BTOR_ACOND_NODE]
 * commutative nodes: [BTOR_AND_NODE, ..., BTOR_MUL_NODE]
 */
enum BtorNodeKind
{
  /* Even though the following is just for debugging purposes,
   * we should not put '#ifndef NDEBUG' around.  This would
   * make delta debugging of Heisenbugs in release mode more
   * difficult.
   */
  BTOR_INVALID_NODE = 0,

  BTOR_BV_CONST_NODE  = 1,
  BTOR_BV_VAR_NODE    = 2,
  BTOR_ARRAY_VAR_NODE = 3,
  BTOR_PARAM_NODE     = 4, /* parameter for lambda expressions */
  BTOR_SLICE_NODE     = 5,
  BTOR_AND_NODE       = 6,
  BTOR_BEQ_NODE       = 7, /* equality on bit vectors */
  BTOR_AEQ_NODE       = 8, /* equality on arrays */
  BTOR_ADD_NODE       = 9,
  BTOR_MUL_NODE       = 10,
  BTOR_ULT_NODE       = 11,
  BTOR_SLL_NODE       = 12,
  BTOR_SRL_NODE       = 13,
  BTOR_UDIV_NODE      = 14,
  BTOR_UREM_NODE      = 15,
  BTOR_CONCAT_NODE    = 16,
  BTOR_READ_NODE      = 17,
  BTOR_APPLY_NODE     = 18,
  BTOR_LAMBDA_NODE    = 19, /* lambda expression */
  BTOR_WRITE_NODE     = 20,
  BTOR_BCOND_NODE     = 21, /* conditional on bit vectors */
  BTOR_ACOND_NODE     = 22, /* conditional on arrays */
  BTOR_ARGS_NODE      = 23,
  BTOR_PROXY_NODE     = 24, /* simplified expression without children */
  BTOR_NUM_OPS_NODE   = 25
};

typedef enum BtorNodeKind BtorNodeKind;

typedef struct BtorNodePair BtorNodePair;

// TODO: rename struct as it is base struct for all nodes
#define BTOR_BV_VAR_NODE_STRUCT                                         \
  struct                                                                \
  {                                                                     \
    BtorNodeKind kind : 5;       /* kind of expression */               \
    unsigned int mark : 3;       /* for DAG traversal */                \
    unsigned int aux_mark : 2;   /* auxiliary mark flag */              \
    unsigned int fun_mark : 1;   /* for bottom up function traversal */ \
    unsigned int beta_mark : 2;  /* mark for beta_reduce */             \
    unsigned int eval_mark : 2;  /* mark for eval_exp */                \
    unsigned int synth_mark : 2; /* mark for synthesize_exp */          \
    unsigned int reachable : 1;  /* reachable from root ? */            \
    unsigned int tseitin : 1;    /* tseitin encoded into SAT ? */       \
    unsigned int lazy_tseitin : 1;                                      \
    unsigned int vread : 1;         /* virtual read ? */                \
    unsigned int vread_index : 1;   /* index for two virtual reads ? */ \
    unsigned int constraint : 1;    /* top level constraint ? */        \
    unsigned int erased : 1;        /* for debugging purposes */        \
    unsigned int disconnected : 1;  /* for debugging purposes */        \
    unsigned int unique : 1;        /* in unique table? */              \
    unsigned int bytes : 9;         /* allocated bytes */               \
    unsigned int parameterized : 1; /* param as sub expression ? */     \
    unsigned int lambda_below : 1;  /* lambda as sub expression ? */    \
    unsigned int no_synth : 1;      /* do not synthesize exp */         \
    unsigned int chain : 1;                                             \
    unsigned int is_write : 1;                                          \
    unsigned int is_read : 1;                                           \
    char *bits;   /* three-valued bits */                               \
    int id;       /* unique expression id */                            \
    int len;      /* number of bits */                                  \
    int refs;     /* reference counter */                               \
    int ext_refs; /* external references counter */                     \
    int parents;  /* number of parents */                               \
    int arity;    /* arity of operator */                               \
    union                                                               \
    {                                                                   \
      BtorAIGVec *av;        /* synthesized AIG vector */               \
      BtorPtrHashTable *rho; /* for finding array conflicts */          \
    };                                                                  \
    BtorNode *next;         /* next in unique table */                  \
    BtorNode *parent;       /* parent pointer for BFS */                \
    BtorNode *simplified;   /* simplified expression */                 \
    Btor *btor;             /* boolector */                             \
    BtorNode *first_parent; /* head of parent list */                   \
    BtorNode *last_parent;  /* tail of parent list */                   \
  }

#define BTOR_BV_ADDITIONAL_NODE_STRUCT                                \
  struct                                                              \
  {                                                                   \
    struct                                                            \
    {                                                                 \
      char *symbol; /* symbol for output */                           \
      int upper;    /* upper index for slices */                      \
      union                                                           \
      {                                                               \
        int lower;            /* lower index for slices */            \
        BtorNodePair *vreads; /* virtual reads for array equalites */ \
      };                                                              \
    };                                                                \
    BtorNode *e[3];           /* expression children */               \
    BtorNode *prev_parent[3]; /* prev in parent list of child i */    \
    BtorNode *next_parent[3]; /* next in parent list of child i */    \
  }
// TODO: optimization of **e, **prev_parent, **next_parent memory allocation

#define BTOR_ARRAY_VAR_NODE_STRUCT                                           \
  struct                                                                     \
  {                                                                          \
    int index_len;                    /* length of the index */              \
    BtorNode *first_aeq_acond_parent; /* first array equality or array       \
                                               conditional in parent list */ \
    BtorNode *last_aeq_acond_parent;  /* last array equality or array        \
                                               conditional in parent list */ \
  }

#define BTOR_ARRAY_ADDITIONAL_NODE_STRUCT                                  \
  struct                                                                   \
  {                                                                        \
    BtorNode *prev_aeq_acond_parent[3]; /* prev array equality or          \
                                                 conditional in aeq acond  \
                                                 parent list of child i */ \
    BtorNode *next_aeq_acond_parent[3]; /* next array equality or          \
                                                 conditional in aeq acond  \
                                                 parent list of child i */ \
  }

struct BtorBVVarNode
{
  BTOR_BV_VAR_NODE_STRUCT;
  char *symbol;
};

typedef struct BtorBVVarNode BtorBVVarNode;

struct BtorBVConstNode
{
  BTOR_BV_VAR_NODE_STRUCT;
  // TODO: remove
  BTOR_BV_ADDITIONAL_NODE_STRUCT;
};

typedef struct BtorBVConstNode BtorBVConstNode;

struct BtorBVNode
{
  BTOR_BV_VAR_NODE_STRUCT;
  BTOR_BV_ADDITIONAL_NODE_STRUCT;
};

typedef struct BtorBVNode BtorBVNode;

struct BtorArrayVarNode
{
  BTOR_BV_VAR_NODE_STRUCT;
  BTOR_BV_ADDITIONAL_NODE_STRUCT;
  BTOR_ARRAY_VAR_NODE_STRUCT;
};

typedef struct BtorArrayVarNode BtorArrayVarNode;

struct BtorNode
{
  BTOR_BV_VAR_NODE_STRUCT;
  BTOR_BV_ADDITIONAL_NODE_STRUCT;
  BTOR_ARRAY_VAR_NODE_STRUCT;
  BTOR_ARRAY_ADDITIONAL_NODE_STRUCT;
};

struct BtorLambdaNode
{
  BTOR_BV_VAR_NODE_STRUCT;
  BTOR_BV_ADDITIONAL_NODE_STRUCT;
  BTOR_ARRAY_VAR_NODE_STRUCT;
  BTOR_ARRAY_ADDITIONAL_NODE_STRUCT;
  BtorPtrHashTable *synth_apps;
  struct BtorLambdaNode *nested; /* points to first lambda in the nested lambda
                                    chain */
  BtorNode *body;                /* function body */
  int num_params;                /* number of params of nested lambdas below */
};

typedef struct BtorLambdaNode BtorLambdaNode;

struct BtorParamNode
{
  BTOR_BV_VAR_NODE_STRUCT;
  char *symbol;
  BtorLambdaNode *lambda_exp;    /* 1:1 relation param:lambda_exp */
  BtorNodePtrStack assigned_exp; /* scoped assigned expression stack */
};

typedef struct BtorParamNode BtorParamNode;

struct BtorArgsNode
{
  BTOR_BV_VAR_NODE_STRUCT;
  BTOR_BV_ADDITIONAL_NODE_STRUCT;
  int num_args;
};

typedef struct BtorArgsNode BtorArgsNode;

#define BTOR_IS_BV_CONST_NODE_KIND(kind) ((kind) == BTOR_BV_CONST_NODE)

#define BTOR_IS_BV_VAR_NODE_KIND(kind) ((kind) == BTOR_BV_VAR_NODE)

#define BTOR_IS_ARRAY_VAR_NODE_KIND(kind) (kind == BTOR_ARRAY_VAR_NODE)

#define BTOR_IS_PARAM_NODE_KIND(kind) ((kind) == BTOR_PARAM_NODE)

#define BTOR_IS_BV_EQ_NODE_KIND(kind) (kind == BTOR_BEQ_NODE)

#define BTOR_IS_ARRAY_EQ_NODE_KIND(kind) (kind == BTOR_AEQ_NODE)

#define BTOR_IS_READ_NODE_KIND(kind) (kind == BTOR_READ_NODE)

#define BTOR_IS_LAMBDA_NODE_KIND(kind) ((kind) == BTOR_LAMBDA_NODE)

#define BTOR_IS_ARGS_NODE_KIND(kind) ((kind) == BTOR_ARGS_NODE)

#define BTOR_IS_APPLY_NODE_KIND(kind) ((kind) == BTOR_APPLY_NODE)

#define BTOR_IS_WRITE_NODE_KIND(kind) (kind == BTOR_WRITE_NODE)

#define BTOR_IS_ARRAY_COND_NODE_KIND(kind) (kind == BTOR_ACOND_NODE)

#define BTOR_IS_BV_COND_NODE_KIND(kind) (kind == BTOR_BCOND_NODE)

#define BTOR_IS_PROXY_NODE_KIND(kind) ((kind) == BTOR_PROXY_NODE)

#define BTOR_IS_CONCAT_NODE_KIND(kind) ((kind) == BTOR_CONCAT_NODE)

/* array nodes: array var, write, acond, lambda
 *		proxy (if it was originally one of the above) */
#define BTOR_IS_ARRAY_NODE_KIND(kind)                             \
  (((kind) == BTOR_ARRAY_VAR_NODE) || ((kind) == BTOR_WRITE_NODE) \
   || ((kind) == BTOR_ACOND_NODE) || ((kind) == BTOR_LAMBDA_NODE))

#define BTOR_IS_UNARY_NODE_KIND(kind) ((kind) == BTOR_SLICE_NODE)

#define BTOR_IS_BINARY_NODE_KIND(kind) \
  ((((kind) >= BTOR_AND_NODE) && ((kind) <= BTOR_LAMBDA_NODE)))

#define BTOR_IS_BINARY_COMMUTATIVE_NODE_KIND(kind) \
  (((kind) >= BTOR_AND_NODE) && ((kind) <= BTOR_MUL_NODE))

#define BTOR_IS_TERNARY_NODE_KIND(kind) \
  (((kind) >= BTOR_WRITE_NODE) && ((kind) <= BTOR_ACOND_NODE))

#define BTOR_IS_BV_CONST_NODE(exp) \
  ((exp) && BTOR_IS_BV_CONST_NODE_KIND ((exp)->kind))

#define BTOR_IS_BV_VAR_NODE(exp) \
  ((exp) && BTOR_IS_BV_VAR_NODE_KIND ((exp)->kind))

#define BTOR_IS_ARRAY_VAR_NODE(exp) \
  ((exp) && BTOR_IS_ARRAY_VAR_NODE_KIND ((exp)->kind))

#define BTOR_IS_PARAM_NODE(exp) ((exp) && BTOR_IS_PARAM_NODE_KIND ((exp)->kind))

#define BTOR_IS_BV_EQ_NODE(exp) ((exp) && BTOR_IS_BV_EQ_NODE_KIND ((exp)->kind))

#define BTOR_IS_ARRAY_EQ_NODE(exp) \
  ((exp) && BTOR_IS_ARRAY_EQ_NODE_KIND ((exp)->kind))

#define BTOR_IS_ARRAY_OR_BV_EQ_NODE(exp) \
  ((exp) && (BTOR_IS_ARRAY_EQ_NODE (exp) || BTOR_IS_BV_EQ_NODE (exp)))

#define BTOR_IS_READ_NODE(exp) ((exp) && BTOR_IS_READ_NODE_KIND ((exp)->kind))

#define BTOR_IS_LAMBDA_NODE(exp) \
  ((exp) && BTOR_IS_LAMBDA_NODE_KIND ((exp)->kind))

#define BTOR_IS_ARGS_NODE(exp) ((exp) && BTOR_IS_ARGS_NODE_KIND ((exp)->kind))

#define BTOR_IS_APPLY_NODE(exp) ((exp) && BTOR_IS_APPLY_NODE_KIND ((exp)->kind))

#define BTOR_IS_WRITE_NODE(exp) ((exp) && BTOR_IS_WRITE_NODE_KIND ((exp)->kind))

#define BTOR_IS_ARRAY_COND_NODE(exp) \
  ((exp) && BTOR_IS_ARRAY_COND_NODE_KIND ((exp)->kind))

#define BTOR_IS_BV_COND_NODE(exp) \
  ((exp) && BTOR_IS_BV_COND_NODE_KIND ((exp)->kind))

#define BTOR_IS_ARRAY_OR_BV_COND_NODE(exp) \
  ((exp) && (BTOR_IS_ARRAY_COND_NODE (exp) || BTOR_IS_BV_COND_NODE (exp)))

#define BTOR_IS_PROXY_NODE(exp) ((exp) && BTOR_IS_PROXY_NODE_KIND ((exp)->kind))

#define BTOR_IS_CONCAT_NODE(exp) \
  ((exp) && BTOR_IS_CONCAT_NODE_KIND ((exp)->kind))

#define BTOR_IS_ARRAY_NODE(exp) \
  ((exp) && (BTOR_IS_ARRAY_NODE_KIND ((exp)->kind)))

#define BTOR_IS_UNARY_NODE(exp) ((exp) && BTOR_IS_UNARY_NODE_KIND ((exp)->kind))

#define BTOR_IS_BINARY_NODE(exp) \
  ((exp) && BTOR_IS_BINARY_NODE_KIND ((exp)->kind))

#define BTOR_IS_TERNARY_NODE(exp) \
  ((exp) && BTOR_IS_TERNARY_NODE_KIND ((exp)->kind))

#define BTOR_INVERT_NODE(exp) ((BtorNode *) (1ul ^ (unsigned long int) (exp)))

#define BTOR_IS_INVERTED_NODE(exp) (1ul & (unsigned long int) (exp))

#define BTOR_COND_INVERT_NODE(cond_exp, exp)           \
  ((BtorNode *) (((unsigned long int) (cond_exp) &1ul) \
                 ^ (unsigned long int) (exp)))

#define BTOR_REAL_ADDR_NODE(exp) \
  ((BtorNode *) (~3ul & (unsigned long int) (exp)))

#define BTOR_GET_ID_NODE(exp) \
  (BTOR_IS_INVERTED_NODE (exp) ? -BTOR_REAL_ADDR_NODE (exp)->id : exp->id)

#define BTOR_AIGVEC_NODE(btor, exp)                                     \
  (BTOR_IS_INVERTED_NODE (exp)                                          \
       ? btor_not_aigvec ((btor)->avmgr, BTOR_REAL_ADDR_NODE (exp)->av) \
       : btor_copy_aigvec ((btor)->avmgr, exp->av))

#define BTOR_BITS_NODE(mm, exp)                               \
  (BTOR_IS_INVERTED_NODE (exp)                                \
       ? btor_not_const (mm, BTOR_REAL_ADDR_NODE (exp)->bits) \
       : btor_copy_const (mm, exp->bits))

#define BTOR_TAG_NODE(exp, tag) \
  ((BtorNode *) ((unsigned long int) tag | (unsigned long int) (exp)))

#define BTOR_GET_TAG_NODE(exp) ((int) (3ul & (unsigned long int) (exp)))

#define BTOR_IS_REGULAR_NODE(exp) (!(3ul & (unsigned long int) (exp)))

#define BTOR_IS_ACC_NODE(exp)                          \
  (BTOR_IS_READ_NODE (exp) || BTOR_IS_WRITE_NODE (exp) \
   || BTOR_IS_APPLY_NODE (exp))

#define BTOR_GET_INDEX_ACC_NODE(exp) ((exp)->e[1])

#define BTOR_GET_VALUE_ACC_NODE(exp) \
  (BTOR_IS_READ_NODE (exp) || BTOR_IS_APPLY_NODE (exp) ? (exp) : (exp)->e[2])

#define BTOR_ACC_TARGET_NODE(exp) \
  (BTOR_IS_READ_NODE (exp) || BTOR_IS_APPLY_NODE (exp) ? (exp)->e[0] : (exp))

#define BTOR_IS_SYNTH_NODE(exp) ((exp)->av != 0)

#define BTOR_IS_NESTED_LAMBDA_NODE(exp) \
  (BTOR_IS_LAMBDA_NODE (exp) && ((BtorLambdaNode *) exp)->nested)

#define BTOR_IS_FUN_NODE(exp) \
  (BTOR_IS_LAMBDA_NODE (exp) || BTOR_IS_ARRAY_VAR_NODE (exp))

#define BTOR_IS_BOUND_PARAM_NODE(exp) (((BtorParamNode *) exp)->lambda_exp != 0)

#define BTOR_PARAM_GET_LAMBDA_NODE(exp) (((BtorParamNode *) exp)->lambda_exp)

#define BTOR_PARAM_SET_LAMBDA_NODE(param, lambda) \
  (((BtorParamNode *) BTOR_REAL_ADDR_NODE (param))->lambda_exp = lambda)

#define BTOR_IS_FIRST_NESTED_LAMBDA(exp) \
  (BTOR_IS_LAMBDA_NODE (exp)             \
   && (((BtorLambdaNode *) exp)->nested == (BtorLambdaNode *) exp))

#define BTOR_LAMBDA_GET_NESTED(exp) (((BtorLambdaNode *) exp)->nested)

#define BTOR_LAMBDA_GET_PARAM(exp) (((BtorParamNode *) exp->e[0]))

#define BTOR_LAMBDA_GET_BODY(exp) (((BtorLambdaNode *) exp)->body)

/*------------------------------------------------------------------------*/

struct BtorNodePair
{
  BtorNode *exp1;
  BtorNode *exp2;
};

BtorNodePair *new_exp_pair (Btor *, BtorNode *, BtorNode *);

void delete_exp_pair (Btor *, BtorNodePair *);

unsigned int hash_exp_pair (BtorNodePair *);

int compare_exp_pair (BtorNodePair *, BtorNodePair *);

/*------------------------------------------------------------------------*/

/* Compares two expression pairs by ID */
int btor_compare_exp_by_id (BtorNode *exp0, BtorNode *exp1);

/* Hashes expression by ID */
unsigned int btor_hash_exp_by_id (BtorNode *exp);

/*------------------------------------------------------------------------*/
/* Implicit precondition of all functions taking expressions as inputs:
 * The length 'len' of all input expressions have to be greater than zero.
 */

/* Binary constant.
 * strlen(bits) > 0
 * len(result) = strlen(bits)
 */
BtorNode *btor_const_exp (Btor *btor, const char *bits);

/* Binary constant representing 'len' zeros.
 * len > 0
 * len(result) = len
 */
BtorNode *btor_zero_exp (Btor *btor, int len);

/* Constant respresenting FALSE
 * len(result) = 1
 */
BtorNode *btor_false_exp (Btor *btor);

/* Binary constant representing 'len' ones.
 * len > 0
 * len(result) = len
 */
BtorNode *btor_ones_exp (Btor *btor, int len);

/* Constant respresenting TRUE
 * len(result) = 1
 */
BtorNode *btor_true_exp (Btor *btor);

/* Binary constant representing 1 with 'len' bits.
 * len > 0
 * len(result) = len
 */
BtorNode *btor_one_exp (Btor *btor, int len);

/* Binary constant representing the unsigned integer.
 * The constant is obtained by either truncating bits
 * or by unsigned extension (padding with zeroes).
 * len > 0
 */
BtorNode *btor_unsigned_to_exp (Btor *btor, unsigned u, int len);

/* Binary constant representing the signed integer.
 * The constant is obtained by either truncating bits
 * or by signed extension (padding with ones).
 * len > 0
 */
BtorNode *btor_int_to_exp (Btor *emg, int i, int len);

/* Variable representing 'len' bits.
 * len > 0
 * len(result) = len
 */
BtorNode *btor_var_exp (Btor *btor, int len, const char *symbol);

/* Lambda variable representing 'len' bits.
 * len > 0
 * len(result) = len
 */
BtorNode *btor_param_exp (Btor *btor, int len, const char *symbol);

/* Array of size 2 ^ 'index_len' with elements of length 'elem_len'.
 * elem_len > 0
 * index_len > 0
 */
BtorNode *btor_array_exp (Btor *btor,
                          int elem_len,
                          int index_len,
                          const char *symbol);

/* One's complement.
 * len(result) = len(exp)
 */
BtorNode *btor_not_exp (Btor *btor, BtorNode *exp);

/* Two's complement.
 * len(result) = len(exp)
 */
BtorNode *btor_neg_exp (Btor *btor, BtorNode *exp);

/* OR reduction.
 * len(result) = 1
 */
BtorNode *btor_redor_exp (Btor *btor, BtorNode *exp);

/* XOR reduction.
 * len(result) = 1
 */
BtorNode *btor_redxor_exp (Btor *btor, BtorNode *exp);

/* AND reduction.
 * len(result) = 1
 */
BtorNode *btor_redand_exp (Btor *btor, BtorNode *exp);

/* BtorSlice a sub-vector from 'upper' to 'lower'.
 * upper < len(exp)
 * lower >= 0
 * upper >= lower
 * len(result) = upper - lower + 1
 */
BtorNode *btor_slice_exp (Btor *btor, BtorNode *exp, int upper, int lower);

/* Unsigned extension of 'len' bits.
 * len >= 0
 * len(result) = len(exp) + len
 */
BtorNode *btor_uext_exp (Btor *btor, BtorNode *exp, int len);

/* Signed extension of 'len' bits (keep sign).
 * len >= 0
 * len(result) = len(exp) + len
 */
BtorNode *btor_sext_exp (Btor *btor, BtorNode *exp, int len);

/* Logical IMPLICATION.
 * len(e0) = len(e1) = 1
 * len(result) = 1
 */
BtorNode *btor_implies_exp (Btor *btor, BtorNode *e0, BtorNode *e1);

/* Logical EQUIVALENCE.
 * len(e0) = len(e1) = 1
 * len(result) = 1
 */
BtorNode *btor_iff_exp (Btor *btor, BtorNode *e0, BtorNode *e1);

/* Logical and bit-vector XOR.
 * len(e0) = len(e1)
 * len(result) = len(e0) = len(e1)
 */
BtorNode *btor_xor_exp (Btor *btor, BtorNode *e0, BtorNode *e1);

/* Logical and bit-vector XNOR.
 * len(e0) = len(e1)
 * len(result) = len(e0) = len(e1)
 */
BtorNode *btor_xnor_exp (Btor *btor, BtorNode *e0, BtorNode *e1);

/* Logical and bit-vector AND.
 * len(e0) = len(e1)
 * len(result) = len(e0) = len(e1)
 */
BtorNode *btor_and_exp (Btor *btor, BtorNode *e0, BtorNode *e1);

/* Logical and bit-vector NAND.
 * len(e0) = len(e1)
 * len(result) = len(e0) = len(e1)
 */
BtorNode *btor_nand_exp (Btor *btor, BtorNode *e0, BtorNode *e1);

/* Logical and bit-vector OR.
 * len(e0) = len(e1)
 * len(result) = len(e0) = len(e1)
 */
BtorNode *btor_or_exp (Btor *btor, BtorNode *e0, BtorNode *e1);

/* Logical and bit-vector NOR.
 * len(e0) = len(e1)
 * len(result) = len(e0) = len(e1)
 */
BtorNode *btor_nor_exp (Btor *btor, BtorNode *e0, BtorNode *e1);

/* Bit-vector or array equality.
 * len(e0) = len(e1)
 * len(result) = 1
 */
BtorNode *btor_eq_exp (Btor *btor, BtorNode *e0, BtorNode *e1);

/* Bit-vector or array inequality.
 * len(e0) = len(e1)
 * len(result) = 1
 */
BtorNode *btor_ne_exp (Btor *btor, BtorNode *e0, BtorNode *e1);

/* Adder.
 * len(e0) = len(e1)
 * len(result) = len(e0) = len(e1)
 */
BtorNode *btor_add_exp (Btor *btor, BtorNode *e0, BtorNode *e1);

/* Result represents if adding two unsigned operands leads to an overflow.
 * len(e0) = len(e1)
 * len(result) = 1
 */
BtorNode *btor_uaddo_exp (Btor *btor, BtorNode *e0, BtorNode *e1);

/* Result represents if adding two signed operands leads to an overflow.
 * len(e0) = len(e1)
 * len(result) = 1
 */
BtorNode *btor_saddo_exp (Btor *btor, BtorNode *e0, BtorNode *e1);

/* Multiplier.
 * len(e0) = len(e1)
 * len(result) = len(e0) = len(e1)
 */
BtorNode *btor_mul_exp (Btor *btor, BtorNode *e0, BtorNode *e1);

/* Result represents if multiplying two unsigned operands leads to an overflow.
 * len(e0) = len(e1)
 * len(result) = 1
 */
BtorNode *btor_umulo_exp (Btor *btor, BtorNode *e0, BtorNode *e1);

/* Result represents if multiplying two signed operands leads to an overflow.
 * len(e0) = len(e1)
 * len(result) = 1
 */
BtorNode *btor_smulo_exp (Btor *btor, BtorNode *e0, BtorNode *e1);

/* Unsigned less than.
 * len(e0) = len(e1)
 * len(result) = 1
 */
BtorNode *btor_ult_exp (Btor *btor, BtorNode *e0, BtorNode *e1);

/* Signed less than.
 * len(e0) = len(e1)
 * len(result) = 1
 */
BtorNode *btor_slt_exp (Btor *btor, BtorNode *e0, BtorNode *e1);

/* Unsigned less than or equal.
 * len(e0) = len(e1)
 * len(result) = 1
 */
BtorNode *btor_ulte_exp (Btor *btor, BtorNode *e0, BtorNode *e1);

/* Signed less than or equal.
 * len(e0) = len(e1)
 * len(result) = 1
 */
BtorNode *btor_slte_exp (Btor *btor, BtorNode *e0, BtorNode *e1);

/* Unsigned greater than.
 * len(e0) = len(e1)
 * len(result) = 1
 */
BtorNode *btor_ugt_exp (Btor *btor, BtorNode *e0, BtorNode *e1);

/* Signed greater than.
 * len(e0) = len(e1)
 * len(result) = 1
 */
BtorNode *btor_sgt_exp (Btor *btor, BtorNode *e0, BtorNode *e1);

/* Unsigned greater than or equal.
 * len(e0) = len(e1)
 * len(result) = 1
 */
BtorNode *btor_ugte_exp (Btor *btor, BtorNode *e0, BtorNode *e1);

/* Signed greater than or equal.
 * len(e0) = len(e1)
 * len(result) = 1
 */
BtorNode *btor_sgte_exp (Btor *btor, BtorNode *e0, BtorNode *e1);

/* Shift left logical.
 * is_power_of_2(len(e0))
 * len(e1) = log2(len(e0))
 * len(result) len(e0)
 */
BtorNode *btor_sll_exp (Btor *btor, BtorNode *e0, BtorNode *e1);

/* Shift right logical.
 * is_power_of_2(len(e0))
 * len(e1) = log2(len(e0))
 * len(result) = len(e0)
 */
BtorNode *btor_srl_exp (Btor *btor, BtorNode *e0, BtorNode *e1);

/* Shift right arithmetic.
 * is_power_of_2(len(e0))
 * len(e1) = log2(len(e0))
 * len(result) = len(e0)
 */
BtorNode *btor_sra_exp (Btor *btor, BtorNode *e0, BtorNode *e1);

/* Rotate left.
 * is_power_of_2(len(e0))
 * len(e1) = log2(len(e0))
 * len(result) = len(e0)
 */
BtorNode *btor_rol_exp (Btor *btor, BtorNode *e0, BtorNode *e1);

/* Rotate right.
 * is_power_of_2(len(e0))
 * len(e1) = log2(len(e0))
 * len(result) = len(e0)
 */
BtorNode *btor_ror_exp (Btor *btor, BtorNode *e0, BtorNode *e1);

/* Subtractor.
 * len(e0) = len(e1)
 * len(result) = len(e0) = len(e1)
 */
BtorNode *btor_sub_exp (Btor *btor, BtorNode *e0, BtorNode *e1);

/* Result represents if e0 - e1 leads to an overflow if both are unsigned.
 * len(e0) = len(e1)
 * len(result) = 1
 */
BtorNode *btor_usubo_exp (Btor *btor, BtorNode *e0, BtorNode *e1);

/* Result represents if e0 - e1 leads to an overflow if both are signed.
 * len(e0) = len(e1)
 * len(result) = 1
 */
BtorNode *btor_ssubo_exp (Btor *btor, BtorNode *e0, BtorNode *e1);

/* Unsigned divider.
 * len(e0) = len(e1)
 * len(result) = len(e0) = len(e1)
 */
BtorNode *btor_udiv_exp (Btor *btor, BtorNode *e0, BtorNode *e1);

/* Signed divider.
 * len(e0) = len(e1)
 * len(result) = len(e0) = len(e1)
 */
BtorNode *btor_sdiv_exp (Btor *btor, BtorNode *e0, BtorNode *e1);

/* Result represents if e0 / e1 leads to an overflow if both are signed.
 * For example INT_MIN / -1.
 * len(e0) = len(e1)
 * len(result) = 1
 */
BtorNode *btor_sdivo_exp (Btor *btor, BtorNode *e0, BtorNode *e1);

/* Unsigned modulo.
 * len(e0) = len(e1)
 * len(result) = len(e0) = len(e1)
 */
BtorNode *btor_urem_exp (Btor *btor, BtorNode *e0, BtorNode *e1);

/* Signed modulo.
 * len(e0) = len(e1)
 * len(result) = len(e0) = len(e1)
 */
BtorNode *btor_srem_exp (Btor *btor, BtorNode *e0, BtorNode *e1);

/* Signed modulo variant.
 * len(e0) = len(e1)
 * len(result) = len(e0) = len(e1)
 */
BtorNode *btor_smod_exp (Btor *btor, BtorNode *e0, BtorNode *e1);

/* Concatenation.
 * len(result) = len(e0) + len(e1)
 */
BtorNode *btor_concat_exp (Btor *btor, BtorNode *e0, BtorNode *e1);

/* Array read on array 'e_array' at position 'e_index'.
 * index_len(e_array) = len(e_index)
 * len(result) = elem_len(e_array)
 */
BtorNode *btor_read_exp (Btor *btor, BtorNode *e_array, BtorNode *e_index);

/* Array write on array 'e_array' at position 'e_index' with value 'e_value'.
 * index_len(e_array) = len(e_index)
 * elem_len(e_array) = len(e_value)
 */
BtorNode *btor_write_exp (Btor *btor,
                          BtorNode *e_array,
                          BtorNode *e_index,
                          BtorNode *e_value);

/* Lambda expression with variable 'e_param' bound in 'e_exp'.
 */
BtorNode *btor_lambda_exp (Btor *btor, BtorNode *e_param, BtorNode *e_exp);

/* Function expression with 'paramc' number of parameters 'params' and a
 * function body 'exp'.
 */
BtorNode *btor_fun_exp (Btor *btor,
                        int paramc,
                        BtorNode **params,
                        BtorNode *exp);

/* Apply expression that applies argument expression 'args' to 'fun'.
 */
BtorNode *btor_apply_exp (Btor *btor, BtorNode *fun, BtorNode *args);

/* Apply expression that applies 'argc' number of arguments to 'fun'.
 */
BtorNode *btor_apply_exps (Btor *btor,
                           int argc,
                           BtorNode **args,
                           BtorNode *fun);

<<<<<<< HEAD
=======
/* Argument expression with 'argc' arguments.
 */
>>>>>>> 60ffe8d7
BtorNode *btor_args_exp (Btor *btor, int argc, BtorNode **args);

/* If-then-else.
 * len(e_cond) = 1
 * len(e_if) = len(e_else)
 * len(result) = len(e_if) = len(e_else)
 */
BtorNode *btor_cond_exp (Btor *btor,
                         BtorNode *e_cond,
                         BtorNode *e_if,
                         BtorNode *e_else);

/* Increments bit-vector expression by one */
BtorNode *btor_inc_exp (Btor *btor, BtorNode *exp);

/* Decrements bit-vector expression by one */
BtorNode *btor_dec_exp (Btor *btor, BtorNode *exp);

/* Gets the length of an expression representing the number of bits. */
int btor_get_exp_len (Btor *btor, BtorNode *exp);

/* Determines if expression is an array or not. */
int btor_is_array_exp (Btor *btor, BtorNode *exp);

/* Determines if expression is an array variable or not. */
int btor_is_array_var_exp (Btor *btor, BtorNode *exp);

/* Gets the number of bits used by indices on 'e_array'. */
int btor_get_index_exp_len (Btor *btor, BtorNode *e_array);

/* Gets the symbol of a variable. */
char *btor_get_symbol_exp (Btor *btor, BtorNode *exp);

/* Determines if expression is a param or not. */
int btor_is_param_exp (Btor *btor, BtorNode *exp);

/* Determines if param is already bound to a lambda expression or not. */
int btor_is_bound_param_exp (Btor *btor, BtorNode *param);

/* Determines if expression is a lambda or not. */
int btor_is_fun_exp (Btor *btor, BtorNode *exp);

/* Gets the number of arguments of lambda expression 'exp'. */
int btor_get_fun_arity (Btor *btor, BtorNode *exp);

<<<<<<< HEAD
/* Check whether the sorts of given arguments match the signature of the
 * function. If sorts a correct -1 is returned, otherwise the position of
 * the invalid argument is returned. */
int btor_fun_sort_check (Btor *btor, int argc, BtorNode **args, BtorNode *fun);

/* Determines if expression is an argument expression or not. */
int btor_is_args_exp (Btor *btor, BtorNode *exp);

/* Gets the number of arguments of an argument expression 'exp'. */
int btor_get_args_arity (Btor *btor, BtorNode *exp);

=======
>>>>>>> 60ffe8d7
/* Copies expression (increments reference counter). */
BtorNode *btor_copy_exp (Btor *btor, BtorNode *exp);

/* Releases expression (decrements reference counter). */
void btor_release_exp (Btor *btor, BtorNode *exp);

/* Convert 'exp' to a proxy expression.
 * NOTE: 'exp' must be already simplified */
void btor_set_to_proxy_exp (Btor *btor, BtorNode *exp);

/*------------------------------------------------------------------------*/

BtorNode *btor_slice_exp_node (Btor *btor, BtorNode *exp, int upper, int lower);

BtorNode *btor_and_exp_node (Btor *btor, BtorNode *e0, BtorNode *e1);

BtorNode *btor_eq_exp_node (Btor *btor, BtorNode *e0, BtorNode *e1);

BtorNode *btor_add_exp_node (Btor *btor, BtorNode *e0, BtorNode *e1);

BtorNode *btor_mul_exp_node (Btor *btor, BtorNode *e0, BtorNode *e1);

BtorNode *btor_ult_exp_node (Btor *btor, BtorNode *e0, BtorNode *e1);

BtorNode *btor_sll_exp_node (Btor *btor, BtorNode *e0, BtorNode *e1);

BtorNode *btor_srl_exp_node (Btor *btor, BtorNode *e0, BtorNode *e1);

BtorNode *btor_udiv_exp_node (Btor *btor, BtorNode *e0, BtorNode *e1);

BtorNode *btor_urem_exp_node (Btor *btor, BtorNode *e0, BtorNode *e1);

BtorNode *btor_concat_exp_node (Btor *btor, BtorNode *e0, BtorNode *e1);

BtorNode *btor_read_exp_node (Btor *btor, BtorNode *e_array, BtorNode *e_index);

BtorNode *btor_write_exp_node (Btor *btor,
                               BtorNode *e_array,
                               BtorNode *e_index,
                               BtorNode *e_value);

BtorNode *btor_cond_exp_node (Btor *btor,
                              BtorNode *e_cond,
                              BtorNode *e_if,
                              BtorNode *e_else);

BtorNode *btor_apply_exp_node (Btor *btor, BtorNode *fun, BtorNode *args);

/*------------------------------------------------------------------------*/
#ifndef NDEBUG
/*------------------------------------------------------------------------*/

int btor_precond_slice_exp_dbg (const Btor *btor,
                                const BtorNode *exp,
                                int upper,
                                int lower);

int btor_precond_regular_unary_bv_exp_dbg (const Btor *btor,
                                           const BtorNode *exp);

int btor_precond_regular_binary_bv_exp_dbg (const Btor *btor,
                                            const BtorNode *e0,
                                            const BtorNode *e1);

int btor_precond_eq_exp_dbg (const Btor *btor,
                             const BtorNode *e0,
                             const BtorNode *e1);

int btor_precond_shift_exp_dbg (const Btor *btor,
                                const BtorNode *e0,
                                const BtorNode *e1);

int btor_precond_concat_exp_dbg (const Btor *btor,
                                 const BtorNode *e0,
                                 const BtorNode *e1);

int btor_precond_read_exp_dbg (const Btor *btor,
                               const BtorNode *e_array,
                               const BtorNode *e_index);

int btor_precond_write_exp_dbg (const Btor *btor,
                                const BtorNode *e_array,
                                const BtorNode *e_index,
                                const BtorNode *e_value);

int btor_precond_cond_exp_dbg (const Btor *btor,
                               const BtorNode *e_cond,
                               const BtorNode *e_if,
                               const BtorNode *e_else);
/*------------------------------------------------------------------------*/
#endif
/*------------------------------------------------------------------------*/

#endif<|MERGE_RESOLUTION|>--- conflicted
+++ resolved
@@ -21,80 +21,8 @@
 
 /*------------------------------------------------------------------------*/
 
-<<<<<<< HEAD
-enum BtorSortKind
-{
-  BTOR_INVALID_SORT = 0,
-  BTOR_BOOL_SORT    = 1,
-  BTOR_BITVEC_SORT  = 2,
-  BTOR_ARRAY_SORT   = 3,
-  BTOR_LST_SORT     = 4,
-  BTOR_FUN_SORT     = 5
-};
-
-typedef enum BtorSortKind BtorSortKind;
-
-typedef struct BtorBitVecSort BtorBitVecSort;
-typedef struct BtorArraySort BtorArraySort;
-typedef struct BtorLstSort BtorLstSort;
-typedef struct BtorFunSort BtorFunSort;
-
-struct BtorBitVecSort
-{
-  int len;
-};
-
-struct BtorArraySort
-{
-  BtorSort *index;
-  BtorSort *element;
-};
-
-struct BtorLstSort
-{
-  BtorSort *head;
-  BtorSort *tail;
-};
-
-struct BtorFunSort
-{
-  BtorSort *domain;
-  BtorSort *codomain;
-};
-
-struct BtorSort
-{
-  BtorSortKind kind;  // what kind of sort
-  unsigned id;        // fixed id
-  int refs;           // reference counter
-  BtorSort *next;     // collision chain for unique table
-  union
-  {
-    BtorBitVecSort bitvec;
-    BtorArraySort array;
-    BtorLstSort lst;
-    BtorFunSort fun;
-  };
-};
-
-struct BtorSortUniqueTable
-{
-  int size;
-  int num_elements;
-  BtorSort **chains;
-};
-
-typedef struct BtorSortUniqueTable BtorSortUniqueTable;
-
-/*------------------------------------------------------------------------*/
-
 BTOR_DECLARE_STACK (Btor, NodePtr, BtorNode *);
 BTOR_DECLARE_STACK (Btor, NodePtrPtr, BtorNode **);
-
-=======
-BTOR_DECLARE_STACK (NodePtr, BtorNode *);
-BTOR_DECLARE_STACK (NodePtrPtr, BtorNode **);
->>>>>>> 60ffe8d7
 BTOR_DECLARE_QUEUE (NodePtr, BtorNode *);
 
 /*------------------------------------------------------------------------*/
@@ -902,11 +830,8 @@
                            BtorNode **args,
                            BtorNode *fun);
 
-<<<<<<< HEAD
-=======
 /* Argument expression with 'argc' arguments.
  */
->>>>>>> 60ffe8d7
 BtorNode *btor_args_exp (Btor *btor, int argc, BtorNode **args);
 
 /* If-then-else.
@@ -952,20 +877,12 @@
 /* Gets the number of arguments of lambda expression 'exp'. */
 int btor_get_fun_arity (Btor *btor, BtorNode *exp);
 
-<<<<<<< HEAD
-/* Check whether the sorts of given arguments match the signature of the
- * function. If sorts a correct -1 is returned, otherwise the position of
- * the invalid argument is returned. */
-int btor_fun_sort_check (Btor *btor, int argc, BtorNode **args, BtorNode *fun);
-
 /* Determines if expression is an argument expression or not. */
 int btor_is_args_exp (Btor *btor, BtorNode *exp);
 
 /* Gets the number of arguments of an argument expression 'exp'. */
 int btor_get_args_arity (Btor *btor, BtorNode *exp);
 
-=======
->>>>>>> 60ffe8d7
 /* Copies expression (increments reference counter). */
 BtorNode *btor_copy_exp (Btor *btor, BtorNode *exp);
 
