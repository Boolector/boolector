--- conflicted
+++ resolved
@@ -1,13 +1,8 @@
 /*  Boolector: Satisfiablity Modulo Theories (SMT) solver.
  *
  *  Copyright (C) 2007-2009 Robert Daniel Brummayer.
-<<<<<<< HEAD
- *  Copyright (C) 2007-2012 Armin Biere.
+ *  Copyright (C) 2007-2015 Armin Biere.
  *  Copyright (C) 2013-2015 Aina Niemetz.
-=======
- *  Copyright (C) 2007-2015 Armin Biere.
- *  Copyright (C) 2013-2014 Aina Niemetz.
->>>>>>> 4f0e8a3e
  *  Copyright (C) 2014-2015 Mathias Preiner.
  *
  *  All rights reserved.
@@ -20,11 +15,8 @@
 #define BTORAIGVEC_H_INCLUDED
 
 #include "btoraig.h"
-<<<<<<< HEAD
 #include "btorbitvec.h"
-=======
 #include "btoropt.h"
->>>>>>> 4f0e8a3e
 #include "utils/btormem.h"
 
 struct BtorAIGMap;
