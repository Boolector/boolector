/*  Boolector: Satisfiablity Modulo Theories (SMT) solver.
 *  Copyright (C) 2007-2012 Robert Daniel Brummayer, Armin Biere
 *
 *  This file is part of Boolector.
 *
 *  Boolector is free software: you can redistribute it and/or modify
 *  it under the terms of the GNU General Public License as published by
 *  the Free Software Foundation, either version 3 of the License, or
 *  (at your option) any later version.
 *
 *  Boolector is distributed in the hope that it will be useful,
 *  but WITHOUT ANY WARRANTY; without even the implied warranty of
 *  MERCHANTABILITY or FITNESS FOR A PARTICULAR PURPOSE.  See the
 *  GNU General Public License for more details.
 *
 *  You should have received a copy of the GNU General Public License
 *  along with this program.  If not, see <http://www.gnu.org/licenses/>.
 */

#include "testparseerror.h"
#include "btormain.h"
#include "testrunner.h"

#ifdef NDEBUG
#undef NDEBUG
#endif

#include <assert.h>
#include <dirent.h>
#include <stdio.h>
#include <stdlib.h>
#include <string.h>
#include <sys/stat.h>
#include <sys/types.h>
#include <unistd.h>

void
init_parseerror_tests (void)
{
}

static int
file_exists (const char *path)
{
  struct stat buf;
  return !stat (path, &buf);
}

#if 0
static void
parseerror_test (const char *fname, int btor)
{
  char *suffix, *opt = NULL, *syscall_string;
  int len_opt = 0, ret_val;

  if (g_rwwrites) opt = "-nrw";

<<<<<<< HEAD
  len = strlen(fname);
  if (btor)
    {
      suffix = ".btor";
      suffix_len = 5;
    }
  else
    {
      suffix = ".smt";
      suffix_len = 4;
    }

  btor_fname = (char * ) malloc (sizeof (char) * (len + suffix_len + 1));
  sprintf (btor_fname, "%s%s", fname, suffix);
  syscall_string = (char *) malloc (sizeof (char) *
		   (strlen ("boolector log/") + len + 6 +
		    strlen(" > /dev/null") + 1));
=======
  if (btor)
    suffix = ".btor";
  else
    suffix = ".smt";

  if (opt) len_opt = strlen (opt);

  syscall_string = (char *) malloc (
      sizeof (char)
      * (strlen ("./boolector log/") + strlen (fname) + strlen (suffix)
         + len_opt + strlen (" > /dev/null") + 1));

  if (opt)
    sprintf (syscall_string, "./boolector log/%s %s > /dev/null", fname, opt);
  else
    sprintf (syscall_string, "./boolector log/%s > /dev/null", fname);
>>>>>>> 5753b8a9

  ret_val = system (syscall_string);
  assert (WEXITSTATUS(ret_val) == 1);

  free (syscall_string);
}

static void
test_parseerror1 ()
{
  parseerror_test ("parseerror1", 1);
}
#endif

static void
run_parse_error_smt_test (const char *name)
{
  char *inpath, *logpath;
  char *argv[5];
  int res;
  inpath  = malloc (strlen (name) + 20);
  logpath = malloc (strlen (name) + 20);
  sprintf (inpath, "log/%s.smt", name);
  assert (file_exists (inpath));
  sprintf (logpath, "log/%s.log", name);
  argv[0] = "test_parse_error_smt_test";
  argv[1] = inpath;
  argv[2] = "--smt";
  argv[3] = "-o";
  argv[4] = logpath;
  res     = boolector_main (5, argv);
  if (res != 1)
  {
    FILE *file = fopen (logpath, "a");
    fprintf (file, "test_parse_error_smt_test: exit code %d != 1\n", res);
    fclose (file);
  }
  free (inpath);
  free (logpath);
}

static void
run_parse_error_smt2_test (const char *name)
{
  char *inpath, *logpath;
  char *argv[5];
  int res;
  inpath  = malloc (strlen (name) + 20);
  logpath = malloc (strlen (name) + 20);
  sprintf (inpath, "log/%s.smt2", name);
  assert (file_exists (inpath));
  sprintf (logpath, "log/%s.log", name);
  argv[0] = "test_parse_error_smt2_test";
  argv[1] = inpath;
  argv[2] = "--smt2";
  argv[3] = "-o";
  argv[4] = logpath;
  res     = boolector_main (5, argv);
  if (res != 1)
  {
    FILE *file = fopen (logpath, "a");
    fprintf (file, "test_parse_error_smt2_test: exit code %d != 1\n", res);
    fclose (file);
  }
  free (inpath);
  free (logpath);
}

static int
hasprefix (const char *str, const char *prefix)
{
  return !strncmp (str, prefix, strlen (prefix));
}

static int
hassuffix (const char *str, const char *suffix)
{
  int difflen = strlen (str) - strlen (suffix);
  if (difflen < 0) return 0;
  return !strcmp (str + difflen, suffix);
}

void
run_parseerror_tests (int argc, char **argv)
{
  DIR *dir = opendir ("log/");
  struct dirent *de;
  char *base;
  while ((de = readdir (dir)))
  {
    char *name = de->d_name, *dotptr;
    base       = strdup (name);
    if (!(dotptr = strchr (base, '.'))) continue;
    *dotptr = 0;
    if (hasprefix (name, "smt1perr") && hassuffix (name, ".smt"))
      run_test_case (argc, argv, 0, run_parse_error_smt_test, base, 1);
    else if (hasprefix (name, "smt2perr") && hassuffix (name, ".smt2"))
      run_test_case (argc, argv, 0, run_parse_error_smt2_test, base, 1);
    free (base);
  }
  closedir (dir);
}

void
finish_parseerror_tests (void)
{
}<|MERGE_RESOLUTION|>--- conflicted
+++ resolved
@@ -45,65 +45,6 @@
   struct stat buf;
   return !stat (path, &buf);
 }
-
-#if 0
-static void
-parseerror_test (const char *fname, int btor)
-{
-  char *suffix, *opt = NULL, *syscall_string;
-  int len_opt = 0, ret_val;
-
-  if (g_rwwrites) opt = "-nrw";
-
-<<<<<<< HEAD
-  len = strlen(fname);
-  if (btor)
-    {
-      suffix = ".btor";
-      suffix_len = 5;
-    }
-  else
-    {
-      suffix = ".smt";
-      suffix_len = 4;
-    }
-
-  btor_fname = (char * ) malloc (sizeof (char) * (len + suffix_len + 1));
-  sprintf (btor_fname, "%s%s", fname, suffix);
-  syscall_string = (char *) malloc (sizeof (char) *
-		   (strlen ("boolector log/") + len + 6 +
-		    strlen(" > /dev/null") + 1));
-=======
-  if (btor)
-    suffix = ".btor";
-  else
-    suffix = ".smt";
-
-  if (opt) len_opt = strlen (opt);
-
-  syscall_string = (char *) malloc (
-      sizeof (char)
-      * (strlen ("./boolector log/") + strlen (fname) + strlen (suffix)
-         + len_opt + strlen (" > /dev/null") + 1));
-
-  if (opt)
-    sprintf (syscall_string, "./boolector log/%s %s > /dev/null", fname, opt);
-  else
-    sprintf (syscall_string, "./boolector log/%s > /dev/null", fname);
->>>>>>> 5753b8a9
-
-  ret_val = system (syscall_string);
-  assert (WEXITSTATUS(ret_val) == 1);
-
-  free (syscall_string);
-}
-
-static void
-test_parseerror1 ()
-{
-  parseerror_test ("parseerror1", 1);
-}
-#endif
 
 static void
 run_parse_error_smt_test (const char *name)
