--- conflicted
+++ resolved
@@ -76,11 +76,7 @@
   sprintf (buffer, "log/%s.smt", name);
   BTOR_PUSH_STACK (mem, g_args, buffer);
 
-<<<<<<< HEAD
-  run_test_case (argc, argv, test_args_unsat, 0, name, 0);
-=======
-  run_test_case (argc, argv, test_g_args_unsat, name, 0);
->>>>>>> 5753b8a9
+  run_test_case (argc, argv, test_g_args_unsat, 0, name, 0);
 
   BTOR_RESET_STACK (g_args);
 }
