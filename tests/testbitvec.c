/*  Boolector: Satisfiablity Modulo Theories (SMT) solver.
 *
 *  Copyright (C) 2013 Mathias Preiner.
 *  Copyright (C) 2015 Aina Niemetz.
 *
 *  All rights reserved.
 *
 *  This file is part of Boolector.
 *  See COPYING for more information on using this software.
 */

#include "testbitvec.h"
#include "btorbitvec.h"
#include "btorconst.h"
#include "btorcore.h"
#include "testrunner.h"
#include "utils/btormem.h"
#include "utils/btorstack.h"
#include "utils/btorutil.h"

#ifdef NDEBUG
#undef NDEBUG
#endif

#include <assert.h>
#include <limits.h>
#include <stdint.h>
#include <stdio.h>
#include <stdlib.h>
#include <string.h>

#define BTOR_TEST_BITVEC_NUM_BITS 65
#define BTOR_TEST_BITVEC_TESTS 100000
#define BTOR_TEST_BITVEC_PERF_TESTS 1000000

static Btor *g_btor;
static BtorMemMgr *g_mm;

void
init_bitvec_tests (void)
{
  g_btor = btor_new_btor ();
  g_mm   = btor_get_mem_mgr_btor (g_btor);
  btor_init_rng (&g_btor->rng, g_btor->options.seed.val);
}

static void
test_new_bitvec (void)
{
  BtorBitVector *bv;

  bv = btor_new_bv (g_mm, BTOR_BV_TYPE_BW);
  assert (bv->len == 1);
  btor_free_bv (g_mm, bv);

  bv = btor_new_bv (g_mm, BTOR_BV_TYPE_BW - 1);
  assert (bv->len == 1);
  btor_free_bv (g_mm, bv);

  bv = btor_new_bv (g_mm, BTOR_BV_TYPE_BW + 1);
  assert (bv->len == 2);
  btor_free_bv (g_mm, bv);
}

static BtorBitVector *
random_bv (uint32_t bw)
{
  uint32_t i;
  BtorBitVector *res;
  res = btor_new_bv (g_mm, bw);

  for (i = 0; i < res->len; i++) res->bits[i] = (BTOR_BV_TYPE) rand ();

  if (bw != BTOR_BV_TYPE_BW * res->len)
    res->bits[0] &= ((((BTOR_BV_TYPE) 1 << (BTOR_BV_TYPE_BW - 1)) - 1)
                     >> (BTOR_BV_TYPE_BW - 1 - (bw % BTOR_BV_TYPE_BW)));

  return res;
}

static void
<<<<<<< HEAD
test_new_random_range_bitvec (void)
{
  uint32_t bw;
  uint64_t val;
  BtorBitVector *bv, *from, *to, *tmp;

  for (bw = 1; bw <= 64; bw++)
  {
    from = random_bv (bw);
    // from == to
    bv  = btor_new_random_range_bv (g_mm, &g_btor->rng, bw, from, from);
    val = btor_bv_to_uint64_bv (bv);
    assert (val == btor_bv_to_uint64_bv (from));
    btor_free_bv (g_mm, bv);
    // from < to
    to = random_bv (bw);
    while (!btor_compare_bv (from, to))
    {
      btor_free_bv (g_mm, to);
      to = random_bv (bw);
    }
    if (btor_bv_to_uint64_bv (to) < btor_bv_to_uint64_bv (from))
    {
      tmp  = to;
      to   = from;
      from = tmp;
    }
    bv  = btor_new_random_range_bv (g_mm, &g_btor->rng, bw, from, to);
    val = btor_bv_to_uint64_bv (bv);
    assert (val >= btor_bv_to_uint64_bv (from));
    assert (val <= btor_bv_to_uint64_bv (to));
    btor_free_bv (g_mm, from);
    btor_free_bv (g_mm, to);
    btor_free_bv (g_mm, bv);
=======
test_uint64_to_bitvec (void)
{
  uint64_t i, j, k, l;
  BtorBitVector *bv;

  bv = btor_uint64_to_bv (g_mm, 0, 32);
  assert (btor_bv_to_uint64_bv (bv) == 0);
  btor_free_bv (g_mm, bv);

  bv = btor_uint64_to_bv (g_mm, UINT_MAX, 32);
  assert (btor_bv_to_uint64_bv (bv) == UINT_MAX);
  btor_free_bv (g_mm, bv);

  for (i = 0; i < 10; i++)
  {
    for (j = 0; j < 5; j++)
    {
      l  = rand () % 32 + 1;
      bv = random_bv (l);
      k  = btor_bv_to_uint64_bv (bv);
      btor_free_bv (g_mm, bv);
      bv = btor_uint64_to_bv (g_mm, k, l);
      assert (btor_bv_to_uint64_bv (bv) == k);
      btor_free_bv (g_mm, bv);
    }
>>>>>>> 9fc341c8
  }
}

static void
<<<<<<< HEAD
=======
test_char_to_bitvec (void)
{
  BtorBitVector *bv;

  bv = btor_char_to_bv (g_mm, "0");
  assert (btor_bv_to_uint64_bv (bv) == 0);
  btor_free_bv (g_mm, bv);

  bv = btor_char_to_bv (g_mm, "1");
  assert (btor_bv_to_uint64_bv (bv) == 1);
  btor_free_bv (g_mm, bv);

  bv = btor_char_to_bv (g_mm, "00");
  assert (btor_bv_to_uint64_bv (bv) == 0);
  btor_free_bv (g_mm, bv);

  bv = btor_char_to_bv (g_mm, "01");
  assert (btor_bv_to_uint64_bv (bv) == 1);
  btor_free_bv (g_mm, bv);

  bv = btor_char_to_bv (g_mm, "10");
  assert (btor_bv_to_uint64_bv (bv) == 2);
  btor_free_bv (g_mm, bv);

  bv = btor_char_to_bv (g_mm, "11");
  assert (btor_bv_to_uint64_bv (bv) == 3);
  btor_free_bv (g_mm, bv);

  bv = btor_char_to_bv (g_mm, "000");
  assert (btor_bv_to_uint64_bv (bv) == 0);
  btor_free_bv (g_mm, bv);

  bv = btor_char_to_bv (g_mm, "001");
  assert (btor_bv_to_uint64_bv (bv) == 1);
  btor_free_bv (g_mm, bv);

  bv = btor_char_to_bv (g_mm, "010");
  assert (btor_bv_to_uint64_bv (bv) == 2);
  btor_free_bv (g_mm, bv);

  bv = btor_char_to_bv (g_mm, "011");
  assert (btor_bv_to_uint64_bv (bv) == 3);
  btor_free_bv (g_mm, bv);

  bv = btor_char_to_bv (g_mm, "100");
  assert (btor_bv_to_uint64_bv (bv) == 4);
  btor_free_bv (g_mm, bv);

  bv = btor_char_to_bv (g_mm, "101");
  assert (btor_bv_to_uint64_bv (bv) == 5);
  btor_free_bv (g_mm, bv);

  bv = btor_char_to_bv (g_mm, "110");
  assert (btor_bv_to_uint64_bv (bv) == 6);
  btor_free_bv (g_mm, bv);

  bv = btor_char_to_bv (g_mm, "111");
  assert (btor_bv_to_uint64_bv (bv) == 7);
  btor_free_bv (g_mm, bv);

  bv = btor_char_to_bv (g_mm, "00000000000000000000000000000000");
  assert (btor_bv_to_uint64_bv (bv) == 0);
  btor_free_bv (g_mm, bv);

  bv = btor_char_to_bv (g_mm, "00000000000000000000000000000001");
  assert (btor_bv_to_uint64_bv (bv) == 1);
  btor_free_bv (g_mm, bv);

  bv = btor_char_to_bv (g_mm, "00000000000000000000000000000010");
  assert (btor_bv_to_uint64_bv (bv) == 2);
  btor_free_bv (g_mm, bv);

  bv = btor_char_to_bv (g_mm, "00000000000000000000000000000100");
  assert (btor_bv_to_uint64_bv (bv) == 4);
  btor_free_bv (g_mm, bv);

  bv = btor_char_to_bv (g_mm, "00000000000000000000000000001000");
  assert (btor_bv_to_uint64_bv (bv) == 8);
  btor_free_bv (g_mm, bv);

  bv = btor_char_to_bv (g_mm, "00000000000000000000000000010000");
  assert (btor_bv_to_uint64_bv (bv) == 16);
  btor_free_bv (g_mm, bv);

  bv = btor_char_to_bv (g_mm, "00000000000000000000000000100000");
  assert (btor_bv_to_uint64_bv (bv) == 32);
  btor_free_bv (g_mm, bv);

  bv = btor_char_to_bv (g_mm, "00000000000000000000000001000000");
  assert (btor_bv_to_uint64_bv (bv) == 64);
  btor_free_bv (g_mm, bv);

  bv = btor_char_to_bv (g_mm, "00000000000000000000000010000000");
  assert (btor_bv_to_uint64_bv (bv) == 128);
  btor_free_bv (g_mm, bv);

  bv = btor_char_to_bv (g_mm, "00000000000000000000000100000000");
  assert (btor_bv_to_uint64_bv (bv) == 256);
  btor_free_bv (g_mm, bv);

  bv = btor_char_to_bv (g_mm, "00000000000000000000001000000000");
  assert (btor_bv_to_uint64_bv (bv) == 512);
  btor_free_bv (g_mm, bv);

  bv = btor_char_to_bv (g_mm, "00000000000000000000010000000000");
  assert (btor_bv_to_uint64_bv (bv) == 1024);
  btor_free_bv (g_mm, bv);

  bv = btor_char_to_bv (g_mm, "00000000000000000000100000000000");
  assert (btor_bv_to_uint64_bv (bv) == 2048);
  btor_free_bv (g_mm, bv);

  bv = btor_char_to_bv (g_mm, "00000000000000000001000000000000");
  assert (btor_bv_to_uint64_bv (bv) == 4096);
  btor_free_bv (g_mm, bv);

  bv = btor_char_to_bv (g_mm, "00000000000000000010000000000000");
  assert (btor_bv_to_uint64_bv (bv) == 8192);
  btor_free_bv (g_mm, bv);

  bv = btor_char_to_bv (g_mm, "00000000000000000100000000000000");
  assert (btor_bv_to_uint64_bv (bv) == 16384);
  btor_free_bv (g_mm, bv);

  bv = btor_char_to_bv (g_mm, "00000000000000001000000000000000");
  assert (btor_bv_to_uint64_bv (bv) == 32768);
  btor_free_bv (g_mm, bv);

  bv = btor_char_to_bv (g_mm, "00000000000000010000000000000000");
  assert (btor_bv_to_uint64_bv (bv) == 65536);
  btor_free_bv (g_mm, bv);

  bv = btor_char_to_bv (g_mm, "00000000000000100000000000000000");
  assert (btor_bv_to_uint64_bv (bv) == 131072);
  btor_free_bv (g_mm, bv);

  bv = btor_char_to_bv (g_mm, "00000000000001000000000000000000");
  assert (btor_bv_to_uint64_bv (bv) == 262144);
  btor_free_bv (g_mm, bv);

  bv = btor_char_to_bv (g_mm, "00000000000010000000000000000000");
  assert (btor_bv_to_uint64_bv (bv) == 524288);
  btor_free_bv (g_mm, bv);

  bv = btor_char_to_bv (g_mm, "00000000000100000000000000000000");
  assert (btor_bv_to_uint64_bv (bv) == 1048576);
  btor_free_bv (g_mm, bv);

  bv = btor_char_to_bv (g_mm, "00000000001000000000000000000000");
  assert (btor_bv_to_uint64_bv (bv) == 2097152);
  btor_free_bv (g_mm, bv);

  bv = btor_char_to_bv (g_mm, "00000000010000000000000000000000");
  assert (btor_bv_to_uint64_bv (bv) == 4194304);
  btor_free_bv (g_mm, bv);

  bv = btor_char_to_bv (g_mm, "00000000100000000000000000000000");
  assert (btor_bv_to_uint64_bv (bv) == 8388608);
  btor_free_bv (g_mm, bv);

  bv = btor_char_to_bv (g_mm, "00000001000000000000000000000000");
  assert (btor_bv_to_uint64_bv (bv) == 16777216);
  btor_free_bv (g_mm, bv);

  bv = btor_char_to_bv (g_mm, "00000010000000000000000000000000");
  assert (btor_bv_to_uint64_bv (bv) == 33554432);
  btor_free_bv (g_mm, bv);

  bv = btor_char_to_bv (g_mm, "00000100000000000000000000000000");
  assert (btor_bv_to_uint64_bv (bv) == 67108864);
  btor_free_bv (g_mm, bv);

  bv = btor_char_to_bv (g_mm, "00001000000000000000000000000000");
  assert (btor_bv_to_uint64_bv (bv) == 134217728);
  btor_free_bv (g_mm, bv);

  bv = btor_char_to_bv (g_mm, "00010000000000000000000000000000");
  assert (btor_bv_to_uint64_bv (bv) == 268435456);
  btor_free_bv (g_mm, bv);

  bv = btor_char_to_bv (g_mm, "00100000000000000000000000000000");
  assert (btor_bv_to_uint64_bv (bv) == 536870912);
  btor_free_bv (g_mm, bv);

  bv = btor_char_to_bv (g_mm, "01000000000000000000000000000000");
  assert (btor_bv_to_uint64_bv (bv) == 1073741824);
  btor_free_bv (g_mm, bv);

  bv = btor_char_to_bv (g_mm, "10000000000000000000000000000000");
  assert (btor_bv_to_uint64_bv (bv) == 2147483648);
  btor_free_bv (g_mm, bv);

  bv = btor_char_to_bv (g_mm, "11111111111111111111111111111111");
  assert (btor_bv_to_uint64_bv (bv) == UINT_MAX);
  btor_free_bv (g_mm, bv);

  bv = btor_char_to_bv (g_mm, "000000000000000000000000000000000");
  assert (btor_bv_to_uint64_bv (bv) == 0);
  btor_free_bv (g_mm, bv);

  bv = btor_char_to_bv (g_mm, "000000000000000000000000000000001");
  assert (btor_bv_to_uint64_bv (bv) == 1);
  btor_free_bv (g_mm, bv);

  bv = btor_char_to_bv (g_mm, "111111111111111111111111111111111");
  assert (btor_bv_to_uint64_bv (bv) == 8589934591);
  btor_free_bv (g_mm, bv);

  bv = btor_char_to_bv (g_mm, "0000000000000000000000000000000000");
  assert (btor_bv_to_uint64_bv (bv) == 0);
  btor_free_bv (g_mm, bv);

  bv = btor_char_to_bv (g_mm, "0000000000000000000000000000000001");
  assert (btor_bv_to_uint64_bv (bv) == 1);
  btor_free_bv (g_mm, bv);

  bv = btor_char_to_bv (g_mm, "1111111111111111111111111111111111");
  assert (btor_bv_to_uint64_bv (bv) == 17179869183);
  btor_free_bv (g_mm, bv);
}

static void
>>>>>>> 9fc341c8
unary_bitvec (char *(*const_func) (BtorMemMgr *, const char *),
              BtorBitVector *(*bitvec_func) (BtorMemMgr *, BtorBitVector *),
              int num_tests,
              int bit_width)
{
  int i;
  char *c_a, *c_res, *str;
  BtorBitVector *a, *res;

  printf (" %d", bit_width);
  fflush (stdout);
  for (i = 0; i < num_tests; i++)
  {
    a     = random_bv (bit_width);
    res   = bitvec_func (g_mm, a);
    c_a   = btor_bv_to_char_bv (g_mm, a);
    c_res = const_func (g_mm, c_a);
    str   = btor_bv_to_char_bv (g_mm, res);

    assert (strlen (str) == strlen (c_res));
    assert (memcmp (c_res, str, strlen (str)) == 0);

    btor_freestr (g_mm, str);
    btor_delete_const (g_mm, c_res);
    btor_delete_const (g_mm, c_a);
    btor_free_bv (g_mm, res);
    btor_free_bv (g_mm, a);
  }
}

static void
slice_bitvec (int num_tests, int bit_width)
{
  int i, upper, lower;
  char *c_a, *c_res, *str;
  BtorBitVector *a, *res;

  printf (" %d", bit_width);
  fflush (stdout);
  for (i = 0; i < num_tests; i++)
  {
    a     = random_bv (bit_width);
    lower = rand () % bit_width;
    upper = rand () % (bit_width - lower) + lower;
    assert (upper >= lower);
    assert (upper < bit_width);
    assert (lower < bit_width);

    res   = btor_slice_bv (g_mm, a, upper, lower);
    c_a   = btor_bv_to_char_bv (g_mm, a);
    c_res = btor_slice_const (g_mm, c_a, upper, lower);
    str   = btor_bv_to_char_bv (g_mm, res);

    assert (strlen (str) == strlen (c_res));
    assert (memcmp (c_res, str, strlen (str)) == 0);

    btor_freestr (g_mm, str);
    btor_delete_const (g_mm, c_res);
    btor_delete_const (g_mm, c_a);
    btor_free_bv (g_mm, res);
    btor_free_bv (g_mm, a);
  }
}

static void
shift_bitvec (char *(*const_func) (BtorMemMgr *, const char *, const char *),
              BtorBitVector *(*bitvec_func) (BtorMemMgr *,
                                             BtorBitVector *,
                                             BtorBitVector *),
              int num_tests,
              int bit_width)
{
  int i;
  char *c_a, *c_b, *c_res, *str;
  BtorBitVector *a, *b, *res;

  printf (" %d", bit_width);
  fflush (stdout);
  for (i = 0; i < num_tests; i++)
  {
    a   = random_bv (bit_width);
    b   = random_bv (btor_log_2_util (bit_width));
    res = bitvec_func (g_mm, a, b);

    c_a   = btor_bv_to_char_bv (g_mm, a);
    c_b   = btor_bv_to_char_bv (g_mm, b);
    c_res = const_func (g_mm, c_a, c_b);
    str   = btor_bv_to_char_bv (g_mm, res);

    assert (strlen (str) == strlen (c_res));
    assert (memcmp (c_res, str, strlen (str)) == 0);

    btor_freestr (g_mm, str);
    btor_delete_const (g_mm, c_res);
    btor_delete_const (g_mm, c_a);
    btor_delete_const (g_mm, c_b);
    btor_free_bv (g_mm, res);
    btor_free_bv (g_mm, a);
    btor_free_bv (g_mm, b);
  }
}

static void
shift_cont_bitvec (char *(*const_func) (BtorMemMgr *,
                                        const char *,
                                        const char *),
                   BtorBitVector *(*bitvec_func) (BtorMemMgr *,
                                                  BtorBitVector *,
                                                  BtorBitVector *),
                   int bit_width)
{
  int i, shift_width;
  char *c_a, *c_b, *c_res, *str;
  BtorBitVector *a, *b, *res;

  a           = random_bv (bit_width);
  shift_width = btor_log_2_util (bit_width);
  for (i = 0; i < bit_width; i++)
  {
    b   = btor_uint64_to_bv (g_mm, (uint64_t) i, shift_width);
    res = bitvec_func (g_mm, a, b);

    c_a   = btor_bv_to_char_bv (g_mm, a);
    c_b   = btor_bv_to_char_bv (g_mm, b);
    c_res = const_func (g_mm, c_a, c_b);
    str   = btor_bv_to_char_bv (g_mm, res);

    assert (strlen (str) == strlen (c_res));
    assert (memcmp (c_res, str, strlen (str)) == 0);

    btor_freestr (g_mm, str);
    btor_delete_const (g_mm, c_res);
    btor_delete_const (g_mm, c_a);
    btor_delete_const (g_mm, c_b);
    btor_free_bv (g_mm, res);
    btor_free_bv (g_mm, b);
  }
  btor_free_bv (g_mm, a);
}

static void
binary_bitvec (char *(*const_func) (BtorMemMgr *, const char *, const char *),
               BtorBitVector *(*bitvec_func) (BtorMemMgr *,
                                              BtorBitVector *,
                                              BtorBitVector *),
               int num_tests,
               int bit_width)
{
  assert (const_func);
  assert (bitvec_func);

  int i;
  char *c_a, *c_b, *c_res, *str;
  BtorBitVector *a, *b, *res;

  printf (" %d", bit_width);
  fflush (stdout);
  for (i = 0; i < num_tests; i++)
  {
    a     = random_bv (bit_width);
    c_a   = btor_bv_to_char_bv (g_mm, a);
    b     = random_bv (bit_width);
    c_b   = btor_bv_to_char_bv (g_mm, b);
    c_res = const_func (g_mm, c_a, c_b);
    res   = bitvec_func (g_mm, a, b);
    str   = btor_bv_to_char_bv (g_mm, res);

    assert (strlen (str) == strlen (c_res));
    assert (memcmp (c_res, str, strlen (str)) == 0);

    btor_freestr (g_mm, str);
    btor_delete_const (g_mm, c_b);
    btor_delete_const (g_mm, c_res);
    btor_free_bv (g_mm, b);
    btor_free_bv (g_mm, res);
    btor_delete_const (g_mm, c_a);
    btor_free_bv (g_mm, a);
  }
}

static void
ext_bitvec (char *(*const_func) (BtorMemMgr *, const char *, uint32_t),
            BtorBitVector *(*bitvec_func) (BtorMemMgr *,
                                           BtorBitVector *,
                                           uint32_t),
            int num_tests,
            uint32_t bit_width)
{
  assert (const_func);
  assert (bitvec_func);

  int i, bw;
  char *c_a, *c_res, *str;
  BtorBitVector *a, *res;

  printf (" %d", bit_width);
  fflush (stdout);
  for (i = 0; i < num_tests; i++)
  {
    a     = random_bv (bit_width);
    c_a   = btor_bv_to_char_bv (g_mm, a);
    bw    = btor_pick_rand_rng (&g_btor->rng, a->width + 1, 100);
    c_res = const_func (g_mm, c_a, bw);
    res   = bitvec_func (g_mm, a, bw);
    str   = btor_bv_to_char_bv (g_mm, res);

    assert (strlen (str) == strlen (c_res));
    assert (memcmp (c_res, str, strlen (str)) == 0);

    btor_freestr (g_mm, str);
    btor_delete_const (g_mm, c_res);
    btor_free_bv (g_mm, res);
    btor_delete_const (g_mm, c_a);
    btor_free_bv (g_mm, a);
  }
}

static void
test_not_bitvec (void)
{
  unary_bitvec (btor_not_const, btor_not_bv, BTOR_TEST_BITVEC_TESTS, 1);
  unary_bitvec (btor_not_const, btor_not_bv, BTOR_TEST_BITVEC_TESTS, 7);
  unary_bitvec (btor_not_const, btor_not_bv, BTOR_TEST_BITVEC_TESTS, 31);
  unary_bitvec (btor_not_const, btor_not_bv, BTOR_TEST_BITVEC_TESTS, 33);
  unary_bitvec (btor_not_const,
                btor_not_bv,
                BTOR_TEST_BITVEC_TESTS,
                BTOR_TEST_BITVEC_NUM_BITS);
}

static void
test_neg_bitvec (void)
{
  unary_bitvec (btor_neg_const, btor_neg_bv, BTOR_TEST_BITVEC_TESTS, 1);
  unary_bitvec (btor_neg_const, btor_neg_bv, BTOR_TEST_BITVEC_TESTS, 7);
  unary_bitvec (btor_neg_const, btor_neg_bv, BTOR_TEST_BITVEC_TESTS, 31);
  unary_bitvec (btor_neg_const, btor_neg_bv, BTOR_TEST_BITVEC_TESTS, 33);
  unary_bitvec (btor_neg_const,
                btor_neg_bv,
                BTOR_TEST_BITVEC_TESTS,
                BTOR_TEST_BITVEC_NUM_BITS);
}

static void
test_slice_bitvec (void)
{
  slice_bitvec (100, 1);
  slice_bitvec (BTOR_TEST_BITVEC_TESTS, 7);
  slice_bitvec (BTOR_TEST_BITVEC_TESTS, 31);
  slice_bitvec (BTOR_TEST_BITVEC_TESTS, 33);
  slice_bitvec (BTOR_TEST_BITVEC_TESTS, BTOR_TEST_BITVEC_NUM_BITS);
}

static void
test_eq_bitvec (void)
{
  binary_bitvec (btor_eq_const, btor_eq_bv, BTOR_TEST_BITVEC_TESTS, 1);
  binary_bitvec (btor_eq_const, btor_eq_bv, BTOR_TEST_BITVEC_TESTS, 7);
  binary_bitvec (btor_eq_const, btor_eq_bv, BTOR_TEST_BITVEC_TESTS, 31);
  binary_bitvec (btor_eq_const, btor_eq_bv, BTOR_TEST_BITVEC_TESTS, 33);
  binary_bitvec (btor_eq_const,
                 btor_eq_bv,
                 BTOR_TEST_BITVEC_TESTS,
                 BTOR_TEST_BITVEC_NUM_BITS);
}

static void
test_ult_bitvec (void)
{
  binary_bitvec (btor_ult_const, btor_ult_bv, BTOR_TEST_BITVEC_TESTS, 7);
  binary_bitvec (btor_ult_const, btor_ult_bv, BTOR_TEST_BITVEC_TESTS, 31);
  binary_bitvec (btor_ult_const, btor_ult_bv, BTOR_TEST_BITVEC_TESTS, 33);
  binary_bitvec (btor_ult_const,
                 btor_ult_bv,
                 BTOR_TEST_BITVEC_TESTS,
                 BTOR_TEST_BITVEC_NUM_BITS);
}

static void
test_and_bitvec (void)
{
  binary_bitvec (btor_ult_const, btor_ult_bv, BTOR_TEST_BITVEC_TESTS, 1);
  binary_bitvec (btor_and_const, btor_and_bv, BTOR_TEST_BITVEC_TESTS, 1);
  binary_bitvec (btor_and_const, btor_and_bv, BTOR_TEST_BITVEC_TESTS, 7);
  binary_bitvec (btor_and_const, btor_and_bv, BTOR_TEST_BITVEC_TESTS, 31);
  binary_bitvec (btor_and_const, btor_and_bv, BTOR_TEST_BITVEC_TESTS, 33);
  binary_bitvec (btor_and_const,
                 btor_and_bv,
                 BTOR_TEST_BITVEC_TESTS,
                 BTOR_TEST_BITVEC_NUM_BITS);
}

static void
test_concat_bitvec (void)
{
  binary_bitvec (btor_concat_const, btor_concat_bv, BTOR_TEST_BITVEC_TESTS, 1);
  binary_bitvec (btor_concat_const, btor_concat_bv, BTOR_TEST_BITVEC_TESTS, 7);
  binary_bitvec (btor_concat_const, btor_concat_bv, BTOR_TEST_BITVEC_TESTS, 31);
  binary_bitvec (btor_concat_const, btor_concat_bv, BTOR_TEST_BITVEC_TESTS, 33);
  binary_bitvec (btor_concat_const,
                 btor_concat_bv,
                 BTOR_TEST_BITVEC_TESTS,
                 BTOR_TEST_BITVEC_NUM_BITS);
}

static void
test_add_bitvec (void)
{
  binary_bitvec (btor_add_const, btor_add_bv, BTOR_TEST_BITVEC_TESTS, 1);
  binary_bitvec (btor_add_const, btor_add_bv, BTOR_TEST_BITVEC_TESTS, 7);
  binary_bitvec (btor_add_const, btor_add_bv, BTOR_TEST_BITVEC_TESTS, 31);
  binary_bitvec (btor_add_const, btor_add_bv, BTOR_TEST_BITVEC_TESTS, 33);
  binary_bitvec (btor_add_const,
                 btor_add_bv,
                 BTOR_TEST_BITVEC_TESTS,
                 BTOR_TEST_BITVEC_NUM_BITS);
}

static void
test_mul_bitvec (void)
{
  binary_bitvec (btor_mul_const, btor_mul_bv, BTOR_TEST_BITVEC_TESTS, 1);
  binary_bitvec (btor_mul_const, btor_mul_bv, BTOR_TEST_BITVEC_TESTS, 7);
  binary_bitvec (btor_mul_const, btor_mul_bv, BTOR_TEST_BITVEC_TESTS, 31);
  binary_bitvec (btor_mul_const, btor_mul_bv, BTOR_TEST_BITVEC_TESTS, 33);
  binary_bitvec (btor_mul_const,
                 btor_mul_bv,
                 BTOR_TEST_BITVEC_TESTS,
                 BTOR_TEST_BITVEC_NUM_BITS);
}

static void
test_udiv_bitvec (void)
{
  binary_bitvec (btor_udiv_const, btor_udiv_bv, BTOR_TEST_BITVEC_TESTS, 1);
  binary_bitvec (btor_udiv_const, btor_udiv_bv, BTOR_TEST_BITVEC_TESTS, 7);
  binary_bitvec (btor_udiv_const, btor_udiv_bv, BTOR_TEST_BITVEC_TESTS, 31);
  binary_bitvec (btor_udiv_const, btor_udiv_bv, BTOR_TEST_BITVEC_TESTS, 33);
  binary_bitvec (btor_udiv_const,
                 btor_udiv_bv,
                 BTOR_TEST_BITVEC_TESTS,
                 BTOR_TEST_BITVEC_NUM_BITS);
}

static void
test_urem_bitvec (void)
{
  binary_bitvec (btor_urem_const, btor_urem_bv, BTOR_TEST_BITVEC_TESTS, 1);
  binary_bitvec (btor_urem_const, btor_urem_bv, BTOR_TEST_BITVEC_TESTS, 7);
  binary_bitvec (btor_urem_const, btor_urem_bv, BTOR_TEST_BITVEC_TESTS, 31);
  binary_bitvec (btor_urem_const, btor_urem_bv, BTOR_TEST_BITVEC_TESTS, 33);
  binary_bitvec (btor_urem_const,
                 btor_urem_bv,
                 BTOR_TEST_BITVEC_TESTS,
                 BTOR_TEST_BITVEC_NUM_BITS);
}

static void
test_sll_bitvec (void)
{
  shift_cont_bitvec (btor_sll_const, btor_sll_bv, 2);
  shift_cont_bitvec (btor_sll_const, btor_sll_bv, 8);
  shift_cont_bitvec (btor_sll_const, btor_sll_bv, 32);
  shift_cont_bitvec (btor_sll_const, btor_sll_bv, 64);
  shift_cont_bitvec (btor_sll_const, btor_sll_bv, 128);

  shift_bitvec (btor_sll_const, btor_sll_bv, BTOR_TEST_BITVEC_TESTS, 2);
  shift_bitvec (btor_sll_const, btor_sll_bv, BTOR_TEST_BITVEC_TESTS, 8);
  shift_bitvec (btor_sll_const, btor_sll_bv, BTOR_TEST_BITVEC_TESTS, 32);
  shift_bitvec (btor_sll_const, btor_sll_bv, BTOR_TEST_BITVEC_TESTS, 64);
  shift_bitvec (btor_sll_const, btor_sll_bv, BTOR_TEST_BITVEC_TESTS, 128);
}

static void
test_srl_bitvec (void)
{
  shift_cont_bitvec (btor_srl_const, btor_srl_bv, 2);
  shift_cont_bitvec (btor_srl_const, btor_srl_bv, 8);
  shift_cont_bitvec (btor_srl_const, btor_srl_bv, 32);
  shift_cont_bitvec (btor_srl_const, btor_srl_bv, 64);
  shift_cont_bitvec (btor_srl_const, btor_srl_bv, 128);

  shift_bitvec (btor_srl_const, btor_srl_bv, BTOR_TEST_BITVEC_TESTS, 2);
  shift_bitvec (btor_srl_const, btor_srl_bv, BTOR_TEST_BITVEC_TESTS, 8);
  shift_bitvec (btor_srl_const, btor_srl_bv, BTOR_TEST_BITVEC_TESTS, 32);
  shift_bitvec (btor_srl_const, btor_srl_bv, BTOR_TEST_BITVEC_TESTS, 64);
  shift_bitvec (btor_srl_const, btor_srl_bv, BTOR_TEST_BITVEC_TESTS, 128);
}

static void
test_uext_bitvec (void)
{
  ext_bitvec (btor_uext_const, btor_uext_bv, BTOR_TEST_BITVEC_TESTS, 1);
  ext_bitvec (btor_uext_const, btor_uext_bv, BTOR_TEST_BITVEC_TESTS, 7);
  ext_bitvec (btor_uext_const, btor_uext_bv, BTOR_TEST_BITVEC_TESTS, 31);
  ext_bitvec (btor_uext_const, btor_uext_bv, BTOR_TEST_BITVEC_TESTS, 33);
  ext_bitvec (btor_uext_const,
              btor_uext_bv,
              BTOR_TEST_BITVEC_TESTS,
              BTOR_TEST_BITVEC_NUM_BITS);
}

static void
test_sext_bitvec (void)
{
  ext_bitvec (btor_sext_const, btor_sext_bv, BTOR_TEST_BITVEC_TESTS, 1);
  ext_bitvec (btor_sext_const, btor_sext_bv, BTOR_TEST_BITVEC_TESTS, 7);
  ext_bitvec (btor_sext_const, btor_sext_bv, BTOR_TEST_BITVEC_TESTS, 31);
  ext_bitvec (btor_sext_const, btor_sext_bv, BTOR_TEST_BITVEC_TESTS, 33);
  ext_bitvec (btor_sext_const,
              btor_sext_bv,
              BTOR_TEST_BITVEC_TESTS,
              BTOR_TEST_BITVEC_NUM_BITS);
}

#define TEST_IS_UMULO_BITVEC(bw, v0, v1, res)          \
  do                                                   \
  {                                                    \
    bv0 = btor_uint64_to_bv (g_mm, v0, bw);            \
    bv1 = btor_uint64_to_bv (g_mm, v1, bw);            \
    assert (btor_is_umulo_bv (g_mm, bv0, bv1) == res); \
    btor_free_bv (g_mm, bv0);                          \
    btor_free_bv (g_mm, bv1);                          \
  } while (0)

static void
is_umulo_bitvec (int bw)
{
  BtorBitVector *bv0, *bv1;

  switch (bw)
  {
    case 1:
      TEST_IS_UMULO_BITVEC (bw, 0, 0, false);
      TEST_IS_UMULO_BITVEC (bw, 0, 1, false);
      TEST_IS_UMULO_BITVEC (bw, 1, 1, false);
      break;
    case 7:
      TEST_IS_UMULO_BITVEC (bw, 3, 6, false);
      TEST_IS_UMULO_BITVEC (bw, 124, 2, true);
      break;
    case 31:
      TEST_IS_UMULO_BITVEC (bw, 15, 78, false);
      TEST_IS_UMULO_BITVEC (bw, 1073742058, 2, true);
      break;
    case 33:
      TEST_IS_UMULO_BITVEC (bw, 15, 78, false);
      TEST_IS_UMULO_BITVEC (bw, 4294967530, 4294967530, true);
      break;
  }
}

static void
test_is_umulo_bitvec (void)
{
  is_umulo_bitvec (1);
  is_umulo_bitvec (7);
  is_umulo_bitvec (31);
  is_umulo_bitvec (33);
}

static void
perf_test_bitvec (char *(*const_func) (BtorMemMgr *,
                                       const char *,
                                       const char *),
                  BtorBitVector *(*bitvec_func) (BtorMemMgr *,
                                                 BtorBitVector *,
                                                 BtorBitVector *),
                  int num_tests)
{
  assert (const_func);
  assert (bitvec_func);

  double start_const, start_bitvec, total_const, total_bitvec;
  int k;
  long long i, tests;
  char *c_a, *c_b, *c_res, *str;
  BtorBitVector *a, *b, *res;

  printf ("\n");
  printf ("  %10s | %5s | %10s | %10s\n",
          "tests",
          "bw",
          "time const",
          "time bitvec");

  for (k = 1; k < 10; k++)
  {
    tests        = 0;
    total_const  = 0;
    total_bitvec = 0;
    for (i = 0; i < num_tests; i++)
    {
      tests++;
      a   = random_bv (2 << k);
      c_a = btor_bv_to_char_bv (g_mm, a);
      b   = random_bv (2 << k);
      c_b = btor_bv_to_char_bv (g_mm, b);

      start_const = btor_time_stamp ();
      c_res       = const_func (g_mm, c_a, c_b);
      total_const += btor_time_stamp () - start_const;

      start_bitvec = btor_time_stamp ();
      res          = bitvec_func (g_mm, a, b);
      total_bitvec += btor_time_stamp () - start_bitvec;
      str = btor_bv_to_char_bv (g_mm, res);

      assert (strlen (str) == strlen (c_res));
      assert (memcmp (c_res, str, strlen (str) * sizeof (*str)) == 0);

      btor_freestr (g_mm, str);
      btor_delete_const (g_mm, c_b);
      btor_delete_const (g_mm, c_res);
      btor_free_bv (g_mm, b);
      btor_free_bv (g_mm, res);
      btor_delete_const (g_mm, c_a);
      btor_free_bv (g_mm, a);
    }

    printf ("  %10llu | %5d | %10.5f | %10.5f\n",
            tests,
            2 << k,
            total_const,
            total_bitvec);
  }
}

static void
perf_test_shift_bitvec (char *(*const_func) (BtorMemMgr *,
                                             const char *,
                                             const char *),
                        BtorBitVector *(*bitvec_func) (BtorMemMgr *,
                                                       BtorBitVector *,
                                                       BtorBitVector *),
                        int num_tests)
{
  assert (const_func);
  assert (bitvec_func);

  double start_const, start_bitvec, total_const, total_bitvec;
  int k;
  long long i, tests;
  char *c_a, *c_b, *c_res, *str;
  BtorBitVector *a, *b, *res;

  printf ("\n");
  printf ("  %10s | %5s | %10s | %10s\n",
          "tests",
          "bw",
          "time const",
          "time bitvec");

  for (k = 1; k < 10; k++)
  {
    tests        = 0;
    total_const  = 0;
    total_bitvec = 0;
    for (i = 0; i < num_tests; i++)
    {
      tests++;
      a   = random_bv (2 << k);
      c_a = btor_bv_to_char_bv (g_mm, a);
      b   = random_bv (btor_log_2_util (2 << k));
      c_b = btor_bv_to_char_bv (g_mm, b);

      start_const = btor_time_stamp ();
      c_res       = const_func (g_mm, c_a, c_b);
      total_const += btor_time_stamp () - start_const;

      start_bitvec = btor_time_stamp ();
      res          = bitvec_func (g_mm, a, b);
      total_bitvec += btor_time_stamp () - start_bitvec;
      str = btor_bv_to_char_bv (g_mm, res);

      assert (strlen (str) == strlen (c_res));
      assert (memcmp (c_res, str, strlen (str) * sizeof (*str)) == 0);

      btor_freestr (g_mm, str);
      btor_delete_const (g_mm, c_b);
      btor_delete_const (g_mm, c_res);
      btor_free_bv (g_mm, b);
      btor_free_bv (g_mm, res);
      btor_delete_const (g_mm, c_a);
      btor_free_bv (g_mm, a);
    }

    printf ("  %10llu | %5d | %10.5f | %10.5f\n",
            tests,
            2 << k,
            total_const,
            total_bitvec);
  }
}

static void
test_perf_and_bitvec (void)
{
  perf_test_bitvec (btor_and_const, btor_and_bv, BTOR_TEST_BITVEC_PERF_TESTS);
}

static void
test_perf_eq_bitvec (void)
{
  perf_test_bitvec (btor_eq_const, btor_eq_bv, BTOR_TEST_BITVEC_PERF_TESTS);
}

static void
test_perf_ult_bitvec (void)
{
  perf_test_bitvec (btor_ult_const, btor_ult_bv, BTOR_TEST_BITVEC_PERF_TESTS);
}

static void
test_perf_add_bitvec (void)
{
  perf_test_bitvec (btor_add_const, btor_add_bv, BTOR_TEST_BITVEC_PERF_TESTS);
}

static void
test_perf_mul_bitvec (void)
{
  perf_test_bitvec (btor_mul_const, btor_mul_bv, 10000);
}

static void
test_perf_udiv_bitvec (void)
{
  perf_test_bitvec (btor_udiv_const, btor_udiv_bv, 10000);
}

static void
test_perf_urem_bitvec (void)
{
  perf_test_bitvec (btor_urem_const, btor_urem_bv, 10000);
}

static void
test_perf_sll_bitvec (void)
{
  perf_test_shift_bitvec (
      btor_sll_const, btor_sll_bv, BTOR_TEST_BITVEC_PERF_TESTS);
}

static void
test_perf_srl_bitvec (void)
{
  perf_test_shift_bitvec (
      btor_srl_const, btor_srl_bv, BTOR_TEST_BITVEC_PERF_TESTS);
}

static void
test_bv_to_ll_bitvec (void)
{
  uint64_t i, x, y;
  BtorBitVector *a;

  for (i = 0; i < 10000000; i++)
  {
    x = ((uint64_t) rand ()) << 32;
    x |= (uint64_t) rand ();
    a = btor_uint64_to_bv (g_mm, x, 64);
    y = btor_bv_to_uint64_bv (a);
    assert (x == y);
    btor_free_bv (g_mm, a);
  }
}

static void
test_compare_bitvec (void)
{
  int i, j, k;
  BtorBitVector *bv1, *bv2;

  for (i = 0; i < 15; i++)
  {
    bv1 = btor_uint64_to_bv (g_btor->mm, i, 4);
    bv2 = btor_uint64_to_bv (g_btor->mm, i, 4);
    assert (!btor_compare_bv (bv1, bv2));
    btor_free_bv (g_btor->mm, bv1);
    btor_free_bv (g_btor->mm, bv2);
  }

  for (i = 0; i < 15 - 1; i++)
  {
    bv1 = btor_uint64_to_bv (g_btor->mm, i, 4);
    bv2 = btor_uint64_to_bv (g_btor->mm, i + 1, 4);
    assert (btor_compare_bv (bv1, bv2) < 0);
    assert (btor_compare_bv (bv2, bv1) > 0);
    btor_free_bv (g_btor->mm, bv1);
    btor_free_bv (g_btor->mm, bv2);
  }

  for (i = 0, j = 0, k = 0; i < 15; i++)
  {
    k = rand () % 16;
    do
      j = rand () % 16;
    while (j == k);
    bv1 = btor_uint64_to_bv (g_btor->mm, j, 4);
    bv2 = btor_uint64_to_bv (g_btor->mm, k, 4);
    if (j > k)
    {
      assert (btor_compare_bv (bv1, bv2) > 0);
      assert (btor_compare_bv (bv2, bv1) < 0);
    }
    if (j < k)
    {
      assert (btor_compare_bv (bv1, bv2) < 0);
      assert (btor_compare_bv (bv2, bv1) > 0);
    }
    btor_free_bv (g_btor->mm, bv1);
    btor_free_bv (g_btor->mm, bv2);
  }
}

static void
test_is_one_bitvec (void)
{
  int i;
  char *s;
  BtorBitVector *bv1, *bv2, *bv3;

  for (i = 1; i < 32; i++)
  {
    bv1 = btor_one_bv (g_btor->mm, i);
    bv2 = btor_uint64_to_bv (g_btor->mm, 1, i);
    BTOR_CNEWN (g_btor->mm, s, i + 1);
    memset (s, '0', i - 1);
    s[i - 1] = '1';
    bv3      = btor_char_to_bv (g_btor->mm, s);
    assert (btor_is_one_bv (bv1));
    assert (btor_is_one_bv (bv2));
    assert (btor_is_one_bv (bv3));
    assert (!btor_compare_bv (bv1, bv2));
    assert (!btor_compare_bv (bv1, bv3));
    btor_free_bv (g_btor->mm, bv1);
    btor_free_bv (g_btor->mm, bv2);
    btor_free_bv (g_btor->mm, bv3);
    BTOR_DELETEN (g_btor->mm, s, i + 1);
  }
}

static void
test_is_ones_bitvec (void)
{
  int i;
  char *s;
  BtorBitVector *bv1, *bv2, *bv3;

  for (i = 1; i < 32; i++)
  {
    bv1 = btor_ones_bv (g_btor->mm, i);
    bv2 = btor_uint64_to_bv (g_btor->mm, UINT_MAX, i);
    BTOR_CNEWN (g_btor->mm, s, i + 1);
    memset (s, '1', i);
    bv3 = btor_char_to_bv (g_btor->mm, s);
    assert (btor_is_ones_bv (bv1));
    assert (btor_is_ones_bv (bv2));
    assert (btor_is_ones_bv (bv3));
    assert (!btor_compare_bv (bv1, bv2));
    assert (!btor_compare_bv (bv1, bv3));
    btor_free_bv (g_btor->mm, bv1);
    btor_free_bv (g_btor->mm, bv2);
    btor_free_bv (g_btor->mm, bv3);
    BTOR_DELETEN (g_btor->mm, s, i + 1);
  }
}

static void
test_is_zero_bitvec (void)
{
  int i;
  char *s;
  BtorBitVector *bv1, *bv2, *bv3;

  for (i = 1; i < 32; i++)
  {
    bv1 = btor_new_bv (g_btor->mm, i);
    bv2 = btor_uint64_to_bv (g_btor->mm, 0, i);
    BTOR_CNEWN (g_btor->mm, s, i + 1);
    memset (s, '0', i);
    bv3 = btor_char_to_bv (g_btor->mm, s);
    assert (btor_is_zero_bv (bv1));
    assert (btor_is_zero_bv (bv2));
    assert (btor_is_zero_bv (bv3));
    assert (!btor_compare_bv (bv1, bv2));
    assert (!btor_compare_bv (bv1, bv3));
    btor_free_bv (g_btor->mm, bv1);
    btor_free_bv (g_btor->mm, bv2);
    btor_free_bv (g_btor->mm, bv3);
    BTOR_DELETEN (g_btor->mm, s, i + 1);
  }
}

static void
test_is_special_const_bitvec (void)
{
  int i;
  BtorBitVector *bv;

  bv = btor_char_to_bv (g_mm, "0");
  assert (btor_is_special_const_bv (bv) == BTOR_SPECIAL_CONST_BV_ZERO);
  btor_free_bv (g_mm, bv);

  bv = btor_char_to_bv (g_mm, "1");
  assert (btor_is_special_const_bv (bv) == BTOR_SPECIAL_CONST_BV_ONE_ONES);
  btor_free_bv (g_mm, bv);

  bv = btor_char_to_bv (g_mm, "00");
  assert (btor_is_special_const_bv (bv) == BTOR_SPECIAL_CONST_BV_ZERO);
  btor_free_bv (g_mm, bv);

  bv = btor_char_to_bv (g_mm, "01");
  assert (btor_is_special_const_bv (bv) == BTOR_SPECIAL_CONST_BV_ONE);
  btor_free_bv (g_mm, bv);

  bv = btor_char_to_bv (g_mm, "10");
  assert (btor_is_special_const_bv (bv) == BTOR_SPECIAL_CONST_BV_NONE);
  btor_free_bv (g_mm, bv);

  bv = btor_char_to_bv (g_mm, "11");
  assert (btor_is_special_const_bv (bv) == BTOR_SPECIAL_CONST_BV_ONES);
  btor_free_bv (g_mm, bv);

  bv = btor_char_to_bv (g_mm, "000");
  assert (btor_is_special_const_bv (bv) == BTOR_SPECIAL_CONST_BV_ZERO);
  btor_free_bv (g_mm, bv);

  bv = btor_char_to_bv (g_mm, "001");
  assert (btor_is_special_const_bv (bv) == BTOR_SPECIAL_CONST_BV_ONE);
  btor_free_bv (g_mm, bv);

  for (i = 2; i < 7; i++)
  {
    bv = btor_uint64_to_bv (g_mm, i, 3);
    assert (btor_is_special_const_bv (bv) == BTOR_SPECIAL_CONST_BV_NONE);
    btor_free_bv (g_mm, bv);
  }

  bv = btor_char_to_bv (g_mm, "111");
  assert (btor_is_special_const_bv (bv) == BTOR_SPECIAL_CONST_BV_ONES);
  btor_free_bv (g_mm, bv);

  bv = btor_char_to_bv (g_mm, "0000");
  assert (btor_is_special_const_bv (bv) == BTOR_SPECIAL_CONST_BV_ZERO);
  btor_free_bv (g_mm, bv);

  bv = btor_char_to_bv (g_mm, "0001");
  assert (btor_is_special_const_bv (bv) == BTOR_SPECIAL_CONST_BV_ONE);
  btor_free_bv (g_mm, bv);

  for (i = 2; i < 15; i++)
  {
    bv = btor_uint64_to_bv (g_mm, i, 4);
    assert (btor_is_special_const_bv (bv) == BTOR_SPECIAL_CONST_BV_NONE);
    btor_free_bv (g_mm, bv);
  }

  bv = btor_char_to_bv (g_mm, "1111");
  assert (btor_is_special_const_bv (bv) == BTOR_SPECIAL_CONST_BV_ONES);
  btor_free_bv (g_mm, bv);
}

static void
test_is_power_of_two_bitvec (void)
{
  BtorBitVector *bv;

  bv = btor_char_to_bv (
      g_mm, "0000000000000000000000000000000000000000000000000000000000000000");
  assert (btor_is_power_of_two_bv (bv) == 0);
  btor_free_bv (g_mm, bv);

  bv = btor_char_to_bv (g_mm, "000");
  assert (btor_is_power_of_two_bv (bv) == 0);
  btor_free_bv (g_mm, bv);

  bv = btor_char_to_bv (g_mm, "001");
  assert (btor_is_power_of_two_bv (bv) == 0);
  btor_free_bv (g_mm, bv);

  bv = btor_char_to_bv (g_mm, "0010");
  assert (btor_is_power_of_two_bv (bv) == 1);
  btor_free_bv (g_mm, bv);

  bv = btor_char_to_bv (g_mm, "00100");
  assert (btor_is_power_of_two_bv (bv) == 2);
  btor_free_bv (g_mm, bv);

  bv = btor_char_to_bv (g_mm, "001000");
  assert (btor_is_power_of_two_bv (bv) == 3);
  btor_free_bv (g_mm, bv);

  bv = btor_char_to_bv (g_mm, "0010000");
  assert (btor_is_power_of_two_bv (bv) == 4);
  btor_free_bv (g_mm, bv);

  bv = btor_char_to_bv (g_mm, "000100000");
  assert (btor_is_power_of_two_bv (bv) == 5);
  btor_free_bv (g_mm, bv);

  bv = btor_char_to_bv (g_mm, "0001000000");
  assert (btor_is_power_of_two_bv (bv) == 6);
  btor_free_bv (g_mm, bv);

  bv = btor_char_to_bv (g_mm, "00010000000");
  assert (btor_is_power_of_two_bv (bv) == 7);
  btor_free_bv (g_mm, bv);

  bv = btor_char_to_bv (g_mm, "000100000000");
  assert (btor_is_power_of_two_bv (bv) == 8);
  btor_free_bv (g_mm, bv);

  bv = btor_char_to_bv (g_mm, "0001000000000");
  assert (btor_is_power_of_two_bv (bv) == 9);
  btor_free_bv (g_mm, bv);

  bv = btor_char_to_bv (g_mm, "0000010000000000");
  assert (btor_is_power_of_two_bv (bv) == 10);
  btor_free_bv (g_mm, bv);

  bv = btor_char_to_bv (g_mm, "10000000000000000000000000000");
  assert (btor_is_power_of_two_bv (bv) == 28);
  btor_free_bv (g_mm, bv);

  bv = btor_char_to_bv (g_mm, "100000000000000000000000000000");
  assert (btor_is_power_of_two_bv (bv) == 29);
  btor_free_bv (g_mm, bv);

  bv = btor_char_to_bv (g_mm, "1000000000000000000000000000000");
  assert (btor_is_power_of_two_bv (bv) == 30);
  btor_free_bv (g_mm, bv);

  bv = btor_char_to_bv (g_mm, "01000000000000000000000000000000");
  assert (btor_is_power_of_two_bv (bv) == 30);
  btor_free_bv (g_mm, bv);

  bv = btor_char_to_bv (g_mm, "110");
  assert (btor_is_power_of_two_bv (bv) == -1);

  btor_free_bv (g_mm, bv);
  bv = btor_char_to_bv (g_mm, "1110");
  assert (btor_is_power_of_two_bv (bv) == -1);

  btor_free_bv (g_mm, bv);
  bv = btor_char_to_bv (g_mm, "11110");
  assert (btor_is_power_of_two_bv (bv) == -1);

  btor_free_bv (g_mm, bv);
  bv = btor_char_to_bv (g_mm, "111110");
  assert (btor_is_power_of_two_bv (bv) == -1);

  btor_free_bv (g_mm, bv);
  bv = btor_char_to_bv (g_mm, "1111110");
  assert (btor_is_power_of_two_bv (bv) == -1);

  btor_free_bv (g_mm, bv);
  bv = btor_char_to_bv (g_mm, "111111110");
  assert (btor_is_power_of_two_bv (bv) == -1);

  btor_free_bv (g_mm, bv);
  bv = btor_char_to_bv (g_mm, "1111111110");
  assert (btor_is_power_of_two_bv (bv) == -1);

  btor_free_bv (g_mm, bv);
  bv = btor_char_to_bv (g_mm, "11111111110");
  assert (btor_is_power_of_two_bv (bv) == -1);

  btor_free_bv (g_mm, bv);
  bv = btor_char_to_bv (g_mm, "111111111110");
  assert (btor_is_power_of_two_bv (bv) == -1);

  btor_free_bv (g_mm, bv);
  bv = btor_char_to_bv (g_mm, "1111111111110");
  assert (btor_is_power_of_two_bv (bv) == -1);

  btor_free_bv (g_mm, bv);
  bv = btor_char_to_bv (g_mm, "1111111111111110");
  assert (btor_is_power_of_two_bv (bv) == -1);
  btor_free_bv (g_mm, bv);

  bv = btor_char_to_bv (g_mm, "011");
  assert (btor_is_power_of_two_bv (bv) == -1);
  btor_free_bv (g_mm, bv);

  bv = btor_char_to_bv (g_mm, "111");
  assert (btor_is_power_of_two_bv (bv) == -1);
  btor_free_bv (g_mm, bv);

  bv = btor_char_to_bv (g_mm, "0011");
  assert (btor_is_power_of_two_bv (bv) == -1);
  btor_free_bv (g_mm, bv);

  bv = btor_char_to_bv (g_mm, "00101");
  assert (btor_is_power_of_two_bv (bv) == -1);
  btor_free_bv (g_mm, bv);

  bv = btor_char_to_bv (g_mm, "101101");
  assert (btor_is_power_of_two_bv (bv) == -1);
  btor_free_bv (g_mm, bv);

  bv = btor_char_to_bv (g_mm, "0010001");
  assert (btor_is_power_of_two_bv (bv) == -1);
  btor_free_bv (g_mm, bv);

  bv = btor_char_to_bv (g_mm, "000100111");
  assert (btor_is_power_of_two_bv (bv) == -1);
  btor_free_bv (g_mm, bv);

  bv = btor_char_to_bv (g_mm, "1001000001");
  assert (btor_is_power_of_two_bv (bv) == -1);
  btor_free_bv (g_mm, bv);

  bv = btor_char_to_bv (g_mm, "11010000001");
  assert (btor_is_power_of_two_bv (bv) == -1);
  btor_free_bv (g_mm, bv);

  bv = btor_char_to_bv (g_mm, "000100000011");
  assert (btor_is_power_of_two_bv (bv) == -1);
  btor_free_bv (g_mm, bv);

  bv = btor_char_to_bv (g_mm, "0001000000111");
  assert (btor_is_power_of_two_bv (bv) == -1);
  btor_free_bv (g_mm, bv);

  bv = btor_char_to_bv (g_mm, "0000010000001111");
  assert (btor_is_power_of_two_bv (bv) == -1);
  btor_free_bv (g_mm, bv);

  bv = btor_char_to_bv (g_mm, "10000000000000000000000000010");
  assert (btor_is_power_of_two_bv (bv) == -1);
  btor_free_bv (g_mm, bv);

  bv = btor_char_to_bv (g_mm, "100000000000000000000001000000");
  assert (btor_is_power_of_two_bv (bv) == -1);
  btor_free_bv (g_mm, bv);

  bv = btor_char_to_bv (g_mm, "1000000000000100000000000000000");
  assert (btor_is_power_of_two_bv (bv) == -1);
  btor_free_bv (g_mm, bv);
}

static void
test_is_small_positive_int_bitvec (void)
{
  BtorBitVector *bv;

  bv = btor_char_to_bv (
      g_mm, "0000000000000000000000000000000000000000000000000000000000000000");
  assert (btor_is_small_positive_int_bv (bv) == 0);
  btor_free_bv (g_mm, bv);

  bv = btor_char_to_bv (g_mm, "000");
  assert (btor_is_small_positive_int_bv (bv) == 0);
  btor_free_bv (g_mm, bv);

  bv = btor_char_to_bv (g_mm, "001");
  assert (btor_is_small_positive_int_bv (bv) == 1);
  btor_free_bv (g_mm, bv);

  bv = btor_char_to_bv (g_mm, "0010");
  assert (btor_is_small_positive_int_bv (bv) == 2);
  btor_free_bv (g_mm, bv);

  bv = btor_char_to_bv (g_mm, "00100");
  assert (btor_is_small_positive_int_bv (bv) == 4);
  btor_free_bv (g_mm, bv);

  bv = btor_char_to_bv (g_mm, "001000");
  assert (btor_is_small_positive_int_bv (bv) == 8);
  btor_free_bv (g_mm, bv);

  bv = btor_char_to_bv (g_mm, "0010000");
  assert (btor_is_small_positive_int_bv (bv) == 16);
  btor_free_bv (g_mm, bv);

  bv = btor_char_to_bv (g_mm, "000100000");
  assert (btor_is_small_positive_int_bv (bv) == 32);
  btor_free_bv (g_mm, bv);

  bv = btor_char_to_bv (g_mm, "0001000000");
  assert (btor_is_small_positive_int_bv (bv) == 64);
  btor_free_bv (g_mm, bv);

  bv = btor_char_to_bv (g_mm, "00010000000");
  assert (btor_is_small_positive_int_bv (bv) == 128);
  btor_free_bv (g_mm, bv);

  bv = btor_char_to_bv (g_mm, "000100000000");
  assert (btor_is_small_positive_int_bv (bv) == 256);
  btor_free_bv (g_mm, bv);

  bv = btor_char_to_bv (g_mm, "0001000000000");
  assert (btor_is_small_positive_int_bv (bv) == 512);
  btor_free_bv (g_mm, bv);

  bv = btor_char_to_bv (g_mm, "0000010000000000");
  assert (btor_is_small_positive_int_bv (bv) == 1024);
  btor_free_bv (g_mm, bv);

  bv = btor_char_to_bv (g_mm, "10000000000000000000000000000");
  assert (btor_is_small_positive_int_bv (bv) == (1 << 28));
  btor_free_bv (g_mm, bv);

  bv = btor_char_to_bv (g_mm, "100000000000000000000000000000");
  assert (btor_is_small_positive_int_bv (bv) == (1 << 29));
  btor_free_bv (g_mm, bv);

  bv = btor_char_to_bv (g_mm, "1000000000000000000000000000000");
  assert (btor_is_small_positive_int_bv (bv) == (1 << 30));
  btor_free_bv (g_mm, bv);

  bv = btor_char_to_bv (g_mm, "01000000000000000000000000000000");
  assert (btor_is_small_positive_int_bv (bv) == (1 << 30));
  btor_free_bv (g_mm, bv);

  bv = btor_char_to_bv (g_mm, "110");
  assert (btor_is_small_positive_int_bv (bv) == 6);
  btor_free_bv (g_mm, bv);

  bv = btor_char_to_bv (g_mm, "1110");
  assert (btor_is_small_positive_int_bv (bv) == 14);
  btor_free_bv (g_mm, bv);

  bv = btor_char_to_bv (g_mm, "11110");
  assert (btor_is_small_positive_int_bv (bv) == 30);
  btor_free_bv (g_mm, bv);

  bv = btor_char_to_bv (g_mm, "111110");
  assert (btor_is_small_positive_int_bv (bv) == 62);
  btor_free_bv (g_mm, bv);

  bv = btor_char_to_bv (g_mm, "1111110");
  assert (btor_is_small_positive_int_bv (bv) == 126);
  btor_free_bv (g_mm, bv);

  bv = btor_char_to_bv (g_mm, "111111110");
  assert (btor_is_small_positive_int_bv (bv) == 510);
  btor_free_bv (g_mm, bv);

  bv = btor_char_to_bv (g_mm, "1111111110");
  assert (btor_is_small_positive_int_bv (bv) == 1022);
  btor_free_bv (g_mm, bv);

  bv = btor_char_to_bv (g_mm, "11111111110");
  assert (btor_is_small_positive_int_bv (bv) == 2046);
  btor_free_bv (g_mm, bv);

  bv = btor_char_to_bv (g_mm, "111111111110");
  assert (btor_is_small_positive_int_bv (bv) == 4094);
  btor_free_bv (g_mm, bv);

  bv = btor_char_to_bv (g_mm, "1111111111110");
  assert (btor_is_small_positive_int_bv (bv) == 8190);
  btor_free_bv (g_mm, bv);

  bv = btor_char_to_bv (g_mm, "1111111111111110");
  assert (btor_is_small_positive_int_bv (bv) == 65534);
  btor_free_bv (g_mm, bv);

  bv = btor_char_to_bv (g_mm, "011");
  assert (btor_is_small_positive_int_bv (bv) == 3);
  btor_free_bv (g_mm, bv);

  bv = btor_char_to_bv (g_mm, "111");
  assert (btor_is_small_positive_int_bv (bv) == 7);
  btor_free_bv (g_mm, bv);

  bv = btor_char_to_bv (g_mm, "0011");
  assert (btor_is_small_positive_int_bv (bv) == 3);
  btor_free_bv (g_mm, bv);

  bv = btor_char_to_bv (g_mm, "00101");
  assert (btor_is_small_positive_int_bv (bv) == 5);
  btor_free_bv (g_mm, bv);

  bv = btor_char_to_bv (g_mm, "101101");
  assert (btor_is_small_positive_int_bv (bv) == 45);
  btor_free_bv (g_mm, bv);

  bv = btor_char_to_bv (g_mm, "00100001");
  assert (btor_is_small_positive_int_bv (bv) == 33);
  btor_free_bv (g_mm, bv);

  bv = btor_char_to_bv (g_mm, "000100111");
  assert (btor_is_small_positive_int_bv (bv) == 39);
  btor_free_bv (g_mm, bv);

  bv = btor_char_to_bv (g_mm, "1001000001");
  assert (btor_is_small_positive_int_bv (bv) == 577);
  btor_free_bv (g_mm, bv);

  bv = btor_char_to_bv (g_mm, "11010000001");
  assert (btor_is_small_positive_int_bv (bv) == 1665);
  btor_free_bv (g_mm, bv);

  bv = btor_char_to_bv (g_mm, "000100000011");
  assert (btor_is_small_positive_int_bv (bv) == 259);
  btor_free_bv (g_mm, bv);

  bv = btor_char_to_bv (g_mm, "0001000000111");
  assert (btor_is_small_positive_int_bv (bv) == 519);
  btor_free_bv (g_mm, bv);

  bv = btor_char_to_bv (g_mm, "0000010000001111");
  assert (btor_is_small_positive_int_bv (bv) == 1039);
  btor_free_bv (g_mm, bv);

  bv = btor_char_to_bv (g_mm, "10000000000000000000000000010");
  assert (btor_is_small_positive_int_bv (bv) == 268435458);
  btor_free_bv (g_mm, bv);

  bv = btor_char_to_bv (g_mm, "100000000000000000000001000000");
  assert (btor_is_small_positive_int_bv (bv) == 536870976);
  btor_free_bv (g_mm, bv);

  bv = btor_char_to_bv (g_mm, "1000000000000100000000000000000");
  assert (btor_is_small_positive_int_bv (bv) == 1073872896);
  btor_free_bv (g_mm, bv);

  bv = btor_char_to_bv (g_mm, "10000000000000000000000000000000");
  assert (btor_is_small_positive_int_bv (bv) < 0);
  btor_free_bv (g_mm, bv);

  bv = btor_char_to_bv (g_mm, "10000100000000000000000011100000");
  assert (btor_is_small_positive_int_bv (bv) < 0);
  btor_free_bv (g_mm, bv);

  bv = btor_char_to_bv (g_mm, "0010000000000000000000000000000000");
  assert (btor_is_small_positive_int_bv (bv) < 0);
  btor_free_bv (g_mm, bv);

  bv = btor_char_to_bv (g_mm, "0010000000000100000000000011110000");
  assert (btor_is_small_positive_int_bv (bv) < 0);
  btor_free_bv (g_mm, bv);
}

static void
test_get_num_leading_zeros_bitvec (void)
{
  BtorBitVector *bv;

  // 1000
  bv = btor_uint64_to_bv (g_mm, 8, 4);
  assert (btor_get_num_leading_zeros_bv (bv) == 0);
  btor_free_bv (g_mm, bv);

  // 0100
  bv = btor_uint64_to_bv (g_mm, 4, 4);
  assert (btor_get_num_leading_zeros_bv (bv) == 1);
  btor_free_bv (g_mm, bv);

  // 0010
  bv = btor_uint64_to_bv (g_mm, 2, 4);
  assert (btor_get_num_leading_zeros_bv (bv) == 2);
  btor_free_bv (g_mm, bv);

  // 0001
  bv = btor_uint64_to_bv (g_mm, 1, 4);
  assert (btor_get_num_leading_zeros_bv (bv) == 3);
  btor_free_bv (g_mm, bv);

  // 0000
  bv = btor_uint64_to_bv (g_mm, 0, 4);
  assert (btor_get_num_leading_zeros_bv (bv) == 4);
  btor_free_bv (g_mm, bv);

  // 1111
  bv = btor_uint64_to_bv (g_mm, 15, 4);
  assert (btor_get_num_leading_ones_bv (bv) == 4);
  btor_free_bv (g_mm, bv);

  // 0110
  bv = btor_uint64_to_bv (g_mm, 6, 4);
  assert (btor_get_num_leading_zeros_bv (bv) == 1);
  btor_free_bv (g_mm, bv);

  // 0111
  bv = btor_uint64_to_bv (g_mm, 7, 4);
  assert (btor_get_num_leading_zeros_bv (bv) == 1);
  btor_free_bv (g_mm, bv);

  // 1010
  bv = btor_uint64_to_bv (g_mm, 10, 4);
  assert (btor_get_num_leading_zeros_bv (bv) == 0);
  btor_free_bv (g_mm, bv);

  // 0
  bv = btor_uint64_to_bv (g_mm, 0, 1);
  assert (btor_get_num_leading_zeros_bv (bv) == 1);
  btor_free_bv (g_mm, bv);

  // 1
  bv = btor_uint64_to_bv (g_mm, 1, 1);
  assert (btor_get_num_leading_zeros_bv (bv) == 0);
  btor_free_bv (g_mm, bv);
}

static void
test_get_num_leading_ones_bitvec (void)
{
  BtorBitVector *bv;

  // 1000
  bv = btor_uint64_to_bv (g_mm, 8, 4);
  assert (btor_get_num_leading_ones_bv (bv) == 1);
  btor_free_bv (g_mm, bv);

  // 1100
  bv = btor_uint64_to_bv (g_mm, 12, 4);
  assert (btor_get_num_leading_ones_bv (bv) == 2);
  btor_free_bv (g_mm, bv);

  // 1110
  bv = btor_uint64_to_bv (g_mm, 14, 4);
  assert (btor_get_num_leading_ones_bv (bv) == 3);
  btor_free_bv (g_mm, bv);

  // 1111
  bv = btor_uint64_to_bv (g_mm, 15, 4);
  assert (btor_get_num_leading_ones_bv (bv) == 4);
  btor_free_bv (g_mm, bv);

  // 0000
  bv = btor_uint64_to_bv (g_mm, 0, 4);
  assert (btor_get_num_leading_ones_bv (bv) == 0);
  btor_free_bv (g_mm, bv);

  // 1011
  bv = btor_uint64_to_bv (g_mm, 11, 4);
  assert (btor_get_num_leading_ones_bv (bv) == 1);
  btor_free_bv (g_mm, bv);

  // 1101
  bv = btor_uint64_to_bv (g_mm, 13, 4);
  assert (btor_get_num_leading_ones_bv (bv) == 2);
  btor_free_bv (g_mm, bv);

  // 1001
  bv = btor_uint64_to_bv (g_mm, 9, 4);
  assert (btor_get_num_leading_ones_bv (bv) == 1);
  btor_free_bv (g_mm, bv);

  // 0
  bv = btor_uint64_to_bv (g_mm, 0, 1);
  assert (btor_get_num_leading_ones_bv (bv) == 0);
  btor_free_bv (g_mm, bv);

  // 1
  bv = btor_uint64_to_bv (g_mm, 1, 1);
  assert (btor_get_num_leading_ones_bv (bv) == 1);
  btor_free_bv (g_mm, bv);
}

void
run_bitvec_tests (int argc, char **argv)
{
  srand (42);
  BTOR_RUN_TEST (bv_to_ll_bitvec);
  BTOR_RUN_TEST (new_bitvec);
<<<<<<< HEAD
  BTOR_RUN_TEST (new_random_range_bitvec);
=======
  BTOR_RUN_TEST (uint64_to_bitvec);
  BTOR_RUN_TEST (char_to_bitvec);
>>>>>>> 9fc341c8
  BTOR_RUN_TEST (not_bitvec);
  BTOR_RUN_TEST (neg_bitvec);
  BTOR_RUN_TEST (slice_bitvec);
  BTOR_RUN_TEST (eq_bitvec);
  BTOR_RUN_TEST (ult_bitvec);
  BTOR_RUN_TEST (and_bitvec);
  BTOR_RUN_TEST (concat_bitvec);
  BTOR_RUN_TEST (add_bitvec);
  BTOR_RUN_TEST (sll_bitvec);
  BTOR_RUN_TEST (srl_bitvec);
  BTOR_RUN_TEST (mul_bitvec);
  BTOR_RUN_TEST (udiv_bitvec);
  BTOR_RUN_TEST (urem_bitvec);
  BTOR_RUN_TEST (uext_bitvec);
  BTOR_RUN_TEST (sext_bitvec);
  BTOR_RUN_TEST (is_umulo_bitvec);

  BTOR_RUN_TEST (perf_and_bitvec);
  BTOR_RUN_TEST (perf_eq_bitvec);
  BTOR_RUN_TEST (perf_ult_bitvec);
  BTOR_RUN_TEST (perf_add_bitvec);
  BTOR_RUN_TEST (perf_mul_bitvec);
  BTOR_RUN_TEST (perf_udiv_bitvec);
  BTOR_RUN_TEST (perf_urem_bitvec);
  BTOR_RUN_TEST (perf_sll_bitvec);
  BTOR_RUN_TEST (perf_srl_bitvec);

  BTOR_RUN_TEST (compare_bitvec);

  BTOR_RUN_TEST (is_one_bitvec);
  BTOR_RUN_TEST (is_ones_bitvec);
  BTOR_RUN_TEST (is_zero_bitvec);
  BTOR_RUN_TEST (is_special_const_bitvec);
  BTOR_RUN_TEST (is_small_positive_int_bitvec);
  BTOR_RUN_TEST (is_power_of_two_bitvec);
  BTOR_RUN_TEST (get_num_leading_zeros_bitvec);
  BTOR_RUN_TEST (get_num_leading_ones_bitvec);
}

void
finish_bitvec_tests (void)
{
  btor_delete_btor (g_btor);
}<|MERGE_RESOLUTION|>--- conflicted
+++ resolved
@@ -79,7 +79,6 @@
 }
 
 static void
-<<<<<<< HEAD
 test_new_random_range_bitvec (void)
 {
   uint32_t bw;
@@ -114,7 +113,10 @@
     btor_free_bv (g_mm, from);
     btor_free_bv (g_mm, to);
     btor_free_bv (g_mm, bv);
-=======
+  }
+}
+
+static void
 test_uint64_to_bitvec (void)
 {
   uint64_t i, j, k, l;
@@ -140,13 +142,10 @@
       assert (btor_bv_to_uint64_bv (bv) == k);
       btor_free_bv (g_mm, bv);
     }
->>>>>>> 9fc341c8
-  }
-}
-
-static void
-<<<<<<< HEAD
-=======
+  }
+}
+
+static void
 test_char_to_bitvec (void)
 {
   BtorBitVector *bv;
@@ -369,7 +368,6 @@
 }
 
 static void
->>>>>>> 9fc341c8
 unary_bitvec (char *(*const_func) (BtorMemMgr *, const char *),
               BtorBitVector *(*bitvec_func) (BtorMemMgr *, BtorBitVector *),
               int num_tests,
@@ -1731,12 +1729,9 @@
   srand (42);
   BTOR_RUN_TEST (bv_to_ll_bitvec);
   BTOR_RUN_TEST (new_bitvec);
-<<<<<<< HEAD
   BTOR_RUN_TEST (new_random_range_bitvec);
-=======
   BTOR_RUN_TEST (uint64_to_bitvec);
   BTOR_RUN_TEST (char_to_bitvec);
->>>>>>> 9fc341c8
   BTOR_RUN_TEST (not_bitvec);
   BTOR_RUN_TEST (neg_bitvec);
   BTOR_RUN_TEST (slice_bitvec);
