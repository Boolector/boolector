--- conflicted
+++ resolved
@@ -2,11 +2,7 @@
  *
  *  Copyright (C) 2007-2010 Robert Daniel Brummayer.
  *  Copyright (C) 2007-2012 Armin Biere.
-<<<<<<< HEAD
- *  Copyright (C) 2012, 2014-2015 Aina Niemetz.
-=======
- *  Copyright (C) 2012-2014 Aina Niemetz.
->>>>>>> 4f0e8a3e
+ *  Copyright (C) 2012-2015 Aina Niemetz.
  *
  *  All rights reserved.
  *
@@ -242,7 +238,7 @@
 static void
 unary_exp_test (BtorNode *(*func) (Btor *, BtorNode *) )
 {
-<<<<<<< HEAD
+  const unsigned len = 8;
   BtorNode *exp1, *exp2, *exp3;
 
   init_exp_test ();
@@ -251,13 +247,6 @@
   exp2 = func (g_btor, exp1);
   exp3 = func (g_btor, exp1);
 
-=======
-  const unsigned len = 8;
-  init_exp_test ();
-  BtorNode *exp1 = btor_var_exp (g_btor, len, "v1");
-  BtorNode *exp2 = func (g_btor, exp1);
-  BtorNode *exp3 = func (g_btor, exp1);
->>>>>>> 4f0e8a3e
   assert (exp2 == exp3);
   assert (btor_get_exp_width (g_btor, exp1) == len);
   if (func == btor_not_exp || func == btor_neg_exp)
