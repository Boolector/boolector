/*  Boolector: Satisfiablity Modulo Theories (SMT) solver.
 *
 *  Copyright (C) 2007-2010 Robert Daniel Brummayer.
 *  Copyright (C) 2007-2012 Armin Biere.
<<<<<<< HEAD
 *  Copyright (C) 2012, 2014-2015 Aina Niemetz.
=======
 *  Copyright (C) 2012-2014 Aina Niemetz.
>>>>>>> 4f0e8a3e
 *  Copyright (C) 2012 Mathias Preiner.
 *
 *  All rights reserved.
 *
 *  This file is part of Boolector.
 *  See COPYING for more information on using this software.
 */

#include "testaig.h"
#include "testaigvec.h"
#include "testarithmetic.h"
#include "testbitvec.h"
#include "testcomp.h"
#include "testconst.h"
#include "testexp.h"
#include "testhash.h"
#include "testinc.h"
#include "testinthash.h"
#include "testlambda.h"
#include "testlogic.h"
#include "testmap.h"
#include "testmc.h"
#include "testmem.h"
#include "testmisc.h"
#include "testmodelgen.h"
#include "testmodelgensmt2.h"
#include "testoverflow.h"
#include "testparseerror.h"
#include "testqueue.h"
#include "testrunner.h"
#include "testsat.h"
#include "testshift.h"
#include "testsmtaxioms.h"
#include "testsort.h"
#include "testspecial.h"
#include "teststack.h"
#include "testtestcases.h"
#include "testutil.h"

#ifdef NDEBUG
#undef NDEBUG
#endif

#include <stdio.h>
#include <stdlib.h>
#include <string.h>

#define BTOR_RUN_TESTS(name)         \
  do                                 \
  {                                  \
    init_##name##_tests ();          \
    print_test_suite_name (#name);   \
    run_##name##_tests (argc, argv); \
    finish_##name##_tests ();        \
  } while (0)

#define USAGE                                                                \
  "usage: test [options] [patterns]\n\n"                                     \
  "  options:\n"                                                             \
  "    -h, --help       print this message and exit\n"                       \
  "    -R, --bra        run boolector with -bra\n"                           \
  "    -b, --broken     run 'broken' testcases also\n"                       \
  "    -s, --slow       run 'slow' testcases also\n"                         \
  "    -f, --fast       run 'fast' testcases only\n"                         \
  "                     (default: run 'fast' and 'normal' testcases)\n"      \
  "  patterns:\n"                                                            \
  "    a valid pattern is a substring of an existing test case out of the\n" \
  "    following test case sets:\n"                                          \
  "      aig, aigvec, arithmetic, comp, const, exp, hash, inc, logic,\n"     \
  "      mem, misc, modelgen, modelgensmt2, overflow, parseerror, queue,\n " \
  "      sat, shift, smtaxioms, special, stack, util, testcases\n\n"

int
main (int argc, char **argv)
{
  int i, skip_broken = 1;
  BtorTestCaseSpeed speed = BTOR_NORMAL_TEST_CASE;

  for (i = 1; i < argc; i++)
  {
    if (!strcmp (argv[i], "-h") || !strcmp (argv[i], "--help"))
    {
      printf ("%s", USAGE);
      return 0;
    }
    else if (!strcmp (argv[i], "-R") || !strcmp (argv[i], "--bra"))
    {
      /* enable rewriting of reads on lambdas in resp. testcase sets */
    }
    else if (!strcmp (argv[i], "-b") || !strcmp (argv[i], "--broken"))
    {
      skip_broken = 0;
    }
    else if (!strcmp (argv[i], "-f") || !strcmp (argv[i], "--fast"))
    {
      speed = BTOR_FAST_TEST_CASE;
    }
    else if (!strcmp (argv[i], "-s") || !strcmp (argv[i], "--slow"))
    {
      speed = BTOR_SLOW_TEST_CASE;
    }
    else if (argv[i][0] == '-')
    {
      printf ("*** test: invalid option '%s'\n", argv[i]);
      return 1;
    }
    else
    {
      /* assume test case pattern */
    }
  }

  init_tests (speed, skip_broken);
  BTOR_RUN_TESTS (util);
  BTOR_RUN_TESTS (mem);
  BTOR_RUN_TESTS (stack);
  BTOR_RUN_TESTS (queue);
  BTOR_RUN_TESTS (hash);
  BTOR_RUN_TESTS (const);
  BTOR_RUN_TESTS (bitvec);
  BTOR_RUN_TESTS (sat);
  BTOR_RUN_TESTS (aig);
  BTOR_RUN_TESTS (aigvec);
  BTOR_RUN_TESTS (exp);
  BTOR_RUN_TESTS (map);
  BTOR_RUN_TESTS (lambda);
  BTOR_RUN_TESTS (logic);
  BTOR_RUN_TESTS (comp);
  BTOR_RUN_TESTS (arithmetic);
  BTOR_RUN_TESTS (overflow);
  BTOR_RUN_TESTS (shift);
  BTOR_RUN_TESTS (misc);
  BTOR_RUN_TESTS (special);
  BTOR_RUN_TESTS (testcases);
  BTOR_RUN_TESTS (smtaxioms);
  BTOR_RUN_TESTS (inc);
  BTOR_RUN_TESTS (modelgen);
  BTOR_RUN_TESTS (modelgensmt2);
  BTOR_RUN_TESTS (parseerror);
  BTOR_RUN_TESTS (mc);
  BTOR_RUN_TESTS (sort);
  BTOR_RUN_TESTS (int_hash_table);
  finish_tests ();
  return 0;
}<|MERGE_RESOLUTION|>--- conflicted
+++ resolved
@@ -2,11 +2,7 @@
  *
  *  Copyright (C) 2007-2010 Robert Daniel Brummayer.
  *  Copyright (C) 2007-2012 Armin Biere.
-<<<<<<< HEAD
- *  Copyright (C) 2012, 2014-2015 Aina Niemetz.
-=======
- *  Copyright (C) 2012-2014 Aina Niemetz.
->>>>>>> 4f0e8a3e
+ *  Copyright (C) 2012-2015 Aina Niemetz.
  *  Copyright (C) 2012 Mathias Preiner.
  *
  *  All rights reserved.
