/*  Boolector: Satisfiablity Modulo Theories (SMT) solver.
 *
 *  Copyright (C) 2007-2009 Robert Daniel Brummayer.
 *  Copyright (C) 2007-2013 Armin Biere.
 *  Copyright (C) 2012 Mathias Preiner.
 *
 *  All rights reserved.
 *
 *  This file is part of Boolector.
 *  See COPYING for more information on using this software.
 */

#ifdef BTOR_USE_PICOSAT
#include "../picosat/picosat.h"
#endif

#ifdef BTOR_USE_LINGELING
#include "../lingeling/lglib.h"
#endif

#ifdef BTOR_USE_MINISAT
#include "btorminisat.h"
#endif

#include "btorexit.h"
#include "btorsat.h"
#include "btorutil.h"

#include <assert.h>
#include <ctype.h>
#include <limits.h>
#include <stdarg.h>
#include <stdlib.h>

/*------------------------------------------------------------------------*/

#define BTOR_ABORT_SAT(cond, msg)                   \
  do                                                \
  {                                                 \
    if (cond)                                       \
    {                                               \
      printf ("[btorsat] %s: %s\n", __func__, msg); \
      fflush (stdout);                              \
      exit (BTOR_ERR_EXIT);                         \
    }                                               \
  } while (0)

/*------------------------------------------------------------------------*/

void
btor_msg_sat (BtorSATMgr *smgr, int level, const char *fmt, ...)
{
  va_list ap;
  if (smgr->verbosity < level) return;
  assert (fmt != NULL);
  fprintf (stdout, "[btorsat] ");
  va_start (ap, fmt);
  vfprintf (stdout, fmt, ap);
  va_end (ap);
  putc ('\n', stdout);
  fflush (stdout);
}

/*------------------------------------------------------------------------*/

#if defined(BTOR_USE_LINGELING)
int btor_enable_lingeling_sat (BtorSATMgr *, const char *optstr, int nofork);
#define btor_enable_default_sat(SMGR)         \
  do                                          \
  {                                           \
    btor_enable_lingeling_sat ((SMGR), 0, 0); \
  } while (0)
#elif defined(BTOR_USE_PICOSAT)
void btor_enable_picosat_sat (BtorSATMgr *);
#define btor_enable_default_sat btor_enable_picosat_sat
#elif defined(BTOR_USE_MINISAT)
void btor_enable_minisat_sat (BtorSATMgr *);
#define btor_enable_default_sat btor_enable_minisat_sat
#else
#error "no usable SAT solver configured"
#endif

/*------------------------------------------------------------------------*/

BtorSATMgr *
btor_new_sat_mgr (BtorMemMgr *mm)
{
  BtorSATMgr *smgr;

  assert (mm != NULL);

  BTOR_NEW (mm, smgr);

  smgr->verbosity   = 0;
  smgr->mm          = mm;
  smgr->satcalls    = 0;
  smgr->initialized = 0;
  smgr->clauses = smgr->maxvar = 0;
  smgr->output                 = stdout;

  btor_enable_default_sat (smgr);

  return smgr;
}

void
btor_set_verbosity_sat_mgr (BtorSATMgr *smgr, int verbosity)
{
  assert (verbosity >= -1);
  smgr->verbosity = verbosity;
}

int
btor_is_initialized_sat (BtorSATMgr *smgr)
{
  assert (smgr != NULL);
  return smgr->initialized;
}

int
btor_next_cnf_id_sat_mgr (BtorSATMgr *smgr)
{
  int result;
  assert (smgr);
  assert (smgr->initialized);
  result = smgr->api.inc_max_var (smgr);
  if (abs (result) > smgr->maxvar) smgr->maxvar = abs (result);
  BTOR_ABORT_SAT (result <= 0, "CNF id overflow");
  if (smgr->verbosity > 2 && !(result % 100000))
    btor_msg_sat (smgr, 2, "reached CNF id %d", result);
  return result;
}

void
btor_release_cnf_id_sat_mgr (BtorSATMgr *smgr, int lit)
{
  assert (smgr);
  if (!smgr->initialized) return;
  assert (abs (lit) <= smgr->maxvar);
  if (abs (lit) == smgr->true_lit) return;
  if (smgr->api.melt) smgr->api.melt (smgr, lit);
}

int
btor_get_last_cnf_id_sat_mgr (BtorSATMgr *smgr)
{
  assert (smgr != NULL);
  assert (smgr->initialized);
  (void) smgr;
  return smgr->api.variables (smgr);
}

void
btor_delete_sat_mgr (BtorSATMgr *smgr)
{
  assert (smgr != NULL);
  /* if SAT is still initialized, then
   * reset_sat has not been called
   */
  if (smgr->initialized) btor_reset_sat (smgr);
  BTOR_DELETE (smgr->mm, smgr);
}

/*------------------------------------------------------------------------*/

void
btor_init_sat (BtorSATMgr *smgr)
{
  assert (smgr != NULL);
  assert (!smgr->initialized);

  smgr->solver                         = smgr->api.init (smgr);
  smgr->initialized                    = 1;
  smgr->inc_required                   = 1;
  smgr->sat_time                       = 0;
  smgr->used_that_inc_was_not_required = 0;
  smgr->true_lit                       = btor_next_cnf_id_sat_mgr (smgr);
  btor_add_sat (smgr, smgr->true_lit);
  btor_add_sat (smgr, 0);
}

void
btor_set_output_sat (BtorSATMgr *smgr, FILE *output)
{
  char *prefix, *q;
  const char *p;

  assert (smgr != NULL);
  assert (smgr->initialized);
  assert (output != NULL);
  (void) smgr;
  smgr->api.set_output (smgr, output);
  smgr->output = output;

  prefix = btor_malloc (smgr->mm, strlen (smgr->name) + 4);
  sprintf (prefix, "[%s] ", smgr->name);
  q = prefix + 1;
  for (p = smgr->name; *p; p++) *q++ = tolower (*p);
  smgr->api.set_prefix (smgr, prefix);
  btor_free (smgr->mm, prefix, strlen (smgr->name) + 4);
}

void
btor_enable_verbosity_sat (BtorSATMgr *smgr, int level)
{
  assert (smgr != NULL);
  assert (smgr->initialized);
  (void) smgr;
  smgr->api.enable_verbosity (smgr, level);
}

void
btor_print_stats_sat (BtorSATMgr *smgr)
{
  assert (smgr != NULL);
  if (!smgr->initialized) return;
  smgr->api.stats (smgr);
  btor_msg_sat (
      smgr, 0, "%d SAT calls in %.1f seconds", smgr->satcalls, smgr->sat_time);
}

void
btor_add_sat (BtorSATMgr *smgr, int lit)
{
  assert (smgr != NULL);
  assert (smgr->initialized);
  assert (abs (lit) <= smgr->maxvar);
  assert (!smgr->satcalls || smgr->inc_required);
  if (!lit) smgr->clauses++;
  (void) smgr->api.add (smgr, lit);
}

int
btor_sat_sat (BtorSATMgr *smgr, int limit)
{
  double start = btor_time_stamp ();
  int res;
  assert (smgr != NULL);
  assert (smgr->initialized);
  btor_msg_sat (smgr, 2, "calling SAT solver %s", smgr->name);
  assert (!smgr->satcalls || smgr->inc_required);
  smgr->satcalls++;
  res = smgr->api.sat (smgr, limit);
  smgr->sat_time += btor_time_stamp () - start;
  return res;
}

int
btor_deref_sat (BtorSATMgr *smgr, int lit)
{
  (void) smgr;
  assert (smgr != NULL);
  assert (smgr->initialized);
  assert (abs (lit) <= smgr->maxvar);
  return smgr->api.deref (smgr, lit);
}

int
btor_repr_sat (BtorSATMgr *smgr, int lit)
{
  (void) smgr;
  assert (smgr != NULL);
  assert (smgr->initialized);
  assert (abs (lit) <= smgr->maxvar);
  return smgr->api.repr (smgr, lit);
}

void
btor_reset_sat (BtorSATMgr *smgr)
{
  assert (smgr != NULL);
  assert (smgr->initialized);
  btor_msg_sat (smgr, 2, "resetting %s", smgr->name);
  smgr->api.reset (smgr);
  smgr->solver      = 0;
  smgr->initialized = 0;
}

int
btor_fixed_sat (BtorSATMgr *smgr, int lit)
{
  int res;
  assert (smgr != NULL);
  assert (smgr->initialized);
  assert (abs (lit) <= smgr->maxvar);
  res = smgr->api.fixed (smgr, lit);
  return res;
}

/*------------------------------------------------------------------------*/

void
btor_assume_sat (BtorSATMgr *smgr, int lit)
{
  assert (smgr != NULL);
  assert (smgr->initialized);
  assert (abs (lit) <= smgr->maxvar);
  assert (!smgr->satcalls || smgr->inc_required);
  smgr->api.assume (smgr, lit);
}

int
btor_failed_sat (BtorSATMgr *smgr, int lit)
{
  (void) smgr;
  assert (smgr != NULL);
  assert (smgr->initialized);
  assert (abs (lit) <= smgr->maxvar);
  return smgr->api.failed (smgr, lit);
}

int
btor_inconsistent_sat (BtorSATMgr *smgr)
{
  (void) smgr;
  assert (smgr != NULL);
  assert (smgr->initialized);
  return smgr->api.inconsistent (smgr);
}

int
btor_changed_sat (BtorSATMgr *smgr)
{
  (void) smgr;
  assert (smgr != NULL);
  assert (smgr->initialized);
  return smgr->api.changed (smgr);
}

/*------------------------------------------------------------------------*/
#ifdef BTOR_USE_PICOSAT

static void *
btor_picosat_init (BtorSATMgr *smgr)
{
  PicoSAT *res;

  btor_msg_sat (smgr, 1, "PicoSAT Version %s", picosat_version ());

  res = picosat_minit (smgr->mm,
                       (picosat_malloc) btor_sat_malloc,
                       (picosat_realloc) btor_sat_realloc,
                       (picosat_free) btor_sat_free);

  picosat_set_global_default_phase (res, 0);

  return res;
}

static void
btor_picosat_add (BtorSATMgr *smgr, int lit)
{
  (void) picosat_add (smgr->solver, lit);
}

static int
btor_picosat_sat (BtorSATMgr *smgr, int limit)
{
  return picosat_sat (smgr->solver, limit);
}

static int
btor_picosat_changed (BtorSATMgr *smgr)
{
  return picosat_changed (smgr->solver);
}

static int
btor_picosat_deref (BtorSATMgr *smgr, int lit)
{
  return picosat_deref (smgr->solver, lit);
}

static int
btor_picosat_repr (BtorSATMgr *smgr, int lit)
{
  (void) smgr;
  return lit;
}

static void
btor_picosat_reset (BtorSATMgr *smgr)
{
  picosat_reset (smgr->solver);
  smgr->solver = 0;
}

static void
btor_picosat_set_output (BtorSATMgr *smgr, FILE *output)
{
  picosat_set_output (smgr->solver, output);
}

static void
btor_picosat_set_prefix (BtorSATMgr *smgr, const char *prefix)
{
  picosat_set_prefix (smgr->solver, prefix);
}

static void
btor_picosat_enable_verbosity (BtorSATMgr *smgr, int level)
{
  picosat_set_verbosity (smgr->solver, level >= 1);
}

static int
btor_picosat_inc_max_var (BtorSATMgr *smgr)
{
  return picosat_inc_max_var (smgr->solver);
}

static int
btor_picosat_variables (BtorSATMgr *smgr)
{
  return picosat_variables (smgr->solver);
}

static void
btor_picosat_stats (BtorSATMgr *smgr)
{
  picosat_stats (smgr->solver);
}

static int
btor_picosat_fixed (BtorSATMgr *smgr, int lit)
{
  int res;
  res = picosat_deref_toplevel (smgr->solver, lit);
  return res;
}

/*------------------------------------------------------------------------*/

static void
btor_picosat_assume (BtorSATMgr *smgr, int lit)
{
  (void) picosat_assume (smgr->solver, lit);
}

static int
btor_picosat_failed (BtorSATMgr *smgr, int lit)
{
  return picosat_failed_assumption (smgr->solver, lit);
}

static int
btor_picosat_inconsistent (BtorSATMgr *smgr)
{
  return picosat_inconsistent (smgr->solver);
}

/*------------------------------------------------------------------------*/

void
btor_enable_picosat_sat (BtorSATMgr *smgr)
{
  assert (smgr != NULL);

  BTOR_ABORT_SAT (smgr->initialized,
                  "'btor_init_sat' called before 'btor_enable_picosat_sat'");

  smgr->name   = "PicoSAT";
  smgr->optstr = 0;

  smgr->api.add              = btor_picosat_add;
  smgr->api.assume           = btor_picosat_assume;
  smgr->api.changed          = btor_picosat_changed;
  smgr->api.deref            = btor_picosat_deref;
  smgr->api.enable_verbosity = btor_picosat_enable_verbosity;
  smgr->api.failed           = btor_picosat_failed;
  smgr->api.fixed            = btor_picosat_fixed;
  smgr->api.inc_max_var      = btor_picosat_inc_max_var;
  smgr->api.inconsistent     = btor_picosat_inconsistent;
  smgr->api.init             = btor_picosat_init;
  smgr->api.melt             = 0;
  smgr->api.repr             = btor_picosat_repr;
  smgr->api.reset            = btor_picosat_reset;
  smgr->api.sat              = btor_picosat_sat;
  smgr->api.set_output       = btor_picosat_set_output;
  smgr->api.set_prefix       = btor_picosat_set_prefix;
  smgr->api.stats            = btor_picosat_stats;
  smgr->api.variables        = btor_picosat_variables;

  btor_msg_sat (
      smgr, 1, "PicoSAT allows both incremental and non-incremental mode");
}

#endif
/*------------------------------------------------------------------------*/
#ifdef BTOR_USE_LINGELING

typedef struct BtorLGL BtorLGL;

struct BtorLGL
{
  LGL *lgl;
  int nforked, blimit;
};

static int
btor_passdown_lingeling_options (BtorSATMgr *smgr,
                                 const char *optstr,
                                 LGL *external_lgl)
{
  char *str, *p, *next, *eq, *opt, *val;
  LGL *lgl = external_lgl ? external_lgl : 0;
  int len, valid, res = 1;

  assert (optstr);
  len = strlen (optstr);

  BTOR_NEWN (smgr->mm, str, len + 1);
  strcpy (str, optstr);

  res = 1;

  for (p = str; *p; p = next)
  {
    if (*p == ',')
      next = p + 1;
    else
    {
      opt = p;
      while (*p != ',' && *p) p++;

      if (*p)
      {
        assert (*p == ',');
        *p   = 0;
        next = p + 1;
      }
      else
        next = p;

      val = eq = 0;

      if (!isalpha (*opt))
        valid = 0;
      else
      {
        for (p = opt + 1; isalnum (*p); p++)
          ;

        if (*p == '=')
        {
          *(eq = p++) = 0;
          val         = p;
          if (*p == '-') p++;
          if (isdigit (*p))
          {
            while (isdigit (*p)) p++;

            valid = !*p;
          }
          else
            valid = 0;
        }
        else
          valid = 0;
      }

      if (valid)
      {
        if (!lgl)
        {
          assert (!external_lgl);
          lgl = lglinit ();
        }

        if (lglhasopt (lgl, opt))
        {
          if (external_lgl && val)
          {
            assert (lgl == external_lgl);
            btor_msg_sat (
                smgr, 2, "setting Lingeling option --%s=%s", opt, val);
            lglsetopt (lgl, opt, atoi (val));
          }
        }
        else
          valid = 0;
      }

      if (!valid) res = 0;
      if (valid || external_lgl) continue;

      if (eq) *eq = '=';
      btor_msg_sat (smgr,
                    0,
                    "*** can not pass down to Lingeling invalid option '%s'",
                    optstr);
    }
  }

  BTOR_DELETEN (smgr->mm, str, len + 1);
  if (lgl && !external_lgl) lglrelease (lgl);

  return res;
}

#define BTOR_LGL_SIMP_DELAY 10000
#define BTOR_LGL_MIN_BLIMIT 50000
#define BTOR_LGL_MAX_BLIMIT 200000

static void *
btor_lingeling_init (BtorSATMgr *smgr)
{
  BtorLGL *res;

  if (smgr->verbosity >= 1)
  {
    lglbnr ("Lingeling", "[lingeling] ", stdout);
    fflush (stdout);
  }

  BTOR_CNEW (smgr->mm, res);
  res->lgl = lglminit (smgr->mm,
                       (lglalloc) btor_sat_malloc,
                       (lglrealloc) btor_sat_realloc,
                       (lgldealloc) btor_sat_free);
  if (smgr->verbosity <= 0) lglsetopt (res->lgl, "verbose", -1);
  res->blimit = BTOR_LGL_MIN_BLIMIT;
  assert (res);
  if (smgr->optstr)
    btor_passdown_lingeling_options (smgr, smgr->optstr, res->lgl);
  return res;
}

static void
btor_lingeling_add (BtorSATMgr *smgr, int lit)
{
  BtorLGL *blgl = smgr->solver;
  lgladd (blgl->lgl, lit);
}

static int
btor_lingeling_sat (BtorSATMgr *smgr, int limit)
{
  BtorLGL *blgl = smgr->solver;
  LGL *lgl      = blgl->lgl, *clone;
  const char *str;
  int res, bfres;
  char name[80];

<<<<<<< HEAD
  lglsetopt (lgl, "simpdelay", BTOR_LGL_SIMP_DELAY);
  lglsetopt (lgl, "verbose", -1);
=======
  assert (smgr->satcalls >= 1);
>>>>>>> 1e4e813e

  if (smgr->satcalls == 1 || (smgr->satcalls & (smgr->satcalls - 1)))
    lglsetopt (lgl, "simpdelay", BTOR_LGL_SIMP_DELAY);
  else
    lglsetopt (lgl, "simpdelay", 0);

  if (smgr->inc_required)
  {
    lglsetopt (lgl, "flipping", 0);
  }
  else
  {
    lglsetopt (lgl, "clim", -1);
    res = lglsat (lgl);
    return res;
  }

  if (smgr->nofork || (0 <= limit && limit < blgl->blimit))
  {
    if (limit < INT_MAX) lglsetopt (lgl, "clim", limit);
    res = lglsat (lgl);
  }
  else
  {
    btor_msg_sat (smgr, 1, "blimit = %d", blgl->blimit);
    lglsetopt (lgl, "clim", blgl->blimit);
    if (!(res = lglsat (lgl)))
    {
      blgl->blimit *= 2;
      if (blgl->blimit > BTOR_LGL_MAX_BLIMIT)
        blgl->blimit = BTOR_LGL_MAX_BLIMIT;

      blgl->nforked++;
      clone = lglclone (lgl);
      lglfixate (clone);
      lglmeltall (clone);
      str = "clone";
      lglsetopt (clone, "clim", limit);
      sprintf (name, "[lgl%s%d] ", str, blgl->nforked);
      lglsetprefix (clone, name);
      lglsetout (clone, smgr->output);

      res = lglsat (clone);
      if (smgr->verbosity > 0) lglstats (clone);
      bfres = lglunclone (lgl, clone);
      lglrelease (clone);
      assert (!res || bfres == res);
      res = bfres;
    }
    else
    {
      blgl->blimit = 9 * (blgl->blimit / 10);
      if (blgl->blimit < BTOR_LGL_MIN_BLIMIT)
        blgl->blimit = BTOR_LGL_MIN_BLIMIT;
    }
  }
  return res;
}

static int
btor_lingeling_changed (BtorSATMgr *smgr)
{
  BtorLGL *blgl = smgr->solver;
  return lglchanged (blgl->lgl);
}

static int
btor_lingeling_deref (BtorSATMgr *smgr, int lit)
{
  BtorLGL *blgl = smgr->solver;
  return lglderef (blgl->lgl, lit);
}

static int
btor_lingeling_repr (BtorSATMgr *smgr, int lit)
{
  BtorLGL *blgl = smgr->solver;
  return lglrepr (blgl->lgl, lit);
}

static void
btor_lingeling_reset (BtorSATMgr *smgr)
{
  BtorLGL *blgl = smgr->solver;
  lglrelease (blgl->lgl);
  BTOR_DELETE (smgr->mm, blgl);
}

static void
btor_lingeling_set_output (BtorSATMgr *smgr, FILE *output)
{
  BtorLGL *blgl = smgr->solver;
  lglsetout (blgl->lgl, output);
}

static void
btor_lingeling_set_prefix (BtorSATMgr *smgr, const char *prefix)
{
  BtorLGL *blgl = smgr->solver;
  lglsetprefix (blgl->lgl, prefix);
}

static void
btor_lingeling_enable_verbosity (BtorSATMgr *smgr, int level)
{
  BtorLGL *blgl = smgr->solver;
  lglsetopt (blgl->lgl, "verbose", level - 1);
}

static int
btor_lingeling_inc_max_var (BtorSATMgr *smgr)
{
  BtorLGL *blgl = smgr->solver;
  int res       = lglincvar (blgl->lgl);
  if (smgr->inc_required)
    lglfreeze (blgl->lgl, res);
  else
    smgr->used_that_inc_was_not_required = 1;
  return res;
}

static int
btor_lingeling_variables (BtorSATMgr *smgr)
{
  BtorLGL *blgl = smgr->solver;
  return lglmaxvar (blgl->lgl);
}

static void
btor_lingeling_stats (BtorSATMgr *smgr)
{
  BtorLGL *blgl = smgr->solver;
  lglstats (blgl->lgl);
  btor_msg_sat (smgr, 1, "%d forked", blgl->nforked);
}

/*------------------------------------------------------------------------*/

static void
btor_lingeling_assume (BtorSATMgr *smgr, int lit)
{
  BtorLGL *blgl = smgr->solver;
  lglassume (blgl->lgl, lit);
}

static void
btor_lingeling_melt (BtorSATMgr *smgr, int lit)
{
  BtorLGL *blgl = smgr->solver;
  if (smgr->inc_required)
  {
    assert (!smgr->used_that_inc_was_not_required);
    lglmelt (blgl->lgl, lit);
  }
}

static int
btor_lingeling_failed (BtorSATMgr *smgr, int lit)
{
  BtorLGL *blgl = smgr->solver;
  return lglfailed (blgl->lgl, lit);
}

static int
btor_lingeling_fixed (BtorSATMgr *smgr, int lit)
{
  BtorLGL *blgl = smgr->solver;
  return lglfixed (blgl->lgl, lit);
}

static int
btor_lingeling_inconsistent (BtorSATMgr *smgr)
{
  BtorLGL *blgl = smgr->solver;
  return lglinconsistent (blgl->lgl);
}

/*------------------------------------------------------------------------*/

int
btor_enable_lingeling_sat (BtorSATMgr *smgr, const char *optstr, int nofork)
{
  assert (smgr != NULL);

  BTOR_ABORT_SAT (smgr->initialized,
                  "'btor_init_sat' called before 'btor_enable_lingeling_sat'");

  if ((smgr->optstr = optstr)
      && !btor_passdown_lingeling_options (smgr, optstr, 0))
    return 0;

  smgr->name   = "Lingeling";
  smgr->nofork = nofork;

  smgr->api.add              = btor_lingeling_add;
  smgr->api.assume           = btor_lingeling_assume;
  smgr->api.changed          = btor_lingeling_changed;
  smgr->api.deref            = btor_lingeling_deref;
  smgr->api.enable_verbosity = btor_lingeling_enable_verbosity;
  smgr->api.failed           = btor_lingeling_failed;
  smgr->api.fixed            = btor_lingeling_fixed;
  smgr->api.inc_max_var      = btor_lingeling_inc_max_var;
  smgr->api.inconsistent     = btor_lingeling_inconsistent;
  smgr->api.init             = btor_lingeling_init;
  smgr->api.melt             = btor_lingeling_melt;
  smgr->api.repr             = btor_lingeling_repr;
  smgr->api.reset            = btor_lingeling_reset;
  smgr->api.sat              = btor_lingeling_sat;
  smgr->api.set_output       = btor_lingeling_set_output;
  smgr->api.set_prefix       = btor_lingeling_set_prefix;
  smgr->api.stats            = btor_lingeling_stats;
  smgr->api.variables        = btor_lingeling_variables;

  btor_msg_sat (
      smgr, 1, "Lingeling allows both incremental and non-incremental mode");

  return 1;
}
#endif

/*------------------------------------------------------------------------*/

#ifdef BTOR_USE_MINISAT

/*------------------------------------------------------------------------*/

void
btor_enable_minisat_sat (BtorSATMgr *smgr)
{
  assert (smgr != NULL);

  BTOR_ABORT_SAT (smgr->initialized,
                  "'btor_init_sat' called before 'btor_enable_minisat_sat'");

  smgr->name   = "MiniSAT";
  smgr->optstr = 0;

  smgr->api.add              = btor_minisat_add;
  smgr->api.assume           = btor_minisat_assume;
  smgr->api.changed          = btor_minisat_changed;
  smgr->api.deref            = btor_minisat_deref;
  smgr->api.enable_verbosity = btor_minisat_enable_verbosity;
  smgr->api.failed           = btor_minisat_failed;
  smgr->api.fixed            = btor_minisat_fixed;
  smgr->api.inc_max_var      = btor_minisat_inc_max_var;
  smgr->api.inconsistent     = btor_minisat_inconsistent;
  smgr->api.init             = btor_minisat_init;
  smgr->api.melt             = 0;
  smgr->api.repr             = btor_minisat_repr;
  smgr->api.reset            = btor_minisat_reset;
  smgr->api.sat              = btor_minisat_sat;
  smgr->api.set_output       = btor_minisat_set_output;
  smgr->api.set_prefix       = btor_minisat_set_prefix;
  smgr->api.stats            = btor_minisat_stats;
  smgr->api.variables        = btor_minisat_variables;

  btor_msg_sat (
      smgr, 1, "MiniSAT allows both incremental and non-incremental mode");
}

#endif

/*------------------------------------------------------------------------*/<|MERGE_RESOLUTION|>--- conflicted
+++ resolved
@@ -642,12 +642,7 @@
   int res, bfres;
   char name[80];
 
-<<<<<<< HEAD
-  lglsetopt (lgl, "simpdelay", BTOR_LGL_SIMP_DELAY);
-  lglsetopt (lgl, "verbose", -1);
-=======
   assert (smgr->satcalls >= 1);
->>>>>>> 1e4e813e
 
   if (smgr->satcalls == 1 || (smgr->satcalls & (smgr->satcalls - 1)))
     lglsetopt (lgl, "simpdelay", BTOR_LGL_SIMP_DELAY);
