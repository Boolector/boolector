--- conflicted
+++ resolved
@@ -428,20 +428,14 @@
 static void *
 btor_lingeling_init (BtorSATMgr *smgr)
 {
-<<<<<<< HEAD
+  LGL *res;
   btor_msg_sat (smgr, 1, "Lingeling Version %s\n", lglversion ());
-  return lglminit (smgr->mm,
-                   (lglalloc) btor_malloc,
-                   (lglrealloc) btor_realloc,
-                   (lgldealloc) btor_free);
-=======
-  LGL *res = lglminit (mgr->mm,
-                       (lglalloc) btor_malloc,
-                       (lglrealloc) btor_realloc,
-                       (lgldealloc) btor_free);
+  res = lglminit (mgr->mm,
+                  (lglalloc) btor_malloc,
+                  (lglrealloc) btor_realloc,
+                  (lgldealloc) btor_free);
   lglsetopt (res, "boost", 0);
   return res;
->>>>>>> b19dd20d
 }
 
 static int
