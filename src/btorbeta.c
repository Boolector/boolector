/*  Boolector: Satisfiablity Modulo Theories (SMT) solver.
 *
 *  Copyright (C) 2012-2016 Aina Niemetz.
 *  Copyright (C) 2012-2015 Mathias Preiner.
 *  Copyright (C) 2013 Armin Biere.
 *
 *  All rights reserved.
 *
 *  This file is part of Boolector.
 *  See COPYING for more information on using this software.
 */

#include "btorbeta.h"
#include "btorlog.h"
#include "btorrewrite.h"
#include "btorslvfun.h"
#include "utils/btorhashint.h"
#include "utils/btoriter.h"
#include "utils/btormisc.h"
#include "utils/btorutil.h"

#define BETA_RED_LAMBDA_MERGE -2
#define BETA_RED_FULL 0
#define BETA_RED_BOUNDED 1

static void
cache_beta_result (Btor *btor,
                   BtorPtrHashTable *cache,
                   BtorNode *lambda,
                   BtorNode *exp,
                   BtorNode *result)
{
  assert (btor);
  assert (cache);
  assert (lambda);
  assert (exp);
  assert (result);
  assert (!btor_is_proxy_node (lambda));
  assert (!btor_is_proxy_node (exp));
  assert (!btor_is_proxy_node (result));
  assert (BTOR_IS_REGULAR_NODE (lambda));
  assert (btor_is_lambda_node (lambda));

  BtorNodePair *pair;
  BtorPtrHashBucket *bucket;

  pair   = btor_new_exp_pair (btor, lambda, exp);
  bucket = btor_get_ptr_hash_table (cache, pair);
  if (bucket)
  {
    btor_delete_exp_pair (btor, pair);
    assert ((BtorNode *) bucket->data.as_ptr == result);
  }
  else
    btor_add_ptr_hash_table (cache, pair)->data.as_ptr =
        btor_copy_exp (btor, result);
  BTORLOG (3,
           "%s: (%s, %s) -> %s",
           __FUNCTION__,
           node2string (lambda),
           node2string (exp),
           node2string (result));
}

static BtorNode *
cached_beta_result (Btor *btor,
                    BtorPtrHashTable *cache,
                    BtorNode *lambda,
                    BtorNode *exp)
{
  assert (btor);
  assert (lambda);
  assert (exp);
  assert (BTOR_IS_REGULAR_NODE (lambda));
  assert (btor_is_lambda_node (lambda));

  BtorNodePair *pair;
  BtorPtrHashBucket *bucket;

  pair   = btor_new_exp_pair (btor, lambda, exp);
  bucket = btor_get_ptr_hash_table (cache, pair);
  btor_delete_exp_pair (btor, pair);

  if (bucket)
  {
    BTORLOG (3,
             "%s: (%s, %s) -> %s",
             __FUNCTION__,
             node2string (lambda),
             node2string (exp),
             node2string (bucket->data.as_ptr));
    return (BtorNode *) bucket->data.as_ptr;
  }

  return 0;
}

void
btor_assign_args (Btor *btor, BtorNode *fun, BtorNode *args)
{
  assert (btor);
  assert (fun);
  assert (args);
  assert (BTOR_IS_REGULAR_NODE (fun));
  assert (BTOR_IS_REGULAR_NODE (args));
  assert (btor_is_lambda_node (fun));
  assert (btor_is_args_node (args));

  //  BTORLOG ("%s: %s (%d params, %d args)", __FUNCTION__, node2string (fun),
  //	   ((BtorLambdaNode *) fun)->num_params,
  //	   ((BtorArgsNode *) args)->num_args);

  BtorNode *cur_lambda, *cur_arg;
  BtorNodeIterator it;
  BtorArgsIterator ait;

  btor_init_args_iterator (&ait, args);
  btor_init_lambda_iterator (&it, fun);

  while (btor_has_next_args_iterator (&ait))
  {
    assert (btor_has_next_lambda_iterator (&it));
    cur_arg    = btor_next_args_iterator (&ait);
    cur_lambda = btor_next_lambda_iterator (&it);
    btor_assign_param (btor, cur_lambda, cur_arg);
  }
}

void
btor_assign_param (Btor *btor, BtorNode *lambda, BtorNode *arg)
{
  (void) btor;
  assert (btor);
  assert (lambda);
  assert (arg);
  assert (BTOR_IS_REGULAR_NODE (lambda));
  assert (btor_is_lambda_node (lambda));
  assert (!btor_param_get_assigned_exp (lambda->e[0]));
  btor_param_set_assigned_exp (lambda->e[0], arg);
}

void
btor_unassign_params (Btor *btor, BtorNode *lambda)
{
  (void) btor;
  assert (lambda);
  assert (BTOR_IS_REGULAR_NODE (lambda));
  assert (btor_is_lambda_node (lambda));
  assert (btor_is_param_node (lambda->e[0]));

  do
  {
    if (!btor_param_get_assigned_exp (lambda->e[0])) break;

    btor_param_set_assigned_exp (lambda->e[0], 0);
    lambda = BTOR_REAL_ADDR_NODE (lambda->e[1]);
  } while (btor_is_lambda_node (lambda));
}

/* We distinguish the following options for (un)bounded reduction:
 *
 *   BETA_RED_LAMBDA_MERGE: merge lambda chains
 *
 *   BETA_RED_FULL:   full reduction,
 *		      do not evaluate conditionals
 *
 *   BETA_RED_BOUNDED (bound): bounded reduction, stop reduction at 'bound'
 *			       lambdas
 */
static BtorNode *
btor_beta_reduce (Btor *btor,
                  BtorNode *exp,
                  int mode,
                  int bound,
                  BtorPtrHashTable *merge_lambdas,
                  BtorPtrHashTable *cache)
{
  assert (btor);
  assert (exp);
  assert (mode == BETA_RED_LAMBDA_MERGE || mode == BETA_RED_FULL
          || mode == BETA_RED_BOUNDED);
  assert (bound >= 0);
  assert (bound == 0 || mode == BETA_RED_BOUNDED);
  assert (mode != BETA_RED_LAMBDA_MERGE || merge_lambdas);

  uint32_t i;
  int32_t cur_lambda_depth = 0;
  double start;
  BtorMemMgr *mm;
  BtorNode *cur, *real_cur, *cur_parent, *next, *result, **e, *args;
  BtorNode *cached;
  BtorNodePtrStack stack, arg_stack, cleanup_stack, reset;
  BtorIntHashTable *mark;
  BtorIntHashTableData *d, md;
#ifndef NDEBUG
  BtorNodePtrStack unassign_stack;
  BTOR_INIT_STACK (unassign_stack);
#endif

  start = btor_time_stamp ();
  btor->stats.beta_reduce_calls++;

  mm = btor->mm;
  BTOR_INIT_STACK (stack);
  BTOR_INIT_STACK (arg_stack);
  BTOR_INIT_STACK (cleanup_stack);
  BTOR_INIT_STACK (reset);
  mark = btor_new_int_hash_map (mm);

  real_cur = BTOR_REAL_ADDR_NODE (exp);

  BTOR_PUSH_STACK (mm, stack, exp);
  BTOR_PUSH_STACK (mm, stack, 0);

  while (!BTOR_EMPTY_STACK (stack))
  {
    cur_parent = BTOR_POP_STACK (stack);
    cur        = BTOR_POP_STACK (stack);
    /* we do not want the simplification of top level apply constraints */
    if (BTOR_REAL_ADDR_NODE (cur)->constraint && btor_is_apply_node (cur))
      cur = btor_pointer_chase_simplified_exp (btor, cur);
    else
      cur = btor_simplify_exp (btor, cur);
    real_cur = BTOR_REAL_ADDR_NODE (cur);

    d = btor_get_int_hash_map (mark, real_cur->id);

    if (!d)
    {
      assert (!btor_is_lambda_node (real_cur) || !real_cur->e[0]->simplified);

      if (btor_is_lambda_node (real_cur)
          && !real_cur->parameterized
          /* only count head lambdas (in case of curried lambdas) */
          && (!cur_parent || !btor_is_lambda_node (cur_parent)))
        cur_lambda_depth++;

      /* stop at given bound */
      if (bound > 0 && btor_is_lambda_node (real_cur)
          && cur_lambda_depth == bound)
      {
        assert (!real_cur->parameterized);
        assert (!cur_parent || !btor_is_lambda_node (cur_parent));
        cur_lambda_depth--;
        BTOR_PUSH_STACK (mm, arg_stack, btor_copy_exp (btor, cur));
        continue;
      }
      /* skip all lambdas that are not marked for merge */
      else if (mode == BETA_RED_LAMBDA_MERGE && btor_is_lambda_node (real_cur)
               && !btor_get_ptr_hash_table (merge_lambdas, real_cur)
               /* do not stop at parameterized lambdas, otherwise the
                * result may contain parameters that are not bound by any
                * lambda anymore */
               && !real_cur->parameterized
               /* do not stop at non-parameterized curried lambdas */
               && (!cur_parent || !btor_is_lambda_node (cur_parent)))
      {
        cur_lambda_depth--;
        BTOR_PUSH_STACK (mm, arg_stack, btor_copy_exp (btor, cur));
        continue;
      }
      /* stop at nodes that do not need to be rebuilt */
      else if (!real_cur->lambda_below && !real_cur->parameterized)
      {
        BTOR_PUSH_STACK (mm, arg_stack, btor_copy_exp (btor, cur));
        continue;
      }
      /* push assigned argument of parameter on argument stack */
      else if (btor_is_param_node (real_cur))
      {
        next = btor_param_get_assigned_exp (real_cur);
        if (!next) next = real_cur;
        if (BTOR_IS_INVERTED_NODE (cur)) next = BTOR_INVERT_NODE (next);
        BTOR_PUSH_STACK (mm, arg_stack, btor_copy_exp (btor, next));
        continue;
      }
      /* assign params of lambda expression */
      else if (btor_is_lambda_node (real_cur)
               && btor_is_apply_node (cur_parent)
               /* check if we have arguments on the stack */
               && !BTOR_EMPTY_STACK (arg_stack)
               /* if it is nested, its parameter is already assigned */
               && !btor_param_get_assigned_exp (real_cur->e[0]))
      {
        args = BTOR_TOP_STACK (arg_stack);
        assert (BTOR_IS_REGULAR_NODE (args));
        assert (btor_is_args_node (args));

        if (cache)
        {
          cached = cached_beta_result (btor, cache, real_cur, args);
          if (cached)
          {
            assert (!real_cur->parameterized);
            if (BTOR_IS_INVERTED_NODE (cur)) cached = BTOR_INVERT_NODE (cached);
            BTOR_PUSH_STACK (mm, arg_stack, btor_copy_exp (btor, cached));
            cur_lambda_depth--;
            continue;
          }
        }

#ifndef NDEBUG
        BTOR_PUSH_STACK (mm, unassign_stack, real_cur);
#endif
        btor_assign_args (btor, real_cur, args);
        BTOR_PUSH_STACK (mm, reset, real_cur);
      }
      /* do not try to reduce lambdas below equalities as lambdas cannot
       * be eliminated. further, it may produce lambdas that break lemma
       * generation for extensionality */
      else if (btor_is_lambda_node (real_cur)
               && (btor_is_fun_eq_node (cur_parent)
                   || btor_is_fun_cond_node (cur_parent)))
      {
        assert (!btor_param_get_assigned_exp (real_cur->e[0]));
        cur_lambda_depth--;
        BTOR_PUSH_STACK (mm, arg_stack, btor_copy_exp (btor, cur));
        continue;
      }
      /* do not try to reduce conditionals on functions below equalities
       * as they cannot be eliminated. */
      else if (btor_is_fun_cond_node (real_cur)
               && btor_is_fun_eq_node (cur_parent))
      {
        BTOR_PUSH_STACK (mm, arg_stack, btor_copy_exp (btor, cur));
        continue;
      }

      btor_add_int_hash_map (mark, real_cur->id);
      BTOR_PUSH_STACK (mm, stack, cur);
      BTOR_PUSH_STACK (mm, stack, cur_parent);
      BTOR_PUSH_STACK (mm, cleanup_stack, real_cur);
      for (i = 0; i < real_cur->arity; i++)
      {
        BTOR_PUSH_STACK (mm, stack, btor_simplify_exp (btor, real_cur->e[i]));
        BTOR_PUSH_STACK (mm, stack, real_cur);
      }
    }
    else if (!d->as_ptr)
    {
      assert (real_cur->arity >= 1);
      assert (BTOR_COUNT_STACK (arg_stack) >= real_cur->arity);

      arg_stack.top -= real_cur->arity;
      e = arg_stack.top; /* arguments in reverse order */

      switch (real_cur->kind)
      {
        case BTOR_SLICE_NODE:
          result = btor_slice_exp (btor,
                                   e[0],
                                   btor_slice_get_upper (real_cur),
                                   btor_slice_get_lower (real_cur));
          btor_release_exp (btor, e[0]);
          break;
        case BTOR_AND_NODE:
          result = btor_and_exp (btor, e[1], e[0]);
          btor_release_exp (btor, e[0]);
          btor_release_exp (btor, e[1]);
          break;
        case BTOR_BV_EQ_NODE:
        case BTOR_FUN_EQ_NODE:
          result = btor_eq_exp (btor, e[1], e[0]);
          btor_release_exp (btor, e[0]);
          btor_release_exp (btor, e[1]);
          break;
        case BTOR_ADD_NODE:
          result = btor_add_exp (btor, e[1], e[0]);
          btor_release_exp (btor, e[0]);
          btor_release_exp (btor, e[1]);
          break;
        case BTOR_MUL_NODE:
          result = btor_mul_exp (btor, e[1], e[0]);
          btor_release_exp (btor, e[0]);
          btor_release_exp (btor, e[1]);
          break;
        case BTOR_ULT_NODE:
          result = btor_ult_exp (btor, e[1], e[0]);
          btor_release_exp (btor, e[0]);
          btor_release_exp (btor, e[1]);
          break;
        case BTOR_SLL_NODE:
          result = btor_sll_exp (btor, e[1], e[0]);
          btor_release_exp (btor, e[0]);
          btor_release_exp (btor, e[1]);
          break;
        case BTOR_SRL_NODE:
          result = btor_srl_exp (btor, e[1], e[0]);
          btor_release_exp (btor, e[0]);
          btor_release_exp (btor, e[1]);
          break;
        case BTOR_UDIV_NODE:
          result = btor_udiv_exp (btor, e[1], e[0]);
          btor_release_exp (btor, e[0]);
          btor_release_exp (btor, e[1]);
          break;
        case BTOR_UREM_NODE:
          result = btor_urem_exp (btor, e[1], e[0]);
          btor_release_exp (btor, e[0]);
          btor_release_exp (btor, e[1]);
          break;
        case BTOR_CONCAT_NODE:
          result = btor_concat_exp (btor, e[1], e[0]);
          btor_release_exp (btor, e[0]);
          btor_release_exp (btor, e[1]);
          break;
        case BTOR_ARGS_NODE:
          assert (real_cur->arity >= 1);
          assert (real_cur->arity <= 3);
          if (real_cur->arity == 2)
          {
            next = e[0];
            e[0] = e[1];
            e[1] = next;
          }
          else if (real_cur->arity == 3)
          {
            next = e[0];
            e[0] = e[2];
            e[2] = next;
          }
          result = btor_args_exp (btor, e, real_cur->arity);
          btor_release_exp (btor, e[0]);
          if (real_cur->arity >= 2) btor_release_exp (btor, e[1]);
          if (real_cur->arity >= 3) btor_release_exp (btor, e[2]);
          break;
        case BTOR_APPLY_NODE:
          if (btor_is_fun_node (e[1]))
          {
            assert (btor_is_args_node (e[0]));
            /* NOTE: do not use btor_apply_exp here since
             * beta reduction is used in btor_rewrite_apply_exp. */
            result = btor_apply_exp_node (btor, e[1], e[0]);
          }
          else
          {
            result = btor_copy_exp (btor, e[1]);
          }

          if (cache && mode == BETA_RED_FULL
              && btor_is_lambda_node (real_cur->e[0]))
            cache_beta_result (btor, cache, real_cur->e[0], e[0], result);

          btor_release_exp (btor, e[0]);
          btor_release_exp (btor, e[1]);
          break;
        case BTOR_LAMBDA_NODE:
          /* function equalities and conditionals always expect a lambda
           * as argument */
          if (btor_is_fun_eq_node (cur_parent)
              || (btor_is_fun_cond_node (cur_parent)
                  && !btor_param_get_assigned_exp (real_cur->e[0])))
          {
            assert (btor_is_param_node (e[1]));
            result = btor_lambda_exp (btor, e[1], e[0]);
            if (real_cur->is_array) result->is_array = 1;
            if (btor_lambda_get_static_rho (real_cur)
                && !btor_lambda_get_static_rho (result))
              btor_lambda_set_static_rho (
                  result, btor_lambda_copy_static_rho (btor, real_cur));
          }
          /* special case: lambda not reduced (not instantiated)
           *		 and is not constant */
          else if (real_cur->e[0] == e[1] && real_cur->e[1] == e[0]
                   && BTOR_REAL_ADDR_NODE (e[0])->parameterized)
          {
            result = btor_copy_exp (btor, real_cur);
          }
          /* main case: lambda reduced to some term without e[1] */
          else
          {
            result = btor_copy_exp (btor, e[0]);
          }
          btor_release_exp (btor, e[0]);
          btor_release_exp (btor, e[1]);
          break;
        default:
          assert (btor_is_cond_node (real_cur));
          result = btor_cond_exp (btor, e[2], e[1], e[0]);
          btor_release_exp (btor, e[0]);
          btor_release_exp (btor, e[1]);
          btor_release_exp (btor, e[2]);
      }

      d->as_ptr = btor_copy_exp (btor, result);
      if (real_cur->parameterized || btor_is_lambda_node (real_cur))
        BTOR_PUSH_STACK (mm, reset, real_cur);

      if (btor_is_lambda_node (real_cur) && btor_is_apply_node (cur_parent)
          && btor_param_get_assigned_exp (real_cur->e[0]))
      {
        btor_unassign_params (btor, real_cur);
#ifndef NDEBUG
        (void) BTOR_POP_STACK (unassign_stack);
#endif
        next = BTOR_POP_STACK (reset);
        do
        {
          btor_remove_int_hash_map (mark, next->id, &md);
          btor_release_exp (btor, md.as_ptr);
          next = BTOR_POP_STACK (reset);
        } while (next != real_cur);
      }

      if (btor_is_lambda_node (real_cur)
          && !real_cur->parameterized
          /* only count head lambdas (in case of curried lambdas) */
          && (!cur_parent || !btor_is_lambda_node (cur_parent)))
        cur_lambda_depth--;

    BETA_REDUCE_PUSH_RESULT:
      if (BTOR_IS_INVERTED_NODE (cur)) result = BTOR_INVERT_NODE (result);

      BTOR_PUSH_STACK (mm, arg_stack, result);
    }
    else
    {
      assert (d->as_ptr);
      result = btor_copy_exp (btor, d->as_ptr);
      goto BETA_REDUCE_PUSH_RESULT;
    }
  }
  assert (BTOR_EMPTY_STACK (unassign_stack));
  assert (cur_lambda_depth == 0);
  assert (BTOR_COUNT_STACK (arg_stack) == 1);
  result = BTOR_POP_STACK (arg_stack);
  assert (result);

  while (!BTOR_EMPTY_STACK (cleanup_stack))
  {
    cur = BTOR_POP_STACK (cleanup_stack);
    assert (BTOR_IS_REGULAR_NODE (cur));
  }

  /* cleanup cache */
  for (i = 0; i < mark->size; i++)
  {
    if (!mark->data[i].as_ptr) continue;
    btor_release_exp (btor, mark->data[i].as_ptr);
  }

  BTOR_RELEASE_STACK (mm, stack);
  BTOR_RELEASE_STACK (mm, arg_stack);
  BTOR_RELEASE_STACK (mm, cleanup_stack);
  BTOR_RELEASE_STACK (mm, reset);
#ifndef NDEBUG
  BTOR_RELEASE_STACK (mm, unassign_stack);
#endif
  btor_delete_int_hash_map (mark);

  BTORLOG (2,
           "%s: result %s (%d)",
           __FUNCTION__,
           node2string (result),
           BTOR_IS_INVERTED_NODE (result));
  btor->time.beta += btor_time_stamp () - start;
  return result;
}

static BtorNode *
btor_beta_reduce_partial_aux (Btor *btor,
                              BtorNode *exp,
                              BtorPtrHashTable *cond_sel_if,
                              BtorPtrHashTable *cond_sel_else,
                              BtorPtrHashTable *conds)
{
  assert (btor);
  assert (exp);
  assert (!cond_sel_if || cond_sel_else);
  assert (!cond_sel_else || cond_sel_if);

  uint32_t i;
  double start;
  BtorBitVector *eval_res;
  BtorMemMgr *mm;
  BtorNode *cur, *real_cur, *cur_parent, *next, *result, **e, *args;
  BtorNodePtrStack stack, arg_stack, reset;
  BtorPtrHashTable *t;
  BtorIntHashTable *mark;
  BtorIntHashTableData *d, md;

  if (!BTOR_REAL_ADDR_NODE (exp)->parameterized && !btor_is_lambda_node (exp))
    return btor_copy_exp (btor, exp);

  start = btor_time_stamp ();
  btor->stats.beta_reduce_calls++;

  mm = btor->mm;
  BTOR_INIT_STACK (stack);
  BTOR_INIT_STACK (arg_stack);
  BTOR_INIT_STACK (reset);
  mark = btor_new_int_hash_map (mm);

  real_cur = BTOR_REAL_ADDR_NODE (exp);

  /* skip all curried lambdas */
<<<<<<< HEAD
  if (BTOR_IS_LAMBDA_NODE (real_cur)) exp = btor_binder_get_body (real_cur);
=======
  if (btor_is_lambda_node (real_cur)) exp = btor_lambda_get_body (real_cur);
>>>>>>> 1d5bad24

  BTOR_PUSH_STACK (mm, stack, exp);
  BTOR_PUSH_STACK (mm, stack, 0);

  while (!BTOR_EMPTY_STACK (stack))
  {
    cur_parent = BTOR_POP_STACK (stack);
    cur        = BTOR_POP_STACK (stack);
    real_cur   = BTOR_REAL_ADDR_NODE (cur);

    d = btor_get_int_hash_map (mark, real_cur->id);

    if (!d)
    {
      /* stop at non-parameterized nodes */
      if (!real_cur->parameterized)
      {
        BTOR_PUSH_STACK (mm, arg_stack, btor_copy_exp (btor, cur));
        continue;
      }
      /* push assigned argument of parameter on argument stack */
      else if (btor_is_param_node (real_cur))
      {
        next = btor_param_get_assigned_exp (real_cur);
        assert (next);
        next = BTOR_COND_INVERT_NODE (cur, next);
        BTOR_PUSH_STACK (mm, arg_stack, btor_copy_exp (btor, next));
        continue;
      }
      /* assign params of lambda expression */
      else if (btor_is_lambda_node (real_cur)
               && btor_is_apply_node (cur_parent)
               /* check if we have arguments on the stack */
               && !BTOR_EMPTY_STACK (arg_stack)
               /* if it is nested, its parameter is already assigned */
               && !btor_param_get_assigned_exp (real_cur->e[0]))
      {
        args = BTOR_TOP_STACK (arg_stack);
        assert (btor_is_args_node (args));
        btor_assign_args (btor, real_cur, args);
        BTOR_PUSH_STACK (mm, reset, real_cur);
      }

      btor_add_int_hash_map (mark, real_cur->id);
      BTOR_PUSH_STACK (mm, stack, cur);
      BTOR_PUSH_STACK (mm, stack, cur_parent);

      /* special handling for conditionals:
       *  1) push condition
       *  2) evaluate condition
       *  3) push branch w.r.t. value of evaluated condition */
      if (btor_is_cond_node (real_cur))
      {
        BTOR_PUSH_STACK (mm, stack, real_cur->e[0]);
        BTOR_PUSH_STACK (mm, stack, real_cur);
      }
      else
      {
        for (i = 0; i < real_cur->arity; i++)
        {
          BTOR_PUSH_STACK (mm, stack, real_cur->e[i]);
          BTOR_PUSH_STACK (mm, stack, real_cur);
        }
      }
    }
    else if (!d->as_ptr)
    {
      assert (real_cur->parameterized);
      assert (real_cur->arity >= 1);

      if (btor_is_cond_node (real_cur))
        arg_stack.top -= 1;
      else
      {
        assert (BTOR_COUNT_STACK (arg_stack) >= real_cur->arity);
        arg_stack.top -= real_cur->arity;
      }

      e = arg_stack.top; /* arguments in reverse order */

      switch (real_cur->kind)
      {
        case BTOR_SLICE_NODE:
          result = btor_slice_exp (btor,
                                   e[0],
                                   btor_slice_get_upper (real_cur),
                                   btor_slice_get_lower (real_cur));
          btor_release_exp (btor, e[0]);
          break;
        case BTOR_AND_NODE:
          result = btor_and_exp (btor, e[1], e[0]);
          btor_release_exp (btor, e[0]);
          btor_release_exp (btor, e[1]);
          break;
        case BTOR_BV_EQ_NODE:
        case BTOR_FUN_EQ_NODE:
          result = btor_eq_exp (btor, e[1], e[0]);
          btor_release_exp (btor, e[0]);
          btor_release_exp (btor, e[1]);
          break;
        case BTOR_ADD_NODE:
          result = btor_add_exp (btor, e[1], e[0]);
          btor_release_exp (btor, e[0]);
          btor_release_exp (btor, e[1]);
          break;
        case BTOR_MUL_NODE:
          result = btor_mul_exp (btor, e[1], e[0]);
          btor_release_exp (btor, e[0]);
          btor_release_exp (btor, e[1]);
          break;
        case BTOR_ULT_NODE:
          result = btor_ult_exp (btor, e[1], e[0]);
          btor_release_exp (btor, e[0]);
          btor_release_exp (btor, e[1]);
          break;
        case BTOR_SLL_NODE:
          result = btor_sll_exp (btor, e[1], e[0]);
          btor_release_exp (btor, e[0]);
          btor_release_exp (btor, e[1]);
          break;
        case BTOR_SRL_NODE:
          result = btor_srl_exp (btor, e[1], e[0]);
          btor_release_exp (btor, e[0]);
          btor_release_exp (btor, e[1]);
          break;
        case BTOR_UDIV_NODE:
          result = btor_udiv_exp (btor, e[1], e[0]);
          btor_release_exp (btor, e[0]);
          btor_release_exp (btor, e[1]);
          break;
        case BTOR_UREM_NODE:
          result = btor_urem_exp (btor, e[1], e[0]);
          btor_release_exp (btor, e[0]);
          btor_release_exp (btor, e[1]);
          break;
        case BTOR_CONCAT_NODE:
          result = btor_concat_exp (btor, e[1], e[0]);
          btor_release_exp (btor, e[0]);
          btor_release_exp (btor, e[1]);
          break;
        case BTOR_ARGS_NODE:
          assert (real_cur->arity >= 1);
          assert (real_cur->arity <= 3);
          if (real_cur->arity == 2)
          {
            next = e[0];
            e[0] = e[1];
            e[1] = next;
          }
          else if (real_cur->arity == 3)
          {
            next = e[0];
            e[0] = e[2];
            e[2] = next;
          }
          result = btor_args_exp (btor, e, real_cur->arity);
          btor_release_exp (btor, e[0]);
          if (real_cur->arity >= 2) btor_release_exp (btor, e[1]);
          if (real_cur->arity >= 3) btor_release_exp (btor, e[2]);
          break;
        case BTOR_APPLY_NODE:
          if (btor_is_fun_node (e[1]))
          {
            result = btor_apply_exp_node (btor, e[1], e[0]);
            btor_release_exp (btor, e[1]);
          }
          else
            result = e[1];
          btor_release_exp (btor, e[0]);
          break;
        case BTOR_LAMBDA_NODE:
          /* lambdas are always reduced to some term without e[1] */
          assert (!BTOR_REAL_ADDR_NODE (e[0])->parameterized);
          result = e[0];
          btor_release_exp (btor, e[1]);
          break;
        default:
          assert (btor_is_cond_node (real_cur));
          /* only condition rebuilt, evaluate and choose branch */
          assert (!BTOR_REAL_ADDR_NODE (e[0])->parameterized);
          eval_res = btor_eval_exp (btor, e[0]);
          assert (eval_res);

          /* save condition for consistency checking */
          if (conds
              && !btor_get_ptr_hash_table (conds, BTOR_REAL_ADDR_NODE (e[0])))
          {
            btor_add_ptr_hash_table (
                conds, btor_copy_exp (btor, BTOR_REAL_ADDR_NODE (e[0])));
          }

          t = 0;
          if (btor_is_true_bv (eval_res))
          {
            if (cond_sel_if) t = cond_sel_if;
            next = real_cur->e[1];
          }
          else
          {
            assert (btor_is_false_bv (eval_res));
            if (cond_sel_else) t = cond_sel_else;
            next = real_cur->e[2];
          }

          if (t && !btor_get_ptr_hash_table (t, e[0]))
            btor_add_ptr_hash_table (t, btor_copy_exp (btor, e[0]));

          btor_free_bv (btor->mm, eval_res);
          btor_release_exp (btor, e[0]);

          assert (next);
          next = BTOR_COND_INVERT_NODE (cur, next);
          BTOR_PUSH_STACK (mm, stack, next);
          BTOR_PUSH_STACK (mm, stack, real_cur);
          /* conditionals are not cached (e[0] is cached, and thus, the
           * resp. branch can always be selected without further
           * overhead. */
          btor_remove_int_hash_map (mark, real_cur->id, 0);
          continue;
      }

      d->as_ptr = btor_copy_exp (btor, result);
      if (real_cur->parameterized || btor_is_lambda_node (real_cur))
        BTOR_PUSH_STACK (mm, reset, real_cur);

      if (btor_is_lambda_node (real_cur))
      {
        btor_unassign_params (btor, real_cur);
        next = BTOR_POP_STACK (reset);
        do
        {
          btor_remove_int_hash_map (mark, next->id, &md);
          btor_release_exp (btor, md.as_ptr);
          next = BTOR_POP_STACK (reset);
        } while (next != real_cur);
      }

    BETA_REDUCE_PARTIAL_PUSH_RESULT:
      if (BTOR_IS_INVERTED_NODE (cur)) result = BTOR_INVERT_NODE (result);

      BTOR_PUSH_STACK (mm, arg_stack, result);
    }
    else
    {
      assert (real_cur->parameterized);
      assert (d->as_ptr);
      result = btor_copy_exp (btor, d->as_ptr);
      assert (!btor_is_lambda_node (result));
      goto BETA_REDUCE_PARTIAL_PUSH_RESULT;
    }
  }
  assert (BTOR_COUNT_STACK (arg_stack) == 1);
  result = BTOR_POP_STACK (arg_stack);
  assert (result);

  /* cleanup cache */
  for (i = 0; i < mark->size; i++)
  {
    if (!mark->data[i].as_ptr) continue;
    btor_release_exp (btor, mark->data[i].as_ptr);
  }

  BTOR_RELEASE_STACK (mm, stack);
  BTOR_RELEASE_STACK (mm, arg_stack);
  BTOR_RELEASE_STACK (mm, reset);
  btor_delete_int_hash_map (mark);

  BTORLOG (2,
           "%s: result %s (%d)",
           __FUNCTION__,
           node2string (result),
           BTOR_IS_INVERTED_NODE (result));
  btor->time.beta += btor_time_stamp () - start;

  return result;
}

BtorNode *
btor_beta_reduce_full (Btor *btor, BtorNode *exp)
{
  BTORLOG (2, "%s: %s", __FUNCTION__, node2string (exp));
  return btor_beta_reduce (btor, exp, BETA_RED_FULL, 0, 0, 0);
}

BtorNode *
btor_beta_reduce_full_cached (Btor *btor,
                              BtorNode *exp,
                              BtorPtrHashTable *cache)
{
  BTORLOG (2, "%s: %s", __FUNCTION__, node2string (exp));
  return btor_beta_reduce (btor, exp, BETA_RED_FULL, 0, 0, cache);
}

BtorNode *
btor_beta_reduce_merge (Btor *btor,
                        BtorNode *exp,
                        BtorPtrHashTable *merge_lambdas)
{
  BTORLOG (2, "%s: %s", __FUNCTION__, node2string (exp));
  return btor_beta_reduce (
      btor, exp, BETA_RED_LAMBDA_MERGE, 0, merge_lambdas, 0);
}

BtorNode *
btor_beta_reduce_bounded (Btor *btor, BtorNode *exp, int bound)
{
  BTORLOG (2, "%s: %s", __FUNCTION__, node2string (exp));
  return btor_beta_reduce (btor, exp, BETA_RED_BOUNDED, bound, 0, 0);
}

BtorNode *
btor_beta_reduce_partial (Btor *btor, BtorNode *exp, BtorPtrHashTable *conds)
{
  BTORLOG (2, "%s: %s", __FUNCTION__, node2string (exp));
  return btor_beta_reduce_partial_aux (btor, exp, 0, 0, conds);
}

BtorNode *
btor_beta_reduce_partial_collect (Btor *btor,
                                  BtorNode *exp,
                                  BtorPtrHashTable *cond_sel_if,
                                  BtorPtrHashTable *cond_sel_else)
{
  BTORLOG (2, "%s: %s", __FUNCTION__, node2string (exp));
  return btor_beta_reduce_partial_aux (
      btor, exp, cond_sel_if, cond_sel_else, 0);
}

BtorNode *
btor_apply_and_reduce (Btor *btor, int argc, BtorNode *args[], BtorNode *lambda)
{
  assert (btor);
  assert (argc >= 0);
  assert (argc < 1 || args);
  assert (lambda);

  int i;
  BtorNode *result, *cur;
  BtorNodePtrStack unassign;
  BtorMemMgr *mm;

  mm = btor->mm;

  BTOR_INIT_STACK (unassign);

  cur = lambda;
  for (i = 0; i < argc; i++)
  {
    assert (BTOR_IS_REGULAR_NODE (cur));
    assert (btor_is_lambda_node (cur));
    btor_assign_param (btor, cur, args[i]);
    BTOR_PUSH_STACK (mm, unassign, cur);
    cur = BTOR_REAL_ADDR_NODE (cur->e[1]);
  }

  result = btor_beta_reduce_full (btor, lambda);

  while (!BTOR_EMPTY_STACK (unassign))
  {
    cur = BTOR_POP_STACK (unassign);
    btor_unassign_params (btor, cur);
  }

  BTOR_RELEASE_STACK (mm, unassign);

  return result;
}<|MERGE_RESOLUTION|>--- conflicted
+++ resolved
@@ -594,11 +594,7 @@
   real_cur = BTOR_REAL_ADDR_NODE (exp);
 
   /* skip all curried lambdas */
-<<<<<<< HEAD
-  if (BTOR_IS_LAMBDA_NODE (real_cur)) exp = btor_binder_get_body (real_cur);
-=======
-  if (btor_is_lambda_node (real_cur)) exp = btor_lambda_get_body (real_cur);
->>>>>>> 1d5bad24
+  if (btor_is_lambda_node (real_cur)) exp = btor_binder_get_body (real_cur);
 
   BTOR_PUSH_STACK (mm, stack, exp);
   BTOR_PUSH_STACK (mm, stack, 0);
