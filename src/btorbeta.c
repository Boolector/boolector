--- conflicted
+++ resolved
@@ -44,11 +44,7 @@
   BtorNodePair *pair;
   BtorPtrHashBucket *bucket;
 
-<<<<<<< HEAD
-  pair   = btor_new_exp_pair (btor, lambda, exp);
-=======
   pair   = btor_node_pair_new (btor, lambda, exp);
->>>>>>> 2f63cfa0
   bucket = btor_hashptr_table_get (cache, pair);
   if (bucket)
   {
@@ -57,11 +53,7 @@
   }
   else
     btor_hashptr_table_add (cache, pair)->data.as_ptr =
-<<<<<<< HEAD
-        btor_copy_exp (btor, result);
-=======
         btor_node_copy (btor, result);
->>>>>>> 2f63cfa0
   BTORLOG (3,
            "%s: (%s, %s) -> %s",
            __FUNCTION__,
@@ -85,15 +77,9 @@
   BtorNodePair *pair;
   BtorPtrHashBucket *bucket;
 
-<<<<<<< HEAD
-  pair   = btor_new_exp_pair (btor, lambda, exp);
-  bucket = btor_hashptr_table_get (cache, pair);
-  btor_delete_exp_pair (btor, pair);
-=======
   pair   = btor_node_pair_new (btor, lambda, exp);
   bucket = btor_hashptr_table_get (cache, pair);
   btor_node_pair_delete (btor, pair);
->>>>>>> 2f63cfa0
 
   if (bucket)
   {
@@ -185,13 +171,8 @@
 static BtorNode *
 beta_reduce (Btor *btor,
              BtorNode *exp,
-<<<<<<< HEAD
-             int mode,
-             int bound,
-=======
              int32_t mode,
              int32_t bound,
->>>>>>> 2f63cfa0
              BtorPtrHashTable *merge_lambdas,
              BtorPtrHashTable *cache)
 {
@@ -266,11 +247,7 @@
         continue;
       }
       /* skip all lambdas that are not marked for merge */
-<<<<<<< HEAD
-      else if (mode == BETA_RED_LAMBDA_MERGE && btor_is_lambda_node (real_cur)
-=======
       else if (mode == BETA_RED_LAMBDA_MERGE && btor_node_is_lambda (real_cur)
->>>>>>> 2f63cfa0
                && !btor_hashptr_table_get (merge_lambdas, real_cur)
                /* do not stop at parameterized lambdas, otherwise the
                 * result may contain parameters that are not bound by any
@@ -500,10 +477,10 @@
           btor_node_release (btor, e[1]);
           break;
         case BTOR_UPDATE_NODE:
-          result = btor_update_exp (btor, e[2], e[1], e[0]);
-          btor_release_exp (btor, e[0]);
-          btor_release_exp (btor, e[1]);
-          btor_release_exp (btor, e[2]);
+          result = btor_exp_update (btor, e[2], e[1], e[0]);
+          btor_node_release (btor, e[0]);
+          btor_node_release (btor, e[1]);
+          btor_node_release (btor, e[2]);
           break;
         default:
           assert (btor_node_is_cond (real_cur));
@@ -529,11 +506,7 @@
         do
         {
           btor_hashint_map_remove (mark, next->id, &md);
-<<<<<<< HEAD
-          btor_release_exp (btor, md.as_ptr);
-=======
           btor_node_release (btor, md.as_ptr);
->>>>>>> 2f63cfa0
           next = BTOR_POP_STACK (reset);
         } while (next != real_cur);
       }
@@ -598,13 +571,9 @@
                          BtorNode *exp,
                          BtorPtrHashTable *cond_sel_if,
                          BtorPtrHashTable *cond_sel_else,
-<<<<<<< HEAD
                          BtorPtrHashTable *conds,
                          BtorNodePtrStack *conds_stack,
                          BtorIntHashTable *conds_cache)
-=======
-                         BtorPtrHashTable *conds)
->>>>>>> 2f63cfa0
 {
   assert (btor);
   assert (exp);
@@ -677,11 +646,7 @@
       {
         // TODO: there are no nested lambdas anymore is this still possible?
         args = BTOR_TOP_STACK (arg_stack);
-<<<<<<< HEAD
-        assert (btor_is_args_node (args));
-=======
         assert (btor_node_is_args (args));
->>>>>>> 2f63cfa0
         btor_beta_assign_args (btor, real_cur, args);
         BTOR_PUSH_STACK (reset, real_cur);
       }
@@ -831,11 +796,7 @@
               && !btor_hashptr_table_get (conds, BTOR_REAL_ADDR_NODE (e[0])))
           {
             btor_hashptr_table_add (
-<<<<<<< HEAD
-                conds, btor_copy_exp (btor, BTOR_REAL_ADDR_NODE (e[0])));
-=======
                 conds, btor_node_copy (btor, BTOR_REAL_ADDR_NODE (e[0])));
->>>>>>> 2f63cfa0
           }
 
           t = 0;
@@ -855,24 +816,17 @@
 
           if (conds_cache
               && !btor_hashint_table_contains (conds_cache,
-                                               btor_exp_get_id (tmp)))
+                                               btor_node_get_id (tmp)))
           {
             assert (conds_stack);
-            BTOR_PUSH_STACK (*conds_stack, btor_copy_exp (btor, tmp));
+            BTOR_PUSH_STACK (*conds_stack, btor_node_copy (btor, tmp));
           }
 
           if (t && !btor_hashptr_table_get (t, e[0]))
-<<<<<<< HEAD
-            btor_hashptr_table_add (t, btor_copy_exp (btor, e[0]));
+            btor_hashptr_table_add (t, btor_node_copy (btor, e[0]));
 
           btor_bv_free (btor->mm, eval_res);
-          btor_release_exp (btor, e[0]);
-=======
-            btor_hashptr_table_add (t, btor_node_copy (btor, e[0]));
-
-          btor_bv_free (btor->mm, eval_res);
-          btor_node_release (btor, e[0]);
->>>>>>> 2f63cfa0
+          btor_node_release (btor, e[0]);
 
           assert (next);
           next = BTOR_COND_INVERT_NODE (cur, next);
@@ -896,11 +850,7 @@
         do
         {
           btor_hashint_map_remove (mark, next->id, &md);
-<<<<<<< HEAD
-          btor_release_exp (btor, md.as_ptr);
-=======
           btor_node_release (btor, md.as_ptr);
->>>>>>> 2f63cfa0
           next = BTOR_POP_STACK (reset);
         } while (next != real_cur);
       }
@@ -972,11 +922,7 @@
 btor_beta_reduce_partial (Btor *btor, BtorNode *exp, BtorPtrHashTable *conds)
 {
   BTORLOG (2, "%s: %s", __FUNCTION__, btor_util_node2string (exp));
-<<<<<<< HEAD
   return beta_reduce_partial_aux (btor, exp, 0, 0, conds, 0, 0);
-=======
-  return beta_reduce_partial_aux (btor, exp, 0, 0, conds);
->>>>>>> 2f63cfa0
 }
 
 BtorNode *
@@ -986,7 +932,6 @@
                                   BtorPtrHashTable *cond_sel_else)
 {
   BTORLOG (2, "%s: %s", __FUNCTION__, btor_util_node2string (exp));
-<<<<<<< HEAD
   return beta_reduce_partial_aux (
       btor, exp, cond_sel_if, cond_sel_else, 0, 0, 0);
 }
@@ -999,7 +944,4 @@
 {
   BTORLOG (2, "%s: %s", __FUNCTION__, btor_util_node2string (exp));
   return beta_reduce_partial_aux (btor, exp, 0, 0, 0, exps, cache);
-=======
-  return beta_reduce_partial_aux (btor, exp, cond_sel_if, cond_sel_else, 0);
->>>>>>> 2f63cfa0
 }