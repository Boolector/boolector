--- conflicted
+++ resolved
@@ -595,13 +595,8 @@
 
   real_cur = BTOR_REAL_ADDR_NODE (exp);
 
-<<<<<<< HEAD
-  /* skip all nested lambdas */
+  /* skip all curried lambdas */
   if (BTOR_IS_LAMBDA_NODE (real_cur)) exp = btor_binder_get_body (real_cur);
-=======
-  /* skip all curried lambdas */
-  if (BTOR_IS_LAMBDA_NODE (real_cur)) exp = btor_lambda_get_body (real_cur);
->>>>>>> 5a57938f
 
   BTOR_PUSH_STACK (mm, stack, exp);
   BTOR_PUSH_STACK (mm, stack, 0);
