--- conflicted
+++ resolved
@@ -23,12 +23,6 @@
 #include "btoropt.h"
 #include "btorslvprop.h"
 #include "btorslvsls.h"
-<<<<<<< HEAD
-#include "sat/btorsatlgl.h"
-#include "sat/btorsatminisat.h"
-#include "sat/btorsatpicosat.h"
-=======
->>>>>>> 2f63cfa0
 #include "utils/btorhashint.h"
 #include "utils/btorhashptr.h"
 #include "utils/btornodeiter.h"
@@ -121,11 +115,7 @@
 
   btor_iter_hashptr_init (&it, slv->lemmas);
   while (btor_iter_hashptr_has_next (&it))
-<<<<<<< HEAD
-    btor_release_exp (btor, btor_iter_hashptr_next (&it));
-=======
     btor_node_release (btor, btor_iter_hashptr_next (&it));
->>>>>>> 2f63cfa0
   btor_hashptr_table_delete (slv->lemmas);
 
   if (slv->score)
@@ -138,30 +128,18 @@
       {
         t   = (BtorPtrHashTable *) it.bucket->data.as_ptr;
         exp = btor_iter_hashptr_next (&it);
-<<<<<<< HEAD
-        btor_release_exp (btor, exp);
-
-        btor_iter_hashptr_init (&iit, t);
-        while (btor_iter_hashptr_has_next (&iit))
-          btor_release_exp (btor, btor_iter_hashptr_next (&iit));
-=======
         btor_node_release (btor, exp);
 
         btor_iter_hashptr_init (&iit, t);
         while (btor_iter_hashptr_has_next (&iit))
           btor_node_release (btor, btor_iter_hashptr_next (&iit));
->>>>>>> 2f63cfa0
         btor_hashptr_table_delete (t);
       }
       else
       {
         assert (btor_opt_get (btor, BTOR_OPT_FUN_JUST_HEURISTIC)
                 == BTOR_JUST_HEUR_BRANCH_MIN_DEP);
-<<<<<<< HEAD
-        btor_release_exp (btor, btor_iter_hashptr_next (&it));
-=======
         btor_node_release (btor, btor_iter_hashptr_next (&it));
->>>>>>> 2f63cfa0
       }
     }
     btor_hashptr_table_delete (slv->score);
@@ -185,31 +163,6 @@
   BtorNodePtrStack stack;
   BtorIntHashTable *cache;
 
-<<<<<<< HEAD
-  smgr = btor_get_sat_mgr_btor (btor);
-  if (btor_sat_is_initialized (smgr)) return;
-
-  switch (btor_opt_get (btor, BTOR_OPT_SAT_ENGINE))
-  {
-#ifdef BTOR_USE_LINGELING
-    case BTOR_SAT_ENGINE_LINGELING:
-      if (!btor_sat_enable_lingeling (
-              smgr,
-              btor_opt_get_valstr (btor, BTOR_OPT_SAT_ENGINE),
-              btor_opt_get (btor, BTOR_OPT_SAT_ENGINE_LGL_FORK) == 1))
-        BTOR_ABORT (1, "failed to enable sat solver Lingeling");
-      break;
-#endif
-#ifdef BTOR_USE_PICOSAT
-    case BTOR_SAT_ENGINE_PICOSAT: btor_sat_enable_picosat (smgr); break;
-#endif
-#ifdef BTOR_USE_MINISAT
-    case BTOR_SAT_ENGINE_MINISAT: btor_sat_enable_minisat (smgr); break;
-#endif
-    default: BTOR_ABORT (1, "no SAT solver configured");
-  }
-
-=======
   if (btor->lambdas->count == 0 && btor->ufs->count == 0) return false;
 
   BTOR_INIT_STACK (btor->mm, stack);
@@ -260,17 +213,12 @@
   smgr = btor_get_sat_mgr (btor);
   if (btor_sat_is_initialized (smgr)) return;
   btor_sat_enable_solver (smgr);
->>>>>>> 2f63cfa0
   btor_sat_init (smgr);
 
   /* reset SAT solver to non-incremental if all functions have been
    * eliminated */
   if (!btor_opt_get (btor, BTOR_OPT_INCREMENTAL) && smgr->inc_required
-<<<<<<< HEAD
-      && btor->lambdas->count == 0 && btor->ufs->count == 0)
-=======
       && !incremental_required (btor))
->>>>>>> 2f63cfa0
   {
     smgr->inc_required = false;
     BTOR_MSG (btor->msg,
@@ -310,15 +258,9 @@
             amgr->cur_num_aigs,
             amgr->num_cnf_vars,
             amgr->num_cnf_clauses);
-<<<<<<< HEAD
-  smgr  = btor_get_sat_mgr_btor (btor);
-  start = btor_util_time_stamp ();
-  res   = btor_sat_sat (smgr, limit);
-=======
   smgr  = btor_get_sat_mgr (btor);
   start = btor_util_time_stamp ();
   res   = btor_sat_check_sat (smgr, limit);
->>>>>>> 2f63cfa0
   delta = btor_util_time_stamp () - start;
   BTOR_FUN_SOLVER (btor)->time.sat += delta;
 
@@ -333,11 +275,7 @@
 {
   exp = BTOR_REAL_ADDR_NODE (exp);
   return (btor->bv_model && btor_hashint_map_contains (btor->bv_model, exp->id))
-<<<<<<< HEAD
-         || BTOR_IS_SYNTH_NODE (exp) || btor_is_bv_const_node (exp);
-=======
          || BTOR_IS_SYNTH_NODE (exp) || btor_node_is_bv_const (exp);
->>>>>>> 2f63cfa0
 }
 
 static BtorBitVector *
@@ -358,13 +296,8 @@
     /* synthesized nodes are always encoded and have an assignment */
     if (BTOR_IS_SYNTH_NODE (real_exp))
       bv = btor_bv_get_assignment (btor->mm, real_exp, false);
-<<<<<<< HEAD
-    else if (btor_is_bv_const_node (real_exp))
-      bv = btor_bv_copy (btor->mm, btor_const_get_bits (real_exp));
-=======
     else if (btor_node_is_bv_const (real_exp))
       bv = btor_bv_copy (btor->mm, btor_node_const_get_bits (real_exp));
->>>>>>> 2f63cfa0
     /* initialize var, apply, and feq nodes if they are not yet synthesized
      * and encoded (not in the BV skeleton yet, and thus unconstrained). */
     else if (btor_node_is_bv_var (real_exp) || btor_node_is_apply (real_exp)
@@ -424,11 +357,7 @@
   btor_opt_set (clone, BTOR_OPT_VERBOSITY, 0);
   btor_opt_set (clone, BTOR_OPT_FUN_DUAL_PROP, 0);
 
-<<<<<<< HEAD
-  assert (!btor_sat_is_initialized (btor_get_sat_mgr_btor (clone)));
-=======
   assert (!btor_sat_is_initialized (btor_get_sat_mgr (clone)));
->>>>>>> 2f63cfa0
   btor_opt_set_str (clone, BTOR_OPT_SAT_ENGINE, "plain=1");
   configure_sat_mgr (clone);
 
@@ -453,30 +382,17 @@
   btor_iter_hashptr_init (&it, clone->unsynthesized_constraints);
   btor_iter_hashptr_queue (&it, clone->assumptions);
   while (btor_iter_hashptr_has_next (&it))
-<<<<<<< HEAD
-    btor_release_exp (clone, btor_iter_hashptr_next (&it));
-=======
     btor_node_release (clone, btor_iter_hashptr_next (&it));
->>>>>>> 2f63cfa0
   btor_hashptr_table_delete (clone->unsynthesized_constraints);
   btor_hashptr_table_delete (clone->assumptions);
   clone->unsynthesized_constraints =
       btor_hashptr_table_new (clone->mm,
-<<<<<<< HEAD
-                              (BtorHashPtr) btor_hash_exp_by_id,
-                              (BtorCmpPtr) btor_compare_exp_by_id);
-  clone->assumptions =
-      btor_hashptr_table_new (clone->mm,
-                              (BtorHashPtr) btor_hash_exp_by_id,
-                              (BtorCmpPtr) btor_compare_exp_by_id);
-=======
                               (BtorHashPtr) btor_node_hash_by_id,
                               (BtorCmpPtr) btor_node_compare_by_id);
   clone->assumptions =
       btor_hashptr_table_new (clone->mm,
                               (BtorHashPtr) btor_node_hash_by_id,
                               (BtorCmpPtr) btor_node_compare_by_id);
->>>>>>> 2f63cfa0
 
   BTOR_FUN_SOLVER (btor)->time.search_init_apps_cloning +=
       btor_util_time_stamp () - start;
@@ -514,28 +430,17 @@
 
     assert (BTOR_IS_REGULAR_NODE (cur_btor));
     bv       = get_bv_assignment (btor, cur_btor);
-<<<<<<< HEAD
-    bv_const = btor_const_exp (clone, bv);
-    btor_bv_free (btor->mm, bv);
-    bv_eq = btor_eq_exp (clone, cur_clone, bv_const);
-=======
     bv_const = btor_exp_const (clone, bv);
     btor_bv_free (btor->mm, bv);
     bv_eq = btor_exp_eq (clone, cur_clone, bv_const);
->>>>>>> 2f63cfa0
     BTORLOG (1,
              "assume input: %s (%s)",
              btor_util_node2string (cur_btor),
              btor_util_node2string (bv_const));
     btor_assume_exp (clone, bv_eq);
     btor_nodemap_map (assumptions, bv_eq, cur_clone);
-<<<<<<< HEAD
-    btor_release_exp (clone, bv_const);
-    btor_release_exp (clone, bv_eq);
-=======
     btor_node_release (clone, bv_const);
     btor_node_release (clone, bv_eq);
->>>>>>> 2f63cfa0
   }
 }
 
@@ -553,22 +458,14 @@
 
   mm = btor->mm;
   BTOR_INIT_STACK (mm, args);
-<<<<<<< HEAD
-  funsort = btor_sort_fun_get_domain (btor, btor_exp_get_sort_id (feq->e[0]));
-=======
   funsort = btor_sort_fun_get_domain (btor, btor_node_get_sort_id (feq->e[0]));
->>>>>>> 2f63cfa0
 
   btor_iter_tuple_sort_init (&it, btor, funsort);
   while (btor_iter_tuple_sort_has_next (&it))
   {
     sort = btor_iter_tuple_sort_next (&it);
     assert (btor_sort_is_bitvec (btor, sort));
-<<<<<<< HEAD
-    var = btor_var_exp (btor, sort, 0);
-=======
     var = btor_exp_var (btor, sort, 0);
->>>>>>> 2f63cfa0
     BTOR_PUSH_STACK (args, var);
   }
 
@@ -629,11 +526,7 @@
     if (btor_hashint_table_contains (cache, cur->id)) continue;
 
     btor_hashint_table_add (cache, cur->id);
-<<<<<<< HEAD
-    if (btor_is_fun_eq_node (cur))
-=======
     if (btor_node_is_fun_eq (cur))
->>>>>>> 2f63cfa0
     {
       b = btor_hashptr_table_get (btor->feqs, cur);
       /* already visited and created inequality constraint in a previous
@@ -662,13 +555,8 @@
     neq            = create_function_inequality (btor, cur);
     con            = btor_exp_implies (btor, BTOR_INVERT_NODE (cur), neq);
     btor_assert_exp (btor, con);
-<<<<<<< HEAD
-    btor_release_exp (btor, con);
-    btor_release_exp (btor, neq);
-=======
     btor_node_release (btor, con);
     btor_node_release (btor, neq);
->>>>>>> 2f63cfa0
     BTORLOG (
         2, "add inequality constraint for %s", btor_util_node2string (cur));
   }
@@ -780,11 +668,7 @@
     if (btor_failed_exp (clone, bv_eq))
     {
       BTORLOG (1, "failed: %s", btor_util_node2string (cur_btor));
-<<<<<<< HEAD
-      if (btor_is_bv_var_node (cur_btor))
-=======
       if (btor_node_is_bv_var (cur_btor))
->>>>>>> 2f63cfa0
         slv->stats.dp_failed_vars += 1;
       else if (btor_node_is_fun_eq (cur_btor))
       {
@@ -793,11 +677,7 @@
       }
       else
       {
-<<<<<<< HEAD
-        assert (btor_is_apply_node (cur_btor));
-=======
         assert (btor_node_is_apply (cur_btor));
->>>>>>> 2f63cfa0
         if (btor_hashint_table_contains (mark, cur_btor->id)) continue;
         slv->stats.dp_failed_applies += 1;
         btor_hashint_table_add (mark, cur_btor->id);
@@ -996,13 +876,8 @@
       if (btor_hashint_table_contains (mark, cur->id)) continue;
 
       btor_hashint_table_add (mark, cur->id);
-<<<<<<< HEAD
-      if (btor_is_bv_var_node (cur) || btor_is_fun_eq_node (cur)
-          || btor_is_apply_node (cur))
-=======
       if (btor_node_is_bv_var (cur) || btor_node_is_fun_eq (cur)
           || btor_node_is_apply (cur))
->>>>>>> 2f63cfa0
       {
         assert (BTOR_IS_SYNTH_NODE (cur));
         BTOR_PUSH_STACK (inputs, cur);
@@ -1135,11 +1010,7 @@
   BTORLOG (1, "*** search initial applies");
 
   mm   = btor->mm;
-<<<<<<< HEAD
-  amgr = btor_get_aig_mgr_btor (btor);
-=======
   amgr = btor_get_aig_mgr (btor);
->>>>>>> 2f63cfa0
   h    = btor_opt_get (btor, BTOR_OPT_FUN_JUST_HEURISTIC);
   mark = btor_hashint_table_new (mm);
 
@@ -1169,13 +1040,8 @@
         continue;
       }
 
-<<<<<<< HEAD
-      if (!cur->parameterized && !btor_is_fun_node (cur)
-          && !btor_is_args_node (cur) && btor_get_exp_width (btor, cur) == 1)
-=======
       if (!cur->parameterized && !btor_node_is_fun (cur)
-          && btor_node_get_width (btor, cur) == 1)
->>>>>>> 2f63cfa0
+          && !btor_node_is_args (cur) && btor_node_get_width (btor, cur) == 1)
       {
         switch (cur->kind)
         {
@@ -1412,21 +1278,12 @@
 
     for (;;)
     {
-<<<<<<< HEAD
       assert (BTOR_IS_REGULAR_NODE (cur));
-      assert (btor_is_fun_node (cur));
-=======
-      assert (BTOR_IS_REGULAR_NODE (fun));
-      assert (btor_node_is_fun (fun));
->>>>>>> 2f63cfa0
+      assert (btor_node_is_fun (cur));
 
       if (cur == to) break;
 
-<<<<<<< HEAD
-      if (btor_is_fun_cond_node (cur))
-=======
-      if (btor_node_is_fun_cond (fun))
->>>>>>> 2f63cfa0
+      if (btor_node_is_fun_cond (cur))
       {
         bv_assignment = get_bv_assignment (btor, cur->e[0]);
 
@@ -1441,78 +1298,45 @@
           tmp = BTOR_INVERT_NODE (cur->e[0]);
           cur = cur->e[2];
         }
-<<<<<<< HEAD
-        if (!btor_hashint_table_contains (cache, btor_exp_get_id (tmp)))
-          BTOR_PUSH_STACK (*prem, btor_copy_exp (btor, tmp));
+        if (!btor_hashint_table_contains (cache, btor_node_get_id (tmp)))
+          BTOR_PUSH_STACK (*prem, btor_node_copy (btor, tmp));
         btor_bv_free (mm, bv_assignment);
-=======
-        btor_bv_free (mm, bv_assignment);
-        if (!btor_hashptr_table_get (t, fun->e[0]))
-          btor_hashptr_table_add (t, btor_node_copy (btor, fun->e[0]));
-        fun = result;
->>>>>>> 2f63cfa0
         continue;
       }
-      else if (btor_is_update_node (cur))
+      else if (btor_node_is_update (cur))
       {
         tmp = cur->e[1];
         assert (compare_args_assignments (tmp, from->e[1]) != 0);
-        if (!btor_hashint_table_contains (cache, btor_exp_get_id (tmp)))
-          BTOR_PUSH_STACK (*prem, btor_copy_exp (btor, tmp));
+        if (!btor_hashint_table_contains (cache, btor_node_get_id (tmp)))
+          BTOR_PUSH_STACK (*prem, btor_node_copy (btor, tmp));
         cur = cur->e[0];
       }
       else
       {
-        assert (btor_is_lambda_node (cur));
-
-<<<<<<< HEAD
+        assert (btor_node_is_lambda (cur));
+
         btor_beta_assign_args (btor, cur, args);
         result = btor_beta_reduce_partial_collect_new (btor, cur, prem, cache);
         btor_beta_unassign_params (btor, cur);
         result = BTOR_REAL_ADDR_NODE (result);
 
-        assert (btor_is_apply_node (result));
+        assert (btor_node_is_apply (result));
         assert (result->e[1] == args);
 
         cur = result->e[0];
-        btor_release_exp (btor, result);
-      }
-=======
-      assert (btor_node_is_lambda (fun));
-
-      btor_beta_assign_args (btor, fun, args);
-      result = btor_beta_reduce_partial_collect (
-          btor, fun, cond_sel_if, cond_sel_else);
-      btor_beta_unassign_params (btor, fun);
-      result = BTOR_REAL_ADDR_NODE (result);
-
-      assert (btor_node_is_apply (result));
-      assert (result->e[1] == args);
-
-      fun = result->e[0];
-      btor_node_release (btor, result);
->>>>>>> 2f63cfa0
+        btor_node_release (btor, result);
+      }
     }
   }
   else
   {
-<<<<<<< HEAD
     // TODO: merge with above lambda case?
-    assert (btor_is_lambda_node (from));
+    assert (btor_node_is_lambda (from));
     cur = from;
 
     btor_beta_assign_args (btor, cur, args);
     result = btor_beta_reduce_partial_collect_new (btor, cur, prem, cache);
     btor_beta_unassign_params (btor, cur);
-=======
-    assert (btor_node_is_lambda (from));
-    fun = from;
-
-    btor_beta_assign_args (btor, fun, args);
-    result = btor_beta_reduce_partial_collect (
-        btor, fun, cond_sel_if, cond_sel_else);
-    btor_beta_unassign_params (btor, fun);
->>>>>>> 2f63cfa0
     assert (BTOR_REAL_ADDR_NODE (result) == to);
     btor_node_release (btor, result);
   }
@@ -1521,94 +1345,31 @@
 static BtorNode *
 mk_equal_args (Btor *btor, BtorNode *args1, BtorNode *args2)
 {
-<<<<<<< HEAD
   BtorNode *arg1, *arg2, *eq, *tmp, *res = 0;
   BtorArgsIterator it1, it2;
-=======
-  assert (btor);
-  assert (btor->slv);
-  assert (btor->slv->kind == BTOR_FUN_SOLVER_KIND);
-  assert (bconds_sel1);
-  assert (bconds_sel2);
-  assert (a);
-  assert (b);
-  assert (BTOR_IS_REGULAR_NODE (a));
-  assert (btor_node_is_apply (a));
-  assert (BTOR_IS_REGULAR_NODE (args0));
-  assert (btor_node_is_args (args0));
-  assert (!args1 || BTOR_IS_REGULAR_NODE (b));
-  assert (!args1 || btor_node_is_apply (b));
-  assert (!args1 || BTOR_IS_REGULAR_NODE (args1));
-  assert (!args1 || btor_node_is_args (args1));
-  assert (!a->parameterized);
-  assert (!BTOR_REAL_ADDR_NODE (b)->parameterized);
-
-  uint32_t lemma_size = 0;
-  BtorFunSolver *slv;
-  BtorNode *cond, *eq, *and, *arg0, *arg1;
-  BtorNode *premise = 0, *conclusion = 0, *lemma;
-  BtorArgsIterator it0, it1;
-  BtorPtrHashTableIterator it;
->>>>>>> 2f63cfa0
 
   btor_iter_args_init (&it1, args1);
   btor_iter_args_init (&it2, args2);
   while (btor_iter_args_has_next (&it1))
   {
-<<<<<<< HEAD
     assert (btor_iter_args_has_next (&it2));
     arg1 = btor_iter_args_next (&it1);
     arg2 = btor_iter_args_next (&it2);
 
-    eq = btor_eq_exp (btor, arg1, arg2);
+    eq = btor_exp_eq (btor, arg1, arg2);
     if (res)
     {
-      tmp = btor_and_exp (btor, res, eq);
-      btor_release_exp (btor, res);
-      btor_release_exp (btor, eq);
+      tmp = btor_exp_and (btor, res, eq);
+      btor_node_release (btor, res);
+      btor_node_release (btor, eq);
       res = tmp;
-=======
-    assert (btor_node_get_sort_id (args0) == btor_node_get_sort_id (args1));
-
-    btor_iter_args_init (&it0, args0);
-    btor_iter_args_init (&it1, args1);
-
-    while (btor_iter_args_has_next (&it0))
-    {
-      assert (btor_iter_args_has_next (&it1));
-      arg0 = btor_iter_args_next (&it0);
-      arg1 = btor_iter_args_next (&it1);
-      BTORLOG (2,
-               "  p %s = %s",
-               btor_util_node2string (arg0),
-               btor_util_node2string (arg1));
-      eq = btor_exp_eq (btor, arg0, arg1);
-      if (premise)
-      {
-        and = btor_exp_and (btor, premise, eq);
-        btor_node_release (btor, premise);
-        btor_node_release (btor, eq);
-        premise = and;
-      }
-      else
-        premise = eq;
-
-      lemma_size += 1;
->>>>>>> 2f63cfa0
     }
     else
       res = eq;
   }
-<<<<<<< HEAD
   assert (!btor_iter_args_has_next (&it2));
   return res;
 }
-=======
-  /* else beta reduction conflict */
-
-  /* encode conclusion a = b */
-  conclusion = btor_exp_eq (btor, a, b);
->>>>>>> 2f63cfa0
 
 static BtorNode *
 mk_premise (Btor *btor, BtorNode *args, BtorNode *prem[], uint32_t num_prem)
@@ -1616,97 +1377,26 @@
   uint32_t i;
   BtorNode *cur, *res = 0, *tmp, *p;
 
-<<<<<<< HEAD
   for (i = 0; i < num_prem; i++)
   {
     cur = prem[i];
 
-    if (btor_is_args_node (cur))
+    if (btor_node_is_args (cur))
       p = BTOR_INVERT_NODE (mk_equal_args (btor, args, cur));
     else
-      p = btor_copy_exp (btor, cur);
+      p = btor_node_copy (btor, cur);
 
     if (res)
     {
-      tmp = btor_and_exp (btor, res, p);
-      btor_release_exp (btor, res);
-      btor_release_exp (btor, p);
+      tmp = btor_exp_and (btor, res, p);
+      btor_node_release (btor, res);
+      btor_node_release (btor, p);
       res = tmp;
     }
     else
       res = p;
   }
   return res;
-=======
-  /* premisses bv conditions:
-   *   true conditions: c_0, ..., c_k
-   *   encode premisses: \forall i <= k. /\ c_i */
-  btor_iter_hashptr_init (&it, bconds_sel1);
-  while (btor_iter_hashptr_has_next (&it))
-  {
-    cond = btor_iter_hashptr_next (&it);
-    BTORLOG (1, "  p %s", btor_util_node2string (cond));
-    assert (btor_node_get_width (btor, cond) == 1);
-    assert (!BTOR_REAL_ADDR_NODE (cond)->parameterized);
-    if (premise)
-    {
-      and = btor_exp_and (btor, premise, cond);
-      btor_node_release (btor, premise);
-      premise = and;
-    }
-    else
-      premise = btor_node_copy (btor, cond);
-    btor_node_release (btor, cond);
-  }
-
-  /* premisses bv conditions:
-   *   false conditions: c_0, ..., c_l
-   *   encode premisses: \forall i <= l. /\ \not c_i */
-  btor_iter_hashptr_init (&it, bconds_sel2);
-  while (btor_iter_hashptr_has_next (&it))
-  {
-    cond = btor_iter_hashptr_next (&it);
-    BTORLOG (2, "  p %s", btor_util_node2string (BTOR_INVERT_NODE (cond)));
-    assert (btor_node_get_width (btor, cond) == 1);
-    assert (!BTOR_REAL_ADDR_NODE (cond)->parameterized);
-    if (premise)
-    {
-      and = btor_exp_and (btor, premise, BTOR_INVERT_NODE (cond));
-      btor_node_release (btor, premise);
-      premise = and;
-    }
-    else
-      premise = btor_node_copy (btor, BTOR_INVERT_NODE (cond));
-    btor_node_release (btor, cond);
-  }
-  BTORLOG (
-      2, "  c %s = %s", btor_util_node2string (a), btor_util_node2string (b));
-
-  assert (conclusion);
-  if (premise)
-  {
-    lemma = btor_exp_implies (btor, premise, conclusion);
-    btor_node_release (btor, premise);
-  }
-  else
-    lemma = btor_node_copy (btor, conclusion);
-
-  /* delaying lemmas may in some cases produce the same lemmas with different *
-   * conflicts */
-  if (!btor_hashptr_table_get (slv->lemmas, lemma))
-  {
-    BTORLOG (2, "  lemma: %s", btor_util_node2string (lemma));
-    btor_hashptr_table_add (slv->lemmas, btor_node_copy (btor, lemma));
-    BTOR_PUSH_STACK (slv->cur_lemmas, lemma);
-    slv->stats.lod_refinements++;
-    slv->stats.lemmas_size_sum += lemma_size;
-    if (lemma_size >= BTOR_SIZE_STACK (slv->stats.lemmas_size))
-      BTOR_FIT_STACK (slv->stats.lemmas_size, lemma_size);
-    slv->stats.lemmas_size.start[lemma_size] += 1;
-  }
-  btor_node_release (btor, lemma);
-  btor_node_release (btor, conclusion);
->>>>>>> 2f63cfa0
 }
 
 static void
@@ -1719,17 +1409,10 @@
   assert (BTOR_IS_REGULAR_NODE (fun));
   assert (btor_node_is_fun (fun));
   assert (!fun->parameterized);
-<<<<<<< HEAD
   assert (app1);
   assert (BTOR_IS_REGULAR_NODE (app1));
-  assert (btor_is_apply_node (app1));
-  assert (!app2 || BTOR_IS_REGULAR_NODE (app2) || btor_is_apply_node (app2));
-=======
-  assert (BTOR_IS_REGULAR_NODE (app0));
-  assert (btor_node_is_apply (app0));
-  assert (!app1 || BTOR_IS_REGULAR_NODE (app1));
-  assert (!app1 || btor_node_is_apply (app1));
->>>>>>> 2f63cfa0
+  assert (btor_node_is_apply (app1));
+  assert (!app2 || BTOR_IS_REGULAR_NODE (app2) || btor_node_is_apply (app2));
 
   double start;
   uint32_t i, lemma_size = 1;
@@ -1739,7 +1422,6 @@
   BtorMemMgr *mm;
   BtorFunSolver *slv;
 
-<<<<<<< HEAD
   start      = btor_util_time_stamp ();
   mm         = btor->mm;
   slv        = BTOR_FUN_SOLVER (btor);
@@ -1767,56 +1449,22 @@
     BTOR_PUSH_STACK_IF (tmp != 0, prem, tmp);
     BTOR_PUSH_STACK (prem, mk_equal_args (btor, app1->e[1], app2->e[1]));
     lemma_size += BTOR_COUNT_STACK (prem_app2);
-    con = btor_eq_exp (btor, app1, app2);
-=======
-  mm    = btor->mm;
-  start = btor_util_time_stamp ();
-
-  /* collect intermediate conditions of bit vector conditionals */
-  cond_sel_if   = btor_hashptr_table_new (mm,
-                                        (BtorHashPtr) btor_node_hash_by_id,
-                                        (BtorCmpPtr) btor_node_compare_by_id);
-  cond_sel_else = btor_hashptr_table_new (mm,
-                                          (BtorHashPtr) btor_node_hash_by_id,
-                                          (BtorCmpPtr) btor_node_compare_by_id);
-
-  /* function congruence axiom conflict */
-  if (app1)
-  {
-    for (exp = app0; exp; exp = exp == app0 ? app1 : 0)
-    {
-      assert (exp);
-      assert (btor_node_is_apply (exp));
-      args = exp->e[1];
-      /* path from exp to conflicting fun */
-      collect_premisses (btor, exp, fun, args, cond_sel_if, cond_sel_else);
-    }
-    add_symbolic_lemma (
-        btor, cond_sel_if, cond_sel_else, app0, app1, app0->e[1], app1->e[1]);
->>>>>>> 2f63cfa0
-  }
-  else if (btor_is_update_node (fun)) /* read over write conflict */
+    con = btor_exp_eq (btor, app1, app2);
+  }
+  else if (btor_node_is_update (fun)) /* read over write conflict */
   {
     BTOR_PUSH_STACK (prem, mk_equal_args (btor, app1->e[1], fun->e[1]));
-    lemma_size += btor_get_args_arity (btor, app1->e[1]);
-    con = btor_eq_exp (btor, app1, fun->e[2]);
+    lemma_size += btor_node_args_get_arity (btor, app1->e[1]);
+    con = btor_exp_eq (btor, app1, fun->e[2]);
   }
   else /* beta reduction conflict */
   {
-<<<<<<< HEAD
-    assert (btor_is_lambda_node (fun));
+    assert (btor_node_is_lambda (fun));
 
     btor_beta_assign_args (btor, fun, app1->e[1]);
     value = btor_beta_reduce_partial (btor, fun, 0);
     btor_beta_unassign_params (btor, fun);
-    assert (!btor_is_lambda_node (value));
-=======
-    args = app0->e[1];
-    btor_beta_assign_args (btor, fun, args);
-    value = btor_beta_reduce_partial (btor, fun, 0);
-    btor_beta_unassign_params (btor, fun);
     assert (!btor_node_is_lambda (value));
->>>>>>> 2f63cfa0
 
     /* path from conflicting fun to value */
     collect_premisses (btor,
@@ -1826,14 +1474,13 @@
                        &prem_app2,
                        cache_app2);
 
-<<<<<<< HEAD
     tmp = mk_premise (
         btor, app1->e[1], prem_app2.start, BTOR_COUNT_STACK (prem_app2));
 
     BTOR_PUSH_STACK_IF (tmp != 0, prem, tmp);
     lemma_size += BTOR_COUNT_STACK (prem_app2);
-    con = btor_eq_exp (btor, app1, value);
-    btor_release_exp (btor, value);
+    con = btor_exp_eq (btor, app1, value);
+    btor_node_release (btor, value);
   }
 
   /* create lemma */
@@ -1841,15 +1488,15 @@
     lemma = con;
   else
   {
-    and   = btor_and_n_exp (btor, prem.start, BTOR_COUNT_STACK (prem));
-    lemma = btor_implies_exp (btor, and, con);
-    btor_release_exp (btor, and);
-    btor_release_exp (btor, con);
+    and   = btor_exp_and_n (btor, prem.start, BTOR_COUNT_STACK (prem));
+    lemma = btor_exp_implies (btor, and, con);
+    btor_node_release (btor, and);
+    btor_node_release (btor, con);
   }
 
   if (!btor_hashptr_table_get (slv->lemmas, lemma))
   {
-    btor_hashptr_table_add (slv->lemmas, btor_copy_exp (btor, lemma));
+    btor_hashptr_table_add (slv->lemmas, btor_node_copy (btor, lemma));
     BTOR_PUSH_STACK (slv->cur_lemmas, lemma);
     slv->stats.lod_refinements++;
     slv->stats.lemmas_size_sum += lemma_size;
@@ -1857,29 +1504,20 @@
       BTOR_FIT_STACK (slv->stats.lemmas_size, lemma_size);
     slv->stats.lemmas_size.start[lemma_size] += 1;
   }
-  btor_release_exp (btor, lemma);
+  btor_node_release (btor, lemma);
 
   /* cleanup */
   for (i = 0; i < BTOR_COUNT_STACK (prem); i++)
-    btor_release_exp (btor, BTOR_PEEK_STACK (prem, i));
+    btor_node_release (btor, BTOR_PEEK_STACK (prem, i));
   for (i = 0; i < BTOR_COUNT_STACK (prem_app1); i++)
-    btor_release_exp (btor, BTOR_PEEK_STACK (prem_app1, i));
+    btor_node_release (btor, BTOR_PEEK_STACK (prem_app1, i));
   for (i = 0; i < BTOR_COUNT_STACK (prem_app2); i++)
-    btor_release_exp (btor, BTOR_PEEK_STACK (prem_app2, i));
+    btor_node_release (btor, BTOR_PEEK_STACK (prem_app2, i));
   BTOR_RELEASE_STACK (prem_app1);
   BTOR_RELEASE_STACK (prem_app2);
   BTOR_RELEASE_STACK (prem);
   btor_hashint_table_delete (cache_app1);
   btor_hashint_table_delete (cache_app2);
-=======
-    add_symbolic_lemma (
-        btor, cond_sel_if, cond_sel_else, app0, value, app0->e[1], 0);
-    btor_node_release (btor, value);
-  }
-
-  btor_hashptr_table_delete (cond_sel_if);
-  btor_hashptr_table_delete (cond_sel_else);
->>>>>>> 2f63cfa0
   BTOR_FUN_SOLVER (btor)->time.lemma_gen += btor_util_time_stamp () - start;
 }
 
@@ -1916,11 +1554,7 @@
 
     if (!cur->apply_below
         || btor_hashint_table_contains (apply_search_cache, cur->id)
-<<<<<<< HEAD
-        || btor_is_fun_eq_node (cur))
-=======
         || btor_node_is_fun_eq (cur))
->>>>>>> 2f63cfa0
       continue;
 
     btor_hashint_table_add (apply_search_cache, cur->id);
@@ -1958,11 +1592,7 @@
   {
     cur = BTOR_REAL_ADDR_NODE (BTOR_POP_STACK (visit));
 
-<<<<<<< HEAD
-    if (!cur->apply_below || btor_is_fun_node (cur)
-=======
     if (!cur->apply_below || btor_node_is_fun (cur)
->>>>>>> 2f63cfa0
         || btor_hashint_table_contains (cache, cur->id))
       continue;
     btor_hashint_table_add (cache, cur->id);
@@ -2099,15 +1729,9 @@
              btor_util_node2string (app));
 
     /* skip array vars/uf */
-<<<<<<< HEAD
-    if (btor_is_uf_node (fun))
-      continue;
-    else if (btor_is_fun_cond_node (fun))
-=======
     if (btor_node_is_uf (fun)) continue;
 
     if (btor_node_is_fun_cond (fun))
->>>>>>> 2f63cfa0
     {
       push_applies_for_propagation (
           btor, fun->e[0], prop_stack, apply_search_cache);
@@ -2122,10 +1746,9 @@
       else
         BTOR_PUSH_STACK (*prop_stack, fun->e[2]);
       btor_bv_free (mm, bv);
-<<<<<<< HEAD
       continue;
     }
-    else if (btor_is_update_node (fun))
+    else if (btor_node_is_update (fun))
     {
       if (compare_args_assignments (fun->e[1], args) == 0)
       {
@@ -2151,17 +1774,6 @@
       continue;
     }
 
-    assert (btor_is_lambda_node (fun));
-    conds = btor_hashptr_table_new (mm,
-                                    (BtorHashPtr) btor_hash_exp_by_id,
-                                    (BtorCmpPtr) btor_compare_exp_by_id);
-    btor_beta_assign_args (btor, fun, args);
-    fun_value = btor_beta_reduce_partial (btor, fun, conds);
-    assert (!btor_is_fun_node (fun_value));
-=======
-      continue;
-    }
-
     assert (btor_node_is_lambda (fun));
     conds = btor_hashptr_table_new (mm,
                                     (BtorHashPtr) btor_node_hash_by_id,
@@ -2169,7 +1781,6 @@
     btor_beta_assign_args (btor, fun, args);
     fun_value = btor_beta_reduce_partial (btor, fun, conds);
     assert (!btor_node_is_fun (fun_value));
->>>>>>> 2f63cfa0
     btor_beta_unassign_params (btor, fun);
 
     prop_down = false;
@@ -2212,11 +1823,7 @@
     {
       btor_iter_hashptr_init (&it, conds);
       while (btor_iter_hashptr_has_next (&it))
-<<<<<<< HEAD
-        btor_release_exp (btor, btor_iter_hashptr_next (&it));
-=======
         btor_node_release (btor, btor_iter_hashptr_next (&it));
->>>>>>> 2f63cfa0
     }
     /* push applies onto 'prop_stack' that are necesary to derive 'fun_value'
      */
@@ -2240,11 +1847,7 @@
       }
     }
     btor_hashptr_table_delete (conds);
-<<<<<<< HEAD
-    btor_release_exp (btor, fun_value);
-=======
     btor_node_release (btor, fun_value);
->>>>>>> 2f63cfa0
 
     /* stop at first conflict */
     if (restart && conflict) break;
@@ -2281,11 +1884,7 @@
     cur = BTOR_REAL_ADDR_NODE (BTOR_POP_STACK (visit));
 
     if (btor_hashint_table_contains (cache, cur->id)
-<<<<<<< HEAD
-        || (!btor_is_fun_node (cur) && !cur->parameterized))
-=======
         || (!btor_node_is_fun (cur) && !cur->parameterized))
->>>>>>> 2f63cfa0
       continue;
 
     btor_hashint_table_add (cache, cur->id);
@@ -2312,15 +1911,12 @@
         else
           BTOR_PUSH_STACK (visit, cur->e[2]);
         btor_bv_free (mm, evalbv);
-<<<<<<< HEAD
-      }
-      else if (btor_is_update_node (cur))
+      }
+      else if (btor_node_is_update (cur))
       {
         if (!btor_hashptr_table_get (table, cur->e[1]))
           btor_hashptr_table_add (table, cur->e[1])->data.as_ptr = cur->e[2];
         BTOR_PUSH_STACK (visit, cur->e[0]);
-=======
->>>>>>> 2f63cfa0
       }
 
       if (rho)
@@ -2336,15 +1932,9 @@
         while (btor_iter_hashptr_has_next (&it))
         {
           value = it.bucket->data.as_ptr;
-<<<<<<< HEAD
-          assert (!btor_is_proxy_node (value));
-          args = btor_iter_hashptr_next (&it);
-          assert (!btor_is_proxy_node (args));
-=======
           assert (!btor_node_is_proxy (value));
           args = btor_iter_hashptr_next (&it);
           assert (!btor_node_is_proxy (args));
->>>>>>> 2f63cfa0
 
           if (!btor_hashptr_table_get (table, args))
             btor_hashptr_table_add (table, args)->data.as_ptr = value;
@@ -2352,11 +1942,7 @@
       }
 
       /* child already pushed w.r.t. evaluation of condition */
-<<<<<<< HEAD
-      if (btor_is_fun_cond_node (cur) || btor_is_update_node (cur)) continue;
-=======
-      if (btor_node_is_fun_cond (cur)) continue;
->>>>>>> 2f63cfa0
+      if (btor_node_is_fun_cond (cur) || btor_node_is_update (cur)) continue;
     }
 
     for (i = 0; i < cur->arity; i++) BTOR_PUSH_STACK (visit, cur->e[i]);
@@ -2402,11 +1988,7 @@
   while (btor_iter_hashptr_has_next (&it))
   {
     cur = btor_iter_hashptr_next (&it);
-<<<<<<< HEAD
-    assert (btor_is_fun_eq_node (cur));
-=======
     assert (btor_node_is_fun_eq (cur));
->>>>>>> 2f63cfa0
     BTOR_PUSH_STACK (feqs, cur);
   }
 
@@ -2460,26 +2042,15 @@
     while (btor_iter_hashptr_has_next (&hit))
     {
       cur_args = btor_iter_hashptr_next (&hit);
-<<<<<<< HEAD
-      app0     = btor_apply_exp (btor, cur->e[0], cur_args);
-      app1     = btor_apply_exp (btor, cur->e[1], cur_args);
-      eq       = btor_eq_exp (btor, app0, app1);
-      con      = btor_implies_exp (btor, cur, eq);
-=======
       app0     = btor_exp_apply (btor, cur->e[0], cur_args);
       app1     = btor_exp_apply (btor, cur->e[1], cur_args);
       eq       = btor_exp_eq (btor, app0, app1);
       con      = btor_exp_implies (btor, cur, eq);
->>>>>>> 2f63cfa0
 
       /* add instantiation of extensionality lemma */
       if (!btor_hashptr_table_get (slv->lemmas, con))
       {
-<<<<<<< HEAD
-        btor_hashptr_table_add (slv->lemmas, btor_copy_exp (btor, con));
-=======
         btor_hashptr_table_add (slv->lemmas, btor_node_copy (btor, con));
->>>>>>> 2f63cfa0
         BTOR_PUSH_STACK (slv->cur_lemmas, con);
         slv->stats.extensionality_lemmas++;
         slv->stats.lod_refinements++;
@@ -2543,13 +2114,8 @@
 
   assert (!found_conflicts);
   cleanup_table = btor_hashptr_table_new (mm,
-<<<<<<< HEAD
-                                          (BtorHashPtr) btor_hash_exp_by_id,
-                                          (BtorCmpPtr) btor_compare_exp_by_id);
-=======
                                           (BtorHashPtr) btor_node_hash_by_id,
                                           (BtorCmpPtr) btor_node_compare_by_id);
->>>>>>> 2f63cfa0
   BTOR_INIT_STACK (mm, prop_stack);
   BTOR_INIT_STACK (mm, top_applies);
 
@@ -2618,13 +2184,8 @@
     btor_iter_hashint_init (&iit, btor->bv_model);
     while (btor_iter_hashint_has_next (&iit))
     {
-<<<<<<< HEAD
-      cur = btor_get_node_by_id (btor, btor_iter_hashint_next (&iit));
-      if (btor_is_apply_node (cur) && !cur->propagated)
-=======
       cur = btor_node_get_by_id (btor, btor_iter_hashint_next (&iit));
       if (btor_node_is_apply (cur) && !cur->propagated)
->>>>>>> 2f63cfa0
         btor_model_remove_from_bv (btor, btor->bv_model, cur);
     }
   }
@@ -2839,13 +2400,8 @@
   {
     assert (exp_map);
     btor_nodemap_delete (exp_map);
-<<<<<<< HEAD
-    btor_release_exp (clone, clone_root);
-    btor_delete_btor (clone);
-=======
     btor_node_release (clone, clone_root);
     btor_delete (clone);
->>>>>>> 2f63cfa0
   }
   return result;
 }
@@ -3070,13 +2626,8 @@
   slv->sat_limit = -1;
 
   slv->lemmas = btor_hashptr_table_new (btor->mm,
-<<<<<<< HEAD
-                                        (BtorHashPtr) btor_hash_exp_by_id,
-                                        (BtorCmpPtr) btor_compare_exp_by_id);
-=======
                                         (BtorHashPtr) btor_node_hash_by_id,
                                         (BtorCmpPtr) btor_node_compare_by_id);
->>>>>>> 2f63cfa0
   BTOR_INIT_STACK (btor->mm, slv->cur_lemmas);
 
   BTOR_INIT_STACK (btor->mm, slv->stats.lemmas_size);
@@ -3118,13 +2669,8 @@
   BTOR_INIT_STACK (mm, work_stack);
   BTOR_INIT_STACK (mm, arg_stack);
   cache = btor_hashptr_table_new (mm,
-<<<<<<< HEAD
-                                  (BtorHashPtr) btor_hash_exp_by_id,
-                                  (BtorCmpPtr) btor_compare_exp_by_id);
-=======
                                   (BtorHashPtr) btor_node_hash_by_id,
                                   (BtorCmpPtr) btor_node_compare_by_id);
->>>>>>> 2f63cfa0
   mark  = btor_hashint_map_new (mm);
 
   BTOR_PUSH_STACK (work_stack, exp);
@@ -3147,11 +2693,7 @@
       }
       else if (btor_node_is_bv_const (real_cur))
       {
-<<<<<<< HEAD
-        result = btor_bv_copy (mm, btor_const_get_bits (real_cur));
-=======
         result = btor_bv_copy (mm, btor_node_const_get_bits (real_cur));
->>>>>>> 2f63cfa0
         goto EVAL_EXP_PUSH_RESULT;
       }
       /* substitute param with its assignment */
@@ -3188,13 +2730,8 @@
         case BTOR_SLICE_NODE:
           result = btor_bv_slice (mm,
                                   e[0],
-<<<<<<< HEAD
-                                  btor_slice_get_upper (real_cur),
-                                  btor_slice_get_lower (real_cur));
-=======
                                   btor_node_slice_get_upper (real_cur),
                                   btor_node_slice_get_lower (real_cur));
->>>>>>> 2f63cfa0
           btor_bv_free (mm, e[0]);
           break;
         case BTOR_AND_NODE:
