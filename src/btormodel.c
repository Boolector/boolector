/*  Boolector: Satisfiablity Modulo Theories (SMT) solver.
 *
 *  Copyright (C) 2014-2016 Mathias Preiner.
 *  Copyright (C) 2014-2016 Aina Niemetz.
 *
 *  All rights reserved.
 *
 *  This file is part of Boolector.
 *  See COPYING for more information on using this software.
 */

#include "btormodel.h"

#include "btorbeta.h"
#include "btorclone.h"
#include "btordbg.h"
#include "btorlog.h"
#include "utils/btorexpiter.h"
#include "utils/btorhashint.h"
#include "utils/btorhashptr.h"
#include "utils/btormem.h"
#include "utils/btormisc.h"
#include "utils/btorutil.h"

/*------------------------------------------------------------------------*/
/* BV model                                                               */
/*------------------------------------------------------------------------*/

void
btor_delete_bv_model (Btor *btor, BtorIntHashTable **bv_model)
{
  assert (btor);
  assert (bv_model);

  BtorBitVector *bv;
  BtorNode *cur;
  BtorIntHashTableIterator it;

  if (!*bv_model) return;

  btor_init_int_hash_table_iterator (&it, *bv_model);
  while (btor_has_next_int_hash_table_iterator (&it))
  {
    bv  = (BtorBitVector *) (*bv_model)->data[it.cur_pos].as_ptr;
    cur = btor_get_node_by_id (btor, btor_next_int_hash_table_iterator (&it));
    btor_free_bv (btor->mm, bv);
    btor_release_exp (btor, cur);
  }
  btor_delete_int_hash_map (*bv_model);
  *bv_model = 0;
}

/*------------------------------------------------------------------------*/

void
btor_init_bv_model (Btor *btor, BtorIntHashTable **bv_model)
{
  assert (btor);
  assert (bv_model);

  if (*bv_model) btor_delete_bv_model (btor, bv_model);

  *bv_model = btor_new_int_hash_map (btor->mm);
}

/*------------------------------------------------------------------------*/

BtorIntHashTable *
btor_clone_bv_model (Btor *btor, BtorIntHashTable *bv_model, bool inc_ref_cnt)
{
  assert (btor);
  assert (bv_model);

  BtorIntHashTable *res;
  BtorIntHashTableIterator it;
  BtorNode *exp;

  res = btor_clone_int_hash_map (
      btor->mm, bv_model, btor_clone_data_as_bv_ptr, 0);

  btor_init_int_hash_table_iterator (&it, res);
  while (btor_has_next_int_hash_table_iterator (&it))
  {
    exp = btor_get_node_by_id (btor, btor_next_int_hash_table_iterator (&it));
    assert (exp);
    if (inc_ref_cnt) btor_copy_exp (btor, exp);
  }
  return res;
}

/*------------------------------------------------------------------------*/

void
btor_add_to_bv_model (Btor *btor,
                      BtorIntHashTable *bv_model,
                      BtorNode *exp,
                      const BtorBitVector *assignment)
{
  assert (btor);
  assert (bv_model);
  assert (exp);
  assert (BTOR_IS_REGULAR_NODE (exp));
  assert (assignment);

  assert (
      !btor_contains_int_hash_map (bv_model, BTOR_REAL_ADDR_NODE (exp)->id));
  btor_copy_exp (btor, exp);
  btor_add_int_hash_map (bv_model, BTOR_REAL_ADDR_NODE (exp)->id)->as_ptr =
      btor_copy_bv (btor->mm, assignment);
}

/*------------------------------------------------------------------------*/

void
btor_remove_from_bv_model (Btor *btor,
                           BtorIntHashTable *bv_model,
                           BtorNode *exp)
{
  assert (btor);
  assert (bv_model);
  assert (exp);

  BtorHashTableData d;
  uint32_t id;

  id = btor_exp_get_id (exp);
  assert (btor_contains_int_hash_map (bv_model, id));
  btor_remove_int_hash_map (bv_model, id, &d);
  btor_free_bv (btor->mm, d.as_ptr);
  btor_release_exp (btor, exp);
  if (btor_contains_int_hash_map (bv_model, -id))
  {
    btor_remove_int_hash_map (bv_model, id, &d);
    btor_free_bv (btor->mm, d.as_ptr);
    btor_release_exp (btor, exp);
  }
}

/*------------------------------------------------------------------------*/

/* Note: no need to free returned bit vector,
 *       all bit vectors are maintained via btor->bv_model */
const BtorBitVector *
btor_get_bv_model_aux (Btor *btor,
                       BtorIntHashTable *bv_model,
                       BtorIntHashTable *fun_model,
                       BtorNode *exp)
{
  assert (btor);
  assert (bv_model);
  assert (fun_model);
  assert (exp);

  BtorBitVector *result;
  BtorHashTableData *d;

  /* Note: btor_generate_model generates assignments for all nodes
   *       as non-inverted nodes. Their inverted assignments, however,
   *       are cached (when requested) on demand (see below)! */

  /* Do not use btor_simplify_exp here! btor_simplify_exp always simplifies
   * constraints to true (regardless of the actual input assignments).
   * However, when querying assignments, we want to get the actual assignments,
   * depending on the current input assignments. In particular during local
   * search (engines PROP, AIGPROP, SLS), assignment queries may be issued
   * when the current model is non satisfying (all intermediate models during
   * local search are non-satisfying). */
  exp = btor_pointer_chase_simplified_exp (btor, exp);

  /* Check if we already generated the assignment of exp
   * -> inverted if exp is inverted */
  if ((d = btor_get_int_hash_map (bv_model, btor_exp_get_id (exp))))
    return d->as_ptr;

  /* If not, check if we already generated the assignment of non-inverted exp
   * (i.e., check if we generated it at all) */
  if (BTOR_IS_INVERTED_NODE (exp))
    d = btor_get_int_hash_map (bv_model, BTOR_REAL_ADDR_NODE (exp)->id);

  /* If exp has no assignment, regenerate model in case that it is an exp
   * that previously existed but was simplified (i.e. the original exp is
   * now a proxy and was therefore regenerated when querying it's
   * assignment via get-value in SMT-LIB v2) */
  if (!d)
  {
    result =
        btor_recursively_compute_assignment (btor, bv_model, fun_model, exp);
    btor_free_bv (btor->mm, result);
    d = btor_get_int_hash_map (bv_model, BTOR_REAL_ADDR_NODE (exp)->id);
  }
  if (!d) return 0;

  result = (BtorBitVector *) d->as_ptr;

  /* Cache assignments of inverted expressions on demand */
  if (BTOR_IS_INVERTED_NODE (exp))
  {
    /* we don't use add_to_bv_model in order to avoid redundant
     * hash table queries and copying/freeing of the resulting bv */
    result = btor_not_bv (btor->mm, result);
    btor_copy_exp (btor, exp);
    btor_add_int_hash_map (bv_model, btor_exp_get_id (exp))->as_ptr = result;
  }

  return result;
}

const BtorBitVector *
btor_get_bv_model (Btor *btor, BtorNode *exp)
{
  assert (btor);
  assert (exp);
  return btor_get_bv_model_aux (btor, btor->bv_model, btor->fun_model, exp);
}

/*------------------------------------------------------------------------*/
/* Fun model                                                              */
/*------------------------------------------------------------------------*/

static void
delete_fun_model (Btor *btor, BtorIntHashTable **fun_model)
{
  assert (btor);
  assert (fun_model);

  BtorBitVectorTuple *tup;
  BtorBitVector *value;
  BtorNode *cur;
  BtorIntHashTableIterator it1;
  BtorPtrHashTable *t;
  BtorPtrHashTableIterator it2;

  if (!*fun_model) return;

  btor_init_int_hash_table_iterator (&it1, *fun_model);
  while (btor_has_next_int_hash_table_iterator (&it1))
  {
    t   = (BtorPtrHashTable *) (*fun_model)->data[it1.cur_pos].as_ptr;
    cur = btor_get_node_by_id (btor, btor_next_int_hash_table_iterator (&it1));
    btor_init_ptr_hash_table_iterator (&it2, t);
    while (btor_has_next_ptr_hash_table_iterator (&it2))
    {
      value = (BtorBitVector *) it2.bucket->data.as_ptr;
      tup   = (BtorBitVectorTuple *) btor_next_ptr_hash_table_iterator (&it2);
      btor_free_bv_tuple (btor->mm, tup);
      btor_free_bv (btor->mm, value);
    }
    btor_release_exp (btor, cur);
    btor_delete_ptr_hash_table (t);
  }
  btor_delete_int_hash_map (*fun_model);
  *fun_model = 0;
}

/*------------------------------------------------------------------------*/

void
btor_init_fun_model (Btor *btor, BtorIntHashTable **fun_model)
{
  assert (btor);
  assert (fun_model);

  if (*fun_model) delete_fun_model (btor, fun_model);

  *fun_model = btor_new_int_hash_map (btor->mm);
}

/*------------------------------------------------------------------------*/

BtorIntHashTable *
btor_clone_fun_model (Btor *btor, BtorIntHashTable *fun_model, bool inc_ref_cnt)
{
  assert (btor);
  assert (fun_model);

  BtorIntHashTable *res;
  BtorIntHashTableIterator it;
  BtorNode *exp;

  res = btor_clone_int_hash_map (
      btor->mm, fun_model, btor_clone_data_as_bv_ptr_htable, 0);

  btor_init_int_hash_table_iterator (&it, res);
  while (btor_has_next_int_hash_table_iterator (&it))
  {
    exp = btor_get_node_by_id (btor, btor_next_int_hash_table_iterator (&it));
    assert (exp);
    if (inc_ref_cnt) btor_copy_exp (btor, exp);
  }
  return res;
}

/*------------------------------------------------------------------------*/

static void
add_to_fun_model (Btor *btor,
                  BtorIntHashTable *fun_model,
                  BtorNode *exp,
                  BtorBitVectorTuple *t,
                  BtorBitVector *value)
{
  assert (btor);
  assert (fun_model);
  assert (exp);
  assert (BTOR_IS_REGULAR_NODE (exp));
  assert (t);
  assert (value);

  BtorPtrHashTable *model;
  BtorPtrHashBucket *b;

  if (btor_contains_int_hash_map (fun_model, exp->id))
    model = btor_get_int_hash_map (fun_model, exp->id)->as_ptr;
  else
  {
    model = btor_new_ptr_hash_table (btor->mm,
                                     (BtorHashPtr) btor_hash_bv_tuple,
                                     (BtorCmpPtr) btor_compare_bv_tuple);
    btor_copy_exp (btor, exp);
    btor_add_int_hash_map (fun_model, exp->id)->as_ptr = model;
  }
  if ((b = btor_get_ptr_hash_table (model, t)))
  {
    assert (btor_compare_bv (b->data.as_ptr, value) == 0);
    return;
  }
  b = btor_add_ptr_hash_table (model, btor_copy_bv_tuple (btor->mm, t));
  b->data.as_ptr = btor_copy_bv (btor->mm, value);
}

/*------------------------------------------------------------------------*/

static BtorBitVector *
get_value_from_fun_model (Btor *btor,
                          BtorIntHashTable *fun_model,
                          BtorNode *exp,
                          BtorBitVectorTuple *t)
{
  assert (btor);
  assert (fun_model);
  assert (exp);
  assert (t);
  assert (BTOR_IS_REGULAR_NODE (exp));
  assert (btor_is_fun_node (exp));

  BtorPtrHashTable *model;
  BtorHashTableData *d;
  BtorPtrHashBucket *b;

  d = btor_get_int_hash_map (fun_model, exp->id);
  if (!d) return 0;
  model = (BtorPtrHashTable *) d->as_ptr;
  b     = btor_get_ptr_hash_table (model, t);
  if (!b) return 0;
  return btor_copy_bv (btor->mm, (BtorBitVector *) b->data.as_ptr);
}

/*------------------------------------------------------------------------*/

static void
recursively_compute_function_model (Btor *btor,
                                    BtorIntHashTable *bv_model,
                                    BtorIntHashTable *fun_model,
                                    BtorNode *fun)
{
  assert (btor);
  assert (fun_model);
  assert (fun);
  assert (BTOR_IS_REGULAR_NODE (fun));
  assert (btor_is_fun_node (fun));

  int i;
  unsigned pos;
  BtorNode *value, *args, *arg, *cur_fun, *cur;
  BtorArgsIterator ait;
  BtorPtrHashTableIterator it;
  BtorPtrHashTable *model, *static_rho;
  BtorHashTableData *d;
  BtorBitVectorTuple *t;
  BtorBitVector *bv_arg, *bv_value;
  BtorMemMgr *mm;
  BtorNodePtrStack stack;

  mm = btor->mm;

  if (!fun->rho
      && (!btor_is_lambda_node (fun) || !btor_lambda_get_static_rho (fun)))
    return;

  d     = btor_get_int_hash_map (fun_model, fun->id);
  model = d ? d->as_ptr : 0;

  cur_fun = fun;
  while (cur_fun)
  {
    assert (btor_is_fun_node (cur_fun));

    if (cur_fun->rho) btor_init_ptr_hash_table_iterator (&it, cur_fun->rho);
    if (btor_is_lambda_node (cur_fun)
        && (static_rho = btor_lambda_get_static_rho (cur_fun)))
    {
      if (cur_fun->rho)
        btor_queue_ptr_hash_table_iterator (&it, static_rho);
      else
        btor_init_ptr_hash_table_iterator (&it, static_rho);
    }

    while (btor_has_next_ptr_hash_table_iterator (&it))
    {
      value = (BtorNode *) it.bucket->data.as_ptr;
      args  = btor_next_ptr_hash_table_iterator (&it);
      assert (!BTOR_REAL_ADDR_NODE (value)->parameterized);
      assert (BTOR_IS_REGULAR_NODE (args));
      assert (btor_is_args_node (args));
      assert (!args->parameterized);

      t   = btor_new_bv_tuple (mm, btor_get_args_arity (btor, args));
      pos = 0;
      btor_init_args_iterator (&ait, args);
      while (btor_has_next_args_iterator (&ait))
      {
        arg    = btor_next_args_iterator (&ait);
        bv_arg = btor_recursively_compute_assignment (
            btor, bv_model, fun_model, arg);
        btor_add_to_bv_tuple (mm, t, bv_arg, pos++);
        btor_free_bv (mm, bv_arg);
      }
      bv_value = btor_recursively_compute_assignment (
          btor, bv_model, fun_model, value);

      /* if static_rho contains arguments with the same assignments, but map
       * to different values, we consider the argument which occurs
       * earlier in static_rho. */
      if (!model || !btor_get_ptr_hash_table (model, t))
      {
        add_to_fun_model (btor, fun_model, fun, t, bv_value);
        if (!model)
        {
          assert (btor_contains_int_hash_map (fun_model, fun->id));
          model = btor_get_int_hash_map (fun_model, fun->id)->as_ptr;
        }
      }
      else if (!btor_get_ptr_hash_table (model, t))
        add_to_fun_model (btor, fun_model, fun, t, bv_value);

      btor_free_bv (btor->mm, bv_value);
      btor_free_bv_tuple (btor->mm, t);
    }

    if (btor_is_lambda_node (cur_fun))
    {
      if (btor_lambda_get_static_rho (cur_fun))
      {
        BTOR_INIT_STACK (mm, stack);
        BTOR_PUSH_STACK (stack, btor_lambda_get_body (cur_fun));
        cur_fun = 0;
        while (!BTOR_EMPTY_STACK (stack))
        {
          cur = BTOR_REAL_ADDR_NODE (BTOR_POP_STACK (stack));

          if (btor_is_fun_node (cur))
          {
            cur_fun = cur;
            break;
          }

          if (!cur->parameterized || !cur->apply_below) continue;

          for (i = 0; i < cur->arity; i++) BTOR_PUSH_STACK (stack, cur->e[i]);
        }
        BTOR_RELEASE_STACK (stack);
      }
      else
      {
        cur_fun = 0;
        // TODO: what do we have to do here?
      }
    }
    else if (btor_is_fun_cond_node (cur_fun))
    {
      if (cur_fun->parameterized)
      {
        cur_fun = 0;
        // TODO: print warning that branch cannot be selected
      }
      else
      {
        assert (!BTOR_REAL_ADDR_NODE (cur_fun->e[0])->parameterized);
        value    = cur_fun->e[0];
        bv_value = btor_recursively_compute_assignment (
            btor, bv_model, fun_model, value);

        if (btor_is_true_bv (bv_value))
          cur_fun = cur_fun->e[1];
        else
        {
          assert (btor_is_false_bv (bv_value));
          cur_fun = cur_fun->e[2];
        }
        btor_free_bv (mm, bv_value);
      }
    }
    else
    {
      assert (btor_is_uf_node (cur_fun));
      cur_fun = 0;
    }
  }
}

const BtorPtrHashTable *
btor_get_fun_model_aux (Btor *btor,
                        BtorIntHashTable *bv_model,
                        BtorIntHashTable *fun_model,
                        BtorNode *exp)
{
  assert (btor);
  assert (fun_model);
  assert (BTOR_IS_REGULAR_NODE (exp));

  BtorHashTableData *d;

  /* Do not use btor_simplify_exp here! btor_simplify_exp always simplifies
   * constraints to true (regardless of the actual input assignments).
   * However, when querying assignments, we want to get the actual assignments,
   * depending on the current input assignments. In particular during local
   * search (engines PROP, AIGPROP, SLS), assignment queries may be issued
   * when the current model is non satisfying (all intermediate models during
   * local search are non-satisfying). */
  exp = btor_pointer_chase_simplified_exp (btor, exp);

  assert (btor_is_fun_node (exp));
  d = btor_get_int_hash_map (fun_model, exp->id);

  /* if exp has no assignment, regenerate model in case that it is an exp
   * that previously existed but was simplified (i.e. the original exp is now
   * a proxy and was therefore regenerated when querying it's assignment via
   * get-value in SMT-LIB v2) */
  if (!d) recursively_compute_function_model (btor, bv_model, fun_model, exp);
  d = btor_get_int_hash_map (fun_model, exp->id);
  if (!d) return 0;

  return (BtorPtrHashTable *) d->as_ptr;
}

const BtorPtrHashTable *
btor_get_fun_model (Btor *btor, BtorNode *exp)
{
  assert (btor);
  assert (exp);
  return btor_get_fun_model_aux (btor, btor->bv_model, btor->fun_model, exp);
}

/*------------------------------------------------------------------------*/
/* Model                                                                  */
/*------------------------------------------------------------------------*/

/* Note: don't forget to free resulting bit vector! */
BtorBitVector *
btor_recursively_compute_assignment (Btor *btor,
                                     BtorIntHashTable *bv_model,
                                     BtorIntHashTable *fun_model,
                                     BtorNode *exp)
{
  assert (btor);
  assert (bv_model);
  assert (fun_model);
  assert (exp);

  int i, num_args, pos;
  BtorMemMgr *mm;
  BtorNodePtrStack work_stack, reset;
  BtorVoidPtrStack arg_stack;
  BtorNode *cur, *real_cur, *next, *cur_parent;
  BtorHashTableData *d, dd;
  BtorIntHashTable *assigned, *reset_st, *param_model_cache;
  BtorBitVector *result = 0, *inv_result, **e;
  BtorBitVectorTuple *t;
  BtorIntHashTable *mark;
  BtorHashTableData *md;

  mm = btor->mm;

  assigned = btor_new_int_hash_map (mm);

  /* model cache for parameterized nodes */
  param_model_cache = btor_new_int_hash_map (mm);

  /* 'reset_st' remembers the stack position of 'reset' in case a lambda is
   * assigned. when the resp. lambda is unassigned, the 'eval_mark' flag of all
   * parameterized nodes up to the saved position of stack 'reset' will be
   * reset to 0. */
  reset_st = btor_new_int_hash_map (mm);

  mark = btor_new_int_hash_map (mm);
  BTOR_INIT_STACK (mm, work_stack);
  BTOR_INIT_STACK (mm, arg_stack);
  BTOR_INIT_STACK (mm, reset);

  BTOR_PUSH_STACK (work_stack, exp);
  BTOR_PUSH_STACK (work_stack, 0);

  while (!BTOR_EMPTY_STACK (work_stack))
  {
    cur_parent = BTOR_POP_STACK (work_stack);
    cur        = BTOR_POP_STACK (work_stack);
    real_cur   = BTOR_REAL_ADDR_NODE (cur);
    assert (!real_cur->simplified);

    if (btor_contains_int_hash_map (bv_model, real_cur->id)
        || btor_contains_int_hash_map (param_model_cache, real_cur->id))
      goto PUSH_CACHED;

    /* check if we already have an assignment for this function application */
    if (btor_is_lambda_node (real_cur) && cur_parent
        && btor_is_apply_node (cur_parent)
        /* if real_cur was assigned by cur_parent, we are not allowed to use
         * a cached result, but instead rebuild cur_parent */
        && (!(d = btor_get_int_hash_map (assigned, real_cur->id))
            || d->as_ptr != cur_parent))
    {
      num_args = btor_get_args_arity (btor, cur_parent->e[1]);
      e        = (BtorBitVector **) arg_stack.top - num_args;

      t = btor_new_bv_tuple (mm, num_args);
      for (i = 0; i < num_args; i++)
        btor_add_to_bv_tuple (mm, t, e[i], num_args - 1 - i);

      /* check if there is already a value for given arguments */
      result = get_value_from_fun_model (btor, fun_model, cur_parent->e[0], t);
      btor_free_bv_tuple (mm, t);

      if (result) goto PUSH_RESULT;
    }

    md = btor_get_int_hash_map (mark, real_cur->id);
    if (!md)
    {
      /* add assignment of bv var to model (creates new assignment, if
       * it doesn't have one) */
      if (btor_is_bv_var_node (real_cur))
      {
        result = btor_get_assignment_bv (mm, real_cur, true);
        goto CACHE_AND_PUSH_RESULT;
      }
      else if (btor_is_bv_const_node (real_cur))
      {
        result = btor_copy_bv (mm, btor_const_get_bits (real_cur));
        goto CACHE_AND_PUSH_RESULT;
      }
      /* substitute param with its assignment */
      else if (btor_is_param_node (real_cur))
      {
        next = btor_param_get_assigned_exp (real_cur);
        assert (next);
        next = BTOR_COND_INVERT_NODE (cur, next);
        BTOR_PUSH_STACK (work_stack, next);
        BTOR_PUSH_STACK (work_stack, cur_parent);
        continue;
      }
      else if (btor_is_fun_eq_node (real_cur))
      {
        result = btor_get_assignment_bv (mm, real_cur, true);
        goto CACHE_AND_PUSH_RESULT;
      }
      else if (btor_is_lambda_node (real_cur) && cur_parent
               && btor_is_apply_node (cur_parent))
      {
        btor_assign_args (btor, real_cur, cur_parent->e[1]);
        assert (!btor_contains_int_hash_map (assigned, real_cur->id));
        btor_add_int_hash_map (assigned, real_cur->id)->as_ptr = cur_parent;

        /* save 'reset' stack position */
        btor_add_int_hash_map (reset_st, real_cur->id)->as_int =
            BTOR_COUNT_STACK (reset);
      }

      BTOR_PUSH_STACK (work_stack, cur);
      BTOR_PUSH_STACK (work_stack, cur_parent);
      md = btor_add_int_hash_map (mark, real_cur->id);

      /* special handling for conditionals:
       *  1) push condition
       *  2) evaluate condition
       *  3) push branch w.r.t. value of evaluated condition */
      if (btor_is_cond_node (real_cur))
      {
        md->as_int = 2;
        BTOR_PUSH_STACK (work_stack, real_cur->e[0]);
        BTOR_PUSH_STACK (work_stack, real_cur);
      }
      else
      {
        for (i = 0; i < real_cur->arity; i++)
        {
          BTOR_PUSH_STACK (work_stack, real_cur->e[i]);
          BTOR_PUSH_STACK (work_stack, real_cur);
        }
      }
    }
    else if (md->as_int == 0 || md->as_int == 2)
    {
      assert (!btor_is_param_node (real_cur));
      assert (real_cur->arity <= 3);

      /* leave arguments on stack, we need them later for apply */
      if (btor_is_args_node (real_cur))
      {
        assert (md->as_int == 0);
        btor_remove_int_hash_map (mark, real_cur->id, 0);
        continue;
      }

      num_args = 0;

      if (btor_is_apply_node (real_cur))
      {
        num_args = btor_get_args_arity (btor, real_cur->e[1]);
        arg_stack.top -= 1;        /* value of apply */
        arg_stack.top -= num_args; /* arguments of apply */
        md->as_int = 1;
      }
      /* special handling for conditionals:
       *  1) push condition
       *  2) evaluate condition
       *  3) push branch w.r.t. value of evaluated condition */
      else if (btor_is_cond_node (real_cur))
      {
        /* only the condition is on the stack */
        assert (BTOR_COUNT_STACK (arg_stack) >= 1);
        arg_stack.top -= 1;
      }
      else
      {
        assert (BTOR_COUNT_STACK (arg_stack) >= real_cur->arity);
        arg_stack.top -= real_cur->arity;
        md->as_int = 1;
      }

      e = (BtorBitVector **) arg_stack.top; /* arguments in reverse order */

      switch (real_cur->kind)
      {
        case BTOR_SLICE_NODE:
          result = btor_slice_bv (mm,
                                  e[0],
                                  btor_slice_get_upper (real_cur),
                                  btor_slice_get_lower (real_cur));
          btor_free_bv (mm, e[0]);
          break;
        case BTOR_AND_NODE:
          result = btor_and_bv (mm, e[1], e[0]);
          btor_free_bv (mm, e[0]);
          btor_free_bv (mm, e[1]);
          break;
        case BTOR_BV_EQ_NODE:
          result = btor_eq_bv (mm, e[1], e[0]);
          btor_free_bv (mm, e[0]);
          btor_free_bv (mm, e[1]);
          break;
        case BTOR_ADD_NODE:
          result = btor_add_bv (mm, e[1], e[0]);
          btor_free_bv (mm, e[0]);
          btor_free_bv (mm, e[1]);
          break;
        case BTOR_MUL_NODE:
          result = btor_mul_bv (mm, e[1], e[0]);
          btor_free_bv (mm, e[0]);
          btor_free_bv (mm, e[1]);
          break;
        case BTOR_ULT_NODE:
          result = btor_ult_bv (mm, e[1], e[0]);
          btor_free_bv (mm, e[0]);
          btor_free_bv (mm, e[1]);
          break;
        case BTOR_SLL_NODE:
          result = btor_sll_bv (mm, e[1], e[0]);
          btor_free_bv (mm, e[0]);
          btor_free_bv (mm, e[1]);
          break;
        case BTOR_SRL_NODE:
          result = btor_srl_bv (mm, e[1], e[0]);
          btor_free_bv (mm, e[0]);
          btor_free_bv (mm, e[1]);
          break;
        case BTOR_UDIV_NODE:
          result = btor_udiv_bv (mm, e[1], e[0]);
          btor_free_bv (mm, e[0]);
          btor_free_bv (mm, e[1]);
          break;
        case BTOR_UREM_NODE:
          result = btor_urem_bv (mm, e[1], e[0]);
          btor_free_bv (mm, e[0]);
          btor_free_bv (mm, e[1]);
          break;
        case BTOR_CONCAT_NODE:
          result = btor_concat_bv (mm, e[1], e[0]);
          btor_free_bv (mm, e[0]);
          btor_free_bv (mm, e[1]);
          break;
        case BTOR_APPLY_NODE:
          assert (num_args);
          t = btor_new_bv_tuple (mm, num_args);
          for (i = 0; i < num_args; i++)
          {
            btor_add_to_bv_tuple (mm, t, e[i], num_args - 1 - i);
            btor_free_bv (mm, e[i]);
          }

          /* check if there is already a value for given arguments */
          result =
              get_value_from_fun_model (btor, fun_model, real_cur->e[0], t);
          if (!result)
          {
            /* value of apply is at last index of e */
            result = e[num_args];
            add_to_fun_model (btor, fun_model, real_cur->e[0], t, result);
          }
          else
            btor_free_bv (mm, e[num_args]);

          btor_free_bv_tuple (mm, t);
          break;
        case BTOR_LAMBDA_NODE:
          result = e[0];
          btor_free_bv (mm, e[1]);
          if (btor_is_lambda_node (real_cur) && cur_parent
              && btor_is_apply_node (cur_parent))
          {
            assert (btor_contains_int_hash_map (assigned, real_cur->id));
            btor_unassign_params (btor, real_cur);
            btor_remove_int_hash_map (assigned, real_cur->id, 0);

            /* reset 'eval_mark' of all parameterized nodes
             * instantiated by 'real_cur' */
            btor_remove_int_hash_map (reset_st, real_cur->id, &dd);
            pos = dd.as_int;
            while (BTOR_COUNT_STACK (reset) > pos)
            {
              next = BTOR_POP_STACK (reset);
              assert (BTOR_IS_REGULAR_NODE (next));
              assert (next->parameterized);
              btor_remove_int_hash_map (mark, next->id, 0);
              btor_remove_int_hash_map (param_model_cache, next->id, &dd);
              btor_free_bv (mm, dd.as_ptr);
            }
          }
          break;
        case BTOR_UF_NODE:
          result = btor_get_assignment_bv (mm, cur_parent, true);
          break;
        default:
          assert (btor_is_cond_node (real_cur));

          /* evaluate condition and select branch */
          if (md->as_int == 2)
          {
            /* select branch w.r.t. condition */
            next = btor_is_true_bv (e[0]) ? real_cur->e[1] : real_cur->e[2];
            BTOR_PUSH_STACK (work_stack, cur);
            BTOR_PUSH_STACK (work_stack, cur_parent);
            /* for function conditionals we push the function and the
             * apply */
            BTOR_PUSH_STACK (work_stack, next);
            BTOR_PUSH_STACK (work_stack, cur_parent);
            btor_free_bv (mm, e[0]);
            /* no result yet, we need to evaluate the selected function
             */
            md->as_int = 0;
            continue;
          }
          /* cache result */
          else
          {
            assert (md->as_int == 0);
            result     = e[0];
            md->as_int = 1;
          }
      }

      /* function nodes are never cached (assignment always depends on the
       * given arguments) */
      if (btor_is_fun_node (real_cur))
      {
        assert (result);
        /* not inserted into cache */
        btor_remove_int_hash_map (mark, real_cur->id, 0);
        goto PUSH_RESULT;
      }
      else if (btor_is_apply_node (real_cur))
      {
        /* not inserted into cache */
        btor_remove_int_hash_map (mark, real_cur->id, 0);
        if (real_cur->parameterized) goto PUSH_RESULT;
      }
    CACHE_AND_PUSH_RESULT:
      assert (!btor_is_fun_node (real_cur));
      /* remember parameterized nodes for resetting 'eval_mark' later */
      if (real_cur->parameterized)
      {
        BTOR_PUSH_STACK (reset, real_cur);
        /* temporarily cache model for paramterized nodes, is only
         * valid under current parameter assignment and will be reset
         * when parameters are unassigned */
        assert (!btor_contains_int_hash_map (param_model_cache, real_cur->id));
        btor_add_int_hash_map (param_model_cache, real_cur->id)->as_ptr =
            btor_copy_bv (mm, result);
      }
      else
      {
        assert (!btor_contains_int_hash_map (bv_model, real_cur->id));
        btor_add_to_bv_model (btor, bv_model, real_cur, result);
      }

    PUSH_RESULT:
      if (BTOR_IS_INVERTED_NODE (cur))
      {
        inv_result = btor_not_bv (mm, result);
        btor_free_bv (mm, result);
        result = inv_result;
      }
      BTOR_PUSH_STACK (arg_stack, result);
    }
    else
    {
      assert (md->as_int == 1);
    PUSH_CACHED:
      if (real_cur->parameterized)
        d = btor_get_int_hash_map (param_model_cache, real_cur->id);
      else
        d = btor_get_int_hash_map (bv_model, real_cur->id);
      result = btor_copy_bv (mm, (BtorBitVector *) d->as_ptr);
      goto PUSH_RESULT;
    }
  }
  assert (param_model_cache->count == 0);
  assert (BTOR_COUNT_STACK (arg_stack) == 1);
  result = BTOR_POP_STACK (arg_stack);
  assert (result);

  BTOR_RELEASE_STACK (work_stack);
  BTOR_RELEASE_STACK (arg_stack);
  BTOR_RELEASE_STACK (reset);
  btor_delete_int_hash_map (assigned);
  btor_delete_int_hash_map (reset_st);
  btor_delete_int_hash_map (param_model_cache);
  btor_delete_int_hash_map (mark);

  return result;
}

/*------------------------------------------------------------------------*/

void
btor_generate_model (Btor *btor,
                     BtorIntHashTable *bv_model,
                     BtorIntHashTable *fun_model,
                     bool model_for_all_nodes)
{
  assert (btor);
  assert (bv_model);
  assert (fun_model);

  int i;
  double start;
  BtorNode *cur;
  BtorPtrHashTableIterator it;
  BtorNodePtrStack stack;
  BtorBitVector *bv;

  start = btor_time_stamp ();

  BTOR_INIT_STACK (btor->mm, stack);

  /* NOTE: adding fun_rhs is only needed for extensional benchmarks */
  btor_init_ptr_hash_table_iterator (&it, btor->fun_rhs);
  if (!model_for_all_nodes)
  {
    btor_queue_ptr_hash_table_iterator (&it, btor->var_rhs);
    btor_queue_ptr_hash_table_iterator (&it, btor->bv_vars);
    btor_queue_ptr_hash_table_iterator (&it, btor->ufs);
  }
  while (btor_has_next_ptr_hash_table_iterator (&it))
  {
    cur = btor_pointer_chase_simplified_exp (
        btor, btor_next_ptr_hash_table_iterator (&it));
    BTOR_PUSH_STACK (stack, BTOR_REAL_ADDR_NODE (cur));
  }

  if (model_for_all_nodes)
  {
    for (i = 1; i < BTOR_COUNT_STACK (btor->nodes_id_table); i++)
    {
      cur = BTOR_PEEK_STACK (btor->nodes_id_table, i);
      if (!cur || btor_is_args_node (cur) || btor_is_proxy_node (cur)
          || cur->parameterized)
        continue;
      BTOR_PUSH_STACK (stack, cur);
    }
  }
  else /* push roots only */
  {
    btor_init_ptr_hash_table_iterator (&it, btor->unsynthesized_constraints);
    btor_queue_ptr_hash_table_iterator (&it, btor->synthesized_constraints);
    btor_queue_ptr_hash_table_iterator (&it, btor->assumptions);
    while (btor_has_next_ptr_hash_table_iterator (&it))
    {
      cur = btor_next_ptr_hash_table_iterator (&it);
      BTOR_PUSH_STACK (stack, cur);
    }
  }

<<<<<<< HEAD
    if (btor_is_lambda_node (cur_fun))
    {
      if (btor_lambda_get_static_rho (cur_fun))
      {
        BTOR_INIT_STACK (stack);
        BTOR_PUSH_STACK (mm, stack, btor_binder_get_body (cur_fun));
        cur_fun = 0;
        while (!BTOR_EMPTY_STACK (stack))
        {
          cur = BTOR_REAL_ADDR_NODE (BTOR_POP_STACK (stack));

          if (btor_is_fun_node (cur))
          {
            cur_fun = cur;
            break;
          }

          if (!cur->parameterized || !cur->apply_below) continue;

          for (i = 0; i < cur->arity; i++)
            BTOR_PUSH_STACK (mm, stack, cur->e[i]);
        }
        BTOR_RELEASE_STACK (mm, stack);
      }
      else
      {
        cur_fun = 0;
        // TODO: what do we have to do here?
      }
    }
    else if (btor_is_fun_cond_node (cur_fun))
    {
      if (cur_fun->parameterized)
      {
        cur_fun = 0;
        // TODO: print warning that branch cannot be selected
      }
      else
      {
        assert (!BTOR_REAL_ADDR_NODE (cur_fun->e[0])->parameterized);
        value    = cur_fun->e[0];
        bv_value = btor_recursively_compute_assignment (
            btor, bv_model, fun_model, value);
=======
  qsort (stack.start,
         BTOR_COUNT_STACK (stack),
         sizeof (BtorNode *),
         btor_compare_exp_by_id_qsort_asc);
>>>>>>> ba425562

  for (i = 0; i < BTOR_COUNT_STACK (stack); i++)
  {
    cur = BTOR_REAL_ADDR_NODE (BTOR_PEEK_STACK (stack, i));
    assert (!cur->parameterized);
    BTORLOG (3, "generate model for %s", node2string (cur));
    if (btor_is_fun_node (cur))
      recursively_compute_function_model (btor, bv_model, fun_model, cur);
    else
    {
      bv = btor_recursively_compute_assignment (btor, bv_model, fun_model, cur);
      btor_free_bv (btor->mm, bv);
    }
  }
  BTOR_RELEASE_STACK (stack);

  btor->time.model_gen += btor_time_stamp () - start;
}

/*------------------------------------------------------------------------*/

void
btor_delete_model (Btor *btor)
{
  assert (btor);
  btor_delete_bv_model (btor, &btor->bv_model);
  delete_fun_model (btor, &btor->fun_model);
}

/*========================================================================*/

#if 0
static void
extract_model_from_rhos (Btor * btor, BtorPtrHashTable * fun_model,
			 BtorNode * fun)
{
  int pos;
  BtorNode *arg, *value, *args;
  BtorBitVector *bv_arg, *bv_value;
  BtorBitVectorTuple *t;
  BtorPtrHashTableIterator it;
  BtorPtrHashTable *model = 0;
  BtorArgsIterator ait;
  BtorPtrHashBucket *b;

  if (!fun->rho
      && (!btor_is_lambda_node (fun) || !btor_lambda_get_static_rho (fun)))
    return;

  b = btor_get_ptr_hash_table (fun_model, fun);
  if (b)
    model = b->data.as_ptr;
  
  if (fun->rho)
    {
      btor_init_ptr_hash_table_iterator (&it, fun->rho);
      if (btor_is_lambda_node (fun) && btor_lambda_get_static_rho (fun))
	btor_queue_ptr_hash_table_iterator (&it,
					     btor_lambda_get_static_rho (fun));
    }
  else if (btor_is_lambda_node (fun) && btor_lambda_get_static_rho (fun))
    btor_init_ptr_hash_table_iterator (&it, btor_lambda_get_static_rho (fun));

  while (btor_has_next_ptr_hash_table_iterator (&it))
    {
      value = (BtorNode *) it.bucket->data.as_ptr;
      assert (!BTOR_REAL_ADDR_NODE (value)->parameterized);
      args = btor_next_ptr_hash_table_iterator (&it); 
      assert (BTOR_IS_REGULAR_NODE (args));
      assert (btor_is_args_node (args));
      assert (!args->parameterized);

      t = btor_new_bv_tuple (btor->mm, btor_get_args_arity (btor, args));

      pos = 0;
      btor_init_args_iterator (&ait, args);
      while (btor_has_next_args_iterator (&ait))
	{
	  arg = btor_next_args_iterator (&ait);
	  /* all arguments in 'rho' are encoded, however some arguments in
	   * 'static_rho' might not be encoded and thus we have to obtain the
	   * assignment from the constructed model. */
	  if (btor_is_encoded_exp (arg))
	    bv_arg = btor_get_assignment_bv (btor->mm, arg, 0);
	  else
	    bv_arg = btor_copy_bv (btor->mm, btor_get_bv_model (btor, arg));
	  btor_add_to_bv_tuple (btor->mm, t, bv_arg, pos++);
	  btor_free_bv (btor->mm, bv_arg);
	}

      /* values in 'rho' are encoded, however some values in 'static_rho' might
       * not be encoded and thus we have to obtain the assignment from the
       * constructed model. */
      if (btor_is_encoded_exp (value))
	bv_value = btor_get_assignment_bv (btor->mm, value, 0);
      else
	bv_value = btor_copy_bv (btor->mm, btor_get_bv_model (btor, value));

      if (!model)
	{
	  add_to_fun_model (btor, fun_model, fun, t, bv_value);
	  b = btor_get_ptr_hash_table (fun_model, fun);
	  assert (b);
	  model = b->data.as_ptr;
	}
      /* if static_rho contains arguments with the same assignments, but map
       * to different values, we consider the argument which occurs
       * earlier in static_rho. */
      else if (!btor_get_ptr_hash_table (model, t))
	add_to_fun_model (btor, fun_model, fun, t, bv_value);

      btor_free_bv (btor->mm, bv_value);
      btor_free_bv_tuple (btor->mm, t);
    }
}
#endif

#if 0
BtorNode *
btor_generate_lambda_model_from_fun_model (Btor * btor,
					   BtorNode * exp,
					   const BtorPtrHashTable * model)
{
  assert (btor);
  assert (exp);
  assert (model);
  assert (BTOR_IS_REGULAR_NODE (exp));
  assert (btor_is_fun_node (exp));

  uint32_t i;
  BtorNode *uf, *res, *c, *p, *cond, *e_if, *e_else, *tmp, *eq, *ite, *args;
  BtorPtrHashTableIterator it;
  BtorNodePtrStack params, consts;
  BtorBitVector *value;
  BtorBitVectorTuple *args_tuple;
  BtorTupleSortIterator iit;
  BtorSortId sort;
  BtorPtrHashTable *static_rho;

  static_rho = btor_new_ptr_hash_table (btor->mm, 0, 0);
  BTOR_INIT_STACK (params);
  BTOR_INIT_STACK (consts);

  /* create params from domain sort */
  btor_init_tuple_sort_iterator (&iit, btor,
    btor_get_domain_fun_sort (btor, btor_exp_get_sort_id (exp)));
  while (btor_has_next_tuple_sort_iterator (&iit))
    {
      sort = btor_next_tuple_sort_iterator (&iit);
      p = btor_param_exp (btor, btor_get_width_bitvec_sort (btor, sort), 0); 
      BTOR_PUSH_STACK (btor->mm, params, p);
    }
  uf = btor_uf_exp (btor, btor_exp_get_sort_id (exp), 0);
  args = btor_args_exp (btor, params.start, BTOR_COUNT_STACK (params));
  assert (btor_exp_get_sort_id (args) == btor_get_domain_fun_sort (btor, btor_exp_get_sort_id (uf)));
  e_else = btor_apply_exp (btor, uf, args);
  assert (btor_exp_get_sort_id (e_else)
	  == btor_get_codomain_fun_sort (btor, btor_exp_get_sort_id (uf)));
  btor_release_exp (btor, args);
  btor_release_exp (btor, uf);

  /* generate ITEs */
  ite = 0; res = 0;
  btor_init_ptr_hash_table_iterator (&it, (BtorPtrHashTable *) model);
  while (btor_has_next_ptr_hash_table_iterator (&it))
    {
      value = (BtorBitVector *) it.bucket->data.as_ptr;
      args_tuple = btor_next_ptr_hash_table_iterator (&it);

      /* create condition */
      assert (btor_get_fun_arity (btor, uf) == args_tuple->arity);
      assert (BTOR_EMPTY_STACK (consts));
      assert (BTOR_COUNT_STACK (params) == args_tuple->arity);
      for (i = 0; i < args_tuple->arity; i++)
	{
	  c = btor_const_exp (btor, args_tuple->bv[i]);
	  assert (btor_exp_get_sort_id (c) ==
		  btor_exp_get_sort_id (BTOR_PEEK_STACK (params, i)));
	  BTOR_PUSH_STACK (btor->mm, consts, c);
	}

      assert (!BTOR_EMPTY_STACK (params));
      assert (BTOR_COUNT_STACK (params) == BTOR_COUNT_STACK (consts));
      cond = btor_eq_exp (btor, BTOR_PEEK_STACK (params, 0),
			  BTOR_PEEK_STACK (consts, 0));
      for (i = 1; i < BTOR_COUNT_STACK (params); i++)
	{
	  eq = btor_eq_exp (btor, BTOR_PEEK_STACK (params, i),
			    BTOR_PEEK_STACK (consts, i));
	  tmp = btor_and_exp (btor, cond, eq);
	  btor_release_exp (btor, cond);
	  btor_release_exp (btor, eq);
	  cond = tmp; 
	}

      /* args for static_rho */
      args = btor_args_exp (btor, consts.start, BTOR_COUNT_STACK (consts));

      while (!BTOR_EMPTY_STACK (consts))
	btor_release_exp (btor, BTOR_POP_STACK (consts));

      /* create ITE */
      e_if = btor_const_exp (btor, value);
      ite = btor_cond_exp (btor, cond, e_if, e_else);

      /* add to static rho */
      btor_add_ptr_hash_table (static_rho, args)->data.as_ptr =
	btor_copy_exp (btor, e_if);

      btor_release_exp (btor, cond);
      btor_release_exp (btor, e_if);
      btor_release_exp (btor, e_else);
      e_else = ite;
    }

  assert (ite);
  if (ite)  /* get rid of compiler warning */
    {
      res = btor_fun_exp (btor, params.start, BTOR_COUNT_STACK (params), ite);
      btor_release_exp (btor, ite);
    }

  while (!BTOR_EMPTY_STACK (params))
    btor_release_exp (btor, BTOR_POP_STACK (params));
  BTOR_RELEASE_STACK (btor->mm, params);
  BTOR_RELEASE_STACK (btor->mm, consts);

  /* res already exists */
  if (((BtorLambdaNode *) res)->static_rho)
    {
      btor_init_ptr_hash_table_iterator (&it, static_rho);
      while (btor_has_next_ptr_hash_table_iterator (&it))
	{
	  btor_release_exp (btor, it.bucket->data.as_ptr);
	  btor_release_exp (btor, btor_next_ptr_hash_table_iterator (&it));
	}
      btor_delete_ptr_hash_table (static_rho);
    }
  else
    ((BtorLambdaNode *) res)->static_rho = static_rho;
  assert (btor_exp_get_sort_id (res) == btor_exp_get_sort_id (exp));
  return res;
}
#endif<|MERGE_RESOLUTION|>--- conflicted
+++ resolved
@@ -452,7 +452,7 @@
       if (btor_lambda_get_static_rho (cur_fun))
       {
         BTOR_INIT_STACK (mm, stack);
-        BTOR_PUSH_STACK (stack, btor_lambda_get_body (cur_fun));
+        BTOR_PUSH_STACK (stack, btor_binder_get_body (cur_fun));
         cur_fun = 0;
         while (!BTOR_EMPTY_STACK (stack))
         {
@@ -1010,56 +1010,10 @@
     }
   }
 
-<<<<<<< HEAD
-    if (btor_is_lambda_node (cur_fun))
-    {
-      if (btor_lambda_get_static_rho (cur_fun))
-      {
-        BTOR_INIT_STACK (stack);
-        BTOR_PUSH_STACK (mm, stack, btor_binder_get_body (cur_fun));
-        cur_fun = 0;
-        while (!BTOR_EMPTY_STACK (stack))
-        {
-          cur = BTOR_REAL_ADDR_NODE (BTOR_POP_STACK (stack));
-
-          if (btor_is_fun_node (cur))
-          {
-            cur_fun = cur;
-            break;
-          }
-
-          if (!cur->parameterized || !cur->apply_below) continue;
-
-          for (i = 0; i < cur->arity; i++)
-            BTOR_PUSH_STACK (mm, stack, cur->e[i]);
-        }
-        BTOR_RELEASE_STACK (mm, stack);
-      }
-      else
-      {
-        cur_fun = 0;
-        // TODO: what do we have to do here?
-      }
-    }
-    else if (btor_is_fun_cond_node (cur_fun))
-    {
-      if (cur_fun->parameterized)
-      {
-        cur_fun = 0;
-        // TODO: print warning that branch cannot be selected
-      }
-      else
-      {
-        assert (!BTOR_REAL_ADDR_NODE (cur_fun->e[0])->parameterized);
-        value    = cur_fun->e[0];
-        bv_value = btor_recursively_compute_assignment (
-            btor, bv_model, fun_model, value);
-=======
   qsort (stack.start,
          BTOR_COUNT_STACK (stack),
          sizeof (BtorNode *),
          btor_compare_exp_by_id_qsort_asc);
->>>>>>> ba425562
 
   for (i = 0; i < BTOR_COUNT_STACK (stack); i++)
   {
