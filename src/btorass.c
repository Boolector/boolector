--- conflicted
+++ resolved
@@ -87,11 +87,7 @@
   assert (ass);
 
   BtorBVAss *res;
-<<<<<<< HEAD
-  int len;
-=======
   uint32_t len;
->>>>>>> 2f63cfa0
 
   len = strlen (ass) + 1;
   res = btor_mem_calloc (list->mm, sizeof (BtorBVAss) + len, sizeof (char));
@@ -189,11 +185,7 @@
 }
 
 void
-<<<<<<< HEAD
-btor_ass_delete_fun_list (BtorFunAssList *list, int auto_cleanup)
-=======
 btor_ass_delete_fun_list (BtorFunAssList *list, bool auto_cleanup)
->>>>>>> 2f63cfa0
 {
   assert (list);
 
@@ -211,11 +203,7 @@
 }
 
 BtorFunAss *
-<<<<<<< HEAD
-btor_ass_get_fun (const char **indices, const char **values, int size)
-=======
 btor_ass_get_fun (const char **indices, const char **values, uint32_t size)
->>>>>>> 2f63cfa0
 {
   assert (indices);
   assert (values);
@@ -234,11 +222,7 @@
 btor_ass_get_fun_indices_values (BtorFunAss *ass,
                                  char ***indices,
                                  char ***values,
-<<<<<<< HEAD
-                                 int size)
-=======
                                  uint32_t size)
->>>>>>> 2f63cfa0
 {
   assert (ass);
   assert (indices);
@@ -253,14 +237,10 @@
 }
 
 BtorFunAss *
-<<<<<<< HEAD
-btor_ass_new_fun (BtorFunAssList *list, char **indices, char **values, int size)
-=======
 btor_ass_new_fun (BtorFunAssList *list,
                   char **indices,
                   char **values,
                   uint32_t size)
->>>>>>> 2f63cfa0
 {
   assert (list);
   assert (indices);
@@ -310,11 +290,7 @@
 btor_ass_release_fun (BtorFunAssList *list,
                       char **indices,
                       char **values,
-<<<<<<< HEAD
-                      int size)
-=======
                       uint32_t size)
->>>>>>> 2f63cfa0
 
 {
   assert (list);
@@ -322,11 +298,7 @@
   assert (values);
   assert (size);
 
-<<<<<<< HEAD
-  int i;
-=======
   uint32_t i;
->>>>>>> 2f63cfa0
   BtorFunAss *funass;
 
   assert (list->count);
