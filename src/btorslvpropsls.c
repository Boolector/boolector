--- conflicted
+++ resolved
@@ -165,21 +165,12 @@
     if (BTOR_IS_INVERTED_NODE (exp))
     {
       assert (btor_hashint_map_contains (score,
-<<<<<<< HEAD
-                                         -btor_exp_get_id ((real_exp->e[0]))));
-      assert (btor_hashint_map_contains (score,
-                                         -btor_exp_get_id ((real_exp->e[1]))));
-      s0 = btor_hashint_map_get (score, -btor_exp_get_id ((real_exp->e[0])))
-               ->as_dbl;
-      s1 = btor_hashint_map_get (score, -btor_exp_get_id ((real_exp->e[1])))
-=======
                                          -btor_node_get_id ((real_exp->e[0]))));
       assert (btor_hashint_map_contains (score,
                                          -btor_node_get_id ((real_exp->e[1]))));
       s0 = btor_hashint_map_get (score, -btor_node_get_id ((real_exp->e[0])))
                ->as_dbl;
       s1 = btor_hashint_map_get (score, -btor_node_get_id ((real_exp->e[1])))
->>>>>>> 2f63cfa0
                ->as_dbl;
 #ifndef NBTORLOG
       if (btor_opt_get (btor, BTOR_OPT_LOGLEVEL) >= 2)
@@ -206,21 +197,12 @@
     else
     {
       assert (btor_hashint_map_contains (score,
-<<<<<<< HEAD
-                                         btor_exp_get_id ((real_exp->e[0]))));
-      assert (btor_hashint_map_contains (score,
-                                         btor_exp_get_id ((real_exp->e[1]))));
-      s0 = btor_hashint_map_get (score, btor_exp_get_id ((real_exp->e[0])))
-               ->as_dbl;
-      s1 = btor_hashint_map_get (score, btor_exp_get_id ((real_exp->e[1])))
-=======
                                          btor_node_get_id ((real_exp->e[0]))));
       assert (btor_hashint_map_contains (score,
                                          btor_node_get_id ((real_exp->e[1]))));
       s0 = btor_hashint_map_get (score, btor_node_get_id ((real_exp->e[0])))
                ->as_dbl;
       s1 = btor_hashint_map_get (score, btor_node_get_id ((real_exp->e[1])))
->>>>>>> 2f63cfa0
                ->as_dbl;
 #ifndef NBTORLOG
       if (btor_opt_get (btor, BTOR_OPT_LOGLEVEL) >= 2)
@@ -367,13 +349,8 @@
   assert (btor_node_is_bv_eq (exp) || btor_node_is_ult (exp)
           || btor_node_get_width (btor, exp) == 1);
 
-<<<<<<< HEAD
-  if (btor_hashint_map_contains (score, btor_exp_get_id (exp)))
-    return btor_hashint_map_get (score, btor_exp_get_id (exp))->as_dbl;
-=======
   if (btor_hashint_map_contains (score, btor_node_get_id (exp)))
     return btor_hashint_map_get (score, btor_node_get_id (exp))->as_dbl;
->>>>>>> 2f63cfa0
 
   mm = btor->mm;
   BTOR_INIT_STACK (mm, stack);
@@ -387,11 +364,7 @@
     d        = btor_hashint_map_get (mark, real_cur->id);
 
     if ((d && d->as_int == 1)
-<<<<<<< HEAD
-        || btor_hashint_map_get (score, btor_exp_get_id (cur)))
-=======
         || btor_hashint_map_get (score, btor_node_get_id (cur)))
->>>>>>> 2f63cfa0
       continue;
 
     if (!d)
@@ -410,26 +383,16 @@
 
       res = compute_sls_score_node (btor, bv_model, fun_model, score, cur);
 
-<<<<<<< HEAD
-      assert (!btor_hashint_map_contains (score, btor_exp_get_id (cur)));
-      btor_hashint_map_add (score, btor_exp_get_id (cur))->as_dbl = res;
-=======
       assert (!btor_hashint_map_contains (score, btor_node_get_id (cur)));
       btor_hashint_map_add (score, btor_node_get_id (cur))->as_dbl = res;
->>>>>>> 2f63cfa0
     }
   }
 
   BTOR_RELEASE_STACK (stack);
   btor_hashint_map_delete (mark);
 
-<<<<<<< HEAD
-  assert (btor_hashint_map_contains (score, btor_exp_get_id (exp)));
-  assert (res == btor_hashint_map_get (score, btor_exp_get_id (exp))->as_dbl);
-=======
   assert (btor_hashint_map_contains (score, btor_node_get_id (exp)));
   assert (res == btor_hashint_map_get (score, btor_node_get_id (exp))->as_dbl);
->>>>>>> 2f63cfa0
   return res;
 }
 
@@ -475,11 +438,7 @@
     d        = btor_hashint_map_get (mark, real_cur->id);
 
     if ((d && d->as_int == 1)
-<<<<<<< HEAD
-        || btor_hashint_map_contains (score, btor_exp_get_id (cur)))
-=======
         || btor_hashint_map_contains (score, btor_node_get_id (cur)))
->>>>>>> 2f63cfa0
       continue;
 
     if (!d)
@@ -621,15 +580,9 @@
     assert (
         !btor_hashptr_table_get (btor->assumptions, BTOR_INVERT_NODE (root)));
     if (btor_bv_is_false (btor_model_get_bv (btor, root)))
-<<<<<<< HEAD
-      assert (btor_hashint_map_contains (roots, btor_exp_get_id (root)));
-    else
-      assert (!btor_hashint_map_contains (roots, btor_exp_get_id (root)));
-=======
       assert (btor_hashint_map_contains (roots, btor_node_get_id (root)));
     else
       assert (!btor_hashint_map_contains (roots, btor_node_get_id (root)));
->>>>>>> 2f63cfa0
   }
 #endif
 
@@ -640,11 +593,7 @@
   btor_iter_hashint_init (&iit, exps);
   while (btor_iter_hashint_has_next (&iit))
   {
-<<<<<<< HEAD
-    exp = btor_get_node_by_id (btor, btor_iter_hashint_next (&iit));
-=======
     exp = btor_node_get_by_id (btor, btor_iter_hashint_next (&iit));
->>>>>>> 2f63cfa0
     assert (BTOR_IS_REGULAR_NODE (exp));
     assert (btor_node_is_bv_var (exp));
     BTOR_PUSH_STACK (stack, exp);
@@ -676,11 +625,7 @@
   while (btor_iter_hashint_has_next (&iit))
   {
     ass = (BtorBitVector *) exps->data[iit.cur_pos].as_ptr;
-<<<<<<< HEAD
-    exp = btor_get_node_by_id (btor, btor_iter_hashint_next (&iit));
-=======
     exp = btor_node_get_by_id (btor, btor_iter_hashint_next (&iit));
->>>>>>> 2f63cfa0
 
     /* update model */
     d = btor_hashint_map_get (bv_model, exp->id);
@@ -705,21 +650,12 @@
     /* update score */
     if (score && btor_node_get_width (btor, exp) == 1)
     {
-<<<<<<< HEAD
-      assert (btor_hashint_map_contains (score, btor_exp_get_id (exp)));
-      btor_hashint_map_get (score, btor_exp_get_id (exp))->as_dbl =
-          compute_sls_score_node (btor, bv_model, btor->fun_model, score, exp);
-
-      assert (btor_hashint_map_contains (score, -btor_exp_get_id (exp)));
-      btor_hashint_map_get (score, -btor_exp_get_id (exp))->as_dbl =
-=======
       assert (btor_hashint_map_contains (score, btor_node_get_id (exp)));
       btor_hashint_map_get (score, btor_node_get_id (exp))->as_dbl =
           compute_sls_score_node (btor, bv_model, btor->fun_model, score, exp);
 
       assert (btor_hashint_map_contains (score, -btor_node_get_id (exp)));
       btor_hashint_map_get (score, -btor_node_get_id (exp))->as_dbl =
->>>>>>> 2f63cfa0
           compute_sls_score_node (
               btor, bv_model, btor->fun_model, score, BTOR_INVERT_NODE (exp));
     }
@@ -743,13 +679,8 @@
       if (btor_node_is_bv_const (cur->e[j]))
       {
         e[j] = BTOR_IS_INVERTED_NODE (cur->e[j])
-<<<<<<< HEAD
-                   ? btor_bv_copy (mm, btor_const_get_invbits (cur->e[j]))
-                   : btor_bv_copy (mm, btor_const_get_bits (cur->e[j]));
-=======
                    ? btor_bv_copy (mm, btor_node_const_get_invbits (cur->e[j]))
                    : btor_bv_copy (mm, btor_node_const_get_bits (cur->e[j]));
->>>>>>> 2f63cfa0
       }
       else
       {
@@ -779,13 +710,6 @@
       case BTOR_UREM_NODE: bv = btor_bv_urem (mm, e[0], e[1]); break;
       case BTOR_CONCAT_NODE: bv = btor_bv_concat (mm, e[0], e[1]); break;
       case BTOR_SLICE_NODE:
-<<<<<<< HEAD
-        bv = btor_bv_slice (
-            mm, e[0], btor_slice_get_upper (cur), btor_slice_get_lower (cur));
-        break;
-      default:
-        assert (btor_is_cond_node (cur));
-=======
         bv = btor_bv_slice (mm,
                             e[0],
                             btor_node_slice_get_upper (cur),
@@ -793,7 +717,6 @@
         break;
       default:
         assert (btor_node_is_cond (cur));
->>>>>>> 2f63cfa0
         bv = btor_bv_is_true (e[0]) ? btor_bv_copy (mm, e[1])
                                     : btor_bv_copy (mm, e[2]);
     }
@@ -819,11 +742,7 @@
      *       model for nodes in the branch, hence !b may happen */
     if (!d)
     {
-<<<<<<< HEAD
-      btor_copy_exp (btor, cur);
-=======
       btor_node_copy (btor, cur);
->>>>>>> 2f63cfa0
       btor_hashint_map_add (bv_model, cur->id)->as_ptr = bv;
     }
     else
@@ -854,11 +773,7 @@
 
       if (btor_node_get_width (btor, cur) != 1) continue;
 
-<<<<<<< HEAD
-      id = btor_exp_get_id (cur);
-=======
       id = btor_node_get_id (cur);
->>>>>>> 2f63cfa0
       if (!btor_hashint_map_contains (score, id))
       {
         /* not reachable from the roots */
@@ -883,15 +798,9 @@
   {
     root = btor_iter_hashptr_next (&pit);
     if (btor_bv_is_false (btor_model_get_bv (btor, root)))
-<<<<<<< HEAD
-      assert (btor_hashint_map_contains (roots, btor_exp_get_id (root)));
-    else
-      assert (!btor_hashint_map_contains (roots, btor_exp_get_id (root)));
-=======
       assert (btor_hashint_map_contains (roots, btor_node_get_id (root)));
     else
       assert (!btor_hashint_map_contains (roots, btor_node_get_id (root)));
->>>>>>> 2f63cfa0
   }
 #endif
   *time_update_cone += btor_util_time_stamp () - start;
@@ -1865,11 +1774,7 @@
   assert (eidx >= 0 && eidx <= 1);
   assert (!eidx || bve->width == bvsll->width);
   assert (eidx || btor_util_log_2 (bvsll->width) == bve->width);
-<<<<<<< HEAD
-  assert (!btor_is_bv_const_node (sll->e[eidx]));
-=======
   assert (!btor_node_is_bv_const (sll->e[eidx]));
->>>>>>> 2f63cfa0
 
   uint32_t i, s, bw, sbw, ctz_bvsll;
   BtorBitVector *res, *from, *to, *shift;
@@ -1925,11 +1830,7 @@
   assert (eidx >= 0 && eidx <= 1);
   assert (!eidx || bve->width == bvsrl->width);
   assert (eidx || btor_util_log_2 (bvsrl->width) == bve->width);
-<<<<<<< HEAD
-  assert (!btor_is_bv_const_node (srl->e[eidx]));
-=======
   assert (!btor_node_is_bv_const (srl->e[eidx]));
->>>>>>> 2f63cfa0
 
   uint32_t i, s, bw, sbw;
   BtorBitVector *res, *from, *to, *shift;
@@ -2242,11 +2143,7 @@
    * randomly, or slice bits out of given assignment 'bve'.
    */
 
-<<<<<<< HEAD
-  if (btor_is_bv_const_node (concat->e[idx])
-=======
   if (btor_node_is_bv_const (concat->e[idx])
->>>>>>> 2f63cfa0
       && btor_rng_pick_with_prob (
              &btor->rng, btor_opt_get (btor, BTOR_OPT_PROP_PROB_CONC_FLIP)))
   {
@@ -2423,11 +2320,7 @@
       btor_bv_free (mm, res);
       /* check for non-recoverable conflict */
       if (btor_opt_get (btor, BTOR_OPT_PROP_NO_MOVE_ON_CONFLICT)
-<<<<<<< HEAD
-          && btor_is_bv_const_node (e))
-=======
           && btor_node_is_bv_const (e))
->>>>>>> 2f63cfa0
       {
         res = btor_propsls_non_rec_conf (btor, bve, bvand, eidx, "AND");
       }
@@ -2586,11 +2479,7 @@
     BVULT_CONF:
       /* check for non-recoverable conflict */
       if (btor_opt_get (btor, BTOR_OPT_PROP_NO_MOVE_ON_CONFLICT)
-<<<<<<< HEAD
-          && btor_is_bv_const_node (e))
-=======
           && btor_node_is_bv_const (e))
->>>>>>> 2f63cfa0
       {
         res = btor_propsls_non_rec_conf (btor, bve, bvult, eidx, "<");
       }
@@ -2671,11 +2560,7 @@
   assert (eidx >= 0 && eidx <= 1);
   assert (!eidx || bve->width == bvsll->width);
   assert (eidx || btor_util_log_2 (bvsll->width) == bve->width);
-<<<<<<< HEAD
-  assert (!btor_is_bv_const_node (sll->e[eidx]));
-=======
   assert (!btor_node_is_bv_const (sll->e[eidx]));
->>>>>>> 2f63cfa0
 
   uint32_t i, j, ctz_bve, ctz_bvsll, shift, sbw;
   BtorNode *e;
@@ -2729,11 +2614,7 @@
         BVSLL_CONF:
           /* check for non-recoverable conflict */
           if (btor_opt_get (btor, BTOR_OPT_PROP_NO_MOVE_ON_CONFLICT)
-<<<<<<< HEAD
-              && btor_is_bv_const_node (e))
-=======
               && btor_node_is_bv_const (e))
->>>>>>> 2f63cfa0
           {
             res = btor_propsls_non_rec_conf (btor, bve, bvsll, eidx, "<<");
           }
@@ -2821,11 +2702,7 @@
   assert (eidx >= 0 && eidx <= 1);
   assert (!eidx || bve->width == bvsrl->width);
   assert (eidx || btor_util_log_2 (bvsrl->width) == bve->width);
-<<<<<<< HEAD
-  assert (!btor_is_bv_const_node (srl->e[eidx]));
-=======
   assert (!btor_node_is_bv_const (srl->e[eidx]));
->>>>>>> 2f63cfa0
 
   uint32_t i, j, clz_bve, clz_bvsrl, shift, sbw;
   BtorNode *e;
@@ -2879,11 +2756,7 @@
         BVSRL_CONF:
           /* check for non-recoverable conflict */
           if (btor_opt_get (btor, BTOR_OPT_PROP_NO_MOVE_ON_CONFLICT)
-<<<<<<< HEAD
-              && btor_is_bv_const_node (e))
-=======
               && btor_node_is_bv_const (e))
->>>>>>> 2f63cfa0
           {
             res = btor_propsls_non_rec_conf (btor, bve, bvsrl, eidx, ">>");
           }
@@ -3029,11 +2902,7 @@
     BVMUL_CONF:
       /* check for non-recoverable conflict */
       if (btor_opt_get (btor, BTOR_OPT_PROP_NO_MOVE_ON_CONFLICT)
-<<<<<<< HEAD
-          && btor_is_bv_const_node (e))
-=======
           && btor_node_is_bv_const (e))
->>>>>>> 2f63cfa0
       {
         res = btor_propsls_non_rec_conf (btor, bve, bvmul, eidx, "*");
       }
@@ -3236,11 +3105,7 @@
       BVUDIV_CONF:
         /* check for non-recoverable conflict */
         if (btor_opt_get (btor, BTOR_OPT_PROP_NO_MOVE_ON_CONFLICT)
-<<<<<<< HEAD
-            && btor_is_bv_const_node (e))
-=======
             && btor_node_is_bv_const (e))
->>>>>>> 2f63cfa0
         {
           res = btor_propsls_non_rec_conf (btor, bve, bvudiv, eidx, "/");
         }
@@ -3459,11 +3324,7 @@
       BVUREM_CONF:
         /* check for non-recoverable conflict */
         if (btor_opt_get (btor, BTOR_OPT_PROP_NO_MOVE_ON_CONFLICT)
-<<<<<<< HEAD
-            && btor_is_bv_const_node (e))
-=======
             && btor_node_is_bv_const (e))
->>>>>>> 2f63cfa0
         {
           res = btor_propsls_non_rec_conf (btor, bve, bvurem, eidx, "%");
         }
@@ -3772,11 +3633,7 @@
     BVCONCAT_CONF:
       /* check for non-recoverable conflict */
       if (btor_opt_get (btor, BTOR_OPT_PROP_NO_MOVE_ON_CONFLICT)
-<<<<<<< HEAD
-          && btor_is_bv_const_node (e))
-=======
           && btor_node_is_bv_const (e))
->>>>>>> 2f63cfa0
       {
         res = btor_propsls_non_rec_conf (btor, bve, bvconcat, eidx, "o");
       }
@@ -3860,11 +3717,7 @@
   upper = btor_node_slice_get_upper (slice);
   lower = btor_node_slice_get_lower (slice);
 
-<<<<<<< HEAD
-  res = btor_bv_new (mm, btor_get_exp_width (btor, e));
-=======
   res = btor_bv_new (mm, btor_node_get_width (btor, e));
->>>>>>> 2f63cfa0
 
   /* keep previous value for don't care bits or set randomly with prob
    * BTOR_OPT_PROP_PROB_SLICE_KEEP_DC */
@@ -3872,11 +3725,7 @@
     btor_bv_set_bit (res,
                      i,
                      bkeep ? btor_bv_get_bit (bve, i)
-<<<<<<< HEAD
-                           : (int) btor_rng_pick_rand (&btor->rng, 0, 1));
-=======
                            : btor_rng_pick_rand (&btor->rng, 0, 1));
->>>>>>> 2f63cfa0
 
   /* set sliced bits to propagated value */
   for (i = lower; i <= upper; i++)
@@ -3888,11 +3737,7 @@
     btor_bv_set_bit (res,
                      i,
                      bkeep ? btor_bv_get_bit (bve, i)
-<<<<<<< HEAD
-                           : (int) btor_rng_pick_rand (&btor->rng, 0, 1));
-=======
                            : btor_rng_pick_rand (&btor->rng, 0, 1));
->>>>>>> 2f63cfa0
 
   if (bflip)
   {
@@ -4012,11 +3857,7 @@
       for (i = 0, nconst = 0; i < real_cur->arity; i++)
       {
         bve[i] = (BtorBitVector *) btor_model_get_bv (btor, real_cur->e[i]);
-<<<<<<< HEAD
-        if (btor_is_bv_const_node (real_cur->e[i])) nconst += 1;
-=======
         if (btor_node_is_bv_const (real_cur->e[i])) nconst += 1;
->>>>>>> 2f63cfa0
       }
       if (nconst > real_cur->arity - 1) break;
 
