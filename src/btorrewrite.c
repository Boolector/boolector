--- conflicted
+++ resolved
@@ -495,7 +495,7 @@
 
   real_exp = BTOR_REAL_ADDR_NODE (exp);
 
-  if (!BTOR_IS_ADD_NODE (real_exp)) return false;
+  if (!btor_is_add_node (real_exp)) return false;
 
   if (is_const_one_exp (btor, real_exp->e[0]))
   {
@@ -528,14 +528,14 @@
   else
     return false;
 
-  if (BTOR_IS_INVERTED_NODE (mul) || !BTOR_IS_MUL_NODE (mul)) return false;
-
-  if (!BTOR_IS_INVERTED_NODE (mul->e[0]) && BTOR_IS_UDIV_NODE (mul->e[0]))
+  if (BTOR_IS_INVERTED_NODE (mul) || !btor_is_mul_node (mul)) return false;
+
+  if (!BTOR_IS_INVERTED_NODE (mul->e[0]) && btor_is_udiv_node (mul->e[0]))
   {
     udiv = mul->e[0];
     y    = mul->e[0];
   }
-  else if (!BTOR_IS_INVERTED_NODE (mul->e[1]) && BTOR_IS_UDIV_NODE (mul->e[1]))
+  else if (!BTOR_IS_INVERTED_NODE (mul->e[1]) && btor_is_udiv_node (mul->e[1]))
   {
     udiv = mul->e[1];
     y    = mul->e[0];
@@ -3920,16 +3920,9 @@
 {
   BtorNode *real_e0;
   real_e0 = BTOR_REAL_ADDR_NODE (e0);
-<<<<<<< HEAD
-  return btor->rec_rw_calls < BTOR_REC_RW_BOUND
-         && BTOR_IS_BV_CONST_NODE (BTOR_REAL_ADDR_NODE (e1))
-         && BTOR_IS_CONCAT_NODE (real_e0)
-         && BTOR_IS_BV_CONST_NODE (BTOR_REAL_ADDR_NODE (real_e0->e[1]));
-=======
   return btor->rec_rw_calls < BTOR_REC_RW_BOUND && btor_is_bv_const_node (e1)
          && btor_is_concat_node (real_e0)
          && btor_is_bv_const_node (real_e0->e[1]);
->>>>>>> 1d5bad24
 }
 
 static inline BtorNode *
@@ -4235,13 +4228,8 @@
 {
   (void) btor;
   (void) e1;
-<<<<<<< HEAD
-  return BTOR_IS_LAMBDA_NODE (BTOR_REAL_ADDR_NODE (e0))
+  return btor_is_lambda_node (e0)
          && !BTOR_REAL_ADDR_NODE (btor_binder_get_body (e0))->parameterized;
-=======
-  return btor_is_lambda_node (e0)
-         && !BTOR_REAL_ADDR_NODE (btor_lambda_get_body (e0))->parameterized;
->>>>>>> 1d5bad24
 }
 
 static inline BtorNode *
@@ -4260,14 +4248,8 @@
 {
   (void) btor;
   (void) e1;
-<<<<<<< HEAD
-  return BTOR_IS_LAMBDA_NODE (BTOR_REAL_ADDR_NODE (e0)) && !e0->parameterized
-         && BTOR_IS_PARAM_NODE (
-                BTOR_REAL_ADDR_NODE (btor_binder_get_body (e0)));
-=======
   return btor_is_lambda_node (e0) && !e0->parameterized
-         && btor_is_param_node (btor_lambda_get_body (e0));
->>>>>>> 1d5bad24
+         && btor_is_param_node (btor_binder_get_body (e0));
 }
 
 static inline BtorNode *
@@ -4294,16 +4276,9 @@
 {
   (void) e1;
   BtorNode *real_body;
-<<<<<<< HEAD
-  return btor->rec_rw_calls < BTOR_REC_RW_BOUND
-         && BTOR_IS_LAMBDA_NODE (BTOR_REAL_ADDR_NODE (e0))
-         && BTOR_IS_APPLY_NODE (
-                (real_body = BTOR_REAL_ADDR_NODE (btor_binder_get_body (e0))))
-=======
   return btor->rec_rw_calls < BTOR_REC_RW_BOUND && btor_is_lambda_node (e0)
          && btor_is_apply_node (
-                (real_body = BTOR_REAL_ADDR_NODE (btor_lambda_get_body (e0))))
->>>>>>> 1d5bad24
+                (real_body = BTOR_REAL_ADDR_NODE (btor_binder_get_body (e0))))
          && !real_body->e[0]->parameterized;
 }
 
@@ -4339,15 +4314,8 @@
 {
   (void) btor;
   (void) e1;
-<<<<<<< HEAD
-  return BTOR_IS_LAMBDA_NODE (BTOR_REAL_ADDR_NODE (e0))
-         && BTOR_IS_BV_COND_NODE (
-                BTOR_REAL_ADDR_NODE (btor_binder_get_body (e0)));
-=======
   return btor_is_lambda_node (e0)
-         && btor_is_bv_cond_node (btor_lambda_get_body (e0));
->>>>>>> 1d5bad24
-  ;
+         && btor_is_bv_cond_node (btor_binder_get_body (e0));
 }
 
 static inline BtorNode *
@@ -4374,13 +4342,8 @@
 
   /* try to propagate apply over bv conditionals were conditions evaluate to
    * true if beta reduced with 'cur_args'. */
-<<<<<<< HEAD
-  cur_cond = BTOR_IS_LAMBDA_NODE (cur_fun) ? btor_binder_get_body (cur_fun) : 0;
-  while (!done && BTOR_IS_LAMBDA_NODE (cur_fun) && !cur_fun->parameterized
-=======
-  cur_cond = btor_is_lambda_node (cur_fun) ? btor_lambda_get_body (cur_fun) : 0;
+  cur_cond = btor_is_lambda_node (cur_fun) ? btor_binder_get_body (cur_fun) : 0;
   while (!done && btor_is_lambda_node (cur_fun) && !cur_fun->parameterized
->>>>>>> 1d5bad24
          && !cur_args->parameterized
          && (real_cur_cond = BTOR_REAL_ADDR_NODE (cur_cond))
          && btor_is_bv_cond_node (real_cur_cond)
@@ -4568,11 +4531,7 @@
     {
       cur_fun = next_fun;
       cur_cond =
-<<<<<<< HEAD
-          BTOR_IS_LAMBDA_NODE (cur_fun) ? btor_binder_get_body (cur_fun) : 0;
-=======
-          btor_is_lambda_node (cur_fun) ? btor_lambda_get_body (cur_fun) : 0;
->>>>>>> 1d5bad24
+          btor_is_lambda_node (cur_fun) ? btor_binder_get_body (cur_fun) : 0;
     }
     assert (!result || done);
   }
@@ -6406,15 +6365,10 @@
 
   switch (kind)
   {
-<<<<<<< HEAD
-    case BTOR_FEQ_NODE:
-    case BTOR_BEQ_NODE: result = rewrite_eq_exp (btor, e0, e1); break;
+    case BTOR_FUN_EQ_NODE:
+    case BTOR_BV_EQ_NODE: result = rewrite_eq_exp (btor, e0, e1); break;
 
     case BTOR_ULT_NODE: result = rewrite_ult_exp (btor, e0, e1); break;
-=======
-    case BTOR_FUN_EQ_NODE:
-    case BTOR_BV_EQ_NODE: return rewrite_eq_exp (btor, e0, e1);
->>>>>>> 1d5bad24
 
     case BTOR_AND_NODE: result = rewrite_and_exp (btor, e0, e1); break;
 
