--- conflicted
+++ resolved
@@ -427,11 +427,7 @@
     return false;
 
   param = exp->e[0];
-<<<<<<< HEAD
-  body  = btor_binder_get_body (exp);
-=======
-  body  = btor_node_lambda_get_body (exp);
->>>>>>> 29a97ba8
+  body  = btor_node_binder_get_body (exp);
 
   if (BTOR_IS_INVERTED_NODE (body) || !btor_node_is_bv_cond (body))
     return false;
@@ -523,7 +519,7 @@
 
   real_exp = BTOR_REAL_ADDR_NODE (exp);
 
-  if (!btor_is_add_node (real_exp)) return false;
+  if (!btor_node_is_add (real_exp)) return false;
 
   if (is_const_one_exp (btor, real_exp->e[0]))
   {
@@ -556,14 +552,14 @@
   else
     return false;
 
-  if (BTOR_IS_INVERTED_NODE (mul) || !btor_is_mul_node (mul)) return false;
-
-  if (!BTOR_IS_INVERTED_NODE (mul->e[0]) && btor_is_udiv_node (mul->e[0]))
+  if (BTOR_IS_INVERTED_NODE (mul) || !btor_node_is_mul (mul)) return false;
+
+  if (!BTOR_IS_INVERTED_NODE (mul->e[0]) && btor_node_is_udiv (mul->e[0]))
   {
     udiv = mul->e[0];
     y    = mul->e[0];
   }
-  else if (!BTOR_IS_INVERTED_NODE (mul->e[1]) && btor_is_udiv_node (mul->e[1]))
+  else if (!BTOR_IS_INVERTED_NODE (mul->e[1]) && btor_node_is_udiv (mul->e[1]))
   {
     udiv = mul->e[1];
     y    = mul->e[0];
@@ -4289,14 +4285,9 @@
 {
   (void) btor;
   (void) e1;
-<<<<<<< HEAD
-  return btor_is_lambda_node (e0)
-         && !BTOR_REAL_ADDR_NODE (btor_binder_get_body (e0))->parameterized;
-=======
   return btor_node_is_lambda (e0)
-         && !BTOR_REAL_ADDR_NODE (btor_node_lambda_get_body (e0))
+         && !BTOR_REAL_ADDR_NODE (btor_node_binder_get_body (e0))
                  ->parameterized;
->>>>>>> 29a97ba8
 }
 
 static inline BtorNode *
@@ -4304,12 +4295,8 @@
 {
   assert (applies_const_lambda_apply (btor, e0, e1));
   (void) e1;
-<<<<<<< HEAD
-  return btor_copy_exp (btor, btor_binder_get_body (BTOR_REAL_ADDR_NODE (e0)));
-=======
   return btor_node_copy (btor,
-                         btor_node_lambda_get_body (BTOR_REAL_ADDR_NODE (e0)));
->>>>>>> 29a97ba8
+                         btor_node_binder_get_body (BTOR_REAL_ADDR_NODE (e0)));
 }
 
 /* match:  (\lambda x . x)(a)
@@ -4320,13 +4307,8 @@
 {
   (void) btor;
   (void) e1;
-<<<<<<< HEAD
-  return btor_is_lambda_node (e0) && !e0->parameterized
-         && btor_is_param_node (btor_binder_get_body (e0));
-=======
   return btor_node_is_lambda (e0) && !e0->parameterized
-         && btor_node_is_param (btor_node_lambda_get_body (e0));
->>>>>>> 29a97ba8
+         && btor_node_is_param (btor_node_binder_get_body (e0));
 }
 
 static inline BtorNode *
@@ -4336,19 +4318,11 @@
 
   BtorNode *result, *body;
 
-<<<<<<< HEAD
-  body = btor_binder_get_body (e0);
-  btor_assign_args (btor, e0, e1);
-  result = btor_copy_exp (
-      btor, btor_param_get_assigned_exp (BTOR_REAL_ADDR_NODE (body)));
-  btor_unassign_params (btor, e0);
-=======
-  body = btor_node_lambda_get_body (e0);
+  body = btor_node_binder_get_body (e0);
   btor_beta_assign_args (btor, e0, e1);
   result = btor_node_copy (
       btor, btor_node_param_get_assigned_exp (BTOR_REAL_ADDR_NODE (body)));
   btor_beta_unassign_params (btor, e0);
->>>>>>> 29a97ba8
   result = BTOR_COND_INVERT_NODE (body, result);
   return result;
 }
@@ -4361,15 +4335,9 @@
 {
   (void) e1;
   BtorNode *real_body;
-<<<<<<< HEAD
-  return btor->rec_rw_calls < BTOR_REC_RW_BOUND && btor_is_lambda_node (e0)
-         && btor_is_apply_node (
-                (real_body = BTOR_REAL_ADDR_NODE (btor_binder_get_body (e0))))
-=======
   return btor->rec_rw_calls < BTOR_REC_RW_BOUND && btor_node_is_lambda (e0)
          && btor_node_is_apply ((real_body = BTOR_REAL_ADDR_NODE (
-                                     btor_node_lambda_get_body (e0))))
->>>>>>> 29a97ba8
+                                     btor_node_binder_get_body (e0))))
          && !real_body->e[0]->parameterized;
 }
 
@@ -4380,11 +4348,7 @@
 
   BtorNode *result, *real_body, *body;
 
-<<<<<<< HEAD
-  body      = btor_binder_get_body (e0);
-=======
-  body      = btor_node_lambda_get_body (e0);
->>>>>>> 29a97ba8
+  body      = btor_node_binder_get_body (e0);
   real_body = BTOR_REAL_ADDR_NODE (body);
   BTOR_INC_REC_RW_CALL (btor);
   btor_beta_assign_args (btor, e0, e1);
@@ -4409,14 +4373,9 @@
 {
   (void) btor;
   (void) e1;
-<<<<<<< HEAD
-  return btor_is_lambda_node (e0)
-         && btor_is_bv_cond_node (btor_binder_get_body (e0));
-=======
   return btor_node_is_lambda (e0)
-         && btor_node_is_bv_cond (btor_node_lambda_get_body (e0));
+         && btor_node_is_bv_cond (btor_node_binder_get_body (e0));
   ;
->>>>>>> 29a97ba8
 }
 
 static inline BtorNode *
@@ -4443,14 +4402,9 @@
 
   /* try to propagate apply over bv conditionals were conditions evaluate to
    * true if beta reduced with 'cur_args'. */
-<<<<<<< HEAD
-  cur_cond = btor_is_lambda_node (cur_fun) ? btor_binder_get_body (cur_fun) : 0;
-  while (!done && btor_is_lambda_node (cur_fun) && !cur_fun->parameterized
-=======
   cur_cond =
-      btor_node_is_lambda (cur_fun) ? btor_node_lambda_get_body (cur_fun) : 0;
+      btor_node_is_lambda (cur_fun) ? btor_node_binder_get_body (cur_fun) : 0;
   while (!done && btor_node_is_lambda (cur_fun) && !cur_fun->parameterized
->>>>>>> 29a97ba8
          && !cur_args->parameterized
          && (real_cur_cond = BTOR_REAL_ADDR_NODE (cur_cond))
          && btor_node_is_bv_cond (real_cur_cond)
@@ -4636,16 +4590,10 @@
 
     if (next_fun)
     {
-<<<<<<< HEAD
-      cur_fun = next_fun;
-      cur_cond =
-          btor_is_lambda_node (cur_fun) ? btor_binder_get_body (cur_fun) : 0;
-=======
       cur_fun  = next_fun;
       cur_cond = btor_node_is_lambda (cur_fun)
-                     ? btor_node_lambda_get_body (cur_fun)
+                     ? btor_node_binder_get_body (cur_fun)
                      : 0;
->>>>>>> 29a97ba8
     }
     assert (!result || done);
   }
@@ -4793,7 +4741,7 @@
 {
   assert (applies_const_quantifier (btor, param, body));
   (void) param;
-  return btor_copy_exp (btor, body);
+  return btor_node_copy (btor, body);
 }
 
 /* FORALL rules */
@@ -4814,7 +4762,7 @@
 {
   assert (applies_param_free_forall (btor, param, body));
   (void) param;
-  return btor_copy_exp (btor, body);
+  return btor_node_copy (btor, body);
 }
 
 /* match: \forall x . x = t    if x \not \in vars(t)
@@ -4828,7 +4776,7 @@
   (void) body;
   BtorNode *real_body;
   real_body = BTOR_REAL_ADDR_NODE (body);
-  return btor_is_bv_eq_node (body)
+  return btor_node_is_bv_eq (body)
          && param->parents == 1  // only parent is body
          && ((real_body->e[0] == param
               && !BTOR_REAL_ADDR_NODE (real_body->e[1])->quantifier_below)
@@ -4842,7 +4790,7 @@
   assert (applies_eq_forall (btor, param, body));
   (void) param;
   (void) body;
-  return btor_false_exp (btor);
+  return btor_exp_false (btor);
 }
 
 /* EXISTS rules */
@@ -4863,7 +4811,7 @@
 {
   assert (applies_param_free_exists (btor, param, body));
   (void) param;
-  return btor_copy_exp (btor, body);
+  return btor_node_copy (btor, body);
 }
 
 /* match: \exists x . x = t    if x \not \in vars(t)
@@ -4877,7 +4825,7 @@
   (void) body;
   BtorNode *real_body;
   real_body = BTOR_REAL_ADDR_NODE (body);
-  return btor_is_bv_eq_node (body)
+  return btor_node_is_bv_eq (body)
          && param->parents == 1  // only parent is body
          && ((real_body->e[0] == param
               && !BTOR_REAL_ADDR_NODE (real_body->e[1])->quantifier_below)
@@ -4891,7 +4839,7 @@
   assert (applies_eq_exists (btor, param, body));
   (void) param;
   (void) body;
-  return btor_true_exp (btor);
+  return btor_exp_true (btor);
 }
 
 /* COND rules */
@@ -6552,7 +6500,7 @@
   //  ADD_RW_RULE (param_free_forall, e0, e1);
 
   assert (!result);
-  result = btor_forall_exp_node (btor, e0, e1);
+  result = btor_node_create_forall (btor, e0, e1);
 DONE:
   assert (result);
   return result;
@@ -6571,7 +6519,7 @@
   //  ADD_RW_RULE (param_free_exists, e0, e1);
 
   assert (!result);
-  result = btor_exists_exp_node (btor, e0, e1);
+  result = btor_node_create_exists (btor, e0, e1);
 DONE:
   assert (result);
   return result;
