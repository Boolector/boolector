
/*  Boolector: Satisfiablity Modulo Theories (SMT) solver.
 *
 *  Copyright (C) 2013 Armin Biere.
 *  Copyright (C) 2013-2016 Aina Niemetz.
 *
 *  All rights reserved.
 *
 *  This file is part of Boolector.
 *  See COPYING for more information on using this software.
 */

#include "testmap.h"
#include "btorcore.h"
#include "btorexp.h"
#include "btornode.h"
#include "testrunner.h"
#include "utils/btornodemap.h"

#ifdef NDEBUG
#undef NDEBUG
#endif

#include <assert.h>

static Btor *g_btor;

void
init_map_tests (void)
{
  assert (!g_btor);
}

void
finish_map_tests (void)
{
  assert (!g_btor);
}

/*------------------------------------------------------------------------*/

static void
init_map_test (void)
{
  assert (!g_btor);
  g_btor = btor_new ();
  assert (g_btor);
}

static void
finish_map_test (void)
{
  assert (g_btor);
  btor_delete (g_btor);
  g_btor = 0;
}

/*------------------------------------------------------------------------*/

void
test_mapnewdel ()
{
  BtorNodeMap *map;
  init_map_test ();
  map = btor_nodemap_new (g_btor);
  btor_nodemap_delete (map);
  finish_map_test ();
}

/*------------------------------------------------------------------------*/
void
test_map0 ()
{
  Btor *stor, *dtor, *mtor;
  BtorNode *s, *d, *m;
  BtorNodeMap *map;
  BtorSortId sort;

<<<<<<< HEAD
  stor = btor_new_btor ();
  dtor = btor_new_btor ();
  mtor = btor_new_btor ();
  sort = btor_sort_bitvec (stor, 32);
  s    = btor_var_exp (stor, sort, "s");
  btor_sort_release (stor, sort);
  sort = btor_sort_bitvec (dtor, 32);
  d    = btor_var_exp (dtor, sort, "d");
=======
  stor = btor_new ();
  dtor = btor_new ();
  mtor = btor_new ();
  sort = btor_sort_bitvec (stor, 32);
  s    = btor_exp_var (stor, sort, "s");
  btor_sort_release (stor, sort);
  sort = btor_sort_bitvec (dtor, 32);
  d    = btor_exp_var (dtor, sort, "d");
>>>>>>> 2f63cfa0
  btor_sort_release (dtor, sort);
  map = btor_nodemap_new (mtor);
  btor_nodemap_map (map, s, d);
  m = btor_nodemap_mapped (map, s);
  assert (m == d);
<<<<<<< HEAD
  btor_release_exp (stor, s);
  btor_release_exp (dtor, d);
  btor_nodemap_delete (map);
  btor_delete_btor (stor);
  btor_delete_btor (dtor);
  btor_delete_btor (mtor);
=======
  btor_node_release (stor, s);
  btor_node_release (dtor, d);
  btor_nodemap_delete (map);
  btor_delete (stor);
  btor_delete (dtor);
  btor_delete (mtor);
>>>>>>> 2f63cfa0
}

void
test_map1 ()
{
  Btor *stor, *mtor;
  BtorNode *s, *t, *a;
  BtorSortId sort;
  BtorNodeMap *map;

<<<<<<< HEAD
  stor = btor_new_btor ();
  mtor = btor_new_btor ();
  sort = btor_sort_bitvec (stor, 32);
  s    = btor_var_exp (stor, sort, "0");
  t    = btor_var_exp (stor, sort, "1");
  a    = btor_and_exp (stor, s, t);
=======
  stor = btor_new ();
  mtor = btor_new ();
  sort = btor_sort_bitvec (stor, 32);
  s    = btor_exp_var (stor, sort, "0");
  t    = btor_exp_var (stor, sort, "1");
  a    = btor_exp_and (stor, s, t);
>>>>>>> 2f63cfa0
  map  = btor_nodemap_new (mtor);
  // BtorNode * m;
  // m = btor_nodemap_mapped (map, s);
  btor_sort_release (stor, sort);
<<<<<<< HEAD
  btor_release_exp (stor, t);
  btor_release_exp (stor, s);
  btor_release_exp (stor, a);
  btor_nodemap_delete (map);
  btor_delete_btor (stor);
  btor_delete_btor (mtor);
=======
  btor_node_release (stor, t);
  btor_node_release (stor, s);
  btor_node_release (stor, a);
  btor_nodemap_delete (map);
  btor_delete (stor);
  btor_delete (mtor);
>>>>>>> 2f63cfa0
}

/*------------------------------------------------------------------------*/

void
run_map_tests (int argc, char **argv)
{
  BTOR_RUN_TEST (mapnewdel);
  BTOR_RUN_TEST (map0);
  BTOR_RUN_TEST (map1);
}<|MERGE_RESOLUTION|>--- conflicted
+++ resolved
@@ -76,16 +76,6 @@
   BtorNodeMap *map;
   BtorSortId sort;
 
-<<<<<<< HEAD
-  stor = btor_new_btor ();
-  dtor = btor_new_btor ();
-  mtor = btor_new_btor ();
-  sort = btor_sort_bitvec (stor, 32);
-  s    = btor_var_exp (stor, sort, "s");
-  btor_sort_release (stor, sort);
-  sort = btor_sort_bitvec (dtor, 32);
-  d    = btor_var_exp (dtor, sort, "d");
-=======
   stor = btor_new ();
   dtor = btor_new ();
   mtor = btor_new ();
@@ -94,27 +84,17 @@
   btor_sort_release (stor, sort);
   sort = btor_sort_bitvec (dtor, 32);
   d    = btor_exp_var (dtor, sort, "d");
->>>>>>> 2f63cfa0
   btor_sort_release (dtor, sort);
   map = btor_nodemap_new (mtor);
   btor_nodemap_map (map, s, d);
   m = btor_nodemap_mapped (map, s);
   assert (m == d);
-<<<<<<< HEAD
-  btor_release_exp (stor, s);
-  btor_release_exp (dtor, d);
-  btor_nodemap_delete (map);
-  btor_delete_btor (stor);
-  btor_delete_btor (dtor);
-  btor_delete_btor (mtor);
-=======
   btor_node_release (stor, s);
   btor_node_release (dtor, d);
   btor_nodemap_delete (map);
   btor_delete (stor);
   btor_delete (dtor);
   btor_delete (mtor);
->>>>>>> 2f63cfa0
 }
 
 void
@@ -125,40 +105,22 @@
   BtorSortId sort;
   BtorNodeMap *map;
 
-<<<<<<< HEAD
-  stor = btor_new_btor ();
-  mtor = btor_new_btor ();
-  sort = btor_sort_bitvec (stor, 32);
-  s    = btor_var_exp (stor, sort, "0");
-  t    = btor_var_exp (stor, sort, "1");
-  a    = btor_and_exp (stor, s, t);
-=======
   stor = btor_new ();
   mtor = btor_new ();
   sort = btor_sort_bitvec (stor, 32);
   s    = btor_exp_var (stor, sort, "0");
   t    = btor_exp_var (stor, sort, "1");
   a    = btor_exp_and (stor, s, t);
->>>>>>> 2f63cfa0
   map  = btor_nodemap_new (mtor);
   // BtorNode * m;
   // m = btor_nodemap_mapped (map, s);
   btor_sort_release (stor, sort);
-<<<<<<< HEAD
-  btor_release_exp (stor, t);
-  btor_release_exp (stor, s);
-  btor_release_exp (stor, a);
-  btor_nodemap_delete (map);
-  btor_delete_btor (stor);
-  btor_delete_btor (mtor);
-=======
   btor_node_release (stor, t);
   btor_node_release (stor, s);
   btor_node_release (stor, a);
   btor_nodemap_delete (map);
   btor_delete (stor);
   btor_delete (mtor);
->>>>>>> 2f63cfa0
 }
 
 /*------------------------------------------------------------------------*/
