/*  Boolector: Satisfiablity Modulo Theories (SMT) solver.
 *
 *  Copyright (C) 2015-2017 Aina Niemetz.
 *
 *  All rights reserved.
 *
 *  This file is part of Boolector.
 *  See COPYING for more information on using this software.
 */

#include "testprop.h"
#include "btorbv.h"
#include "btorcore.h"
#include "btorexp.h"
#include "btormodel.h"
#include "btornode.h"
#include "btorslvpropsls.h"
#include "testrunner.h"
#include "utils/btorutil.h"

static Btor *g_btor;
static BtorMemMgr *g_mm;
static BtorRNG *g_rng;

/*------------------------------------------------------------------------*/

#define TEST_PROP_COMPLETE_BW 4
#define TEST_PROP_COMPLETE_N_TESTS 1000

/*------------------------------------------------------------------------*/

#define TEST_PROP_INIT                                             \
  do                                                               \
  {                                                                \
    g_btor            = btor_new ();                               \
    g_btor->slv       = btor_new_prop_solver (g_btor);             \
    g_btor->slv->btor = g_btor;                                    \
    btor_opt_set (g_btor, BTOR_OPT_ENGINE, BTOR_ENGINE_PROP);      \
    btor_opt_set (g_btor, BTOR_OPT_PROP_PROB_USE_INV_VALUE, 1000); \
    btor_opt_set (g_btor, BTOR_OPT_REWRITE_LEVEL, 0);              \
    btor_opt_set (g_btor, BTOR_OPT_SORT_EXP, 0);                   \
    btor_opt_set (g_btor, BTOR_OPT_INCREMENTAL, 1);                \
    btor_opt_set (g_btor, BTOR_OPT_PROP_PROB_CONC_FLIP, 0);        \
    btor_opt_set (g_btor, BTOR_OPT_PROP_PROB_SLICE_FLIP, 0);       \
    btor_opt_set (g_btor, BTOR_OPT_PROP_PROB_EQ_FLIP, 0);          \
    btor_opt_set (g_btor, BTOR_OPT_PROP_PROB_AND_FLIP, 0);         \
    /*btor_opt_set (g_btor, BTOR_OPT_LOGLEVEL, 2);*/               \
    g_mm  = g_btor->mm;                                            \
    g_rng = &g_btor->rng;                                          \
  } while (0)

#define TEST_PROP_ONE_COMPLETE_BINARY_INIT(fun) \
  do                                            \
  {                                             \
    TEST_PROP_INIT;                             \
    bw0 = bw1 = TEST_PROP_COMPLETE_BW;          \
  } while (0)

#define TEST_PROP_ONE_COMPLETE_BINARY_FINISH(fun) \
  do                                              \
  {                                               \
    btor_delete (g_btor);                         \
  } while (0)

#ifndef NDEBUG
static inline void
prop_complete_binary_eidx (
    uint32_t n,
    int eidx,
    uint32_t bw0,
    uint32_t bw1,
    BtorBitVector *bve,
    BtorBitVector *bvres,
    BtorBitVector *bvexp,
    BtorNode *(*create_exp) (Btor *, BtorNode *, BtorNode *),
    BtorBitVector *(*create_bv) (BtorMemMgr *,
                                 const BtorBitVector *,
                                 const BtorBitVector *),
    BtorBitVector *(*inv_bv) (
        Btor *, BtorNode *, BtorBitVector *, BtorBitVector *, int) )
{
  int i, idx, sat_res;
  BtorNode *e[2], *exp, *val, *eq;
  BtorBitVector *bvetmp[2], *bvexptmp, *res[2], *tmp;
  BtorSortId sort0, sort1;

  sort0 = btor_sort_bitvec (g_btor, bw0);
  sort1 = btor_sort_bitvec (g_btor, bw1);
<<<<<<< HEAD
  e[0]  = btor_var_exp (g_btor, sort0, 0);
  e[1]  = btor_var_exp (g_btor, sort1, 0);
=======
  e[0]  = btor_exp_var (g_btor, sort0, 0);
  e[1]  = btor_exp_var (g_btor, sort1, 0);
>>>>>>> 2f63cfa0
  exp   = create_exp (g_btor, e[0], e[1]);
  val   = btor_exp_const (g_btor, bvexp);
  eq    = btor_exp_eq (g_btor, exp, val);

  idx = eidx ? 0 : 1;

  bvetmp[eidx] = btor_bv_new_random (g_mm, g_rng, eidx ? bw1 : bw0);
  bvetmp[idx]  = n == 1 ? btor_bv_copy (g_mm, bve)
                       : btor_bv_new_random (g_mm, g_rng, idx ? bw1 : bw0);
  bvexptmp = create_bv (g_mm, bvetmp[0], bvetmp[1]);

  /* init bv model */
  btor_model_init_bv (g_btor, &g_btor->bv_model);
  btor_model_init_fun (g_btor, &g_btor->fun_model);
  btor_model_add_to_bv (g_btor, g_btor->bv_model, e[idx], bvetmp[idx]);
  btor_model_add_to_bv (g_btor, g_btor->bv_model, e[eidx], bvetmp[eidx]);
  btor_model_add_to_bv (g_btor, g_btor->bv_model, exp, bvexptmp);

  // printf ("eidx %d bvetmp[0] %s bvetmp[1] %s\n", eidx, btor_bv_to_char (g_mm,
  // bvetmp[0]), btor_bv_to_char (g_mm, bvetmp[1]));
  /* -> first test local completeness  */
  /* we must find a solution within n move(s) */
  res[eidx] = inv_bv (g_btor, exp, bvexp, bve, eidx);
  assert (res[eidx]);
  res[idx] = n == 1 ? btor_bv_copy (g_mm, bve)
                    : inv_bv (g_btor, exp, bvexp, res[eidx], idx);
  assert (res[idx]);
  /* Note: this is also tested within the inverse function(s) */
  tmp = create_bv (g_mm, res[0], res[1]);
  assert (!btor_bv_compare (tmp, bvexp));
  btor_bv_free (g_mm, tmp);
  btor_bv_free (g_mm, res[0]);
  btor_bv_free (g_mm, res[1]);
  /* try to find the exact given solution */
  if (n == 1)
  {
    for (i = 0, res[eidx] = 0; i < TEST_PROP_COMPLETE_N_TESTS; i++)
    {
      res[eidx] = inv_bv (g_btor, exp, bvexp, bve, eidx);
      assert (res[eidx]);
      if (!btor_bv_compare (res[eidx], bvres)) break;
      btor_bv_free (g_mm, res[eidx]);
      res[eidx] = 0;
    }
    assert (res[eidx]);
    assert (!btor_bv_compare (res[eidx], bvres));
    btor_bv_free (g_mm, res[eidx]);
  }

  /* -> then test completeness of the whole propagation algorithm
   *    (we must find a solution within n move(s)) */
  ((BtorPropSolver *) g_btor->slv)->stats.moves = 0;
  btor_assume_exp (g_btor, eq);
  btor_model_init_bv (g_btor, &g_btor->bv_model);
  btor_model_init_fun (g_btor, &g_btor->fun_model);
  btor_model_add_to_bv (g_btor, g_btor->bv_model, e[idx], bvetmp[idx]);
  btor_model_add_to_bv (g_btor, g_btor->bv_model, e[eidx], bvetmp[eidx]);
  btor_model_add_to_bv (g_btor, g_btor->bv_model, exp, bvexptmp);
  btor_bv_free (g_mm, bvetmp[0]);
  btor_bv_free (g_mm, bvetmp[1]);
  btor_bv_free (g_mm, bvexptmp);
<<<<<<< HEAD
  btor_release_exp (g_btor, eq);
  btor_release_exp (g_btor, val);
  btor_release_exp (g_btor, exp);
  btor_release_exp (g_btor, e[0]);
  btor_release_exp (g_btor, e[1]);
=======
  btor_node_release (g_btor, eq);
  btor_node_release (g_btor, val);
  btor_node_release (g_btor, exp);
  btor_node_release (g_btor, e[0]);
  btor_node_release (g_btor, e[1]);
>>>>>>> 2f63cfa0
  btor_sort_release (g_btor, sort0);
  btor_sort_release (g_btor, sort1);
  sat_res = sat_prop_solver_aux (g_btor);
  assert (sat_res == BTOR_RESULT_SAT);
  assert (((BtorPropSolver *) g_btor->slv)->stats.moves <= n);
  btor_reset_incremental_usage (g_btor);
}

static void
prop_complete_binary (uint32_t n,
                      BtorNode *(*create_exp) (Btor *, BtorNode *, BtorNode *),
                      BtorBitVector *(*create_bv) (BtorMemMgr *,
                                                   const BtorBitVector *,
                                                   const BtorBitVector *),
                      BtorBitVector *(*inv_bv) (Btor *,
                                                BtorNode *,
                                                BtorBitVector *,
                                                BtorBitVector *,
                                                int) )
{
  uint32_t bw0, bw1;
  uint64_t i, j, k;
  BtorBitVector *bve[2], *bvexp;

  TEST_PROP_ONE_COMPLETE_BINARY_INIT (create_exp);
<<<<<<< HEAD
  if (create_exp == btor_sll_exp || create_exp == btor_srl_exp)
=======
  if (create_exp == btor_exp_sll || create_exp == btor_exp_srl)
>>>>>>> 2f63cfa0
    bw1 = btor_util_log_2 (bw0);

  for (i = 0; i < (uint32_t) (1 << bw0); i++)
  {
    bve[0] = btor_bv_uint64_to_bv (g_mm, i, bw0);
    for (j = 0; j < (uint32_t) (1 << bw1); j++)
    {
      bve[1] = btor_bv_uint64_to_bv (g_mm, j, bw1);
      bvexp  = create_bv (g_mm, bve[0], bve[1]);
      // printf ("bve[0] %s bve[1] %s bvexp %s\n", btor_bv_to_char (g_mm,
      // bve[0]), btor_bv_to_char (g_mm, bve[1]), btor_bv_to_char (g_mm,
      // bvexp));
      /* -> first test local completeness  */
      for (k = 0; k < bw0; k++)
      {
        prop_complete_binary_eidx (n,
                                   1,
                                   bw0,
                                   bw1,
                                   bve[0],
                                   bve[1],
                                   bvexp,
                                   create_exp,
                                   create_bv,
                                   inv_bv);
        prop_complete_binary_eidx (n,
                                   0,
                                   bw0,
                                   bw1,
                                   bve[1],
                                   bve[0],
                                   bvexp,
                                   create_exp,
                                   create_bv,
                                   inv_bv);
      }
      btor_bv_free (g_mm, bve[1]);
      btor_bv_free (g_mm, bvexp);
    }
    btor_bv_free (g_mm, bve[0]);
  }

  TEST_PROP_ONE_COMPLETE_BINARY_FINISH (fun);
}
#endif

/*------------------------------------------------------------------------*/

static void
test_prop_one_complete_add_bv (void)
{
#ifndef NDEBUG
<<<<<<< HEAD
  prop_complete_binary (1, btor_add_exp, btor_bv_add, inv_add_bv);
=======
  prop_complete_binary (1, btor_exp_add, btor_bv_add, inv_add_bv);
>>>>>>> 2f63cfa0
#endif
}

static void
test_prop_one_complete_and_bv (void)
{
#ifndef NDEBUG
<<<<<<< HEAD
  prop_complete_binary (1, btor_and_exp, btor_bv_and, inv_and_bv);
=======
  prop_complete_binary (1, btor_exp_and, btor_bv_and, inv_and_bv);
>>>>>>> 2f63cfa0
#endif
}

static void
test_prop_one_complete_eq_bv (void)
{
#ifndef NDEBUG
<<<<<<< HEAD
  prop_complete_binary (1, btor_eq_exp, btor_bv_eq, inv_eq_bv);
=======
  prop_complete_binary (1, btor_exp_eq, btor_bv_eq, inv_eq_bv);
>>>>>>> 2f63cfa0
#endif
}

static void
test_prop_one_complete_ult_bv (void)
{
#ifndef NDEBUG
<<<<<<< HEAD
  prop_complete_binary (1, btor_ult_exp, btor_bv_ult, inv_ult_bv);
=======
  prop_complete_binary (1, btor_exp_ult, btor_bv_ult, inv_ult_bv);
>>>>>>> 2f63cfa0
#endif
}

static void
test_prop_one_complete_sll_bv (void)
{
#ifndef NDEBUG
<<<<<<< HEAD
  prop_complete_binary (1, btor_sll_exp, btor_bv_sll, inv_sll_bv);
=======
  prop_complete_binary (1, btor_exp_sll, btor_bv_sll, inv_sll_bv);
>>>>>>> 2f63cfa0
#endif
}

static void
test_prop_one_complete_srl_bv (void)
{
#ifndef NDEBUG
<<<<<<< HEAD
  prop_complete_binary (1, btor_srl_exp, btor_bv_srl, inv_srl_bv);
=======
  prop_complete_binary (1, btor_exp_srl, btor_bv_srl, inv_srl_bv);
>>>>>>> 2f63cfa0
#endif
}

static void
test_prop_one_complete_mul_bv (void)
{
#ifndef NDEBUG
<<<<<<< HEAD
  prop_complete_binary (1, btor_mul_exp, btor_bv_mul, inv_mul_bv);
=======
  prop_complete_binary (1, btor_exp_mul, btor_bv_mul, inv_mul_bv);
>>>>>>> 2f63cfa0
#endif
}

static void
test_prop_one_complete_udiv_bv (void)
{
#ifndef NDEBUG
<<<<<<< HEAD
  prop_complete_binary (1, btor_udiv_exp, btor_bv_udiv, inv_udiv_bv);
=======
  prop_complete_binary (1, btor_exp_udiv, btor_bv_udiv, inv_udiv_bv);
>>>>>>> 2f63cfa0
#endif
}

static void
test_prop_one_complete_urem_bv (void)
{
#ifndef NDEBUG
<<<<<<< HEAD
  prop_complete_binary (1, btor_urem_exp, btor_bv_urem, inv_urem_bv);
=======
  prop_complete_binary (1, btor_exp_urem, btor_bv_urem, inv_urem_bv);
>>>>>>> 2f63cfa0
#endif
}

static void
test_prop_one_complete_concat_bv (void)
{
#ifndef NDEBUG
<<<<<<< HEAD
  prop_complete_binary (1, btor_concat_exp, btor_bv_concat, inv_concat_bv);
=======
  prop_complete_binary (1, btor_exp_concat, btor_bv_concat, inv_concat_bv);
>>>>>>> 2f63cfa0
#endif
}

/*------------------------------------------------------------------------*/

static void
test_prop_complete_add_bv (void)
{
#ifndef NDEBUG
<<<<<<< HEAD
  prop_complete_binary (2, btor_add_exp, btor_bv_add, inv_add_bv);
=======
  prop_complete_binary (2, btor_exp_add, btor_bv_add, inv_add_bv);
>>>>>>> 2f63cfa0
#endif
}

static void
test_prop_complete_and_bv (void)
{
#ifndef NDEBUG
<<<<<<< HEAD
  prop_complete_binary (2, btor_and_exp, btor_bv_and, inv_and_bv);
=======
  prop_complete_binary (2, btor_exp_and, btor_bv_and, inv_and_bv);
>>>>>>> 2f63cfa0
#endif
}

static void
test_prop_complete_eq_bv (void)
{
#ifndef NDEBUG
<<<<<<< HEAD
  prop_complete_binary (2, btor_eq_exp, btor_bv_eq, inv_eq_bv);
=======
  prop_complete_binary (2, btor_exp_eq, btor_bv_eq, inv_eq_bv);
>>>>>>> 2f63cfa0
#endif
}

static void
test_prop_complete_ult_bv (void)
{
#ifndef NDEBUG
<<<<<<< HEAD
  prop_complete_binary (2, btor_ult_exp, btor_bv_ult, inv_ult_bv);
=======
  prop_complete_binary (2, btor_exp_ult, btor_bv_ult, inv_ult_bv);
>>>>>>> 2f63cfa0
#endif
}

static void
test_prop_complete_sll_bv (void)
{
#ifndef NDEBUG
<<<<<<< HEAD
  prop_complete_binary (2, btor_sll_exp, btor_bv_sll, inv_sll_bv);
=======
  prop_complete_binary (2, btor_exp_sll, btor_bv_sll, inv_sll_bv);
>>>>>>> 2f63cfa0
#endif
}

static void
test_prop_complete_srl_bv (void)
{
#ifndef NDEBUG
<<<<<<< HEAD
  prop_complete_binary (2, btor_srl_exp, btor_bv_srl, inv_srl_bv);
=======
  prop_complete_binary (2, btor_exp_srl, btor_bv_srl, inv_srl_bv);
>>>>>>> 2f63cfa0
#endif
}

static void
test_prop_complete_mul_bv (void)
{
#ifndef NDEBUG
<<<<<<< HEAD
  prop_complete_binary (2, btor_mul_exp, btor_bv_mul, inv_mul_bv);
=======
  prop_complete_binary (2, btor_exp_mul, btor_bv_mul, inv_mul_bv);
>>>>>>> 2f63cfa0
#endif
}

static void
test_prop_complete_udiv_bv (void)
{
#ifndef NDEBUG
<<<<<<< HEAD
  prop_complete_binary (2, btor_udiv_exp, btor_bv_udiv, inv_udiv_bv);
=======
  prop_complete_binary (2, btor_exp_udiv, btor_bv_udiv, inv_udiv_bv);
>>>>>>> 2f63cfa0
#endif
}

static void
test_prop_complete_urem_bv (void)
{
#ifndef NDEBUG
<<<<<<< HEAD
  prop_complete_binary (2, btor_urem_exp, btor_bv_urem, inv_urem_bv);
=======
  prop_complete_binary (2, btor_exp_urem, btor_bv_urem, inv_urem_bv);
>>>>>>> 2f63cfa0
#endif
}

static void
test_prop_complete_concat_bv (void)
{
#ifndef NDEBUG
<<<<<<< HEAD
  prop_complete_binary (2, btor_concat_exp, btor_bv_concat, inv_concat_bv);
=======
  prop_complete_binary (2, btor_exp_concat, btor_bv_concat, inv_concat_bv);
>>>>>>> 2f63cfa0
#endif
}

static void
test_prop_complete_slice_bv (void)
{
#ifndef NDEBUG
  int sat_res;
  uint32_t bw;
  uint64_t up, lo, i, j, k;
  BtorNode *exp, *e, *val, *eq;
  BtorBitVector *bve, *bvexp, *bvetmp, *bvexptmp, *res, *tmp;
  BtorSortId sort;

  TEST_PROP_INIT;
  bw   = TEST_PROP_COMPLETE_BW;
  sort = btor_sort_bitvec (g_btor, bw);

  for (lo = 0; lo < bw; lo++)
  {
    for (up = lo; up < bw; up++)
    {
      for (i = 0; i < (uint32_t) (1 << bw); i++)
      {
        for (j = 0; j < bw; j++)
        {
<<<<<<< HEAD
          e        = btor_var_exp (g_btor, sort, 0);
          exp      = btor_slice_exp (g_btor, e, up, lo);
          bve      = btor_bv_uint64_to_bv (g_mm, i, bw);
          bvexp    = btor_bv_slice (g_mm, bve, up, lo);
          val      = btor_const_exp (g_btor, bvexp);
          eq       = btor_eq_exp (g_btor, exp, val);
=======
          e        = btor_exp_var (g_btor, sort, 0);
          exp      = btor_exp_slice (g_btor, e, up, lo);
          bve      = btor_bv_uint64_to_bv (g_mm, i, bw);
          bvexp    = btor_bv_slice (g_mm, bve, up, lo);
          val      = btor_exp_const (g_btor, bvexp);
          eq       = btor_exp_eq (g_btor, exp, val);
>>>>>>> 2f63cfa0
          bvetmp   = btor_bv_new_random (g_mm, g_rng, bw);
          bvexptmp = btor_bv_slice (g_mm, bvetmp, up, lo);
          /* init bv model */
          btor_model_init_bv (g_btor, &g_btor->bv_model);
          btor_model_init_fun (g_btor, &g_btor->fun_model);
          btor_model_add_to_bv (g_btor, g_btor->bv_model, e, bvetmp);
          btor_model_add_to_bv (g_btor, g_btor->bv_model, exp, bvexptmp);

          /* -> first test local completeness
           *    we must find a solution within one move */
          res = inv_slice_bv (g_btor, exp, bvexp, bve);
          assert (res);
          /* Note: this is also tested within inverse function */
          tmp = btor_bv_slice (g_mm, res, up, lo);
          assert (!btor_bv_compare (tmp, bvexp));
          btor_bv_free (g_mm, tmp);
          btor_bv_free (g_mm, res);
          /* try to find exact given solution */
          for (k = 0, res = 0; k < TEST_PROP_COMPLETE_N_TESTS; k++)
          {
            res = inv_slice_bv (g_btor, exp, bvexp, bve);
            assert (res);
            if (!btor_bv_compare (res, bve)) break;
            btor_bv_free (g_mm, res);
            res = 0;
          }
          assert (res);
          assert (!btor_bv_compare (res, bve));
          btor_bv_free (g_mm, res);

          /* -> then test completeness of whole propagation algorithm
           *    (we must find a solution within one move) */
          ((BtorPropSolver *) g_btor->slv)->stats.moves = 0;
          btor_assume_exp (g_btor, eq);
          btor_model_init_bv (g_btor, &g_btor->bv_model);
          btor_model_init_fun (g_btor, &g_btor->fun_model);
          btor_model_add_to_bv (g_btor, g_btor->bv_model, e, bvetmp);
          btor_model_add_to_bv (g_btor, g_btor->bv_model, exp, bvexptmp);
          btor_bv_free (g_mm, bve);
          btor_bv_free (g_mm, bvexp);
          btor_bv_free (g_mm, bvetmp);
          btor_bv_free (g_mm, bvexptmp);
<<<<<<< HEAD
          btor_release_exp (g_btor, eq);
          btor_release_exp (g_btor, val);
          btor_release_exp (g_btor, exp);
          btor_release_exp (g_btor, e);
=======
          btor_node_release (g_btor, eq);
          btor_node_release (g_btor, val);
          btor_node_release (g_btor, exp);
          btor_node_release (g_btor, e);
>>>>>>> 2f63cfa0
          sat_res = sat_prop_solver_aux (g_btor);
          assert (sat_res == BTOR_RESULT_SAT);
          assert (((BtorPropSolver *) g_btor->slv)->stats.moves <= 1);
          btor_reset_incremental_usage (g_btor);
        }
      }
    }
  }
  btor_sort_release (g_btor, sort);
<<<<<<< HEAD
  btor_delete_btor (g_btor);
=======
  btor_delete (g_btor);
>>>>>>> 2f63cfa0
#endif
}

/*------------------------------------------------------------------------*/

void
init_prop_tests (void)
{
}

void
run_prop_tests (int argc, char **argv)
{
  (void) argc;
  (void) argv;
  (void) g_btor;
  (void) g_mm;
  (void) g_rng;
  BTOR_RUN_TEST (prop_one_complete_add_bv);
  BTOR_RUN_TEST (prop_one_complete_and_bv);
  BTOR_RUN_TEST (prop_one_complete_eq_bv);
  BTOR_RUN_TEST (prop_one_complete_ult_bv);
  BTOR_RUN_TEST (prop_one_complete_sll_bv);
  BTOR_RUN_TEST (prop_one_complete_srl_bv);
  BTOR_RUN_TEST (prop_one_complete_mul_bv);
  BTOR_RUN_TEST (prop_one_complete_udiv_bv);
  BTOR_RUN_TEST (prop_one_complete_urem_bv);
  BTOR_RUN_TEST (prop_one_complete_concat_bv);

  BTOR_RUN_TEST (prop_complete_add_bv);
  BTOR_RUN_TEST (prop_complete_and_bv);
  BTOR_RUN_TEST (prop_complete_eq_bv);
  BTOR_RUN_TEST (prop_complete_ult_bv);
  BTOR_RUN_TEST (prop_complete_sll_bv);
  BTOR_RUN_TEST (prop_complete_srl_bv);
  BTOR_RUN_TEST (prop_complete_mul_bv);
  BTOR_RUN_TEST (prop_complete_udiv_bv);
  BTOR_RUN_TEST (prop_complete_urem_bv);
  BTOR_RUN_TEST (prop_complete_concat_bv);
  BTOR_RUN_TEST (prop_complete_slice_bv);
}

void
finish_prop_tests (void)
{
}<|MERGE_RESOLUTION|>--- conflicted
+++ resolved
@@ -86,13 +86,8 @@
 
   sort0 = btor_sort_bitvec (g_btor, bw0);
   sort1 = btor_sort_bitvec (g_btor, bw1);
-<<<<<<< HEAD
-  e[0]  = btor_var_exp (g_btor, sort0, 0);
-  e[1]  = btor_var_exp (g_btor, sort1, 0);
-=======
   e[0]  = btor_exp_var (g_btor, sort0, 0);
   e[1]  = btor_exp_var (g_btor, sort1, 0);
->>>>>>> 2f63cfa0
   exp   = create_exp (g_btor, e[0], e[1]);
   val   = btor_exp_const (g_btor, bvexp);
   eq    = btor_exp_eq (g_btor, exp, val);
@@ -154,19 +149,11 @@
   btor_bv_free (g_mm, bvetmp[0]);
   btor_bv_free (g_mm, bvetmp[1]);
   btor_bv_free (g_mm, bvexptmp);
-<<<<<<< HEAD
-  btor_release_exp (g_btor, eq);
-  btor_release_exp (g_btor, val);
-  btor_release_exp (g_btor, exp);
-  btor_release_exp (g_btor, e[0]);
-  btor_release_exp (g_btor, e[1]);
-=======
   btor_node_release (g_btor, eq);
   btor_node_release (g_btor, val);
   btor_node_release (g_btor, exp);
   btor_node_release (g_btor, e[0]);
   btor_node_release (g_btor, e[1]);
->>>>>>> 2f63cfa0
   btor_sort_release (g_btor, sort0);
   btor_sort_release (g_btor, sort1);
   sat_res = sat_prop_solver_aux (g_btor);
@@ -192,11 +179,7 @@
   BtorBitVector *bve[2], *bvexp;
 
   TEST_PROP_ONE_COMPLETE_BINARY_INIT (create_exp);
-<<<<<<< HEAD
-  if (create_exp == btor_sll_exp || create_exp == btor_srl_exp)
-=======
   if (create_exp == btor_exp_sll || create_exp == btor_exp_srl)
->>>>>>> 2f63cfa0
     bw1 = btor_util_log_2 (bw0);
 
   for (i = 0; i < (uint32_t) (1 << bw0); i++)
@@ -249,11 +232,7 @@
 test_prop_one_complete_add_bv (void)
 {
 #ifndef NDEBUG
-<<<<<<< HEAD
-  prop_complete_binary (1, btor_add_exp, btor_bv_add, inv_add_bv);
-=======
   prop_complete_binary (1, btor_exp_add, btor_bv_add, inv_add_bv);
->>>>>>> 2f63cfa0
 #endif
 }
 
@@ -261,11 +240,7 @@
 test_prop_one_complete_and_bv (void)
 {
 #ifndef NDEBUG
-<<<<<<< HEAD
-  prop_complete_binary (1, btor_and_exp, btor_bv_and, inv_and_bv);
-=======
   prop_complete_binary (1, btor_exp_and, btor_bv_and, inv_and_bv);
->>>>>>> 2f63cfa0
 #endif
 }
 
@@ -273,11 +248,7 @@
 test_prop_one_complete_eq_bv (void)
 {
 #ifndef NDEBUG
-<<<<<<< HEAD
-  prop_complete_binary (1, btor_eq_exp, btor_bv_eq, inv_eq_bv);
-=======
   prop_complete_binary (1, btor_exp_eq, btor_bv_eq, inv_eq_bv);
->>>>>>> 2f63cfa0
 #endif
 }
 
@@ -285,11 +256,7 @@
 test_prop_one_complete_ult_bv (void)
 {
 #ifndef NDEBUG
-<<<<<<< HEAD
-  prop_complete_binary (1, btor_ult_exp, btor_bv_ult, inv_ult_bv);
-=======
   prop_complete_binary (1, btor_exp_ult, btor_bv_ult, inv_ult_bv);
->>>>>>> 2f63cfa0
 #endif
 }
 
@@ -297,11 +264,7 @@
 test_prop_one_complete_sll_bv (void)
 {
 #ifndef NDEBUG
-<<<<<<< HEAD
-  prop_complete_binary (1, btor_sll_exp, btor_bv_sll, inv_sll_bv);
-=======
   prop_complete_binary (1, btor_exp_sll, btor_bv_sll, inv_sll_bv);
->>>>>>> 2f63cfa0
 #endif
 }
 
@@ -309,11 +272,7 @@
 test_prop_one_complete_srl_bv (void)
 {
 #ifndef NDEBUG
-<<<<<<< HEAD
-  prop_complete_binary (1, btor_srl_exp, btor_bv_srl, inv_srl_bv);
-=======
   prop_complete_binary (1, btor_exp_srl, btor_bv_srl, inv_srl_bv);
->>>>>>> 2f63cfa0
 #endif
 }
 
@@ -321,11 +280,7 @@
 test_prop_one_complete_mul_bv (void)
 {
 #ifndef NDEBUG
-<<<<<<< HEAD
-  prop_complete_binary (1, btor_mul_exp, btor_bv_mul, inv_mul_bv);
-=======
   prop_complete_binary (1, btor_exp_mul, btor_bv_mul, inv_mul_bv);
->>>>>>> 2f63cfa0
 #endif
 }
 
@@ -333,11 +288,7 @@
 test_prop_one_complete_udiv_bv (void)
 {
 #ifndef NDEBUG
-<<<<<<< HEAD
-  prop_complete_binary (1, btor_udiv_exp, btor_bv_udiv, inv_udiv_bv);
-=======
   prop_complete_binary (1, btor_exp_udiv, btor_bv_udiv, inv_udiv_bv);
->>>>>>> 2f63cfa0
 #endif
 }
 
@@ -345,11 +296,7 @@
 test_prop_one_complete_urem_bv (void)
 {
 #ifndef NDEBUG
-<<<<<<< HEAD
-  prop_complete_binary (1, btor_urem_exp, btor_bv_urem, inv_urem_bv);
-=======
   prop_complete_binary (1, btor_exp_urem, btor_bv_urem, inv_urem_bv);
->>>>>>> 2f63cfa0
 #endif
 }
 
@@ -357,11 +304,7 @@
 test_prop_one_complete_concat_bv (void)
 {
 #ifndef NDEBUG
-<<<<<<< HEAD
-  prop_complete_binary (1, btor_concat_exp, btor_bv_concat, inv_concat_bv);
-=======
   prop_complete_binary (1, btor_exp_concat, btor_bv_concat, inv_concat_bv);
->>>>>>> 2f63cfa0
 #endif
 }
 
@@ -371,11 +314,7 @@
 test_prop_complete_add_bv (void)
 {
 #ifndef NDEBUG
-<<<<<<< HEAD
-  prop_complete_binary (2, btor_add_exp, btor_bv_add, inv_add_bv);
-=======
   prop_complete_binary (2, btor_exp_add, btor_bv_add, inv_add_bv);
->>>>>>> 2f63cfa0
 #endif
 }
 
@@ -383,11 +322,7 @@
 test_prop_complete_and_bv (void)
 {
 #ifndef NDEBUG
-<<<<<<< HEAD
-  prop_complete_binary (2, btor_and_exp, btor_bv_and, inv_and_bv);
-=======
   prop_complete_binary (2, btor_exp_and, btor_bv_and, inv_and_bv);
->>>>>>> 2f63cfa0
 #endif
 }
 
@@ -395,11 +330,7 @@
 test_prop_complete_eq_bv (void)
 {
 #ifndef NDEBUG
-<<<<<<< HEAD
-  prop_complete_binary (2, btor_eq_exp, btor_bv_eq, inv_eq_bv);
-=======
   prop_complete_binary (2, btor_exp_eq, btor_bv_eq, inv_eq_bv);
->>>>>>> 2f63cfa0
 #endif
 }
 
@@ -407,11 +338,7 @@
 test_prop_complete_ult_bv (void)
 {
 #ifndef NDEBUG
-<<<<<<< HEAD
-  prop_complete_binary (2, btor_ult_exp, btor_bv_ult, inv_ult_bv);
-=======
   prop_complete_binary (2, btor_exp_ult, btor_bv_ult, inv_ult_bv);
->>>>>>> 2f63cfa0
 #endif
 }
 
@@ -419,11 +346,7 @@
 test_prop_complete_sll_bv (void)
 {
 #ifndef NDEBUG
-<<<<<<< HEAD
-  prop_complete_binary (2, btor_sll_exp, btor_bv_sll, inv_sll_bv);
-=======
   prop_complete_binary (2, btor_exp_sll, btor_bv_sll, inv_sll_bv);
->>>>>>> 2f63cfa0
 #endif
 }
 
@@ -431,11 +354,7 @@
 test_prop_complete_srl_bv (void)
 {
 #ifndef NDEBUG
-<<<<<<< HEAD
-  prop_complete_binary (2, btor_srl_exp, btor_bv_srl, inv_srl_bv);
-=======
   prop_complete_binary (2, btor_exp_srl, btor_bv_srl, inv_srl_bv);
->>>>>>> 2f63cfa0
 #endif
 }
 
@@ -443,11 +362,7 @@
 test_prop_complete_mul_bv (void)
 {
 #ifndef NDEBUG
-<<<<<<< HEAD
-  prop_complete_binary (2, btor_mul_exp, btor_bv_mul, inv_mul_bv);
-=======
   prop_complete_binary (2, btor_exp_mul, btor_bv_mul, inv_mul_bv);
->>>>>>> 2f63cfa0
 #endif
 }
 
@@ -455,11 +370,7 @@
 test_prop_complete_udiv_bv (void)
 {
 #ifndef NDEBUG
-<<<<<<< HEAD
-  prop_complete_binary (2, btor_udiv_exp, btor_bv_udiv, inv_udiv_bv);
-=======
   prop_complete_binary (2, btor_exp_udiv, btor_bv_udiv, inv_udiv_bv);
->>>>>>> 2f63cfa0
 #endif
 }
 
@@ -467,11 +378,7 @@
 test_prop_complete_urem_bv (void)
 {
 #ifndef NDEBUG
-<<<<<<< HEAD
-  prop_complete_binary (2, btor_urem_exp, btor_bv_urem, inv_urem_bv);
-=======
   prop_complete_binary (2, btor_exp_urem, btor_bv_urem, inv_urem_bv);
->>>>>>> 2f63cfa0
 #endif
 }
 
@@ -479,11 +386,7 @@
 test_prop_complete_concat_bv (void)
 {
 #ifndef NDEBUG
-<<<<<<< HEAD
-  prop_complete_binary (2, btor_concat_exp, btor_bv_concat, inv_concat_bv);
-=======
   prop_complete_binary (2, btor_exp_concat, btor_bv_concat, inv_concat_bv);
->>>>>>> 2f63cfa0
 #endif
 }
 
@@ -510,21 +413,12 @@
       {
         for (j = 0; j < bw; j++)
         {
-<<<<<<< HEAD
-          e        = btor_var_exp (g_btor, sort, 0);
-          exp      = btor_slice_exp (g_btor, e, up, lo);
-          bve      = btor_bv_uint64_to_bv (g_mm, i, bw);
-          bvexp    = btor_bv_slice (g_mm, bve, up, lo);
-          val      = btor_const_exp (g_btor, bvexp);
-          eq       = btor_eq_exp (g_btor, exp, val);
-=======
           e        = btor_exp_var (g_btor, sort, 0);
           exp      = btor_exp_slice (g_btor, e, up, lo);
           bve      = btor_bv_uint64_to_bv (g_mm, i, bw);
           bvexp    = btor_bv_slice (g_mm, bve, up, lo);
           val      = btor_exp_const (g_btor, bvexp);
           eq       = btor_exp_eq (g_btor, exp, val);
->>>>>>> 2f63cfa0
           bvetmp   = btor_bv_new_random (g_mm, g_rng, bw);
           bvexptmp = btor_bv_slice (g_mm, bvetmp, up, lo);
           /* init bv model */
@@ -567,17 +461,10 @@
           btor_bv_free (g_mm, bvexp);
           btor_bv_free (g_mm, bvetmp);
           btor_bv_free (g_mm, bvexptmp);
-<<<<<<< HEAD
-          btor_release_exp (g_btor, eq);
-          btor_release_exp (g_btor, val);
-          btor_release_exp (g_btor, exp);
-          btor_release_exp (g_btor, e);
-=======
           btor_node_release (g_btor, eq);
           btor_node_release (g_btor, val);
           btor_node_release (g_btor, exp);
           btor_node_release (g_btor, e);
->>>>>>> 2f63cfa0
           sat_res = sat_prop_solver_aux (g_btor);
           assert (sat_res == BTOR_RESULT_SAT);
           assert (((BtorPropSolver *) g_btor->slv)->stats.moves <= 1);
@@ -587,11 +474,7 @@
     }
   }
   btor_sort_release (g_btor, sort);
-<<<<<<< HEAD
-  btor_delete_btor (g_btor);
-=======
   btor_delete (g_btor);
->>>>>>> 2f63cfa0
 #endif
 }
 
