/*  Boolector: Satisfiablity Modulo Theories (SMT) solver.
 *
 *  Copyright (C) 2007-2010 Robert Daniel Brummayer.
 *  Copyright (C) 2007-2012 Armin Biere.
 *  Copyright (C) 2014-2016 Aina Niemetz.
 *
 *  All rights reserved.
 *
 *  This file is part of Boolector.
 *  See COPYING for more information on using this software.
 */

#include "testsat.h"
#include "btorcore.h"
#include "btorsat.h"
#include "testrunner.h"
#include "utils/btormem.h"

#ifdef NDEBUG
#undef NDEBUG
#endif

#include <assert.h>

static Btor *g_btor;
static BtorMemMgr *g_mm;
static BtorMsg *g_msg;

void
init_sat_tests (void)
{
  g_btor = btor_new ();
  g_mm   = g_btor->mm;
  g_msg  = g_btor->msg;
}

static void
test_new_delete_sat_mgr (void)
{
  BtorSATMgr *smgr = btor_sat_mgr_new (g_btor);
  btor_sat_mgr_delete (smgr);
}

static void
test_next_cnf_id_sat_mgr (void)
{
  BtorSATMgr *smgr = btor_sat_mgr_new (g_btor);
<<<<<<< HEAD
=======
  btor_sat_enable_solver (smgr);
>>>>>>> 2f63cfa0
  btor_sat_init (smgr);
  assert (btor_sat_mgr_next_cnf_id (smgr) == 2);
  assert (btor_sat_mgr_next_cnf_id (smgr) == 3);
  assert (btor_sat_mgr_next_cnf_id (smgr) == 4);
  btor_sat_reset (smgr);
  btor_sat_mgr_delete (smgr);
}

void
run_sat_tests (int32_t argc, char **argv)
{
  BTOR_RUN_TEST (new_delete_sat_mgr);
  BTOR_RUN_TEST (next_cnf_id_sat_mgr);
}

void
finish_sat_tests (void)
{
  btor_delete (g_btor);
}<|MERGE_RESOLUTION|>--- conflicted
+++ resolved
@@ -45,10 +45,7 @@
 test_next_cnf_id_sat_mgr (void)
 {
   BtorSATMgr *smgr = btor_sat_mgr_new (g_btor);
-<<<<<<< HEAD
-=======
   btor_sat_enable_solver (smgr);
->>>>>>> 2f63cfa0
   btor_sat_init (smgr);
   assert (btor_sat_mgr_next_cnf_id (smgr) == 2);
   assert (btor_sat_mgr_next_cnf_id (smgr) == 3);
