--- conflicted
+++ resolved
@@ -810,14 +810,11 @@
 
   (void) ult;
 
-<<<<<<< HEAD
 #ifndef NDEBUG
   if (btor_get_opt (btor, BTOR_OPT_ENGINE) == BTOR_ENGINE_PROP)
     BTOR_PROP_SOLVER (btor)->stats.cons_ult++;
 #endif
-=======
   mm    = btor->mm;
->>>>>>> 0447b813
   bw    = bve->width;
   isult = !btor_is_zero_bv (bvult);
   zero  = btor_new_bv (mm, bw);
@@ -842,14 +839,9 @@
     res = btor_new_random_bv (mm, &btor->rng, bw);
   }
 
-<<<<<<< HEAD
-  btor_free_bv (btor->mm, bvmax);
-  btor_free_bv (btor->mm, zero);
-=======
   btor_free_bv (mm, bvmax);
   btor_free_bv (mm, zero);
 
->>>>>>> 0447b813
   return res;
 }
 
@@ -877,14 +869,11 @@
   (void) sll;
   (void) bve;
 
-<<<<<<< HEAD
 #ifndef NDEBUG
   if (btor_get_opt (btor, BTOR_OPT_ENGINE) == BTOR_ENGINE_PROP)
     BTOR_PROP_SOLVER (btor)->stats.cons_sll++;
 #endif
-=======
   mm  = btor->mm;
->>>>>>> 0447b813
   bw  = bvsll->width;
   sbw = btor_log_2_util (bw);
 
@@ -935,14 +924,11 @@
   (void) srl;
   (void) bve;
 
-<<<<<<< HEAD
 #ifndef NDEBUG
   if (btor_get_opt (btor, BTOR_OPT_ENGINE) == BTOR_ENGINE_PROP)
     BTOR_PROP_SOLVER (btor)->stats.cons_srl++;
 #endif
-=======
   mm  = btor->mm;
->>>>>>> 0447b813
   bw  = bvsrl->width;
   sbw = btor_log_2_util (bw);
 
@@ -995,14 +981,11 @@
   (void) bve;
   (void) eidx;
 
-<<<<<<< HEAD
 #ifndef NDEBUG
   if (btor_get_opt (btor, BTOR_OPT_ENGINE) == BTOR_ENGINE_PROP)
     BTOR_PROP_SOLVER (btor)->stats.cons_mul++;
 #endif
-=======
   mm  = btor->mm;
->>>>>>> 0447b813
   bw  = bvmul->width;
   res = btor_new_random_bv (mm, &btor->rng, bw);
   if (!btor_is_zero_bv (bvmul))
@@ -1142,16 +1125,9 @@
     }
   }
 
-<<<<<<< HEAD
-  btor_free_bv (btor->mm, one);
-  btor_free_bv (btor->mm, zero);
-  btor_free_bv (btor->mm, bvmax);
-
-=======
   btor_free_bv (mm, one);
   btor_free_bv (mm, zero);
   btor_free_bv (mm, bvmax);
->>>>>>> 0447b813
   return res;
 }
 
@@ -1178,14 +1154,11 @@
   (void) urem;
   (void) bve;
 
-<<<<<<< HEAD
 #ifndef NDEBUG
   if (btor_get_opt (btor, BTOR_OPT_ENGINE) == BTOR_ENGINE_PROP)
     BTOR_PROP_SOLVER (btor)->stats.cons_urem++;
 #endif
-=======
   mm    = btor->mm;
->>>>>>> 0447b813
   bw    = bvurem->width;
   bvmax = btor_ones_bv (mm, bw);
 
@@ -1394,7 +1367,6 @@
     BTOR_PROP_SOLVER (btor)->stats.inv_add++;
 #endif
 
-  mm = btor->mm;
   /* res + bve = bve + res = bvadd -> res = bvadd - bve */
   res = btor_sub_bv (btor->mm, bvadd, bve);
 #ifndef NDEBUG
@@ -3328,7 +3300,7 @@
     /* cleanup */
     for (j = 0; j < cur->arity; j++) btor_free_bv (mm, e[j]);
   }
-  BTOR_RELEASE_STACK (btor->mm, cone);
+  BTOR_RELEASE_STACK (mm, cone);
   BTOR_PROP_SOLVER (btor)->time.update_cone_model_gen +=
       btor_time_stamp () - delta;
 
