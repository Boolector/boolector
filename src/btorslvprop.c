/*  Boolector: Satisfiablity Modulo Theories (SMT) solver.
 *
 *  Copyright (C) 2015-2017 Aina Niemetz.
 *
 *  All rights reserved.
 *
 *  This file is part of Boolector.
 *  See COPYING for more information on using this software.
 */

#include "btorslvprop.h"
#include "btorslvpropsls.h"

#include "btorabort.h"
#include "btorbv.h"
#include "btorclone.h"
#include "btorcore.h"
#include "btordbg.h"
#include "btorlog.h"
#include "btormodel.h"
#include "btornode.h"
#include "btoropt.h"

#include "utils/btorhashint.h"
#include "utils/btorhashptr.h"
#include "utils/btorutil.h"

#include <math.h>

/*------------------------------------------------------------------------*/

#define BTOR_PROP_MAXSTEPS_CFACT 100
#define BTOR_PROP_MAXSTEPS(i) \
  (BTOR_PROP_MAXSTEPS_CFACT * ((i) &1u ? 1 : 1 << ((i) >> 1)))

#define BTOR_PROP_SELECT_CFACT 20

/*------------------------------------------------------------------------*/

static BtorNode *
select_constraint (Btor *btor, uint32_t nmoves)
{
  assert (btor);

  BtorNode *res, *cur;
  BtorPropSolver *slv;
  BtorIntHashTableIterator it;

  slv = BTOR_PROP_SOLVER (btor);
  assert (slv);
  assert (slv->roots);
  assert (slv->roots->count);

#ifndef NDEBUG
  BtorPtrHashTableIterator pit;
  BtorNode *root;
  btor_iter_hashptr_init (&pit, btor->unsynthesized_constraints);
  btor_iter_hashptr_queue (&pit, btor->assumptions);
  while (btor_iter_hashptr_has_next (&pit))
  {
    root = btor_iter_hashptr_next (&pit);
    if (btor_bv_is_false (btor_model_get_bv (btor, root)))
<<<<<<< HEAD
      assert (btor_hashint_map_contains (slv->roots, btor_exp_get_id (root)));
    else
      assert (!btor_hashint_map_contains (slv->roots, btor_exp_get_id (root)));
=======
      assert (btor_hashint_map_contains (slv->roots, btor_node_get_id (root)));
    else
      assert (!btor_hashint_map_contains (slv->roots, btor_node_get_id (root)));
>>>>>>> 2f63cfa0
  }
#endif

  res = 0;

  if (btor_opt_get (btor, BTOR_OPT_PROP_USE_BANDIT))
  {
    assert (slv->score);

    int32_t *selected;
    double value, max_value, score;
    max_value = 0.0;
    btor_iter_hashint_init (&it, slv->roots);
    while (btor_iter_hashint_has_next (&it))
    {
      selected = &slv->roots->data[it.cur_pos].as_int;
<<<<<<< HEAD
      cur      = btor_get_node_by_id (btor, btor_iter_hashint_next (&it));

      assert (btor_hashint_map_contains (slv->score, btor_exp_get_id (cur)));
      score = btor_hashint_map_get (slv->score, btor_exp_get_id (cur))->as_dbl;
=======
      cur      = btor_node_get_by_id (btor, btor_iter_hashint_next (&it));

      assert (btor_hashint_map_contains (slv->score, btor_node_get_id (cur)));
      score = btor_hashint_map_get (slv->score, btor_node_get_id (cur))->as_dbl;
>>>>>>> 2f63cfa0
      assert (score < 1.0);
      value = score + BTOR_PROP_SELECT_CFACT * sqrt (log (*selected) / nmoves);

      if (!res || value > max_value)
      {
        res       = cur;
        max_value = value;
        *selected += 1;
      }
    }
  }
  else
  {
    size_t j, r;

    j = 0;
    r = btor_rng_pick_rand (&btor->rng, 0, slv->roots->count - 1);
    btor_iter_hashint_init (&it, slv->roots);
    while (btor_iter_hashint_has_next (&it) && j <= r)
    {
<<<<<<< HEAD
      res = btor_get_node_by_id (btor, btor_iter_hashint_next (&it));
=======
      res = btor_node_get_by_id (btor, btor_iter_hashint_next (&it));
>>>>>>> 2f63cfa0
      j += 1;
    }
    assert (res);
    assert (!btor_node_is_bv_const (res));
  }

  assert (res);
  assert (btor_bv_is_zero (btor_model_get_bv (btor, res)));

  BTORLOG (1, "");
  BTORLOG (1, "select constraint: %s", btor_util_node2string (res));

  return res;
}

static bool
move (Btor *btor, uint32_t nmoves)
{
  assert (btor);

  BTORLOG (1, "");
  BTORLOG (1, "*** move");

  BtorNode *root, *input;
  BtorBitVector *assignment;
  BtorPropSolver *slv;
  BtorIntHashTable *exps;

  slv = BTOR_PROP_SOLVER (btor);
  assert (slv);

  root = select_constraint (btor, nmoves);

  do
  {
    slv->stats.props +=
        btor_propsls_select_move_prop (btor, root, &input, &assignment);
  } while (!input);

#ifndef NBTORLOG
  char *a;
  BtorBitVector *ass;
  ass = (BtorBitVector *) btor_model_get_bv (btor, input);
  a   = btor_bv_to_char (btor->mm, ass);
  BTORLOG (1, "");
  BTORLOG (1, "move");
  BTORLOG (1,
           "  input: %s%s",
           BTOR_IS_REGULAR_NODE (input) ? "" : "-",
           btor_util_node2string (input));
  BTORLOG (1, "  prev. assignment: %s", a);
  btor_mem_freestr (btor->mm, a);
  a = btor_bv_to_char (btor->mm, assignment);
  BTORLOG (1, "  new   assignment: %s", a);
  btor_mem_freestr (btor->mm, a);
#endif

  exps = btor_hashint_map_new (btor->mm);
  assert (BTOR_IS_REGULAR_NODE (input));
  btor_hashint_map_add (exps, input->id)->as_ptr = assignment;
  btor_propsls_update_cone (
      btor,
      btor->bv_model,
      slv->roots,
      btor_opt_get (btor, BTOR_OPT_PROP_USE_BANDIT) ? slv->score : 0,
      exps,
      true,
      &slv->stats.updates,
      &slv->time.update_cone,
      &slv->time.update_cone_reset,
      &slv->time.update_cone_model_gen,
      &slv->time.update_cone_compute_score);
  btor_hashint_map_delete (exps);

  slv->stats.moves += 1;
  btor_bv_free (btor->mm, assignment);

  return true;
}

/*------------------------------------------------------------------------*/

static BtorPropSolver *
clone_prop_solver (Btor *clone, BtorPropSolver *slv, BtorNodeMap *exp_map)
{
  assert (clone);
  assert (slv);
  assert (slv->kind == BTOR_PROP_SOLVER_KIND);

  BtorPropSolver *res;

  (void) exp_map;

  BTOR_NEW (clone->mm, res);
  memcpy (res, slv, sizeof (BtorPropSolver));

  res->btor  = clone;
  res->roots = btor_hashint_map_clone (clone->mm, slv->roots, 0, 0);
  res->score =
      btor_hashint_map_clone (clone->mm, slv->score, btor_clone_data_as_dbl, 0);

  return res;
}

static void
delete_prop_solver (BtorPropSolver *slv)
{
  assert (slv);
  assert (slv->kind == BTOR_PROP_SOLVER_KIND);
  assert (slv->btor);
  assert (slv->btor->slv == (BtorSolver *) slv);

  if (slv->score) btor_hashint_map_delete (slv->score);
  if (slv->roots) btor_hashint_map_delete (slv->roots);

  BTOR_DELETE (slv->btor->mm, slv);
}

/* This is an extra function in order to be able to test completeness
 * via test suite. */
#ifdef NDEBUG
static inline int32_t
#else
int32_t
#endif
sat_prop_solver_aux (Btor *btor)
{
  assert (btor);

  uint32_t j, max_steps;
  int32_t sat_result;
  uint32_t nmoves, nprops;
  BtorNode *root;
  BtorPtrHashTableIterator it;
  BtorPropSolver *slv;

  slv = BTOR_PROP_SOLVER (btor);
  assert (slv);
  nprops = btor_opt_get (btor, BTOR_OPT_PROP_NPROPS);

  nmoves = 0;

  /* check for constraints occurring in both phases */
  btor_iter_hashptr_init (&it, btor->assumptions);
  while (btor_iter_hashptr_has_next (&it))
  {
    root = btor_iter_hashptr_next (&it);
    if (btor_hashptr_table_get (btor->unsynthesized_constraints,
                                BTOR_INVERT_NODE (root)))
      goto UNSAT;
    if (btor_hashptr_table_get (btor->assumptions, BTOR_INVERT_NODE (root)))
      goto UNSAT;
  }

  for (;;)
  {
    /* collect unsatisfied roots (kept up-to-date in update_cone) */
    assert (!slv->roots);
    slv->roots = btor_hashint_map_new (btor->mm);
    assert (btor->synthesized_constraints->count == 0);
    btor_iter_hashptr_init (&it, btor->unsynthesized_constraints);
    btor_iter_hashptr_queue (&it, btor->assumptions);
    while (btor_iter_hashptr_has_next (&it))
    {
      root = btor_iter_hashptr_next (&it);

<<<<<<< HEAD
      if (!btor_hashint_map_contains (slv->roots, btor_exp_get_id (root))
=======
      if (!btor_hashint_map_contains (slv->roots, btor_node_get_id (root))
>>>>>>> 2f63cfa0
          && btor_bv_is_zero (btor_model_get_bv (btor, root)))
      {
        if (btor_node_is_bv_const (root))
          goto UNSAT; /* contains false constraint -> unsat */
<<<<<<< HEAD
        btor_hashint_map_add (slv->roots, btor_exp_get_id (root));
=======
        btor_hashint_map_add (slv->roots, btor_node_get_id (root));
>>>>>>> 2f63cfa0
      }
    }

    if (!slv->score && btor_opt_get (btor, BTOR_OPT_PROP_USE_BANDIT))
      slv->score = btor_hashint_map_new (btor->mm);

    if (btor_terminate (btor))
    {
      sat_result = BTOR_RESULT_UNKNOWN;
      goto DONE;
    }

    /* all constraints sat? */
    if (!slv->roots->count) goto SAT;

    /* compute initial sls score */
    if (btor_opt_get (btor, BTOR_OPT_PROP_USE_BANDIT))
      btor_propsls_compute_sls_scores (
          btor, btor->bv_model, btor->fun_model, slv->score);

    /* init */
    slv->flip_cond_const_prob =
        btor_opt_get (btor, BTOR_OPT_PROP_PROB_FLIP_COND_CONST);
    slv->flip_cond_const_prob_delta =
        slv->flip_cond_const_prob > (BTOR_PROB_MAX / 2)
            ? -BTOR_PROPSLS_PROB_FLIP_COND_CONST_DELTA
            : BTOR_PROPSLS_PROB_FLIP_COND_CONST_DELTA;

    /* move */
    for (j = 0, max_steps = BTOR_PROP_MAXSTEPS (slv->stats.restarts + 1);
         !btor_opt_get (btor, BTOR_OPT_PROP_USE_RESTARTS) || j < max_steps;
         j++)
    {
      if (btor_terminate (btor) || (nprops && slv->stats.props >= nprops))
      {
        sat_result = BTOR_RESULT_UNKNOWN;
        goto DONE;
      }

      if (!(move (btor, nmoves))) goto UNSAT;
      nmoves += 1;

      /* all constraints sat? */
      if (!slv->roots->count) goto SAT;
    }

    /* restart */
    slv->api.generate_model ((BtorSolver *) slv, false, true);
    btor_hashint_map_delete (slv->roots);
    slv->roots = 0;
    if (btor_opt_get (btor, BTOR_OPT_PROP_USE_BANDIT))
    {
      btor_hashint_map_delete (slv->score);
      slv->score = btor_hashint_map_new (btor->mm);
    }
    slv->stats.restarts += 1;
  }

SAT:
  sat_result = BTOR_RESULT_SAT;
  goto DONE;

UNSAT:
  sat_result = BTOR_RESULT_UNSAT;

DONE:
  if (slv->roots)
  {
    btor_hashint_map_delete (slv->roots);
    slv->roots = 0;
  }
  if (slv->score)
  {
    btor_hashint_map_delete (slv->score);
    slv->score = 0;
  }
  return sat_result;
}

/* Note: failed assumptions handling not necessary, prop only works for SAT */
static int32_t
sat_prop_solver (BtorPropSolver *slv)
{
  assert (slv);
  assert (slv->kind == BTOR_PROP_SOLVER_KIND);
  assert (slv->btor);
  assert (slv->btor->slv == (BtorSolver *) slv);

  int32_t sat_result;
  Btor *btor;

  btor = slv->btor;
  assert (!btor->inconsistent);

  if (btor_terminate (btor))
  {
    sat_result = BTOR_RESULT_UNKNOWN;
    goto DONE;
  }

  BTOR_ABORT (btor->ufs->count != 0
                  || (!btor_opt_get (btor, BTOR_OPT_BETA_REDUCE_ALL)
                      && btor->lambdas->count != 0),
              "prop engine supports QF_BV only");

  /* Generate intial model, all bv vars are initialized with zero. We do
   * not have to consider model_for_all_nodes, but let this be handled by
   * the model generation (if enabled) after SAT has been determined. */
  slv->api.generate_model ((BtorSolver *) slv, false, true);
  sat_result = sat_prop_solver_aux (btor);
DONE:
  return sat_result;
}

static void
generate_model_prop_solver (BtorPropSolver *slv,
                            bool model_for_all_nodes,
                            bool reset)
{
  assert (slv);
  assert (slv->kind == BTOR_PROP_SOLVER_KIND);
  assert (slv->btor);
  assert (slv->btor->slv == (BtorSolver *) slv);

  Btor *btor = slv->btor;

  if (!reset && btor->bv_model) return;
  btor_model_init_bv (btor, &btor->bv_model);
  btor_model_init_fun (btor, &btor->fun_model);
  btor_model_generate (
      btor, btor->bv_model, btor->fun_model, model_for_all_nodes);
}

static void
print_stats_prop_solver (BtorPropSolver *slv)
{
  assert (slv);
  assert (slv->kind == BTOR_PROP_SOLVER_KIND);
  assert (slv->btor);
  assert (slv->btor->slv == (BtorSolver *) slv);

  Btor *btor = slv->btor;

  BTOR_MSG (btor->msg, 1, "");
  BTOR_MSG (btor->msg, 1, "restarts: %u", slv->stats.restarts);
  BTOR_MSG (btor->msg, 1, "moves: %u", slv->stats.moves);
  BTOR_MSG (btor->msg,
            1,
            "moves per second: %.2f",
            (double) slv->stats.moves / (btor->time.sat - btor->time.simplify));
  BTOR_MSG (btor->msg, 1, "propagation (steps): %u", slv->stats.props);
  BTOR_MSG (btor->msg,
            1,
            "propagation (steps) per second: %.2f",
            (double) slv->stats.props / (btor->time.sat - btor->time.simplify));
  BTOR_MSG (btor->msg, 1, "updates (cone): %u", slv->stats.updates);
  BTOR_MSG (btor->msg, 1, "");
  BTOR_MSG (btor->msg,
            1,
            "propagation move conflicts (recoverable): %u",
            slv->stats.move_prop_rec_conf);
  BTOR_MSG (btor->msg,
            1,
            "propagation move conflicts (non-recoverable): %u",
            slv->stats.move_prop_non_rec_conf);
#ifndef NDEBUG
  BTOR_MSG (btor->msg, 1, "");
  BTOR_MSG (
      btor->msg, 1, "consistent fun calls (add): %u", slv->stats.cons_add);
  BTOR_MSG (
      btor->msg, 1, "consistent fun calls (and): %u", slv->stats.cons_and);
  BTOR_MSG (btor->msg, 1, "consistent fun calls (eq): %u", slv->stats.cons_eq);
  BTOR_MSG (
      btor->msg, 1, "consistent fun calls (ult): %u", slv->stats.cons_ult);
  BTOR_MSG (
      btor->msg, 1, "consistent fun calls (sll): %u", slv->stats.cons_sll);
  BTOR_MSG (
      btor->msg, 1, "consistent fun calls (srl): %u", slv->stats.cons_srl);
  BTOR_MSG (
      btor->msg, 1, "consistent fun calls (mul): %u", slv->stats.cons_mul);
  BTOR_MSG (
      btor->msg, 1, "consistent fun calls (udiv): %u", slv->stats.cons_udiv);
  BTOR_MSG (
      btor->msg, 1, "consistent fun calls (urem): %u", slv->stats.cons_urem);
  BTOR_MSG (btor->msg,
            1,
            "consistent fun calls (concat): %u",
            slv->stats.cons_concat);
  BTOR_MSG (
      btor->msg, 1, "consistent fun calls (slice): %u", slv->stats.cons_slice);

  BTOR_MSG (btor->msg, 1, "");
  BTOR_MSG (btor->msg, 1, "inverse fun calls (add): %u", slv->stats.inv_add);
  BTOR_MSG (btor->msg, 1, "inverse fun calls (and): %u", slv->stats.inv_and);
  BTOR_MSG (btor->msg, 1, "inverse fun calls (eq): %u", slv->stats.inv_eq);
  BTOR_MSG (btor->msg, 1, "inverse fun calls (ult): %u", slv->stats.inv_ult);
  BTOR_MSG (btor->msg, 1, "inverse fun calls (sll): %u", slv->stats.inv_sll);
  BTOR_MSG (btor->msg, 1, "inverse fun calls (srl): %u", slv->stats.inv_srl);
  BTOR_MSG (btor->msg, 1, "inverse fun calls (mul): %u", slv->stats.inv_mul);
  BTOR_MSG (btor->msg, 1, "inverse fun calls (udiv): %u", slv->stats.inv_udiv);
  BTOR_MSG (btor->msg, 1, "inverse fun calls (urem): %u", slv->stats.inv_urem);
  BTOR_MSG (
      btor->msg, 1, "inverse fun calls (concat): %u", slv->stats.inv_concat);
  BTOR_MSG (
      btor->msg, 1, "inverse fun calls (slice): %u", slv->stats.inv_slice);
#endif
}

static void
print_time_stats_prop_solver (BtorPropSolver *slv)
{
  assert (slv);
  assert (slv->kind == BTOR_PROP_SOLVER_KIND);
  assert (slv->btor);
  assert (slv->btor->slv == (BtorSolver *) slv);

  Btor *btor = slv->btor;

  BTOR_MSG (btor->msg, 1, "");
  BTOR_MSG (btor->msg,
            1,
            "%.2f seconds for updating cone (total)",
            slv->time.update_cone);
  BTOR_MSG (btor->msg,
            1,
            "%.2f seconds for updating cone (reset)",
            slv->time.update_cone_reset);
  BTOR_MSG (btor->msg,
            1,
            "%.2f seconds for updating cone (model gen)",
            slv->time.update_cone_model_gen);
  if (btor_opt_get (btor, BTOR_OPT_PROP_USE_BANDIT))
    BTOR_MSG (btor->msg,
              1,
              "%.2f seconds for updating cone (compute score)",
              slv->time.update_cone_compute_score);
  BTOR_MSG (btor->msg, 1, "");
}

BtorSolver *
btor_new_prop_solver (Btor *btor)
{
  assert (btor);

  BtorPropSolver *slv;

  BTOR_CNEW (btor->mm, slv);

  slv->btor = btor;
  slv->kind = BTOR_PROP_SOLVER_KIND;

  slv->api.clone = (BtorSolverClone) clone_prop_solver;
  slv->api.delet = (BtorSolverDelete) delete_prop_solver;
  slv->api.sat   = (BtorSolverSat) sat_prop_solver;
  slv->api.generate_model =
      (BtorSolverGenerateModel) generate_model_prop_solver;
  slv->api.print_stats = (BtorSolverPrintStats) print_stats_prop_solver;
  slv->api.print_time_stats =
      (BtorSolverPrintTimeStats) print_time_stats_prop_solver;

  BTOR_MSG (btor->msg, 1, "enabled prop engine");

  return (BtorSolver *) slv;
}<|MERGE_RESOLUTION|>--- conflicted
+++ resolved
@@ -60,15 +60,9 @@
   {
     root = btor_iter_hashptr_next (&pit);
     if (btor_bv_is_false (btor_model_get_bv (btor, root)))
-<<<<<<< HEAD
-      assert (btor_hashint_map_contains (slv->roots, btor_exp_get_id (root)));
-    else
-      assert (!btor_hashint_map_contains (slv->roots, btor_exp_get_id (root)));
-=======
       assert (btor_hashint_map_contains (slv->roots, btor_node_get_id (root)));
     else
       assert (!btor_hashint_map_contains (slv->roots, btor_node_get_id (root)));
->>>>>>> 2f63cfa0
   }
 #endif
 
@@ -85,17 +79,10 @@
     while (btor_iter_hashint_has_next (&it))
     {
       selected = &slv->roots->data[it.cur_pos].as_int;
-<<<<<<< HEAD
-      cur      = btor_get_node_by_id (btor, btor_iter_hashint_next (&it));
-
-      assert (btor_hashint_map_contains (slv->score, btor_exp_get_id (cur)));
-      score = btor_hashint_map_get (slv->score, btor_exp_get_id (cur))->as_dbl;
-=======
       cur      = btor_node_get_by_id (btor, btor_iter_hashint_next (&it));
 
       assert (btor_hashint_map_contains (slv->score, btor_node_get_id (cur)));
       score = btor_hashint_map_get (slv->score, btor_node_get_id (cur))->as_dbl;
->>>>>>> 2f63cfa0
       assert (score < 1.0);
       value = score + BTOR_PROP_SELECT_CFACT * sqrt (log (*selected) / nmoves);
 
@@ -116,11 +103,7 @@
     btor_iter_hashint_init (&it, slv->roots);
     while (btor_iter_hashint_has_next (&it) && j <= r)
     {
-<<<<<<< HEAD
-      res = btor_get_node_by_id (btor, btor_iter_hashint_next (&it));
-=======
       res = btor_node_get_by_id (btor, btor_iter_hashint_next (&it));
->>>>>>> 2f63cfa0
       j += 1;
     }
     assert (res);
@@ -287,20 +270,12 @@
     {
       root = btor_iter_hashptr_next (&it);
 
-<<<<<<< HEAD
-      if (!btor_hashint_map_contains (slv->roots, btor_exp_get_id (root))
-=======
       if (!btor_hashint_map_contains (slv->roots, btor_node_get_id (root))
->>>>>>> 2f63cfa0
           && btor_bv_is_zero (btor_model_get_bv (btor, root)))
       {
         if (btor_node_is_bv_const (root))
           goto UNSAT; /* contains false constraint -> unsat */
-<<<<<<< HEAD
-        btor_hashint_map_add (slv->roots, btor_exp_get_id (root));
-=======
         btor_hashint_map_add (slv->roots, btor_node_get_id (root));
->>>>>>> 2f63cfa0
       }
     }
 
