--- conflicted
+++ resolved
@@ -116,12 +116,7 @@
   assert (bvand);
   assert (bve);
 
-<<<<<<< HEAD
-=======
-  (void) bvand;
-
   uint32_t opt;
->>>>>>> f7c7e965
   int i, eidx;
   BtorBitVector *tmp;
   BtorMemMgr *mm;
