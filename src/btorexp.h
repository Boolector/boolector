/*  Boolector: Satisfiablity Modulo Theories (SMT) solver.
 *
 *  Copyright (C) 2007-2009 Robert Daniel Brummayer.
 *  Copyright (C) 2007-2015 Armin Biere.
 *  Copyright (C) 2012-2016 Aina Niemetz.
 *  Copyright (C) 2012-2015 Mathias Preiner.
 *
 *  All rights reserved.
 *
 *  This file is part of Boolector.
 *  See COPYING for more information on using this software.
 */

#ifndef BTOREXP_H_INCLUDED
#define BTOREXP_H_INCLUDED

#include "btoraigvec.h"
#include "btorbitvec.h"
#include "btorsort.h"
#include "btortypes.h"
#include "utils/btorhashptr.h"
#include "utils/btorqueue.h"
#include "utils/btorstack.h"

/*------------------------------------------------------------------------*/

BTOR_DECLARE_STACK (BtorNodePtr, BtorNode *);
BTOR_DECLARE_STACK (BtorNodePtrPtr, BtorNode **);
BTOR_DECLARE_QUEUE (BtorNodePtr, BtorNode *);

/*------------------------------------------------------------------------*/

BTOR_DECLARE_STACK (BoolectorNodePtr, BoolectorNode *);

/*------------------------------------------------------------------------*/

/* NOTE: DO NOT REORDER THE INDICES.
 * CERTAIN MACROS DEPEND ON ORDER.
 * Some code also depends on that BTOR_INVALID_NODE, BTOR_CONST_NODE
 * and BTOR_VAR_NODE are at the beginning,
 * and BTOR_PROXY_NODE is BTOR_NUM_OPS_NODE - 1
 * FURTHER NOTE:
 * binary nodes: [BTOR_AND_NODE, ..., BTOR_LAMBDA_NODE]
 * ternary nodes: [BTOR_BCOND_NODE]
 * commutative nodes: [BTOR_AND_NODE, ..., BTOR_MUL_NODE]
 */
enum BtorNodeKind
{
  /* Even though the following is just for debugging purposes,
   * we should not put '#ifndef NDEBUG' around.  This would
   * make delta debugging of Heisenbugs in release mode more
   * difficult.
   */
  BTOR_INVALID_NODE  = 0,
  BTOR_BV_CONST_NODE = 1,
  BTOR_BV_VAR_NODE   = 2,
  BTOR_PARAM_NODE    = 3, /* parameter for lambda expressions */
  BTOR_SLICE_NODE    = 4,
  BTOR_AND_NODE      = 5,
  BTOR_BEQ_NODE      = 6, /* equality on bit vectors */
  BTOR_FEQ_NODE      = 7, /* equality on arrays */
  BTOR_ADD_NODE      = 8,
  BTOR_MUL_NODE      = 9,
  BTOR_ULT_NODE      = 10,
  BTOR_SLL_NODE      = 11,
  BTOR_SRL_NODE      = 12,
  BTOR_UDIV_NODE     = 13,
  BTOR_UREM_NODE     = 14,
  BTOR_CONCAT_NODE   = 15,
  BTOR_APPLY_NODE    = 16,
  BTOR_FORALL_NODE   = 17,
  BTOR_EXISTS_NODE   = 18,
  BTOR_LAMBDA_NODE   = 19, /* lambda expression */
  BTOR_BCOND_NODE    = 20, /* conditional on bit vectors */
  BTOR_ARGS_NODE     = 21,
  BTOR_UF_NODE       = 22,
  BTOR_PROXY_NODE    = 23, /* simplified expression without children */
  BTOR_NUM_OPS_NODE  = 24

  // NOTE: do not change this without changing 'g_btor_op2string' too ...
};

typedef enum BtorNodeKind BtorNodeKind;

extern const char *const g_btor_op2str[BTOR_NUM_OPS_NODE];

<<<<<<< HEAD
#define BTOR_BV_NODE_STRUCT                                                \
  struct                                                                   \
  {                                                                        \
    BtorNodeKind kind : 5;        /* kind of expression */                 \
    uint8_t mark : 2;             /* for DAG traversal */                  \
    uint8_t aux_mark : 2;         /* auxiliary mark flag */                \
    uint8_t beta_mark : 2;        /* mark for beta_reduce */               \
    uint8_t eval_mark : 2;        /* mark for eval_exp */                  \
    uint8_t clone_mark : 2;       /* mark for clone_exp_tree */            \
    uint8_t constraint : 1;       /* top level constraint ? */             \
    uint8_t erased : 1;           /* for debugging purposes */             \
    uint8_t disconnected : 1;     /* for debugging purposes */             \
    uint8_t unique : 1;           /* in unique table? */                   \
    uint8_t bytes;                /* allocated bytes */                    \
    uint8_t parameterized : 1;    /* param as sub expression ? */          \
    uint8_t lambda_below : 1;     /* lambda as sub expression ? */         \
    uint8_t quantifier_below : 1; /* quantifier as sub expression ? */     \
    uint8_t apply_below : 1;      /* apply as sub expression ? */          \
    uint8_t propagated : 1;       /* is set during propagation */          \
    uint8_t is_array : 1;         /* function represents array ? */        \
    uint8_t arity : 2;            /* arity of operator (at most 3) */      \
    int32_t id;                   /* unique expression id */               \
    uint32_t refs;                /* reference counter (incl. ext_refs) */ \
    uint32_t ext_refs;            /* external references counter */        \
    uint32_t parents;             /* number of parents */                  \
    BtorSortId sort_id;           /* sort id */                            \
    union                                                                  \
    {                                                                      \
      BtorAIGVec *av;        /* synthesized AIG vector */                  \
      BtorPtrHashTable *rho; /* for finding array conflicts */             \
    };                                                                     \
    BtorNode *next;         /* next in unique table */                     \
    BtorNode *simplified;   /* simplified expression */                    \
    Btor *btor;             /* boolector instance */                       \
    BtorNode *first_parent; /* head of parent list */                      \
    BtorNode *last_parent;  /* tail of parent list */                      \
=======
#define BTOR_BV_NODE_STRUCT                                             \
  struct                                                                \
  {                                                                     \
    BtorNodeKind kind : 5;     /* kind of expression */                 \
    uint8_t constraint : 1;    /* top level constraint ? */             \
    uint8_t erased : 1;        /* for debugging purposes */             \
    uint8_t disconnected : 1;  /* for debugging purposes */             \
    uint8_t unique : 1;        /* in unique table? */                   \
    uint8_t parameterized : 1; /* param as sub expression ? */          \
    uint8_t lambda_below : 1;  /* lambda as sub expression ? */         \
    uint8_t apply_below : 1;   /* apply as sub expression ? */          \
    uint8_t propagated : 1;    /* is set during propagation */          \
    uint8_t is_array : 1;      /* function represents array ? */        \
    uint8_t arity : 2;         /* arity of operator (at most 3) */      \
    uint8_t bytes;             /* allocated bytes */                    \
    int32_t id;                /* unique expression id */               \
    uint32_t refs;             /* reference counter (incl. ext_refs) */ \
    uint32_t ext_refs;         /* external references counter */        \
    uint32_t parents;          /* number of parents */                  \
    BtorSortId sort_id;        /* sort id */                            \
    union                                                               \
    {                                                                   \
      BtorAIGVec *av;        /* synthesized AIG vector */               \
      BtorPtrHashTable *rho; /* for finding array conflicts */          \
    };                                                                  \
    BtorNode *next;         /* next in unique table */                  \
    BtorNode *simplified;   /* simplified expression */                 \
    Btor *btor;             /* boolector instance */                    \
    BtorNode *first_parent; /* head of parent list */                   \
    BtorNode *last_parent;  /* tail of parent list */                   \
>>>>>>> 3ce5a511
  }

#define BTOR_BV_ADDITIONAL_NODE_STRUCT                             \
  struct                                                           \
  {                                                                \
    BtorNode *e[3];           /* expression children */            \
    BtorNode *prev_parent[3]; /* prev in parent list of child i */ \
    BtorNode *next_parent[3]; /* next in parent list of child i */ \
  }

struct BtorBVVarNode
{
  BTOR_BV_NODE_STRUCT;
  int32_t btor_id; /* id as defined in btor input */
};

typedef struct BtorBVVarNode BtorBVVarNode;

struct BtorUFNode
{
  BTOR_BV_NODE_STRUCT;
  int32_t btor_id; /* id as defined in btor input */
};

typedef struct BtorUFNode BtorUFNode;

struct BtorBVConstNode
{
  BTOR_BV_NODE_STRUCT;
  BtorBitVector *bits;
  BtorBitVector *invbits;
};

typedef struct BtorBVConstNode BtorBVConstNode;

struct BtorSliceNode
{
  BTOR_BV_NODE_STRUCT;
  BTOR_BV_ADDITIONAL_NODE_STRUCT;
  uint32_t upper;
  uint32_t lower;
};

typedef struct BtorSliceNode BtorSliceNode;

struct BtorBVNode
{
  BTOR_BV_NODE_STRUCT;
  BTOR_BV_ADDITIONAL_NODE_STRUCT;
};

typedef struct BtorBVNode BtorBVNode;

struct BtorNode
{
  BTOR_BV_NODE_STRUCT;
  BTOR_BV_ADDITIONAL_NODE_STRUCT;
};

#define BTOR_BINDER_STRUCT                                   \
  struct                                                     \
  {                                                          \
    BTOR_BV_NODE_STRUCT;                                     \
    BTOR_BV_ADDITIONAL_NODE_STRUCT;                          \
    BtorNode *body; /* short-cut for curried binder terms */ \
  }

struct BtorBinderNode
{
  BTOR_BINDER_STRUCT;
};

typedef struct BtorBinderNode BtorBinderNode;

struct BtorLambdaNode
{
  BTOR_BINDER_STRUCT;
  BtorPtrHashTable *static_rho;
};

typedef struct BtorLambdaNode BtorLambdaNode;

struct BtorParamNode
{
  BTOR_BV_NODE_STRUCT;
  BtorNode *binder; /* exp that binds the param (lambda, forall, exists) */
  BtorNode *assigned_exp;
};

typedef struct BtorParamNode BtorParamNode;

struct BtorArgsNode
{
  BTOR_BV_NODE_STRUCT;
  BTOR_BV_ADDITIONAL_NODE_STRUCT;
};

typedef struct BtorArgsNode BtorArgsNode;

#define BTOR_IS_INVALID_NODE_KIND(kind) ((kind) == BTOR_INVALID_NODE)

#define BTOR_IS_AND_NODE_KIND(kind) ((kind) == BTOR_AND_NODE)

#define BTOR_IS_SLICE_NODE_KIND(kind) ((kind) == BTOR_SLICE_NODE)

#define BTOR_IS_BV_CONST_NODE_KIND(kind) ((kind) == BTOR_BV_CONST_NODE)

#define BTOR_IS_BV_VAR_NODE_KIND(kind) ((kind) == BTOR_BV_VAR_NODE)

#define BTOR_IS_PARAM_NODE_KIND(kind) ((kind) == BTOR_PARAM_NODE)

#define BTOR_IS_BV_EQ_NODE_KIND(kind) (kind == BTOR_BEQ_NODE)

#define BTOR_IS_FUN_EQ_NODE_KIND(kind) (kind == BTOR_FEQ_NODE)

#define BTOR_IS_ULT_NODE_KIND(kind) (kind == BTOR_ULT_NODE)

#define BTOR_IS_FEQ_NODE_KIND(kind) (kind == BTOR_FEQ_NODE)

#define BTOR_IS_MUL_NODE_KIND(kind) ((kind) == BTOR_MUL_NODE)

#define BTOR_IS_ADD_NODE_KIND(kind) ((kind) == BTOR_ADD_NODE)

#define BTOR_IS_MUL_NODE_KIND(kind) ((kind) == BTOR_MUL_NODE)

#define BTOR_IS_UDIV_NODE_KIND(kind) ((kind) == BTOR_UDIV_NODE)

#define BTOR_IS_UREM_NODE_KIND(kind) ((kind) == BTOR_UREM_NODE)

#define BTOR_IS_FORALL_NODE_KIND(kind) ((kind) == BTOR_FORALL_NODE)

#define BTOR_IS_EXISTS_NODE_KIND(kind) ((kind) == BTOR_EXISTS_NODE)

#define BTOR_IS_LAMBDA_NODE_KIND(kind) ((kind) == BTOR_LAMBDA_NODE)

#define BTOR_IS_BCOND_NODE_KIND(kind) ((kind) == BTOR_BCOND_NODE)

#define BTOR_IS_UF_NODE_KIND(kind) ((kind) == BTOR_UF_NODE)

#define BTOR_IS_ARGS_NODE_KIND(kind) ((kind) == BTOR_ARGS_NODE)

#define BTOR_IS_APPLY_NODE_KIND(kind) ((kind) == BTOR_APPLY_NODE)

#define BTOR_IS_BV_COND_NODE_KIND(kind) (kind == BTOR_BCOND_NODE)

#define BTOR_IS_PROXY_NODE_KIND(kind) ((kind) == BTOR_PROXY_NODE)

#define BTOR_IS_CONCAT_NODE_KIND(kind) ((kind) == BTOR_CONCAT_NODE)

#define BTOR_IS_UNARY_NODE_KIND(kind) ((kind) == BTOR_SLICE_NODE)

#define BTOR_IS_BINARY_NODE_KIND(kind) \
  ((((kind) >= BTOR_AND_NODE) && ((kind) <= BTOR_LAMBDA_NODE)))

#define BTOR_IS_BINARY_COMMUTATIVE_NODE_KIND(kind) \
  (((kind) >= BTOR_AND_NODE) && ((kind) <= BTOR_MUL_NODE))

#define BTOR_IS_TERNARY_NODE_KIND(kind) (((kind) >= BTOR_BCOND_NODE))

#define BTOR_IS_INVALID_NODE(exp) \
  ((exp) && BTOR_IS_INVALID_NODE_KIND ((exp)->kind))

#define BTOR_IS_AND_NODE(exp) ((exp) && BTOR_IS_AND_NODE_KIND ((exp)->kind))

#define BTOR_IS_SLICE_NODE(exp) ((exp) && BTOR_IS_SLICE_NODE_KIND ((exp)->kind))
#define BTOR_IS_BV_CONST_NODE(exp) \
  ((exp) && BTOR_IS_BV_CONST_NODE_KIND ((exp)->kind))

#define BTOR_IS_BV_VAR_NODE(exp) \
  ((exp) && BTOR_IS_BV_VAR_NODE_KIND ((exp)->kind))

#define BTOR_IS_PARAM_NODE(exp) ((exp) && BTOR_IS_PARAM_NODE_KIND ((exp)->kind))

#define BTOR_IS_BV_EQ_NODE(exp) ((exp) && BTOR_IS_BV_EQ_NODE_KIND ((exp)->kind))

#define BTOR_IS_FUN_EQ_NODE(exp) \
  ((exp) && BTOR_IS_FUN_EQ_NODE_KIND ((exp)->kind))

#define BTOR_IS_ULT_NODE(exp) ((exp) && BTOR_IS_ULT_NODE_KIND ((exp)->kind))

#define BTOR_IS_FEQ_NODE(exp) ((exp) && BTOR_IS_FEQ_NODE_KIND ((exp)->kind))

#define BTOR_IS_ARRAY_OR_BV_EQ_NODE(exp) \
  (BTOR_IS_FEQ_NODE (exp) || BTOR_IS_BV_EQ_NODE (exp))

#define BTOR_IS_MUL_NODE(exp) ((exp) && BTOR_IS_MUL_NODE_KIND ((exp)->kind))

#define BTOR_IS_ADD_NODE(exp) ((exp) && BTOR_IS_ADD_NODE_KIND ((exp)->kind))

#define BTOR_IS_MUL_NODE(exp) ((exp) && BTOR_IS_MUL_NODE_KIND ((exp)->kind))

#define BTOR_IS_UDIV_NODE(exp) ((exp) && BTOR_IS_UDIV_NODE_KIND ((exp)->kind))

#define BTOR_IS_UREM_NODE(exp) ((exp) && BTOR_IS_UREM_NODE_KIND ((exp)->kind))

#define BTOR_IS_FORALL_NODE(exp) \
  ((exp) && BTOR_IS_FORALL_NODE_KIND ((exp)->kind))

#define BTOR_IS_EXISTS_NODE(exp) \
  ((exp) && BTOR_IS_EXISTS_NODE_KIND ((exp)->kind))

#define BTOR_IS_LAMBDA_NODE(exp) \
  ((exp) && BTOR_IS_LAMBDA_NODE_KIND ((exp)->kind))

#define BTOR_IS_BCOND_NODE(exp) ((exp) && BTOR_IS_BCOND_NODE_KIND ((exp)->kind))

#define BTOR_IS_UF_NODE(exp) ((exp) && BTOR_IS_UF_NODE_KIND ((exp)->kind))

#define BTOR_IS_ARGS_NODE(exp) ((exp) && BTOR_IS_ARGS_NODE_KIND ((exp)->kind))

#define BTOR_IS_APPLY_NODE(exp) ((exp) && BTOR_IS_APPLY_NODE_KIND ((exp)->kind))

#define BTOR_IS_WRITE_NODE(exp) ((exp) && BTOR_IS_WRITE_NODE_KIND ((exp)->kind))

#define BTOR_IS_COND_NODE(exp) \
  ((exp) && BTOR_IS_BV_COND_NODE_KIND ((exp)->kind))

#define BTOR_IS_BV_COND_NODE(exp)   \
  ((exp) && BTOR_IS_COND_NODE (exp) \
   && btor_is_bitvec_sort (&exp->btor->sorts_unique_table, exp->sort_id))

#define BTOR_IS_PROXY_NODE(exp) ((exp) && BTOR_IS_PROXY_NODE_KIND ((exp)->kind))

#define BTOR_IS_CONCAT_NODE(exp) \
  ((exp) && BTOR_IS_CONCAT_NODE_KIND ((exp)->kind))

#define BTOR_IS_UNARY_NODE(exp) ((exp) && BTOR_IS_UNARY_NODE_KIND ((exp)->kind))

#define BTOR_IS_BINARY_NODE(exp) \
  ((exp) && BTOR_IS_BINARY_NODE_KIND ((exp)->kind))

#define BTOR_IS_BINARY_COMMUTATIVE_NODE(exp) \
  ((exp) && BTOR_IS_BINARY_COMMUTATIVE_NODE_KIND ((exp)->kind))

#define BTOR_IS_TERNARY_NODE(exp) \
  ((exp) && BTOR_IS_TERNARY_NODE_KIND ((exp)->kind))

#define BTOR_INVERT_NODE(exp) ((BtorNode *) (1ul ^ (unsigned long int) (exp)))

#define BTOR_IS_INVERTED_NODE(exp) (1ul & (unsigned long int) (exp))

#define BTOR_COND_INVERT_NODE(cond_exp, exp)           \
  ((BtorNode *) (((unsigned long int) (cond_exp) &1ul) \
                 ^ (unsigned long int) (exp)))

#define BTOR_REAL_ADDR_NODE(exp) \
  ((struct BtorNode *) (~3ul & (unsigned long int) (exp)))

#define BTOR_GET_ID_NODE(exp) \
  (BTOR_IS_INVERTED_NODE (exp) ? -BTOR_REAL_ADDR_NODE (exp)->id : (exp)->id)

#define BTOR_AIGVEC_NODE(btor, exp)                                     \
  (BTOR_IS_INVERTED_NODE (exp)                                          \
       ? btor_not_aigvec ((btor)->avmgr, BTOR_REAL_ADDR_NODE (exp)->av) \
       : btor_copy_aigvec ((btor)->avmgr, exp->av))

#define BTOR_BITS_NODE(mm, exp)                                              \
  (BTOR_IS_INVERTED_NODE (exp) ? btor_not_bv (mm, btor_const_get_bits (exp)) \
                               : btor_copy_bv (mm, btor_const_get_bits (exp)))

#define BTOR_TAG_NODE(exp, tag) \
  ((BtorNode *) ((unsigned long int) tag | (unsigned long int) (exp)))

#define BTOR_GET_TAG_NODE(exp) ((int) (3ul & (unsigned long int) (exp)))

#define BTOR_IS_REGULAR_NODE(exp) (!(3ul & (unsigned long int) (exp)))

#define BTOR_IS_SYNTH_NODE(exp) ((exp)->av != 0)

#define BTOR_IS_FUN_COND_NODE(exp) \
  (BTOR_IS_COND_NODE (exp)         \
   && btor_is_fun_sort (&exp->btor->sorts_unique_table, exp->sort_id))

#define BTOR_IS_FUN_NODE(exp)                         \
  (BTOR_IS_LAMBDA_NODE (exp) || BTOR_IS_UF_NODE (exp) \
   || BTOR_IS_FUN_COND_NODE (exp))

#define BTOR_IS_UF_ARRAY_NODE(exp) \
  ((exp) && BTOR_IS_UF_NODE (exp) && ((BtorUFNode *) exp)->is_array)

#define BTOR_IS_QUANTIFIER_NODE(exp)               \
  (BTOR_IS_FORALL_NODE (BTOR_REAL_ADDR_NODE (exp)) \
   || BTOR_IS_EXISTS_NODE (BTOR_REAL_ADDR_NODE (exp)))

#define BTOR_IS_BINDER_NODE(exp) \
  (BTOR_IS_QUANTIFIER_NODE (exp) \
   || BTOR_IS_LAMBDA_NODE (BTOR_REAL_ADDR_NODE (exp)))

/*------------------------------------------------------------------------*/

struct BtorNodePair
{
  BtorNode *exp1;
  BtorNode *exp2;
};

typedef struct BtorNodePair BtorNodePair;

BtorNodePair *btor_new_exp_pair (Btor *, BtorNode *, BtorNode *);

void btor_delete_exp_pair (Btor *, BtorNodePair *);

unsigned int btor_hash_exp_pair (BtorNodePair *);

int btor_compare_exp_pair (BtorNodePair *, BtorNodePair *);

/*------------------------------------------------------------------------*/

/* Compares two expression pairs by ID */
int btor_compare_exp_by_id (BtorNode *exp0, BtorNode *exp1);

/* Hashes expression by ID */
unsigned int btor_hash_exp_by_id (BtorNode *exp);

/*------------------------------------------------------------------------*/

void btor_set_btor_id (Btor *btor, BtorNode *exp, int id);

/*------------------------------------------------------------------------*/
/* Implicit precondition of all functions taking expressions as inputs:
 * The 'width' of all input expressions has to be greater than zero.
 */

/* Binary constant.
 * strlen(bits) > 0
 * width(result) = strlen(bits)
 */
BtorNode *btor_const_exp (Btor *btor, BtorBitVector *bits);

/* Binary constant representing 'width' zeros.
 * width > 0
 * width(result) = width
 */
BtorNode *btor_zero_exp (Btor *btor, uint32_t width);

/* Constant respresenting FALSE
 * width(result) = 1
 */
BtorNode *btor_false_exp (Btor *btor);

/* Binary constant representing 'width' ones.
 * width > 0
 * width(result) = width
 */
BtorNode *btor_ones_exp (Btor *btor, uint32_t width);

/* Constant respresenting TRUE
 * width(result) = 1
 */
BtorNode *btor_true_exp (Btor *btor);

/* Binary constant representing 1 with 'width' bits.
 * width > 0
 * width(result) = width
 */
BtorNode *btor_one_exp (Btor *btor, uint32_t width);

/* Binary constant representing the unsigned integer.
 * The constant is obtained by either truncating bits
 * or by unsigned extension (padding with zeroes).
 * width > 0
 */
BtorNode *btor_unsigned_exp (Btor *btor, uint32_t u, uint32_t width);

/* Binary constant representing the signed integer.
 * The constant is obtained by either truncating bits
 * or by signed extension (padding with ones).
 * width > 0
 */
BtorNode *btor_int_exp (Btor *emg, int32_t i, uint32_t width);

/* Variable representing 'width' bits.
 * width > 0
 * width(result) = width
 */
BtorNode *btor_var_exp (Btor *btor, uint32_t width, const char *symbol);

/* Lambda variable representing 'width' bits.
 * width > 0
 * width(result) = width
 */
BtorNode *btor_param_exp (Btor *btor, uint32_t width, const char *symbol);

/* Array of size 2 ^ 'index_width' with elements of width 'elem_width'.
 * elem_width > 0
 * index_width > 0
 */
BtorNode *btor_array_exp (Btor *btor,
                          uint32_t elem_width,
                          uint32_t index_width,
                          const char *symbol);

/* Uninterpreted function with sort 'sort'.
 */
BtorNode *btor_uf_exp (Btor *btor, BtorSortId sort, const char *symbol);

/* One's complement.
 * width(result) = width(exp)
 */
BtorNode *btor_not_exp (Btor *btor, BtorNode *exp);

/* Two's complement.
 * width(result) = width(exp)
 */
BtorNode *btor_neg_exp (Btor *btor, BtorNode *exp);

/* OR reduction.
 * width(result) = 1
 */
BtorNode *btor_redor_exp (Btor *btor, BtorNode *exp);

/* XOR reduction.
 * width(result) = 1
 */
BtorNode *btor_redxor_exp (Btor *btor, BtorNode *exp);

/* AND reduction.
 * width(result) = 1
 */
BtorNode *btor_redand_exp (Btor *btor, BtorNode *exp);

/* BtorSlice a sub-vector from 'upper' to 'lower'.
 * upper < width(exp)
 * lower >= 0
 * upper >= lower
 * width(result) = upper - lower + 1
 */
BtorNode *btor_slice_exp (Btor *btor,
                          BtorNode *exp,
                          uint32_t upper,
                          uint32_t lower);
BtorNode *btor_slice_exp_node (Btor *btor,
                               BtorNode *exp,
                               uint32_t upper,
                               uint32_t lower);

/* Unsigned extension of 'width' bits.
 * width >= 0
 * width(result) = width(exp) + width
 */
BtorNode *btor_uext_exp (Btor *btor, BtorNode *exp, uint32_t width);

/* Signed extension of 'width' bits (keep sign).
 * width >= 0
 * width(result) = width(exp) + width
 */
BtorNode *btor_sext_exp (Btor *btor, BtorNode *exp, uint32_t width);

/* Logical IMPLICATION.
 * width(e0) = width(e1) = 1
 * width(result) = 1
 */
BtorNode *btor_implies_exp (Btor *btor, BtorNode *e0, BtorNode *e1);

/* Logical EQUIVALENCE.
 * width(e0) = width(e1) = 1
 * width(result) = 1
 */
BtorNode *btor_iff_exp (Btor *btor, BtorNode *e0, BtorNode *e1);

/* Logical and bit-vector XOR.
 * width(e0) = width(e1)
 * width(result) = width(e0) = width(e1)
 */
BtorNode *btor_xor_exp (Btor *btor, BtorNode *e0, BtorNode *e1);

/* Logical and bit-vector XNOR.
 * width(e0) = width(e1)
 * width(result) = width(e0) = width(e1)
 */
BtorNode *btor_xnor_exp (Btor *btor, BtorNode *e0, BtorNode *e1);

/* Logical and bit-vector AND.
 * width(e0) = width(e1)
 * width(result) = width(e0) = width(e1)
 */
BtorNode *btor_and_exp (Btor *btor, BtorNode *e0, BtorNode *e1);
BtorNode *btor_and_exp_node (Btor *btor, BtorNode *e0, BtorNode *e1);

BtorNode *btor_and_n_exp (Btor *btor, BtorNode *args[], uint32_t argc);

/* Logical and bit-vector NAND.
 * width(e0) = width(e1)
 * width(result) = width(e0) = width(e1)
 */
BtorNode *btor_nand_exp (Btor *btor, BtorNode *e0, BtorNode *e1);

/* Logical and bit-vector OR.
 * width(e0) = width(e1)
 * width(result) = width(e0) = width(e1)
 */
BtorNode *btor_or_exp (Btor *btor, BtorNode *e0, BtorNode *e1);

/* Logical and bit-vector NOR.
 * width(e0) = width(e1)
 * width(result) = width(e0) = width(e1)
 */
BtorNode *btor_nor_exp (Btor *btor, BtorNode *e0, BtorNode *e1);

/* Bit-vector or array equality.
 * width(e0) = width(e1)
 * width(result) = 1
 */
BtorNode *btor_eq_exp (Btor *btor, BtorNode *e0, BtorNode *e1);
BtorNode *btor_eq_exp_node (Btor *btor, BtorNode *e0, BtorNode *e1);

/* Bit-vector or array inequality.
 * width(e0) = width(e1)
 * width(result) = 1
 */
BtorNode *btor_ne_exp (Btor *btor, BtorNode *e0, BtorNode *e1);

/* Adder.
 * width(e0) = width(e1)
 * width(result) = width(e0) = width(e1)
 */
BtorNode *btor_add_exp (Btor *btor, BtorNode *e0, BtorNode *e1);
BtorNode *btor_add_exp_node (Btor *btor, BtorNode *e0, BtorNode *e1);

/* Result represents if adding two unsigned operands leads to an overflow.
 * width(e0) = width(e1)
 * width(result) = 1
 */
BtorNode *btor_uaddo_exp (Btor *btor, BtorNode *e0, BtorNode *e1);

/* Result represents if adding two signed operands leads to an overflow.
 * width(e0) = width(e1)
 * width(result) = 1
 */
BtorNode *btor_saddo_exp (Btor *btor, BtorNode *e0, BtorNode *e1);

/* Multiplier.
 * width(e0) = width(e1)
 * width(result) = width(e0) = width(e1)
 */
BtorNode *btor_mul_exp (Btor *btor, BtorNode *e0, BtorNode *e1);
BtorNode *btor_mul_exp_node (Btor *btor, BtorNode *e0, BtorNode *e1);

/* Result represents if multiplying two unsigned operands leads to an overflow.
 * width(e0) = width(e1)
 * width(result) = 1
 */
BtorNode *btor_umulo_exp (Btor *btor, BtorNode *e0, BtorNode *e1);

/* Result represents if multiplying two signed operands leads to an overflow.
 * width(e0) = width(e1)
 * width(result) = 1
 */
BtorNode *btor_smulo_exp (Btor *btor, BtorNode *e0, BtorNode *e1);

/* Unsigned less than.
 * width(e0) = width(e1)
 * width(result) = 1
 */
BtorNode *btor_ult_exp (Btor *btor, BtorNode *e0, BtorNode *e1);
BtorNode *btor_ult_exp_node (Btor *btor, BtorNode *e0, BtorNode *e1);

/* Signed less than.
 * width(e0) = width(e1)
 * width(result) = 1
 */
BtorNode *btor_slt_exp (Btor *btor, BtorNode *e0, BtorNode *e1);

/* Unsigned less than or equal.
 * width(e0) = width(e1)
 * width(result) = 1
 */
BtorNode *btor_ulte_exp (Btor *btor, BtorNode *e0, BtorNode *e1);

/* Signed less than or equal.
 * width(e0) = width(e1)
 * width(result) = 1
 */
BtorNode *btor_slte_exp (Btor *btor, BtorNode *e0, BtorNode *e1);

/* Unsigned greater than.
 * width(e0) = width(e1)
 * width(result) = 1
 */
BtorNode *btor_ugt_exp (Btor *btor, BtorNode *e0, BtorNode *e1);

/* Signed greater than.
 * width(e0) = width(e1)
 * width(result) = 1
 */
BtorNode *btor_sgt_exp (Btor *btor, BtorNode *e0, BtorNode *e1);

/* Unsigned greater than or equal.
 * width(e0) = width(e1)
 * width(result) = 1
 */
BtorNode *btor_ugte_exp (Btor *btor, BtorNode *e0, BtorNode *e1);

/* Signed greater than or equal.
 * width(e0) = width(e1)
 * width(result) = 1
 */
BtorNode *btor_sgte_exp (Btor *btor, BtorNode *e0, BtorNode *e1);

/* Shift left logical.
 * is_power_of_2(width(e0))
 * width(e1) = log2(width(e0))
 * width(result) width(e0)
 */
BtorNode *btor_sll_exp (Btor *btor, BtorNode *e0, BtorNode *e1);
BtorNode *btor_sll_exp_node (Btor *btor, BtorNode *e0, BtorNode *e1);

/* Shift right logical.
 * is_power_of_2(width(e0))
 * width(e1) = log2(width(e0))
 * width(result) = width(e0)
 */
BtorNode *btor_srl_exp (Btor *btor, BtorNode *e0, BtorNode *e1);
BtorNode *btor_srl_exp_node (Btor *btor, BtorNode *e0, BtorNode *e1);

/* Shift right arithmetic.
 * is_power_of_2(width(e0))
 * width(e1) = log2(width(e0))
 * width(result) = width(e0)
 */
BtorNode *btor_sra_exp (Btor *btor, BtorNode *e0, BtorNode *e1);

/* Rotate left.
 * is_power_of_2(width(e0))
 * width(e1) = log2(width(e0))
 * width(result) = width(e0)
 */
BtorNode *btor_rol_exp (Btor *btor, BtorNode *e0, BtorNode *e1);

/* Rotate right.
 * is_power_of_2(width(e0))
 * width(e1) = log2(width(e0))
 * width(result) = width(e0)
 */
BtorNode *btor_ror_exp (Btor *btor, BtorNode *e0, BtorNode *e1);

/* Subtractor.
 * width(e0) = width(e1)
 * width(result) = width(e0) = width(e1)
 */
BtorNode *btor_sub_exp (Btor *btor, BtorNode *e0, BtorNode *e1);

/* Result represents if e0 - e1 leads to an overflow if both are unsigned.
 * width(e0) = width(e1)
 * width(result) = 1
 */
BtorNode *btor_usubo_exp (Btor *btor, BtorNode *e0, BtorNode *e1);

/* Result represents if e0 - e1 leads to an overflow if both are signed.
 * width(e0) = width(e1)
 * width(result) = 1
 */
BtorNode *btor_ssubo_exp (Btor *btor, BtorNode *e0, BtorNode *e1);

/* Unsigned divider.
 * width(e0) = width(e1)
 * width(result) = width(e0) = width(e1)
 */
BtorNode *btor_udiv_exp (Btor *btor, BtorNode *e0, BtorNode *e1);
BtorNode *btor_udiv_exp_node (Btor *btor, BtorNode *e0, BtorNode *e1);

/* Signed divider.
 * width(e0) = width(e1)
 * width(result) = width(e0) = width(e1)
 */
BtorNode *btor_sdiv_exp (Btor *btor, BtorNode *e0, BtorNode *e1);

/* Result represents if e0 / e1 leads to an overflow if both are signed.
 * For example INT_MIN / -1.
 * width(e0) = width(e1)
 * width(result) = 1
 */
BtorNode *btor_sdivo_exp (Btor *btor, BtorNode *e0, BtorNode *e1);

/* Unsigned modulo.
 * width(e0) = width(e1)
 * width(result) = width(e0) = width(e1)
 */
BtorNode *btor_urem_exp (Btor *btor, BtorNode *e0, BtorNode *e1);
BtorNode *btor_urem_exp_node (Btor *btor, BtorNode *e0, BtorNode *e1);

/* Signed modulo.
 * width(e0) = width(e1)
 * width(result) = width(e0) = width(e1)
 */
BtorNode *btor_srem_exp (Btor *btor, BtorNode *e0, BtorNode *e1);

/* Signed modulo variant.
 * width(e0) = width(e1)
 * width(result) = width(e0) = width(e1)
 */
BtorNode *btor_smod_exp (Btor *btor, BtorNode *e0, BtorNode *e1);

/* Concatenation.
 * width(result) = width(e0) + width(e1)
 */
BtorNode *btor_concat_exp (Btor *btor, BtorNode *e0, BtorNode *e1);
BtorNode *btor_concat_exp_node (Btor *btor, BtorNode *e0, BtorNode *e1);

/* Array read on array 'e_array' at position 'e_index'.
 * index_width(e_array) = width(e_index)
 * width(result) = elem_width(e_array)
 */
BtorNode *btor_read_exp (Btor *btor, BtorNode *e_array, BtorNode *e_index);
BtorNode *btor_read_exp_node (Btor *btor, BtorNode *e_array, BtorNode *e_index);

/* Array write on array 'e_array' at position 'e_index' with value 'e_value'.
 * index_width(e_array) = width(e_index)
 * elem_width(e_array) = width(e_value)
 */
BtorNode *btor_write_exp (Btor *btor,
                          BtorNode *e_array,
                          BtorNode *e_index,
                          BtorNode *e_value);
BtorNode *btor_write_exp_node (Btor *btor,
                               BtorNode *e_array,
                               BtorNode *e_index,
                               BtorNode *e_value);

/* Lambda expression with variable 'e_param' bound in 'e_exp'.
 */
BtorNode *btor_lambda_exp (Btor *btor, BtorNode *param, BtorNode *body);
BtorNode *btor_lambda_exp_node (Btor *btor, BtorNode *param, BtorNode *body);

/* Forall expression with variable 'param' and 'body'. */
BtorNode *btor_forall_exp (Btor *btor, BtorNode *param, BtorNode *body);
BtorNode *btor_forall_exp_node (Btor *btor, BtorNode *param, BtorNode *body);
BtorNode *btor_forall_n_exp (Btor *btor,
                             BtorNode *params[],
                             uint32_t paramc,
                             BtorNode *body);

/* Exists expression with variable 'param' and 'body' */
BtorNode *btor_exists_exp (Btor *btor, BtorNode *param, BtorNode *body);
BtorNode *btor_exists_exp_node (Btor *btor, BtorNode *param, BtorNode *body);
BtorNode *btor_exists_n_exp (Btor *btor,
                             BtorNode *params[],
                             uint32_t paramc,
                             BtorNode *body);

#if 0
BtorNode *btor_invert_quantifier (Btor * btor, BtorNode * quantifier);
#endif

/* Function expression with 'paramc' number of parameters 'params' and a
 * function body 'exp'.
 */
BtorNode *btor_fun_exp (Btor *btor,
                        BtorNode *params[],
                        uint32_t paramc,
                        BtorNode *exp);

/* Apply expression that applies argument expression 'args' to 'fun'.
 */
BtorNode *btor_apply_exp (Btor *btor, BtorNode *fun, BtorNode *args);
BtorNode *btor_apply_exp_node (Btor *btor, BtorNode *fun, BtorNode *args);

/* Apply expression that applies 'argc' number of arguments to 'fun'.
 */
BtorNode *btor_apply_exps (Btor *btor,
                           BtorNode *args[],
                           uint32_t argc,
                           BtorNode *fun);

/* Argument expression with 'argc' arguments.
 */
BtorNode *btor_args_exp (Btor *btor, BtorNode *args[], uint32_t argc);

/* If-then-else.
 * width(e_cond) = 1
 * width(e_if) = width(e_else)
 * width(result) = width(e_if) = width(e_else)
 */
BtorNode *btor_cond_exp (Btor *btor,
                         BtorNode *e_cond,
                         BtorNode *e_if,
                         BtorNode *e_else);
BtorNode *btor_cond_exp_node (Btor *btor,
                              BtorNode *e_cond,
                              BtorNode *e_if,
                              BtorNode *e_else);

/* Increments bit-vector expression by one */
BtorNode *btor_inc_exp (Btor *btor, BtorNode *exp);

/* Decrements bit-vector expression by one */
BtorNode *btor_dec_exp (Btor *btor, BtorNode *exp);

/* Create binary or ternary expressions (no rewriting). */
BtorNode *btor_create_exp (Btor *btor,
                           BtorNodeKind kind,
                           BtorNode *e[],
                           uint32_t arity);

/*------------------------------------------------------------------------*/

/* Gets the bit width of a bit vector expression */
uint32_t btor_get_exp_width (Btor *btor, BtorNode *exp);

/* Gets the bit width of the array elements. */
uint32_t btor_get_fun_exp_width (Btor *btor, BtorNode *exp);

BtorBitVector *btor_const_get_bits (BtorNode *exp);
BtorBitVector *btor_const_get_invbits (BtorNode *exp);
void btor_const_set_bits (BtorNode *exp, BtorBitVector *bits);
void btor_const_set_invbits (BtorNode *exp, BtorBitVector *bits);

/* Determines if expression is an array or not. */
bool btor_is_array_exp (Btor *btor, BtorNode *exp);

/* Determines if expression is an uf or array variable or not. */
bool btor_is_uf_array_var_exp (Btor *btor, BtorNode *exp);

/* Determines if expression is an uf or not. */
bool btor_is_uf_exp (Btor *btor, BtorNode *exp);

/* Determines if expression is a bv variable or not. */
bool btor_is_bv_var_exp (Btor *btor, BtorNode *exp);

/* Gets the number of bits used by indices on 'e_array'. */
uint32_t btor_get_index_exp_width (Btor *btor, BtorNode *e_array);

/* Get the id of an expression. */
int btor_get_id (Btor *btor, BtorNode *exp);

/* Retrieve the exp (belonging to instance 'btor') that matches given id.
 * (Note: increases ref counter of returned match!) */
BtorNode *btor_match_node_by_id (Btor *btor, int32_t id);

/* Retrieve the exp (belonging to instance 'btor') that matches given
 * expression by id. This is intended to be used for handling expressions
 * of a cloned instance (in a clone and its parent, expressions
 * with the same id correspond to each other, i.e. initially, the cloned
 * expression is an identical copy of the parent expression).
 * (Note: increases ref counter of return match!) */
BtorNode *btor_match_node (Btor *btor, BtorNode *exp);

BtorNode *btor_get_node_by_id (Btor *btor, int32_t id);

BtorNode *btor_get_node_by_symbol (Btor *btor, const char *sym);

/* Gets the symbol of an expression. */
char *btor_get_symbol_exp (Btor *btor, BtorNode *exp);

/* Sets the symbol of an expression. */
void btor_set_symbol_exp (Btor *btor, BtorNode *exp, const char *symbol);

/* Determines if expression is a param or not. */
bool btor_is_param_exp (Btor *btor, BtorNode *exp);

/* Determines if expression is a lambda or not. */
bool btor_is_fun_exp (Btor *btor, BtorNode *exp);

/* Gets the number of arguments of lambda expression 'exp'. */
uint32_t btor_get_fun_arity (Btor *btor, BtorNode *exp);

/* Determines if expression is an argument expression or not. */
bool btor_is_args_exp (Btor *btor, BtorNode *exp);

/* Gets the number of arguments of an argument expression 'exp'. */
int btor_get_args_arity (Btor *btor, BtorNode *exp);

/* Returns static_rho of given lambda node. */
BtorPtrHashTable *btor_lambda_get_static_rho (BtorNode *lambda);

void btor_lambda_set_static_rho (BtorNode *lambda,
                                 BtorPtrHashTable *static_rho);

BtorPtrHashTable *btor_lambda_copy_static_rho (Btor *btor, BtorNode *lambda);

BtorNode *btor_binder_get_body (BtorNode *binder);
void btor_binder_set_body (BtorNode *binder, BtorNode *body);

/* Getter for BtorSliceNode fields */
uint32_t btor_slice_get_upper (BtorNode *slice);
uint32_t btor_slice_get_lower (BtorNode *slice);

BtorNode *btor_param_get_binder (BtorNode *param);
void btor_param_set_binder (BtorNode *param, BtorNode *binder);
bool btor_param_is_bound (BtorNode *param);

BtorNode *btor_param_get_assigned_exp (BtorNode *param);

BtorNode *btor_param_set_assigned_exp (BtorNode *param, BtorNode *exp);

bool btor_param_is_exists_var (BtorNode *param);

bool btor_param_is_forall_var (BtorNode *param);

bool btor_param_is_free (Btor *btor, BtorNode *param, BtorNode *term);

/* Copies expression (increments reference counter). */
BtorNode *btor_copy_exp (Btor *btor, BtorNode *exp);

/* Releases expression (decrements reference counter). */
void btor_release_exp (Btor *btor, BtorNode *exp);

/* Convert 'exp' to a proxy expression.
 * NOTE: 'exp' must be already simplified */
void btor_set_to_proxy_exp (Btor *btor, BtorNode *exp);

int btor_cmp_exp_by_id_qsort_desc (const void *p, const void *q);
int btor_cmp_exp_by_id_qsort_asc (const void *p, const void *q);

/*------------------------------------------------------------------------*/
/* These are only necessary in kind of internal wrapper code, which uses
 * the internal structure of expressions, e.g., BtorNode, but otherwise
 * works through the external API, e.g., BoolectorNode, particularly if
 * call backs are provided by the user which have the external view.
 * Consider for example the substitution functions in 'boolectormap.h'
 * which in turn is heavily used in the model checker 'btormc.c'.
 */
void btor_inc_exp_ext_ref_counter (Btor *btor, BtorNode *e);

void btor_dec_exp_ext_ref_counter (Btor *btor, BtorNode *e);

/*------------------------------------------------------------------------*/
#ifndef NDEBUG
/*------------------------------------------------------------------------*/

bool btor_precond_slice_exp_dbg (Btor *btor,
                                 BtorNode *exp,
                                 uint32_t upper,
                                 uint32_t lower);

bool btor_precond_regular_unary_bv_exp_dbg (Btor *btor, BtorNode *exp);

bool btor_precond_regular_binary_bv_exp_dbg (Btor *btor,
                                             BtorNode *e0,
                                             BtorNode *e1);

bool btor_precond_eq_exp_dbg (Btor *btor, BtorNode *e0, BtorNode *e1);

bool btor_precond_shift_exp_dbg (Btor *btor, BtorNode *e0, BtorNode *e1);

bool btor_precond_concat_exp_dbg (Btor *btor, BtorNode *e0, BtorNode *e1);

bool btor_precond_read_exp_dbg (Btor *btor,
                                BtorNode *e_array,
                                BtorNode *e_index);

bool btor_precond_write_exp_dbg (Btor *btor,
                                 BtorNode *e_array,
                                 BtorNode *e_index,
                                 BtorNode *e_value);

bool btor_precond_cond_exp_dbg (Btor *btor,
                                BtorNode *e_cond,
                                BtorNode *e_if,
                                BtorNode *e_else);

bool btor_precond_apply_exp_dbg (Btor *btor, BtorNode *fun, BtorNode *args);

/*------------------------------------------------------------------------*/
#endif
/*------------------------------------------------------------------------*/

#endif<|MERGE_RESOLUTION|>--- conflicted
+++ resolved
@@ -84,21 +84,14 @@
 
 extern const char *const g_btor_op2str[BTOR_NUM_OPS_NODE];
 
-<<<<<<< HEAD
 #define BTOR_BV_NODE_STRUCT                                                \
   struct                                                                   \
   {                                                                        \
     BtorNodeKind kind : 5;        /* kind of expression */                 \
-    uint8_t mark : 2;             /* for DAG traversal */                  \
-    uint8_t aux_mark : 2;         /* auxiliary mark flag */                \
-    uint8_t beta_mark : 2;        /* mark for beta_reduce */               \
-    uint8_t eval_mark : 2;        /* mark for eval_exp */                  \
-    uint8_t clone_mark : 2;       /* mark for clone_exp_tree */            \
     uint8_t constraint : 1;       /* top level constraint ? */             \
     uint8_t erased : 1;           /* for debugging purposes */             \
     uint8_t disconnected : 1;     /* for debugging purposes */             \
     uint8_t unique : 1;           /* in unique table? */                   \
-    uint8_t bytes;                /* allocated bytes */                    \
     uint8_t parameterized : 1;    /* param as sub expression ? */          \
     uint8_t lambda_below : 1;     /* lambda as sub expression ? */         \
     uint8_t quantifier_below : 1; /* quantifier as sub expression ? */     \
@@ -106,6 +99,7 @@
     uint8_t propagated : 1;       /* is set during propagation */          \
     uint8_t is_array : 1;         /* function represents array ? */        \
     uint8_t arity : 2;            /* arity of operator (at most 3) */      \
+    uint8_t bytes;                /* allocated bytes */                    \
     int32_t id;                   /* unique expression id */               \
     uint32_t refs;                /* reference counter (incl. ext_refs) */ \
     uint32_t ext_refs;            /* external references counter */        \
@@ -121,38 +115,6 @@
     Btor *btor;             /* boolector instance */                       \
     BtorNode *first_parent; /* head of parent list */                      \
     BtorNode *last_parent;  /* tail of parent list */                      \
-=======
-#define BTOR_BV_NODE_STRUCT                                             \
-  struct                                                                \
-  {                                                                     \
-    BtorNodeKind kind : 5;     /* kind of expression */                 \
-    uint8_t constraint : 1;    /* top level constraint ? */             \
-    uint8_t erased : 1;        /* for debugging purposes */             \
-    uint8_t disconnected : 1;  /* for debugging purposes */             \
-    uint8_t unique : 1;        /* in unique table? */                   \
-    uint8_t parameterized : 1; /* param as sub expression ? */          \
-    uint8_t lambda_below : 1;  /* lambda as sub expression ? */         \
-    uint8_t apply_below : 1;   /* apply as sub expression ? */          \
-    uint8_t propagated : 1;    /* is set during propagation */          \
-    uint8_t is_array : 1;      /* function represents array ? */        \
-    uint8_t arity : 2;         /* arity of operator (at most 3) */      \
-    uint8_t bytes;             /* allocated bytes */                    \
-    int32_t id;                /* unique expression id */               \
-    uint32_t refs;             /* reference counter (incl. ext_refs) */ \
-    uint32_t ext_refs;         /* external references counter */        \
-    uint32_t parents;          /* number of parents */                  \
-    BtorSortId sort_id;        /* sort id */                            \
-    union                                                               \
-    {                                                                   \
-      BtorAIGVec *av;        /* synthesized AIG vector */               \
-      BtorPtrHashTable *rho; /* for finding array conflicts */          \
-    };                                                                  \
-    BtorNode *next;         /* next in unique table */                  \
-    BtorNode *simplified;   /* simplified expression */                 \
-    Btor *btor;             /* boolector instance */                    \
-    BtorNode *first_parent; /* head of parent list */                   \
-    BtorNode *last_parent;  /* tail of parent list */                   \
->>>>>>> 3ce5a511
   }
 
 #define BTOR_BV_ADDITIONAL_NODE_STRUCT                             \
