--- conflicted
+++ resolved
@@ -622,8 +622,8 @@
 
 /*------------------------------------------------------------------------*/
 
-BtorNode *btor_lambda_get_body (BtorNode *lambda);
-void btor_lambda_set_body (BtorNode *lambda, BtorNode *body);
+BtorNode *btor_binder_get_body (BtorNode *binder);
+void btor_binder_set_body (BtorNode *binder, BtorNode *body);
 
 BtorPtrHashTable *btor_lambda_get_static_rho (BtorNode *lambda);
 
@@ -641,11 +641,15 @@
 
 /*------------------------------------------------------------------------*/
 
-BtorNode *btor_param_get_binding_lambda (BtorNode *param);
-
-void btor_param_set_binding_lambda (BtorNode *param, BtorNode *lambda);
+BtorNode *btor_param_get_binder (BtorNode *param);
+
+void btor_param_set_binder (BtorNode *param, BtorNode *binder);
 
 bool btor_param_is_bound (BtorNode *param);
+
+bool btor_param_is_exists_var (BtorNode *param);
+
+bool btor_param_is_forall_var (BtorNode *param);
 
 BtorNode *btor_param_get_assigned_exp (BtorNode *param);
 
@@ -813,10 +817,7 @@
  */
 BtorNode *btor_and_exp (Btor *btor, BtorNode *e0, BtorNode *e1);
 BtorNode *btor_and_exp_node (Btor *btor, BtorNode *e0, BtorNode *e1);
-
-#if 0
-BtorNode *btor_and_n_exp (Btor * btor, BtorNode *args[], uint32_t argc);
-#endif
+BtorNode *btor_and_n_exp (Btor *btor, BtorNode *args[], uint32_t argc);
 
 /* Logical and bit-vector NAND.
  * width(e0) = width(e1)
@@ -1125,162 +1126,12 @@
 /* Decrements bit-vector expression by one */
 BtorNode *btor_dec_exp (Btor *btor, BtorNode *exp);
 
-<<<<<<< HEAD
-/* Create binary or ternary expressions (no rewriting). */
 BtorNode *btor_create_exp (Btor *btor,
                            BtorNodeKind kind,
                            BtorNode *e[],
                            uint32_t arity);
 
 /*------------------------------------------------------------------------*/
-
-/* Gets the bit width of a bit vector expression */
-uint32_t btor_get_exp_width (Btor *btor, BtorNode *exp);
-
-/* Gets the bit width of the array elements. */
-uint32_t btor_get_fun_exp_width (Btor *btor, BtorNode *exp);
-
-BtorBitVector *btor_const_get_bits (BtorNode *exp);
-BtorBitVector *btor_const_get_invbits (BtorNode *exp);
-void btor_const_set_bits (BtorNode *exp, BtorBitVector *bits);
-void btor_const_set_invbits (BtorNode *exp, BtorBitVector *bits);
-
-/* Gets the number of bits used by indices on 'e_array'. */
-uint32_t btor_get_index_exp_width (Btor *btor, BtorNode *e_array);
-
-/* Get the id of an expression. */
-int btor_get_id (Btor *btor, BtorNode *exp);
-
-/* Retrieve the exp (belonging to instance 'btor') that matches given id.
- * (Note: increases ref counter of returned match!) */
-BtorNode *btor_match_node_by_id (Btor *btor, int32_t id);
-
-/* Retrieve the exp (belonging to instance 'btor') that matches given
- * expression by id. This is intended to be used for handling expressions
- * of a cloned instance (in a clone and its parent, expressions
- * with the same id correspond to each other, i.e. initially, the cloned
- * expression is an identical copy of the parent expression).
- * (Note: increases ref counter of return match!) */
-BtorNode *btor_match_node (Btor *btor, BtorNode *exp);
-
-BtorNode *btor_get_node_by_id (Btor *btor, int32_t id);
-
-BtorNode *btor_get_node_by_symbol (Btor *btor, const char *sym);
-
-/* Gets the symbol of an expression. */
-char *btor_get_symbol_exp (Btor *btor, BtorNode *exp);
-
-/* Sets the symbol of an expression. */
-void btor_set_symbol_exp (Btor *btor, BtorNode *exp, const char *symbol);
-
-/* Gets the number of arguments of lambda expression 'exp'. */
-uint32_t btor_get_fun_arity (Btor *btor, BtorNode *exp);
-
-/* Gets the number of arguments of an argument expression 'exp'. */
-int btor_get_args_arity (Btor *btor, BtorNode *exp);
-
-/* Returns static_rho of given lambda node. */
-BtorPtrHashTable *btor_lambda_get_static_rho (BtorNode *lambda);
-
-void btor_lambda_set_static_rho (BtorNode *lambda,
-                                 BtorPtrHashTable *static_rho);
-
-BtorPtrHashTable *btor_lambda_copy_static_rho (Btor *btor, BtorNode *lambda);
-
-BtorNode *btor_binder_get_body (BtorNode *binder);
-void btor_binder_set_body (BtorNode *binder, BtorNode *body);
-
-/* Getter for BtorSliceNode fields */
-uint32_t btor_slice_get_upper (BtorNode *slice);
-uint32_t btor_slice_get_lower (BtorNode *slice);
-
-BtorNode *btor_param_get_binder (BtorNode *param);
-void btor_param_set_binder (BtorNode *param, BtorNode *binder);
-bool btor_param_is_bound (BtorNode *param);
-
-BtorNode *btor_param_get_assigned_exp (BtorNode *param);
-
-BtorNode *btor_param_set_assigned_exp (BtorNode *param, BtorNode *exp);
-
-bool btor_param_is_exists_var (BtorNode *param);
-
-bool btor_param_is_forall_var (BtorNode *param);
-
-/* Copies expression (increments reference counter). */
-BtorNode *btor_copy_exp (Btor *btor, BtorNode *exp);
-
-/* Releases expression (decrements reference counter). */
-void btor_release_exp (Btor *btor, BtorNode *exp);
-
-/* Convert 'exp' to a proxy expression.
- * NOTE: 'exp' must be already simplified */
-void btor_set_to_proxy_exp (Btor *btor, BtorNode *exp);
-
-int btor_cmp_exp_by_id_qsort_desc (const void *p, const void *q);
-int btor_cmp_exp_by_id_qsort_asc (const void *p, const void *q);
-
-/*------------------------------------------------------------------------*/
-/* These are only necessary in kind of internal wrapper code, which uses
- * the internal structure of expressions, e.g., BtorNode, but otherwise
- * works through the external API, e.g., BoolectorNode, particularly if
- * call backs are provided by the user which have the external view.
- * Consider for example the substitution functions in 'boolectormap.h'
- * which in turn is heavily used in the model checker 'btormc.c'.
- */
-void btor_inc_exp_ext_ref_counter (Btor *btor, BtorNode *e);
-
-void btor_dec_exp_ext_ref_counter (Btor *btor, BtorNode *e);
-=======
-/*------------------------------------------------------------------------*/
-
-BtorNode *btor_slice_exp_node (Btor *btor,
-                               BtorNode *exp,
-                               uint32_t upper,
-                               uint32_t lower);
-
-BtorNode *btor_and_exp_node (Btor *btor, BtorNode *e0, BtorNode *e1);
-
-BtorNode *btor_eq_exp_node (Btor *btor, BtorNode *e0, BtorNode *e1);
-
-BtorNode *btor_add_exp_node (Btor *btor, BtorNode *e0, BtorNode *e1);
-
-BtorNode *btor_mul_exp_node (Btor *btor, BtorNode *e0, BtorNode *e1);
-
-BtorNode *btor_ult_exp_node (Btor *btor, BtorNode *e0, BtorNode *e1);
-
-BtorNode *btor_sll_exp_node (Btor *btor, BtorNode *e0, BtorNode *e1);
-
-BtorNode *btor_srl_exp_node (Btor *btor, BtorNode *e0, BtorNode *e1);
-
-BtorNode *btor_udiv_exp_node (Btor *btor, BtorNode *e0, BtorNode *e1);
-
-BtorNode *btor_urem_exp_node (Btor *btor, BtorNode *e0, BtorNode *e1);
-
-BtorNode *btor_concat_exp_node (Btor *btor, BtorNode *e0, BtorNode *e1);
-
-BtorNode *btor_read_exp_node (Btor *btor, BtorNode *e_array, BtorNode *e_index);
-
-BtorNode *btor_write_exp_node (Btor *btor,
-                               BtorNode *e_array,
-                               BtorNode *e_index,
-                               BtorNode *e_value);
-
-BtorNode *btor_cond_exp_node (Btor *btor,
-                              BtorNode *e_cond,
-                              BtorNode *e_if,
-                              BtorNode *e_else);
-
-BtorNode *btor_apply_exp_node (Btor *btor, BtorNode *fun, BtorNode *args);
-
-BtorNode *btor_lambda_exp_node (Btor *btor, BtorNode *param, BtorNode *body);
-
-BtorNode *btor_create_exp (Btor *btor,
-                           BtorNodeKind kind,
-                           BtorNode *e[],
-                           uint32_t arity);
->>>>>>> ba425562
-
-/*------------------------------------------------------------------------*/
 #ifndef NDEBUG
 /*------------------------------------------------------------------------*/
 
