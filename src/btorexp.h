/*  Boolector: Satisfiablity Modulo Theories (SMT) solver.
 *
 *  Copyright (C) 2007-2009 Robert Daniel Brummayer.
 *  Copyright (C) 2007-2015 Armin Biere.
 *  Copyright (C) 2012-2016 Aina Niemetz.
 *  Copyright (C) 2012-2015 Mathias Preiner.
 *
 *  All rights reserved.
 *
 *  This file is part of Boolector.
 *  See COPYING for more information on using this software.
 */

#ifndef BTOREXP_H_INCLUDED
#define BTOREXP_H_INCLUDED

#include "btoraigvec.h"
#include "btorbitvec.h"
#include "btorsort.h"
#include "btortypes.h"
#include "utils/btorhashptr.h"
#include "utils/btorqueue.h"
#include "utils/btorstack.h"

/*------------------------------------------------------------------------*/

BTOR_DECLARE_STACK (BtorNodePtr, BtorNode *);
BTOR_DECLARE_STACK (BtorNodePtrPtr, BtorNode **);
BTOR_DECLARE_QUEUE (BtorNodePtr, BtorNode *);

/*------------------------------------------------------------------------*/

BTOR_DECLARE_STACK (BoolectorNodePtr, BoolectorNode *);

/*------------------------------------------------------------------------*/

/* NOTE: DO NOT REORDER THE INDICES.
 * CERTAIN MACROS DEPEND ON ORDER.
 * Some code also depends on that BTOR_INVALID_NODE, BTOR_CONST_NODE
 * and BTOR_VAR_NODE are at the beginning,
 * and BTOR_PROXY_NODE is BTOR_NUM_OPS_NODE - 1
 * FURTHER NOTE:
 * binary nodes: [BTOR_AND_NODE, ..., BTOR_LAMBDA_NODE]
 * ternary nodes: [BTOR_BCOND_NODE]
 * commutative nodes: [BTOR_AND_NODE, ..., BTOR_MUL_NODE]
 */
enum BtorNodeKind
{
  /* Even though the following is just for debugging purposes,
   * we should not put '#ifndef NDEBUG' around.  This would
   * make delta debugging of Heisenbugs in release mode more
   * difficult.
   */
  BTOR_INVALID_NODE  = 0,
  BTOR_BV_CONST_NODE = 1,
  BTOR_BV_VAR_NODE   = 2,
  BTOR_PARAM_NODE    = 3, /* parameter for lambda expressions */
  BTOR_SLICE_NODE    = 4,
  BTOR_AND_NODE      = 5,
  BTOR_BV_EQ_NODE    = 6, /* equality on bit vectors */
  BTOR_FUN_EQ_NODE   = 7, /* equality on arrays */
  BTOR_ADD_NODE      = 8,
  BTOR_MUL_NODE      = 9,
  BTOR_ULT_NODE      = 10,
  BTOR_SLL_NODE      = 11,
  BTOR_SRL_NODE      = 12,
  BTOR_UDIV_NODE     = 13,
  BTOR_UREM_NODE     = 14,
  BTOR_CONCAT_NODE   = 15,
  BTOR_APPLY_NODE    = 16,
<<<<<<< HEAD
  BTOR_FORALL_NODE   = 17,
  BTOR_EXISTS_NODE   = 18,
  BTOR_LAMBDA_NODE   = 19, /* lambda expression */
  BTOR_BCOND_NODE    = 20, /* conditional on bit vectors */
  BTOR_ARGS_NODE     = 21,
  BTOR_UF_NODE       = 22,
  BTOR_PROXY_NODE    = 23, /* simplified expression without children */
  BTOR_NUM_OPS_NODE  = 24
=======
  BTOR_LAMBDA_NODE   = 17, /* lambda expression */
  BTOR_COND_NODE     = 18, /* conditional on bit vectors */
  BTOR_ARGS_NODE     = 19,
  BTOR_UF_NODE       = 20,
  BTOR_PROXY_NODE    = 21, /* simplified expression without children */
  BTOR_NUM_OPS_NODE  = 22
>>>>>>> 1d5bad24

  // NOTE: do not change this without changing 'g_btor_op2string' too ...
};

typedef enum BtorNodeKind BtorNodeKind;

extern const char *const g_btor_op2str[BTOR_NUM_OPS_NODE];

#define BTOR_BV_NODE_STRUCT                                                \
  struct                                                                   \
  {                                                                        \
    BtorNodeKind kind : 5;        /* kind of expression */                 \
    uint8_t constraint : 1;       /* top level constraint ? */             \
    uint8_t erased : 1;           /* for debugging purposes */             \
    uint8_t disconnected : 1;     /* for debugging purposes */             \
    uint8_t unique : 1;           /* in unique table? */                   \
    uint8_t parameterized : 1;    /* param as sub expression ? */          \
    uint8_t lambda_below : 1;     /* lambda as sub expression ? */         \
    uint8_t quantifier_below : 1; /* quantifier as sub expression ? */     \
    uint8_t apply_below : 1;      /* apply as sub expression ? */          \
    uint8_t propagated : 1;       /* is set during propagation */          \
    uint8_t is_array : 1;         /* function represents array ? */        \
    uint8_t arity : 2;            /* arity of operator (at most 3) */      \
    uint8_t bytes;                /* allocated bytes */                    \
    int32_t id;                   /* unique expression id */               \
    uint32_t refs;                /* reference counter (incl. ext_refs) */ \
    uint32_t ext_refs;            /* external references counter */        \
    uint32_t parents;             /* number of parents */                  \
    BtorSortId sort_id;           /* sort id */                            \
    union                                                                  \
    {                                                                      \
      BtorAIGVec *av;        /* synthesized AIG vector */                  \
      BtorPtrHashTable *rho; /* for finding array conflicts */             \
    };                                                                     \
    BtorNode *next;         /* next in unique table */                     \
    BtorNode *simplified;   /* simplified expression */                    \
    Btor *btor;             /* boolector instance */                       \
    BtorNode *first_parent; /* head of parent list */                      \
    BtorNode *last_parent;  /* tail of parent list */                      \
  }

#define BTOR_BV_ADDITIONAL_NODE_STRUCT                             \
  struct                                                           \
  {                                                                \
    BtorNode *e[3];           /* expression children */            \
    BtorNode *prev_parent[3]; /* prev in parent list of child i */ \
    BtorNode *next_parent[3]; /* next in parent list of child i */ \
  }

struct BtorBVVarNode
{
  BTOR_BV_NODE_STRUCT;
  int32_t btor_id; /* id as defined in btor input */
};

typedef struct BtorBVVarNode BtorBVVarNode;

struct BtorUFNode
{
  BTOR_BV_NODE_STRUCT;
  int32_t btor_id; /* id as defined in btor input */
};

typedef struct BtorUFNode BtorUFNode;

struct BtorBVConstNode
{
  BTOR_BV_NODE_STRUCT;
  BtorBitVector *bits;
  BtorBitVector *invbits;
};

typedef struct BtorBVConstNode BtorBVConstNode;

struct BtorSliceNode
{
  BTOR_BV_NODE_STRUCT;
  BTOR_BV_ADDITIONAL_NODE_STRUCT;
  uint32_t upper;
  uint32_t lower;
};

typedef struct BtorSliceNode BtorSliceNode;

struct BtorBVNode
{
  BTOR_BV_NODE_STRUCT;
  BTOR_BV_ADDITIONAL_NODE_STRUCT;
};

typedef struct BtorBVNode BtorBVNode;

struct BtorNode
{
  BTOR_BV_NODE_STRUCT;
  BTOR_BV_ADDITIONAL_NODE_STRUCT;
};

#define BTOR_BINDER_STRUCT                                   \
  struct                                                     \
  {                                                          \
    BTOR_BV_NODE_STRUCT;                                     \
    BTOR_BV_ADDITIONAL_NODE_STRUCT;                          \
    BtorNode *body; /* short-cut for curried binder terms */ \
  }

struct BtorBinderNode
{
  BTOR_BINDER_STRUCT;
};

typedef struct BtorBinderNode BtorBinderNode;

struct BtorLambdaNode
{
  BTOR_BINDER_STRUCT;
  BtorPtrHashTable *static_rho;
};

typedef struct BtorLambdaNode BtorLambdaNode;

struct BtorParamNode
{
  BTOR_BV_NODE_STRUCT;
  BtorNode *binder; /* exp that binds the param (lambda, forall, exists) */
  BtorNode *assigned_exp;
};

typedef struct BtorParamNode BtorParamNode;

struct BtorArgsNode
{
  BTOR_BV_NODE_STRUCT;
  BTOR_BV_ADDITIONAL_NODE_STRUCT;
};

typedef struct BtorArgsNode BtorArgsNode;

<<<<<<< HEAD
#define BTOR_IS_INVALID_NODE_KIND(kind) ((kind) == BTOR_INVALID_NODE)

#define BTOR_IS_AND_NODE_KIND(kind) ((kind) == BTOR_AND_NODE)

#define BTOR_IS_SLICE_NODE_KIND(kind) ((kind) == BTOR_SLICE_NODE)

#define BTOR_IS_BV_CONST_NODE_KIND(kind) ((kind) == BTOR_BV_CONST_NODE)

#define BTOR_IS_BV_VAR_NODE_KIND(kind) ((kind) == BTOR_BV_VAR_NODE)

#define BTOR_IS_PARAM_NODE_KIND(kind) ((kind) == BTOR_PARAM_NODE)

#define BTOR_IS_BV_EQ_NODE_KIND(kind) (kind == BTOR_BEQ_NODE)

#define BTOR_IS_FUN_EQ_NODE_KIND(kind) (kind == BTOR_FEQ_NODE)

#define BTOR_IS_ULT_NODE_KIND(kind) (kind == BTOR_ULT_NODE)

#define BTOR_IS_FEQ_NODE_KIND(kind) (kind == BTOR_FEQ_NODE)

#define BTOR_IS_MUL_NODE_KIND(kind) ((kind) == BTOR_MUL_NODE)

#define BTOR_IS_ADD_NODE_KIND(kind) ((kind) == BTOR_ADD_NODE)

#define BTOR_IS_MUL_NODE_KIND(kind) ((kind) == BTOR_MUL_NODE)

#define BTOR_IS_UDIV_NODE_KIND(kind) ((kind) == BTOR_UDIV_NODE)

#define BTOR_IS_UREM_NODE_KIND(kind) ((kind) == BTOR_UREM_NODE)

#define BTOR_IS_FORALL_NODE_KIND(kind) ((kind) == BTOR_FORALL_NODE)

#define BTOR_IS_EXISTS_NODE_KIND(kind) ((kind) == BTOR_EXISTS_NODE)

#define BTOR_IS_LAMBDA_NODE_KIND(kind) ((kind) == BTOR_LAMBDA_NODE)

#define BTOR_IS_BCOND_NODE_KIND(kind) ((kind) == BTOR_BCOND_NODE)

#define BTOR_IS_UF_NODE_KIND(kind) ((kind) == BTOR_UF_NODE)

#define BTOR_IS_ARGS_NODE_KIND(kind) ((kind) == BTOR_ARGS_NODE)

#define BTOR_IS_APPLY_NODE_KIND(kind) ((kind) == BTOR_APPLY_NODE)

#define BTOR_IS_BV_COND_NODE_KIND(kind) (kind == BTOR_BCOND_NODE)

#define BTOR_IS_PROXY_NODE_KIND(kind) ((kind) == BTOR_PROXY_NODE)

#define BTOR_IS_CONCAT_NODE_KIND(kind) ((kind) == BTOR_CONCAT_NODE)

#define BTOR_IS_UNARY_NODE_KIND(kind) ((kind) == BTOR_SLICE_NODE)

#define BTOR_IS_BINARY_NODE_KIND(kind) \
  ((((kind) >= BTOR_AND_NODE) && ((kind) <= BTOR_LAMBDA_NODE)))

#define BTOR_IS_BINARY_COMMUTATIVE_NODE_KIND(kind) \
  (((kind) >= BTOR_AND_NODE) && ((kind) <= BTOR_MUL_NODE))

#define BTOR_IS_TERNARY_NODE_KIND(kind) (((kind) >= BTOR_BCOND_NODE))

#define BTOR_IS_INVALID_NODE(exp) \
  ((exp) && BTOR_IS_INVALID_NODE_KIND ((exp)->kind))

#define BTOR_IS_AND_NODE(exp) ((exp) && BTOR_IS_AND_NODE_KIND ((exp)->kind))

#define BTOR_IS_SLICE_NODE(exp) ((exp) && BTOR_IS_SLICE_NODE_KIND ((exp)->kind))
#define BTOR_IS_BV_CONST_NODE(exp) \
  ((exp) && BTOR_IS_BV_CONST_NODE_KIND ((exp)->kind))

#define BTOR_IS_BV_VAR_NODE(exp) \
  ((exp) && BTOR_IS_BV_VAR_NODE_KIND ((exp)->kind))

#define BTOR_IS_PARAM_NODE(exp) ((exp) && BTOR_IS_PARAM_NODE_KIND ((exp)->kind))

#define BTOR_IS_BV_EQ_NODE(exp) ((exp) && BTOR_IS_BV_EQ_NODE_KIND ((exp)->kind))

#define BTOR_IS_FUN_EQ_NODE(exp) \
  ((exp) && BTOR_IS_FUN_EQ_NODE_KIND ((exp)->kind))

#define BTOR_IS_ULT_NODE(exp) ((exp) && BTOR_IS_ULT_NODE_KIND ((exp)->kind))

#define BTOR_IS_FEQ_NODE(exp) ((exp) && BTOR_IS_FEQ_NODE_KIND ((exp)->kind))

#define BTOR_IS_ARRAY_OR_BV_EQ_NODE(exp) \
  (BTOR_IS_FEQ_NODE (exp) || BTOR_IS_BV_EQ_NODE (exp))

#define BTOR_IS_MUL_NODE(exp) ((exp) && BTOR_IS_MUL_NODE_KIND ((exp)->kind))

#define BTOR_IS_ADD_NODE(exp) ((exp) && BTOR_IS_ADD_NODE_KIND ((exp)->kind))

#define BTOR_IS_MUL_NODE(exp) ((exp) && BTOR_IS_MUL_NODE_KIND ((exp)->kind))

#define BTOR_IS_UDIV_NODE(exp) ((exp) && BTOR_IS_UDIV_NODE_KIND ((exp)->kind))

#define BTOR_IS_UREM_NODE(exp) ((exp) && BTOR_IS_UREM_NODE_KIND ((exp)->kind))

#define BTOR_IS_FORALL_NODE(exp) \
  ((exp) && BTOR_IS_FORALL_NODE_KIND ((exp)->kind))

#define BTOR_IS_EXISTS_NODE(exp) \
  ((exp) && BTOR_IS_EXISTS_NODE_KIND ((exp)->kind))

#define BTOR_IS_LAMBDA_NODE(exp) \
  ((exp) && BTOR_IS_LAMBDA_NODE_KIND ((exp)->kind))

#define BTOR_IS_BCOND_NODE(exp) ((exp) && BTOR_IS_BCOND_NODE_KIND ((exp)->kind))

#define BTOR_IS_UF_NODE(exp) ((exp) && BTOR_IS_UF_NODE_KIND ((exp)->kind))

#define BTOR_IS_ARGS_NODE(exp) ((exp) && BTOR_IS_ARGS_NODE_KIND ((exp)->kind))

#define BTOR_IS_APPLY_NODE(exp) ((exp) && BTOR_IS_APPLY_NODE_KIND ((exp)->kind))

#define BTOR_IS_WRITE_NODE(exp) ((exp) && BTOR_IS_WRITE_NODE_KIND ((exp)->kind))

#define BTOR_IS_COND_NODE(exp) \
  ((exp) && BTOR_IS_BV_COND_NODE_KIND ((exp)->kind))

#define BTOR_IS_BV_COND_NODE(exp)   \
  ((exp) && BTOR_IS_COND_NODE (exp) \
   && btor_is_bitvec_sort (&exp->btor->sorts_unique_table, exp->sort_id))

#define BTOR_IS_PROXY_NODE(exp) ((exp) && BTOR_IS_PROXY_NODE_KIND ((exp)->kind))

#define BTOR_IS_CONCAT_NODE(exp) \
  ((exp) && BTOR_IS_CONCAT_NODE_KIND ((exp)->kind))

#define BTOR_IS_UNARY_NODE(exp) ((exp) && BTOR_IS_UNARY_NODE_KIND ((exp)->kind))

#define BTOR_IS_BINARY_NODE(exp) \
  ((exp) && BTOR_IS_BINARY_NODE_KIND ((exp)->kind))

#define BTOR_IS_BINARY_COMMUTATIVE_NODE(exp) \
  ((exp) && BTOR_IS_BINARY_COMMUTATIVE_NODE_KIND ((exp)->kind))

#define BTOR_IS_TERNARY_NODE(exp) \
  ((exp) && BTOR_IS_TERNARY_NODE_KIND ((exp)->kind))
=======
bool btor_is_invalid_node (const BtorNode *exp);
bool btor_is_proxy_node (const BtorNode *exp);
bool btor_is_bv_const_node (const BtorNode *exp);
bool btor_is_bv_var_node (const BtorNode *exp);
bool btor_is_bv_eq_node (const BtorNode *exp);
bool btor_is_fun_eq_node (const BtorNode *exp);
bool btor_is_and_node (const BtorNode *exp);
bool btor_is_ult_node (const BtorNode *exp);
bool btor_is_add_node (const BtorNode *exp);
bool btor_is_mul_node (const BtorNode *exp);
bool btor_is_udiv_node (const BtorNode *exp);
bool btor_is_urem_node (const BtorNode *exp);
bool btor_is_slice_node (const BtorNode *exp);
bool btor_is_concat_node (const BtorNode *exp);
bool btor_is_cond_node (const BtorNode *exp);
bool btor_is_bv_cond_node (const BtorNode *exp);
bool btor_is_fun_cond_node (const BtorNode *exp);
bool btor_is_uf_node (const BtorNode *exp);
bool btor_is_array_node (const BtorNode *exp);
bool btor_is_lambda_node (const BtorNode *exp);
bool btor_is_fun_node (const BtorNode *exp);
bool btor_is_uf_array_node (const BtorNode *exp);
bool btor_is_param_node (const BtorNode *exp);
bool btor_is_args_node (const BtorNode *exp);
bool btor_is_apply_node (const BtorNode *exp);
bool btor_is_array_or_bv_eq_node (const BtorNode *exp);
bool btor_is_unary_node (const BtorNode *exp);
bool btor_is_binary_node (const BtorNode *exp);
bool btor_is_binary_commutative_node (const BtorNode *exp);
bool btor_is_ternary_node (const BtorNode *exp);
>>>>>>> 1d5bad24

#define BTOR_INVERT_NODE(exp) ((BtorNode *) (1ul ^ (unsigned long int) (exp)))

#define BTOR_IS_INVERTED_NODE(exp) (1ul & (unsigned long int) (exp))

#define BTOR_COND_INVERT_NODE(cond_exp, exp)           \
  ((BtorNode *) (((unsigned long int) (cond_exp) &1ul) \
                 ^ (unsigned long int) (exp)))

#define BTOR_REAL_ADDR_NODE(exp) \
  ((struct BtorNode *) (~3ul & (unsigned long int) (exp)))

#define BTOR_GET_ID_NODE(exp) \
  (BTOR_IS_INVERTED_NODE (exp) ? -BTOR_REAL_ADDR_NODE (exp)->id : (exp)->id)

#define BTOR_AIGVEC_NODE(btor, exp)                                     \
  (BTOR_IS_INVERTED_NODE (exp)                                          \
       ? btor_not_aigvec ((btor)->avmgr, BTOR_REAL_ADDR_NODE (exp)->av) \
       : btor_copy_aigvec ((btor)->avmgr, exp->av))

#define BTOR_BITS_NODE(mm, exp)                                              \
  (BTOR_IS_INVERTED_NODE (exp) ? btor_not_bv (mm, btor_const_get_bits (exp)) \
                               : btor_copy_bv (mm, btor_const_get_bits (exp)))

#define BTOR_TAG_NODE(exp, tag) \
  ((BtorNode *) ((unsigned long int) tag | (unsigned long int) (exp)))

#define BTOR_GET_TAG_NODE(exp) ((int) (3ul & (unsigned long int) (exp)))

#define BTOR_IS_REGULAR_NODE(exp) (!(3ul & (unsigned long int) (exp)))

#define BTOR_IS_SYNTH_NODE(exp) ((exp)->av != 0)

<<<<<<< HEAD
#define BTOR_IS_FUN_COND_NODE(exp) \
  (BTOR_IS_COND_NODE (exp)         \
   && btor_is_fun_sort (&exp->btor->sorts_unique_table, exp->sort_id))

#define BTOR_IS_FUN_NODE(exp)                         \
  (BTOR_IS_LAMBDA_NODE (exp) || BTOR_IS_UF_NODE (exp) \
   || BTOR_IS_FUN_COND_NODE (exp))

#define BTOR_IS_UF_ARRAY_NODE(exp) \
  ((exp) && BTOR_IS_UF_NODE (exp) && ((BtorUFNode *) exp)->is_array)

#define BTOR_IS_QUANTIFIER_NODE(exp)               \
  (BTOR_IS_FORALL_NODE (BTOR_REAL_ADDR_NODE (exp)) \
   || BTOR_IS_EXISTS_NODE (BTOR_REAL_ADDR_NODE (exp)))

#define BTOR_IS_BINDER_NODE(exp) \
  (BTOR_IS_QUANTIFIER_NODE (exp) \
   || BTOR_IS_LAMBDA_NODE (BTOR_REAL_ADDR_NODE (exp)))

=======
>>>>>>> 1d5bad24
/*------------------------------------------------------------------------*/

struct BtorNodePair
{
  BtorNode *exp1;
  BtorNode *exp2;
};

typedef struct BtorNodePair BtorNodePair;

BtorNodePair *btor_new_exp_pair (Btor *, BtorNode *, BtorNode *);

void btor_delete_exp_pair (Btor *, BtorNodePair *);

unsigned int btor_hash_exp_pair (BtorNodePair *);

int btor_compare_exp_pair (BtorNodePair *, BtorNodePair *);

/*------------------------------------------------------------------------*/

/* Compares two expression pairs by ID */
int btor_compare_exp_by_id (BtorNode *exp0, BtorNode *exp1);

/* Hashes expression by ID */
unsigned int btor_hash_exp_by_id (BtorNode *exp);

/*------------------------------------------------------------------------*/

void btor_set_btor_id (Btor *btor, BtorNode *exp, int id);

/*------------------------------------------------------------------------*/
/* Implicit precondition of all functions taking expressions as inputs:
 * The 'width' of all input expressions has to be greater than zero.
 */

/* Binary constant.
 * strlen(bits) > 0
 * width(result) = strlen(bits)
 */
BtorNode *btor_const_exp (Btor *btor, BtorBitVector *bits);

/* Binary constant representing 'width' zeros.
 * width > 0
 * width(result) = width
 */
BtorNode *btor_zero_exp (Btor *btor, uint32_t width);

/* Constant respresenting FALSE
 * width(result) = 1
 */
BtorNode *btor_false_exp (Btor *btor);

/* Binary constant representing 'width' ones.
 * width > 0
 * width(result) = width
 */
BtorNode *btor_ones_exp (Btor *btor, uint32_t width);

/* Constant respresenting TRUE
 * width(result) = 1
 */
BtorNode *btor_true_exp (Btor *btor);

/* Binary constant representing 1 with 'width' bits.
 * width > 0
 * width(result) = width
 */
BtorNode *btor_one_exp (Btor *btor, uint32_t width);

/* Binary constant representing the unsigned integer.
 * The constant is obtained by either truncating bits
 * or by unsigned extension (padding with zeroes).
 * width > 0
 */
BtorNode *btor_unsigned_exp (Btor *btor, uint32_t u, uint32_t width);

/* Binary constant representing the signed integer.
 * The constant is obtained by either truncating bits
 * or by signed extension (padding with ones).
 * width > 0
 */
BtorNode *btor_int_exp (Btor *emg, int32_t i, uint32_t width);

/* Variable representing 'width' bits.
 * width > 0
 * width(result) = width
 */
BtorNode *btor_var_exp (Btor *btor, uint32_t width, const char *symbol);

/* Lambda variable representing 'width' bits.
 * width > 0
 * width(result) = width
 */
BtorNode *btor_param_exp (Btor *btor, uint32_t width, const char *symbol);

/* Array of size 2 ^ 'index_width' with elements of width 'elem_width'.
 * elem_width > 0
 * index_width > 0
 */
BtorNode *btor_array_exp (Btor *btor,
                          uint32_t elem_width,
                          uint32_t index_width,
                          const char *symbol);

/* Uninterpreted function with sort 'sort'.
 */
BtorNode *btor_uf_exp (Btor *btor, BtorSortId sort, const char *symbol);

/* One's complement.
 * width(result) = width(exp)
 */
BtorNode *btor_not_exp (Btor *btor, BtorNode *exp);

/* Two's complement.
 * width(result) = width(exp)
 */
BtorNode *btor_neg_exp (Btor *btor, BtorNode *exp);

/* OR reduction.
 * width(result) = 1
 */
BtorNode *btor_redor_exp (Btor *btor, BtorNode *exp);

/* XOR reduction.
 * width(result) = 1
 */
BtorNode *btor_redxor_exp (Btor *btor, BtorNode *exp);

/* AND reduction.
 * width(result) = 1
 */
BtorNode *btor_redand_exp (Btor *btor, BtorNode *exp);

/* BtorSlice a sub-vector from 'upper' to 'lower'.
 * upper < width(exp)
 * lower >= 0
 * upper >= lower
 * width(result) = upper - lower + 1
 */
BtorNode *btor_slice_exp (Btor *btor,
                          BtorNode *exp,
                          uint32_t upper,
                          uint32_t lower);
BtorNode *btor_slice_exp_node (Btor *btor,
                               BtorNode *exp,
                               uint32_t upper,
                               uint32_t lower);

/* Unsigned extension of 'width' bits.
 * width >= 0
 * width(result) = width(exp) + width
 */
BtorNode *btor_uext_exp (Btor *btor, BtorNode *exp, uint32_t width);

/* Signed extension of 'width' bits (keep sign).
 * width >= 0
 * width(result) = width(exp) + width
 */
BtorNode *btor_sext_exp (Btor *btor, BtorNode *exp, uint32_t width);

/* Logical IMPLICATION.
 * width(e0) = width(e1) = 1
 * width(result) = 1
 */
BtorNode *btor_implies_exp (Btor *btor, BtorNode *e0, BtorNode *e1);

/* Logical EQUIVALENCE.
 * width(e0) = width(e1) = 1
 * width(result) = 1
 */
BtorNode *btor_iff_exp (Btor *btor, BtorNode *e0, BtorNode *e1);

/* Logical and bit-vector XOR.
 * width(e0) = width(e1)
 * width(result) = width(e0) = width(e1)
 */
BtorNode *btor_xor_exp (Btor *btor, BtorNode *e0, BtorNode *e1);

/* Logical and bit-vector XNOR.
 * width(e0) = width(e1)
 * width(result) = width(e0) = width(e1)
 */
BtorNode *btor_xnor_exp (Btor *btor, BtorNode *e0, BtorNode *e1);

/* Logical and bit-vector AND.
 * width(e0) = width(e1)
 * width(result) = width(e0) = width(e1)
 */
BtorNode *btor_and_exp (Btor *btor, BtorNode *e0, BtorNode *e1);
BtorNode *btor_and_exp_node (Btor *btor, BtorNode *e0, BtorNode *e1);

BtorNode *btor_and_n_exp (Btor *btor, BtorNode *args[], uint32_t argc);

/* Logical and bit-vector NAND.
 * width(e0) = width(e1)
 * width(result) = width(e0) = width(e1)
 */
BtorNode *btor_nand_exp (Btor *btor, BtorNode *e0, BtorNode *e1);

/* Logical and bit-vector OR.
 * width(e0) = width(e1)
 * width(result) = width(e0) = width(e1)
 */
BtorNode *btor_or_exp (Btor *btor, BtorNode *e0, BtorNode *e1);

/* Logical and bit-vector NOR.
 * width(e0) = width(e1)
 * width(result) = width(e0) = width(e1)
 */
BtorNode *btor_nor_exp (Btor *btor, BtorNode *e0, BtorNode *e1);

/* Bit-vector or array equality.
 * width(e0) = width(e1)
 * width(result) = 1
 */
BtorNode *btor_eq_exp (Btor *btor, BtorNode *e0, BtorNode *e1);
BtorNode *btor_eq_exp_node (Btor *btor, BtorNode *e0, BtorNode *e1);

/* Bit-vector or array inequality.
 * width(e0) = width(e1)
 * width(result) = 1
 */
BtorNode *btor_ne_exp (Btor *btor, BtorNode *e0, BtorNode *e1);

/* Adder.
 * width(e0) = width(e1)
 * width(result) = width(e0) = width(e1)
 */
BtorNode *btor_add_exp (Btor *btor, BtorNode *e0, BtorNode *e1);
BtorNode *btor_add_exp_node (Btor *btor, BtorNode *e0, BtorNode *e1);

/* Result represents if adding two unsigned operands leads to an overflow.
 * width(e0) = width(e1)
 * width(result) = 1
 */
BtorNode *btor_uaddo_exp (Btor *btor, BtorNode *e0, BtorNode *e1);

/* Result represents if adding two signed operands leads to an overflow.
 * width(e0) = width(e1)
 * width(result) = 1
 */
BtorNode *btor_saddo_exp (Btor *btor, BtorNode *e0, BtorNode *e1);

/* Multiplier.
 * width(e0) = width(e1)
 * width(result) = width(e0) = width(e1)
 */
BtorNode *btor_mul_exp (Btor *btor, BtorNode *e0, BtorNode *e1);
BtorNode *btor_mul_exp_node (Btor *btor, BtorNode *e0, BtorNode *e1);

/* Result represents if multiplying two unsigned operands leads to an overflow.
 * width(e0) = width(e1)
 * width(result) = 1
 */
BtorNode *btor_umulo_exp (Btor *btor, BtorNode *e0, BtorNode *e1);

/* Result represents if multiplying two signed operands leads to an overflow.
 * width(e0) = width(e1)
 * width(result) = 1
 */
BtorNode *btor_smulo_exp (Btor *btor, BtorNode *e0, BtorNode *e1);

/* Unsigned less than.
 * width(e0) = width(e1)
 * width(result) = 1
 */
BtorNode *btor_ult_exp (Btor *btor, BtorNode *e0, BtorNode *e1);
BtorNode *btor_ult_exp_node (Btor *btor, BtorNode *e0, BtorNode *e1);

/* Signed less than.
 * width(e0) = width(e1)
 * width(result) = 1
 */
BtorNode *btor_slt_exp (Btor *btor, BtorNode *e0, BtorNode *e1);

/* Unsigned less than or equal.
 * width(e0) = width(e1)
 * width(result) = 1
 */
BtorNode *btor_ulte_exp (Btor *btor, BtorNode *e0, BtorNode *e1);

/* Signed less than or equal.
 * width(e0) = width(e1)
 * width(result) = 1
 */
BtorNode *btor_slte_exp (Btor *btor, BtorNode *e0, BtorNode *e1);

/* Unsigned greater than.
 * width(e0) = width(e1)
 * width(result) = 1
 */
BtorNode *btor_ugt_exp (Btor *btor, BtorNode *e0, BtorNode *e1);

/* Signed greater than.
 * width(e0) = width(e1)
 * width(result) = 1
 */
BtorNode *btor_sgt_exp (Btor *btor, BtorNode *e0, BtorNode *e1);

/* Unsigned greater than or equal.
 * width(e0) = width(e1)
 * width(result) = 1
 */
BtorNode *btor_ugte_exp (Btor *btor, BtorNode *e0, BtorNode *e1);

/* Signed greater than or equal.
 * width(e0) = width(e1)
 * width(result) = 1
 */
BtorNode *btor_sgte_exp (Btor *btor, BtorNode *e0, BtorNode *e1);

/* Shift left logical.
 * is_power_of_2(width(e0))
 * width(e1) = log2(width(e0))
 * width(result) width(e0)
 */
BtorNode *btor_sll_exp (Btor *btor, BtorNode *e0, BtorNode *e1);
BtorNode *btor_sll_exp_node (Btor *btor, BtorNode *e0, BtorNode *e1);

/* Shift right logical.
 * is_power_of_2(width(e0))
 * width(e1) = log2(width(e0))
 * width(result) = width(e0)
 */
BtorNode *btor_srl_exp (Btor *btor, BtorNode *e0, BtorNode *e1);
BtorNode *btor_srl_exp_node (Btor *btor, BtorNode *e0, BtorNode *e1);

/* Shift right arithmetic.
 * is_power_of_2(width(e0))
 * width(e1) = log2(width(e0))
 * width(result) = width(e0)
 */
BtorNode *btor_sra_exp (Btor *btor, BtorNode *e0, BtorNode *e1);

/* Rotate left.
 * is_power_of_2(width(e0))
 * width(e1) = log2(width(e0))
 * width(result) = width(e0)
 */
BtorNode *btor_rol_exp (Btor *btor, BtorNode *e0, BtorNode *e1);

/* Rotate right.
 * is_power_of_2(width(e0))
 * width(e1) = log2(width(e0))
 * width(result) = width(e0)
 */
BtorNode *btor_ror_exp (Btor *btor, BtorNode *e0, BtorNode *e1);

/* Subtractor.
 * width(e0) = width(e1)
 * width(result) = width(e0) = width(e1)
 */
BtorNode *btor_sub_exp (Btor *btor, BtorNode *e0, BtorNode *e1);

/* Result represents if e0 - e1 leads to an overflow if both are unsigned.
 * width(e0) = width(e1)
 * width(result) = 1
 */
BtorNode *btor_usubo_exp (Btor *btor, BtorNode *e0, BtorNode *e1);

/* Result represents if e0 - e1 leads to an overflow if both are signed.
 * width(e0) = width(e1)
 * width(result) = 1
 */
BtorNode *btor_ssubo_exp (Btor *btor, BtorNode *e0, BtorNode *e1);

/* Unsigned divider.
 * width(e0) = width(e1)
 * width(result) = width(e0) = width(e1)
 */
BtorNode *btor_udiv_exp (Btor *btor, BtorNode *e0, BtorNode *e1);
BtorNode *btor_udiv_exp_node (Btor *btor, BtorNode *e0, BtorNode *e1);

/* Signed divider.
 * width(e0) = width(e1)
 * width(result) = width(e0) = width(e1)
 */
BtorNode *btor_sdiv_exp (Btor *btor, BtorNode *e0, BtorNode *e1);

/* Result represents if e0 / e1 leads to an overflow if both are signed.
 * For example INT_MIN / -1.
 * width(e0) = width(e1)
 * width(result) = 1
 */
BtorNode *btor_sdivo_exp (Btor *btor, BtorNode *e0, BtorNode *e1);

/* Unsigned modulo.
 * width(e0) = width(e1)
 * width(result) = width(e0) = width(e1)
 */
BtorNode *btor_urem_exp (Btor *btor, BtorNode *e0, BtorNode *e1);
BtorNode *btor_urem_exp_node (Btor *btor, BtorNode *e0, BtorNode *e1);

/* Signed modulo.
 * width(e0) = width(e1)
 * width(result) = width(e0) = width(e1)
 */
BtorNode *btor_srem_exp (Btor *btor, BtorNode *e0, BtorNode *e1);

/* Signed modulo variant.
 * width(e0) = width(e1)
 * width(result) = width(e0) = width(e1)
 */
BtorNode *btor_smod_exp (Btor *btor, BtorNode *e0, BtorNode *e1);

/* Concatenation.
 * width(result) = width(e0) + width(e1)
 */
BtorNode *btor_concat_exp (Btor *btor, BtorNode *e0, BtorNode *e1);
BtorNode *btor_concat_exp_node (Btor *btor, BtorNode *e0, BtorNode *e1);

/* Array read on array 'e_array' at position 'e_index'.
 * index_width(e_array) = width(e_index)
 * width(result) = elem_width(e_array)
 */
BtorNode *btor_read_exp (Btor *btor, BtorNode *e_array, BtorNode *e_index);
BtorNode *btor_read_exp_node (Btor *btor, BtorNode *e_array, BtorNode *e_index);

/* Array write on array 'e_array' at position 'e_index' with value 'e_value'.
 * index_width(e_array) = width(e_index)
 * elem_width(e_array) = width(e_value)
 */
BtorNode *btor_write_exp (Btor *btor,
                          BtorNode *e_array,
                          BtorNode *e_index,
                          BtorNode *e_value);
BtorNode *btor_write_exp_node (Btor *btor,
                               BtorNode *e_array,
                               BtorNode *e_index,
                               BtorNode *e_value);

/* Lambda expression with variable 'e_param' bound in 'e_exp'.
 */
BtorNode *btor_lambda_exp (Btor *btor, BtorNode *param, BtorNode *body);
BtorNode *btor_lambda_exp_node (Btor *btor, BtorNode *param, BtorNode *body);

/* Forall expression with variable 'param' and 'body'. */
BtorNode *btor_forall_exp (Btor *btor, BtorNode *param, BtorNode *body);
BtorNode *btor_forall_exp_node (Btor *btor, BtorNode *param, BtorNode *body);
BtorNode *btor_forall_n_exp (Btor *btor,
                             BtorNode *params[],
                             uint32_t paramc,
                             BtorNode *body);

/* Exists expression with variable 'param' and 'body' */
BtorNode *btor_exists_exp (Btor *btor, BtorNode *param, BtorNode *body);
BtorNode *btor_exists_exp_node (Btor *btor, BtorNode *param, BtorNode *body);
BtorNode *btor_exists_n_exp (Btor *btor,
                             BtorNode *params[],
                             uint32_t paramc,
                             BtorNode *body);

#if 0
BtorNode *btor_invert_quantifier (Btor * btor, BtorNode * quantifier);
#endif

/* Function expression with 'paramc' number of parameters 'params' and a
 * function body 'exp'.
 */
BtorNode *btor_fun_exp (Btor *btor,
                        BtorNode *params[],
                        uint32_t paramc,
                        BtorNode *exp);

/* Apply expression that applies argument expression 'args' to 'fun'.
 */
BtorNode *btor_apply_exp (Btor *btor, BtorNode *fun, BtorNode *args);
BtorNode *btor_apply_exp_node (Btor *btor, BtorNode *fun, BtorNode *args);

/* Apply expression that applies 'argc' number of arguments to 'fun'.
 */
BtorNode *btor_apply_exps (Btor *btor,
                           BtorNode *args[],
                           uint32_t argc,
                           BtorNode *fun);

/* Argument expression with 'argc' arguments.
 */
BtorNode *btor_args_exp (Btor *btor, BtorNode *args[], uint32_t argc);

/* If-then-else.
 * width(e_cond) = 1
 * width(e_if) = width(e_else)
 * width(result) = width(e_if) = width(e_else)
 */
BtorNode *btor_cond_exp (Btor *btor,
                         BtorNode *e_cond,
                         BtorNode *e_if,
                         BtorNode *e_else);
BtorNode *btor_cond_exp_node (Btor *btor,
                              BtorNode *e_cond,
                              BtorNode *e_if,
                              BtorNode *e_else);

/* Increments bit-vector expression by one */
BtorNode *btor_inc_exp (Btor *btor, BtorNode *exp);

/* Decrements bit-vector expression by one */
BtorNode *btor_dec_exp (Btor *btor, BtorNode *exp);

/* Create binary or ternary expressions (no rewriting). */
BtorNode *btor_create_exp (Btor *btor,
                           BtorNodeKind kind,
                           BtorNode *e[],
                           uint32_t arity);

/*------------------------------------------------------------------------*/

/* Gets the bit width of a bit vector expression */
uint32_t btor_get_exp_width (Btor *btor, BtorNode *exp);

/* Gets the bit width of the array elements. */
uint32_t btor_get_fun_exp_width (Btor *btor, BtorNode *exp);

BtorBitVector *btor_const_get_bits (BtorNode *exp);
BtorBitVector *btor_const_get_invbits (BtorNode *exp);
void btor_const_set_bits (BtorNode *exp, BtorBitVector *bits);
void btor_const_set_invbits (BtorNode *exp, BtorBitVector *bits);

/* Gets the number of bits used by indices on 'e_array'. */
uint32_t btor_get_index_exp_width (Btor *btor, BtorNode *e_array);

/* Get the id of an expression. */
int btor_get_id (Btor *btor, BtorNode *exp);

/* Retrieve the exp (belonging to instance 'btor') that matches given id.
 * (Note: increases ref counter of returned match!) */
BtorNode *btor_match_node_by_id (Btor *btor, int32_t id);

/* Retrieve the exp (belonging to instance 'btor') that matches given
 * expression by id. This is intended to be used for handling expressions
 * of a cloned instance (in a clone and its parent, expressions
 * with the same id correspond to each other, i.e. initially, the cloned
 * expression is an identical copy of the parent expression).
 * (Note: increases ref counter of return match!) */
BtorNode *btor_match_node (Btor *btor, BtorNode *exp);

BtorNode *btor_get_node_by_id (Btor *btor, int32_t id);

BtorNode *btor_get_node_by_symbol (Btor *btor, const char *sym);

/* Gets the symbol of an expression. */
char *btor_get_symbol_exp (Btor *btor, BtorNode *exp);

/* Sets the symbol of an expression. */
void btor_set_symbol_exp (Btor *btor, BtorNode *exp, const char *symbol);

/* Gets the number of arguments of lambda expression 'exp'. */
uint32_t btor_get_fun_arity (Btor *btor, BtorNode *exp);

/* Gets the number of arguments of an argument expression 'exp'. */
int btor_get_args_arity (Btor *btor, BtorNode *exp);

/* Returns static_rho of given lambda node. */
BtorPtrHashTable *btor_lambda_get_static_rho (BtorNode *lambda);

void btor_lambda_set_static_rho (BtorNode *lambda,
                                 BtorPtrHashTable *static_rho);

BtorPtrHashTable *btor_lambda_copy_static_rho (Btor *btor, BtorNode *lambda);

BtorNode *btor_binder_get_body (BtorNode *binder);
void btor_binder_set_body (BtorNode *binder, BtorNode *body);

/* Getter for BtorSliceNode fields */
uint32_t btor_slice_get_upper (BtorNode *slice);
uint32_t btor_slice_get_lower (BtorNode *slice);

BtorNode *btor_param_get_binder (BtorNode *param);
void btor_param_set_binder (BtorNode *param, BtorNode *binder);
bool btor_param_is_bound (BtorNode *param);

BtorNode *btor_param_get_assigned_exp (BtorNode *param);

BtorNode *btor_param_set_assigned_exp (BtorNode *param, BtorNode *exp);

bool btor_param_is_exists_var (BtorNode *param);

bool btor_param_is_forall_var (BtorNode *param);

/* Copies expression (increments reference counter). */
BtorNode *btor_copy_exp (Btor *btor, BtorNode *exp);

/* Releases expression (decrements reference counter). */
void btor_release_exp (Btor *btor, BtorNode *exp);

/* Convert 'exp' to a proxy expression.
 * NOTE: 'exp' must be already simplified */
void btor_set_to_proxy_exp (Btor *btor, BtorNode *exp);

int btor_cmp_exp_by_id_qsort_desc (const void *p, const void *q);
int btor_cmp_exp_by_id_qsort_asc (const void *p, const void *q);

/*------------------------------------------------------------------------*/
/* These are only necessary in kind of internal wrapper code, which uses
 * the internal structure of expressions, e.g., BtorNode, but otherwise
 * works through the external API, e.g., BoolectorNode, particularly if
 * call backs are provided by the user which have the external view.
 * Consider for example the substitution functions in 'boolectormap.h'
 * which in turn is heavily used in the model checker 'btormc.c'.
 */
void btor_inc_exp_ext_ref_counter (Btor *btor, BtorNode *e);

void btor_dec_exp_ext_ref_counter (Btor *btor, BtorNode *e);

/*------------------------------------------------------------------------*/
#ifndef NDEBUG
/*------------------------------------------------------------------------*/

bool btor_precond_slice_exp_dbg (Btor *btor,
                                 BtorNode *exp,
                                 uint32_t upper,
                                 uint32_t lower);

bool btor_precond_regular_unary_bv_exp_dbg (Btor *btor, BtorNode *exp);

bool btor_precond_regular_binary_bv_exp_dbg (Btor *btor,
                                             BtorNode *e0,
                                             BtorNode *e1);

bool btor_precond_eq_exp_dbg (Btor *btor, BtorNode *e0, BtorNode *e1);

bool btor_precond_shift_exp_dbg (Btor *btor, BtorNode *e0, BtorNode *e1);

bool btor_precond_concat_exp_dbg (Btor *btor, BtorNode *e0, BtorNode *e1);

bool btor_precond_read_exp_dbg (Btor *btor,
                                BtorNode *e_array,
                                BtorNode *e_index);

bool btor_precond_write_exp_dbg (Btor *btor,
                                 BtorNode *e_array,
                                 BtorNode *e_index,
                                 BtorNode *e_value);

bool btor_precond_cond_exp_dbg (Btor *btor,
                                BtorNode *e_cond,
                                BtorNode *e_if,
                                BtorNode *e_else);

bool btor_precond_apply_exp_dbg (Btor *btor, BtorNode *fun, BtorNode *args);

/*------------------------------------------------------------------------*/
#endif
/*------------------------------------------------------------------------*/

#endif<|MERGE_RESOLUTION|>--- conflicted
+++ resolved
@@ -68,23 +68,14 @@
   BTOR_UREM_NODE     = 14,
   BTOR_CONCAT_NODE   = 15,
   BTOR_APPLY_NODE    = 16,
-<<<<<<< HEAD
   BTOR_FORALL_NODE   = 17,
   BTOR_EXISTS_NODE   = 18,
   BTOR_LAMBDA_NODE   = 19, /* lambda expression */
-  BTOR_BCOND_NODE    = 20, /* conditional on bit vectors */
+  BTOR_COND_NODE     = 20, /* conditional on bit vectors */
   BTOR_ARGS_NODE     = 21,
   BTOR_UF_NODE       = 22,
   BTOR_PROXY_NODE    = 23, /* simplified expression without children */
   BTOR_NUM_OPS_NODE  = 24
-=======
-  BTOR_LAMBDA_NODE   = 17, /* lambda expression */
-  BTOR_COND_NODE     = 18, /* conditional on bit vectors */
-  BTOR_ARGS_NODE     = 19,
-  BTOR_UF_NODE       = 20,
-  BTOR_PROXY_NODE    = 21, /* simplified expression without children */
-  BTOR_NUM_OPS_NODE  = 22
->>>>>>> 1d5bad24
 
   // NOTE: do not change this without changing 'g_btor_op2string' too ...
 };
@@ -223,145 +214,6 @@
 
 typedef struct BtorArgsNode BtorArgsNode;
 
-<<<<<<< HEAD
-#define BTOR_IS_INVALID_NODE_KIND(kind) ((kind) == BTOR_INVALID_NODE)
-
-#define BTOR_IS_AND_NODE_KIND(kind) ((kind) == BTOR_AND_NODE)
-
-#define BTOR_IS_SLICE_NODE_KIND(kind) ((kind) == BTOR_SLICE_NODE)
-
-#define BTOR_IS_BV_CONST_NODE_KIND(kind) ((kind) == BTOR_BV_CONST_NODE)
-
-#define BTOR_IS_BV_VAR_NODE_KIND(kind) ((kind) == BTOR_BV_VAR_NODE)
-
-#define BTOR_IS_PARAM_NODE_KIND(kind) ((kind) == BTOR_PARAM_NODE)
-
-#define BTOR_IS_BV_EQ_NODE_KIND(kind) (kind == BTOR_BEQ_NODE)
-
-#define BTOR_IS_FUN_EQ_NODE_KIND(kind) (kind == BTOR_FEQ_NODE)
-
-#define BTOR_IS_ULT_NODE_KIND(kind) (kind == BTOR_ULT_NODE)
-
-#define BTOR_IS_FEQ_NODE_KIND(kind) (kind == BTOR_FEQ_NODE)
-
-#define BTOR_IS_MUL_NODE_KIND(kind) ((kind) == BTOR_MUL_NODE)
-
-#define BTOR_IS_ADD_NODE_KIND(kind) ((kind) == BTOR_ADD_NODE)
-
-#define BTOR_IS_MUL_NODE_KIND(kind) ((kind) == BTOR_MUL_NODE)
-
-#define BTOR_IS_UDIV_NODE_KIND(kind) ((kind) == BTOR_UDIV_NODE)
-
-#define BTOR_IS_UREM_NODE_KIND(kind) ((kind) == BTOR_UREM_NODE)
-
-#define BTOR_IS_FORALL_NODE_KIND(kind) ((kind) == BTOR_FORALL_NODE)
-
-#define BTOR_IS_EXISTS_NODE_KIND(kind) ((kind) == BTOR_EXISTS_NODE)
-
-#define BTOR_IS_LAMBDA_NODE_KIND(kind) ((kind) == BTOR_LAMBDA_NODE)
-
-#define BTOR_IS_BCOND_NODE_KIND(kind) ((kind) == BTOR_BCOND_NODE)
-
-#define BTOR_IS_UF_NODE_KIND(kind) ((kind) == BTOR_UF_NODE)
-
-#define BTOR_IS_ARGS_NODE_KIND(kind) ((kind) == BTOR_ARGS_NODE)
-
-#define BTOR_IS_APPLY_NODE_KIND(kind) ((kind) == BTOR_APPLY_NODE)
-
-#define BTOR_IS_BV_COND_NODE_KIND(kind) (kind == BTOR_BCOND_NODE)
-
-#define BTOR_IS_PROXY_NODE_KIND(kind) ((kind) == BTOR_PROXY_NODE)
-
-#define BTOR_IS_CONCAT_NODE_KIND(kind) ((kind) == BTOR_CONCAT_NODE)
-
-#define BTOR_IS_UNARY_NODE_KIND(kind) ((kind) == BTOR_SLICE_NODE)
-
-#define BTOR_IS_BINARY_NODE_KIND(kind) \
-  ((((kind) >= BTOR_AND_NODE) && ((kind) <= BTOR_LAMBDA_NODE)))
-
-#define BTOR_IS_BINARY_COMMUTATIVE_NODE_KIND(kind) \
-  (((kind) >= BTOR_AND_NODE) && ((kind) <= BTOR_MUL_NODE))
-
-#define BTOR_IS_TERNARY_NODE_KIND(kind) (((kind) >= BTOR_BCOND_NODE))
-
-#define BTOR_IS_INVALID_NODE(exp) \
-  ((exp) && BTOR_IS_INVALID_NODE_KIND ((exp)->kind))
-
-#define BTOR_IS_AND_NODE(exp) ((exp) && BTOR_IS_AND_NODE_KIND ((exp)->kind))
-
-#define BTOR_IS_SLICE_NODE(exp) ((exp) && BTOR_IS_SLICE_NODE_KIND ((exp)->kind))
-#define BTOR_IS_BV_CONST_NODE(exp) \
-  ((exp) && BTOR_IS_BV_CONST_NODE_KIND ((exp)->kind))
-
-#define BTOR_IS_BV_VAR_NODE(exp) \
-  ((exp) && BTOR_IS_BV_VAR_NODE_KIND ((exp)->kind))
-
-#define BTOR_IS_PARAM_NODE(exp) ((exp) && BTOR_IS_PARAM_NODE_KIND ((exp)->kind))
-
-#define BTOR_IS_BV_EQ_NODE(exp) ((exp) && BTOR_IS_BV_EQ_NODE_KIND ((exp)->kind))
-
-#define BTOR_IS_FUN_EQ_NODE(exp) \
-  ((exp) && BTOR_IS_FUN_EQ_NODE_KIND ((exp)->kind))
-
-#define BTOR_IS_ULT_NODE(exp) ((exp) && BTOR_IS_ULT_NODE_KIND ((exp)->kind))
-
-#define BTOR_IS_FEQ_NODE(exp) ((exp) && BTOR_IS_FEQ_NODE_KIND ((exp)->kind))
-
-#define BTOR_IS_ARRAY_OR_BV_EQ_NODE(exp) \
-  (BTOR_IS_FEQ_NODE (exp) || BTOR_IS_BV_EQ_NODE (exp))
-
-#define BTOR_IS_MUL_NODE(exp) ((exp) && BTOR_IS_MUL_NODE_KIND ((exp)->kind))
-
-#define BTOR_IS_ADD_NODE(exp) ((exp) && BTOR_IS_ADD_NODE_KIND ((exp)->kind))
-
-#define BTOR_IS_MUL_NODE(exp) ((exp) && BTOR_IS_MUL_NODE_KIND ((exp)->kind))
-
-#define BTOR_IS_UDIV_NODE(exp) ((exp) && BTOR_IS_UDIV_NODE_KIND ((exp)->kind))
-
-#define BTOR_IS_UREM_NODE(exp) ((exp) && BTOR_IS_UREM_NODE_KIND ((exp)->kind))
-
-#define BTOR_IS_FORALL_NODE(exp) \
-  ((exp) && BTOR_IS_FORALL_NODE_KIND ((exp)->kind))
-
-#define BTOR_IS_EXISTS_NODE(exp) \
-  ((exp) && BTOR_IS_EXISTS_NODE_KIND ((exp)->kind))
-
-#define BTOR_IS_LAMBDA_NODE(exp) \
-  ((exp) && BTOR_IS_LAMBDA_NODE_KIND ((exp)->kind))
-
-#define BTOR_IS_BCOND_NODE(exp) ((exp) && BTOR_IS_BCOND_NODE_KIND ((exp)->kind))
-
-#define BTOR_IS_UF_NODE(exp) ((exp) && BTOR_IS_UF_NODE_KIND ((exp)->kind))
-
-#define BTOR_IS_ARGS_NODE(exp) ((exp) && BTOR_IS_ARGS_NODE_KIND ((exp)->kind))
-
-#define BTOR_IS_APPLY_NODE(exp) ((exp) && BTOR_IS_APPLY_NODE_KIND ((exp)->kind))
-
-#define BTOR_IS_WRITE_NODE(exp) ((exp) && BTOR_IS_WRITE_NODE_KIND ((exp)->kind))
-
-#define BTOR_IS_COND_NODE(exp) \
-  ((exp) && BTOR_IS_BV_COND_NODE_KIND ((exp)->kind))
-
-#define BTOR_IS_BV_COND_NODE(exp)   \
-  ((exp) && BTOR_IS_COND_NODE (exp) \
-   && btor_is_bitvec_sort (&exp->btor->sorts_unique_table, exp->sort_id))
-
-#define BTOR_IS_PROXY_NODE(exp) ((exp) && BTOR_IS_PROXY_NODE_KIND ((exp)->kind))
-
-#define BTOR_IS_CONCAT_NODE(exp) \
-  ((exp) && BTOR_IS_CONCAT_NODE_KIND ((exp)->kind))
-
-#define BTOR_IS_UNARY_NODE(exp) ((exp) && BTOR_IS_UNARY_NODE_KIND ((exp)->kind))
-
-#define BTOR_IS_BINARY_NODE(exp) \
-  ((exp) && BTOR_IS_BINARY_NODE_KIND ((exp)->kind))
-
-#define BTOR_IS_BINARY_COMMUTATIVE_NODE(exp) \
-  ((exp) && BTOR_IS_BINARY_COMMUTATIVE_NODE_KIND ((exp)->kind))
-
-#define BTOR_IS_TERNARY_NODE(exp) \
-  ((exp) && BTOR_IS_TERNARY_NODE_KIND ((exp)->kind))
-=======
 bool btor_is_invalid_node (const BtorNode *exp);
 bool btor_is_proxy_node (const BtorNode *exp);
 bool btor_is_bv_const_node (const BtorNode *exp);
@@ -381,6 +233,10 @@
 bool btor_is_fun_cond_node (const BtorNode *exp);
 bool btor_is_uf_node (const BtorNode *exp);
 bool btor_is_array_node (const BtorNode *exp);
+bool btor_is_forall_node (const BtorNode *exp);
+bool btor_is_exists_node (const BtorNode *exp);
+bool btor_is_quantifier_node (const BtorNode *exp);
+bool btor_is_binder_node (const BtorNode *exp);
 bool btor_is_lambda_node (const BtorNode *exp);
 bool btor_is_fun_node (const BtorNode *exp);
 bool btor_is_uf_array_node (const BtorNode *exp);
@@ -392,7 +248,6 @@
 bool btor_is_binary_node (const BtorNode *exp);
 bool btor_is_binary_commutative_node (const BtorNode *exp);
 bool btor_is_ternary_node (const BtorNode *exp);
->>>>>>> 1d5bad24
 
 #define BTOR_INVERT_NODE(exp) ((BtorNode *) (1ul ^ (unsigned long int) (exp)))
 
@@ -426,28 +281,6 @@
 
 #define BTOR_IS_SYNTH_NODE(exp) ((exp)->av != 0)
 
-<<<<<<< HEAD
-#define BTOR_IS_FUN_COND_NODE(exp) \
-  (BTOR_IS_COND_NODE (exp)         \
-   && btor_is_fun_sort (&exp->btor->sorts_unique_table, exp->sort_id))
-
-#define BTOR_IS_FUN_NODE(exp)                         \
-  (BTOR_IS_LAMBDA_NODE (exp) || BTOR_IS_UF_NODE (exp) \
-   || BTOR_IS_FUN_COND_NODE (exp))
-
-#define BTOR_IS_UF_ARRAY_NODE(exp) \
-  ((exp) && BTOR_IS_UF_NODE (exp) && ((BtorUFNode *) exp)->is_array)
-
-#define BTOR_IS_QUANTIFIER_NODE(exp)               \
-  (BTOR_IS_FORALL_NODE (BTOR_REAL_ADDR_NODE (exp)) \
-   || BTOR_IS_EXISTS_NODE (BTOR_REAL_ADDR_NODE (exp)))
-
-#define BTOR_IS_BINDER_NODE(exp) \
-  (BTOR_IS_QUANTIFIER_NODE (exp) \
-   || BTOR_IS_LAMBDA_NODE (BTOR_REAL_ADDR_NODE (exp)))
-
-=======
->>>>>>> 1d5bad24
 /*------------------------------------------------------------------------*/
 
 struct BtorNodePair
