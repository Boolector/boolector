--- conflicted
+++ resolved
@@ -214,44 +214,6 @@
 
 typedef struct BtorArgsNode BtorArgsNode;
 
-<<<<<<< HEAD
-bool btor_is_invalid_node (const BtorNode *exp);
-bool btor_is_proxy_node (const BtorNode *exp);
-bool btor_is_bv_const_node (const BtorNode *exp);
-bool btor_is_bv_var_node (const BtorNode *exp);
-bool btor_is_bv_eq_node (const BtorNode *exp);
-bool btor_is_fun_eq_node (const BtorNode *exp);
-bool btor_is_and_node (const BtorNode *exp);
-bool btor_is_ult_node (const BtorNode *exp);
-bool btor_is_add_node (const BtorNode *exp);
-bool btor_is_mul_node (const BtorNode *exp);
-bool btor_is_udiv_node (const BtorNode *exp);
-bool btor_is_urem_node (const BtorNode *exp);
-bool btor_is_slice_node (const BtorNode *exp);
-bool btor_is_concat_node (const BtorNode *exp);
-bool btor_is_cond_node (const BtorNode *exp);
-bool btor_is_bv_cond_node (const BtorNode *exp);
-bool btor_is_fun_cond_node (const BtorNode *exp);
-bool btor_is_uf_node (const BtorNode *exp);
-bool btor_is_array_node (const BtorNode *exp);
-bool btor_is_forall_node (const BtorNode *exp);
-bool btor_is_exists_node (const BtorNode *exp);
-bool btor_is_quantifier_node (const BtorNode *exp);
-bool btor_is_binder_node (const BtorNode *exp);
-bool btor_is_lambda_node (const BtorNode *exp);
-bool btor_is_fun_node (const BtorNode *exp);
-bool btor_is_uf_array_node (const BtorNode *exp);
-bool btor_is_param_node (const BtorNode *exp);
-bool btor_is_args_node (const BtorNode *exp);
-bool btor_is_apply_node (const BtorNode *exp);
-bool btor_is_array_or_bv_eq_node (const BtorNode *exp);
-bool btor_is_unary_node (const BtorNode *exp);
-bool btor_is_binary_node (const BtorNode *exp);
-bool btor_is_binary_commutative_node (const BtorNode *exp);
-bool btor_is_ternary_node (const BtorNode *exp);
-
-=======
->>>>>>> b1607b26
 #define BTOR_INVERT_NODE(exp) ((BtorNode *) (1ul ^ (unsigned long int) (exp)))
 
 #define BTOR_IS_INVERTED_NODE(exp) (1ul & (unsigned long int) (exp))
@@ -438,9 +400,33 @@
 }
 
 static inline bool
+btor_is_forall_node (const BtorNode *exp)
+{
+  return exp && BTOR_REAL_ADDR_NODE (exp)->kind == BTOR_FORALL_NODE;
+}
+
+static inline bool
+btor_is_exists_node (const BtorNode *exp)
+{
+  return exp && BTOR_REAL_ADDR_NODE (exp)->kind == BTOR_EXISTS_NODE;
+}
+
+static inline bool
+btor_is_quantifier_node (const BtorNode *exp)
+{
+  return btor_is_forall_node (exp) || btor_is_exists_node (exp);
+}
+
+static inline bool
 btor_is_lambda_node (const BtorNode *exp)
 {
   return exp && BTOR_REAL_ADDR_NODE (exp)->kind == BTOR_LAMBDA_NODE;
+}
+
+static inline bool
+btor_is_binder_node (const BtorNode *exp)
+{
+  return btor_is_quantifier_node (exp) || btor_is_lambda_node (exp);
 }
 
 static inline bool
