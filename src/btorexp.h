--- conflicted
+++ resolved
@@ -17,663 +17,6 @@
 
 /*------------------------------------------------------------------------*/
 
-<<<<<<< HEAD
-BTOR_DECLARE_STACK (BtorNodePtr, BtorNode *);
-BTOR_DECLARE_STACK (BtorNodePtrPtr, BtorNode **);
-BTOR_DECLARE_QUEUE (BtorNodePtr, BtorNode *);
-
-/*------------------------------------------------------------------------*/
-
-BTOR_DECLARE_STACK (BoolectorNodePtr, BoolectorNode *);
-
-/*------------------------------------------------------------------------*/
-
-/* NOTE: DO NOT REORDER THE INDICES.
- * CERTAIN MACROS DEPEND ON ORDER.
- * Some code also depends on that BTOR_INVALID_NODE, BTOR_CONST_NODE
- * and BTOR_VAR_NODE are at the beginning,
- * and BTOR_PROXY_NODE is BTOR_NUM_OPS_NODE - 1
- * FURTHER NOTE:
- * binary nodes: [BTOR_AND_NODE, ..., BTOR_LAMBDA_NODE]
- * ternary nodes: [BTOR_BCOND_NODE]
- * commutative nodes: [BTOR_AND_NODE, ..., BTOR_MUL_NODE]
- */
-enum BtorNodeKind
-{
-  /* Even though the following is just for debugging purposes,
-   * we should not put '#ifndef NDEBUG' around.  This would
-   * make delta debugging of Heisenbugs in release mode more
-   * difficult.
-   */
-  BTOR_INVALID_NODE  = 0,
-  BTOR_BV_CONST_NODE = 1,
-  BTOR_BV_VAR_NODE   = 2,
-  BTOR_PARAM_NODE    = 3, /* parameter for lambda expressions */
-  BTOR_SLICE_NODE    = 4,
-  BTOR_AND_NODE      = 5,
-  BTOR_BV_EQ_NODE    = 6, /* equality on bit vectors */
-  BTOR_FUN_EQ_NODE   = 7, /* equality on arrays */
-  BTOR_ADD_NODE      = 8,
-  BTOR_MUL_NODE      = 9,
-  BTOR_ULT_NODE      = 10,
-  BTOR_SLL_NODE      = 11,
-  BTOR_SRL_NODE      = 12,
-  BTOR_UDIV_NODE     = 13,
-  BTOR_UREM_NODE     = 14,
-  BTOR_CONCAT_NODE   = 15,
-  BTOR_APPLY_NODE    = 16,
-  BTOR_FORALL_NODE   = 17,
-  BTOR_EXISTS_NODE   = 18,
-  BTOR_LAMBDA_NODE   = 19, /* lambda expression */
-  BTOR_COND_NODE     = 20, /* conditional on bit vectors */
-  BTOR_ARGS_NODE     = 21,
-  BTOR_UF_NODE       = 22,
-  BTOR_PROXY_NODE    = 23, /* simplified expression without children */
-  BTOR_NUM_OPS_NODE  = 24
-
-  // NOTE: do not change this without changing 'g_btor_op2string' too ...
-};
-
-typedef enum BtorNodeKind BtorNodeKind;
-
-extern const char *const g_btor_op2str[BTOR_NUM_OPS_NODE];
-
-#define BTOR_BV_NODE_STRUCT                                                \
-  struct                                                                   \
-  {                                                                        \
-    BtorNodeKind kind : 5;        /* kind of expression */                 \
-    uint8_t constraint : 1;       /* top level constraint ? */             \
-    uint8_t erased : 1;           /* for debugging purposes */             \
-    uint8_t disconnected : 1;     /* for debugging purposes */             \
-    uint8_t unique : 1;           /* in unique table? */                   \
-    uint8_t parameterized : 1;    /* param as sub expression ? */          \
-    uint8_t lambda_below : 1;     /* lambda as sub expression ? */         \
-    uint8_t quantifier_below : 1; /* quantifier as sub expression ? */     \
-    uint8_t apply_below : 1;      /* apply as sub expression ? */          \
-    uint8_t propagated : 1;       /* is set during propagation */          \
-    uint8_t is_array : 1;         /* function represents array ? */        \
-    uint8_t arity : 2;            /* arity of operator (at most 3) */      \
-    uint8_t bytes;                /* allocated bytes */                    \
-    int32_t id;                   /* unique expression id */               \
-    uint32_t refs;                /* reference counter (incl. ext_refs) */ \
-    uint32_t ext_refs;            /* external references counter */        \
-    uint32_t parents;             /* number of parents */                  \
-    BtorSortId sort_id;           /* sort id */                            \
-    union                                                                  \
-    {                                                                      \
-      BtorAIGVec *av;        /* synthesized AIG vector */                  \
-      BtorPtrHashTable *rho; /* for finding array conflicts */             \
-    };                                                                     \
-    BtorNode *next;         /* next in unique table */                     \
-    BtorNode *simplified;   /* simplified expression */                    \
-    Btor *btor;             /* boolector instance */                       \
-    BtorNode *first_parent; /* head of parent list */                      \
-    BtorNode *last_parent;  /* tail of parent list */                      \
-  }
-
-#define BTOR_BV_ADDITIONAL_NODE_STRUCT                             \
-  struct                                                           \
-  {                                                                \
-    BtorNode *e[3];           /* expression children */            \
-    BtorNode *prev_parent[3]; /* prev in parent list of child i */ \
-    BtorNode *next_parent[3]; /* next in parent list of child i */ \
-  }
-
-struct BtorBVVarNode
-{
-  BTOR_BV_NODE_STRUCT;
-};
-
-typedef struct BtorBVVarNode BtorBVVarNode;
-
-struct BtorUFNode
-{
-  BTOR_BV_NODE_STRUCT;
-};
-
-typedef struct BtorUFNode BtorUFNode;
-
-struct BtorBVConstNode
-{
-  BTOR_BV_NODE_STRUCT;
-  BtorBitVector *bits;
-  BtorBitVector *invbits;
-};
-
-typedef struct BtorBVConstNode BtorBVConstNode;
-
-struct BtorSliceNode
-{
-  BTOR_BV_NODE_STRUCT;
-  BTOR_BV_ADDITIONAL_NODE_STRUCT;
-  uint32_t upper;
-  uint32_t lower;
-};
-
-typedef struct BtorSliceNode BtorSliceNode;
-
-struct BtorBVNode
-{
-  BTOR_BV_NODE_STRUCT;
-  BTOR_BV_ADDITIONAL_NODE_STRUCT;
-};
-
-typedef struct BtorBVNode BtorBVNode;
-
-struct BtorNode
-{
-  BTOR_BV_NODE_STRUCT;
-  BTOR_BV_ADDITIONAL_NODE_STRUCT;
-};
-
-#define BTOR_BINDER_STRUCT                                   \
-  struct                                                     \
-  {                                                          \
-    BTOR_BV_NODE_STRUCT;                                     \
-    BTOR_BV_ADDITIONAL_NODE_STRUCT;                          \
-    BtorNode *body; /* short-cut for curried binder terms */ \
-  }
-
-struct BtorBinderNode
-{
-  BTOR_BINDER_STRUCT;
-};
-
-typedef struct BtorBinderNode BtorBinderNode;
-
-struct BtorLambdaNode
-{
-  BTOR_BINDER_STRUCT;
-  BtorPtrHashTable *static_rho;
-};
-
-typedef struct BtorLambdaNode BtorLambdaNode;
-
-struct BtorParamNode
-{
-  BTOR_BV_NODE_STRUCT;
-  BtorNode *binder; /* exp that binds the param (lambda, forall, exists) */
-  BtorNode *assigned_exp;
-};
-
-typedef struct BtorParamNode BtorParamNode;
-
-struct BtorArgsNode
-{
-  BTOR_BV_NODE_STRUCT;
-  BTOR_BV_ADDITIONAL_NODE_STRUCT;
-};
-
-typedef struct BtorArgsNode BtorArgsNode;
-
-/*------------------------------------------------------------------------*/
-
-#define BTOR_INVERT_NODE(exp) ((BtorNode *) (1ul ^ (unsigned long int) (exp)))
-
-#define BTOR_IS_INVERTED_NODE(exp) (1ul & (unsigned long int) (exp))
-
-#define BTOR_COND_INVERT_NODE(cond_exp, exp)           \
-  ((BtorNode *) (((unsigned long int) (cond_exp) &1ul) \
-                 ^ (unsigned long int) (exp)))
-
-#define BTOR_REAL_ADDR_NODE(exp) \
-  ((struct BtorNode *) (~3ul & (unsigned long int) (exp)))
-
-#define BTOR_AIGVEC_NODE(btor, exp)                                     \
-  (BTOR_IS_INVERTED_NODE (exp)                                          \
-       ? btor_not_aigvec ((btor)->avmgr, BTOR_REAL_ADDR_NODE (exp)->av) \
-       : btor_copy_aigvec ((btor)->avmgr, exp->av))
-
-#define BTOR_TAG_NODE(exp, tag) \
-  ((BtorNode *) ((unsigned long int) tag | (unsigned long int) (exp)))
-
-#define BTOR_IS_REGULAR_NODE(exp) (!(3ul & (unsigned long int) (exp)))
-
-#define BTOR_IS_SYNTH_NODE(exp) ((exp)->av != 0)
-
-/*------------------------------------------------------------------------*/
-
-static inline bool
-btor_is_unary_node_kind (BtorNodeKind kind)
-{
-  return kind == BTOR_SLICE_NODE;
-}
-
-static inline bool
-btor_is_binary_node_kind (BtorNodeKind kind)
-{
-  return kind >= BTOR_AND_NODE && kind <= BTOR_LAMBDA_NODE;
-}
-
-static inline bool
-btor_is_binary_commutative_node_kind (BtorNodeKind kind)
-{
-  return kind >= BTOR_AND_NODE && kind <= BTOR_MUL_NODE;
-}
-
-static inline bool
-btor_is_ternary_node_kind (BtorNodeKind kind)
-{
-  return kind >= BTOR_COND_NODE;
-}
-
-static inline bool
-btor_is_unary_node (const BtorNode *exp)
-{
-  assert (exp);
-  return btor_is_unary_node_kind (BTOR_REAL_ADDR_NODE (exp)->kind);
-}
-
-static inline bool
-btor_is_binary_node (const BtorNode *exp)
-{
-  assert (exp);
-  return btor_is_binary_node_kind (BTOR_REAL_ADDR_NODE (exp)->kind);
-}
-
-static inline bool
-btor_is_binary_commutative_node (const BtorNode *exp)
-{
-  assert (exp);
-  return btor_is_binary_commutative_node_kind (BTOR_REAL_ADDR_NODE (exp)->kind);
-}
-
-static inline bool
-btor_is_ternary_node (const BtorNode *exp)
-{
-  assert (exp);
-  return btor_is_ternary_node_kind (BTOR_REAL_ADDR_NODE (exp)->kind);
-}
-
-static inline bool
-btor_is_invalid_node (const BtorNode *exp)
-{
-  assert (exp);
-  return BTOR_REAL_ADDR_NODE (exp)->kind == BTOR_INVALID_NODE;
-}
-
-static inline bool
-btor_is_proxy_node (const BtorNode *exp)
-{
-  assert (exp);
-  return BTOR_REAL_ADDR_NODE (exp)->kind == BTOR_PROXY_NODE;
-}
-
-static inline bool
-btor_is_bv_const_node (const BtorNode *exp)
-{
-  assert (exp);
-  return BTOR_REAL_ADDR_NODE (exp)->kind == BTOR_BV_CONST_NODE;
-}
-
-static inline bool
-btor_is_bv_var_node (const BtorNode *exp)
-{
-  assert (exp);
-  return BTOR_REAL_ADDR_NODE (exp)->kind == BTOR_BV_VAR_NODE;
-}
-
-static inline bool
-btor_is_bv_eq_node (const BtorNode *exp)
-{
-  assert (exp);
-  return BTOR_REAL_ADDR_NODE (exp)->kind == BTOR_BV_EQ_NODE;
-}
-
-static inline bool
-btor_is_fun_eq_node (const BtorNode *exp)
-{
-  assert (exp);
-  return BTOR_REAL_ADDR_NODE (exp)->kind == BTOR_FUN_EQ_NODE;
-}
-
-static inline bool
-btor_is_and_node (const BtorNode *exp)
-{
-  assert (exp);
-  return BTOR_REAL_ADDR_NODE (exp)->kind == BTOR_AND_NODE;
-}
-
-static inline bool
-btor_is_ult_node (const BtorNode *exp)
-{
-  assert (exp);
-  return BTOR_REAL_ADDR_NODE (exp)->kind == BTOR_ULT_NODE;
-}
-
-static inline bool
-btor_is_add_node (const BtorNode *exp)
-{
-  assert (exp);
-  return BTOR_REAL_ADDR_NODE (exp)->kind == BTOR_ADD_NODE;
-}
-
-static inline bool
-btor_is_mul_node (const BtorNode *exp)
-{
-  assert (exp);
-  return BTOR_REAL_ADDR_NODE (exp)->kind == BTOR_MUL_NODE;
-}
-
-static inline bool
-btor_is_udiv_node (const BtorNode *exp)
-{
-  assert (exp);
-  return BTOR_REAL_ADDR_NODE (exp)->kind == BTOR_UDIV_NODE;
-}
-
-static inline bool
-btor_is_urem_node (const BtorNode *exp)
-{
-  assert (exp);
-  return BTOR_REAL_ADDR_NODE (exp)->kind == BTOR_UREM_NODE;
-}
-
-static inline bool
-btor_is_slice_node (const BtorNode *exp)
-{
-  assert (exp);
-  return BTOR_REAL_ADDR_NODE (exp)->kind == BTOR_SLICE_NODE;
-}
-
-static inline bool
-btor_is_concat_node (const BtorNode *exp)
-{
-  assert (exp);
-  return BTOR_REAL_ADDR_NODE (exp)->kind == BTOR_CONCAT_NODE;
-}
-
-static inline bool
-btor_is_cond_node (const BtorNode *exp)
-{
-  assert (exp);
-  return BTOR_REAL_ADDR_NODE (exp)->kind == BTOR_COND_NODE;
-}
-
-bool btor_is_bv_cond_node (const BtorNode *exp);
-bool btor_is_fun_cond_node (const BtorNode *exp);
-
-static inline bool
-btor_is_uf_node (const BtorNode *exp)
-{
-  assert (exp);
-  return BTOR_REAL_ADDR_NODE (exp)->kind == BTOR_UF_NODE;
-}
-
-static inline bool
-btor_is_array_node (const BtorNode *exp)
-{
-  assert (exp);
-  return BTOR_REAL_ADDR_NODE (exp)->is_array == 1;
-}
-
-static inline bool
-btor_is_forall_node (const BtorNode *exp)
-{
-  assert (exp);
-  return BTOR_REAL_ADDR_NODE (exp)->kind == BTOR_FORALL_NODE;
-}
-
-static inline bool
-btor_is_exists_node (const BtorNode *exp)
-{
-  assert (exp);
-  return BTOR_REAL_ADDR_NODE (exp)->kind == BTOR_EXISTS_NODE;
-}
-
-static inline bool
-btor_is_quantifier_node (const BtorNode *exp)
-{
-  return btor_is_forall_node (exp) || btor_is_exists_node (exp);
-}
-
-static inline bool
-btor_is_lambda_node (const BtorNode *exp)
-{
-  assert (exp);
-  return BTOR_REAL_ADDR_NODE (exp)->kind == BTOR_LAMBDA_NODE;
-}
-
-static inline bool
-btor_is_binder_node (const BtorNode *exp)
-{
-  return btor_is_quantifier_node (exp) || btor_is_lambda_node (exp);
-}
-
-static inline bool
-btor_is_fun_node (const BtorNode *exp)
-{
-  return btor_is_lambda_node (exp) || btor_is_uf_node (exp)
-         || btor_is_fun_cond_node (exp);
-}
-
-static inline bool
-btor_is_uf_array_node (const BtorNode *exp)
-{
-  return btor_is_uf_node (exp)
-         && ((BtorUFNode *) BTOR_REAL_ADDR_NODE (exp))->is_array;
-}
-
-static inline bool
-btor_is_param_node (const BtorNode *exp)
-{
-  assert (exp);
-  return BTOR_REAL_ADDR_NODE (exp)->kind == BTOR_PARAM_NODE;
-}
-
-static inline bool
-btor_is_args_node (const BtorNode *exp)
-{
-  assert (exp);
-  return BTOR_REAL_ADDR_NODE (exp)->kind == BTOR_ARGS_NODE;
-}
-
-static inline bool
-btor_is_apply_node (const BtorNode *exp)
-{
-  assert (exp);
-  return BTOR_REAL_ADDR_NODE (exp)->kind == BTOR_APPLY_NODE;
-}
-
-static inline bool
-btor_is_array_or_bv_eq_node (const BtorNode *exp)
-{
-  return btor_is_fun_eq_node (exp) || btor_is_bv_eq_node (exp);
-}
-
-/*------------------------------------------------------------------------*/
-
-/* Get the id of an expression (negative if exp is inverted). */
-static inline int32_t
-btor_exp_get_id (const BtorNode *exp)
-{
-  assert (exp);
-  return BTOR_IS_INVERTED_NODE (exp) ? -BTOR_REAL_ADDR_NODE (exp)->id : exp->id;
-}
-
-static inline int
-btor_exp_get_tag (const BtorNode *exp)
-{
-  return (int) (3ul & (unsigned long int) (exp));
-}
-
-/*========================================================================*/
-
-/* Copies expression (increments reference counter). */
-BtorNode *btor_copy_exp (Btor *btor, BtorNode *exp);
-
-/* Releases expression (decrements reference counter). */
-void btor_release_exp (Btor *btor, BtorNode *exp);
-
-/*------------------------------------------------------------------------*/
-
-static inline BtorSortId
-btor_exp_get_sort_id (const BtorNode *exp)
-{
-  assert (exp);
-  return BTOR_REAL_ADDR_NODE (exp)->sort_id;
-}
-
-static inline void
-btor_exp_set_sort_id (BtorNode *exp, BtorSortId id)
-{
-  assert (exp);
-  BTOR_REAL_ADDR_NODE (exp)->sort_id = id;
-}
-
-/*------------------------------------------------------------------------*/
-
-void btor_inc_exp_ext_ref_counter (Btor *btor, BtorNode *e);
-
-void btor_dec_exp_ext_ref_counter (Btor *btor, BtorNode *e);
-
-/*------------------------------------------------------------------------*/
-
-/* Convert 'exp' to a proxy expression.
- * NOTE: 'exp' must be already simplified */
-void btor_set_to_proxy_exp (Btor *btor, BtorNode *exp);
-
-/*------------------------------------------------------------------------*/
-
-/* Set parsed id (BTOR format only, needed for model output). */
-void btor_exp_set_btor_id (Btor *btor, BtorNode *exp, int32_t id);
-
-/* Get parsed id (BTOR format only, needed for model output). */
-int32_t btor_exp_get_btor_id (BtorNode *exp);
-
-/* Get the exp (belonging to instance 'btor') that matches given id.
- * Note: The main difference to 'btor_match_node_by_id' is that this function
- *       does NOT increase the reference counter, and passing and 'id' < 0
- *       will return an inverted node */
-BtorNode *btor_get_node_by_id (Btor *btor, int32_t id);
-
-/* Retrieve the exp (belonging to instance 'btor') that matches given id.
- * Note: increases ref counter of returned match!
- * Note: 'id' must be greater 0
- *       -> will not return a conditionally inverted node */
-BtorNode *btor_match_node_by_id (Btor *btor, int32_t id);
-
-/*------------------------------------------------------------------------*/
-
-/* Gets the symbol of an expression. */
-char *btor_get_symbol_exp (Btor *btor, const BtorNode *exp);
-
-/* Sets the symbol of an expression. */
-void btor_set_symbol_exp (Btor *btor, BtorNode *exp, const char *symbol);
-
-/* Get the exp (belonging to instance 'btor') that matches given symbol.
- * Note: does NOT increase the ref counter */
-BtorNode *btor_get_node_by_symbol (Btor *btor, const char *sym);
-
-/* Retrieve the exp (belonging to instance 'btor') that matches given symbol.
- * Note: increases ref counter of returned match! */
-BtorNode *btor_match_node_by_symbol (Btor *btor, const char *sym);
-
-/*------------------------------------------------------------------------*/
-
-/* Retrieve the exp (belonging to instance 'btor') that matches given
- * expression by id. This is intended to be used for handling expressions
- * of a cloned instance (in a clone and its parent, expressions
- * with the same id correspond to each other, i.e. initially, the cloned
- * expression is an identical copy of the parent expression).
- * (Note: increases ref counter of return match!) */
-BtorNode *btor_match_node (Btor *btor, BtorNode *exp);
-
-/*------------------------------------------------------------------------*/
-
-/* Compares two expression pairs by ID */
-int btor_compare_exp_by_id (const BtorNode *exp0, const BtorNode *exp1);
-/* Compare function for expressions (by ID) to be used for qsort */
-int btor_compare_exp_by_id_qsort_desc (const void *p, const void *q);
-int btor_compare_exp_by_id_qsort_asc (const void *p, const void *q);
-
-/* Hashes expression by ID */
-unsigned int btor_hash_exp_by_id (const BtorNode *exp);
-
-/*------------------------------------------------------------------------*/
-
-/* Get the bit width of a bit vector expression */
-uint32_t btor_get_exp_width (Btor *btor, const BtorNode *exp);
-/* Get the bit width of the array elements / function return value. */
-uint32_t btor_get_fun_exp_width (Btor *btor, const BtorNode *exp);
-/* Get the index width of an array expression */
-uint32_t btor_get_index_exp_width (Btor *btor, const BtorNode *e_array);
-
-/*------------------------------------------------------------------------*/
-
-BtorBitVector *btor_const_get_bits (BtorNode *exp);
-BtorBitVector *btor_const_get_invbits (BtorNode *exp);
-void btor_const_set_bits (BtorNode *exp, BtorBitVector *bits);
-void btor_const_set_invbits (BtorNode *exp, BtorBitVector *bits);
-
-/*------------------------------------------------------------------------*/
-
-/* Gets the number of arguments of lambda expression 'exp'. */
-uint32_t btor_get_fun_arity (Btor *btor, BtorNode *exp);
-
-/* Gets the number of arguments of an argument expression 'exp'. */
-int btor_get_args_arity (Btor *btor, BtorNode *exp);
-
-/*------------------------------------------------------------------------*/
-
-BtorNode *btor_binder_get_body (BtorNode *binder);
-void btor_binder_set_body (BtorNode *binder, BtorNode *body);
-
-BtorPtrHashTable *btor_lambda_get_static_rho (BtorNode *lambda);
-
-void btor_lambda_set_static_rho (BtorNode *lambda,
-                                 BtorPtrHashTable *static_rho);
-
-BtorPtrHashTable *btor_lambda_copy_static_rho (Btor *btor, BtorNode *lambda);
-
-void btor_lambda_delete_static_rho (Btor *btor, BtorNode *lambda);
-
-/*------------------------------------------------------------------------*/
-
-uint32_t btor_slice_get_upper (BtorNode *slice);
-uint32_t btor_slice_get_lower (BtorNode *slice);
-
-/*------------------------------------------------------------------------*/
-
-BtorNode *btor_param_get_binder (BtorNode *param);
-
-void btor_param_set_binder (BtorNode *param, BtorNode *binder);
-
-bool btor_param_is_bound (BtorNode *param);
-
-bool btor_param_is_exists_var (BtorNode *param);
-
-bool btor_param_is_forall_var (BtorNode *param);
-
-BtorNode *btor_param_get_assigned_exp (BtorNode *param);
-
-BtorNode *btor_param_set_assigned_exp (BtorNode *param, BtorNode *exp);
-
-/*========================================================================*/
-
-struct BtorNodePair
-{
-  BtorNode *exp1;
-  BtorNode *exp2;
-};
-
-typedef struct BtorNodePair BtorNodePair;
-
-BtorNodePair *btor_new_exp_pair (Btor *, BtorNode *, BtorNode *);
-
-void btor_delete_exp_pair (Btor *, BtorNodePair *);
-
-unsigned int btor_hash_exp_pair (const BtorNodePair *);
-
-int btor_compare_exp_pair (const BtorNodePair *, const BtorNodePair *);
-
-/*========================================================================*/
-
-/* Implicit precondition of all functions taking expressions as inputs:
- * The 'width' of all input expressions has to be greater than zero.
- */
-
-=======
 /* Convenience wrapper function. */
 BtorNode *btor_exp_create (Btor *btor,
                            BtorNodeKind kind,
@@ -682,7 +25,6 @@
 
 /*------------------------------------------------------------------------*/
 
->>>>>>> 29a97ba8
 /* Binary constant.
  * strlen(bits) > 0
  * width(result) = strlen(bits)
@@ -819,15 +161,9 @@
  * width(e0) = width(e1)
  * width(result) = width(e0) = width(e1)
  */
-<<<<<<< HEAD
-BtorNode *btor_and_exp (Btor *btor, BtorNode *e0, BtorNode *e1);
-BtorNode *btor_and_exp_node (Btor *btor, BtorNode *e0, BtorNode *e1);
-BtorNode *btor_and_n_exp (Btor *btor, BtorNode *args[], uint32_t argc);
-=======
 BtorNode *btor_exp_and (Btor *btor, BtorNode *e0, BtorNode *e1);
 
 BtorNode *btor_exp_and_n (Btor *btor, BtorNode *args[], uint32_t argc);
->>>>>>> 29a97ba8
 
 /* Logical and bit-vector NAND.
  * width(e0) = width(e1)
@@ -851,12 +187,7 @@
  * width(e0) = width(e1)
  * width(result) = 1
  */
-<<<<<<< HEAD
-BtorNode *btor_eq_exp (Btor *btor, BtorNode *e0, BtorNode *e1);
-BtorNode *btor_eq_exp_node (Btor *btor, BtorNode *e0, BtorNode *e1);
-=======
 BtorNode *btor_exp_eq (Btor *btor, BtorNode *e0, BtorNode *e1);
->>>>>>> 29a97ba8
 
 /* Bit-vector or array inequality.
  * width(e0) = width(e1)
@@ -868,12 +199,7 @@
  * width(e0) = width(e1)
  * width(result) = width(e0) = width(e1)
  */
-<<<<<<< HEAD
-BtorNode *btor_add_exp (Btor *btor, BtorNode *e0, BtorNode *e1);
-BtorNode *btor_add_exp_node (Btor *btor, BtorNode *e0, BtorNode *e1);
-=======
 BtorNode *btor_exp_add (Btor *btor, BtorNode *e0, BtorNode *e1);
->>>>>>> 29a97ba8
 
 /* Result represents if adding two unsigned operands leads to an overflow.
  * width(e0) = width(e1)
@@ -891,12 +217,7 @@
  * width(e0) = width(e1)
  * width(result) = width(e0) = width(e1)
  */
-<<<<<<< HEAD
-BtorNode *btor_mul_exp (Btor *btor, BtorNode *e0, BtorNode *e1);
-BtorNode *btor_mul_exp_node (Btor *btor, BtorNode *e0, BtorNode *e1);
-=======
 BtorNode *btor_exp_mul (Btor *btor, BtorNode *e0, BtorNode *e1);
->>>>>>> 29a97ba8
 
 /* Result represents if multiplying two unsigned operands leads to an overflow.
  * width(e0) = width(e1)
@@ -914,12 +235,7 @@
  * width(e0) = width(e1)
  * width(result) = 1
  */
-<<<<<<< HEAD
-BtorNode *btor_ult_exp (Btor *btor, BtorNode *e0, BtorNode *e1);
-BtorNode *btor_ult_exp_node (Btor *btor, BtorNode *e0, BtorNode *e1);
-=======
 BtorNode *btor_exp_ult (Btor *btor, BtorNode *e0, BtorNode *e1);
->>>>>>> 29a97ba8
 
 /* Signed less than.
  * width(e0) = width(e1)
@@ -968,24 +284,14 @@
  * width(e1) = log2(width(e0))
  * width(result) width(e0)
  */
-<<<<<<< HEAD
-BtorNode *btor_sll_exp (Btor *btor, BtorNode *e0, BtorNode *e1);
-BtorNode *btor_sll_exp_node (Btor *btor, BtorNode *e0, BtorNode *e1);
-=======
 BtorNode *btor_exp_sll (Btor *btor, BtorNode *e0, BtorNode *e1);
->>>>>>> 29a97ba8
 
 /* Shift right logical.
  * is_power_of_2(width(e0))
  * width(e1) = log2(width(e0))
  * width(result) = width(e0)
  */
-<<<<<<< HEAD
-BtorNode *btor_srl_exp (Btor *btor, BtorNode *e0, BtorNode *e1);
-BtorNode *btor_srl_exp_node (Btor *btor, BtorNode *e0, BtorNode *e1);
-=======
 BtorNode *btor_exp_srl (Btor *btor, BtorNode *e0, BtorNode *e1);
->>>>>>> 29a97ba8
 
 /* Shift right arithmetic.
  * is_power_of_2(width(e0))
@@ -1030,12 +336,7 @@
  * width(e0) = width(e1)
  * width(result) = width(e0) = width(e1)
  */
-<<<<<<< HEAD
-BtorNode *btor_udiv_exp (Btor *btor, BtorNode *e0, BtorNode *e1);
-BtorNode *btor_udiv_exp_node (Btor *btor, BtorNode *e0, BtorNode *e1);
-=======
 BtorNode *btor_exp_udiv (Btor *btor, BtorNode *e0, BtorNode *e1);
->>>>>>> 29a97ba8
 
 /* Signed divider.
  * width(e0) = width(e1)
@@ -1054,12 +355,7 @@
  * width(e0) = width(e1)
  * width(result) = width(e0) = width(e1)
  */
-<<<<<<< HEAD
-BtorNode *btor_urem_exp (Btor *btor, BtorNode *e0, BtorNode *e1);
-BtorNode *btor_urem_exp_node (Btor *btor, BtorNode *e0, BtorNode *e1);
-=======
 BtorNode *btor_exp_urem (Btor *btor, BtorNode *e0, BtorNode *e1);
->>>>>>> 29a97ba8
 
 /* Signed modulo.
  * width(e0) = width(e1)
@@ -1076,23 +372,13 @@
 /* Concatenation.
  * width(result) = width(e0) + width(e1)
  */
-<<<<<<< HEAD
-BtorNode *btor_concat_exp (Btor *btor, BtorNode *e0, BtorNode *e1);
-BtorNode *btor_concat_exp_node (Btor *btor, BtorNode *e0, BtorNode *e1);
-=======
 BtorNode *btor_exp_concat (Btor *btor, BtorNode *e0, BtorNode *e1);
->>>>>>> 29a97ba8
 
 /* Array read on array 'e_array' at position 'e_index'.
  * index_width(e_array) = width(e_index)
  * width(result) = elem_width(e_array)
  */
-<<<<<<< HEAD
-BtorNode *btor_read_exp (Btor *btor, BtorNode *e_array, BtorNode *e_index);
-BtorNode *btor_read_exp_node (Btor *btor, BtorNode *e_array, BtorNode *e_index);
-=======
 BtorNode *btor_exp_read (Btor *btor, BtorNode *e_array, BtorNode *e_index);
->>>>>>> 29a97ba8
 
 /* Array write on array 'e_array' at position 'e_index' with value 'e_value'.
  * index_width(e_array) = width(e_index)
@@ -1121,22 +407,18 @@
 
 /* Lambda expression with variable 'e_param' bound in 'e_exp'.
  */
-<<<<<<< HEAD
-BtorNode *btor_lambda_exp (Btor *btor, BtorNode *param, BtorNode *body);
-BtorNode *btor_lambda_exp_node (Btor *btor, BtorNode *param, BtorNode *body);
+BtorNode *btor_exp_lambda (Btor *btor, BtorNode *e_param, BtorNode *e_exp);
 
 /* Forall expression with variable 'param' and 'body'. */
-BtorNode *btor_forall_exp (Btor *btor, BtorNode *param, BtorNode *body);
-BtorNode *btor_forall_exp_node (Btor *btor, BtorNode *param, BtorNode *body);
-BtorNode *btor_forall_n_exp (Btor *btor,
+BtorNode *btor_exp_forall (Btor *btor, BtorNode *param, BtorNode *body);
+BtorNode *btor_exp_forall_n (Btor *btor,
                              BtorNode *params[],
                              uint32_t paramc,
                              BtorNode *body);
 
 /* Exists expression with variable 'param' and 'body' */
-BtorNode *btor_exists_exp (Btor *btor, BtorNode *param, BtorNode *body);
-BtorNode *btor_exists_exp_node (Btor *btor, BtorNode *param, BtorNode *body);
-BtorNode *btor_exists_n_exp (Btor *btor,
+BtorNode *btor_exp_exists (Btor *btor, BtorNode *param, BtorNode *body);
+BtorNode *btor_exp_exists_n (Btor *btor,
                              BtorNode *params[],
                              uint32_t paramc,
                              BtorNode *body);
@@ -1144,9 +426,6 @@
 #if 0
 BtorNode *btor_invert_quantifier (Btor * btor, BtorNode * quantifier);
 #endif
-=======
-BtorNode *btor_exp_lambda (Btor *btor, BtorNode *e_param, BtorNode *e_exp);
->>>>>>> 29a97ba8
 
 /* Function expression with 'paramc' number of parameters 'params' and a
  * function body 'exp'.
@@ -1158,12 +437,7 @@
 
 /* Apply expression that applies argument expression 'args' to 'fun'.
  */
-<<<<<<< HEAD
-BtorNode *btor_apply_exp (Btor *btor, BtorNode *fun, BtorNode *args);
-BtorNode *btor_apply_exp_node (Btor *btor, BtorNode *fun, BtorNode *args);
-=======
 BtorNode *btor_exp_apply (Btor *btor, BtorNode *fun, BtorNode *args);
->>>>>>> 29a97ba8
 
 /* Apply expression that applies 'argc' number of arguments to 'fun'.
  */
@@ -1185,78 +459,11 @@
                          BtorNode *e_cond,
                          BtorNode *e_if,
                          BtorNode *e_else);
-<<<<<<< HEAD
-BtorNode *btor_cond_exp_node (Btor *btor,
-                              BtorNode *e_cond,
-                              BtorNode *e_if,
-                              BtorNode *e_else);
-
-/* Increments bit-vector expression by one */
-BtorNode *btor_inc_exp (Btor *btor, BtorNode *exp);
-
-/* Decrements bit-vector expression by one */
-BtorNode *btor_dec_exp (Btor *btor, BtorNode *exp);
-
-BtorNode *btor_create_exp (Btor *btor,
-                           BtorNodeKind kind,
-                           BtorNode *e[],
-                           uint32_t arity);
-
-/*------------------------------------------------------------------------*/
-#ifndef NDEBUG
-/*------------------------------------------------------------------------*/
-
-bool btor_precond_slice_exp_dbg (Btor *btor,
-                                 const BtorNode *exp,
-                                 uint32_t upper,
-                                 uint32_t lower);
-
-bool btor_precond_regular_unary_bv_exp_dbg (Btor *btor, const BtorNode *exp);
-
-bool btor_precond_regular_binary_bv_exp_dbg (Btor *btor,
-                                             const BtorNode *e0,
-                                             const BtorNode *e1);
-
-bool btor_precond_eq_exp_dbg (Btor *btor,
-                              const BtorNode *e0,
-                              const BtorNode *e1);
-
-bool btor_precond_shift_exp_dbg (Btor *btor,
-                                 const BtorNode *e0,
-                                 const BtorNode *e1);
-
-bool btor_precond_concat_exp_dbg (Btor *btor,
-                                  const BtorNode *e0,
-                                  const BtorNode *e1);
-
-bool btor_precond_read_exp_dbg (Btor *btor,
-                                const BtorNode *e_array,
-                                const BtorNode *e_index);
-
-bool btor_precond_write_exp_dbg (Btor *btor,
-                                 const BtorNode *e_array,
-                                 const BtorNode *e_index,
-                                 const BtorNode *e_value);
-
-bool btor_precond_cond_exp_dbg (Btor *btor,
-                                const BtorNode *e_cond,
-                                const BtorNode *e_if,
-                                const BtorNode *e_else);
-
-bool btor_precond_apply_exp_dbg (Btor *btor,
-                                 const BtorNode *fun,
-                                 const BtorNode *args);
-
-/*------------------------------------------------------------------------*/
-#endif
-/*------------------------------------------------------------------------*/
-=======
 
 /* Increments bit-vector expression by one */
 BtorNode *btor_exp_inc (Btor *btor, BtorNode *exp);
 
 /* Decrements bit-vector expression by one */
 BtorNode *btor_exp_dec (Btor *btor, BtorNode *exp);
->>>>>>> 29a97ba8
 
 #endif