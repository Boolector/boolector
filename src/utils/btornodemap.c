/*  Boolector: Satisfiablity Modulo Theories (SMT) solver.
 *
 *  Copyright (C) 2013-2015 Armin Biere.
 *  Copyright (C) 2013-2017 Aina Niemetz.
 *  Copyright (C) 2013-2016 Mathias Preiner.
 *
 *  All rights reserved.
 *
 *  This file is part of Boolector.
 *  See COPYING for more information on using this software.
 */

#include "utils/btornodemap.h"
#include "btorcore.h"
#include "utils/btorhashint.h"

/*------------------------------------------------------------------------*/

BtorNodeMap *
btor_nodemap_new (Btor *btor)
{
  BtorNodeMap *res;

  assert (btor);

  BTOR_NEW (btor->mm, res);
  res->btor  = btor;
  res->table = btor_hashptr_table_new (btor->mm,
<<<<<<< HEAD
                                       (BtorHashPtr) btor_hash_exp_by_id,
                                       (BtorCmpPtr) btor_compare_exp_by_id);
=======
                                       (BtorHashPtr) btor_node_hash_by_id,
                                       (BtorCmpPtr) btor_node_compare_by_id);
>>>>>>> 2f63cfa0
  return res;
}

void
btor_nodemap_delete (BtorNodeMap *map)
{
  assert (map);

  BtorPtrHashTableIterator it;
  BtorNode *cur;

  btor_iter_hashptr_init (&it, map->table);
  while (btor_iter_hashptr_has_next (&it))
  {
    btor_node_release (
        BTOR_REAL_ADDR_NODE ((BtorNode *) it.bucket->data.as_ptr)->btor,
        it.bucket->data.as_ptr);
    cur = btor_iter_hashptr_next (&it);
<<<<<<< HEAD
    btor_release_exp (BTOR_REAL_ADDR_NODE (cur)->btor, cur);
=======
    btor_node_release (BTOR_REAL_ADDR_NODE (cur)->btor, cur);
>>>>>>> 2f63cfa0
  }
  btor_hashptr_table_delete (map->table);
  BTOR_DELETE (map->btor->mm, map);
}

BtorNode *
btor_nodemap_mapped (BtorNodeMap *map, const BtorNode *node)
{
  BtorPtrHashBucket *bucket;
  BtorNode *real_node;
  BtorNode *res;

  real_node = BTOR_REAL_ADDR_NODE (node);
  bucket    = btor_hashptr_table_get (map->table, real_node);
  if (!bucket) return 0;
  assert (bucket->key == real_node);
  res = bucket->data.as_ptr;
  if (BTOR_IS_INVERTED_NODE (node)) res = BTOR_INVERT_NODE (res);
  return res;
}

void
btor_nodemap_map (BtorNodeMap *map, BtorNode *src, BtorNode *dst)
{
  BtorPtrHashBucket *bucket;

  assert (map);
  assert (src);
  assert (dst);

  if (BTOR_IS_INVERTED_NODE (src))
  {
    src = BTOR_INVERT_NODE (src);
    dst = BTOR_INVERT_NODE (dst);
  }
  assert (!btor_hashptr_table_get (map->table, src));
  bucket = btor_hashptr_table_add (map->table, src);
  assert (bucket);
  assert (bucket->key == src);
  bucket->key = btor_node_copy (BTOR_REAL_ADDR_NODE (src)->btor, src);
  assert (!bucket->data.as_ptr);
  bucket->data.as_ptr = btor_node_copy (BTOR_REAL_ADDR_NODE (dst)->btor, dst);
}

/*------------------------------------------------------------------------*/
/* iterators    						          */
/*------------------------------------------------------------------------*/

void
btor_iter_nodemap_init (BtorNodeMapIterator *it, const BtorNodeMap *map)
{
  assert (map);
  btor_iter_hashptr_init (&it->it, map->table);
}

void
btor_iter_nodemap_init_reversed (BtorNodeMapIterator *it,
                                 const BtorNodeMap *map)
{
  assert (map);
  btor_iter_hashptr_init_reversed (&it->it, map->table);
}

bool
btor_iter_nodemap_has_next (const BtorNodeMapIterator *it)
{
  return btor_iter_hashptr_has_next (&it->it);
}

void
btor_iter_nodemap_queue (BtorNodeMapIterator *it, const BtorNodeMap *map)
{
  assert (map);
  btor_iter_hashptr_queue (&it->it, map->table);
}

BtorNode *
btor_iter_nodemap_next (BtorNodeMapIterator *it)
{
  return btor_iter_hashptr_next (&it->it);
}

BtorHashTableData *
btor_iter_nodemap_next_data (BtorNodeMapIterator *it)
{
  return btor_iter_hashptr_next_data (&it->it);
}

/*------------------------------------------------------------------------*/<|MERGE_RESOLUTION|>--- conflicted
+++ resolved
@@ -26,13 +26,8 @@
   BTOR_NEW (btor->mm, res);
   res->btor  = btor;
   res->table = btor_hashptr_table_new (btor->mm,
-<<<<<<< HEAD
-                                       (BtorHashPtr) btor_hash_exp_by_id,
-                                       (BtorCmpPtr) btor_compare_exp_by_id);
-=======
                                        (BtorHashPtr) btor_node_hash_by_id,
                                        (BtorCmpPtr) btor_node_compare_by_id);
->>>>>>> 2f63cfa0
   return res;
 }
 
@@ -51,11 +46,7 @@
         BTOR_REAL_ADDR_NODE ((BtorNode *) it.bucket->data.as_ptr)->btor,
         it.bucket->data.as_ptr);
     cur = btor_iter_hashptr_next (&it);
-<<<<<<< HEAD
-    btor_release_exp (BTOR_REAL_ADDR_NODE (cur)->btor, cur);
-=======
     btor_node_release (BTOR_REAL_ADDR_NODE (cur)->btor, cur);
->>>>>>> 2f63cfa0
   }
   btor_hashptr_table_delete (map->table);
   BTOR_DELETE (map->btor->mm, map);
