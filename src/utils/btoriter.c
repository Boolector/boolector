--- conflicted
+++ resolved
@@ -140,11 +140,7 @@
   assert (it);
   assert (exp);
   assert (BTOR_IS_REGULAR_NODE (exp));
-<<<<<<< HEAD
-  assert (BTOR_IS_BINDER_NODE (exp));
-=======
-  assert (btor_is_lambda_node (exp));
->>>>>>> 1d5bad24
+  assert (btor_is_binder_node (exp));
 
   it->cur = exp;
 }
@@ -166,14 +162,14 @@
 {
   assert (it);
   assert (it->cur);
-  return !BTOR_IS_INVERTED_NODE (it->cur) && BTOR_IS_BINDER_NODE (it->cur);
+  return !BTOR_IS_INVERTED_NODE (it->cur) && btor_is_binder_node (it->cur);
 }
 
 void
 btor_init_lambda_iterator (BtorNodeIterator *it, BtorNode *exp)
 {
   btor_init_binder_iterator (it, exp);
-  assert (BTOR_IS_LAMBDA_NODE (exp));
+  assert (btor_is_lambda_node (exp));
 }
 
 BtorNode *
@@ -200,13 +196,8 @@
 btor_next_param_iterator (BtorNodeIterator *it)
 {
   BtorNode *result;
-<<<<<<< HEAD
   result = btor_next_binder_iterator (it);
-  assert (BTOR_IS_PARAM_NODE (result->e[0]));
-=======
-  result = btor_next_lambda_iterator (it);
   assert (btor_is_param_node (result->e[0]));
->>>>>>> 1d5bad24
   return result->e[0];
 }
 
