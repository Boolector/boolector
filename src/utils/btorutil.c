--- conflicted
+++ resolved
@@ -45,13 +45,8 @@
   return result;
 }
 
-<<<<<<< HEAD
-int
-btor_util_pow_2 (int x)
-=======
 int32_t
 btor_util_pow_2 (int32_t x)
->>>>>>> 2f63cfa0
 {
   int32_t result = 1;
   assert (x >= 0);
@@ -65,13 +60,8 @@
   return result;
 }
 
-<<<<<<< HEAD
-int
-btor_util_next_power_of_2 (int x)
-=======
 int32_t
 btor_util_next_power_of_2 (int32_t x)
->>>>>>> 2f63cfa0
 {
   int32_t i;
   assert (x > 0);
@@ -80,13 +70,8 @@
   return x + 1;
 }
 
-<<<<<<< HEAD
-int
-btor_util_num_digits (int x)
-=======
 int32_t
 btor_util_num_digits (int32_t x)
->>>>>>> 2f63cfa0
 {
   int32_t result;
   assert (x >= 0);
@@ -479,22 +464,14 @@
 #include <sys/stat.h>
 #include <sys/types.h>
 #include <unistd.h>
-<<<<<<< HEAD
-int
-=======
 int32_t
->>>>>>> 2f63cfa0
 btor_util_file_exists (const char *path)
 {
   struct stat buf;
   return !stat (path, &buf);
 }
 #else
-<<<<<<< HEAD
-int
-=======
 int32_t
->>>>>>> 2f63cfa0
 btor_util_file_exists (const char *path)
 {
   (void) path;
@@ -519,11 +496,7 @@
   }
 
 char g_strbuf[BUFFER_SIZE];
-<<<<<<< HEAD
-int g_strbufpos = 0;
-=======
 int32_t g_strbufpos = 0;
->>>>>>> 2f63cfa0
 
 char *
 btor_util_node2string (BtorNode *exp)
@@ -533,11 +506,7 @@
   const char *name, *tmp;
   char strbuf[BUFFER_SIZE], *bufstart, *bits;
   size_t cur_len, new_len;
-<<<<<<< HEAD
-  int i;
-=======
   uint32_t i;
->>>>>>> 2f63cfa0
 
   if (!exp) return "0";
 
@@ -551,11 +520,7 @@
 
   if (BTOR_IS_INVERTED_NODE (exp)) new_len += 1;
   new_len += 1 + strlen (name); /* space + name */
-<<<<<<< HEAD
-  BUFCONCAT (strbuf, cur_len, new_len, "%d %s", btor_exp_get_id (exp), name);
-=======
   BUFCONCAT (strbuf, cur_len, new_len, "%d %s", btor_node_get_id (exp), name);
->>>>>>> 2f63cfa0
 
   for (i = 0; i < real_exp->arity; i++)
   {
@@ -563,15 +528,6 @@
     new_len += btor_util_num_digits (BTOR_REAL_ADDR_NODE (real_exp->e[i])->id);
     if (BTOR_IS_INVERTED_NODE (real_exp->e[i])) new_len += 1;
     BUFCONCAT (
-<<<<<<< HEAD
-        strbuf, cur_len, new_len, " %d", btor_exp_get_id (real_exp->e[i]));
-  }
-
-  if (btor_is_slice_node (real_exp))
-  {
-    new_len += btor_util_num_digits (btor_slice_get_upper (exp)) + 1;
-    new_len += btor_util_num_digits (btor_slice_get_lower (exp)) + 1;
-=======
         strbuf, cur_len, new_len, " %d", btor_node_get_id (real_exp->e[i]));
   }
 
@@ -579,39 +535,23 @@
   {
     new_len += btor_util_num_digits (btor_node_slice_get_upper (exp)) + 1;
     new_len += btor_util_num_digits (btor_node_slice_get_lower (exp)) + 1;
->>>>>>> 2f63cfa0
     BUFCONCAT (strbuf,
                cur_len,
                new_len,
                " %d %d",
-<<<<<<< HEAD
-               btor_slice_get_upper (exp),
-               btor_slice_get_lower (exp));
-  }
-  else if ((btor_is_bv_var_node (real_exp) || btor_is_uf_node (real_exp)
-            || btor_is_param_node (real_exp))
-           && (tmp = btor_get_symbol_exp (btor, real_exp)))
-=======
                btor_node_slice_get_upper (exp),
                btor_node_slice_get_lower (exp));
   }
   else if ((btor_node_is_bv_var (real_exp) || btor_node_is_uf (real_exp)
             || btor_node_is_param (real_exp))
            && (tmp = btor_node_get_symbol (btor, real_exp)))
->>>>>>> 2f63cfa0
   {
     new_len += strlen (tmp) + 1;
     BUFCONCAT (strbuf, cur_len, new_len, " %s", tmp);
   }
-<<<<<<< HEAD
-  else if (btor_is_bv_const_node (exp))
-  {
-    bits = btor_bv_to_char (btor->mm, btor_const_get_bits (real_exp));
-=======
   else if (btor_node_is_bv_const (exp))
   {
     bits = btor_bv_to_char (btor->mm, btor_node_const_get_bits (real_exp));
->>>>>>> 2f63cfa0
     new_len += strlen (bits) + 1;
     BUFCONCAT (strbuf, cur_len, new_len, " %s", bits);
     btor_mem_freestr (btor->mm, bits);
@@ -629,20 +569,12 @@
 
 /*------------------------------------------------------------------------*/
 
-<<<<<<< HEAD
-int
-=======
 int32_t
->>>>>>> 2f63cfa0
 btor_util_vis_exp (Btor *btor, BtorNode *exp)
 {
   char cmd[100], *path;
   FILE *file;
-<<<<<<< HEAD
-  int res;
-=======
   int32_t res;
->>>>>>> 2f63cfa0
   sprintf (cmd, "btorvis ");
   path = cmd + strlen (cmd);
   sprintf (path, "/tmp/btorvisexp.%d.btor", btor->vis_idx++);
