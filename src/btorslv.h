/*  Boolector: Satisfiablity Modulo Theories (SMT) solver.
 *
 *  Copyright (C) 2015-2016 Aina Niemetz.
 *  Copyright (C) 2015 Mathias Preiner.
 *
 *  All rights reserved.
 *
 *  This file is part of Boolector.
 *  See COPYING for more information on using this software.
 */

#ifndef BTORSLV_H_INCLUDED
#define BTORSLV_H_INCLUDED

#include "btortypes.h"
#include "utils/btormem.h"
#include "utils/btornodemap.h"

enum BtorSolverKind
{
  BTOR_FUN_SOLVER_KIND,
  BTOR_SLS_SOLVER_KIND,
  BTOR_PROP_SOLVER_KIND,
<<<<<<< HEAD
  BTOR_EF_SOLVER_KIND,
=======
  BTOR_AIGPROP_SOLVER_KIND,
>>>>>>> de067d28
};
typedef enum BtorSolverKind BtorSolverKind;

typedef struct BtorSolver *(*BtorSolverClone) (Btor *,
                                               struct BtorSolver *,
                                               BtorNodeMap *);
typedef void (*BtorSolverDelete) (struct BtorSolver *);
typedef BtorSolverResult (*BtorSolverSat) (struct BtorSolver *);
typedef void (*BtorSolverGenerateModel) (struct BtorSolver *, bool, bool);
typedef void (*BtorSolverPrintStats) (struct BtorSolver *);
typedef void (*BtorSolverPrintTimeStats) (struct BtorSolver *);

#define BTOR_SOLVER_STRUCT                       \
  struct                                         \
  {                                              \
    BtorSolverKind kind;                         \
    Btor *btor;                                  \
    struct                                       \
    {                                            \
      BtorSolverClone clone;                     \
      BtorSolverDelete delet;                    \
      BtorSolverSat sat;                         \
      BtorSolverGenerateModel generate_model;    \
      BtorSolverPrintStats print_stats;          \
      BtorSolverPrintTimeStats print_time_stats; \
    } api;                                       \
  }

struct BtorSolver
{
  BTOR_SOLVER_STRUCT;
};
typedef struct BtorSolver BtorSolver;

#endif<|MERGE_RESOLUTION|>--- conflicted
+++ resolved
@@ -21,11 +21,8 @@
   BTOR_FUN_SOLVER_KIND,
   BTOR_SLS_SOLVER_KIND,
   BTOR_PROP_SOLVER_KIND,
-<<<<<<< HEAD
+  BTOR_AIGPROP_SOLVER_KIND,
   BTOR_EF_SOLVER_KIND,
-=======
-  BTOR_AIGPROP_SOLVER_KIND,
->>>>>>> de067d28
 };
 typedef enum BtorSolverKind BtorSolverKind;
 
