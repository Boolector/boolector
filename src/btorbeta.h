/*  Boolector: Satisfiablity Modulo Theories (SMT) solver.
 *
 *  Copyright (C) 2012-2017 Aina Niemetz.
 *  Copyright (C) 2012-2017 Mathias Preiner.
 *  All rights reserved.
 *
 *  This file is part of Boolector.
 *  See COPYING for more information on using this software.
 */

#ifndef BTORBETA_H_INCLUDED
#define BTORBETA_H_INCLUDED

#include "btorexp.h"
#include "btortypes.h"
#include "utils/btorhashint.h"
#include "utils/btorhashptr.h"

BtorNode* btor_beta_reduce_full (Btor* btor,
                                 BtorNode* exp,
                                 BtorPtrHashTable* cache);

BtorNode* btor_beta_reduce_merge (Btor* btor,
                                  BtorNode* exp,
                                  BtorPtrHashTable* merge_lambdas);

BtorNode* btor_beta_reduce_partial (Btor* btor,
                                    BtorNode* exp,
                                    BtorPtrHashTable* conds);

BtorNode* btor_beta_reduce_partial_collect (Btor* btor,
                                            BtorNode* exp,
                                            BtorPtrHashTable* cond_sel_if,
                                            BtorPtrHashTable* cond_sel_else);

<<<<<<< HEAD
BtorNode* btor_beta_reduce_partial_collect_new (Btor* btor,
                                                BtorNode* exp,
                                                BtorNodePtrStack* exps,
                                                BtorIntHashTable* cache);

BtorNode* btor_beta_reduce_bounded (Btor* btor, BtorNode* exp, int bound);

void btor_beta_assign_param (Btor* btor, BtorNode* lambda, BtorNode* arg);

void btor_beta_assign_args (Btor* btor, BtorNode* fun, BtorNode* args);

=======
BtorNode* btor_beta_reduce_bounded (Btor* btor, BtorNode* exp, int32_t bound);

void btor_beta_assign_param (Btor* btor, BtorNode* lambda, BtorNode* arg);

void btor_beta_assign_args (Btor* btor, BtorNode* fun, BtorNode* args);

>>>>>>> 2f63cfa0
void btor_beta_unassign_params (Btor* btor, BtorNode* lambda);

#endif<|MERGE_RESOLUTION|>--- conflicted
+++ resolved
@@ -33,26 +33,17 @@
                                             BtorPtrHashTable* cond_sel_if,
                                             BtorPtrHashTable* cond_sel_else);
 
-<<<<<<< HEAD
 BtorNode* btor_beta_reduce_partial_collect_new (Btor* btor,
                                                 BtorNode* exp,
                                                 BtorNodePtrStack* exps,
                                                 BtorIntHashTable* cache);
 
-BtorNode* btor_beta_reduce_bounded (Btor* btor, BtorNode* exp, int bound);
-
-void btor_beta_assign_param (Btor* btor, BtorNode* lambda, BtorNode* arg);
-
-void btor_beta_assign_args (Btor* btor, BtorNode* fun, BtorNode* args);
-
-=======
 BtorNode* btor_beta_reduce_bounded (Btor* btor, BtorNode* exp, int32_t bound);
 
 void btor_beta_assign_param (Btor* btor, BtorNode* lambda, BtorNode* arg);
 
 void btor_beta_assign_args (Btor* btor, BtorNode* fun, BtorNode* args);
 
->>>>>>> 2f63cfa0
 void btor_beta_unassign_params (Btor* btor, BtorNode* lambda);
 
 #endif