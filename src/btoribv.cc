/*  Boolector: Satisfiablity Modulo Theories (SMT) solver.
 *
 *  Copyright (C) 2012-2016 Armin Biere.
 *  Copyright (C) 2014-2017 Aina Niemetz.
 *  Copyright (C) 2015-2016 Mathias Preiner.
 *
 *  All rights reserved.
 *
 *  This file is part of Boolector.
 *  See COPYING for more information on using this software.
 */

#include "btoribv.h"
#include "btortypes.h"

#include <climits>
#include <cstdarg>
#include <cstdio>
#include <cstring>

extern "C" {
#include "btorabort.h"
#include "utils/btorutil.h"
};

#define BTORIBV_COVER(COND)                                     \
  do                                                            \
  {                                                             \
    if (!(COND)) break;                                         \
    fprintf (stderr,                                            \
             "%s:%d: in %s: Coverage target '" #COND "' hit\n", \
             __FILE__,                                          \
             __LINE__,                                          \
             __FUNCTION__);                                     \
    fflush (stderr);                                            \
    abort ();                                                   \
  } while (0)

static void
btoribv_msghead ()
{
  fputs ("[btoribv] ", stdout);
}

static void
btoribv_msgtail ()
{
  fputc ('\n', stdout);
  fflush (stdout);
}

void
BtorIBV::warn (const char *fmt, ...)
{
  va_list ap;
  if (!verbosity) return;
  btoribv_msghead ();
  fputs ("warning: ", stdout);
  va_start (ap, fmt);
  vprintf (fmt, ap);
  va_end (ap);
  btoribv_msgtail ();
}

void
BtorIBV::msg (uint32_t level, const char *fmt, ...)
{
  va_list ap;
  if (level > verbosity) return;
  btoribv_msghead ();
  va_start (ap, fmt);
  vprintf (fmt, ap);
  va_end (ap);
  btoribv_msgtail ();
}

void
BtorIBV::wrn (const char *fmt, ...)
{
  va_list ap;
  fputs ("[btoribv] *** WARNING *** ", stderr);
  va_start (ap, fmt);
  vfprintf (stderr, fmt, ap);
  va_end (ap);
  fputc ('\n', stderr);
  fflush (stderr);
}

static const char *
btor_ibv_tag_to_str (BtorIBVTag tag)
{
  switch (tag & BTOR_IBV_OPS)
  {
    case BTOR_IBV_AND: return "AND";
    case BTOR_IBV_BUF: return "BUF";
    case BTOR_IBV_CASE: return "CASE";
    case BTOR_IBV_CONCAT: return "CONCAT";
    case BTOR_IBV_COND: return "COND";
    case BTOR_IBV_CONDBW: return "CONDBW";
    case BTOR_IBV_DIV: return "DIV";
    case BTOR_IBV_EQUAL: return "EQUAL";
    case BTOR_IBV_LE: return "LE";
    case BTOR_IBV_LEFT_SHIFT: return "LEFT_SHIFT";
    case BTOR_IBV_LT: return "LT";
    case BTOR_IBV_MOD: return "MOD";
    case BTOR_IBV_MUL: return "MUL";
    case BTOR_IBV_NON_STATE: return "NON_STATE";
    case BTOR_IBV_NOT: return "NOT";
    case BTOR_IBV_OR: return "OR";
    case BTOR_IBV_PARCASE: return "PARCASE";
    case BTOR_IBV_REPLICATE: return "REPLICATE";
    case BTOR_IBV_RIGHT_SHIFT: return "RIGHT_SHIFT";
    case BTOR_IBV_SIGN_EXTEND: return "SIGN_EXTEND";
    case BTOR_IBV_STATE: return "STATE";
    case BTOR_IBV_SUB: return "SUB";
    case BTOR_IBV_SUM: return "SUM";
    case BTOR_IBV_XOR: return "XOR";
    case BTOR_IBV_ZERO_EXTEND: return "ZERO_EXTEND";
    default: assert (!"UNKNOWN"); return "UNKNOWN";
  }
}

void
BtorIBV::print (const BtorIBVAssignment &a)
{
  BtorIBVNode *on = id2node (a.range.id);
  printf ("%s[%u:%u] = ", on->name, a.range.msb, a.range.lsb);
  const char *opname = btor_ibv_tag_to_str (a.tag);
  fputs (opname, stdout);
  if (a.tag & BTOR_IBV_IS_PREDICATE) fputs ("_PRED", stdout);
  for (uint32_t i = 0; i < a.nranges; i++)
  {
    BtorIBVRange *r = a.ranges + i;
    if (r->id)
    {
      BtorIBVNode *in = id2node (r->id);
      printf (" %s[%u:%u]", in->name, r->msb, r->lsb);
    }
    else
      printf (" X");
  }
  if (a.tag & BTOR_IBV_HAS_ARG) printf (" %u", a.arg);
}

void
BtorIBV::println (const BtorIBVAssignment &a)
{
  print (a), fputc ('\n', stdout), fflush (stdout);
}

void
BtorIBV::printf3 (const char *fmt, ...)
{
  if (verbosity < 3) return;
  va_list ap;
  va_start (ap, fmt);
  vprintf (fmt, ap);
  va_end (ap);
}

void
BtorIBV::msg (uint32_t level, const BtorIBVAssignment &a, const char *fmt, ...)
{
  va_list ap;
  if (level > verbosity) return;
  btoribv_msghead ();
  va_start (ap, fmt);
  vprintf (fmt, ap);
  va_end (ap);
  fputs (" '", stdout);
  print (a);
  fputc ('\'', stdout);
  btoribv_msgtail ();
}

BtorIBV::BtorIBV () : state (BTOR_IBV_START), gentrace (false), verbosity (0)
{
  btormc = boolector_mc_new ();
  btor   = boolector_mc_btor (btormc);
  BTOR_CLR (&stats);
  BTOR_INIT_STACK (btor->mm, idtab);
  BTOR_INIT_STACK (btor->mm, assertions);
  BTOR_INIT_STACK (btor->mm, assumptions);
}

void
BtorIBV::delete_ibv_release_variable (BtorIBVNode *node)
{
  assert (node);

  for (BtorIBVAssignment *a = node->assignments.start;
       a < node->assignments.top;
       a++)
    BTOR_DELETEN (btor->mm, a->ranges, a->nranges);
  BTOR_RELEASE_STACK (node->assignments);

  for (BtorIBVAtom *a = node->atoms.start; a < node->atoms.top; a++)
  {
    if (a->current.exp) boolector_release (btor, a->current.exp);
    if (a->next.exp) boolector_release (btor, a->next.exp);
  }
  BTOR_RELEASE_STACK (node->atoms);

  for (BtorIBVRangeName *r = node->ranges.start; r < node->ranges.top; r++)
    btor_mem_freestr (btor->mm, r->name);
  BTOR_RELEASE_STACK (node->ranges);

  if (node->assigned) BTOR_DELETEN (btor->mm, node->assigned, node->width);

  if (node->next) BTOR_DELETEN (btor->mm, node->next, node->width);

  if (node->prev) BTOR_DELETEN (btor->mm, node->prev, node->width);
}

void
BtorIBV::delete_ibv_node (BtorIBVNode *node)
{
  assert (node);
  assert (node->name);
  btor_mem_freestr (btor->mm, node->name);
  if (node->cached) boolector_release (btor, node->cached);
  delete_ibv_release_variable (node);
  BTOR_DELETEN (btor->mm, node->flags, node->width);
  BTOR_DELETE (btor->mm, node);
}

BtorIBV::~BtorIBV ()
{
  while (!BTOR_EMPTY_STACK (idtab))
  {
    BtorIBVNode *node = BTOR_POP_STACK (idtab);
    if (node) delete_ibv_node (node);
  }
  BTOR_RELEASE_STACK (idtab);
  BTOR_RELEASE_STACK (assertions);
  BTOR_RELEASE_STACK (assumptions);
  boolector_mc_delete (btormc);
}

void
BtorIBV::setVerbosity (uint32_t v)
{
  verbosity = v;
  boolector_mc_set_verbosity (btormc, v);
}

void
BtorIBV::setStop (bool stop)
{
<<<<<<< HEAD
  boolector_mc_set_stop_at_first_reached_property (btormc, (int) stop);
=======
  boolector_mc_set_stop_at_first_reached_property (btormc, stop);
>>>>>>> 2f63cfa0
}

void
BtorIBV::setReachedAtBoundCallBack (
    void *state, void (*fun) (void *state, int32_t i, int32_t k))
{
  boolector_mc_set_reached_at_bound_call_back (btormc, state, fun);
}

void
BtorIBV::setStartingBoundCallBack (void *state,
                                   void (*fun) (void *state, int32_t k))
{
  boolector_mc_set_starting_bound_call_back (btormc, state, fun);
}

int32_t
BtorIBV::hasAssertionBeenViolatedAtBound (int32_t assertion_number)
{
  BTOR_ABORT (assertion_number < 0, "negative assertion number");
  BTOR_ABORT ((int32_t) BTOR_COUNT_STACK (assertions) <= assertion_number,
              "assertion number %d out of range (only added %u assertions)",
              assertion_number,
<<<<<<< HEAD
              (int) BTOR_COUNT_STACK (assertions));
=======
              BTOR_COUNT_STACK (assertions));
>>>>>>> 2f63cfa0
  return boolector_mc_reached_bad_at_bound (btormc, assertion_number);
}

static void
btoribv_delegate_reached_at_bound (void *ptr, int32_t i, int32_t k)
{
  assert (ptr);
  BtorIBV::ReachedAtBoundListener *listener =
      (BtorIBV::ReachedAtBoundListener *) ptr;
  listener->reachedAtBound (i, k);
}

void
BtorIBV::setReachedAtBoundListener (BtorIBV::ReachedAtBoundListener *listener)
{
  boolector_mc_set_reached_at_bound_call_back (
      btormc, listener, btoribv_delegate_reached_at_bound);
}

static void
btoribv_delegate_starting_bound (void *ptr, int32_t k)
{
  assert (ptr);
  BtorIBV::StartingBoundListener *listener =
      (BtorIBV::StartingBoundListener *) ptr;
  listener->startingBound (k);
}

void
BtorIBV::setStartingBoundListener (BtorIBV::StartingBoundListener *listener)
{
  boolector_mc_set_starting_bound_call_back (
      btormc, listener, btoribv_delegate_starting_bound);
}

void
BtorIBV::setRewriteLevel (uint32_t rwl)
{
  BTOR_ABORT (rwl < 1, "rewrite level has to be at least 1");
  BTOR_ABORT (rwl > 3, "rewrite level has to be at most 3");
  boolector_set_opt (btor, BTOR_OPT_REWRITE_LEVEL, rwl);
}

void
BtorIBV::enableTraceGeneration ()
{
  gentrace = true;
  boolector_mc_enable_trace_gen (btormc);
}

BtorIBVNode *
BtorIBV::new_node (uint32_t id, uint32_t width)
{
  assert (0 < id);
  assert (0 < width);
  while (BTOR_COUNT_STACK (idtab) <= id) BTOR_PUSH_STACK (idtab, 0);
  assert (!BTOR_PEEK_STACK (idtab, id));
  BtorIBVNode *node;
  BTOR_CNEW (btor->mm, node);
  node->id     = id;
  node->width  = width;
  node->cached = 0;
  node->name   = 0;
  BTOR_CNEWN (btor->mm, node->flags, width);
  BTOR_POKE_STACK (idtab, id, node);
  return node;
}

void
BtorIBV::addConstant (uint32_t id, const string &str, uint32_t width)
{
  BTOR_IBV_REQUIRE_START ();

  BtorIBVNode *node;
  assert (0 < id);
  assert (0 < width);  // TODO really?
  BTOR_ABORT (str.size () != width,
              "constant '%s' width %ld does not match width argument %u",
              str.c_str (),
              (long) str.size (),
              width);
  node = new_node (id, width);
  for (size_t i = 0; i < str.size (); i++)
    assert (str[i] == '0' || str[i] == '1' || str[i] == 'x');
  node->name        = btor_mem_strdup (btor->mm, str.c_str ());
  node->is_constant = true;
  BTOR_INIT_STACK (btor->mm, node->ranges);
  BTOR_INIT_STACK (btor->mm, node->assignments);
  BTOR_INIT_STACK (btor->mm, node->atoms);
  msg (3, "added id %u constant %s of width %u", id, str.c_str (), width);
}

void
BtorIBV::addVariable (uint32_t id,
                      const string &str,
                      uint32_t width,
                      bool isNextState,
                      BitVector::BvVariableSource src,
                      BitVector::DirectionKind direction)
{
  BTOR_IBV_REQUIRE_START ();

  assert (0 < id);
  assert (0 < width);
  BtorIBVNode *n   = new_node (id, width);
  n->name          = btor_mem_strdup (btor->mm, str.c_str ());
  n->is_next_state = isNextState;
  n->direction     = direction;
  n->source        = src;
  n->marked        = 0;
  BTOR_INIT_STACK (btor->mm, n->ranges);
  BTOR_INIT_STACK (btor->mm, n->assignments);
  BTOR_INIT_STACK (btor->mm, n->atoms);
  const char *srcstr;
  switch (src)
  {
    case NONE: srcstr = "NONE"; break;
    case STATE_RETAIN: srcstr = "STATE_RETAIN"; break;
    case INTERMEDIATE_RESULT: srcstr = "INTERMEDIATE_RESULT"; break;
    case LOOP_BREAKER: srcstr = "LOOP_BREAKER"; break;
    case PAST: srcstr = "PAST"; break;
    case CLOCK: srcstr = "CLOCK"; break;
    case CLOCK_PAST: srcstr = "CLOCK_PAST"; break;
    case CLOCK_TMP: srcstr = "CLOCK_TMP"; break;
    case CLOCK_TMP_PAST: srcstr = "CLOCK_TMP_PAST"; break;
    case DUMMY_ASSUMPTION: srcstr = "DUMMY_ASSUMPTION"; break;
    default: srcstr = "INVALID_SOURCE"; break;
  }
  const char *dirstr;
  switch (direction)
  {
    case INTERNAL: dirstr = " "; break;
    case INPUT: dirstr = "INPUT"; break;
    case OUTPUT: dirstr = "OUTPUT"; break;
    case INOUT: dirstr = "INOUT"; break;
    default: dirstr = "INVALID_DIRECTION"; break;
  }
  msg (3,
       "id %u variable '%s[%u:0]' %s %s",
       n->id,
       n->name,
       width - 1,
       srcstr,
       dirstr);
}

void
BtorIBV::addRangeName (BitVector::BitRange br,
                       const string &name,
                       uint32_t fmsb,
                       uint32_t flsb)
{
  assert (br.m_nLsb <= br.m_nMsb);
  assert (flsb <= fmsb);
  assert (fmsb - flsb == (br.m_nMsb - br.m_nLsb));
  BtorIBVNode *n = id2node (br.m_nId);
  BtorIBVRangeName rn;
  rn.from.msb = fmsb, rn.from.lsb = flsb;
  rn.to.msb = br.m_nMsb, rn.to.lsb = br.m_nLsb;
  rn.name = btor_mem_strdup (btor->mm, name.c_str ());
  BTOR_PUSH_STACK (n->ranges, rn);
  assert (n->name);
  msg (3,
       "id %u range '%s[%u:%u]' mapped to '%s[%u:%u]'",
       n->id,
       rn.name,
       rn.from.msb,
       rn.from.lsb,
       n->name,
       rn.to.msb,
       rn.to.lsb);
}

bool
BtorIBV::mark_used (BtorIBVNode *n, uint32_t i)
{
  assert (n);
  assert (i < n->width);
  if (n->flags[i].used) return 0;
  if (!n->used)
  {
    msg (3, "id %u using '%s' (at least one bit)", n->id, n->name);
    n->used = 1;
  }
  msg (3, "id %u using '%s[%u]'", n->id, n->name, i);
  n->flags[i].used = 1;
  return 1;
}

bool
BtorIBV::mark_coi (BtorIBVNode *n, uint32_t i)
{
  assert (n);
  assert (i < n->width);
  if (n->flags[i].coi) return 0;
  if (!n->coi)
  {
    msg (3, "id %u in COI '%s' (at least one bit)", n->id, n->name);
    n->coi = 1;
  }
  msg (3, "id %u in COI '%s[%u]'", n->id, n->name, i);
  n->flags[i].coi = 1;
  return 1;
}

void
BtorIBV::mark_assigned (BtorIBVNode *n, BitRange r)
{
  assert (n);
  assert (!n->is_constant);
  assert (r.m_nLsb <= r.m_nMsb);
  assert (r.m_nMsb < n->width);
  for (uint32_t i = r.m_nLsb; i <= r.m_nMsb; i++)
  {
    BTOR_ABORT (n->flags[i].assigned,
                "id %u node '%s[%u]' assigned twice",
                n->id,
                n->name,
                i);
    msg (3, "id %u assigning '%s[%u]'", n->id, n->name, i);
    if (n->flags[i].state.current)
      wrn ("id %u bit '%s[%u]' marked current of state and is now assigned",
           n->id,
           n->name,
           i);
    n->flags[i].assigned = 1;
  }
}

void
BtorIBV::mark_current_state (BtorIBVNode *n, BitRange r)
{
  assert (n);
  assert (!n->is_constant);
  assert (!n->is_next_state);
  assert (r.m_nLsb <= r.m_nMsb);
  assert (r.m_nMsb < n->width);
  for (uint32_t i = r.m_nLsb; i <= r.m_nMsb; i++)
  {
    msg (3, "id %u current state '%s[%u]'", n->id, n->name, i);
    if (n->flags[i].assigned)
      wrn ("id %u bit '%s[%u]' assigned and now marked current state",
           n->id,
           n->name,
           i);
    assert (!n->flags[i].state.current);
    n->flags[i].state.current = 1;
  }
}

void
BtorIBV::mark_current_nonstate (BtorIBVNode *n, BitRange r)
{
  assert (n);
  assert (!n->is_constant);
  assert (!n->is_next_state);
  assert (r.m_nLsb <= r.m_nMsb);
  assert (r.m_nMsb < n->width);
  for (uint32_t i = r.m_nLsb; i <= r.m_nMsb; i++)
  {
    msg (3, "id %u current non-state '%s[%u]'", n->id, n->name, i);
    assert (!n->flags[i].nonstate.current);
    n->flags[i].nonstate.current = 1;
  }
}

void
BtorIBV::mark_next_state (BtorIBVNode *n, BitRange r)
{
  assert (n);
  // TODO failed for 'toy_multibit_clock'
  // assert (n->is_constant || n->is_next_state);
  assert (r.m_nLsb <= r.m_nMsb);
  assert (r.m_nMsb < n->width);
  for (uint32_t i = r.m_nLsb; i <= r.m_nMsb; i++)
  {
    msg (3, "id %u next state '%s[%u]'", n->id, n->name, i);
    assert (!n->flags[i].state.next);
    n->flags[i].state.next = 1;
  }
}

void
BtorIBV::mark_next_nonstate (BtorIBVNode *n, BitRange r)
{
  assert (n);
  // TODO failed for 'toy_multibit_clock'
  // assert (n->is_constant || n->is_next_state);
  assert (r.m_nLsb <= r.m_nMsb);
  assert (r.m_nMsb < n->width);
  for (uint32_t i = r.m_nLsb; i <= r.m_nMsb; i++)
  {
    msg (3, "id %u next non-state '%s[%u]'", n->id, n->name, i);
    assert (!n->flags[i].nonstate.next);
    n->flags[i].nonstate.next = 1;
  }
}

void
BtorIBV::addUnary (BtorIBVTag tag, BitRange o, BitRange a)
{
  assert (tag & BTOR_IBV_IS_UNARY);
  assert ((tag & ~BTOR_IBV_IS_PREDICATE) <= BTOR_IBV_MAX_UNARY);
  if (tag == BTOR_IBV_SIGN_EXTEND || tag == BTOR_IBV_ZERO_EXTEND)
    assert (a.getWidth () <= o.getWidth ());
  else
    assert (a.getWidth () == o.getWidth ());
  BtorIBVNode *on = bitrange2node (o);
  assert (!on->is_constant);
  mark_assigned (on, o);
  BtorIBVNode *an = bitrange2node (a);
  assert (an->is_constant || an->is_constant == on->is_constant);
  BtorIBVRange *r;
  BTOR_NEWN (btor->mm, r, 1);
  r[0] = a;
  BtorIBVAssignment assignment (tag, o, 0, 1, r);
  BTOR_PUSH_STACK (on->assignments, assignment);
  msg (3, assignment, "id %u unary assignment", on->id);
  (void) an;
}

void
BtorIBV::addUnaryArg (BtorIBVTag tag, BitRange o, BitRange a, uint32_t arg)
{
  assert (tag & (BTOR_IBV_IS_BINARY | BTOR_IBV_IS_UNARY));
  switch (tag)
  {
    case BTOR_IBV_LEFT_SHIFT:
    case BTOR_IBV_RIGHT_SHIFT: assert (o.getWidth () == a.getWidth ()); break;
    default:
      assert (tag == BTOR_IBV_REPLICATE);
      assert (arg > 0);
      assert (UINT_MAX / arg >= a.getWidth ());
      assert (a.getWidth () * arg == o.getWidth ());
      break;
  }
  tag             = (BtorIBVTag) (tag | BTOR_IBV_HAS_ARG);
  BtorIBVNode *on = bitrange2node (o);
  mark_assigned (on, o);
  BtorIBVNode *an = bitrange2node (a);
  assert (an->is_constant || an->is_constant == on->is_constant);
  BtorIBVRange *r;
  BTOR_NEWN (btor->mm, r, 1);
  r[0] = a;
  BtorIBVAssignment assignment (tag, o, arg, 1, r);
  BTOR_PUSH_STACK (on->assignments, assignment);
  msg (3, assignment, "id %u unary assignment (with argument)", on->id);
  (void) an;
}

void
BtorIBV::addBinary (BtorIBVTag tag, BitRange o, BitRange a, BitRange b)
{
  assert (tag & BTOR_IBV_IS_BINARY);
  assert ((tag & ~BTOR_IBV_IS_PREDICATE) <= BTOR_IBV_MAX_BINARY);
  assert (a.getWidth () == b.getWidth ());
  if (tag & BTOR_IBV_IS_PREDICATE)
    assert (o.getWidth () == 1);
  else
    assert (o.getWidth () == a.getWidth ());
  BtorIBVNode *on = bitrange2node (o);
  mark_assigned (on, o);
#ifndef NDEBUG
  BtorIBVNode *an = bitrange2node (a);
  assert (an->is_constant || an->is_constant == on->is_constant);
  BtorIBVNode *bn = bitrange2node (b);
  assert (bn->is_constant || bn->is_constant == on->is_constant);
#endif
  BtorIBVRange *r;
  BTOR_NEWN (btor->mm, r, 2);
  r[0] = a, r[1] = b;
  BtorIBVAssignment assignment (tag, o, 0, 2, r);
  BTOR_PUSH_STACK (on->assignments, assignment);
  msg (3, assignment, "id %u binary assignment", on->id);
}

void
BtorIBV::addCondition (BitRange o, BitRange c, BitRange t, BitRange e)
{
  BTOR_IBV_REQUIRE_START ();

  BtorIBVNode *on = bitrange2node (o);
  mark_assigned (on, o);
  assert (t.getWidth () == e.getWidth ());
  assert (o.getWidth () == t.getWidth ());
  check_bit_range (c);
  check_bit_range (t);
  check_bit_range (e);
  uint32_t cw  = c.getWidth ();
  bool bitwise = (cw != 1);
  if (bitwise) assert (t.getWidth () == cw);
  BtorIBVTag tag = bitwise ? BTOR_IBV_CONDBW : BTOR_IBV_COND;
  BtorIBVRange *r;
  BTOR_NEWN (btor->mm, r, 3);
  r[0] = c, r[1] = t, r[2] = e;
  BtorIBVAssignment assignment (tag, o, 0, 3, r);
  BTOR_PUSH_STACK (on->assignments, assignment);
  msg (3, assignment, "id %u %scondition", on->id, bitwise ? "bitwise " : "");
}

void
BtorIBV::addConcat (BitRange o, const vector<BitRange> &ops)
{
  BTOR_IBV_REQUIRE_START ();

  BtorIBVNode *on = bitrange2node (o);
  mark_assigned (on, o);
  uint32_t n = 0, sum = 0;
  vector<BitRange>::const_iterator it;
  for (it = ops.begin (); it != ops.end (); it++)
  {
    BitRange r = *it;
#ifndef NDEBUG
    BtorIBVNode *rn = bitrange2node (r);
    assert (rn->is_constant || rn->is_constant == on->is_constant);
#endif
    assert (on->width >= r.getWidth ());
    assert (on->width - r.getWidth () >= sum);
    sum += r.getWidth ();
    n++;
  }
  assert (on->width == sum);
  assert (n > 0);
  BtorIBVRange *r;
  BTOR_NEWN (btor->mm, r, n);
  uint32_t i = 0;
  for (it = ops.begin (); it != ops.end (); it++) r[i++] = *it;
  assert (i == n);
  BtorIBVAssignment a (BTOR_IBV_CONCAT, o, 0, n, r);
  BTOR_PUSH_STACK (on->assignments, a);
  msg (3, a, "id %u %u-ary concatination", on->id, n);
}

void
BtorIBV::addCaseOp (BtorIBVTag tag, BitRange o, const vector<BitRange> &ops)
{
  assert (tag == BTOR_IBV_CASE || tag == BTOR_IBV_PARCASE);
  assert (tag & BTOR_IBV_IS_VARIADIC);
  BtorIBVNode *on = bitrange2node (o);
  mark_assigned (on, o);
  uint32_t n = 0;
  assert (ops.begin () != ops.end ());
  vector<BitRange>::const_iterator it;
  for (it = ops.begin (); it != ops.end (); it++)
  {
    BitRange c = *it++;
    if (c.m_nId)
    {
#ifndef NDEBUG
      BtorIBVNode *cn = bitrange2node (c);
      assert (cn->is_constant || cn->is_constant == on->is_constant);
      assert (c.getWidth () == 1 || c.getWidth () == o.getWidth ());
#endif
    }
    else
      assert (it + 1 == ops.end ());
    assert (it != ops.end ());
    BitRange d = *it;
    check_bit_range (d);
    assert (d.getWidth () == o.getWidth ());
    assert (n < UINT_MAX / 2);
    n++;
  }
  assert (n > 0);
  BtorIBVRange *r;
  BTOR_NEWN (btor->mm, r, 2 * n);
  uint32_t i = 0;
  for (it = ops.begin (); it != ops.end (); it++) r[i++] = *it++, r[i++] = *it;
  assert (i == 2 * n);
  BtorIBVAssignment a (tag, o, 0, 2 * n, r);
  BTOR_PUSH_STACK (on->assignments, a);
  msg (3, a, "id %u %u-ary case", on->id, n);
}

static char
bit (const char *bits, uint32_t pos, uint32_t width)
{
  assert (pos < width);
  return bits[width - pos - 1];
}

void
BtorIBV::addState (BitRange o, BitRange init, BitRange next)
{
  BTOR_IBV_REQUIRE_START ();

  BtorIBVNode *on = bitrange2node (o);
  assert (!on->is_constant);
  assert (!on->is_next_state);
  bool initialized = (init.m_nId != 0);
  if (initialized)
  {
    assert (init.getWidth () == o.getWidth ());
    BtorIBVNode *in = bitrange2node (init);
    assert (in->is_constant);
    const char *n = in->name;
    uint32_t w    = in->width;
    assert (strlen (n) == w);
    uint32_t imsb = init.m_nMsb, ilsb = imsb;
    bool isx = (bit (n, imsb, w) != '0' && bit (n, imsb, w) != '1');
    while (ilsb > init.m_nLsb
           && (isx
               == (bit (n, ilsb - 1, w) != '0' && bit (n, ilsb - 1, w) != '1')))
      ilsb--;
    if (ilsb > init.m_nLsb)
    {
      uint32_t diff = imsb - ilsb;
      {
        BitRange lo (o.m_nId, o.m_nMsb, o.m_nMsb - diff);
        BitRange li (isx ? 0 : init.m_nId,
                     isx ? 0 : init.m_nMsb,
                     isx ? 0 : init.m_nMsb - diff);
        BitRange ln (next.m_nId, next.m_nMsb, next.m_nMsb - diff);
        addState (lo, li, ln);
      }
      {
        BitRange ro (o.m_nId, o.m_nMsb - diff - 1, o.m_nLsb);
        BitRange ri (init.m_nId, init.m_nMsb - diff - 1, init.m_nLsb);
        BitRange rn (next.m_nId, next.m_nMsb - diff - 1, next.m_nLsb);
        addState (ro, ri, rn);
      }
      return;
    }
    if (isx) init = BitRange (0, 0, 0);
  }
  BtorIBVNode *nextn = bitrange2node (next);
  // TODO: failed for 'toy_multibit_clock'
  // assert (nextn->is_constant || nextn->is_next_state);
  assert (next.getWidth () == o.getWidth ());
  mark_current_state (on, o);
  mark_next_state (nextn, next);
  BtorIBVRange *r;
  BTOR_NEWN (btor->mm, r, 2);
  r[0] = init, r[1] = next;
  BtorIBVAssignment a (BTOR_IBV_STATE, o, 0, 2, r);
  BTOR_PUSH_STACK (on->assignments, a);
  msg (3, a, "id %u state", on->id);
}

void
BtorIBV::addNonState (BitRange o, BitRange next)
{
  BTOR_IBV_REQUIRE_START ();

  BtorIBVNode *on = bitrange2node (o);
  assert (!on->is_constant);
  assert (!on->is_next_state);
  BtorIBVNode *nextn = bitrange2node (next);
  assert (nextn->is_constant || nextn->is_next_state);
  mark_current_nonstate (on, o);
  mark_next_nonstate (nextn, next);
  assert (next.getWidth () == o.getWidth ());
  BtorIBVRange *r;
  BTOR_NEWN (btor->mm, r, 1);
  r[0] = next;
  BtorIBVAssignment a (BTOR_IBV_NON_STATE, o, 0, 1, r);
  BTOR_PUSH_STACK (on->assignments, a);
  msg (3, a, "id %u non-state", on->id);
}

void
BtorIBV::addAssertion (BitRange r)
{
  BTOR_IBV_REQUIRE_START ();
  assert (r.getWidth () == 1);

  BtorIBVBit s (r.m_nId, r.m_nMsb);
  BtorIBVNode *n = id2node (s.id);
  assert (s.bit < n->width);
  BTOR_PUSH_STACK (assertions, s);
  msg (3, "assertion '%s[%u]'", n->name, s.bit);
}

void
BtorIBV::addAssumption (BitRange r, bool initial)
{
  BTOR_IBV_REQUIRE_START ();

  assert (r.getWidth () == 1);
  BtorIBVRange s = r;
  BtorIBVAssumption a (s, initial);
  BtorIBVNode *n = id2node (s.id);
  assert (s.msb < n->width);
  BTOR_PUSH_STACK (assumptions, a);
  msg (3,
       "%sinitial assumption '%s[%u]'",
       (initial ? "" : "non-"),
       n->name,
       s.msb);
}

static double
percent (double a, double b)
{
  return b ? 100 * a / b : 0;
}

/*------------------------------------------------------------------------*/

struct BtorIBVBitNext
{
  BtorIBVBit bit;
  bool next;
  BtorIBVBitNext (const BtorIBVBit &b, bool n = false) : bit (b), next (n) {}
  BtorIBVBitNext (uint32_t id, uint32_t b, bool n = false)
      : bit (id, b), next (n)
  {
  }
};

extern "C" {
BTOR_DECLARE_STACK (BtorIBVBitNext, BtorIBVBitNext);
};

/*------------------------------------------------------------------------*/

static const char *
btor_ibv_classified_to_str (BtorIBVClassification c)
{
  switch (c)
  {
    default:
    case BTOR_IBV_UNCLASSIFIED: return "UNCLASSIFIED";
    case BTOR_IBV_CONSTANT: return "CONSTANT";
    case BTOR_IBV_ASSIGNED: return "ASSIGNED";
    case BTOR_IBV_ASSIGNED_IMPLICIT_CURRENT: return "ASSIGNED_IMPLICIT_CURRENT";
    case BTOR_IBV_ASSIGNED_IMPLICIT_NEXT: return "ASSIGNED_IMPLICIT_NEXT";
    case BTOR_IBV_CURRENT_STATE: return "CURRENT_STATE";
    case BTOR_IBV_TWO_PHASE_INPUT: return "TWO_PHASE_INPUT";
    case BTOR_IBV_ONE_PHASE_ONLY_CURRENT_INPUT:
      return "ONE_PHASE_ONLY_CURRENT_INPUT";
    case BTOR_IBV_ONE_PHASE_ONLY_NEXT_INPUT: return "ONE_PHASE_ONLY_NEXT_INPUT";
    case BTOR_IBV_PHANTOM_CURRENT_INPUT: return "PHANTOM_CURRENT";
    case BTOR_IBV_PHANTOM_NEXT_INPUT: return "PHANTOM_NEXT";
    case BTOR_IBV_NOT_USED: return "NOT_USED";
  }
}

void
BtorIBV::analyze ()
{
  BTOR_ABORT (state == BTOR_IBV_ANALYZED,
              "can not analyze model a second time");

  BTOR_ABORT (state == BTOR_IBV_TRANSLATED,
              "can not analyze model after translation");

  assert (state == BTOR_IBV_START);

  msg (1, "starting to analyze IBV model ...");

  // general statistics first

  struct
  {
    uint32_t consts, nonconsts;
    struct
    {
      uint32_t state, nonstate;
    } assoc;
    struct
    {
      uint32_t nologic, current, next, both;
    } nonstate;
  } bits, vars;
  BTOR_CLR (&bits);
  BTOR_CLR (&vars);
  for (BtorIBVNode **p = idtab.start; p < idtab.top; p++)
  {
    BtorIBVNode *n = *p;
    if (!n) continue;
    if (n->is_constant)
      vars.consts++, bits.consts += n->width;
    else
    {
      vars.nonconsts++, bits.nonconsts += n->width;
      uint32_t nonstate = 0, state = 0, nologic = 0, current = 0, next = 0,
               both = 0;
      for (BtorIBVAssignment *a = n->assignments.start; a < n->assignments.top;
           a++)
      {
        if (a->tag == BTOR_IBV_STATE) state += a->range.getWidth ();
        if (a->tag == BTOR_IBV_NON_STATE)
        {
          nonstate += a->range.getWidth ();
          assert (a->nranges == 1);
          BtorIBVNode *o = id2node (a->ranges[0].id);
          for (uint32_t i = a->range.lsb; i <= a->range.msb; i++)
          {
            int32_t cass = n->flags[i].assigned;
            int32_t nass =
                o->is_constant
                || o->flags[i - a->range.lsb + a->ranges[0].lsb].assigned;
            if (cass && nass)
              both++;
            else if (cass)
              current++;
            else if (nass)
              next++;
            else
              nologic++;
          }
        }
      }
      if (state) vars.assoc.state++, bits.assoc.state += state;
      if (nonstate) vars.assoc.nonstate++, bits.assoc.nonstate += nonstate;
      if (nologic) vars.nonstate.nologic++, bits.nonstate.nologic += nologic;
      if (current) vars.nonstate.current++, bits.nonstate.current += current;
      if (next) vars.nonstate.next++, bits.nonstate.next += next;
      if (both) vars.nonstate.both++, bits.nonstate.both += both;
    }
  }
  if (vars.consts) msg (2, "%u constants, %u bits", vars.consts, bits.consts);
  if (vars.nonconsts)
    msg (2, "%u variables, %u bits", vars.nonconsts, bits.nonconsts);
  if (vars.assoc.state)
    msg (2,
         "%u state associations, %u bits",
         vars.assoc.state,
         bits.assoc.state);
  if (vars.assoc.nonstate)
    msg (2,
         "%u non-state associations, %u bits",
         vars.assoc.nonstate,
         bits.assoc.nonstate);
  if (vars.nonstate.nologic)
    msg (2,
         "%u non-state variables with neither current nor next assignment, %u "
         "bits",
         vars.nonstate.nologic,
         bits.nonstate.nologic);
  if (vars.nonstate.current)
    msg (2,
         "%u non-state variables with only current assignment, %u bits",
         vars.nonstate.current,
         bits.nonstate.current);
  if (vars.nonstate.next)
    msg (2,
         "%u non-state variables with only next assignment, %u bits",
         vars.nonstate.next,
         bits.nonstate.next);
  if (vars.nonstate.both)
    msg (
        2,
        "%u non-state variables with both current and next assignment, %u bits",
        vars.nonstate.both,
        bits.nonstate.both);

  /*----------------------------------------------------------------------*/

  uint32_t nextstatebits = 0;
  for (BtorIBVNode **p = idtab.start; p < idtab.top; p++)
  {
    BtorIBVNode *n = *p;
    if (!n) continue;
    if (n->is_constant) continue;
    if (!n->is_next_state) continue;
    for (uint32_t i = 0; i < n->width; i++)
      BTOR_ABORT (
          n->flags[i].used && !n->flags[i].assigned && n->flags[i].state.next,
          "next state '%s[%u]' unassigned",
          n->name,
          i);
    nextstatebits += n->width;
  }
  if (nextstatebits)
    msg (1, "all %u next state function bits are assigned", nextstatebits);

  /*----------------------------------------------------------------------*/

  uint32_t sumassignedbits = 0, sumstatebits = 0, sumnonstatebits = 0;
  for (BtorIBVNode **p = idtab.start; p < idtab.top; p++)
  {
    BtorIBVNode *n = *p;
    if (!n) continue;
    for (BtorIBVAssignment *a = n->assignments.start; a < n->assignments.top;
         a++)
    {
      for (uint32_t i = a->range.lsb; i <= a->range.msb; i++)
      {
        if (a->tag == BTOR_IBV_STATE)
        {
          if (!n->next) BTOR_CNEWN (btor->mm, n->next, n->width);
          assert (!n->next[i]);
          n->next[i] = a;
          assert (a->nranges == 2);
          BtorIBVNode *nextn = id2node (a->ranges[1].id);
          if (!nextn->prev) BTOR_CNEWN (btor->mm, nextn->prev, nextn->width);
          uint32_t k = i - a->range.lsb + a->ranges[1].lsb;
          assert (!nextn->prev[k]);
          nextn->prev[k] = a;
          sumstatebits++;
        }
        else if (a->tag == BTOR_IBV_NON_STATE)
        {
          if (!n->next) BTOR_CNEWN (btor->mm, n->next, n->width);
          assert (!n->next[i]);
          n->next[i] = a;
          assert (a->nranges == 1);
          BtorIBVNode *nextn = id2node (a->ranges[0].id);
          if (!nextn->prev) BTOR_CNEWN (btor->mm, nextn->prev, nextn->width);
          uint32_t k = i - a->range.lsb + a->ranges[0].lsb;
          assert (!nextn->prev[k]);
          nextn->prev[k] = a;
          sumnonstatebits++;
        }
        else
        {
          if (!n->assigned) BTOR_CNEWN (btor->mm, n->assigned, n->width);
          assert (!n->assigned[i]);
          n->assigned[i] = a;
          sumassignedbits++;
        }
      }
    }
  }
  msg (1,
       "added short-cuts to all %u assigned, %u state and %u non-state bits",
       sumassignedbits,
       sumstatebits,
       sumnonstatebits);

  /*----------------------------------------------------------------------*/

  msg (1, "determining dependencies and used bits ...");
  for (BtorIBVNode **p = idtab.start; p < idtab.top; p++)
  {
    BtorIBVNode *n = *p;
    if (!n) continue;
    for (uint32_t i = 0; i < n->width; i++)
    {
      // constants are implicitly all reachable (and used)
      if (n->is_constant)
        n->flags[i].depends.mark = 2;
      else
        assert (!n->flags[i].depends.mark);
    }
  }
  uint32_t used = 0;
  BtorIBVBitStack work;
  BTOR_INIT_STACK (btor->mm, work);
  for (BtorIBVNode **p = idtab.start; p < idtab.top; p++)
  {
    BtorIBVNode *n = *p;
    if (!n) continue;
    if (n->is_constant) continue;
    for (uint32_t i = 0; i < n->width; i++)
    {
      int32_t mark = n->flags[i].depends.mark;
      if (mark)
      {
        assert (mark == 2);
        continue;
      }
      BTOR_PUSH_STACK (work, BtorIBVBit (n->id, i));
      while (!BTOR_EMPTY_STACK (work))
      {
        BtorIBVBit b   = BTOR_TOP_STACK (work);
        BtorIBVNode *o = id2node (b.id);
        mark           = o->flags[b.bit].depends.mark;
        if (mark == 2)
        {
          (void) BTOR_POP_STACK (work);
        }
        else
        {
          o->flags[b.bit].depends.mark++;
          assert (o->flags[b.bit].depends.mark <= 2);
          if (o->flags[b.bit].assigned)
          {
            assert (o->assigned);
            BtorIBVAssignment *a = o->assigned[b.bit];
            assert (a);
            assert (a->tag != BTOR_IBV_STATE);
            assert (a->tag != BTOR_IBV_NON_STATE);
            assert (b.bit >= a->range.lsb);
            bool bitwise = a->tag == BTOR_IBV_BUF || a->tag == BTOR_IBV_NOT
                           || a->tag == BTOR_IBV_OR || a->tag == BTOR_IBV_AND
                           || a->tag == BTOR_IBV_XOR
                           || a->tag == BTOR_IBV_CONDBW;
            //
            // TODO for BTOR_IBV_CONCAT we can determine the defining bit
            // exactly and for BTOR_IBV_{ADD,SUB,MUL} more precise
            // reasoning is possible too (restrict the 'k' below to bits
            // at smaller or equal position).
            //
            for (uint32_t j = 0; j < a->nranges; j++)
            {
              BtorIBVRange r = a->ranges[j];
              if (!r.id) continue;
              assert (b.bit >= a->range.lsb);
              if (a->tag == BTOR_IBV_COND && j)
                bitwise = true;
              else if (a->tag == BTOR_IBV_CASE)
              {
                if ((j & 1))
                  bitwise = true;
                else
                  bitwise = (r.getWidth () != 1);
              }
              BtorIBVNode *m = id2node (r.id);
              for (uint32_t k = 0; k < m->width; k++)
              {
                if (bitwise && k != b.bit - a->range.lsb + r.lsb) continue;
                if (mark == 1)
                {
                  assert (m->flags[k].depends.mark == 2);
                  if (mark_used (m, k)) used++;
                  if (m->flags[k].depends.next && !o->flags[b.bit].depends.next)
                  {
                    msg (3,
                         "id %u transitively next dependend '%s[%u]'",
                         m->id,
                         m->name,
                         k);
                    o->flags[b.bit].depends.next = 1;
                  }
                  if (m->flags[k].depends.current
                      && !o->flags[b.bit].depends.current)
                  {
                    msg (3,
                         "id %u transitively current dependend '%s[%u]'",
                         m->id,
                         m->name,
                         k);
                    o->flags[b.bit].depends.current = 1;
                  }
                }
                else
                {
                  assert (!mark);
                  if (!m->flags[k].depends.mark)
                  {
                    BtorIBVBit c (m->id, k);
                    BTOR_PUSH_STACK (work, c);
                  }
                  else if (m->flags[k].depends.mark == 1)
                  {
                    BTOR_ABORT (
                        m->flags[k].depends.mark != 2,
                        "can not set next/current flag for cyclic '%s[%u]'",
                        m->name,
                        k);
                  }
                  else
                    assert (m->flags[k].depends.mark == 2);
                }
              }
            }
            if (mark == 1) (void) BTOR_POP_STACK (work);
          }
          else
          {
            assert (mark == 0);
            if (o->is_next_state)
              o->flags[b.bit].depends.next = 1;
            else
              (o->flags[b.bit].depends.current) = 1;
            o->flags[b.bit].depends.mark = 2;
            (void) BTOR_POP_STACK (work);
          }
        }
      }
    }
  }
  BTOR_RELEASE_STACK (work);
  //
  // TODO: This is a 'quick' fix to handle 'forwarding' of assignments to
  // current non-state variables, if the corresponding next-state variable
  // is not assigned but used.  Then this assignment to the current
  // non-state variable has to be 'forwarded', which means to mark all the
  // current state variables in its cone to be 'forwarded' and used.  The
  // proper solution would be to implement a cone-of-influence reduction
  // which has an additional 'bit' to denote the context in which a variable
  // is used.  Then forwarding means using a current non-state variable in a
  // next context.  Even though it did not happen in the examples we tried,
  // the reverse might also be necessary, i.e.  'backwarding'.
  //
  BtorIBVBitStack forward;
  BTOR_INIT_STACK (btor->mm, forward);
  for (BtorIBVNode **p = idtab.start; p < idtab.top; p++)
  {
    BtorIBVNode *n = *p;
    if (!n) continue;
    if (n->is_constant) continue;
    for (BtorIBVAssignment *a = n->assignments.start; a < n->assignments.top;
         a++)
    {
      if (a->tag != BTOR_IBV_NON_STATE) continue;
      BtorIBVRange r  = a->ranges[0];
      BtorIBVNode *rn = id2node (r.id);
      for (uint32_t i = a->range.lsb; i <= a->range.msb; i++)
      {
        if (!n->flags[i].assigned) continue;
        assert (i >= a->range.lsb);
        uint32_t k = i - a->range.lsb + r.lsb;
        // TODO coverage hole: have not seen the following condition.
        if (rn->flags[k].assigned) continue;
        BTOR_PUSH_STACK (forward, BtorIBVBit (n->id, i));
      }
    }
  }
  uint32_t forwarding = 0, forwarded = 0;
  while (!BTOR_EMPTY_STACK (forward))
  {
    // TODO: conjecture: checking for cycles not necessary here.
    BtorIBVBit b    = BTOR_POP_STACK (forward);
    BtorIBVNode *bn = id2node (b.id);
    if (bn->flags[b.bit].forwarded) continue;
    if (mark_used (bn, b.bit)) used++;
    if (bn->flags[b.bit].state.current) continue;
    bn->flags[b.bit].forwarded = 1;
    if (bn->is_next_state)
    {
      msg (3, "forwarded id %u '%s[%u]'", bn->id, bn->name, b.bit);
      assert (bn->flags[b.bit].nonstate.next);
      assert (!bn->flags[b.bit].assigned);
      forwarded++;
      continue;
    }
    BtorIBVAssignment *a = 0;
    if (bn->assigned && bn->assigned[b.bit])
      a = bn->assigned[b.bit];
    else if (bn->next && bn->next[b.bit])
      a = bn->next[b.bit];
    if (!a) continue;
    assert (a->tag != BTOR_IBV_STATE);
    if (a->tag == BTOR_IBV_NON_STATE)
    {
#ifndef NDEBUG
      BtorIBVRange r = a->ranges[0];
      BtorIBVNode *m = id2node (r.id);
      uint32_t k     = b.bit - a->range.lsb + r.lsb;
      assert (m->flags[k].nonstate.next);
      assert (!m->flags[k].assigned);
#endif
      msg (3, "forwarding id %u '%s[%u]'", bn->id, bn->name, b.bit);
      forwarding++;
    }
    assert (b.bit >= a->range.lsb);
    bool bitwise = a->tag == BTOR_IBV_BUF || a->tag == BTOR_IBV_NOT
                   || a->tag == BTOR_IBV_OR || a->tag == BTOR_IBV_AND
                   || a->tag == BTOR_IBV_XOR || a->tag == BTOR_IBV_CONDBW;
    // TODO ditto as above ... (search for 'bitwise')
    for (uint32_t j = 0; j < a->nranges; j++)
    {
      BtorIBVRange r = a->ranges[j];
      if (!r.id) continue;
      assert (b.bit >= a->range.lsb);
      if (a->tag == BTOR_IBV_COND && j)
        bitwise = true;
      else if (a->tag == BTOR_IBV_CASE)
      {
        if ((j & 1))
          bitwise = true;
        else
          bitwise = (r.getWidth () != 1);
      }
      BtorIBVNode *m = id2node (r.id);
      for (uint32_t k = 0; k < m->width; k++)
      {
        if (bitwise && k != b.bit - a->range.lsb + r.lsb) continue;
        if (m->flags[k].forwarded) continue;
        BtorIBVBit c (m->id, k);
        BTOR_PUSH_STACK (forward, c);
      }
    }
  }
  BTOR_RELEASE_STACK (forward);
  if (forwarded)
    msg (2, "forwarded %u non-assigned current non-state bits", forwarded);
  // assert (forwarded == forwarding);
  //
  // After determining current and next dependencies print statistics.
  //
  uint32_t next = 0, current = 0, both = 0, none = 0;
  for (BtorIBVNode **p = idtab.start; p < idtab.top; p++)
  {
    BtorIBVNode *n = *p;
    if (!n) continue;
    if (n->is_constant) continue;
    for (uint32_t i = 0; i < n->width; i++)
    {
      assert (n->flags[i].depends.mark == 2);
      bool fc = n->flags[i].depends.current;
      bool fn = n->flags[i].depends.next;
      if (fc && fn)
        both++;
      else if (fc)
        current++;
      else if (fn)
        next++;
      else
        none++;
    }
  }
  //
  uint32_t onlyinassertions = 0;
  for (BtorIBVBit *a = assertions.start; a < assertions.top; a++)
  {
    BtorIBVNode *n = id2node (a->id);
    if (mark_used (n, a->bit)) onlyinassertions++, used++;
  }
  if (onlyinassertions)
    msg (2, "%u bits only used in assertions", onlyinassertions);
  //
  uint32_t onlyinassumptions = 0;
  for (BtorIBVAssumption *a = assumptions.start; a < assumptions.top; a++)
  {
    BtorIBVNode *n = id2node (a->range.id);
    assert (a->range.msb == a->range.lsb);
    if (mark_used (n, a->range.lsb)) onlyinassumptions++, used++;
  }
  if (onlyinassumptions)
    msg (2, "%u bits only used in assumptions", onlyinassumptions);
  //
  // TODO to precisely figure out the used logic we actually would need to
  // implement a recursive cone-of-influence reduction, recursive over the
  // next state functions. For now we simply assume anything which has a
  // next state function is used, which might lead to some bits assumed to
  // be used without being actually used.
  //
  uint32_t onlyinnext = 0, onlyininit = 0;
  for (BtorIBVNode **p = idtab.start; p < idtab.top; p++)
  {
    BtorIBVNode *n = *p;
    if (!n) continue;
    if (!n->used) continue;
    for (BtorIBVAssignment *a = n->assignments.start; a < n->assignments.top;
         a++)
    {
      if (a->tag != BTOR_IBV_STATE) continue;
      uint32_t w = a->range.msb - a->range.lsb + 1;
      for (uint32_t i = 0; i < w; i++)
      {
        if (!n->flags[a->range.lsb + i].used) continue;
        if (mark_used (id2node (a->ranges[1].id), a->ranges[1].lsb + i))
          onlyinnext++, used++;
      }
      if (a->ranges[0].id)
        for (uint32_t i = 0; i < w; i++)
        {
          if (!n->flags[a->range.lsb + i].used) continue;
          if (mark_used (id2node (a->ranges[0].id), a->ranges[0].lsb + i))
            onlyininit++, used++;
        }
    }
  }
  uint32_t sum = next + current + both + none;
  if (next)
    msg (2,
         "%u bits depend transitively only on next %.0f%%",
         next,
         percent (next, sum));
  if (current)
    msg (2,
         "%u bits depend transitively only on current %.0f%%",
         current,
         percent (current, sum));
  if (both)
    msg (2,
         "%u bits depend transitively both on current and next %.0f%%",
         both,
         percent (both, sum));
  if (none)
    msg (2,
         "%u bits depend transitively neither on current nor next %.0f%%",
         none,
         percent (none, sum));
  //
  msg (2, "used %u bits", used);
  if (onlyinnext)
    msg (2, "%u bits only used in next state assignment", onlyinnext);
  if (onlyininit)
    msg (2, "%u bits only used in init state assignment", onlyininit);

  /*----------------------------------------------------------------------*/

  msg (1, "determining actual current and next inputs ...");
  for (BtorIBVNode **p = idtab.start; p < idtab.top; p++)
  {
    BtorIBVNode *n = *p;
    if (!n) continue;
    if (n->is_constant) continue;
    for (uint32_t i = 0; i < n->width; i++)
      if (!n->flags[i].assigned && !n->flags[i].state.current)
        n->flags[i].input = 1;
  }
  uint32_t resetcurrent = 0, resetnext = 0;
  for (BtorIBVNode **p = idtab.start; p < idtab.top; p++)
  {
    BtorIBVNode *n = *p;
    if (!n) continue;
    for (BtorIBVAssignment *a = n->assignments.start; a < n->assignments.top;
         a++)
    {
      if (a->tag != BTOR_IBV_NON_STATE) continue;
      BtorIBVRange r = a->ranges[0];
      BtorIBVNode *o = id2node (r.id);
      for (uint32_t i = a->range.lsb; i <= a->range.msb; i++)
      {
        uint32_t k = i - a->range.lsb + r.lsb;
        if (n->flags[i].input)
        {
          if (o->is_constant || o->flags[k].assigned)
          {
            msg (3,
                 "next of unassigned non-state '%s[%u]' actually assigned "
                 "(implicit current, so no input)",
                 n->name,
                 i);
            n->flags[i].input            = 0;
            n->flags[i].implicit.current = 1;
            resetcurrent++;
          }
        }
        if (o->flags[k].input)
        {
          if (n->flags[i].assigned)
          {
            msg (3,
                 "non-state '%s[%u]' with next '%s[%u]' actually assigned "
                 "(implicit next, so no input)",
                 n->name,
                 i,
                 o->name,
                 k);
            o->flags[k].input         = 0;
            o->flags[i].implicit.next = 1;
            resetnext++;
          }
        }
      }
    }
  }
  if (resetcurrent)
    msg (2,
         "%u unassigned current non-state bits assigned in next state",
         resetcurrent);
  if (resetnext)
    msg (2,
         "%u unassigned next non-state bits assigned in current state",
         resetnext);
  for (BtorIBVNode **p = idtab.start; p < idtab.top; p++)
  {
    BtorIBVNode *n = *p;
    if (!n) continue;
    if (BTOR_EMPTY_STACK (n->assignments))
    {
    }
    else
    {
      for (BtorIBVAssignment *a = n->assignments.start; a < n->assignments.top;
           a++)
      {
        if (a->tag != BTOR_IBV_NON_STATE) continue;
        BtorIBVRange r = a->ranges[0];
        BtorIBVNode *o = id2node (r.id);
        for (uint32_t i = a->range.lsb; i <= a->range.msb; i++)
        {
          uint32_t k = i - a->range.lsb + r.lsb;
          assert (n->flags[i].input == o->flags[k].input);
          if (n->flags[i].used && o->flags[k].used)
          {
            // used in both phases ...
          }
          else if (n->flags[i].used)
          {
            assert (!n->flags[i].onephase);
            n->flags[i].onephase = 1;
            msg (3,
                 "id %u input '%s[%u]' used in one-phase (current) only",
                 n->id,
                 n->name,
                 i);
          }
          else if (o->flags[k].used)
          {
            assert (!o->flags[k].onephase);
            o->flags[k].onephase = 1;
            msg (3,
                 "id %u input '%s[%u]' used in one-phase (next) only",
                 o->id,
                 o->name,
                 k);
          }
        }
      }
    }
  }

  struct
  {
    struct
    {
      uint32_t current, next;
    } vars, bits;
  } inputs, onephase;
  BTOR_CLR (&inputs);
  BTOR_CLR (&onephase);
  for (BtorIBVNode **p = idtab.start; p < idtab.top; p++)
  {
    BtorIBVNode *n = *p;
    if (!n) continue;
    if (n->is_constant) continue;
    uint32_t bits = 0, onephasebits = 0;
    for (uint32_t i = 0; i < n->width; i++)
    {
      if (n->flags[i].input)
      {
        bits++;
        if (n->flags[i].onephase) onephasebits++;
      }
    }
    if (bits)
    {
      if (n->is_next_state)
      {
        inputs.vars.next++;
        inputs.bits.next += bits;
      }
      else
      {
        inputs.vars.current++;
        inputs.bits.current += bits;
      }
    }
    if (onephasebits)
    {
      if (n->is_next_state)
      {
        onephase.vars.next++;
        onephase.bits.next += onephasebits;
      }
      else
      {
        onephase.vars.current++;
        onephase.bits.current += onephasebits;
      }
    }
  }
  if (inputs.vars.current)
    msg (2,
         "found %u actual current inputs, %u bits",
         inputs.vars.current,
         inputs.bits.current);
  if (inputs.vars.next)
    msg (2,
         "found %u actual next inputs, %u bits",
         inputs.vars.next,
         inputs.bits.next);
  if (onephase.vars.current)
    msg (2,
         "found %u one-phase current inputs %.0f%%, %u bits %.0f%%",
         onephase.vars.current,
         percent (onephase.vars.current, inputs.vars.current),
         onephase.bits.current,
         percent (onephase.bits.current, inputs.bits.current));
  if (onephase.vars.next)
    msg (2,
         "found %u one-phase next inputs %.0f%%, %u bits %.0f%%",
         onephase.vars.next,
         percent (onephase.vars.next, inputs.vars.next),
         onephase.bits.next,
         percent (onephase.bits.next, inputs.bits.next));

  for (BtorIBVNode **p = idtab.start; p < idtab.top; p++)
  {
    BtorIBVNode *n = *p;
    if (!n) continue;
    for (uint32_t i = 0; i < n->width; i++)
    {
      if (verbosity > 2) btoribv_msghead ();
      printf3 ("classified id %u ", n->id);

      if (n->is_constant)
        printf3 ("constant");
      else if (n->is_next_state)
        printf3 ("next");
      else
        printf3 ("current");
      printf3 (" '%s[%u]' as", n->name, i);

      BtorIBVFlags flags = n->flags[i];

#define CLASSIFY(NAME)                        \
  do                                          \
  {                                           \
    assert (!n->flags[i].classified);         \
    n->flags[i].classified = BTOR_IBV_##NAME; \
    printf3 (" " #NAME);                      \
  } while (0)

      if (flags.used)
      {
        //
        // WARNING: this is kind of repeated in 'is_phantom_...'
        //
        if (n->is_constant)
          CLASSIFY (CONSTANT);
        else if (flags.assigned)
        {
          CLASSIFY (ASSIGNED);
          assert (!flags.state.current);
          if (flags.state.next) printf3 (" next_state");
        }
        else if (flags.implicit.current)
          CLASSIFY (ASSIGNED_IMPLICIT_CURRENT);
        else if (flags.implicit.next)
          CLASSIFY (ASSIGNED_IMPLICIT_NEXT);
        else if (!flags.input)
        {
          assert (!flags.state.next);
          if (flags.state.current) CLASSIFY (CURRENT_STATE);
        }
        else
        {
          if (!flags.onephase)
            CLASSIFY (TWO_PHASE_INPUT);
          else if (n->is_next_state)
            CLASSIFY (ONE_PHASE_ONLY_NEXT_INPUT);
          else
            CLASSIFY (ONE_PHASE_ONLY_CURRENT_INPUT);
          assert (!flags.state.current);
          assert (flags.input);
        }
      }
      else if (n->is_next_state && is_phantom_next (n, i))
        CLASSIFY (PHANTOM_NEXT_INPUT);
      else if (!n->is_next_state && is_phantom_current (n, i))
        CLASSIFY (PHANTOM_CURRENT_INPUT);
      else
        CLASSIFY (NOT_USED);

      if (!n->flags[i].classified) printf3 (" UNCLASSIFIED");
      if (flags.nonstate.current) printf3 (" current_non_state");
      if (flags.nonstate.next) printf3 (" next_non_state");
      if (flags.forwarded) printf3 (" forwarded");
      if (verbosity > 2) btoribv_msgtail ();

      if (n->flags[i].classified == BTOR_IBV_PHANTOM_NEXT_INPUT
          || n->flags[i].classified == BTOR_IBV_PHANTOM_CURRENT_INPUT)
        mark_used (n, i);

      BTOR_ABORT (
          !n->flags[i].classified, "unclassified bit %s[%u]", n->name, i);
    }
  }

  /*----------------------------------------------------------------------*/

  msg (1, "fixing original current state with two-phase next");

  for (BtorIBVNode **p = idtab.start; p < idtab.top; p++)
  {
    BtorIBVNode *n = *p;
    if (!n) continue;
    if (n->is_next_state) continue;
    if (n->is_constant) continue;
    if (!n->next) continue;
    for (uint32_t i = 0; i < n->width; i++)
    {
      BtorIBVAssignment *na = n->next[i];
      if (!na) continue;
      if (na->tag != BTOR_IBV_STATE) continue;
      BtorIBVNode *next = id2node (na->ranges[1].id);
      assert (next);
      assert (i >= na->range.lsb);
      uint32_t k = i - na->range.lsb + na->ranges[1].lsb;
      assert (next->flags);
      assert (k < next->width);
      if (next->flags[k].classified != BTOR_IBV_TWO_PHASE_INPUT) continue;
      warn (
          "next state '%s[%u]' of current state '%s[%u]' became two-phase "
          "input",
          next->name,
          k,
          n->name,
          i);
      msg (3,
           "id %d current state '%s[%u]' reclassified as TWO_PHASE_INPUT",
           n->id,
           n->name,
           i);
      n->flags[i].classified = BTOR_IBV_TWO_PHASE_INPUT;
    }
  }

  /*----------------------------------------------------------------------*/

  msg (1, "determining actual cone-of-influence (COI) ...");

  BtorIBVBitNextStack bnwork;
  BTOR_INIT_STACK (btor->mm, bnwork);
  for (BtorIBVBit *a = assertions.start; a < assertions.top; a++)
    BTOR_PUSH_STACK (bnwork, *a);
  for (BtorIBVAssumption *a = assumptions.start; a < assumptions.top; a++)
  {
    BtorIBVNode *n = id2node (a->range.id);
    assert (a->range.msb == a->range.lsb);
    BTOR_PUSH_STACK (bnwork, BtorIBVBit (n->id, a->range.msb));
  }

  uint32_t coi = 0;
  while (!BTOR_EMPTY_STACK (bnwork))
  {
    BtorIBVBitNext bn = BTOR_POP_STACK (bnwork);
    BtorIBVBit b      = bn.bit;
    BtorIBVNode *n    = id2node (b.id);
    if (!mark_coi (n, b.bit)) continue;
    coi++;
    BtorIBVClassification c = n->flags[b.bit].classified;
    switch (c)
    {
      default:
        BTOR_ABORT (1,
                    "id %u unexpected '%s[%u]' classified as '%s' in COI",
                    b.id,
                    n->name,
                    b.bit,
                    btor_ibv_classified_to_str (c));
        break;

        // TODO need to handle this one too?
#if 0
      case BTOR_IBV_ASSIGNED_IMPLICIT_CURRENT:
#endif

      case BTOR_IBV_ASSIGNED_IMPLICIT_NEXT:
      {
        assert (n->prev);
        BtorIBVAssignment *a = n->prev[b.bit];
        assert (a);
        assert (a->tag == BTOR_IBV_NON_STATE);
        assert (a->nranges == 1);
        assert (a->ranges[0].msb >= b.bit && b.bit >= a->ranges[0].lsb);
        BtorIBVNode *prev = id2node (a->range.id);
        uint32_t k        = b.bit - a->ranges[0].lsb + a->range.lsb;
        assert (prev->id == a->range.id);
        BtorIBVBit b (prev->id, k);
        BTOR_PUSH_STACK (bnwork, b);
      }
      break;

      case BTOR_IBV_CONSTANT:
      case BTOR_IBV_TWO_PHASE_INPUT:
      case BTOR_IBV_ONE_PHASE_ONLY_CURRENT_INPUT:
      case BTOR_IBV_ONE_PHASE_ONLY_NEXT_INPUT:
      case BTOR_IBV_PHANTOM_CURRENT_INPUT:
      case BTOR_IBV_PHANTOM_NEXT_INPUT: break;

      case BTOR_IBV_ASSIGNED:
      {
        assert (n->assigned);
        BtorIBVAssignment *a = n->assigned[b.bit];
        assert (a->range.msb >= b.bit && b.bit >= a->range.lsb);

        if (n->prev)
        {
          BtorIBVAssignment *pa = n->prev[b.bit];
          if (pa)
          {
            assert (pa->tag == BTOR_IBV_STATE || pa->tag == BTOR_IBV_NON_STATE);
            assert (pa->range.msb >= b.bit && b.bit >= a->range.lsb);
          }
        }

        // TODO if (n->next) ...

        switch (a->tag & BTOR_IBV_OPS)
        {
          case BTOR_IBV_AND:
          case BTOR_IBV_BUF:
          case BTOR_IBV_EQUAL:
          case BTOR_IBV_LT:
          case BTOR_IBV_LE:
          case BTOR_IBV_NOT:
          case BTOR_IBV_OR:
          case BTOR_IBV_XOR:

            for (uint32_t j = 0; j < a->nranges; j++)
            {
              uint32_t k = b.bit - a->range.lsb + a->ranges[j].lsb;
              BtorIBVBit o (a->ranges[j].id, k);
              BTOR_PUSH_STACK (bnwork, o);
            }
            break;

          case BTOR_IBV_CONCAT:
          {
            uint32_t k = b.bit - a->range.lsb, j;
            for (j = 0; j < a->nranges; j++)
            {
              uint32_t w = a->ranges[j].getWidth ();
              if (w > k) break;
              k -= w;
            }
            k += a->ranges[j].lsb;
            assert (j < a->nranges);
            BtorIBVBit o (a->ranges[j].id, k);
            BTOR_PUSH_STACK (bnwork, o);
          }
          break;

          case BTOR_IBV_SIGN_EXTEND:
          case BTOR_IBV_ZERO_EXTEND:
          {
            assert (a->nranges == 1);
            uint32_t k = b.bit - a->range.lsb;
            if (k < a->ranges[0].getWidth ())
            {
              k += a->ranges[0].lsb;
              BtorIBVBit o (a->ranges[0].id, k);
              BTOR_PUSH_STACK (bnwork, o);
            }
          }
          break;

          case BTOR_IBV_REPLICATE:
          {
            assert (a->nranges == 1);
            uint32_t k = b.bit - a->range.lsb;
            k %= a->ranges[0].getWidth ();
            k += a->ranges[0].lsb;
            BtorIBVBit o (a->ranges[0].id, k);
            BTOR_PUSH_STACK (bnwork, o);
          }
          break;

          case BTOR_IBV_CASE:
            for (uint32_t j = 0; j < a->nranges; j++)
            {
              if (!(j & 1) && !a->ranges[j].id) continue;
              uint32_t k;
              if (a->ranges[j].getWidth () == 1)
                k = a->ranges[j].lsb;
              else
                k = b.bit - a->range.lsb + a->ranges[j].lsb;
              BtorIBVBit o (a->ranges[j].id, k);
              BTOR_PUSH_STACK (bnwork, o);
            }
            break;

          case BTOR_IBV_COND:
            assert (a->nranges == 3);
            for (uint32_t j = 0; j < a->nranges; j++)
            {
              uint32_t k;
              if (!j && a->ranges[0].getWidth () == 1)
                k = a->ranges[0].lsb;
              else
                k = b.bit - a->range.lsb + a->ranges[j].lsb;
              BtorIBVBit o (a->ranges[j].id, k);
              BTOR_PUSH_STACK (bnwork, o);
            }
            break;

          case BTOR_IBV_DIV:
          case BTOR_IBV_SUB:
          case BTOR_IBV_SUM:
          case BTOR_IBV_MOD:
          case BTOR_IBV_MUL:
          case BTOR_IBV_LEFT_SHIFT:
          case BTOR_IBV_RIGHT_SHIFT:
            for (uint32_t j = 0; j < a->nranges; j++)
            {
              for (uint32_t l = a->range.lsb; l <= b.bit; l++)
              {
                uint32_t k = l - a->range.lsb + a->ranges[j].lsb;
                BtorIBVBit o (a->ranges[j].id, k);
                BTOR_PUSH_STACK (bnwork, o);
              }
            }
            break;

          default:
            BTOR_ABORT (1,
                        "id %u unexpected '%s[%u]' assignment tag '%s%s'",
                        b.id,
                        n->name,
                        b.bit,
                        btor_ibv_tag_to_str (a->tag),
                        (a->tag & BTOR_IBV_IS_PREDICATE) ? "_PRED" : "");
            break;
        }
      }
      break;

      case BTOR_IBV_CURRENT_STATE:
      {
        BtorIBVAssignment *next = n->next[b.bit];
        if (!n->next || !next)
          BTOR_ABORT (1,
                      "id %u current state '%s[%u]' without next state",
                      b.id,
                      n->name,
                      b.bit);
        assert (next->range.msb >= b.bit && b.bit >= next->range.lsb);
        {
          uint32_t k = b.bit - next->range.lsb + next->ranges[1].lsb;
          BtorIBVBit o (next->ranges[1].id, k);
          BTOR_PUSH_STACK (bnwork, o);
        }
        if (next->ranges[0].id)
        {
          uint32_t k = b.bit - next->range.lsb + next->ranges[0].lsb;
          BtorIBVBit o (next->ranges[0].id, k);
          BTOR_PUSH_STACK (bnwork, o);
        }
      }
      break;
    }
  }
  BTOR_RELEASE_STACK (bnwork);

  msg (1, "found %u bits in COI", coi);

  /*----------------------------------------------------------------------*/

  msg (1, "checking all bits in COI to be completely defined ...");

  for (BtorIBVNode **p = idtab.start; p < idtab.top; p++)
  {
    BtorIBVNode *n = *p;
    if (!n) continue;
    if (n->is_constant) continue;
    if (!n->coi) continue;
    for (uint32_t i = 0; i < n->width; i++)
    {
      if (!n->flags[i].coi) continue;
      if (n->assigned && n->assigned[i]) continue;
      if (n->next && n->next[i]) continue;
      if (!n->prev || !n->prev[i])
        warn ("undefined '%s[%u]' (neither assigned, nor state, nor non-state)",
              n->name,
              i);
    }
  }

  msg (1, "finished analyzing IBV model.");
  state = BTOR_IBV_ANALYZED;
}

static void
btor_ibv_check_atom (BtorIBVNode *n, BtorIBVRange r)
{
#if 0
#ifndef NDEBUG
  assert (r.msb < n->width);
  for (uint32_t i = r.lsb + 1; i < r.msb; i++) {
    assert (n->flags[i].classified == n->flags[r.lsb].classified);
    if (n->assigned) assert (n->assigned[i] == n->assigned[r.lsb]);
    if (n->next) assert (n->next[i] == n->next[r.lsb]);
    if (n->prev) assert (n->prev[i] == n->prev[r.lsb]);
  }
#else
  (void) n, (void) r;
#endif
#else
  (void) n, (void) r;
#endif
}

static void
btor_ibv_check_atoms (BtorIBVNode *n)
{
#if 0
#ifndef NDEBUG
  BtorIBVAtom * last = 0;
  assert (!BTOR_EMPTY_STACK (n->atoms));
  for (BtorIBVAtom * a = n->atoms.start; a < n->atoms.top; a++) {
    if (last) assert (a->range.lsb == last->range.msb + 1);
    else assert (!a->range.lsb);
    last = a;
  }
  assert (last);
  assert (last->range.msb + 1 == n->width);
#else
  (void) n;
#endif
#else
  (void) n;
#endif
}

static bool
overlaps (BtorIBVRange a, BtorIBVRange b)
{
  if (a.msb < b.lsb) return false;
  if (a.lsb > b.msb) return false;
  return true;
}

bool
BtorIBV::is_relevant_atom_for_assigned_atom (BtorIBVAtom *lhs,
                                             uint32_t i,
                                             BtorIBVAtom *rhs,
                                             BtorIBVAssignment *ass)
{
  assert (ass->range.id == lhs->range.id);
  assert (i < ass->nranges);
  assert (rhs->range.id == ass->ranges[i].id);

  BtorIBVRange r (rhs->range.id,
                  lhs->range.msb - ass->range.lsb + ass->ranges[i].lsb,
                  lhs->range.lsb - ass->range.lsb + ass->ranges[i].lsb);

  switch ((int32_t) (ass->tag))
  {
    case BTOR_IBV_BUF:
    case BTOR_IBV_NOT:
    case BTOR_IBV_ZERO_EXTEND: assert (!i); return overlaps (r, rhs->range);

    case BTOR_IBV_AND:
    case BTOR_IBV_DIV:
    case BTOR_IBV_LE:
    case BTOR_IBV_LE | BTOR_IBV_IS_PREDICATE:
    case BTOR_IBV_LT:
    case BTOR_IBV_LT | BTOR_IBV_IS_PREDICATE:
    case BTOR_IBV_MOD:
    case BTOR_IBV_MUL:
    case BTOR_IBV_OR:
    case BTOR_IBV_SUB:
    case BTOR_IBV_SUM:
    case BTOR_IBV_XOR: assert (i <= 1); return overlaps (r, rhs->range);

    case BTOR_IBV_COND: assert (i <= 2); return overlaps (r, rhs->range);

    case BTOR_IBV_EQUAL:
    case BTOR_IBV_EQUAL | BTOR_IBV_IS_PREDICATE: assert (i <= 1); return true;

    case BTOR_IBV_SIGN_EXTEND:
      assert (!i);
      if (rhs->range.lsb > r.msb) return false;
      if (rhs->range.msb >= r.lsb) return true;
      assert (rhs->range.msb < r.lsb);
      // now check that 'rhs' contains the sign bit
      if (rhs->range.msb < ass->ranges[i].msb) return false;
      if (rhs->range.lsb > ass->ranges[i].msb) return false;
      return true;

    case BTOR_IBV_CASE:
      if (!(i & 1) && ass->ranges[i].getWidth () == 1)
      {
        assert (rhs->range.getWidth () == 1);
        return 1;
      }
      return overlaps (r, rhs->range);

    case BTOR_IBV_CONCAT:
    {
      uint32_t offset = 0;
      for (uint32_t j = 0; j < i; j++) offset += ass->ranges[j].getWidth ();
      BtorIBVRange s (r.id, r.msb + offset, r.lsb + offset);
      return overlaps (s, rhs->range);
    }

    case BTOR_IBV_LEFT_SHIFT:
    case BTOR_IBV_RIGHT_SHIFT:
      return true;  // TODO this is not precise if
                    // shift amount has < ld (w) bits for
                    // w the number of bits of the operand.
                    // Then in certain cases 'rhs' might
                    // not be relevant.
    case BTOR_IBV_REPLICATE:
    case BTOR_IBV_REPLICATE | BTOR_IBV_HAS_ARG:
      assert (!i);
      {
        BtorIBVRange s = rhs->range;
        uint32_t w     = ass->ranges[0].getWidth ();
        for (uint32_t j = 0; j < ass->arg; j++)
        {
          if (overlaps (r, s)) return true;
          s.lsb += w;
          if (s.lsb > r.msb) return false;
          s.msb += w;
        }
        return false;
      }
      break;

    case BTOR_IBV_LEFT_SHIFT | BTOR_IBV_HAS_ARG:
    case BTOR_IBV_RIGHT_SHIFT | BTOR_IBV_HAS_ARG:
      return true;  // TODO this is not precise at all since
                    // shift amount is constant and in principle
                    // we could calculate relevance.

    case BTOR_IBV_CONDBW:   // TODO not done yet ...
    case BTOR_IBV_PARCASE:  // TODO not done yet ...

    default:
      BTOR_ABORT (1,
                  "operator '%s%s' (%d) not handled yet",
                  btor_ibv_tag_to_str (ass->tag),
                  (ass->tag & BTOR_IBV_IS_PREDICATE) ? "_PRED" : "",
                  (int32_t) ass->tag);
      break;
  }
  return true;
}

void
BtorIBV::push_atom_ptr_next (BtorIBVAtom *b,
                             bool forward,
                             BtorIBVAtomPtrNextStack *apnwork)
{
  const long cycle_limit = 10;
  long pushed;
  if (!forward && b->current.exp) return;
  if (forward && b->next.exp) return;
  BtorIBVAtomPtrNext apn (b, forward);
  BTOR_PUSH_STACK (*apnwork, apn);
  BtorIBVRange r = b->range;
  msg (4,
       "btor_ibv_push_atom_ptr_next id %u [%u:%u] '%s[%u:%u]' %d",
       r.id,
       r.msb,
       r.lsb,
       id2node (r.id)->name,
       r.msb,
       r.lsb,
       forward);
  if (forward)
    pushed = ++b->next.pushed;
  else
    pushed = ++b->current.pushed;

  if (pushed >= cycle_limit && force >= 2)
  {
    BoolectorSort s    = boolector_bitvec_sort (btor, b->range.getWidth ());
    BoolectorNode *exp = boolector_zero (btor, s);
    boolector_release_sort (btor, s);
    if (forward)
      b->next.exp = exp;
    else
      b->current.exp = exp;
    warn (
        "forced cyclic synthesis for id %u [%u:%u] '%s[%u:%u]' %d to zero "
        "(pushed %ld)",
        r.id,
        r.msb,
        r.lsb,
        id2node (r.id)->name,
        r.msb,
        r.lsb,
        forward,
        pushed);
  }
  else
  {
    BTOR_ABORT (pushed >= cycle_limit,
                "potential cyclic synthesis for id %u [%u:%u] '%s[%u:%u]' %d "
                "(giving up)",
                r.id,
                r.msb,
                r.lsb,
                id2node (r.id)->name,
                r.msb,
                r.lsb,
                forward);
    if (pushed >= 2)
      warn (
          "potential cyclic synthesis for id %u [%u:%u] '%s[%u:%u]' %d (pushed "
          "%ld)",
          r.id,
          r.msb,
          r.lsb,
          id2node (r.id)->name,
          r.msb,
          r.lsb,
          forward,
          pushed);
  }
}

void
BtorIBV::translate_atom_divide (BtorIBVAtom *a,
                                bool forward,
                                BtorIBVAtomPtrNextStack *apnwork)
{
  if (!forward && a->current.exp) return;
  if (forward && a->next.exp) return;

  BtorIBVRange r = a->range;
  BtorIBVNode *n = id2node (r.id);

  msg (4,
       "translate_atom_divide id %u [%u:%u] '%s[%u:%u]' %d",
       r.id,
       r.msb,
       r.lsb,
       n->name,
       r.msb,
       r.lsb,
       forward);

  btor_ibv_check_atom (n, r);

  BtorIBVClassification c = n->flags[r.lsb].classified;
  switch (c)
  {
    case BTOR_IBV_NOT_USED: break;

    default:
      BTOR_ABORT (1, "%s not handled", btor_ibv_classified_to_str (c));
      break;

    case BTOR_IBV_TWO_PHASE_INPUT:
      if (n->is_next_state)
        assert (!a->current.exp), assert (!a->next.exp);
      else
        assert (a->current.exp), assert (a->next.exp);
      break;

    case BTOR_IBV_ASSIGNED_IMPLICIT_NEXT:
    {
      assert (!forward);
      assert (n->prev);
      BtorIBVAssignment *ass = n->prev[r.lsb];
      assert (ass);
      assert (ass->tag == BTOR_IBV_NON_STATE);
      assert (ass->nranges == 1);
      assert (ass->ranges[0].id == n->id);
      BtorIBVNode *prev = id2node (ass->range.id);
      BtorIBVRange pr (ass->range.id,
                       r.msb - ass->ranges[0].lsb + ass->range.lsb,
                       r.lsb - ass->ranges[0].lsb + ass->range.lsb);
      assert (pr.getWidth () == r.getWidth ());
      for (BtorIBVAtom *b = prev->atoms.start; b < prev->atoms.top; b++)
      {
        assert (b->range.id == prev->id);
        if (b->range.msb < pr.lsb) continue;
        if (b->range.lsb > pr.msb) continue;
        BTORIBV_COVER (!(b->range.lsb <= pr.lsb && pr.msb <= b->range.msb));
#if 1
        push_atom_ptr_next (b, true, apnwork);
#else
        push_atom_ptr_next (
            b, false, apnwork);  // TODO try NOT to forward to avoid cycle?
#endif
      }
    }
    break;

    case BTOR_IBV_CONSTANT:
      assert (a->current.exp);
      assert (a->next.exp);
      break;

    case BTOR_IBV_CURRENT_STATE:
      assert (a->current.exp);
      if (forward)
      {
        BtorIBVAssignment *ass = n->next[r.lsb];
        assert (ass);
        assert (ass->tag == BTOR_IBV_STATE);
        assert (ass->range.id == n->id);
        assert (ass->nranges == 2);
        BtorIBVRange nr (ass->ranges[1].id,
                         r.msb - ass->range.lsb + ass->ranges[1].lsb,
                         r.lsb - ass->range.lsb + ass->ranges[1].lsb);
        assert (nr.getWidth () == r.getWidth ());
        BtorIBVNode *next = id2node (nr.id);
        for (BtorIBVAtom *b = next->atoms.start; b < next->atoms.top; b++)
        {
          assert (b->range.id == next->id);
          if (nr.msb < b->range.lsb) continue;
          if (nr.lsb > b->range.msb) continue;
          push_atom_ptr_next (b, false, apnwork);
        }
      }
      break;

    case BTOR_IBV_ONE_PHASE_ONLY_NEXT_INPUT:
    case BTOR_IBV_ONE_PHASE_ONLY_CURRENT_INPUT:
      assert (!forward);
      assert (a->current.exp);
      break;

    case BTOR_IBV_PHANTOM_NEXT_INPUT:
    case BTOR_IBV_PHANTOM_CURRENT_INPUT: break;

    case BTOR_IBV_ASSIGNED:
    {
      assert (n->assigned);
      BtorIBVAssignment *ass = n->assigned[r.lsb];
      assert (ass);
      for (uint32_t i = 0; i < ass->nranges; i++)
      {
        BtorIBVRange ar = ass->ranges[i];
        if (!ar.id) continue;
        BtorIBVNode *o = id2node (ar.id);
        for (BtorIBVAtom *b = o->atoms.start; b < o->atoms.top; b++)
          if (is_relevant_atom_for_assigned_atom (a, i, b, ass))
            push_atom_ptr_next (b, forward, apnwork);
      }
    }
    break;
  }
}

static bool
btor_ibv_atoms_in_range_have_exp (BtorIBVNode *n, BtorIBVRange r, bool forward)
{
  for (BtorIBVAtom *b = n->atoms.start; b < n->atoms.top; b++)
  {
    assert (b->range.id == r.id);
    if (!overlaps (b->range, r)) continue;
    if (!forward && !b->current.exp) return 0;
    if (forward && !b->next.exp) return 0;
  }
  return 1;
}

static BoolectorNode *
btor_ibv_atoms_in_range_collect_exp (Btor *btor,
                                     BtorIBVNode *n,
                                     BtorIBVRange r,
                                     bool forward)
{
  btor_ibv_check_atoms (n);
  BoolectorNode *exp = 0;
  for (BtorIBVAtom *b = n->atoms.start; b < n->atoms.top; b++)
  {
    BoolectorNode *tmp;
    if (b->range.msb < r.lsb || b->range.lsb > r.msb)
      tmp = 0;
    else
      tmp = forward ? b->next.exp : b->current.exp;
    if (tmp)
      tmp = boolector_copy (btor, tmp);
    else
    {
      BoolectorSort s = boolector_bitvec_sort (btor, b->range.getWidth ());
      tmp             = boolector_zero (btor, s);
      boolector_release_sort (btor, s);
    }
    if (exp)
    {
      BoolectorNode *concat = boolector_concat (btor, tmp, exp);
      boolector_release (btor, exp);
      boolector_release (btor, tmp);
      exp = concat;
    }
    else
      exp = tmp;
  }
  assert (exp);
  return exp;
}

BoolectorNode *
BtorIBV::translate_assignment_conquer (BtorIBVAtom *a,
                                       bool forward,
                                       BtorIBVAssignment *ass)
{
  BoolectorNodePtrStack stack;
#ifndef NDEBUG
  BtorIBVRange r = a->range;
#endif
  BoolectorNode *res;
  assert (ass);
  assert (ass->range.id == r.id);

  for (uint32_t i = 0; i < ass->nranges; i++)
  {
    BtorIBVRange ar = ass->ranges[i];
    if (!ar.id) continue;
    BtorIBVNode *o = id2node (ar.id);
    for (BtorIBVAtom *b = o->atoms.start; b < o->atoms.top; b++)
    {
      assert (b->range.id == o->id);
      if (ar.msb < b->range.lsb) continue;
      if (ar.lsb > b->range.msb) continue;
      if (!is_relevant_atom_for_assigned_atom (a, i, b, ass)) continue;
      if (!forward && !b->current.exp) return 0;
      if (forward && !b->next.exp) return 0;
    }
  }

  msg (4,
       "translate_assignment_conquer id %u [%u:%u] '%s[%u:%u]' %d",
       a->range.id,
       a->range.msb,
       a->range.lsb,
       id2node (a->range.id)->name,
       a->range.msb,
       a->range.lsb,
       forward);

  BTOR_INIT_STACK (btor->mm, stack);
  for (uint32_t i = 0; i < ass->nranges; i++)
  {
    BtorIBVRange r        = ass->ranges[i];
    BoolectorNode *argexp = 0;
    if (r.id)
    {
      BtorIBVNode *o = id2node (r.id);
      btor_ibv_check_atoms (o);
      BoolectorNode *exp = 0;
      for (BtorIBVAtom *b = o->atoms.start; b < o->atoms.top; b++)
      {
        assert (b->range.id == r.id);
        BoolectorNode *tmp = forward ? b->next.exp : b->current.exp;
        if (tmp)
          tmp = boolector_copy (btor, tmp);
        else
        {
          BoolectorSort s = boolector_bitvec_sort (btor, b->range.getWidth ());
          tmp             = boolector_zero (btor, s);
          boolector_release_sort (btor, s);
        }
        if (exp)
        {
          BoolectorNode *concat = boolector_concat (btor, tmp, exp);
          boolector_release (btor, exp);
          boolector_release (btor, tmp);
          exp = concat;
        }
        else
          exp = tmp;
      }
      assert (exp);
      argexp = boolector_slice (btor, exp, r.msb, r.lsb);
      boolector_release (btor, exp);
    }
    BTOR_PUSH_STACK (stack, argexp);
  }

  switch ((int32_t) ass->tag)
  {
    case BTOR_IBV_AND:
      res = boolector_and (
          btor, BTOR_PEEK_STACK (stack, 0), BTOR_PEEK_STACK (stack, 1));
      break;
    case BTOR_IBV_BUF:
      res = boolector_copy (btor, BTOR_PEEK_STACK (stack, 0));
      break;
    case BTOR_IBV_CASE:
      assert (ass->nranges >= 2);
      assert (!(ass->nranges & 1));
      {
        int32_t j = BTOR_COUNT_STACK (stack) - 1;
        res       = 0;
        while (j >= 0)
        {
          BoolectorNode *d = BTOR_PEEK_STACK (stack, j);
          BoolectorNode *c = BTOR_PEEK_STACK (stack, j - 1);
          if (!c || !res)
            res = boolector_copy (btor, d);
          else if (boolector_get_width (btor, c) == 1)
          {
            BoolectorNode *tmp = boolector_cond (btor, c, d, res);
            boolector_release (btor, res);
            res = tmp;
          }
          else
          {
            BoolectorNode *inv = boolector_not (btor, c);
            BoolectorNode *l   = boolector_or (btor, inv, d);
            BoolectorNode *i   = boolector_not (btor, c);
            boolector_release (btor, inv);
            inv                = boolector_not (btor, i);
            BoolectorNode *r   = boolector_or (btor, inv, res);
            BoolectorNode *tmp = boolector_and (btor, l, r);
            boolector_release (btor, l);
            boolector_release (btor, i);
            boolector_release (btor, r);
            boolector_release (btor, res);
            res = tmp;
          }
          j -= 2;
        }
      }
      break;
    case BTOR_IBV_CONCAT:
    {
      assert (ass->nranges >= 1);
      res = 0;
      for (uint32_t i = 0; i < BTOR_COUNT_STACK (stack); i++)
      {
        BoolectorNode *arg = BTOR_PEEK_STACK (stack, i);
        if (res)
        {
          BoolectorNode *tmp = boolector_concat (btor, res, arg);
          boolector_release (btor, res);
          res = tmp;
        }
        else
          res = boolector_copy (btor, arg);
      }
    }
      assert (res);
      break;
    case BTOR_IBV_COND:
      res = boolector_cond (btor,
                            BTOR_PEEK_STACK (stack, 0),
                            BTOR_PEEK_STACK (stack, 1),
                            BTOR_PEEK_STACK (stack, 2));
      break;
    case BTOR_IBV_DIV:
      res = boolector_udiv (
          btor, BTOR_PEEK_STACK (stack, 0), BTOR_PEEK_STACK (stack, 1));
      break;
    case BTOR_IBV_EQUAL:
    case BTOR_IBV_EQUAL | BTOR_IBV_IS_PREDICATE:
      res = boolector_eq (
          btor, BTOR_PEEK_STACK (stack, 0), BTOR_PEEK_STACK (stack, 1));
      break;
    case BTOR_IBV_LE:
    case BTOR_IBV_LE | BTOR_IBV_IS_PREDICATE:
      res = boolector_ulte (
          btor, BTOR_PEEK_STACK (stack, 0), BTOR_PEEK_STACK (stack, 1));
      break;
    case BTOR_IBV_LT:
    case BTOR_IBV_LT | BTOR_IBV_IS_PREDICATE:
      res = boolector_ult (
          btor, BTOR_PEEK_STACK (stack, 0), BTOR_PEEK_STACK (stack, 1));
      break;
    case BTOR_IBV_MOD:
      res = boolector_urem (
          btor, BTOR_PEEK_STACK (stack, 0), BTOR_PEEK_STACK (stack, 1));
      break;
    case BTOR_IBV_MUL:
      res = boolector_mul (
          btor, BTOR_PEEK_STACK (stack, 0), BTOR_PEEK_STACK (stack, 1));
      break;
    case BTOR_IBV_NOT:
      res = boolector_not (btor, BTOR_PEEK_STACK (stack, 0));
      break;
    case BTOR_IBV_OR:
      res = boolector_or (
          btor, BTOR_PEEK_STACK (stack, 0), BTOR_PEEK_STACK (stack, 1));
      break;
    case BTOR_IBV_SIGN_EXTEND:
    case BTOR_IBV_ZERO_EXTEND:
    {
      uint32_t dw      = a->range.getWidth ();
      BoolectorNode *n = BTOR_PEEK_STACK (stack, 0);
      uint32_t nw      = boolector_get_width (btor, n);
      if (dw == nw)
        res = boolector_copy (btor, n);
      else if (dw < nw)
        res = boolector_slice (btor, n, dw - 1, 0);
      else if (ass->tag == BTOR_IBV_SIGN_EXTEND)
        res = boolector_sext (btor, n, dw - nw);
      else
        res = boolector_uext (btor, n, dw - nw);
    }
    break;
    case BTOR_IBV_SUB:
      res = boolector_sub (
          btor, BTOR_PEEK_STACK (stack, 0), BTOR_PEEK_STACK (stack, 1));
      break;
    case BTOR_IBV_SUM:
      res = boolector_add (
          btor, BTOR_PEEK_STACK (stack, 0), BTOR_PEEK_STACK (stack, 1));
      break;
    case BTOR_IBV_XOR:
      res = boolector_xor (
          btor, BTOR_PEEK_STACK (stack, 0), BTOR_PEEK_STACK (stack, 1));
      break;
    case BTOR_IBV_REPLICATE | BTOR_IBV_HAS_ARG:
    case BTOR_IBV_REPLICATE:
    {
      res = 0;
      assert (BTOR_COUNT_STACK (stack) == 1);
      BoolectorNode *arg = BTOR_PEEK_STACK (stack, 0);
      for (uint32_t i = 0; i < ass->arg; i++)
      {
        if (res)
        {
          BoolectorNode *tmp = boolector_concat (btor, res, arg);
          boolector_release (btor, res);
          res = tmp;
        }
        else
          res = boolector_copy (btor, arg);
      }
    }
    break;
    case BTOR_IBV_LEFT_SHIFT:
    case BTOR_IBV_RIGHT_SHIFT:
    case BTOR_IBV_LEFT_SHIFT | BTOR_IBV_HAS_ARG:
    case BTOR_IBV_RIGHT_SHIFT | BTOR_IBV_HAS_ARG:
    {
      BoolectorNode *arg = BTOR_PEEK_STACK (stack, 0);
      uint32_t d, l, w = boolector_get_width (btor, arg);
      for (d = 0, l = 1; l < w; d++) l *= 2;
      assert (l == (1u << d));
      BoolectorNode *e;
      if (l > w)
        e = boolector_uext (btor, arg, l - w);
      else
        e = boolector_copy (btor, arg);
      BoolectorNode *s;
      if (ass->tag & BTOR_IBV_HAS_ARG)
      {
        assert (BTOR_COUNT_STACK (stack) == 1);
        uint32_t r         = ass->arg % l;
        BoolectorSort sort = boolector_bitvec_sort (btor, d);
        s                  = boolector_unsigned_int (btor, r, sort);
        boolector_release_sort (btor, sort);
      }
      else
      {
        assert (BTOR_COUNT_STACK (stack) == 2);
        BoolectorNode *shift = BTOR_PEEK_STACK (stack, 1);
        if (boolector_get_width (btor, shift) == d)
        {
          s = boolector_copy (btor, shift);
        }
        else
        {
          assert (boolector_get_width (btor, shift) > d);
          s = boolector_slice (btor, shift, d - 1, 0);
        }
      }
      BoolectorNode *t;
      if ((ass->tag & ~BTOR_IBV_HAS_ARG) == BTOR_IBV_LEFT_SHIFT)
        t = boolector_sll (btor, e, s);
      else
      {
        assert ((ass->tag & ~BTOR_IBV_HAS_ARG) == BTOR_IBV_RIGHT_SHIFT);
        t = boolector_srl (btor, e, s);
      }
      boolector_release (btor, e);
      boolector_release (btor, s);
      res = boolector_slice (btor, t, w - 1, 0);
      boolector_release (btor, t);
    }
    break;
    case BTOR_IBV_CONDBW:
    case BTOR_IBV_NON_STATE:
    case BTOR_IBV_PARCASE:
    case BTOR_IBV_STATE:
    default:
      res = 0;
      BTOR_ABORT (1,
                  "operator '%s%s' (%d) not handled yet",
                  btor_ibv_tag_to_str (ass->tag),
                  (ass->tag & BTOR_IBV_IS_PREDICATE) ? "_PRED" : "",
                  (int32_t) ass->tag);
      break;
  }
  assert (res);
  while (!BTOR_EMPTY_STACK (stack))
  {
    BoolectorNode *argexp = BTOR_POP_STACK (stack);
    if (argexp) boolector_release (btor, argexp);
  }
  assert (boolector_get_width (btor, res) >= a->range.getWidth ());
  if (boolector_get_width (btor, res) > a->range.getWidth ())
  {
    uint32_t lsb = a->range.lsb - ass->range.lsb;
    uint32_t msb = a->range.msb - ass->range.lsb;
    assert (lsb <= msb);
    BoolectorNode *tmp = boolector_slice (btor, res, msb, lsb);
    boolector_release (btor, res);
    res = tmp;
  }
  BTOR_RELEASE_STACK (stack);
  assert (boolector_get_width (btor, res) == a->range.getWidth ());
  assert (res);
  return res;
}

bool
BtorIBV::translate_atom_conquer (BtorIBVAtom *a, bool forward)
{
  if (!forward && a->current.exp) return true;
  if (forward && a->next.exp) return true;

  BtorIBVRange r = a->range;
  BtorIBVNode *n = id2node (r.id);

  btor_ibv_check_atom (n, r);

  BtorIBVClassification c = n->flags[r.lsb].classified;

  switch (c)
  {
    case BTOR_IBV_PHANTOM_CURRENT_INPUT:
    case BTOR_IBV_PHANTOM_NEXT_INPUT:
    case BTOR_IBV_NOT_USED:
    {
      BoolectorSort s    = boolector_bitvec_sort (btor, r.getWidth ());
      BoolectorNode *exp = boolector_zero (btor, s);
      boolector_release_sort (btor, s);
      if (forward)
        assert (!a->next.exp), a->next.exp = exp;
      else
        assert (!a->current.exp), a->current.exp = exp;
    }
    break;

    case BTOR_IBV_TWO_PHASE_INPUT:
      (void) forward;
      assert (!forward);
      assert (n->is_next_state);
      {
        assert (n->prev);
        BtorIBVAssignment *pa = n->prev[r.lsb];
        assert (pa);
        uint32_t pos = (pa->tag == BTOR_IBV_STATE);
        assert (pos < pa->nranges);
        assert (pa->ranges[pos].id == n->id);
        BtorIBVNode *prev = id2node (pa->range.id);
        assert (prev);
        assert (!prev->is_next_state);
        BtorIBVRange pr (prev->id,
                         r.msb - pa->ranges[pos].lsb + pa->range.lsb,
                         r.lsb - pa->ranges[pos].lsb + pa->range.lsb);
        if (!btor_ibv_atoms_in_range_have_exp (prev, pr, true)) return false;
        if (pos)
          warn ("next state id %u '%s[%u:%u]' used as two-phase input",
                n->id,
                n->name,
                r.msb,
                r.lsb);
        BoolectorNode *forwarded =
            btor_ibv_atoms_in_range_collect_exp (btor, prev, pr, true);
        a->current.exp = boolector_slice (btor, forwarded, pr.msb, pr.lsb);
        assert (boolector_get_width (btor, a->current.exp) == r.getWidth ());
        boolector_release (btor, forwarded);
      }
      break;

    case BTOR_IBV_ASSIGNED_IMPLICIT_NEXT:

      BTOR_ABORT (forward,
                  "can not forward implict next id %u [%u:%u] '%s[%u:%u]'",
                  r.id,
                  r.msb,
                  r.lsb,
                  id2node (r.id)->name,
                  r.msb,
                  r.lsb);

      assert (n->is_next_state);
      {
        assert (n->prev);
        BtorIBVAssignment *pa = n->prev[r.lsb];
        assert (pa);
        assert (pa->tag == BTOR_IBV_NON_STATE);
        assert (pa->nranges == 1);
        assert (pa->ranges[0].id == n->id);
        BtorIBVNode *prev = id2node (pa->range.id);
        assert (prev);
        assert (!prev->is_next_state);
        BtorIBVRange pr (prev->id,
                         r.msb - pa->ranges[0].lsb + pa->range.lsb,
                         r.lsb - pa->ranges[0].lsb + pa->range.lsb);
#if 1
        const int32_t norward = true;
#else
        const int32_t norward =
            false;  // TODO try NOT to forward to avoid cycle?
#endif
        if (!btor_ibv_atoms_in_range_have_exp (prev, pr, norward)) return false;
        BoolectorNode *forwarded =
            btor_ibv_atoms_in_range_collect_exp (btor, prev, pr, norward);
        a->current.exp = boolector_slice (btor, forwarded, pr.msb, pr.lsb);
        assert (boolector_get_width (btor, a->current.exp) == r.getWidth ());
        boolector_release (btor, forwarded);
      }
      break;

    case BTOR_IBV_CURRENT_STATE:
      assert (forward);
      assert (!n->is_next_state);
      {
        assert (n->next);
        BtorIBVAssignment *na = n->next[r.lsb];
        assert (na);
        assert (na->tag == BTOR_IBV_STATE);
        assert (na->nranges == 2);
        assert (na->range.id == n->id);
        BtorIBVNode *next = id2node (na->ranges[1].id);
        assert (next);
        BtorIBVRange nr (next->id,
                         r.msb - na->range.lsb + na->ranges[1].lsb,
                         r.lsb - na->range.lsb + na->ranges[1].lsb);
        if (!btor_ibv_atoms_in_range_have_exp (next, nr, false)) return false;
        BoolectorNode *cached =
            btor_ibv_atoms_in_range_collect_exp (btor, next, nr, false);
        a->next.exp = boolector_slice (btor, cached, nr.msb, nr.lsb);
        assert (boolector_get_width (btor, a->current.exp) == r.getWidth ());
        boolector_release (btor, cached);
      }
      break;

    default:
    case BTOR_IBV_ASSIGNED_IMPLICIT_CURRENT:
    case BTOR_IBV_ONE_PHASE_ONLY_CURRENT_INPUT:
    case BTOR_IBV_ONE_PHASE_ONLY_NEXT_INPUT:
      BTOR_ABORT (1, "%s not handled yet", btor_ibv_classified_to_str (c));
      break;

    case BTOR_IBV_ASSIGNED:
    {
      BoolectorNode *exp;
      exp = translate_assignment_conquer (a, forward, n->assigned[r.lsb]);
      if (!exp) return false;
      assert (boolector_get_width (btor, exp) == a->range.getWidth ());
      if (forward)
        assert (!a->next.exp), a->next.exp = exp;
      else
        assert (!a->current.exp), a->current.exp = exp;
    }
    break;
  }
#ifndef NDEBUG
  if (a->current.exp && a->next.exp)
    assert (boolector_get_width (btor, a->current.exp)
            == boolector_get_width (btor, a->next.exp));
#endif

  msg (4,
       "translate_atom_conquer id %u [%u:%u] '%s[%u:%u]' %d",
       r.id,
       r.msb,
       r.lsb,
       n->name,
       r.msb,
       r.lsb,
       forward);

  return true;
}

static char *
btor_ibv_atom_base_name (Btor *btor,
                         BtorIBVNode *n,
                         BtorIBVRange r,
                         const char *prefix)
{
  char suffix[30], *res;
  int32_t len;
  if (n->width == r.getWidth ())
    suffix[0] = 0;
  else
    sprintf (suffix, "[%u:%u]", r.msb, r.lsb);
  len = strlen (n->name) + strlen (suffix) + 1;
  if (prefix) len += strlen (prefix) + 2;
  res = (char *) btor_mem_malloc (btor->mm, len);
  if (!prefix)
    sprintf (res, "%s%s", n->name, suffix);
  else
    sprintf (res, "%s(%s%s)", prefix, n->name, suffix);
  return res;
}

void
BtorIBV::translate_atom_base (BtorIBVAtom *a)
{
  assert (a);
  if (a->current.exp) return;
  BtorIBVRange r = a->range;
  BtorIBVNode *n = id2node (r.id);

  msg (4,
       "translate_atom_base id %u [%u:%u] '%s[%u:%u]'",
       r.id,
       r.msb,
       r.lsb,
       n->name,
       r.msb,
       r.lsb);

  btor_ibv_check_atom (n, r);
  BtorIBVClassification c = n->flags[r.lsb].classified;
  switch (c)
  {
    default:
      BTOR_ABORT (1, "%s not handled yet", btor_ibv_classified_to_str (c));
      break;

    case BTOR_IBV_CONSTANT:
    {
      if (!n->cached)
      {
        char *conststr, *p;
        BTOR_NEWN (btor->mm, conststr, n->width + 1);
        assert (strlen (n->name) == n->width);
        p = conststr + n->width;
        ;
        *p = 0;
        for (uint32_t i = 0; i < n->width; i++)
        {
          char c = bit (n->name, i, n->width);
          if (c != '0' && c != '1')
          {
            if (!n->flags[i].coi)
              warn (
                  "ignoring invalid constant bit '%s[%u] = %c' outside "
                  "cone-of-influence",
                  n->name,
                  i,
                  c);
            else if (force)
              warn (
                  "forced to ignore invalid constant bit '%s[%u] = %c' in "
                  "cone-of-influence",
                  n->name,
                  i,
                  c);
            else
              BTOR_ABORT (
                  1,
                  "invalid constant bit '%s[%u] = %c' in cone-of-influence",
                  n->name,
                  i,
                  c);
          }
          *--p = (c == '1') ? '1' : '0';  // overwrite 'x' not in COI with '0'
        }
        assert (p == conststr);
        assert (strlen (conststr) == n->width);
        assert (strlen (conststr) >= (size_t) r.getWidth ());
        n->cached = boolector_const (btor, conststr);
        assert (boolector_get_width (btor, n->cached) == n->width);
        BTOR_DELETEN (btor->mm, conststr, n->width + 1);
      }
      a->current.exp = boolector_slice (btor, n->cached, r.msb, r.lsb);
      assert (boolector_get_width (btor, a->current.exp) == r.getWidth ());
      a->next.exp = boolector_copy (btor, a->current.exp);
    }
    break;

    case BTOR_IBV_ONE_PHASE_ONLY_NEXT_INPUT:
    {
      char *nextname = btor_ibv_atom_base_name (btor, n, r, 0);
      a->current.exp = boolector_input (btormc, r.getWidth (), nextname);
      btor_mem_freestr (btor->mm, nextname);
      (void) boolector_copy (btor, a->current.exp);
      stats.inputs++;
    }
    break;

    case BTOR_IBV_PHANTOM_CURRENT_INPUT: break;

    case BTOR_IBV_ONE_PHASE_ONLY_CURRENT_INPUT:
    {
      char *name     = btor_ibv_atom_base_name (btor, n, r, 0);
      a->current.exp = boolector_latch (btormc, r.getWidth (), name);
      btor_mem_freestr (btor->mm, name);
      (void) boolector_copy (btor, a->current.exp);
      stats.latches++;
    }
    break;

    case BTOR_IBV_PHANTOM_NEXT_INPUT:
    {
      char *name     = btor_ibv_atom_base_name (btor, n, r, 0);
      a->current.exp = boolector_input (btormc, r.getWidth (), name);
      btor_mem_freestr (btor->mm, name);
      (void) boolector_copy (btor, a->current.exp);
      stats.inputs++;
    }
    break;

    case BTOR_IBV_TWO_PHASE_INPUT:
      if (!n->is_next_state)
      {
        {
          char *currentname = btor_ibv_atom_base_name (btor, n, r, 0);
          a->current.exp = boolector_latch (btormc, r.getWidth (), currentname);
          btor_mem_freestr (btor->mm, currentname);
          (void) boolector_copy (btor, a->current.exp);
          stats.latches++;
        }
        if (n->next)
        {
          BtorIBVAssignment *na = n->next[r.lsb];
          assert (na);
          assert (na->tag == BTOR_IBV_NON_STATE || na->tag == BTOR_IBV_STATE);
          uint32_t pos = na->tag == BTOR_IBV_STATE;
          assert (pos < na->nranges);
          BtorIBVNode *next = id2node (na->ranges[pos].id);
#if 0
	  BtorIBVRange nr (na->ranges[pos].id,
	                   r.msb - r.lsb + na->ranges[pos].lsb,
			   na->ranges[pos].lsb);
#else
          BtorIBVRange nr (na->ranges[pos].id, r.msb, r.lsb);
#endif
          char *nextname =
              btor_ibv_atom_base_name (btor, next, nr, "BtorIBV::past1");
          a->next.exp = boolector_input (btormc, nr.getWidth (), nextname);
          btor_mem_freestr (btor->mm, nextname);
          (void) boolector_copy (btor, a->next.exp);
          stats.inputs++;
        }
        else
        {
          char *nextname = btor_ibv_atom_base_name (
              btor, n, r, "BtorIBV::past2");  // TODO Why?
          a->next.exp = boolector_input (btormc, r.getWidth (), nextname);
          btor_mem_freestr (btor->mm, nextname);
          (void) boolector_copy (btor, a->next.exp);
          stats.inputs++;
        }
      }
      break;

    case BTOR_IBV_CURRENT_STATE:
    {
      char *name     = btor_ibv_atom_base_name (btor, n, r, 0);
      a->current.exp = boolector_latch (btormc, r.getWidth (), name);
      btor_mem_freestr (btor->mm, name);
      (void) boolector_copy (btor, a->current.exp);
      stats.latches++;
    }
    break;
  }
#ifndef NDEBUG
  if (a->current.exp && a->next.exp)
    assert (boolector_get_width (btor, a->current.exp)
            == boolector_get_width (btor, a->next.exp));
#endif
}

bool
BtorIBV::is_phantom_next (BtorIBVNode *n, uint32_t i)
{
  assert (n);
  assert (n->is_next_state);
  assert (i < n->width);
  if (!n->prev) return 0;
  BtorIBVAssignment *a = n->prev[i];
  if (!a) return 0;
  if (a->tag != BTOR_IBV_NON_STATE) return 0;
  assert (a->nranges == 1);
  assert (a->ranges[0].lsb <= i && i <= a->ranges[0].msb);
  BtorIBVNode *pn    = id2node (a->range.id);
  uint32_t k         = i + a->range.lsb - a->ranges[0].lsb;
  BtorIBVFlags flags = pn->flags[k];
  if (flags.assigned) return 0;
  if (flags.implicit.current) return 0;  // TODO redundant?
  if (flags.implicit.next) return 0;
  if (!flags.input) return 0;
  if (!flags.onephase) return 0;
  return 1;
}

bool
BtorIBV::is_phantom_current (BtorIBVNode *n, uint32_t i)
{
  assert (n);
  assert (!n->is_next_state);
  assert (i < n->width);
  if (!n->next) return 0;
  BtorIBVAssignment *a = n->next[i];
  if (!a) return 0;
  assert (a->range.lsb <= i && i <= a->range.msb);
  if (a->tag != BTOR_IBV_NON_STATE) return 0;
  assert (a->nranges == 1);
  BtorIBVNode *nn    = id2node (a->ranges[0].id);
  uint32_t k         = i - a->range.lsb + a->ranges[0].lsb;
  BtorIBVFlags flags = nn->flags[k];
  if (flags.assigned) return 0;
  if (flags.implicit.current) return 0;
  if (flags.implicit.next) return 0;  // TODO redundant?
  if (!flags.input) return 0;
  if (!flags.onephase) return 0;
  return 1;
}

void
BtorIBV::translate ()
{
  BTOR_ABORT (state == BTOR_IBV_START,
              "model needs to be analyzed before it can be translated");

  BTOR_ABORT (state == BTOR_IBV_TRANSLATED, "can not translate model twice");

  assert (state == BTOR_IBV_ANALYZED);

  uint32_t atoms = 0;
  for (BtorIBVNode **p = idtab.start; p < idtab.top; p++)
  {
    BtorIBVNode *n = *p;
    if (!n) continue;
    if (!n->used) continue;
    uint32_t msb;
    for (uint32_t lsb = 0; lsb < n->width; lsb = msb + 1)
    {
      msb                              = lsb;
      BtorIBVClassification classified = n->flags[lsb].classified;
      assert (classified != BTOR_IBV_UNCLASSIFIED);
      for (;;)
      {
        if (msb + 1 >= n->width) break;
        if (n->flags[msb + 1].classified != classified) break;
        if (n->assigned && n->assigned[lsb] != n->assigned[msb + 1]) break;
        if (n->next && n->next[lsb] != n->next[msb + 1]) break;
        if (n->prev && n->prev[lsb] != n->prev[msb + 1]) break;
        msb++;
      }
      atoms++;
      BtorIBVAtom atom (BtorIBVRange (n->id, msb, lsb));
      BTOR_PUSH_STACK (n->atoms, atom);
      msg (3,
           "%s atom '%s[%u:%u]'",
           btor_ibv_classified_to_str (classified),
           n->name,
           msb,
           lsb);

      BTOR_ABORT (classified == BTOR_IBV_ASSIGNED_IMPLICIT_CURRENT,
                  "can not translate implicitly assigned current non-state");

      assert (classified != BTOR_IBV_UNCLASSIFIED);

      BtorIBVAtom *aptr = &BTOR_TOP_STACK (n->atoms);
      switch (classified)
      {
        case BTOR_IBV_CONSTANT:
        case BTOR_IBV_CURRENT_STATE:
        case BTOR_IBV_TWO_PHASE_INPUT:
        case BTOR_IBV_PHANTOM_NEXT_INPUT:
        case BTOR_IBV_PHANTOM_CURRENT_INPUT:
        case BTOR_IBV_ONE_PHASE_ONLY_NEXT_INPUT:
        case BTOR_IBV_ONE_PHASE_ONLY_CURRENT_INPUT:
          translate_atom_base (aptr);
          break;
        default: break;
      }
    }
  }
  msg (1, "generated %u atoms", atoms);

  /*----------------------------------------------------------------------*/

  msg (1, "translating remaining atoms ... ");

  BtorIBVAtomPtrNextStack apnwork;
  BTOR_INIT_STACK (btor->mm, apnwork);
  for (BtorIBVNode **p = idtab.start; p < idtab.top; p++)
  {
    BtorIBVNode *n = *p;
    if (!n) continue;
    if (!n->used) continue;
    if (n->cached) continue;
    for (BtorIBVAtom *b = n->atoms.start; b < n->atoms.top; b++)
      push_atom_ptr_next (b, false, &apnwork);
    while (!BTOR_EMPTY_STACK (apnwork))
    {
      BtorIBVAtomPtrNext apn = BTOR_TOP_STACK (apnwork);
      if (translate_atom_conquer (apn.atom, apn.next))
        BTOR_POP_STACK (apnwork);
      else
        translate_atom_divide (apn.atom, apn.next, &apnwork);
    }
  }
  BTOR_RELEASE_STACK (apnwork);

  /*----------------------------------------------------------------------*/

  msg (1, "translating remaining nodes ... ");

  for (BtorIBVNode **p = idtab.start; p < idtab.top; p++)
  {
    BtorIBVNode *n = *p;
    if (!n) continue;
    if (!n->used) continue;
    if (n->cached) continue;
    msg (4, "translate_node_conquer id %u '%s'", n->id, n->name);
#ifndef NDEBUG
    for (BtorIBVAtom *a = n->atoms.start; a < n->atoms.top; a++)
      assert (translate_atom_conquer (a, false));
#endif
    BoolectorNode *res = 0;
    for (BtorIBVAtom *a = n->atoms.start; a < n->atoms.top; a++)
    {
      BoolectorNode *exp = a->current.exp;
      assert (exp);
      BoolectorNode *tmp = res;
      if (tmp)
      {
        res = boolector_concat (btor, exp, res);
        boolector_release (btor, tmp);
      }
      else
        res = boolector_copy (btor, exp);
    }
    assert (res);
    assert (boolector_get_width (btor, res) == n->width);
    n->cached = res;
  }

  /*----------------------------------------------------------------------*/

  msg (1, "connecting next state and init state functions ... ");
  for (BtorIBVNode **p = idtab.start; p < idtab.top; p++)
  {
    BtorIBVNode *n = *p;
    if (!n) continue;
    if (n->is_constant) continue;
    if (!n->used) continue;
    if (!n->next) continue;
    for (BtorIBVAtom *at = n->atoms.start; at < n->atoms.top; at++)
    {
      BtorIBVAssignment *as = n->next[at->range.lsb];
      if (!as) continue;
      assert (as->range.id == at->range.id),
          assert (as->range.msb >= at->range.msb),
          assert (as->range.lsb <= at->range.lsb);
      switch (n->flags[at->range.lsb].classified)
      {
        case BTOR_IBV_CURRENT_STATE:
        {
          assert (as->nranges == 2);
          assert (boolector_get_width (btor, n->cached)
                  >= as->range.getWidth ());
          BoolectorNode *latch =
              boolector_slice (btor, n->cached, at->range.msb, at->range.lsb);
          if (as->ranges[0].id)
          {
            BtorIBVNode *initnode = id2node (as->ranges[0].id);
            assert (initnode);
            uint32_t lsb0 = at->range.lsb - as->range.lsb + as->ranges[0].lsb;
            uint32_t msb0 = at->range.msb - as->range.lsb + as->ranges[0].lsb;
            assert (msb0 < initnode->width);
            assert (initnode->cached);
            assert (n->cached);
            BoolectorNode *initexp =
                boolector_slice (btor, initnode->cached, msb0, lsb0);
            boolector_mc_init (btormc, latch, initexp);
            boolector_release (btor, initexp);
            stats.inits++;
          }
          BtorIBVNode *nextnode = id2node (as->ranges[1].id);
          assert (nextnode);
          uint32_t lsb = at->range.lsb - as->range.lsb + as->ranges[1].lsb;
          uint32_t msb = at->range.msb - as->range.lsb + as->ranges[1].lsb;
          assert (lsb <= msb), assert (msb < nextnode->width);
          assert (nextnode->cached);
          BoolectorNode *nextexp =
              boolector_slice (btor, nextnode->cached, msb, lsb);
          boolector_next (btormc, latch, nextexp);
          boolector_release (btor, latch);
          boolector_release (btor, nextexp);
          stats.nexts++;
        }
        break;
        case BTOR_IBV_ONE_PHASE_ONLY_CURRENT_INPUT:
        {
          assert (as->tag == BTOR_IBV_NON_STATE);
          assert (as->nranges == 1);
          BtorIBVNode *nextnode = id2node (as->ranges[0].id);
          assert (nextnode);
          assert (nextnode->flags);
          uint32_t lsb = at->range.lsb - as->range.lsb + as->ranges[0].lsb;
          uint32_t msb = at->range.msb - as->range.lsb + as->ranges[0].lsb;
          assert (lsb <= msb), assert (msb < nextnode->width);
          assert (nextnode->flags[lsb].classified
                  == BTOR_IBV_PHANTOM_NEXT_INPUT);
          assert (nextnode->flags[msb].classified
                  == BTOR_IBV_PHANTOM_NEXT_INPUT);
          assert (nextnode->cached);
          BoolectorNode *nextexp =
              boolector_slice (btor, nextnode->cached, msb, lsb);
          BoolectorNode *curexp =
              boolector_slice (btor, n->cached, at->range.msb, at->range.lsb);
          boolector_next (btormc, curexp, nextexp);
          boolector_release (btor, nextexp);
          boolector_release (btor, curexp);
          stats.nexts++;
        }
        break;
        case BTOR_IBV_TWO_PHASE_INPUT:
        {
          assert (as->tag == BTOR_IBV_NON_STATE || as->tag == BTOR_IBV_STATE);
          uint32_t pos          = as->tag == BTOR_IBV_STATE;
          BtorIBVNode *nextnode = id2node (as->ranges[pos].id);
          assert (nextnode);
          assert (nextnode->flags);
          uint32_t lsb = at->range.lsb - as->range.lsb + as->ranges[pos].lsb;
          uint32_t msb = at->range.msb - as->range.lsb + as->ranges[pos].lsb;
          assert (lsb <= msb), assert (msb < nextnode->width);
          assert (nextnode->flags[lsb].classified == BTOR_IBV_TWO_PHASE_INPUT);
          assert (nextnode->flags[msb].classified == BTOR_IBV_TWO_PHASE_INPUT);
          assert (nextnode->cached);
          BoolectorNode *nextexp =
              boolector_slice (btor, nextnode->cached, msb, lsb);
          BoolectorNode *curexp =
              boolector_slice (btor, n->cached, at->range.msb, at->range.lsb);
          boolector_next (btormc, curexp, nextexp);
          boolector_release (btor, nextexp);
          boolector_release (btor, curexp);
          stats.nexts++;
        }
        break;
        case BTOR_IBV_PHANTOM_CURRENT_INPUT:
        case BTOR_IBV_PHANTOM_NEXT_INPUT:
        case BTOR_IBV_NOT_USED:
        case BTOR_IBV_ASSIGNED: break;
        default:
          BTOR_ABORT (
              1,
              "id %u '%s[%u:%u]' classified as '%s' not handled yet",
              n->id,
              n->name,
              at->range.msb,
              at->range.lsb,
              btor_ibv_classified_to_str (n->flags[at->range.lsb].classified));
          break;
      }
    }
  }

  /*----------------------------------------------------------------------*/

  for (BtorIBVBit *b = assertions.start; b < assertions.top; b++)
  {
    BtorIBVNode *n = id2node (b->id);
    assert (n);
    assert (n->cached);
    assert (n->used);
    assert (n->coi);
    BoolectorNode *good = boolector_slice (btor, n->cached, b->bit, b->bit);
    BoolectorNode *bad  = boolector_not (btor, good);
    boolector_release (btor, good);
    boolector_bad (btormc, bad);
    boolector_release (btor, bad);
    stats.bads++;
  }

  /*----------------------------------------------------------------------*/

  BoolectorNode *initialized_latch = 0;
  int32_t ninitialized             = 0;
  for (BtorIBVAssumption *a = assumptions.start; a < assumptions.top; a++)
  {
    BtorIBVRange r = a->range;
    assert (r.getWidth () == 1);
    BtorIBVNode *n = id2node (r.id);
    assert (n->cached);
    assert (n->used);
    assert (n->coi);
    BoolectorNode *constraint = boolector_slice (btor, n->cached, r.msb, r.lsb);
    assert (boolector_get_width (btor, constraint) == 1);
    if (a->initial)
    {
      if (!initialized_latch)
      {
        assert (!ninitialized);
        initialized_latch = boolector_latch (btormc, 1, "BtorIBV::initialized");
        BoolectorSort s   = boolector_bitvec_sort (btor, 1);
        BoolectorNode *zero = boolector_zero (btor, s);
        BoolectorNode *one  = boolector_one (btor, s);
        boolector_release_sort (btor, s);
        boolector_mc_init (btormc, initialized_latch, zero);
        boolector_next (btormc, initialized_latch, one);
        boolector_release (btor, zero);
        boolector_release (btor, one);
      }
      BoolectorNode *inv = boolector_not (btor, initialized_latch);
      BoolectorNode *tmp = boolector_implies (btor, inv, constraint);
      boolector_release (btor, inv);
      boolector_release (btor, constraint);
      constraint = tmp;
      ninitialized++;
    }

    boolector_constraint (btormc, constraint);
    boolector_release (btor, constraint);
    stats.constraints++;
  }
  if (ninitialized)
    msg (3, "found %d initial states only assumptions", ninitialized);
  else if (stats.constraints)
    msg (3, "no initial states only assumptions");

  /*----------------------------------------------------------------------*/

  msg (2,
       "translated %u inputs, %u latches, %u nexts, %u inits, "
       "%u bads, %u constraints",
       stats.inputs,
       stats.latches,
       stats.nexts,
       stats.inits,
       stats.bads,
       stats.constraints);

  state = BTOR_IBV_TRANSLATED;
}

/*------------------------------------------------------------------------*/

void
BtorIBV::dump_btor (FILE *file)
{
  BTOR_ABORT (state == BTOR_IBV_START,
              "model needs to be translated before it can be dumped");

  boolector_mc_dump (btormc, file);
}

/*------------------------------------------------------------------------*/

int32_t
BtorIBV::bmc (int32_t mink, int32_t maxk)
{
  BTOR_ABORT (state == BTOR_IBV_START,
              "model needs to be translated before it can be checked");

  return boolector_mc_bmc (btormc, mink, maxk);
}

static string
repeat_char (Btor *btor, uint32_t length, char ch)
{
  char *cstr = (char *) btor_mem_malloc (btor->mm, length + 1);
<<<<<<< HEAD
  unsigned i;
=======
  uint32_t i;
>>>>>>> 2f63cfa0
  for (i = 0; i < length; i++) cstr[i] = ch;
  cstr[i] = 0;
  string res (cstr);
  btor_mem_free (btor->mm, cstr, length + 1);
  return res;
}

string
BtorIBV::assignment (BitRange r, int32_t k)
{
  BTOR_ABORT (
      !gentrace,
      "'BtorIBV::enableTraceGeneration' was not called before checking");
  BtorIBVNode *n = id2node (r.m_nId);
  assert (n);
  if (!n->cached) return repeat_char (btor, r.getWidth (), 'x');
  BoolectorNode *sliced = boolector_slice (btor, n->cached, r.m_nMsb, r.m_nLsb);
  char *cres            = boolector_mc_assignment (btormc, sliced, k);
  boolector_release (btor, sliced);
  if (!cres) return repeat_char (btor, r.getWidth (), 'u');
  string res (cres);
  boolector_mc_free_assignment (btormc, cres);
  return res;
}<|MERGE_RESOLUTION|>--- conflicted
+++ resolved
@@ -247,11 +247,7 @@
 void
 BtorIBV::setStop (bool stop)
 {
-<<<<<<< HEAD
-  boolector_mc_set_stop_at_first_reached_property (btormc, (int) stop);
-=======
   boolector_mc_set_stop_at_first_reached_property (btormc, stop);
->>>>>>> 2f63cfa0
 }
 
 void
@@ -275,11 +271,7 @@
   BTOR_ABORT ((int32_t) BTOR_COUNT_STACK (assertions) <= assertion_number,
               "assertion number %d out of range (only added %u assertions)",
               assertion_number,
-<<<<<<< HEAD
-              (int) BTOR_COUNT_STACK (assertions));
-=======
               BTOR_COUNT_STACK (assertions));
->>>>>>> 2f63cfa0
   return boolector_mc_reached_bad_at_bound (btormc, assertion_number);
 }
 
@@ -3497,11 +3489,7 @@
 repeat_char (Btor *btor, uint32_t length, char ch)
 {
   char *cstr = (char *) btor_mem_malloc (btor->mm, length + 1);
-<<<<<<< HEAD
-  unsigned i;
-=======
   uint32_t i;
->>>>>>> 2f63cfa0
   for (i = 0; i < length; i++) cstr[i] = ch;
   cstr[i] = 0;
   string res (cstr);
