/*  Boolector: Satisfiablity Modulo Theories (SMT) solver.
 *
 *  Copyright (C) 2014-2016 Mathias Preiner.
 *  Copyright (C) 2014-2017 Aina Niemetz.
 *
 *  All rights reserved.
 *
 *  This file is part of Boolector.
 *  See COPYING for more information on using this software.
 */

#include "btorprintmodel.h"
#include "btormodel.h"
#include "dumper/btordumpsmt.h"
#include "utils/btorutil.h"

/*------------------------------------------------------------------------*/
/* print model                                                            */
/*------------------------------------------------------------------------*/

static void
print_fmt_bv_model_btor (Btor *btor,
                         uint32_t base,
                         const BtorBitVector *assignment,
                         FILE *file)
{
  assert (btor);
  assert (assignment);
  assert (file);

  char *ass;

  if (base == BTOR_OUTPUT_BASE_HEX)
    ass = btor_bv_to_hex_char (btor->mm, assignment);
  else if (base == BTOR_OUTPUT_BASE_DEC)
    ass = btor_bv_to_dec_char (btor->mm, assignment);
  else
    ass = btor_bv_to_char (btor->mm, assignment);
  fprintf (file, "%s", ass);
  btor_mem_freestr (btor->mm, ass);
}

static void
print_fmt_bv_model_tuple_btor (Btor *btor,
                               uint32_t base,
                               const BtorBitVectorTuple *assignments,
                               FILE *file)
{
  assert (btor);
  assert (assignments);
  assert (file);

  uint32_t i;

  if (assignments->arity > 1)
  {
    for (i = 0; i < assignments->arity; i++)
    {
      if (i > 0) fprintf (file, " ");
      print_fmt_bv_model_btor (btor, base, assignments->bv[i], file);
    }
  }
  else
    print_fmt_bv_model_btor (btor, base, assignments->bv[0], file);
}

/*------------------------------------------------------------------------*/

static void
print_bv_model (
    Btor *btor, BtorNode *node, char *format, uint32_t base, FILE *file)
{
  assert (btor);
  assert (format);
  assert (node);
  assert (BTOR_IS_REGULAR_NODE (node));

  int64_t id;
  char *symbol;
  const BtorBitVector *ass;

  ass    = btor_model_get_bv (btor, node);
<<<<<<< HEAD
  symbol = btor_get_symbol_exp (btor, node);
=======
  symbol = btor_node_get_symbol (btor, node);
>>>>>>> 2f63cfa0

  if (!strcmp (format, "btor"))
  {
    id = btor_node_get_btor_id (node);
    fprintf (file, "%ld ", id ? id : btor_node_get_id (node));
    print_fmt_bv_model_btor (btor, base, ass, file);
    fprintf (file, "%s%s\n", symbol ? " " : "", symbol ? symbol : "");
  }
  else
  {
    if (symbol)
      fprintf (file, "%2c(define-fun %s () ", ' ', symbol);
    else
    {
      id = btor_node_get_btor_id (node);
      fprintf (file,
               "%2c(define-fun v%ld () ",
               ' ',
               id ? id : btor_node_get_id (node));
    }

    btor_dumpsmt_dump_sort_node (node, file);
    fprintf (file, " ");
    btor_dumpsmt_dump_const_value (btor, ass, base, file);
    fprintf (file, ")\n");
  }
}

/*------------------------------------------------------------------------*/

static void
print_param_smt2 (char *symbol,
                  uint32_t param_index,
                  BtorSort *sort,
                  FILE *file)
{
  assert (symbol);
  assert (sort);
  assert (file);

<<<<<<< HEAD
  fprintf (file, "(%s_x%d ", symbol, param_index);
=======
  fprintf (file, "(%s_x%u ", symbol, param_index);
>>>>>>> 2f63cfa0
  btor_dumpsmt_dump_sort (sort, file);
  fprintf (file, ")");
}

static void
print_fun_model_smt2 (Btor *btor, BtorNode *node, uint32_t base, FILE *file)
{
  assert (btor);
  assert (node);
  assert (BTOR_IS_REGULAR_NODE (node));
  assert (file);

  char *s, *symbol;
  uint32_t i, x, n;
  int64_t id;
  BtorPtrHashTable *fun_model;
  BtorPtrHashTableIterator it;
  BtorBitVectorTuple *args;
  BtorBitVector *assignment, *tmp;
  BtorSortId sort;
  BtorTupleSortIterator iit;

  fun_model = (BtorPtrHashTable *) btor_model_get_fun (
      btor, btor_simplify_exp (btor, node));
  if (!fun_model) return;

  if ((symbol = btor_node_get_symbol (btor, node)))
    s = symbol;
  else
  {
    BTOR_NEWN (btor->mm, s, 40);
    id = btor_node_get_btor_id (node);
    sprintf (s,
             "%s%ld",
             btor_node_is_uf_array (node) ? "a" : "uf",
             id ? id : node->id);
  }

  fprintf (file, "%2c(define-fun %s (", ' ', s);

  /* fun param sorts */
  node = btor_simplify_exp (btor, node);
  assert (BTOR_IS_REGULAR_NODE (node));
<<<<<<< HEAD
  assert (btor_is_fun_node (node));
  btor_iter_tuple_sort_init (
      &iit, btor, btor_sort_fun_get_domain (btor, btor_exp_get_sort_id (node)));
=======
  assert (btor_node_is_fun (node));
  btor_iter_tuple_sort_init (
      &iit,
      btor,
      btor_sort_fun_get_domain (btor, btor_node_get_sort_id (node)));
>>>>>>> 2f63cfa0
  x = 0;
  while (btor_iter_tuple_sort_has_next (&iit))
  {
    sort = btor_iter_tuple_sort_next (&iit);
    fprintf (file, "\n%3c", ' ');
    print_param_smt2 (s, x, btor_sort_get_by_id (btor, sort), file);
    x++;
  }
  fprintf (file, ") ");
<<<<<<< HEAD
  sort = btor_sort_fun_get_codomain (btor, btor_exp_get_sort_id (node));
=======
  sort = btor_sort_fun_get_codomain (btor, btor_node_get_sort_id (node));
>>>>>>> 2f63cfa0
  btor_dumpsmt_dump_sort (btor_sort_get_by_id (btor, sort), file);
  fprintf (file, "\n");

  /* fun model as ite over args and assignments */
  n          = 0;
  assignment = 0;
  btor_iter_hashptr_init (&it, fun_model);
  while (btor_iter_hashptr_has_next (&it))
  {
    fprintf (file, "%4c(ite ", ' ');
    assignment = it.bucket->data.as_ptr;
    args       = btor_iter_hashptr_next (&it);
    x          = 0;
    if (args->arity > 1)
    {
      fprintf (file, "\n%6c(and ", ' ');
      for (i = 0; i < args->arity; i++, x++)
      {
        fprintf (file, "\n%8c(= %s_x%d ", ' ', s, x);
        btor_dumpsmt_dump_const_value (btor, args->bv[i], base, file);
        fprintf (file, ")%s", i + 1 == args->arity ? "" : " ");
      }
      fprintf (file, ") ");
      fprintf (file, "\n%6c", ' ');
    }
    else
    {
      fprintf (file, "(= %s_x%d ", s, x);
      btor_dumpsmt_dump_const_value (btor, args->bv[0], base, file);
      fprintf (file, ") ");
    }
    btor_dumpsmt_dump_const_value (btor, assignment, base, file);
    fprintf (file, "\n");
    n += 1;
  }

  /* print default value */
  assert (assignment);
  if (assignment) /* get rid of compiler warning */
  {
    fprintf (file, "%6c", ' ');
    tmp = btor_bv_new (btor->mm, assignment->width);
    btor_dumpsmt_dump_const_value (btor, tmp, base, file);
    btor_bv_free (btor->mm, tmp);
  }

  for (i = 0; i < n; i++) fprintf (file, ")");
  fprintf (file, ")\n");

  if (!symbol) BTOR_DELETEN (btor->mm, s, 40);
}

static void
print_fun_model_btor (Btor *btor, BtorNode *node, uint32_t base, FILE *file)
{
  assert (btor);
  assert (node);
  assert (BTOR_IS_REGULAR_NODE (node));
  assert (file);

  char *symbol;
  int64_t id;
  BtorBitVector *assignment;
  BtorBitVectorTuple *args;
  BtorPtrHashTable *fun_model;
  BtorPtrHashTableIterator it;

  fun_model = (BtorPtrHashTable *) btor_model_get_fun (
      btor, btor_simplify_exp (btor, node));
  if (!fun_model) return;

  symbol = btor_node_get_symbol (btor, node);
  id     = btor_node_get_btor_id (node);

  btor_iter_hashptr_init (&it, fun_model);
  while (btor_iter_hashptr_has_next (&it))
  {
    assignment = it.bucket->data.as_ptr;
    args       = btor_iter_hashptr_next (&it);
    // TODO: distinguish between functions and arrays (ma)
    //       needs proper sort handling
    fprintf (file, "%ld[", id ? id : node->id);
    print_fmt_bv_model_tuple_btor (btor, base, args, file);
    fprintf (file, "] ");
    print_fmt_bv_model_btor (btor, base, assignment, file);
    fprintf (file, "%s%s\n", symbol ? " " : "", symbol ? symbol : "");
  }
}

static void
print_fun_model (
    Btor *btor, BtorNode *node, char *format, uint32_t base, FILE *file)
{
  assert (btor);
  assert (node);
  assert (format);
  assert (file);
  assert (BTOR_IS_REGULAR_NODE (node));

  if (!strcmp (format, "btor"))
    print_fun_model_btor (btor, node, base, file);
  else
    print_fun_model_smt2 (btor, node, base, file);
}

/*------------------------------------------------------------------------*/

void
btor_print_model (Btor *btor, char *format, FILE *file)
{
  assert (btor);
  assert (btor->last_sat_result == BTOR_RESULT_SAT);
  assert (format);
  assert (!strcmp (format, "btor") || !strcmp (format, "smt2"));
  assert (file);

  BtorNode *cur;
  BtorPtrHashTableIterator it;
  uint32_t base;

  base = btor_opt_get (btor, BTOR_OPT_OUTPUT_NUMBER_FORMAT);

  if (!strcmp (format, "smt2"))
    fprintf (file, "(model%s", btor->inputs->count ? "\n" : " ");

  btor_iter_hashptr_init (&it, btor->inputs);
  while (btor_iter_hashptr_has_next (&it))
  {
    cur = btor_iter_hashptr_next (&it);
<<<<<<< HEAD
    if (btor_is_fun_node (btor_simplify_exp (btor, cur)))
=======
    if (btor_node_is_fun (btor_simplify_exp (btor, cur)))
>>>>>>> 2f63cfa0
      print_fun_model (btor, cur, format, base, file);
    else
      print_bv_model (btor, cur, format, base, file);
  }

  if (!strcmp (format, "smt2")) fprintf (file, ")\n");
}

/*------------------------------------------------------------------------*/
/* print value                                                            */
/*------------------------------------------------------------------------*/

static void
print_bv_value_smt2 (
    Btor *btor, BtorNode *node, char *symbol_str, uint32_t base, FILE *file)
{
  assert (btor);
  assert (node);

  char *symbol;
  const BtorBitVector *ass;
  int64_t id;

  ass    = btor_model_get_bv (btor, node);
<<<<<<< HEAD
  symbol = symbol_str ? symbol_str : btor_get_symbol_exp (btor, node);
=======
  symbol = symbol_str ? symbol_str : btor_node_get_symbol (btor, node);
>>>>>>> 2f63cfa0

  if (symbol)
    fprintf (file, "(%s ", symbol);
  else
  {
    id = btor_node_get_btor_id (BTOR_REAL_ADDR_NODE (node));
    fprintf (file,
             "(v%ld ",
             id ? id : btor_node_get_id (BTOR_REAL_ADDR_NODE (node)));
  }

  btor_dumpsmt_dump_const_value (btor, ass, base, file);
  fprintf (file, ")");
}

/*------------------------------------------------------------------------*/

static void
print_fun_value_smt2 (
    Btor *btor, BtorNode *node, char *symbol_str, uint32_t base, FILE *file)
{
  assert (btor);
  assert (node);
  assert (BTOR_IS_REGULAR_NODE (node));
  assert (file);

  uint32_t i, n;
  int64_t id;
  char *symbol;
  BtorPtrHashTable *fun_model;
  BtorPtrHashTableIterator it;
  BtorBitVectorTuple *args;
  BtorBitVector *assignment;

  fun_model = (BtorPtrHashTable *) btor_model_get_fun (btor, node);
  if (!fun_model) return;

  symbol = symbol_str ? symbol_str : btor_node_get_symbol (btor, node);

  fprintf (file, "(");

  n = 0;
  btor_iter_hashptr_init (&it, fun_model);
  while (btor_iter_hashptr_has_next (&it))
  {
    if (symbol)
      fprintf (file, "%s((%s ", n++ ? "\n  " : "", symbol);
    else
    {
      id = btor_node_get_btor_id (BTOR_REAL_ADDR_NODE (node));
      fprintf (file,
               "(%s%ld ",
               btor_node_is_array (node) ? "a" : "uf",
               id ? id : btor_node_get_id (BTOR_REAL_ADDR_NODE (node)));
    }
    assignment = it.bucket->data.as_ptr;
    args       = btor_iter_hashptr_next (&it);
    if (args->arity > 1)
    {
      for (i = 0; i < args->arity; i++)
      {
        btor_dumpsmt_dump_const_value (btor, args->bv[i], base, file);
        fprintf (file, ")%s", i + 1 == args->arity ? "" : " ");
      }
      fprintf (file, ") ");
    }
    else
    {
      btor_dumpsmt_dump_const_value (btor, args->bv[0], base, file);
      fprintf (file, ") ");
    }
    btor_dumpsmt_dump_const_value (btor, assignment, base, file);
    fprintf (file, ")");
  }

  fprintf (file, ")");
}

/*------------------------------------------------------------------------*/

void
btor_print_value_smt2 (Btor *btor, BtorNode *exp, char *symbol_str, FILE *file)
{
  assert (btor);
  assert (btor->last_sat_result == BTOR_RESULT_SAT);
  assert (exp);
  assert (file);

  uint32_t base;

  base = btor_opt_get (btor, BTOR_OPT_OUTPUT_NUMBER_FORMAT);
<<<<<<< HEAD
  if (btor_is_fun_node (btor_simplify_exp (btor, exp)))
=======
  if (btor_node_is_fun (btor_simplify_exp (btor, exp)))
>>>>>>> 2f63cfa0
    print_fun_value_smt2 (btor, exp, symbol_str, base, file);
  else
    print_bv_value_smt2 (btor, exp, symbol_str, base, file);
}<|MERGE_RESOLUTION|>--- conflicted
+++ resolved
@@ -80,11 +80,7 @@
   const BtorBitVector *ass;
 
   ass    = btor_model_get_bv (btor, node);
-<<<<<<< HEAD
-  symbol = btor_get_symbol_exp (btor, node);
-=======
   symbol = btor_node_get_symbol (btor, node);
->>>>>>> 2f63cfa0
 
   if (!strcmp (format, "btor"))
   {
@@ -125,11 +121,7 @@
   assert (sort);
   assert (file);
 
-<<<<<<< HEAD
-  fprintf (file, "(%s_x%d ", symbol, param_index);
-=======
   fprintf (file, "(%s_x%u ", symbol, param_index);
->>>>>>> 2f63cfa0
   btor_dumpsmt_dump_sort (sort, file);
   fprintf (file, ")");
 }
@@ -173,17 +165,11 @@
   /* fun param sorts */
   node = btor_simplify_exp (btor, node);
   assert (BTOR_IS_REGULAR_NODE (node));
-<<<<<<< HEAD
-  assert (btor_is_fun_node (node));
-  btor_iter_tuple_sort_init (
-      &iit, btor, btor_sort_fun_get_domain (btor, btor_exp_get_sort_id (node)));
-=======
   assert (btor_node_is_fun (node));
   btor_iter_tuple_sort_init (
       &iit,
       btor,
       btor_sort_fun_get_domain (btor, btor_node_get_sort_id (node)));
->>>>>>> 2f63cfa0
   x = 0;
   while (btor_iter_tuple_sort_has_next (&iit))
   {
@@ -193,11 +179,7 @@
     x++;
   }
   fprintf (file, ") ");
-<<<<<<< HEAD
-  sort = btor_sort_fun_get_codomain (btor, btor_exp_get_sort_id (node));
-=======
   sort = btor_sort_fun_get_codomain (btor, btor_node_get_sort_id (node));
->>>>>>> 2f63cfa0
   btor_dumpsmt_dump_sort (btor_sort_get_by_id (btor, sort), file);
   fprintf (file, "\n");
 
@@ -327,11 +309,7 @@
   while (btor_iter_hashptr_has_next (&it))
   {
     cur = btor_iter_hashptr_next (&it);
-<<<<<<< HEAD
-    if (btor_is_fun_node (btor_simplify_exp (btor, cur)))
-=======
     if (btor_node_is_fun (btor_simplify_exp (btor, cur)))
->>>>>>> 2f63cfa0
       print_fun_model (btor, cur, format, base, file);
     else
       print_bv_model (btor, cur, format, base, file);
@@ -356,11 +334,7 @@
   int64_t id;
 
   ass    = btor_model_get_bv (btor, node);
-<<<<<<< HEAD
-  symbol = symbol_str ? symbol_str : btor_get_symbol_exp (btor, node);
-=======
   symbol = symbol_str ? symbol_str : btor_node_get_symbol (btor, node);
->>>>>>> 2f63cfa0
 
   if (symbol)
     fprintf (file, "(%s ", symbol);
@@ -452,11 +426,7 @@
   uint32_t base;
 
   base = btor_opt_get (btor, BTOR_OPT_OUTPUT_NUMBER_FORMAT);
-<<<<<<< HEAD
-  if (btor_is_fun_node (btor_simplify_exp (btor, exp)))
-=======
   if (btor_node_is_fun (btor_simplify_exp (btor, exp)))
->>>>>>> 2f63cfa0
     print_fun_value_smt2 (btor, exp, symbol_str, base, file);
   else
     print_bv_value_smt2 (btor, exp, symbol_str, base, file);
