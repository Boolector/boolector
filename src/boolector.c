--- conflicted
+++ resolved
@@ -87,21 +87,13 @@
   {
     /* force auto cleanup (might have been disabled via btormbt) */
     btor_opt_set (btor->clone, BTOR_OPT_AUTO_CLEANUP, 1);
-<<<<<<< HEAD
-    btor_delete_btor (btor->clone);
-=======
     btor_delete (btor->clone);
->>>>>>> 2f63cfa0
     btor->clone = 0;
   }
   /* do not generate shadow clone if sat solver does not support cloning
    * (else only expression layer will be cloned and shadowed API function
    *  calls may fail) */
-<<<<<<< HEAD
-  if (!btor_sat_mgr_has_clone_support (btor_get_sat_mgr_btor (btor))) return;
-=======
   if (!btor_sat_mgr_has_clone_support (btor_get_sat_mgr (btor))) return;
->>>>>>> 2f63cfa0
   btor->clone           = btor_clone_btor (btor);
   btor->clone->apitrace = 0; /* disable tracing of shadow clone */
   assert (btor->clone->mm);
@@ -218,11 +210,7 @@
   char *trname;
   Btor *btor;
 
-<<<<<<< HEAD
-  btor = btor_new_btor ();
-=======
   btor = btor_new ();
->>>>>>> 2f63cfa0
   if ((trname = getenv ("BTORAPITRACE"))) btor_trapi_open_trace (btor, trname);
   BTOR_TRAPI ("");
   BTOR_TRAPI_RETURN_PTR (btor);
@@ -340,13 +328,8 @@
 {
   BTOR_ABORT_ARG_NULL (btor);
   BTOR_TRAPI ("");
-<<<<<<< HEAD
-  btor_sat_print_stats (btor_get_sat_mgr_btor (btor));
-  btor_print_stats_btor (btor);
-=======
   btor_sat_print_stats (btor_get_sat_mgr (btor));
   btor_print_stats (btor);
->>>>>>> 2f63cfa0
 #ifndef NDEBUG
   BTOR_CHKCLONE_NORES (print_stats);
 #endif
@@ -581,10 +564,6 @@
       btor->btor_sat_btor_called > 0,
       "setting the SAT solver must be done before calling 'boolector_sat'");
   btor_opt_set (btor, BTOR_OPT_SAT_ENGINE, BTOR_SAT_ENGINE_LINGELING);
-<<<<<<< HEAD
-  btor_opt_set_str (btor, BTOR_OPT_SAT_ENGINE, optstr);
-=======
->>>>>>> 2f63cfa0
   btor_opt_set (btor, BTOR_OPT_SAT_ENGINE_LGL_FORK, nofork ? 0 : 1);
   BTOR_TRAPI_RETURN_INT (1);
 #ifndef NDEBUG
@@ -915,13 +894,8 @@
   BTOR_ABORT_ARG_NULL (bits);
   BTOR_ABORT (*bits == '\0', "'bits' must not be empty");
   bv  = btor_bv_char_to_bv (btor->mm, (char *) bits);
-<<<<<<< HEAD
-  res = btor_const_exp (btor, bv);
-  btor_inc_exp_ext_ref_counter (btor, res);
-=======
   res = btor_exp_const (btor, bv);
   btor_node_inc_ext_ref_counter (btor, res);
->>>>>>> 2f63cfa0
   btor_bv_free (btor->mm, bv);
   BTOR_TRAPI_RETURN_NODE (res);
 #ifndef NDEBUG
@@ -1088,11 +1062,7 @@
   res = btor_exp_var (btor, s, symb);
   btor_node_inc_ext_ref_counter (btor, res);
   BTOR_TRAPI_RETURN_NODE (res);
-<<<<<<< HEAD
-  (void) btor_hashptr_table_add (btor->inputs, btor_copy_exp (btor, res));
-=======
   (void) btor_hashptr_table_add (btor->inputs, btor_node_copy (btor, res));
->>>>>>> 2f63cfa0
 #ifndef NDEBUG
   BTOR_CHKCLONE_RES_PTR (res, var, sort, symbol);
 #endif
@@ -1123,11 +1093,7 @@
   res = btor_exp_array (btor, s, symb);
   btor_node_inc_ext_ref_counter (btor, res);
   BTOR_TRAPI_RETURN_NODE (res);
-<<<<<<< HEAD
-  (void) btor_hashptr_table_add (btor->inputs, btor_copy_exp (btor, res));
-=======
   (void) btor_hashptr_table_add (btor->inputs, btor_node_copy (btor, res));
->>>>>>> 2f63cfa0
 #ifndef NDEBUG
   BTOR_CHKCLONE_RES_PTR (res, array, sort, symbol);
 #endif
@@ -1160,13 +1126,8 @@
 
   res = btor_exp_uf (btor, s, symb);
   assert (BTOR_IS_REGULAR_NODE (res));
-<<<<<<< HEAD
-  btor_inc_exp_ext_ref_counter (btor, res);
-  (void) btor_hashptr_table_add (btor->inputs, btor_copy_exp (btor, res));
-=======
   btor_node_inc_ext_ref_counter (btor, res);
   (void) btor_hashptr_table_add (btor->inputs, btor_node_copy (btor, res));
->>>>>>> 2f63cfa0
   BTOR_TRAPI_RETURN_NODE (res);
 #ifndef NDEBUG
   BTOR_CHKCLONE_RES_PTR (res, uf, sort, symbol);
@@ -1584,17 +1545,11 @@
   BTOR_ABORT_REFS_NOT_POS (e1);
   BTOR_ABORT_BTOR_MISMATCH (btor, e0);
   BTOR_ABORT_BTOR_MISMATCH (btor, e1);
-<<<<<<< HEAD
-  BTOR_ABORT (btor_exp_get_sort_id (e0) != btor_exp_get_sort_id (e1)
+  BTOR_ABORT (btor_node_get_sort_id (e0) != btor_node_get_sort_id (e1)
                   || BTOR_REAL_ADDR_NODE (e0)->is_array
                          != BTOR_REAL_ADDR_NODE (e1)->is_array,
               "nodes must have equal sorts");
-  BTOR_ABORT (btor_sort_is_fun (btor, btor_exp_get_sort_id (e0))
-=======
-  BTOR_ABORT (btor_node_get_sort_id (e0) != btor_node_get_sort_id (e1),
-              "nodes must have equal sorts");
   BTOR_ABORT (btor_sort_is_fun (btor, btor_node_get_sort_id (e0))
->>>>>>> 2f63cfa0
                   && (BTOR_REAL_ADDR_NODE (e0)->parameterized
                       || BTOR_REAL_ADDR_NODE (e1)->parameterized),
               "parameterized function equalities not supported");
@@ -1624,11 +1579,7 @@
   BTOR_ABORT_BTOR_MISMATCH (btor, e1);
   BTOR_ABORT (btor_node_get_sort_id (e0) != btor_node_get_sort_id (e1),
               "nodes must have equal sorts");
-<<<<<<< HEAD
-  BTOR_ABORT (btor_sort_is_fun (btor, btor_exp_get_sort_id (e0))
-=======
   BTOR_ABORT (btor_sort_is_fun (btor, btor_node_get_sort_id (e0))
->>>>>>> 2f63cfa0
                   && (BTOR_REAL_ADDR_NODE (e0)->parameterized
                       || BTOR_REAL_ADDR_NODE (e1)->parameterized),
               "parameterized function equalities not supported");
@@ -2042,17 +1993,10 @@
   BTOR_ABORT_BTOR_MISMATCH (btor, e1);
   BTOR_ABORT_IS_NOT_BV (e0);
   BTOR_ABORT_IS_NOT_BV (e1);
-<<<<<<< HEAD
-  len = btor_get_exp_width (btor, e0);
-  BTOR_ABORT (!btor_util_is_power_of_2 (len),
-              "bit-width of 'e0' must be a power of 2");
-  BTOR_ABORT (btor_util_log_2 (len) != btor_get_exp_width (btor, e1),
-=======
   width = btor_node_get_width (btor, e0);
   BTOR_ABORT (!btor_util_is_power_of_2 (width),
               "bit-width of 'e0' must be a power of 2");
   BTOR_ABORT (btor_util_log_2 (width) != btor_node_get_width (btor, e1),
->>>>>>> 2f63cfa0
               "bit-width of 'e1' must be equal to log2(bit-width of 'e0')");
   res = btor_exp_sll (btor, e0, e1);
   btor_node_inc_ext_ref_counter (btor, res);
@@ -2081,17 +2025,10 @@
   BTOR_ABORT_BTOR_MISMATCH (btor, e1);
   BTOR_ABORT_IS_NOT_BV (e0);
   BTOR_ABORT_IS_NOT_BV (e1);
-<<<<<<< HEAD
-  len = btor_get_exp_width (btor, e0);
-  BTOR_ABORT (!btor_util_is_power_of_2 (len),
-              "bit-width of 'e0' must be a power of 2");
-  BTOR_ABORT (btor_util_log_2 (len) != btor_get_exp_width (btor, e1),
-=======
   width = btor_node_get_width (btor, e0);
   BTOR_ABORT (!btor_util_is_power_of_2 (width),
               "bit-width of 'e0' must be a power of 2");
   BTOR_ABORT (btor_util_log_2 (width) != btor_node_get_width (btor, e1),
->>>>>>> 2f63cfa0
               "bit-width of 'e1' must be equal to log2(bit-width of 'e0')");
   res = btor_exp_srl (btor, e0, e1);
   btor_node_inc_ext_ref_counter (btor, res);
@@ -2120,17 +2057,10 @@
   BTOR_ABORT_BTOR_MISMATCH (btor, e1);
   BTOR_ABORT_IS_NOT_BV (e0);
   BTOR_ABORT_IS_NOT_BV (e1);
-<<<<<<< HEAD
-  len = btor_get_exp_width (btor, e0);
-  BTOR_ABORT (!btor_util_is_power_of_2 (len),
-              "bit-width of 'e0' must be a power of 2");
-  BTOR_ABORT (btor_util_log_2 (len) != btor_get_exp_width (btor, e1),
-=======
   width = btor_node_get_width (btor, e0);
   BTOR_ABORT (!btor_util_is_power_of_2 (width),
               "bit-width of 'e0' must be a power of 2");
   BTOR_ABORT (btor_util_log_2 (width) != btor_node_get_width (btor, e1),
->>>>>>> 2f63cfa0
               "bit-width of 'e1' must be equal to log2(bit-width of 'e0')");
   res = btor_exp_sra (btor, e0, e1);
   btor_node_inc_ext_ref_counter (btor, res);
@@ -2159,17 +2089,10 @@
   BTOR_ABORT_BTOR_MISMATCH (btor, e1);
   BTOR_ABORT_IS_NOT_BV (e0);
   BTOR_ABORT_IS_NOT_BV (e1);
-<<<<<<< HEAD
-  len = btor_get_exp_width (btor, e0);
-  BTOR_ABORT (!btor_util_is_power_of_2 (len),
-              "bit-width of 'e0' must be a power of 2");
-  BTOR_ABORT (btor_util_log_2 (len) != btor_get_exp_width (btor, e1),
-=======
   width = btor_node_get_width (btor, e0);
   BTOR_ABORT (!btor_util_is_power_of_2 (width),
               "bit-width of 'e0' must be a power of 2");
   BTOR_ABORT (btor_util_log_2 (width) != btor_node_get_width (btor, e1),
->>>>>>> 2f63cfa0
               "bit-width of 'e1' must be equal to log2(bit-width of 'e0')");
   res = btor_exp_rol (btor, e0, e1);
   btor_node_inc_ext_ref_counter (btor, res);
@@ -2198,17 +2121,10 @@
   BTOR_ABORT_BTOR_MISMATCH (btor, e1);
   BTOR_ABORT_IS_NOT_BV (e0);
   BTOR_ABORT_IS_NOT_BV (e1);
-<<<<<<< HEAD
-  len = btor_get_exp_width (btor, e0);
-  BTOR_ABORT (!btor_util_is_power_of_2 (len),
-              "bit-width of 'e0' must be a power of 2");
-  BTOR_ABORT (btor_util_log_2 (len) != btor_get_exp_width (btor, e1),
-=======
   width = btor_node_get_width (btor, e0);
   BTOR_ABORT (!btor_util_is_power_of_2 (width),
               "bit-width of 'e0' must be a power of 2");
   BTOR_ABORT (btor_util_log_2 (width) != btor_node_get_width (btor, e1),
->>>>>>> 2f63cfa0
               "bit-width of 'e1' must be equal to log2(bit-width of 'e0')");
   res = btor_exp_ror (btor, e0, e1);
   btor_node_inc_ext_ref_counter (btor, res);
@@ -2509,13 +2425,8 @@
   BTOR_ABORT_IS_BV (e_array);
   BTOR_ABORT_IS_NOT_BV (e_index);
   BTOR_ABORT (
-<<<<<<< HEAD
-      btor_sort_array_get_index (btor, btor_exp_get_sort_id (e_array))
-          != btor_exp_get_sort_id (e_index),
-=======
       btor_sort_array_get_index (btor, btor_node_get_sort_id (e_array))
           != btor_node_get_sort_id (e_index),
->>>>>>> 2f63cfa0
       "index bit-width of 'e_array' and bit-width of 'e_index' must be equal");
   res = btor_exp_read (btor, e_array, e_index);
   btor_node_inc_ext_ref_counter (btor, res);
@@ -2554,17 +2465,6 @@
   BTOR_ABORT_IS_NOT_BV (e_index);
   BTOR_ABORT_IS_NOT_BV (e_value);
   BTOR_ABORT (
-<<<<<<< HEAD
-      btor_sort_array_get_index (btor, btor_exp_get_sort_id (e_array))
-          != btor_exp_get_sort_id (e_index),
-      "index bit-width of 'e_array' and bit-width of 'e_index' must be equal");
-  BTOR_ABORT (btor_sort_array_get_element (btor, btor_exp_get_sort_id (e_array))
-                  != btor_exp_get_sort_id (e_value),
-              "element bit-width of 'e_array' and bit-width of 'e_value' must "
-              "be equal");
-  res = btor_write_exp (btor, e_array, e_index, e_value);
-  btor_inc_exp_ext_ref_counter (btor, res);
-=======
       btor_sort_array_get_index (btor, btor_node_get_sort_id (e_array))
           != btor_node_get_sort_id (e_index),
       "index bit-width of 'e_array' and bit-width of 'e_index' must be equal");
@@ -2575,7 +2475,6 @@
       "equal");
   res = btor_exp_write (btor, e_array, e_index, e_value);
   btor_node_inc_ext_ref_counter (btor, res);
->>>>>>> 2f63cfa0
   BTOR_TRAPI_RETURN_NODE (res);
 #ifndef NDEBUG
   BTOR_CHKCLONE_RES_PTR (res,
@@ -2738,11 +2637,7 @@
   BTOR_TRAPI (strtrapi);
   BTOR_DELETEN (btor->mm, strtrapi, len);
 
-<<<<<<< HEAD
-  BTOR_ABORT (!btor_sort_is_fun (btor, btor_exp_get_sort_id (e_fun)),
-=======
   BTOR_ABORT (!btor_sort_is_fun (btor, btor_node_get_sort_id (e_fun)),
->>>>>>> 2f63cfa0
               "'e_fun' must be a function");
   BTOR_ABORT (
       (uint32_t) argc != btor_node_fun_get_arity (btor, e_fun),
@@ -2883,11 +2778,7 @@
   BTOR_ABORT (!btor_node_is_fun (btor_simplify_exp (btor, exp)),
               "node must be a function node");
   BTOR_TRAPI_UNFUN (exp);
-<<<<<<< HEAD
-  res = ((BtorFunSort) btor_sort_get_by_id (btor, btor_exp_get_sort_id (exp))
-=======
   res = ((BtorFunSort) btor_sort_get_by_id (btor, btor_node_get_sort_id (exp))
->>>>>>> 2f63cfa0
              ->fun)
             .domain->id;
   BTOR_TRAPI_RETURN_SORT (res);
@@ -2909,11 +2800,7 @@
   BTOR_ABORT (!btor_node_is_fun (btor_simplify_exp (btor, exp)),
               "node must be a function node");
   BTOR_TRAPI_UNFUN (exp);
-<<<<<<< HEAD
-  res = ((BtorFunSort) btor_sort_get_by_id (btor, btor_exp_get_sort_id (exp))
-=======
   res = ((BtorFunSort) btor_sort_get_by_id (btor, btor_node_get_sort_id (exp))
->>>>>>> 2f63cfa0
              ->fun)
             .codomain->id;
   BTOR_TRAPI_RETURN_SORT (res);
@@ -3023,13 +2910,8 @@
   BTOR_TRAPI_UNFUN (exp);
   BTOR_ABORT_REFS_NOT_POS (exp);
   BTOR_ABORT_BTOR_MISMATCH (btor, exp);
-<<<<<<< HEAD
-  if (btor_sort_is_fun (btor, btor_exp_get_sort_id (exp)))
-    res = btor_get_fun_exp_width (btor, exp);
-=======
   if (btor_sort_is_fun (btor, btor_node_get_sort_id (exp)))
     res = btor_node_get_fun_width (btor, exp);
->>>>>>> 2f63cfa0
   else
     res = btor_node_get_width (btor, exp);
   BTOR_TRAPI_RETURN_UINT (res);
@@ -3081,15 +2963,9 @@
   /* representations of bits of const nodes are maintained analogously
    * to bv assignment strings */
   if (!BTOR_IS_INVERTED_NODE (exp))
-<<<<<<< HEAD
-    bits = btor_bv_to_char (btor->mm, btor_const_get_bits (exp));
-  else
-    bits = btor_bv_to_char (btor->mm, btor_const_get_invbits (real));
-=======
     bits = btor_bv_to_char (btor->mm, btor_node_const_get_bits (exp));
   else
     bits = btor_bv_to_char (btor->mm, btor_node_const_get_invbits (real));
->>>>>>> 2f63cfa0
   bvass = btor_ass_new_bv (btor->bv_assignments, bits);
   btor_mem_freestr (btor->mm, bits);
   res = btor_ass_get_bv_str (bvass);
@@ -3490,11 +3366,7 @@
                 BtorNode *n,
                 char ***args,
                 char ***values,
-<<<<<<< HEAD
-                int *size,
-=======
                 uint32_t *size,
->>>>>>> 2f63cfa0
                 BtorFunAss **ass)
 {
   assert (btor);
