/*  Boolector: Satisfiablity Modulo Theories (SMT) solver.
 *
 *  Copyright (C) 2007-2009 Robert Daniel Brummayer.
 *  Copyright (C) 2007-2016 Armin Biere.
 *  Copyright (C) 2012-2017 Mathias Preiner.
 *  Copyright (C) 2013-2017 Aina Niemetz.
 *
 *  All rights reserved.
 *
 *  This file is part of Boolector.
 *  See COPYING for more information on using this software.
 */

/*------------------------------------------------------------------------*/

#include "boolector.h"
#include "btorabort.h"
#include "btorchkclone.h"
#include "btorclone.h"
#include "btorcore.h"
#include "btorexit.h"
#include "btorexp.h"
#include "btormodel.h"
#include "btorparse.h"
#include "btorprintmodel.h"
#include "btorsat.h"
#include "btorsort.h"
#include "btortrapi.h"
#include "dumper/btordumpaig.h"
#include "dumper/btordumpbtor.h"
#include "dumper/btordumpsmt.h"
#include "utils/btorhashptr.h"
#include "utils/btorutil.h"

/*------------------------------------------------------------------------*/

#include <limits.h>
#include <stdio.h>
#include <string.h>

/*------------------------------------------------------------------------*/

static void
inc_sort_ext_ref_counter (Btor *btor, BtorSortId id)
{
  assert (btor);
  assert (id);

  BtorSort *sort;
  sort = btor_sort_get_by_id (btor, id);

  BTOR_ABORT (sort->ext_refs == INT_MAX, "Node reference counter overflow");
  sort->ext_refs += 1;
  btor->external_refs += 1;
}

static void
dec_sort_ext_ref_counter (Btor *btor, BtorSortId id)
{
  assert (btor);
  assert (id);

  BtorSort *sort;
  sort = btor_sort_get_by_id (btor, id);
  assert (sort->ext_refs > 0);
  sort->ext_refs -= 1;
  btor->external_refs -= 1;
}

/*------------------------------------------------------------------------*/

void
boolector_chkclone (Btor *btor)
{
  BTOR_ABORT_ARG_NULL (btor);
  BTOR_TRAPI ("");

#ifndef NDEBUG
  BtorBVAss *bvass, *cbvass;
  BtorBVAssList *bvasslist, *cbvasslist;
  BtorFunAss *funass, *cfunass;
  BtorFunAssList *funasslist, *cfunasslist;
  char **indices, **values, **cindices, **cvalues;
  uint32_t i;

  if (btor->clone)
  {
    /* force auto cleanup (might have been disabled via btormbt) */
    btor_opt_set (btor->clone, BTOR_OPT_AUTO_CLEANUP, 1);
    btor_delete (btor->clone);
    btor->clone = 0;
  }
  /* do not generate shadow clone if sat solver does not support cloning
   * (else only expression layer will be cloned and shadowed API function
   *  calls may fail) */
  if (!btor_sat_mgr_has_clone_support (btor_get_sat_mgr (btor))) return;
  btor->clone           = btor_clone_btor (btor);
  btor->clone->apitrace = 0; /* disable tracing of shadow clone */
  assert (btor->clone->mm);
  assert ((!btor->avmgr && !btor->clone->avmgr)
          || (btor->avmgr && btor->clone->avmgr));
  /* update assignment lists */
  bvasslist  = btor->bv_assignments;
  cbvasslist = btor->clone->bv_assignments;
  for (bvass = bvasslist->first, cbvass = cbvasslist->first; bvass;
       bvass = bvass->next, cbvass = cbvass->next)
  {
    assert (cbvass);
    assert (
        !strcmp (btor_ass_get_bv_str (bvass), btor_ass_get_bv_str (cbvass)));
    bvass->cloned_assignment = btor_ass_get_bv_str (cbvass);
  }
  funasslist  = btor->fun_assignments;
  cfunasslist = btor->clone->fun_assignments;
  for (funass = funasslist->first, cfunass = cfunasslist->first; funass;
       funass = funass->next, cfunass = cfunass->next)
  {
    assert (cfunass);
    assert (funass->size == cfunass->size);
    btor_ass_get_fun_indices_values (funass, &indices, &values, funass->size);
    btor_ass_get_fun_indices_values (
        cfunass, &cindices, &cvalues, cfunass->size);
    for (i = 0; i < funass->size; i++)
    {
      assert (!strcmp (indices[i], cindices[i]));
      assert (!strcmp (values[i], cvalues[i]));
    }
    funass->cloned_indices = cindices;
    funass->cloned_values  = cvalues;
  }
  btor_chkclone (btor, btor->clone);
#endif
}

#ifndef NDEBUG
#define BTOR_CLONED_EXP(exp)                                                 \
  ((btor->clone ? BTOR_EXPORT_BOOLECTOR_NODE (                               \
                      BTOR_IS_INVERTED_NODE (exp)                            \
                          ? BTOR_INVERT_NODE (BTOR_PEEK_STACK (              \
                                btor->clone->nodes_id_table,                 \
                                BTOR_REAL_ADDR_NODE (exp)->id))              \
                          : BTOR_PEEK_STACK (btor->clone->nodes_id_table,    \
                                             BTOR_REAL_ADDR_NODE (exp)->id)) \
                : 0))

#else
#define BTOR_CLONED_EXP(exp) 0
#endif

/*------------------------------------------------------------------------*/

/* for internal use (parser), only */

void
boolector_set_btor_id (Btor *btor, BoolectorNode *node, int32_t id)
{
  BtorNode *exp;

  exp = BTOR_IMPORT_BOOLECTOR_NODE (node);
  BTOR_ABORT_ARG_NULL (btor);
  BTOR_TRAPI_UNFUN_EXT (exp, "%d", id);
  BTOR_ABORT (!btor_node_is_bv_var (exp) && !btor_node_is_uf_array (exp),
              "'exp' is neither BV/array variable nor UF");
  BTOR_ABORT_BTOR_MISMATCH (btor, exp);
  btor_node_set_btor_id (btor, exp, id);
#ifndef NDEBUG
  BTOR_CHKCLONE_NORES (set_btor_id, BTOR_CLONED_EXP (exp), id);
#endif
}

BtorMsg *
boolector_get_btor_msg (Btor *btor)
{
  BtorMsg *res;
  /* do not trace, clutters the trace unnecessarily */
  res = btor->msg;
#ifndef NDEBUG
  BTOR_CHKCLONE_NORES (get_btor_msg);
#endif
  return res;
}

void
boolector_print_value_smt2 (Btor *btor,
                            BoolectorNode *node,
                            char *symbol_str,
                            FILE *file)
{
  BtorNode *exp;

  exp = BTOR_IMPORT_BOOLECTOR_NODE (node);
  BTOR_ABORT_ARG_NULL (btor);
  BTOR_TRAPI_UNFUN_EXT (exp, "%s", symbol_str);
  BTOR_ABORT_ARG_NULL (file);
  BTOR_ABORT (!btor_opt_get (btor, BTOR_OPT_MODEL_GEN),
              "model generation has not been enabled");
  BTOR_ABORT_BTOR_MISMATCH (btor, exp);
  btor_print_value_smt2 (btor, exp, symbol_str, file);
#ifndef NDEBUG
  BTOR_CHKCLONE_NORES (
      print_value_smt2, BTOR_CLONED_EXP (exp), symbol_str, file);
#endif
}

/*------------------------------------------------------------------------*/

Btor *
boolector_new (void)
{
  char *trname;
  Btor *btor;

  btor = btor_new ();
  if ((trname = getenv ("BTORAPITRACE"))) btor_trapi_open_trace (btor, trname);
  BTOR_TRAPI ("");
  BTOR_TRAPI_RETURN_PTR (btor);
  return btor;
}

Btor *
boolector_clone (Btor *btor)
{
  Btor *clone;

  BTOR_ABORT_ARG_NULL (btor);
  BTOR_TRAPI ("");
  clone = btor_clone_btor (btor);
  BTOR_TRAPI_RETURN_PTR (clone);
#ifndef NDEBUG
  if (btor->clone)
  {
    Btor *cshadow = boolector_clone (btor->clone);
    btor_chkclone (btor->clone, cshadow);
    btor_delete (cshadow);
  }
#endif
  return clone;
}

void
boolector_delete (Btor *btor)
{
  BTOR_ABORT_ARG_NULL (btor);
  BTOR_TRAPI ("");
  if (btor->close_apitrace == 1)
    fclose (btor->apitrace);
  else if (btor->close_apitrace == 2)
    pclose (btor->apitrace);
#ifndef NDEBUG
  if (btor->clone) boolector_delete (btor->clone);
#endif
  btor_delete (btor);
}

void
boolector_set_term (Btor *btor, int32_t (*fun) (void *), void *state)
{
  BTOR_ABORT_ARG_NULL (btor);
  btor_set_term (btor, fun, state);
#ifndef NDEBUG
  BTOR_CHKCLONE_NORES (set_term, fun, state);
#endif
}

int32_t
boolector_terminate (Btor *btor)
{
  int32_t res;

  BTOR_ABORT_ARG_NULL (btor);
  res = btor_terminate (btor);
#ifndef NDEBUG
  BTOR_CHKCLONE_RES_INT (res, terminate);
#endif
  return res;
}

void
boolector_set_msg_prefix (Btor *btor, const char *prefix)
{
  BTOR_ABORT_ARG_NULL (btor);
  BTOR_TRAPI ("%s", prefix);
  btor_set_msg_prefix (btor, prefix);
#ifndef NDEBUG
  BTOR_CHKCLONE_NORES (set_msg_prefix, prefix);
#endif
}

uint32_t
boolector_get_refs (Btor *btor)
{
  uint32_t res;

  BTOR_ABORT_ARG_NULL (btor);
  BTOR_TRAPI ("");
  res = btor->external_refs;
  BTOR_TRAPI_RETURN_INT (res);
#ifndef NDEBUG
  BTOR_CHKCLONE_RES_UINT (res, get_refs);
#endif
  return res;
}

void
boolector_reset_time (Btor *btor)
{
  BTOR_ABORT_ARG_NULL (btor);
  BTOR_TRAPI ("");
  btor_reset_time (btor);
#ifndef NDEBUG
  BTOR_CHKCLONE_NORES (reset_time);
#endif
}

void
boolector_reset_stats (Btor *btor)
{
  BTOR_ABORT_ARG_NULL (btor);
  BTOR_TRAPI ("");
  btor_reset_stats (btor);
#ifndef NDEBUG
  BTOR_CHKCLONE_NORES (reset_stats);
#endif
}

void
boolector_print_stats (Btor *btor)
{
  BTOR_ABORT_ARG_NULL (btor);
  BTOR_TRAPI ("");
  btor_sat_print_stats (btor_get_sat_mgr (btor));
  btor_print_stats (btor);
#ifndef NDEBUG
  BTOR_CHKCLONE_NORES (print_stats);
#endif
}

void
boolector_set_trapi (Btor *btor, FILE *apitrace)
{
  BTOR_ABORT_ARG_NULL (btor);
  BTOR_ABORT (btor->apitrace, "API trace already set");
  btor->apitrace = apitrace;
}

FILE *
boolector_get_trapi (Btor *btor)
{
  BTOR_ABORT_ARG_NULL (btor);
  return btor->apitrace;
}

/*------------------------------------------------------------------------*/

void
boolector_assert (Btor *btor, BoolectorNode *node)
{
  BtorNode *exp;

  exp = BTOR_IMPORT_BOOLECTOR_NODE (node);
  BTOR_ABORT_ARG_NULL (btor);
  BTOR_TRAPI_UNFUN (exp);
  BTOR_ABORT_ARG_NULL (exp);
  BTOR_ABORT_REFS_NOT_POS (exp);
  BTOR_ABORT_BTOR_MISMATCH (btor, exp);
  BTOR_ABORT_IS_NOT_BV (exp);
  BTOR_ABORT (btor_node_get_width (btor, exp) != 1,
              "'exp' must have bit-width one");
  BTOR_ABORT (!btor_is_bool_sort (btor, BTOR_REAL_ADDR_NODE (exp)->sort_id),
              "'exp' must have bit-width one");
  BTOR_ABORT (BTOR_REAL_ADDR_NODE (exp)->parameterized,
              "assertion must not be parameterized");
  btor_assert_exp (btor, exp);
#ifndef NDEBUG
  BTOR_CHKCLONE_NORES (assert, BTOR_CLONED_EXP (exp));
#endif
}

void
boolector_assume (Btor *btor, BoolectorNode *node)
{
  BtorNode *exp;

  exp = BTOR_IMPORT_BOOLECTOR_NODE (node);
  BTOR_ABORT_ARG_NULL (btor);
  BTOR_ABORT_ARG_NULL (exp);
  BTOR_TRAPI_UNFUN (exp);
  BTOR_ABORT (!btor_opt_get (btor, BTOR_OPT_INCREMENTAL),
              "incremental usage has not been enabled");
  BTOR_ABORT_REFS_NOT_POS (exp);
  BTOR_ABORT_BTOR_MISMATCH (btor, exp);
  BTOR_ABORT_IS_NOT_BV (exp);
<<<<<<< HEAD
  BTOR_ABORT (!btor_is_bool_sort (btor, BTOR_REAL_ADDR_NODE (exp)->sort_id),
=======
  BTOR_ABORT (btor_node_get_width (btor, exp) != 1,
>>>>>>> 29a97ba8
              "'exp' must have bit-width one");
  BTOR_ABORT (BTOR_REAL_ADDR_NODE (exp)->parameterized,
              "assumption must not be parameterized");
  btor_assume_exp (btor, exp);
#ifndef NDEBUG
  BTOR_CHKCLONE_NORES (assume, BTOR_CLONED_EXP (exp));
#endif
}

bool
boolector_failed (Btor *btor, BoolectorNode *node)
{
  bool res;
  BtorNode *exp;

  exp = BTOR_IMPORT_BOOLECTOR_NODE (node);
  BTOR_ABORT_ARG_NULL (btor);
  BTOR_ABORT (btor->last_sat_result != BTOR_RESULT_UNSAT,
              "cannot check failed assumptions if input formula is not UNSAT");
  BTOR_ABORT_ARG_NULL (exp);
  BTOR_TRAPI_UNFUN (exp);
  BTOR_ABORT (!btor_opt_get (btor, BTOR_OPT_INCREMENTAL),
              "incremental usage has not been enabled");
  BTOR_ABORT_REFS_NOT_POS (exp);
  BTOR_ABORT_BTOR_MISMATCH (btor, exp);
  BTOR_ABORT_IS_NOT_BV (exp);
  BTOR_ABORT (btor_node_get_width (btor, exp) != 1,
              "'exp' must have bit-width one");
  BTOR_ABORT (!btor_is_assumption_exp (btor, exp),
              "'exp' must be an assumption");
  res = btor_failed_exp (btor, exp);
  BTOR_TRAPI_RETURN_BOOL (res);
#ifndef NDEBUG
  BTOR_CHKCLONE_RES_BOOL (res, failed, BTOR_CLONED_EXP (exp));
#endif
  return res;
}

void
boolector_fixate_assumptions (Btor *btor)
{
  BTOR_ABORT_ARG_NULL (btor);
  BTOR_TRAPI ("");
  BTOR_ABORT (
      !btor_opt_get (btor, BTOR_OPT_INCREMENTAL),
      "incremental usage has not been enabled, no assumptions available");
  btor_fixate_assumptions (btor);
#ifndef NDEBUG
  BTOR_CHKCLONE_NORES (fixate_assumptions);
#endif
}

void
boolector_reset_assumptions (Btor *btor)
{
  BTOR_ABORT_ARG_NULL (btor);
  BTOR_TRAPI ("");
  BTOR_ABORT (
      !btor_opt_get (btor, BTOR_OPT_INCREMENTAL),
      "incremental usage has not been enabled, no assumptions available");
  btor_reset_assumptions (btor);
#ifndef NDEBUG
  BTOR_CHKCLONE_NORES (reset_assumptions);
#endif
}

int32_t
boolector_sat (Btor *btor)
{
  int32_t res;

  BTOR_ABORT_ARG_NULL (btor);
  BTOR_TRAPI ("");
  BTOR_ABORT (!btor_opt_get (btor, BTOR_OPT_INCREMENTAL)
                  && btor->btor_sat_btor_called > 0,
              "incremental usage has not been enabled."
              "'boolector_sat' may only be called once");
  res = btor_check_sat (btor, -1, -1);
  BTOR_TRAPI_RETURN_INT (res);
#ifndef NDEBUG
  BTOR_CHKCLONE_RES_INT (res, sat);
#endif
  return res;
}

int32_t
boolector_limited_sat (Btor *btor, int32_t lod_limit, int32_t sat_limit)
{
  int32_t res;
  BTOR_ABORT_ARG_NULL (btor);
  BTOR_TRAPI ("%d %d", lod_limit, sat_limit);
  BTOR_ABORT (!btor_opt_get (btor, BTOR_OPT_INCREMENTAL)
                  && btor->btor_sat_btor_called > 0,
              "incremental usage has not been enabled."
              "'boolector_limited_sat' may only be called once");
  res = btor_check_sat (btor, lod_limit, sat_limit);
  BTOR_TRAPI_RETURN_INT (res);
#ifndef NDEBUG
  BTOR_CHKCLONE_RES_INT (res, limited_sat, lod_limit, sat_limit);
#endif
  return res;
}

int32_t
boolector_simplify (Btor *btor)
{
  int32_t res;

  BTOR_ABORT_ARG_NULL (btor);
  BTOR_TRAPI ("");

  res = btor_simplify (btor);
  BTOR_TRAPI_RETURN_INT (res);
#ifndef NDEBUG
  BTOR_CHKCLONE_RES_INT (res, simplify);
#endif
  return res;
}

/*------------------------------------------------------------------------*/

void
boolector_set_sat_solver (Btor *btor, const char *solver)
{
  uint32_t sat_engine;

  BTOR_ABORT_ARG_NULL (btor);
  BTOR_TRAPI ("%s", solver);
  BTOR_ABORT_ARG_NULL (solver);
  BTOR_ABORT (
      btor->btor_sat_btor_called > 0,
      "setting the SAT solver must be done before calling 'boolector_sat'");

  sat_engine = BTOR_SAT_ENGINE_DFLT;

#ifdef BTOR_USE_LINGELING
  if (!strcasecmp (solver, "lingeling"))
    sat_engine = BTOR_SAT_ENGINE_LINGELING;
  else
#endif
#ifdef BTOR_USE_PICOSAT
      if (!strcasecmp (solver, "picosat"))
    sat_engine = BTOR_SAT_ENGINE_PICOSAT;
  else
#endif
#ifdef BTOR_USE_MINISAT
      if (!strcasecmp (solver, "minisat"))
    sat_engine = BTOR_SAT_ENGINE_MINISAT;
  else
#endif
#ifdef BTOR_USE_CADICAL
      if (!strcasecmp (solver, "cadical"))
    sat_engine = BTOR_SAT_ENGINE_CADICAL;
  else
#endif
    BTOR_ABORT (1, "invalid sat engine '%s' selected", solver);

  btor_opt_set (btor, BTOR_OPT_SAT_ENGINE, sat_engine);
  BTOR_TRAPI_RETURN_INT (1);
#ifndef NDEBUG
  BTOR_CHKCLONE_NORES (set_sat_solver, solver);
#endif
}

#ifdef BTOR_USE_LINGELING
void
boolector_set_sat_solver_lingeling (Btor *btor, int32_t nofork)
{
  BTOR_ABORT_ARG_NULL (btor);
  BTOR_TRAPI ("%d", nofork);
  BTOR_ABORT (
      btor->btor_sat_btor_called > 0,
      "setting the SAT solver must be done before calling 'boolector_sat'");
  btor_opt_set (btor, BTOR_OPT_SAT_ENGINE, BTOR_SAT_ENGINE_LINGELING);
  btor_opt_set (btor, BTOR_OPT_SAT_ENGINE_LGL_FORK, nofork ? 0 : 1);
  BTOR_TRAPI_RETURN_INT (1);
#ifndef NDEBUG
  BTOR_CHKCLONE_NORES (set_sat_solver_lingeling, nofork);
#endif
}
#endif

#ifdef BTOR_USE_PICOSAT
void
boolector_set_sat_solver_picosat (Btor *btor)
{
  BTOR_ABORT_ARG_NULL (btor);
  BTOR_TRAPI ("");
  BTOR_ABORT (
      btor->btor_sat_btor_called > 0,
      "setting the SAT solver must be done before calling 'boolector_sat'");
  btor_opt_set (btor, BTOR_OPT_SAT_ENGINE, BTOR_SAT_ENGINE_PICOSAT);
  BTOR_TRAPI_RETURN_INT (1);
#ifndef NDEBUG
  BTOR_CHKCLONE_NORES (set_sat_solver_picosat);
#endif
}
#endif

#ifdef BTOR_USE_MINISAT
void
boolector_set_sat_solver_minisat (Btor *btor)
{
  BTOR_ABORT_ARG_NULL (btor);
  BTOR_TRAPI ("");
  BTOR_ABORT (
      btor->btor_sat_btor_called > 0,
      "setting the SAT solver must be done before calling 'boolector_sat'");
  btor_opt_set (btor, BTOR_OPT_SAT_ENGINE, BTOR_SAT_ENGINE_MINISAT);
  BTOR_TRAPI_RETURN_INT (1);
#ifndef NDEBUG
  BTOR_CHKCLONE_NORES (set_sat_solver_minisat);
#endif
}
#endif

/*------------------------------------------------------------------------*/

void
boolector_set_opt (Btor *btor, BtorOption opt, uint32_t val)
{
  BTOR_ABORT_ARG_NULL (btor);
  BTOR_TRAPI ("%d %s %d", opt, btor_opt_get_lng (btor, opt), val);
  BTOR_ABORT (!btor_opt_is_valid (btor, opt), "invalid option");
  BTOR_ABORT (
      val < btor_opt_get_min (btor, opt) || val > btor_opt_get_max (btor, opt),
      "invalid option value '%u' for option '%s'",
      val,
      btor_opt_get_lng (btor, opt));

  if (val)
  {
    if (opt == BTOR_OPT_INCREMENTAL)
    {
      BTOR_ABORT (btor->btor_sat_btor_called > 0,
                  "enabling/disabling incremental usage must be done "
                  "before calling 'boolector_sat'");
      BTOR_ABORT (btor_opt_get (btor, BTOR_OPT_UCOPT),
                  "incremental solving cannot be enabled "
                  "if unconstrained optimization is enabled");
    }
    else if (opt == BTOR_OPT_MODEL_GEN)
    {
      BTOR_ABORT (btor_opt_get (btor, BTOR_OPT_UCOPT),
                  "model generation cannot be enabled "
                  "if unconstrained optimization is enabled");
    }
    else if (opt == BTOR_OPT_UCOPT)
    {
      BTOR_ABORT (btor_opt_get (btor, BTOR_OPT_MODEL_GEN),
                  "Unconstrained optimization cannot be enabled "
                  "if model generation is enabled");
      BTOR_ABORT (btor_opt_get (btor, BTOR_OPT_INCREMENTAL),
                  "Unconstrained optimization cannot be enabled "
                  "in incremental mode");
    }
    else if (opt == BTOR_OPT_FUN_DUAL_PROP)
    {
      BTOR_ABORT (val && btor_opt_get (btor, BTOR_OPT_FUN_JUST),
                  "enabling multiple optimization techniques is not allowed");
    }
    else if (opt == BTOR_OPT_FUN_JUST)
    {
      BTOR_ABORT (val && btor_opt_get (btor, BTOR_OPT_FUN_DUAL_PROP),
                  "enabling multiple optimization techniques is not allowed");
    }
    else if (opt == BTOR_OPT_UCOPT)
    {
      BTOR_ABORT (btor_opt_get (btor, BTOR_OPT_MODEL_GEN),
                  "Unconstrained optimization cannot be enabled "
                  "if model generation is enabled");
    }
  }

  if (opt == BTOR_OPT_REWRITE_LEVEL)
  {
    BTOR_ABORT (
        BTOR_COUNT_STACK (btor->nodes_id_table) > 2,
        "setting rewrite level must be done before creating expressions");
  }

  btor_opt_set (btor, opt, val);
#ifndef NDEBUG
  BTOR_CHKCLONE_NORES (set_opt, opt, val);
#endif
}

uint32_t
boolector_get_opt (Btor *btor, BtorOption opt)
{
  uint32_t res;
  BTOR_ABORT_ARG_NULL (btor);
  BTOR_TRAPI ("%d", opt);
  BTOR_ABORT (!btor_opt_is_valid (btor, opt), "invalid option");
  res = btor_opt_get (btor, opt);
  BTOR_TRAPI_RETURN_UINT (res);
#ifndef NDEBUG
  BTOR_CHKCLONE_RES_UINT (res, get_opt, opt);
#endif
  return res;
}

uint32_t
boolector_get_opt_min (Btor *btor, BtorOption opt)
{
  uint32_t res;
  BTOR_ABORT_ARG_NULL (btor);
  BTOR_TRAPI ("%d", opt);
  BTOR_ABORT (!btor_opt_is_valid (btor, opt), "invalid option");
  res = btor_opt_get_min (btor, opt);
  BTOR_TRAPI_RETURN_UINT (res);
#ifndef NDEBUG
  BTOR_CHKCLONE_RES_UINT (res, get_opt_min, opt);
#endif
  return res;
}

uint32_t
boolector_get_opt_max (Btor *btor, BtorOption opt)
{
  uint32_t res;
  BTOR_ABORT_ARG_NULL (btor);
  BTOR_TRAPI ("%d", opt);
  BTOR_ABORT (!btor_opt_is_valid (btor, opt), "invalid option");
  res = btor_opt_get_max (btor, opt);
  BTOR_TRAPI_RETURN_UINT (res);
#ifndef NDEBUG
  BTOR_CHKCLONE_RES_UINT (res, get_opt_max, opt);
#endif
  return res;
}

uint32_t
boolector_get_opt_dflt (Btor *btor, BtorOption opt)
{
  uint32_t res;
  BTOR_ABORT_ARG_NULL (btor);
  BTOR_TRAPI ("%d", opt);
  BTOR_ABORT (!btor_opt_is_valid (btor, opt), "invalid option");
  res = btor_opt_get_dflt (btor, opt);
  BTOR_TRAPI_RETURN_UINT (res);
#ifndef NDEBUG
  BTOR_CHKCLONE_RES_UINT (res, get_opt_dflt, opt);
#endif
  return res;
}

const char *
boolector_get_opt_lng (Btor *btor, BtorOption opt)
{
  const char *res;
  BTOR_ABORT_ARG_NULL (btor);
  BTOR_TRAPI ("%d", opt);
  BTOR_ABORT (!btor_opt_is_valid (btor, opt), "invalid option");
  res = btor_opt_get_lng (btor, opt);
  BTOR_TRAPI_RETURN_STR (res);
#ifndef NDEBUG
  BTOR_CHKCLONE_RES_STR (res, get_opt_lng, opt);
#endif
  return res;
}

const char *
boolector_get_opt_shrt (Btor *btor, BtorOption opt)
{
  const char *res;
  BTOR_ABORT_ARG_NULL (btor);
  BTOR_TRAPI ("%d", opt);
  BTOR_ABORT (!btor_opt_is_valid (btor, opt), "invalid option");
  res = btor_opt_get_shrt (btor, opt);
  BTOR_TRAPI_RETURN_STR (res);
#ifndef NDEBUG
  BTOR_CHKCLONE_RES_STR (res, get_opt_shrt, opt);
#endif
  return res;
}

const char *
boolector_get_opt_desc (Btor *btor, BtorOption opt)
{
  const char *res;
  BTOR_ABORT_ARG_NULL (btor);
  BTOR_TRAPI ("%d", opt);
  BTOR_ABORT (!btor_opt_is_valid (btor, opt), "invalid option");
  res = btor_opt_get_desc (btor, opt);
  BTOR_TRAPI_RETURN_STR (res);
#ifndef NDEBUG
  BTOR_CHKCLONE_RES_STR (res, get_opt_desc, opt);
#endif
  return res;
}

bool
boolector_has_opt (Btor *btor, BtorOption opt)
{
  bool res;
  BTOR_ABORT_ARG_NULL (btor);
  BTOR_TRAPI ("%d", opt);
  res = btor_opt_is_valid (btor, opt);
  BTOR_TRAPI_RETURN_BOOL (res);
#ifndef NDEBUG
  BTOR_CHKCLONE_RES_BOOL (res, next_opt, opt);
#endif
  return res;
}

BtorOption
boolector_first_opt (Btor *btor)
{
  BtorOption res;
  BTOR_ABORT_ARG_NULL (btor);
  BTOR_TRAPI ("");
  res = btor_opt_first (btor);
  BTOR_TRAPI_RETURN_INT (res);
#ifndef NDEBUG
  BTOR_CHKCLONE_RES_UINT (res, first_opt);
#endif
  return res;
}

BtorOption
boolector_next_opt (Btor *btor, BtorOption opt)
{
  BtorOption res;
  BTOR_ABORT_ARG_NULL (btor);
  BTOR_TRAPI ("%d", opt);
  BTOR_ABORT (!btor_opt_is_valid (btor, opt), "invalid option");
  res = btor_opt_next (btor, opt);
  BTOR_TRAPI_RETURN_INT (res);
#ifndef NDEBUG
  BTOR_CHKCLONE_RES_UINT (res, next_opt, opt);
#endif
  return res;
}

/*------------------------------------------------------------------------*/

BoolectorNode *
boolector_copy (Btor *btor, BoolectorNode *node)
{
  BtorNode *exp, *res;

  exp = BTOR_IMPORT_BOOLECTOR_NODE (node);
  BTOR_ABORT_ARG_NULL (btor);
  BTOR_ABORT_ARG_NULL (exp);
  BTOR_TRAPI_UNFUN (exp);
  BTOR_ABORT_REFS_NOT_POS (exp);
  BTOR_ABORT_BTOR_MISMATCH (btor, exp);
  res = btor_node_copy (btor, exp);
  btor_node_inc_ext_ref_counter (btor, res);
  BTOR_TRAPI_RETURN_NODE (res);
#ifndef NDEBUG
  BTOR_CHKCLONE_RES_PTR (res, copy, BTOR_CLONED_EXP (exp));
#endif
  return BTOR_EXPORT_BOOLECTOR_NODE (res);
}

void
boolector_release (Btor *btor, BoolectorNode *node)
{
  BtorNode *exp;

  exp = BTOR_IMPORT_BOOLECTOR_NODE (node);
  BTOR_ABORT_ARG_NULL (btor);
  BTOR_ABORT_ARG_NULL (exp);
  BTOR_TRAPI_UNFUN (exp);
  BTOR_ABORT_REFS_NOT_POS (exp);
  BTOR_ABORT_BTOR_MISMATCH (btor, exp);
#ifndef NDEBUG
  BoolectorNode *cexp = BTOR_CLONED_EXP (exp);
#endif
  assert (BTOR_REAL_ADDR_NODE (exp)->ext_refs);
  btor_node_dec_ext_ref_counter (btor, exp);
  btor_node_release (btor, exp);
#ifndef NDEBUG
  BTOR_CHKCLONE_NORES (release, cexp);
#endif
}

void
boolector_release_all (Btor *btor)
{
  BTOR_ABORT_ARG_NULL (btor);
  BTOR_TRAPI ("");
  btor_release_all_ext_refs (btor);
#ifndef NDEBUG
  BTOR_CHKCLONE_NORES (release_all);
#endif
}

BoolectorNode *
boolector_const (Btor *btor, const char *bits)
{
  BtorNode *res;
  BtorBitVector *bv;

  BTOR_ABORT_ARG_NULL (btor);
  BTOR_TRAPI ("%s", bits);
  BTOR_ABORT_ARG_NULL (bits);
  BTOR_ABORT (*bits == '\0', "'bits' must not be empty");
  bv  = btor_bv_char_to_bv (btor->mm, (char *) bits);
  res = btor_exp_const (btor, bv);
  btor_node_inc_ext_ref_counter (btor, res);
  btor_bv_free (btor->mm, bv);
  BTOR_TRAPI_RETURN_NODE (res);
#ifndef NDEBUG
  BTOR_CHKCLONE_RES_PTR (res, const, bits);
#endif
  return BTOR_EXPORT_BOOLECTOR_NODE (res);
}

BoolectorNode *
boolector_zero (Btor *btor, BoolectorSort sort)
{
  BtorNode *res;
  BtorSortId s;

  BTOR_ABORT_ARG_NULL (btor);
  BTOR_TRAPI (SORT_FMT, sort, btor);
  s = BTOR_IMPORT_BOOLECTOR_SORT (sort);
  BTOR_ABORT (!btor_sort_is_valid (btor, s), "'sort' is not a valid sort");
  BTOR_ABORT (!btor_sort_is_bitvec (btor, s),
              "'sort' is not a bit vector sort");
  res = btor_exp_zero (btor, s);
  btor_node_inc_ext_ref_counter (btor, res);
  BTOR_TRAPI_RETURN_NODE (res);
#ifndef NDEBUG
  BTOR_CHKCLONE_RES_PTR (res, zero, sort);
#endif
  return BTOR_EXPORT_BOOLECTOR_NODE (res);
}

BoolectorNode *
boolector_false (Btor *btor)
{
  BtorNode *res;

  BTOR_ABORT_ARG_NULL (btor);
  BTOR_TRAPI ("");
  res = btor_exp_false (btor);
  btor_node_inc_ext_ref_counter (btor, res);
  BTOR_TRAPI_RETURN_NODE (res);
#ifndef NDEBUG
  BTOR_CHKCLONE_RES_PTR (res, false);
#endif
  return BTOR_EXPORT_BOOLECTOR_NODE (res);
}

BoolectorNode *
boolector_ones (Btor *btor, BoolectorSort sort)
{
  BtorNode *res;
  BtorSortId s;

  BTOR_ABORT_ARG_NULL (btor);
  BTOR_TRAPI (SORT_FMT, sort, btor);
  s = BTOR_IMPORT_BOOLECTOR_SORT (sort);
  BTOR_ABORT (!btor_sort_is_valid (btor, s), "'sort' is not a valid sort");
  BTOR_ABORT (!btor_sort_is_bitvec (btor, s),
              "'sort' is not a bit vector sort");
  res = btor_exp_ones (btor, s);
  btor_node_inc_ext_ref_counter (btor, res);
  BTOR_TRAPI_RETURN_NODE (res);
#ifndef NDEBUG
  BTOR_CHKCLONE_RES_PTR (res, ones, sort);
#endif
  return BTOR_EXPORT_BOOLECTOR_NODE (res);
}

BoolectorNode *
boolector_true (Btor *btor)
{
  BtorNode *res;

  BTOR_ABORT_ARG_NULL (btor);
  BTOR_TRAPI ("");
  res = btor_exp_true (btor);
  btor_node_inc_ext_ref_counter (btor, res);
  BTOR_TRAPI_RETURN_NODE (res);
#ifndef NDEBUG
  BTOR_CHKCLONE_RES_PTR (res, true);
#endif
  return BTOR_EXPORT_BOOLECTOR_NODE (res);
}

BoolectorNode *
boolector_one (Btor *btor, BoolectorSort sort)
{
  BtorNode *res;
  BtorSortId s;

  BTOR_ABORT_ARG_NULL (btor);
  BTOR_TRAPI (SORT_FMT, sort, btor);
  s = BTOR_IMPORT_BOOLECTOR_SORT (sort);
  BTOR_ABORT (!btor_sort_is_valid (btor, s), "'sort' is not a valid sort");
  BTOR_ABORT (!btor_sort_is_bitvec (btor, s),
              "'sort' is not a bit vector sort");
  res = btor_exp_one (btor, s);
  btor_node_inc_ext_ref_counter (btor, res);
  BTOR_TRAPI_RETURN_NODE (res);
#ifndef NDEBUG
  BTOR_CHKCLONE_RES_PTR (res, one, sort);
#endif
  return BTOR_EXPORT_BOOLECTOR_NODE (res);
}

BoolectorNode *
boolector_unsigned_int (Btor *btor, uint32_t u, BoolectorSort sort)
{
  BtorNode *res;
  BtorSortId s;

  BTOR_ABORT_ARG_NULL (btor);
  BTOR_TRAPI ("%u " SORT_FMT, u, sort, btor);
  s = BTOR_IMPORT_BOOLECTOR_SORT (sort);
  BTOR_ABORT (!btor_sort_is_valid (btor, s), "'sort' is not a valid sort");
  BTOR_ABORT (!btor_sort_is_bitvec (btor, s),
              "'sort' is not a bit vector sort");
  res = btor_exp_unsigned (btor, u, s);
  btor_node_inc_ext_ref_counter (btor, res);
  BTOR_TRAPI_RETURN_NODE (res);
#ifndef NDEBUG
  BTOR_CHKCLONE_RES_PTR (res, unsigned_int, u, sort);
#endif
  return BTOR_EXPORT_BOOLECTOR_NODE (res);
}

BoolectorNode *
boolector_int (Btor *btor, int32_t i, BoolectorSort sort)
{
  BtorNode *res;
  BtorSortId s;

  BTOR_ABORT_ARG_NULL (btor);
  BTOR_TRAPI ("%d " SORT_FMT, i, sort, btor);
  s = BTOR_IMPORT_BOOLECTOR_SORT (sort);
  BTOR_ABORT (!btor_sort_is_valid (btor, s), "'sort' is not a valid sort");
  BTOR_ABORT (!btor_sort_is_bitvec (btor, s),
              "'sort' is not a bit vector sort");
  res = btor_exp_int (btor, i, s);
  btor_node_inc_ext_ref_counter (btor, res);
  BTOR_TRAPI_RETURN_NODE (res);
#ifndef NDEBUG
  BTOR_CHKCLONE_RES_PTR (res, int, i, sort);
#endif
  return BTOR_EXPORT_BOOLECTOR_NODE (res);
}

BoolectorNode *
boolector_var (Btor *btor, BoolectorSort sort, const char *symbol)
{
  BTOR_ABORT_ARG_NULL (btor);

  BtorNode *res;
  char *symb;
  BtorSortId s;

  s = BTOR_IMPORT_BOOLECTOR_SORT (sort);
  BTOR_ABORT (!btor_sort_is_valid (btor, s), "'sort' is not a valid sort");
  BTOR_ABORT (!btor_sort_is_bitvec (btor, s),
              "'sort' is not a bit vector sort");
  symb = (char *) symbol;
  BTOR_TRAPI (SORT_FMT " %s", sort, btor, symb);
  BTOR_ABORT (symb && btor_hashptr_table_get (btor->symbols, (char *) symb),
              "symbol '%s' is already in use",
              symb);
  res = btor_exp_var (btor, s, symb);
  btor_node_inc_ext_ref_counter (btor, res);
  BTOR_TRAPI_RETURN_NODE (res);
  (void) btor_hashptr_table_add (btor->inputs, btor_node_copy (btor, res));
#ifndef NDEBUG
  BTOR_CHKCLONE_RES_PTR (res, var, sort, symbol);
#endif
  return BTOR_EXPORT_BOOLECTOR_NODE (res);
}

BoolectorNode *
boolector_array (Btor *btor, BoolectorSort sort, const char *symbol)
{
  BTOR_ABORT_ARG_NULL (btor);

  BtorNode *res;
  char *symb;
  BtorSortId s;

  symb = (char *) symbol;
  s    = BTOR_IMPORT_BOOLECTOR_SORT (sort);
  BTOR_ABORT (!btor_sort_is_valid (btor, s), "'sort' is not a valid sort");
  BTOR_ABORT (!btor_sort_is_fun (btor, s)
                  || btor_sort_tuple_get_arity (
                         btor, btor_sort_fun_get_domain (btor, s))
                         != 1,
              "'sort' is not an array sort");
  BTOR_TRAPI (SORT_FMT " %s", sort, btor, symb);
  BTOR_ABORT (symb && btor_hashptr_table_get (btor->symbols, symb),
              "symbol '%s' is already in use",
              symb);
  res = btor_exp_array (btor, s, symb);
  btor_node_inc_ext_ref_counter (btor, res);
  BTOR_TRAPI_RETURN_NODE (res);
  (void) btor_hashptr_table_add (btor->inputs, btor_node_copy (btor, res));
#ifndef NDEBUG
  BTOR_CHKCLONE_RES_PTR (res, array, sort, symbol);
#endif
  return BTOR_EXPORT_BOOLECTOR_NODE (res);
}

BoolectorNode *
boolector_uf (Btor *btor, BoolectorSort sort, const char *symbol)
{
  BTOR_ABORT_ARG_NULL (btor);

  BtorNode *res;
  BtorSortId s;
  char *symb;

  symb = (char *) symbol;
  s    = BTOR_IMPORT_BOOLECTOR_SORT (sort);
  BTOR_TRAPI (SORT_FMT "%s", sort, btor, symb);
  BTOR_ABORT (!btor_sort_is_valid (btor, s), "'sort' is not a valid sort");
  BTOR_ABORT (!btor_sort_is_fun (btor, s),
              "%ssort%s%s%s%s must be a function sort",
              symbol ? "" : "'",
              symbol ? "" : "'",
              symbol ? " '" : "",
              symbol ? symbol : "",
              symbol ? "'" : "");
  BTOR_ABORT (symb && btor_hashptr_table_get (btor->symbols, symb),
              "symbol '%s' is already in use",
              symb);

  res = btor_exp_uf (btor, s, symb);
  assert (BTOR_IS_REGULAR_NODE (res));
  btor_node_inc_ext_ref_counter (btor, res);
  (void) btor_hashptr_table_add (btor->inputs, btor_node_copy (btor, res));
  BTOR_TRAPI_RETURN_NODE (res);
#ifndef NDEBUG
  BTOR_CHKCLONE_RES_PTR (res, uf, sort, symbol);
#endif
  return BTOR_EXPORT_BOOLECTOR_NODE (res);
}

BoolectorNode *
boolector_not (Btor *btor, BoolectorNode *node)
{
  BtorNode *exp, *res;

  exp = BTOR_IMPORT_BOOLECTOR_NODE (node);
  BTOR_ABORT_ARG_NULL (btor);
  BTOR_ABORT_ARG_NULL (exp);
  BTOR_TRAPI_UNFUN (exp);
  BTOR_ABORT_REFS_NOT_POS (exp);
  BTOR_ABORT_BTOR_MISMATCH (btor, exp);
  BTOR_ABORT_IS_NOT_BV (exp);
  res = btor_exp_not (btor, exp);
  btor_node_inc_ext_ref_counter (btor, res);
  BTOR_TRAPI_RETURN_NODE (res);
#ifndef NDEBUG
  BTOR_CHKCLONE_RES_PTR (res, not, BTOR_CLONED_EXP (exp));
#endif
  return BTOR_EXPORT_BOOLECTOR_NODE (res);
}

BoolectorNode *
boolector_neg (Btor *btor, BoolectorNode *node)
{
  BtorNode *exp, *res;

  exp = BTOR_IMPORT_BOOLECTOR_NODE (node);
  BTOR_ABORT_ARG_NULL (btor);
  BTOR_ABORT_ARG_NULL (exp);
  BTOR_TRAPI_UNFUN (exp);
  BTOR_ABORT_REFS_NOT_POS (exp);
  BTOR_ABORT_BTOR_MISMATCH (btor, exp);
  BTOR_ABORT_IS_NOT_BV (exp);
  res = btor_exp_neg (btor, exp);
  btor_node_inc_ext_ref_counter (btor, res);
  BTOR_TRAPI_RETURN_NODE (res);
#ifndef NDEBUG
  BTOR_CHKCLONE_RES_PTR (res, neg, BTOR_CLONED_EXP (exp));
#endif
  return BTOR_EXPORT_BOOLECTOR_NODE (res);
}

BoolectorNode *
boolector_redor (Btor *btor, BoolectorNode *node)
{
  BtorNode *exp, *res;

  exp = BTOR_IMPORT_BOOLECTOR_NODE (node);
  BTOR_ABORT_ARG_NULL (btor);
  BTOR_ABORT_ARG_NULL (exp);
  BTOR_TRAPI_UNFUN (exp);
  BTOR_ABORT_REFS_NOT_POS (exp);
  BTOR_ABORT_BTOR_MISMATCH (btor, exp);
  BTOR_ABORT_IS_NOT_BV (exp);
  res = btor_exp_redor (btor, exp);
  btor_node_inc_ext_ref_counter (btor, res);
  BTOR_TRAPI_RETURN_NODE (res);
#ifndef NDEBUG
  BTOR_CHKCLONE_RES_PTR (res, redor, BTOR_CLONED_EXP (exp));
#endif
  return BTOR_EXPORT_BOOLECTOR_NODE (res);
}

BoolectorNode *
boolector_redxor (Btor *btor, BoolectorNode *node)
{
  BtorNode *exp, *res;

  exp = BTOR_IMPORT_BOOLECTOR_NODE (node);
  BTOR_ABORT_ARG_NULL (btor);
  BTOR_ABORT_ARG_NULL (exp);
  BTOR_TRAPI_UNFUN (exp);
  BTOR_ABORT_REFS_NOT_POS (exp);
  BTOR_ABORT_BTOR_MISMATCH (btor, exp);
  BTOR_ABORT_IS_NOT_BV (exp);
  res = btor_exp_redxor (btor, exp);
  btor_node_inc_ext_ref_counter (btor, res);
  BTOR_TRAPI_RETURN_NODE (res);
#ifndef NDEBUG
  BTOR_CHKCLONE_RES_PTR (res, redxor, BTOR_CLONED_EXP (exp));
#endif
  return BTOR_EXPORT_BOOLECTOR_NODE (res);
}

BoolectorNode *
boolector_redand (Btor *btor, BoolectorNode *node)
{
  BtorNode *exp, *res;

  exp = BTOR_IMPORT_BOOLECTOR_NODE (node);
  BTOR_ABORT_ARG_NULL (btor);
  BTOR_ABORT_ARG_NULL (exp);
  BTOR_TRAPI_UNFUN (exp);
  BTOR_ABORT_REFS_NOT_POS (exp);
  BTOR_ABORT_BTOR_MISMATCH (btor, exp);
  BTOR_ABORT_IS_NOT_BV (exp);
  res = btor_exp_redand (btor, exp);
  btor_node_inc_ext_ref_counter (btor, res);
  BTOR_TRAPI_RETURN_NODE (res);
#ifndef NDEBUG
  BTOR_CHKCLONE_RES_PTR (res, redand, BTOR_CLONED_EXP (exp));
#endif
  return BTOR_EXPORT_BOOLECTOR_NODE (res);
}

BoolectorNode *
boolector_slice (Btor *btor,
                 BoolectorNode *node,
                 uint32_t upper,
                 uint32_t lower)
{
  BtorNode *exp, *res;

  exp = BTOR_IMPORT_BOOLECTOR_NODE (node);
  BTOR_ABORT_ARG_NULL (btor);
  BTOR_ABORT_ARG_NULL (exp);
  BTOR_TRAPI_UNFUN_EXT (exp, "%d %d", upper, lower);
  BTOR_ABORT_REFS_NOT_POS (exp);
  BTOR_ABORT_BTOR_MISMATCH (btor, exp);
  BTOR_ABORT_IS_NOT_BV (exp);
  BTOR_ABORT (upper < lower, "'upper' must not be < 'lower'");
  BTOR_ABORT ((uint32_t) upper >= btor_node_get_width (btor, exp),
              "'upper' must not be >= width of 'exp'");
  res = btor_exp_slice (btor, exp, upper, lower);
  btor_node_inc_ext_ref_counter (btor, res);
  BTOR_TRAPI_RETURN_NODE (res);
#ifndef NDEBUG
  BTOR_CHKCLONE_RES_PTR (res, slice, BTOR_CLONED_EXP (exp), upper, lower);
#endif
  return BTOR_EXPORT_BOOLECTOR_NODE (res);
}

BoolectorNode *
boolector_uext (Btor *btor, BoolectorNode *node, uint32_t width)
{
  BtorNode *exp, *res;

  exp = BTOR_IMPORT_BOOLECTOR_NODE (node);
  BTOR_ABORT_ARG_NULL (btor);
  BTOR_ABORT_ARG_NULL (exp);
  BTOR_TRAPI_UNFUN_EXT (exp, "%d", width);
  BTOR_ABORT_REFS_NOT_POS (exp);
  BTOR_ABORT_BTOR_MISMATCH (btor, exp);
  BTOR_ABORT_IS_NOT_BV (exp);
  res = btor_exp_uext (btor, exp, width);
  btor_node_inc_ext_ref_counter (btor, res);
  BTOR_TRAPI_RETURN_NODE (res);
#ifndef NDEBUG
  BTOR_CHKCLONE_RES_PTR (res, uext, BTOR_CLONED_EXP (exp), width);
#endif
  return BTOR_EXPORT_BOOLECTOR_NODE (res);
}

BoolectorNode *
boolector_sext (Btor *btor, BoolectorNode *node, uint32_t width)
{
  BtorNode *exp, *res;

  exp = BTOR_IMPORT_BOOLECTOR_NODE (node);
  BTOR_ABORT_ARG_NULL (btor);
  BTOR_ABORT_ARG_NULL (exp);
  BTOR_TRAPI_UNFUN_EXT (exp, "%d", width);
  BTOR_ABORT_REFS_NOT_POS (exp);
  BTOR_ABORT_BTOR_MISMATCH (btor, exp);
  BTOR_ABORT_IS_NOT_BV (exp);
  res = btor_exp_sext (btor, exp, width);
  btor_node_inc_ext_ref_counter (btor, res);
  BTOR_TRAPI_RETURN_NODE (res);
#ifndef NDEBUG
  BTOR_CHKCLONE_RES_PTR (res, sext, BTOR_CLONED_EXP (exp), width);
#endif
  return BTOR_EXPORT_BOOLECTOR_NODE (res);
}

BoolectorNode *
boolector_implies (Btor *btor, BoolectorNode *n0, BoolectorNode *n1)
{
  BtorNode *e0, *e1, *res;

  e0 = BTOR_IMPORT_BOOLECTOR_NODE (n0);
  e1 = BTOR_IMPORT_BOOLECTOR_NODE (n1);
  BTOR_ABORT_ARG_NULL (btor);
  BTOR_ABORT_ARG_NULL (e0);
  BTOR_ABORT_ARG_NULL (e1);
  BTOR_TRAPI_BINFUN (e0, e1);
  BTOR_ABORT_REFS_NOT_POS (e0);
  BTOR_ABORT_REFS_NOT_POS (e1);
  BTOR_ABORT_BTOR_MISMATCH (btor, e0);
  BTOR_ABORT_BTOR_MISMATCH (btor, e1);
  BTOR_ABORT_IS_NOT_BV (e0);
  BTOR_ABORT_IS_NOT_BV (e1);
  BTOR_ABORT (btor_node_get_width (btor, e0) != 1
                  || btor_node_get_width (btor, e1) != 1,
              "bit-width of 'e0' and 'e1' have be 1");
  res = btor_exp_implies (btor, e0, e1);
  btor_node_inc_ext_ref_counter (btor, res);
  BTOR_TRAPI_RETURN_NODE (res);
#ifndef NDEBUG
  BTOR_CHKCLONE_RES_PTR (
      res, implies, BTOR_CLONED_EXP (e0), BTOR_CLONED_EXP (e1));
#endif
  return BTOR_EXPORT_BOOLECTOR_NODE (res);
}

BoolectorNode *
boolector_iff (Btor *btor, BoolectorNode *n0, BoolectorNode *n1)
{
  BtorNode *e0, *e1, *res;

  e0 = BTOR_IMPORT_BOOLECTOR_NODE (n0);
  e1 = BTOR_IMPORT_BOOLECTOR_NODE (n1);
  BTOR_ABORT_ARG_NULL (btor);
  BTOR_ABORT_ARG_NULL (e0);
  BTOR_ABORT_ARG_NULL (e1);
  BTOR_TRAPI_BINFUN (e0, e1);
  BTOR_ABORT_REFS_NOT_POS (e0);
  BTOR_ABORT_REFS_NOT_POS (e1);
  BTOR_ABORT_BTOR_MISMATCH (btor, e0);
  BTOR_ABORT_BTOR_MISMATCH (btor, e1);
  BTOR_ABORT_IS_NOT_BV (e0);
  BTOR_ABORT_IS_NOT_BV (e1);
  BTOR_ABORT (btor_node_get_width (btor, e0) != 1
                  || btor_node_get_width (btor, e1) != 1,
              "bit-width of 'e0' and 'e1' must not be unequal to 1");
  res = btor_exp_iff (btor, e0, e1);
  btor_node_inc_ext_ref_counter (btor, res);
  BTOR_TRAPI_RETURN_NODE (res);
#ifndef NDEBUG
  BTOR_CHKCLONE_RES_PTR (res, iff, BTOR_CLONED_EXP (e0), BTOR_CLONED_EXP (e1));
#endif
  return BTOR_EXPORT_BOOLECTOR_NODE (res);
}

BoolectorNode *
boolector_xor (Btor *btor, BoolectorNode *n0, BoolectorNode *n1)
{
  BtorNode *e0, *e1, *res;

  e0 = BTOR_IMPORT_BOOLECTOR_NODE (n0);
  e1 = BTOR_IMPORT_BOOLECTOR_NODE (n1);
  BTOR_ABORT_ARG_NULL (btor);
  BTOR_ABORT_ARG_NULL (e0);
  BTOR_ABORT_ARG_NULL (e1);
  BTOR_TRAPI_BINFUN (e0, e1);
  BTOR_ABORT_REFS_NOT_POS (e0);
  BTOR_ABORT_REFS_NOT_POS (e1);
  BTOR_ABORT_BTOR_MISMATCH (btor, e0);
  BTOR_ABORT_BTOR_MISMATCH (btor, e1);
  BTOR_ABORT_IS_NOT_BV (e0);
  BTOR_ABORT_IS_NOT_BV (e1);
  BTOR_ABORT_BW_MISMATCH (e0, e1);
  res = btor_exp_xor (btor, e0, e1);
  btor_node_inc_ext_ref_counter (btor, res);
  BTOR_TRAPI_RETURN_NODE (res);
#ifndef NDEBUG
  BTOR_CHKCLONE_RES_PTR (res, xor, BTOR_CLONED_EXP (e0), BTOR_CLONED_EXP (e1));
#endif
  return BTOR_EXPORT_BOOLECTOR_NODE (res);
}

BoolectorNode *
boolector_xnor (Btor *btor, BoolectorNode *n0, BoolectorNode *n1)
{
  BtorNode *e0, *e1, *res;

  e0 = BTOR_IMPORT_BOOLECTOR_NODE (n0);
  e1 = BTOR_IMPORT_BOOLECTOR_NODE (n1);
  BTOR_ABORT_ARG_NULL (btor);
  BTOR_ABORT_ARG_NULL (e0);
  BTOR_ABORT_ARG_NULL (e1);
  BTOR_TRAPI_BINFUN (e0, e1);
  BTOR_ABORT_REFS_NOT_POS (e0);
  BTOR_ABORT_REFS_NOT_POS (e1);
  BTOR_ABORT_BTOR_MISMATCH (btor, e0);
  BTOR_ABORT_BTOR_MISMATCH (btor, e1);
  BTOR_ABORT_IS_NOT_BV (e0);
  BTOR_ABORT_IS_NOT_BV (e1);
  BTOR_ABORT_BW_MISMATCH (e0, e1);
  res = btor_exp_xnor (btor, e0, e1);
  btor_node_inc_ext_ref_counter (btor, res);
  BTOR_TRAPI_RETURN_NODE (res);
#ifndef NDEBUG
  BTOR_CHKCLONE_RES_PTR (res, xnor, BTOR_CLONED_EXP (e0), BTOR_CLONED_EXP (e1));
#endif
  return BTOR_EXPORT_BOOLECTOR_NODE (res);
}

BoolectorNode *
boolector_and (Btor *btor, BoolectorNode *n0, BoolectorNode *n1)
{
  BtorNode *e0, *e1, *res;

  e0 = BTOR_IMPORT_BOOLECTOR_NODE (n0);
  e1 = BTOR_IMPORT_BOOLECTOR_NODE (n1);
  BTOR_ABORT_ARG_NULL (btor);
  BTOR_ABORT_ARG_NULL (e0);
  BTOR_ABORT_ARG_NULL (e1);
  BTOR_TRAPI_BINFUN (e0, e1);
  BTOR_ABORT_REFS_NOT_POS (e0);
  BTOR_ABORT_REFS_NOT_POS (e1);
  BTOR_ABORT_BTOR_MISMATCH (btor, e0);
  BTOR_ABORT_BTOR_MISMATCH (btor, e1);
  BTOR_ABORT_IS_NOT_BV (e0);
  BTOR_ABORT_IS_NOT_BV (e1);
  BTOR_ABORT_BW_MISMATCH (e0, e1);
  res = btor_exp_and (btor, e0, e1);
  btor_node_inc_ext_ref_counter (btor, res);
  BTOR_TRAPI_RETURN_NODE (res);
#ifndef NDEBUG
  BTOR_CHKCLONE_RES_PTR (res, and, BTOR_CLONED_EXP (e0), BTOR_CLONED_EXP (e1));
#endif
  return BTOR_EXPORT_BOOLECTOR_NODE (res);
}

BoolectorNode *
boolector_nand (Btor *btor, BoolectorNode *n0, BoolectorNode *n1)
{
  BtorNode *e0, *e1, *res;

  e0 = BTOR_IMPORT_BOOLECTOR_NODE (n0);
  e1 = BTOR_IMPORT_BOOLECTOR_NODE (n1);
  BTOR_ABORT_ARG_NULL (btor);
  BTOR_ABORT_ARG_NULL (e0);
  BTOR_ABORT_ARG_NULL (e1);
  BTOR_TRAPI_BINFUN (e0, e1);
  BTOR_ABORT_REFS_NOT_POS (e0);
  BTOR_ABORT_REFS_NOT_POS (e1);
  BTOR_ABORT_BTOR_MISMATCH (btor, e0);
  BTOR_ABORT_BTOR_MISMATCH (btor, e1);
  BTOR_ABORT_IS_NOT_BV (e0);
  BTOR_ABORT_IS_NOT_BV (e1);
  BTOR_ABORT_BW_MISMATCH (e0, e1);
  res = btor_exp_nand (btor, e0, e1);
  btor_node_inc_ext_ref_counter (btor, res);
  BTOR_TRAPI_RETURN_NODE (res);
#ifndef NDEBUG
  BTOR_CHKCLONE_RES_PTR (res, nand, BTOR_CLONED_EXP (e0), BTOR_CLONED_EXP (e1));
#endif
  return BTOR_EXPORT_BOOLECTOR_NODE (res);
}

BoolectorNode *
boolector_or (Btor *btor, BoolectorNode *n0, BoolectorNode *n1)
{
  BtorNode *e0, *e1, *res;

  e0 = BTOR_IMPORT_BOOLECTOR_NODE (n0);
  e1 = BTOR_IMPORT_BOOLECTOR_NODE (n1);
  BTOR_ABORT_ARG_NULL (btor);
  BTOR_ABORT_ARG_NULL (e0);
  BTOR_ABORT_ARG_NULL (e1);
  BTOR_TRAPI_BINFUN (e0, e1);
  BTOR_ABORT_REFS_NOT_POS (e0);
  BTOR_ABORT_REFS_NOT_POS (e1);
  BTOR_ABORT_BTOR_MISMATCH (btor, e0);
  BTOR_ABORT_BTOR_MISMATCH (btor, e1);
  BTOR_ABORT_IS_NOT_BV (e0);
  BTOR_ABORT_IS_NOT_BV (e1);
  BTOR_ABORT_BW_MISMATCH (e0, e1);
  res = btor_exp_or (btor, e0, e1);
  btor_node_inc_ext_ref_counter (btor, res);
  BTOR_TRAPI_RETURN_NODE (res);
#ifndef NDEBUG
  BTOR_CHKCLONE_RES_PTR (res, or, BTOR_CLONED_EXP (e0), BTOR_CLONED_EXP (e1));
#endif
  return BTOR_EXPORT_BOOLECTOR_NODE (res);
}

BoolectorNode *
boolector_nor (Btor *btor, BoolectorNode *n0, BoolectorNode *n1)
{
  BtorNode *e0, *e1, *res;

  e0 = BTOR_IMPORT_BOOLECTOR_NODE (n0);
  e1 = BTOR_IMPORT_BOOLECTOR_NODE (n1);
  BTOR_ABORT_ARG_NULL (btor);
  BTOR_ABORT_ARG_NULL (e0);
  BTOR_ABORT_ARG_NULL (e1);
  BTOR_TRAPI_BINFUN (e0, e1);
  BTOR_ABORT_REFS_NOT_POS (e0);
  BTOR_ABORT_REFS_NOT_POS (e1);
  BTOR_ABORT_BTOR_MISMATCH (btor, e0);
  BTOR_ABORT_BTOR_MISMATCH (btor, e1);
  BTOR_ABORT_IS_NOT_BV (e0);
  BTOR_ABORT_IS_NOT_BV (e1);
  BTOR_ABORT_BW_MISMATCH (e0, e1);
  res = btor_exp_nor (btor, e0, e1);
  btor_node_inc_ext_ref_counter (btor, res);
  BTOR_TRAPI_RETURN_NODE (res);
#ifndef NDEBUG
  BTOR_CHKCLONE_RES_PTR (res, nor, BTOR_CLONED_EXP (e0), BTOR_CLONED_EXP (e1));
#endif
  return BTOR_EXPORT_BOOLECTOR_NODE (res);
}

BoolectorNode *
boolector_eq (Btor *btor, BoolectorNode *n0, BoolectorNode *n1)
{
  BtorNode *e0, *e1, *res;

  e0 = BTOR_IMPORT_BOOLECTOR_NODE (n0);
  e1 = BTOR_IMPORT_BOOLECTOR_NODE (n1);
  BTOR_ABORT_ARG_NULL (btor);
  BTOR_ABORT_ARG_NULL (e0);
  BTOR_ABORT_ARG_NULL (e1);
  BTOR_TRAPI_BINFUN (e0, e1);
  BTOR_ABORT_REFS_NOT_POS (e0);
  BTOR_ABORT_REFS_NOT_POS (e1);
  BTOR_ABORT_BTOR_MISMATCH (btor, e0);
  BTOR_ABORT_BTOR_MISMATCH (btor, e1);
  BTOR_ABORT (btor_node_get_sort_id (e0) != btor_node_get_sort_id (e1)
                  || BTOR_REAL_ADDR_NODE (e0)->is_array
                         != BTOR_REAL_ADDR_NODE (e1)->is_array,
              "nodes must have equal sorts");
  BTOR_ABORT (btor_sort_is_fun (btor, btor_node_get_sort_id (e0))
                  && (BTOR_REAL_ADDR_NODE (e0)->parameterized
                      || BTOR_REAL_ADDR_NODE (e1)->parameterized),
              "parameterized function equalities not supported");
  res = btor_exp_eq (btor, e0, e1);
  btor_node_inc_ext_ref_counter (btor, res);
  BTOR_TRAPI_RETURN_NODE (res);
#ifndef NDEBUG
  BTOR_CHKCLONE_RES_PTR (res, eq, BTOR_CLONED_EXP (e0), BTOR_CLONED_EXP (e1));
#endif
  return BTOR_EXPORT_BOOLECTOR_NODE (res);
}

BoolectorNode *
boolector_ne (Btor *btor, BoolectorNode *n0, BoolectorNode *n1)
{
  BtorNode *e0, *e1, *res;

  e0 = BTOR_IMPORT_BOOLECTOR_NODE (n0);
  e1 = BTOR_IMPORT_BOOLECTOR_NODE (n1);
  BTOR_ABORT_ARG_NULL (btor);
  BTOR_ABORT_ARG_NULL (e0);
  BTOR_ABORT_ARG_NULL (e1);
  BTOR_TRAPI_BINFUN (e0, e1);
  BTOR_ABORT_REFS_NOT_POS (e0);
  BTOR_ABORT_REFS_NOT_POS (e1);
  BTOR_ABORT_BTOR_MISMATCH (btor, e0);
  BTOR_ABORT_BTOR_MISMATCH (btor, e1);
  BTOR_ABORT (btor_node_get_sort_id (e0) != btor_node_get_sort_id (e1),
              "nodes must have equal sorts");
  BTOR_ABORT (btor_sort_is_fun (btor, btor_node_get_sort_id (e0))
                  && (BTOR_REAL_ADDR_NODE (e0)->parameterized
                      || BTOR_REAL_ADDR_NODE (e1)->parameterized),
              "parameterized function equalities not supported");
  res = btor_exp_ne (btor, e0, e1);
  btor_node_inc_ext_ref_counter (btor, res);
  BTOR_TRAPI_RETURN_NODE (res);
#ifndef NDEBUG
  BTOR_CHKCLONE_RES_PTR (res, ne, BTOR_CLONED_EXP (e0), BTOR_CLONED_EXP (e1));
#endif
  return BTOR_EXPORT_BOOLECTOR_NODE (res);
}

BoolectorNode *
boolector_add (Btor *btor, BoolectorNode *n0, BoolectorNode *n1)
{
  BtorNode *e0, *e1, *res;

  e0 = BTOR_IMPORT_BOOLECTOR_NODE (n0);
  e1 = BTOR_IMPORT_BOOLECTOR_NODE (n1);
  BTOR_ABORT_ARG_NULL (btor);
  BTOR_ABORT_ARG_NULL (e0);
  BTOR_ABORT_ARG_NULL (e1);
  BTOR_TRAPI_BINFUN (e0, e1);
  BTOR_ABORT_REFS_NOT_POS (e0);
  BTOR_ABORT_REFS_NOT_POS (e1);
  BTOR_ABORT_BTOR_MISMATCH (btor, e0);
  BTOR_ABORT_BTOR_MISMATCH (btor, e1);
  BTOR_ABORT_IS_NOT_BV (e0);
  BTOR_ABORT_IS_NOT_BV (e1);
  BTOR_ABORT_BW_MISMATCH (e0, e1);
  res = btor_exp_add (btor, e0, e1);
  btor_node_inc_ext_ref_counter (btor, res);
  BTOR_TRAPI_RETURN_NODE (res);
#ifndef NDEBUG
  BTOR_CHKCLONE_RES_PTR (res, add, BTOR_CLONED_EXP (e0), BTOR_CLONED_EXP (e1));
#endif
  return BTOR_EXPORT_BOOLECTOR_NODE (res);
}

BoolectorNode *
boolector_uaddo (Btor *btor, BoolectorNode *n0, BoolectorNode *n1)
{
  BtorNode *e0, *e1, *res;

  e0 = BTOR_IMPORT_BOOLECTOR_NODE (n0);
  e1 = BTOR_IMPORT_BOOLECTOR_NODE (n1);
  BTOR_ABORT_ARG_NULL (btor);
  BTOR_ABORT_ARG_NULL (e0);
  BTOR_ABORT_ARG_NULL (e1);
  BTOR_TRAPI_BINFUN (e0, e1);
  BTOR_ABORT_REFS_NOT_POS (e0);
  BTOR_ABORT_REFS_NOT_POS (e1);
  BTOR_ABORT_BTOR_MISMATCH (btor, e0);
  BTOR_ABORT_BTOR_MISMATCH (btor, e1);
  BTOR_ABORT_IS_NOT_BV (e0);
  BTOR_ABORT_IS_NOT_BV (e1);
  BTOR_ABORT_BW_MISMATCH (e0, e1);
  res = btor_exp_uaddo (btor, e0, e1);
  btor_node_inc_ext_ref_counter (btor, res);
  BTOR_TRAPI_RETURN_NODE (res);
#ifndef NDEBUG
  BTOR_CHKCLONE_RES_PTR (
      res, uaddo, BTOR_CLONED_EXP (e0), BTOR_CLONED_EXP (e1));
#endif
  return BTOR_EXPORT_BOOLECTOR_NODE (res);
}

BoolectorNode *
boolector_saddo (Btor *btor, BoolectorNode *n0, BoolectorNode *n1)
{
  BtorNode *e0, *e1, *res;

  e0 = BTOR_IMPORT_BOOLECTOR_NODE (n0);
  e1 = BTOR_IMPORT_BOOLECTOR_NODE (n1);
  BTOR_ABORT_ARG_NULL (btor);
  BTOR_ABORT_ARG_NULL (e0);
  BTOR_ABORT_ARG_NULL (e1);
  BTOR_TRAPI_BINFUN (e0, e1);
  BTOR_ABORT_REFS_NOT_POS (e0);
  BTOR_ABORT_REFS_NOT_POS (e1);
  BTOR_ABORT_BTOR_MISMATCH (btor, e0);
  BTOR_ABORT_BTOR_MISMATCH (btor, e1);
  BTOR_ABORT_IS_NOT_BV (e0);
  BTOR_ABORT_IS_NOT_BV (e1);
  BTOR_ABORT_BW_MISMATCH (e0, e1);
  res = btor_exp_saddo (btor, e0, e1);
  btor_node_inc_ext_ref_counter (btor, res);
  BTOR_TRAPI_RETURN_NODE (res);
#ifndef NDEBUG
  BTOR_CHKCLONE_RES_PTR (
      res, saddo, BTOR_CLONED_EXP (e0), BTOR_CLONED_EXP (e1));
#endif
  return BTOR_EXPORT_BOOLECTOR_NODE (res);
}

BoolectorNode *
boolector_mul (Btor *btor, BoolectorNode *n0, BoolectorNode *n1)
{
  BtorNode *e0, *e1, *res;

  e0 = BTOR_IMPORT_BOOLECTOR_NODE (n0);
  e1 = BTOR_IMPORT_BOOLECTOR_NODE (n1);
  BTOR_ABORT_ARG_NULL (btor);
  BTOR_ABORT_ARG_NULL (e0);
  BTOR_ABORT_ARG_NULL (e1);
  BTOR_TRAPI_BINFUN (e0, e1);
  BTOR_ABORT_REFS_NOT_POS (e0);
  BTOR_ABORT_REFS_NOT_POS (e1);
  BTOR_ABORT_BTOR_MISMATCH (btor, e0);
  BTOR_ABORT_BTOR_MISMATCH (btor, e1);
  BTOR_ABORT_IS_NOT_BV (e0);
  BTOR_ABORT_IS_NOT_BV (e1);
  BTOR_ABORT_BW_MISMATCH (e0, e1);
  res = btor_exp_mul (btor, e0, e1);
  btor_node_inc_ext_ref_counter (btor, res);
  BTOR_TRAPI_RETURN_NODE (res);
#ifndef NDEBUG
  BTOR_CHKCLONE_RES_PTR (res, mul, BTOR_CLONED_EXP (e0), BTOR_CLONED_EXP (e1));
#endif
  return BTOR_EXPORT_BOOLECTOR_NODE (res);
}

BoolectorNode *
boolector_umulo (Btor *btor, BoolectorNode *n0, BoolectorNode *n1)
{
  BtorNode *e0, *e1, *res;

  e0 = BTOR_IMPORT_BOOLECTOR_NODE (n0);
  e1 = BTOR_IMPORT_BOOLECTOR_NODE (n1);
  BTOR_ABORT_ARG_NULL (btor);
  BTOR_ABORT_ARG_NULL (e0);
  BTOR_ABORT_ARG_NULL (e1);
  BTOR_TRAPI_BINFUN (e0, e1);
  BTOR_ABORT_REFS_NOT_POS (e0);
  BTOR_ABORT_REFS_NOT_POS (e1);
  BTOR_ABORT_BTOR_MISMATCH (btor, e0);
  BTOR_ABORT_BTOR_MISMATCH (btor, e1);
  BTOR_ABORT_IS_NOT_BV (e0);
  BTOR_ABORT_IS_NOT_BV (e1);
  BTOR_ABORT_BW_MISMATCH (e0, e1);
  res = btor_exp_umulo (btor, e0, e1);
  btor_node_inc_ext_ref_counter (btor, res);
  BTOR_TRAPI_RETURN_NODE (res);
#ifndef NDEBUG
  BTOR_CHKCLONE_RES_PTR (
      res, umulo, BTOR_CLONED_EXP (e0), BTOR_CLONED_EXP (e1));
#endif
  return BTOR_EXPORT_BOOLECTOR_NODE (res);
}

BoolectorNode *
boolector_smulo (Btor *btor, BoolectorNode *n0, BoolectorNode *n1)
{
  BtorNode *e0, *e1, *res;

  e0 = BTOR_IMPORT_BOOLECTOR_NODE (n0);
  e1 = BTOR_IMPORT_BOOLECTOR_NODE (n1);
  BTOR_ABORT_ARG_NULL (btor);
  BTOR_ABORT_ARG_NULL (e0);
  BTOR_ABORT_ARG_NULL (e1);
  BTOR_TRAPI_BINFUN (e0, e1);
  BTOR_ABORT_ARG_NULL (e1);
  BTOR_ABORT_REFS_NOT_POS (e0);
  BTOR_ABORT_REFS_NOT_POS (e1);
  BTOR_ABORT_BTOR_MISMATCH (btor, e0);
  BTOR_ABORT_BTOR_MISMATCH (btor, e1);
  BTOR_ABORT_IS_NOT_BV (e0);
  BTOR_ABORT_IS_NOT_BV (e1);
  BTOR_ABORT_BW_MISMATCH (e0, e1);
  res = btor_exp_smulo (btor, e0, e1);
  btor_node_inc_ext_ref_counter (btor, res);
  BTOR_TRAPI_RETURN_NODE (res);
#ifndef NDEBUG
  BTOR_CHKCLONE_RES_PTR (
      res, smulo, BTOR_CLONED_EXP (e0), BTOR_CLONED_EXP (e1));
#endif
  return BTOR_EXPORT_BOOLECTOR_NODE (res);
}

BoolectorNode *
boolector_ult (Btor *btor, BoolectorNode *n0, BoolectorNode *n1)
{
  BtorNode *e0, *e1, *res;

  e0 = BTOR_IMPORT_BOOLECTOR_NODE (n0);
  e1 = BTOR_IMPORT_BOOLECTOR_NODE (n1);
  BTOR_ABORT_ARG_NULL (btor);
  BTOR_ABORT_ARG_NULL (e0);
  BTOR_ABORT_ARG_NULL (e1);
  BTOR_TRAPI_BINFUN (e0, e1);
  BTOR_ABORT_REFS_NOT_POS (e0);
  BTOR_ABORT_REFS_NOT_POS (e1);
  BTOR_ABORT_BTOR_MISMATCH (btor, e0);
  BTOR_ABORT_BTOR_MISMATCH (btor, e1);
  BTOR_ABORT_IS_NOT_BV (e0);
  BTOR_ABORT_IS_NOT_BV (e1);
  BTOR_ABORT_BW_MISMATCH (e0, e1);
  res = btor_exp_ult (btor, e0, e1);
  btor_node_inc_ext_ref_counter (btor, res);
  BTOR_TRAPI_RETURN_NODE (res);
#ifndef NDEBUG
  BTOR_CHKCLONE_RES_PTR (res, ult, BTOR_CLONED_EXP (e0), BTOR_CLONED_EXP (e1));
#endif
  return BTOR_EXPORT_BOOLECTOR_NODE (res);
}

BoolectorNode *
boolector_slt (Btor *btor, BoolectorNode *n0, BoolectorNode *n1)
{
  BtorNode *e0, *e1, *res;

  e0 = BTOR_IMPORT_BOOLECTOR_NODE (n0);
  e1 = BTOR_IMPORT_BOOLECTOR_NODE (n1);
  BTOR_ABORT_ARG_NULL (btor);
  BTOR_ABORT_ARG_NULL (e0);
  BTOR_ABORT_ARG_NULL (e1);
  BTOR_TRAPI_BINFUN (e0, e1);
  BTOR_ABORT_REFS_NOT_POS (e0);
  BTOR_ABORT_REFS_NOT_POS (e1);
  BTOR_ABORT_BTOR_MISMATCH (btor, e0);
  BTOR_ABORT_BTOR_MISMATCH (btor, e1);
  BTOR_ABORT_IS_NOT_BV (e0);
  BTOR_ABORT_IS_NOT_BV (e1);
  BTOR_ABORT_BW_MISMATCH (e0, e1);
  res = btor_exp_slt (btor, e0, e1);
  btor_node_inc_ext_ref_counter (btor, res);
  BTOR_TRAPI_RETURN_NODE (res);
#ifndef NDEBUG
  BTOR_CHKCLONE_RES_PTR (res, slt, BTOR_CLONED_EXP (e0), BTOR_CLONED_EXP (e1));
#endif
  return BTOR_EXPORT_BOOLECTOR_NODE (res);
}

BoolectorNode *
boolector_ulte (Btor *btor, BoolectorNode *n0, BoolectorNode *n1)
{
  BtorNode *e0, *e1, *res;

  e0 = BTOR_IMPORT_BOOLECTOR_NODE (n0);
  e1 = BTOR_IMPORT_BOOLECTOR_NODE (n1);
  BTOR_ABORT_ARG_NULL (btor);
  BTOR_ABORT_ARG_NULL (e0);
  BTOR_ABORT_ARG_NULL (e1);
  BTOR_TRAPI_BINFUN (e0, e1);
  BTOR_ABORT_REFS_NOT_POS (e0);
  BTOR_ABORT_REFS_NOT_POS (e1);
  BTOR_ABORT_BTOR_MISMATCH (btor, e0);
  BTOR_ABORT_BTOR_MISMATCH (btor, e1);
  BTOR_ABORT_IS_NOT_BV (e0);
  BTOR_ABORT_IS_NOT_BV (e1);
  BTOR_ABORT_BW_MISMATCH (e0, e1);
  res = btor_exp_ulte (btor, e0, e1);
  btor_node_inc_ext_ref_counter (btor, res);
  BTOR_TRAPI_RETURN_NODE (res);
#ifndef NDEBUG
  BTOR_CHKCLONE_RES_PTR (res, ulte, BTOR_CLONED_EXP (e0), BTOR_CLONED_EXP (e1));
#endif
  return BTOR_EXPORT_BOOLECTOR_NODE (res);
}

BoolectorNode *
boolector_slte (Btor *btor, BoolectorNode *n0, BoolectorNode *n1)
{
  BtorNode *e0, *e1, *res;

  e0 = BTOR_IMPORT_BOOLECTOR_NODE (n0);
  e1 = BTOR_IMPORT_BOOLECTOR_NODE (n1);
  BTOR_ABORT_ARG_NULL (btor);
  BTOR_ABORT_ARG_NULL (e0);
  BTOR_ABORT_ARG_NULL (e1);
  BTOR_TRAPI_BINFUN (e0, e1);
  BTOR_ABORT_REFS_NOT_POS (e0);
  BTOR_ABORT_REFS_NOT_POS (e1);
  BTOR_ABORT_BTOR_MISMATCH (btor, e0);
  BTOR_ABORT_BTOR_MISMATCH (btor, e1);
  BTOR_ABORT_IS_NOT_BV (e0);
  BTOR_ABORT_IS_NOT_BV (e1);
  BTOR_ABORT_BW_MISMATCH (e0, e1);
  res = btor_exp_slte (btor, e0, e1);
  btor_node_inc_ext_ref_counter (btor, res);
  BTOR_TRAPI_RETURN_NODE (res);
#ifndef NDEBUG
  BTOR_CHKCLONE_RES_PTR (res, slte, BTOR_CLONED_EXP (e0), BTOR_CLONED_EXP (e1));
#endif
  return BTOR_EXPORT_BOOLECTOR_NODE (res);
}

BoolectorNode *
boolector_ugt (Btor *btor, BoolectorNode *n0, BoolectorNode *n1)
{
  BtorNode *e0, *e1, *res;

  e0 = BTOR_IMPORT_BOOLECTOR_NODE (n0);
  e1 = BTOR_IMPORT_BOOLECTOR_NODE (n1);
  BTOR_ABORT_ARG_NULL (btor);
  BTOR_ABORT_ARG_NULL (e0);
  BTOR_ABORT_ARG_NULL (e1);
  BTOR_TRAPI_BINFUN (e0, e1);
  BTOR_ABORT_REFS_NOT_POS (e0);
  BTOR_ABORT_REFS_NOT_POS (e1);
  BTOR_ABORT_BTOR_MISMATCH (btor, e0);
  BTOR_ABORT_BTOR_MISMATCH (btor, e1);
  BTOR_ABORT_IS_NOT_BV (e0);
  BTOR_ABORT_IS_NOT_BV (e1);
  BTOR_ABORT_BW_MISMATCH (e0, e1);
  res = btor_exp_ugt (btor, e0, e1);
  btor_node_inc_ext_ref_counter (btor, res);
  BTOR_TRAPI_RETURN_NODE (res);
#ifndef NDEBUG
  BTOR_CHKCLONE_RES_PTR (res, ugt, BTOR_CLONED_EXP (e0), BTOR_CLONED_EXP (e1));
#endif
  return BTOR_EXPORT_BOOLECTOR_NODE (res);
}

BoolectorNode *
boolector_sgt (Btor *btor, BoolectorNode *n0, BoolectorNode *n1)
{
  BtorNode *e0, *e1, *res;

  e0 = BTOR_IMPORT_BOOLECTOR_NODE (n0);
  e1 = BTOR_IMPORT_BOOLECTOR_NODE (n1);
  BTOR_ABORT_ARG_NULL (btor);
  BTOR_ABORT_ARG_NULL (e0);
  BTOR_ABORT_ARG_NULL (e1);
  BTOR_TRAPI_BINFUN (e0, e1);
  BTOR_ABORT_REFS_NOT_POS (e0);
  BTOR_ABORT_REFS_NOT_POS (e1);
  BTOR_ABORT_BTOR_MISMATCH (btor, e0);
  BTOR_ABORT_BTOR_MISMATCH (btor, e1);
  BTOR_ABORT_IS_NOT_BV (e0);
  BTOR_ABORT_IS_NOT_BV (e1);
  BTOR_ABORT_BW_MISMATCH (e0, e1);
  res = btor_exp_sgt (btor, e0, e1);
  btor_node_inc_ext_ref_counter (btor, res);
  BTOR_TRAPI_RETURN_NODE (res);
#ifndef NDEBUG
  BTOR_CHKCLONE_RES_PTR (res, sgt, BTOR_CLONED_EXP (e0), BTOR_CLONED_EXP (e1));
#endif
  return BTOR_EXPORT_BOOLECTOR_NODE (res);
}

BoolectorNode *
boolector_ugte (Btor *btor, BoolectorNode *n0, BoolectorNode *n1)
{
  BtorNode *e0, *e1, *res;

  e0 = BTOR_IMPORT_BOOLECTOR_NODE (n0);
  e1 = BTOR_IMPORT_BOOLECTOR_NODE (n1);
  BTOR_ABORT_ARG_NULL (btor);
  BTOR_ABORT_ARG_NULL (e0);
  BTOR_ABORT_ARG_NULL (e1);
  BTOR_TRAPI_BINFUN (e0, e1);
  BTOR_ABORT_REFS_NOT_POS (e0);
  BTOR_ABORT_REFS_NOT_POS (e1);
  BTOR_ABORT_BTOR_MISMATCH (btor, e0);
  BTOR_ABORT_BTOR_MISMATCH (btor, e1);
  BTOR_ABORT_IS_NOT_BV (e0);
  BTOR_ABORT_IS_NOT_BV (e1);
  BTOR_ABORT_BW_MISMATCH (e0, e1);
  res = btor_exp_ugte (btor, e0, e1);
  btor_node_inc_ext_ref_counter (btor, res);
  BTOR_TRAPI_RETURN_NODE (res);
#ifndef NDEBUG
  BTOR_CHKCLONE_RES_PTR (res, ugte, BTOR_CLONED_EXP (e0), BTOR_CLONED_EXP (e1));
#endif
  return BTOR_EXPORT_BOOLECTOR_NODE (res);
}

BoolectorNode *
boolector_sgte (Btor *btor, BoolectorNode *n0, BoolectorNode *n1)
{
  BtorNode *e0, *e1, *res;

  e0 = BTOR_IMPORT_BOOLECTOR_NODE (n0);
  e1 = BTOR_IMPORT_BOOLECTOR_NODE (n1);
  BTOR_ABORT_ARG_NULL (btor);
  BTOR_ABORT_ARG_NULL (e0);
  BTOR_ABORT_ARG_NULL (e1);
  BTOR_TRAPI_BINFUN (e0, e1);
  BTOR_ABORT_REFS_NOT_POS (e0);
  BTOR_ABORT_REFS_NOT_POS (e1);
  BTOR_ABORT_BTOR_MISMATCH (btor, e0);
  BTOR_ABORT_BTOR_MISMATCH (btor, e1);
  BTOR_ABORT_IS_NOT_BV (e0);
  BTOR_ABORT_IS_NOT_BV (e1);
  BTOR_ABORT_BW_MISMATCH (e0, e1);
  res = btor_exp_sgte (btor, e0, e1);
  btor_node_inc_ext_ref_counter (btor, res);
  BTOR_TRAPI_RETURN_NODE (res);
#ifndef NDEBUG
  BTOR_CHKCLONE_RES_PTR (res, sgte, BTOR_CLONED_EXP (e0), BTOR_CLONED_EXP (e1));
#endif
  return BTOR_EXPORT_BOOLECTOR_NODE (res);
}

BoolectorNode *
boolector_sll (Btor *btor, BoolectorNode *n0, BoolectorNode *n1)
{
  uint32_t width;
  BtorNode *e0, *e1, *res;

  e0 = BTOR_IMPORT_BOOLECTOR_NODE (n0);
  e1 = BTOR_IMPORT_BOOLECTOR_NODE (n1);
  BTOR_ABORT_ARG_NULL (btor);
  BTOR_ABORT_ARG_NULL (e0);
  BTOR_ABORT_ARG_NULL (e1);
  BTOR_TRAPI_BINFUN (e0, e1);
  BTOR_ABORT_REFS_NOT_POS (e0);
  BTOR_ABORT_REFS_NOT_POS (e1);
  BTOR_ABORT_BTOR_MISMATCH (btor, e0);
  BTOR_ABORT_BTOR_MISMATCH (btor, e1);
  BTOR_ABORT_IS_NOT_BV (e0);
  BTOR_ABORT_IS_NOT_BV (e1);
  width = btor_node_get_width (btor, e0);
  BTOR_ABORT (!btor_util_is_power_of_2 (width),
              "bit-width of 'e0' must be a power of 2");
  BTOR_ABORT (btor_util_log_2 (width) != btor_node_get_width (btor, e1),
              "bit-width of 'e1' must be equal to log2(bit-width of 'e0')");
  res = btor_exp_sll (btor, e0, e1);
  btor_node_inc_ext_ref_counter (btor, res);
  BTOR_TRAPI_RETURN_NODE (res);
#ifndef NDEBUG
  BTOR_CHKCLONE_RES_PTR (res, sll, BTOR_CLONED_EXP (e0), BTOR_CLONED_EXP (e1));
#endif
  return BTOR_EXPORT_BOOLECTOR_NODE (res);
}

BoolectorNode *
boolector_srl (Btor *btor, BoolectorNode *n0, BoolectorNode *n1)
{
  uint32_t width;
  BtorNode *e0, *e1, *res;

  e0 = BTOR_IMPORT_BOOLECTOR_NODE (n0);
  e1 = BTOR_IMPORT_BOOLECTOR_NODE (n1);
  BTOR_ABORT_ARG_NULL (btor);
  BTOR_ABORT_ARG_NULL (e0);
  BTOR_ABORT_ARG_NULL (e1);
  BTOR_TRAPI_BINFUN (e0, e1);
  BTOR_ABORT_REFS_NOT_POS (e0);
  BTOR_ABORT_REFS_NOT_POS (e1);
  BTOR_ABORT_BTOR_MISMATCH (btor, e0);
  BTOR_ABORT_BTOR_MISMATCH (btor, e1);
  BTOR_ABORT_IS_NOT_BV (e0);
  BTOR_ABORT_IS_NOT_BV (e1);
  width = btor_node_get_width (btor, e0);
  BTOR_ABORT (!btor_util_is_power_of_2 (width),
              "bit-width of 'e0' must be a power of 2");
  BTOR_ABORT (btor_util_log_2 (width) != btor_node_get_width (btor, e1),
              "bit-width of 'e1' must be equal to log2(bit-width of 'e0')");
  res = btor_exp_srl (btor, e0, e1);
  btor_node_inc_ext_ref_counter (btor, res);
  BTOR_TRAPI_RETURN_NODE (res);
#ifndef NDEBUG
  BTOR_CHKCLONE_RES_PTR (res, srl, BTOR_CLONED_EXP (e0), BTOR_CLONED_EXP (e1));
#endif
  return BTOR_EXPORT_BOOLECTOR_NODE (res);
}

BoolectorNode *
boolector_sra (Btor *btor, BoolectorNode *n0, BoolectorNode *n1)
{
  uint32_t width;
  BtorNode *e0, *e1, *res;

  e0 = BTOR_IMPORT_BOOLECTOR_NODE (n0);
  e1 = BTOR_IMPORT_BOOLECTOR_NODE (n1);
  BTOR_ABORT_ARG_NULL (btor);
  BTOR_ABORT_ARG_NULL (e0);
  BTOR_ABORT_ARG_NULL (e1);
  BTOR_TRAPI_BINFUN (e0, e1);
  BTOR_ABORT_REFS_NOT_POS (e0);
  BTOR_ABORT_REFS_NOT_POS (e1);
  BTOR_ABORT_BTOR_MISMATCH (btor, e0);
  BTOR_ABORT_BTOR_MISMATCH (btor, e1);
  BTOR_ABORT_IS_NOT_BV (e0);
  BTOR_ABORT_IS_NOT_BV (e1);
  width = btor_node_get_width (btor, e0);
  BTOR_ABORT (!btor_util_is_power_of_2 (width),
              "bit-width of 'e0' must be a power of 2");
  BTOR_ABORT (btor_util_log_2 (width) != btor_node_get_width (btor, e1),
              "bit-width of 'e1' must be equal to log2(bit-width of 'e0')");
  res = btor_exp_sra (btor, e0, e1);
  btor_node_inc_ext_ref_counter (btor, res);
  BTOR_TRAPI_RETURN_NODE (res);
#ifndef NDEBUG
  BTOR_CHKCLONE_RES_PTR (res, sra, BTOR_CLONED_EXP (e0), BTOR_CLONED_EXP (e1));
#endif
  return BTOR_EXPORT_BOOLECTOR_NODE (res);
}

BoolectorNode *
boolector_rol (Btor *btor, BoolectorNode *n0, BoolectorNode *n1)
{
  uint32_t width;
  BtorNode *e0, *e1, *res;

  BTOR_ABORT_ARG_NULL (btor);
  e0 = BTOR_IMPORT_BOOLECTOR_NODE (n0);
  e1 = BTOR_IMPORT_BOOLECTOR_NODE (n1);
  BTOR_ABORT_ARG_NULL (e0);
  BTOR_ABORT_ARG_NULL (e1);
  BTOR_TRAPI_BINFUN (e0, e1);
  BTOR_ABORT_REFS_NOT_POS (e0);
  BTOR_ABORT_REFS_NOT_POS (e1);
  BTOR_ABORT_BTOR_MISMATCH (btor, e0);
  BTOR_ABORT_BTOR_MISMATCH (btor, e1);
  BTOR_ABORT_IS_NOT_BV (e0);
  BTOR_ABORT_IS_NOT_BV (e1);
  width = btor_node_get_width (btor, e0);
  BTOR_ABORT (!btor_util_is_power_of_2 (width),
              "bit-width of 'e0' must be a power of 2");
  BTOR_ABORT (btor_util_log_2 (width) != btor_node_get_width (btor, e1),
              "bit-width of 'e1' must be equal to log2(bit-width of 'e0')");
  res = btor_exp_rol (btor, e0, e1);
  btor_node_inc_ext_ref_counter (btor, res);
  BTOR_TRAPI_RETURN_NODE (res);
#ifndef NDEBUG
  BTOR_CHKCLONE_RES_PTR (res, rol, BTOR_CLONED_EXP (e0), BTOR_CLONED_EXP (e1));
#endif
  return BTOR_EXPORT_BOOLECTOR_NODE (res);
}

BoolectorNode *
boolector_ror (Btor *btor, BoolectorNode *n0, BoolectorNode *n1)
{
  uint32_t width;
  BtorNode *e0, *e1, *res;

  e0 = BTOR_IMPORT_BOOLECTOR_NODE (n0);
  e1 = BTOR_IMPORT_BOOLECTOR_NODE (n1);
  BTOR_ABORT_ARG_NULL (btor);
  BTOR_ABORT_ARG_NULL (e0);
  BTOR_ABORT_ARG_NULL (e1);
  BTOR_TRAPI_BINFUN (e0, e1);
  BTOR_ABORT_REFS_NOT_POS (e0);
  BTOR_ABORT_REFS_NOT_POS (e1);
  BTOR_ABORT_BTOR_MISMATCH (btor, e0);
  BTOR_ABORT_BTOR_MISMATCH (btor, e1);
  BTOR_ABORT_IS_NOT_BV (e0);
  BTOR_ABORT_IS_NOT_BV (e1);
  width = btor_node_get_width (btor, e0);
  BTOR_ABORT (!btor_util_is_power_of_2 (width),
              "bit-width of 'e0' must be a power of 2");
  BTOR_ABORT (btor_util_log_2 (width) != btor_node_get_width (btor, e1),
              "bit-width of 'e1' must be equal to log2(bit-width of 'e0')");
  res = btor_exp_ror (btor, e0, e1);
  btor_node_inc_ext_ref_counter (btor, res);
  BTOR_TRAPI_RETURN_NODE (res);
#ifndef NDEBUG
  BTOR_CHKCLONE_RES_PTR (res, ror, BTOR_CLONED_EXP (e0), BTOR_CLONED_EXP (e1));
#endif
  return BTOR_EXPORT_BOOLECTOR_NODE (res);
}

BoolectorNode *
boolector_sub (Btor *btor, BoolectorNode *n0, BoolectorNode *n1)
{
  BtorNode *e0, *e1, *res;

  e0 = BTOR_IMPORT_BOOLECTOR_NODE (n0);
  e1 = BTOR_IMPORT_BOOLECTOR_NODE (n1);
  BTOR_ABORT_ARG_NULL (btor);
  BTOR_ABORT_ARG_NULL (e0);
  BTOR_ABORT_ARG_NULL (e1);
  BTOR_TRAPI_BINFUN (e0, e1);
  BTOR_ABORT_REFS_NOT_POS (e0);
  BTOR_ABORT_REFS_NOT_POS (e1);
  BTOR_ABORT_BTOR_MISMATCH (btor, e0);
  BTOR_ABORT_BTOR_MISMATCH (btor, e1);
  BTOR_ABORT_IS_NOT_BV (e0);
  BTOR_ABORT_IS_NOT_BV (e1);
  BTOR_ABORT_BW_MISMATCH (e0, e1);
  res = btor_exp_sub (btor, e0, e1);
  btor_node_inc_ext_ref_counter (btor, res);
  BTOR_TRAPI_RETURN_NODE (res);
#ifndef NDEBUG
  BTOR_CHKCLONE_RES_PTR (res, sub, BTOR_CLONED_EXP (e0), BTOR_CLONED_EXP (e1));
#endif
  return BTOR_EXPORT_BOOLECTOR_NODE (res);
}

BoolectorNode *
boolector_usubo (Btor *btor, BoolectorNode *n0, BoolectorNode *n1)
{
  BtorNode *e0, *e1, *res;

  e0 = BTOR_IMPORT_BOOLECTOR_NODE (n0);
  e1 = BTOR_IMPORT_BOOLECTOR_NODE (n1);
  BTOR_ABORT_ARG_NULL (btor);
  BTOR_ABORT_ARG_NULL (e0);
  BTOR_ABORT_ARG_NULL (e1);
  BTOR_TRAPI_BINFUN (e0, e1);
  BTOR_ABORT_REFS_NOT_POS (e0);
  BTOR_ABORT_REFS_NOT_POS (e1);
  BTOR_ABORT_IS_NOT_BV (e0);
  BTOR_ABORT_IS_NOT_BV (e1);
  BTOR_ABORT_BW_MISMATCH (e0, e1);
  res = btor_exp_usubo (btor, e0, e1);
  btor_node_inc_ext_ref_counter (btor, res);
  BTOR_TRAPI_RETURN_NODE (res);
#ifndef NDEBUG
  BTOR_CHKCLONE_RES_PTR (
      res, usubo, BTOR_CLONED_EXP (e0), BTOR_CLONED_EXP (e1));
#endif
  return BTOR_EXPORT_BOOLECTOR_NODE (res);
}

BoolectorNode *
boolector_ssubo (Btor *btor, BoolectorNode *n0, BoolectorNode *n1)
{
  BtorNode *e0, *e1, *res;

  e0 = BTOR_IMPORT_BOOLECTOR_NODE (n0);
  e1 = BTOR_IMPORT_BOOLECTOR_NODE (n1);
  BTOR_ABORT_ARG_NULL (btor);
  BTOR_ABORT_ARG_NULL (e0);
  BTOR_ABORT_ARG_NULL (e1);
  BTOR_TRAPI_BINFUN (e0, e1);
  BTOR_ABORT_REFS_NOT_POS (e0);
  BTOR_ABORT_REFS_NOT_POS (e1);
  BTOR_ABORT_BTOR_MISMATCH (btor, e0);
  BTOR_ABORT_BTOR_MISMATCH (btor, e1);
  BTOR_ABORT_IS_NOT_BV (e0);
  BTOR_ABORT_IS_NOT_BV (e1);
  BTOR_ABORT_BW_MISMATCH (e0, e1);
  res = btor_exp_ssubo (btor, e0, e1);
  btor_node_inc_ext_ref_counter (btor, res);
  BTOR_TRAPI_RETURN_NODE (res);
#ifndef NDEBUG
  BTOR_CHKCLONE_RES_PTR (
      res, ssubo, BTOR_CLONED_EXP (e0), BTOR_CLONED_EXP (e1));
#endif
  return BTOR_EXPORT_BOOLECTOR_NODE (res);
}

BoolectorNode *
boolector_udiv (Btor *btor, BoolectorNode *n0, BoolectorNode *n1)
{
  BtorNode *e0, *e1, *res;

  e0 = BTOR_IMPORT_BOOLECTOR_NODE (n0);
  e1 = BTOR_IMPORT_BOOLECTOR_NODE (n1);
  BTOR_ABORT_ARG_NULL (btor);
  BTOR_ABORT_ARG_NULL (e0);
  BTOR_ABORT_ARG_NULL (e1);
  BTOR_TRAPI_BINFUN (e0, e1);
  BTOR_ABORT_REFS_NOT_POS (e0);
  BTOR_ABORT_REFS_NOT_POS (e1);
  BTOR_ABORT_IS_NOT_BV (e0);
  BTOR_ABORT_IS_NOT_BV (e1);
  BTOR_ABORT_BW_MISMATCH (e0, e1);
  res = btor_exp_udiv (btor, e0, e1);
  btor_node_inc_ext_ref_counter (btor, res);
  BTOR_TRAPI_RETURN_NODE (res);
#ifndef NDEBUG
  BTOR_CHKCLONE_RES_PTR (res, udiv, BTOR_CLONED_EXP (e0), BTOR_CLONED_EXP (e1));
#endif
  return BTOR_EXPORT_BOOLECTOR_NODE (res);
}

BoolectorNode *
boolector_sdiv (Btor *btor, BoolectorNode *n0, BoolectorNode *n1)
{
  BtorNode *e0, *e1, *res;

  e0 = BTOR_IMPORT_BOOLECTOR_NODE (n0);
  e1 = BTOR_IMPORT_BOOLECTOR_NODE (n1);
  BTOR_ABORT_ARG_NULL (btor);
  BTOR_ABORT_ARG_NULL (e0);
  BTOR_ABORT_ARG_NULL (e1);
  BTOR_TRAPI_BINFUN (e0, e1);
  BTOR_ABORT_REFS_NOT_POS (e0);
  BTOR_ABORT_REFS_NOT_POS (e1);
  BTOR_ABORT_BTOR_MISMATCH (btor, e0);
  BTOR_ABORT_BTOR_MISMATCH (btor, e1);
  BTOR_ABORT_IS_NOT_BV (e0);
  BTOR_ABORT_IS_NOT_BV (e1);
  BTOR_ABORT_BW_MISMATCH (e0, e1);
  res = btor_exp_sdiv (btor, e0, e1);
  btor_node_inc_ext_ref_counter (btor, res);
  BTOR_TRAPI_RETURN_NODE (res);
#ifndef NDEBUG
  BTOR_CHKCLONE_RES_PTR (res, sdiv, BTOR_CLONED_EXP (e0), BTOR_CLONED_EXP (e1));
#endif
  return BTOR_EXPORT_BOOLECTOR_NODE (res);
}

BoolectorNode *
boolector_sdivo (Btor *btor, BoolectorNode *n0, BoolectorNode *n1)
{
  BtorNode *e0, *e1, *res;

  e0 = BTOR_IMPORT_BOOLECTOR_NODE (n0);
  e1 = BTOR_IMPORT_BOOLECTOR_NODE (n1);
  BTOR_ABORT_ARG_NULL (btor);
  BTOR_ABORT_ARG_NULL (e0);
  BTOR_ABORT_ARG_NULL (e1);
  BTOR_TRAPI_BINFUN (e0, e1);
  BTOR_ABORT_REFS_NOT_POS (e0);
  BTOR_ABORT_REFS_NOT_POS (e1);
  BTOR_ABORT_BTOR_MISMATCH (btor, e0);
  BTOR_ABORT_BTOR_MISMATCH (btor, e1);
  BTOR_ABORT_IS_NOT_BV (e0);
  BTOR_ABORT_IS_NOT_BV (e1);
  BTOR_ABORT_BW_MISMATCH (e0, e1);
  res = btor_exp_sdivo (btor, e0, e1);
  btor_node_inc_ext_ref_counter (btor, res);
  BTOR_TRAPI_RETURN_NODE (res);
#ifndef NDEBUG
  BTOR_CHKCLONE_RES_PTR (
      res, sdivo, BTOR_CLONED_EXP (e0), BTOR_CLONED_EXP (e1));
#endif
  return BTOR_EXPORT_BOOLECTOR_NODE (res);
}

BoolectorNode *
boolector_urem (Btor *btor, BoolectorNode *n0, BoolectorNode *n1)
{
  BtorNode *e0, *e1, *res;

  e0 = BTOR_IMPORT_BOOLECTOR_NODE (n0);
  e1 = BTOR_IMPORT_BOOLECTOR_NODE (n1);
  BTOR_ABORT_ARG_NULL (btor);
  BTOR_ABORT_ARG_NULL (e0);
  BTOR_ABORT_ARG_NULL (e1);
  BTOR_TRAPI_BINFUN (e0, e1);
  BTOR_ABORT_REFS_NOT_POS (e0);
  BTOR_ABORT_REFS_NOT_POS (e1);
  BTOR_ABORT_BTOR_MISMATCH (btor, e0);
  BTOR_ABORT_BTOR_MISMATCH (btor, e1);
  BTOR_ABORT_IS_NOT_BV (e0);
  BTOR_ABORT_IS_NOT_BV (e1);
  BTOR_ABORT_BW_MISMATCH (e0, e1);
  res = btor_exp_urem (btor, e0, e1);
  btor_node_inc_ext_ref_counter (btor, res);
  BTOR_TRAPI_RETURN_NODE (res);
#ifndef NDEBUG
  BTOR_CHKCLONE_RES_PTR (res, urem, BTOR_CLONED_EXP (e0), BTOR_CLONED_EXP (e1));
#endif
  return BTOR_EXPORT_BOOLECTOR_NODE (res);
}

BoolectorNode *
boolector_srem (Btor *btor, BoolectorNode *n0, BoolectorNode *n1)
{
  BtorNode *e0, *e1, *res;

  e0 = BTOR_IMPORT_BOOLECTOR_NODE (n0);
  e1 = BTOR_IMPORT_BOOLECTOR_NODE (n1);
  BTOR_ABORT_ARG_NULL (btor);
  BTOR_ABORT_ARG_NULL (e0);
  BTOR_ABORT_ARG_NULL (e1);
  BTOR_TRAPI_BINFUN (e0, e1);
  BTOR_ABORT_REFS_NOT_POS (e0);
  BTOR_ABORT_REFS_NOT_POS (e1);
  BTOR_ABORT_BTOR_MISMATCH (btor, e0);
  BTOR_ABORT_BTOR_MISMATCH (btor, e1);
  BTOR_ABORT_IS_NOT_BV (e0);
  BTOR_ABORT_IS_NOT_BV (e1);
  BTOR_ABORT_BW_MISMATCH (e0, e1);
  res = btor_exp_srem (btor, e0, e1);
  btor_node_inc_ext_ref_counter (btor, res);
  BTOR_TRAPI_RETURN_NODE (res);
#ifndef NDEBUG
  BTOR_CHKCLONE_RES_PTR (res, srem, BTOR_CLONED_EXP (e0), BTOR_CLONED_EXP (e1));
#endif
  return BTOR_EXPORT_BOOLECTOR_NODE (res);
}

BoolectorNode *
boolector_smod (Btor *btor, BoolectorNode *n0, BoolectorNode *n1)
{
  BtorNode *e0, *e1, *res;

  e0 = BTOR_IMPORT_BOOLECTOR_NODE (n0);
  e1 = BTOR_IMPORT_BOOLECTOR_NODE (n1);
  BTOR_ABORT_ARG_NULL (btor);
  BTOR_ABORT_ARG_NULL (e0);
  BTOR_ABORT_ARG_NULL (e1);
  BTOR_TRAPI_BINFUN (e0, e1);
  BTOR_ABORT_REFS_NOT_POS (e0);
  BTOR_ABORT_REFS_NOT_POS (e1);
  BTOR_ABORT_BTOR_MISMATCH (btor, e0);
  BTOR_ABORT_BTOR_MISMATCH (btor, e1);
  BTOR_ABORT_IS_NOT_BV (e0);
  BTOR_ABORT_IS_NOT_BV (e1);
  BTOR_ABORT_BW_MISMATCH (e0, e1);
  res = btor_exp_smod (btor, e0, e1);
  btor_node_inc_ext_ref_counter (btor, res);
  BTOR_TRAPI_RETURN_NODE (res);
#ifndef NDEBUG
  BTOR_CHKCLONE_RES_PTR (res, smod, BTOR_CLONED_EXP (e0), BTOR_CLONED_EXP (e1));
#endif
  return BTOR_EXPORT_BOOLECTOR_NODE (res);
}

BoolectorNode *
boolector_concat (Btor *btor, BoolectorNode *n0, BoolectorNode *n1)
{
  BtorNode *e0, *e1, *res;

  e0 = BTOR_IMPORT_BOOLECTOR_NODE (n0);
  e1 = BTOR_IMPORT_BOOLECTOR_NODE (n1);
  BTOR_ABORT_ARG_NULL (btor);
  BTOR_ABORT_ARG_NULL (e0);
  BTOR_ABORT_ARG_NULL (e1);
  BTOR_TRAPI_BINFUN (e0, e1);
  BTOR_ABORT_REFS_NOT_POS (e0);
  BTOR_ABORT_REFS_NOT_POS (e1);
  BTOR_ABORT_BTOR_MISMATCH (btor, e0);
  BTOR_ABORT_BTOR_MISMATCH (btor, e1);
  BTOR_ABORT_IS_NOT_BV (e0);
  BTOR_ABORT_IS_NOT_BV (e1);
  BTOR_ABORT (
      btor_node_get_width (btor, e0) > INT_MAX - btor_node_get_width (btor, e1),
      "bit-width of result is too large");
  res = btor_exp_concat (btor, e0, e1);
  btor_node_inc_ext_ref_counter (btor, res);
  BTOR_TRAPI_RETURN_NODE (res);
#ifndef NDEBUG
  BTOR_CHKCLONE_RES_PTR (
      res, concat, BTOR_CLONED_EXP (e0), BTOR_CLONED_EXP (e1));
#endif
  return BTOR_EXPORT_BOOLECTOR_NODE (res);
}

BoolectorNode *
boolector_read (Btor *btor, BoolectorNode *n_array, BoolectorNode *n_index)
{
  BtorNode *e_array, *e_index, *res;

  e_array = BTOR_IMPORT_BOOLECTOR_NODE (n_array);
  e_index = BTOR_IMPORT_BOOLECTOR_NODE (n_index);
  BTOR_ABORT_ARG_NULL (btor);
  BTOR_ABORT_ARG_NULL (e_array);
  BTOR_ABORT_ARG_NULL (e_index);
  BTOR_TRAPI_BINFUN (e_array, e_index);
  BTOR_ABORT_REFS_NOT_POS (e_array);
  BTOR_ABORT_REFS_NOT_POS (e_index);
  BTOR_ABORT_BTOR_MISMATCH (btor, e_array);
  BTOR_ABORT_BTOR_MISMATCH (btor, e_index);
  BTOR_ABORT_IS_BV (e_array);
  BTOR_ABORT_IS_NOT_BV (e_index);
  BTOR_ABORT (
      btor_sort_array_get_index (btor, btor_node_get_sort_id (e_array))
          != btor_node_get_sort_id (e_index),
      "index bit-width of 'e_array' and bit-width of 'e_index' must be equal");
  res = btor_exp_read (btor, e_array, e_index);
  btor_node_inc_ext_ref_counter (btor, res);
  BTOR_TRAPI_RETURN_NODE (res);
#ifndef NDEBUG
  BTOR_CHKCLONE_RES_PTR (
      res, read, BTOR_CLONED_EXP (e_array), BTOR_CLONED_EXP (e_index));
#endif
  return BTOR_EXPORT_BOOLECTOR_NODE (res);
}

BoolectorNode *
boolector_write (Btor *btor,
                 BoolectorNode *n_array,
                 BoolectorNode *n_index,
                 BoolectorNode *n_value)
{
  BtorNode *e_array, *e_index, *e_value;
  BtorNode *res;

  e_array = BTOR_IMPORT_BOOLECTOR_NODE (n_array);
  e_index = BTOR_IMPORT_BOOLECTOR_NODE (n_index);
  e_value = BTOR_IMPORT_BOOLECTOR_NODE (n_value);
  BTOR_ABORT_ARG_NULL (btor);
  BTOR_ABORT_ARG_NULL (e_array);
  BTOR_ABORT_ARG_NULL (e_index);
  BTOR_ABORT_ARG_NULL (e_value);
  BTOR_TRAPI_TERFUN (e_array, e_index, e_value);
  BTOR_ABORT_REFS_NOT_POS (e_array);
  BTOR_ABORT_REFS_NOT_POS (e_index);
  BTOR_ABORT_REFS_NOT_POS (e_value);
  BTOR_ABORT_BTOR_MISMATCH (btor, e_array);
  BTOR_ABORT_BTOR_MISMATCH (btor, e_index);
  BTOR_ABORT_BTOR_MISMATCH (btor, e_value);
  BTOR_ABORT_IS_BV (e_array);
  BTOR_ABORT_IS_NOT_BV (e_index);
  BTOR_ABORT_IS_NOT_BV (e_value);
  BTOR_ABORT (
      btor_sort_array_get_index (btor, btor_node_get_sort_id (e_array))
          != btor_node_get_sort_id (e_index),
      "index bit-width of 'e_array' and bit-width of 'e_index' must be equal");
  BTOR_ABORT (
      btor_sort_array_get_element (btor, btor_node_get_sort_id (e_array))
          != btor_node_get_sort_id (e_value),
      "element bit-width of 'e_array' and bit-width of 'e_value' must be "
      "equal");
  res = btor_exp_write (btor, e_array, e_index, e_value);
  btor_node_inc_ext_ref_counter (btor, res);
  BTOR_TRAPI_RETURN_NODE (res);
#ifndef NDEBUG
  BTOR_CHKCLONE_RES_PTR (res,
                         write,
                         BTOR_CLONED_EXP (e_array),
                         BTOR_CLONED_EXP (e_index),
                         BTOR_CLONED_EXP (e_value));
#endif
  return BTOR_EXPORT_BOOLECTOR_NODE (res);
}

BoolectorNode *
boolector_cond (Btor *btor,
                BoolectorNode *n_cond,
                BoolectorNode *n_then,
                BoolectorNode *n_else)
{
  BtorNode *e_cond, *e_if, *e_else;
  BtorNode *res;

  e_cond = BTOR_IMPORT_BOOLECTOR_NODE (n_cond);
  e_if   = BTOR_IMPORT_BOOLECTOR_NODE (n_then);
  e_else = BTOR_IMPORT_BOOLECTOR_NODE (n_else);
  BTOR_ABORT_ARG_NULL (btor);
  BTOR_ABORT_ARG_NULL (e_cond);
  BTOR_ABORT_ARG_NULL (e_if);
  BTOR_ABORT_ARG_NULL (e_else);
  BTOR_TRAPI_TERFUN (e_cond, e_if, e_else);
  BTOR_ABORT_REFS_NOT_POS (e_cond);
  BTOR_ABORT_REFS_NOT_POS (e_if);
  BTOR_ABORT_REFS_NOT_POS (e_else);
  BTOR_ABORT_BTOR_MISMATCH (btor, e_cond);
  BTOR_ABORT_BTOR_MISMATCH (btor, e_if);
  BTOR_ABORT_BTOR_MISMATCH (btor, e_else);
  BTOR_ABORT_IS_NOT_BV (e_cond);
  BTOR_ABORT (btor_node_get_width (btor, e_cond) != 1,
              "bit-width of 'e_cond' must be equal to 1");
  BTOR_ABORT (btor_node_get_sort_id (e_if) != btor_node_get_sort_id (e_else),
              "sorts of 'e_if' and 'e_else' branch must be equal");
  res = btor_exp_cond (btor, e_cond, e_if, e_else);
  btor_node_inc_ext_ref_counter (btor, res);
  BTOR_TRAPI_RETURN_NODE (res);
#ifndef NDEBUG
  BTOR_CHKCLONE_RES_PTR (res,
                         cond,
                         BTOR_CLONED_EXP (e_cond),
                         BTOR_CLONED_EXP (e_if),
                         BTOR_CLONED_EXP (e_else));
#endif
  return BTOR_EXPORT_BOOLECTOR_NODE (res);
}

BoolectorNode *
boolector_param (Btor *btor, BoolectorSort sort, const char *symbol)
{
  BTOR_ABORT_ARG_NULL (btor);

  BtorNode *res;
  char *symb;
  BtorSortId s;

  symb = (char *) symbol;
  BTOR_TRAPI (SORT_FMT " %s", sort, btor, symb);
  s = BTOR_IMPORT_BOOLECTOR_SORT (sort);
  BTOR_ABORT (!btor_sort_is_valid (btor, s), "'sort' is not a valid sort");
  BTOR_ABORT (!btor_sort_is_bitvec (btor, s),
              "'sort' is not a bit vector sort");
  BTOR_ABORT (symb && btor_hashptr_table_get (btor->symbols, symb),
              "symbol '%s' is already in use",
              symb);
  res = btor_exp_param (btor, s, symb);
  btor_node_inc_ext_ref_counter (btor, res);

  BTOR_TRAPI_RETURN_NODE (res);
#ifndef NDEBUG
  BTOR_CHKCLONE_RES_PTR (res, param, sort, symbol);
#endif
  return BTOR_EXPORT_BOOLECTOR_NODE (res);
}

BoolectorNode *
boolector_fun (Btor *btor,
               BoolectorNode **param_nodes,
               uint32_t paramc,
               BoolectorNode *node)
{
  uint32_t i, len;
  char *strtrapi;
  BtorNode **params, *exp, *res;

  params = BTOR_IMPORT_BOOLECTOR_NODE_ARRAY (param_nodes);
  exp    = BTOR_IMPORT_BOOLECTOR_NODE (node);

  BTOR_ABORT_ARG_NULL (btor);
  BTOR_ABORT_ARG_NULL (params);
  BTOR_ABORT_ARG_NULL (exp);
  BTOR_ABORT_REFS_NOT_POS (exp);
  BTOR_ABORT_BTOR_MISMATCH (btor, exp);
  BTOR_ABORT (paramc < 1, "'paramc' must not be < 1");

  len = 5 + 10 + paramc * 20 + 20;
  BTOR_NEWN (btor->mm, strtrapi, len);
  sprintf (strtrapi, "%d ", paramc);

  for (i = 0; i < paramc; i++)
  {
    BTOR_ABORT (!params[i] || !btor_node_is_param (params[i]),
                "'params[%d]' is not a parameter",
                i);
    BTOR_ABORT_REFS_NOT_POS (params[i]);
    sprintf (
        strtrapi + strlen (strtrapi), NODE_FMT, BTOR_TRAPI_NODE_ID (params[i]));
  }
  sprintf (strtrapi + strlen (strtrapi), NODE_FMT, BTOR_TRAPI_NODE_ID (exp));
  BTOR_TRAPI (strtrapi);
  BTOR_DELETEN (btor->mm, strtrapi, len);
  BTOR_ABORT (btor_node_is_uf (btor_simplify_exp (btor, exp)),
              "expected bit vector term as function body");
  res = btor_exp_fun (btor, params, paramc, exp);
  btor_node_inc_ext_ref_counter (btor, res);
  BTOR_TRAPI_RETURN_NODE (res);
#ifndef NDEBUG
  BoolectorNode *cparam_nodes[paramc];
  for (i = 0; btor->clone && i < paramc; i++)
    cparam_nodes[i] = BTOR_CLONED_EXP (params[i]);
  BTOR_CHKCLONE_RES_PTR (res, fun, cparam_nodes, paramc, BTOR_CLONED_EXP (exp));
#endif
  return BTOR_EXPORT_BOOLECTOR_NODE (res);
}

BoolectorNode *
boolector_apply (Btor *btor,
                 BoolectorNode **arg_nodes,
                 uint32_t argc,
                 BoolectorNode *n_fun)
{
  uint32_t i, len;
  int32_t fcheck;
  char *strtrapi;
  BtorNode **args, *e_fun, *res;

  args  = BTOR_IMPORT_BOOLECTOR_NODE_ARRAY (arg_nodes);
  e_fun = BTOR_IMPORT_BOOLECTOR_NODE (n_fun);

  BTOR_ABORT_ARG_NULL (btor);
  BTOR_ABORT_ARG_NULL (e_fun);

  BTOR_ABORT_REFS_NOT_POS (n_fun);
  BTOR_ABORT_BTOR_MISMATCH (btor, n_fun);

  len = 7 + 10 + argc * 20 + 20;
  BTOR_NEWN (btor->mm, strtrapi, len);
  sprintf (strtrapi, "%d ", argc);

  for (i = 0; i < argc; i++)
    sprintf (
        strtrapi + strlen (strtrapi), NODE_FMT, BTOR_TRAPI_NODE_ID (args[i]));
  sprintf (strtrapi + strlen (strtrapi), NODE_FMT, BTOR_TRAPI_NODE_ID (e_fun));

  BTOR_TRAPI (strtrapi);
  BTOR_DELETEN (btor->mm, strtrapi, len);

  BTOR_ABORT (!btor_sort_is_fun (btor, btor_node_get_sort_id (e_fun)),
              "'e_fun' must be a function");
  BTOR_ABORT (
      (uint32_t) argc != btor_node_fun_get_arity (btor, e_fun),
      "number of arguments must be equal to the number of parameters in "
      "'e_fun'");
  BTOR_ABORT (argc < 1, "'argc' must not be < 1");
  BTOR_ABORT (argc >= 1 && !args, "no arguments given but argc defined > 0");
  fcheck = btor_fun_sort_check (btor, args, argc, e_fun);
  BTOR_ABORT (fcheck >= 0, "invalid argument given at position %d", fcheck);
  res = btor_exp_apply_n (btor, e_fun, args, argc);
  btor_node_inc_ext_ref_counter (btor, res);
  BTOR_TRAPI_RETURN_NODE (res);
#ifndef NDEBUG
  BoolectorNode *carg_nodes[argc];
  for (i = 0; btor->clone && i < argc; i++)
    carg_nodes[i] = BTOR_CLONED_EXP (args[i]);
  BTOR_CHKCLONE_RES_PTR (res, apply, carg_nodes, argc, BTOR_CLONED_EXP (e_fun));
#endif
  return BTOR_EXPORT_BOOLECTOR_NODE (res);
}

BoolectorNode *
boolector_inc (Btor *btor, BoolectorNode *node)
{
  BtorNode *exp, *res;

  exp = BTOR_IMPORT_BOOLECTOR_NODE (node);
  BTOR_ABORT_ARG_NULL (btor);
  BTOR_ABORT_ARG_NULL (exp);
  BTOR_TRAPI_UNFUN (exp);
  BTOR_ABORT_REFS_NOT_POS (exp);
  BTOR_ABORT_BTOR_MISMATCH (btor, exp);
  BTOR_ABORT_IS_NOT_BV (exp);

  res = btor_exp_inc (btor, exp);
  btor_node_inc_ext_ref_counter (btor, res);
  BTOR_TRAPI_RETURN_NODE (res);
#ifndef NDEBUG
  BTOR_CHKCLONE_RES_PTR (res, inc, BTOR_CLONED_EXP (exp));
#endif
  return BTOR_EXPORT_BOOLECTOR_NODE (res);
}

BoolectorNode *
boolector_dec (Btor *btor, BoolectorNode *node)
{
  BtorNode *exp, *res;

  exp = BTOR_IMPORT_BOOLECTOR_NODE (node);
  BTOR_ABORT_ARG_NULL (btor);
  BTOR_ABORT_ARG_NULL (exp);
  BTOR_TRAPI_UNFUN (exp);
  BTOR_ABORT_REFS_NOT_POS (exp);
  BTOR_ABORT_BTOR_MISMATCH (btor, exp);
  BTOR_ABORT_IS_NOT_BV (exp);

  res = btor_exp_dec (btor, exp);
  btor_node_inc_ext_ref_counter (btor, res);
  BTOR_TRAPI_RETURN_NODE (res);
#ifndef NDEBUG
  BTOR_CHKCLONE_RES_PTR (res, dec, BTOR_CLONED_EXP (exp));
#endif
  return BTOR_EXPORT_BOOLECTOR_NODE (res);
}

BoolectorNode *
boolector_forall (Btor *btor,
                  BoolectorNode *param_nodes[],
                  int paramc,
                  BoolectorNode *body_node)
{
  int i, len;
  char *strtrapi;
  BtorNode **params, *body, *res;

  params = BTOR_IMPORT_BOOLECTOR_NODE_ARRAY (param_nodes);
  body   = BTOR_IMPORT_BOOLECTOR_NODE (body_node);
  BTOR_ABORT_ARG_NULL (btor);
  BTOR_ABORT_ARG_NULL (params);
  BTOR_ABORT_ARG_NULL (body);
  BTOR_ABORT (paramc < 1, "'paramc' must not be < 1");

  len = 5 + 10 + paramc * 20 + 20;
  BTOR_NEWN (btor->mm, strtrapi, len);
  sprintf (strtrapi, "%d ", paramc);

  for (i = 0; i < paramc; i++)
  {
    BTOR_ABORT (!params[i] || !btor_is_param_node (params[i]),
                "'params[%d]' is not a parameter",
                i);
    BTOR_ABORT_REFS_NOT_POS (params[i]);
    BTOR_ABORT_BTOR_MISMATCH (btor, params[i]);
    sprintf (
        strtrapi + strlen (strtrapi), NODE_FMT, BTOR_TRAPI_NODE_ID (params[i]));
  }
  sprintf (strtrapi + strlen (strtrapi), NODE_FMT, BTOR_TRAPI_NODE_ID (body));
  BTOR_TRAPI (strtrapi);
  BTOR_DELETEN (btor->mm, strtrapi, len);

  BTOR_ABORT_REFS_NOT_POS (body);
  BTOR_ABORT_BTOR_MISMATCH (btor, body);
  BTOR_ABORT (!btor_is_bool_sort (btor, BTOR_REAL_ADDR_NODE (body)->sort_id),
              "body of forall must be bit width 1, but has "
              "%d instead",
              btor_get_exp_width (btor, body));

  res = btor_forall_n_exp (btor, params, paramc, body);
  btor_inc_exp_ext_ref_counter (btor, res);
  BTOR_TRAPI_RETURN_NODE (res);
#ifndef NDEBUG
  BoolectorNode *cparam_nodes[paramc];
  for (i = 0; btor->clone && i < paramc; i++)
    cparam_nodes[i] = BTOR_CLONED_EXP (params[i]);
  BTOR_CHKCLONE_RES_PTR (
      res, forall, cparam_nodes, paramc, BTOR_CLONED_EXP (body));
#endif
  return BTOR_EXPORT_BOOLECTOR_NODE (res);
}

BoolectorNode *
boolector_exists (Btor *btor,
                  BoolectorNode *param_nodes[],
                  int paramc,
                  BoolectorNode *body_node)
{
  int i, len;
  char *strtrapi;
  BtorNode **params, *body, *res;

  params = BTOR_IMPORT_BOOLECTOR_NODE_ARRAY (param_nodes);
  body   = BTOR_IMPORT_BOOLECTOR_NODE (body_node);
  BTOR_ABORT_ARG_NULL (btor);
  BTOR_ABORT_ARG_NULL (params);
  BTOR_ABORT_ARG_NULL (body);
  BTOR_ABORT (paramc < 1, "'paramc' must not be < 1");

  len = 5 + 10 + paramc * 20 + 20;
  BTOR_NEWN (btor->mm, strtrapi, len);
  sprintf (strtrapi, "%d ", paramc);

  for (i = 0; i < paramc; i++)
  {
    BTOR_ABORT (!params[i] || !btor_is_param_node (params[i]),
                "'params[%d]' is not a parameter",
                i);
    BTOR_ABORT_REFS_NOT_POS (params[i]);
    BTOR_ABORT_BTOR_MISMATCH (btor, params[i]);
    sprintf (
        strtrapi + strlen (strtrapi), NODE_FMT, BTOR_TRAPI_NODE_ID (params[i]));

    (void) btor_add_ptr_hash_table (btor->inputs,
                                    btor_copy_exp (btor, params[i]));
  }
  sprintf (strtrapi + strlen (strtrapi), NODE_FMT, BTOR_TRAPI_NODE_ID (body));
  BTOR_TRAPI (strtrapi);
  BTOR_DELETEN (btor->mm, strtrapi, len);

  BTOR_ABORT_REFS_NOT_POS (body);
  BTOR_ABORT_BTOR_MISMATCH (btor, body);
  BTOR_ABORT (!btor_is_bool_sort (btor, BTOR_REAL_ADDR_NODE (body)->sort_id),
              "body of exists must be bit width 1, but has "
              "%d instead",
              btor_get_exp_width (btor, body));

  res = btor_exists_n_exp (btor, params, paramc, body);
  btor_inc_exp_ext_ref_counter (btor, res);
  BTOR_TRAPI_RETURN_NODE (res);
#ifndef NDEBUG
  BoolectorNode *cparam_nodes[paramc];
  for (i = 0; btor->clone && i < paramc; i++)
    cparam_nodes[i] = BTOR_CLONED_EXP (params[i]);
  BTOR_CHKCLONE_RES_PTR (
      res, exists, cparam_nodes, paramc, BTOR_CLONED_EXP (body));
#endif
  return BTOR_EXPORT_BOOLECTOR_NODE (res);
}

/*------------------------------------------------------------------------*/

Btor *
boolector_get_btor (BoolectorNode *node)
{
  BtorNode *exp, *real_exp;
  Btor *btor;
  BTOR_ABORT_ARG_NULL (node);
  exp = BTOR_IMPORT_BOOLECTOR_NODE (node);
  BTOR_ABORT_REFS_NOT_POS (exp);
  real_exp = BTOR_REAL_ADDR_NODE (exp);
  btor     = real_exp->btor;
  BTOR_TRAPI_UNFUN (exp);
  BTOR_TRAPI_RETURN_PTR (btor);
#ifndef NDEBUG
  if (btor->clone)
  {
    Btor *clone = boolector_get_btor (BTOR_CLONED_EXP (exp));
    assert (clone == btor->clone);
    btor_chkclone (btor, btor->clone);
  }
#endif
  return btor;
}

int32_t
boolector_get_id (Btor *btor, BoolectorNode *node)
{
  int32_t res;
  BtorNode *exp;

  exp = BTOR_IMPORT_BOOLECTOR_NODE (node);
  BTOR_ABORT_ARG_NULL (btor);
  BTOR_ABORT_ARG_NULL (node);
  BTOR_TRAPI_UNFUN (exp);
  BTOR_ABORT_REFS_NOT_POS (exp);
  BTOR_ABORT_BTOR_MISMATCH (btor, exp);
  res = btor_node_get_id (BTOR_REAL_ADDR_NODE (exp));
  BTOR_TRAPI_RETURN_INT (res);
#ifndef NDEBUG
  BTOR_CHKCLONE_RES_INT (res, get_id, BTOR_CLONED_EXP (exp));
#endif
  return res;
}

BoolectorSort
boolector_get_sort (Btor *btor, const BoolectorNode *node)
{
  BtorNode *exp;
  BtorSortId res;

  BTOR_ABORT_ARG_NULL (btor);
  BTOR_ABORT_ARG_NULL (node);
  exp = BTOR_IMPORT_BOOLECTOR_NODE (node);
  BTOR_TRAPI_UNFUN (exp);
  res = btor_node_get_sort_id (exp);
  BTOR_TRAPI_RETURN_SORT (res);
#ifndef NDEBUG
  BTOR_CHKCLONE_RES_SORT (res, get_sort, BTOR_CLONED_EXP (exp));
#endif
  return BTOR_EXPORT_BOOLECTOR_SORT (res);
}

BoolectorSort
boolector_fun_get_domain_sort (Btor *btor, const BoolectorNode *node)
{
  BtorNode *exp;
  BtorSortId res;

  BTOR_ABORT_ARG_NULL (btor);
  BTOR_ABORT_ARG_NULL (node);
  exp = BTOR_IMPORT_BOOLECTOR_NODE (node);
  BTOR_ABORT (!btor_node_is_fun (btor_simplify_exp (btor, exp)),
              "node must be a function node");
  BTOR_TRAPI_UNFUN (exp);
  res = ((BtorFunSort) btor_sort_get_by_id (btor, btor_node_get_sort_id (exp))
             ->fun)
            .domain->id;
  BTOR_TRAPI_RETURN_SORT (res);
#ifndef NDEBUG
  BTOR_CHKCLONE_RES_SORT (res, fun_get_domain_sort, BTOR_CLONED_EXP (exp));
#endif
  return BTOR_EXPORT_BOOLECTOR_SORT (res);
}

BoolectorSort
boolector_fun_get_codomain_sort (Btor *btor, const BoolectorNode *node)
{
  BtorNode *exp;
  BtorSortId res;

  BTOR_ABORT_ARG_NULL (btor);
  BTOR_ABORT_ARG_NULL (node);
  exp = BTOR_IMPORT_BOOLECTOR_NODE (node);
  BTOR_ABORT (!btor_node_is_fun (btor_simplify_exp (btor, exp)),
              "node must be a function node");
  BTOR_TRAPI_UNFUN (exp);
  res = ((BtorFunSort) btor_sort_get_by_id (btor, btor_node_get_sort_id (exp))
             ->fun)
            .codomain->id;
  BTOR_TRAPI_RETURN_SORT (res);
#ifndef NDEBUG
  BTOR_CHKCLONE_RES_SORT (res, fun_get_codomain_sort, BTOR_CLONED_EXP (exp));
#endif
  return BTOR_EXPORT_BOOLECTOR_SORT (res);
}

BoolectorNode *
boolector_match_node_by_id (Btor *btor, int32_t id)
{
  BtorNode *res;
  BTOR_ABORT_ARG_NULL (btor);
  BTOR_ABORT (id <= 0, "node id must be > 0");
  BTOR_TRAPI ("%d", id);
  res = btor_node_match_by_id (btor, id);
  btor_node_inc_ext_ref_counter (btor, res);
  BTOR_TRAPI_RETURN_NODE (res);
#ifndef NDEBUG
  BTOR_CHKCLONE_RES_PTR (res, match_node_by_id, id);
#endif
  return BTOR_EXPORT_BOOLECTOR_NODE (res);
}

BoolectorNode *
boolector_match_node_by_symbol (Btor *btor, const char *symbol)
{
  BtorNode *res;
  BTOR_ABORT_ARG_NULL (btor);
  BTOR_ABORT_ARG_NULL (symbol);
  BTOR_TRAPI ("%s", symbol);
  res = btor_node_match_by_symbol (btor, symbol);
  btor_node_inc_ext_ref_counter (btor, res);
  BTOR_TRAPI_RETURN_NODE (res);
#ifndef NDEBUG
  BTOR_CHKCLONE_RES_PTR (res, match_node_by_symbol, symbol);
#endif
  return BTOR_EXPORT_BOOLECTOR_NODE (res);
}

BoolectorNode *
boolector_match_node (Btor *btor, BoolectorNode *node)
{
  BtorNode *res, *exp;

  exp = BTOR_IMPORT_BOOLECTOR_NODE (node);
  BTOR_ABORT_ARG_NULL (btor);
  BTOR_TRAPI_UNFUN (exp);
  BTOR_ABORT_REFS_NOT_POS (exp);
  res = btor_node_match (btor, exp);
  btor_node_inc_ext_ref_counter (btor, res);
  BTOR_TRAPI_RETURN_NODE (res);
#ifndef NDEBUG
  BTOR_CHKCLONE_RES_PTR (res, match_node, BTOR_CLONED_EXP (exp));
#endif
  return BTOR_EXPORT_BOOLECTOR_NODE (res);
}

const char *
boolector_get_symbol (Btor *btor, BoolectorNode *node)
{
  const char *res;
  BtorNode *exp;

  exp = BTOR_IMPORT_BOOLECTOR_NODE (node);
  BTOR_ABORT_ARG_NULL (btor);
  BTOR_ABORT_ARG_NULL (exp);
  BTOR_TRAPI_UNFUN (exp);
  BTOR_ABORT_REFS_NOT_POS (exp);
  BTOR_ABORT_BTOR_MISMATCH (btor, exp);
  res = (const char *) btor_node_get_symbol (btor, exp);
  BTOR_TRAPI_RETURN_STR (res);
#ifndef NDEBUG
  BTOR_CHKCLONE_RES_STR (res, get_symbol, BTOR_CLONED_EXP (exp));
#endif
  return res;
}

void
boolector_set_symbol (Btor *btor, BoolectorNode *node, const char *symbol)
{
  BtorNode *exp;

  exp = BTOR_IMPORT_BOOLECTOR_NODE (node);
  BTOR_ABORT_ARG_NULL (btor);
  BTOR_ABORT_ARG_NULL (exp);
  BTOR_ABORT_ARG_NULL (symbol);
  BTOR_TRAPI_UNFUN_EXT (exp, "%s", symbol);
  BTOR_ABORT_REFS_NOT_POS (exp);
  BTOR_ABORT_BTOR_MISMATCH (btor, exp);
  btor_node_set_symbol (btor, exp, symbol);
#ifndef NDEBUG
  BTOR_CHKCLONE_NORES (set_symbol, BTOR_CLONED_EXP (exp), symbol);
#endif
}

uint32_t
boolector_get_width (Btor *btor, BoolectorNode *node)
{
  uint32_t res;
  BtorNode *exp;

  exp = BTOR_IMPORT_BOOLECTOR_NODE (node);
  BTOR_ABORT_ARG_NULL (btor);
  BTOR_ABORT_ARG_NULL (exp);
  BTOR_TRAPI_UNFUN (exp);
  BTOR_ABORT_REFS_NOT_POS (exp);
  BTOR_ABORT_BTOR_MISMATCH (btor, exp);
  if (btor_sort_is_fun (btor, btor_node_get_sort_id (exp)))
    res = btor_node_get_fun_width (btor, exp);
  else
    res = btor_node_get_width (btor, exp);
  BTOR_TRAPI_RETURN_UINT (res);
#ifndef NDEBUG
  BTOR_CHKCLONE_RES_UINT (res, get_width, BTOR_CLONED_EXP (exp));
#endif
  return res;
}

uint32_t
boolector_get_index_width (Btor *btor, BoolectorNode *n_array)
{
  uint32_t res;
  BtorNode *e_array;

  e_array = BTOR_IMPORT_BOOLECTOR_NODE (n_array);
  BTOR_ABORT_ARG_NULL (btor);
  BTOR_ABORT_ARG_NULL (e_array);
  BTOR_TRAPI_UNFUN (e_array);
  BTOR_ABORT_REFS_NOT_POS (e_array);
  BTOR_ABORT_BTOR_MISMATCH (btor, e_array);
  BTOR_ABORT_IS_BV (e_array);
  BTOR_ABORT (btor_node_fun_get_arity (btor, e_array) > 1,
              "'n_array' is a function with arity > 1");
  res = btor_node_get_index_width (btor, e_array);
  BTOR_TRAPI_RETURN_UINT (res);
#ifndef NDEBUG
  BTOR_CHKCLONE_RES_UINT (res, get_index_width, BTOR_CLONED_EXP (e_array));
#endif
  return res;
}

const char *
boolector_get_bits (Btor *btor, BoolectorNode *node)
{
  BtorNode *exp, *real;
  BtorBVAss *bvass;
  char *bits;
  const char *res;

  exp = BTOR_IMPORT_BOOLECTOR_NODE (node);
  BTOR_ABORT_ARG_NULL (btor);
  BTOR_TRAPI_UNFUN (exp);
  BTOR_ABORT_ARG_NULL (node);
  BTOR_ABORT_REFS_NOT_POS (exp);
  BTOR_ABORT_BTOR_MISMATCH (btor, exp);
  BTOR_ABORT (!btor_node_is_bv_const (exp), "argument is not a constant node");
  real = BTOR_REAL_ADDR_NODE (exp);
  /* representations of bits of const nodes are maintained analogously
   * to bv assignment strings */
  if (!BTOR_IS_INVERTED_NODE (exp))
    bits = btor_bv_to_char (btor->mm, btor_node_const_get_bits (exp));
  else
    bits = btor_bv_to_char (btor->mm, btor_node_const_get_invbits (real));
  bvass = btor_ass_new_bv (btor->bv_assignments, bits);
  btor_mem_freestr (btor->mm, bits);
  res = btor_ass_get_bv_str (bvass);
  BTOR_TRAPI_RETURN_PTR (res);
#ifndef NDEBUG
  if (btor->clone)
  {
    const char *cloneres =
        boolector_get_bits (btor->clone, BTOR_CLONED_EXP (node));
    assert (!strcmp (cloneres, res));
    bvass->cloned_assignment = cloneres;
    btor_chkclone (btor, btor->clone);
  }
#endif
  return res;
}

void
boolector_free_bits (Btor *btor, const char *bits)
{
  BTOR_ABORT_ARG_NULL (btor);
  BTOR_TRAPI ("%p", bits);
  BTOR_ABORT_ARG_NULL (bits);
#ifndef NDEBUG
  char *cass;
  cass = (char *) btor_ass_get_bv ((const char *) bits)->cloned_assignment;
#endif
  btor_ass_release_bv (btor->bv_assignments, bits);
#ifndef NDEBUG
  BTOR_CHKCLONE_NORES (free_bits, cass);
#endif
}

uint32_t
boolector_get_fun_arity (Btor *btor, BoolectorNode *node)
{
  uint32_t res;
  BtorNode *exp;

  exp = BTOR_IMPORT_BOOLECTOR_NODE (node);
  BTOR_ABORT_ARG_NULL (btor);
  BTOR_ABORT_ARG_NULL (exp);
  BTOR_TRAPI_UNFUN (exp);
  BTOR_ABORT_REFS_NOT_POS (exp);
  BTOR_ABORT_BTOR_MISMATCH (btor, exp);
  BTOR_ABORT (!btor_node_is_fun (btor_simplify_exp (btor, exp)),
              "given expression is not a function node");
  res = btor_node_fun_get_arity (btor, exp);
  BTOR_TRAPI_RETURN_UINT (res);
#ifndef NDEBUG
  BTOR_CHKCLONE_RES_UINT (res, get_fun_arity, BTOR_CLONED_EXP (exp));
#endif
  return res;
}

bool
boolector_is_const (Btor *btor, BoolectorNode *node)
{
  BtorNode *exp;
  bool res;
  exp = BTOR_IMPORT_BOOLECTOR_NODE (node);
  BTOR_ABORT_ARG_NULL (btor);
  BTOR_ABORT_ARG_NULL (exp);
  BTOR_ABORT_BTOR_MISMATCH (btor, exp);
  BTOR_TRAPI_UNFUN (exp);
  BTOR_ABORT_REFS_NOT_POS (exp);
  res = btor_node_is_bv_const (exp);
  BTOR_TRAPI_RETURN_BOOL (res);
#ifndef NDEBUG
  BTOR_CHKCLONE_RES_BOOL (res, is_const, BTOR_CLONED_EXP (exp));
#endif
  return res;
}

bool
boolector_is_var (Btor *btor, BoolectorNode *node)
{
  BtorNode *exp;
  bool res;
  exp = BTOR_IMPORT_BOOLECTOR_NODE (node);
  BTOR_ABORT_ARG_NULL (btor);
  BTOR_ABORT_ARG_NULL (exp);
  BTOR_TRAPI_UNFUN (exp);
  BTOR_ABORT_REFS_NOT_POS (exp);
  BTOR_ABORT_BTOR_MISMATCH (btor, exp);
  res = btor_node_is_bv_var (btor_simplify_exp (btor, exp));
  BTOR_TRAPI_RETURN_BOOL (res);
#ifndef NDEBUG
  BTOR_CHKCLONE_RES_BOOL (res, is_var, BTOR_CLONED_EXP (exp));
#endif
  return res;
}

bool
boolector_is_array (Btor *btor, BoolectorNode *node)
{
  bool res;
  BtorNode *exp;

  exp = BTOR_IMPORT_BOOLECTOR_NODE (node);
  BTOR_ABORT_ARG_NULL (btor);
  BTOR_ABORT_ARG_NULL (exp);
  BTOR_TRAPI_UNFUN (exp);
  BTOR_ABORT_REFS_NOT_POS (exp);
  BTOR_ABORT_BTOR_MISMATCH (btor, exp);
  res = btor_node_is_array (btor_simplify_exp (btor, exp));
  BTOR_TRAPI_RETURN_BOOL (res);
#ifndef NDEBUG
  BTOR_CHKCLONE_RES_BOOL (res, is_array, BTOR_CLONED_EXP (exp));
#endif
  return res;
}

bool
boolector_is_array_var (Btor *btor, BoolectorNode *node)
{
  bool res;
  BtorNode *exp;

  exp = BTOR_IMPORT_BOOLECTOR_NODE (node);
  BTOR_ABORT_ARG_NULL (btor);
  BTOR_ABORT_ARG_NULL (exp);
  BTOR_TRAPI_UNFUN (exp);
  BTOR_ABORT_REFS_NOT_POS (exp);
  BTOR_ABORT_BTOR_MISMATCH (btor, exp);
  res = btor_node_is_uf_array (btor_simplify_exp (btor, exp));
  BTOR_TRAPI_RETURN_BOOL (res);
#ifndef NDEBUG
  BTOR_CHKCLONE_RES_BOOL (res, is_array_var, BTOR_CLONED_EXP (exp));
#endif
  return res;
}

bool
boolector_is_param (Btor *btor, BoolectorNode *node)
{
  BtorNode *exp;
  bool res;

  exp = BTOR_IMPORT_BOOLECTOR_NODE (node);
  BTOR_ABORT_ARG_NULL (btor);
  BTOR_ABORT_ARG_NULL (exp);
  BTOR_TRAPI_UNFUN (exp);
  BTOR_ABORT_REFS_NOT_POS (exp);
  BTOR_ABORT_BTOR_MISMATCH (btor, exp);
  res = btor_node_is_param (btor_simplify_exp (btor, exp));
  BTOR_TRAPI_RETURN_BOOL (res);
#ifndef NDEBUG
  BTOR_CHKCLONE_RES_BOOL (res, is_param, BTOR_CLONED_EXP (exp));
#endif
  return res;
}

bool
boolector_is_bound_param (Btor *btor, BoolectorNode *node)
{
  BtorNode *exp;
  bool res;

  exp = BTOR_IMPORT_BOOLECTOR_NODE (node);
  BTOR_ABORT_ARG_NULL (btor);
  BTOR_ABORT_ARG_NULL (exp);
  BTOR_TRAPI_UNFUN (exp);
  BTOR_ABORT_REFS_NOT_POS (exp);
  BTOR_ABORT_BTOR_MISMATCH (btor, exp);
  BTOR_ABORT (!btor_node_is_param (btor_simplify_exp (btor, exp)),
              "given expression is not a parameter node");
  res = btor_node_param_is_bound (exp);
  BTOR_TRAPI_RETURN_BOOL (res);
#ifndef NDEBUG
  BTOR_CHKCLONE_RES_BOOL (res, is_bound_param, BTOR_CLONED_EXP (exp));
#endif
  return res;
}

bool
boolector_is_uf (Btor *btor, BoolectorNode *node)
{
  bool res;
  BtorNode *exp;

  exp = BTOR_IMPORT_BOOLECTOR_NODE (node);
  BTOR_ABORT_ARG_NULL (btor);
  BTOR_ABORT_ARG_NULL (exp);
  BTOR_TRAPI_UNFUN (exp);
  BTOR_ABORT_REFS_NOT_POS (exp);
  BTOR_ABORT_BTOR_MISMATCH (btor, exp);
  res = btor_node_is_uf (btor_simplify_exp (btor, exp));
  BTOR_TRAPI_RETURN_BOOL (res);
#ifndef NDEBUG
  BTOR_CHKCLONE_RES_BOOL (res, is_uf, BTOR_CLONED_EXP (exp));
#endif
  return res;
}

bool
boolector_is_fun (Btor *btor, BoolectorNode *node)
{
  bool res;
  BtorNode *exp;

  exp = BTOR_IMPORT_BOOLECTOR_NODE (node);
  BTOR_ABORT_ARG_NULL (btor);
  BTOR_ABORT_ARG_NULL (exp);
  BTOR_TRAPI_UNFUN (exp);
  BTOR_ABORT_REFS_NOT_POS (exp);
  BTOR_ABORT_BTOR_MISMATCH (btor, exp);
  res = btor_node_is_fun (btor_simplify_exp (btor, exp));
  BTOR_TRAPI_RETURN_BOOL (res);
#ifndef NDEBUG
  BTOR_CHKCLONE_RES_BOOL (res, is_fun, BTOR_CLONED_EXP (exp));
#endif
  return res;
}

int32_t
boolector_fun_sort_check (Btor *btor,
                          BoolectorNode **arg_nodes,
                          uint32_t argc,
                          BoolectorNode *n_fun)
{
  BtorNode **args, *e_fun;
  char *strtrapi;
  uint32_t i, len;
  int32_t res;

  args  = BTOR_IMPORT_BOOLECTOR_NODE_ARRAY (arg_nodes);
  e_fun = BTOR_IMPORT_BOOLECTOR_NODE (n_fun);
  BTOR_ABORT_ARG_NULL (btor);
  BTOR_ABORT_ARG_NULL (e_fun);
  BTOR_ABORT (argc < 1, "'argc' must not be < 1");
  BTOR_ABORT (argc >= 1 && !args, "no arguments given but argc defined > 0");

  len = 15 + 10 + argc * 20 + 20;
  BTOR_NEWN (btor->mm, strtrapi, len);
  sprintf (strtrapi, "%d ", argc);

  for (i = 0; i < argc; i++)
  {
    BTOR_ABORT_ARG_NULL (args[i]);
    BTOR_ABORT_REFS_NOT_POS (args[i]);
    BTOR_ABORT_BTOR_MISMATCH (btor, args[i]);
    sprintf (
        strtrapi + strlen (strtrapi), NODE_FMT, BTOR_TRAPI_NODE_ID (args[i]));
  }
  sprintf (strtrapi + strlen (strtrapi), NODE_FMT, BTOR_TRAPI_NODE_ID (e_fun));
  BTOR_TRAPI (strtrapi);
  BTOR_DELETEN (btor->mm, strtrapi, len);
  res = btor_fun_sort_check (btor, args, argc, e_fun);
  BTOR_TRAPI_RETURN_INT (res);
#ifndef NDEBUG
  BoolectorNode *carg_nodes[argc];
  for (i = 0; btor->clone && i < argc; i++)
    carg_nodes[i] = BTOR_CLONED_EXP (args[i]);
  BTOR_CHKCLONE_RES_INT (
      res, fun_sort_check, carg_nodes, argc, BTOR_CLONED_EXP (e_fun));
#endif
  return res;
}

const char *
boolector_bv_assignment (Btor *btor, BoolectorNode *node)
{
  char *ass;
  const char *res;
  BtorNode *exp;
  BtorBVAss *bvass;
  uint32_t opt;

  exp = BTOR_IMPORT_BOOLECTOR_NODE (node);
  BTOR_ABORT_ARG_NULL (btor);
  BTOR_ABORT (btor->last_sat_result != BTOR_RESULT_SAT,
              "cannot retrieve model if input formula is not SAT");
  BTOR_ABORT (!btor_opt_get (btor, BTOR_OPT_MODEL_GEN),
              "model generation has not been enabled");
  BTOR_ABORT_ARG_NULL (exp);
  BTOR_TRAPI_UNFUN (exp);
  BTOR_ABORT_REFS_NOT_POS (exp);
  BTOR_ABORT_BTOR_MISMATCH (btor, exp);
  BTOR_ABORT_IS_NOT_BV (exp);
  opt = btor_opt_get (btor, BTOR_OPT_OUTPUT_NUMBER_FORMAT);
  switch (opt)
  {
    case BTOR_OUTPUT_BASE_HEX:
      ass = btor_bv_to_hex_char (btor->mm, btor_model_get_bv (btor, exp));
      break;
    case BTOR_OUTPUT_BASE_DEC:
      ass = btor_bv_to_dec_char (btor->mm, btor_model_get_bv (btor, exp));
      break;
    default:
      assert (opt == BTOR_OUTPUT_BASE_BIN);
      ass = btor_bv_to_char (btor->mm, btor_model_get_bv (btor, exp));
  }
  bvass = btor_ass_new_bv (btor->bv_assignments, ass);
  btor_mem_freestr (btor->mm, ass);
  res = btor_ass_get_bv_str (bvass);
  BTOR_TRAPI_RETURN_PTR (res);
#ifndef NDEBUG
  if (btor->clone)
  {
    const char *cloneres =
        boolector_bv_assignment (btor->clone, BTOR_CLONED_EXP (exp));
    assert (!strcmp (cloneres, res));
    bvass->cloned_assignment = cloneres;
    btor_chkclone (btor, btor->clone);
  }
#endif
  return res;
}

void
boolector_free_bv_assignment (Btor *btor, const char *assignment)
{
  BTOR_ABORT_ARG_NULL (btor);
  BTOR_TRAPI ("%p", assignment);
  BTOR_ABORT_ARG_NULL (assignment);
#ifndef NDEBUG
  char *cass;
  cass =
      (char *) btor_ass_get_bv ((const char *) assignment)->cloned_assignment;
#endif
  btor_ass_release_bv (btor->bv_assignments, assignment);
#ifndef NDEBUG
  BTOR_CHKCLONE_NORES (free_bv_assignment, cass);
#endif
}

static void
generate_fun_model_str (
    Btor *btor, BtorNode *exp, char ***args, char ***values, uint32_t *size)
{
  assert (btor);
  assert (exp);
  assert (args);
  assert (values);
  assert (size);
  assert (BTOR_IS_REGULAR_NODE (exp));

  char *arg, *tmp, *bv;
  uint32_t i, j, len;
  BtorPtrHashTableIterator it;
  const BtorPtrHashTable *model;
  BtorBitVector *value;
  BtorBitVectorTuple *t;

  exp = btor_simplify_exp (btor, exp);
  assert (btor_node_is_fun (exp));

  model = btor_model_get_fun_aux (btor, btor->bv_model, btor->fun_model, exp);

  if ((btor_node_is_lambda (exp) && btor_node_fun_get_arity (btor, exp) > 1)
      || !btor->fun_model || !model)
  {
    *size = 0;
    return;
  }

  assert (model->count > 0);

  *size = model->count;
  BTOR_NEWN (btor->mm, *args, *size);
  BTOR_NEWN (btor->mm, *values, *size);

  i = 0;
  btor_iter_hashptr_init (&it, (BtorPtrHashTable *) model);
  while (btor_iter_hashptr_has_next (&it))
  {
    value = (BtorBitVector *) it.bucket->data.as_ptr;

    /* build assignment string for all arguments */
    t   = (BtorBitVectorTuple *) btor_iter_hashptr_next (&it);
    len = t->arity;
    for (j = 0; j < t->arity; j++) len += t->bv[j]->width;
    BTOR_NEWN (btor->mm, arg, len);
    tmp = arg;

    bv = btor_bv_to_char (btor->mm, t->bv[0]);
    strcpy (tmp, bv);
    btor_mem_freestr (btor->mm, bv);

    for (j = 1; j < t->arity; j++)
    {
      bv = btor_bv_to_char (btor->mm, t->bv[j]);
      strcat (tmp, " ");
      strcat (tmp, bv);
      btor_mem_freestr (btor->mm, bv);
    }
    assert (strlen (arg) == len - 1);

    (*args)[i]   = arg;
    (*values)[i] = (char *) btor_bv_to_char (btor->mm, value);
    i++;
  }
}

static void
fun_assignment (Btor *btor,
                BtorNode *n,
                char ***args,
                char ***values,
                uint32_t *size,
                BtorFunAss **ass)
{
  assert (btor);
  assert (n);
  assert (args);
  assert (values);
  assert (size);
  assert (BTOR_IS_REGULAR_NODE (n));

  uint32_t i;
  char **a = 0, **v = 0;

  *ass = 0;
  generate_fun_model_str (btor, n, &a, &v, size);

  if (*size)
  {
    *ass = btor_ass_new_fun (btor->fun_assignments, a, v, *size);
    for (i = 0; i < *size; i++)
    {
      btor_mem_freestr (btor->mm, a[i]);
      btor_mem_freestr (btor->mm, v[i]);
    }
    btor_mem_free (btor->mm, a, *size * sizeof (*a));
    btor_mem_free (btor->mm, v, *size * sizeof (*v));
    btor_ass_get_fun_indices_values (*ass, args, values, *size);
  }
}

void
boolector_array_assignment (Btor *btor,
                            BoolectorNode *n_array,
                            char ***indices,
                            char ***values,
                            uint32_t *size)
{
  BtorNode *e_array;
  BtorFunAss *ass;

  e_array = BTOR_IMPORT_BOOLECTOR_NODE (n_array);
  BTOR_ABORT_ARG_NULL (btor);
  BTOR_ABORT (btor->last_sat_result != BTOR_RESULT_SAT,
              "cannot retrieve model if input formula is not SAT");
  BTOR_ABORT (!btor_opt_get (btor, BTOR_OPT_MODEL_GEN),
              "model generation has not been enabled");
  BTOR_ABORT_ARG_NULL (e_array);
  BTOR_TRAPI_UNFUN (e_array);
  BTOR_ABORT_ARG_NULL (indices);
  BTOR_ABORT_ARG_NULL (values);
  BTOR_ABORT_ARG_NULL (size);
  BTOR_ABORT_REFS_NOT_POS (e_array);
  BTOR_ABORT_BTOR_MISMATCH (btor, e_array);
  BTOR_ABORT_IS_BV (e_array);

  fun_assignment (btor, e_array, indices, values, size, &ass);

  /* special case: we treat out parameters as return values for btoruntrace */
  BTOR_TRAPI_RETURN ("%p %p %d", *indices, *values, *size);

#ifndef NDEBUG
  if (btor->clone)
  {
    char **cindices, **cvalues;
    uint32_t i, csize;
    boolector_array_assignment (
        btor->clone, BTOR_CLONED_EXP (e_array), &cindices, &cvalues, &csize);
    assert (csize == *size);
    for (i = 0; i < *size; i++)
    {
      assert (!strcmp ((*indices)[i], cindices[i]));
      assert (!strcmp ((*values)[i], cvalues[i]));
    }
    if (ass)
    {
      assert (*size);
      ass->cloned_indices = cindices;
      ass->cloned_values  = cvalues;
    }
    btor_chkclone (btor, btor->clone);
  }
#endif
}

void
boolector_free_array_assignment (Btor *btor,
                                 char **indices,
                                 char **values,
                                 uint32_t size)
{
  BtorFunAss *funass;

  BTOR_ABORT_ARG_NULL (btor);
  BTOR_TRAPI ("%p %p %d", indices, values, size);
  BTOR_ABORT (size && !indices, "size > 0 but 'indices' are zero");
  BTOR_ABORT (size && !values, "size > 0 but 'values' are zero");
  BTOR_ABORT (!size && indices, "non zero 'indices' but 'size == 0'");
  BTOR_ABORT (!size && values, "non zero 'values' but 'size == 0'");
  funass =
      btor_ass_get_fun ((const char **) indices, (const char **) values, size);
  (void) funass;
#ifndef NDEBUG
  char **cindices, **cvalues;
  cindices = funass->cloned_indices;
  cvalues  = funass->cloned_values;
#endif
  btor_ass_release_fun (btor->fun_assignments, indices, values, size);
#ifndef NDEBUG
  BTOR_CHKCLONE_NORES (free_array_assignment, cindices, cvalues, size);
#endif
}

void
boolector_uf_assignment (Btor *btor,
                         BoolectorNode *n_uf,
                         char ***args,
                         char ***values,
                         uint32_t *size)
{
  BtorNode *e_uf;
  BtorFunAss *ass;

  e_uf = BTOR_IMPORT_BOOLECTOR_NODE (n_uf);
  BTOR_ABORT_ARG_NULL (btor);
  BTOR_ABORT (btor->last_sat_result != BTOR_RESULT_SAT,
              "cannot retrieve model if input formula is not SAT");
  BTOR_ABORT (!btor_opt_get (btor, BTOR_OPT_MODEL_GEN),
              "model generation has not been enabled");
  BTOR_ABORT_ARG_NULL (e_uf);
  BTOR_TRAPI_UNFUN (e_uf);
  BTOR_ABORT_ARG_NULL (args);
  BTOR_ABORT_ARG_NULL (values);
  BTOR_ABORT_ARG_NULL (size);
  BTOR_ABORT_REFS_NOT_POS (e_uf);
  BTOR_ABORT_BTOR_MISMATCH (btor, e_uf);
  BTOR_ABORT_IS_BV (e_uf);

  fun_assignment (btor, e_uf, args, values, size, &ass);

  /* special case: we treat out parameters as return values for btoruntrace */
  BTOR_TRAPI_RETURN ("%p %p %d", *args, *values, *size);

#ifndef NDEBUG
  if (btor->clone)
  {
    char **cargs, **cvalues;
    uint32_t i, csize;
    boolector_uf_assignment (
        btor->clone, BTOR_CLONED_EXP (e_uf), &cargs, &cvalues, &csize);
    assert (csize == *size);
    for (i = 0; i < *size; i++)
    {
      assert (!strcmp ((*args)[i], cargs[i]));
      assert (!strcmp ((*values)[i], cvalues[i]));
    }
    if (ass)
    {
      assert (*size);
      ass->cloned_indices = cargs;
      ass->cloned_values  = cvalues;
    }
    btor_chkclone (btor, btor->clone);
  }
#endif
}

void
boolector_free_uf_assignment (Btor *btor,
                              char **args,
                              char **values,
                              uint32_t size)
{
  BtorFunAss *funass;

  BTOR_ABORT_ARG_NULL (btor);
  BTOR_TRAPI ("%p %p %d", args, values, size);
  BTOR_ABORT (size && !args, "size > 0 but 'args' are zero");
  BTOR_ABORT (size && !values, "size > 0 but 'values' are zero");
  BTOR_ABORT (!size && args, "non zero 'args' but 'size == 0'");
  BTOR_ABORT (!size && values, "non zero 'values' but 'size == 0'");
  funass =
      btor_ass_get_fun ((const char **) args, (const char **) values, size);
  (void) funass;
#ifndef NDEBUG
  char **cargs, **cvalues;
  cargs   = funass->cloned_indices;
  cvalues = funass->cloned_values;
#endif
  btor_ass_release_fun (btor->fun_assignments, args, values, size);
#ifndef NDEBUG
  BTOR_CHKCLONE_NORES (free_array_assignment, cargs, cvalues, size);
#endif
}

void
boolector_print_model (Btor *btor, char *format, FILE *file)
{
  BTOR_ABORT_ARG_NULL (btor);
  BTOR_ABORT_ARG_NULL (format);
  BTOR_TRAPI ("%s", format);
  BTOR_ABORT_ARG_NULL (file);
  BTOR_ABORT (strcmp (format, "btor") && strcmp (format, "smt2"),
              "invalid model output format: %s",
              format);
  BTOR_ABORT (btor->last_sat_result != BTOR_RESULT_SAT,
              "cannot retrieve model if input formula is not SAT");
  BTOR_ABORT (!btor_opt_get (btor, BTOR_OPT_MODEL_GEN),
              "model generation has not been enabled");
  btor_print_model (btor, format, file);
#ifndef NDEBUG
  BTOR_CHKCLONE_NORES (print_model, format, file);
#endif
}

/*------------------------------------------------------------------------*/

BoolectorSort
boolector_bool_sort (Btor *btor)
{
  BTOR_ABORT_ARG_NULL (btor);
  BTOR_TRAPI ("");

  BtorSortId res;
  res = btor_sort_bool (btor);
  inc_sort_ext_ref_counter (btor, res);
  BTOR_TRAPI_RETURN_SORT (res);
#ifndef NDEBUG
  BTOR_CHKCLONE_RES_SORT (res, bool_sort);
#endif
  return BTOR_EXPORT_BOOLECTOR_SORT (res);
}

BoolectorSort
boolector_bitvec_sort (Btor *btor, uint32_t width)
{
  BTOR_ABORT_ARG_NULL (btor);
  BTOR_TRAPI ("%d", width);
  BTOR_ABORT (width == 0, "'width' must be > 0");

  BtorSortId res;
  res = btor_sort_bitvec (btor, width);
  inc_sort_ext_ref_counter (btor, res);
  BTOR_TRAPI_RETURN_SORT (res);
#ifndef NDEBUG
  BTOR_CHKCLONE_RES_SORT (res, bitvec_sort, width);
#endif
  return BTOR_EXPORT_BOOLECTOR_SORT (res);
}

static BtorSortId
boolector_tuple_sort (Btor *btor, BoolectorSort *sorts, size_t num_elements)
{
  BtorSortId element_ids[num_elements];
  size_t i;
  for (i = 0; i < num_elements; i++)
    element_ids[i] = BTOR_IMPORT_BOOLECTOR_SORT (sorts[i]);
  return btor_sort_tuple (btor, element_ids, num_elements);
}

BoolectorSort
boolector_fun_sort (Btor *btor,
                    BoolectorSort domain[],
                    uint32_t arity,
                    BoolectorSort codomain)
{
  BTOR_ABORT_ARG_NULL (btor);
  BTOR_ABORT_ARG_NULL (domain);
  BTOR_ABORT (arity <= 0, "'arity' must be > 0");

  uint32_t i, len;
  BtorSortId res, tup, cos, s;
  char *strtrapi;

  len = 8 + 10 + (arity + 1) * 20;
  BTOR_NEWN (btor->mm, strtrapi, len);

  sprintf (strtrapi, SORT_FMT, BTOR_IMPORT_BOOLECTOR_SORT ((domain[0])), btor);
  for (i = 1; i < arity; i++)
    sprintf (strtrapi + strlen (strtrapi),
             SORT_FMT,
             BTOR_IMPORT_BOOLECTOR_SORT (domain[i]),
             btor);
  sprintf (strtrapi + strlen (strtrapi),
           SORT_FMT,
           BTOR_IMPORT_BOOLECTOR_SORT (codomain),
           btor);
  BTOR_TRAPI (strtrapi);
  BTOR_DELETEN (btor->mm, strtrapi, len);

  for (i = 0; i < arity; i++)
  {
    s = BTOR_IMPORT_BOOLECTOR_SORT (domain[i]);
    BTOR_ABORT (!btor_sort_is_valid (btor, s),
                "'domain' sort at position %d is not a valid sort",
                i);
    BTOR_ABORT (
        !btor_sort_is_bitvec (btor, s) && !btor_sort_is_bool (btor, s),
        "'domain' sort at position %d must be a bool or bit vector sort",
        i);
  }
  cos = BTOR_IMPORT_BOOLECTOR_SORT (codomain);
  BTOR_ABORT (!btor_sort_is_valid (btor, cos),
              "'codomain' sort is not a valid sort");
  BTOR_ABORT (
      !btor_sort_is_bitvec (btor, cos) && !btor_sort_is_bool (btor, cos),
      "'codomain' sort must be a bool or bit vector sort");

  tup = boolector_tuple_sort (btor, domain, arity);

  res = btor_sort_fun (btor, tup, cos);
  btor_sort_release (btor, tup);
  inc_sort_ext_ref_counter (btor, res);
  BTOR_TRAPI_RETURN_SORT (res);
#ifndef NDEBUG
  BTOR_CHKCLONE_RES_SORT (res, fun_sort, domain, arity, codomain);
#endif
  return BTOR_EXPORT_BOOLECTOR_SORT (res);
}

BoolectorSort
boolector_array_sort (Btor *btor, BoolectorSort index, BoolectorSort element)
{
  BTOR_ABORT_ARG_NULL (btor);
  BTOR_TRAPI (SORT_FMT " " SORT_FMT, index, btor, element, btor);

  BtorSortId is, es, res;

  is = BTOR_IMPORT_BOOLECTOR_SORT (index);
  es = BTOR_IMPORT_BOOLECTOR_SORT (element);

  BTOR_ABORT (!btor_sort_is_valid (btor, is),
              "'index' sort is not a valid sort");
  BTOR_ABORT (!btor_sort_is_bitvec (btor, is),
              "'index' is not a bit vector sort");
  BTOR_ABORT (!btor_sort_is_valid (btor, es),
              "'element' sort is not a valid sort");
  BTOR_ABORT (!btor_sort_is_bitvec (btor, es),
              "'element' is not a bit vector sort");

  res = btor_sort_array (btor, is, es);
  inc_sort_ext_ref_counter (btor, res);
  BTOR_TRAPI_RETURN_SORT (res);
#ifndef NDEBUG
  BTOR_CHKCLONE_RES_SORT (res, array_sort, index, element);
#endif
  return BTOR_EXPORT_BOOLECTOR_SORT (res);
}

void
boolector_release_sort (Btor *btor, BoolectorSort sort)
{
  BTOR_ABORT_ARG_NULL (btor);
  BTOR_TRAPI (SORT_FMT, BTOR_IMPORT_BOOLECTOR_SORT (sort), btor);

  BtorSortId s = BTOR_IMPORT_BOOLECTOR_SORT (sort);
  BTOR_ABORT (!btor_sort_is_valid (btor, s), "'sort' is not a valid sort");
  dec_sort_ext_ref_counter (btor, s);
  btor_sort_release (btor, s);
#ifndef NDEBUG
  BTOR_CHKCLONE_NORES (release_sort, sort);
#endif
}

bool
boolector_is_equal_sort (Btor *btor, BoolectorNode *n0, BoolectorNode *n1)
{
  bool res;
  BtorNode *e0, *e1;

  e0 = BTOR_IMPORT_BOOLECTOR_NODE (n0);
  e1 = BTOR_IMPORT_BOOLECTOR_NODE (n1);
  BTOR_ABORT_ARG_NULL (btor);
  BTOR_ABORT_ARG_NULL (e0);
  BTOR_ABORT_ARG_NULL (e1);
  BTOR_TRAPI_BINFUN (e0, e1);
  BTOR_ABORT_REFS_NOT_POS (e0);
  BTOR_ABORT_REFS_NOT_POS (e1);
  BTOR_ABORT_BTOR_MISMATCH (btor, e0);
  BTOR_ABORT_BTOR_MISMATCH (btor, e1);
  res = btor_node_get_sort_id (e0) == btor_node_get_sort_id (e1);
  BTOR_TRAPI_RETURN_BOOL (res);
#ifndef NDEBUG
  BTOR_CHKCLONE_RES_BOOL (
      res, is_equal_sort, BTOR_CLONED_EXP (e0), BTOR_CLONED_EXP (e1));
#endif
  return res;
}

bool
boolector_is_array_sort (Btor *btor, BoolectorSort sort)
{
  bool res;
  BtorSortId s;

  BTOR_ABORT_ARG_NULL (btor);
  BTOR_TRAPI (SORT_FMT, sort, btor);
  s = BTOR_IMPORT_BOOLECTOR_SORT (sort);

  BTOR_ABORT (!btor_sort_is_valid (btor, s), "'sort' is not a valid sort");

  res = btor_sort_is_array (btor, s);
  BTOR_TRAPI_RETURN_BOOL (res);
#ifndef NDEBUG
  BTOR_CHKCLONE_RES_BOOL (res, is_array_sort, sort);
#endif
  return res;
}

bool
boolector_is_bitvec_sort (Btor *btor, BoolectorSort sort)
{
  bool res;
  BtorSortId s;

  BTOR_ABORT_ARG_NULL (btor);
  BTOR_TRAPI (SORT_FMT, sort, btor);
  s = BTOR_IMPORT_BOOLECTOR_SORT (sort);

  BTOR_ABORT (!btor_sort_is_valid (btor, s), "'sort' is not a valid sort");

  res = btor_sort_is_bitvec (btor, s);
  BTOR_TRAPI_RETURN_BOOL (res);
#ifndef NDEBUG
  BTOR_CHKCLONE_RES_BOOL (res, is_bitvec_sort, sort);
#endif
  return res;
}

bool
boolector_is_fun_sort (Btor *btor, BoolectorSort sort)
{
  bool res;
  BtorSortId s;

  BTOR_ABORT_ARG_NULL (btor);
  BTOR_TRAPI (SORT_FMT, sort, btor);
  s = BTOR_IMPORT_BOOLECTOR_SORT (sort);

  BTOR_ABORT (!btor_sort_is_valid (btor, s), "'sort' is not a valid sort");

  res = btor_sort_is_fun (btor, s);
  BTOR_TRAPI_RETURN_BOOL (res);
#ifndef NDEBUG
  BTOR_CHKCLONE_RES_BOOL (res, is_fun_sort, sort);
#endif
  return res;
}

/*------------------------------------------------------------------------*/

/* Note: no need to trace parse function calls!! */

int32_t
boolector_parse (Btor *btor,
                 FILE *infile,
                 const char *infile_name,
                 FILE *outfile,
                 char **error_msg,
                 int32_t *status)
{
  int32_t res;

  BTOR_ABORT_ARG_NULL (btor);
  BTOR_ABORT_ARG_NULL (infile);
  BTOR_ABORT_ARG_NULL (infile_name);
  BTOR_ABORT_ARG_NULL (outfile);
  BTOR_ABORT_ARG_NULL (error_msg);
  BTOR_ABORT_ARG_NULL (status);
  BTOR_ABORT (BTOR_COUNT_STACK (btor->nodes_id_table) > 2,
              "file parsing must be done before creating expressions");
  res = btor_parse (btor, infile, infile_name, outfile, error_msg, status);
  /* shadow clone can not shadow boolector_parse* (parser uses API calls only,
   * hence all API calls issued while parsing are already shadowed and the
   * shadow clone already maintains the parsed formula) */
  return res;
}

int32_t
boolector_parse_btor (Btor *btor,
                      FILE *infile,
                      const char *infile_name,
                      FILE *outfile,
                      char **error_msg,
                      int32_t *status)
{
  int32_t res;

  BTOR_ABORT_ARG_NULL (btor);
  BTOR_ABORT_ARG_NULL (infile);
  BTOR_ABORT_ARG_NULL (infile_name);
  BTOR_ABORT_ARG_NULL (outfile);
  BTOR_ABORT_ARG_NULL (error_msg);
  BTOR_ABORT_ARG_NULL (status);
  BTOR_ABORT (BTOR_COUNT_STACK (btor->nodes_id_table) > 2,
              "file parsing must be done before creating expressions");
  res = btor_parse_btor (btor, infile, infile_name, outfile, error_msg, status);
  /* shadow clone can not shadow boolector_parse* (parser uses API calls only,
   * hence all API calls issued while parsing are already shadowed and the
   * shadow clone already maintains the parsed formula) */
  return res;
}

int32_t
boolector_parse_smt1 (Btor *btor,
                      FILE *infile,
                      const char *infile_name,
                      FILE *outfile,
                      char **error_msg,
                      int32_t *status)
{
  int32_t res;

  BTOR_ABORT_ARG_NULL (btor);
  BTOR_ABORT_ARG_NULL (infile);
  BTOR_ABORT_ARG_NULL (infile_name);
  BTOR_ABORT_ARG_NULL (outfile);
  BTOR_ABORT_ARG_NULL (error_msg);
  BTOR_ABORT_ARG_NULL (status);
  BTOR_ABORT (BTOR_COUNT_STACK (btor->nodes_id_table) > 2,
              "file parsing must be done before creating expressions");
  res = btor_parse_smt1 (btor, infile, infile_name, outfile, error_msg, status);
  /* shadow clone can not shadow boolector_parse* (parser uses API calls only,
   * hence all API calls issued while parsing are already shadowed and the
   * shadow clone already maintains the parsed formula) */
  return res;
}

int32_t
boolector_parse_smt2 (Btor *btor,
                      FILE *infile,
                      const char *infile_name,
                      FILE *outfile,
                      char **error_msg,
                      int32_t *status)
{
  int32_t res;

  BTOR_ABORT_ARG_NULL (btor);
  BTOR_ABORT_ARG_NULL (infile);
  BTOR_ABORT_ARG_NULL (infile_name);
  BTOR_ABORT_ARG_NULL (outfile);
  BTOR_ABORT_ARG_NULL (error_msg);
  BTOR_ABORT_ARG_NULL (status);
  BTOR_ABORT (BTOR_COUNT_STACK (btor->nodes_id_table) > 2,
              "file parsing must be done before creating expressions");
  res = btor_parse_smt2 (btor, infile, infile_name, outfile, error_msg, status);
  /* shadow clone can not shadow boolector_parse* (parser uses API calls only,
   * hence all API calls issued while parsing are already shadowed and the
   * shadow clone already maintains the parsed formula) */
  return res;
}

/*------------------------------------------------------------------------*/

void
boolector_dump_btor_node (Btor *btor, FILE *file, BoolectorNode *node)
{
  BtorNode *exp;

  exp = BTOR_IMPORT_BOOLECTOR_NODE (node);
  BTOR_TRAPI_UNFUN (exp);
  BTOR_ABORT_ARG_NULL (btor);
  BTOR_ABORT_ARG_NULL (file);
  BTOR_ABORT_ARG_NULL (exp);
  BTOR_ABORT_REFS_NOT_POS (exp);
  BTOR_ABORT_BTOR_MISMATCH (btor, exp);
  btor_dumpbtor_dump_node (btor, file, btor_simplify_exp (btor, exp));
#ifndef NDEBUG
  BTOR_CHKCLONE_NORES (dump_btor_node, stdout, BTOR_CLONED_EXP (exp));
#endif
}

void
boolector_dump_btor (Btor *btor, FILE *file)
{
  BTOR_TRAPI ("");
  BTOR_ABORT_ARG_NULL (btor);
  BTOR_ABORT_ARG_NULL (file);
  BTOR_ABORT (!btor_dumpbtor_can_be_dumped (btor),
              "formula cannot be dumped in BTOR format as it does "
              "not support uninterpreted functions yet.");
  BTOR_WARN (btor->assumptions->count > 0,
             "dumping in incremental mode only captures the current state "
             "of the input formula without assumptions");
  btor_dumpbtor_dump (btor, file, 1);
#ifndef NDEBUG
  BTOR_CHKCLONE_NORES (dump_btor, stdout);
#endif
}

#if 0
void
boolector_dump_btor2 (Btor * btor, FILE * file)
{
  BTOR_TRAPI ("");
  BTOR_ABORT_ARG_NULL (btor);
  BTOR_ABORT_ARG_NULL (file);
  btor_dumpbtor_dump (btor, file, 2);
#ifndef NDEBUG
  BTOR_CHKCLONE_NORES (dump_btor, file);
#endif
}
#endif

void
boolector_dump_smt2_node (Btor *btor, FILE *file, BoolectorNode *node)
{
  BtorNode *exp;

  exp = BTOR_IMPORT_BOOLECTOR_NODE (node);
  BTOR_TRAPI_UNFUN (exp);
  BTOR_ABORT_ARG_NULL (btor);
  BTOR_ABORT_ARG_NULL (file);
  BTOR_ABORT_ARG_NULL (exp);
  BTOR_ABORT_REFS_NOT_POS (exp);
  BTOR_ABORT_BTOR_MISMATCH (btor, exp);
  btor_dumpsmt_dump_node (btor, file, btor_simplify_exp (btor, exp), 0);
#ifndef NDEBUG
  BTOR_CHKCLONE_NORES (dump_smt2_node, stdout, BTOR_CLONED_EXP (exp));
#endif
}

void
boolector_dump_smt2 (Btor *btor, FILE *file)
{
  BTOR_TRAPI ("");
  BTOR_ABORT_ARG_NULL (btor);
  BTOR_ABORT_ARG_NULL (file);
  BTOR_WARN (btor->assumptions->count > 0,
             "dumping in incremental mode only captures the current state "
             "of the input formula without assumptions");
  btor_dumpsmt_dump (btor, file);
#ifndef NDEBUG
  BTOR_CHKCLONE_NORES (dump_smt2, stdout);
#endif
}

void
boolector_dump_aiger_ascii (Btor *btor, FILE *file, bool merge_roots)
{
  BTOR_TRAPI ("%d", merge_roots);
  BTOR_ABORT_ARG_NULL (btor);
  BTOR_ABORT_ARG_NULL (file);
  BTOR_ABORT (btor->lambdas->count > 0 || btor->ufs->count > 0,
              "dumping to ASCII AIGER is supported for QF_BV only");
  BTOR_WARN (btor->assumptions->count > 0,
             "dumping in incremental mode only captures the current state "
             "of the input formula without assumptions");
  btor_dumpaig_dump (btor, false, file, merge_roots);
#ifndef NDEBUG
  BTOR_CHKCLONE_NORES (dump_aiger_ascii, stdout, merge_roots);
#endif
}

void
boolector_dump_aiger_binary (Btor *btor, FILE *file, bool merge_roots)
{
  BTOR_TRAPI ("%d", merge_roots);
  BTOR_ABORT_ARG_NULL (btor);
  BTOR_ABORT_ARG_NULL (file);
  BTOR_ABORT (btor->lambdas->count > 0 || btor->ufs->count > 0,
              "dumping to binary AIGER is supported for QF_BV only");
  BTOR_WARN (btor->assumptions->count > 0,
             "dumping in incremental mode only captures the current state "
             "of the input formula without assumptions");
  btor_dumpaig_dump (btor, true, file, merge_roots);
#ifndef NDEBUG
  BTOR_CHKCLONE_NORES (dump_aiger_binary, stdout, merge_roots);
#endif
}<|MERGE_RESOLUTION|>--- conflicted
+++ resolved
@@ -366,7 +366,7 @@
   BTOR_ABORT_IS_NOT_BV (exp);
   BTOR_ABORT (btor_node_get_width (btor, exp) != 1,
               "'exp' must have bit-width one");
-  BTOR_ABORT (!btor_is_bool_sort (btor, BTOR_REAL_ADDR_NODE (exp)->sort_id),
+  BTOR_ABORT (!btor_sort_is_bool (btor, BTOR_REAL_ADDR_NODE (exp)->sort_id),
               "'exp' must have bit-width one");
   BTOR_ABORT (BTOR_REAL_ADDR_NODE (exp)->parameterized,
               "assertion must not be parameterized");
@@ -390,11 +390,7 @@
   BTOR_ABORT_REFS_NOT_POS (exp);
   BTOR_ABORT_BTOR_MISMATCH (btor, exp);
   BTOR_ABORT_IS_NOT_BV (exp);
-<<<<<<< HEAD
-  BTOR_ABORT (!btor_is_bool_sort (btor, BTOR_REAL_ADDR_NODE (exp)->sort_id),
-=======
-  BTOR_ABORT (btor_node_get_width (btor, exp) != 1,
->>>>>>> 29a97ba8
+  BTOR_ABORT (!btor_sort_is_bool (btor, BTOR_REAL_ADDR_NODE (exp)->sort_id),
               "'exp' must have bit-width one");
   BTOR_ABORT (BTOR_REAL_ADDR_NODE (exp)->parameterized,
               "assumption must not be parameterized");
@@ -2728,7 +2724,7 @@
 
   for (i = 0; i < paramc; i++)
   {
-    BTOR_ABORT (!params[i] || !btor_is_param_node (params[i]),
+    BTOR_ABORT (!params[i] || !btor_node_is_param (params[i]),
                 "'params[%d]' is not a parameter",
                 i);
     BTOR_ABORT_REFS_NOT_POS (params[i]);
@@ -2742,13 +2738,13 @@
 
   BTOR_ABORT_REFS_NOT_POS (body);
   BTOR_ABORT_BTOR_MISMATCH (btor, body);
-  BTOR_ABORT (!btor_is_bool_sort (btor, BTOR_REAL_ADDR_NODE (body)->sort_id),
+  BTOR_ABORT (!btor_sort_is_bool (btor, BTOR_REAL_ADDR_NODE (body)->sort_id),
               "body of forall must be bit width 1, but has "
               "%d instead",
-              btor_get_exp_width (btor, body));
-
-  res = btor_forall_n_exp (btor, params, paramc, body);
-  btor_inc_exp_ext_ref_counter (btor, res);
+              btor_node_get_width (btor, body));
+
+  res = btor_exp_forall_n (btor, params, paramc, body);
+  btor_node_inc_ext_ref_counter (btor, res);
   BTOR_TRAPI_RETURN_NODE (res);
 #ifndef NDEBUG
   BoolectorNode *cparam_nodes[paramc];
@@ -2783,7 +2779,7 @@
 
   for (i = 0; i < paramc; i++)
   {
-    BTOR_ABORT (!params[i] || !btor_is_param_node (params[i]),
+    BTOR_ABORT (!params[i] || !btor_node_is_param (params[i]),
                 "'params[%d]' is not a parameter",
                 i);
     BTOR_ABORT_REFS_NOT_POS (params[i]);
@@ -2791,8 +2787,8 @@
     sprintf (
         strtrapi + strlen (strtrapi), NODE_FMT, BTOR_TRAPI_NODE_ID (params[i]));
 
-    (void) btor_add_ptr_hash_table (btor->inputs,
-                                    btor_copy_exp (btor, params[i]));
+    (void) btor_hashptr_table_add (btor->inputs,
+                                   btor_node_copy (btor, params[i]));
   }
   sprintf (strtrapi + strlen (strtrapi), NODE_FMT, BTOR_TRAPI_NODE_ID (body));
   BTOR_TRAPI (strtrapi);
@@ -2800,13 +2796,13 @@
 
   BTOR_ABORT_REFS_NOT_POS (body);
   BTOR_ABORT_BTOR_MISMATCH (btor, body);
-  BTOR_ABORT (!btor_is_bool_sort (btor, BTOR_REAL_ADDR_NODE (body)->sort_id),
+  BTOR_ABORT (!btor_sort_is_bool (btor, BTOR_REAL_ADDR_NODE (body)->sort_id),
               "body of exists must be bit width 1, but has "
               "%d instead",
-              btor_get_exp_width (btor, body));
-
-  res = btor_exists_n_exp (btor, params, paramc, body);
-  btor_inc_exp_ext_ref_counter (btor, res);
+              btor_node_get_width (btor, body));
+
+  res = btor_exp_exists_n (btor, params, paramc, body);
+  btor_node_inc_ext_ref_counter (btor, res);
   BTOR_TRAPI_RETURN_NODE (res);
 #ifndef NDEBUG
   BoolectorNode *cparam_nodes[paramc];
