/*  Boolector: Satisfiablity Modulo Theories (SMT) solver.
 *
 *  Copyright (C) 2013-2016 Aina Niemetz.
 *  Copyright (C) 2014-2015 Mathias Preiner.
 *  Copyright (C) 2014-2015 Armin Biere.
 *
 *  All rights reserved.
 *
 *  This file is part of Boolector.
 *  See COPYING for more information on using this software.
 */

#include "btoraig.h"
#include "btoraigvec.h"
#include "btorbeta.h"
#include "btorbitvec.h"
#include "btorcore.h"
#include "btorlog.h"
#include "btormsg.h"
#include "btorsat.h"
#include "btorslvaigprop.h"
#include "btorslvfun.h"
#include "btorslvprop.h"
#include "btorslvsls.h"
#include "btorsort.h"
#include "utils/btorhashint.h"
#include "utils/btorhashptr.h"
#include "utils/btoriter.h"
#include "utils/btornodemap.h"
#include "utils/btorstack.h"
#include "utils/btorutil.h"

#include <assert.h>
#include <stdio.h>
#include <stdlib.h>

BTOR_DECLARE_STACK (BtorNodePtrStackPtr, BtorNodePtrStack *);
BTOR_DECLARE_STACK (BtorPtrHashTablePtrPtr, BtorPtrHashTable **);

/*------------------------------------------------------------------------*/

void *
btor_clone_key_as_node (BtorMemMgr *mm, const void *map, const void *key)
{
  assert (map);
  assert (key);

  BtorNode *exp, *cloned_exp;
  BtorNodeMap *exp_map;

  (void) mm;
  exp        = (BtorNode *) key;
  exp_map    = (BtorNodeMap *) map;
  cloned_exp = btor_mapped_node (exp_map, exp);
  assert (cloned_exp);
  return cloned_exp;
}

void *
btor_clone_key_as_str (BtorMemMgr *mm, const void *map, const void *key)
{
  assert (mm);
  assert (key);

  (void) map;

  return btor_strdup (mm, (char *) key);
}

void *
btor_clone_key_as_static_str (BtorMemMgr *mm, const void *map, const void *key)
{
  (void) mm;
  (void) map;
  return (void *) key;
}

void *
btor_clone_key_as_bv_tuple (BtorMemMgr *mm, const void *map, const void *t)
{
  assert (mm);
  assert (t);
  (void) map;
  return btor_copy_bv_tuple (mm, (BtorBitVectorTuple *) t);
}

void
btor_clone_data_as_node_ptr (BtorMemMgr *mm,
                             const void *map,
                             BtorPtrHashData *data,
                             BtorPtrHashData *cloned_data)
{
  assert (map);
  assert (data);
  assert (cloned_data);

  BtorNode *exp, *cloned_exp;
  BtorNodeMap *exp_map;

  (void) mm;
  exp        = (BtorNode *) data->as_ptr;
  exp_map    = (BtorNodeMap *) map;
  cloned_exp = btor_mapped_node (exp_map, exp);
  assert (cloned_exp);
  cloned_data->as_ptr = cloned_exp;
}

void
btor_clone_data_as_str_ptr (BtorMemMgr *mm,
                            const void *str_table,
                            BtorPtrHashData *data,
                            BtorPtrHashData *cloned_data)
{
  assert (str_table);
  assert (data);
  assert (cloned_data);

  char *str;

  (void) mm;
  str = data->as_str;
  assert (btor_get_ptr_hash_table ((BtorPtrHashTable *) str_table, str));

  cloned_data->as_str =
      (char *) btor_get_ptr_hash_table ((BtorPtrHashTable *) str_table, str)
          ->key;
}

void
btor_clone_data_as_int (BtorMemMgr *mm,
                        const void *map,
                        BtorPtrHashData *data,
                        BtorPtrHashData *cloned_data)
{
  assert (data);
  assert (cloned_data);

  (void) mm;
  (void) map;
  cloned_data->as_int = data->as_int;
}

void
btor_clone_data_as_dbl (BtorMemMgr *mm,
                        const void *map,
                        BtorPtrHashData *data,
                        BtorPtrHashData *cloned_data)
{
  assert (data);
  assert (cloned_data);

  (void) mm;
  (void) map;

  cloned_data->as_dbl = data->as_dbl;
}

void
btor_clone_data_as_bv_ptr (BtorMemMgr *mm,
                           const void *map,
                           BtorPtrHashData *data,
                           BtorPtrHashData *cloned_data)
{
  assert (mm);
  assert (data);
  assert (cloned_data);

  (void) map;
  cloned_data->as_ptr = btor_copy_bv (mm, (BtorBitVector *) data->as_ptr);
}

void
btor_clone_data_as_htable_ptr (BtorMemMgr *mm,
                               const void *map,
                               BtorPtrHashData *data,
                               BtorPtrHashData *cloned_data)
{
  assert (mm);
  assert (map);
  assert (data);
  assert (cloned_data);

  BtorPtrHashTable *table;
  BtorNodeMap *exp_map;

  table   = (BtorPtrHashTable *) data->as_ptr;
  exp_map = (BtorNodeMap *) map;

  cloned_data->as_ptr = btor_clone_ptr_hash_table (
      mm, table, btor_clone_key_as_node, 0, exp_map, 0);
}

void
btor_clone_data_as_htable_int (BtorMemMgr *mm,
                               const void *map,
                               BtorPtrHashData *data,
                               BtorPtrHashData *cloned_data)
{
  (void) map;
  assert (mm);
  assert (map);
  assert (data);
  assert (cloned_data);

  BtorIntHashTable *table, *res;

  table = (BtorIntHashTable *) data->as_ptr;

  res = btor_new_int_hash_table (mm);

  BTOR_DELETEN (mm, res->keys, res->size);
  BTOR_DELETEN (mm, res->hop_info, res->size);

  res->size  = table->size;
  res->count = table->count;
  BTOR_CNEWN (mm, res->keys, res->size);
  BTOR_CNEWN (mm, res->hop_info, res->size);
  if (table->data) BTOR_CNEWN (mm, res->data, res->size);

  memcpy (res->keys, table->keys, table->size);
  memcpy (res->hop_info, table->hop_info, table->size);
  if (table->data) memcpy (res->data, table->data, table->size);

  cloned_data->as_ptr = res;
}

void
btor_clone_data_as_bv_htable_ptr (BtorMemMgr *mm,
                                  const void *map,
                                  BtorPtrHashData *data,
                                  BtorPtrHashData *cloned_data)
{
  assert (mm);
  assert (map);
  assert (data);
  assert (cloned_data);

  BtorPtrHashTable *table;
  table               = (BtorPtrHashTable *) data->as_ptr;
  cloned_data->as_ptr = btor_clone_ptr_hash_table (mm,
                                                   table,
                                                   btor_clone_key_as_bv_tuple,
                                                   btor_clone_data_as_bv_ptr,
                                                   map,
                                                   map);
}

/*------------------------------------------------------------------------*/

static void
clone_sorts_unique_table (BtorMemMgr *mm,
                          BtorSortUniqueTable *table,
                          BtorSortUniqueTable *res)
{
  assert (mm);
  assert (table);
  assert (res);

  unsigned i, j;
  BtorSort *sort, *csort;
  BtorSortId cid;
  BtorSortIdStack elements;

  BTOR_INIT_STACK (elements);

  BTOR_CNEWN (mm, res->chains, table->size);
  res->size         = table->size;
  res->num_elements = 0;
  res->mm           = mm;
  BTOR_INIT_STACK (res->id2sort);

  for (i = 0; i < BTOR_COUNT_STACK (table->id2sort); i++)
  {
    sort = BTOR_PEEK_STACK (table->id2sort, i);

    if (!sort)
    {
      BTOR_PUSH_STACK (res->mm, res->id2sort, 0);
      continue;
    }

    switch (sort->kind)
    {
      case BTOR_BOOL_SORT: cid = btor_bool_sort (res); break;

      case BTOR_BITVEC_SORT:
        cid = btor_bitvec_sort (res, sort->bitvec.width);
        break;

      case BTOR_LST_SORT:
        cid = btor_lst_sort (res, sort->lst.head->id, sort->lst.tail->id);
        break;

      case BTOR_ARRAY_SORT:
        cid = btor_array_sort (
            res, sort->array.index->id, sort->array.element->id);
        break;

      case BTOR_FUN_SORT:
        assert (BTOR_PEEK_STACK (res->id2sort, sort->fun.domain->id));
        cid = btor_fun_sort (res, sort->fun.domain->id, sort->fun.codomain->id);
        break;

      case BTOR_TUPLE_SORT:
        BTOR_RESET_STACK (elements);
        for (j = 0; j < sort->tuple.num_elements; j++)
          BTOR_PUSH_STACK (mm, elements, sort->tuple.elements[j]->id);
        cid =
            btor_tuple_sort (res, elements.start, BTOR_COUNT_STACK (elements));
        break;

      default: cid = 0; break;
    }
    assert (cid);
    csort = BTOR_PEEK_STACK (res->id2sort, cid);
    assert (csort->refs == 1);
    assert (csort->id == sort->id);
    assert (csort->kind == sort->kind);
    assert (csort->table != sort->table);
  }

  /* update sort references (must be the same as in table) */
  assert (BTOR_COUNT_STACK (table->id2sort) == BTOR_COUNT_STACK (res->id2sort));
  for (i = 0; i < BTOR_COUNT_STACK (res->id2sort); i++)
  {
    sort  = BTOR_PEEK_STACK (table->id2sort, i);
    csort = BTOR_PEEK_STACK (res->id2sort, i);
    if (!sort)
    {
      assert (!csort);
      continue;
    }
    assert (csort->id == sort->id);
    assert (csort->parents == sort->parents);
    assert (csort->ext_refs == 0);
    assert (sort->refs == csort->refs - 1 + sort->refs - sort->parents);
    csort->refs     = sort->refs;
    csort->ext_refs = sort->ext_refs;
  }
  assert (res->num_elements == table->num_elements);
  BTOR_RELEASE_STACK (mm, elements);
}

#if 0
static void
clone_sorts_unique_table (BtorMemMgr * mm,
			  BtorSortUniqueTable * table,
			  BtorSortUniqueTable * res)
{
  assert (mm);
  assert (table);
  assert (res);

  int i, j;
  BtorSort *sort, *csort, *tmp;
  BtorSortPtrStack elements;
  
  BTOR_INIT_STACK (elements);

  BTOR_CNEWN (mm, res->chains, table->size);
  res->size = table->size;
  res->num_elements = 0;
  res->mm = mm;
  BTOR_INIT_STACK (res->id2sort);

  for (i = 0; i < BTOR_COUNT_STACK (table->id2sort); i++)
    {
      sort = BTOR_PEEK_STACK (table->id2sort, i);

      if (!sort)
	{
	  BTOR_PUSH_STACK (res->mm, res->id2sort, 0);
	  continue;
	}

      switch (sort->kind)
	{
	  case BTOR_BOOL_SORT:
	    csort = btor_bool_sort (res);
	    break;

	  case BTOR_BITVEC_SORT:
	    csort = btor_bitvec_sort (res, sort->bitvec.len);
	    break;

	  case BTOR_LST_SORT:
	    csort = btor_lst_sort (res,
			BTOR_PEEK_STACK (res->id2sort, sort->lst.head->id),
			BTOR_PEEK_STACK (res->id2sort, sort->lst.tail->id));
	    break;

	  case BTOR_ARRAY_SORT:
	    csort = btor_array_sort (res,
			BTOR_PEEK_STACK (res->id2sort, sort->array.index->id),
			BTOR_PEEK_STACK (res->id2sort,
					 sort->array.element->id));
	    break;

	  case BTOR_FUN_SORT:
	    tmp = BTOR_PEEK_STACK (res->id2sort, sort->fun.domain->id);
	    assert (tmp);
	    if (sort->fun.arity > 1)
	      {
		assert (sort->fun.domain->kind == BTOR_TUPLE_SORT);
		assert (tmp->kind == BTOR_TUPLE_SORT);
		assert (sort->fun.arity == tmp->tuple.num_elements);
		csort = btor_fun_sort (res, tmp->tuple.elements,
			    sort->fun.arity,
			    BTOR_PEEK_STACK (res->id2sort,
					     sort->fun.codomain->id));
	      }
	    else
	      {
		assert (sort->fun.domain->kind != BTOR_TUPLE_SORT
			&& sort->fun.domain->kind != BTOR_LST_SORT);
		csort = btor_fun_sort (res, &tmp, 1,
			    BTOR_PEEK_STACK (res->id2sort,
					     sort->fun.codomain->id));
	      }
	    break;

	  case BTOR_TUPLE_SORT:
	    BTOR_RESET_STACK (elements);
	    for (j = 0; j < sort->tuple.num_elements; j++)
	      BTOR_PUSH_STACK (mm, elements,
			       BTOR_PEEK_STACK (res->id2sort,
						sort->tuple.elements[j]->id));
	    csort = btor_tuple_sort (res, elements.start,
				     BTOR_COUNT_STACK (elements));
	    break;

	  default:
	    csort = 0;
	    break;
	}
      assert (csort);
      assert (csort->refs == 1);
      assert (csort->id == sort->id);
      assert (csort->kind == sort->kind);
      assert (csort->table != sort->table);
    }

  /* update sort references (must be the same as in table) */
  assert (BTOR_COUNT_STACK (table->id2sort) == BTOR_COUNT_STACK (res->id2sort));
  for (i = 0; i < BTOR_COUNT_STACK (res->id2sort); i++)
    {
      sort = BTOR_PEEK_STACK (table->id2sort, i);
      csort = BTOR_PEEK_STACK (res->id2sort, i);
      if (!sort)
	{
	  assert (!csort);
	  continue;
	}
      assert (csort->id == sort->id);
      assert (csort->parents == sort->parents);
      assert (csort->ext_refs == 0);
      assert (sort->refs == csort->refs - 1 + sort->refs - sort->parents);
      csort->refs = sort->refs;
      csort->ext_refs = sort->ext_refs;
    }
  assert (res->num_elements == table->num_elements);
  BTOR_RELEASE_STACK (mm, elements);
}
#endif

static BtorNode *
clone_exp (Btor *btor,
           Btor *clone,
           BtorNode *exp,
           BtorNodePtrPtrStack *parents,
           BtorNodePtrPtrStack *nodes,
           BtorNodePtrStack *rhos,
           BtorNodePtrStack *static_rhos,
           BtorNodeMap *exp_map,
           bool exp_layer_only)
{
  assert (clone);
  assert (exp);
  assert (BTOR_IS_REGULAR_NODE (exp));
  assert (parents);
  assert (nodes);
  assert (exp_map);

  int i;
  BtorBitVector *bits;
  BtorNode *res;
  BtorParamNode *param;
  BtorMemMgr *mm;

  mm = clone->mm;

  res = btor_malloc (mm, exp->bytes);
  memcpy (res, exp, exp->bytes);

  /* ----------------- BTOR_BV_VAR_NODE_STRUCT (all nodes) ----------------> */
  if (btor_is_bv_const_node (exp))
  {
    bits = btor_copy_bv (mm, btor_const_get_bits (exp));
    btor_const_set_bits (res, bits);

    if (btor_const_get_invbits (exp))
    {
      bits = btor_copy_bv (mm, btor_const_get_invbits (exp));
      btor_const_set_invbits (res, bits);
    }
  }

  /* Note: no need to cache aig vectors here (exp->av is unique to exp). */
  if (btor_is_fun_node (exp))
  {
    if (exp_layer_only)
      res->rho = 0;
    else if (exp->rho)
    {
      BTOR_PUSH_STACK (btor->mm, *rhos, res);
      BTOR_PUSH_STACK (btor->mm, *rhos, exp);
    }
  }
  else if (exp->av)
    res->av = exp_layer_only ? 0 : btor_clone_aigvec (exp->av, clone->avmgr);

  assert (!exp->next || !btor_is_invalid_node (exp->next));
  BTOR_PUSH_STACK_IF (exp->next, mm, *nodes, &res->next);

  assert (!exp->simplified || !btor_is_invalid_node (exp->simplified));
  BTOR_PUSH_STACK_IF (exp->simplified, mm, *nodes, &res->simplified);

  res->btor = clone;

  assert (!exp->first_parent || !btor_is_invalid_node (exp->first_parent));
  assert (!exp->last_parent || !btor_is_invalid_node (exp->last_parent));

  BTOR_PUSH_STACK_IF (exp->first_parent, mm, *parents, &res->first_parent);
  BTOR_PUSH_STACK_IF (exp->last_parent, mm, *parents, &res->last_parent);
  /* <---------------------------------------------------------------------- */

  /* ------------ BTOR_BV_ADDITIONAL_VAR_NODE_STRUCT (all nodes) ----------> */
  if (!btor_is_bv_const_node (exp))
  {
    if (!btor_is_bv_var_node (exp) && !btor_is_param_node (exp))
    {
      if (exp->arity)
      {
        for (i = 0; i < exp->arity; i++)
        {
          res->e[i] = btor_mapped_node (exp_map, exp->e[i]);
          assert (exp->e[i] != res->e[i]);
          assert (res->e[i]);
        }
      }

      for (i = 0; i < exp->arity; i++)
      {
        assert (!exp->prev_parent[i]
                || !btor_is_invalid_node (exp->prev_parent[i]));
        assert (!exp->next_parent[i]
                || !btor_is_invalid_node (exp->next_parent[i]));

        BTOR_PUSH_STACK_IF (
            exp->prev_parent[i], mm, *parents, &res->prev_parent[i]);
        BTOR_PUSH_STACK_IF (
            exp->next_parent[i], mm, *parents, &res->next_parent[i]);
      }
    }
  }
  /* <---------------------------------------------------------------------- */

  if (btor_is_param_node (exp))
  {
    param = (BtorParamNode *) exp;
<<<<<<< HEAD
    assert (!btor_param_is_bound (exp)
            || !BTOR_IS_INVALID_NODE (btor_param_get_binder (exp)));
    assert (
        !param->assigned_exp
        || !BTOR_IS_INVALID_NODE (BTOR_REAL_ADDR_NODE (param->assigned_exp)));
=======
    assert (!param->lambda_exp || !btor_is_invalid_node (param->lambda_exp));
    assert (!param->assigned_exp
            || !btor_is_invalid_node (param->assigned_exp));
>>>>>>> 1d5bad24

    BTOR_PUSH_STACK_IF (param->binder,
                        mm,
                        *nodes,
                        (BtorNode **) &((BtorParamNode *) res)->binder);
    BTOR_PUSH_STACK_IF (param->assigned_exp,
                        mm,
                        *nodes,
                        (BtorNode **) &((BtorParamNode *) res)->assigned_exp);
  }

<<<<<<< HEAD
  if (BTOR_IS_BINDER_NODE (exp))
=======
  if (btor_is_lambda_node (exp))
>>>>>>> 1d5bad24
  {
    if (BTOR_IS_LAMBDA_NODE (exp) && btor_lambda_get_static_rho (exp))
    {
      BTOR_PUSH_STACK (mm, *static_rhos, res);
      BTOR_PUSH_STACK (mm, *static_rhos, exp);
    }
<<<<<<< HEAD
    assert (!btor_binder_get_body (exp)
            || !BTOR_IS_INVALID_NODE (
                   BTOR_REAL_ADDR_NODE (btor_binder_get_body (exp))));
    BTOR_PUSH_STACK_IF (btor_binder_get_body (exp),
=======
    assert (!btor_lambda_get_body (exp)
            || !btor_is_invalid_node (btor_lambda_get_body (exp)));
    BTOR_PUSH_STACK_IF (btor_lambda_get_body (exp),
>>>>>>> 1d5bad24
                        mm,
                        *nodes,
                        &((BtorBinderNode *) res)->body);
  }

  btor_map_node (exp_map, exp, res);

  return res;
}

void
btor_clone_node_ptr_stack (BtorMemMgr *mm,
                           BtorNodePtrStack *stack,
                           BtorNodePtrStack *res,
                           BtorNodeMap *exp_map)
{
  assert (stack);
  assert (res);
  assert (exp_map);

  int i;
  BtorNode *cloned_exp;

  BTOR_INIT_STACK (*res);
  assert (BTOR_SIZE_STACK (*stack) || !BTOR_COUNT_STACK (*stack));
  if (BTOR_SIZE_STACK (*stack))
  {
    BTOR_NEWN (mm, res->start, BTOR_SIZE_STACK (*stack));
    res->top = res->start;
    res->end = res->start + BTOR_SIZE_STACK (*stack);

    for (i = 0; i < BTOR_COUNT_STACK (*stack); i++)
    {
      assert ((*stack).start[i]);
      cloned_exp = btor_mapped_node (exp_map, (*stack).start[i]);
      assert (cloned_exp);
      BTOR_PUSH_STACK (mm, *res, cloned_exp);
    }
  }
  assert (BTOR_COUNT_STACK (*stack) == BTOR_COUNT_STACK (*res));
  assert (BTOR_SIZE_STACK (*stack) == BTOR_SIZE_STACK (*res));
}

static void
clone_nodes_id_table (Btor *btor,
                      Btor *clone,
                      BtorNodePtrStack *id_table,
                      BtorNodePtrStack *res,
                      BtorNodeMap *exp_map,
                      bool exp_layer_only,
                      BtorNodePtrStack *rhos)
{
  assert (id_table);
  assert (res);
  assert (exp_map);

  int i, tag;
  BtorNode **tmp, *exp, *cloned_exp;
  BtorMemMgr *mm;
  BtorNodePtrPtrStack parents, nodes;
  BtorPtrHashTable *t;
  BtorNodePtrStack static_rhos;

  mm = clone->mm;

  BTOR_INIT_STACK (parents);
  BTOR_INIT_STACK (nodes);
  BTOR_INIT_STACK (static_rhos);

  BTOR_INIT_STACK (*res);
  assert (BTOR_SIZE_STACK (*id_table) || !BTOR_COUNT_STACK (*id_table));

  if (BTOR_SIZE_STACK (*id_table))
  {
    BTOR_NEWN (mm, res->start, BTOR_SIZE_STACK (*id_table));
    res->top      = res->start + BTOR_COUNT_STACK (*id_table);
    res->end      = res->start + BTOR_SIZE_STACK (*id_table);
    res->start[0] = 0;

    /* first element (id = 0) is empty */
    for (i = 1; i < BTOR_COUNT_STACK (*id_table); i++)
    {
      exp           = id_table->start[i];
      res->start[i] = exp ? clone_exp (btor,
                                       clone,
                                       exp,
                                       &parents,
                                       &nodes,
                                       rhos,
                                       &static_rhos,
                                       exp_map,
                                       exp_layer_only)
                          : 0;
      assert (!exp || res->start[i]->id == i);
    }
  }
  assert (BTOR_COUNT_STACK (*res) == BTOR_COUNT_STACK (*id_table));
  assert (BTOR_SIZE_STACK (*res) == BTOR_SIZE_STACK (*id_table));

  /* update children, parent, lambda and next pointers of expressions */
  while (!BTOR_EMPTY_STACK (nodes))
  {
    tmp = BTOR_POP_STACK (nodes);
    assert (*tmp);
    *tmp = btor_mapped_node (exp_map, *tmp);
    assert (*tmp);
  }

  while (!BTOR_EMPTY_STACK (parents))
  {
    tmp = BTOR_POP_STACK (parents);
    assert (*tmp);
    tag  = BTOR_GET_TAG_NODE (*tmp);
    *tmp = btor_mapped_node (exp_map, BTOR_REAL_ADDR_NODE (*tmp));
    assert (*tmp);
    *tmp = BTOR_TAG_NODE (*tmp, tag);
  }

  /* clone static_rho tables */
  while (!BTOR_EMPTY_STACK (static_rhos))
  {
    exp        = BTOR_POP_STACK (static_rhos);
    cloned_exp = BTOR_POP_STACK (static_rhos);
    assert (btor_is_lambda_node (exp));
    assert (btor_is_lambda_node (cloned_exp));
    t = btor_lambda_get_static_rho (exp);
    assert (t);
    btor_lambda_set_static_rho (
        cloned_exp,
        btor_clone_ptr_hash_table (mm,
                                   t,
                                   btor_clone_key_as_node,
                                   btor_clone_data_as_node_ptr,
                                   exp_map,
                                   exp_map));
  }

  BTOR_RELEASE_STACK (mm, parents);
  BTOR_RELEASE_STACK (mm, nodes);
  BTOR_RELEASE_STACK (mm, static_rhos);
}

static void
clone_nodes_unique_table (BtorMemMgr *mm,
                          BtorNodeUniqueTable *table,
                          BtorNodeUniqueTable *res,
                          BtorNodeMap *exp_map)
{
  assert (mm);
  assert (table);
  assert (res);
  assert (exp_map);

  int i;

  BTOR_CNEWN (mm, res->chains, table->size);
  res->size         = table->size;
  res->num_elements = table->num_elements;

  for (i = 0; i < table->size; i++)
  {
    if (!table->chains[i]) continue;
    res->chains[i] = btor_mapped_node (exp_map, table->chains[i]);
    assert (res->chains[i]);
  }
}

#define MEM_PTR_HASH_TABLE(table)                                             \
  ((table) ? sizeof (*(table)) + (table)->size * sizeof (BtorPtrHashBucket *) \
                 + (table)->count * sizeof (BtorPtrHashBucket)                \
           : 0)

#define CHKCLONE_MEM_PTR_HASH_TABLE(table, clone)                      \
  do                                                                   \
  {                                                                    \
    assert (MEM_PTR_HASH_TABLE (table) == MEM_PTR_HASH_TABLE (clone)); \
  } while (0)

#define CLONE_PTR_HASH_TABLE(table)                           \
  do                                                          \
  {                                                           \
    clone->table = btor_clone_ptr_hash_table (                \
        mm, btor->table, btor_clone_key_as_node, 0, emap, 0); \
    CHKCLONE_MEM_PTR_HASH_TABLE (btor->table, clone->table);  \
  } while (0)

#define CLONE_PTR_HASH_TABLE_DATA(table, data_func)                           \
  do                                                                          \
  {                                                                           \
    BTORLOG_TIMESTAMP (delta);                                                \
    clone->table = btor_clone_ptr_hash_table (                                \
        mm, btor->table, btor_clone_key_as_node, data_func, emap, emap);      \
    BTORLOG (                                                                 \
        1, "  clone " #table " table: %.3f s", (btor_time_stamp () - delta)); \
    CHKCLONE_MEM_PTR_HASH_TABLE (btor->table, clone->table);                  \
  } while (0)

#define MEM_BITVEC(bv) \
  ((bv) ? sizeof (*(bv)) + bv->len * sizeof (BTOR_BV_TYPE) : 0)

static Btor *
clone_aux_btor (Btor *btor,
                BtorNodeMap **exp_map,
                bool exp_layer_only,
                bool clone_slv)
{
  assert (btor);
  assert (exp_layer_only
          || btor_has_clone_support_sat_mgr (btor_get_sat_mgr_btor (btor)));
  Btor *clone;
  BtorNodeMap *emap = 0;
  BtorMemMgr *mm;
  double start, delta;
  int i, len;
  char *prefix, *clone_prefix;
  BtorNode *exp, *cloned_exp;
  BtorHashTableIterator it;
  BtorNodePtrStack rhos;
#ifndef NDEBUG
  int h;
  size_t allocated;
  BtorNode *cur;
  BtorAIGMgr *amgr;
  BtorBVAssignment *bvass;
  BtorArrayAssignment *arrass;
  BtorHashTableIterator cit, ncit;
  BtorSort *sort;
  char **ind, **val;
  amgr = exp_layer_only ? 0 : btor_get_aig_mgr_aigvec_mgr (btor->avmgr);
  BtorPtrHashData *data, *cdata;
  BtorOption o;
#endif

  BTORLOG (1, "start cloning btor %p ...", btor);
  start = btor_time_stamp ();

  mm = btor_new_mem_mgr ();
  BTOR_CNEW (mm, clone);
#ifndef NDEBUG
  allocated = sizeof (Btor);
#endif
  memcpy (clone, btor, sizeof (Btor));
  clone->mm = mm;
  btor_clone_opts (btor, clone);
#ifndef NDEBUG
  allocated += BTOR_OPT_NUM_OPTS * sizeof (BtorOpt);
  for (o = btor_first_opt (btor); btor_has_opt (btor, o);
       o = btor_next_opt (btor, o))
  {
    if (btor->options[o].valstr)
      allocated += strlen (btor->options[o].valstr) + 1;
  }
  allocated += MEM_PTR_HASH_TABLE (clone->str2opt);
#endif
  assert (allocated == clone->mm->allocated);

  /* always auto cleanup external references (dangling, not held from extern) */
  btor_set_opt (clone, BTOR_OPT_AUTO_CLEANUP, 1);

  if (exp_layer_only)
  {
    /* reset */
    clone->btor_sat_btor_called = 0;
    clone->last_sat_result      = 0;
    btor_reset_time_btor (clone);
#ifndef NDEBUG
    clone->stats.rw_rules_applied = 0;
#endif
    btor_reset_stats_btor (clone);
    assert ((allocated += MEM_PTR_HASH_TABLE (clone->stats.rw_rules_applied))
            == clone->mm->allocated);
  }

  clone->msg = btor_new_btor_msg (clone);
  assert ((allocated += sizeof (BtorMsg)) == clone->mm->allocated);

  /* set msg prefix for clone */
  clone_prefix = "clone";
  len          = btor->msg->prefix ? strlen (btor->msg->prefix) : 0;
  len += strlen (clone_prefix) + 1;
#ifndef NDEBUG
  allocated += len + 1;
#endif
  BTOR_NEWN (clone->mm, prefix, len + 1);
  sprintf (prefix, "%s>%s", btor->msg->prefix, clone_prefix);
  btor_set_msg_prefix_btor (clone, prefix);
  BTOR_DELETEN (clone->mm, prefix, len + 1);

  if (exp_layer_only)
  {
    clone->bv_assignments = btor_new_bv_assignment_list (mm);
    assert ((allocated += sizeof (BtorBVAssignmentList))
            == clone->mm->allocated);
  }
  else
  {
    BTORLOG_TIMESTAMP (delta);
    clone->bv_assignments =
        btor_clone_bv_assignment_list (clone->mm, btor->bv_assignments);
    BTORLOG (1, "  clone BV assignments: %.3f s", (btor_time_stamp () - delta));
#ifndef NDEBUG
    for (bvass = btor->bv_assignments->first; bvass; bvass = bvass->next)
      allocated += sizeof (BtorBVAssignment)
                   + strlen (btor_get_bv_assignment_str (bvass));
    assert ((allocated += sizeof (BtorBVAssignmentList))
            == clone->mm->allocated);
#endif
  }

  if (exp_layer_only)
  {
    clone->array_assignments = btor_new_array_assignment_list (mm);
    assert ((allocated += sizeof (BtorArrayAssignmentList))
            == clone->mm->allocated);
  }
  else
  {
    BTORLOG_TIMESTAMP (delta);
    clone->array_assignments =
        btor_clone_array_assignment_list (clone->mm, btor->array_assignments);
    BTORLOG (
        1, "  clone array assignments: %.3f s", (btor_time_stamp () - delta));
#ifndef NDEBUG
    for (arrass = btor->array_assignments->first; arrass; arrass = arrass->next)
    {
      allocated +=
          sizeof (BtorArrayAssignment) + 2 * arrass->size * sizeof (char *);
      btor_get_array_assignment_indices_values (
          arrass, &ind, &val, arrass->size);
      for (i = 0; i < arrass->size; i++)
        allocated += strlen (ind[i]) + strlen (val[i]);
    }
    assert ((allocated += sizeof (BtorArrayAssignmentList))
            == clone->mm->allocated);
#endif
  }

  if (btor->avmgr)
  {
    if (exp_layer_only)
    {
      clone->avmgr = btor_new_aigvec_mgr (clone);
      assert ((allocated += sizeof (BtorAIGVecMgr) + sizeof (BtorAIGMgr)
                            + sizeof (BtorSATMgr)
                            /* true and false AIGs */
                            + 2 * sizeof (BtorAIG *)
                            + sizeof (int32_t)) /* unique table chains */
              == clone->mm->allocated);
    }
    else
    {
      BTORLOG_TIMESTAMP (delta);
      clone->avmgr = btor_clone_aigvec_mgr (clone, btor->avmgr);
      BTORLOG (1, "  clone AIG mgr: %.3f s", (btor_time_stamp () - delta));
      assert (
          (allocated +=
           sizeof (BtorAIGVecMgr) + sizeof (BtorAIGMgr) + sizeof (BtorSATMgr)
#ifdef BTOR_USE_LINGELING
           + (amgr->smgr->solver ? sizeof (BtorLGL) : 0)
#endif
           + (amgr->smgr->optstr ? strlen (amgr->smgr->optstr) + 1 : 0)
           /* memory of AIG nodes */
           + (amgr->cur_num_aigs + amgr->cur_num_aig_vars) * sizeof (BtorAIG)
           /* children for AND AIGs */
           + amgr->cur_num_aigs * sizeof (int32_t) * 2
           /* unique table chain */
           + amgr->table.size * sizeof (int32_t)
           + BTOR_SIZE_STACK (amgr->id2aig) * sizeof (BtorAIG *)
           + BTOR_SIZE_STACK (amgr->cnfid2aig) * sizeof (int32_t))
          == clone->mm->allocated);
    }
  }

  BTORLOG_TIMESTAMP (delta);
  clone_sorts_unique_table (
      mm, &btor->sorts_unique_table, &clone->sorts_unique_table);
  BTORLOG (
      1, "  clone sorts unique table: %.3f s", (btor_time_stamp () - delta));
#ifndef NDEBUG
  allocated += btor->sorts_unique_table.size * sizeof (BtorSort *)
               + btor->sorts_unique_table.num_elements * sizeof (BtorSort)
               + BTOR_SIZE_STACK (btor->sorts_unique_table.id2sort)
                     * sizeof (BtorSort *);
  for (i = 0; i < BTOR_COUNT_STACK (btor->sorts_unique_table.id2sort); i++)
  {
    sort = BTOR_PEEK_STACK (btor->sorts_unique_table.id2sort, i);
    if (!sort || sort->kind != BTOR_TUPLE_SORT) continue;
    allocated += sort->tuple.num_elements * sizeof (BtorSort *);
  }
  assert (allocated == clone->mm->allocated);
#endif

  emap = btor_new_node_map (clone);
  assert ((allocated += sizeof (*emap) + MEM_PTR_HASH_TABLE (emap->table))
          == clone->mm->allocated);

  BTOR_INIT_STACK (rhos);
  BTORLOG_TIMESTAMP (delta);
  clone_nodes_id_table (btor,
                        clone,
                        &btor->nodes_id_table,
                        &clone->nodes_id_table,
                        emap,
                        exp_layer_only,
                        &rhos);
  BTORLOG (1, "  clone nodes id table: %.3f s", (btor_time_stamp () - delta));
#ifndef NDEBUG
  for (i = 1; i < BTOR_COUNT_STACK (btor->nodes_id_table); i++)
  {
    if (!(cur = BTOR_PEEK_STACK (btor->nodes_id_table, i))) continue;
    allocated += cur->bytes;
    if (btor_is_bv_const_node (cur))
    {
      allocated += MEM_BITVEC (btor_const_get_bits (cur));
      if (btor_const_get_invbits (cur))
        allocated += MEM_BITVEC (btor_const_get_invbits (cur));
    }
    if (!exp_layer_only)
    {
      if (!btor_is_fun_node (cur) && cur->av)
        allocated += sizeof (*(cur->av)) + cur->av->len * sizeof (BtorAIG *);
    }
    if (btor_is_lambda_node (cur) && btor_lambda_get_static_rho (cur))
      allocated += MEM_PTR_HASH_TABLE (btor_lambda_get_static_rho (cur));
  }
  /* Note: hash table is initialized with size 1 */
  allocated += (emap->table->size - 1) * sizeof (BtorPtrHashBucket *)
               + emap->table->count * sizeof (BtorPtrHashBucket)
               + BTOR_SIZE_STACK (btor->nodes_id_table) * sizeof (BtorNode *);
  assert (allocated == clone->mm->allocated);
#endif

  clone->true_exp = btor_mapped_node (emap, btor->true_exp);
  assert (clone->true_exp);

  BTORLOG_TIMESTAMP (delta);
  clone_nodes_unique_table (
      mm, &btor->nodes_unique_table, &clone->nodes_unique_table, emap);
  BTORLOG (
      1, "  clone nodes unique table: %.3f s", (btor_time_stamp () - delta));
  assert ((allocated += btor->nodes_unique_table.size * sizeof (BtorNode *))
          == clone->mm->allocated);

  clone->symbols = btor_clone_ptr_hash_table (mm,
                                              btor->symbols,
                                              btor_clone_key_as_str,
                                              btor_clone_data_as_node_ptr,
                                              0,
                                              emap);
#ifndef NDEBUG
  int str_bytes = 0;
  btor_init_hash_table_iterator (&it, btor->symbols);
  while (btor_has_next_hash_table_iterator (&it))
    str_bytes += (strlen ((char *) btor_next_hash_table_iterator (&it)) + 1)
                 * sizeof (char);
  assert ((allocated += MEM_PTR_HASH_TABLE (btor->symbols) + str_bytes)
          == clone->mm->allocated);
#endif
  clone->node2symbol = btor_clone_ptr_hash_table (mm,
                                                  btor->node2symbol,
                                                  btor_clone_key_as_node,
                                                  btor_clone_data_as_str_ptr,
                                                  emap,
                                                  clone->symbols);
#ifndef NDEBUG
  assert ((allocated += MEM_PTR_HASH_TABLE (btor->node2symbol))
          == clone->mm->allocated);
#endif

  CLONE_PTR_HASH_TABLE (inputs);
  assert ((allocated += MEM_PTR_HASH_TABLE (btor->inputs))
          == clone->mm->allocated);
  CLONE_PTR_HASH_TABLE (bv_vars);
  assert ((allocated += MEM_PTR_HASH_TABLE (btor->bv_vars))
          == clone->mm->allocated);
  CLONE_PTR_HASH_TABLE (ufs);
  assert ((allocated += MEM_PTR_HASH_TABLE (btor->ufs))
          == clone->mm->allocated);
  CLONE_PTR_HASH_TABLE_DATA (lambdas, btor_clone_data_as_int);
  assert ((allocated += MEM_PTR_HASH_TABLE (btor->lambdas))
          == clone->mm->allocated);
  CLONE_PTR_HASH_TABLE_DATA (quantifiers, btor_clone_data_as_int);
  assert ((allocated += MEM_PTR_HASH_TABLE (btor->quantifiers))
          == clone->mm->allocated);
  CLONE_PTR_HASH_TABLE (exists_vars);
  assert ((allocated += MEM_PTR_HASH_TABLE (btor->exists_vars))
          == clone->mm->allocated);
  CLONE_PTR_HASH_TABLE (forall_vars);
  assert ((allocated += MEM_PTR_HASH_TABLE (btor->forall_vars))
          == clone->mm->allocated);
  CLONE_PTR_HASH_TABLE_DATA (feqs, btor_clone_data_as_int);
  assert ((allocated += MEM_PTR_HASH_TABLE (btor->feqs))
          == clone->mm->allocated);
  CLONE_PTR_HASH_TABLE_DATA (substitutions, btor_clone_data_as_node_ptr);
  assert ((allocated += MEM_PTR_HASH_TABLE (btor->substitutions))
          == clone->mm->allocated);
  CLONE_PTR_HASH_TABLE_DATA (varsubst_constraints, btor_clone_data_as_node_ptr);
  assert ((allocated += MEM_PTR_HASH_TABLE (btor->varsubst_constraints))
          == clone->mm->allocated);
  CLONE_PTR_HASH_TABLE (embedded_constraints);
  assert ((allocated += MEM_PTR_HASH_TABLE (btor->embedded_constraints))
          == clone->mm->allocated);
  CLONE_PTR_HASH_TABLE (unsynthesized_constraints);
  assert ((allocated += MEM_PTR_HASH_TABLE (btor->unsynthesized_constraints))
          == clone->mm->allocated);
  CLONE_PTR_HASH_TABLE (synthesized_constraints);
  assert ((allocated += MEM_PTR_HASH_TABLE (btor->synthesized_constraints))
          == clone->mm->allocated);
  CLONE_PTR_HASH_TABLE (assumptions);
  assert ((allocated += MEM_PTR_HASH_TABLE (btor->assumptions))
          == clone->mm->allocated);
  CLONE_PTR_HASH_TABLE (var_rhs);
  assert ((allocated += MEM_PTR_HASH_TABLE (btor->var_rhs))
          == clone->mm->allocated);
  CLONE_PTR_HASH_TABLE (fun_rhs);
  assert ((allocated += MEM_PTR_HASH_TABLE (btor->fun_rhs))
          == clone->mm->allocated);
  CLONE_PTR_HASH_TABLE_DATA (bv_model, btor_clone_data_as_bv_ptr);
#ifndef NDEBUG
  if (btor->bv_model)
  {
    btor_init_hash_table_iterator (&it, btor->bv_model);
    btor_init_hash_table_iterator (&cit, clone->bv_model);
    while (btor_has_next_node_hash_table_iterator (&it))
    {
      data  = btor_next_data_hash_table_iterator (&it);
      cdata = btor_next_data_hash_table_iterator (&cit);
      assert (btor_size_bv ((BtorBitVector *) data->as_ptr)
              == btor_size_bv ((BtorBitVector *) cdata->as_ptr));
      allocated += btor_size_bv ((BtorBitVector *) cdata->as_ptr);
    }
  }
#endif
  assert ((allocated += MEM_PTR_HASH_TABLE (btor->bv_model))
          == clone->mm->allocated);
#ifndef NDEBUG
  if (!exp_layer_only && btor->stats.rw_rules_applied)
  {
    clone->stats.rw_rules_applied =
        btor_clone_ptr_hash_table (mm,
                                   btor->stats.rw_rules_applied,
                                   btor_clone_key_as_static_str,
                                   btor_clone_data_as_int,
                                   0,
                                   0);
    assert ((allocated += MEM_PTR_HASH_TABLE (btor->stats.rw_rules_applied))
            == clone->mm->allocated);
  }
#endif
  CLONE_PTR_HASH_TABLE_DATA (fun_model, btor_clone_data_as_bv_htable_ptr);
#ifndef NDEBUG
  if (btor->fun_model)
  {
    btor_init_hash_table_iterator (&it, btor->fun_model);
    btor_init_hash_table_iterator (&cit, clone->fun_model);
    while (btor_has_next_hash_table_iterator (&it))
    {
      data  = btor_next_data_hash_table_iterator (&it);
      cdata = btor_next_data_hash_table_iterator (&cit);
      assert (MEM_PTR_HASH_TABLE ((BtorPtrHashTable *) data->as_ptr)
              == MEM_PTR_HASH_TABLE ((BtorPtrHashTable *) cdata->as_ptr));
      allocated += MEM_PTR_HASH_TABLE ((BtorPtrHashTable *) data->as_ptr);

      btor_init_hash_table_iterator (&ncit,
                                     ((BtorPtrHashTable *) data->as_ptr));
      while (btor_has_next_hash_table_iterator (&ncit))
      {
        allocated += btor_size_bv ((BtorBitVector *) ncit.bucket->data.as_ptr);
        allocated += btor_size_bv_tuple (
            (BtorBitVectorTuple *) btor_next_hash_table_iterator (&ncit));
      }
    }
  }
#endif
  assert ((allocated += MEM_PTR_HASH_TABLE (btor->fun_model))
          == clone->mm->allocated);

  /* NOTE: we need bv_model for cloning rhos */
  while (!BTOR_EMPTY_STACK (rhos))
  {
    exp        = BTOR_POP_STACK (rhos);
    cloned_exp = BTOR_POP_STACK (rhos);
    assert (btor_is_fun_node (exp));
    assert (btor_is_fun_node (cloned_exp));
    assert (exp->rho);
    cloned_exp->rho = btor_clone_ptr_hash_table (mm,
                                                 exp->rho,
                                                 btor_clone_key_as_node,
                                                 btor_clone_data_as_node_ptr,
                                                 emap,
                                                 emap);
#ifndef NDEBUG
    allocated += MEM_PTR_HASH_TABLE (cloned_exp->rho);
#endif
  }
  BTOR_RELEASE_STACK (btor->mm, rhos);
  assert (allocated == clone->mm->allocated);

  if (exp_layer_only)
  {
    BTOR_INIT_STACK (clone->functions_with_model);
    /* we need to decrement the reference count of the cloned expressions
     * that were pushed onto the functions_with_model stack. */
    for (i = 0; i < BTOR_COUNT_STACK (btor->functions_with_model); i++)
      btor_release_exp (
          clone,
          btor_mapped_node (emap,
                            BTOR_PEEK_STACK (btor->functions_with_model, i)));
  }
  else
  {
    BTORLOG_TIMESTAMP (delta);
    btor_clone_node_ptr_stack (
        mm, &btor->functions_with_model, &clone->functions_with_model, emap);
    BTORLOG (
        1, "  clone functions_with_model: %.3f s", btor_time_stamp () - delta);
    assert ((allocated +=
             BTOR_SIZE_STACK (btor->functions_with_model) * sizeof (BtorNode *))
            == clone->mm->allocated);
  }

  BTORLOG_TIMESTAMP (delta);
  clone->parameterized =
      btor_clone_ptr_hash_table (mm,
                                 btor->parameterized,
                                 btor_clone_key_as_node,
                                 btor_clone_data_as_htable_int,
                                 emap,
                                 emap);
  BTORLOG (
      1, "  clone parameterized table: %.3f s", (btor_time_stamp () - delta));
#ifndef NDEBUG
  CHKCLONE_MEM_PTR_HASH_TABLE (btor->parameterized, clone->parameterized);
  allocated += MEM_PTR_HASH_TABLE (btor->parameterized);
  btor_init_node_hash_table_iterator (&it, btor->parameterized);
  btor_init_node_hash_table_iterator (&cit, clone->parameterized);
  while (btor_has_next_node_hash_table_iterator (&it))
  {
    assert (btor_size_int_hash_table (it.bucket->data.as_ptr)
            == btor_size_int_hash_table (cit.bucket->data.as_ptr));
    allocated += btor_size_int_hash_table (cit.bucket->data.as_ptr);
    (void) btor_next_node_hash_table_iterator (&it);
    (void) btor_next_node_hash_table_iterator (&cit);
  }
  assert (allocated == clone->mm->allocated);
#endif

  /* move synthesized constraints to unsynthesized if we only clone the exp
   * layer */
  if (exp_layer_only)
  {
#ifndef NDEBUG
    allocated -= MEM_PTR_HASH_TABLE (clone->synthesized_constraints);
    allocated -= MEM_PTR_HASH_TABLE (clone->unsynthesized_constraints);
#endif
    btor_init_node_hash_table_iterator (&it, clone->synthesized_constraints);
    while (btor_has_next_node_hash_table_iterator (&it))
    {
      exp = btor_next_node_hash_table_iterator (&it);
      btor_add_ptr_hash_table (clone->unsynthesized_constraints, exp);
    }
    btor_delete_ptr_hash_table (clone->synthesized_constraints);
    clone->synthesized_constraints =
        btor_new_ptr_hash_table (mm,
                                 (BtorHashPtr) btor_hash_exp_by_id,
                                 (BtorCmpPtr) btor_compare_exp_by_id);
#ifndef NDEBUG
    allocated += MEM_PTR_HASH_TABLE (clone->synthesized_constraints);
    allocated += MEM_PTR_HASH_TABLE (clone->unsynthesized_constraints);
    assert (allocated == clone->mm->allocated);
#endif
  }

  if (clone_slv && btor->slv)
    clone->slv = btor->slv->api.clone (clone, btor->slv, emap);
  else
    clone->slv = 0;
  assert (!clone_slv || (btor->slv && clone->slv)
          || (!btor->slv && !clone->slv));
#ifndef NDEBUG
  if (clone->slv)
  {
    if (clone->slv->kind == BTOR_FUN_SOLVER_KIND)
    {
      BtorFunSolver *slv  = BTOR_FUN_SOLVER (btor);
      BtorFunSolver *cslv = BTOR_FUN_SOLVER (clone);

      allocated += sizeof (BtorFunSolver);

      allocated += MEM_PTR_HASH_TABLE (slv->lemmas);
      allocated += BTOR_SIZE_STACK (slv->cur_lemmas) * sizeof (BtorNode *);

      if (slv->score)
      {
        h = btor_get_opt (btor, BTOR_OPT_FUN_JUST_HEURISTIC);
        if (h == BTOR_JUST_HEUR_BRANCH_MIN_APP)
        {
          CHKCLONE_MEM_PTR_HASH_TABLE (slv->score, cslv->score);
          allocated += MEM_PTR_HASH_TABLE (slv->score);

          btor_init_node_hash_table_iterator (&it, slv->score);
          btor_init_node_hash_table_iterator (&cit, cslv->score);
          while (btor_has_next_node_hash_table_iterator (&it))
          {
            assert (
                MEM_PTR_HASH_TABLE ((BtorPtrHashTable *) it.bucket->data.as_ptr)
                == MEM_PTR_HASH_TABLE (
                       (BtorPtrHashTable *) cit.bucket->data.as_ptr));
            allocated += MEM_PTR_HASH_TABLE (
                (BtorPtrHashTable *) it.bucket->data.as_ptr);
            (void) btor_next_node_hash_table_iterator (&it);
            (void) btor_next_node_hash_table_iterator (&cit);
          }
        }
        else
        {
          assert (h == BTOR_JUST_HEUR_BRANCH_MIN_DEP);
          allocated += MEM_PTR_HASH_TABLE (slv->score);
        }
      }

      assert (BTOR_SIZE_STACK (slv->stats.lemmas_size)
              == BTOR_SIZE_STACK (cslv->stats.lemmas_size));
      assert (BTOR_COUNT_STACK (slv->stats.lemmas_size)
              == BTOR_COUNT_STACK (cslv->stats.lemmas_size));
      allocated += BTOR_SIZE_STACK (slv->stats.lemmas_size) * sizeof (int);
    }
    else if (clone->slv->kind == BTOR_SLS_SOLVER_KIND)
    {
      BtorSLSMove *m;
      BtorSLSSolver *slv  = BTOR_SLS_SOLVER (btor);
      BtorSLSSolver *cslv = BTOR_SLS_SOLVER (clone);

      CHKCLONE_MEM_PTR_HASH_TABLE (slv->roots, cslv->roots);
      CHKCLONE_MEM_PTR_HASH_TABLE (slv->score, cslv->score);

      allocated += sizeof (BtorSLSSolver) + MEM_PTR_HASH_TABLE (cslv->roots)
                   + MEM_PTR_HASH_TABLE (cslv->score);

      if (slv->roots)
        allocated += slv->roots->count * sizeof (BtorSLSConstrData);

      assert (BTOR_SIZE_STACK (slv->moves) == BTOR_SIZE_STACK (cslv->moves));
      assert (BTOR_COUNT_STACK (slv->moves) == BTOR_COUNT_STACK (cslv->moves));

      allocated += BTOR_SIZE_STACK (cslv->moves) * sizeof (BtorSLSMove *)
                   + BTOR_COUNT_STACK (cslv->moves) * sizeof (BtorSLSMove);

      for (i = 0; i < BTOR_COUNT_STACK (cslv->moves); i++)
      {
        assert (BTOR_PEEK_STACK (cslv->moves, i));
        m = BTOR_PEEK_STACK (cslv->moves, i);
        assert (MEM_PTR_HASH_TABLE (m->cans)
                == MEM_PTR_HASH_TABLE (BTOR_PEEK_STACK (cslv->moves, i)->cans));
        allocated += MEM_PTR_HASH_TABLE (m->cans);
        btor_init_node_hash_table_iterator (&it, m->cans);
        while (btor_has_next_node_hash_table_iterator (&it))
          allocated +=
              btor_size_bv (btor_next_data_hash_table_iterator (&it)->as_ptr);
      }

      if (cslv->max_cans)
      {
        assert (slv->max_cans);
        assert (slv->max_cans->count == cslv->max_cans->count);
        allocated += MEM_PTR_HASH_TABLE (cslv->max_cans);
        btor_init_node_hash_table_iterator (&it, cslv->max_cans);
        while (btor_has_next_node_hash_table_iterator (&it))
          allocated +=
              btor_size_bv (btor_next_data_hash_table_iterator (&it)->as_ptr);
      }
    }
    else if (clone->slv->kind == BTOR_PROP_SOLVER_KIND)
    {
      BtorPropSolver *slv  = BTOR_PROP_SOLVER (btor);
      BtorPropSolver *cslv = BTOR_PROP_SOLVER (clone);

      CHKCLONE_MEM_PTR_HASH_TABLE (slv->roots, cslv->roots);
      CHKCLONE_MEM_PTR_HASH_TABLE (slv->score, cslv->score);

      allocated += sizeof (BtorPropSolver) + MEM_PTR_HASH_TABLE (cslv->roots)
                   + MEM_PTR_HASH_TABLE (cslv->score);
    }
    else if (clone->slv->kind == BTOR_AIGPROP_SOLVER_KIND)
    {
      BtorAIGPropSolver *slv  = BTOR_AIGPROP_SOLVER (btor);
      BtorAIGPropSolver *cslv = BTOR_AIGPROP_SOLVER (clone);

      if (slv->aprop)
      {
        assert (cslv->aprop);
        CHKCLONE_MEM_PTR_HASH_TABLE (slv->aprop->roots, cslv->aprop->roots);
        CHKCLONE_MEM_PTR_HASH_TABLE (slv->aprop->score, cslv->aprop->score);
        CHKCLONE_MEM_PTR_HASH_TABLE (slv->aprop->model, cslv->aprop->model);
        allocated += sizeof (AIGProp) + MEM_PTR_HASH_TABLE (cslv->aprop->roots)
                     + MEM_PTR_HASH_TABLE (cslv->aprop->score)
                     + MEM_PTR_HASH_TABLE (cslv->aprop->model);
      }

      allocated += sizeof (BtorAIGPropSolver);
    }

    assert (allocated == clone->mm->allocated);
  }
#endif

  clone->parse_error_msg = NULL;
#ifndef NDEBUG
  clone->clone = NULL;
#endif
  clone->close_apitrace = 0;

  if (exp_map)
    *exp_map = emap;
  else
    btor_delete_node_map (emap);

#ifndef NDEBUG
  /* flag sanity checks */
  btor_init_node_hash_table_iterator (&it, btor->synthesized_constraints);
  btor_queue_node_hash_table_iterator (&it, btor->unsynthesized_constraints);
  btor_queue_node_hash_table_iterator (&it, btor->embedded_constraints);
  while (btor_has_next_node_hash_table_iterator (&it))
  {
    exp = btor_next_node_hash_table_iterator (&it);
    assert (BTOR_REAL_ADDR_NODE (exp)->constraint);
  }
#endif

  btor->time.cloning += btor_time_stamp () - start;
  btor->stats.clone_calls += 1;
  BTORLOG (1, "cloning total: %.3f s", btor->time.cloning);
  return clone;
}

Btor *
btor_clone_btor (Btor *btor)
{
  assert (btor);
  return clone_aux_btor (
      btor,
      0,
      !btor_has_clone_support_sat_mgr (btor_get_sat_mgr_btor (btor)),
      true);
}

Btor *
btor_clone_exp_layer (Btor *btor, BtorNodeMap **exp_map)
{
  assert (btor);
  return clone_aux_btor (btor, exp_map, true, true);
}

Btor *
btor_clone_formula (Btor *btor)
{
  assert (btor);
  return clone_aux_btor (btor, 0, true, false);
}

BtorSortId
btor_recursively_rebuild_sort_clone (Btor *btor, Btor *clone, BtorSortId sort)
{
  uint32_t i;
  BtorSort *s;
  BtorSortId r, s0, s1;
  BtorSortUniqueTable *sorts, *sorts_clone;
  BtorSortPtrStack sort_stack;
  BtorIntHashTable *map;
  BtorIntHashTableData *d;
  BtorMemMgr *mm;
  BtorSortIdStack sort_ids;

  mm          = btor->mm;
  sorts       = &btor->sorts_unique_table;
  sorts_clone = &clone->sorts_unique_table;
  map         = btor_new_int_hash_map (mm);

  s = btor_get_sort_by_id (sorts, sort);

  BTOR_INIT_STACK (sort_ids);
  BTOR_INIT_STACK (sort_stack);
  BTOR_PUSH_STACK (mm, sort_stack, s);
  while (!BTOR_EMPTY_STACK (sort_stack))
  {
    s = BTOR_POP_STACK (sort_stack);
    d = btor_get_int_hash_map (map, s->id);
    if (!d)
    {
      btor_add_int_hash_map (map, s->id);

      BTOR_PUSH_STACK (mm, sort_stack, s);
      switch (s->kind)
      {
        case BTOR_ARRAY_SORT:
          BTOR_PUSH_STACK (mm, sort_stack, s->array.element);
          BTOR_PUSH_STACK (mm, sort_stack, s->array.index);
          break;
        case BTOR_LST_SORT:
          BTOR_PUSH_STACK (mm, sort_stack, s->lst.head);
          BTOR_PUSH_STACK (mm, sort_stack, s->lst.tail);
          break;
        case BTOR_FUN_SORT:
          BTOR_PUSH_STACK (mm, sort_stack, s->fun.domain);
          BTOR_PUSH_STACK (mm, sort_stack, s->fun.codomain);
          break;
        case BTOR_TUPLE_SORT:
          for (i = 0; i < s->tuple.num_elements; i++)
            BTOR_PUSH_STACK (mm, sort_stack, s->tuple.elements[i]);
          break;
        default:
          assert (s->kind == BTOR_BOOL_SORT || s->kind == BTOR_BITVEC_SORT);
      }
    }
    else if (!d->as_int)
    {
      switch (s->kind)
      {
        case BTOR_ARRAY_SORT:
          s0 = btor_get_int_hash_map (map, s->array.index->id)->as_int;
          s1 = btor_get_int_hash_map (map, s->array.element->id)->as_int;
          r  = btor_array_sort (sorts_clone, s0, s1);
          break;
        case BTOR_LST_SORT:
          s0 = btor_get_int_hash_map (map, s->lst.head->id)->as_int;
          s1 = btor_get_int_hash_map (map, s->lst.tail->id)->as_int;
          r  = btor_lst_sort (sorts_clone, s0, s1);
          break;
        case BTOR_FUN_SORT:
          s0 = btor_get_int_hash_map (map, s->fun.domain->id)->as_int;
          s1 = btor_get_int_hash_map (map, s->fun.codomain->id)->as_int;
          r  = btor_fun_sort (sorts_clone, s0, s1);
          break;
        case BTOR_TUPLE_SORT:
          for (i = 0; i < s->tuple.num_elements; i++)
          {
            s0 = btor_get_int_hash_map (map, s->tuple.elements[i]->id)->as_int;
            BTOR_PUSH_STACK (mm, sort_ids, s0);
          }
          r = btor_tuple_sort (
              sorts_clone, sort_ids.start, s->tuple.num_elements);
          BTOR_RESET_STACK (sort_ids);
          break;
        case BTOR_BOOL_SORT: r = btor_bool_sort (sorts_clone); break;
        default:
          assert (s->kind == BTOR_BITVEC_SORT);
          r = btor_bitvec_sort (sorts_clone, s->bitvec.width);
      }
      assert (r);
      d->as_int = r;
    }
  }
  d = btor_get_int_hash_map (map, sort);
  assert (d);
  assert (d->as_int);
  r = btor_copy_sort (sorts_clone, d->as_int);

  for (i = 0; i < map->size; i++)
  {
    if (!map->keys[i]) continue;
    s0 = map->data[i].as_int;
    btor_release_sort (sorts_clone, s0);
  }
  btor_delete_int_hash_map (map);
  BTOR_RELEASE_STACK (mm, sort_ids);
  BTOR_RELEASE_STACK (mm, sort_stack);
  return r;
}

BtorNode *
btor_recursively_rebuild_exp_clone (Btor *btor,
                                    Btor *clone,
                                    BtorNode *exp,
                                    BtorNodeMap *exp_map,
                                    int rewrite_level)
{
  assert (btor);
  assert (exp);
  assert (BTOR_REAL_ADDR_NODE (exp)->btor == btor);
  assert (exp_map);

  int i, rwl;
  char *symbol;
  BtorNode *real_exp, *cur, *cur_clone, *e[3];
  BtorNodePtrStack work_stack;
  BtorIntHashTable *mark;
  BtorMemMgr *mm;
  BtorPtrHashBucket *b;
  BtorSortId sort;

  mm   = btor->mm;
  mark = btor_new_int_hash_table (mm);

  /* in some cases we may want to rebuild the expressions with a certain
   * rewrite level */
  rwl = btor_get_opt (clone, BTOR_OPT_REWRITE_LEVEL);
  if (rwl > 0) btor_set_opt (clone, BTOR_OPT_REWRITE_LEVEL, rewrite_level);

  BTOR_INIT_STACK (work_stack);

  real_exp = BTOR_REAL_ADDR_NODE (exp);
  BTOR_PUSH_STACK (mm, work_stack, real_exp);
  while (!BTOR_EMPTY_STACK (work_stack))
  {
    cur = BTOR_REAL_ADDR_NODE (BTOR_POP_STACK (work_stack));

    if (btor_mapped_node (exp_map, cur)) continue;

    if (!btor_contains_int_hash_table (mark, cur->id))
    {
      btor_add_int_hash_table (mark, cur->id);
      BTOR_PUSH_STACK (mm, work_stack, cur);
      for (i = 0; i < cur->arity; i++)
        BTOR_PUSH_STACK (mm, work_stack, cur->e[i]);
    }
    else
    {
      assert (!btor_mapped_node (exp_map, cur));
      assert (!btor_is_proxy_node (cur));
      for (i = 0; i < cur->arity; i++)
      {
        e[i] = btor_mapped_node (exp_map, cur->e[i]);
        assert (e[i]);
      }
      switch (cur->kind)
      {
        case BTOR_BV_CONST_NODE:
          cur_clone = btor_const_exp (clone, btor_const_get_bits (cur));
          break;
        case BTOR_BV_VAR_NODE:
          b      = btor_get_ptr_hash_table (btor->node2symbol, cur);
          symbol = b ? b->data.as_str : 0;
          if (symbol && (b = btor_get_ptr_hash_table (clone->symbols, symbol)))
          {
            cur_clone = btor_copy_exp (clone, b->data.as_ptr);
            assert (cur_clone->sort_id == cur->sort_id);
            assert (cur_clone->kind == cur->kind);
          }
          else
            cur_clone =
                btor_var_exp (clone, btor_get_exp_width (btor, cur), symbol);
          break;
        case BTOR_PARAM_NODE:
          b      = btor_get_ptr_hash_table (btor->node2symbol, cur);
          symbol = b ? b->data.as_str : 0;
          if (symbol && (b = btor_get_ptr_hash_table (clone->symbols, symbol)))
          {
            cur_clone = btor_copy_exp (clone, b->data.as_ptr);
            assert (cur_clone->sort_id == cur->sort_id);
            assert (cur_clone->kind == cur->kind);
          }
          else
            cur_clone =
                btor_param_exp (clone, btor_get_exp_width (btor, cur), symbol);
          break;
        case BTOR_UF_NODE:
          b      = btor_get_ptr_hash_table (btor->node2symbol, cur);
          symbol = b ? b->data.as_str : 0;
          if (symbol && (b = btor_get_ptr_hash_table (clone->symbols, symbol)))
          {
            cur_clone = btor_copy_exp (clone, b->data.as_ptr);
            assert (cur_clone->sort_id == cur->sort_id);
            assert (cur_clone->kind == cur->kind);
          }
          else
          {
            sort =
                btor_recursively_rebuild_sort_clone (btor, clone, cur->sort_id);
            cur_clone = btor_uf_exp (clone, sort, symbol);
            btor_release_sort (&clone->sorts_unique_table, sort);
          }
          break;
        case BTOR_SLICE_NODE:
          cur_clone = btor_slice_exp (clone,
                                      e[0],
                                      btor_slice_get_upper (cur),
                                      btor_slice_get_lower (cur));
          break;
        case BTOR_AND_NODE: cur_clone = btor_and_exp (clone, e[0], e[1]); break;
        case BTOR_BV_EQ_NODE:
        case BTOR_FUN_EQ_NODE:
          cur_clone = btor_eq_exp (clone, e[0], e[1]);
          break;
        case BTOR_ADD_NODE: cur_clone = btor_add_exp (clone, e[0], e[1]); break;
        case BTOR_MUL_NODE: cur_clone = btor_mul_exp (clone, e[0], e[1]); break;
        case BTOR_ULT_NODE: cur_clone = btor_ult_exp (clone, e[0], e[1]); break;
        case BTOR_SLL_NODE: cur_clone = btor_sll_exp (clone, e[0], e[1]); break;
        case BTOR_SRL_NODE: cur_clone = btor_srl_exp (clone, e[0], e[1]); break;
        case BTOR_UDIV_NODE:
          cur_clone = btor_udiv_exp (clone, e[0], e[1]);
          break;
        case BTOR_UREM_NODE:
          cur_clone = btor_urem_exp (clone, e[0], e[1]);
          break;
        case BTOR_CONCAT_NODE:
          cur_clone = btor_concat_exp (clone, e[0], e[1]);
          break;
        case BTOR_LAMBDA_NODE:
          assert (!btor_param_get_assigned_exp (e[0]));
          btor_param_set_binder (e[0], 0);
          cur_clone = btor_lambda_exp (clone, e[0], e[1]);
          break;
        case BTOR_APPLY_NODE:
          // FIXME use btor_apply_exp as soon as applies are
          // generated with rewriting (currently without)
          // cur_clone = btor_apply_exp (clone, e[0], e[1]);
          cur_clone = btor_apply_exp_node (clone, e[0], e[1]);
          break;
        case BTOR_ARGS_NODE:
          cur_clone = btor_args_exp (clone, e, cur->arity);
          break;
        case BTOR_EXISTS_NODE:
          cur_clone = btor_exists_exp (clone, e[0], e[1]);
          break;
        case BTOR_FORALL_NODE:
          cur_clone = btor_forall_exp (clone, e[0], e[1]);
          break;
        default:
          assert (btor_is_bv_cond_node (cur));
          cur_clone = btor_cond_exp (clone, e[0], e[1], e[2]);
      }
      btor_map_node (exp_map, cur, cur_clone);
      btor_release_exp (clone, cur_clone);
    }
  }

  BTOR_RELEASE_STACK (mm, work_stack);
  btor_delete_int_hash_table (mark);

  /* reset rewrite_level to original value */
  btor_set_opt (clone, BTOR_OPT_REWRITE_LEVEL, rwl);
  return btor_copy_exp (clone, btor_mapped_node (exp_map, exp));
}<|MERGE_RESOLUTION|>--- conflicted
+++ resolved
@@ -568,17 +568,10 @@
   if (btor_is_param_node (exp))
   {
     param = (BtorParamNode *) exp;
-<<<<<<< HEAD
     assert (!btor_param_is_bound (exp)
-            || !BTOR_IS_INVALID_NODE (btor_param_get_binder (exp)));
-    assert (
-        !param->assigned_exp
-        || !BTOR_IS_INVALID_NODE (BTOR_REAL_ADDR_NODE (param->assigned_exp)));
-=======
-    assert (!param->lambda_exp || !btor_is_invalid_node (param->lambda_exp));
+            || !btor_is_invalid_node (btor_param_get_binder (exp)));
     assert (!param->assigned_exp
             || !btor_is_invalid_node (param->assigned_exp));
->>>>>>> 1d5bad24
 
     BTOR_PUSH_STACK_IF (param->binder,
                         mm,
@@ -590,27 +583,16 @@
                         (BtorNode **) &((BtorParamNode *) res)->assigned_exp);
   }
 
-<<<<<<< HEAD
-  if (BTOR_IS_BINDER_NODE (exp))
-=======
-  if (btor_is_lambda_node (exp))
->>>>>>> 1d5bad24
-  {
-    if (BTOR_IS_LAMBDA_NODE (exp) && btor_lambda_get_static_rho (exp))
+  if (btor_is_binder_node (exp))
+  {
+    if (btor_is_lambda_node (exp) && btor_lambda_get_static_rho (exp))
     {
       BTOR_PUSH_STACK (mm, *static_rhos, res);
       BTOR_PUSH_STACK (mm, *static_rhos, exp);
     }
-<<<<<<< HEAD
     assert (!btor_binder_get_body (exp)
-            || !BTOR_IS_INVALID_NODE (
-                   BTOR_REAL_ADDR_NODE (btor_binder_get_body (exp))));
+            || !btor_is_invalid_node (btor_binder_get_body (exp)));
     BTOR_PUSH_STACK_IF (btor_binder_get_body (exp),
-=======
-    assert (!btor_lambda_get_body (exp)
-            || !btor_is_invalid_node (btor_lambda_get_body (exp)));
-    BTOR_PUSH_STACK_IF (btor_lambda_get_body (exp),
->>>>>>> 1d5bad24
                         mm,
                         *nodes,
                         &((BtorBinderNode *) res)->body);
