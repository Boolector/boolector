/*  Boolector: Satisfiablity Modulo Theories (SMT) solver.
 *
 *  Copyright (C) 2013-2017 Aina Niemetz.
 *  Copyright (C) 2014-2017 Mathias Preiner.
 *  Copyright (C) 2014-2015 Armin Biere.
 *
 *  All rights reserved.
 *
 *  This file is part of Boolector.
 *  See COPYING for more information on using this software.
 */

#include "btoraig.h"
#include "btoraigvec.h"
#include "btorbeta.h"
#include "btorbv.h"
#include "btorcore.h"
#include "btorexp.h"
#include "btorlog.h"
#include "btormodel.h"
#include "btormsg.h"
#include "btorsat.h"
#include "btorslvaigprop.h"
#include "btorslvfun.h"
#include "btorslvprop.h"
#include "btorslvsls.h"
#include "btorsort.h"
<<<<<<< HEAD
#include "sat/btorsatlgl.h"
=======
#include "sat/btorlgl.h"
>>>>>>> 2f63cfa0
#include "utils/btorhashint.h"
#include "utils/btorhashptr.h"
#include "utils/btornodemap.h"
#include "utils/btorstack.h"
#include "utils/btorutil.h"

#include <assert.h>
#include <stdio.h>
#include <stdlib.h>

BTOR_DECLARE_STACK (BtorNodePtrStackPtr, BtorNodePtrStack *);
BTOR_DECLARE_STACK (BtorPtrHashTablePtrPtr, BtorPtrHashTable **);

/*------------------------------------------------------------------------*/

void *
btor_clone_key_as_node (BtorMemMgr *mm, const void *map, const void *key)
{
  assert (map);
  assert (key);

  BtorNode *exp, *cloned_exp;
  BtorNodeMap *exp_map;

  (void) mm;
  exp        = (BtorNode *) key;
  exp_map    = (BtorNodeMap *) map;
  cloned_exp = btor_nodemap_mapped (exp_map, exp);
  assert (cloned_exp);
  return cloned_exp;
}

void *
btor_clone_key_as_str (BtorMemMgr *mm, const void *map, const void *key)
{
  assert (mm);
  assert (key);

  (void) map;

  return btor_mem_strdup (mm, (char *) key);
}

void *
btor_clone_key_as_static_str (BtorMemMgr *mm, const void *map, const void *key)
{
  (void) mm;
  (void) map;
  return (void *) key;
}

void *
btor_clone_key_as_bv_tuple (BtorMemMgr *mm, const void *map, const void *t)
{
  assert (mm);
  assert (t);
  (void) map;
  return btor_bv_copy_tuple (mm, (BtorBitVectorTuple *) t);
}

void
btor_clone_data_as_node_ptr (BtorMemMgr *mm,
                             const void *map,
                             BtorHashTableData *data,
                             BtorHashTableData *cloned_data)
{
  assert (map);
  assert (data);
  assert (cloned_data);

  BtorNode *exp, *cloned_exp;
  BtorNodeMap *exp_map;

  (void) mm;
  exp        = (BtorNode *) data->as_ptr;
  exp_map    = (BtorNodeMap *) map;
  cloned_exp = btor_nodemap_mapped (exp_map, exp);
  assert (cloned_exp);
  cloned_data->as_ptr = cloned_exp;
}

void
btor_clone_data_as_str_ptr (BtorMemMgr *mm,
                            const void *str_table,
                            BtorHashTableData *data,
                            BtorHashTableData *cloned_data)
{
  assert (str_table);
  assert (data);
  assert (cloned_data);

  char *str;

  (void) mm;
  str = data->as_str;
  assert (btor_hashptr_table_get ((BtorPtrHashTable *) str_table, str));

  cloned_data->as_str =
      (char *) btor_hashptr_table_get ((BtorPtrHashTable *) str_table, str)
          ->key;
}

void
btor_clone_data_as_int (BtorMemMgr *mm,
                        const void *map,
                        BtorHashTableData *data,
                        BtorHashTableData *cloned_data)
{
  assert (data);
  assert (cloned_data);

  (void) mm;
  (void) map;
  cloned_data->as_int = data->as_int;
}

void
btor_clone_data_as_dbl (BtorMemMgr *mm,
                        const void *map,
                        BtorHashTableData *data,
                        BtorHashTableData *cloned_data)
{
  assert (data);
  assert (cloned_data);

  (void) mm;
  (void) map;

  cloned_data->as_dbl = data->as_dbl;
}

void
btor_clone_data_as_bv_ptr (BtorMemMgr *mm,
                           const void *map,
                           BtorHashTableData *data,
                           BtorHashTableData *cloned_data)
{
  assert (mm);
  assert (data);
  assert (cloned_data);

  (void) map;
  cloned_data->as_ptr = btor_bv_copy (mm, (BtorBitVector *) data->as_ptr);
}

void
btor_clone_data_as_ptr_htable (BtorMemMgr *mm,
                               const void *map,
                               BtorHashTableData *data,
                               BtorHashTableData *cloned_data)
{
  assert (mm);
  assert (map);
  assert (data);
  assert (cloned_data);

  BtorPtrHashTable *table;
  BtorNodeMap *exp_map;

  table   = (BtorPtrHashTable *) data->as_ptr;
  exp_map = (BtorNodeMap *) map;

  cloned_data->as_ptr = btor_hashptr_table_clone (
      mm, table, btor_clone_key_as_node, 0, exp_map, 0);
}

void
btor_clone_data_as_int_htable (BtorMemMgr *mm,
                               const void *map,
                               BtorHashTableData *data,
                               BtorHashTableData *cloned_data)
{
  (void) map;
  assert (mm);
  assert (map);
  assert (data);
  assert (cloned_data);

  BtorIntHashTable *table, *res;

  table = (BtorIntHashTable *) data->as_ptr;

  res = btor_hashint_table_new (mm);

  BTOR_DELETEN (mm, res->keys, res->size);
  BTOR_DELETEN (mm, res->hop_info, res->size);

  res->size  = table->size;
  res->count = table->count;
  BTOR_CNEWN (mm, res->keys, res->size);
  BTOR_CNEWN (mm, res->hop_info, res->size);
  if (table->data) BTOR_CNEWN (mm, res->data, res->size);

  memcpy (res->keys, table->keys, table->size);
  memcpy (res->hop_info, table->hop_info, table->size);
  if (table->data) memcpy (res->data, table->data, table->size);

  cloned_data->as_ptr = res;
}

void
btor_clone_data_as_bv_ptr_htable (BtorMemMgr *mm,
                                  const void *map,
                                  BtorHashTableData *data,
                                  BtorHashTableData *cloned_data)
{
  assert (mm);
  assert (data);
  assert (cloned_data);

  BtorPtrHashTable *table;
  table               = (BtorPtrHashTable *) data->as_ptr;
  cloned_data->as_ptr = btor_hashptr_table_clone (mm,
                                                  table,
                                                  btor_clone_key_as_bv_tuple,
                                                  btor_clone_data_as_bv_ptr,
                                                  map,
                                                  map);
}

/*------------------------------------------------------------------------*/

static void
clone_sorts_unique_table (Btor *btor, Btor *clone)
{
  assert (btor);
  assert (clone);

  unsigned i, j;
  BtorSort *sort, *csort;
  BtorSortId cid;
  BtorSortIdStack elements;
  BtorSortUniqueTable *table, *res;
  BtorMemMgr *mm;

  mm    = clone->mm;
  table = &btor->sorts_unique_table;
  res   = &clone->sorts_unique_table;

  BTOR_INIT_STACK (mm, elements);

  BTOR_CNEWN (mm, res->chains, table->size);
  res->size         = table->size;
  res->num_elements = 0;
  res->mm           = mm;
  BTOR_INIT_STACK (mm, res->id2sort);

  for (i = 0; i < BTOR_COUNT_STACK (table->id2sort); i++)
  {
    sort = BTOR_PEEK_STACK (table->id2sort, i);

    if (!sort)
    {
      BTOR_PUSH_STACK (res->id2sort, 0);
      continue;
    }

    switch (sort->kind)
    {
#if 0
	  case BTOR_BOOL_SORT:
	    cid = btor_sort_bool (clone);
	    break;
#endif
      case BTOR_BITVEC_SORT:
        cid = btor_sort_bitvec (clone, sort->bitvec.width);
        break;
#if 0
	  case BTOR_LST_SORT:
	    cid = btor_sort_lst (clone, sort->lst.head->id, sort->lst.tail->id);
	    break;

	  case BTOR_ARRAY_SORT:
	    cid = btor_sort_array (clone, sort->array.index->id,
				   sort->array.element->id);
	    break;
#endif
      case BTOR_FUN_SORT:
        assert (BTOR_PEEK_STACK (res->id2sort, sort->fun.domain->id));
        cid =
            btor_sort_fun (clone, sort->fun.domain->id, sort->fun.codomain->id);
        break;

      case BTOR_TUPLE_SORT:
        BTOR_RESET_STACK (elements);
        for (j = 0; j < sort->tuple.num_elements; j++)
          BTOR_PUSH_STACK (elements, sort->tuple.elements[j]->id);
        cid = btor_sort_tuple (
            clone, elements.start, BTOR_COUNT_STACK (elements));
        break;

      default: cid = 0; break;
    }
    assert (cid);
    csort = BTOR_PEEK_STACK (res->id2sort, cid);
    assert (csort->refs == 1);
    assert (csort->id == sort->id);
    assert (csort->kind == sort->kind);
    assert (csort->table != sort->table);
  }

  /* update sort references (must be the same as in table) */
  assert (BTOR_COUNT_STACK (table->id2sort) == BTOR_COUNT_STACK (res->id2sort));
  for (i = 0; i < BTOR_COUNT_STACK (res->id2sort); i++)
  {
    sort  = BTOR_PEEK_STACK (table->id2sort, i);
    csort = BTOR_PEEK_STACK (res->id2sort, i);
    if (!sort)
    {
      assert (!csort);
      continue;
    }
    assert (csort->id == sort->id);
    assert (csort->parents == sort->parents);
    assert (csort->ext_refs == 0);
    assert (sort->refs == csort->refs - 1 + sort->refs - sort->parents);
    csort->refs     = sort->refs;
    csort->ext_refs = sort->ext_refs;
  }
  assert (res->num_elements == table->num_elements);
  BTOR_RELEASE_STACK (elements);
}

#if 0
static void
clone_sorts_unique_table (BtorMemMgr * mm,
			  BtorSortUniqueTable * table,
			  BtorSortUniqueTable * res)
{
  assert (mm);
  assert (table);
  assert (res);

  uint32_t i, j;
  BtorSort *sort, *csort, *tmp;
  BtorSortPtrStack elements;
  
  BTOR_INIT_STACK (elements);

  BTOR_CNEWN (mm, res->chains, table->size);
  res->size = table->size;
  res->num_elements = 0;
  res->mm = mm;
  BTOR_INIT_STACK (res->id2sort);

  for (i = 0; i < BTOR_COUNT_STACK (table->id2sort); i++)
    {
      sort = BTOR_PEEK_STACK (table->id2sort, i);

      if (!sort)
	{
	  BTOR_PUSH_STACK (res->mm, res->id2sort, 0);
	  continue;
	}

      switch (sort->kind)
	{
	  case BTOR_BOOL_SORT:
	    csort = btor_sort_bool (res);
	    break;

	  case BTOR_BITVEC_SORT:
	    csort = btor_sort_bitvec (res, sort->bitvec.len);
	    break;

	  case BTOR_LST_SORT:
	    csort = btor_sort_lst (res,
			BTOR_PEEK_STACK (res->id2sort, sort->lst.head->id),
			BTOR_PEEK_STACK (res->id2sort, sort->lst.tail->id));
	    break;

	  case BTOR_ARRAY_SORT:
	    csort = btor_sort_array (res,
			BTOR_PEEK_STACK (res->id2sort, sort->array.index->id),
			BTOR_PEEK_STACK (res->id2sort,
					 sort->array.element->id));
	    break;

	  case BTOR_FUN_SORT:
	    tmp = BTOR_PEEK_STACK (res->id2sort, sort->fun.domain->id);
	    assert (tmp);
	    if (sort->fun.arity > 1)
	      {
		assert (sort->fun.domain->kind == BTOR_TUPLE_SORT);
		assert (tmp->kind == BTOR_TUPLE_SORT);
		assert (sort->fun.arity == tmp->tuple.num_elements);
		csort = btor_sort_fun (res, tmp->tuple.elements,
			    sort->fun.arity,
			    BTOR_PEEK_STACK (res->id2sort,
					     sort->fun.codomain->id));
	      }
	    else
	      {
		assert (sort->fun.domain->kind != BTOR_TUPLE_SORT
			&& sort->fun.domain->kind != BTOR_LST_SORT);
		csort = btor_sort_fun (res, &tmp, 1,
			    BTOR_PEEK_STACK (res->id2sort,
					     sort->fun.codomain->id));
	      }
	    break;

	  case BTOR_TUPLE_SORT:
	    BTOR_RESET_STACK (elements);
	    for (j = 0; j < sort->tuple.num_elements; j++)
	      BTOR_PUSH_STACK (mm, elements,
			       BTOR_PEEK_STACK (res->id2sort,
						sort->tuple.elements[j]->id));
	    csort = btor_sort_tuple (res, elements.start,
				     BTOR_COUNT_STACK (elements));
	    break;

	  default:
	    csort = 0;
	    break;
	}
      assert (csort);
      assert (csort->refs == 1);
      assert (csort->id == sort->id);
      assert (csort->kind == sort->kind);
      assert (csort->table != sort->table);
    }

  /* update sort references (must be the same as in table) */
  assert (BTOR_COUNT_STACK (table->id2sort) == BTOR_COUNT_STACK (res->id2sort));
  for (i = 0; i < BTOR_COUNT_STACK (res->id2sort); i++)
    {
      sort = BTOR_PEEK_STACK (table->id2sort, i);
      csort = BTOR_PEEK_STACK (res->id2sort, i);
      if (!sort)
	{
	  assert (!csort);
	  continue;
	}
      assert (csort->id == sort->id);
      assert (csort->parents == sort->parents);
      assert (csort->ext_refs == 0);
      assert (sort->refs == csort->refs - 1 + sort->refs - sort->parents);
      csort->refs = sort->refs;
      csort->ext_refs = sort->ext_refs;
    }
  assert (res->num_elements == table->num_elements);
  BTOR_RELEASE_STACK (mm, elements);
}
#endif

static BtorNode *
clone_exp (Btor *clone,
           BtorNode *exp,
           BtorNodePtrPtrStack *parents,
           BtorNodePtrPtrStack *nodes,
           BtorNodePtrStack *rhos,
           BtorNodePtrStack *static_rhos,
           BtorNodeMap *exp_map,
           bool exp_layer_only)
{
  assert (clone);
  assert (exp);
  assert (BTOR_IS_REGULAR_NODE (exp));
  assert (parents);
  assert (nodes);
  assert (exp_map);

  uint32_t i;
  BtorBitVector *bits;
  BtorNode *res;
  BtorParamNode *param;
  BtorMemMgr *mm;

  mm = clone->mm;

  res = btor_mem_malloc (mm, exp->bytes);
  memcpy (res, exp, exp->bytes);

  /* ----------------- BTOR_BV_VAR_NODE_STRUCT (all nodes) ----------------> */
  if (btor_node_is_bv_const (exp))
  {
<<<<<<< HEAD
    bits = btor_bv_copy (mm, btor_const_get_bits (exp));
    btor_const_set_bits (res, bits);
    bits = btor_bv_copy (mm, btor_const_get_invbits (exp));
    btor_const_set_invbits (res, bits);
=======
    bits = btor_bv_copy (mm, btor_node_const_get_bits (exp));
    btor_node_const_set_bits (res, bits);
    bits = btor_bv_copy (mm, btor_node_const_get_invbits (exp));
    btor_node_const_set_invbits (res, bits);
>>>>>>> 2f63cfa0
  }

  /* Note: no need to cache aig vectors here (exp->av is unique to exp). */
  if (btor_node_is_fun (exp))
  {
    if (exp_layer_only)
      res->rho = 0;
    else if (exp->rho)
    {
      BTOR_PUSH_STACK (*rhos, res);
      BTOR_PUSH_STACK (*rhos, exp);
    }
  }
  else if (exp->av)
    res->av = exp_layer_only ? 0 : btor_aigvec_clone (exp->av, clone->avmgr);

  assert (!exp->next || !btor_node_is_invalid (exp->next));
  BTOR_PUSH_STACK_IF (exp->next, *nodes, &res->next);

  assert (!exp->simplified || !btor_node_is_invalid (exp->simplified));
  BTOR_PUSH_STACK_IF (exp->simplified, *nodes, &res->simplified);

  res->btor = clone;

  assert (!exp->first_parent || !btor_node_is_invalid (exp->first_parent));
  assert (!exp->last_parent || !btor_node_is_invalid (exp->last_parent));

  BTOR_PUSH_STACK_IF (exp->first_parent, *parents, &res->first_parent);
  BTOR_PUSH_STACK_IF (exp->last_parent, *parents, &res->last_parent);
  /* <---------------------------------------------------------------------- */

  /* ------------ BTOR_BV_ADDITIONAL_VAR_NODE_STRUCT (all nodes) ----------> */
  if (!btor_node_is_bv_const (exp))
  {
    if (!btor_node_is_bv_var (exp) && !btor_node_is_param (exp))
    {
      if (exp->arity)
      {
        for (i = 0; i < exp->arity; i++)
        {
          res->e[i] = btor_nodemap_mapped (exp_map, exp->e[i]);
          assert (exp->e[i] != res->e[i]);
          assert (res->e[i]);
        }
      }

      for (i = 0; i < exp->arity; i++)
      {
        assert (!exp->prev_parent[i]
                || !btor_node_is_invalid (exp->prev_parent[i]));
        assert (!exp->next_parent[i]
                || !btor_node_is_invalid (exp->next_parent[i]));

        BTOR_PUSH_STACK_IF (
            exp->prev_parent[i], *parents, &res->prev_parent[i]);
        BTOR_PUSH_STACK_IF (
            exp->next_parent[i], *parents, &res->next_parent[i]);
      }
    }
  }
  /* <---------------------------------------------------------------------- */

  if (btor_node_is_param (exp))
  {
    param = (BtorParamNode *) exp;
    assert (!param->lambda_exp || !btor_node_is_invalid (param->lambda_exp));
    assert (!param->assigned_exp
            || !btor_node_is_invalid (param->assigned_exp));

    BTOR_PUSH_STACK_IF (param->lambda_exp,
                        *nodes,
                        (BtorNode **) &((BtorParamNode *) res)->lambda_exp);
    BTOR_PUSH_STACK_IF (param->assigned_exp,
                        *nodes,
                        (BtorNode **) &((BtorParamNode *) res)->assigned_exp);
  }

  if (btor_node_is_lambda (exp))
  {
    if (btor_node_lambda_get_static_rho (exp))
    {
      BTOR_PUSH_STACK (*static_rhos, res);
      BTOR_PUSH_STACK (*static_rhos, exp);
    }
    assert (!btor_node_lambda_get_body (exp)
            || !btor_node_is_invalid (btor_node_lambda_get_body (exp)));
    BTOR_PUSH_STACK_IF (btor_node_lambda_get_body (exp),
                        *nodes,
                        &((BtorLambdaNode *) res)->body);
  }

  btor_nodemap_map (exp_map, exp, res);

  return res;
}

void
btor_clone_node_ptr_stack (BtorMemMgr *mm,
                           BtorNodePtrStack *stack,
                           BtorNodePtrStack *res,
                           BtorNodeMap *exp_map)
{
  assert (stack);
  assert (res);
  assert (exp_map);

  uint32_t i;
  BtorNode *cloned_exp;

  BTOR_INIT_STACK (mm, *res);
  assert (BTOR_SIZE_STACK (*stack) || !BTOR_COUNT_STACK (*stack));
  if (BTOR_SIZE_STACK (*stack))
  {
    BTOR_NEWN (mm, res->start, BTOR_SIZE_STACK (*stack));
    res->top = res->start;
    res->end = res->start + BTOR_SIZE_STACK (*stack);

    for (i = 0; i < BTOR_COUNT_STACK (*stack); i++)
    {
      assert ((*stack).start[i]);
      cloned_exp = btor_nodemap_mapped (exp_map, (*stack).start[i]);
      assert (cloned_exp);
      BTOR_PUSH_STACK (*res, cloned_exp);
    }
  }
  assert (BTOR_COUNT_STACK (*stack) == BTOR_COUNT_STACK (*res));
  assert (BTOR_SIZE_STACK (*stack) == BTOR_SIZE_STACK (*res));
}

static void
clone_nodes_id_table (Btor *btor,
                      Btor *clone,
                      BtorNodePtrStack *res,
                      BtorNodeMap *exp_map,
                      bool exp_layer_only,
                      BtorNodePtrStack *rhos)
{
  assert (btor);
  assert (clone);
  assert (res);
  assert (exp_map);

  int32_t i, tag;
  BtorNode **tmp, *exp, *cloned_exp;
  BtorMemMgr *mm;
  BtorNodePtrStack *id_table;
  BtorNodePtrPtrStack parents, nodes;
  BtorPtrHashTable *t;
  BtorNodePtrStack static_rhos;

  mm       = clone->mm;
  id_table = &btor->nodes_id_table;

  BTOR_INIT_STACK (mm, parents);
  BTOR_INIT_STACK (mm, nodes);
  BTOR_INIT_STACK (mm, static_rhos);

  BTOR_INIT_STACK (mm, *res);
  assert (BTOR_SIZE_STACK (*id_table) || !BTOR_COUNT_STACK (*id_table));

  if (BTOR_SIZE_STACK (*id_table))
  {
    BTOR_NEWN (mm, res->start, BTOR_SIZE_STACK (*id_table));
    res->top      = res->start + BTOR_COUNT_STACK (*id_table);
    res->end      = res->start + BTOR_SIZE_STACK (*id_table);
    res->start[0] = 0;

    /* first element (id = 0) is empty */
    for (i = 1; i < BTOR_COUNT_STACK (*id_table); i++)
    {
      exp           = id_table->start[i];
      res->start[i] = exp ? clone_exp (clone,
                                       exp,
                                       &parents,
                                       &nodes,
                                       rhos,
                                       &static_rhos,
                                       exp_map,
                                       exp_layer_only)
                          : 0;
      assert (!exp || res->start[i]->id == i);
    }
  }
  assert (BTOR_COUNT_STACK (*res) == BTOR_COUNT_STACK (*id_table));
  assert (BTOR_SIZE_STACK (*res) == BTOR_SIZE_STACK (*id_table));

  /* update children, parent, lambda and next pointers of expressions */
  while (!BTOR_EMPTY_STACK (nodes))
  {
    tmp = BTOR_POP_STACK (nodes);
    assert (*tmp);
    *tmp = btor_nodemap_mapped (exp_map, *tmp);
    assert (*tmp);
  }

  while (!BTOR_EMPTY_STACK (parents))
  {
    tmp = BTOR_POP_STACK (parents);
    assert (*tmp);
<<<<<<< HEAD
    tag  = btor_exp_get_tag (*tmp);
=======
    tag  = btor_node_get_tag (*tmp);
>>>>>>> 2f63cfa0
    *tmp = btor_nodemap_mapped (exp_map, BTOR_REAL_ADDR_NODE (*tmp));
    assert (*tmp);
    *tmp = BTOR_TAG_NODE (*tmp, tag);
  }

  /* clone static_rho tables */
  while (!BTOR_EMPTY_STACK (static_rhos))
  {
    exp        = BTOR_POP_STACK (static_rhos);
    cloned_exp = BTOR_POP_STACK (static_rhos);
    assert (btor_node_is_lambda (exp));
    assert (btor_node_is_lambda (cloned_exp));
    t = btor_node_lambda_get_static_rho (exp);
    assert (t);
    btor_node_lambda_set_static_rho (
        cloned_exp,
        btor_hashptr_table_clone (mm,
                                  t,
                                  btor_clone_key_as_node,
                                  btor_clone_data_as_node_ptr,
                                  exp_map,
                                  exp_map));
  }

  BTOR_RELEASE_STACK (parents);
  BTOR_RELEASE_STACK (nodes);
  BTOR_RELEASE_STACK (static_rhos);
}

static void
clone_nodes_unique_table (Btor *btor, Btor *clone, BtorNodeMap *exp_map)
{
  assert (btor);
  assert (clone);
  assert (exp_map);

  uint32_t i;
  BtorNodeUniqueTable *table, *res;
  BtorMemMgr *mm;

  mm    = clone->mm;
  table = &btor->nodes_unique_table;
  res   = &clone->nodes_unique_table;

  BTOR_CNEWN (mm, res->chains, table->size);
  res->size         = table->size;
  res->num_elements = table->num_elements;

  for (i = 0; i < table->size; i++)
  {
    if (!table->chains[i]) continue;
    res->chains[i] = btor_nodemap_mapped (exp_map, table->chains[i]);
    assert (res->chains[i]);
  }
}

#define MEM_INT_HASH_TABLE(table)                                 \
  ((table) ? sizeof (*(table)) + (table)->size * sizeof (int32_t) \
                 + (table)->size * sizeof (uint8_t)               \
           : 0)

#define MEM_INT_HASH_MAP(table)                               \
  ((table) ? MEM_INT_HASH_TABLE (table)                       \
                 + (table)->size * sizeof (BtorHashTableData) \
           : 0)

#define MEM_PTR_HASH_TABLE(table)                                             \
  ((table) ? sizeof (*(table)) + (table)->size * sizeof (BtorPtrHashBucket *) \
                 + (table)->count * sizeof (BtorPtrHashBucket)                \
           : 0)

#define CHKCLONE_MEM_INT_HASH_TABLE(table, clone)                      \
  do                                                                   \
  {                                                                    \
    assert (MEM_INT_HASH_TABLE (table) == MEM_INT_HASH_TABLE (clone)); \
  } while (0)

#define CHKCLONE_MEM_INT_HASH_MAP(table, clone)                    \
  do                                                               \
  {                                                                \
    assert (MEM_INT_HASH_MAP (table) == MEM_INT_HASH_MAP (clone)); \
  } while (0)

#define CHKCLONE_MEM_PTR_HASH_TABLE(table, clone)                      \
  do                                                                   \
  {                                                                    \
    assert (MEM_PTR_HASH_TABLE (table) == MEM_PTR_HASH_TABLE (clone)); \
  } while (0)

#define CLONE_PTR_HASH_TABLE(table)                           \
  do                                                          \
  {                                                           \
    clone->table = btor_hashptr_table_clone (                 \
        mm, btor->table, btor_clone_key_as_node, 0, emap, 0); \
    CHKCLONE_MEM_PTR_HASH_TABLE (btor->table, clone->table);  \
  } while (0)

#define CLONE_PTR_HASH_TABLE_DATA(table, data_func)                      \
  do                                                                     \
  {                                                                      \
    BTORLOG_TIMESTAMP (delta);                                           \
    clone->table = btor_hashptr_table_clone (                            \
        mm, btor->table, btor_clone_key_as_node, data_func, emap, emap); \
    BTORLOG (1,                                                          \
             "  clone " #table " table: %.3f s",                         \
             (btor_util_time_stamp () - delta));                         \
    CHKCLONE_MEM_PTR_HASH_TABLE (btor->table, clone->table);             \
  } while (0)

#if 0
#define CLONE_INT_HASH_MAP_DATA(table, data_func)                          \
  do                                                                       \
  {                                                                        \
    BTORLOG_TIMESTAMP (delta);                                             \
    clone->table = btor_hashint_map_clone (mm, btor->table, data_func, 0); \
    BTORLOG (1,                                                            \
             "  clone " #table " table: %.3f s",                           \
             (btor_util_time_stamp () - delta));                           \
    CHKCLONE_MEM_INT_HASH_MAP (btor->table, clone->table);                 \
  } while (0)
#endif

#define MEM_BITVEC(bv) \
  ((bv) ? sizeof (*(bv)) + bv->len * sizeof (BTOR_BV_TYPE) : 0)

static Btor *
clone_aux_btor (Btor *btor, BtorNodeMap **exp_map, bool exp_layer_only)
{
  assert (btor);
  assert (exp_layer_only
<<<<<<< HEAD
          || btor_sat_mgr_has_clone_support (btor_get_sat_mgr_btor (btor)));
=======
          || btor_sat_mgr_has_clone_support (btor_get_sat_mgr (btor)));
>>>>>>> 2f63cfa0
  Btor *clone;
  BtorNodeMap *emap = 0;
  BtorMemMgr *mm;
  double start, delta;
  uint32_t i, len;
  char *prefix, *clone_prefix;
  BtorNode *exp, *cloned_exp;
  BtorPtrHashTableIterator pit;
  BtorNodePtrStack rhos;
#ifndef NDEBUG
  uint32_t h;
  size_t allocated;
  BtorNode *cur;
  BtorAIGMgr *amgr;
  BtorBVAss *bvass;
  BtorFunAss *funass;
  BtorPtrHashTableIterator cpit, ncpit;
  BtorIntHashTableIterator iit, ciit;
  BtorSort *sort;
  char **ind, **val;
<<<<<<< HEAD
  amgr = exp_layer_only ? 0 : btor_aigvec_get_aig_mgr (btor->avmgr);
=======
  amgr = exp_layer_only ? 0 : btor_get_aig_mgr (btor);
>>>>>>> 2f63cfa0
  BtorHashTableData *data, *cdata;
  BtorOption o;
#endif

  BTORLOG (1, "start cloning btor %p ...", btor);
  start = btor_util_time_stamp ();
  btor->stats.clone_calls += 1;

  mm = btor_mem_mgr_new ();
  BTOR_CNEW (mm, clone);
#ifndef NDEBUG
  allocated = sizeof (Btor);
#endif
  memcpy (clone, btor, sizeof (Btor));
  clone->mm = mm;
  btor_opt_clone_opts (btor, clone);
#ifndef NDEBUG
  allocated += BTOR_OPT_NUM_OPTS * sizeof (BtorOpt);
  for (o = btor_opt_first (btor); btor_opt_is_valid (btor, o);
       o = btor_opt_next (btor, o))
  {
    if (btor->options[o].valstr)
      allocated += strlen (btor->options[o].valstr) + 1;
  }
  allocated += MEM_PTR_HASH_TABLE (clone->str2opt);
#endif
  assert (allocated == clone->mm->allocated);

  /* always auto cleanup internal and external references (may be dangling
   * otherise) */
  btor_opt_set (clone, BTOR_OPT_AUTO_CLEANUP, 1);
  btor_opt_set (clone, BTOR_OPT_AUTO_CLEANUP_INTERNAL, 1);

  if (exp_layer_only)
  {
    /* reset */
    clone->btor_sat_btor_called = 0;
    clone->last_sat_result      = 0;
    btor_reset_time (clone);
#ifndef NDEBUG
    /* we need to explicitely reset the pointer to the table, since
     * it is the memcpy-ied pointer of btor->stats.rw_rules_applied */
    clone->stats.rw_rules_applied = 0;
#endif
    btor_reset_stats (clone);
#ifndef NDEBUG
    allocated += MEM_PTR_HASH_TABLE (clone->stats.rw_rules_applied);
    assert (allocated == clone->mm->allocated);
#endif
  }

  clone->msg = btor_msg_new (clone);
  assert ((allocated += sizeof (BtorMsg)) == clone->mm->allocated);

  /* set msg prefix for clone */
  clone_prefix = "clone";
  len          = btor->msg->prefix ? strlen (btor->msg->prefix) : 0;
  len += strlen (clone_prefix) + 1;
#ifndef NDEBUG
  allocated += len + 1;
#endif
  BTOR_NEWN (clone->mm, prefix, len + 1);
  sprintf (prefix, "%s>%s", btor->msg->prefix, clone_prefix);
  btor_set_msg_prefix (clone, prefix);
  BTOR_DELETEN (clone->mm, prefix, len + 1);

  if (exp_layer_only)
  {
    clone->bv_assignments = btor_ass_new_bv_list (mm);
    assert ((allocated += sizeof (BtorBVAssList)) == clone->mm->allocated);
  }
  else
  {
    BTORLOG_TIMESTAMP (delta);
    clone->bv_assignments =
        btor_ass_clone_bv_list (clone->mm, btor->bv_assignments);
    BTORLOG (
        1, "  clone BV assignments: %.3f s", (btor_util_time_stamp () - delta));
#ifndef NDEBUG
    for (bvass = btor->bv_assignments->first; bvass; bvass = bvass->next)
      allocated +=
          sizeof (BtorBVAss) + strlen (btor_ass_get_bv_str (bvass)) + 1;
    assert ((allocated += sizeof (BtorBVAssList)) == clone->mm->allocated);
#endif
  }

  if (exp_layer_only)
  {
    clone->fun_assignments = btor_ass_new_fun_list (mm);
    assert ((allocated += sizeof (BtorFunAssList)) == clone->mm->allocated);
  }
  else
  {
    BTORLOG_TIMESTAMP (delta);
    clone->fun_assignments =
        btor_ass_clone_fun_list (clone->mm, btor->fun_assignments);
    BTORLOG (1,
             "  clone array assignments: %.3f s",
             (btor_util_time_stamp () - delta));
#ifndef NDEBUG
    for (funass = btor->fun_assignments->first; funass; funass = funass->next)
    {
      allocated += sizeof (BtorFunAss) + 2 * funass->size * sizeof (char *);
      btor_ass_get_fun_indices_values (funass, &ind, &val, funass->size);
      for (i = 0; i < funass->size; i++)
        allocated += strlen (ind[i]) + 1 + strlen (val[i]) + 1;
    }
    assert ((allocated += sizeof (BtorFunAssList)) == clone->mm->allocated);
#endif
  }

  if (btor->avmgr)
  {
    if (exp_layer_only)
    {
      clone->avmgr = btor_aigvec_mgr_new (clone);
      assert ((allocated += sizeof (BtorAIGVecMgr) + sizeof (BtorAIGMgr)
                            + sizeof (BtorSATMgr)
                            /* true and false AIGs */
                            + 2 * sizeof (BtorAIG *)
                            + sizeof (int32_t)) /* unique table chains */
              == clone->mm->allocated);
    }
    else
    {
      BTORLOG_TIMESTAMP (delta);
      clone->avmgr = btor_aigvec_mgr_clone (clone, btor->avmgr);
      BTORLOG (1, "  clone AIG mgr: %.3f s", (btor_util_time_stamp () - delta));
      assert (
          (allocated +=
           sizeof (BtorAIGVecMgr) + sizeof (BtorAIGMgr) + sizeof (BtorSATMgr)
#ifdef BTOR_USE_LINGELING
           + (amgr->smgr->solver ? sizeof (BtorLGL) : 0)
#endif
           /* memory of AIG nodes */
           + (amgr->cur_num_aigs + amgr->cur_num_aig_vars) * sizeof (BtorAIG)
           /* children for AND AIGs */
           + amgr->cur_num_aigs * sizeof (int32_t) * 2
           /* unique table chain */
           + amgr->table.size * sizeof (int32_t)
           + BTOR_SIZE_STACK (amgr->id2aig) * sizeof (BtorAIG *)
           + BTOR_SIZE_STACK (amgr->cnfid2aig) * sizeof (int32_t))
          == clone->mm->allocated);
    }
  }

  BTORLOG_TIMESTAMP (delta);
  clone_sorts_unique_table (btor, clone);
  BTORLOG (1,
           "  clone sorts unique table: %.3f s",
           (btor_util_time_stamp () - delta));
#ifndef NDEBUG
  allocated += btor->sorts_unique_table.size * sizeof (BtorSort *)
               + btor->sorts_unique_table.num_elements * sizeof (BtorSort)
               + BTOR_SIZE_STACK (btor->sorts_unique_table.id2sort)
                     * sizeof (BtorSort *);
  for (i = 0; i < BTOR_COUNT_STACK (btor->sorts_unique_table.id2sort); i++)
  {
    sort = BTOR_PEEK_STACK (btor->sorts_unique_table.id2sort, i);
    if (!sort || sort->kind != BTOR_TUPLE_SORT) continue;
    allocated += sort->tuple.num_elements * sizeof (BtorSort *);
  }
  assert (allocated == clone->mm->allocated);
#endif

  emap = btor_nodemap_new (clone);
  assert ((allocated += sizeof (*emap) + MEM_PTR_HASH_TABLE (emap->table))
          == clone->mm->allocated);

  BTOR_INIT_STACK (btor->mm, rhos);
  BTORLOG_TIMESTAMP (delta);
  clone_nodes_id_table (
      btor, clone, &clone->nodes_id_table, emap, exp_layer_only, &rhos);
  BTORLOG (
      1, "  clone nodes id table: %.3f s", (btor_util_time_stamp () - delta));
#ifndef NDEBUG
  for (i = 1; i < BTOR_COUNT_STACK (btor->nodes_id_table); i++)
  {
    if (!(cur = BTOR_PEEK_STACK (btor->nodes_id_table, i))) continue;
    allocated += cur->bytes;
    if (btor_node_is_bv_const (cur))
    {
      allocated += MEM_BITVEC (btor_node_const_get_bits (cur));
      allocated += MEM_BITVEC (btor_node_const_get_invbits (cur));
    }
    if (!exp_layer_only)
    {
      if (!btor_node_is_fun (cur) && cur->av)
        allocated += sizeof (*(cur->av)) + cur->av->len * sizeof (BtorAIG *);
    }
    if (btor_node_is_lambda (cur) && btor_node_lambda_get_static_rho (cur))
      allocated += MEM_PTR_HASH_TABLE (btor_node_lambda_get_static_rho (cur));
  }
  /* Note: hash table is initialized with size 1 */
  allocated += (emap->table->size - 1) * sizeof (BtorPtrHashBucket *)
               + emap->table->count * sizeof (BtorPtrHashBucket)
               + BTOR_SIZE_STACK (btor->nodes_id_table) * sizeof (BtorNode *);
  assert (allocated == clone->mm->allocated);
#endif

  clone->true_exp = btor_nodemap_mapped (emap, btor->true_exp);
  assert (clone->true_exp);

  BTORLOG_TIMESTAMP (delta);
  clone_nodes_unique_table (btor, clone, emap);
  BTORLOG (1,
           "  clone nodes unique table: %.3f s",
           (btor_util_time_stamp () - delta));
  assert ((allocated += btor->nodes_unique_table.size * sizeof (BtorNode *))
          == clone->mm->allocated);

  clone->symbols = btor_hashptr_table_clone (mm,
                                             btor->symbols,
                                             btor_clone_key_as_str,
                                             btor_clone_data_as_node_ptr,
                                             0,
                                             emap);
#ifndef NDEBUG
<<<<<<< HEAD
  int str_bytes = 0;
=======
  uint32_t str_bytes = 0;
>>>>>>> 2f63cfa0
  btor_iter_hashptr_init (&pit, btor->symbols);
  while (btor_iter_hashptr_has_next (&pit))
    str_bytes +=
        (strlen ((char *) btor_iter_hashptr_next (&pit)) + 1) * sizeof (char);
  assert ((allocated += MEM_PTR_HASH_TABLE (btor->symbols) + str_bytes)
          == clone->mm->allocated);
#endif
  clone->node2symbol = btor_hashptr_table_clone (mm,
                                                 btor->node2symbol,
                                                 btor_clone_key_as_node,
                                                 btor_clone_data_as_str_ptr,
                                                 emap,
                                                 clone->symbols);
#ifndef NDEBUG
  assert ((allocated += MEM_PTR_HASH_TABLE (btor->node2symbol))
          == clone->mm->allocated);
#endif

  CLONE_PTR_HASH_TABLE_DATA (inputs, btor_clone_data_as_int);
  assert ((allocated += MEM_PTR_HASH_TABLE (btor->inputs))
          == clone->mm->allocated);
  CLONE_PTR_HASH_TABLE (bv_vars);
  assert ((allocated += MEM_PTR_HASH_TABLE (btor->bv_vars))
          == clone->mm->allocated);
  CLONE_PTR_HASH_TABLE (ufs);
  assert ((allocated += MEM_PTR_HASH_TABLE (btor->ufs))
          == clone->mm->allocated);
  CLONE_PTR_HASH_TABLE_DATA (lambdas, btor_clone_data_as_int);
  assert ((allocated += MEM_PTR_HASH_TABLE (btor->lambdas))
          == clone->mm->allocated);
  CLONE_PTR_HASH_TABLE_DATA (feqs, btor_clone_data_as_int);
  assert ((allocated += MEM_PTR_HASH_TABLE (btor->feqs))
          == clone->mm->allocated);
  CLONE_PTR_HASH_TABLE_DATA (substitutions, btor_clone_data_as_node_ptr);
  assert ((allocated += MEM_PTR_HASH_TABLE (btor->substitutions))
          == clone->mm->allocated);
  CLONE_PTR_HASH_TABLE_DATA (varsubst_constraints, btor_clone_data_as_node_ptr);
  assert ((allocated += MEM_PTR_HASH_TABLE (btor->varsubst_constraints))
          == clone->mm->allocated);
  CLONE_PTR_HASH_TABLE (embedded_constraints);
  assert ((allocated += MEM_PTR_HASH_TABLE (btor->embedded_constraints))
          == clone->mm->allocated);
  CLONE_PTR_HASH_TABLE (unsynthesized_constraints);
  assert ((allocated += MEM_PTR_HASH_TABLE (btor->unsynthesized_constraints))
          == clone->mm->allocated);
  CLONE_PTR_HASH_TABLE (synthesized_constraints);
  assert ((allocated += MEM_PTR_HASH_TABLE (btor->synthesized_constraints))
          == clone->mm->allocated);
  CLONE_PTR_HASH_TABLE (assumptions);
  assert ((allocated += MEM_PTR_HASH_TABLE (btor->assumptions))
          == clone->mm->allocated);
  CLONE_PTR_HASH_TABLE (var_rhs);
  assert ((allocated += MEM_PTR_HASH_TABLE (btor->var_rhs))
          == clone->mm->allocated);
  CLONE_PTR_HASH_TABLE (fun_rhs);
  assert ((allocated += MEM_PTR_HASH_TABLE (btor->fun_rhs))
          == clone->mm->allocated);
  if (btor->bv_model)
  {
    clone->bv_model = btor_model_clone_bv (clone, btor->bv_model, false);
#ifndef NDEBUG
    btor_iter_hashint_init (&iit, btor->bv_model);
    btor_iter_hashint_init (&ciit, clone->bv_model);
    while (btor_iter_hashint_has_next (&iit))
    {
      data  = btor_iter_hashint_next_data (&iit);
      cdata = btor_iter_hashint_next_data (&ciit);
      assert (btor_bv_size ((BtorBitVector *) data->as_ptr)
              == btor_bv_size ((BtorBitVector *) cdata->as_ptr));
      allocated += btor_bv_size ((BtorBitVector *) cdata->as_ptr);
    }
#endif
  }
  assert ((allocated += MEM_INT_HASH_MAP (btor->bv_model))
          == clone->mm->allocated);
#ifndef NDEBUG
  if (!exp_layer_only && btor->stats.rw_rules_applied)
  {
    clone->stats.rw_rules_applied =
        btor_hashptr_table_clone (mm,
                                  btor->stats.rw_rules_applied,
                                  btor_clone_key_as_static_str,
                                  btor_clone_data_as_int,
                                  0,
                                  0);
    assert ((allocated += MEM_PTR_HASH_TABLE (btor->stats.rw_rules_applied))
            == clone->mm->allocated);
  }
#endif
  if (btor->fun_model)
  {
    clone->fun_model = btor_model_clone_fun (clone, btor->fun_model, false);
#ifndef NDEBUG
    btor_iter_hashint_init (&iit, btor->fun_model);
    btor_iter_hashint_init (&ciit, clone->fun_model);
    while (btor_iter_hashint_has_next (&iit))
    {
      data  = btor_iter_hashint_next_data (&iit);
      cdata = btor_iter_hashint_next_data (&ciit);
      assert (MEM_PTR_HASH_TABLE ((BtorPtrHashTable *) data->as_ptr)
              == MEM_PTR_HASH_TABLE ((BtorPtrHashTable *) cdata->as_ptr));
      allocated += MEM_PTR_HASH_TABLE ((BtorPtrHashTable *) data->as_ptr);
      btor_iter_hashptr_init (&ncpit, ((BtorPtrHashTable *) data->as_ptr));
      while (btor_iter_hashptr_has_next (&ncpit))
      {
        allocated += btor_bv_size ((BtorBitVector *) ncpit.bucket->data.as_ptr);
        allocated += btor_bv_size_tuple (
            (BtorBitVectorTuple *) btor_iter_hashptr_next (&ncpit));
      }
    }
#endif
  }
  assert ((allocated += MEM_INT_HASH_MAP (btor->fun_model))
          == clone->mm->allocated);

  /* NOTE: we need bv_model for cloning rhos */
  while (!BTOR_EMPTY_STACK (rhos))
  {
    exp        = BTOR_POP_STACK (rhos);
    cloned_exp = BTOR_POP_STACK (rhos);
    assert (btor_node_is_fun (exp));
    assert (btor_node_is_fun (cloned_exp));
    assert (exp->rho);
    cloned_exp->rho = btor_hashptr_table_clone (mm,
                                                exp->rho,
                                                btor_clone_key_as_node,
                                                btor_clone_data_as_node_ptr,
                                                emap,
                                                emap);
#ifndef NDEBUG
    allocated += MEM_PTR_HASH_TABLE (cloned_exp->rho);
#endif
  }
  BTOR_RELEASE_STACK (rhos);
  assert (allocated == clone->mm->allocated);

  if (exp_layer_only)
  {
    BTOR_INIT_STACK (mm, clone->functions_with_model);
    /* we need to decrement the reference count of the cloned expressions
     * that were pushed onto the functions_with_model stack. */
    for (i = 0; i < BTOR_COUNT_STACK (btor->functions_with_model); i++)
      btor_node_release (
          clone,
          btor_nodemap_mapped (
              emap, BTOR_PEEK_STACK (btor->functions_with_model, i)));
  }
  else
  {
    BTORLOG_TIMESTAMP (delta);
    btor_clone_node_ptr_stack (
        mm, &btor->functions_with_model, &clone->functions_with_model, emap);
    BTORLOG (1,
             "  clone functions_with_model: %.3f s",
             btor_util_time_stamp () - delta);
    assert ((allocated +=
             BTOR_SIZE_STACK (btor->functions_with_model) * sizeof (BtorNode *))
            == clone->mm->allocated);
  }

  BTORLOG_TIMESTAMP (delta);
  clone->parameterized =
      btor_hashptr_table_clone (mm,
                                btor->parameterized,
                                btor_clone_key_as_node,
                                btor_clone_data_as_int_htable,
                                emap,
                                emap);
  BTORLOG (1,
           "  clone parameterized table: %.3f s",
           (btor_util_time_stamp () - delta));
#ifndef NDEBUG
  CHKCLONE_MEM_PTR_HASH_TABLE (btor->parameterized, clone->parameterized);
  allocated += MEM_PTR_HASH_TABLE (btor->parameterized);
  btor_iter_hashptr_init (&pit, btor->parameterized);
  btor_iter_hashptr_init (&cpit, clone->parameterized);
  while (btor_iter_hashptr_has_next (&pit))
  {
    assert (btor_hashint_table_size (pit.bucket->data.as_ptr)
            == btor_hashint_table_size (cpit.bucket->data.as_ptr));
    allocated += btor_hashint_table_size (cpit.bucket->data.as_ptr);
    (void) btor_iter_hashptr_next (&pit);
    (void) btor_iter_hashptr_next (&cpit);
  }
  assert (allocated == clone->mm->allocated);
#endif

  /* move synthesized constraints to unsynthesized if we only clone the exp
   * layer */
  if (exp_layer_only)
  {
#ifndef NDEBUG
    allocated -= MEM_PTR_HASH_TABLE (clone->synthesized_constraints);
    allocated -= MEM_PTR_HASH_TABLE (clone->unsynthesized_constraints);
#endif
    btor_iter_hashptr_init (&pit, clone->synthesized_constraints);
    while (btor_iter_hashptr_has_next (&pit))
    {
      exp = btor_iter_hashptr_next (&pit);
      btor_hashptr_table_add (clone->unsynthesized_constraints, exp);
    }
    btor_hashptr_table_delete (clone->synthesized_constraints);
    clone->synthesized_constraints =
        btor_hashptr_table_new (mm,
<<<<<<< HEAD
                                (BtorHashPtr) btor_hash_exp_by_id,
                                (BtorCmpPtr) btor_compare_exp_by_id);
=======
                                (BtorHashPtr) btor_node_hash_by_id,
                                (BtorCmpPtr) btor_node_compare_by_id);
>>>>>>> 2f63cfa0
#ifndef NDEBUG
    allocated += MEM_PTR_HASH_TABLE (clone->synthesized_constraints);
    allocated += MEM_PTR_HASH_TABLE (clone->unsynthesized_constraints);
    assert (allocated == clone->mm->allocated);
#endif
  }

  if (btor->slv) clone->slv = btor->slv->api.clone (clone, btor->slv, emap);
  assert ((btor->slv && clone->slv) || (!btor->slv && !clone->slv));
#ifndef NDEBUG
  if (clone->slv)
  {
    if (clone->slv->kind == BTOR_FUN_SOLVER_KIND)
    {
      BtorFunSolver *slv  = BTOR_FUN_SOLVER (btor);
      BtorFunSolver *cslv = BTOR_FUN_SOLVER (clone);

      allocated += sizeof (BtorFunSolver);

      allocated += MEM_PTR_HASH_TABLE (slv->lemmas);
      allocated += BTOR_SIZE_STACK (slv->cur_lemmas) * sizeof (BtorNode *);

      if (slv->score)
      {
        h = btor_opt_get (btor, BTOR_OPT_FUN_JUST_HEURISTIC);
        if (h == BTOR_JUST_HEUR_BRANCH_MIN_APP)
        {
          CHKCLONE_MEM_PTR_HASH_TABLE (slv->score, cslv->score);
          allocated += MEM_PTR_HASH_TABLE (slv->score);

          btor_iter_hashptr_init (&pit, slv->score);
          btor_iter_hashptr_init (&cpit, cslv->score);
          while (btor_iter_hashptr_has_next (&pit))
          {
            assert (MEM_PTR_HASH_TABLE (
                        (BtorPtrHashTable *) pit.bucket->data.as_ptr)
                    == MEM_PTR_HASH_TABLE (
                           (BtorPtrHashTable *) cpit.bucket->data.as_ptr));
            allocated += MEM_PTR_HASH_TABLE (
                (BtorPtrHashTable *) pit.bucket->data.as_ptr);
            (void) btor_iter_hashptr_next (&pit);
            (void) btor_iter_hashptr_next (&cpit);
          }
        }
        else
        {
          assert (h == BTOR_JUST_HEUR_BRANCH_MIN_DEP);
          allocated += MEM_PTR_HASH_TABLE (slv->score);
        }
      }

      assert (BTOR_SIZE_STACK (slv->stats.lemmas_size)
              == BTOR_SIZE_STACK (cslv->stats.lemmas_size));
      assert (BTOR_COUNT_STACK (slv->stats.lemmas_size)
              == BTOR_COUNT_STACK (cslv->stats.lemmas_size));
      allocated += BTOR_SIZE_STACK (slv->stats.lemmas_size) * sizeof (uint32_t);
    }
    else if (clone->slv->kind == BTOR_SLS_SOLVER_KIND)
    {
      BtorSLSMove *m;
      BtorSLSSolver *slv  = BTOR_SLS_SOLVER (btor);
      BtorSLSSolver *cslv = BTOR_SLS_SOLVER (clone);

      CHKCLONE_MEM_INT_HASH_MAP (slv->roots, cslv->roots);
      CHKCLONE_MEM_INT_HASH_MAP (slv->score, cslv->score);
      CHKCLONE_MEM_INT_HASH_MAP (slv->weights, cslv->weights);

      allocated += sizeof (BtorSLSSolver) + MEM_INT_HASH_MAP (cslv->roots)
                   + MEM_INT_HASH_MAP (cslv->score)
                   + MEM_INT_HASH_MAP (cslv->weights);

      if (slv->weights)
        allocated += slv->weights->count * sizeof (BtorSLSConstrData);

      assert (BTOR_SIZE_STACK (slv->moves) == BTOR_SIZE_STACK (cslv->moves));
      assert (BTOR_COUNT_STACK (slv->moves) == BTOR_COUNT_STACK (cslv->moves));

      allocated += BTOR_SIZE_STACK (cslv->moves) * sizeof (BtorSLSMove *)
                   + BTOR_COUNT_STACK (cslv->moves) * sizeof (BtorSLSMove);

      for (i = 0; i < BTOR_COUNT_STACK (cslv->moves); i++)
      {
        assert (BTOR_PEEK_STACK (cslv->moves, i));
        m = BTOR_PEEK_STACK (cslv->moves, i);
        assert (MEM_PTR_HASH_TABLE (m->cans)
                == MEM_PTR_HASH_TABLE (BTOR_PEEK_STACK (cslv->moves, i)->cans));
        allocated += MEM_PTR_HASH_TABLE (m->cans);
        btor_iter_hashint_init (&iit, m->cans);
        while (btor_iter_hashint_has_next (&iit))
          allocated +=
              btor_bv_size (btor_iter_hashint_next_data (&iit)->as_ptr);
      }

      if (cslv->max_cans)
      {
        assert (slv->max_cans);
        assert (slv->max_cans->count == cslv->max_cans->count);
        allocated += MEM_PTR_HASH_TABLE (cslv->max_cans);
        btor_iter_hashint_init (&iit, cslv->max_cans);
        while (btor_iter_hashint_has_next (&iit))
          allocated +=
              btor_bv_size (btor_iter_hashint_next_data (&iit)->as_ptr);
      }
    }
    else if (clone->slv->kind == BTOR_PROP_SOLVER_KIND)
    {
      BtorPropSolver *slv  = BTOR_PROP_SOLVER (btor);
      BtorPropSolver *cslv = BTOR_PROP_SOLVER (clone);

      CHKCLONE_MEM_INT_HASH_MAP (slv->roots, cslv->roots);
      CHKCLONE_MEM_INT_HASH_MAP (slv->score, cslv->score);

      allocated += sizeof (BtorPropSolver) + MEM_PTR_HASH_TABLE (cslv->roots)
                   + MEM_PTR_HASH_TABLE (cslv->score);
    }
    else if (clone->slv->kind == BTOR_AIGPROP_SOLVER_KIND)
    {
      BtorAIGPropSolver *slv  = BTOR_AIGPROP_SOLVER (btor);
      BtorAIGPropSolver *cslv = BTOR_AIGPROP_SOLVER (clone);

      if (slv->aprop)
      {
        assert (cslv->aprop);
        CHKCLONE_MEM_PTR_HASH_TABLE (slv->aprop->roots, cslv->aprop->roots);
        CHKCLONE_MEM_PTR_HASH_TABLE (slv->aprop->score, cslv->aprop->score);
        CHKCLONE_MEM_PTR_HASH_TABLE (slv->aprop->model, cslv->aprop->model);
        allocated += sizeof (AIGProp) + MEM_PTR_HASH_TABLE (cslv->aprop->roots)
                     + MEM_PTR_HASH_TABLE (cslv->aprop->score)
                     + MEM_PTR_HASH_TABLE (cslv->aprop->model);
      }

      allocated += sizeof (BtorAIGPropSolver);
    }

    assert (allocated == clone->mm->allocated);
  }
#endif

  clone->parse_error_msg = NULL;
#ifndef NDEBUG
  clone->clone = NULL;
#endif
  clone->close_apitrace = 0;

  if (exp_map)
    *exp_map = emap;
  else
    btor_nodemap_delete (emap);

#ifndef NDEBUG
  /* flag sanity checks */
  btor_iter_hashptr_init (&pit, btor->synthesized_constraints);
  btor_iter_hashptr_queue (&pit, btor->unsynthesized_constraints);
  btor_iter_hashptr_queue (&pit, btor->embedded_constraints);
  while (btor_iter_hashptr_has_next (&pit))
  {
    exp = btor_iter_hashptr_next (&pit);
    assert (BTOR_REAL_ADDR_NODE (exp)->constraint);
  }
#endif

  btor->time.cloning += btor_util_time_stamp () - start;
  BTORLOG (1, "cloning total: %.3f s", btor->time.cloning);
  return clone;
}

Btor *
btor_clone_btor (Btor *btor)
{
  assert (btor);
  return clone_aux_btor (
<<<<<<< HEAD
      btor, 0, !btor_sat_mgr_has_clone_support (btor_get_sat_mgr_btor (btor)));
=======
      btor, 0, !btor_sat_mgr_has_clone_support (btor_get_sat_mgr (btor)));
>>>>>>> 2f63cfa0
}

Btor *
btor_clone_exp_layer (Btor *btor, BtorNodeMap **exp_map)
{
  assert (btor);
  return clone_aux_btor (btor, exp_map, true);
}

BtorNode *
btor_clone_recursively_rebuild_exp (Btor *btor,
                                    Btor *clone,
                                    BtorNode *exp,
                                    BtorNodeMap *exp_map,
                                    uint32_t rewrite_level)
{
  assert (btor);
  assert (exp);
  assert (BTOR_REAL_ADDR_NODE (exp)->btor == btor);
  assert (exp_map);

  uint32_t i, rwl;
  char *symbol;
  BtorNode *real_exp, *cur, *cur_clone, *e[3];
  BtorNodePtrStack work_stack;
  BtorIntHashTable *mark;
  BtorMemMgr *mm;
#ifndef NDEBUG
  BtorNodeMap *key_map = btor_nodemap_new (btor);
#endif

  mm   = btor->mm;
  mark = btor_hashint_table_new (mm);

  /* in some cases we may want to rebuild the expressions with a certain
   * rewrite level */
  rwl = btor_opt_get (clone, BTOR_OPT_REWRITE_LEVEL);
  if (rwl > 0) btor_opt_set (clone, BTOR_OPT_REWRITE_LEVEL, rewrite_level);

  BTOR_INIT_STACK (mm, work_stack);

  real_exp = BTOR_REAL_ADDR_NODE (exp);
  BTOR_PUSH_STACK (work_stack, real_exp);
  while (!BTOR_EMPTY_STACK (work_stack))
  {
    cur = BTOR_REAL_ADDR_NODE (BTOR_POP_STACK (work_stack));

    if (btor_nodemap_mapped (exp_map, cur)) continue;

    if (!btor_hashint_table_contains (mark, cur->id))
    {
      btor_hashint_table_add (mark, cur->id);
      BTOR_PUSH_STACK (work_stack, cur);
      for (i = 0; i < cur->arity; i++) BTOR_PUSH_STACK (work_stack, cur->e[i]);
    }
    else
    {
      assert (!btor_nodemap_mapped (exp_map, cur));
<<<<<<< HEAD
      assert (!btor_is_proxy_node (cur));
=======
      assert (!btor_node_is_proxy (cur));
>>>>>>> 2f63cfa0
      for (i = 0; i < cur->arity; i++)
      {
        e[i] = btor_nodemap_mapped (exp_map, cur->e[i]);
        assert (e[i]);
      }
      switch (cur->kind)
      {
        case BTOR_BV_CONST_NODE:
          cur_clone = btor_exp_const (clone, btor_node_const_get_bits (cur));
          break;
        case BTOR_BV_VAR_NODE:
          symbol = btor_hashptr_table_get (btor->node2symbol, cur)->data.as_str;
<<<<<<< HEAD
          cur_clone = btor_var_exp (clone, btor_exp_get_sort_id (cur), symbol);
=======
          cur_clone = btor_exp_var (clone, btor_node_get_sort_id (cur), symbol);
>>>>>>> 2f63cfa0
          break;
        case BTOR_PARAM_NODE:
          symbol = btor_hashptr_table_get (btor->node2symbol, cur)->data.as_str;
          cur_clone =
              btor_exp_param (clone, btor_node_get_sort_id (cur), symbol);
          break;
        case BTOR_UF_NODE:
          symbol = btor_hashptr_table_get (btor->node2symbol, cur)->data.as_str;
<<<<<<< HEAD
          cur_clone = btor_uf_exp (clone, btor_exp_get_sort_id (cur), symbol);
=======
          cur_clone = btor_exp_uf (clone, btor_node_get_sort_id (cur), symbol);
>>>>>>> 2f63cfa0
          break;
        case BTOR_SLICE_NODE:
          cur_clone = btor_exp_slice (clone,
                                      e[0],
                                      btor_node_slice_get_upper (cur),
                                      btor_node_slice_get_lower (cur));
          break;
        case BTOR_AND_NODE: cur_clone = btor_exp_and (clone, e[0], e[1]); break;
        case BTOR_BV_EQ_NODE:
        case BTOR_FUN_EQ_NODE:
          cur_clone = btor_exp_eq (clone, e[0], e[1]);
          break;
        case BTOR_ADD_NODE: cur_clone = btor_exp_add (clone, e[0], e[1]); break;
        case BTOR_MUL_NODE: cur_clone = btor_exp_mul (clone, e[0], e[1]); break;
        case BTOR_ULT_NODE: cur_clone = btor_exp_ult (clone, e[0], e[1]); break;
        case BTOR_SLL_NODE: cur_clone = btor_exp_sll (clone, e[0], e[1]); break;
        case BTOR_SRL_NODE: cur_clone = btor_exp_srl (clone, e[0], e[1]); break;
        case BTOR_UDIV_NODE:
          cur_clone = btor_exp_udiv (clone, e[0], e[1]);
          break;
        case BTOR_UREM_NODE:
          cur_clone = btor_exp_urem (clone, e[0], e[1]);
          break;
        case BTOR_CONCAT_NODE:
          cur_clone = btor_exp_concat (clone, e[0], e[1]);
          break;
        case BTOR_LAMBDA_NODE:
          assert (!btor_node_param_get_assigned_exp (e[0]));
          btor_node_param_set_binding_lambda (e[0], 0);
          cur_clone = btor_exp_lambda (clone, e[0], e[1]);
          break;
        case BTOR_APPLY_NODE:
          // FIXME use btor_exp_apply as soon as applies are
          // generated with rewriting (currently without)
          // cur_clone = btor_exp_apply (clone, e[0], e[1]);
          cur_clone = btor_node_create_apply (clone, e[0], e[1]);
          break;
        case BTOR_ARGS_NODE:
          cur_clone = btor_exp_args (clone, e, cur->arity);
          break;
        default:
          assert (btor_node_is_bv_cond (cur));
          cur_clone = btor_exp_cond (clone, e[0], e[1], e[2]);
      }
      btor_nodemap_map (exp_map, cur, cur_clone);
#ifndef NDEBUG
      assert (!btor_nodemap_mapped (key_map, cur_clone));
      assert (cur->kind == cur_clone->kind);
      btor_nodemap_map (key_map, cur_clone, cur);
#endif
      btor_node_release (clone, cur_clone);
    }
  }

  BTOR_RELEASE_STACK (work_stack);
  btor_hashint_table_delete (mark);

  /* reset rewrite_level to original value */
  btor_opt_set (clone, BTOR_OPT_REWRITE_LEVEL, rwl);
#ifndef NDEBUG
  btor_nodemap_delete (key_map);
#endif
<<<<<<< HEAD
  return btor_copy_exp (clone, btor_nodemap_mapped (exp_map, exp));
=======
  return btor_node_copy (clone, btor_nodemap_mapped (exp_map, exp));
>>>>>>> 2f63cfa0
}<|MERGE_RESOLUTION|>--- conflicted
+++ resolved
@@ -25,11 +25,7 @@
 #include "btorslvprop.h"
 #include "btorslvsls.h"
 #include "btorsort.h"
-<<<<<<< HEAD
-#include "sat/btorsatlgl.h"
-=======
 #include "sat/btorlgl.h"
->>>>>>> 2f63cfa0
 #include "utils/btorhashint.h"
 #include "utils/btorhashptr.h"
 #include "utils/btornodemap.h"
@@ -506,17 +502,10 @@
   /* ----------------- BTOR_BV_VAR_NODE_STRUCT (all nodes) ----------------> */
   if (btor_node_is_bv_const (exp))
   {
-<<<<<<< HEAD
-    bits = btor_bv_copy (mm, btor_const_get_bits (exp));
-    btor_const_set_bits (res, bits);
-    bits = btor_bv_copy (mm, btor_const_get_invbits (exp));
-    btor_const_set_invbits (res, bits);
-=======
     bits = btor_bv_copy (mm, btor_node_const_get_bits (exp));
     btor_node_const_set_bits (res, bits);
     bits = btor_bv_copy (mm, btor_node_const_get_invbits (exp));
     btor_node_const_set_invbits (res, bits);
->>>>>>> 2f63cfa0
   }
 
   /* Note: no need to cache aig vectors here (exp->av is unique to exp). */
@@ -716,11 +705,7 @@
   {
     tmp = BTOR_POP_STACK (parents);
     assert (*tmp);
-<<<<<<< HEAD
-    tag  = btor_exp_get_tag (*tmp);
-=======
     tag  = btor_node_get_tag (*tmp);
->>>>>>> 2f63cfa0
     *tmp = btor_nodemap_mapped (exp_map, BTOR_REAL_ADDR_NODE (*tmp));
     assert (*tmp);
     *tmp = BTOR_TAG_NODE (*tmp, tag);
@@ -851,11 +836,7 @@
 {
   assert (btor);
   assert (exp_layer_only
-<<<<<<< HEAD
-          || btor_sat_mgr_has_clone_support (btor_get_sat_mgr_btor (btor)));
-=======
           || btor_sat_mgr_has_clone_support (btor_get_sat_mgr (btor)));
->>>>>>> 2f63cfa0
   Btor *clone;
   BtorNodeMap *emap = 0;
   BtorMemMgr *mm;
@@ -876,11 +857,7 @@
   BtorIntHashTableIterator iit, ciit;
   BtorSort *sort;
   char **ind, **val;
-<<<<<<< HEAD
-  amgr = exp_layer_only ? 0 : btor_aigvec_get_aig_mgr (btor->avmgr);
-=======
   amgr = exp_layer_only ? 0 : btor_get_aig_mgr (btor);
->>>>>>> 2f63cfa0
   BtorHashTableData *data, *cdata;
   BtorOption o;
 #endif
@@ -1099,11 +1076,7 @@
                                              0,
                                              emap);
 #ifndef NDEBUG
-<<<<<<< HEAD
-  int str_bytes = 0;
-=======
   uint32_t str_bytes = 0;
->>>>>>> 2f63cfa0
   btor_iter_hashptr_init (&pit, btor->symbols);
   while (btor_iter_hashptr_has_next (&pit))
     str_bytes +=
@@ -1308,13 +1281,8 @@
     btor_hashptr_table_delete (clone->synthesized_constraints);
     clone->synthesized_constraints =
         btor_hashptr_table_new (mm,
-<<<<<<< HEAD
-                                (BtorHashPtr) btor_hash_exp_by_id,
-                                (BtorCmpPtr) btor_compare_exp_by_id);
-=======
                                 (BtorHashPtr) btor_node_hash_by_id,
                                 (BtorCmpPtr) btor_node_compare_by_id);
->>>>>>> 2f63cfa0
 #ifndef NDEBUG
     allocated += MEM_PTR_HASH_TABLE (clone->synthesized_constraints);
     allocated += MEM_PTR_HASH_TABLE (clone->unsynthesized_constraints);
@@ -1486,11 +1454,7 @@
 {
   assert (btor);
   return clone_aux_btor (
-<<<<<<< HEAD
-      btor, 0, !btor_sat_mgr_has_clone_support (btor_get_sat_mgr_btor (btor)));
-=======
       btor, 0, !btor_sat_mgr_has_clone_support (btor_get_sat_mgr (btor)));
->>>>>>> 2f63cfa0
 }
 
 Btor *
@@ -1549,11 +1513,7 @@
     else
     {
       assert (!btor_nodemap_mapped (exp_map, cur));
-<<<<<<< HEAD
-      assert (!btor_is_proxy_node (cur));
-=======
       assert (!btor_node_is_proxy (cur));
->>>>>>> 2f63cfa0
       for (i = 0; i < cur->arity; i++)
       {
         e[i] = btor_nodemap_mapped (exp_map, cur->e[i]);
@@ -1566,11 +1526,7 @@
           break;
         case BTOR_BV_VAR_NODE:
           symbol = btor_hashptr_table_get (btor->node2symbol, cur)->data.as_str;
-<<<<<<< HEAD
-          cur_clone = btor_var_exp (clone, btor_exp_get_sort_id (cur), symbol);
-=======
           cur_clone = btor_exp_var (clone, btor_node_get_sort_id (cur), symbol);
->>>>>>> 2f63cfa0
           break;
         case BTOR_PARAM_NODE:
           symbol = btor_hashptr_table_get (btor->node2symbol, cur)->data.as_str;
@@ -1579,11 +1535,7 @@
           break;
         case BTOR_UF_NODE:
           symbol = btor_hashptr_table_get (btor->node2symbol, cur)->data.as_str;
-<<<<<<< HEAD
-          cur_clone = btor_uf_exp (clone, btor_exp_get_sort_id (cur), symbol);
-=======
           cur_clone = btor_exp_uf (clone, btor_node_get_sort_id (cur), symbol);
->>>>>>> 2f63cfa0
           break;
         case BTOR_SLICE_NODE:
           cur_clone = btor_exp_slice (clone,
@@ -1646,9 +1598,5 @@
 #ifndef NDEBUG
   btor_nodemap_delete (key_map);
 #endif
-<<<<<<< HEAD
-  return btor_copy_exp (clone, btor_nodemap_mapped (exp_map, exp));
-=======
   return btor_node_copy (clone, btor_nodemap_mapped (exp_map, exp));
->>>>>>> 2f63cfa0
 }