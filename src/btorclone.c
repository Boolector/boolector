/*  Boolector: Satisfiablity Modulo Theories (SMT) solver.
 *
 *  Copyright (C) 2013-2017 Aina Niemetz.
 *  Copyright (C) 2014-2017 Mathias Preiner.
 *  Copyright (C) 2014-2015 Armin Biere.
 *
 *  All rights reserved.
 *
 *  This file is part of Boolector.
 *  See COPYING for more information on using this software.
 */

#include "btoraig.h"
#include "btoraigvec.h"
#include "btorbeta.h"
#include "btorbitvec.h"
#include "btorcore.h"
#include "btorlog.h"
#include "btormodel.h"
#include "btormsg.h"
#include "btorsat.h"
#include "btorslvaigprop.h"
#include "btorslvfun.h"
#include "btorslvprop.h"
#include "btorslvsls.h"
#include "btorsort.h"
#include "utils/btorhashint.h"
#include "utils/btorhashptr.h"
#include "utils/btornodemap.h"
#include "utils/btorstack.h"
#include "utils/btorutil.h"

#include <assert.h>
#include <stdio.h>
#include <stdlib.h>

BTOR_DECLARE_STACK (BtorNodePtrStackPtr, BtorNodePtrStack *);
BTOR_DECLARE_STACK (BtorPtrHashTablePtrPtr, BtorPtrHashTable **);

/*------------------------------------------------------------------------*/

void *
btor_clone_key_as_node (BtorMemMgr *mm, const void *map, const void *key)
{
  assert (map);
  assert (key);

  BtorNode *exp, *cloned_exp;
  BtorNodeMap *exp_map;

  (void) mm;
  exp        = (BtorNode *) key;
  exp_map    = (BtorNodeMap *) map;
  cloned_exp = btor_mapped_node (exp_map, exp);
  assert (cloned_exp);
  return cloned_exp;
}

void *
btor_clone_key_as_str (BtorMemMgr *mm, const void *map, const void *key)
{
  assert (mm);
  assert (key);

  (void) map;

  return btor_strdup (mm, (char *) key);
}

void *
btor_clone_key_as_static_str (BtorMemMgr *mm, const void *map, const void *key)
{
  (void) mm;
  (void) map;
  return (void *) key;
}

void *
btor_clone_key_as_bv_tuple (BtorMemMgr *mm, const void *map, const void *t)
{
  assert (mm);
  assert (t);
  (void) map;
  return btor_copy_bv_tuple (mm, (BtorBitVectorTuple *) t);
}

void
btor_clone_data_as_node_ptr (BtorMemMgr *mm,
                             const void *map,
                             BtorHashTableData *data,
                             BtorHashTableData *cloned_data)
{
  assert (map);
  assert (data);
  assert (cloned_data);

  BtorNode *exp, *cloned_exp;
  BtorNodeMap *exp_map;

  (void) mm;
  exp        = (BtorNode *) data->as_ptr;
  exp_map    = (BtorNodeMap *) map;
  cloned_exp = btor_mapped_node (exp_map, exp);
  assert (cloned_exp);
  cloned_data->as_ptr = cloned_exp;
}

void
btor_clone_data_as_str_ptr (BtorMemMgr *mm,
                            const void *str_table,
                            BtorHashTableData *data,
                            BtorHashTableData *cloned_data)
{
  assert (str_table);
  assert (data);
  assert (cloned_data);

  char *str;

  (void) mm;
  str = data->as_str;
  assert (btor_get_ptr_hash_table ((BtorPtrHashTable *) str_table, str));

  cloned_data->as_str =
      (char *) btor_get_ptr_hash_table ((BtorPtrHashTable *) str_table, str)
          ->key;
}

void
btor_clone_data_as_int (BtorMemMgr *mm,
                        const void *map,
                        BtorHashTableData *data,
                        BtorHashTableData *cloned_data)
{
  assert (data);
  assert (cloned_data);

  (void) mm;
  (void) map;
  cloned_data->as_int = data->as_int;
}

void
btor_clone_data_as_dbl (BtorMemMgr *mm,
                        const void *map,
                        BtorHashTableData *data,
                        BtorHashTableData *cloned_data)
{
  assert (data);
  assert (cloned_data);

  (void) mm;
  (void) map;

  cloned_data->as_dbl = data->as_dbl;
}

void
btor_clone_data_as_bv_ptr (BtorMemMgr *mm,
                           const void *map,
                           BtorHashTableData *data,
                           BtorHashTableData *cloned_data)
{
  assert (mm);
  assert (data);
  assert (cloned_data);

  (void) map;
  cloned_data->as_ptr = btor_copy_bv (mm, (BtorBitVector *) data->as_ptr);
}

void
btor_clone_data_as_ptr_htable (BtorMemMgr *mm,
                               const void *map,
                               BtorHashTableData *data,
                               BtorHashTableData *cloned_data)
{
  assert (mm);
  assert (map);
  assert (data);
  assert (cloned_data);

  BtorPtrHashTable *table;
  BtorNodeMap *exp_map;

  table   = (BtorPtrHashTable *) data->as_ptr;
  exp_map = (BtorNodeMap *) map;

  cloned_data->as_ptr = btor_clone_ptr_hash_table (
      mm, table, btor_clone_key_as_node, 0, exp_map, 0);
}

void
btor_clone_data_as_int_htable (BtorMemMgr *mm,
                               const void *map,
                               BtorHashTableData *data,
                               BtorHashTableData *cloned_data)
{
  (void) map;
  assert (mm);
  assert (map);
  assert (data);
  assert (cloned_data);

  BtorIntHashTable *table, *res;

  table = (BtorIntHashTable *) data->as_ptr;

  res = btor_new_int_hash_table (mm);

  BTOR_DELETEN (mm, res->keys, res->size);
  BTOR_DELETEN (mm, res->hop_info, res->size);

  res->size  = table->size;
  res->count = table->count;
  BTOR_CNEWN (mm, res->keys, res->size);
  BTOR_CNEWN (mm, res->hop_info, res->size);
  if (table->data) BTOR_CNEWN (mm, res->data, res->size);

  memcpy (res->keys, table->keys, table->size);
  memcpy (res->hop_info, table->hop_info, table->size);
  if (table->data) memcpy (res->data, table->data, table->size);

  cloned_data->as_ptr = res;
}

void
btor_clone_data_as_bv_ptr_htable (BtorMemMgr *mm,
                                  const void *map,
                                  BtorHashTableData *data,
                                  BtorHashTableData *cloned_data)
{
  assert (mm);
  assert (data);
  assert (cloned_data);

  BtorPtrHashTable *table;
  table               = (BtorPtrHashTable *) data->as_ptr;
  cloned_data->as_ptr = btor_clone_ptr_hash_table (mm,
                                                   table,
                                                   btor_clone_key_as_bv_tuple,
                                                   btor_clone_data_as_bv_ptr,
                                                   map,
                                                   map);
}

/*------------------------------------------------------------------------*/

static void
clone_sorts_unique_table (Btor *btor, Btor *clone)
{
  assert (btor);
  assert (clone);

  unsigned i, j;
  BtorSort *sort, *csort;
  BtorSortId cid;
  BtorSortIdStack elements;
  BtorSortUniqueTable *table, *res;
  BtorMemMgr *mm;

  mm    = clone->mm;
  table = &btor->sorts_unique_table;
  res   = &clone->sorts_unique_table;

  BTOR_INIT_STACK (mm, elements);

  BTOR_CNEWN (mm, res->chains, table->size);
  res->size         = table->size;
  res->num_elements = 0;
  res->mm           = mm;
  BTOR_INIT_STACK (mm, res->id2sort);

  for (i = 0; i < BTOR_COUNT_STACK (table->id2sort); i++)
  {
    sort = BTOR_PEEK_STACK (table->id2sort, i);

    if (!sort)
    {
      BTOR_PUSH_STACK (res->id2sort, 0);
      continue;
    }

    switch (sort->kind)
    {
#if 0
	  case BTOR_BOOL_SORT:
	    cid = btor_bool_sort (clone);
	    break;
#endif
      case BTOR_BITVEC_SORT:
        cid = btor_bitvec_sort (clone, sort->bitvec.width);
        break;
#if 0
	  case BTOR_LST_SORT:
	    cid = btor_lst_sort (clone, sort->lst.head->id, sort->lst.tail->id);
	    break;

	  case BTOR_ARRAY_SORT:
	    cid = btor_array_sort (clone, sort->array.index->id,
				   sort->array.element->id);
	    break;
#endif
      case BTOR_FUN_SORT:
        assert (BTOR_PEEK_STACK (res->id2sort, sort->fun.domain->id));
        cid =
            btor_fun_sort (clone, sort->fun.domain->id, sort->fun.codomain->id);
        break;

      case BTOR_TUPLE_SORT:
        BTOR_RESET_STACK (elements);
        for (j = 0; j < sort->tuple.num_elements; j++)
          BTOR_PUSH_STACK (elements, sort->tuple.elements[j]->id);
        cid = btor_tuple_sort (
            clone, elements.start, BTOR_COUNT_STACK (elements));
        break;

      default: cid = 0; break;
    }
    assert (cid);
    csort = BTOR_PEEK_STACK (res->id2sort, cid);
    assert (csort->refs == 1);
    assert (csort->id == sort->id);
    assert (csort->kind == sort->kind);
    assert (csort->table != sort->table);
  }

  /* update sort references (must be the same as in table) */
  assert (BTOR_COUNT_STACK (table->id2sort) == BTOR_COUNT_STACK (res->id2sort));
  for (i = 0; i < BTOR_COUNT_STACK (res->id2sort); i++)
  {
    sort  = BTOR_PEEK_STACK (table->id2sort, i);
    csort = BTOR_PEEK_STACK (res->id2sort, i);
    if (!sort)
    {
      assert (!csort);
      continue;
    }
    assert (csort->id == sort->id);
    assert (csort->parents == sort->parents);
    assert (csort->ext_refs == 0);
    assert (sort->refs == csort->refs - 1 + sort->refs - sort->parents);
    csort->refs     = sort->refs;
    csort->ext_refs = sort->ext_refs;
  }
  assert (res->num_elements == table->num_elements);
  BTOR_RELEASE_STACK (elements);
}

#if 0
static void
clone_sorts_unique_table (BtorMemMgr * mm,
			  BtorSortUniqueTable * table,
			  BtorSortUniqueTable * res)
{
  assert (mm);
  assert (table);
  assert (res);

  int i, j;
  BtorSort *sort, *csort, *tmp;
  BtorSortPtrStack elements;
  
  BTOR_INIT_STACK (elements);

  BTOR_CNEWN (mm, res->chains, table->size);
  res->size = table->size;
  res->num_elements = 0;
  res->mm = mm;
  BTOR_INIT_STACK (res->id2sort);

  for (i = 0; i < BTOR_COUNT_STACK (table->id2sort); i++)
    {
      sort = BTOR_PEEK_STACK (table->id2sort, i);

      if (!sort)
	{
	  BTOR_PUSH_STACK (res->mm, res->id2sort, 0);
	  continue;
	}

      switch (sort->kind)
	{
	  case BTOR_BOOL_SORT:
	    csort = btor_bool_sort (res);
	    break;

	  case BTOR_BITVEC_SORT:
	    csort = btor_bitvec_sort (res, sort->bitvec.len);
	    break;

	  case BTOR_LST_SORT:
	    csort = btor_lst_sort (res,
			BTOR_PEEK_STACK (res->id2sort, sort->lst.head->id),
			BTOR_PEEK_STACK (res->id2sort, sort->lst.tail->id));
	    break;

	  case BTOR_ARRAY_SORT:
	    csort = btor_array_sort (res,
			BTOR_PEEK_STACK (res->id2sort, sort->array.index->id),
			BTOR_PEEK_STACK (res->id2sort,
					 sort->array.element->id));
	    break;

	  case BTOR_FUN_SORT:
	    tmp = BTOR_PEEK_STACK (res->id2sort, sort->fun.domain->id);
	    assert (tmp);
	    if (sort->fun.arity > 1)
	      {
		assert (sort->fun.domain->kind == BTOR_TUPLE_SORT);
		assert (tmp->kind == BTOR_TUPLE_SORT);
		assert (sort->fun.arity == tmp->tuple.num_elements);
		csort = btor_fun_sort (res, tmp->tuple.elements,
			    sort->fun.arity,
			    BTOR_PEEK_STACK (res->id2sort,
					     sort->fun.codomain->id));
	      }
	    else
	      {
		assert (sort->fun.domain->kind != BTOR_TUPLE_SORT
			&& sort->fun.domain->kind != BTOR_LST_SORT);
		csort = btor_fun_sort (res, &tmp, 1,
			    BTOR_PEEK_STACK (res->id2sort,
					     sort->fun.codomain->id));
	      }
	    break;

	  case BTOR_TUPLE_SORT:
	    BTOR_RESET_STACK (elements);
	    for (j = 0; j < sort->tuple.num_elements; j++)
	      BTOR_PUSH_STACK (mm, elements,
			       BTOR_PEEK_STACK (res->id2sort,
						sort->tuple.elements[j]->id));
	    csort = btor_tuple_sort (res, elements.start,
				     BTOR_COUNT_STACK (elements));
	    break;

	  default:
	    csort = 0;
	    break;
	}
      assert (csort);
      assert (csort->refs == 1);
      assert (csort->id == sort->id);
      assert (csort->kind == sort->kind);
      assert (csort->table != sort->table);
    }

  /* update sort references (must be the same as in table) */
  assert (BTOR_COUNT_STACK (table->id2sort) == BTOR_COUNT_STACK (res->id2sort));
  for (i = 0; i < BTOR_COUNT_STACK (res->id2sort); i++)
    {
      sort = BTOR_PEEK_STACK (table->id2sort, i);
      csort = BTOR_PEEK_STACK (res->id2sort, i);
      if (!sort)
	{
	  assert (!csort);
	  continue;
	}
      assert (csort->id == sort->id);
      assert (csort->parents == sort->parents);
      assert (csort->ext_refs == 0);
      assert (sort->refs == csort->refs - 1 + sort->refs - sort->parents);
      csort->refs = sort->refs;
      csort->ext_refs = sort->ext_refs;
    }
  assert (res->num_elements == table->num_elements);
  BTOR_RELEASE_STACK (mm, elements);
}
#endif

static BtorNode *
clone_exp (Btor *clone,
           BtorNode *exp,
           BtorNodePtrPtrStack *parents,
           BtorNodePtrPtrStack *nodes,
           BtorNodePtrStack *rhos,
           BtorNodePtrStack *static_rhos,
           BtorNodeMap *exp_map,
           bool exp_layer_only)
{
  assert (clone);
  assert (exp);
  assert (BTOR_IS_REGULAR_NODE (exp));
  assert (parents);
  assert (nodes);
  assert (exp_map);

  int i;
  BtorBitVector *bits;
  BtorNode *res;
  BtorParamNode *param;
  BtorMemMgr *mm;

  mm = clone->mm;

  res = btor_malloc (mm, exp->bytes);
  memcpy (res, exp, exp->bytes);

  /* ----------------- BTOR_BV_VAR_NODE_STRUCT (all nodes) ----------------> */
  if (btor_is_bv_const_node (exp))
  {
    bits = btor_copy_bv (mm, btor_const_get_bits (exp));
    btor_const_set_bits (res, bits);
    bits = btor_copy_bv (mm, btor_const_get_invbits (exp));
    btor_const_set_invbits (res, bits);
  }

  /* Note: no need to cache aig vectors here (exp->av is unique to exp). */
  if (btor_is_fun_node (exp))
  {
    if (exp_layer_only)
      res->rho = 0;
    else if (exp->rho)
    {
      BTOR_PUSH_STACK (*rhos, res);
      BTOR_PUSH_STACK (*rhos, exp);
    }
  }
  else if (exp->av)
    res->av = exp_layer_only ? 0 : btor_clone_aigvec (exp->av, clone->avmgr);

  assert (!exp->next || !btor_is_invalid_node (exp->next));
  BTOR_PUSH_STACK_IF (exp->next, *nodes, &res->next);

  assert (!exp->simplified || !btor_is_invalid_node (exp->simplified));
  BTOR_PUSH_STACK_IF (exp->simplified, *nodes, &res->simplified);

  res->btor = clone;

  assert (!exp->first_parent || !btor_is_invalid_node (exp->first_parent));
  assert (!exp->last_parent || !btor_is_invalid_node (exp->last_parent));

  BTOR_PUSH_STACK_IF (exp->first_parent, *parents, &res->first_parent);
  BTOR_PUSH_STACK_IF (exp->last_parent, *parents, &res->last_parent);
  /* <---------------------------------------------------------------------- */

  /* ------------ BTOR_BV_ADDITIONAL_VAR_NODE_STRUCT (all nodes) ----------> */
  if (!btor_is_bv_const_node (exp))
  {
    if (!btor_is_bv_var_node (exp) && !btor_is_param_node (exp))
    {
      if (exp->arity)
      {
        for (i = 0; i < exp->arity; i++)
        {
          res->e[i] = btor_mapped_node (exp_map, exp->e[i]);
          assert (exp->e[i] != res->e[i]);
          assert (res->e[i]);
        }
      }

      for (i = 0; i < exp->arity; i++)
      {
        assert (!exp->prev_parent[i]
                || !btor_is_invalid_node (exp->prev_parent[i]));
        assert (!exp->next_parent[i]
                || !btor_is_invalid_node (exp->next_parent[i]));

        BTOR_PUSH_STACK_IF (
            exp->prev_parent[i], *parents, &res->prev_parent[i]);
        BTOR_PUSH_STACK_IF (
            exp->next_parent[i], *parents, &res->next_parent[i]);
      }
    }
  }
  /* <---------------------------------------------------------------------- */

  if (btor_is_param_node (exp))
  {
    param = (BtorParamNode *) exp;
    assert (!btor_param_is_bound (exp)
            || !btor_is_invalid_node (btor_param_get_binder (exp)));
    assert (!param->assigned_exp
            || !btor_is_invalid_node (param->assigned_exp));

<<<<<<< HEAD
    BTOR_PUSH_STACK_IF (param->binder,
                        mm,
=======
    BTOR_PUSH_STACK_IF (param->lambda_exp,
>>>>>>> ba425562
                        *nodes,
                        (BtorNode **) &((BtorParamNode *) res)->binder);
    BTOR_PUSH_STACK_IF (param->assigned_exp,
                        *nodes,
                        (BtorNode **) &((BtorParamNode *) res)->assigned_exp);
  }

  if (btor_is_binder_node (exp))
  {
    if (btor_is_lambda_node (exp) && btor_lambda_get_static_rho (exp))
    {
      BTOR_PUSH_STACK (*static_rhos, res);
      BTOR_PUSH_STACK (*static_rhos, exp);
    }
<<<<<<< HEAD
    assert (!btor_binder_get_body (exp)
            || !btor_is_invalid_node (btor_binder_get_body (exp)));
    BTOR_PUSH_STACK_IF (btor_binder_get_body (exp),
                        mm,
                        *nodes,
                        &((BtorBinderNode *) res)->body);
=======
    assert (!btor_lambda_get_body (exp)
            || !btor_is_invalid_node (btor_lambda_get_body (exp)));
    BTOR_PUSH_STACK_IF (
        btor_lambda_get_body (exp), *nodes, &((BtorLambdaNode *) res)->body);
>>>>>>> ba425562
  }

  btor_map_node (exp_map, exp, res);

  return res;
}

void
btor_clone_node_ptr_stack (BtorMemMgr *mm,
                           BtorNodePtrStack *stack,
                           BtorNodePtrStack *res,
                           BtorNodeMap *exp_map)
{
  assert (stack);
  assert (res);
  assert (exp_map);

  int i;
  BtorNode *cloned_exp;

  BTOR_INIT_STACK (mm, *res);
  assert (BTOR_SIZE_STACK (*stack) || !BTOR_COUNT_STACK (*stack));
  if (BTOR_SIZE_STACK (*stack))
  {
    BTOR_NEWN (mm, res->start, BTOR_SIZE_STACK (*stack));
    res->top = res->start;
    res->end = res->start + BTOR_SIZE_STACK (*stack);

    for (i = 0; i < BTOR_COUNT_STACK (*stack); i++)
    {
      assert ((*stack).start[i]);
      cloned_exp = btor_mapped_node (exp_map, (*stack).start[i]);
      assert (cloned_exp);
      BTOR_PUSH_STACK (*res, cloned_exp);
    }
  }
  assert (BTOR_COUNT_STACK (*stack) == BTOR_COUNT_STACK (*res));
  assert (BTOR_SIZE_STACK (*stack) == BTOR_SIZE_STACK (*res));
}

static void
clone_nodes_id_table (Btor *btor,
                      Btor *clone,
                      BtorNodePtrStack *res,
                      BtorNodeMap *exp_map,
                      bool exp_layer_only,
                      BtorNodePtrStack *rhos)
{
  assert (btor);
  assert (clone);
  assert (res);
  assert (exp_map);

  int32_t i, tag;
  BtorNode **tmp, *exp, *cloned_exp;
  BtorMemMgr *mm;
  BtorNodePtrStack *id_table;
  BtorNodePtrPtrStack parents, nodes;
  BtorPtrHashTable *t;
  BtorNodePtrStack static_rhos;

  mm       = clone->mm;
  id_table = &btor->nodes_id_table;

  BTOR_INIT_STACK (mm, parents);
  BTOR_INIT_STACK (mm, nodes);
  BTOR_INIT_STACK (mm, static_rhos);

  BTOR_INIT_STACK (mm, *res);
  assert (BTOR_SIZE_STACK (*id_table) || !BTOR_COUNT_STACK (*id_table));

  if (BTOR_SIZE_STACK (*id_table))
  {
    BTOR_NEWN (mm, res->start, BTOR_SIZE_STACK (*id_table));
    res->top      = res->start + BTOR_COUNT_STACK (*id_table);
    res->end      = res->start + BTOR_SIZE_STACK (*id_table);
    res->start[0] = 0;

    /* first element (id = 0) is empty */
    for (i = 1; i < BTOR_COUNT_STACK (*id_table); i++)
    {
      exp           = id_table->start[i];
      res->start[i] = exp ? clone_exp (clone,
                                       exp,
                                       &parents,
                                       &nodes,
                                       rhos,
                                       &static_rhos,
                                       exp_map,
                                       exp_layer_only)
                          : 0;
      assert (!exp || res->start[i]->id == i);
    }
  }
  assert (BTOR_COUNT_STACK (*res) == BTOR_COUNT_STACK (*id_table));
  assert (BTOR_SIZE_STACK (*res) == BTOR_SIZE_STACK (*id_table));

  /* update children, parent, lambda and next pointers of expressions */
  while (!BTOR_EMPTY_STACK (nodes))
  {
    tmp = BTOR_POP_STACK (nodes);
    assert (*tmp);
    *tmp = btor_mapped_node (exp_map, *tmp);
    assert (*tmp);
  }

  while (!BTOR_EMPTY_STACK (parents))
  {
    tmp = BTOR_POP_STACK (parents);
    assert (*tmp);
    tag  = btor_exp_get_tag (*tmp);
    *tmp = btor_mapped_node (exp_map, BTOR_REAL_ADDR_NODE (*tmp));
    assert (*tmp);
    *tmp = BTOR_TAG_NODE (*tmp, tag);
  }

  /* clone static_rho tables */
  while (!BTOR_EMPTY_STACK (static_rhos))
  {
    exp        = BTOR_POP_STACK (static_rhos);
    cloned_exp = BTOR_POP_STACK (static_rhos);
    assert (btor_is_lambda_node (exp));
    assert (btor_is_lambda_node (cloned_exp));
    t = btor_lambda_get_static_rho (exp);
    assert (t);
    btor_lambda_set_static_rho (
        cloned_exp,
        btor_clone_ptr_hash_table (mm,
                                   t,
                                   btor_clone_key_as_node,
                                   btor_clone_data_as_node_ptr,
                                   exp_map,
                                   exp_map));
  }

  BTOR_RELEASE_STACK (parents);
  BTOR_RELEASE_STACK (nodes);
  BTOR_RELEASE_STACK (static_rhos);
}

static void
clone_nodes_unique_table (Btor *btor, Btor *clone, BtorNodeMap *exp_map)
{
  assert (btor);
  assert (clone);
  assert (exp_map);

  int i;
  BtorNodeUniqueTable *table, *res;
  BtorMemMgr *mm;

  mm    = clone->mm;
  table = &btor->nodes_unique_table;
  res   = &clone->nodes_unique_table;

  BTOR_CNEWN (mm, res->chains, table->size);
  res->size         = table->size;
  res->num_elements = table->num_elements;

  for (i = 0; i < table->size; i++)
  {
    if (!table->chains[i]) continue;
    res->chains[i] = btor_mapped_node (exp_map, table->chains[i]);
    assert (res->chains[i]);
  }
}

#define MEM_INT_HASH_TABLE(table)                                 \
  ((table) ? sizeof (*(table)) + (table)->size * sizeof (int32_t) \
                 + (table)->size * sizeof (uint8_t)               \
           : 0)

#define MEM_INT_HASH_MAP(table)                               \
  ((table) ? MEM_INT_HASH_TABLE (table)                       \
                 + (table)->size * sizeof (BtorHashTableData) \
           : 0)

#define MEM_PTR_HASH_TABLE(table)                                             \
  ((table) ? sizeof (*(table)) + (table)->size * sizeof (BtorPtrHashBucket *) \
                 + (table)->count * sizeof (BtorPtrHashBucket)                \
           : 0)

#define CHKCLONE_MEM_INT_HASH_TABLE(table, clone)                      \
  do                                                                   \
  {                                                                    \
    assert (MEM_INT_HASH_TABLE (table) == MEM_INT_HASH_TABLE (clone)); \
  } while (0)

#define CHKCLONE_MEM_INT_HASH_MAP(table, clone)                    \
  do                                                               \
  {                                                                \
    assert (MEM_INT_HASH_MAP (table) == MEM_INT_HASH_MAP (clone)); \
  } while (0)

#define CHKCLONE_MEM_PTR_HASH_TABLE(table, clone)                      \
  do                                                                   \
  {                                                                    \
    assert (MEM_PTR_HASH_TABLE (table) == MEM_PTR_HASH_TABLE (clone)); \
  } while (0)

#define CLONE_PTR_HASH_TABLE(table)                           \
  do                                                          \
  {                                                           \
    clone->table = btor_clone_ptr_hash_table (                \
        mm, btor->table, btor_clone_key_as_node, 0, emap, 0); \
    CHKCLONE_MEM_PTR_HASH_TABLE (btor->table, clone->table);  \
  } while (0)

#define CLONE_PTR_HASH_TABLE_DATA(table, data_func)                           \
  do                                                                          \
  {                                                                           \
    BTORLOG_TIMESTAMP (delta);                                                \
    clone->table = btor_clone_ptr_hash_table (                                \
        mm, btor->table, btor_clone_key_as_node, data_func, emap, emap);      \
    BTORLOG (                                                                 \
        1, "  clone " #table " table: %.3f s", (btor_time_stamp () - delta)); \
    CHKCLONE_MEM_PTR_HASH_TABLE (btor->table, clone->table);                  \
  } while (0)

#if 0
#define CLONE_INT_HASH_MAP_DATA(table, data_func)                             \
  do                                                                          \
  {                                                                           \
    BTORLOG_TIMESTAMP (delta);                                                \
    clone->table = btor_clone_int_hash_map (mm, btor->table, data_func, 0);   \
    BTORLOG (                                                                 \
        1, "  clone " #table " table: %.3f s", (btor_time_stamp () - delta)); \
    CHKCLONE_MEM_INT_HASH_MAP (btor->table, clone->table);                    \
  } while (0)
#endif

#define MEM_BITVEC(bv) \
  ((bv) ? sizeof (*(bv)) + bv->len * sizeof (BTOR_BV_TYPE) : 0)

static Btor *
clone_aux_btor (Btor *btor,
                BtorNodeMap **exp_map,
                bool exp_layer_only,
                bool clone_slv)
{
  assert (btor);
  assert (exp_layer_only
          || btor_has_clone_support_sat_mgr (btor_get_sat_mgr_btor (btor)));
  Btor *clone;
  BtorNodeMap *emap = 0;
  BtorMemMgr *mm;
  double start, delta;
  int i, len;
  char *prefix, *clone_prefix;
  BtorNode *exp, *cloned_exp;
  BtorPtrHashTableIterator pit;
  BtorNodePtrStack rhos;
#ifndef NDEBUG
  int h;
  size_t allocated;
  BtorNode *cur;
  BtorAIGMgr *amgr;
  BtorBVAssignment *bvass;
  BtorArrayAssignment *arrass;
  BtorPtrHashTableIterator cpit, ncpit;
  BtorIntHashTableIterator iit, ciit;
  BtorSort *sort;
  char **ind, **val;
  amgr = exp_layer_only ? 0 : btor_get_aig_mgr_aigvec_mgr (btor->avmgr);
  BtorHashTableData *data, *cdata;
  BtorOption o;
#endif

  BTORLOG (1, "start cloning btor %p ...", btor);
  start = btor_time_stamp ();
  btor->stats.clone_calls += 1;

  mm = btor_new_mem_mgr ();
  BTOR_CNEW (mm, clone);
#ifndef NDEBUG
  allocated = sizeof (Btor);
#endif
  memcpy (clone, btor, sizeof (Btor));
  clone->mm = mm;
  btor_clone_opts (btor, clone);
#ifndef NDEBUG
  allocated += BTOR_OPT_NUM_OPTS * sizeof (BtorOpt);
  for (o = btor_first_opt (btor); btor_has_opt (btor, o);
       o = btor_next_opt (btor, o))
  {
    if (btor->options[o].valstr)
      allocated += strlen (btor->options[o].valstr) + 1;
  }
  allocated += MEM_PTR_HASH_TABLE (clone->str2opt);
#endif
  assert (allocated == clone->mm->allocated);

  /* always auto cleanup internal and external references (may be dangling
   * otherise) */
  btor_set_opt (clone, BTOR_OPT_AUTO_CLEANUP, 1);
  btor_set_opt (clone, BTOR_OPT_AUTO_CLEANUP_INTERNAL, 1);

  if (exp_layer_only)
  {
    /* reset */
    clone->btor_sat_btor_called = 0;
    clone->last_sat_result      = 0;
    btor_reset_time_btor (clone);
#ifndef NDEBUG
    /* we need to explicitely reset the pointer to the table, since
     * it is the memcpy-ied pointer of btor->stats.rw_rules_applied */
    clone->stats.rw_rules_applied = 0;
#endif
    btor_reset_stats_btor (clone);
#ifndef NDEBUG
    allocated += MEM_PTR_HASH_TABLE (clone->stats.rw_rules_applied);
    assert (allocated == clone->mm->allocated);
#endif
  }

  clone->msg = btor_new_btor_msg (clone);
  assert ((allocated += sizeof (BtorMsg)) == clone->mm->allocated);

  /* set msg prefix for clone */
  clone_prefix = "clone";
  len          = btor->msg->prefix ? strlen (btor->msg->prefix) : 0;
  len += strlen (clone_prefix) + 1;
#ifndef NDEBUG
  allocated += len + 1;
#endif
  BTOR_NEWN (clone->mm, prefix, len + 1);
  sprintf (prefix, "%s>%s", btor->msg->prefix, clone_prefix);
  btor_set_msg_prefix_btor (clone, prefix);
  BTOR_DELETEN (clone->mm, prefix, len + 1);

  if (exp_layer_only)
  {
    clone->bv_assignments = btor_new_bv_assignment_list (mm);
    assert ((allocated += sizeof (BtorBVAssignmentList))
            == clone->mm->allocated);
  }
  else
  {
    BTORLOG_TIMESTAMP (delta);
    clone->bv_assignments =
        btor_clone_bv_assignment_list (clone->mm, btor->bv_assignments);
    BTORLOG (1, "  clone BV assignments: %.3f s", (btor_time_stamp () - delta));
#ifndef NDEBUG
    for (bvass = btor->bv_assignments->first; bvass; bvass = bvass->next)
      allocated += sizeof (BtorBVAssignment)
                   + strlen (btor_get_bv_assignment_str (bvass)) + 1;
    assert ((allocated += sizeof (BtorBVAssignmentList))
            == clone->mm->allocated);
#endif
  }

  if (exp_layer_only)
  {
    clone->fun_assignments = btor_new_array_assignment_list (mm);
    assert ((allocated += sizeof (BtorArrayAssignmentList))
            == clone->mm->allocated);
  }
  else
  {
    BTORLOG_TIMESTAMP (delta);
    clone->fun_assignments =
        btor_clone_array_assignment_list (clone->mm, btor->fun_assignments);
    BTORLOG (
        1, "  clone array assignments: %.3f s", (btor_time_stamp () - delta));
#ifndef NDEBUG
    for (arrass = btor->fun_assignments->first; arrass; arrass = arrass->next)
    {
      allocated +=
          sizeof (BtorArrayAssignment) + 2 * arrass->size * sizeof (char *);
      btor_get_array_assignment_indices_values (
          arrass, &ind, &val, arrass->size);
      for (i = 0; i < arrass->size; i++)
        allocated += strlen (ind[i]) + 1 + strlen (val[i]) + 1;
    }
    assert ((allocated += sizeof (BtorArrayAssignmentList))
            == clone->mm->allocated);
#endif
  }

  if (btor->avmgr)
  {
    if (exp_layer_only)
    {
      clone->avmgr = btor_new_aigvec_mgr (clone);
      assert ((allocated += sizeof (BtorAIGVecMgr) + sizeof (BtorAIGMgr)
                            + sizeof (BtorSATMgr)
                            /* true and false AIGs */
                            + 2 * sizeof (BtorAIG *)
                            + sizeof (int32_t)) /* unique table chains */
              == clone->mm->allocated);
    }
    else
    {
      BTORLOG_TIMESTAMP (delta);
      clone->avmgr = btor_clone_aigvec_mgr (clone, btor->avmgr);
      BTORLOG (1, "  clone AIG mgr: %.3f s", (btor_time_stamp () - delta));
      assert (
          (allocated +=
           sizeof (BtorAIGVecMgr) + sizeof (BtorAIGMgr) + sizeof (BtorSATMgr)
#ifdef BTOR_USE_LINGELING
           + (amgr->smgr->solver ? sizeof (BtorLGL) : 0)
#endif
           + (amgr->smgr->optstr ? strlen (amgr->smgr->optstr) + 1 : 0)
           /* memory of AIG nodes */
           + (amgr->cur_num_aigs + amgr->cur_num_aig_vars) * sizeof (BtorAIG)
           /* children for AND AIGs */
           + amgr->cur_num_aigs * sizeof (int32_t) * 2
           /* unique table chain */
           + amgr->table.size * sizeof (int32_t)
           + BTOR_SIZE_STACK (amgr->id2aig) * sizeof (BtorAIG *)
           + BTOR_SIZE_STACK (amgr->cnfid2aig) * sizeof (int32_t))
          == clone->mm->allocated);
    }
  }

  BTORLOG_TIMESTAMP (delta);
  clone_sorts_unique_table (btor, clone);
  BTORLOG (
      1, "  clone sorts unique table: %.3f s", (btor_time_stamp () - delta));
#ifndef NDEBUG
  allocated += btor->sorts_unique_table.size * sizeof (BtorSort *)
               + btor->sorts_unique_table.num_elements * sizeof (BtorSort)
               + BTOR_SIZE_STACK (btor->sorts_unique_table.id2sort)
                     * sizeof (BtorSort *);
  for (i = 0; i < BTOR_COUNT_STACK (btor->sorts_unique_table.id2sort); i++)
  {
    sort = BTOR_PEEK_STACK (btor->sorts_unique_table.id2sort, i);
    if (!sort || sort->kind != BTOR_TUPLE_SORT) continue;
    allocated += sort->tuple.num_elements * sizeof (BtorSort *);
  }
  assert (allocated == clone->mm->allocated);
#endif

  emap = btor_new_node_map (clone);
  assert ((allocated += sizeof (*emap) + MEM_PTR_HASH_TABLE (emap->table))
          == clone->mm->allocated);

  BTOR_INIT_STACK (btor->mm, rhos);
  BTORLOG_TIMESTAMP (delta);
  clone_nodes_id_table (
      btor, clone, &clone->nodes_id_table, emap, exp_layer_only, &rhos);
  BTORLOG (1, "  clone nodes id table: %.3f s", (btor_time_stamp () - delta));
#ifndef NDEBUG
  for (i = 1; i < BTOR_COUNT_STACK (btor->nodes_id_table); i++)
  {
    if (!(cur = BTOR_PEEK_STACK (btor->nodes_id_table, i))) continue;
    allocated += cur->bytes;
    if (btor_is_bv_const_node (cur))
    {
      allocated += MEM_BITVEC (btor_const_get_bits (cur));
      allocated += MEM_BITVEC (btor_const_get_invbits (cur));
    }
    if (!exp_layer_only)
    {
      if (!btor_is_fun_node (cur) && cur->av)
        allocated += sizeof (*(cur->av)) + cur->av->len * sizeof (BtorAIG *);
    }
    if (btor_is_lambda_node (cur) && btor_lambda_get_static_rho (cur))
      allocated += MEM_PTR_HASH_TABLE (btor_lambda_get_static_rho (cur));
  }
  /* Note: hash table is initialized with size 1 */
  allocated += (emap->table->size - 1) * sizeof (BtorPtrHashBucket *)
               + emap->table->count * sizeof (BtorPtrHashBucket)
               + BTOR_SIZE_STACK (btor->nodes_id_table) * sizeof (BtorNode *);
  assert (allocated == clone->mm->allocated);
#endif

  clone->true_exp = btor_mapped_node (emap, btor->true_exp);
  assert (clone->true_exp);

  BTORLOG_TIMESTAMP (delta);
  clone_nodes_unique_table (btor, clone, emap);
  BTORLOG (
      1, "  clone nodes unique table: %.3f s", (btor_time_stamp () - delta));
  assert ((allocated += btor->nodes_unique_table.size * sizeof (BtorNode *))
          == clone->mm->allocated);

  clone->symbols = btor_clone_ptr_hash_table (mm,
                                              btor->symbols,
                                              btor_clone_key_as_str,
                                              btor_clone_data_as_node_ptr,
                                              0,
                                              emap);
#ifndef NDEBUG
  int str_bytes = 0;
  btor_init_ptr_hash_table_iterator (&pit, btor->symbols);
  while (btor_has_next_ptr_hash_table_iterator (&pit))
    str_bytes +=
        (strlen ((char *) btor_next_ptr_hash_table_iterator (&pit)) + 1)
        * sizeof (char);
  assert ((allocated += MEM_PTR_HASH_TABLE (btor->symbols) + str_bytes)
          == clone->mm->allocated);
#endif
  clone->node2symbol = btor_clone_ptr_hash_table (mm,
                                                  btor->node2symbol,
                                                  btor_clone_key_as_node,
                                                  btor_clone_data_as_str_ptr,
                                                  emap,
                                                  clone->symbols);
#ifndef NDEBUG
  assert ((allocated += MEM_PTR_HASH_TABLE (btor->node2symbol))
          == clone->mm->allocated);
#endif

  CLONE_PTR_HASH_TABLE_DATA (inputs, btor_clone_data_as_int);
  assert ((allocated += MEM_PTR_HASH_TABLE (btor->inputs))
          == clone->mm->allocated);
  CLONE_PTR_HASH_TABLE (bv_vars);
  assert ((allocated += MEM_PTR_HASH_TABLE (btor->bv_vars))
          == clone->mm->allocated);
  CLONE_PTR_HASH_TABLE (ufs);
  assert ((allocated += MEM_PTR_HASH_TABLE (btor->ufs))
          == clone->mm->allocated);
  CLONE_PTR_HASH_TABLE_DATA (lambdas, btor_clone_data_as_int);
  assert ((allocated += MEM_PTR_HASH_TABLE (btor->lambdas))
          == clone->mm->allocated);
  CLONE_PTR_HASH_TABLE_DATA (quantifiers, btor_clone_data_as_int);
  assert ((allocated += MEM_PTR_HASH_TABLE (btor->quantifiers))
          == clone->mm->allocated);
  CLONE_PTR_HASH_TABLE (exists_vars);
  assert ((allocated += MEM_PTR_HASH_TABLE (btor->exists_vars))
          == clone->mm->allocated);
  CLONE_PTR_HASH_TABLE (forall_vars);
  assert ((allocated += MEM_PTR_HASH_TABLE (btor->forall_vars))
          == clone->mm->allocated);
  CLONE_PTR_HASH_TABLE_DATA (feqs, btor_clone_data_as_int);
  assert ((allocated += MEM_PTR_HASH_TABLE (btor->feqs))
          == clone->mm->allocated);
  CLONE_PTR_HASH_TABLE_DATA (substitutions, btor_clone_data_as_node_ptr);
  assert ((allocated += MEM_PTR_HASH_TABLE (btor->substitutions))
          == clone->mm->allocated);
  CLONE_PTR_HASH_TABLE_DATA (varsubst_constraints, btor_clone_data_as_node_ptr);
  assert ((allocated += MEM_PTR_HASH_TABLE (btor->varsubst_constraints))
          == clone->mm->allocated);
  CLONE_PTR_HASH_TABLE (embedded_constraints);
  assert ((allocated += MEM_PTR_HASH_TABLE (btor->embedded_constraints))
          == clone->mm->allocated);
  CLONE_PTR_HASH_TABLE (unsynthesized_constraints);
  assert ((allocated += MEM_PTR_HASH_TABLE (btor->unsynthesized_constraints))
          == clone->mm->allocated);
  CLONE_PTR_HASH_TABLE (synthesized_constraints);
  assert ((allocated += MEM_PTR_HASH_TABLE (btor->synthesized_constraints))
          == clone->mm->allocated);
  CLONE_PTR_HASH_TABLE (assumptions);
  assert ((allocated += MEM_PTR_HASH_TABLE (btor->assumptions))
          == clone->mm->allocated);
  CLONE_PTR_HASH_TABLE (var_rhs);
  assert ((allocated += MEM_PTR_HASH_TABLE (btor->var_rhs))
          == clone->mm->allocated);
  CLONE_PTR_HASH_TABLE (fun_rhs);
  assert ((allocated += MEM_PTR_HASH_TABLE (btor->fun_rhs))
          == clone->mm->allocated);
  if (btor->bv_model)
  {
    clone->bv_model = btor_clone_bv_model (clone, btor->bv_model, false);
#ifndef NDEBUG
    btor_init_int_hash_table_iterator (&iit, btor->bv_model);
    btor_init_int_hash_table_iterator (&ciit, clone->bv_model);
    while (btor_has_next_int_hash_table_iterator (&iit))
    {
      data  = btor_next_data_int_hash_table_iterator (&iit);
      cdata = btor_next_data_int_hash_table_iterator (&ciit);
      assert (btor_size_bv ((BtorBitVector *) data->as_ptr)
              == btor_size_bv ((BtorBitVector *) cdata->as_ptr));
      allocated += btor_size_bv ((BtorBitVector *) cdata->as_ptr);
    }
#endif
  }
  assert ((allocated += MEM_INT_HASH_MAP (btor->bv_model))
          == clone->mm->allocated);
#ifndef NDEBUG
  if (!exp_layer_only && btor->stats.rw_rules_applied)
  {
    clone->stats.rw_rules_applied =
        btor_clone_ptr_hash_table (mm,
                                   btor->stats.rw_rules_applied,
                                   btor_clone_key_as_static_str,
                                   btor_clone_data_as_int,
                                   0,
                                   0);
    assert ((allocated += MEM_PTR_HASH_TABLE (btor->stats.rw_rules_applied))
            == clone->mm->allocated);
  }
#endif
  if (btor->fun_model)
  {
    clone->fun_model = btor_clone_fun_model (clone, btor->fun_model, false);
#ifndef NDEBUG
    btor_init_int_hash_table_iterator (&iit, btor->fun_model);
    btor_init_int_hash_table_iterator (&ciit, clone->fun_model);
    while (btor_has_next_int_hash_table_iterator (&iit))
    {
      data  = btor_next_data_int_hash_table_iterator (&iit);
      cdata = btor_next_data_int_hash_table_iterator (&ciit);
      assert (MEM_PTR_HASH_TABLE ((BtorPtrHashTable *) data->as_ptr)
              == MEM_PTR_HASH_TABLE ((BtorPtrHashTable *) cdata->as_ptr));
      allocated += MEM_PTR_HASH_TABLE ((BtorPtrHashTable *) data->as_ptr);
      btor_init_ptr_hash_table_iterator (&ncpit,
                                         ((BtorPtrHashTable *) data->as_ptr));
      while (btor_has_next_ptr_hash_table_iterator (&ncpit))
      {
        allocated += btor_size_bv ((BtorBitVector *) ncpit.bucket->data.as_ptr);
        allocated += btor_size_bv_tuple (
            (BtorBitVectorTuple *) btor_next_ptr_hash_table_iterator (&ncpit));
      }
    }
#endif
  }
  assert ((allocated += MEM_INT_HASH_MAP (btor->fun_model))
          == clone->mm->allocated);

  /* NOTE: we need bv_model for cloning rhos */
  while (!BTOR_EMPTY_STACK (rhos))
  {
    exp        = BTOR_POP_STACK (rhos);
    cloned_exp = BTOR_POP_STACK (rhos);
    assert (btor_is_fun_node (exp));
    assert (btor_is_fun_node (cloned_exp));
    assert (exp->rho);
    cloned_exp->rho = btor_clone_ptr_hash_table (mm,
                                                 exp->rho,
                                                 btor_clone_key_as_node,
                                                 btor_clone_data_as_node_ptr,
                                                 emap,
                                                 emap);
#ifndef NDEBUG
    allocated += MEM_PTR_HASH_TABLE (cloned_exp->rho);
#endif
  }
  BTOR_RELEASE_STACK (rhos);
  assert (allocated == clone->mm->allocated);

  if (exp_layer_only)
  {
    BTOR_INIT_STACK (mm, clone->functions_with_model);
    /* we need to decrement the reference count of the cloned expressions
     * that were pushed onto the functions_with_model stack. */
    for (i = 0; i < BTOR_COUNT_STACK (btor->functions_with_model); i++)
      btor_release_exp (
          clone,
          btor_mapped_node (emap,
                            BTOR_PEEK_STACK (btor->functions_with_model, i)));
  }
  else
  {
    BTORLOG_TIMESTAMP (delta);
    btor_clone_node_ptr_stack (
        mm, &btor->functions_with_model, &clone->functions_with_model, emap);
    BTORLOG (
        1, "  clone functions_with_model: %.3f s", btor_time_stamp () - delta);
    assert ((allocated +=
             BTOR_SIZE_STACK (btor->functions_with_model) * sizeof (BtorNode *))
            == clone->mm->allocated);
  }

  BTORLOG_TIMESTAMP (delta);
  clone->parameterized =
      btor_clone_ptr_hash_table (mm,
                                 btor->parameterized,
                                 btor_clone_key_as_node,
                                 btor_clone_data_as_int_htable,
                                 emap,
                                 emap);
  BTORLOG (
      1, "  clone parameterized table: %.3f s", (btor_time_stamp () - delta));
#ifndef NDEBUG
  CHKCLONE_MEM_PTR_HASH_TABLE (btor->parameterized, clone->parameterized);
  allocated += MEM_PTR_HASH_TABLE (btor->parameterized);
  btor_init_ptr_hash_table_iterator (&pit, btor->parameterized);
  btor_init_ptr_hash_table_iterator (&cpit, clone->parameterized);
  while (btor_has_next_ptr_hash_table_iterator (&pit))
  {
    assert (btor_size_int_hash_table (pit.bucket->data.as_ptr)
            == btor_size_int_hash_table (cpit.bucket->data.as_ptr));
    allocated += btor_size_int_hash_table (cpit.bucket->data.as_ptr);
    (void) btor_next_ptr_hash_table_iterator (&pit);
    (void) btor_next_ptr_hash_table_iterator (&cpit);
  }
  assert (allocated == clone->mm->allocated);
#endif

  /* move synthesized constraints to unsynthesized if we only clone the exp
   * layer */
  if (exp_layer_only)
  {
#ifndef NDEBUG
    allocated -= MEM_PTR_HASH_TABLE (clone->synthesized_constraints);
    allocated -= MEM_PTR_HASH_TABLE (clone->unsynthesized_constraints);
#endif
    btor_init_ptr_hash_table_iterator (&pit, clone->synthesized_constraints);
    while (btor_has_next_ptr_hash_table_iterator (&pit))
    {
      exp = btor_next_ptr_hash_table_iterator (&pit);
      btor_add_ptr_hash_table (clone->unsynthesized_constraints, exp);
    }
    btor_delete_ptr_hash_table (clone->synthesized_constraints);
    clone->synthesized_constraints =
        btor_new_ptr_hash_table (mm,
                                 (BtorHashPtr) btor_hash_exp_by_id,
                                 (BtorCmpPtr) btor_compare_exp_by_id);
#ifndef NDEBUG
    allocated += MEM_PTR_HASH_TABLE (clone->synthesized_constraints);
    allocated += MEM_PTR_HASH_TABLE (clone->unsynthesized_constraints);
    assert (allocated == clone->mm->allocated);
#endif
  }

  if (clone_slv && btor->slv)
    clone->slv = btor->slv->api.clone (clone, btor->slv, emap);
  else
    clone->slv = 0;
  assert (!clone_slv || (btor->slv && clone->slv)
          || (!btor->slv && !clone->slv));
#ifndef NDEBUG
  if (clone->slv)
  {
    if (clone->slv->kind == BTOR_FUN_SOLVER_KIND)
    {
      BtorFunSolver *slv  = BTOR_FUN_SOLVER (btor);
      BtorFunSolver *cslv = BTOR_FUN_SOLVER (clone);

      allocated += sizeof (BtorFunSolver);

      allocated += MEM_PTR_HASH_TABLE (slv->lemmas);
      allocated += BTOR_SIZE_STACK (slv->cur_lemmas) * sizeof (BtorNode *);

      if (slv->score)
      {
        h = btor_get_opt (btor, BTOR_OPT_FUN_JUST_HEURISTIC);
        if (h == BTOR_JUST_HEUR_BRANCH_MIN_APP)
        {
          CHKCLONE_MEM_PTR_HASH_TABLE (slv->score, cslv->score);
          allocated += MEM_PTR_HASH_TABLE (slv->score);

          btor_init_ptr_hash_table_iterator (&pit, slv->score);
          btor_init_ptr_hash_table_iterator (&cpit, cslv->score);
          while (btor_has_next_ptr_hash_table_iterator (&pit))
          {
            assert (MEM_PTR_HASH_TABLE (
                        (BtorPtrHashTable *) pit.bucket->data.as_ptr)
                    == MEM_PTR_HASH_TABLE (
                           (BtorPtrHashTable *) cpit.bucket->data.as_ptr));
            allocated += MEM_PTR_HASH_TABLE (
                (BtorPtrHashTable *) pit.bucket->data.as_ptr);
            (void) btor_next_ptr_hash_table_iterator (&pit);
            (void) btor_next_ptr_hash_table_iterator (&cpit);
          }
        }
        else
        {
          assert (h == BTOR_JUST_HEUR_BRANCH_MIN_DEP);
          allocated += MEM_PTR_HASH_TABLE (slv->score);
        }
      }

      assert (BTOR_SIZE_STACK (slv->stats.lemmas_size)
              == BTOR_SIZE_STACK (cslv->stats.lemmas_size));
      assert (BTOR_COUNT_STACK (slv->stats.lemmas_size)
              == BTOR_COUNT_STACK (cslv->stats.lemmas_size));
      allocated += BTOR_SIZE_STACK (slv->stats.lemmas_size) * sizeof (int);
    }
    else if (clone->slv->kind == BTOR_SLS_SOLVER_KIND)
    {
      BtorSLSMove *m;
      BtorSLSSolver *slv  = BTOR_SLS_SOLVER (btor);
      BtorSLSSolver *cslv = BTOR_SLS_SOLVER (clone);

      CHKCLONE_MEM_INT_HASH_MAP (slv->roots, cslv->roots);
      CHKCLONE_MEM_INT_HASH_MAP (slv->score, cslv->score);
      CHKCLONE_MEM_INT_HASH_MAP (slv->weights, cslv->weights);

      allocated += sizeof (BtorSLSSolver) + MEM_INT_HASH_MAP (cslv->roots)
                   + MEM_INT_HASH_MAP (cslv->score)
                   + MEM_INT_HASH_MAP (cslv->weights);

      if (slv->weights)
        allocated += slv->weights->count * sizeof (BtorSLSConstrData);

      assert (BTOR_SIZE_STACK (slv->moves) == BTOR_SIZE_STACK (cslv->moves));
      assert (BTOR_COUNT_STACK (slv->moves) == BTOR_COUNT_STACK (cslv->moves));

      allocated += BTOR_SIZE_STACK (cslv->moves) * sizeof (BtorSLSMove *)
                   + BTOR_COUNT_STACK (cslv->moves) * sizeof (BtorSLSMove);

      for (i = 0; i < BTOR_COUNT_STACK (cslv->moves); i++)
      {
        assert (BTOR_PEEK_STACK (cslv->moves, i));
        m = BTOR_PEEK_STACK (cslv->moves, i);
        assert (MEM_PTR_HASH_TABLE (m->cans)
                == MEM_PTR_HASH_TABLE (BTOR_PEEK_STACK (cslv->moves, i)->cans));
        allocated += MEM_PTR_HASH_TABLE (m->cans);
        btor_init_int_hash_table_iterator (&iit, m->cans);
        while (btor_has_next_int_hash_table_iterator (&iit))
          allocated += btor_size_bv (
              btor_next_data_int_hash_table_iterator (&iit)->as_ptr);
      }

      if (cslv->max_cans)
      {
        assert (slv->max_cans);
        assert (slv->max_cans->count == cslv->max_cans->count);
        allocated += MEM_PTR_HASH_TABLE (cslv->max_cans);
        btor_init_int_hash_table_iterator (&iit, cslv->max_cans);
        while (btor_has_next_int_hash_table_iterator (&iit))
          allocated += btor_size_bv (
              btor_next_data_int_hash_table_iterator (&iit)->as_ptr);
      }
    }
    else if (clone->slv->kind == BTOR_PROP_SOLVER_KIND)
    {
      BtorPropSolver *slv  = BTOR_PROP_SOLVER (btor);
      BtorPropSolver *cslv = BTOR_PROP_SOLVER (clone);

      CHKCLONE_MEM_INT_HASH_MAP (slv->roots, cslv->roots);
      CHKCLONE_MEM_INT_HASH_MAP (slv->score, cslv->score);

      allocated += sizeof (BtorPropSolver) + MEM_PTR_HASH_TABLE (cslv->roots)
                   + MEM_PTR_HASH_TABLE (cslv->score);
    }
    else if (clone->slv->kind == BTOR_AIGPROP_SOLVER_KIND)
    {
      BtorAIGPropSolver *slv  = BTOR_AIGPROP_SOLVER (btor);
      BtorAIGPropSolver *cslv = BTOR_AIGPROP_SOLVER (clone);

      if (slv->aprop)
      {
        assert (cslv->aprop);
        CHKCLONE_MEM_PTR_HASH_TABLE (slv->aprop->roots, cslv->aprop->roots);
        CHKCLONE_MEM_PTR_HASH_TABLE (slv->aprop->score, cslv->aprop->score);
        CHKCLONE_MEM_PTR_HASH_TABLE (slv->aprop->model, cslv->aprop->model);
        allocated += sizeof (AIGProp) + MEM_PTR_HASH_TABLE (cslv->aprop->roots)
                     + MEM_PTR_HASH_TABLE (cslv->aprop->score)
                     + MEM_PTR_HASH_TABLE (cslv->aprop->model);
      }

      allocated += sizeof (BtorAIGPropSolver);
    }

    assert (allocated == clone->mm->allocated);
  }
#endif

  clone->parse_error_msg = NULL;
#ifndef NDEBUG
  clone->clone = NULL;
#endif
  clone->close_apitrace = 0;

  if (exp_map)
    *exp_map = emap;
  else
    btor_delete_node_map (emap);

#ifndef NDEBUG
  /* flag sanity checks */
  btor_init_ptr_hash_table_iterator (&pit, btor->synthesized_constraints);
  btor_queue_ptr_hash_table_iterator (&pit, btor->unsynthesized_constraints);
  btor_queue_ptr_hash_table_iterator (&pit, btor->embedded_constraints);
  while (btor_has_next_ptr_hash_table_iterator (&pit))
  {
    exp = btor_next_ptr_hash_table_iterator (&pit);
    assert (BTOR_REAL_ADDR_NODE (exp)->constraint);
  }
#endif

  btor->time.cloning += btor_time_stamp () - start;
  BTORLOG (1, "cloning total: %.3f s", btor->time.cloning);
  return clone;
}

Btor *
btor_clone_btor (Btor *btor)
{
  assert (btor);
  return clone_aux_btor (
      btor,
      0,
      !btor_has_clone_support_sat_mgr (btor_get_sat_mgr_btor (btor)),
      true);
}

Btor *
btor_clone_exp_layer (Btor *btor, BtorNodeMap **exp_map)
{
  assert (btor);
  return clone_aux_btor (btor, exp_map, true, true);
}

Btor *
btor_clone_formula (Btor *btor)
{
  assert (btor);
  return clone_aux_btor (btor, 0, true, false);
}

BtorSortId
btor_recursively_rebuild_sort_clone (Btor *btor, Btor *clone, BtorSortId sort)
{
  uint32_t i;
  BtorSort *s;
  BtorSortId r, s0, s1;
  BtorSortUniqueTable *sorts, *sorts_clone;
  BtorSortPtrStack sort_stack;
  BtorIntHashTable *map;
  BtorHashTableData *d;
  BtorMemMgr *mm;
  BtorSortIdStack sort_ids;

  mm          = btor->mm;
  sorts       = &btor->sorts_unique_table;
  sorts_clone = &clone->sorts_unique_table;
  map         = btor_new_int_hash_map (mm);

  s = btor_get_sort_by_id (sorts, sort);

  BTOR_INIT_STACK (sort_ids);
  BTOR_INIT_STACK (sort_stack);
  BTOR_PUSH_STACK (mm, sort_stack, s);
  while (!BTOR_EMPTY_STACK (sort_stack))
  {
    s = BTOR_POP_STACK (sort_stack);
    d = btor_get_int_hash_map (map, s->id);
    if (!d)
    {
      btor_add_int_hash_map (map, s->id);

      BTOR_PUSH_STACK (mm, sort_stack, s);
      switch (s->kind)
      {
        case BTOR_ARRAY_SORT:
          BTOR_PUSH_STACK (mm, sort_stack, s->array.element);
          BTOR_PUSH_STACK (mm, sort_stack, s->array.index);
          break;
        case BTOR_LST_SORT:
          BTOR_PUSH_STACK (mm, sort_stack, s->lst.head);
          BTOR_PUSH_STACK (mm, sort_stack, s->lst.tail);
          break;
        case BTOR_FUN_SORT:
          BTOR_PUSH_STACK (mm, sort_stack, s->fun.domain);
          BTOR_PUSH_STACK (mm, sort_stack, s->fun.codomain);
          break;
        case BTOR_TUPLE_SORT:
          for (i = 0; i < s->tuple.num_elements; i++)
            BTOR_PUSH_STACK (mm, sort_stack, s->tuple.elements[i]);
          break;
        default:
          assert (s->kind == BTOR_BOOL_SORT || s->kind == BTOR_BITVEC_SORT);
      }
    }
    else if (!d->as_int)
    {
      switch (s->kind)
      {
        case BTOR_ARRAY_SORT:
          s0 = btor_get_int_hash_map (map, s->array.index->id)->as_int;
          s1 = btor_get_int_hash_map (map, s->array.element->id)->as_int;
          r  = btor_array_sort (sorts_clone, s0, s1);
          break;
        case BTOR_LST_SORT:
          s0 = btor_get_int_hash_map (map, s->lst.head->id)->as_int;
          s1 = btor_get_int_hash_map (map, s->lst.tail->id)->as_int;
          r  = btor_lst_sort (sorts_clone, s0, s1);
          break;
        case BTOR_FUN_SORT:
          s0 = btor_get_int_hash_map (map, s->fun.domain->id)->as_int;
          s1 = btor_get_int_hash_map (map, s->fun.codomain->id)->as_int;
          r  = btor_fun_sort (sorts_clone, s0, s1);
          break;
        case BTOR_TUPLE_SORT:
          for (i = 0; i < s->tuple.num_elements; i++)
          {
            s0 = btor_get_int_hash_map (map, s->tuple.elements[i]->id)->as_int;
            BTOR_PUSH_STACK (mm, sort_ids, s0);
          }
          r = btor_tuple_sort (
              sorts_clone, sort_ids.start, s->tuple.num_elements);
          BTOR_RESET_STACK (sort_ids);
          break;
        case BTOR_BOOL_SORT: r = btor_bool_sort (sorts_clone); break;
        default:
          assert (s->kind == BTOR_BITVEC_SORT);
          r = btor_bitvec_sort (sorts_clone, s->bitvec.width);
      }
      assert (r);
      d->as_int = r;
    }
  }
  d = btor_get_int_hash_map (map, sort);
  assert (d);
  assert (d->as_int);
  r = btor_copy_sort (sorts_clone, d->as_int);

  for (i = 0; i < map->size; i++)
  {
    if (!map->keys[i]) continue;
    s0 = map->data[i].as_int;
    btor_release_sort (sorts_clone, s0);
  }
  btor_delete_int_hash_map (map);
  BTOR_RELEASE_STACK (mm, sort_ids);
  BTOR_RELEASE_STACK (mm, sort_stack);
  return r;
}

BtorNode *
btor_recursively_rebuild_exp_clone (Btor *btor,
                                    Btor *clone,
                                    BtorNode *exp,
                                    BtorNodeMap *exp_map,
                                    int rewrite_level)
{
  assert (btor);
  assert (exp);
  assert (BTOR_REAL_ADDR_NODE (exp)->btor == btor);
  assert (exp_map);

  int i, rwl;
  char *symbol;
  BtorNode *real_exp, *cur, *cur_clone, *e[3];
  BtorNodePtrStack work_stack;
  BtorIntHashTable *mark;
  BtorMemMgr *mm;
  BtorPtrHashBucket *b;
  BtorSortId sort;

  mm   = btor->mm;
  mark = btor_new_int_hash_table (mm);

  /* in some cases we may want to rebuild the expressions with a certain
   * rewrite level */
  rwl = btor_get_opt (clone, BTOR_OPT_REWRITE_LEVEL);
  if (rwl > 0) btor_set_opt (clone, BTOR_OPT_REWRITE_LEVEL, rewrite_level);

  BTOR_INIT_STACK (mm, work_stack);

  real_exp = BTOR_REAL_ADDR_NODE (exp);
  BTOR_PUSH_STACK (work_stack, real_exp);
  while (!BTOR_EMPTY_STACK (work_stack))
  {
    cur = BTOR_REAL_ADDR_NODE (BTOR_POP_STACK (work_stack));

    if (btor_mapped_node (exp_map, cur)) continue;

    if (!btor_contains_int_hash_table (mark, cur->id))
    {
      btor_add_int_hash_table (mark, cur->id);
      BTOR_PUSH_STACK (work_stack, cur);
      for (i = 0; i < cur->arity; i++) BTOR_PUSH_STACK (work_stack, cur->e[i]);
    }
    else
    {
      assert (!btor_mapped_node (exp_map, cur));
      assert (!btor_is_proxy_node (cur));
      for (i = 0; i < cur->arity; i++)
      {
        e[i] = btor_mapped_node (exp_map, cur->e[i]);
        assert (e[i]);
      }
      switch (cur->kind)
      {
        case BTOR_BV_CONST_NODE:
          cur_clone = btor_const_exp (clone, btor_const_get_bits (cur));
          break;
        case BTOR_BV_VAR_NODE:
<<<<<<< HEAD
          b      = btor_get_ptr_hash_table (btor->node2symbol, cur);
          symbol = b ? b->data.as_str : 0;
          if (symbol && (b = btor_get_ptr_hash_table (clone->symbols, symbol)))
          {
            cur_clone = btor_copy_exp (clone, b->data.as_ptr);
            assert (cur_clone->sort_id == cur->sort_id);
            assert (cur_clone->kind == cur->kind);
          }
          else
            cur_clone =
                btor_var_exp (clone, btor_get_exp_width (btor, cur), symbol);
          break;
        case BTOR_PARAM_NODE:
          b      = btor_get_ptr_hash_table (btor->node2symbol, cur);
          symbol = b ? b->data.as_str : 0;
          if (symbol && (b = btor_get_ptr_hash_table (clone->symbols, symbol)))
          {
            cur_clone = btor_copy_exp (clone, b->data.as_ptr);
            assert (cur_clone->sort_id == cur->sort_id);
            assert (cur_clone->kind == cur->kind);
          }
          else
            cur_clone =
                btor_param_exp (clone, btor_get_exp_width (btor, cur), symbol);
          break;
        case BTOR_UF_NODE:
          b      = btor_get_ptr_hash_table (btor->node2symbol, cur);
          symbol = b ? b->data.as_str : 0;
          if (symbol && (b = btor_get_ptr_hash_table (clone->symbols, symbol)))
          {
            cur_clone = btor_copy_exp (clone, b->data.as_ptr);
            assert (cur_clone->sort_id == cur->sort_id);
            assert (cur_clone->kind == cur->kind);
          }
          else
          {
            sort =
                btor_recursively_rebuild_sort_clone (btor, clone, cur->sort_id);
            cur_clone = btor_uf_exp (clone, sort, symbol);
            btor_release_sort (&clone->sorts_unique_table, sort);
          }
=======
          symbol =
              btor_get_ptr_hash_table (btor->node2symbol, cur)->data.as_str;
          cur_clone = btor_var_exp (clone, btor_exp_get_sort_id (cur), symbol);
          break;
        case BTOR_PARAM_NODE:
          symbol =
              btor_get_ptr_hash_table (btor->node2symbol, cur)->data.as_str;
          cur_clone =
              btor_param_exp (clone, btor_exp_get_sort_id (cur), symbol);
          break;
        case BTOR_UF_NODE:
          symbol =
              btor_get_ptr_hash_table (btor->node2symbol, cur)->data.as_str;
          cur_clone = btor_uf_exp (clone, btor_exp_get_sort_id (cur), symbol);
>>>>>>> ba425562
          break;
        case BTOR_SLICE_NODE:
          cur_clone = btor_slice_exp (clone,
                                      e[0],
                                      btor_slice_get_upper (cur),
                                      btor_slice_get_lower (cur));
          break;
        case BTOR_AND_NODE: cur_clone = btor_and_exp (clone, e[0], e[1]); break;
        case BTOR_BV_EQ_NODE:
        case BTOR_FUN_EQ_NODE:
          cur_clone = btor_eq_exp (clone, e[0], e[1]);
          break;
        case BTOR_ADD_NODE: cur_clone = btor_add_exp (clone, e[0], e[1]); break;
        case BTOR_MUL_NODE: cur_clone = btor_mul_exp (clone, e[0], e[1]); break;
        case BTOR_ULT_NODE: cur_clone = btor_ult_exp (clone, e[0], e[1]); break;
        case BTOR_SLL_NODE: cur_clone = btor_sll_exp (clone, e[0], e[1]); break;
        case BTOR_SRL_NODE: cur_clone = btor_srl_exp (clone, e[0], e[1]); break;
        case BTOR_UDIV_NODE:
          cur_clone = btor_udiv_exp (clone, e[0], e[1]);
          break;
        case BTOR_UREM_NODE:
          cur_clone = btor_urem_exp (clone, e[0], e[1]);
          break;
        case BTOR_CONCAT_NODE:
          cur_clone = btor_concat_exp (clone, e[0], e[1]);
          break;
        case BTOR_LAMBDA_NODE:
          assert (!btor_param_get_assigned_exp (e[0]));
          btor_param_set_binder (e[0], 0);
          cur_clone = btor_lambda_exp (clone, e[0], e[1]);
          break;
        case BTOR_APPLY_NODE:
          // FIXME use btor_apply_exp as soon as applies are
          // generated with rewriting (currently without)
          // cur_clone = btor_apply_exp (clone, e[0], e[1]);
          cur_clone = btor_apply_exp_node (clone, e[0], e[1]);
          break;
        case BTOR_ARGS_NODE:
          cur_clone = btor_args_exp (clone, e, cur->arity);
          break;
        case BTOR_EXISTS_NODE:
          cur_clone = btor_exists_exp (clone, e[0], e[1]);
          break;
        case BTOR_FORALL_NODE:
          cur_clone = btor_forall_exp (clone, e[0], e[1]);
          break;
        default:
          assert (btor_is_bv_cond_node (cur));
          cur_clone = btor_cond_exp (clone, e[0], e[1], e[2]);
      }
      btor_map_node (exp_map, cur, cur_clone);
      btor_release_exp (clone, cur_clone);
    }
  }

  BTOR_RELEASE_STACK (work_stack);
  btor_delete_int_hash_table (mark);

  /* reset rewrite_level to original value */
  btor_set_opt (clone, BTOR_OPT_REWRITE_LEVEL, rwl);
  return btor_copy_exp (clone, btor_mapped_node (exp_map, exp));
}<|MERGE_RESOLUTION|>--- conflicted
+++ resolved
@@ -574,14 +574,8 @@
     assert (!param->assigned_exp
             || !btor_is_invalid_node (param->assigned_exp));
 
-<<<<<<< HEAD
-    BTOR_PUSH_STACK_IF (param->binder,
-                        mm,
-=======
-    BTOR_PUSH_STACK_IF (param->lambda_exp,
->>>>>>> ba425562
-                        *nodes,
-                        (BtorNode **) &((BtorParamNode *) res)->binder);
+    BTOR_PUSH_STACK_IF (
+        param->binder, *nodes, (BtorNode **) &((BtorParamNode *) res)->binder);
     BTOR_PUSH_STACK_IF (param->assigned_exp,
                         *nodes,
                         (BtorNode **) &((BtorParamNode *) res)->assigned_exp);
@@ -594,19 +588,10 @@
       BTOR_PUSH_STACK (*static_rhos, res);
       BTOR_PUSH_STACK (*static_rhos, exp);
     }
-<<<<<<< HEAD
     assert (!btor_binder_get_body (exp)
             || !btor_is_invalid_node (btor_binder_get_body (exp)));
-    BTOR_PUSH_STACK_IF (btor_binder_get_body (exp),
-                        mm,
-                        *nodes,
-                        &((BtorBinderNode *) res)->body);
-=======
-    assert (!btor_lambda_get_body (exp)
-            || !btor_is_invalid_node (btor_lambda_get_body (exp)));
     BTOR_PUSH_STACK_IF (
-        btor_lambda_get_body (exp), *nodes, &((BtorLambdaNode *) res)->body);
->>>>>>> ba425562
+        btor_binder_get_body (exp), *nodes, &((BtorBinderNode *) res)->body);
   }
 
   btor_map_node (exp_map, exp, res);
@@ -1508,23 +1493,20 @@
   uint32_t i;
   BtorSort *s;
   BtorSortId r, s0, s1;
-  BtorSortUniqueTable *sorts, *sorts_clone;
   BtorSortPtrStack sort_stack;
   BtorIntHashTable *map;
   BtorHashTableData *d;
   BtorMemMgr *mm;
   BtorSortIdStack sort_ids;
 
-  mm          = btor->mm;
-  sorts       = &btor->sorts_unique_table;
-  sorts_clone = &clone->sorts_unique_table;
-  map         = btor_new_int_hash_map (mm);
-
-  s = btor_get_sort_by_id (sorts, sort);
-
-  BTOR_INIT_STACK (sort_ids);
-  BTOR_INIT_STACK (sort_stack);
-  BTOR_PUSH_STACK (mm, sort_stack, s);
+  mm  = btor->mm;
+  map = btor_new_int_hash_map (mm);
+
+  s = btor_get_sort_by_id (btor, sort);
+
+  BTOR_INIT_STACK (mm, sort_ids);
+  BTOR_INIT_STACK (mm, sort_stack);
+  BTOR_PUSH_STACK (sort_stack, s);
   while (!BTOR_EMPTY_STACK (sort_stack))
   {
     s = BTOR_POP_STACK (sort_stack);
@@ -1533,24 +1515,24 @@
     {
       btor_add_int_hash_map (map, s->id);
 
-      BTOR_PUSH_STACK (mm, sort_stack, s);
+      BTOR_PUSH_STACK (sort_stack, s);
       switch (s->kind)
       {
         case BTOR_ARRAY_SORT:
-          BTOR_PUSH_STACK (mm, sort_stack, s->array.element);
-          BTOR_PUSH_STACK (mm, sort_stack, s->array.index);
+          BTOR_PUSH_STACK (sort_stack, s->array.element);
+          BTOR_PUSH_STACK (sort_stack, s->array.index);
           break;
         case BTOR_LST_SORT:
-          BTOR_PUSH_STACK (mm, sort_stack, s->lst.head);
-          BTOR_PUSH_STACK (mm, sort_stack, s->lst.tail);
+          BTOR_PUSH_STACK (sort_stack, s->lst.head);
+          BTOR_PUSH_STACK (sort_stack, s->lst.tail);
           break;
         case BTOR_FUN_SORT:
-          BTOR_PUSH_STACK (mm, sort_stack, s->fun.domain);
-          BTOR_PUSH_STACK (mm, sort_stack, s->fun.codomain);
+          BTOR_PUSH_STACK (sort_stack, s->fun.domain);
+          BTOR_PUSH_STACK (sort_stack, s->fun.codomain);
           break;
         case BTOR_TUPLE_SORT:
           for (i = 0; i < s->tuple.num_elements; i++)
-            BTOR_PUSH_STACK (mm, sort_stack, s->tuple.elements[i]);
+            BTOR_PUSH_STACK (sort_stack, s->tuple.elements[i]);
           break;
         default:
           assert (s->kind == BTOR_BOOL_SORT || s->kind == BTOR_BITVEC_SORT);
@@ -1563,32 +1545,33 @@
         case BTOR_ARRAY_SORT:
           s0 = btor_get_int_hash_map (map, s->array.index->id)->as_int;
           s1 = btor_get_int_hash_map (map, s->array.element->id)->as_int;
-          r  = btor_array_sort (sorts_clone, s0, s1);
-          break;
-        case BTOR_LST_SORT:
-          s0 = btor_get_int_hash_map (map, s->lst.head->id)->as_int;
-          s1 = btor_get_int_hash_map (map, s->lst.tail->id)->as_int;
-          r  = btor_lst_sort (sorts_clone, s0, s1);
-          break;
+          r  = btor_array_sort (clone, s0, s1);
+          break;
+#if 0
+	      case BTOR_LST_SORT:
+		s0 = btor_get_int_hash_map (map, s->lst.head->id)->as_int;
+		s1 = btor_get_int_hash_map (map, s->lst.tail->id)->as_int;
+		r = btor_lst_sort (clone, s0, s1);
+		break;
+#endif
         case BTOR_FUN_SORT:
           s0 = btor_get_int_hash_map (map, s->fun.domain->id)->as_int;
           s1 = btor_get_int_hash_map (map, s->fun.codomain->id)->as_int;
-          r  = btor_fun_sort (sorts_clone, s0, s1);
+          r  = btor_fun_sort (clone, s0, s1);
           break;
         case BTOR_TUPLE_SORT:
           for (i = 0; i < s->tuple.num_elements; i++)
           {
             s0 = btor_get_int_hash_map (map, s->tuple.elements[i]->id)->as_int;
-            BTOR_PUSH_STACK (mm, sort_ids, s0);
+            BTOR_PUSH_STACK (sort_ids, s0);
           }
-          r = btor_tuple_sort (
-              sorts_clone, sort_ids.start, s->tuple.num_elements);
+          r = btor_tuple_sort (clone, sort_ids.start, s->tuple.num_elements);
           BTOR_RESET_STACK (sort_ids);
           break;
-        case BTOR_BOOL_SORT: r = btor_bool_sort (sorts_clone); break;
+        case BTOR_BOOL_SORT: r = btor_bool_sort (clone); break;
         default:
           assert (s->kind == BTOR_BITVEC_SORT);
-          r = btor_bitvec_sort (sorts_clone, s->bitvec.width);
+          r = btor_bitvec_sort (clone, s->bitvec.width);
       }
       assert (r);
       d->as_int = r;
@@ -1597,17 +1580,17 @@
   d = btor_get_int_hash_map (map, sort);
   assert (d);
   assert (d->as_int);
-  r = btor_copy_sort (sorts_clone, d->as_int);
+  r = btor_copy_sort (clone, d->as_int);
 
   for (i = 0; i < map->size; i++)
   {
     if (!map->keys[i]) continue;
     s0 = map->data[i].as_int;
-    btor_release_sort (sorts_clone, s0);
+    btor_release_sort (clone, s0);
   }
   btor_delete_int_hash_map (map);
-  BTOR_RELEASE_STACK (mm, sort_ids);
-  BTOR_RELEASE_STACK (mm, sort_stack);
+  BTOR_RELEASE_STACK (sort_ids);
+  BTOR_RELEASE_STACK (sort_stack);
   return r;
 }
 
@@ -1671,7 +1654,6 @@
           cur_clone = btor_const_exp (clone, btor_const_get_bits (cur));
           break;
         case BTOR_BV_VAR_NODE:
-<<<<<<< HEAD
           b      = btor_get_ptr_hash_table (btor->node2symbol, cur);
           symbol = b ? b->data.as_str : 0;
           if (symbol && (b = btor_get_ptr_hash_table (clone->symbols, symbol)))
@@ -1711,24 +1693,8 @@
             sort =
                 btor_recursively_rebuild_sort_clone (btor, clone, cur->sort_id);
             cur_clone = btor_uf_exp (clone, sort, symbol);
-            btor_release_sort (&clone->sorts_unique_table, sort);
+            btor_release_sort (clone, sort);
           }
-=======
-          symbol =
-              btor_get_ptr_hash_table (btor->node2symbol, cur)->data.as_str;
-          cur_clone = btor_var_exp (clone, btor_exp_get_sort_id (cur), symbol);
-          break;
-        case BTOR_PARAM_NODE:
-          symbol =
-              btor_get_ptr_hash_table (btor->node2symbol, cur)->data.as_str;
-          cur_clone =
-              btor_param_exp (clone, btor_exp_get_sort_id (cur), symbol);
-          break;
-        case BTOR_UF_NODE:
-          symbol =
-              btor_get_ptr_hash_table (btor->node2symbol, cur)->data.as_str;
-          cur_clone = btor_uf_exp (clone, btor_exp_get_sort_id (cur), symbol);
->>>>>>> ba425562
           break;
         case BTOR_SLICE_NODE:
           cur_clone = btor_slice_exp (clone,
