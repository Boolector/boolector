--- conflicted
+++ resolved
@@ -1598,7 +1598,7 @@
   BtorNodePtrStack work_stack;
   BtorIntHashTable *mark;
   BtorMemMgr *mm;
-  BtorHashTableData *b;
+  BtorPtrHashBucket *b;
   BtorSortId sort;
 
   mm   = btor->mm;
@@ -1641,12 +1641,11 @@
           cur_clone = btor_const_exp (clone, btor_const_get_bits (cur));
           break;
         case BTOR_BV_VAR_NODE:
-<<<<<<< HEAD
-          b      = btor_get_ptr_hash_map2 (btor->node2symbol, cur);
-          symbol = b ? b->as_str : 0;
-          if (symbol && (b = btor_get_ptr_hash_map2 (clone->symbols, symbol)))
+          b      = btor_get_ptr_hash_table (btor->node2symbol, cur);
+          symbol = b ? b->data.as_str : 0;
+          if (symbol && (b = btor_get_ptr_hash_table (clone->symbols, symbol)))
           {
-            cur_clone = btor_copy_exp (clone, b->as_ptr);
+            cur_clone = btor_copy_exp (clone, b->data.as_ptr);
             assert (cur_clone->sort_id == cur->sort_id);
             assert (cur_clone->kind == cur->kind);
           }
@@ -1655,11 +1654,11 @@
                 btor_var_exp (clone, btor_get_exp_width (btor, cur), symbol);
           break;
         case BTOR_PARAM_NODE:
-          b      = btor_get_ptr_hash_map2 (btor->node2symbol, cur);
-          symbol = b ? b->as_str : 0;
-          if (symbol && (b = btor_get_ptr_hash_map2 (clone->symbols, symbol)))
+          b      = btor_get_ptr_hash_table (btor->node2symbol, cur);
+          symbol = b ? b->data.as_str : 0;
+          if (symbol && (b = btor_get_ptr_hash_table (clone->symbols, symbol)))
           {
-            cur_clone = btor_copy_exp (clone, b->as_ptr);
+            cur_clone = btor_copy_exp (clone, b->data.as_ptr);
             assert (cur_clone->sort_id == cur->sort_id);
             assert (cur_clone->kind == cur->kind);
           }
@@ -1668,11 +1667,11 @@
                 btor_param_exp (clone, btor_get_exp_width (btor, cur), symbol);
           break;
         case BTOR_UF_NODE:
-          b      = btor_get_ptr_hash_map2 (btor->node2symbol, cur);
-          symbol = b ? b->as_str : 0;
-          if (symbol && (b = btor_get_ptr_hash_map2 (clone->symbols, symbol)))
+          b      = btor_get_ptr_hash_table (btor->node2symbol, cur);
+          symbol = b ? b->data.as_str : 0;
+          if (symbol && (b = btor_get_ptr_hash_table (clone->symbols, symbol)))
           {
-            cur_clone = btor_copy_exp (clone, b->as_ptr);
+            cur_clone = btor_copy_exp (clone, b->data.as_ptr);
             assert (cur_clone->sort_id == cur->sort_id);
             assert (cur_clone->kind == cur->kind);
           }
@@ -1683,23 +1682,6 @@
             cur_clone = btor_uf_exp (clone, sort, symbol);
             btor_release_sort (&clone->sorts_unique_table, sort);
           }
-=======
-          symbol =
-              btor_get_ptr_hash_table (btor->node2symbol, cur)->data.as_str;
-          cur_clone =
-              btor_var_exp (clone, btor_get_exp_width (btor, cur), symbol);
-          break;
-        case BTOR_PARAM_NODE:
-          symbol =
-              btor_get_ptr_hash_table (btor->node2symbol, cur)->data.as_str;
-          cur_clone =
-              btor_param_exp (clone, btor_get_exp_width (btor, cur), symbol);
-          break;
-        case BTOR_UF_NODE:
-          symbol =
-              btor_get_ptr_hash_table (btor->node2symbol, cur)->data.as_str;
-          cur_clone = btor_uf_exp (clone, cur->sort_id, symbol);
->>>>>>> 85d9b6a4
           break;
         case BTOR_SLICE_NODE:
           cur_clone = btor_slice_exp (clone,
