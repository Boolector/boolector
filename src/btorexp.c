--- conflicted
+++ resolved
@@ -461,23 +461,20 @@
 }
 
 static unsigned int
-<<<<<<< HEAD
-hash_binder_exp (Btor *btor, BtorNode *body)
-=======
-hash_lambda_exp (Btor *btor,
+hash_binder_exp (Btor *btor,
                  BtorNode *param,
                  BtorNode *body,
                  BtorIntHashTable *params)
->>>>>>> 5a57938f
 {
   assert (btor);
   assert (body);
 
-  int i;
+  uint32_t i;
   unsigned int hash = 0;
   BtorNode *cur, *real_cur;
   BtorNodePtrStack visit;
-  BtorIntHashTable *marked;
+  BtorIntHashTable *marked, *p;
+  BtorPtrHashBucket *b;
 
   marked = btor_new_int_hash_table (btor->mm);
   BTOR_INIT_STACK (visit);
@@ -505,19 +502,34 @@
       hash += real_cur->e[0]->kind;
       continue;
     }
-<<<<<<< HEAD
     else if (BTOR_IS_QUANTIFIER_NODE (real_cur))
     {
       hash +=
           btor_get_ptr_hash_table (btor->quantifiers, real_cur)->data.as_int;
       hash += real_cur->kind;
       hash += real_cur->e[0]->kind;
+      /* copy parameters of real_cur to params */
+      if (params)
+      {
+        b = btor_get_ptr_hash_table (btor->parameterized, real_cur);
+        if (b)
+        {
+          assert (b->data.as_ptr);
+          p = b->data.as_ptr;
+          for (i = 0; i < p->size; i++)
+          {
+            if (p->keys[i] && p->keys[i] != param->id)
+            {
+              assert (!btor_contains_int_hash_table (params, p->keys[i]));
+              btor_add_int_hash_table (params, p->keys[i]);
+            }
+          }
+        }
+      }
       continue;
     }
-=======
     else if (BTOR_IS_PARAM_NODE (real_cur) && real_cur != param && params)
       btor_add_int_hash_table (params, real_cur->id);
->>>>>>> 5a57938f
 
     btor_add_int_hash_table (marked, real_cur->id);
     hash += BTOR_IS_INVERTED_NODE (cur) ? -real_cur->kind : real_cur->kind;
@@ -1255,127 +1267,6 @@
   return (BtorNode *) exp;
 }
 
-#if 0
-static void
-mark_cone_quantified (Btor * btor, BtorNode * param)
-{
-  assert (btor);
-  assert (param);
-  assert (BTOR_IS_REGULAR_NODE (param));
-  assert (BTOR_IS_PARAM_NODE (param));
-
-  BtorNode *cur;
-  BtorNodeIterator it;
-  BtorNodePtrStack stack;
-
-  BTOR_INIT_STACK (stack);
-  BTOR_PUSH_STACK (btor->mm, stack, param);
-
-  while (!BTOR_EMPTY_STACK (stack))
-    {
-      cur = BTOR_POP_STACK (stack);
-      assert (BTOR_IS_REGULAR_NODE (cur));
-
-      if (cur->quantified)
-	continue;
-
-      if (!cur->parameterized)
-	{
-	  assert (BTOR_IS_FORALL_NODE (cur) || BTOR_IS_EXISTS_NODE (cur));
-	  continue;
-	}
-
-      assert (cur->parameterized); 
-      cur->quantified = 1;
-
-      init_full_parent_iterator (&it, cur);
-      while (has_next_parent_full_parent_iterator (&it))
-	BTOR_PUSH_STACK (btor->mm, stack,
-			 next_parent_full_parent_iterator (&it));
-    }
-  BTOR_RELEASE_STACK (btor->mm, stack);
-}
-#endif
-
-#if 0
-BtorNode *
-btor_invert_quantifier (Btor * btor, BtorNode * quantifier)
-{
-  assert (BTOR_IS_REGULAR_NODE (quantifier));
-  assert (BTOR_IS_QUANTIFIER_NODE (quantifier));
-
-  size_t len;
-  char *sym, *buf;
-  BtorNode *cur, *param, *new_param, *body, *result, *tmp;
-  BtorNodeIterator it;
-  BtorNodeMap *param_substs;
-  BtorNodePtrStack params;
-  BtorMemMgr *mm;
-
-  mm = btor->mm;
-  BTOR_INIT_STACK (params);
-  param_substs = btor_new_node_map (btor);
-  btor_init_binder_iterator (&it, quantifier);
-  while (btor_has_next_binder_iterator (&it))
-    {
-      cur = btor_next_binder_iterator (&it);
-      assert (BTOR_IS_REGULAR_NODE (cur));
-      assert (BTOR_IS_QUANTIFIER_NODE (cur));
-      param = cur->e[0];
-      sym = btor_get_symbol_exp (btor, param);
-      assert (sym);
-      len = strlen (sym) + 5;
-      buf = btor_malloc (mm, len);
-      sprintf (buf, "%s_inv", sym);
-      new_param = btor_param_exp (btor, btor_get_exp_width (btor, param), buf);
-      btor_free (mm, buf, len);
-      btor_map_node (param_substs, param, new_param);
-      BTOR_PUSH_STACK (mm, params, cur);
-      BTOR_PUSH_STACK (mm, params, new_param);
-      if (btor_get_ptr_hash_table (btor->inputs, param))
-	{
-	  btor_remove_ptr_hash_table (btor->inputs, param, 0, 0);
-	  btor_release_exp (btor, param);
-	}
-    }
-
-  body = btor_binder_get_body (quantifier);
-  result = btor_substitute_terms (btor, body, param_substs);
-  result = BTOR_INVERT_NODE (result);  /* push negation down to body */
-  btor_delete_node_map (param_substs);
-
-  /* create inverted quantifier prefix */
-  while (!BTOR_EMPTY_STACK (params))
-    {
-      param = BTOR_POP_STACK (params);
-      cur = BTOR_POP_STACK (params);
-      assert (BTOR_IS_REGULAR_NODE (param));
-      assert (BTOR_IS_REGULAR_NODE (cur));
-      assert (BTOR_IS_PARAM_NODE (param));
-      assert (BTOR_IS_QUANTIFIER_NODE (cur));
-      if (BTOR_IS_FORALL_NODE (cur))
-	{
-	  tmp = btor_exists_exp (btor, param, result);
-	  /* add existential param to inputs in order to correctly print
-	   * models.  do not use param here as tmp might be a cached
-	   * existential quantifier */
-	  btor_add_ptr_hash_table (btor->inputs,
-				   btor_copy_exp (btor, tmp->e[0]));
-	}
-      else
-	tmp = btor_forall_exp (btor, param, result);
-      btor_release_exp (btor, result);
-      btor_release_exp (btor, param);
-      result = tmp;
-    }
-  BTOR_RELEASE_STACK (mm, params);
-
-  assert (BTOR_IS_REGULAR_NODE (result));
-  assert (BTOR_IS_QUANTIFIER_NODE (result));
-  return result;
-}
-#endif
-
 static BtorNode *
 new_quantifier_exp_node (Btor *btor,
                          BtorNodeKind kind,
@@ -1413,15 +1304,17 @@
   else
     res->body = body;
 
+#if 0
   /* check if 'res' is parameterized, i.e. if it contains params that are not
    * bound by 'res' */
   remove_param_parameterized (btor, (BtorNode *) res, param);
-  if (is_parameterized (btor, (BtorNode *) res)) res->parameterized = 1;
+  if (is_parameterized (btor, (BtorNode *) res))
+    res->parameterized = 1;
+#endif
 
   assert (!BTOR_REAL_ADDR_NODE (res->body)->simplified);
   assert (!BTOR_IS_LAMBDA_NODE (BTOR_REAL_ADDR_NODE (res->body)));
   btor_param_set_binder (param, (BtorNode *) res);
-  //  mark_cone_quantified (btor, param);
   assert (!btor_get_ptr_hash_table (btor->quantifiers, res));
   (void) btor_add_ptr_hash_table (btor->quantifiers, res);
   return (BtorNode *) res;
@@ -1662,14 +1555,9 @@
                  BtorNodeKind kind,
                  BtorNode *param,
                  BtorNode *body,
-<<<<<<< HEAD
                  unsigned int *binder_hash,
+                 BtorIntHashTable *params,
                  BtorPtrHashTable *map)
-=======
-                 unsigned int *lambda_hash,
-                 BtorIntHashTable *params,
-                 int compare_lambdas)
->>>>>>> 5a57938f
 {
   assert (btor);
   assert (param);
@@ -1680,13 +1568,8 @@
   BtorNode *cur, **result;
   unsigned int hash;
 
-<<<<<<< HEAD
-  hash = hash_binder_exp (btor, body);
+  hash = hash_binder_exp (btor, param, body, params);
   if (binder_hash) *binder_hash = hash;
-=======
-  hash = hash_lambda_exp (btor, param, body, params);
-  if (lambda_hash) *lambda_hash = hash;
->>>>>>> 5a57938f
   hash &= btor->nodes_unique_table.size - 1;
   result = btor->nodes_unique_table.chains + hash;
   cur    = *result;
@@ -1812,8 +1695,13 @@
 
       if (BTOR_IS_BINDER_NODE (real_cur))
       {
-        result = *find_binder_exp (
-            btor, real_cur->kind, real_cur->e[0], real_cur->e[1], 0, param_map);
+        result = *find_binder_exp (btor,
+                                   real_cur->kind,
+                                   real_cur->e[0],
+                                   real_cur->e[1],
+                                   0,
+                                   0,
+                                   param_map);
         if (result)
         {
           b->data.as_ptr = result;
@@ -1840,21 +1728,10 @@
 
       if (BTOR_IS_SLICE_NODE (real_cur))
       {
-<<<<<<< HEAD
         result = *find_slice_exp (btor,
                                   e[0],
                                   btor_slice_get_upper (real_cur),
                                   btor_slice_get_lower (real_cur));
-=======
-        result = find_slice_exp (btor,
-                                 e[0],
-                                 btor_slice_get_upper (real_cur),
-                                 btor_slice_get_lower (real_cur));
-      }
-      else if (BTOR_IS_LAMBDA_NODE (real_cur))
-      {
-        result = find_lambda_exp (btor, e[0], e[1], 0, 0, 0);
->>>>>>> 5a57938f
       }
       else if (BTOR_IS_PARAM_NODE (real_cur))
       {
@@ -1902,12 +1779,8 @@
           BtorNodeKind kind,
           BtorNode *e[],
           uint32_t arity,
-<<<<<<< HEAD
-          unsigned int *binder_hash)
-=======
-          unsigned int *lambda_hash,
+          unsigned int *binder_hash,
           BtorIntHashTable *params)
->>>>>>> 5a57938f
 {
   assert (btor);
   assert (arity > 0);
@@ -1918,18 +1791,11 @@
   for (i = 0; i < arity; i++) assert (e[i]);
 #endif
 
-<<<<<<< HEAD
   if (kind == BTOR_LAMBDA_NODE || kind == BTOR_FORALL_NODE
       || kind == BTOR_EXISTS_NODE)
-    return find_binder_exp (btor, kind, e[0], e[1], binder_hash, 0);
+    return find_binder_exp (btor, kind, e[0], e[1], binder_hash, params, 0);
   else if (binder_hash)
     *binder_hash = 0;
-=======
-  if (kind == BTOR_LAMBDA_NODE)
-    return find_lambda_exp (btor, e[0], e[1], lambda_hash, params, 1);
-  else if (lambda_hash)
-    *lambda_hash = 0;
->>>>>>> 5a57938f
 
   return find_bv_exp (btor, kind, e, arity);
 }
@@ -2285,25 +2151,18 @@
     simp_e[i] = btor_simplify_exp (btor, e[i]);
   }
 
-<<<<<<< HEAD
-  lookup = find_exp (btor, kind, simp_e, arity, &binder_hash);
-=======
-  /* collect params only for function bodies */
-  if (kind == BTOR_LAMBDA_NODE && !BTOR_IS_LAMBDA_NODE (e[1]))
+  /* collect params only for quantifier/function bodies */
+  if ((kind == BTOR_LAMBDA_NODE && !BTOR_IS_LAMBDA_NODE (e[1]))
+      || kind == BTOR_FORALL_NODE || kind == BTOR_EXISTS_NODE)
     params = btor_new_int_hash_table (btor->mm);
 
-  lookup = find_exp (btor, kind, simp_e, arity, &lambda_hash, params);
->>>>>>> 5a57938f
+  lookup = find_exp (btor, kind, simp_e, arity, &binder_hash, params);
   if (!*lookup)
   {
     if (BTOR_FULL_UNIQUE_TABLE (btor->nodes_unique_table))
     {
       enlarge_nodes_unique_table (btor);
-<<<<<<< HEAD
-      lookup = find_exp (btor, kind, simp_e, arity, &binder_hash);
-=======
-      lookup = find_exp (btor, kind, simp_e, arity, &lambda_hash, 0);
->>>>>>> 5a57938f
+      lookup = find_exp (btor, kind, simp_e, arity, &binder_hash, 0);
     }
 
     switch (kind)
@@ -2312,7 +2171,6 @@
         assert (arity == 2);
         *lookup = new_lambda_exp_node (btor, simp_e[0], simp_e[1]);
         btor_get_ptr_hash_table (btor->lambdas, *lookup)->data.as_int =
-<<<<<<< HEAD
             binder_hash;
         break;
       case BTOR_FORALL_NODE:
@@ -2321,26 +2179,26 @@
         *lookup = new_quantifier_exp_node (btor, kind, e[0], e[1]);
         btor_get_ptr_hash_table (btor->quantifiers, *lookup)->data.as_int =
             binder_hash;
-=======
-            lambda_hash;
-        if (params)
-        {
-          if (params->count > 0)
-          {
-            btor_add_ptr_hash_table (btor->parameterized, *lookup)
-                ->data.as_ptr        = params;
-            (*lookup)->parameterized = 1;
-          }
-          else
-            btor_delete_int_hash_table (params);
-        }
->>>>>>> 5a57938f
         break;
       case BTOR_ARGS_NODE:
         *lookup = new_args_exp_node (btor, arity, simp_e);
         break;
       default: *lookup = new_node (btor, kind, arity, simp_e);
     }
+
+    if (params)
+    {
+      assert (BTOR_IS_BINDER_NODE (*lookup));
+      if (params->count > 0)
+      {
+        btor_add_ptr_hash_table (btor->parameterized, *lookup)->data.as_ptr =
+            params;
+        (*lookup)->parameterized = 1;
+      }
+      else
+        btor_delete_int_hash_table (params);
+    }
+
     assert (btor->nodes_unique_table.num_elements < INT_MAX);
     btor->nodes_unique_table.num_elements++;
     (*lookup)->unique = 1;
@@ -4661,22 +4519,6 @@
   return BTOR_IS_FORALL_NODE (btor_param_get_binder (param));
 }
 
-bool
-btor_param_is_free (Btor *btor, BtorNode *param, BtorNode *term)
-{
-  assert (BTOR_IS_REGULAR_NODE (param));
-  assert (BTOR_IS_PARAM_NODE (param));
-
-  BtorPtrHashBucket *b;
-  BtorPtrHashTable *t;
-
-  term = BTOR_REAL_ADDR_NODE (term);
-  b    = btor_get_ptr_hash_table (btor->parameterized, term);
-  if (!b) return param != BTOR_REAL_ADDR_NODE (term);
-  t = b->data.as_ptr;
-  return btor_get_ptr_hash_table (t, param) == 0;
-}
-
 #ifndef NDEBUG
 
 BtorNode *
