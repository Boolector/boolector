/*  Boolector: Satisfiablity Modulo Theories (SMT) solver.
 *
 *  Copyright (C) 2007-2009 Robert Daniel Brummayer.
 *  Copyright (C) 2007-2015 Armin Biere.
 *  Copyright (C) 2012-2016 Aina Niemetz.
 *  Copyright (C) 2012-2015 Mathias Preiner.
 *
 *  All rights reserved.
 *
 *  This file is part of Boolector.
 *  See COPYING for more information on using this software.
 */

#include "btorexp.h"

#include "btorabort.h"
#include "btoraig.h"
#include "btoraigvec.h"
#include "btorbeta.h"
#include "btorlog.h"
#include "btorrewrite.h"
#include "utils/btorhashint.h"
#include "utils/btorhashptr.h"
#include "utils/btoriter.h"
#include "utils/btormisc.h"
#include "utils/btorutil.h"

#include <assert.h>
#include <ctype.h>
#include <limits.h>
#include <stdio.h>
#include <stdlib.h>
#include <string.h>

/*------------------------------------------------------------------------*/

#define BTOR_UNIQUE_TABLE_LIMIT 30

#define BTOR_FULL_UNIQUE_TABLE(table)   \
  ((table).num_elements >= (table).size \
   && btor_log_2_util ((table).size) < BTOR_UNIQUE_TABLE_LIMIT)

/*------------------------------------------------------------------------*/
#ifndef NDEBUG
/*------------------------------------------------------------------------*/

bool
btor_precond_slice_exp_dbg (Btor *btor,
                            BtorNode *exp,
                            uint32_t upper,
                            uint32_t lower)
{
  assert (btor);
  assert (exp);
  assert (!BTOR_REAL_ADDR_NODE (exp)->simplified);
  assert (!btor_is_fun_node (exp));
  assert (upper >= lower);
  assert (upper < btor_get_exp_width (btor, exp));
  assert (BTOR_REAL_ADDR_NODE (exp)->btor == btor);
  return true;
}

static bool
btor_precond_ext_exp_dbg (Btor *btor, BtorNode *exp)
{
  assert (btor_precond_regular_unary_bv_exp_dbg (btor, exp));
  return true;
}

bool
btor_precond_regular_unary_bv_exp_dbg (Btor *btor, BtorNode *exp)
{
  assert (btor);
  assert (exp);
  assert (!BTOR_REAL_ADDR_NODE (exp)->simplified);
  assert (!btor_is_fun_node (exp));
  assert (BTOR_REAL_ADDR_NODE (exp)->btor == btor);
  return true;
}

bool
btor_precond_eq_exp_dbg (Btor *btor, BtorNode *e0, BtorNode *e1)
{
  BtorNode *real_e0, *real_e1;

  assert (btor);
  assert (e0);
  assert (e1);

  real_e0 = BTOR_REAL_ADDR_NODE (e0);
  real_e1 = BTOR_REAL_ADDR_NODE (e1);

  assert (real_e0);
  assert (real_e1);
  assert (real_e0->btor == btor);
  assert (real_e1->btor == btor);
  assert (!real_e0->simplified);
  assert (!real_e1->simplified);
  assert (real_e0->sort_id == real_e1->sort_id);
  assert (real_e0->is_array == real_e1->is_array);
  assert (!btor_is_fun_node (real_e0)
          || (BTOR_IS_REGULAR_NODE (e0) && BTOR_IS_REGULAR_NODE (e1)));
  return true;
}

bool
btor_precond_concat_exp_dbg (Btor *btor, BtorNode *e0, BtorNode *e1)
{
  assert (btor);
  assert (e0);
  assert (e1);
  assert (!BTOR_REAL_ADDR_NODE (e0)->simplified);
  assert (!BTOR_REAL_ADDR_NODE (e1)->simplified);
  assert (!btor_is_fun_node (e0));
  assert (!btor_is_fun_node (e1));
  assert (btor_get_exp_width (btor, e0)
          <= INT_MAX - btor_get_exp_width (btor, e1));
  assert (BTOR_REAL_ADDR_NODE (e0)->btor == btor);
  assert (BTOR_REAL_ADDR_NODE (e1)->btor == btor);
  return true;
}

bool
btor_precond_shift_exp_dbg (Btor *btor, BtorNode *e0, BtorNode *e1)
{
  assert (btor);
  assert (e0);
  assert (e1);
  assert (!BTOR_REAL_ADDR_NODE (e0)->simplified);
  assert (!BTOR_REAL_ADDR_NODE (e1)->simplified);
  assert (!btor_is_fun_node (e0));
  assert (!btor_is_fun_node (e1));
  assert (btor_get_exp_width (btor, e0) > 1);
  assert (btor_is_power_of_2_util (btor_get_exp_width (btor, e0)));
  assert (btor_log_2_util (btor_get_exp_width (btor, e0))
          == btor_get_exp_width (btor, e1));
  assert (BTOR_REAL_ADDR_NODE (e0)->btor == btor);
  assert (BTOR_REAL_ADDR_NODE (e1)->btor == btor);
  return true;
}

bool
btor_precond_regular_binary_bv_exp_dbg (Btor *btor, BtorNode *e0, BtorNode *e1)
{
  assert (btor);
  assert (e0);
  assert (e1);
  assert (!BTOR_REAL_ADDR_NODE (e0)->simplified);
  assert (!BTOR_REAL_ADDR_NODE (e1)->simplified);
  assert (!btor_is_fun_node (e0));
  assert (!btor_is_fun_node (e1));
  assert (BTOR_REAL_ADDR_NODE (e0)->sort_id
          == BTOR_REAL_ADDR_NODE (e1)->sort_id);
  assert (BTOR_REAL_ADDR_NODE (e0)->btor == btor);
  assert (BTOR_REAL_ADDR_NODE (e1)->btor == btor);
  return true;
}

bool
btor_precond_read_exp_dbg (Btor *btor, BtorNode *e_array, BtorNode *e_index)
{
  assert (btor);
  assert (e_array);
  assert (e_index);
  assert (BTOR_IS_REGULAR_NODE (e_array));
  assert (btor_is_fun_node (e_array));
  assert (!e_array->simplified);
  assert (!BTOR_REAL_ADDR_NODE (e_index)->simplified);
  assert (!btor_is_fun_node (e_index));
  assert (
      btor_get_index_array_sort (&btor->sorts_unique_table, e_array->sort_id)
      == BTOR_REAL_ADDR_NODE (e_index)->sort_id);
  assert (BTOR_REAL_ADDR_NODE (e_array)->btor == btor);
  assert (BTOR_REAL_ADDR_NODE (e_index)->btor == btor);
  assert (e_array->is_array);
  return true;
}

bool
btor_precond_write_exp_dbg (Btor *btor,
                            BtorNode *e_array,
                            BtorNode *e_index,
                            BtorNode *e_value)
{
  assert (btor);
  assert (e_array);
  assert (e_index);
  assert (e_value);
  assert (BTOR_IS_REGULAR_NODE (e_array));
  assert (btor_is_fun_node (e_array));
  assert (!e_array->simplified);
  assert (!BTOR_REAL_ADDR_NODE (e_index)->simplified);
  assert (!BTOR_REAL_ADDR_NODE (e_value)->simplified);
  assert (!btor_is_fun_node (e_index));
  assert (!btor_is_fun_node (e_value));
  assert (
      btor_get_index_array_sort (&btor->sorts_unique_table, e_array->sort_id)
      == BTOR_REAL_ADDR_NODE (e_index)->sort_id);
  assert (
      btor_get_element_array_sort (&btor->sorts_unique_table, e_array->sort_id)
      == BTOR_REAL_ADDR_NODE (e_value)->sort_id);
  assert (BTOR_REAL_ADDR_NODE (e_array)->btor == btor);
  assert (BTOR_REAL_ADDR_NODE (e_index)->btor == btor);
  assert (BTOR_REAL_ADDR_NODE (e_value)->btor == btor);
  assert (e_array->is_array);
  return true;
}

bool
btor_precond_cond_exp_dbg (Btor *btor,
                           BtorNode *e_cond,
                           BtorNode *e_if,
                           BtorNode *e_else)
{
  assert (btor);
  assert (e_cond);
  assert (e_if);
  assert (e_else);
  assert (!BTOR_REAL_ADDR_NODE (e_cond)->simplified);
  assert (btor_get_exp_width (btor, e_cond) == 1);

  BtorNode *real_e_if, *real_e_else;

  real_e_if   = BTOR_REAL_ADDR_NODE (e_if);
  real_e_else = BTOR_REAL_ADDR_NODE (e_else);

  assert (!real_e_if->simplified);
  assert (!real_e_else->simplified);
  assert (real_e_if->sort_id == real_e_else->sort_id);
  assert (BTOR_REAL_ADDR_NODE (e_cond)->btor == btor);
  assert (real_e_if->btor == btor);
  assert (real_e_else->btor == btor);
  assert (real_e_if->is_array == real_e_else->is_array);
  return true;
}

bool
btor_precond_apply_exp_dbg (Btor *btor, BtorNode *fun, BtorNode *args)
{
  assert (btor);
  assert (fun);
  assert (args);
  assert (BTOR_IS_REGULAR_NODE (fun));
  assert (BTOR_IS_REGULAR_NODE (args));
  assert (btor_is_fun_node (fun));
  assert (btor_is_args_node (args));
  assert (btor_get_domain_fun_sort (&btor->sorts_unique_table, fun->sort_id)
          == args->sort_id);
  return true;
}

/*------------------------------------------------------------------------*/
#endif
/*------------------------------------------------------------------------*/

const char *const g_btor_op2str[BTOR_NUM_OPS_NODE] = {
    [BTOR_INVALID_NODE] = "invalid", [BTOR_BV_CONST_NODE] = "const",
    [BTOR_BV_VAR_NODE] = "var",      [BTOR_PARAM_NODE] = "param",
    [BTOR_SLICE_NODE] = "slice",     [BTOR_AND_NODE] = "and",
    [BTOR_BV_EQ_NODE] = "beq",       [BTOR_FUN_EQ_NODE] = "feq",
    [BTOR_ADD_NODE] = "add",         [BTOR_MUL_NODE] = "mul",
    [BTOR_ULT_NODE] = "ult",         [BTOR_SLL_NODE] = "sll",
    [BTOR_SRL_NODE] = "srl",         [BTOR_UDIV_NODE] = "udiv",
    [BTOR_UREM_NODE] = "urem",       [BTOR_CONCAT_NODE] = "concat",
<<<<<<< HEAD
    [BTOR_APPLY_NODE] = "apply",     [BTOR_FORALL_NODE] = "forall",
    [BTOR_EXISTS_NODE] = "exists",   [BTOR_LAMBDA_NODE] = "lambda",
    [BTOR_BCOND_NODE] = "cond",      [BTOR_ARGS_NODE] = "args",
=======
    [BTOR_APPLY_NODE] = "apply",     [BTOR_LAMBDA_NODE] = "lambda",
    [BTOR_COND_NODE] = "cond",       [BTOR_ARGS_NODE] = "args",
>>>>>>> 1d5bad24
    [BTOR_UF_NODE] = "uf",           [BTOR_PROXY_NODE] = "proxy",
};

/*------------------------------------------------------------------------*/

void
btor_set_btor_id (Btor *btor, BtorNode *exp, int id)
{
  assert (btor);
  assert (exp);
  assert (id);
  assert (btor == BTOR_REAL_ADDR_NODE (exp)->btor);
  assert (btor_is_bv_var_node (exp) || btor_is_uf_array_node (exp));

  (void) btor;
  BtorNode *real_exp;

  real_exp = BTOR_REAL_ADDR_NODE (exp);

  if (btor_is_bv_var_node (real_exp))
    ((BtorBVVarNode *) real_exp)->btor_id = id;
  else if (btor_is_uf_node (real_exp))
    ((BtorUFNode *) real_exp)->btor_id = id;
}

/*------------------------------------------------------------------------*/

static inline bool
is_unary_node_kind (BtorNodeKind kind)
{
  return kind == BTOR_SLICE_NODE;
}

static inline bool
is_binary_node_kind (BtorNodeKind kind)
{
  return kind >= BTOR_AND_NODE && kind <= BTOR_LAMBDA_NODE;
}

static inline bool
is_binary_commutative_node_kind (BtorNodeKind kind)
{
  return kind >= BTOR_AND_NODE && kind <= BTOR_MUL_NODE;
}

static inline bool
is_ternary_node_kind (BtorNodeKind kind)
{
  return kind >= BTOR_COND_NODE;
}

bool
btor_is_invalid_node (const BtorNode *exp)
{
  return exp && BTOR_REAL_ADDR_NODE (exp)->kind == BTOR_INVALID_NODE;
}

bool
btor_is_proxy_node (const BtorNode *exp)
{
  return exp && BTOR_REAL_ADDR_NODE (exp)->kind == BTOR_PROXY_NODE;
}

bool
btor_is_bv_const_node (const BtorNode *exp)
{
  return exp && BTOR_REAL_ADDR_NODE (exp)->kind == BTOR_BV_CONST_NODE;
}

bool
btor_is_bv_var_node (const BtorNode *exp)
{
  return exp && BTOR_REAL_ADDR_NODE (exp)->kind == BTOR_BV_VAR_NODE;
}

bool
btor_is_bv_eq_node (const BtorNode *exp)
{
  return exp && BTOR_REAL_ADDR_NODE (exp)->kind == BTOR_BV_EQ_NODE;
}

bool
btor_is_fun_eq_node (const BtorNode *exp)
{
  return exp && BTOR_REAL_ADDR_NODE (exp)->kind == BTOR_FUN_EQ_NODE;
}

bool
btor_is_and_node (const BtorNode *exp)
{
  return exp && BTOR_REAL_ADDR_NODE (exp)->kind == BTOR_AND_NODE;
}

bool
btor_is_ult_node (const BtorNode *exp)
{
  return exp && BTOR_REAL_ADDR_NODE (exp)->kind == BTOR_ULT_NODE;
}

bool
btor_is_add_node (const BtorNode *exp)
{
  return exp && BTOR_REAL_ADDR_NODE (exp)->kind == BTOR_ADD_NODE;
}

bool
btor_is_mul_node (const BtorNode *exp)
{
  return exp && BTOR_REAL_ADDR_NODE (exp)->kind == BTOR_MUL_NODE;
}

bool
btor_is_udiv_node (const BtorNode *exp)
{
  return exp && BTOR_REAL_ADDR_NODE (exp)->kind == BTOR_UDIV_NODE;
}

bool
btor_is_urem_node (const BtorNode *exp)
{
  return exp && BTOR_REAL_ADDR_NODE (exp)->kind == BTOR_UREM_NODE;
}

bool
btor_is_slice_node (const BtorNode *exp)
{
  return exp && BTOR_REAL_ADDR_NODE (exp)->kind == BTOR_SLICE_NODE;
}

bool
btor_is_concat_node (const BtorNode *exp)
{
  return exp && BTOR_REAL_ADDR_NODE (exp)->kind == BTOR_CONCAT_NODE;
}

bool
btor_is_cond_node (const BtorNode *exp)
{
  return exp && BTOR_REAL_ADDR_NODE (exp)->kind == BTOR_COND_NODE;
}

bool
btor_is_bv_cond_node (const BtorNode *exp)
{
  return btor_is_cond_node (exp)
         && btor_is_bitvec_sort (
                &BTOR_REAL_ADDR_NODE (exp)->btor->sorts_unique_table,
                BTOR_REAL_ADDR_NODE (exp)->sort_id);
}

bool
btor_is_fun_cond_node (const BtorNode *exp)
{
  return btor_is_cond_node (exp)
         && btor_is_fun_sort (
                &BTOR_REAL_ADDR_NODE (exp)->btor->sorts_unique_table,
                BTOR_REAL_ADDR_NODE (exp)->sort_id);
}

bool
btor_is_uf_node (const BtorNode *exp)
{
  return exp && BTOR_REAL_ADDR_NODE (exp)->kind == BTOR_UF_NODE;
}

bool
btor_is_array_node (const BtorNode *exp)
{
  return BTOR_REAL_ADDR_NODE (exp)->is_array == 1;
}

bool
btor_is_lambda_node (const BtorNode *exp)
{
  return exp && BTOR_REAL_ADDR_NODE (exp)->kind == BTOR_LAMBDA_NODE;
}

bool
btor_is_fun_node (const BtorNode *exp)
{
  return btor_is_lambda_node (exp) || btor_is_uf_node (exp)
         || btor_is_fun_cond_node (exp);
}

bool
btor_is_uf_array_node (const BtorNode *exp)
{
  return btor_is_uf_node (exp)
         && ((BtorUFNode *) BTOR_REAL_ADDR_NODE (exp))->is_array;
}

bool
btor_is_param_node (const BtorNode *exp)
{
  return exp && BTOR_REAL_ADDR_NODE (exp)->kind == BTOR_PARAM_NODE;
}

bool
btor_is_args_node (const BtorNode *exp)
{
  return exp && BTOR_REAL_ADDR_NODE (exp)->kind == BTOR_ARGS_NODE;
}

bool
btor_is_apply_node (const BtorNode *exp)
{
  return exp && BTOR_REAL_ADDR_NODE (exp)->kind == BTOR_APPLY_NODE;
}

bool
btor_is_array_or_bv_eq_node (const BtorNode *exp)
{
  return btor_is_fun_eq_node (exp) || btor_is_bv_eq_node (exp);
}

bool
btor_is_unary_node (const BtorNode *exp)
{
  return exp && is_unary_node_kind (BTOR_REAL_ADDR_NODE (exp)->kind);
}

bool
btor_is_binary_node (const BtorNode *exp)
{
  return exp && is_binary_node_kind (BTOR_REAL_ADDR_NODE (exp)->kind);
}

bool
btor_is_binary_commutative_node (const BtorNode *exp)
{
  return exp
         && is_binary_commutative_node_kind (BTOR_REAL_ADDR_NODE (exp)->kind);
}

bool
btor_is_ternary_node (const BtorNode *exp)
{
  return exp && is_ternary_node_kind (BTOR_REAL_ADDR_NODE (exp)->kind);
}

/*------------------------------------------------------------------------*/

/* Creates an expression pair which can be compared with
 * other expression pairs via the function
 * 'compare_exp_pair'
 */
BtorNodePair *
btor_new_exp_pair (Btor *btor, BtorNode *exp1, BtorNode *exp2)
{
  assert (btor);
  assert (exp1);
  assert (exp2);
  assert (btor == BTOR_REAL_ADDR_NODE (exp1)->btor);
  assert (btor == BTOR_REAL_ADDR_NODE (exp2)->btor);

  int id1, id2;
  BtorNodePair *result;

  BTOR_NEW (btor->mm, result);
  id1 = BTOR_GET_ID_NODE (exp1);
  id2 = BTOR_GET_ID_NODE (exp2);
  if (id2 < id1)
  {
    result->exp1 = btor_copy_exp (btor, exp2);
    result->exp2 = btor_copy_exp (btor, exp1);
  }
  else
  {
    result->exp1 = btor_copy_exp (btor, exp1);
    result->exp2 = btor_copy_exp (btor, exp2);
  }
  return result;
}

void
btor_delete_exp_pair (Btor *btor, BtorNodePair *pair)
{
  assert (btor);
  assert (pair);
  btor_release_exp (btor, pair->exp1);
  btor_release_exp (btor, pair->exp2);
  BTOR_DELETE (btor->mm, pair);
}

unsigned int
btor_hash_exp_pair (BtorNodePair *pair)
{
  unsigned int result;
  assert (pair);
  result = (unsigned int) BTOR_REAL_ADDR_NODE (pair->exp1)->id;
  result += (unsigned int) BTOR_REAL_ADDR_NODE (pair->exp2)->id;
  result *= 7334147u;
  return result;
}

int
btor_compare_exp_pair (BtorNodePair *pair1, BtorNodePair *pair2)
{
  assert (pair1);
  assert (pair2);

  int result;

  result = BTOR_GET_ID_NODE (pair1->exp1);
  result -= BTOR_GET_ID_NODE (pair2->exp1);
  if (result != 0) return result;
  result = BTOR_GET_ID_NODE (pair1->exp2);
  result -= BTOR_GET_ID_NODE (pair2->exp2);
  return result;
}

/*------------------------------------------------------------------------*/

static void
inc_exp_ref_counter (Btor *btor, BtorNode *exp)
{
  assert (btor);
  assert (exp);

  BtorNode *real_exp;

  (void) btor;
  real_exp = BTOR_REAL_ADDR_NODE (exp);
  BTOR_ABORT (real_exp->refs == INT_MAX, "Node reference counter overflow");
  real_exp->refs++;
}

BtorNode *
btor_copy_exp (Btor *btor, BtorNode *exp)
{
  assert (btor);
  assert (exp);
  assert (btor == BTOR_REAL_ADDR_NODE (exp)->btor);
  inc_exp_ref_counter (btor, exp);
  return exp;
}

/* Disconnects a child from its parent and updates its parent list */
static void
disconnect_child_exp (Btor *btor, BtorNode *parent, int pos)
{
  assert (btor);
  assert (parent);
  assert (BTOR_IS_REGULAR_NODE (parent));
  assert (btor == parent->btor);
  assert (!btor_is_bv_const_node (parent));
  assert (!btor_is_bv_var_node (parent));
  assert (!btor_is_uf_node (parent));
  assert (pos >= 0);
  assert (pos <= 2);

  (void) btor;
  BtorNode *first_parent, *last_parent;
  BtorNode *real_child, *tagged_parent;

  tagged_parent = BTOR_TAG_NODE (parent, pos);
  real_child    = BTOR_REAL_ADDR_NODE (parent->e[pos]);
  real_child->parents--;
  first_parent = real_child->first_parent;
  last_parent  = real_child->last_parent;
  assert (first_parent);
  assert (last_parent);

  /* if a parameter is disconnected from a lambda we have to reset
   * 'lambda_exp' of the parameter in order to keep a valid state */
<<<<<<< HEAD
  if (BTOR_IS_BINDER_NODE (parent)
=======
  if (btor_is_lambda_node (parent)
>>>>>>> 1d5bad24
      && pos == 0
      /* if parent gets rebuilt via substitute_and_rebuild, it might
       * result in a new binder term, where the param is already reused.
       * if this is the case param is already bound by a different binder
       * and we are not allowed to reset param->binder to 0. */
      && btor_param_get_binder (parent->e[0]) == parent)
    btor_param_set_binder (parent->e[0], 0);

  /* only one parent? */
  if (first_parent == tagged_parent && first_parent == last_parent)
  {
    assert (!parent->next_parent[pos]);
    assert (!parent->prev_parent[pos]);
    real_child->first_parent = 0;
    real_child->last_parent  = 0;
  }
  /* is parent first parent in the list? */
  else if (first_parent == tagged_parent)
  {
    assert (parent->next_parent[pos]);
    assert (!parent->prev_parent[pos]);
    real_child->first_parent                    = parent->next_parent[pos];
    BTOR_PREV_PARENT (real_child->first_parent) = 0;
  }
  /* is parent last parent in the list? */
  else if (last_parent == tagged_parent)
  {
    assert (!parent->next_parent[pos]);
    assert (parent->prev_parent[pos]);
    real_child->last_parent                    = parent->prev_parent[pos];
    BTOR_NEXT_PARENT (real_child->last_parent) = 0;
  }
  /* detach parent from list */
  else
  {
    assert (parent->next_parent[pos]);
    assert (parent->prev_parent[pos]);
    BTOR_PREV_PARENT (parent->next_parent[pos]) = parent->prev_parent[pos];
    BTOR_NEXT_PARENT (parent->prev_parent[pos]) = parent->next_parent[pos];
  }
  parent->next_parent[pos] = 0;
  parent->prev_parent[pos] = 0;
  parent->e[pos]           = 0;
}

static unsigned int
hash_binder_exp (Btor *btor,
                 BtorNode *param,
                 BtorNode *body,
                 BtorIntHashTable *params)
{
  assert (btor);
  assert (body);
<<<<<<< HEAD
=======
  assert (BTOR_IS_REGULAR_NODE (param));
  assert (btor_is_param_node (param));
>>>>>>> 1d5bad24

  uint32_t i;
  unsigned int hash = 0;
  BtorNode *cur, *real_cur;
  BtorNodePtrStack visit;
  BtorIntHashTable *marked, *p;
  BtorPtrHashBucket *b;

  marked = btor_new_int_hash_table (btor->mm);
  BTOR_INIT_STACK (visit);
  BTOR_PUSH_STACK (btor->mm, visit, body);

  while (!BTOR_EMPTY_STACK (visit))
  {
    cur      = BTOR_POP_STACK (visit);
    real_cur = BTOR_REAL_ADDR_NODE (cur);

    if (btor_contains_int_hash_table (marked, real_cur->id)) continue;

    if (!real_cur->parameterized)
    {
      hash += BTOR_GET_ID_NODE (cur);
      continue;
    }

    /* paramterized lambda already hashed, we can use already computed hash
     * value instead of recomputing it */
    if (btor_is_lambda_node (real_cur))
    {
      hash += btor_get_ptr_hash_table (btor->lambdas, real_cur)->data.as_int;
      hash += real_cur->kind;
      hash += real_cur->e[0]->kind;
      continue;
    }
<<<<<<< HEAD
    else if (BTOR_IS_QUANTIFIER_NODE (real_cur))
    {
      hash +=
          btor_get_ptr_hash_table (btor->quantifiers, real_cur)->data.as_int;
      hash += real_cur->kind;
      hash += real_cur->e[0]->kind;
      /* copy parameters of real_cur to params */
      if (params)
      {
        b = btor_get_ptr_hash_table (btor->parameterized, real_cur);
        if (b)
        {
          assert (b->data.as_ptr);
          p = b->data.as_ptr;
          for (i = 0; i < p->size; i++)
          {
            if (p->keys[i] && p->keys[i] != param->id
                && !btor_contains_int_hash_table (params, p->keys[i]))
              btor_add_int_hash_table (params, p->keys[i]);
          }
        }
      }
      continue;
    }
    else if (BTOR_IS_PARAM_NODE (real_cur) && real_cur != param && params)
=======
    else if (btor_is_param_node (real_cur) && real_cur != param && params)
>>>>>>> 1d5bad24
      btor_add_int_hash_table (params, real_cur->id);

    btor_add_int_hash_table (marked, real_cur->id);
    hash += BTOR_IS_INVERTED_NODE (cur) ? -real_cur->kind : real_cur->kind;
    for (i = 0; i < real_cur->arity; i++)
      BTOR_PUSH_STACK (btor->mm, visit, real_cur->e[i]);
  }
  BTOR_RELEASE_STACK (btor->mm, visit);
  btor_delete_int_hash_table (marked);
  return hash;
}

static bool
is_sorted_bv_exp (Btor *btor, BtorNodeKind kind, BtorNode *e[])
{
  if (!btor_get_opt (btor, BTOR_OPT_SORT_EXP)) return 1;
  if (!is_binary_commutative_node_kind (kind)) return 1;
  if (e[0] == e[1]) return 1;
  if (BTOR_INVERT_NODE (e[0]) == e[1] && BTOR_IS_INVERTED_NODE (e[1])) return 1;
  return BTOR_REAL_ADDR_NODE (e[0])->id <= BTOR_REAL_ADDR_NODE (e[1])->id;
}

static void
sort_bv_exp (Btor *btor, BtorNodeKind kind, BtorNode *e[])
{
  if (!is_sorted_bv_exp (btor, kind, e)) BTOR_SWAP (BtorNode *, e[0], e[1]);
}

static unsigned hash_primes[] = {333444569u, 76891121u, 456790003u};

#define NPRIMES ((int) (sizeof hash_primes / sizeof *hash_primes))

static inline unsigned int
hash_slice_exp (BtorNode *e, uint32_t upper, uint32_t lower)
{
  unsigned int hash;
  assert (upper >= lower);
  hash = hash_primes[0] * (unsigned int) BTOR_REAL_ADDR_NODE (e)->id;
  hash += hash_primes[1] * (unsigned int) upper;
  hash += hash_primes[2] * (unsigned int) lower;
  return hash;
}

static inline unsigned int
hash_bv_exp (Btor *btor, BtorNodeKind kind, int arity, BtorNode *e[])
{
  unsigned int hash = 0;
  int i;
#ifndef NDEBUG
  if (btor_get_opt (btor, BTOR_OPT_SORT_EXP) > 0
      && is_binary_commutative_node_kind (kind))
    assert (arity == 2), assert (BTOR_REAL_ADDR_NODE (e[0])->id
                                 <= BTOR_REAL_ADDR_NODE (e[1])->id);
#else
  (void) btor;
  (void) kind;
#endif
  assert (arity <= NPRIMES);
  for (i = 0; i < arity; i++)
    hash += hash_primes[i] * (unsigned int) BTOR_REAL_ADDR_NODE (e[i])->id;
  return hash;
}

/* Computes hash value of expresssion by children ids */
static unsigned int
compute_hash_exp (Btor *btor, BtorNode *exp, int table_size)
{
  assert (exp);
  assert (table_size > 0);
  assert (btor_is_power_of_2_util (table_size));
  assert (BTOR_IS_REGULAR_NODE (exp));
  assert (!btor_is_bv_var_node (exp));
  assert (!btor_is_uf_node (exp));

  unsigned int hash = 0;

  if (btor_is_bv_const_node (exp))
    hash = btor_hash_bv (btor_const_get_bits (exp));
  /* hash for lambdas is computed once during creation. afterwards, we always
   * have to use the saved hash value since hashing of lambdas requires all
   * parameterized nodes and their inputs (cf. hash_binder_exp), which may
   * change at some point. */
  else if (btor_is_lambda_node (exp))
    hash = btor_get_ptr_hash_table (exp->btor->lambdas, exp)->data.as_int;
  else if (BTOR_IS_QUANTIFIER_NODE (exp))
    hash = btor_get_ptr_hash_table (exp->btor->quantifiers, exp)->data.as_int;
  else if (exp->kind == BTOR_SLICE_NODE)
    hash = hash_slice_exp (
        exp->e[0], btor_slice_get_upper (exp), btor_slice_get_lower (exp));
  else
    hash = hash_bv_exp (btor, exp->kind, exp->arity, exp->e);
  hash &= table_size - 1;
  return hash;
}

static void
remove_from_nodes_unique_table_exp (Btor *btor, BtorNode *exp)
{
  assert (exp);
  assert (BTOR_IS_REGULAR_NODE (exp));

  unsigned int hash;
  BtorNode *cur, *prev;

  if (!exp->unique) return;

  assert (btor);
  assert (btor->nodes_unique_table.num_elements > 0);

  hash = compute_hash_exp (btor, exp, btor->nodes_unique_table.size);
  prev = 0;
  cur  = btor->nodes_unique_table.chains[hash];

  while (cur != exp)
  {
    assert (cur);
    assert (BTOR_IS_REGULAR_NODE (cur));
    prev = cur;
    cur  = cur->next;
  }
  assert (cur);
  if (!prev)
    btor->nodes_unique_table.chains[hash] = cur->next;
  else
    prev->next = cur->next;

  btor->nodes_unique_table.num_elements--;

  exp->unique = 0; /* NOTE: this is not debugging code ! */
  exp->next   = 0;
}

static void
remove_from_hash_tables (Btor *btor, BtorNode *exp, int keep_symbol)
{
  assert (btor);
  assert (exp);
  assert (BTOR_IS_REGULAR_NODE (exp));
  assert (!btor_is_invalid_node (exp));

  BtorPtrHashData data;

  switch (exp->kind)
  {
    case BTOR_BV_VAR_NODE:
      btor_remove_ptr_hash_table (btor->bv_vars, exp, 0, 0);
      break;
    case BTOR_LAMBDA_NODE:
      btor_remove_ptr_hash_table (btor->lambdas, exp, 0, 0);
      break;
    case BTOR_FORALL_NODE:
    case BTOR_EXISTS_NODE:
      btor_remove_ptr_hash_table (btor->quantifiers, exp, 0, 0);
      break;
    case BTOR_UF_NODE: btor_remove_ptr_hash_table (btor->ufs, exp, 0, 0); break;
    case BTOR_FUN_EQ_NODE:
      btor_remove_ptr_hash_table (btor->feqs, exp, 0, 0);
      break;
    default: break;
  }

  if (!keep_symbol && btor_get_ptr_hash_table (btor->node2symbol, exp))
  {
    btor_remove_ptr_hash_table (btor->node2symbol, exp, 0, &data);
    if (data.as_str[0] != 0)
    {
      btor_remove_ptr_hash_table (btor->symbols, data.as_str, 0, 0);
      btor_freestr (btor->mm, data.as_str);
    }
  }

  if (btor_get_ptr_hash_table (btor->parameterized, exp))
  {
    btor_remove_ptr_hash_table (btor->parameterized, exp, 0, &data);
    assert (data.as_ptr);
    btor_delete_int_hash_table (data.as_ptr);
  }
}

/* Disconnect children of expression in parent list and if applicable from
 * unique table.  Do not touch local data, nor any reference counts.  The
 * kind of the expression becomes 'BTOR_DISCONNECTED_NODE' in debugging mode.
 *
 * Actually we have the sequence
 *
 *   UNIQUE -> !UNIQUE -> ERASED -> DISCONNECTED -> INVALID
 *
 * after a unique or non uninque expression is allocated until it is
 * deallocated.  We also have loop back from DISCONNECTED to !UNIQUE
 * if an expression is rewritten and reused as PROXY.
 */
static void
disconnect_children_exp (Btor *btor, BtorNode *exp)
{
  assert (btor);
  assert (exp);
  assert (BTOR_IS_REGULAR_NODE (exp));
  assert (!btor_is_invalid_node (exp));
  assert (!exp->unique);
  assert (exp->erased);
  assert (!exp->disconnected);

  int i;

  for (i = 0; i < exp->arity; i++) disconnect_child_exp (btor, exp, i);
  exp->disconnected = 1;
}

/* Delete local data of expression.
 *
 * Virtual reads and simplified expressions have to be handled by the
 * calling function, e.g. 'btor_release_exp', to avoid recursion.
 *
 * We use this function to update operator stats
 */
static void
erase_local_data_exp (Btor *btor, BtorNode *exp, int free_sort)
{
  assert (btor);
  assert (exp);

  assert (BTOR_IS_REGULAR_NODE (exp));

  assert (!exp->unique);
  assert (!exp->erased);
  assert (!exp->disconnected);
  assert (!btor_is_invalid_node (exp));

  BtorMemMgr *mm;
  BtorPtrHashTable *static_rho;
  BtorHashTableIterator it;

  mm = btor->mm;
  //  BTORLOG ("%s: %s", __FUNCTION__, node2string (exp));

  switch (exp->kind)
  {
    case BTOR_BV_CONST_NODE:
      btor_free_bv (mm, btor_const_get_bits (exp));
      if (btor_const_get_invbits (exp))
        btor_free_bv (mm, btor_const_get_invbits (exp));
      btor_const_set_bits (exp, 0);
      btor_const_set_invbits (exp, 0);
      break;
    case BTOR_LAMBDA_NODE:
      static_rho = btor_lambda_get_static_rho (exp);
      if (static_rho)
      {
        btor_init_node_hash_table_iterator (&it, static_rho);
        while (btor_has_next_node_hash_table_iterator (&it))
        {
          btor_release_exp (btor, it.bucket->data.as_ptr);
          btor_release_exp (btor, btor_next_node_hash_table_iterator (&it));
        }
        btor_delete_ptr_hash_table (static_rho);
        ((BtorLambdaNode *) exp)->static_rho = 0;
      }
      /* fall through intended */
    case BTOR_UF_NODE:
      if (exp->rho)
      {
        btor_delete_ptr_hash_table (exp->rho);
        exp->rho = 0;
      }
      break;
    case BTOR_COND_NODE:
      if (btor_is_fun_cond_node (exp) && exp->rho)
      {
        btor_delete_ptr_hash_table (exp->rho);
        exp->rho = 0;
      }
      break;
    default: break;
  }

  if (free_sort)
  {
    assert (exp->sort_id);
    btor_release_sort (&btor->sorts_unique_table, exp->sort_id);
    exp->sort_id = 0;
  }

  if (exp->av)
  {
    btor_release_delete_aigvec (btor->avmgr, exp->av);
    exp->av = 0;
  }
  exp->erased = 1;
}

#ifndef NDEBUG
static bool
is_valid_kind (BtorNodeKind kind)
{
  return 0 <= (int) kind && kind < BTOR_NUM_OPS_NODE;
}
#endif

static void
set_kind (Btor *btor, BtorNode *exp, BtorNodeKind kind)
{
  assert (is_valid_kind (kind));
  assert (is_valid_kind (exp->kind));

  assert (!BTOR_INVALID_NODE);

  if (exp->kind)
  {
    assert (btor->ops[exp->kind].cur > 0);
    btor->ops[exp->kind].cur--;
  }

  if (kind)
  {
    btor->ops[kind].cur++;
    assert (btor->ops[kind].cur > 0);
    if (btor->ops[kind].cur > btor->ops[kind].max)
      btor->ops[kind].max = btor->ops[kind].cur;
  }

  exp->kind = kind;
}

/* Delete expression from memory.
 */
static void
really_deallocate_exp (Btor *btor, BtorNode *exp)
{
  assert (btor);
  assert (exp);
  assert (BTOR_IS_REGULAR_NODE (exp));
  assert (btor == exp->btor);
  assert (!exp->unique);
  assert (exp->disconnected);
  assert (exp->erased);
  assert (exp->id);
  assert (BTOR_PEEK_STACK (btor->nodes_id_table, exp->id) == exp);
  BTOR_POKE_STACK (btor->nodes_id_table, exp->id, 0);

  BtorMemMgr *mm;

  mm = btor->mm;

  set_kind (btor, exp, BTOR_INVALID_NODE);

  if (btor_is_bv_const_node (exp))
  {
    btor_free_bv (btor->mm, btor_const_get_bits (exp));
    if (btor_const_get_invbits (exp))
      btor_free_bv (btor->mm, btor_const_get_invbits (exp));
  }
  btor_free (mm, exp, exp->bytes);
}

static void
recursively_release_exp (Btor *btor, BtorNode *root)
{
  assert (btor);
  assert (root);
  assert (BTOR_IS_REGULAR_NODE (root));
  assert (root->refs == 1);

  BtorNodePtrStack stack;
  BtorMemMgr *mm;
  BtorNode *cur;
  int i;

  mm = btor->mm;

  BTOR_INIT_STACK (stack);
  cur = root;
  goto RECURSIVELY_RELEASE_NODE_ENTER_WITHOUT_POP;

  do
  {
    cur = BTOR_REAL_ADDR_NODE (BTOR_POP_STACK (stack));

    if (cur->refs > 1)
      cur->refs--;
    else
    {
    RECURSIVELY_RELEASE_NODE_ENTER_WITHOUT_POP:
      assert (cur->refs == 1);
      assert (!cur->ext_refs || cur->ext_refs == 1);
      assert (cur->parents == 0);

      for (i = cur->arity - 1; i >= 0; i--)
        BTOR_PUSH_STACK (mm, stack, cur->e[i]);

      if (cur->simplified)
      {
        BTOR_PUSH_STACK (mm, stack, cur->simplified);
        cur->simplified = 0;
      }

      remove_from_nodes_unique_table_exp (btor, cur);
      erase_local_data_exp (btor, cur, 1);

      /* It is safe to access the children here, since they are pushed
       * on the stack and will be released later if necessary.
       */
      remove_from_hash_tables (btor, cur, 0);
      disconnect_children_exp (btor, cur);
      really_deallocate_exp (btor, cur);
    }
  } while (!BTOR_EMPTY_STACK (stack));
  BTOR_RELEASE_STACK (mm, stack);
}

void
btor_release_exp (Btor *btor, BtorNode *root)
{
  assert (btor);
  assert (root);
  assert (btor == BTOR_REAL_ADDR_NODE (root)->btor);

  root = BTOR_REAL_ADDR_NODE (root);

  assert (root->refs > 0);

  if (root->refs > 1)
    root->refs--;
  else
    recursively_release_exp (btor, root);
}

void
btor_set_to_proxy_exp (Btor *btor, BtorNode *exp)
{
  assert (btor);
  assert (exp);
  assert (BTOR_IS_REGULAR_NODE (exp));
  assert (btor == exp->btor);
  assert (exp->simplified);

  int i;
  BtorNode *e[3];

  remove_from_nodes_unique_table_exp (btor, exp);
  /* also updates op stats */
  erase_local_data_exp (btor, exp, 0);
  assert (exp->arity <= 3);
  BTOR_CLR (e);
  for (i = 0; i < exp->arity; i++) e[i] = exp->e[i];
  remove_from_hash_tables (btor, exp, 1);
  disconnect_children_exp (btor, exp);

  for (i = 0; i < exp->arity; i++) btor_release_exp (btor, e[i]);

  set_kind (btor, exp, BTOR_PROXY_NODE);

  exp->disconnected  = 0;
  exp->erased        = 0;
  exp->arity         = 0;
  exp->parameterized = 0;
}

/* Connects child to its parent and updates list of parent pointers.
 * Expressions are inserted at the beginning of the regular parent list
 */
static void
connect_child_exp (Btor *btor, BtorNode *parent, BtorNode *child, int pos)
{
  assert (btor);
  assert (parent);
  assert (BTOR_IS_REGULAR_NODE (parent));
  assert (btor == parent->btor);
  assert (child);
  assert (btor == BTOR_REAL_ADDR_NODE (child)->btor);
  assert (pos >= 0);
  assert (pos <= 2);
  assert (btor_simplify_exp (btor, child) == child);
  assert (!btor_is_args_node (child) || btor_is_args_node (parent)
          || btor_is_apply_node (parent));

  (void) btor;
  int tag, insert_beginning = 1;
  BtorNode *real_child, *first_parent, *last_parent, *tagged_parent;

  /* set specific flags */

  /* set parent parameterized if child is parameterized */
<<<<<<< HEAD
  if (!BTOR_IS_BINDER_NODE (parent)
=======
  if (!btor_is_lambda_node (parent)
>>>>>>> 1d5bad24
      && BTOR_REAL_ADDR_NODE (child)->parameterized)
    parent->parameterized = 1;

  // TODO (ma): why don't we bind params here?

  if (btor_is_fun_cond_node (parent) && BTOR_REAL_ADDR_NODE (child)->is_array)
    parent->is_array = 1;

  if (BTOR_REAL_ADDR_NODE (child)->lambda_below) parent->lambda_below = 1;

  if (BTOR_REAL_ADDR_NODE (child)->quantifier_below)
    parent->quantifier_below = 1;

  if (BTOR_REAL_ADDR_NODE (child)->apply_below) parent->apply_below = 1;

  BTOR_REAL_ADDR_NODE (child)->parents++;
  inc_exp_ref_counter (btor, child);

  /* update parent lists */

  if (btor_is_apply_node (parent)) insert_beginning = 0;

  real_child     = BTOR_REAL_ADDR_NODE (child);
  parent->e[pos] = child;
  tagged_parent  = BTOR_TAG_NODE (parent, pos);

  assert (!parent->prev_parent[pos]);
  assert (!parent->next_parent[pos]);

  /* no parent so far? */
  if (!real_child->first_parent)
  {
    assert (!real_child->last_parent);
    real_child->first_parent = tagged_parent;
    real_child->last_parent  = tagged_parent;
  }
  /* add parent at the beginning of the list */
  else if (insert_beginning)
  {
    first_parent = real_child->first_parent;
    assert (first_parent);
    parent->next_parent[pos] = first_parent;
    tag                      = BTOR_GET_TAG_NODE (first_parent);
    BTOR_REAL_ADDR_NODE (first_parent)->prev_parent[tag] = tagged_parent;
    real_child->first_parent                             = tagged_parent;
  }
  /* add parent at the end of the list */
  else
  {
    last_parent = real_child->last_parent;
    assert (last_parent);
    parent->prev_parent[pos] = last_parent;
    tag                      = BTOR_GET_TAG_NODE (last_parent);
    BTOR_REAL_ADDR_NODE (last_parent)->next_parent[tag] = tagged_parent;
    real_child->last_parent                             = tagged_parent;
  }
}

static void
setup_node_and_add_to_id_table (Btor *btor, void *ptr)
{
  assert (btor);
  assert (ptr);

  BtorNode *exp;
  int id;

  exp = (BtorNode *) ptr;
  assert (!BTOR_IS_INVERTED_NODE (exp));
  assert (!exp->id);

  exp->refs = 1;
  exp->btor = btor;
  btor->stats.expressions++;
  id = BTOR_COUNT_STACK (btor->nodes_id_table);
  BTOR_ABORT (id == INT_MAX, "expression id overflow");
  exp->id = id;
  BTOR_PUSH_STACK (btor->mm, btor->nodes_id_table, exp);
  assert (BTOR_COUNT_STACK (btor->nodes_id_table) == exp->id + 1);
  assert (BTOR_PEEK_STACK (btor->nodes_id_table, exp->id) == exp);
  btor->stats.node_bytes_alloc += exp->bytes;

  if (btor_is_apply_node (exp)) exp->apply_below = 1;
}

static BtorNode *
new_const_exp_node (Btor *btor, const BtorBitVector *bits)
{
  assert (btor);
  assert (bits);

  BtorBVConstNode *exp;

  BTOR_CNEW (btor->mm, exp);
  set_kind (btor, (BtorNode *) exp, BTOR_BV_CONST_NODE);
  exp->bytes   = sizeof *exp;
  exp->sort_id = btor_bitvec_sort (&btor->sorts_unique_table, bits->width);
  setup_node_and_add_to_id_table (btor, exp);
  btor_const_set_bits ((BtorNode *) exp, btor_copy_bv (btor->mm, bits));
  return (BtorNode *) exp;
}

static BtorNode *
new_slice_exp_node (Btor *btor, BtorNode *e0, uint32_t upper, uint32_t lower)
{
  assert (btor);
  assert (e0);
  assert (btor == BTOR_REAL_ADDR_NODE (e0)->btor);
  assert (upper < btor_get_exp_width (btor, e0));
  assert (upper >= lower);

  BtorSliceNode *exp = 0;

  BTOR_CNEW (btor->mm, exp);
  set_kind (btor, (BtorNode *) exp, BTOR_SLICE_NODE);
  exp->bytes = sizeof *exp;
  exp->arity = 1;
  exp->upper = upper;
  exp->lower = lower;
  exp->sort_id =
      btor_bitvec_sort (&btor->sorts_unique_table, upper - lower + 1);
  setup_node_and_add_to_id_table (btor, exp);
  connect_child_exp (btor, (BtorNode *) exp, e0, 0);
  return (BtorNode *) exp;
}

static BtorNode *
new_lambda_exp_node (Btor *btor, BtorNode *e_param, BtorNode *e_exp)
{
  assert (btor);
  assert (e_param);
  assert (BTOR_IS_REGULAR_NODE (e_param));
  assert (btor_is_param_node (e_param));
  assert (!btor_param_is_bound (e_param));
  assert (e_exp);
  assert (btor == e_param->btor);
  assert (btor == BTOR_REAL_ADDR_NODE (e_exp)->btor);

  BtorSortId s, domain, codomain;
  BtorSortIdStack param_sorts;
  BtorSortUniqueTable *sorts;
  BtorLambdaNode *lambda_exp;
  BtorTupleSortIterator it;
  BtorPtrHashBucket *b;
  BtorIntHashTable *params;

  BTOR_INIT_STACK (param_sorts);

  sorts = &btor->sorts_unique_table;
  BTOR_CNEW (btor->mm, lambda_exp);
  set_kind (btor, (BtorNode *) lambda_exp, BTOR_LAMBDA_NODE);
  lambda_exp->bytes        = sizeof *lambda_exp;
  lambda_exp->arity        = 2;
  lambda_exp->lambda_below = 1;
  setup_node_and_add_to_id_table (btor, (BtorNode *) lambda_exp);
  connect_child_exp (btor, (BtorNode *) lambda_exp, e_param, 0);
  connect_child_exp (btor, (BtorNode *) lambda_exp, e_exp, 1);

  BTOR_PUSH_STACK (btor->mm, param_sorts, e_param->sort_id);
  /* curried lambdas (functions) */
  if (btor_is_lambda_node (e_exp))
  {
    btor_binder_set_body (
        (BtorNode *) lambda_exp,
        btor_simplify_exp (btor, btor_binder_get_body (e_exp)));
    btor_init_tuple_sort_iterator (
        &it, sorts, btor_get_domain_fun_sort (sorts, e_exp->sort_id));
    while (btor_has_next_tuple_sort_iterator (&it))
    {
      s = btor_next_tuple_sort_iterator (&it);
      BTOR_PUSH_STACK (btor->mm, param_sorts, s);
    }

    if ((b = btor_get_ptr_hash_table (btor->parameterized, e_exp)))
    {
      params = b->data.as_ptr;
      btor_remove_int_hash_table (params, e_param->id);
      btor_remove_ptr_hash_table (btor->parameterized, e_exp, 0, 0);
      if (params->count > 0)
      {
        btor_add_ptr_hash_table (btor->parameterized, lambda_exp)->data.as_ptr =
            params;
        lambda_exp->parameterized = 1;
      }
      else
        btor_delete_int_hash_table (params);
    }
  }
  else
    btor_binder_set_body ((BtorNode *) lambda_exp, e_exp);

  domain = btor_tuple_sort (
      sorts, param_sorts.start, BTOR_COUNT_STACK (param_sorts));
  codomain            = BTOR_REAL_ADDR_NODE (lambda_exp->body)->sort_id;
  lambda_exp->sort_id = btor_fun_sort (sorts, domain, codomain);

  btor_release_sort (sorts, domain);
  BTOR_RELEASE_STACK (btor->mm, param_sorts);

  assert (!BTOR_REAL_ADDR_NODE (lambda_exp->body)->simplified);
  assert (!btor_is_lambda_node (lambda_exp->body));
  assert (!btor_get_ptr_hash_table (btor->lambdas, lambda_exp));
  (void) btor_add_ptr_hash_table (btor->lambdas, lambda_exp);
  /* set lambda expression of parameter */
  btor_param_set_binder (e_param, (BtorNode *) lambda_exp);
  return (BtorNode *) lambda_exp;
}

static BtorNode *
new_args_exp_node (Btor *btor, int arity, BtorNode *e[])
{
  assert (btor);
  assert (arity > 0);
  assert (arity <= 3);
  assert (e);

  int i;
  BtorArgsNode *exp;
  BtorSortIdStack sorts;
  BtorTupleSortIterator it;
#ifndef NDEBUG
  for (i = 0; i < arity; i++) assert (e[i]);
#endif

  BTOR_CNEW (btor->mm, exp);
  set_kind (btor, (BtorNode *) exp, BTOR_ARGS_NODE);
  exp->bytes = sizeof (*exp);
  exp->arity = arity;
  setup_node_and_add_to_id_table (btor, exp);

  for (i = 0; i < arity; i++)
    connect_child_exp (btor, (BtorNode *) exp, e[i], i);

  /* create tuple sort for argument node */
  BTOR_INIT_STACK (sorts);
  for (i = 0; i < arity; i++)
  {
    if (btor_is_args_node (e[i]))
    {
      assert (i == 2);
      assert (BTOR_IS_REGULAR_NODE (e[i]));
      btor_init_tuple_sort_iterator (
          &it, &btor->sorts_unique_table, e[i]->sort_id);
      while (btor_has_next_tuple_sort_iterator (&it))
        BTOR_PUSH_STACK (btor->mm, sorts, btor_next_tuple_sort_iterator (&it));
    }
    else
      BTOR_PUSH_STACK (btor->mm, sorts, BTOR_REAL_ADDR_NODE (e[i])->sort_id);
  }
  exp->sort_id = btor_tuple_sort (
      &btor->sorts_unique_table, sorts.start, BTOR_COUNT_STACK (sorts));
  BTOR_RELEASE_STACK (btor->mm, sorts);
  return (BtorNode *) exp;
}

static BtorNode *
new_quantifier_exp_node (Btor *btor,
                         BtorNodeKind kind,
                         BtorNode *param,
                         BtorNode *body)
{
  assert (btor);
  assert (param);
  assert (body);
  assert (kind == BTOR_FORALL_NODE || kind == BTOR_EXISTS_NODE);
  assert (BTOR_IS_REGULAR_NODE (param));
  assert (BTOR_IS_PARAM_NODE (param));
  assert (!btor_param_is_bound (param));
  assert (btor_is_bool_sort (&btor->sorts_unique_table,
                             BTOR_REAL_ADDR_NODE (body)->sort_id));
  assert (btor == param->btor);
  assert (btor == BTOR_REAL_ADDR_NODE (body)->btor);

  BtorBinderNode *res;

  BTOR_CNEW (btor->mm, res);
  set_kind (btor, (BtorNode *) res, kind);
  res->bytes            = sizeof *res;
  res->arity            = 2;
  res->quantifier_below = 1;
  res->sort_id          = btor_copy_sort (&btor->sorts_unique_table,
                                 BTOR_REAL_ADDR_NODE (body)->sort_id);
  setup_node_and_add_to_id_table (btor, (BtorNode *) res);
  connect_child_exp (btor, (BtorNode *) res, param, 0);
  connect_child_exp (btor, (BtorNode *) res, body, 1);

  /* curried (non-inverted) quantifiers */
  if (!BTOR_IS_INVERTED_NODE (body) && BTOR_IS_QUANTIFIER_NODE (body))
    res->body = btor_simplify_exp (btor, btor_binder_get_body (body));
  else
    res->body = body;

#if 0
  /* check if 'res' is parameterized, i.e. if it contains params that are not
   * bound by 'res' */
  remove_param_parameterized (btor, (BtorNode *) res, param);
  if (is_parameterized (btor, (BtorNode *) res))
    res->parameterized = 1;
#endif

  assert (!BTOR_REAL_ADDR_NODE (res->body)->simplified);
  assert (!BTOR_IS_LAMBDA_NODE (BTOR_REAL_ADDR_NODE (res->body)));
  btor_param_set_binder (param, (BtorNode *) res);
  assert (!btor_get_ptr_hash_table (btor->quantifiers, res));
  (void) btor_add_ptr_hash_table (btor->quantifiers, res);
  return (BtorNode *) res;
}

static BtorNode *
new_node (Btor *btor, BtorNodeKind kind, int arity, BtorNode *e[])
{
  assert (btor);
  assert (arity > 0);
  assert (arity <= 3);
  assert (is_binary_node_kind (kind) || is_ternary_node_kind (kind));
  assert (e);

#ifndef NDEBUG
  if (btor_get_opt (btor, BTOR_OPT_SORT_EXP) > 0
      && is_binary_commutative_node_kind (kind))
    assert (arity == 2), assert (BTOR_REAL_ADDR_NODE (e[0])->id
                                 <= BTOR_REAL_ADDR_NODE (e[1])->id);
#endif

  int i;
  BtorBVNode *exp;
  BtorSortUniqueTable *sorts;
  BtorSortId sort;

  sorts = &btor->sorts_unique_table;
#ifdef NDEBUG
  for (i = 0; i < arity; i++)
  {
    assert (e[i]);
    assert (btor == BTOR_REAL_ADDR_NODE (e[i])->btor);
  }
#endif

  BTOR_CNEW (btor->mm, exp);
  set_kind (btor, (BtorNode *) exp, kind);
  exp->bytes = sizeof (*exp);
  exp->arity = arity;
  setup_node_and_add_to_id_table (btor, exp);

  switch (kind)
  {
    case BTOR_COND_NODE:
      sort = btor_copy_sort (sorts, BTOR_REAL_ADDR_NODE (e[1])->sort_id);
      break;

    case BTOR_CONCAT_NODE:
      sort = btor_bitvec_sort (
          sorts,
          btor_get_exp_width (btor, e[0]) + btor_get_exp_width (btor, e[1]));
      break;

    case BTOR_FUN_EQ_NODE:
    case BTOR_BV_EQ_NODE:
    case BTOR_ULT_NODE: sort = btor_bool_sort (sorts); break;

    case BTOR_APPLY_NODE:
      sort = btor_copy_sort (sorts,
                             btor_get_codomain_fun_sort (sorts, e[0]->sort_id));
      break;

    default:
      assert (kind == BTOR_AND_NODE || kind == BTOR_ADD_NODE
              || kind == BTOR_MUL_NODE || kind == BTOR_SLL_NODE
              || kind == BTOR_SRL_NODE || kind == BTOR_UDIV_NODE
              || kind == BTOR_UREM_NODE);
      sort = btor_copy_sort (sorts, BTOR_REAL_ADDR_NODE (e[0])->sort_id);
  }

  exp->sort_id = sort;

  for (i = 0; i < arity; i++)
    connect_child_exp (btor, (BtorNode *) exp, e[i], i);

  if (kind == BTOR_FUN_EQ_NODE)
  {
    assert (!btor_get_ptr_hash_table (btor->feqs, exp));
    btor_add_ptr_hash_table (btor->feqs, exp)->data.as_int = 0;
  }

  return (BtorNode *) exp;
}

/* Computes hash value of expression by id */
unsigned int
btor_hash_exp_by_id (BtorNode *exp)
{
  assert (exp);
  return (unsigned int) BTOR_GET_ID_NODE (exp) * 7334147u;
}

/* Compares expressions by id */
int
btor_compare_exp_by_id (BtorNode *exp0, BtorNode *exp1)
{
  assert (exp0);
  assert (exp1);

  int id0, id1;

  id0 = BTOR_GET_ID_NODE (exp0);
  id1 = BTOR_GET_ID_NODE (exp1);
  if (id0 < id1) return -1;
  if (id0 > id1) return 1;
  return 0;
}

int
btor_cmp_exp_by_id_qsort_desc (const void *p, const void *q)
{
  BtorNode *a = BTOR_REAL_ADDR_NODE (*(BtorNode **) p);
  BtorNode *b = BTOR_REAL_ADDR_NODE (*(BtorNode **) q);
  return b->id - a->id;
}

int
btor_cmp_exp_by_id_qsort_asc (const void *p, const void *q)
{
  BtorNode *a = BTOR_REAL_ADDR_NODE (*(BtorNode **) p);
  BtorNode *b = BTOR_REAL_ADDR_NODE (*(BtorNode **) q);
  return a->id - b->id;
}

/* Search for constant expression in hash table. Returns 0 if not found. */
static BtorNode **
find_const_exp (Btor *btor, BtorBitVector *bits)
{
  assert (btor);
  assert (bits);

  BtorNode *cur, **result;
  unsigned int hash;

  hash = btor_hash_bv (bits);
  hash &= btor->nodes_unique_table.size - 1;
  result = btor->nodes_unique_table.chains + hash;
  cur    = *result;
  while (cur)
  {
    assert (BTOR_IS_REGULAR_NODE (cur));
    if (btor_is_bv_const_node (cur)
        && btor_get_exp_width (btor, cur) == bits->width
        && !btor_compare_bv (btor_const_get_bits (cur), bits))
      break;
    else
    {
      result = &cur->next;
      cur    = *result;
    }
  }
  return result;
}

/* Search for slice expression in hash table. Returns 0 if not found. */
static BtorNode **
find_slice_exp (Btor *btor, BtorNode *e0, uint32_t upper, uint32_t lower)
{
  assert (btor);
  assert (e0);
  assert (upper >= lower);

  BtorNode *cur, **result;
  unsigned int hash;

  hash = hash_slice_exp (e0, upper, lower);
  hash &= btor->nodes_unique_table.size - 1;
  result = btor->nodes_unique_table.chains + hash;
  cur    = *result;
  while (cur)
  {
    assert (BTOR_IS_REGULAR_NODE (cur));
    if (cur->kind == BTOR_SLICE_NODE && cur->e[0] == e0
        && btor_slice_get_upper (cur) == upper
        && btor_slice_get_lower (cur) == lower)
      break;
    else
    {
      result = &cur->next;
      cur    = *result;
    }
  }
  return result;
}

static BtorNode **
find_bv_exp (Btor *btor, BtorNodeKind kind, BtorNode *e[], uint32_t arity)
{
  bool equal;
  uint32_t i;
  unsigned int hash;
  BtorNode *cur, **result;

  assert (kind != BTOR_SLICE_NODE);
  assert (kind != BTOR_BV_CONST_NODE);

  sort_bv_exp (btor, kind, e);
  hash = hash_bv_exp (btor, kind, arity, e);
  hash &= btor->nodes_unique_table.size - 1;

  result = btor->nodes_unique_table.chains + hash;
  cur    = *result;
  while (cur)
  {
    assert (BTOR_IS_REGULAR_NODE (cur));
    if (cur->kind == kind && cur->arity == arity)
    {
      equal = true;
      /* special case for bv eq; (= (bvnot a) b) == (= a (bvnot b)) */
      if (kind == BTOR_BV_EQ_NODE && cur->e[0] == BTOR_INVERT_NODE (e[0])
          && cur->e[1] == BTOR_INVERT_NODE (e[1]))
        break;
      for (i = 0; i < arity && equal; i++)
        if (cur->e[i] != e[i]) equal = false;
      if (equal) break;
#ifndef NDEBUG
      if (btor_get_opt (btor, BTOR_OPT_SORT_EXP) > 0
          && is_binary_commutative_node_kind (kind))
        assert (arity == 2),
            assert (e[0] == e[1] || BTOR_INVERT_NODE (e[0]) == e[1]
                    || !(cur->e[0] == e[1] && cur->e[1] == e[0]));
#endif
    }
    result = &(cur->next);
    cur    = *result;
  }
  return result;
}

static int compare_binder_exp (Btor *btor,
                               BtorNode *param,
                               BtorNode *body,
                               BtorNode *binder,
                               BtorPtrHashTable *map);

static BtorNode **
find_binder_exp (Btor *btor,
                 BtorNodeKind kind,
                 BtorNode *param,
                 BtorNode *body,
                 unsigned int *binder_hash,
                 BtorIntHashTable *params,
                 BtorPtrHashTable *map)
{
  assert (btor);
  assert (param);
  assert (body);
  assert (BTOR_IS_REGULAR_NODE (param));
  assert (btor_is_param_node (param));

  BtorNode *cur, **result;
  unsigned int hash;

  hash = hash_binder_exp (btor, param, body, params);
  if (binder_hash) *binder_hash = hash;
  hash &= btor->nodes_unique_table.size - 1;
  result = btor->nodes_unique_table.chains + hash;
  cur    = *result;
  while (cur)
  {
    assert (BTOR_IS_REGULAR_NODE (cur));
    if (cur->kind == kind
        && ((!map && param == cur->e[0] && body == cur->e[1])
            || (((map || !cur->parameterized)
                 && compare_binder_exp (btor, param, body, cur, map)))))
      break;
    else
    {
      result = &cur->next;
      cur    = *result;
    }
  }
<<<<<<< HEAD
  assert (!*result || BTOR_IS_BINDER_NODE (BTOR_REAL_ADDR_NODE (*result)));
=======
  assert (!*result || btor_is_lambda_node (*result));
>>>>>>> 1d5bad24
  return result;
}

static int
compare_binder_exp (Btor *btor,
                    BtorNode *param,
                    BtorNode *body,
                    BtorNode *binder,
                    BtorPtrHashTable *map)
{
  assert (btor);
  assert (param);
  assert (body);
  assert (BTOR_IS_REGULAR_NODE (param));
<<<<<<< HEAD
  assert (BTOR_IS_PARAM_NODE (param));
  assert (BTOR_IS_REGULAR_NODE (binder));
  assert (BTOR_IS_BINDER_NODE (binder));
  assert (!binder->parameterized || map);
=======
  assert (btor_is_param_node (param));
  assert (BTOR_IS_REGULAR_NODE (lambda));
  assert (btor_is_lambda_node (lambda));
  assert (!lambda->parameterized);
>>>>>>> 1d5bad24

  int i, equal = 0;
  BtorMemMgr *mm;
  BtorNode *cur, *real_cur, *result, *subst_param, **e, *b0, *b1;
  BtorPtrHashTable *cache, *param_map;
  BtorPtrHashBucket *b, *bb;
  BtorNodePtrStack stack, args;
  BtorNodeIterator it, iit;
  BtorHashTableIterator h_it;

  mm          = btor->mm;
  subst_param = binder->e[0];

  if (subst_param->sort_id != param->sort_id
      || BTOR_REAL_ADDR_NODE (body)->sort_id
             != BTOR_REAL_ADDR_NODE (binder->e[1])->sort_id)
    return 0;

  cache = btor_new_ptr_hash_table (mm, 0, 0);

  /* create param map */
  param_map = btor_new_ptr_hash_table (mm, 0, 0);
  btor_add_ptr_hash_table (param_map, param)->data.as_ptr = subst_param;

<<<<<<< HEAD
  if (map)
  {
    btor_init_node_hash_table_iterator (&h_it, map);
    while (btor_has_next_node_hash_table_iterator (&h_it))
    {
      subst_param = h_it.bucket->data.as_ptr;
      cur         = btor_next_node_hash_table_iterator (&h_it);
      btor_add_ptr_hash_table (param_map, cur)->data.as_ptr = subst_param;
    }
  }

  if (BTOR_IS_BINDER_NODE (BTOR_REAL_ADDR_NODE (body))
      && BTOR_IS_BINDER_NODE (BTOR_REAL_ADDR_NODE (binder->e[1]))
      && BTOR_IS_INVERTED_NODE (body) == BTOR_IS_INVERTED_NODE (binder->e[1]))
=======
  if (btor_is_lambda_node (body) && btor_is_lambda_node (lambda->e[1]))
>>>>>>> 1d5bad24
  {
    btor_init_binder_iterator (&it, BTOR_REAL_ADDR_NODE (body));
    btor_init_binder_iterator (&iit, BTOR_REAL_ADDR_NODE (binder->e[1]));
    while (btor_has_next_binder_iterator (&it))
    {
      if (!btor_has_next_binder_iterator (&iit)) goto NOT_EQUAL;

      b0 = btor_next_binder_iterator (&it);
      b1 = btor_next_binder_iterator (&iit);

      if (b0->sort_id != b1->sort_id || b0->kind != b1->kind) goto NOT_EQUAL;

      param       = b0->e[0];
      subst_param = b1->e[0];
      assert (BTOR_IS_REGULAR_NODE (param));
      assert (BTOR_IS_REGULAR_NODE (subst_param));
      assert (btor_is_param_node (param));
      assert (btor_is_param_node (subst_param));

      if (param->sort_id != subst_param->sort_id) goto NOT_EQUAL;

      btor_add_ptr_hash_table (param_map, param)->data.as_ptr = subst_param;
    }
    body = btor_binder_get_body (BTOR_REAL_ADDR_NODE (body));
  }
<<<<<<< HEAD
  else if (BTOR_IS_BINDER_NODE (BTOR_REAL_ADDR_NODE (body))
           || BTOR_IS_BINDER_NODE (BTOR_REAL_ADDR_NODE (binder->e[1])))
=======
  else if (btor_is_lambda_node (body) || btor_is_lambda_node (lambda->e[1]))
>>>>>>> 1d5bad24
    goto NOT_EQUAL;

  BTOR_INIT_STACK (args);
  BTOR_INIT_STACK (stack);
  BTOR_PUSH_STACK (mm, stack, body);
  while (!BTOR_EMPTY_STACK (stack))
  {
    cur      = BTOR_POP_STACK (stack);
    real_cur = BTOR_REAL_ADDR_NODE (cur);

    if (!real_cur->parameterized)
    {
      BTOR_PUSH_STACK (mm, args, cur);
      continue;
    }

    b = btor_get_ptr_hash_table (cache, real_cur);

    if (!b)
    {
      b = btor_add_ptr_hash_table (cache, real_cur);

      if (BTOR_IS_BINDER_NODE (real_cur))
      {
        result = *find_binder_exp (btor,
                                   real_cur->kind,
                                   real_cur->e[0],
                                   real_cur->e[1],
                                   0,
                                   0,
                                   param_map);
        if (result)
        {
          b->data.as_ptr = result;
          BTOR_PUSH_STACK (mm, args, BTOR_COND_INVERT_NODE (cur, result));
          continue;
        }
        else
        {
          BTOR_RESET_STACK (args);
          break;
        }
      }

      BTOR_PUSH_STACK (mm, stack, cur);
      for (i = real_cur->arity - 1; i >= 0; i--)
        BTOR_PUSH_STACK (mm, stack, real_cur->e[i]);
    }
    else if (!b->data.as_ptr)
    {
      assert (!BTOR_IS_BINDER_NODE (real_cur));
      assert (BTOR_COUNT_STACK (args) >= real_cur->arity);
      args.top -= real_cur->arity;
      e = args.top;

      if (btor_is_slice_node (real_cur))
      {
<<<<<<< HEAD
        result = *find_slice_exp (btor,
                                  e[0],
                                  btor_slice_get_upper (real_cur),
                                  btor_slice_get_lower (real_cur));
=======
        result = find_slice_exp (btor,
                                 e[0],
                                 btor_slice_get_upper (real_cur),
                                 btor_slice_get_lower (real_cur));
      }
      else if (btor_is_lambda_node (real_cur))
      {
        result = find_lambda_exp (btor, e[0], e[1], 0, 0, 0);
>>>>>>> 1d5bad24
      }
      else if (btor_is_param_node (real_cur))
      {
        if ((bb = btor_get_ptr_hash_table (param_map, real_cur)))
          result = bb->data.as_ptr;
        else
          result = real_cur;
      }
      else
      {
<<<<<<< HEAD
        assert (!BTOR_IS_BINDER_NODE (real_cur));
        result = *find_bv_exp (btor, real_cur->kind, e, real_cur->arity);
=======
        assert (!btor_is_lambda_node (real_cur));
        result = find_bv_exp (btor, real_cur->kind, e, real_cur->arity);
>>>>>>> 1d5bad24
      }

      if (!result)
      {
        BTOR_RESET_STACK (args);
        break;
      }

      BTOR_PUSH_STACK (mm, args, BTOR_COND_INVERT_NODE (cur, result));
      b->data.as_ptr = result;
    }
    else
    {
      assert (b->data.as_ptr);
      BTOR_PUSH_STACK (mm, args, BTOR_COND_INVERT_NODE (cur, b->data.as_ptr));
    }
  }
  assert (BTOR_COUNT_STACK (args) <= 1);

  if (!BTOR_EMPTY_STACK (args))
    equal = BTOR_TOP_STACK (args) == btor_binder_get_body (binder);

  BTOR_RELEASE_STACK (mm, stack);
  BTOR_RELEASE_STACK (mm, args);
NOT_EQUAL:
  btor_delete_ptr_hash_table (cache);
  btor_delete_ptr_hash_table (param_map);
  return equal;
}

static BtorNode **
find_exp (Btor *btor,
          BtorNodeKind kind,
          BtorNode *e[],
          uint32_t arity,
          unsigned int *binder_hash,
          BtorIntHashTable *params)
{
  assert (btor);
  assert (arity > 0);
  assert (e);

#ifndef NDEBUG
  uint32_t i;
  for (i = 0; i < arity; i++) assert (e[i]);
#endif

  if (kind == BTOR_LAMBDA_NODE || kind == BTOR_FORALL_NODE
      || kind == BTOR_EXISTS_NODE)
    return find_binder_exp (btor, kind, e[0], e[1], binder_hash, params, 0);
  else if (binder_hash)
    *binder_hash = 0;

  return find_bv_exp (btor, kind, e, arity);
}

/* Enlarges unique table and rehashes expressions. */
static void
enlarge_nodes_unique_table (Btor *btor)
{
  assert (btor);

  BtorMemMgr *mm;
  int size, new_size, i;
  unsigned int hash;
  BtorNode *cur, *temp, **new_chains;

  mm       = btor->mm;
  size     = btor->nodes_unique_table.size;
  new_size = size ? 2 * size : 1;
  BTOR_CNEWN (mm, new_chains, new_size);
  for (i = 0; i < size; i++)
  {
    cur = btor->nodes_unique_table.chains[i];
    while (cur)
    {
      assert (BTOR_IS_REGULAR_NODE (cur));
      assert (!btor_is_bv_var_node (cur));
      assert (!btor_is_uf_node (cur));
      temp             = cur->next;
      hash             = compute_hash_exp (btor, cur, new_size);
      cur->next        = new_chains[hash];
      new_chains[hash] = cur;
      cur              = temp;
    }
  }
  BTOR_DELETEN (mm, btor->nodes_unique_table.chains, size);
  btor->nodes_unique_table.size   = new_size;
  btor->nodes_unique_table.chains = new_chains;
}

BtorNode *
btor_const_exp (Btor *btor, BtorBitVector *bits)
{
  assert (btor);
  assert (bits);

  bool inv;
  BtorBitVector *lookupbits;
  BtorNode **lookup;

  inv        = false;
  lookupbits = bits;

  /* normalize constants, constans are always even */
  if (btor_get_bit_bv (bits, 0))
  {
    lookupbits = btor_not_bv (btor->mm, bits);
    inv        = true;
  }

  lookup = find_const_exp (btor, lookupbits);
  if (!*lookup)
  {
    if (BTOR_FULL_UNIQUE_TABLE (btor->nodes_unique_table))
    {
      enlarge_nodes_unique_table (btor);
      lookup = find_const_exp (btor, lookupbits);
    }
    *lookup = new_const_exp_node (btor, lookupbits);
    assert (btor->nodes_unique_table.num_elements < INT_MAX);
    btor->nodes_unique_table.num_elements += 1;
    (*lookup)->unique = 1;
  }
  else
    inc_exp_ref_counter (btor, *lookup);

  assert (BTOR_IS_REGULAR_NODE (*lookup));

  if (inv)
  {
    btor_free_bv (btor->mm, lookupbits);
    return BTOR_INVERT_NODE (*lookup);
  }
  return *lookup;
}

static BtorNode *
int_min_exp (Btor *btor, uint32_t width)
{
  assert (btor);
  assert (width > 0);

  BtorBitVector *bv;
  BtorNode *result;

  bv = btor_new_bv (btor->mm, width);
  btor_set_bit_bv (bv, bv->width - 1, 1);
  result = btor_const_exp (btor, bv);
  btor_free_bv (btor->mm, bv);
  return result;
}

BtorNode *
btor_zero_exp (Btor *btor, uint32_t width)
{
  assert (btor);
  assert (width > 0);

  BtorBitVector *bv;
  BtorNode *result;

  bv     = btor_new_bv (btor->mm, width);
  result = btor_const_exp (btor, bv);
  btor_free_bv (btor->mm, bv);
  return result;
}

BtorNode *
btor_false_exp (Btor *btor)
{
  assert (btor);
  return btor_zero_exp (btor, 1);
}

BtorNode *
btor_ones_exp (Btor *btor, uint32_t width)
{
  assert (btor);
  assert (width > 0);

  BtorBitVector *bv;
  BtorNode *result;

  bv     = btor_ones_bv (btor->mm, width);
  result = btor_const_exp (btor, bv);
  btor_free_bv (btor->mm, bv);
  return result;
}

BtorNode *
btor_one_exp (Btor *btor, uint32_t width)
{
  assert (btor);
  assert (width > 0);

  BtorBitVector *bv;
  BtorNode *result;

  bv     = btor_one_bv (btor->mm, width);
  result = btor_const_exp (btor, bv);
  btor_free_bv (btor->mm, bv);
  return result;
}

BtorNode *
btor_int_exp (Btor *btor, int i, uint32_t width)
{
  assert (btor);
  assert (width > 0);

  BtorBitVector *bv;
  BtorNode *result;

  bv     = btor_uint64_to_bv (btor->mm, i, width);
  result = btor_const_exp (btor, bv);
  btor_free_bv (btor->mm, bv);
  return result;
}

BtorNode *
btor_unsigned_exp (Btor *btor, unsigned int u, uint32_t width)
{
  assert (btor);
  assert (width > 0);

  BtorBitVector *bv;
  BtorNode *result;

  bv     = btor_uint64_to_bv (btor->mm, u, width);
  result = btor_const_exp (btor, bv);
  btor_free_bv (btor->mm, bv);
  return result;
}

BtorNode *
btor_true_exp (Btor *btor)
{
  assert (btor);
  return btor_one_exp (btor, 1);
}

BtorNode *
btor_var_exp (Btor *btor, uint32_t width, const char *symbol)
{
  assert (btor);
  assert (width > 0);
  assert (!symbol || !btor_get_ptr_hash_table (btor->symbols, (char *) symbol));

  BtorBVVarNode *exp;

  BTOR_CNEW (btor->mm, exp);
  set_kind (btor, (BtorNode *) exp, BTOR_BV_VAR_NODE);
  exp->bytes = sizeof *exp;
  setup_node_and_add_to_id_table (btor, exp);
  exp->sort_id = btor_bitvec_sort (&btor->sorts_unique_table, width);
  (void) btor_add_ptr_hash_table (btor->bv_vars, exp);
  if (symbol) btor_set_symbol_exp (btor, (BtorNode *) exp, symbol);
  return (BtorNode *) exp;
}

BtorNode *
btor_param_exp (Btor *btor, uint32_t width, const char *symbol)
{
  assert (btor);
  assert (width > 0);
  assert (!symbol || !btor_get_ptr_hash_table (btor->symbols, (char *) symbol));

  BtorParamNode *exp;

  BTOR_CNEW (btor->mm, exp);
  set_kind (btor, (BtorNode *) exp, BTOR_PARAM_NODE);
  exp->bytes         = sizeof *exp;
  exp->parameterized = 1;
  exp->sort_id       = btor_bitvec_sort (&btor->sorts_unique_table, width);
  setup_node_and_add_to_id_table (btor, exp);
  if (symbol) btor_set_symbol_exp (btor, (BtorNode *) exp, symbol);
  return (BtorNode *) exp;
}

BtorNode *
btor_array_exp (Btor *btor,
                uint32_t elem_width,
                uint32_t index_width,
                const char *symbol)
{
  assert (btor);
  assert (elem_width > 0);
  assert (index_width > 0);

  BtorNode *exp;
  BtorSortId index_sort, elem_sort, sort, tup;

  index_sort = btor_bitvec_sort (&btor->sorts_unique_table, index_width);
  elem_sort  = btor_bitvec_sort (&btor->sorts_unique_table, elem_width);
  tup        = btor_tuple_sort (&btor->sorts_unique_table, &index_sort, 1);
  sort       = btor_fun_sort (&btor->sorts_unique_table, tup, elem_sort);

  exp           = btor_uf_exp (btor, sort, symbol);
  exp->is_array = 1;
  btor_release_sort (&btor->sorts_unique_table, index_sort);
  btor_release_sort (&btor->sorts_unique_table, elem_sort);
  btor_release_sort (&btor->sorts_unique_table, sort);
  btor_release_sort (&btor->sorts_unique_table, tup);

  return (BtorNode *) exp;
}

BtorNode *
btor_uf_exp (Btor *btor, BtorSortId sort, const char *symbol)
{
  assert (btor);
  assert (sort);
  assert (!symbol || !btor_get_ptr_hash_table (btor->symbols, (char *) symbol));

  BtorUFNode *exp;
  BtorSortUniqueTable *sorts;

  sorts = &btor->sorts_unique_table;
  assert (btor_is_fun_sort (sorts, sort));
  assert (
      btor_is_bitvec_sort (sorts, btor_get_codomain_fun_sort (sorts, sort))
      || btor_is_bool_sort (sorts, btor_get_codomain_fun_sort (sorts, sort)));

  BTOR_CNEW (btor->mm, exp);
  set_kind (btor, (BtorNode *) exp, BTOR_UF_NODE);
  exp->bytes   = sizeof (*exp);
  exp->sort_id = btor_copy_sort (sorts, sort);
  setup_node_and_add_to_id_table (btor, exp);
  (void) btor_add_ptr_hash_table (btor->ufs, exp);
  if (symbol) btor_set_symbol_exp (btor, (BtorNode *) exp, symbol);
  return (BtorNode *) exp;
}

static BtorNode *
unary_exp_slice_exp (Btor *btor, BtorNode *exp, uint32_t upper, uint32_t lower)
{
  assert (btor);
  assert (exp);
  assert (btor == BTOR_REAL_ADDR_NODE (exp)->btor);

  int inv;
  BtorNode **lookup;

  exp = btor_simplify_exp (btor, exp);

  assert (!btor_is_fun_node (exp));
  assert (upper >= lower);
  assert (upper < btor_get_exp_width (btor, exp));

  if (btor_get_opt (btor, BTOR_OPT_REWRITE_LEVEL) > 0
      && BTOR_IS_INVERTED_NODE (exp))
  {
    inv = 1;
    exp = BTOR_INVERT_NODE (exp);
  }
  else
    inv = 0;

  lookup = find_slice_exp (btor, exp, upper, lower);
  if (!*lookup)
  {
    if (BTOR_FULL_UNIQUE_TABLE (btor->nodes_unique_table))
    {
      enlarge_nodes_unique_table (btor);
      lookup = find_slice_exp (btor, exp, upper, lower);
    }
    *lookup = new_slice_exp_node (btor, exp, upper, lower);
    assert (btor->nodes_unique_table.num_elements < INT_MAX);
    btor->nodes_unique_table.num_elements++;
    (*lookup)->unique = 1;
  }
  else
    inc_exp_ref_counter (btor, *lookup);
  assert (BTOR_IS_REGULAR_NODE (*lookup));
  if (inv) return BTOR_INVERT_NODE (*lookup);
  return *lookup;
}

BtorNode *
btor_slice_exp_node (Btor *btor, BtorNode *exp, uint32_t upper, uint32_t lower)
{
  exp = btor_simplify_exp (btor, exp);
  assert (btor_precond_slice_exp_dbg (btor, exp, upper, lower));
  return unary_exp_slice_exp (btor, exp, upper, lower);
}

static BtorNode *
create_exp (Btor *btor, BtorNodeKind kind, uint32_t arity, BtorNode *e[])
{
  assert (btor);
  assert (kind);
  assert (arity > 0);
  assert (arity <= 3);
  assert (e);

  uint32_t i;
  unsigned int binder_hash;
  BtorNode **lookup, *simp_e[3];
  BtorIntHashTable *params = 0;

  for (i = 0; i < arity; i++)
  {
    assert (BTOR_REAL_ADDR_NODE (e[i])->btor == btor);
    simp_e[i] = btor_simplify_exp (btor, e[i]);
  }

<<<<<<< HEAD
  /* collect params only for quantifier/function bodies */
  if ((kind == BTOR_LAMBDA_NODE && !BTOR_IS_LAMBDA_NODE (e[1]))
      || kind == BTOR_FORALL_NODE || kind == BTOR_EXISTS_NODE)
=======
  /* collect params only for function bodies */
  if (kind == BTOR_LAMBDA_NODE && !btor_is_lambda_node (e[1]))
>>>>>>> 1d5bad24
    params = btor_new_int_hash_table (btor->mm);

  lookup = find_exp (btor, kind, simp_e, arity, &binder_hash, params);
  if (!*lookup)
  {
    if (BTOR_FULL_UNIQUE_TABLE (btor->nodes_unique_table))
    {
      enlarge_nodes_unique_table (btor);
      lookup = find_exp (btor, kind, simp_e, arity, &binder_hash, 0);
    }

    switch (kind)
    {
      case BTOR_LAMBDA_NODE:
        assert (arity == 2);
        *lookup = new_lambda_exp_node (btor, simp_e[0], simp_e[1]);
        btor_get_ptr_hash_table (btor->lambdas, *lookup)->data.as_int =
            binder_hash;
        break;
      case BTOR_FORALL_NODE:
      case BTOR_EXISTS_NODE:
        assert (arity == 2);
        *lookup = new_quantifier_exp_node (btor, kind, e[0], e[1]);
        btor_get_ptr_hash_table (btor->quantifiers, *lookup)->data.as_int =
            binder_hash;
        break;
      case BTOR_ARGS_NODE:
        *lookup = new_args_exp_node (btor, arity, simp_e);
        break;
      default: *lookup = new_node (btor, kind, arity, simp_e);
    }

    if (params)
    {
      assert (BTOR_IS_BINDER_NODE (*lookup));
      if (params->count > 0)
      {
        btor_add_ptr_hash_table (btor->parameterized, *lookup)->data.as_ptr =
            params;
        (*lookup)->parameterized = 1;
      }
      else
        btor_delete_int_hash_table (params);
    }

    assert (btor->nodes_unique_table.num_elements < INT_MAX);
    btor->nodes_unique_table.num_elements++;
    (*lookup)->unique = 1;
  }
  else
  {
    inc_exp_ref_counter (btor, *lookup);
    if (params) btor_delete_int_hash_table (params);
  }
  assert (BTOR_IS_REGULAR_NODE (*lookup));
  return *lookup;
}

BtorNode *
btor_and_exp_node (Btor *btor, BtorNode *e0, BtorNode *e1)
{
  BtorNode *e[2];
  e[0] = btor_simplify_exp (btor, e0);
  e[1] = btor_simplify_exp (btor, e1);
  assert (btor_precond_regular_binary_bv_exp_dbg (btor, e[0], e[1]));
  return create_exp (btor, BTOR_AND_NODE, 2, e);
}

BtorNode *
btor_eq_exp_node (Btor *btor, BtorNode *e0, BtorNode *e1)
{
  BtorNode *e[2];
  BtorNodeKind kind;

  e[0] = btor_simplify_exp (btor, e0);
  e[1] = btor_simplify_exp (btor, e1);
  assert (btor_precond_eq_exp_dbg (btor, e[0], e[1]));
  if (btor_is_fun_node (e[0]))
    kind = BTOR_FUN_EQ_NODE;
  else
    kind = BTOR_BV_EQ_NODE;
  return create_exp (btor, kind, 2, e);
}

BtorNode *
btor_add_exp_node (Btor *btor, BtorNode *e0, BtorNode *e1)
{
  BtorNode *e[2];
  e[0] = btor_simplify_exp (btor, e0);
  e[1] = btor_simplify_exp (btor, e1);
  assert (btor_precond_regular_binary_bv_exp_dbg (btor, e[0], e[1]));
  return create_exp (btor, BTOR_ADD_NODE, 2, e);
}

BtorNode *
btor_mul_exp_node (Btor *btor, BtorNode *e0, BtorNode *e1)
{
  BtorNode *e[2];
  e[0] = btor_simplify_exp (btor, e0);
  e[1] = btor_simplify_exp (btor, e1);
  assert (btor_precond_regular_binary_bv_exp_dbg (btor, e[0], e[1]));
  return create_exp (btor, BTOR_MUL_NODE, 2, e);
}

BtorNode *
btor_ult_exp_node (Btor *btor, BtorNode *e0, BtorNode *e1)
{
  BtorNode *e[2];
  e[0] = btor_simplify_exp (btor, e0);
  e[1] = btor_simplify_exp (btor, e1);
  assert (btor_precond_regular_binary_bv_exp_dbg (btor, e[0], e[1]));
  return create_exp (btor, BTOR_ULT_NODE, 2, e);
}

BtorNode *
btor_sll_exp_node (Btor *btor, BtorNode *e0, BtorNode *e1)
{
  BtorNode *e[2];
  e[0] = btor_simplify_exp (btor, e0);
  e[1] = btor_simplify_exp (btor, e1);
  assert (btor_precond_shift_exp_dbg (btor, e[0], e[1]));
  return create_exp (btor, BTOR_SLL_NODE, 2, e);
}

BtorNode *
btor_srl_exp_node (Btor *btor, BtorNode *e0, BtorNode *e1)
{
  BtorNode *e[2];
  e[0] = btor_simplify_exp (btor, e0);
  e[1] = btor_simplify_exp (btor, e1);
  assert (btor_precond_shift_exp_dbg (btor, e[0], e[1]));
  return create_exp (btor, BTOR_SRL_NODE, 2, e);
}

BtorNode *
btor_udiv_exp_node (Btor *btor, BtorNode *e0, BtorNode *e1)
{
  BtorNode *e[2];
  e[0] = btor_simplify_exp (btor, e0);
  e[1] = btor_simplify_exp (btor, e1);
  assert (btor_precond_regular_binary_bv_exp_dbg (btor, e[0], e[1]));
  return create_exp (btor, BTOR_UDIV_NODE, 2, e);
}

BtorNode *
btor_urem_exp_node (Btor *btor, BtorNode *e0, BtorNode *e1)
{
  BtorNode *e[2];
  e[0] = btor_simplify_exp (btor, e0);
  e[1] = btor_simplify_exp (btor, e1);
  assert (btor_precond_regular_binary_bv_exp_dbg (btor, e[0], e[1]));
  return create_exp (btor, BTOR_UREM_NODE, 2, e);
}

BtorNode *
btor_concat_exp_node (Btor *btor, BtorNode *e0, BtorNode *e1)
{
  BtorNode *e[2];
  e[0] = btor_simplify_exp (btor, e0);
  e[1] = btor_simplify_exp (btor, e1);
  assert (btor_precond_concat_exp_dbg (btor, e[0], e[1]));
  return create_exp (btor, BTOR_CONCAT_NODE, 2, e);
}

BtorNode *
btor_lambda_exp_node (Btor *btor, BtorNode *param, BtorNode *body)
{
  BtorNode *e[2];
  e[0] = btor_simplify_exp (btor, param);
  e[1] = btor_simplify_exp (btor, body);
  return create_exp (btor, BTOR_LAMBDA_NODE, 2, e);
}

BtorNode *
btor_lambda_exp (Btor *btor, BtorNode *e_param, BtorNode *e_exp)
{
  assert (btor);
  assert (BTOR_IS_REGULAR_NODE (e_param));
  assert (btor == e_param->btor);
  assert (btor_is_param_node (e_param));
  assert (!BTOR_REAL_ADDR_NODE (e_param)->simplified);
  assert (e_exp);
  assert (btor == BTOR_REAL_ADDR_NODE (e_exp)->btor);

  BtorNode *result;
  if (btor_get_opt (btor, BTOR_OPT_REWRITE_LEVEL) > 0)
    result = btor_rewrite_binary_exp (btor, BTOR_LAMBDA_NODE, e_param, e_exp);
  else
    result = btor_lambda_exp_node (btor, e_param, e_exp);
  assert (btor_is_fun_node (result));
  return result;
}

static BtorNode *
quantifier_exp_node (Btor *btor,
                     BtorNodeKind kind,
                     BtorNode *param,
                     BtorNode *body)
{
  assert (btor);
  assert (kind == BTOR_FORALL_NODE || kind == BTOR_EXISTS_NODE);
  assert (param);

  BtorNode *e[2];
  e[0] = btor_simplify_exp (btor, param);
  e[1] = btor_simplify_exp (btor, body);

  assert (BTOR_IS_REGULAR_NODE (e[0]));
  assert (BTOR_IS_PARAM_NODE (e[0]));
  assert (e[1]);
  assert (btor_is_bool_sort (&btor->sorts_unique_table,
                             BTOR_REAL_ADDR_NODE (e[1])->sort_id));
  return create_exp (btor, kind, 2, e);
}

static BtorNode *
quantifier_exp (Btor *btor, BtorNodeKind kind, BtorNode *param, BtorNode *body)
{
  assert (btor);
  assert (kind == BTOR_FORALL_NODE || kind == BTOR_EXISTS_NODE);
  assert (param);

  param = btor_simplify_exp (btor, param);
  body  = btor_simplify_exp (btor, body);

  assert (BTOR_IS_REGULAR_NODE (param));
  assert (BTOR_IS_PARAM_NODE (param));
  assert (body);
  assert (btor_is_bool_sort (&btor->sorts_unique_table,
                             BTOR_REAL_ADDR_NODE (body)->sort_id));
  if (btor_get_opt (btor, BTOR_OPT_REWRITE_LEVEL) > 0)
    return btor_rewrite_binary_exp (btor, kind, param, body);
  return quantifier_exp_node (btor, kind, param, body);
}

static BtorNode *
quantifier_n_exp (Btor *btor,
                  BtorNodeKind kind,
                  BtorNode *params[],
                  uint32_t n,
                  BtorNode *body)
{
  assert (btor);
  assert (kind == BTOR_FORALL_NODE || kind == BTOR_EXISTS_NODE);
  assert (params);
  assert (n > 0);
  assert (body);
  assert (btor == BTOR_REAL_ADDR_NODE (body)->btor);

  int i;
  BtorNode *res, *tmp;

  res = btor_copy_exp (btor, body);
  for (i = n - 1; i >= 0; i--)
  {
    assert (params[i]);
    assert (btor == BTOR_REAL_ADDR_NODE (params[i])->btor);
    assert (BTOR_IS_PARAM_NODE (BTOR_REAL_ADDR_NODE (params[i])));
    tmp = quantifier_exp (btor, kind, params[i], res);
    btor_release_exp (btor, res);
    res = tmp;
  }
  return res;
}

BtorNode *
btor_forall_exp_node (Btor *btor, BtorNode *param, BtorNode *body)
{
  return quantifier_exp_node (btor, BTOR_FORALL_NODE, param, body);
}

BtorNode *
btor_forall_exp (Btor *btor, BtorNode *param, BtorNode *body)
{
  return quantifier_exp (btor, BTOR_FORALL_NODE, param, body);
}

BtorNode *
btor_forall_n_exp (Btor *btor, BtorNode *params[], uint32_t n, BtorNode *body)
{
  return quantifier_n_exp (btor, BTOR_FORALL_NODE, params, n, body);
}

BtorNode *
btor_exists_exp_node (Btor *btor, BtorNode *param, BtorNode *body)
{
  return quantifier_exp_node (btor, BTOR_EXISTS_NODE, param, body);
}

BtorNode *
btor_exists_exp (Btor *btor, BtorNode *param, BtorNode *body)
{
  return quantifier_exp (btor, BTOR_EXISTS_NODE, param, body);
}

BtorNode *
btor_exists_n_exp (Btor *btor, BtorNode *params[], uint32_t n, BtorNode *body)
{
  return quantifier_n_exp (btor, BTOR_EXISTS_NODE, params, n, body);
}

BtorNode *
btor_fun_exp (Btor *btor, BtorNode *params[], uint32_t paramc, BtorNode *exp)
{
  assert (btor);
  assert (paramc > 0);
  assert (params);
  assert (exp);
  assert (btor == BTOR_REAL_ADDR_NODE (exp)->btor);
  assert (!btor_is_uf_node (exp));

  int i;
  BtorNode *fun      = btor_simplify_exp (btor, exp);
  BtorNode *prev_fun = 0;

  for (i = paramc - 1; i >= 0; i--)
  {
    assert (params[i]);
    assert (btor == BTOR_REAL_ADDR_NODE (params[i])->btor);
    assert (btor_is_param_node (params[i]));
    fun = btor_lambda_exp (btor, params[i], fun);
    if (prev_fun) btor_release_exp (btor, prev_fun);
    prev_fun = fun;
  }

  return fun;
}

/* more than 4 children are not possible as we only have 2 bit for storing
 * the position in the parent pointers */
#define ARGS_MAX_NUM_CHILDREN 3

BtorNode *
btor_args_exp (Btor *btor, BtorNode *args[], uint32_t argc)
{
  assert (btor);
  assert (argc > 0);
  assert (args);

  int i, cur_argc, cnt_args, rem_free, num_args;
  BtorNode *e[ARGS_MAX_NUM_CHILDREN];
  BtorNode *result = 0, *last = 0;

  /* arguments fit in one args node */
  if (argc <= ARGS_MAX_NUM_CHILDREN)
  {
    num_args = 1;
    rem_free = ARGS_MAX_NUM_CHILDREN - argc;
    cur_argc = argc;
  }
  /* arguments have to be split into several args nodes.
   * compute number of required args nodes */
  else
  {
    rem_free = argc % (ARGS_MAX_NUM_CHILDREN - 1);
    num_args = argc / (ARGS_MAX_NUM_CHILDREN - 1);
    /* we can store at most 1 more element into 'num_args' nodes
     * without needing an additional args node */
    if (rem_free > 1) num_args += 1;

    assert (num_args > 1);
    /* compute number of arguments in last args node */
    cur_argc = argc - (num_args - 1) * (ARGS_MAX_NUM_CHILDREN - 1);
  }
  cnt_args = cur_argc - 1;

  /* split up args in 'num_args' of args nodes */
  for (i = argc - 1; i >= 0; i--)
  {
    assert (cnt_args >= 0);
    assert (cnt_args <= ARGS_MAX_NUM_CHILDREN);
    assert (!btor_is_fun_node (args[i]));
    assert (btor == BTOR_REAL_ADDR_NODE (args[i])->btor);
    e[cnt_args] = btor_simplify_exp (btor, args[i]);
    cnt_args -= 1;

    assert (i > 0 || cnt_args < 0);
    if (cnt_args < 0)
    {
      result = create_exp (btor, BTOR_ARGS_NODE, cur_argc, e);

      /* init for next iteration */
      cur_argc    = ARGS_MAX_NUM_CHILDREN;
      cnt_args    = cur_argc - 1;
      e[cnt_args] = result;
      cnt_args -= 1;

      if (last) btor_release_exp (btor, last);

      last = result;
    }
  }

  assert (result);
  return result;
}

BtorNode *
btor_apply_exp_node (Btor *btor, BtorNode *fun, BtorNode *args)
{
  assert (btor);
  assert (fun);
  assert (args);
  assert (btor == BTOR_REAL_ADDR_NODE (fun)->btor);
  assert (btor == BTOR_REAL_ADDR_NODE (args)->btor);
  assert (btor_precond_apply_exp_dbg (btor, fun, args));

  BtorNode *e[2];
  e[0] = btor_simplify_exp (btor, fun);
  e[1] = btor_simplify_exp (btor, args);

  assert (BTOR_IS_REGULAR_NODE (e[0]));
  assert (BTOR_IS_REGULAR_NODE (e[1]));
  assert (btor_is_fun_node (e[0]));
  assert (btor_is_args_node (e[1]));

  /* eliminate nested functions */
  if (btor_is_lambda_node (e[0]) && e[0]->parameterized)
  {
    btor_assign_args (btor, e[0], args);
    BtorNode *result = btor_beta_reduce_bounded (btor, e[0], 1);
    btor_unassign_params (btor, e[0]);
    return result;
  }
  assert (!btor_is_fun_cond_node (e[0])
          || (!e[0]->e[1]->parameterized && !e[0]->e[2]->parameterized));
  return create_exp (btor, BTOR_APPLY_NODE, 2, e);
}

BtorNode *
btor_apply_exp (Btor *btor, BtorNode *fun, BtorNode *args)
{
  assert (btor);
  assert (fun);
  assert (args);
  assert (btor == BTOR_REAL_ADDR_NODE (fun)->btor);
  assert (btor == BTOR_REAL_ADDR_NODE (args)->btor);

  fun  = btor_simplify_exp (btor, fun);
  args = btor_simplify_exp (btor, args);

  // TODO (ma): do we even allow that? can this happen?
  /* if fun was simplified to a constant value, we return a copy of it */
  if (!btor_is_fun_node (fun))
  {
    assert (!BTOR_REAL_ADDR_NODE (fun)->parameterized);
    return btor_copy_exp (btor, fun);
  }

  if (btor_get_opt (btor, BTOR_OPT_REWRITE_LEVEL) > 0)
    return btor_rewrite_binary_exp (btor, BTOR_APPLY_NODE, fun, args);

  return btor_apply_exp_node (btor, fun, args);
}

BtorNode *
btor_apply_exps (Btor *btor, BtorNode *args[], uint32_t argc, BtorNode *fun)
{
  assert (btor);
  assert (argc > 0);
  assert (args);
  assert (fun);

  BtorNode *exp, *_args;

  _args = btor_args_exp (btor, args, argc);
  fun   = btor_simplify_exp (btor, fun);
  _args = btor_simplify_exp (btor, _args);

  exp = btor_apply_exp (btor, fun, _args);
  btor_release_exp (btor, _args);

  return exp;
}

BtorNode *
btor_cond_exp_node (Btor *btor,
                    BtorNode *e_cond,
                    BtorNode *e_if,
                    BtorNode *e_else)
{
  unsigned i, width, arity;
  BtorNode *e[3], *cond, *lambda;
  BtorNodePtrStack params;
  BtorSort *sort;
  BtorSortUniqueTable *sorts;
  e[0] = btor_simplify_exp (btor, e_cond);
  e[1] = btor_simplify_exp (btor, e_if);
  e[2] = btor_simplify_exp (btor, e_else);
  assert (btor_precond_cond_exp_dbg (btor, e[0], e[1], e[2]));

  /* represent parameterized function conditionals (with parameterized
   * functions) as parameterized function
   * -> gets beta reduced in btor_apply_exp_node */
  if (btor_is_fun_node (e[1]) && (e[1]->parameterized || e[2]->parameterized))
  {
    sorts = &btor->sorts_unique_table;
    BTOR_INIT_STACK (params);
    assert (btor_is_fun_sort (sorts, e[1]->sort_id));
    arity = btor_get_fun_arity (btor, e[1]);
    sort  = btor_get_sort_by_id (sorts, e[1]->sort_id);
    assert (sort->fun.domain->kind == BTOR_TUPLE_SORT);
    assert (sort->fun.domain->tuple.num_elements == arity);
    for (i = 0; i < arity; i++)
    {
      width = btor_get_width_bitvec_sort (
          sorts, sort->fun.domain->tuple.elements[i]->id);
      BTOR_PUSH_STACK (btor->mm, params, btor_param_exp (btor, width, 0));
    }
    e[1]   = btor_apply_exps (btor, params.start, arity, e[1]);
    e[2]   = btor_apply_exps (btor, params.start, arity, e[2]);
    cond   = create_exp (btor, BTOR_COND_NODE, 3, e);
    lambda = btor_fun_exp (btor, params.start, arity, cond);
    while (!BTOR_EMPTY_STACK (params))
      btor_release_exp (btor, BTOR_POP_STACK (params));
    btor_release_exp (btor, e[1]);
    btor_release_exp (btor, e[2]);
    btor_release_exp (btor, cond);
    BTOR_RELEASE_STACK (btor->mm, params);
    return lambda;
  }
  return create_exp (btor, BTOR_COND_NODE, 3, e);
}

#if 0
BtorNode *
btor_bv_cond_exp_node (Btor * btor, BtorNode * e_cond, BtorNode * e_if,
		       BtorNode * e_else)
{
  assert (btor == BTOR_REAL_ADDR_NODE (e_cond)->btor);
  assert (btor == BTOR_REAL_ADDR_NODE (e_if)->btor);
  assert (btor == BTOR_REAL_ADDR_NODE (e_else)->btor);

  if (btor_get_opt (btor, BTOR_OPT_REWRITE_LEVEL) > 0)
    return btor_rewrite_ternary_exp (btor, BTOR_BCOND_NODE, e_cond, e_if, e_else);

  return btor_cond_exp_node (btor, e_cond, e_if, e_else);
}

// TODO: arbitrary conditionals on functions
BtorNode *
btor_array_cond_exp_node (Btor * btor, BtorNode * e_cond, BtorNode * e_if,
			  BtorNode * e_else)
{
  assert (btor == BTOR_REAL_ADDR_NODE (e_cond)->btor);
  assert (btor == BTOR_REAL_ADDR_NODE (e_if)->btor);
  assert (btor == BTOR_REAL_ADDR_NODE (e_else)->btor);

  BtorNode *cond, *param, *lambda, *app_if, *app_else;

  e_cond = btor_simplify_exp (btor, e_cond);
  e_if = btor_simplify_exp (btor, e_if);
  e_else = btor_simplify_exp (btor, e_else);

  assert (BTOR_IS_REGULAR_NODE (e_if));
  assert (btor_is_fun_node (e_if));
  assert (BTOR_IS_REGULAR_NODE (e_else));
  assert (btor_is_fun_node (e_else));

  param = btor_param_exp (btor, btor_get_index_exp_width (btor, e_if), 0);
  app_if = btor_apply_exps (btor, &param, 1, e_if); 
  app_else = btor_apply_exps (btor, &param, 1, e_else);
  cond = btor_bv_cond_exp_node (btor, e_cond, app_if, app_else); 
  lambda = btor_lambda_exp (btor, param, cond); 
  lambda->is_array = 1;

  btor_release_exp (btor, param);
  btor_release_exp (btor, app_if);
  btor_release_exp (btor, app_else);
  btor_release_exp (btor, cond);
  
  return lambda;
}
#endif

BtorNode *
btor_not_exp (Btor *btor, BtorNode *exp)
{
  assert (btor == BTOR_REAL_ADDR_NODE (exp)->btor);

  exp = btor_simplify_exp (btor, exp);
  assert (btor_precond_regular_unary_bv_exp_dbg (btor, exp));

  (void) btor;
  inc_exp_ref_counter (btor, exp);
  return BTOR_INVERT_NODE (exp);
}

BtorNode *
btor_add_exp (Btor *btor, BtorNode *e0, BtorNode *e1)
{
  assert (btor == BTOR_REAL_ADDR_NODE (e0)->btor);
  assert (btor == BTOR_REAL_ADDR_NODE (e1)->btor);

  BtorNode *result;

  e0 = btor_simplify_exp (btor, e0);
  e1 = btor_simplify_exp (btor, e1);
  assert (btor_precond_regular_binary_bv_exp_dbg (btor, e0, e1));

  if (btor_get_opt (btor, BTOR_OPT_REWRITE_LEVEL) > 0)
    result = btor_rewrite_binary_exp (btor, BTOR_ADD_NODE, e0, e1);
  else
    result = btor_add_exp_node (btor, e0, e1);

  assert (result);
  return result;
}

BtorNode *
btor_neg_exp (Btor *btor, BtorNode *exp)
{
  assert (btor == BTOR_REAL_ADDR_NODE (exp)->btor);

  BtorNode *result, *one;

  exp = btor_simplify_exp (btor, exp);
  assert (btor_precond_regular_unary_bv_exp_dbg (btor, exp));
  one    = btor_one_exp (btor, btor_get_exp_width (btor, exp));
  result = btor_add_exp (btor, BTOR_INVERT_NODE (exp), one);
  btor_release_exp (btor, one);
  return result;
}

BtorNode *
btor_slice_exp (Btor *btor, BtorNode *exp, uint32_t upper, uint32_t lower)
{
  assert (btor == BTOR_REAL_ADDR_NODE (exp)->btor);

  BtorNode *result;

  exp = btor_simplify_exp (btor, exp);
  assert (btor_precond_slice_exp_dbg (btor, exp, upper, lower));

  if (btor_get_opt (btor, BTOR_OPT_REWRITE_LEVEL) > 0)
    result = btor_rewrite_slice_exp (btor, exp, upper, lower);
  else
    result = btor_slice_exp_node (btor, exp, upper, lower);

  assert (result);
  return result;
}

BtorNode *
btor_or_exp (Btor *btor, BtorNode *e0, BtorNode *e1)
{
  assert (btor == BTOR_REAL_ADDR_NODE (e0)->btor);
  assert (btor == BTOR_REAL_ADDR_NODE (e1)->btor);

  e0 = btor_simplify_exp (btor, e0);
  e1 = btor_simplify_exp (btor, e1);
  assert (btor_precond_regular_binary_bv_exp_dbg (btor, e0, e1));
  return BTOR_INVERT_NODE (
      btor_and_exp (btor, BTOR_INVERT_NODE (e0), BTOR_INVERT_NODE (e1)));
}

BtorNode *
btor_eq_exp (Btor *btor, BtorNode *e0, BtorNode *e1)
{
  assert (btor == BTOR_REAL_ADDR_NODE (e0)->btor);
  assert (btor == BTOR_REAL_ADDR_NODE (e1)->btor);

  BtorNode *result;

  e0 = btor_simplify_exp (btor, e0);
  e1 = btor_simplify_exp (btor, e1);
  assert (btor_precond_eq_exp_dbg (btor, e0, e1));

  if (btor_get_opt (btor, BTOR_OPT_REWRITE_LEVEL) > 0)
  {
    if (btor_is_fun_node (e0))
      result = btor_rewrite_binary_exp (btor, BTOR_FUN_EQ_NODE, e0, e1);
    else
      result = btor_rewrite_binary_exp (btor, BTOR_BV_EQ_NODE, e0, e1);
  }
  else
    result = btor_eq_exp_node (btor, e0, e1);

  assert (result);
  return result;
}

BtorNode *
btor_and_exp (Btor *btor, BtorNode *e0, BtorNode *e1)
{
  assert (btor == BTOR_REAL_ADDR_NODE (e0)->btor);
  assert (btor == BTOR_REAL_ADDR_NODE (e1)->btor);

  BtorNode *result;

  e0 = btor_simplify_exp (btor, e0);
  e1 = btor_simplify_exp (btor, e1);
  assert (btor_precond_regular_binary_bv_exp_dbg (btor, e0, e1));

  if (btor_get_opt (btor, BTOR_OPT_REWRITE_LEVEL) > 0)
    result = btor_rewrite_binary_exp (btor, BTOR_AND_NODE, e0, e1);
  else
    result = btor_and_exp_node (btor, e0, e1);

  assert (result);
  return result;
}

static BtorNode *
create_bin_n_exp (Btor *btor,
                  BtorNode *(*func) (Btor *, BtorNode *, BtorNode *),
                  BtorNode *args[],
                  uint32_t argc)
{
  uint32_t i;
  BtorNode *result, *tmp, *arg;

  result = 0;
  for (i = 0; i < argc; i++)
  {
    arg = args[i];
    if (result)
    {
      tmp = func (btor, arg, result);
      btor_release_exp (btor, result);
      result = tmp;
    }
    else
      result = btor_copy_exp (btor, arg);
  }
  assert (result);
  return result;
}

BtorNode *
btor_and_n_exp (Btor *btor, BtorNode *args[], uint32_t argc)
{
  return create_bin_n_exp (btor, btor_and_exp, args, argc);
}

BtorNode *
btor_xor_exp (Btor *btor, BtorNode *e0, BtorNode *e1)
{
  assert (btor == BTOR_REAL_ADDR_NODE (e0)->btor);
  assert (btor == BTOR_REAL_ADDR_NODE (e1)->btor);

  BtorNode *result, * or, *and;

  e0 = btor_simplify_exp (btor, e0);
  e1 = btor_simplify_exp (btor, e1);
  assert (btor_precond_regular_binary_bv_exp_dbg (btor, e0, e1));

  or     = btor_or_exp (btor, e0, e1);
  and    = btor_and_exp (btor, e0, e1);
  result = btor_and_exp (btor, or, BTOR_INVERT_NODE (and));
  btor_release_exp (btor, or);
  btor_release_exp (btor, and);
  return result;
}

BtorNode *
btor_xnor_exp (Btor *btor, BtorNode *e0, BtorNode *e1)
{
  assert (btor == BTOR_REAL_ADDR_NODE (e0)->btor);
  assert (btor == BTOR_REAL_ADDR_NODE (e1)->btor);

  e0 = btor_simplify_exp (btor, e0);
  e1 = btor_simplify_exp (btor, e1);
  assert (btor_precond_regular_binary_bv_exp_dbg (btor, e0, e1));
  return BTOR_INVERT_NODE (btor_xor_exp (btor, e0, e1));
}

BtorNode *
btor_concat_exp (Btor *btor, BtorNode *e0, BtorNode *e1)
{
  assert (btor == BTOR_REAL_ADDR_NODE (e0)->btor);
  assert (btor == BTOR_REAL_ADDR_NODE (e1)->btor);

  BtorNode *result;

  e0 = btor_simplify_exp (btor, e0);
  e1 = btor_simplify_exp (btor, e1);
  assert (btor_precond_concat_exp_dbg (btor, e0, e1));

  if (btor_get_opt (btor, BTOR_OPT_REWRITE_LEVEL) > 0)
    result = btor_rewrite_binary_exp (btor, BTOR_CONCAT_NODE, e0, e1);
  else
    result = btor_concat_exp_node (btor, e0, e1);

  assert (result);
  return result;
}

BtorNode *
btor_cond_exp (Btor *btor, BtorNode *e_cond, BtorNode *e_if, BtorNode *e_else)
{
  assert (btor == BTOR_REAL_ADDR_NODE (e_cond)->btor);
  assert (btor == BTOR_REAL_ADDR_NODE (e_if)->btor);
  assert (btor == BTOR_REAL_ADDR_NODE (e_else)->btor);

  if (btor_get_opt (btor, BTOR_OPT_REWRITE_LEVEL) > 0)
    return btor_rewrite_ternary_exp (
        btor, BTOR_COND_NODE, e_cond, e_if, e_else);

  return btor_cond_exp_node (btor, e_cond, e_if, e_else);
}

BtorNode *
btor_redor_exp (Btor *btor, BtorNode *exp)
{
  assert (btor == BTOR_REAL_ADDR_NODE (exp)->btor);

  BtorNode *result, *zero;

  exp = btor_simplify_exp (btor, exp);
  assert (btor_precond_regular_unary_bv_exp_dbg (btor, exp));

  zero   = btor_zero_exp (btor, btor_get_exp_width (btor, exp));
  result = BTOR_INVERT_NODE (btor_eq_exp (btor, exp, zero));
  btor_release_exp (btor, zero);
  return result;
}

BtorNode *
btor_redxor_exp (Btor *btor, BtorNode *exp)
{
  assert (btor == BTOR_REAL_ADDR_NODE (exp)->btor);

  BtorNode *result, *slice, *xor;
  int i, width;

  exp = btor_simplify_exp (btor, exp);
  assert (btor_precond_regular_unary_bv_exp_dbg (btor, exp));

  width = btor_get_exp_width (btor, exp);

  result = btor_slice_exp (btor, exp, 0, 0);
  for (i = 1; i < width; i++)
  {
    slice = btor_slice_exp (btor, exp, i, i);
    xor   = btor_xor_exp (btor, result, slice);
    btor_release_exp (btor, slice);
    btor_release_exp (btor, result);
    result = xor;
  }
  return result;
}

BtorNode *
btor_redand_exp (Btor *btor, BtorNode *exp)
{
  assert (btor == BTOR_REAL_ADDR_NODE (exp)->btor);

  BtorNode *result, *ones;

  exp = btor_simplify_exp (btor, exp);
  assert (btor_precond_regular_unary_bv_exp_dbg (btor, exp));

  ones   = btor_ones_exp (btor, btor_get_exp_width (btor, exp));
  result = btor_eq_exp (btor, exp, ones);
  btor_release_exp (btor, ones);
  return result;
}

BtorNode *
btor_uext_exp (Btor *btor, BtorNode *exp, uint32_t width)
{
  assert (btor == BTOR_REAL_ADDR_NODE (exp)->btor);

  BtorNode *result, *zero;

  exp = btor_simplify_exp (btor, exp);
  assert (btor_precond_ext_exp_dbg (btor, exp));

  if (width == 0)
    result = btor_copy_exp (btor, exp);
  else
  {
    assert (width > 0);
    zero   = btor_zero_exp (btor, width);
    result = btor_concat_exp (btor, zero, exp);
    btor_release_exp (btor, zero);
  }
  return result;
}

BtorNode *
btor_sext_exp (Btor *btor, BtorNode *exp, uint32_t width)
{
  assert (btor == BTOR_REAL_ADDR_NODE (exp)->btor);

  BtorNode *result, *zero, *ones, *neg, *cond;
  int exp_width;

  exp = btor_simplify_exp (btor, exp);
  assert (btor_precond_ext_exp_dbg (btor, exp));

  if (width == 0)
    result = btor_copy_exp (btor, exp);
  else
  {
    assert (width > 0);
    zero      = btor_zero_exp (btor, width);
    ones      = btor_ones_exp (btor, width);
    exp_width = btor_get_exp_width (btor, exp);
    neg       = btor_slice_exp (btor, exp, exp_width - 1, exp_width - 1);
    cond      = btor_cond_exp (btor, neg, ones, zero);
    result    = btor_concat_exp (btor, cond, exp);
    btor_release_exp (btor, zero);
    btor_release_exp (btor, ones);
    btor_release_exp (btor, neg);
    btor_release_exp (btor, cond);
  }
  return result;
}

BtorNode *
btor_nand_exp (Btor *btor, BtorNode *e0, BtorNode *e1)
{
  assert (btor == BTOR_REAL_ADDR_NODE (e0)->btor);
  assert (btor == BTOR_REAL_ADDR_NODE (e1)->btor);

  e0 = btor_simplify_exp (btor, e0);
  e1 = btor_simplify_exp (btor, e1);
  assert (btor_precond_regular_binary_bv_exp_dbg (btor, e0, e1));
  return BTOR_INVERT_NODE (btor_and_exp (btor, e0, e1));
}

BtorNode *
btor_nor_exp (Btor *btor, BtorNode *e0, BtorNode *e1)
{
  assert (btor == BTOR_REAL_ADDR_NODE (e0)->btor);
  assert (btor == BTOR_REAL_ADDR_NODE (e1)->btor);

  e0 = btor_simplify_exp (btor, e0);
  e1 = btor_simplify_exp (btor, e1);
  assert (btor_precond_regular_binary_bv_exp_dbg (btor, e0, e1));
  return BTOR_INVERT_NODE (btor_or_exp (btor, e0, e1));
}

BtorNode *
btor_implies_exp (Btor *btor, BtorNode *e0, BtorNode *e1)
{
  assert (btor == BTOR_REAL_ADDR_NODE (e0)->btor);
  assert (btor == BTOR_REAL_ADDR_NODE (e1)->btor);

  e0 = btor_simplify_exp (btor, e0);
  e1 = btor_simplify_exp (btor, e1);
  assert (btor_precond_regular_binary_bv_exp_dbg (btor, e0, e1));
  assert (btor_get_exp_width (btor, e0) == 1);
  return BTOR_INVERT_NODE (btor_and_exp (btor, e0, BTOR_INVERT_NODE (e1)));
}

BtorNode *
btor_iff_exp (Btor *btor, BtorNode *e0, BtorNode *e1)
{
  assert (btor == BTOR_REAL_ADDR_NODE (e0)->btor);
  assert (btor == BTOR_REAL_ADDR_NODE (e1)->btor);

  e0 = btor_simplify_exp (btor, e0);
  e1 = btor_simplify_exp (btor, e1);
  assert (btor_precond_regular_binary_bv_exp_dbg (btor, e0, e1));
  assert (btor_get_exp_width (btor, e0) == 1);
  return btor_eq_exp (btor, e0, e1);
}

BtorNode *
btor_ne_exp (Btor *btor, BtorNode *e0, BtorNode *e1)
{
  assert (btor == BTOR_REAL_ADDR_NODE (e0)->btor);
  assert (btor == BTOR_REAL_ADDR_NODE (e1)->btor);

  e0 = btor_simplify_exp (btor, e0);
  e1 = btor_simplify_exp (btor, e1);
  assert (btor_precond_eq_exp_dbg (btor, e0, e1));
  return BTOR_INVERT_NODE (btor_eq_exp (btor, e0, e1));
}

BtorNode *
btor_uaddo_exp (Btor *btor, BtorNode *e0, BtorNode *e1)
{
  assert (btor == BTOR_REAL_ADDR_NODE (e0)->btor);
  assert (btor == BTOR_REAL_ADDR_NODE (e1)->btor);

  BtorNode *result, *uext_e1, *uext_e2, *add;
  uint32_t width;

  e0 = btor_simplify_exp (btor, e0);
  e1 = btor_simplify_exp (btor, e1);
  assert (btor_precond_regular_binary_bv_exp_dbg (btor, e0, e1));

  width   = btor_get_exp_width (btor, e0);
  uext_e1 = btor_uext_exp (btor, e0, 1);
  uext_e2 = btor_uext_exp (btor, e1, 1);
  add     = btor_add_exp (btor, uext_e1, uext_e2);
  result  = btor_slice_exp (btor, add, width, width);
  btor_release_exp (btor, uext_e1);
  btor_release_exp (btor, uext_e2);
  btor_release_exp (btor, add);
  return result;
}

BtorNode *
btor_saddo_exp (Btor *btor, BtorNode *e0, BtorNode *e1)
{
  assert (btor == BTOR_REAL_ADDR_NODE (e0)->btor);
  assert (btor == BTOR_REAL_ADDR_NODE (e1)->btor);

  BtorNode *result, *sign_e1, *sign_e2, *sign_result;
  BtorNode *add, *and1, *and2, *or1, *or2;
  uint32_t width;

  e0 = btor_simplify_exp (btor, e0);
  e1 = btor_simplify_exp (btor, e1);
  assert (btor_precond_regular_binary_bv_exp_dbg (btor, e0, e1));

  width       = btor_get_exp_width (btor, e0);
  sign_e1     = btor_slice_exp (btor, e0, width - 1, width - 1);
  sign_e2     = btor_slice_exp (btor, e1, width - 1, width - 1);
  add         = btor_add_exp (btor, e0, e1);
  sign_result = btor_slice_exp (btor, add, width - 1, width - 1);
  and1        = btor_and_exp (btor, sign_e1, sign_e2);
  or1         = btor_and_exp (btor, and1, BTOR_INVERT_NODE (sign_result));
  and2        = btor_and_exp (
      btor, BTOR_INVERT_NODE (sign_e1), BTOR_INVERT_NODE (sign_e2));
  or2    = btor_and_exp (btor, and2, sign_result);
  result = btor_or_exp (btor, or1, or2);
  btor_release_exp (btor, and1);
  btor_release_exp (btor, and2);
  btor_release_exp (btor, or1);
  btor_release_exp (btor, or2);
  btor_release_exp (btor, add);
  btor_release_exp (btor, sign_e1);
  btor_release_exp (btor, sign_e2);
  btor_release_exp (btor, sign_result);
  return result;
}

BtorNode *
btor_mul_exp (Btor *btor, BtorNode *e0, BtorNode *e1)
{
  assert (btor == BTOR_REAL_ADDR_NODE (e0)->btor);
  assert (btor == BTOR_REAL_ADDR_NODE (e1)->btor);

  BtorNode *result;

  e0 = btor_simplify_exp (btor, e0);
  e1 = btor_simplify_exp (btor, e1);
  assert (btor_precond_regular_binary_bv_exp_dbg (btor, e0, e1));

  if (btor_get_opt (btor, BTOR_OPT_REWRITE_LEVEL) > 0)
    result = btor_rewrite_binary_exp (btor, BTOR_MUL_NODE, e0, e1);
  else
    result = btor_mul_exp_node (btor, e0, e1);

  assert (result);
  return result;
}

BtorNode *
btor_umulo_exp (Btor *btor, BtorNode *e0, BtorNode *e1)
{
  assert (btor == BTOR_REAL_ADDR_NODE (e0)->btor);
  assert (btor == BTOR_REAL_ADDR_NODE (e1)->btor);

  BtorNode *result, *uext_e1, *uext_e2, *mul, *slice, *and, * or, **temps_e2;
  int i, width;

  e0 = btor_simplify_exp (btor, e0);
  e1 = btor_simplify_exp (btor, e1);
  assert (btor_precond_regular_binary_bv_exp_dbg (btor, e0, e1));

  width = btor_get_exp_width (btor, e0);
  if (width == 1) return btor_zero_exp (btor, 1);
  BTOR_NEWN (btor->mm, temps_e2, width - 1);
  temps_e2[0] = btor_slice_exp (btor, e1, width - 1, width - 1);
  for (i = 1; i < width - 1; i++)
  {
    slice       = btor_slice_exp (btor, e1, width - 1 - i, width - 1 - i);
    temps_e2[i] = btor_or_exp (btor, temps_e2[i - 1], slice);
    btor_release_exp (btor, slice);
  }
  slice  = btor_slice_exp (btor, e0, 1, 1);
  result = btor_and_exp (btor, slice, temps_e2[0]);
  btor_release_exp (btor, slice);
  for (i = 1; i < width - 1; i++)
  {
    slice = btor_slice_exp (btor, e0, i + 1, i + 1);
    and   = btor_and_exp (btor, slice, temps_e2[i]);
    or    = btor_or_exp (btor, result, and);
    btor_release_exp (btor, slice);
    btor_release_exp (btor, and);
    btor_release_exp (btor, result);
    result = or ;
  }
  uext_e1 = btor_uext_exp (btor, e0, 1);
  uext_e2 = btor_uext_exp (btor, e1, 1);
  mul     = btor_mul_exp (btor, uext_e1, uext_e2);
  slice   = btor_slice_exp (btor, mul, width, width);
  or      = btor_or_exp (btor, result, slice);
  btor_release_exp (btor, uext_e1);
  btor_release_exp (btor, uext_e2);
  btor_release_exp (btor, mul);
  btor_release_exp (btor, slice);
  btor_release_exp (btor, result);
  result = or ;
  for (i = 0; i < width - 1; i++) btor_release_exp (btor, temps_e2[i]);
  BTOR_DELETEN (btor->mm, temps_e2, width - 1);
  return result;
}

BtorNode *
btor_smulo_exp (Btor *btor, BtorNode *e0, BtorNode *e1)
{
  assert (btor == BTOR_REAL_ADDR_NODE (e0)->btor);
  assert (btor == BTOR_REAL_ADDR_NODE (e1)->btor);

  BtorNode *result, *sext_e1, *sext_e2, *sign_e1, *sign_e2, *sext_sign_e1;
  BtorNode *sext_sign_e2, *xor_sign_e1, *xor_sign_e2, *mul, *slice, *slice_n;
  BtorNode *slice_n_minus_1, *xor, *and, * or, **temps_e2;
  int i, width;

  e0 = btor_simplify_exp (btor, e0);
  e1 = btor_simplify_exp (btor, e1);
  assert (btor_precond_regular_binary_bv_exp_dbg (btor, e0, e1));

  width = btor_get_exp_width (btor, e0);
  if (width == 1) return btor_and_exp (btor, e0, e1);
  if (width == 2)
  {
    sext_e1         = btor_sext_exp (btor, e0, 1);
    sext_e2         = btor_sext_exp (btor, e1, 1);
    mul             = btor_mul_exp (btor, sext_e1, sext_e2);
    slice_n         = btor_slice_exp (btor, mul, width, width);
    slice_n_minus_1 = btor_slice_exp (btor, mul, width - 1, width - 1);
    result          = btor_xor_exp (btor, slice_n, slice_n_minus_1);
    btor_release_exp (btor, sext_e1);
    btor_release_exp (btor, sext_e2);
    btor_release_exp (btor, mul);
    btor_release_exp (btor, slice_n);
    btor_release_exp (btor, slice_n_minus_1);
  }
  else
  {
    sign_e1      = btor_slice_exp (btor, e0, width - 1, width - 1);
    sign_e2      = btor_slice_exp (btor, e1, width - 1, width - 1);
    sext_sign_e1 = btor_sext_exp (btor, sign_e1, width - 1);
    sext_sign_e2 = btor_sext_exp (btor, sign_e2, width - 1);
    xor_sign_e1  = btor_xor_exp (btor, e0, sext_sign_e1);
    xor_sign_e2  = btor_xor_exp (btor, e1, sext_sign_e2);
    BTOR_NEWN (btor->mm, temps_e2, width - 2);
    temps_e2[0] = btor_slice_exp (btor, xor_sign_e2, width - 2, width - 2);
    for (i = 1; i < width - 2; i++)
    {
      slice = btor_slice_exp (btor, xor_sign_e2, width - 2 - i, width - 2 - i);
      temps_e2[i] = btor_or_exp (btor, temps_e2[i - 1], slice);
      btor_release_exp (btor, slice);
    }
    slice  = btor_slice_exp (btor, xor_sign_e1, 1, 1);
    result = btor_and_exp (btor, slice, temps_e2[0]);
    btor_release_exp (btor, slice);
    for (i = 1; i < width - 2; i++)
    {
      slice = btor_slice_exp (btor, xor_sign_e1, i + 1, i + 1);
      and   = btor_and_exp (btor, slice, temps_e2[i]);
      or    = btor_or_exp (btor, result, and);
      btor_release_exp (btor, slice);
      btor_release_exp (btor, and);
      btor_release_exp (btor, result);
      result = or ;
    }
    sext_e1         = btor_sext_exp (btor, e0, 1);
    sext_e2         = btor_sext_exp (btor, e1, 1);
    mul             = btor_mul_exp (btor, sext_e1, sext_e2);
    slice_n         = btor_slice_exp (btor, mul, width, width);
    slice_n_minus_1 = btor_slice_exp (btor, mul, width - 1, width - 1);
    xor             = btor_xor_exp (btor, slice_n, slice_n_minus_1);
    or              = btor_or_exp (btor, result, xor);
    btor_release_exp (btor, sext_e1);
    btor_release_exp (btor, sext_e2);
    btor_release_exp (btor, sign_e1);
    btor_release_exp (btor, sign_e2);
    btor_release_exp (btor, sext_sign_e1);
    btor_release_exp (btor, sext_sign_e2);
    btor_release_exp (btor, xor_sign_e1);
    btor_release_exp (btor, xor_sign_e2);
    btor_release_exp (btor, mul);
    btor_release_exp (btor, slice_n);
    btor_release_exp (btor, slice_n_minus_1);
    btor_release_exp (btor, xor);
    btor_release_exp (btor, result);
    result = or ;
    for (i = 0; i < width - 2; i++) btor_release_exp (btor, temps_e2[i]);
    BTOR_DELETEN (btor->mm, temps_e2, width - 2);
  }
  return result;
}

BtorNode *
btor_ult_exp (Btor *btor, BtorNode *e0, BtorNode *e1)
{
  assert (btor == BTOR_REAL_ADDR_NODE (e0)->btor);
  assert (btor == BTOR_REAL_ADDR_NODE (e1)->btor);

  BtorNode *result;

  e0 = btor_simplify_exp (btor, e0);
  e1 = btor_simplify_exp (btor, e1);
  assert (btor_precond_regular_binary_bv_exp_dbg (btor, e0, e1));

  if (btor_get_opt (btor, BTOR_OPT_REWRITE_LEVEL) > 0)
    result = btor_rewrite_binary_exp (btor, BTOR_ULT_NODE, e0, e1);
  else
    result = btor_ult_exp_node (btor, e0, e1);

  assert (result);
  return result;
}

BtorNode *
btor_slt_exp (Btor *btor, BtorNode *e0, BtorNode *e1)
{
  assert (btor == BTOR_REAL_ADDR_NODE (e0)->btor);
  assert (btor == BTOR_REAL_ADDR_NODE (e1)->btor);

  BtorNode *determined_by_sign, *eq_sign, *ult, *eq_sign_and_ult;
  BtorNode *res, *s0, *s1, *r0, *r1, *l, *r;

  uint32_t width;

  e0 = btor_simplify_exp (btor, e0);
  e1 = btor_simplify_exp (btor, e1);
  assert (btor_precond_regular_binary_bv_exp_dbg (btor, e0, e1));

  width = btor_get_exp_width (btor, e0);
  if (width == 1) return btor_and_exp (btor, e0, BTOR_INVERT_NODE (e1));
  s0                 = btor_slice_exp (btor, e0, width - 1, width - 1);
  s1                 = btor_slice_exp (btor, e1, width - 1, width - 1);
  r0                 = btor_slice_exp (btor, e0, width - 2, 0);
  r1                 = btor_slice_exp (btor, e1, width - 2, 0);
  ult                = btor_ult_exp (btor, r0, r1);
  determined_by_sign = btor_and_exp (btor, s0, BTOR_INVERT_NODE (s1));
  l                  = btor_copy_exp (btor, determined_by_sign);
  r                  = btor_and_exp (btor, BTOR_INVERT_NODE (s0), s1);
  eq_sign = btor_and_exp (btor, BTOR_INVERT_NODE (l), BTOR_INVERT_NODE (r));
  eq_sign_and_ult = btor_and_exp (btor, eq_sign, ult);
  res             = btor_or_exp (btor, determined_by_sign, eq_sign_and_ult);
  btor_release_exp (btor, s0);
  btor_release_exp (btor, s1);
  btor_release_exp (btor, r0);
  btor_release_exp (btor, r1);
  btor_release_exp (btor, ult);
  btor_release_exp (btor, determined_by_sign);
  btor_release_exp (btor, l);
  btor_release_exp (btor, r);
  btor_release_exp (btor, eq_sign);
  btor_release_exp (btor, eq_sign_and_ult);
  return res;
}

BtorNode *
btor_ulte_exp (Btor *btor, BtorNode *e0, BtorNode *e1)
{
  assert (btor == BTOR_REAL_ADDR_NODE (e0)->btor);
  assert (btor == BTOR_REAL_ADDR_NODE (e1)->btor);

  BtorNode *result, *ult;

  e0 = btor_simplify_exp (btor, e0);
  e1 = btor_simplify_exp (btor, e1);
  assert (btor_precond_regular_binary_bv_exp_dbg (btor, e0, e1));

  ult    = btor_ult_exp (btor, e1, e0);
  result = btor_not_exp (btor, ult);
  btor_release_exp (btor, ult);
  return result;
}

BtorNode *
btor_slte_exp (Btor *btor, BtorNode *e0, BtorNode *e1)
{
  assert (btor == BTOR_REAL_ADDR_NODE (e0)->btor);
  assert (btor == BTOR_REAL_ADDR_NODE (e1)->btor);

  BtorNode *result, *slt;

  e0 = btor_simplify_exp (btor, e0);
  e1 = btor_simplify_exp (btor, e1);
  assert (btor_precond_regular_binary_bv_exp_dbg (btor, e0, e1));

  slt    = btor_slt_exp (btor, e1, e0);
  result = btor_not_exp (btor, slt);
  btor_release_exp (btor, slt);
  return result;
}

BtorNode *
btor_ugt_exp (Btor *btor, BtorNode *e0, BtorNode *e1)
{
  assert (btor == BTOR_REAL_ADDR_NODE (e0)->btor);
  assert (btor == BTOR_REAL_ADDR_NODE (e1)->btor);

  e0 = btor_simplify_exp (btor, e0);
  e1 = btor_simplify_exp (btor, e1);
  assert (btor_precond_regular_binary_bv_exp_dbg (btor, e0, e1));
  return btor_ult_exp (btor, e1, e0);
}

BtorNode *
btor_sgt_exp (Btor *btor, BtorNode *e0, BtorNode *e1)
{
  assert (btor == BTOR_REAL_ADDR_NODE (e0)->btor);
  assert (btor == BTOR_REAL_ADDR_NODE (e1)->btor);

  e0 = btor_simplify_exp (btor, e0);
  e1 = btor_simplify_exp (btor, e1);
  assert (btor_precond_regular_binary_bv_exp_dbg (btor, e0, e1));
  return btor_slt_exp (btor, e1, e0);
}

BtorNode *
btor_ugte_exp (Btor *btor, BtorNode *e0, BtorNode *e1)
{
  assert (btor == BTOR_REAL_ADDR_NODE (e0)->btor);
  assert (btor == BTOR_REAL_ADDR_NODE (e1)->btor);

  BtorNode *result, *ult;

  e0 = btor_simplify_exp (btor, e0);
  e1 = btor_simplify_exp (btor, e1);
  assert (btor_precond_regular_binary_bv_exp_dbg (btor, e0, e1));

  ult    = btor_ult_exp (btor, e0, e1);
  result = btor_not_exp (btor, ult);
  btor_release_exp (btor, ult);
  return result;
}

BtorNode *
btor_sgte_exp (Btor *btor, BtorNode *e0, BtorNode *e1)
{
  assert (btor == BTOR_REAL_ADDR_NODE (e0)->btor);
  assert (btor == BTOR_REAL_ADDR_NODE (e1)->btor);

  BtorNode *result, *slt;

  e0 = btor_simplify_exp (btor, e0);
  e1 = btor_simplify_exp (btor, e1);
  assert (btor_precond_regular_binary_bv_exp_dbg (btor, e0, e1));

  slt    = btor_slt_exp (btor, e0, e1);
  result = btor_not_exp (btor, slt);
  btor_release_exp (btor, slt);
  return result;
}

BtorNode *
btor_sll_exp (Btor *btor, BtorNode *e0, BtorNode *e1)
{
  assert (btor == BTOR_REAL_ADDR_NODE (e0)->btor);
  assert (btor == BTOR_REAL_ADDR_NODE (e1)->btor);

  BtorNode *result;

  e0 = btor_simplify_exp (btor, e0);
  e1 = btor_simplify_exp (btor, e1);
  assert (btor_precond_shift_exp_dbg (btor, e0, e1));

  if (btor_get_opt (btor, BTOR_OPT_REWRITE_LEVEL) > 0)
    result = btor_rewrite_binary_exp (btor, BTOR_SLL_NODE, e0, e1);
  else
    result = btor_sll_exp_node (btor, e0, e1);

  assert (result);
  return result;
}

BtorNode *
btor_srl_exp (Btor *btor, BtorNode *e0, BtorNode *e1)
{
  assert (btor == BTOR_REAL_ADDR_NODE (e0)->btor);
  assert (btor == BTOR_REAL_ADDR_NODE (e1)->btor);

  BtorNode *result;

  e0 = btor_simplify_exp (btor, e0);
  e1 = btor_simplify_exp (btor, e1);
  assert (btor_precond_shift_exp_dbg (btor, e0, e1));

  if (btor_get_opt (btor, BTOR_OPT_REWRITE_LEVEL) > 0)
    result = btor_rewrite_binary_exp (btor, BTOR_SRL_NODE, e0, e1);
  else
    result = btor_srl_exp_node (btor, e0, e1);

  assert (result);
  return result;
}

BtorNode *
btor_sra_exp (Btor *btor, BtorNode *e0, BtorNode *e1)
{
  assert (btor == BTOR_REAL_ADDR_NODE (e0)->btor);
  assert (btor == BTOR_REAL_ADDR_NODE (e1)->btor);

  BtorNode *result, *sign_e1, *srl1, *srl2;
  uint32_t width;

  e0 = btor_simplify_exp (btor, e0);
  e1 = btor_simplify_exp (btor, e1);
  assert (btor_precond_shift_exp_dbg (btor, e0, e1));

  width   = btor_get_exp_width (btor, e0);
  sign_e1 = btor_slice_exp (btor, e0, width - 1, width - 1);
  srl1    = btor_srl_exp (btor, e0, e1);
  srl2    = btor_srl_exp (btor, BTOR_INVERT_NODE (e0), e1);
  result  = btor_cond_exp (btor, sign_e1, BTOR_INVERT_NODE (srl2), srl1);
  btor_release_exp (btor, sign_e1);
  btor_release_exp (btor, srl1);
  btor_release_exp (btor, srl2);
  return result;
}

BtorNode *
btor_rol_exp (Btor *btor, BtorNode *e0, BtorNode *e1)
{
  assert (btor == BTOR_REAL_ADDR_NODE (e0)->btor);
  assert (btor == BTOR_REAL_ADDR_NODE (e1)->btor);

  BtorNode *result, *sll, *neg_e2, *srl;

  e0 = btor_simplify_exp (btor, e0);
  e1 = btor_simplify_exp (btor, e1);
  assert (btor_precond_shift_exp_dbg (btor, e0, e1));

  sll    = btor_sll_exp (btor, e0, e1);
  neg_e2 = btor_neg_exp (btor, e1);
  srl    = btor_srl_exp (btor, e0, neg_e2);
  result = btor_or_exp (btor, sll, srl);
  btor_release_exp (btor, sll);
  btor_release_exp (btor, neg_e2);
  btor_release_exp (btor, srl);
  return result;
}

BtorNode *
btor_ror_exp (Btor *btor, BtorNode *e0, BtorNode *e1)
{
  assert (btor == BTOR_REAL_ADDR_NODE (e0)->btor);
  assert (btor == BTOR_REAL_ADDR_NODE (e1)->btor);

  BtorNode *result, *srl, *neg_e2, *sll;

  e0 = btor_simplify_exp (btor, e0);
  e1 = btor_simplify_exp (btor, e1);
  assert (btor_precond_shift_exp_dbg (btor, e0, e1));

  srl    = btor_srl_exp (btor, e0, e1);
  neg_e2 = btor_neg_exp (btor, e1);
  sll    = btor_sll_exp (btor, e0, neg_e2);
  result = btor_or_exp (btor, srl, sll);
  btor_release_exp (btor, srl);
  btor_release_exp (btor, neg_e2);
  btor_release_exp (btor, sll);
  return result;
}

BtorNode *
btor_sub_exp (Btor *btor, BtorNode *e0, BtorNode *e1)
{
  assert (btor == BTOR_REAL_ADDR_NODE (e0)->btor);
  assert (btor == BTOR_REAL_ADDR_NODE (e1)->btor);

  BtorNode *result, *neg_e2;

  e0 = btor_simplify_exp (btor, e0);
  e1 = btor_simplify_exp (btor, e1);
  assert (btor_precond_regular_binary_bv_exp_dbg (btor, e0, e1));

  neg_e2 = btor_neg_exp (btor, e1);
  result = btor_add_exp (btor, e0, neg_e2);
  btor_release_exp (btor, neg_e2);
  return result;
}

BtorNode *
btor_usubo_exp (Btor *btor, BtorNode *e0, BtorNode *e1)
{
  assert (btor == BTOR_REAL_ADDR_NODE (e0)->btor);
  assert (btor == BTOR_REAL_ADDR_NODE (e1)->btor);

  BtorNode *result, *uext_e1, *uext_e2, *add1, *add2, *one;
  uint32_t width;

  e0 = btor_simplify_exp (btor, e0);
  e1 = btor_simplify_exp (btor, e1);
  assert (btor_precond_regular_binary_bv_exp_dbg (btor, e0, e1));

  width   = btor_get_exp_width (btor, e0);
  uext_e1 = btor_uext_exp (btor, e0, 1);
  uext_e2 = btor_uext_exp (btor, BTOR_INVERT_NODE (e1), 1);
  assert (width < INT_MAX);
  one    = btor_one_exp (btor, width + 1);
  add1   = btor_add_exp (btor, uext_e2, one);
  add2   = btor_add_exp (btor, uext_e1, add1);
  result = BTOR_INVERT_NODE (btor_slice_exp (btor, add2, width, width));
  btor_release_exp (btor, uext_e1);
  btor_release_exp (btor, uext_e2);
  btor_release_exp (btor, add1);
  btor_release_exp (btor, add2);
  btor_release_exp (btor, one);
  return result;
}

BtorNode *
btor_ssubo_exp (Btor *btor, BtorNode *e0, BtorNode *e1)
{
  assert (btor == BTOR_REAL_ADDR_NODE (e0)->btor);
  assert (btor == BTOR_REAL_ADDR_NODE (e1)->btor);

  BtorNode *result, *sign_e1, *sign_e2, *sign_result;
  BtorNode *sub, *and1, *and2, *or1, *or2;
  uint32_t width;

  e0 = btor_simplify_exp (btor, e0);
  e1 = btor_simplify_exp (btor, e1);
  assert (btor_precond_regular_binary_bv_exp_dbg (btor, e0, e1));

  width       = btor_get_exp_width (btor, e0);
  sign_e1     = btor_slice_exp (btor, e0, width - 1, width - 1);
  sign_e2     = btor_slice_exp (btor, e1, width - 1, width - 1);
  sub         = btor_sub_exp (btor, e0, e1);
  sign_result = btor_slice_exp (btor, sub, width - 1, width - 1);
  and1        = btor_and_exp (btor, BTOR_INVERT_NODE (sign_e1), sign_e2);
  or1         = btor_and_exp (btor, and1, sign_result);
  and2        = btor_and_exp (btor, sign_e1, BTOR_INVERT_NODE (sign_e2));
  or2         = btor_and_exp (btor, and2, BTOR_INVERT_NODE (sign_result));
  result      = btor_or_exp (btor, or1, or2);
  btor_release_exp (btor, and1);
  btor_release_exp (btor, and2);
  btor_release_exp (btor, or1);
  btor_release_exp (btor, or2);
  btor_release_exp (btor, sub);
  btor_release_exp (btor, sign_e1);
  btor_release_exp (btor, sign_e2);
  btor_release_exp (btor, sign_result);
  return result;
}

BtorNode *
btor_udiv_exp (Btor *btor, BtorNode *e0, BtorNode *e1)
{
  assert (btor == BTOR_REAL_ADDR_NODE (e0)->btor);
  assert (btor == BTOR_REAL_ADDR_NODE (e1)->btor);

  BtorNode *result;

  e0 = btor_simplify_exp (btor, e0);
  e1 = btor_simplify_exp (btor, e1);
  assert (btor_precond_regular_binary_bv_exp_dbg (btor, e0, e1));

  if (btor_get_opt (btor, BTOR_OPT_REWRITE_LEVEL) > 0)
    result = btor_rewrite_binary_exp (btor, BTOR_UDIV_NODE, e0, e1);
  else
    result = btor_udiv_exp_node (btor, e0, e1);

  assert (result);
  return result;
}

BtorNode *
btor_sdiv_exp (Btor *btor, BtorNode *e0, BtorNode *e1)
{
  assert (btor == BTOR_REAL_ADDR_NODE (e0)->btor);
  assert (btor == BTOR_REAL_ADDR_NODE (e1)->btor);

  BtorNode *result, *sign_e1, *sign_e2, *xor, *neg_e1, *neg_e2;
  BtorNode *cond_e1, *cond_e2, *udiv, *neg_udiv;
  uint32_t width;

  e0 = btor_simplify_exp (btor, e0);
  e1 = btor_simplify_exp (btor, e1);
  assert (btor_precond_regular_binary_bv_exp_dbg (btor, e0, e1));

  width = btor_get_exp_width (btor, e0);

  if (width == 1)
    return BTOR_INVERT_NODE (btor_and_exp (btor, BTOR_INVERT_NODE (e0), e1));

  sign_e1 = btor_slice_exp (btor, e0, width - 1, width - 1);
  sign_e2 = btor_slice_exp (btor, e1, width - 1, width - 1);
  /* xor: must result be signed? */
  xor    = btor_xor_exp (btor, sign_e1, sign_e2);
  neg_e1 = btor_neg_exp (btor, e0);
  neg_e2 = btor_neg_exp (btor, e1);
  /* normalize e0 and e1 if necessary */
  cond_e1  = btor_cond_exp (btor, sign_e1, neg_e1, e0);
  cond_e2  = btor_cond_exp (btor, sign_e2, neg_e2, e1);
  udiv     = btor_udiv_exp (btor, cond_e1, cond_e2);
  neg_udiv = btor_neg_exp (btor, udiv);
  /* sign result if necessary */
  result = btor_cond_exp (btor, xor, neg_udiv, udiv);
  btor_release_exp (btor, sign_e1);
  btor_release_exp (btor, sign_e2);
  btor_release_exp (btor, xor);
  btor_release_exp (btor, neg_e1);
  btor_release_exp (btor, neg_e2);
  btor_release_exp (btor, cond_e1);
  btor_release_exp (btor, cond_e2);
  btor_release_exp (btor, udiv);
  btor_release_exp (btor, neg_udiv);
  return result;
}

BtorNode *
btor_sdivo_exp (Btor *btor, BtorNode *e0, BtorNode *e1)
{
  assert (btor == BTOR_REAL_ADDR_NODE (e0)->btor);
  assert (btor == BTOR_REAL_ADDR_NODE (e1)->btor);

  BtorNode *result, *int_min, *ones, *eq1, *eq2;

  e0 = btor_simplify_exp (btor, e0);
  e1 = btor_simplify_exp (btor, e1);
  assert (btor_precond_regular_binary_bv_exp_dbg (btor, e0, e1));

  int_min = int_min_exp (btor, btor_get_exp_width (btor, e0));
  ones    = btor_ones_exp (btor, btor_get_exp_width (btor, e1));
  eq1     = btor_eq_exp (btor, e0, int_min);
  eq2     = btor_eq_exp (btor, e1, ones);
  result  = btor_and_exp (btor, eq1, eq2);
  btor_release_exp (btor, int_min);
  btor_release_exp (btor, ones);
  btor_release_exp (btor, eq1);
  btor_release_exp (btor, eq2);
  return result;
}

BtorNode *
btor_urem_exp (Btor *btor, BtorNode *e0, BtorNode *e1)
{
  assert (btor == BTOR_REAL_ADDR_NODE (e0)->btor);
  assert (btor == BTOR_REAL_ADDR_NODE (e1)->btor);

  BtorNode *result;

  e0 = btor_simplify_exp (btor, e0);
  e1 = btor_simplify_exp (btor, e1);
  assert (btor_precond_regular_binary_bv_exp_dbg (btor, e0, e1));

  if (btor_get_opt (btor, BTOR_OPT_REWRITE_LEVEL) > 0)
    result = btor_rewrite_binary_exp (btor, BTOR_UREM_NODE, e0, e1);
  else
    result = btor_urem_exp_node (btor, e0, e1);

  assert (result);
  return result;
}

BtorNode *
btor_srem_exp (Btor *btor, BtorNode *e0, BtorNode *e1)
{
  assert (btor == BTOR_REAL_ADDR_NODE (e0)->btor);
  assert (btor == BTOR_REAL_ADDR_NODE (e1)->btor);

  BtorNode *result, *sign_e0, *sign_e1, *neg_e0, *neg_e1;
  BtorNode *cond_e0, *cond_e1, *urem, *neg_urem;
  uint32_t width;

  e0 = btor_simplify_exp (btor, e0);
  e1 = btor_simplify_exp (btor, e1);
  assert (btor_precond_regular_binary_bv_exp_dbg (btor, e0, e1));

  width = btor_get_exp_width (btor, e0);

  if (width == 1) return btor_and_exp (btor, e0, BTOR_INVERT_NODE (e1));

  sign_e0 = btor_slice_exp (btor, e0, width - 1, width - 1);
  sign_e1 = btor_slice_exp (btor, e1, width - 1, width - 1);
  neg_e0  = btor_neg_exp (btor, e0);
  neg_e1  = btor_neg_exp (btor, e1);
  /* normalize e0 and e1 if necessary */
  cond_e0  = btor_cond_exp (btor, sign_e0, neg_e0, e0);
  cond_e1  = btor_cond_exp (btor, sign_e1, neg_e1, e1);
  urem     = btor_urem_exp (btor, cond_e0, cond_e1);
  neg_urem = btor_neg_exp (btor, urem);
  /* sign result if necessary */
  /* result is negative if e0 is negative */
  result = btor_cond_exp (btor, sign_e0, neg_urem, urem);
  btor_release_exp (btor, sign_e0);
  btor_release_exp (btor, sign_e1);
  btor_release_exp (btor, neg_e0);
  btor_release_exp (btor, neg_e1);
  btor_release_exp (btor, cond_e0);
  btor_release_exp (btor, cond_e1);
  btor_release_exp (btor, urem);
  btor_release_exp (btor, neg_urem);
  return result;
}

BtorNode *
btor_smod_exp (Btor *btor, BtorNode *e0, BtorNode *e1)
{
  assert (btor == BTOR_REAL_ADDR_NODE (e0)->btor);
  assert (btor == BTOR_REAL_ADDR_NODE (e1)->btor);

  BtorNode *result, *sign_e0, *sign_e1, *neg_e0, *neg_e1, *cond_e0, *cond_e1;
  BtorNode *neg_e0_and_e1, *neg_e0_and_neg_e1, *zero, *e0_zero;
  BtorNode *neg_urem, *add1, *add2, *or1, *or2, *e0_and_e1, *e0_and_neg_e1;
  BtorNode *cond_case1, *cond_case2, *cond_case3, *cond_case4, *urem;
  BtorNode *urem_zero, *gadd1, *gadd2;
  uint32_t width;

  e0 = btor_simplify_exp (btor, e0);
  e1 = btor_simplify_exp (btor, e1);
  assert (btor_precond_regular_binary_bv_exp_dbg (btor, e0, e1));

  width     = btor_get_exp_width (btor, e0);
  zero      = btor_zero_exp (btor, width);
  e0_zero   = btor_eq_exp (btor, zero, e0);
  sign_e0   = btor_slice_exp (btor, e0, width - 1, width - 1);
  sign_e1   = btor_slice_exp (btor, e1, width - 1, width - 1);
  neg_e0    = btor_neg_exp (btor, e0);
  neg_e1    = btor_neg_exp (btor, e1);
  e0_and_e1 = btor_and_exp (
      btor, BTOR_INVERT_NODE (sign_e0), BTOR_INVERT_NODE (sign_e1));
  e0_and_neg_e1     = btor_and_exp (btor, BTOR_INVERT_NODE (sign_e0), sign_e1);
  neg_e0_and_e1     = btor_and_exp (btor, sign_e0, BTOR_INVERT_NODE (sign_e1));
  neg_e0_and_neg_e1 = btor_and_exp (btor, sign_e0, sign_e1);
  /* normalize e0 and e1 if necessary */
  cond_e0    = btor_cond_exp (btor, sign_e0, neg_e0, e0);
  cond_e1    = btor_cond_exp (btor, sign_e1, neg_e1, e1);
  urem       = btor_urem_exp (btor, cond_e0, cond_e1);
  urem_zero  = btor_eq_exp (btor, urem, zero);
  neg_urem   = btor_neg_exp (btor, urem);
  add1       = btor_add_exp (btor, neg_urem, e1);
  add2       = btor_add_exp (btor, urem, e1);
  gadd1      = btor_cond_exp (btor, urem_zero, zero, add1);
  gadd2      = btor_cond_exp (btor, urem_zero, zero, add2);
  cond_case1 = btor_cond_exp (btor, e0_and_e1, urem, zero);
  cond_case2 = btor_cond_exp (btor, neg_e0_and_e1, gadd1, zero);
  cond_case3 = btor_cond_exp (btor, e0_and_neg_e1, gadd2, zero);
  cond_case4 = btor_cond_exp (btor, neg_e0_and_neg_e1, neg_urem, zero);
  or1        = btor_or_exp (btor, cond_case1, cond_case2);
  or2        = btor_or_exp (btor, cond_case3, cond_case4);
  result     = btor_or_exp (btor, or1, or2);
  btor_release_exp (btor, zero);
  btor_release_exp (btor, e0_zero);
  btor_release_exp (btor, sign_e0);
  btor_release_exp (btor, sign_e1);
  btor_release_exp (btor, neg_e0);
  btor_release_exp (btor, neg_e1);
  btor_release_exp (btor, cond_e0);
  btor_release_exp (btor, cond_e1);
  btor_release_exp (btor, urem_zero);
  btor_release_exp (btor, cond_case1);
  btor_release_exp (btor, cond_case2);
  btor_release_exp (btor, cond_case3);
  btor_release_exp (btor, cond_case4);
  btor_release_exp (btor, urem);
  btor_release_exp (btor, neg_urem);
  btor_release_exp (btor, add1);
  btor_release_exp (btor, add2);
  btor_release_exp (btor, gadd1);
  btor_release_exp (btor, gadd2);
  btor_release_exp (btor, or1);
  btor_release_exp (btor, or2);
  btor_release_exp (btor, e0_and_e1);
  btor_release_exp (btor, neg_e0_and_e1);
  btor_release_exp (btor, e0_and_neg_e1);
  btor_release_exp (btor, neg_e0_and_neg_e1);
  return result;
}

BtorNode *
btor_read_exp (Btor *btor, BtorNode *e_array, BtorNode *e_index)
{
  assert (btor == BTOR_REAL_ADDR_NODE (e_array)->btor);
  assert (btor == BTOR_REAL_ADDR_NODE (e_index)->btor);

  e_array = btor_simplify_exp (btor, e_array);
  e_index = btor_simplify_exp (btor, e_index);
  assert (btor_precond_read_exp_dbg (btor, e_array, e_index));
  return btor_apply_exps (btor, &e_index, 1, e_array);
}

BtorNode *
btor_write_exp (Btor *btor,
                BtorNode *e_array,
                BtorNode *e_index,
                BtorNode *e_value)
{
  assert (btor);
  assert (btor_is_array_node (btor_simplify_exp (btor, e_array)));
  assert (btor == BTOR_REAL_ADDR_NODE (e_array)->btor);
  assert (btor == BTOR_REAL_ADDR_NODE (e_index)->btor);
  assert (btor == BTOR_REAL_ADDR_NODE (e_value)->btor);

  BtorNode *param, *e_cond, *e_if, *e_else, *bvcond, *args;
  BtorLambdaNode *lambda;
  BtorPtrHashBucket *b;

  e_array = btor_simplify_exp (btor, e_array);
  e_index = btor_simplify_exp (btor, e_index);
  e_value = btor_simplify_exp (btor, e_value);
  assert (btor_precond_write_exp_dbg (btor, e_array, e_index, e_value));

  param  = btor_param_exp (btor, btor_get_exp_width (btor, e_index), 0);
  e_cond = btor_eq_exp (btor, param, e_index);
  e_if   = btor_copy_exp (btor, e_value);
  e_else = btor_read_exp (btor, e_array, param);
  bvcond = btor_cond_exp (btor, e_cond, e_if, e_else);
  lambda = (BtorLambdaNode *) btor_lambda_exp (btor, param, bvcond);
  if (!lambda->static_rho)
  {
    lambda->static_rho = btor_new_ptr_hash_table (btor->mm, 0, 0);
    args               = btor_args_exp (btor, &e_index, 1);
    b                  = btor_add_ptr_hash_table (lambda->static_rho, args);
    b->data.as_ptr     = btor_copy_exp (btor, e_value);
  }
  //#ifndef NDEBUG
  //  else
  //    {
  //      if (lambda->static_rho->count == 1)
  //	{
  //	  assert ((args = lambda->static_rho->first->key)
  //		  && args->e[0] == e_index);
  //	  assert (((BtorNode *) lambda->static_rho->first->data.as_ptr)
  //		  == e_value);
  //	}
  //      else
  //	{
  //	  BtorHashTableIterator it;
  //	  btor_init_node_hash_table_iterator (&it, lambda->static_rho);
  //	  while (btor_has_next_node_hash_table_iterator (&it))
  //	    {
  //	      assert (it.bucket->data.as_ptr == e_value);
  //	      (void) btor_next_node_hash_table_iterator (&it);
  //	    }
  //	}
  //    }
  //#endif

  btor_release_exp (btor, e_if);
  btor_release_exp (btor, e_else);
  btor_release_exp (btor, e_cond);
  btor_release_exp (btor, bvcond);
  btor_release_exp (btor, param);

  lambda->is_array = 1;
  return (BtorNode *) lambda;
}

BtorNode *
btor_inc_exp (Btor *btor, BtorNode *exp)
{
  BtorNode *one, *result;

  exp = btor_simplify_exp (btor, exp);
  assert (btor_precond_regular_unary_bv_exp_dbg (btor, exp));

  one    = btor_one_exp (btor, btor_get_exp_width (btor, exp));
  result = btor_add_exp (btor, exp, one);
  btor_release_exp (btor, one);
  return result;
}

BtorNode *
btor_dec_exp (Btor *btor, BtorNode *exp)
{
  assert (btor == BTOR_REAL_ADDR_NODE (exp)->btor);

  BtorNode *one, *result;

  exp = btor_simplify_exp (btor, exp);
  assert (btor_precond_regular_unary_bv_exp_dbg (btor, exp));

  one    = btor_one_exp (btor, btor_get_exp_width (btor, exp));
  result = btor_sub_exp (btor, exp, one);
  btor_release_exp (btor, one);
  return result;
}

BtorNode *
btor_create_exp (Btor *btor, BtorNodeKind kind, BtorNode *e[], uint32_t arity)
{
  assert (arity > 0);
  assert (arity <= 3);

  switch (kind)
  {
    case BTOR_AND_NODE:
      assert (arity == 2);
      return btor_and_exp (btor, e[0], e[1]);
    case BTOR_BV_EQ_NODE:
    case BTOR_FUN_EQ_NODE:
      assert (arity == 2);
      return btor_eq_exp (btor, e[0], e[1]);
    case BTOR_ADD_NODE:
      assert (arity == 2);
      return btor_add_exp (btor, e[0], e[1]);
    case BTOR_MUL_NODE:
      assert (arity == 2);
      return btor_mul_exp (btor, e[0], e[1]);
    case BTOR_ULT_NODE:
      assert (arity == 2);
      return btor_ult_exp (btor, e[0], e[1]);
    case BTOR_SLL_NODE:
      assert (arity == 2);
      return btor_sll_exp (btor, e[0], e[1]);
    case BTOR_SRL_NODE:
      assert (arity == 2);
      return btor_srl_exp (btor, e[0], e[1]);
    case BTOR_UDIV_NODE:
      assert (arity == 2);
      return btor_udiv_exp (btor, e[0], e[1]);
    case BTOR_UREM_NODE:
      assert (arity == 2);
      return btor_urem_exp (btor, e[0], e[1]);
    case BTOR_CONCAT_NODE:
      assert (arity == 2);
      return btor_concat_exp (btor, e[0], e[1]);
    case BTOR_APPLY_NODE:
      assert (arity == 2);
      return btor_apply_exp (btor, e[0], e[1]);
    case BTOR_LAMBDA_NODE:
      assert (arity == 2);
      return btor_lambda_exp (btor, e[0], e[1]);
<<<<<<< HEAD
    case BTOR_EXISTS_NODE:
      assert (arity == 2);
      return btor_exists_exp (btor, e[0], e[1]);
    case BTOR_FORALL_NODE:
      assert (arity == 2);
      return btor_forall_exp (btor, e[0], e[1]);
    case BTOR_BCOND_NODE:
=======
    case BTOR_COND_NODE:
>>>>>>> 1d5bad24
      assert (arity == 3);
      return btor_cond_exp (btor, e[0], e[1], e[2]);
    default:
      assert (kind == BTOR_ARGS_NODE);
      return btor_args_exp (btor, e, arity);
  }
  return 0;
}

uint32_t
btor_get_exp_width (Btor *btor, BtorNode *exp)
{
  assert (btor);
  assert (exp);
  assert (!btor_is_fun_node (exp));
  assert (!btor_is_args_node (exp));
  return btor_get_width_bitvec_sort (&btor->sorts_unique_table,
                                     BTOR_REAL_ADDR_NODE (exp)->sort_id);
}

uint32_t
btor_get_fun_exp_width (Btor *btor, BtorNode *exp)
{
  assert (btor);
  assert (exp);
  assert (BTOR_IS_REGULAR_NODE (exp));

  BtorSortUniqueTable *sorts;
  sorts = &btor->sorts_unique_table;
  assert (btor_is_fun_sort (sorts, exp->sort_id));
  return btor_get_width_bitvec_sort (
      sorts, btor_get_codomain_fun_sort (sorts, exp->sort_id));
}

BtorBitVector *
btor_const_get_bits (BtorNode *exp)
{
  assert (exp);
  assert (btor_is_bv_const_node (exp));
  return ((BtorBVConstNode *) BTOR_REAL_ADDR_NODE (exp))->bits;
}

BtorBitVector *
btor_const_get_invbits (BtorNode *exp)
{
  assert (exp);
  assert (btor_is_bv_const_node (exp));
  return ((BtorBVConstNode *) BTOR_REAL_ADDR_NODE (exp))->invbits;
}

void
btor_const_set_bits (BtorNode *exp, BtorBitVector *bits)
{
  assert (exp);
  assert (btor_is_bv_const_node (exp));
  ((BtorBVConstNode *) BTOR_REAL_ADDR_NODE (exp))->bits = bits;
}

void
btor_const_set_invbits (BtorNode *exp, BtorBitVector *bits)
{
  assert (exp);
  assert (btor_is_bv_const_node (exp));
  ((BtorBVConstNode *) BTOR_REAL_ADDR_NODE (exp))->invbits = bits;
}

uint32_t
btor_get_index_exp_width (Btor *btor, BtorNode *e_array)
{
  assert (btor);
  assert (e_array);
  assert (btor == BTOR_REAL_ADDR_NODE (e_array)->btor);

  BtorSortUniqueTable *sorts;

  sorts   = &btor->sorts_unique_table;
  e_array = btor_simplify_exp (btor, e_array);
  assert (btor_is_fun_node (e_array));
  assert (BTOR_IS_REGULAR_NODE (e_array));
  assert (btor_is_array_sort (sorts, e_array->sort_id)
          || btor_is_fun_sort (sorts, e_array->sort_id));
  return btor_get_width_bitvec_sort (
      sorts, btor_get_index_array_sort (sorts, e_array->sort_id));
}

int
btor_get_id (Btor *btor, BtorNode *exp)
{
  assert (btor);
  assert (exp);
  assert (btor == BTOR_REAL_ADDR_NODE (exp)->btor);
  (void) btor;
  return BTOR_REAL_ADDR_NODE (exp)->id;
}

BtorNode *
btor_match_node_by_id (Btor *btor, int id)
{
  assert (btor);
  assert (id > 0);
  if (id >= BTOR_COUNT_STACK (btor->nodes_id_table)) return 0;
  return btor_copy_exp (btor, BTOR_PEEK_STACK (btor->nodes_id_table, id));
}

BtorNode *
btor_match_node (Btor *btor, BtorNode *exp)
{
  assert (btor);
  assert (exp);

  int id;
  BtorNode *res;

  id = BTOR_REAL_ADDR_NODE (exp)->id;
  assert (id > 0);
  if (id >= BTOR_COUNT_STACK (btor->nodes_id_table)) return 0;
  res = btor_copy_exp (btor, BTOR_PEEK_STACK (btor->nodes_id_table, id));
  return BTOR_IS_INVERTED_NODE (exp) ? BTOR_INVERT_NODE (res) : res;
}

BtorNode *
btor_get_node_by_id (Btor *btor, int32_t id)
{
  assert (btor);
  assert (id > 0);
  if (id >= BTOR_COUNT_STACK (btor->nodes_id_table)) return 0;
  return BTOR_PEEK_STACK (btor->nodes_id_table, id);
}

BtorNode *
btor_get_node_by_symbol (Btor *btor, const char *sym)
{
  assert (btor);
  assert (sym);
  BtorPtrHashBucket *b;
  // FIXME (ma): const...
  b = btor_get_ptr_hash_table (btor->symbols, (char *) sym);
  if (!b) return 0;
  return b->data.as_ptr;
}

char *
btor_get_symbol_exp (Btor *btor, BtorNode *exp)
{
  /* do not pointer-chase! */
  assert (btor);
  assert (exp);
  assert (btor == BTOR_REAL_ADDR_NODE (exp)->btor);
  BtorPtrHashBucket *b =
      btor_get_ptr_hash_table (btor->node2symbol, BTOR_REAL_ADDR_NODE (exp));
  if (b) return b->data.as_str;
  return 0;
}

void
btor_set_symbol_exp (Btor *btor, BtorNode *exp, const char *symbol)
{
  /* do not pointer-chase! */
  assert (btor);
  assert (exp);
  assert (btor == BTOR_REAL_ADDR_NODE (exp)->btor);
  assert (!symbol || !btor_get_ptr_hash_table (btor->symbols, (char *) symbol));

  BtorPtrHashBucket *b;
  char *sym;

  exp = BTOR_REAL_ADDR_NODE (exp);

  /* delete symbol for 'exp' and remove from symbol tables */
  if (!symbol)
  {
    if ((b = btor_get_ptr_hash_table (btor->node2symbol, exp)))
    {
      sym = b->data.as_str;
      assert (sym);
      btor_remove_ptr_hash_table (btor->node2symbol, exp, 0, 0);
      btor_remove_ptr_hash_table (btor->symbols, sym, 0, 0);
      btor_freestr (btor->mm, sym);
    }
    return;
  }

  sym = btor_strdup (btor->mm, symbol);
  btor_add_ptr_hash_table (btor->symbols, sym)->data.as_ptr = exp;
  b = btor_get_ptr_hash_table (btor->node2symbol, exp);

  if (b)
  {
    btor_remove_ptr_hash_table (btor->symbols, b->data.as_str, 0, 0);
    btor_freestr (btor->mm, b->data.as_str);
  }
  else
    b = btor_add_ptr_hash_table (btor->node2symbol, exp);

  b->data.as_str = sym;
}

uint32_t
btor_get_fun_arity (Btor *btor, BtorNode *exp)
{
  (void) btor;
  assert (btor);
  assert (exp);
  assert (btor == BTOR_REAL_ADDR_NODE (exp)->btor);
  exp = btor_simplify_exp (btor, exp);
  assert (BTOR_IS_REGULAR_NODE (exp));
  assert (btor_is_fun_sort (&btor->sorts_unique_table, exp->sort_id));
  return btor_get_arity_fun_sort (&btor->sorts_unique_table, exp->sort_id);
}

int
btor_get_args_arity (Btor *btor, BtorNode *exp)
{
  (void) btor;
  assert (btor);
  assert (exp);
  assert (btor == BTOR_REAL_ADDR_NODE (exp)->btor);
  exp = btor_simplify_exp (btor, exp);
  assert (BTOR_IS_REGULAR_NODE (exp));
  assert (btor_is_args_node (exp));
  return btor_get_arity_tuple_sort (&btor->sorts_unique_table, exp->sort_id);
}

BtorPtrHashTable *
btor_lambda_get_static_rho (BtorNode *lambda)
{
  assert (BTOR_IS_REGULAR_NODE (lambda));
  assert (btor_is_lambda_node (lambda));
  return ((BtorLambdaNode *) lambda)->static_rho;
}

void
btor_lambda_set_static_rho (BtorNode *lambda, BtorPtrHashTable *static_rho)
{
  assert (BTOR_IS_REGULAR_NODE (lambda));
  assert (btor_is_lambda_node (lambda));
  ((BtorLambdaNode *) lambda)->static_rho = static_rho;
}

BtorPtrHashTable *
btor_lambda_copy_static_rho (Btor *btor, BtorNode *lambda)
{
  assert (BTOR_IS_REGULAR_NODE (lambda));
  assert (btor_is_lambda_node (lambda));
  assert (btor_lambda_get_static_rho (lambda));

  BtorNode *data, *key;
  BtorHashTableIterator it;
  BtorPtrHashTable *static_rho;

  btor_init_node_hash_table_iterator (&it, btor_lambda_get_static_rho (lambda));
  static_rho = btor_new_ptr_hash_table (btor->mm, 0, 0);
  while (btor_has_next_node_hash_table_iterator (&it))
  {
    data = btor_copy_exp (btor, it.bucket->data.as_ptr);
    key  = btor_copy_exp (btor, btor_next_node_hash_table_iterator (&it));
    btor_add_ptr_hash_table (static_rho, key)->data.as_ptr = data;
  }
  return static_rho;
}

BtorNode *
btor_binder_get_body (BtorNode *binder)
{
<<<<<<< HEAD
  assert (BTOR_IS_REGULAR_NODE (binder));
  assert (BTOR_IS_BINDER_NODE (binder));
  return ((BtorBinderNode *) binder)->body;
=======
  assert (BTOR_IS_REGULAR_NODE (lambda));
  assert (btor_is_lambda_node (lambda));
  return ((BtorLambdaNode *) lambda)->body;
>>>>>>> 1d5bad24
}

void
btor_binder_set_body (BtorNode *binder, BtorNode *body)
{
<<<<<<< HEAD
  assert (BTOR_IS_REGULAR_NODE (binder));
  assert (BTOR_IS_BINDER_NODE (binder));
  ((BtorBinderNode *) binder)->body = body;
=======
  assert (BTOR_IS_REGULAR_NODE (lambda));
  assert (btor_is_lambda_node (lambda));
  ((BtorLambdaNode *) lambda)->body = body;
>>>>>>> 1d5bad24
}

uint32_t
btor_slice_get_upper (BtorNode *slice)
{
  assert (btor_is_slice_node (slice));
  return ((BtorSliceNode *) BTOR_REAL_ADDR_NODE (slice))->upper;
}

uint32_t
btor_slice_get_lower (BtorNode *slice)
{
  assert (btor_is_slice_node (slice));
  return ((BtorSliceNode *) BTOR_REAL_ADDR_NODE (slice))->lower;
}

BtorNode *
btor_param_get_binder (BtorNode *param)
{
<<<<<<< HEAD
  assert (BTOR_IS_PARAM_NODE (BTOR_REAL_ADDR_NODE (param)));
  return ((BtorParamNode *) BTOR_REAL_ADDR_NODE (param))->binder;
=======
  assert (btor_is_param_node (param));
  return ((BtorParamNode *) BTOR_REAL_ADDR_NODE (param))->lambda_exp;
>>>>>>> 1d5bad24
}

void
btor_param_set_binder (BtorNode *param, BtorNode *binder)
{
<<<<<<< HEAD
  assert (BTOR_IS_PARAM_NODE (BTOR_REAL_ADDR_NODE (param)));
  assert (!binder || BTOR_IS_BINDER_NODE (BTOR_REAL_ADDR_NODE (binder)));

  BtorNode *q;

  /* param is not bound anymore, remove from exists/forall vars tables */
  if (!binder)
  {
    q = btor_param_get_binder (param);
    if (BTOR_IS_EXISTS_NODE (q))
      btor_remove_ptr_hash_table (param->btor->exists_vars, param, 0, 0);
    else if (BTOR_IS_FORALL_NODE (q))
      btor_remove_ptr_hash_table (param->btor->forall_vars, param, 0, 0);
  }
  /* param is bound, add to exists/forall vars tables */
  else
  {
    if (BTOR_IS_EXISTS_NODE (binder))
      (void) btor_add_ptr_hash_table (param->btor->exists_vars, param);
    else if (BTOR_IS_FORALL_NODE (binder))
      (void) btor_add_ptr_hash_table (param->btor->forall_vars, param);
  }
  ((BtorParamNode *) BTOR_REAL_ADDR_NODE (param))->binder = binder;
=======
  assert (btor_is_param_node (param));
  assert (!lambda || btor_is_lambda_node (lambda));
  ((BtorParamNode *) BTOR_REAL_ADDR_NODE (param))->lambda_exp = lambda;
>>>>>>> 1d5bad24
}

bool
btor_param_is_bound (BtorNode *param)
{
<<<<<<< HEAD
  assert (BTOR_IS_PARAM_NODE (BTOR_REAL_ADDR_NODE (param)));
  return btor_param_get_binder (param) != 0;
=======
  assert (btor_is_param_node (param));
  return btor_param_get_binding_lambda (param) != 0;
>>>>>>> 1d5bad24
}

BtorNode *
btor_param_get_assigned_exp (BtorNode *param)
{
  assert (btor_is_param_node (param));
  return ((BtorParamNode *) BTOR_REAL_ADDR_NODE (param))->assigned_exp;
}

BtorNode *
btor_param_set_assigned_exp (BtorNode *param, BtorNode *exp)
{
  assert (btor_is_param_node (param));
  assert (!exp
          || BTOR_REAL_ADDR_NODE (param)->sort_id
                 == BTOR_REAL_ADDR_NODE (exp)->sort_id);
  return ((BtorParamNode *) BTOR_REAL_ADDR_NODE (param))->assigned_exp = exp;
}

bool
btor_param_is_exists_var (BtorNode *param)
{
  assert (BTOR_IS_PARAM_NODE (BTOR_REAL_ADDR_NODE (param)));
  return BTOR_IS_EXISTS_NODE (btor_param_get_binder (param));
}

bool
btor_param_is_forall_var (BtorNode *param)
{
  assert (BTOR_IS_PARAM_NODE (BTOR_REAL_ADDR_NODE (param)));
  return BTOR_IS_FORALL_NODE (btor_param_get_binder (param));
}

#ifndef NDEBUG

BtorNode *
btor_trav (BtorNode *n, const char *str)
{
  const char *p;
  for (p = str; *p; p++)
  {
    int i;
    if (!n) return 0;
    n = BTOR_REAL_ADDR_NODE (n);
    i = *p - '0';
    if (i < 0) return 0;
    if (i >= n->arity) return 0;
    n = n->e[i];
  }
  return n;
}

#endif<|MERGE_RESOLUTION|>--- conflicted
+++ resolved
@@ -262,14 +262,9 @@
     [BTOR_ULT_NODE] = "ult",         [BTOR_SLL_NODE] = "sll",
     [BTOR_SRL_NODE] = "srl",         [BTOR_UDIV_NODE] = "udiv",
     [BTOR_UREM_NODE] = "urem",       [BTOR_CONCAT_NODE] = "concat",
-<<<<<<< HEAD
     [BTOR_APPLY_NODE] = "apply",     [BTOR_FORALL_NODE] = "forall",
     [BTOR_EXISTS_NODE] = "exists",   [BTOR_LAMBDA_NODE] = "lambda",
-    [BTOR_BCOND_NODE] = "cond",      [BTOR_ARGS_NODE] = "args",
-=======
-    [BTOR_APPLY_NODE] = "apply",     [BTOR_LAMBDA_NODE] = "lambda",
     [BTOR_COND_NODE] = "cond",       [BTOR_ARGS_NODE] = "args",
->>>>>>> 1d5bad24
     [BTOR_UF_NODE] = "uf",           [BTOR_PROXY_NODE] = "proxy",
 };
 
@@ -439,6 +434,30 @@
 btor_is_array_node (const BtorNode *exp)
 {
   return BTOR_REAL_ADDR_NODE (exp)->is_array == 1;
+}
+
+bool
+btor_is_forall_node (const BtorNode *exp)
+{
+  return exp && BTOR_REAL_ADDR_NODE (exp)->kind == BTOR_FORALL_NODE;
+}
+
+bool
+btor_is_exists_node (const BtorNode *exp)
+{
+  return exp && BTOR_REAL_ADDR_NODE (exp)->kind == BTOR_EXISTS_NODE;
+}
+
+bool
+btor_is_quantifier_node (const BtorNode *exp)
+{
+  return btor_is_forall_node (exp) || btor_is_exists_node (exp);
+}
+
+bool
+btor_is_binder_node (const BtorNode *exp)
+{
+  return btor_is_quantifier_node (exp) || btor_is_lambda_node (exp);
 }
 
 bool
@@ -635,11 +654,7 @@
 
   /* if a parameter is disconnected from a lambda we have to reset
    * 'lambda_exp' of the parameter in order to keep a valid state */
-<<<<<<< HEAD
-  if (BTOR_IS_BINDER_NODE (parent)
-=======
-  if (btor_is_lambda_node (parent)
->>>>>>> 1d5bad24
+  if (btor_is_binder_node (parent)
       && pos == 0
       /* if parent gets rebuilt via substitute_and_rebuild, it might
        * result in a new binder term, where the param is already reused.
@@ -693,11 +708,6 @@
 {
   assert (btor);
   assert (body);
-<<<<<<< HEAD
-=======
-  assert (BTOR_IS_REGULAR_NODE (param));
-  assert (btor_is_param_node (param));
->>>>>>> 1d5bad24
 
   uint32_t i;
   unsigned int hash = 0;
@@ -732,8 +742,7 @@
       hash += real_cur->e[0]->kind;
       continue;
     }
-<<<<<<< HEAD
-    else if (BTOR_IS_QUANTIFIER_NODE (real_cur))
+    else if (btor_is_quantifier_node (real_cur))
     {
       hash +=
           btor_get_ptr_hash_table (btor->quantifiers, real_cur)->data.as_int;
@@ -757,10 +766,7 @@
       }
       continue;
     }
-    else if (BTOR_IS_PARAM_NODE (real_cur) && real_cur != param && params)
-=======
     else if (btor_is_param_node (real_cur) && real_cur != param && params)
->>>>>>> 1d5bad24
       btor_add_int_hash_table (params, real_cur->id);
 
     btor_add_int_hash_table (marked, real_cur->id);
@@ -845,7 +851,7 @@
    * change at some point. */
   else if (btor_is_lambda_node (exp))
     hash = btor_get_ptr_hash_table (exp->btor->lambdas, exp)->data.as_int;
-  else if (BTOR_IS_QUANTIFIER_NODE (exp))
+  else if (btor_is_quantifier_node (exp))
     hash = btor_get_ptr_hash_table (exp->btor->quantifiers, exp)->data.as_int;
   else if (exp->kind == BTOR_SLICE_NODE)
     hash = hash_slice_exp (
@@ -1243,11 +1249,7 @@
   /* set specific flags */
 
   /* set parent parameterized if child is parameterized */
-<<<<<<< HEAD
-  if (!BTOR_IS_BINDER_NODE (parent)
-=======
-  if (!btor_is_lambda_node (parent)
->>>>>>> 1d5bad24
+  if (!btor_is_binder_node (parent)
       && BTOR_REAL_ADDR_NODE (child)->parameterized)
     parent->parameterized = 1;
 
@@ -1514,7 +1516,7 @@
   assert (body);
   assert (kind == BTOR_FORALL_NODE || kind == BTOR_EXISTS_NODE);
   assert (BTOR_IS_REGULAR_NODE (param));
-  assert (BTOR_IS_PARAM_NODE (param));
+  assert (btor_is_param_node (param));
   assert (!btor_param_is_bound (param));
   assert (btor_is_bool_sort (&btor->sorts_unique_table,
                              BTOR_REAL_ADDR_NODE (body)->sort_id));
@@ -1535,7 +1537,7 @@
   connect_child_exp (btor, (BtorNode *) res, body, 1);
 
   /* curried (non-inverted) quantifiers */
-  if (!BTOR_IS_INVERTED_NODE (body) && BTOR_IS_QUANTIFIER_NODE (body))
+  if (!BTOR_IS_INVERTED_NODE (body) && btor_is_quantifier_node (body))
     res->body = btor_simplify_exp (btor, btor_binder_get_body (body));
   else
     res->body = body;
@@ -1549,7 +1551,7 @@
 #endif
 
   assert (!BTOR_REAL_ADDR_NODE (res->body)->simplified);
-  assert (!BTOR_IS_LAMBDA_NODE (BTOR_REAL_ADDR_NODE (res->body)));
+  assert (!btor_is_lambda_node (res->body));
   btor_param_set_binder (param, (BtorNode *) res);
   assert (!btor_get_ptr_hash_table (btor->quantifiers, res));
   (void) btor_add_ptr_hash_table (btor->quantifiers, res);
@@ -1823,11 +1825,7 @@
       cur    = *result;
     }
   }
-<<<<<<< HEAD
-  assert (!*result || BTOR_IS_BINDER_NODE (BTOR_REAL_ADDR_NODE (*result)));
-=======
-  assert (!*result || btor_is_lambda_node (*result));
->>>>>>> 1d5bad24
+  assert (!*result || btor_is_binder_node (*result));
   return result;
 }
 
@@ -1842,17 +1840,10 @@
   assert (param);
   assert (body);
   assert (BTOR_IS_REGULAR_NODE (param));
-<<<<<<< HEAD
-  assert (BTOR_IS_PARAM_NODE (param));
+  assert (btor_is_param_node (param));
   assert (BTOR_IS_REGULAR_NODE (binder));
-  assert (BTOR_IS_BINDER_NODE (binder));
+  assert (btor_is_binder_node (binder));
   assert (!binder->parameterized || map);
-=======
-  assert (btor_is_param_node (param));
-  assert (BTOR_IS_REGULAR_NODE (lambda));
-  assert (btor_is_lambda_node (lambda));
-  assert (!lambda->parameterized);
->>>>>>> 1d5bad24
 
   int i, equal = 0;
   BtorMemMgr *mm;
@@ -1877,7 +1868,6 @@
   param_map = btor_new_ptr_hash_table (mm, 0, 0);
   btor_add_ptr_hash_table (param_map, param)->data.as_ptr = subst_param;
 
-<<<<<<< HEAD
   if (map)
   {
     btor_init_node_hash_table_iterator (&h_it, map);
@@ -1889,12 +1879,8 @@
     }
   }
 
-  if (BTOR_IS_BINDER_NODE (BTOR_REAL_ADDR_NODE (body))
-      && BTOR_IS_BINDER_NODE (BTOR_REAL_ADDR_NODE (binder->e[1]))
+  if (btor_is_binder_node (body) && btor_is_binder_node (binder->e[1])
       && BTOR_IS_INVERTED_NODE (body) == BTOR_IS_INVERTED_NODE (binder->e[1]))
-=======
-  if (btor_is_lambda_node (body) && btor_is_lambda_node (lambda->e[1]))
->>>>>>> 1d5bad24
   {
     btor_init_binder_iterator (&it, BTOR_REAL_ADDR_NODE (body));
     btor_init_binder_iterator (&iit, BTOR_REAL_ADDR_NODE (binder->e[1]));
@@ -1920,12 +1906,7 @@
     }
     body = btor_binder_get_body (BTOR_REAL_ADDR_NODE (body));
   }
-<<<<<<< HEAD
-  else if (BTOR_IS_BINDER_NODE (BTOR_REAL_ADDR_NODE (body))
-           || BTOR_IS_BINDER_NODE (BTOR_REAL_ADDR_NODE (binder->e[1])))
-=======
-  else if (btor_is_lambda_node (body) || btor_is_lambda_node (lambda->e[1]))
->>>>>>> 1d5bad24
+  else if (btor_is_binder_node (body) || btor_is_binder_node (binder->e[1]))
     goto NOT_EQUAL;
 
   BTOR_INIT_STACK (args);
@@ -1948,7 +1929,7 @@
     {
       b = btor_add_ptr_hash_table (cache, real_cur);
 
-      if (BTOR_IS_BINDER_NODE (real_cur))
+      if (btor_is_binder_node (real_cur))
       {
         result = *find_binder_exp (btor,
                                    real_cur->kind,
@@ -1976,28 +1957,17 @@
     }
     else if (!b->data.as_ptr)
     {
-      assert (!BTOR_IS_BINDER_NODE (real_cur));
+      assert (!btor_is_binder_node (real_cur));
       assert (BTOR_COUNT_STACK (args) >= real_cur->arity);
       args.top -= real_cur->arity;
       e = args.top;
 
       if (btor_is_slice_node (real_cur))
       {
-<<<<<<< HEAD
         result = *find_slice_exp (btor,
                                   e[0],
                                   btor_slice_get_upper (real_cur),
                                   btor_slice_get_lower (real_cur));
-=======
-        result = find_slice_exp (btor,
-                                 e[0],
-                                 btor_slice_get_upper (real_cur),
-                                 btor_slice_get_lower (real_cur));
-      }
-      else if (btor_is_lambda_node (real_cur))
-      {
-        result = find_lambda_exp (btor, e[0], e[1], 0, 0, 0);
->>>>>>> 1d5bad24
       }
       else if (btor_is_param_node (real_cur))
       {
@@ -2008,13 +1978,8 @@
       }
       else
       {
-<<<<<<< HEAD
-        assert (!BTOR_IS_BINDER_NODE (real_cur));
+        assert (!btor_is_binder_node (real_cur));
         result = *find_bv_exp (btor, real_cur->kind, e, real_cur->arity);
-=======
-        assert (!btor_is_lambda_node (real_cur));
-        result = find_bv_exp (btor, real_cur->kind, e, real_cur->arity);
->>>>>>> 1d5bad24
       }
 
       if (!result)
@@ -2422,14 +2387,9 @@
     simp_e[i] = btor_simplify_exp (btor, e[i]);
   }
 
-<<<<<<< HEAD
   /* collect params only for quantifier/function bodies */
-  if ((kind == BTOR_LAMBDA_NODE && !BTOR_IS_LAMBDA_NODE (e[1]))
+  if ((kind == BTOR_LAMBDA_NODE && !btor_is_lambda_node (e[1]))
       || kind == BTOR_FORALL_NODE || kind == BTOR_EXISTS_NODE)
-=======
-  /* collect params only for function bodies */
-  if (kind == BTOR_LAMBDA_NODE && !btor_is_lambda_node (e[1]))
->>>>>>> 1d5bad24
     params = btor_new_int_hash_table (btor->mm);
 
   lookup = find_exp (btor, kind, simp_e, arity, &binder_hash, params);
@@ -2464,7 +2424,7 @@
 
     if (params)
     {
-      assert (BTOR_IS_BINDER_NODE (*lookup));
+      assert (btor_is_binder_node (*lookup));
       if (params->count > 0)
       {
         btor_add_ptr_hash_table (btor->parameterized, *lookup)->data.as_ptr =
@@ -2638,7 +2598,7 @@
   e[1] = btor_simplify_exp (btor, body);
 
   assert (BTOR_IS_REGULAR_NODE (e[0]));
-  assert (BTOR_IS_PARAM_NODE (e[0]));
+  assert (btor_is_param_node (e[0]));
   assert (e[1]);
   assert (btor_is_bool_sort (&btor->sorts_unique_table,
                              BTOR_REAL_ADDR_NODE (e[1])->sort_id));
@@ -2656,7 +2616,7 @@
   body  = btor_simplify_exp (btor, body);
 
   assert (BTOR_IS_REGULAR_NODE (param));
-  assert (BTOR_IS_PARAM_NODE (param));
+  assert (btor_is_param_node (param));
   assert (body);
   assert (btor_is_bool_sort (&btor->sorts_unique_table,
                              BTOR_REAL_ADDR_NODE (body)->sort_id));
@@ -2687,7 +2647,7 @@
   {
     assert (params[i]);
     assert (btor == BTOR_REAL_ADDR_NODE (params[i])->btor);
-    assert (BTOR_IS_PARAM_NODE (BTOR_REAL_ADDR_NODE (params[i])));
+    assert (btor_is_param_node (params[i]));
     tmp = quantifier_exp (btor, kind, params[i], res);
     btor_release_exp (btor, res);
     res = tmp;
@@ -4352,17 +4312,13 @@
     case BTOR_LAMBDA_NODE:
       assert (arity == 2);
       return btor_lambda_exp (btor, e[0], e[1]);
-<<<<<<< HEAD
     case BTOR_EXISTS_NODE:
       assert (arity == 2);
       return btor_exists_exp (btor, e[0], e[1]);
     case BTOR_FORALL_NODE:
       assert (arity == 2);
       return btor_forall_exp (btor, e[0], e[1]);
-    case BTOR_BCOND_NODE:
-=======
     case BTOR_COND_NODE:
->>>>>>> 1d5bad24
       assert (arity == 3);
       return btor_cond_exp (btor, e[0], e[1], e[2]);
     default:
@@ -4627,29 +4583,17 @@
 BtorNode *
 btor_binder_get_body (BtorNode *binder)
 {
-<<<<<<< HEAD
   assert (BTOR_IS_REGULAR_NODE (binder));
-  assert (BTOR_IS_BINDER_NODE (binder));
+  assert (btor_is_binder_node (binder));
   return ((BtorBinderNode *) binder)->body;
-=======
-  assert (BTOR_IS_REGULAR_NODE (lambda));
-  assert (btor_is_lambda_node (lambda));
-  return ((BtorLambdaNode *) lambda)->body;
->>>>>>> 1d5bad24
 }
 
 void
 btor_binder_set_body (BtorNode *binder, BtorNode *body)
 {
-<<<<<<< HEAD
   assert (BTOR_IS_REGULAR_NODE (binder));
-  assert (BTOR_IS_BINDER_NODE (binder));
+  assert (btor_is_binder_node (binder));
   ((BtorBinderNode *) binder)->body = body;
-=======
-  assert (BTOR_IS_REGULAR_NODE (lambda));
-  assert (btor_is_lambda_node (lambda));
-  ((BtorLambdaNode *) lambda)->body = body;
->>>>>>> 1d5bad24
 }
 
 uint32_t
@@ -4669,21 +4613,15 @@
 BtorNode *
 btor_param_get_binder (BtorNode *param)
 {
-<<<<<<< HEAD
-  assert (BTOR_IS_PARAM_NODE (BTOR_REAL_ADDR_NODE (param)));
+  assert (btor_is_param_node (param));
   return ((BtorParamNode *) BTOR_REAL_ADDR_NODE (param))->binder;
-=======
-  assert (btor_is_param_node (param));
-  return ((BtorParamNode *) BTOR_REAL_ADDR_NODE (param))->lambda_exp;
->>>>>>> 1d5bad24
 }
 
 void
 btor_param_set_binder (BtorNode *param, BtorNode *binder)
 {
-<<<<<<< HEAD
-  assert (BTOR_IS_PARAM_NODE (BTOR_REAL_ADDR_NODE (param)));
-  assert (!binder || BTOR_IS_BINDER_NODE (BTOR_REAL_ADDR_NODE (binder)));
+  assert (btor_is_param_node (param));
+  assert (!binder || btor_is_binder_node (binder));
 
   BtorNode *q;
 
@@ -4691,37 +4629,27 @@
   if (!binder)
   {
     q = btor_param_get_binder (param);
-    if (BTOR_IS_EXISTS_NODE (q))
+    if (btor_is_exists_node (q))
       btor_remove_ptr_hash_table (param->btor->exists_vars, param, 0, 0);
-    else if (BTOR_IS_FORALL_NODE (q))
+    else if (btor_is_forall_node (q))
       btor_remove_ptr_hash_table (param->btor->forall_vars, param, 0, 0);
   }
   /* param is bound, add to exists/forall vars tables */
   else
   {
-    if (BTOR_IS_EXISTS_NODE (binder))
+    if (btor_is_exists_node (binder))
       (void) btor_add_ptr_hash_table (param->btor->exists_vars, param);
-    else if (BTOR_IS_FORALL_NODE (binder))
+    else if (btor_is_forall_node (binder))
       (void) btor_add_ptr_hash_table (param->btor->forall_vars, param);
   }
   ((BtorParamNode *) BTOR_REAL_ADDR_NODE (param))->binder = binder;
-=======
-  assert (btor_is_param_node (param));
-  assert (!lambda || btor_is_lambda_node (lambda));
-  ((BtorParamNode *) BTOR_REAL_ADDR_NODE (param))->lambda_exp = lambda;
->>>>>>> 1d5bad24
 }
 
 bool
 btor_param_is_bound (BtorNode *param)
 {
-<<<<<<< HEAD
-  assert (BTOR_IS_PARAM_NODE (BTOR_REAL_ADDR_NODE (param)));
+  assert (btor_is_param_node (param));
   return btor_param_get_binder (param) != 0;
-=======
-  assert (btor_is_param_node (param));
-  return btor_param_get_binding_lambda (param) != 0;
->>>>>>> 1d5bad24
 }
 
 BtorNode *
@@ -4744,15 +4672,15 @@
 bool
 btor_param_is_exists_var (BtorNode *param)
 {
-  assert (BTOR_IS_PARAM_NODE (BTOR_REAL_ADDR_NODE (param)));
-  return BTOR_IS_EXISTS_NODE (btor_param_get_binder (param));
+  assert (btor_is_param_node (param));
+  return btor_is_exists_node (btor_param_get_binder (param));
 }
 
 bool
 btor_param_is_forall_var (BtorNode *param)
 {
-  assert (BTOR_IS_PARAM_NODE (BTOR_REAL_ADDR_NODE (param)));
-  return BTOR_IS_FORALL_NODE (btor_param_get_binder (param));
+  assert (btor_is_param_node (param));
+  return btor_is_forall_node (btor_param_get_binder (param));
 }
 
 #ifndef NDEBUG
