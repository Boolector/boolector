--- conflicted
+++ resolved
@@ -4269,13 +4269,7 @@
   assert (btor);
   assert (exp);
   assert (btor == BTOR_REAL_ADDR_NODE (exp)->btor);
-<<<<<<< HEAD
-  assert (!symbol
-          || !btor_contains_ptr_hash_map2 (btor->symbols, (char *) symbol));
-=======
-  assert (symbol);
-  assert (!btor_get_ptr_hash_table (btor->symbols, (char *) symbol));
->>>>>>> 85d9b6a4
+  assert (!symbol || !btor_get_ptr_hash_table (btor->symbols, (char *) symbol));
 
   BtorPtrHashBucket *b;
   char *sym;
@@ -4285,12 +4279,12 @@
   /* delete symbol for 'exp' and remove from symbol tables */
   if (!symbol)
   {
-    if ((d = btor_get_ptr_hash_map2 (btor->node2symbol, exp)))
+    if ((b = btor_get_ptr_hash_table (btor->node2symbol, exp)))
     {
-      sym = d->as_str;
+      sym = b->data.as_str;
       assert (sym);
-      btor_remove_ptr_hash_map2 (btor->node2symbol, exp, 0);
-      btor_remove_ptr_hash_map2 (btor->symbols, sym, 0);
+      btor_remove_ptr_hash_table (btor->node2symbol, exp, 0, 0);
+      btor_remove_ptr_hash_table (btor->symbols, sym, 0, 0);
       btor_freestr (btor->mm, sym);
     }
     return;
