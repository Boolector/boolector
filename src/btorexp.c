/*  Boolector: Satisfiablity Modulo Theories (SMT) solver.
 *
 *  Copyright (C) 2007-2009 Robert Daniel Brummayer.
 *  Copyright (C) 2007-2015 Armin Biere.
 *  Copyright (C) 2012-2017 Aina Niemetz.
 *  Copyright (C) 2012-2017 Mathias Preiner.
 *
 *  All rights reserved.
 *
 *  This file is part of Boolector.
 *  See COPYING for more information on using this software.
 */

#include "btorexp.h"

#include "btorcore.h"
#include "btordbg.h"
#include "btorrewrite.h"
<<<<<<< HEAD
#include "utils/btorhashint.h"
#include "utils/btorhashptr.h"
#include "utils/btornodeiter.h"
#include "utils/btorutil.h"

#include <assert.h>
#include <ctype.h>
#include <limits.h>
#include <stdio.h>
#include <stdlib.h>
#include <string.h>

/*------------------------------------------------------------------------*/

#define BTOR_UNIQUE_TABLE_LIMIT 30

#define BTOR_FULL_UNIQUE_TABLE(table)   \
  ((table).num_elements >= (table).size \
   && btor_util_log_2 ((table).size) < BTOR_UNIQUE_TABLE_LIMIT)

/*------------------------------------------------------------------------*/

const char *const g_btor_op2str[BTOR_NUM_OPS_NODE] = {
    [BTOR_INVALID_NODE] = "invalid", [BTOR_BV_CONST_NODE] = "const",
    [BTOR_BV_VAR_NODE] = "var",      [BTOR_PARAM_NODE] = "param",
    [BTOR_SLICE_NODE] = "slice",     [BTOR_AND_NODE] = "and",
    [BTOR_BV_EQ_NODE] = "beq",       [BTOR_FUN_EQ_NODE] = "feq",
    [BTOR_ADD_NODE] = "add",         [BTOR_MUL_NODE] = "mul",
    [BTOR_ULT_NODE] = "ult",         [BTOR_SLL_NODE] = "sll",
    [BTOR_SRL_NODE] = "srl",         [BTOR_UDIV_NODE] = "udiv",
    [BTOR_UREM_NODE] = "urem",       [BTOR_CONCAT_NODE] = "concat",
    [BTOR_APPLY_NODE] = "apply",     [BTOR_LAMBDA_NODE] = "lambda",
    [BTOR_COND_NODE] = "cond",       [BTOR_ARGS_NODE] = "args",
    [BTOR_UF_NODE] = "uf",           [BTOR_UPDATE_NODE] = "update",
    [BTOR_PROXY_NODE] = "proxy",
};

/*------------------------------------------------------------------------*/

static unsigned hash_primes[] = {333444569u, 76891121u, 456790003u};

#define NPRIMES ((int) (sizeof hash_primes / sizeof *hash_primes))

/*------------------------------------------------------------------------*/

/* do not move these two functions to the header (circular dependency) */

bool
btor_is_bv_cond_node (const BtorNode *exp)
{
  return btor_is_cond_node (exp)
         && btor_sort_is_bitvec (BTOR_REAL_ADDR_NODE (exp)->btor,
                                 btor_exp_get_sort_id (exp));
}

bool
btor_is_fun_cond_node (const BtorNode *exp)
{
  return btor_is_cond_node (exp)
         && btor_sort_is_fun (BTOR_REAL_ADDR_NODE (exp)->btor,
                              btor_exp_get_sort_id (exp));
}

/*------------------------------------------------------------------------*/

static void
inc_exp_ref_counter (Btor *btor, BtorNode *exp)
{
  assert (btor);
  assert (exp);

  BtorNode *real_exp;

  (void) btor;
  real_exp = BTOR_REAL_ADDR_NODE (exp);
  BTOR_ABORT (real_exp->refs == INT_MAX, "Node reference counter overflow");
  real_exp->refs++;
}

void
btor_inc_exp_ext_ref_counter (Btor *btor, BtorNode *exp)
{
  assert (btor);
  assert (exp);

  BtorNode *real_exp = BTOR_REAL_ADDR_NODE (exp);
  BTOR_ABORT (real_exp->ext_refs == INT_MAX, "Node reference counter overflow");
  real_exp->ext_refs += 1;
  btor->external_refs += 1;
}

void
btor_dec_exp_ext_ref_counter (Btor *btor, BtorNode *exp)
{
  assert (btor);
  assert (exp);

  BTOR_REAL_ADDR_NODE (exp)->ext_refs -= 1;
  btor->external_refs -= 1;
}

BtorNode *
btor_copy_exp (Btor *btor, BtorNode *exp)
{
  assert (btor);
  assert (exp);
  assert (btor == BTOR_REAL_ADDR_NODE (exp)->btor);
  inc_exp_ref_counter (btor, exp);
  return exp;
}

/*------------------------------------------------------------------------*/

static inline unsigned int
hash_slice_exp (BtorNode *e, uint32_t upper, uint32_t lower)
{
  unsigned int hash;
  assert (upper >= lower);
  hash = hash_primes[0] * (unsigned int) BTOR_REAL_ADDR_NODE (e)->id;
  hash += hash_primes[1] * (unsigned int) upper;
  hash += hash_primes[2] * (unsigned int) lower;
  return hash;
}

static inline unsigned int
hash_bv_exp (Btor *btor, BtorNodeKind kind, int arity, BtorNode *e[])
{
  unsigned int hash = 0;
  int i;
#ifndef NDEBUG
  if (btor_opt_get (btor, BTOR_OPT_SORT_EXP) > 0
      && btor_is_binary_commutative_node_kind (kind))
    assert (arity == 2), assert (BTOR_REAL_ADDR_NODE (e[0])->id
                                 <= BTOR_REAL_ADDR_NODE (e[1])->id);
#else
  (void) btor;
  (void) kind;
#endif
  assert (arity <= NPRIMES);
  for (i = 0; i < arity; i++)
    hash += hash_primes[i] * (unsigned int) BTOR_REAL_ADDR_NODE (e[i])->id;
  return hash;
}

/* Computes hash value of expresssion by children ids */
static unsigned int
compute_hash_exp (Btor *btor, BtorNode *exp, int table_size)
{
  assert (exp);
  assert (table_size > 0);
  assert (btor_util_is_power_of_2 (table_size));
  assert (BTOR_IS_REGULAR_NODE (exp));
  assert (!btor_is_bv_var_node (exp));
  assert (!btor_is_uf_node (exp));

  unsigned int hash = 0;

  if (btor_is_bv_const_node (exp))
    hash = btor_bv_hash (btor_const_get_bits (exp));
  /* hash for lambdas is computed once during creation. afterwards, we always
   * have to use the saved hash value since hashing of lambdas requires all
   * parameterized nodes and their inputs (cf. hash_lambda_exp), which may
   * change at some point. */
  else if (btor_is_lambda_node (exp))
    hash = btor_hashptr_table_get (exp->btor->lambdas, (BtorNode *) exp)
               ->data.as_int;
  else if (exp->kind == BTOR_SLICE_NODE)
    hash = hash_slice_exp (
        exp->e[0], btor_slice_get_upper (exp), btor_slice_get_lower (exp));
  else
    hash = hash_bv_exp (btor, exp->kind, exp->arity, exp->e);
  hash &= table_size - 1;
  return hash;
}

static void
remove_from_nodes_unique_table_exp (Btor *btor, BtorNode *exp)
{
  assert (exp);
  assert (BTOR_IS_REGULAR_NODE (exp));

  unsigned int hash;
  BtorNode *cur, *prev;

  if (!exp->unique) return;

  assert (btor);
  assert (btor->nodes_unique_table.num_elements > 0);

  hash = compute_hash_exp (btor, exp, btor->nodes_unique_table.size);
  prev = 0;
  cur  = btor->nodes_unique_table.chains[hash];

  while (cur != exp)
  {
    assert (cur);
    assert (BTOR_IS_REGULAR_NODE (cur));
    prev = cur;
    cur  = cur->next;
  }
  assert (cur);
  if (!prev)
    btor->nodes_unique_table.chains[hash] = cur->next;
  else
    prev->next = cur->next;

  btor->nodes_unique_table.num_elements--;

  exp->unique = 0; /* NOTE: this is not debugging code ! */
  exp->next   = 0;
}

/* Delete local data of expression.
 *
 * Virtual reads and simplified expressions have to be handled by the
 * calling function, e.g. 'btor_release_exp', to avoid recursion.
 *
 * We use this function to update operator stats
 */
static void
erase_local_data_exp (Btor *btor, BtorNode *exp, int free_sort)
{
  assert (btor);
  assert (exp);

  assert (BTOR_IS_REGULAR_NODE (exp));

  assert (!exp->unique);
  assert (!exp->erased);
  assert (!exp->disconnected);
  assert (!btor_is_invalid_node (exp));

  BtorMemMgr *mm;
  BtorPtrHashTable *static_rho;
  BtorPtrHashTableIterator it;

  mm = btor->mm;
  //  BTORLOG ("%s: %s", __FUNCTION__, btor_util_node2string (exp));

  switch (exp->kind)
  {
    case BTOR_BV_CONST_NODE:
      btor_bv_free (mm, btor_const_get_bits (exp));
      if (btor_const_get_invbits (exp))
        btor_bv_free (mm, btor_const_get_invbits (exp));
      btor_const_set_bits (exp, 0);
      btor_const_set_invbits (exp, 0);
      break;
    case BTOR_LAMBDA_NODE:
      static_rho = btor_lambda_get_static_rho (exp);
      if (static_rho)
      {
        btor_iter_hashptr_init (&it, static_rho);
        while (btor_iter_hashptr_has_next (&it))
        {
          btor_release_exp (btor, it.bucket->data.as_ptr);
          btor_release_exp (btor, btor_iter_hashptr_next (&it));
        }
        btor_hashptr_table_delete (static_rho);
        ((BtorLambdaNode *) exp)->static_rho = 0;
      }
      /* fall through intended */
    case BTOR_UPDATE_NODE:
    case BTOR_UF_NODE:
      if (exp->rho)
      {
        btor_hashptr_table_delete (exp->rho);
        exp->rho = 0;
      }
      break;
    case BTOR_COND_NODE:
      if (btor_is_fun_cond_node (exp) && exp->rho)
      {
        btor_hashptr_table_delete (exp->rho);
        exp->rho = 0;
      }
      break;
    default: break;
  }

  if (free_sort)
  {
    assert (btor_exp_get_sort_id (exp));
    btor_sort_release (btor, btor_exp_get_sort_id (exp));
    btor_exp_set_sort_id (exp, 0);
  }

  if (exp->av)
  {
    btor_aigvec_release_delete (btor->avmgr, exp->av);
    exp->av = 0;
  }
  exp->erased = 1;
}

static void
remove_from_hash_tables (Btor *btor, BtorNode *exp, bool keep_symbol)
{
  assert (btor);
  assert (exp);
  assert (BTOR_IS_REGULAR_NODE (exp));
  assert (!btor_is_invalid_node (exp));

  BtorHashTableData data;

  switch (exp->kind)
  {
    case BTOR_BV_VAR_NODE:
      btor_hashptr_table_remove (btor->bv_vars, exp, 0, 0);
      break;
    case BTOR_LAMBDA_NODE:
      btor_hashptr_table_remove (btor->lambdas, exp, 0, 0);
      break;
    case BTOR_UF_NODE: btor_hashptr_table_remove (btor->ufs, exp, 0, 0); break;
    case BTOR_FUN_EQ_NODE:
      btor_hashptr_table_remove (btor->feqs, exp, 0, 0);
      break;
    default: break;
  }

  if (!keep_symbol && btor_hashptr_table_get (btor->node2symbol, exp))
  {
    btor_hashptr_table_remove (btor->node2symbol, exp, 0, &data);
    if (data.as_str[0] != 0)
    {
      btor_hashptr_table_remove (btor->symbols, data.as_str, 0, 0);
      btor_mem_freestr (btor->mm, data.as_str);
    }
  }

  if (btor_hashptr_table_get (btor->parameterized, exp))
  {
    btor_hashptr_table_remove (btor->parameterized, exp, 0, &data);
    assert (data.as_ptr);
    btor_hashint_table_delete (data.as_ptr);
  }
}

/* Disconnects a child from its parent and updates its parent list */
static void
disconnect_child_exp (Btor *btor, BtorNode *parent, int pos)
{
  assert (btor);
  assert (parent);
  assert (BTOR_IS_REGULAR_NODE (parent));
  assert (btor == parent->btor);
  assert (!btor_is_bv_const_node (parent));
  assert (!btor_is_bv_var_node (parent));
  assert (!btor_is_uf_node (parent));
  assert (pos >= 0);
  assert (pos <= 2);

  (void) btor;
  BtorNode *first_parent, *last_parent;
  BtorNode *real_child, *tagged_parent;

  tagged_parent = BTOR_TAG_NODE (parent, pos);
  real_child    = BTOR_REAL_ADDR_NODE (parent->e[pos]);
  real_child->parents--;
  first_parent = real_child->first_parent;
  last_parent  = real_child->last_parent;
  assert (first_parent);
  assert (last_parent);

  /* if a parameter is disconnected from a lambda we have to reset
   * 'lambda_exp' of the parameter in order to keep a valid state */
  if (btor_is_lambda_node (parent)
      && pos == 0
      /* if parent gets rebuilt via substitute_and_rebuild, it might
       * result in a new lambda term, where the param is already reused.
       * if this is the case param is already bound by a different lambda
       * and we are not allowed to reset param->lambda_exp to 0. */
      && btor_param_get_binding_lambda (parent->e[0]) == parent)
    btor_param_set_binding_lambda (parent->e[0], 0);

  /* only one parent? */
  if (first_parent == tagged_parent && first_parent == last_parent)
  {
    assert (!parent->next_parent[pos]);
    assert (!parent->prev_parent[pos]);
    real_child->first_parent = 0;
    real_child->last_parent  = 0;
  }
  /* is parent first parent in the list? */
  else if (first_parent == tagged_parent)
  {
    assert (parent->next_parent[pos]);
    assert (!parent->prev_parent[pos]);
    real_child->first_parent                    = parent->next_parent[pos];
    BTOR_PREV_PARENT (real_child->first_parent) = 0;
  }
  /* is parent last parent in the list? */
  else if (last_parent == tagged_parent)
  {
    assert (!parent->next_parent[pos]);
    assert (parent->prev_parent[pos]);
    real_child->last_parent                    = parent->prev_parent[pos];
    BTOR_NEXT_PARENT (real_child->last_parent) = 0;
  }
  /* detach parent from list */
  else
  {
    assert (parent->next_parent[pos]);
    assert (parent->prev_parent[pos]);
    BTOR_PREV_PARENT (parent->next_parent[pos]) = parent->prev_parent[pos];
    BTOR_NEXT_PARENT (parent->prev_parent[pos]) = parent->next_parent[pos];
  }
  parent->next_parent[pos] = 0;
  parent->prev_parent[pos] = 0;
  parent->e[pos]           = 0;
}

/* Disconnect children of expression in parent list and if applicable from
 * unique table.  Do not touch local data, nor any reference counts.  The
 * kind of the expression becomes 'BTOR_DISCONNECTED_NODE' in debugging mode.
 *
 * Actually we have the sequence
 *
 *   UNIQUE -> !UNIQUE -> ERASED -> DISCONNECTED -> INVALID
 *
 * after a unique or non uninque expression is allocated until it is
 * deallocated.  We also have loop back from DISCONNECTED to !UNIQUE
 * if an expression is rewritten and reused as PROXY.
 */
static void
disconnect_children_exp (Btor *btor, BtorNode *exp)
{
  assert (btor);
  assert (exp);
  assert (BTOR_IS_REGULAR_NODE (exp));
  assert (!btor_is_invalid_node (exp));
  assert (!exp->unique);
  assert (exp->erased);
  assert (!exp->disconnected);

  int i;

  for (i = 0; i < exp->arity; i++) disconnect_child_exp (btor, exp, i);
  exp->disconnected = 1;
}

#ifndef NDEBUG
static bool
is_valid_kind (BtorNodeKind kind)
{
  return 0 <= (int) kind && kind < BTOR_NUM_OPS_NODE;
}
#endif

static void
set_kind (Btor *btor, BtorNode *exp, BtorNodeKind kind)
{
  assert (is_valid_kind (kind));
  assert (is_valid_kind (exp->kind));

  assert (!BTOR_INVALID_NODE);

  if (exp->kind)
  {
    assert (btor->ops[exp->kind].cur > 0);
    btor->ops[exp->kind].cur--;
  }

  if (kind)
  {
    btor->ops[kind].cur++;
    assert (btor->ops[kind].cur > 0);
    if (btor->ops[kind].cur > btor->ops[kind].max)
      btor->ops[kind].max = btor->ops[kind].cur;
  }

  exp->kind = kind;
}

static void
really_deallocate_exp (Btor *btor, BtorNode *exp)
{
  assert (btor);
  assert (exp);
  assert (BTOR_IS_REGULAR_NODE (exp));
  assert (btor == exp->btor);
  assert (!exp->unique);
  assert (exp->disconnected);
  assert (exp->erased);
  assert (exp->id);
  assert (BTOR_PEEK_STACK (btor->nodes_id_table, exp->id) == exp);
  BTOR_POKE_STACK (btor->nodes_id_table, exp->id, 0);

  BtorMemMgr *mm;

  mm = btor->mm;

  set_kind (btor, exp, BTOR_INVALID_NODE);

  if (btor_is_bv_const_node (exp))
  {
    btor_bv_free (btor->mm, btor_const_get_bits (exp));
    if (btor_const_get_invbits (exp))
      btor_bv_free (btor->mm, btor_const_get_invbits (exp));
  }
  btor_mem_free (mm, exp, exp->bytes);
}

static void
recursively_release_exp (Btor *btor, BtorNode *root)
{
  assert (btor);
  assert (root);
  assert (BTOR_IS_REGULAR_NODE (root));
  assert (root->refs == 1);

  BtorNodePtrStack stack;
  BtorMemMgr *mm;
  BtorNode *cur;
  int i;

  mm = btor->mm;

  BTOR_INIT_STACK (mm, stack);
  cur = root;
  goto RECURSIVELY_RELEASE_NODE_ENTER_WITHOUT_POP;

  do
  {
    cur = BTOR_REAL_ADDR_NODE (BTOR_POP_STACK (stack));

    if (cur->refs > 1)
      cur->refs--;
    else
    {
    RECURSIVELY_RELEASE_NODE_ENTER_WITHOUT_POP:
      assert (cur->refs == 1);
      assert (!cur->ext_refs || cur->ext_refs == 1);
      assert (cur->parents == 0);

      for (i = cur->arity - 1; i >= 0; i--) BTOR_PUSH_STACK (stack, cur->e[i]);

      if (cur->simplified)
      {
        BTOR_PUSH_STACK (stack, cur->simplified);
        cur->simplified = 0;
      }

      remove_from_nodes_unique_table_exp (btor, cur);
      erase_local_data_exp (btor, cur, 1);

      /* It is safe to access the children here, since they are pushed
       * on the stack and will be released later if necessary.
       */
      remove_from_hash_tables (btor, cur, 0);
      disconnect_children_exp (btor, cur);
      really_deallocate_exp (btor, cur);
    }
  } while (!BTOR_EMPTY_STACK (stack));
  BTOR_RELEASE_STACK (stack);
}

void
btor_release_exp (Btor *btor, BtorNode *root)
{
  assert (btor);
  assert (root);
  assert (btor == BTOR_REAL_ADDR_NODE (root)->btor);

  root = BTOR_REAL_ADDR_NODE (root);

  assert (root->refs > 0);

  if (root->refs > 1)
    root->refs--;
  else
    recursively_release_exp (btor, root);
}

/*------------------------------------------------------------------------*/

void
btor_set_to_proxy_exp (Btor *btor, BtorNode *exp)
{
  assert (btor);
  assert (exp);
  assert (BTOR_IS_REGULAR_NODE (exp));
  assert (btor == exp->btor);
  assert (exp->simplified);

  int i;
  BtorNode *e[3];

  remove_from_nodes_unique_table_exp (btor, exp);
  /* also updates op stats */
  erase_local_data_exp (btor, exp, 0);
  assert (exp->arity <= 3);
  BTOR_CLR (e);
  for (i = 0; i < exp->arity; i++) e[i] = exp->e[i];
  remove_from_hash_tables (btor, exp, 1);
  disconnect_children_exp (btor, exp);

  for (i = 0; i < exp->arity; i++) btor_release_exp (btor, e[i]);

  set_kind (btor, exp, BTOR_PROXY_NODE);

  exp->disconnected  = 0;
  exp->erased        = 0;
  exp->arity         = 0;
  exp->parameterized = 0;
}

/*------------------------------------------------------------------------*/

void
btor_exp_set_btor_id (Btor *btor, BtorNode *exp, int32_t id)
{
  assert (btor);
  assert (exp);
  assert (id);
  assert (btor == BTOR_REAL_ADDR_NODE (exp)->btor);
  assert (btor_is_bv_var_node (exp) || btor_is_uf_array_node (exp));

  (void) btor;
  BtorNode *real_exp;
  BtorPtrHashBucket *b;

  real_exp = BTOR_REAL_ADDR_NODE (exp);
  b        = btor_hashptr_table_get (btor->inputs, real_exp);
  assert (b);
  b->data.as_int = id;
}

int32_t
btor_exp_get_btor_id (BtorNode *exp)
{
  assert (exp);

  int32_t id = 0;
  Btor *btor;
  BtorNode *real_exp;
  BtorPtrHashBucket *b;

  real_exp = BTOR_REAL_ADDR_NODE (exp);
  btor     = real_exp->btor;

  if ((b = btor_hashptr_table_get (btor->inputs, real_exp)))
    id = b->data.as_int;
  if (BTOR_IS_INVERTED_NODE (exp)) return -id;
  return id;
}

BtorNode *
btor_match_node_by_id (Btor *btor, int id)
{
  assert (btor);
  assert (id > 0);
  if (id >= BTOR_COUNT_STACK (btor->nodes_id_table)) return 0;
  return btor_copy_exp (btor, BTOR_PEEK_STACK (btor->nodes_id_table, id));
}

BtorNode *
btor_get_node_by_id (Btor *btor, int32_t id)
{
  assert (btor);
  bool is_inverted = id < 0;
  id               = abs (id);
  if (id >= BTOR_COUNT_STACK (btor->nodes_id_table)) return 0;
  return BTOR_COND_INVERT_NODE (is_inverted,
                                BTOR_PEEK_STACK (btor->nodes_id_table, id));
}

/*------------------------------------------------------------------------*/

char *
btor_get_symbol_exp (Btor *btor, const BtorNode *exp)
{
  /* do not pointer-chase! */
  assert (btor);
  assert (exp);
  assert (btor == BTOR_REAL_ADDR_NODE (exp)->btor);
  BtorPtrHashBucket *b;

  b = btor_hashptr_table_get (btor->node2symbol, BTOR_REAL_ADDR_NODE (exp));
  if (b) return b->data.as_str;
  return 0;
}

void
btor_set_symbol_exp (Btor *btor, BtorNode *exp, const char *symbol)
{
  /* do not pointer-chase! */
  assert (btor);
  assert (exp);
  assert (btor == BTOR_REAL_ADDR_NODE (exp)->btor);
  assert (symbol);
  assert (!btor_hashptr_table_get (btor->symbols, (char *) symbol));

  BtorPtrHashBucket *b;
  char *sym;

  exp = BTOR_REAL_ADDR_NODE (exp);
  sym = btor_mem_strdup (btor->mm, symbol);
  btor_hashptr_table_add (btor->symbols, sym)->data.as_ptr = exp;
  b = btor_hashptr_table_get (btor->node2symbol, exp);

  if (b)
  {
    btor_hashptr_table_remove (btor->symbols, b->data.as_str, 0, 0);
    btor_mem_freestr (btor->mm, b->data.as_str);
  }
  else
    b = btor_hashptr_table_add (btor->node2symbol, exp);

  b->data.as_str = sym;
}

BtorNode *
btor_get_node_by_symbol (Btor *btor, const char *sym)
{
  assert (btor);
  assert (sym);
  BtorPtrHashBucket *b;
  b = btor_hashptr_table_get (btor->symbols, (char *) sym);
  if (!b) return 0;
  return b->data.as_ptr;
}

BtorNode *
btor_match_node_by_symbol (Btor *btor, const char *sym)
{
  assert (btor);
  assert (sym);
  return btor_copy_exp (btor, btor_get_node_by_symbol (btor, sym));
}

/*------------------------------------------------------------------------*/

BtorNode *
btor_match_node (Btor *btor, BtorNode *exp)
{
  assert (btor);
  assert (exp);

  int id;
  BtorNode *res;

  id = BTOR_REAL_ADDR_NODE (exp)->id;
  assert (id > 0);
  if (id >= BTOR_COUNT_STACK (btor->nodes_id_table)) return 0;
  res = btor_copy_exp (btor, BTOR_PEEK_STACK (btor->nodes_id_table, id));
  return BTOR_IS_INVERTED_NODE (exp) ? BTOR_INVERT_NODE (res) : res;
}

/*------------------------------------------------------------------------*/

/* Compares expressions by id */
int
btor_compare_exp_by_id (const BtorNode *exp0, const BtorNode *exp1)
{
  assert (exp0);
  assert (exp1);

  int id0, id1;

  id0 = btor_exp_get_id (exp0);
  id1 = btor_exp_get_id (exp1);
  if (id0 < id1) return -1;
  if (id0 > id1) return 1;
  return 0;
}

int
btor_compare_exp_by_id_qsort_desc (const void *p, const void *q)
{
  BtorNode *a = BTOR_REAL_ADDR_NODE (*(BtorNode **) p);
  BtorNode *b = BTOR_REAL_ADDR_NODE (*(BtorNode **) q);
  return b->id - a->id;
}

int
btor_compare_exp_by_id_qsort_asc (const void *p, const void *q)
{
  BtorNode *a = BTOR_REAL_ADDR_NODE (*(BtorNode **) p);
  BtorNode *b = BTOR_REAL_ADDR_NODE (*(BtorNode **) q);
  return a->id - b->id;
}

/* Computes hash value of expression by id */
unsigned int
btor_hash_exp_by_id (const BtorNode *exp)
{
  assert (exp);
  return (unsigned int) btor_exp_get_id (exp) * 7334147u;
}

/*------------------------------------------------------------------------*/

uint32_t
btor_get_exp_width (Btor *btor, const BtorNode *exp)
{
  assert (btor);
  assert (exp);
  assert (!btor_is_fun_node (exp));
  assert (!btor_is_args_node (exp));
  return btor_sort_bitvec_get_width (btor, btor_exp_get_sort_id (exp));
}

uint32_t
btor_get_fun_exp_width (Btor *btor, const BtorNode *exp)
{
  assert (btor);
  assert (exp);
  assert (BTOR_IS_REGULAR_NODE (exp));

  assert (btor_sort_is_fun (btor, btor_exp_get_sort_id (exp)));
  return btor_sort_bitvec_get_width (
      btor, btor_sort_fun_get_codomain (btor, btor_exp_get_sort_id (exp)));
}

uint32_t
btor_get_index_exp_width (Btor *btor, const BtorNode *e_array)
{
  assert (btor);
  assert (e_array);
  assert (btor == BTOR_REAL_ADDR_NODE (e_array)->btor);

  assert (btor_sort_is_array (btor, btor_exp_get_sort_id (e_array))
          || btor_sort_is_fun (btor, btor_exp_get_sort_id (e_array)));
  return btor_sort_bitvec_get_width (
      btor, btor_sort_array_get_index (btor, btor_exp_get_sort_id (e_array)));
}

/*------------------------------------------------------------------------*/

BtorBitVector *
btor_const_get_bits (BtorNode *exp)
{
  assert (exp);
  assert (btor_is_bv_const_node (exp));
  return ((BtorBVConstNode *) BTOR_REAL_ADDR_NODE (exp))->bits;
}

BtorBitVector *
btor_const_get_invbits (BtorNode *exp)
{
  assert (exp);
  assert (btor_is_bv_const_node (exp));
  return ((BtorBVConstNode *) BTOR_REAL_ADDR_NODE (exp))->invbits;
}

void
btor_const_set_bits (BtorNode *exp, BtorBitVector *bits)
{
  assert (exp);
  assert (btor_is_bv_const_node (exp));
  ((BtorBVConstNode *) BTOR_REAL_ADDR_NODE (exp))->bits = bits;
}

void
btor_const_set_invbits (BtorNode *exp, BtorBitVector *bits)
{
  assert (exp);
  assert (btor_is_bv_const_node (exp));
  ((BtorBVConstNode *) BTOR_REAL_ADDR_NODE (exp))->invbits = bits;
}

/*------------------------------------------------------------------------*/

uint32_t
btor_get_fun_arity (Btor *btor, BtorNode *exp)
{
  (void) btor;
  assert (btor);
  assert (exp);
  assert (btor == BTOR_REAL_ADDR_NODE (exp)->btor);
  exp = btor_simplify_exp (btor, exp);
  assert (BTOR_IS_REGULAR_NODE (exp));
  assert (btor_sort_is_fun (btor, btor_exp_get_sort_id (exp)));
  return btor_sort_fun_get_arity (btor, btor_exp_get_sort_id (exp));
}

int
btor_get_args_arity (Btor *btor, BtorNode *exp)
{
  (void) btor;
  assert (btor);
  assert (exp);
  assert (btor == BTOR_REAL_ADDR_NODE (exp)->btor);
  exp = btor_simplify_exp (btor, exp);
  assert (BTOR_IS_REGULAR_NODE (exp));
  assert (btor_is_args_node (exp));
  return btor_sort_tuple_get_arity (btor, btor_exp_get_sort_id (exp));
}

/*------------------------------------------------------------------------*/

BtorNode *
btor_lambda_get_body (BtorNode *lambda)
{
  assert (BTOR_IS_REGULAR_NODE (lambda));
  assert (btor_is_lambda_node (lambda));
  return ((BtorLambdaNode *) lambda)->body;
}

void
btor_lambda_set_body (BtorNode *lambda, BtorNode *body)
{
  assert (BTOR_IS_REGULAR_NODE (lambda));
  assert (btor_is_lambda_node (lambda));
  ((BtorLambdaNode *) lambda)->body = body;
}

BtorPtrHashTable *
btor_lambda_get_static_rho (BtorNode *lambda)
{
  assert (BTOR_IS_REGULAR_NODE (lambda));
  assert (btor_is_lambda_node (lambda));
  return ((BtorLambdaNode *) lambda)->static_rho;
}

void
btor_lambda_set_static_rho (BtorNode *lambda, BtorPtrHashTable *static_rho)
{
  assert (BTOR_IS_REGULAR_NODE (lambda));
  assert (btor_is_lambda_node (lambda));
  ((BtorLambdaNode *) lambda)->static_rho = static_rho;
}

BtorPtrHashTable *
btor_lambda_copy_static_rho (Btor *btor, BtorNode *lambda)
{
  assert (BTOR_IS_REGULAR_NODE (lambda));
  assert (btor_is_lambda_node (lambda));
  assert (btor_lambda_get_static_rho (lambda));

  BtorNode *data, *key;
  BtorPtrHashTableIterator it;
  BtorPtrHashTable *static_rho;

  btor_iter_hashptr_init (&it, btor_lambda_get_static_rho (lambda));
  static_rho = btor_hashptr_table_new (btor->mm,
                                       (BtorHashPtr) btor_hash_exp_by_id,
                                       (BtorCmpPtr) btor_compare_exp_by_id);
  while (btor_iter_hashptr_has_next (&it))
  {
    data = btor_copy_exp (btor, it.bucket->data.as_ptr);
    key  = btor_copy_exp (btor, btor_iter_hashptr_next (&it));
    btor_hashptr_table_add (static_rho, key)->data.as_ptr = data;
  }
  return static_rho;
}

void
btor_lambda_delete_static_rho (Btor *btor, BtorNode *lambda)
{
  BtorPtrHashTable *static_rho;
  BtorPtrHashTableIterator it;

  static_rho = btor_lambda_get_static_rho (lambda);
  if (!static_rho) return;

  btor_iter_hashptr_init (&it, static_rho);
  while (btor_iter_hashptr_has_next (&it))
  {
    btor_release_exp (btor, it.bucket->data.as_ptr);
    btor_release_exp (btor, btor_iter_hashptr_next (&it));
  }
  btor_hashptr_table_delete (static_rho);
  btor_lambda_set_static_rho (lambda, 0);
}

/*------------------------------------------------------------------------*/

uint32_t
btor_slice_get_upper (BtorNode *slice)
{
  assert (btor_is_slice_node (slice));
  return ((BtorSliceNode *) BTOR_REAL_ADDR_NODE (slice))->upper;
}

uint32_t
btor_slice_get_lower (BtorNode *slice)
{
  assert (btor_is_slice_node (slice));
  return ((BtorSliceNode *) BTOR_REAL_ADDR_NODE (slice))->lower;
}

/*------------------------------------------------------------------------*/

BtorNode *
btor_param_get_binding_lambda (BtorNode *param)
{
  assert (btor_is_param_node (param));
  return ((BtorParamNode *) BTOR_REAL_ADDR_NODE (param))->lambda_exp;
}

void
btor_param_set_binding_lambda (BtorNode *param, BtorNode *lambda)
{
  assert (btor_is_param_node (param));
  assert (!lambda || btor_is_lambda_node (lambda));
  ((BtorParamNode *) BTOR_REAL_ADDR_NODE (param))->lambda_exp = lambda;
}

bool
btor_param_is_bound (BtorNode *param)
{
  assert (btor_is_param_node (param));
  return btor_param_get_binding_lambda (param) != 0;
}

BtorNode *
btor_param_get_assigned_exp (BtorNode *param)
{
  assert (btor_is_param_node (param));
  return ((BtorParamNode *) BTOR_REAL_ADDR_NODE (param))->assigned_exp;
}

BtorNode *
btor_param_set_assigned_exp (BtorNode *param, BtorNode *exp)
{
  assert (btor_is_param_node (param));
  assert (!exp || btor_exp_get_sort_id (param) == btor_exp_get_sort_id (exp));
  return ((BtorParamNode *) BTOR_REAL_ADDR_NODE (param))->assigned_exp = exp;
}

/*------------------------------------------------------------------------*/

BtorNodePair *
btor_new_exp_pair (Btor *btor, BtorNode *exp1, BtorNode *exp2)
{
  assert (btor);
  assert (exp1);
  assert (exp2);
  assert (btor == BTOR_REAL_ADDR_NODE (exp1)->btor);
  assert (btor == BTOR_REAL_ADDR_NODE (exp2)->btor);

  int id1, id2;
  BtorNodePair *result;

  BTOR_NEW (btor->mm, result);
  id1 = btor_exp_get_id (exp1);
  id2 = btor_exp_get_id (exp2);
  if (id2 < id1)
  {
    result->exp1 = btor_copy_exp (btor, exp2);
    result->exp2 = btor_copy_exp (btor, exp1);
  }
  else
  {
    result->exp1 = btor_copy_exp (btor, exp1);
    result->exp2 = btor_copy_exp (btor, exp2);
  }
  return result;
}

void
btor_delete_exp_pair (Btor *btor, BtorNodePair *pair)
{
  assert (btor);
  assert (pair);
  btor_release_exp (btor, pair->exp1);
  btor_release_exp (btor, pair->exp2);
  BTOR_DELETE (btor->mm, pair);
}

unsigned int
btor_hash_exp_pair (const BtorNodePair *pair)
{
  unsigned int result;
  assert (pair);
  result = (unsigned int) BTOR_REAL_ADDR_NODE (pair->exp1)->id;
  result += (unsigned int) BTOR_REAL_ADDR_NODE (pair->exp2)->id;
  result *= 7334147u;
  return result;
}

int
btor_compare_exp_pair (const BtorNodePair *pair1, const BtorNodePair *pair2)
{
  assert (pair1);
  assert (pair2);

  int result;

  result = btor_exp_get_id (pair1->exp1);
  result -= btor_exp_get_id (pair2->exp1);
  if (result != 0) return result;
  result = btor_exp_get_id (pair1->exp2);
  result -= btor_exp_get_id (pair2->exp2);
  return result;
}

/*------------------------------------------------------------------------*/
#ifndef NDEBUG
/*------------------------------------------------------------------------*/

bool
btor_precond_slice_exp_dbg (Btor *btor,
                            const BtorNode *exp,
                            uint32_t upper,
                            uint32_t lower)
{
  assert (btor);
  assert (exp);
  assert (!BTOR_REAL_ADDR_NODE (exp)->simplified);
  assert (!btor_is_fun_node (exp));
  assert (upper >= lower);
  assert (upper < btor_get_exp_width (btor, exp));
  assert (BTOR_REAL_ADDR_NODE (exp)->btor == btor);
  return true;
}

static bool
precond_ext_exp_dbg (Btor *btor, const BtorNode *exp)
{
  assert (btor_precond_regular_unary_bv_exp_dbg (btor, exp));
  return true;
}

bool
btor_precond_regular_unary_bv_exp_dbg (Btor *btor, const BtorNode *exp)
{
  assert (btor);
  assert (exp);
  assert (!BTOR_REAL_ADDR_NODE (exp)->simplified);
  assert (!btor_is_fun_node (exp));
  assert (BTOR_REAL_ADDR_NODE (exp)->btor == btor);
  return true;
}

bool
btor_precond_eq_exp_dbg (Btor *btor, const BtorNode *e0, const BtorNode *e1)
{
  BtorNode *real_e0, *real_e1;

  assert (btor);
  assert (e0);
  assert (e1);

  real_e0 = BTOR_REAL_ADDR_NODE (e0);
  real_e1 = BTOR_REAL_ADDR_NODE (e1);

  assert (real_e0);
  assert (real_e1);
  assert (real_e0->btor == btor);
  assert (real_e1->btor == btor);
  assert (!real_e0->simplified);
  assert (!real_e1->simplified);
  assert (btor_exp_get_sort_id (real_e0) == btor_exp_get_sort_id (real_e1));
  assert (real_e0->is_array == real_e1->is_array);
  assert (!btor_is_fun_node (real_e0)
          || (BTOR_IS_REGULAR_NODE (e0) && BTOR_IS_REGULAR_NODE (e1)));
  return true;
}

bool
btor_precond_concat_exp_dbg (Btor *btor, const BtorNode *e0, const BtorNode *e1)
{
  assert (btor);
  assert (e0);
  assert (e1);
  assert (!BTOR_REAL_ADDR_NODE (e0)->simplified);
  assert (!BTOR_REAL_ADDR_NODE (e1)->simplified);
  assert (!btor_is_fun_node (e0));
  assert (!btor_is_fun_node (e1));
  assert (btor_get_exp_width (btor, e0)
          <= INT_MAX - btor_get_exp_width (btor, e1));
  assert (BTOR_REAL_ADDR_NODE (e0)->btor == btor);
  assert (BTOR_REAL_ADDR_NODE (e1)->btor == btor);
  return true;
}

bool
btor_precond_shift_exp_dbg (Btor *btor, const BtorNode *e0, const BtorNode *e1)
{
  assert (btor);
  assert (e0);
  assert (e1);
  assert (!BTOR_REAL_ADDR_NODE (e0)->simplified);
  assert (!BTOR_REAL_ADDR_NODE (e1)->simplified);
  assert (!btor_is_fun_node (e0));
  assert (!btor_is_fun_node (e1));
  assert (btor_get_exp_width (btor, e0) > 1);
  assert (btor_util_is_power_of_2 (btor_get_exp_width (btor, e0)));
  assert (btor_util_log_2 (btor_get_exp_width (btor, e0))
          == btor_get_exp_width (btor, e1));
  assert (BTOR_REAL_ADDR_NODE (e0)->btor == btor);
  assert (BTOR_REAL_ADDR_NODE (e1)->btor == btor);
  return true;
}

bool
btor_precond_regular_binary_bv_exp_dbg (Btor *btor,
                                        const BtorNode *e0,
                                        const BtorNode *e1)
{
  assert (btor);
  assert (e0);
  assert (e1);
  assert (!BTOR_REAL_ADDR_NODE (e0)->simplified);
  assert (!BTOR_REAL_ADDR_NODE (e1)->simplified);
  assert (!btor_is_fun_node (e0));
  assert (!btor_is_fun_node (e1));
  assert (btor_exp_get_sort_id (e0) == btor_exp_get_sort_id (e1));
  assert (BTOR_REAL_ADDR_NODE (e0)->btor == btor);
  assert (BTOR_REAL_ADDR_NODE (e1)->btor == btor);
  return true;
}

bool
btor_precond_read_exp_dbg (Btor *btor,
                           const BtorNode *e_array,
                           const BtorNode *e_index)
{
  assert (btor);
  assert (e_array);
  assert (e_index);
  assert (BTOR_IS_REGULAR_NODE (e_array));
  assert (btor_is_fun_node (e_array));
  assert (!e_array->simplified);
  assert (!BTOR_REAL_ADDR_NODE (e_index)->simplified);
  assert (!btor_is_fun_node (e_index));
  assert (btor_sort_array_get_index (btor, btor_exp_get_sort_id (e_array))
          == btor_exp_get_sort_id (e_index));
  assert (BTOR_REAL_ADDR_NODE (e_array)->btor == btor);
  assert (BTOR_REAL_ADDR_NODE (e_index)->btor == btor);
  assert (e_array->is_array);
  return true;
}

bool
btor_precond_write_exp_dbg (Btor *btor,
                            const BtorNode *e_array,
                            const BtorNode *e_index,
                            const BtorNode *e_value)
{
  assert (btor);
  assert (e_array);
  assert (e_index);
  assert (e_value);
  assert (BTOR_IS_REGULAR_NODE (e_array));
  assert (btor_is_fun_node (e_array));
  assert (!e_array->simplified);
  assert (!BTOR_REAL_ADDR_NODE (e_index)->simplified);
  assert (!BTOR_REAL_ADDR_NODE (e_value)->simplified);
  assert (!btor_is_fun_node (e_index));
  assert (!btor_is_fun_node (e_value));
  assert (btor_sort_array_get_index (btor, btor_exp_get_sort_id (e_array))
          == btor_exp_get_sort_id (e_index));
  assert (btor_sort_array_get_element (btor, btor_exp_get_sort_id (e_array))
          == btor_exp_get_sort_id (e_value));
  assert (BTOR_REAL_ADDR_NODE (e_array)->btor == btor);
  assert (BTOR_REAL_ADDR_NODE (e_index)->btor == btor);
  assert (BTOR_REAL_ADDR_NODE (e_value)->btor == btor);
  assert (e_array->is_array);
  return true;
}

bool
btor_precond_cond_exp_dbg (Btor *btor,
                           const BtorNode *e_cond,
                           const BtorNode *e_if,
                           const BtorNode *e_else)
{
  assert (btor);
  assert (e_cond);
  assert (e_if);
  assert (e_else);
  assert (!BTOR_REAL_ADDR_NODE (e_cond)->simplified);
  assert (btor_get_exp_width (btor, e_cond) == 1);

  BtorNode *real_e_if, *real_e_else;

  real_e_if   = BTOR_REAL_ADDR_NODE (e_if);
  real_e_else = BTOR_REAL_ADDR_NODE (e_else);

  assert (!real_e_if->simplified);
  assert (!real_e_else->simplified);
  assert (btor_exp_get_sort_id (real_e_if)
          == btor_exp_get_sort_id (real_e_else));
  assert (BTOR_REAL_ADDR_NODE (e_cond)->btor == btor);
  assert (real_e_if->btor == btor);
  assert (real_e_else->btor == btor);
  assert (real_e_if->is_array == real_e_else->is_array);
  return true;
}

bool
btor_precond_apply_exp_dbg (Btor *btor,
                            const BtorNode *fun,
                            const BtorNode *args)
{
  assert (btor);
  assert (fun);
  assert (args);
  assert (BTOR_IS_REGULAR_NODE (fun));
  assert (BTOR_IS_REGULAR_NODE (args));
  assert (btor_is_fun_node (fun));
  assert (btor_is_args_node (args));
  assert (btor_sort_fun_get_domain (btor, btor_exp_get_sort_id (fun))
          == btor_exp_get_sort_id (args));
  return true;
}

/*------------------------------------------------------------------------*/
#endif
/*------------------------------------------------------------------------*/

/*------------------------------------------------------------------------*/

static unsigned int
hash_lambda_exp (Btor *btor,
                 BtorNode *param,
                 BtorNode *body,
                 BtorIntHashTable *params)
{
  assert (btor);
  assert (param);
  assert (body);
  assert (BTOR_IS_REGULAR_NODE (param));
  assert (btor_is_param_node (param));

  int i;
  unsigned int hash = 0;
  BtorNode *cur, *real_cur;
  BtorNodePtrStack visit;
  BtorIntHashTable *marked;

  marked = btor_hashint_table_new (btor->mm);
  BTOR_INIT_STACK (btor->mm, visit);
  BTOR_PUSH_STACK (visit, (BtorNode *) body);

  while (!BTOR_EMPTY_STACK (visit))
  {
    cur      = BTOR_POP_STACK (visit);
    real_cur = BTOR_REAL_ADDR_NODE (cur);

    if (btor_hashint_table_contains (marked, real_cur->id)) continue;

    if (!real_cur->parameterized)
    {
      hash += btor_exp_get_id (cur);
      continue;
    }

    /* paramterized lambda already hashed, we can use already computed hash
     * value instead of recomputing it */
    if (btor_is_lambda_node (real_cur))
    {
      hash += btor_hashptr_table_get (btor->lambdas, real_cur)->data.as_int;
      hash += real_cur->kind;
      hash += real_cur->e[0]->kind;
      continue;
    }
    else if (btor_is_param_node (real_cur) && real_cur != param && params)
      btor_hashint_table_add (params, real_cur->id);

    btor_hashint_table_add (marked, real_cur->id);
    hash += BTOR_IS_INVERTED_NODE (cur) ? -real_cur->kind : real_cur->kind;
    for (i = 0; i < real_cur->arity; i++)
      BTOR_PUSH_STACK (visit, real_cur->e[i]);
  }
  BTOR_RELEASE_STACK (visit);
  btor_hashint_table_delete (marked);
  return hash;
}

static bool
is_sorted_bv_exp (Btor *btor, BtorNodeKind kind, BtorNode *e[])
{
  if (!btor_opt_get (btor, BTOR_OPT_SORT_EXP)) return 1;
  if (!btor_is_binary_commutative_node_kind (kind)) return 1;
  if (e[0] == e[1]) return 1;
  if (BTOR_INVERT_NODE (e[0]) == e[1] && BTOR_IS_INVERTED_NODE (e[1])) return 1;
  return BTOR_REAL_ADDR_NODE (e[0])->id <= BTOR_REAL_ADDR_NODE (e[1])->id;
}

static void
sort_bv_exp (Btor *btor, BtorNodeKind kind, BtorNode *e[])
{
  if (!is_sorted_bv_exp (btor, kind, e)) BTOR_SWAP (BtorNode *, e[0], e[1]);
}

/* Connects child to its parent and updates list of parent pointers.
 * Expressions are inserted at the beginning of the regular parent list
 */
static void
connect_child_exp (Btor *btor, BtorNode *parent, BtorNode *child, int pos)
{
  assert (btor);
  assert (parent);
  assert (BTOR_IS_REGULAR_NODE (parent));
  assert (btor == parent->btor);
  assert (child);
  assert (btor == BTOR_REAL_ADDR_NODE (child)->btor);
  assert (pos >= 0);
  assert (pos <= 2);
  assert (btor_simplify_exp (btor, child) == child);
  assert (!btor_is_args_node (child) || btor_is_args_node (parent)
          || btor_is_apply_node (parent) || btor_is_update_node (parent));

  (void) btor;
  int tag, insert_beginning = 1;
  BtorNode *real_child, *first_parent, *last_parent, *tagged_parent;

  /* set specific flags */

  /* set parent parameterized if child is parameterized */
  if (!btor_is_lambda_node (parent)
      && BTOR_REAL_ADDR_NODE (child)->parameterized)
    parent->parameterized = 1;

  // TODO (ma): why don't we bind params here?

  if (btor_is_fun_cond_node (parent) && BTOR_REAL_ADDR_NODE (child)->is_array)
    parent->is_array = 1;

  if (BTOR_REAL_ADDR_NODE (child)->lambda_below) parent->lambda_below = 1;

  if (BTOR_REAL_ADDR_NODE (child)->apply_below) parent->apply_below = 1;

  BTOR_REAL_ADDR_NODE (child)->parents++;
  inc_exp_ref_counter (btor, child);

  /* update parent lists */

  if (btor_is_apply_node (parent)) insert_beginning = 0;

  real_child     = BTOR_REAL_ADDR_NODE (child);
  parent->e[pos] = child;
  tagged_parent  = BTOR_TAG_NODE (parent, pos);

  assert (!parent->prev_parent[pos]);
  assert (!parent->next_parent[pos]);

  /* no parent so far? */
  if (!real_child->first_parent)
  {
    assert (!real_child->last_parent);
    real_child->first_parent = tagged_parent;
    real_child->last_parent  = tagged_parent;
  }
  /* add parent at the beginning of the list */
  else if (insert_beginning)
  {
    first_parent = real_child->first_parent;
    assert (first_parent);
    parent->next_parent[pos] = first_parent;
    tag                      = btor_exp_get_tag (first_parent);
    BTOR_REAL_ADDR_NODE (first_parent)->prev_parent[tag] = tagged_parent;
    real_child->first_parent                             = tagged_parent;
  }
  /* add parent at the end of the list */
  else
  {
    last_parent = real_child->last_parent;
    assert (last_parent);
    parent->prev_parent[pos] = last_parent;
    tag                      = btor_exp_get_tag (last_parent);
    BTOR_REAL_ADDR_NODE (last_parent)->next_parent[tag] = tagged_parent;
    real_child->last_parent                             = tagged_parent;
  }
}

static void
setup_node_and_add_to_id_table (Btor *btor, void *ptr)
{
  assert (btor);
  assert (ptr);

  BtorNode *exp;
  int id;

  exp = (BtorNode *) ptr;
  assert (!BTOR_IS_INVERTED_NODE (exp));
  assert (!exp->id);

  exp->refs = 1;
  exp->btor = btor;
  btor->stats.expressions++;
  id = BTOR_COUNT_STACK (btor->nodes_id_table);
  BTOR_ABORT (id == INT_MAX, "expression id overflow");
  exp->id = id;
  BTOR_PUSH_STACK (btor->nodes_id_table, exp);
  assert (BTOR_COUNT_STACK (btor->nodes_id_table) == exp->id + 1);
  assert (BTOR_PEEK_STACK (btor->nodes_id_table, exp->id) == exp);
  btor->stats.node_bytes_alloc += exp->bytes;

  if (btor_is_apply_node (exp)) exp->apply_below = 1;
}

static BtorNode *
new_const_exp_node (Btor *btor, BtorBitVector *bits)
{
  assert (btor);
  assert (bits);

  BtorBVConstNode *exp;

  BTOR_CNEW (btor->mm, exp);
  set_kind (btor, (BtorNode *) exp, BTOR_BV_CONST_NODE);
  exp->bytes = sizeof *exp;
  btor_exp_set_sort_id ((BtorNode *) exp, btor_sort_bitvec (btor, bits->width));
  setup_node_and_add_to_id_table (btor, exp);
  btor_const_set_bits ((BtorNode *) exp, btor_bv_copy (btor->mm, bits));
  btor_const_set_invbits ((BtorNode *) exp, btor_bv_not (btor->mm, bits));
  return (BtorNode *) exp;
}

static BtorNode *
new_slice_exp_node (Btor *btor, BtorNode *e0, uint32_t upper, uint32_t lower)
{
  assert (btor);
  assert (e0);
  assert (btor == BTOR_REAL_ADDR_NODE (e0)->btor);
  assert (upper < btor_get_exp_width (btor, e0));
  assert (upper >= lower);

  BtorSliceNode *exp = 0;

  BTOR_CNEW (btor->mm, exp);
  set_kind (btor, (BtorNode *) exp, BTOR_SLICE_NODE);
  exp->bytes = sizeof *exp;
  exp->arity = 1;
  exp->upper = upper;
  exp->lower = lower;
  btor_exp_set_sort_id ((BtorNode *) exp,
                        btor_sort_bitvec (btor, upper - lower + 1));
  setup_node_and_add_to_id_table (btor, exp);
  connect_child_exp (btor, (BtorNode *) exp, e0, 0);
  return (BtorNode *) exp;
}

static BtorNode *
new_lambda_exp_node (Btor *btor, BtorNode *e_param, BtorNode *e_exp)
{
  assert (btor);
  assert (e_param);
  assert (BTOR_IS_REGULAR_NODE (e_param));
  assert (btor_is_param_node (e_param));
  assert (!btor_param_is_bound (e_param));
  assert (e_exp);
  assert (btor == e_param->btor);
  assert (btor == BTOR_REAL_ADDR_NODE (e_exp)->btor);

  BtorSortId s, domain, codomain;
  BtorSortIdStack param_sorts;
  BtorLambdaNode *lambda_exp;
  BtorTupleSortIterator it;
  BtorPtrHashBucket *b;
  BtorIntHashTable *params;

  BTOR_INIT_STACK (btor->mm, param_sorts);

  BTOR_CNEW (btor->mm, lambda_exp);
  set_kind (btor, (BtorNode *) lambda_exp, BTOR_LAMBDA_NODE);
  lambda_exp->bytes        = sizeof *lambda_exp;
  lambda_exp->arity        = 2;
  lambda_exp->lambda_below = 1;
  setup_node_and_add_to_id_table (btor, (BtorNode *) lambda_exp);
  connect_child_exp (btor, (BtorNode *) lambda_exp, e_param, 0);
  connect_child_exp (btor, (BtorNode *) lambda_exp, e_exp, 1);

  BTOR_PUSH_STACK (param_sorts, btor_exp_get_sort_id (e_param));
  /* curried lambdas (functions) */
  if (btor_is_lambda_node (e_exp))
  {
    btor_lambda_set_body (
        (BtorNode *) lambda_exp,
        btor_simplify_exp (btor, btor_lambda_get_body (e_exp)));
    btor_iter_tuple_sort_init (
        &it,
        btor,
        btor_sort_fun_get_domain (btor, btor_exp_get_sort_id (e_exp)));
    while (btor_iter_tuple_sort_has_next (&it))
    {
      s = btor_iter_tuple_sort_next (&it);
      BTOR_PUSH_STACK (param_sorts, s);
    }

    if ((b = btor_hashptr_table_get (btor->parameterized, e_exp)))
    {
      params = b->data.as_ptr;
      btor_hashint_table_remove (params, e_param->id);
      btor_hashptr_table_remove (btor->parameterized, e_exp, 0, 0);
      if (params->count > 0)
      {
        btor_hashptr_table_add (btor->parameterized, lambda_exp)->data.as_ptr =
            params;
        lambda_exp->parameterized = 1;
      }
      else
        btor_hashint_table_delete (params);
    }
  }
  else
    btor_lambda_set_body ((BtorNode *) lambda_exp, e_exp);

  domain =
      btor_sort_tuple (btor, param_sorts.start, BTOR_COUNT_STACK (param_sorts));
  codomain = btor_exp_get_sort_id (lambda_exp->body);
  btor_exp_set_sort_id ((BtorNode *) lambda_exp,
                        btor_sort_fun (btor, domain, codomain));

  btor_sort_release (btor, domain);
  BTOR_RELEASE_STACK (param_sorts);

  assert (!BTOR_REAL_ADDR_NODE (lambda_exp->body)->simplified);
  assert (!btor_is_lambda_node (lambda_exp->body));
  assert (!btor_hashptr_table_get (btor->lambdas, lambda_exp));
  (void) btor_hashptr_table_add (btor->lambdas, lambda_exp);
  /* set lambda expression of parameter */
  btor_param_set_binding_lambda (e_param, (BtorNode *) lambda_exp);
  return (BtorNode *) lambda_exp;
}

static BtorNode *
new_args_exp_node (Btor *btor, int arity, BtorNode *e[])
{
  assert (btor);
  assert (arity > 0);
  assert (arity <= 3);
  assert (e);

  int i;
  BtorArgsNode *exp;
  BtorSortIdStack sorts;
  BtorTupleSortIterator it;
#ifndef NDEBUG
  for (i = 0; i < arity; i++) assert (e[i]);
#endif

  BTOR_CNEW (btor->mm, exp);
  set_kind (btor, (BtorNode *) exp, BTOR_ARGS_NODE);
  exp->bytes = sizeof (*exp);
  exp->arity = arity;
  setup_node_and_add_to_id_table (btor, exp);

  for (i = 0; i < arity; i++)
    connect_child_exp (btor, (BtorNode *) exp, e[i], i);

  /* create tuple sort for argument node */
  BTOR_INIT_STACK (btor->mm, sorts);
  for (i = 0; i < arity; i++)
  {
    if (btor_is_args_node (e[i]))
    {
      assert (i == 2);
      assert (BTOR_IS_REGULAR_NODE (e[i]));
      btor_iter_tuple_sort_init (&it, btor, btor_exp_get_sort_id (e[i]));
      while (btor_iter_tuple_sort_has_next (&it))
        BTOR_PUSH_STACK (sorts, btor_iter_tuple_sort_next (&it));
    }
    else
      BTOR_PUSH_STACK (sorts, btor_exp_get_sort_id (e[i]));
  }
  btor_exp_set_sort_id (
      (BtorNode *) exp,
      btor_sort_tuple (btor, sorts.start, BTOR_COUNT_STACK (sorts)));
  BTOR_RELEASE_STACK (sorts);
  return (BtorNode *) exp;
}

static BtorNode *
new_node (Btor *btor, BtorNodeKind kind, int arity, BtorNode *e[])
{
  assert (btor);
  assert (arity > 0);
  assert (arity <= 3);
  assert (btor_is_binary_node_kind (kind) || btor_is_ternary_node_kind (kind));
  assert (e);

#ifndef NDEBUG
  if (btor_opt_get (btor, BTOR_OPT_SORT_EXP) > 0
      && btor_is_binary_commutative_node_kind (kind))
    assert (arity == 2), assert (BTOR_REAL_ADDR_NODE (e[0])->id
                                 <= BTOR_REAL_ADDR_NODE (e[1])->id);
#endif

  int i;
  BtorBVNode *exp;
  BtorSortId sort;

#ifdef NDEBUG
  for (i = 0; i < arity; i++)
  {
    assert (e[i]);
    assert (btor == BTOR_REAL_ADDR_NODE (e[i])->btor);
  }
#endif

  BTOR_CNEW (btor->mm, exp);
  set_kind (btor, (BtorNode *) exp, kind);
  exp->bytes = sizeof (*exp);
  exp->arity = arity;
  setup_node_and_add_to_id_table (btor, exp);

  switch (kind)
  {
    case BTOR_COND_NODE:
      sort = btor_sort_copy (btor, btor_exp_get_sort_id (e[1]));
      break;

    case BTOR_UPDATE_NODE:
      sort = btor_sort_copy (btor, btor_exp_get_sort_id (e[0]));
      break;

    case BTOR_CONCAT_NODE:
      sort = btor_sort_bitvec (
          btor,
          btor_get_exp_width (btor, e[0]) + btor_get_exp_width (btor, e[1]));
      break;

    case BTOR_FUN_EQ_NODE:
    case BTOR_BV_EQ_NODE:
    case BTOR_ULT_NODE: sort = btor_sort_bool (btor); break;

    case BTOR_APPLY_NODE:
      sort = btor_sort_copy (
          btor, btor_sort_fun_get_codomain (btor, btor_exp_get_sort_id (e[0])));
      break;

    default:
      assert (kind == BTOR_AND_NODE || kind == BTOR_ADD_NODE
              || kind == BTOR_MUL_NODE || kind == BTOR_SLL_NODE
              || kind == BTOR_SRL_NODE || kind == BTOR_UDIV_NODE
              || kind == BTOR_UREM_NODE);
      sort = btor_sort_copy (btor, btor_exp_get_sort_id (e[0]));
  }

  btor_exp_set_sort_id ((BtorNode *) exp, sort);

  for (i = 0; i < arity; i++)
    connect_child_exp (btor, (BtorNode *) exp, e[i], i);

  if (kind == BTOR_FUN_EQ_NODE)
  {
    assert (!btor_hashptr_table_get (btor->feqs, exp));
    btor_hashptr_table_add (btor->feqs, exp)->data.as_int = 0;
  }

  return (BtorNode *) exp;
}

/* Search for constant expression in hash table. Returns 0 if not found. */
static BtorNode **
find_const_exp (Btor *btor, BtorBitVector *bits)
{
  assert (btor);
  assert (bits);

  BtorNode *cur, **result;
  unsigned int hash;

  hash = btor_bv_hash (bits);
  hash &= btor->nodes_unique_table.size - 1;
  result = btor->nodes_unique_table.chains + hash;
  cur    = *result;
  while (cur)
  {
    assert (BTOR_IS_REGULAR_NODE (cur));
    if (btor_is_bv_const_node (cur)
        && btor_get_exp_width (btor, cur) == bits->width
        && !btor_bv_compare (btor_const_get_bits (cur), bits))
      break;
    else
    {
      result = &cur->next;
      cur    = *result;
    }
  }
  return result;
}

/* Search for slice expression in hash table. Returns 0 if not found. */
static BtorNode **
find_slice_exp (Btor *btor, BtorNode *e0, uint32_t upper, uint32_t lower)
{
  assert (btor);
  assert (e0);
  assert (upper >= lower);

  BtorNode *cur, **result;
  unsigned int hash;

  hash = hash_slice_exp (e0, upper, lower);
  hash &= btor->nodes_unique_table.size - 1;
  result = btor->nodes_unique_table.chains + hash;
  cur    = *result;
  while (cur)
  {
    assert (BTOR_IS_REGULAR_NODE (cur));
    if (cur->kind == BTOR_SLICE_NODE && cur->e[0] == e0
        && btor_slice_get_upper (cur) == upper
        && btor_slice_get_lower (cur) == lower)
      break;
    else
    {
      result = &cur->next;
      cur    = *result;
    }
  }
  return result;
}

static BtorNode **
find_bv_exp (Btor *btor, BtorNodeKind kind, BtorNode *e[], uint32_t arity)
{
  bool equal;
  uint32_t i;
  unsigned int hash;
  BtorNode *cur, **result;

  assert (kind != BTOR_SLICE_NODE);
  assert (kind != BTOR_BV_CONST_NODE);

  sort_bv_exp (btor, kind, e);
  hash = hash_bv_exp (btor, kind, arity, e);
  hash &= btor->nodes_unique_table.size - 1;

  result = btor->nodes_unique_table.chains + hash;
  cur    = *result;
  while (cur)
  {
    assert (BTOR_IS_REGULAR_NODE (cur));
    if (cur->kind == kind && cur->arity == arity)
    {
      equal = true;
      /* special case for bv eq; (= (bvnot a) b) == (= a (bvnot b)) */
      if (kind == BTOR_BV_EQ_NODE && cur->e[0] == BTOR_INVERT_NODE (e[0])
          && cur->e[1] == BTOR_INVERT_NODE (e[1]))
        break;
      for (i = 0; i < arity && equal; i++)
        if (cur->e[i] != e[i]) equal = false;
      if (equal) break;
#ifndef NDEBUG
      if (btor_opt_get (btor, BTOR_OPT_SORT_EXP) > 0
          && btor_is_binary_commutative_node_kind (kind))
        assert (arity == 2),
            assert (e[0] == e[1] || BTOR_INVERT_NODE (e[0]) == e[1]
                    || !(cur->e[0] == e[1] && cur->e[1] == e[0]));
#endif
    }
    result = &(cur->next);
    cur    = *result;
  }
  return result;
}

static int compare_lambda_exp (Btor *, BtorNode *, BtorNode *, BtorNode *);

static BtorNode **
find_lambda_exp (Btor *btor,
                 BtorNode *param,
                 BtorNode *body,
                 unsigned int *lambda_hash,
                 BtorIntHashTable *params,
                 int compare_lambdas)
{
  assert (btor);
  assert (param);
  assert (body);
  assert (BTOR_IS_REGULAR_NODE (param));
  assert (btor_is_param_node (param));

  BtorNode *cur, **result;
  unsigned int hash;

  hash = hash_lambda_exp (btor, param, body, params);
  if (lambda_hash) *lambda_hash = hash;
  hash &= btor->nodes_unique_table.size - 1;
  result = btor->nodes_unique_table.chains + hash;
  cur    = *result;
  while (cur)
  {
    assert (BTOR_IS_REGULAR_NODE (cur));
    if (cur->kind == BTOR_LAMBDA_NODE
        && ((param == cur->e[0] && body == cur->e[1])
            || ((!cur->parameterized && compare_lambdas
                 && compare_lambda_exp (btor, param, body, cur)))))
      break;
    else
    {
      result = &cur->next;
      cur    = *result;
    }
  }
  assert (!*result || btor_is_lambda_node (*result));
  return result;
}

static int
compare_lambda_exp (Btor *btor,
                    BtorNode *param,
                    BtorNode *body,
                    BtorNode *lambda)
{
  assert (btor);
  assert (param);
  assert (body);
  assert (BTOR_IS_REGULAR_NODE (param));
  assert (btor_is_param_node (param));
  assert (BTOR_IS_REGULAR_NODE (lambda));
  assert (btor_is_lambda_node (lambda));
  assert (!lambda->parameterized);

  int i, equal = 0;
  BtorMemMgr *mm;
  BtorNode *cur, *real_cur, **result, *subst_param, **e, *l0, *l1;
  BtorPtrHashTable *cache, *param_map;
  BtorPtrHashBucket *b, *bb;
  BtorNodePtrStack stack, args;
  BtorNodeIterator it, iit;

  mm          = btor->mm;
  subst_param = lambda->e[0];

  if (btor_exp_get_sort_id (subst_param) != btor_exp_get_sort_id (param)
      || btor_exp_get_sort_id (body) != btor_exp_get_sort_id (lambda->e[1]))
    return 0;

  cache = btor_hashptr_table_new (mm, 0, 0);

  /* create param map */
  param_map = btor_hashptr_table_new (mm, 0, 0);
  btor_hashptr_table_add (param_map, param)->data.as_ptr = subst_param;

  if (btor_is_lambda_node (body) && btor_is_lambda_node (lambda->e[1]))
  {
    btor_iter_lambda_init (&it, body);
    btor_iter_lambda_init (&iit, lambda->e[1]);
    while (btor_iter_lambda_has_next (&it))
    {
      if (!btor_iter_lambda_has_next (&iit)) goto NOT_EQUAL;

      l0 = btor_iter_lambda_next (&it);
      l1 = btor_iter_lambda_next (&iit);

      if (btor_exp_get_sort_id (l0) != btor_exp_get_sort_id (l1))
        goto NOT_EQUAL;

      param       = l0->e[0];
      subst_param = l1->e[0];
      assert (BTOR_IS_REGULAR_NODE (param));
      assert (BTOR_IS_REGULAR_NODE (subst_param));
      assert (btor_is_param_node (param));
      assert (btor_is_param_node (subst_param));

      if (btor_exp_get_sort_id (param) != btor_exp_get_sort_id (subst_param))
        goto NOT_EQUAL;

      btor_hashptr_table_add (param_map, param)->data.as_ptr = subst_param;
    }
  }
  else if (btor_is_lambda_node (body) || btor_is_lambda_node (lambda->e[1]))
    goto NOT_EQUAL;

  BTOR_INIT_STACK (mm, args);
  BTOR_INIT_STACK (mm, stack);
  BTOR_PUSH_STACK (stack, body);
  while (!BTOR_EMPTY_STACK (stack))
  {
    cur      = BTOR_POP_STACK (stack);
    real_cur = BTOR_REAL_ADDR_NODE (cur);

    if (!real_cur->parameterized)
    {
      BTOR_PUSH_STACK (args, cur);
      continue;
    }

    b = btor_hashptr_table_get (cache, real_cur);

    if (!b)
    {
      b = btor_hashptr_table_add (cache, real_cur);
      BTOR_PUSH_STACK (stack, cur);
      for (i = real_cur->arity - 1; i >= 0; i--)
        BTOR_PUSH_STACK (stack, real_cur->e[i]);
    }
    else if (!b->data.as_ptr)
    {
      assert (BTOR_COUNT_STACK (args) >= real_cur->arity);
      args.top -= real_cur->arity;
      e = args.top;

      if (btor_is_slice_node (real_cur))
      {
        result = find_slice_exp (btor,
                                 e[0],
                                 btor_slice_get_upper (real_cur),
                                 btor_slice_get_lower (real_cur));
      }
      else if (btor_is_lambda_node (real_cur))
      {
        result = find_lambda_exp (btor, e[0], e[1], 0, 0, 0);
      }
      else if (btor_is_param_node (real_cur))
      {
        if ((bb = btor_hashptr_table_get (param_map, real_cur)))
          result = (BtorNode **) &bb->data.as_ptr;
        else
          result = &real_cur;
      }
      else
      {
        assert (!btor_is_lambda_node (real_cur));
        result = find_bv_exp (btor, real_cur->kind, e, real_cur->arity);
      }

      if (!*result)
      {
        BTOR_RESET_STACK (args);
        break;
      }

      BTOR_PUSH_STACK (args, BTOR_COND_INVERT_NODE (cur, *result));
      b->data.as_ptr = *result;
    }
    else
    {
      assert (b->data.as_ptr);
      BTOR_PUSH_STACK (args, BTOR_COND_INVERT_NODE (cur, b->data.as_ptr));
    }
  }
  assert (BTOR_COUNT_STACK (args) <= 1);

  if (!BTOR_EMPTY_STACK (args)) equal = BTOR_TOP_STACK (args) == lambda->e[1];

  BTOR_RELEASE_STACK (stack);
  BTOR_RELEASE_STACK (args);
NOT_EQUAL:
  btor_hashptr_table_delete (cache);
  btor_hashptr_table_delete (param_map);
  return equal;
}

static BtorNode **
find_exp (Btor *btor,
          BtorNodeKind kind,
          BtorNode *e[],
          uint32_t arity,
          unsigned int *lambda_hash,
          BtorIntHashTable *params)
{
  assert (btor);
  assert (arity > 0);
  assert (e);

#ifndef NDEBUG
  uint32_t i;
  for (i = 0; i < arity; i++) assert (e[i]);
#endif

  if (kind == BTOR_LAMBDA_NODE)
    return find_lambda_exp (btor, e[0], e[1], lambda_hash, params, 1);
  else if (lambda_hash)
    *lambda_hash = 0;

  return find_bv_exp (btor, kind, e, arity);
}

/* Enlarges unique table and rehashes expressions. */
static void
enlarge_nodes_unique_table (Btor *btor)
{
  assert (btor);

  BtorMemMgr *mm;
  int size, new_size, i;
  unsigned int hash;
  BtorNode *cur, *temp, **new_chains;

  mm       = btor->mm;
  size     = btor->nodes_unique_table.size;
  new_size = size ? 2 * size : 1;
  BTOR_CNEWN (mm, new_chains, new_size);
  for (i = 0; i < size; i++)
  {
    cur = btor->nodes_unique_table.chains[i];
    while (cur)
    {
      assert (BTOR_IS_REGULAR_NODE (cur));
      assert (!btor_is_bv_var_node (cur));
      assert (!btor_is_uf_node (cur));
      temp             = cur->next;
      hash             = compute_hash_exp (btor, cur, new_size);
      cur->next        = new_chains[hash];
      new_chains[hash] = cur;
      cur              = temp;
    }
  }
  BTOR_DELETEN (mm, btor->nodes_unique_table.chains, size);
  btor->nodes_unique_table.size   = new_size;
  btor->nodes_unique_table.chains = new_chains;
}

BtorNode *
btor_const_exp (Btor *btor, const BtorBitVector *bits)
{
  assert (btor);
  assert (bits);

  bool inv;
  BtorBitVector *lookupbits;
  BtorNode **lookup;

  /* normalize constants, constants are always even */
  if (btor_bv_get_bit (bits, 0))
  {
    lookupbits = btor_bv_not (btor->mm, bits);
    inv        = true;
  }
  else
  {
    lookupbits = btor_bv_copy (btor->mm, bits);
    inv        = false;
  }
=======

#include <limits.h>

/*------------------------------------------------------------------------*/

BtorNode *
btor_exp_create (Btor *btor, BtorNodeKind kind, BtorNode *e[], uint32_t arity)
{
  assert (arity > 0);
  assert (arity <= 3);
>>>>>>> 2f63cfa0

  switch (kind)
  {
    case BTOR_AND_NODE:
      assert (arity == 2);
      return btor_exp_and (btor, e[0], e[1]);
    case BTOR_BV_EQ_NODE:
    case BTOR_FUN_EQ_NODE:
      assert (arity == 2);
      return btor_exp_eq (btor, e[0], e[1]);
    case BTOR_ADD_NODE:
      assert (arity == 2);
      return btor_exp_add (btor, e[0], e[1]);
    case BTOR_MUL_NODE:
      assert (arity == 2);
      return btor_exp_mul (btor, e[0], e[1]);
    case BTOR_ULT_NODE:
      assert (arity == 2);
      return btor_exp_ult (btor, e[0], e[1]);
    case BTOR_SLL_NODE:
      assert (arity == 2);
      return btor_exp_sll (btor, e[0], e[1]);
    case BTOR_SRL_NODE:
      assert (arity == 2);
      return btor_exp_srl (btor, e[0], e[1]);
    case BTOR_UDIV_NODE:
      assert (arity == 2);
      return btor_exp_udiv (btor, e[0], e[1]);
    case BTOR_UREM_NODE:
      assert (arity == 2);
      return btor_exp_urem (btor, e[0], e[1]);
    case BTOR_CONCAT_NODE:
      assert (arity == 2);
      return btor_exp_concat (btor, e[0], e[1]);
    case BTOR_APPLY_NODE:
      assert (arity == 2);
      return btor_exp_apply (btor, e[0], e[1]);
    case BTOR_LAMBDA_NODE:
      assert (arity == 2);
      return btor_exp_lambda (btor, e[0], e[1]);
    case BTOR_COND_NODE:
      assert (arity == 3);
      return btor_exp_cond (btor, e[0], e[1], e[2]);
    default:
      assert (kind == BTOR_ARGS_NODE);
      return btor_exp_args (btor, e, arity);
  }
  return 0;
}

<<<<<<< HEAD
  btor_bv_free (btor->mm, lookupbits);
=======
/*------------------------------------------------------------------------*/
>>>>>>> 2f63cfa0

BtorNode *
btor_exp_const (Btor *btor, const BtorBitVector *bits)
{
  return btor_node_create_const (btor, bits);
}

static BtorNode *
int_min_exp (Btor *btor, uint32_t width)
{
  assert (btor);
  assert (width > 0);

  BtorBitVector *bv;
  BtorNode *result;

  bv = btor_bv_new (btor->mm, width);
  btor_bv_set_bit (bv, bv->width - 1, 1);
<<<<<<< HEAD
  result = btor_const_exp (btor, bv);
=======
  result = btor_exp_const (btor, bv);
>>>>>>> 2f63cfa0
  btor_bv_free (btor->mm, bv);
  return result;
}

BtorNode *
btor_exp_zero (Btor *btor, BtorSortId sort)
{
  assert (btor);
  assert (sort);
  assert (btor_sort_is_bitvec (btor, sort));

  uint32_t width;
  BtorNode *result;
  BtorBitVector *bv;

  width  = btor_sort_bitvec_get_width (btor, sort);
  bv     = btor_bv_new (btor->mm, width);
<<<<<<< HEAD
  result = btor_const_exp (btor, bv);
=======
  result = btor_exp_const (btor, bv);
>>>>>>> 2f63cfa0
  btor_bv_free (btor->mm, bv);
  return result;
}

BtorNode *
btor_exp_ones (Btor *btor, BtorSortId sort)
{
  assert (btor);
  assert (sort);
  assert (btor_sort_is_bitvec (btor, sort));

  uint32_t width;
  BtorNode *result;
  BtorBitVector *bv;

  width  = btor_sort_bitvec_get_width (btor, sort);
  bv     = btor_bv_ones (btor->mm, width);
<<<<<<< HEAD
  result = btor_const_exp (btor, bv);
=======
  result = btor_exp_const (btor, bv);
>>>>>>> 2f63cfa0
  btor_bv_free (btor->mm, bv);
  return result;
}

BtorNode *
btor_exp_one (Btor *btor, BtorSortId sort)
{
  assert (btor);
  assert (sort);
  assert (btor_sort_is_bitvec (btor, sort));

  uint32_t width;
  BtorNode *result;
  BtorBitVector *bv;

  width  = btor_sort_bitvec_get_width (btor, sort);
  bv     = btor_bv_one (btor->mm, width);
<<<<<<< HEAD
  result = btor_const_exp (btor, bv);
=======
  result = btor_exp_const (btor, bv);
>>>>>>> 2f63cfa0
  btor_bv_free (btor->mm, bv);
  return result;
}

BtorNode *
btor_exp_int (Btor *btor, int32_t i, BtorSortId sort)
{
  assert (btor);
  assert (sort);
  assert (btor_sort_is_bitvec (btor, sort));

  uint32_t width;
  BtorNode *result;
  BtorBitVector *bv;

  width  = btor_sort_bitvec_get_width (btor, sort);
  bv     = btor_bv_int64_to_bv (btor->mm, i, width);
<<<<<<< HEAD
  result = btor_const_exp (btor, bv);
=======
  result = btor_exp_const (btor, bv);
>>>>>>> 2f63cfa0
  btor_bv_free (btor->mm, bv);
  return result;
}

BtorNode *
btor_exp_unsigned (Btor *btor, uint32_t u, BtorSortId sort)
{
  assert (btor);
  assert (sort);
  assert (btor_sort_is_bitvec (btor, sort));

  uint32_t width;
  BtorNode *result;
  BtorBitVector *bv;

  width  = btor_sort_bitvec_get_width (btor, sort);
  bv     = btor_bv_uint64_to_bv (btor->mm, u, width);
<<<<<<< HEAD
  result = btor_const_exp (btor, bv);
=======
  result = btor_exp_const (btor, bv);
>>>>>>> 2f63cfa0
  btor_bv_free (btor->mm, bv);
  return result;
}

BtorNode *
btor_exp_true (Btor *btor)
{
  assert (btor);

  BtorSortId sort;
  BtorNode *result;

  sort   = btor_sort_bitvec (btor, 1);
<<<<<<< HEAD
  result = btor_one_exp (btor, sort);
=======
  result = btor_exp_one (btor, sort);
>>>>>>> 2f63cfa0
  btor_sort_release (btor, sort);
  return result;
}

BtorNode *
btor_exp_false (Btor *btor)
{
  assert (btor);

  BtorSortId sort;
  BtorNode *result;

  sort   = btor_sort_bitvec (btor, 1);
<<<<<<< HEAD
  result = btor_zero_exp (btor, sort);
=======
  result = btor_exp_zero (btor, sort);
>>>>>>> 2f63cfa0
  btor_sort_release (btor, sort);
  return result;
}

BtorNode *
btor_exp_var (Btor *btor, BtorSortId sort, const char *symbol)
{
<<<<<<< HEAD
  assert (btor);
  assert (sort);
  assert (btor_sort_is_bitvec (btor, sort));
  assert (!symbol || !btor_hashptr_table_get (btor->symbols, (char *) symbol));

  BtorBVVarNode *exp;

  BTOR_CNEW (btor->mm, exp);
  set_kind (btor, (BtorNode *) exp, BTOR_BV_VAR_NODE);
  exp->bytes = sizeof *exp;
  setup_node_and_add_to_id_table (btor, exp);
  btor_exp_set_sort_id ((BtorNode *) exp, btor_sort_copy (btor, sort));
  (void) btor_hashptr_table_add (btor->bv_vars, exp);
  if (symbol) btor_set_symbol_exp (btor, (BtorNode *) exp, symbol);
  return (BtorNode *) exp;
=======
  return btor_node_create_var (btor, sort, symbol);
>>>>>>> 2f63cfa0
}

BtorNode *
btor_exp_param (Btor *btor, BtorSortId sort, const char *symbol)
{
<<<<<<< HEAD
  assert (btor);
  assert (sort);
  assert (btor_sort_is_bitvec (btor, sort));
  assert (!symbol || !btor_hashptr_table_get (btor->symbols, (char *) symbol));

  BtorParamNode *exp;

  BTOR_CNEW (btor->mm, exp);
  set_kind (btor, (BtorNode *) exp, BTOR_PARAM_NODE);
  exp->bytes         = sizeof *exp;
  exp->parameterized = 1;
  btor_exp_set_sort_id ((BtorNode *) exp, btor_sort_copy (btor, sort));
  setup_node_and_add_to_id_table (btor, exp);
  if (symbol) btor_set_symbol_exp (btor, (BtorNode *) exp, symbol);
  return (BtorNode *) exp;
=======
  return btor_node_create_param (btor, sort, symbol);
>>>>>>> 2f63cfa0
}

BtorNode *
btor_exp_array (Btor *btor, BtorSortId sort, const char *symbol)
{
  assert (btor);
  assert (sort);
  assert (btor_sort_is_fun (btor, sort));
  assert (
      btor_sort_tuple_get_arity (btor, btor_sort_fun_get_domain (btor, sort))
      == 1);

  BtorNode *exp;

  exp           = btor_exp_uf (btor, sort, symbol);
  exp->is_array = 1;

  return exp;
}

BtorNode *
<<<<<<< HEAD
btor_uf_exp (Btor *btor, BtorSortId sort, const char *symbol)
{
  assert (btor);
  assert (sort);
  assert (!symbol || !btor_hashptr_table_get (btor->symbols, (char *) symbol));

  BtorUFNode *exp;

  assert (btor_sort_is_fun (btor, sort));
  assert (btor_sort_is_bitvec (btor, btor_sort_fun_get_codomain (btor, sort))
          || btor_sort_is_bool (btor, btor_sort_fun_get_codomain (btor, sort)));

  BTOR_CNEW (btor->mm, exp);
  set_kind (btor, (BtorNode *) exp, BTOR_UF_NODE);
  exp->bytes = sizeof (*exp);
  btor_exp_set_sort_id ((BtorNode *) exp, btor_sort_copy (btor, sort));
  setup_node_and_add_to_id_table (btor, exp);
  (void) btor_hashptr_table_add (btor->ufs, exp);
  if (symbol) btor_set_symbol_exp (btor, (BtorNode *) exp, symbol);
  return (BtorNode *) exp;
}

static BtorNode *
unary_exp_slice_exp (Btor *btor, BtorNode *exp, uint32_t upper, uint32_t lower)
{
  assert (btor);
  assert (exp);
  assert (btor == BTOR_REAL_ADDR_NODE (exp)->btor);

  int inv;
  BtorNode **lookup;

  exp = btor_simplify_exp (btor, exp);

  assert (!btor_is_fun_node (exp));
  assert (upper >= lower);
  assert (upper < btor_get_exp_width (btor, exp));

  if (btor_opt_get (btor, BTOR_OPT_REWRITE_LEVEL) > 0
      && BTOR_IS_INVERTED_NODE (exp))
  {
    inv = 1;
    exp = BTOR_INVERT_NODE (exp);
  }
  else
    inv = 0;

  lookup = find_slice_exp (btor, exp, upper, lower);
  if (!*lookup)
  {
    if (BTOR_FULL_UNIQUE_TABLE (btor->nodes_unique_table))
    {
      enlarge_nodes_unique_table (btor);
      lookup = find_slice_exp (btor, exp, upper, lower);
    }
    *lookup = new_slice_exp_node (btor, exp, upper, lower);
    assert (btor->nodes_unique_table.num_elements < INT_MAX);
    btor->nodes_unique_table.num_elements++;
    (*lookup)->unique = 1;
  }
  else
    inc_exp_ref_counter (btor, *lookup);
  assert (BTOR_IS_REGULAR_NODE (*lookup));
  if (inv) return BTOR_INVERT_NODE (*lookup);
  return *lookup;
}

BtorNode *
btor_slice_exp_node (Btor *btor, BtorNode *exp, uint32_t upper, uint32_t lower)
{
  exp = btor_simplify_exp (btor, exp);
  assert (btor_precond_slice_exp_dbg (btor, exp, upper, lower));
  return unary_exp_slice_exp (btor, exp, upper, lower);
}

static BtorNode *
create_exp (Btor *btor, BtorNodeKind kind, uint32_t arity, BtorNode *e[])
{
  assert (btor);
  assert (kind);
  assert (arity > 0);
  assert (arity <= 3);
  assert (e);

  uint32_t i;
  unsigned int lambda_hash;
  BtorNode **lookup, *simp_e[3];
  BtorIntHashTable *params = 0;

  for (i = 0; i < arity; i++)
  {
    assert (BTOR_REAL_ADDR_NODE (e[i])->btor == btor);
    simp_e[i] = btor_simplify_exp (btor, e[i]);
  }

  /* collect params only for function bodies */
  if (kind == BTOR_LAMBDA_NODE && !btor_is_lambda_node (e[1]))
    params = btor_hashint_table_new (btor->mm);

  lookup = find_exp (btor, kind, simp_e, arity, &lambda_hash, params);
  if (!*lookup)
  {
    if (BTOR_FULL_UNIQUE_TABLE (btor->nodes_unique_table))
    {
      enlarge_nodes_unique_table (btor);
      lookup = find_exp (btor, kind, simp_e, arity, &lambda_hash, 0);
    }

    switch (kind)
    {
      case BTOR_LAMBDA_NODE:
        assert (arity == 2);
        *lookup = new_lambda_exp_node (btor, simp_e[0], simp_e[1]);
        btor_hashptr_table_get (btor->lambdas, *lookup)->data.as_int =
            lambda_hash;
        if (params)
        {
          if (params->count > 0)
          {
            btor_hashptr_table_add (btor->parameterized, *lookup)->data.as_ptr =
                params;
            (*lookup)->parameterized = 1;
          }
          else
            btor_hashint_table_delete (params);
        }
        break;
      case BTOR_ARGS_NODE:
        *lookup = new_args_exp_node (btor, arity, simp_e);
        break;
      default: *lookup = new_node (btor, kind, arity, simp_e);
    }
    assert (btor->nodes_unique_table.num_elements < INT_MAX);
    btor->nodes_unique_table.num_elements++;
    (*lookup)->unique = 1;
  }
  else
  {
    inc_exp_ref_counter (btor, *lookup);
    if (params) btor_hashint_table_delete (params);
  }
  assert (BTOR_IS_REGULAR_NODE (*lookup));
  return *lookup;
}

BtorNode *
btor_and_exp_node (Btor *btor, BtorNode *e0, BtorNode *e1)
{
  BtorNode *e[2];
  e[0] = btor_simplify_exp (btor, e0);
  e[1] = btor_simplify_exp (btor, e1);
  assert (btor_precond_regular_binary_bv_exp_dbg (btor, e[0], e[1]));
  return create_exp (btor, BTOR_AND_NODE, 2, e);
}

BtorNode *
btor_eq_exp_node (Btor *btor, BtorNode *e0, BtorNode *e1)
{
  BtorNode *e[2];
  BtorNodeKind kind;

  e[0] = btor_simplify_exp (btor, e0);
  e[1] = btor_simplify_exp (btor, e1);
  assert (btor_precond_eq_exp_dbg (btor, e[0], e[1]));
  if (btor_is_fun_node (e[0]))
    kind = BTOR_FUN_EQ_NODE;
  else
    kind = BTOR_BV_EQ_NODE;
  return create_exp (btor, kind, 2, e);
}

BtorNode *
btor_add_exp_node (Btor *btor, BtorNode *e0, BtorNode *e1)
{
  BtorNode *e[2];
  e[0] = btor_simplify_exp (btor, e0);
  e[1] = btor_simplify_exp (btor, e1);
  assert (btor_precond_regular_binary_bv_exp_dbg (btor, e[0], e[1]));
  return create_exp (btor, BTOR_ADD_NODE, 2, e);
}

BtorNode *
btor_mul_exp_node (Btor *btor, BtorNode *e0, BtorNode *e1)
{
  BtorNode *e[2];
  e[0] = btor_simplify_exp (btor, e0);
  e[1] = btor_simplify_exp (btor, e1);
  assert (btor_precond_regular_binary_bv_exp_dbg (btor, e[0], e[1]));
  return create_exp (btor, BTOR_MUL_NODE, 2, e);
}

BtorNode *
btor_ult_exp_node (Btor *btor, BtorNode *e0, BtorNode *e1)
{
  BtorNode *e[2];
  e[0] = btor_simplify_exp (btor, e0);
  e[1] = btor_simplify_exp (btor, e1);
  assert (btor_precond_regular_binary_bv_exp_dbg (btor, e[0], e[1]));
  return create_exp (btor, BTOR_ULT_NODE, 2, e);
}

BtorNode *
btor_sll_exp_node (Btor *btor, BtorNode *e0, BtorNode *e1)
{
  BtorNode *e[2];
  e[0] = btor_simplify_exp (btor, e0);
  e[1] = btor_simplify_exp (btor, e1);
  assert (btor_precond_shift_exp_dbg (btor, e[0], e[1]));
  return create_exp (btor, BTOR_SLL_NODE, 2, e);
}

BtorNode *
btor_srl_exp_node (Btor *btor, BtorNode *e0, BtorNode *e1)
{
  BtorNode *e[2];
  e[0] = btor_simplify_exp (btor, e0);
  e[1] = btor_simplify_exp (btor, e1);
  assert (btor_precond_shift_exp_dbg (btor, e[0], e[1]));
  return create_exp (btor, BTOR_SRL_NODE, 2, e);
}

BtorNode *
btor_udiv_exp_node (Btor *btor, BtorNode *e0, BtorNode *e1)
{
  BtorNode *e[2];
  e[0] = btor_simplify_exp (btor, e0);
  e[1] = btor_simplify_exp (btor, e1);
  assert (btor_precond_regular_binary_bv_exp_dbg (btor, e[0], e[1]));
  return create_exp (btor, BTOR_UDIV_NODE, 2, e);
}

BtorNode *
btor_urem_exp_node (Btor *btor, BtorNode *e0, BtorNode *e1)
{
  BtorNode *e[2];
  e[0] = btor_simplify_exp (btor, e0);
  e[1] = btor_simplify_exp (btor, e1);
  assert (btor_precond_regular_binary_bv_exp_dbg (btor, e[0], e[1]));
  return create_exp (btor, BTOR_UREM_NODE, 2, e);
}

BtorNode *
btor_concat_exp_node (Btor *btor, BtorNode *e0, BtorNode *e1)
{
  BtorNode *e[2];
  e[0] = btor_simplify_exp (btor, e0);
  e[1] = btor_simplify_exp (btor, e1);
  assert (btor_precond_concat_exp_dbg (btor, e[0], e[1]));
  return create_exp (btor, BTOR_CONCAT_NODE, 2, e);
}

BtorNode *
btor_lambda_exp_node (Btor *btor, BtorNode *e_param, BtorNode *e_exp)
=======
btor_exp_uf (Btor *btor, BtorSortId sort, const char *symbol)
>>>>>>> 2f63cfa0
{
  return btor_node_create_uf (btor, sort, symbol);
}

BtorNode *
btor_exp_lambda (Btor *btor, BtorNode *e_param, BtorNode *e_exp)
{
  assert (btor);
  assert (BTOR_IS_REGULAR_NODE (e_param));
  assert (btor == e_param->btor);
  assert (btor_node_is_param (e_param));
  assert (!BTOR_REAL_ADDR_NODE (e_param)->simplified);
  assert (e_exp);
  assert (btor == BTOR_REAL_ADDR_NODE (e_exp)->btor);

  BtorNode *result;
  if (btor_opt_get (btor, BTOR_OPT_REWRITE_LEVEL) > 0)
    result = btor_rewrite_binary_exp (btor, BTOR_LAMBDA_NODE, e_param, e_exp);
  else
    result = btor_node_create_lambda (btor, e_param, e_exp);
  assert (btor_node_is_fun (result));
  return result;
}

BtorNode *
btor_exp_fun (Btor *btor, BtorNode *params[], uint32_t paramc, BtorNode *exp)
{
  assert (btor);
  assert (paramc > 0);
  assert (params);
  assert (exp);
  assert (btor == BTOR_REAL_ADDR_NODE (exp)->btor);
  assert (!btor_node_is_uf (exp));

  uint32_t i, j;
  BtorNode *fun      = btor_simplify_exp (btor, exp);
  BtorNode *prev_fun = 0;

  for (i = 1; i <= paramc; i++)
  {
    j = paramc - i;
    assert (params[j]);
    assert (btor == BTOR_REAL_ADDR_NODE (params[j])->btor);
    assert (btor_node_is_param (params[j]));
    fun = btor_exp_lambda (btor, params[j], fun);
    if (prev_fun) btor_node_release (btor, prev_fun);
    prev_fun = fun;
  }

  return fun;
}

BtorNode *
btor_exp_args (Btor *btor, BtorNode *args[], uint32_t argc)
{
<<<<<<< HEAD
  assert (btor);
  assert (fun);
  assert (args);
  assert (btor == BTOR_REAL_ADDR_NODE (fun)->btor);
  assert (btor == BTOR_REAL_ADDR_NODE (args)->btor);
  assert (btor_precond_apply_exp_dbg (btor, fun, args));

  BtorNode *e[2];
  e[0] = btor_simplify_exp (btor, fun);
  e[1] = btor_simplify_exp (btor, args);

  assert (BTOR_IS_REGULAR_NODE (e[0]));
  assert (BTOR_IS_REGULAR_NODE (e[1]));
  assert (btor_is_fun_node (e[0]));
  assert (btor_is_args_node (e[1]));

  /* eliminate nested functions */
  if (btor_is_lambda_node (e[0]) && e[0]->parameterized)
  {
    btor_beta_assign_args (btor, e[0], args);
    BtorNode *result = btor_beta_reduce_bounded (btor, e[0], 1);
    btor_beta_unassign_params (btor, e[0]);
    return result;
  }
  assert (!btor_is_fun_cond_node (e[0])
          || (!e[0]->e[1]->parameterized && !e[0]->e[2]->parameterized));
  return create_exp (btor, BTOR_APPLY_NODE, 2, e);
=======
  return btor_node_create_args (btor, args, argc);
>>>>>>> 2f63cfa0
}

BtorNode *
btor_exp_apply (Btor *btor, BtorNode *fun, BtorNode *args)
{
  assert (btor);
  assert (fun);
  assert (args);
  assert (btor == BTOR_REAL_ADDR_NODE (fun)->btor);
  assert (btor == BTOR_REAL_ADDR_NODE (args)->btor);

  fun  = btor_simplify_exp (btor, fun);
  args = btor_simplify_exp (btor, args);
  assert (btor_node_is_fun (fun));
  assert (btor_node_is_args (args));

  if (btor_opt_get (btor, BTOR_OPT_REWRITE_LEVEL) > 0)
    return btor_rewrite_binary_exp (btor, BTOR_APPLY_NODE, fun, args);

  return btor_node_create_apply (btor, fun, args);
}

BtorNode *
btor_exp_apply_n (Btor *btor, BtorNode *fun, BtorNode *args[], uint32_t argc)
{
  assert (btor);
  assert (argc > 0);
  assert (args);
  assert (fun);

  BtorNode *exp, *_args;

  _args = btor_exp_args (btor, args, argc);
  fun   = btor_simplify_exp (btor, fun);
  _args = btor_simplify_exp (btor, _args);

  exp = btor_exp_apply (btor, fun, _args);
  btor_node_release (btor, _args);

  return exp;
}

BtorNode *
<<<<<<< HEAD
btor_cond_exp_node (Btor *btor,
                    BtorNode *e_cond,
                    BtorNode *e_if,
                    BtorNode *e_else)
{
  uint32_t i, arity;
  BtorNode *e[3], *cond, *lambda;
  BtorNodePtrStack params;
  BtorSort *sort;
  e[0] = btor_simplify_exp (btor, e_cond);
  e[1] = btor_simplify_exp (btor, e_if);
  e[2] = btor_simplify_exp (btor, e_else);
  assert (btor_precond_cond_exp_dbg (btor, e[0], e[1], e[2]));

  /* represent parameterized function conditionals (with parameterized
   * functions) as parameterized function
   * -> gets beta reduced in btor_apply_exp_node */
  if (btor_is_fun_node (e[1]) && (e[1]->parameterized || e[2]->parameterized))
  {
    BTOR_INIT_STACK (btor->mm, params);
    assert (btor_sort_is_fun (btor, btor_exp_get_sort_id (e[1])));
    arity = btor_get_fun_arity (btor, e[1]);
    sort  = btor_sort_get_by_id (btor, btor_exp_get_sort_id (e[1]));
    assert (sort->fun.domain->kind == BTOR_TUPLE_SORT);
    assert (sort->fun.domain->tuple.num_elements == arity);
    for (i = 0; i < arity; i++)
      BTOR_PUSH_STACK (
          params,
          btor_param_exp (btor, sort->fun.domain->tuple.elements[i]->id, 0));
    e[1]   = btor_apply_exps (btor, params.start, arity, e[1]);
    e[2]   = btor_apply_exps (btor, params.start, arity, e[2]);
    cond   = create_exp (btor, BTOR_COND_NODE, 3, e);
    lambda = btor_fun_exp (btor, params.start, arity, cond);
    while (!BTOR_EMPTY_STACK (params))
      btor_release_exp (btor, BTOR_POP_STACK (params));
    btor_release_exp (btor, e[1]);
    btor_release_exp (btor, e[2]);
    btor_release_exp (btor, cond);
    BTOR_RELEASE_STACK (params);
    return lambda;
  }
  return create_exp (btor, BTOR_COND_NODE, 3, e);
}

#if 0
BtorNode *
btor_bv_cond_exp_node (Btor * btor, BtorNode * e_cond, BtorNode * e_if,
		       BtorNode * e_else)
{
  assert (btor == BTOR_REAL_ADDR_NODE (e_cond)->btor);
  assert (btor == BTOR_REAL_ADDR_NODE (e_if)->btor);
  assert (btor == BTOR_REAL_ADDR_NODE (e_else)->btor);

  if (btor_opt_get (btor, BTOR_OPT_REWRITE_LEVEL) > 0)
    return btor_rewrite_ternary_exp (btor, BTOR_BCOND_NODE, e_cond, e_if, e_else);

  return btor_cond_exp_node (btor, e_cond, e_if, e_else);
}

// TODO: arbitrary conditionals on functions
BtorNode *
btor_array_cond_exp_node (Btor * btor, BtorNode * e_cond, BtorNode * e_if,
			  BtorNode * e_else)
{
  assert (btor == BTOR_REAL_ADDR_NODE (e_cond)->btor);
  assert (btor == BTOR_REAL_ADDR_NODE (e_if)->btor);
  assert (btor == BTOR_REAL_ADDR_NODE (e_else)->btor);

  BtorNode *cond, *param, *lambda, *app_if, *app_else;

  e_cond = btor_simplify_exp (btor, e_cond);
  e_if = btor_simplify_exp (btor, e_if);
  e_else = btor_simplify_exp (btor, e_else);

  assert (BTOR_IS_REGULAR_NODE (e_if));
  assert (btor_is_fun_node (e_if));
  assert (BTOR_IS_REGULAR_NODE (e_else));
  assert (btor_is_fun_node (e_else));

  param = btor_param_exp (btor, btor_exp_get_sort_id (e_if), 0);
  app_if = btor_apply_exps (btor, &param, 1, e_if); 
  app_else = btor_apply_exps (btor, &param, 1, e_else);
  cond = btor_bv_cond_exp_node (btor, e_cond, app_if, app_else); 
  lambda = btor_lambda_exp (btor, param, cond); 
  lambda->is_array = 1;

  btor_release_exp (btor, param);
  btor_release_exp (btor, app_if);
  btor_release_exp (btor, app_else);
  btor_release_exp (btor, cond);
  
  return lambda;
}
#endif

BtorNode *
btor_not_exp (Btor *btor, BtorNode *exp)
=======
btor_exp_not (Btor *btor, BtorNode *exp)
>>>>>>> 2f63cfa0
{
  assert (btor == BTOR_REAL_ADDR_NODE (exp)->btor);

  exp = btor_simplify_exp (btor, exp);
  assert (btor_dbg_precond_regular_unary_bv_exp (btor, exp));

  (void) btor;
  btor_node_copy (btor, exp);
  return BTOR_INVERT_NODE (exp);
}

BtorNode *
btor_exp_add (Btor *btor, BtorNode *e0, BtorNode *e1)
{
  assert (btor == BTOR_REAL_ADDR_NODE (e0)->btor);
  assert (btor == BTOR_REAL_ADDR_NODE (e1)->btor);

  BtorNode *result;

  e0 = btor_simplify_exp (btor, e0);
  e1 = btor_simplify_exp (btor, e1);
  assert (btor_dbg_precond_regular_binary_bv_exp (btor, e0, e1));

  if (btor_opt_get (btor, BTOR_OPT_REWRITE_LEVEL) > 0)
    result = btor_rewrite_binary_exp (btor, BTOR_ADD_NODE, e0, e1);
  else
    result = btor_node_create_add (btor, e0, e1);

  assert (result);
  return result;
}

BtorNode *
btor_exp_neg (Btor *btor, BtorNode *exp)
{
  assert (btor == BTOR_REAL_ADDR_NODE (exp)->btor);

  BtorNode *result, *one;

  exp = btor_simplify_exp (btor, exp);
  assert (btor_dbg_precond_regular_unary_bv_exp (btor, exp));
  one    = btor_exp_one (btor, btor_node_get_sort_id (exp));
  result = btor_exp_add (btor, BTOR_INVERT_NODE (exp), one);
  btor_node_release (btor, one);
  return result;
}

BtorNode *
btor_exp_slice (Btor *btor, BtorNode *exp, uint32_t upper, uint32_t lower)
{
  assert (btor == BTOR_REAL_ADDR_NODE (exp)->btor);

  BtorNode *result;

  exp = btor_simplify_exp (btor, exp);
  assert (btor_dbg_precond_slice_exp (btor, exp, upper, lower));

  if (btor_opt_get (btor, BTOR_OPT_REWRITE_LEVEL) > 0)
    result = btor_rewrite_slice_exp (btor, exp, upper, lower);
  else
    result = btor_node_create_slice (btor, exp, upper, lower);

  assert (result);
  return result;
}

BtorNode *
btor_exp_or (Btor *btor, BtorNode *e0, BtorNode *e1)
{
  assert (btor == BTOR_REAL_ADDR_NODE (e0)->btor);
  assert (btor == BTOR_REAL_ADDR_NODE (e1)->btor);

  e0 = btor_simplify_exp (btor, e0);
  e1 = btor_simplify_exp (btor, e1);
  assert (btor_dbg_precond_regular_binary_bv_exp (btor, e0, e1));
  return BTOR_INVERT_NODE (
      btor_exp_and (btor, BTOR_INVERT_NODE (e0), BTOR_INVERT_NODE (e1)));
}

BtorNode *
btor_exp_eq (Btor *btor, BtorNode *e0, BtorNode *e1)
{
  assert (btor == BTOR_REAL_ADDR_NODE (e0)->btor);
  assert (btor == BTOR_REAL_ADDR_NODE (e1)->btor);

  BtorNode *result;

  e0 = btor_simplify_exp (btor, e0);
  e1 = btor_simplify_exp (btor, e1);
  assert (btor_dbg_precond_eq_exp (btor, e0, e1));

  if (btor_opt_get (btor, BTOR_OPT_REWRITE_LEVEL) > 0)
  {
    if (btor_node_is_fun (e0))
      result = btor_rewrite_binary_exp (btor, BTOR_FUN_EQ_NODE, e0, e1);
    else
      result = btor_rewrite_binary_exp (btor, BTOR_BV_EQ_NODE, e0, e1);
  }
  else
    result = btor_node_create_eq (btor, e0, e1);

  assert (result);
  return result;
}

BtorNode *
btor_exp_and (Btor *btor, BtorNode *e0, BtorNode *e1)
{
  assert (btor == BTOR_REAL_ADDR_NODE (e0)->btor);
  assert (btor == BTOR_REAL_ADDR_NODE (e1)->btor);

  BtorNode *result;

  e0 = btor_simplify_exp (btor, e0);
  e1 = btor_simplify_exp (btor, e1);
  assert (btor_dbg_precond_regular_binary_bv_exp (btor, e0, e1));

  if (btor_opt_get (btor, BTOR_OPT_REWRITE_LEVEL) > 0)
    result = btor_rewrite_binary_exp (btor, BTOR_AND_NODE, e0, e1);
  else
    result = btor_node_create_and (btor, e0, e1);

  assert (result);
  return result;
}

static BtorNode *
create_bin_n_exp (Btor *btor,
                  BtorNode *(*func) (Btor *, BtorNode *, BtorNode *),
                  BtorNode *args[],
                  uint32_t argc)
{
  assert (argc > 0);

  uint32_t i;
  BtorNode *result, *tmp, *arg;

  result = 0;
  for (i = 0; i < argc; i++)
  {
    arg = args[i];
    if (result)
    {
<<<<<<< HEAD
      tmp = func (btor, arg, result);
      btor_release_exp (btor, result);
      result = tmp;
=======
      arg = args[i];
      if (result)
	{
	  tmp = func (btor, arg, result);
	  btor_node_release (btor, result);
	  result = tmp;
	}
      else
	result = btor_node_copy (btor,  arg);
>>>>>>> 2f63cfa0
    }
    else
      result = btor_copy_exp (btor, arg);
  }
  assert (result);
  return result;
}

BtorNode *
<<<<<<< HEAD
btor_and_n_exp (Btor *btor, BtorNode *args[], uint32_t argc)
=======
btor_exp_and_n (Btor * btor, BtorNode * args[], uint32_t argc)
>>>>>>> 2f63cfa0
{
  return create_bin_n_exp (btor, btor_exp_and, args, argc);
}

BtorNode *
btor_exp_xor (Btor *btor, BtorNode *e0, BtorNode *e1)
{
  assert (btor == BTOR_REAL_ADDR_NODE (e0)->btor);
  assert (btor == BTOR_REAL_ADDR_NODE (e1)->btor);

  BtorNode *result, * or, *and;

  e0 = btor_simplify_exp (btor, e0);
  e1 = btor_simplify_exp (btor, e1);
  assert (btor_dbg_precond_regular_binary_bv_exp (btor, e0, e1));

  or     = btor_exp_or (btor, e0, e1);
  and    = btor_exp_and (btor, e0, e1);
  result = btor_exp_and (btor, or, BTOR_INVERT_NODE (and));
  btor_node_release (btor, or);
  btor_node_release (btor, and);
  return result;
}

BtorNode *
btor_exp_xnor (Btor *btor, BtorNode *e0, BtorNode *e1)
{
  assert (btor == BTOR_REAL_ADDR_NODE (e0)->btor);
  assert (btor == BTOR_REAL_ADDR_NODE (e1)->btor);

  e0 = btor_simplify_exp (btor, e0);
  e1 = btor_simplify_exp (btor, e1);
  assert (btor_dbg_precond_regular_binary_bv_exp (btor, e0, e1));
  return BTOR_INVERT_NODE (btor_exp_xor (btor, e0, e1));
}

BtorNode *
btor_exp_concat (Btor *btor, BtorNode *e0, BtorNode *e1)
{
  assert (btor == BTOR_REAL_ADDR_NODE (e0)->btor);
  assert (btor == BTOR_REAL_ADDR_NODE (e1)->btor);

  BtorNode *result;

  e0 = btor_simplify_exp (btor, e0);
  e1 = btor_simplify_exp (btor, e1);
  assert (btor_dbg_precond_concat_exp (btor, e0, e1));

  if (btor_opt_get (btor, BTOR_OPT_REWRITE_LEVEL) > 0)
    result = btor_rewrite_binary_exp (btor, BTOR_CONCAT_NODE, e0, e1);
  else
    result = btor_node_create_concat (btor, e0, e1);

  assert (result);
  return result;
}

BtorNode *
btor_exp_cond (Btor *btor, BtorNode *e_cond, BtorNode *e_if, BtorNode *e_else)
{
  assert (btor == BTOR_REAL_ADDR_NODE (e_cond)->btor);
  assert (btor == BTOR_REAL_ADDR_NODE (e_if)->btor);
  assert (btor == BTOR_REAL_ADDR_NODE (e_else)->btor);

  if (btor_opt_get (btor, BTOR_OPT_REWRITE_LEVEL) > 0)
    return btor_rewrite_ternary_exp (
        btor, BTOR_COND_NODE, e_cond, e_if, e_else);

  return btor_node_create_cond (btor, e_cond, e_if, e_else);
}

BtorNode *
btor_exp_redor (Btor *btor, BtorNode *exp)
{
  assert (btor == BTOR_REAL_ADDR_NODE (exp)->btor);

  BtorNode *result, *zero;

  exp = btor_simplify_exp (btor, exp);
  assert (btor_dbg_precond_regular_unary_bv_exp (btor, exp));

  zero   = btor_exp_zero (btor, btor_node_get_sort_id (exp));
  result = BTOR_INVERT_NODE (btor_exp_eq (btor, exp, zero));
  btor_node_release (btor, zero);
  return result;
}

BtorNode *
btor_exp_redxor (Btor *btor, BtorNode *exp)
{
  assert (btor == BTOR_REAL_ADDR_NODE (exp)->btor);

  BtorNode *result, *slice, *xor;
  uint32_t i, width;

  exp = btor_simplify_exp (btor, exp);
  assert (btor_dbg_precond_regular_unary_bv_exp (btor, exp));

  width = btor_node_get_width (btor, exp);

  result = btor_exp_slice (btor, exp, 0, 0);
  for (i = 1; i < width; i++)
  {
    slice = btor_exp_slice (btor, exp, i, i);
    xor   = btor_exp_xor (btor, result, slice);
    btor_node_release (btor, slice);
    btor_node_release (btor, result);
    result = xor;
  }
  return result;
}

BtorNode *
btor_exp_redand (Btor *btor, BtorNode *exp)
{
  assert (btor == BTOR_REAL_ADDR_NODE (exp)->btor);

  BtorNode *result, *ones;

  exp = btor_simplify_exp (btor, exp);
  assert (btor_dbg_precond_regular_unary_bv_exp (btor, exp));

  ones   = btor_exp_ones (btor, btor_node_get_sort_id (exp));
  result = btor_exp_eq (btor, exp, ones);
  btor_node_release (btor, ones);
  return result;
}

BtorNode *
btor_exp_uext (Btor *btor, BtorNode *exp, uint32_t width)
{
  assert (btor == BTOR_REAL_ADDR_NODE (exp)->btor);

  BtorNode *result, *zero;
  BtorSortId sort;

  exp = btor_simplify_exp (btor, exp);
  assert (btor_dbg_precond_ext_exp (btor, exp));

  if (width == 0)
    result = btor_node_copy (btor, exp);
  else
  {
    assert (width > 0);
    sort = btor_sort_bitvec (btor, width);
<<<<<<< HEAD
    zero = btor_zero_exp (btor, sort);
    btor_sort_release (btor, sort);
    result = btor_concat_exp (btor, zero, exp);
    btor_release_exp (btor, zero);
=======
    zero = btor_exp_zero (btor, sort);
    btor_sort_release (btor, sort);
    result = btor_exp_concat (btor, zero, exp);
    btor_node_release (btor, zero);
>>>>>>> 2f63cfa0
  }
  return result;
}

BtorNode *
btor_exp_sext (Btor *btor, BtorNode *exp, uint32_t width)
{
  assert (btor == BTOR_REAL_ADDR_NODE (exp)->btor);

  BtorNode *result, *zero, *ones, *neg, *cond;
  uint32_t exp_width;
  BtorSortId sort;

  exp = btor_simplify_exp (btor, exp);
  assert (btor_dbg_precond_ext_exp (btor, exp));

  if (width == 0)
    result = btor_node_copy (btor, exp);
  else
  {
    assert (width > 0);
    sort = btor_sort_bitvec (btor, width);
<<<<<<< HEAD
    zero = btor_zero_exp (btor, sort);
    ones = btor_ones_exp (btor, sort);
    btor_sort_release (btor, sort);
    exp_width = btor_get_exp_width (btor, exp);
    neg       = btor_slice_exp (btor, exp, exp_width - 1, exp_width - 1);
    cond      = btor_cond_exp (btor, neg, ones, zero);
    result    = btor_concat_exp (btor, cond, exp);
    btor_release_exp (btor, zero);
    btor_release_exp (btor, ones);
    btor_release_exp (btor, neg);
    btor_release_exp (btor, cond);
=======
    zero = btor_exp_zero (btor, sort);
    ones = btor_exp_ones (btor, sort);
    btor_sort_release (btor, sort);
    exp_width = btor_node_get_width (btor, exp);
    neg       = btor_exp_slice (btor, exp, exp_width - 1, exp_width - 1);
    cond      = btor_exp_cond (btor, neg, ones, zero);
    result    = btor_exp_concat (btor, cond, exp);
    btor_node_release (btor, zero);
    btor_node_release (btor, ones);
    btor_node_release (btor, neg);
    btor_node_release (btor, cond);
>>>>>>> 2f63cfa0
  }
  return result;
}

BtorNode *
btor_exp_nand (Btor *btor, BtorNode *e0, BtorNode *e1)
{
  assert (btor == BTOR_REAL_ADDR_NODE (e0)->btor);
  assert (btor == BTOR_REAL_ADDR_NODE (e1)->btor);

  e0 = btor_simplify_exp (btor, e0);
  e1 = btor_simplify_exp (btor, e1);
  assert (btor_dbg_precond_regular_binary_bv_exp (btor, e0, e1));
  return BTOR_INVERT_NODE (btor_exp_and (btor, e0, e1));
}

BtorNode *
btor_exp_nor (Btor *btor, BtorNode *e0, BtorNode *e1)
{
  assert (btor == BTOR_REAL_ADDR_NODE (e0)->btor);
  assert (btor == BTOR_REAL_ADDR_NODE (e1)->btor);

  e0 = btor_simplify_exp (btor, e0);
  e1 = btor_simplify_exp (btor, e1);
  assert (btor_dbg_precond_regular_binary_bv_exp (btor, e0, e1));
  return BTOR_INVERT_NODE (btor_exp_or (btor, e0, e1));
}

BtorNode *
btor_exp_implies (Btor *btor, BtorNode *e0, BtorNode *e1)
{
  assert (btor == BTOR_REAL_ADDR_NODE (e0)->btor);
  assert (btor == BTOR_REAL_ADDR_NODE (e1)->btor);

  e0 = btor_simplify_exp (btor, e0);
  e1 = btor_simplify_exp (btor, e1);
  assert (btor_dbg_precond_regular_binary_bv_exp (btor, e0, e1));
  assert (btor_node_get_width (btor, e0) == 1);
  return BTOR_INVERT_NODE (btor_exp_and (btor, e0, BTOR_INVERT_NODE (e1)));
}

BtorNode *
btor_exp_iff (Btor *btor, BtorNode *e0, BtorNode *e1)
{
  assert (btor == BTOR_REAL_ADDR_NODE (e0)->btor);
  assert (btor == BTOR_REAL_ADDR_NODE (e1)->btor);

  e0 = btor_simplify_exp (btor, e0);
  e1 = btor_simplify_exp (btor, e1);
  assert (btor_dbg_precond_regular_binary_bv_exp (btor, e0, e1));
  assert (btor_node_get_width (btor, e0) == 1);
  return btor_exp_eq (btor, e0, e1);
}

BtorNode *
btor_exp_ne (Btor *btor, BtorNode *e0, BtorNode *e1)
{
  assert (btor == BTOR_REAL_ADDR_NODE (e0)->btor);
  assert (btor == BTOR_REAL_ADDR_NODE (e1)->btor);

  e0 = btor_simplify_exp (btor, e0);
  e1 = btor_simplify_exp (btor, e1);
  assert (btor_dbg_precond_eq_exp (btor, e0, e1));
  return BTOR_INVERT_NODE (btor_exp_eq (btor, e0, e1));
}

BtorNode *
btor_exp_uaddo (Btor *btor, BtorNode *e0, BtorNode *e1)
{
  assert (btor == BTOR_REAL_ADDR_NODE (e0)->btor);
  assert (btor == BTOR_REAL_ADDR_NODE (e1)->btor);

  BtorNode *result, *uext_e1, *uext_e2, *add;
  uint32_t width;

  e0 = btor_simplify_exp (btor, e0);
  e1 = btor_simplify_exp (btor, e1);
  assert (btor_dbg_precond_regular_binary_bv_exp (btor, e0, e1));

  width   = btor_node_get_width (btor, e0);
  uext_e1 = btor_exp_uext (btor, e0, 1);
  uext_e2 = btor_exp_uext (btor, e1, 1);
  add     = btor_exp_add (btor, uext_e1, uext_e2);
  result  = btor_exp_slice (btor, add, width, width);
  btor_node_release (btor, uext_e1);
  btor_node_release (btor, uext_e2);
  btor_node_release (btor, add);
  return result;
}

BtorNode *
btor_exp_saddo (Btor *btor, BtorNode *e0, BtorNode *e1)
{
  assert (btor == BTOR_REAL_ADDR_NODE (e0)->btor);
  assert (btor == BTOR_REAL_ADDR_NODE (e1)->btor);

  BtorNode *result, *sign_e1, *sign_e2, *sign_result;
  BtorNode *add, *and1, *and2, *or1, *or2;
  uint32_t width;

  e0 = btor_simplify_exp (btor, e0);
  e1 = btor_simplify_exp (btor, e1);
  assert (btor_dbg_precond_regular_binary_bv_exp (btor, e0, e1));

  width       = btor_node_get_width (btor, e0);
  sign_e1     = btor_exp_slice (btor, e0, width - 1, width - 1);
  sign_e2     = btor_exp_slice (btor, e1, width - 1, width - 1);
  add         = btor_exp_add (btor, e0, e1);
  sign_result = btor_exp_slice (btor, add, width - 1, width - 1);
  and1        = btor_exp_and (btor, sign_e1, sign_e2);
  or1         = btor_exp_and (btor, and1, BTOR_INVERT_NODE (sign_result));
  and2        = btor_exp_and (
      btor, BTOR_INVERT_NODE (sign_e1), BTOR_INVERT_NODE (sign_e2));
  or2    = btor_exp_and (btor, and2, sign_result);
  result = btor_exp_or (btor, or1, or2);
  btor_node_release (btor, and1);
  btor_node_release (btor, and2);
  btor_node_release (btor, or1);
  btor_node_release (btor, or2);
  btor_node_release (btor, add);
  btor_node_release (btor, sign_e1);
  btor_node_release (btor, sign_e2);
  btor_node_release (btor, sign_result);
  return result;
}

BtorNode *
btor_exp_mul (Btor *btor, BtorNode *e0, BtorNode *e1)
{
  assert (btor == BTOR_REAL_ADDR_NODE (e0)->btor);
  assert (btor == BTOR_REAL_ADDR_NODE (e1)->btor);

  BtorNode *result;

  e0 = btor_simplify_exp (btor, e0);
  e1 = btor_simplify_exp (btor, e1);
  assert (btor_dbg_precond_regular_binary_bv_exp (btor, e0, e1));

  if (btor_opt_get (btor, BTOR_OPT_REWRITE_LEVEL) > 0)
    result = btor_rewrite_binary_exp (btor, BTOR_MUL_NODE, e0, e1);
  else
    result = btor_node_create_mul (btor, e0, e1);

  assert (result);
  return result;
}

BtorNode *
btor_exp_umulo (Btor *btor, BtorNode *e0, BtorNode *e1)
{
  assert (btor == BTOR_REAL_ADDR_NODE (e0)->btor);
  assert (btor == BTOR_REAL_ADDR_NODE (e1)->btor);

  BtorNode *result, *uext_e1, *uext_e2, *mul, *slice, *and, * or, **temps_e2;
  BtorSortId sort;
  uint32_t i, width;

  e0 = btor_simplify_exp (btor, e0);
  e1 = btor_simplify_exp (btor, e1);
  assert (btor_dbg_precond_regular_binary_bv_exp (btor, e0, e1));

  width = btor_node_get_width (btor, e0);
  if (width == 1)
  {
    sort   = btor_sort_bitvec (btor, 1);
<<<<<<< HEAD
    result = btor_zero_exp (btor, sort);
=======
    result = btor_exp_zero (btor, sort);
>>>>>>> 2f63cfa0
    btor_sort_release (btor, sort);
    return result;
  }
  BTOR_NEWN (btor->mm, temps_e2, width - 1);
  temps_e2[0] = btor_exp_slice (btor, e1, width - 1, width - 1);
  for (i = 1; i < width - 1; i++)
  {
    slice       = btor_exp_slice (btor, e1, width - 1 - i, width - 1 - i);
    temps_e2[i] = btor_exp_or (btor, temps_e2[i - 1], slice);
    btor_node_release (btor, slice);
  }
  slice  = btor_exp_slice (btor, e0, 1, 1);
  result = btor_exp_and (btor, slice, temps_e2[0]);
  btor_node_release (btor, slice);
  for (i = 1; i < width - 1; i++)
  {
    slice = btor_exp_slice (btor, e0, i + 1, i + 1);
    and   = btor_exp_and (btor, slice, temps_e2[i]);
    or    = btor_exp_or (btor, result, and);
    btor_node_release (btor, slice);
    btor_node_release (btor, and);
    btor_node_release (btor, result);
    result = or ;
  }
  uext_e1 = btor_exp_uext (btor, e0, 1);
  uext_e2 = btor_exp_uext (btor, e1, 1);
  mul     = btor_exp_mul (btor, uext_e1, uext_e2);
  slice   = btor_exp_slice (btor, mul, width, width);
  or      = btor_exp_or (btor, result, slice);
  btor_node_release (btor, uext_e1);
  btor_node_release (btor, uext_e2);
  btor_node_release (btor, mul);
  btor_node_release (btor, slice);
  btor_node_release (btor, result);
  result = or ;
  for (i = 0; i < width - 1; i++) btor_node_release (btor, temps_e2[i]);
  BTOR_DELETEN (btor->mm, temps_e2, width - 1);
  return result;
}

BtorNode *
btor_exp_smulo (Btor *btor, BtorNode *e0, BtorNode *e1)
{
  assert (btor == BTOR_REAL_ADDR_NODE (e0)->btor);
  assert (btor == BTOR_REAL_ADDR_NODE (e1)->btor);

  BtorNode *result, *sext_e1, *sext_e2, *sign_e1, *sign_e2, *sext_sign_e1;
  BtorNode *sext_sign_e2, *xor_sign_e1, *xor_sign_e2, *mul, *slice, *slice_n;
  BtorNode *slice_n_minus_1, *xor, *and, * or, **temps_e2;
  uint32_t i, width;

  e0 = btor_simplify_exp (btor, e0);
  e1 = btor_simplify_exp (btor, e1);
  assert (btor_dbg_precond_regular_binary_bv_exp (btor, e0, e1));

  width = btor_node_get_width (btor, e0);
  if (width == 1) return btor_exp_and (btor, e0, e1);
  if (width == 2)
  {
    sext_e1         = btor_exp_sext (btor, e0, 1);
    sext_e2         = btor_exp_sext (btor, e1, 1);
    mul             = btor_exp_mul (btor, sext_e1, sext_e2);
    slice_n         = btor_exp_slice (btor, mul, width, width);
    slice_n_minus_1 = btor_exp_slice (btor, mul, width - 1, width - 1);
    result          = btor_exp_xor (btor, slice_n, slice_n_minus_1);
    btor_node_release (btor, sext_e1);
    btor_node_release (btor, sext_e2);
    btor_node_release (btor, mul);
    btor_node_release (btor, slice_n);
    btor_node_release (btor, slice_n_minus_1);
  }
  else
  {
    sign_e1      = btor_exp_slice (btor, e0, width - 1, width - 1);
    sign_e2      = btor_exp_slice (btor, e1, width - 1, width - 1);
    sext_sign_e1 = btor_exp_sext (btor, sign_e1, width - 1);
    sext_sign_e2 = btor_exp_sext (btor, sign_e2, width - 1);
    xor_sign_e1  = btor_exp_xor (btor, e0, sext_sign_e1);
    xor_sign_e2  = btor_exp_xor (btor, e1, sext_sign_e2);
    BTOR_NEWN (btor->mm, temps_e2, width - 2);
    temps_e2[0] = btor_exp_slice (btor, xor_sign_e2, width - 2, width - 2);
    for (i = 1; i < width - 2; i++)
    {
      slice = btor_exp_slice (btor, xor_sign_e2, width - 2 - i, width - 2 - i);
      temps_e2[i] = btor_exp_or (btor, temps_e2[i - 1], slice);
      btor_node_release (btor, slice);
    }
    slice  = btor_exp_slice (btor, xor_sign_e1, 1, 1);
    result = btor_exp_and (btor, slice, temps_e2[0]);
    btor_node_release (btor, slice);
    for (i = 1; i < width - 2; i++)
    {
      slice = btor_exp_slice (btor, xor_sign_e1, i + 1, i + 1);
      and   = btor_exp_and (btor, slice, temps_e2[i]);
      or    = btor_exp_or (btor, result, and);
      btor_node_release (btor, slice);
      btor_node_release (btor, and);
      btor_node_release (btor, result);
      result = or ;
    }
    sext_e1         = btor_exp_sext (btor, e0, 1);
    sext_e2         = btor_exp_sext (btor, e1, 1);
    mul             = btor_exp_mul (btor, sext_e1, sext_e2);
    slice_n         = btor_exp_slice (btor, mul, width, width);
    slice_n_minus_1 = btor_exp_slice (btor, mul, width - 1, width - 1);
    xor             = btor_exp_xor (btor, slice_n, slice_n_minus_1);
    or              = btor_exp_or (btor, result, xor);
    btor_node_release (btor, sext_e1);
    btor_node_release (btor, sext_e2);
    btor_node_release (btor, sign_e1);
    btor_node_release (btor, sign_e2);
    btor_node_release (btor, sext_sign_e1);
    btor_node_release (btor, sext_sign_e2);
    btor_node_release (btor, xor_sign_e1);
    btor_node_release (btor, xor_sign_e2);
    btor_node_release (btor, mul);
    btor_node_release (btor, slice_n);
    btor_node_release (btor, slice_n_minus_1);
    btor_node_release (btor, xor);
    btor_node_release (btor, result);
    result = or ;
    for (i = 0; i < width - 2; i++) btor_node_release (btor, temps_e2[i]);
    BTOR_DELETEN (btor->mm, temps_e2, width - 2);
  }
  return result;
}

BtorNode *
btor_exp_ult (Btor *btor, BtorNode *e0, BtorNode *e1)
{
  assert (btor == BTOR_REAL_ADDR_NODE (e0)->btor);
  assert (btor == BTOR_REAL_ADDR_NODE (e1)->btor);

  BtorNode *result;

  e0 = btor_simplify_exp (btor, e0);
  e1 = btor_simplify_exp (btor, e1);
  assert (btor_dbg_precond_regular_binary_bv_exp (btor, e0, e1));

  if (btor_opt_get (btor, BTOR_OPT_REWRITE_LEVEL) > 0)
    result = btor_rewrite_binary_exp (btor, BTOR_ULT_NODE, e0, e1);
  else
    result = btor_node_create_ult (btor, e0, e1);

  assert (result);
  return result;
}

BtorNode *
btor_exp_slt (Btor *btor, BtorNode *e0, BtorNode *e1)
{
  assert (btor == BTOR_REAL_ADDR_NODE (e0)->btor);
  assert (btor == BTOR_REAL_ADDR_NODE (e1)->btor);

  BtorNode *determined_by_sign, *eq_sign, *ult, *eq_sign_and_ult;
  BtorNode *res, *s0, *s1, *r0, *r1, *l, *r;

  uint32_t width;

  e0 = btor_simplify_exp (btor, e0);
  e1 = btor_simplify_exp (btor, e1);
  assert (btor_dbg_precond_regular_binary_bv_exp (btor, e0, e1));

  width = btor_node_get_width (btor, e0);
  if (width == 1) return btor_exp_and (btor, e0, BTOR_INVERT_NODE (e1));
  s0                 = btor_exp_slice (btor, e0, width - 1, width - 1);
  s1                 = btor_exp_slice (btor, e1, width - 1, width - 1);
  r0                 = btor_exp_slice (btor, e0, width - 2, 0);
  r1                 = btor_exp_slice (btor, e1, width - 2, 0);
  ult                = btor_exp_ult (btor, r0, r1);
  determined_by_sign = btor_exp_and (btor, s0, BTOR_INVERT_NODE (s1));
  l                  = btor_node_copy (btor, determined_by_sign);
  r                  = btor_exp_and (btor, BTOR_INVERT_NODE (s0), s1);
  eq_sign = btor_exp_and (btor, BTOR_INVERT_NODE (l), BTOR_INVERT_NODE (r));
  eq_sign_and_ult = btor_exp_and (btor, eq_sign, ult);
  res             = btor_exp_or (btor, determined_by_sign, eq_sign_and_ult);
  btor_node_release (btor, s0);
  btor_node_release (btor, s1);
  btor_node_release (btor, r0);
  btor_node_release (btor, r1);
  btor_node_release (btor, ult);
  btor_node_release (btor, determined_by_sign);
  btor_node_release (btor, l);
  btor_node_release (btor, r);
  btor_node_release (btor, eq_sign);
  btor_node_release (btor, eq_sign_and_ult);
  return res;
}

BtorNode *
btor_exp_ulte (Btor *btor, BtorNode *e0, BtorNode *e1)
{
  assert (btor == BTOR_REAL_ADDR_NODE (e0)->btor);
  assert (btor == BTOR_REAL_ADDR_NODE (e1)->btor);

  BtorNode *result, *ult;

  e0 = btor_simplify_exp (btor, e0);
  e1 = btor_simplify_exp (btor, e1);
  assert (btor_dbg_precond_regular_binary_bv_exp (btor, e0, e1));

  ult    = btor_exp_ult (btor, e1, e0);
  result = btor_exp_not (btor, ult);
  btor_node_release (btor, ult);
  return result;
}

BtorNode *
btor_exp_slte (Btor *btor, BtorNode *e0, BtorNode *e1)
{
  assert (btor == BTOR_REAL_ADDR_NODE (e0)->btor);
  assert (btor == BTOR_REAL_ADDR_NODE (e1)->btor);

  BtorNode *result, *slt;

  e0 = btor_simplify_exp (btor, e0);
  e1 = btor_simplify_exp (btor, e1);
  assert (btor_dbg_precond_regular_binary_bv_exp (btor, e0, e1));

  slt    = btor_exp_slt (btor, e1, e0);
  result = btor_exp_not (btor, slt);
  btor_node_release (btor, slt);
  return result;
}

BtorNode *
btor_exp_ugt (Btor *btor, BtorNode *e0, BtorNode *e1)
{
  assert (btor == BTOR_REAL_ADDR_NODE (e0)->btor);
  assert (btor == BTOR_REAL_ADDR_NODE (e1)->btor);

  e0 = btor_simplify_exp (btor, e0);
  e1 = btor_simplify_exp (btor, e1);
  assert (btor_dbg_precond_regular_binary_bv_exp (btor, e0, e1));
  return btor_exp_ult (btor, e1, e0);
}

BtorNode *
btor_exp_sgt (Btor *btor, BtorNode *e0, BtorNode *e1)
{
  assert (btor == BTOR_REAL_ADDR_NODE (e0)->btor);
  assert (btor == BTOR_REAL_ADDR_NODE (e1)->btor);

  e0 = btor_simplify_exp (btor, e0);
  e1 = btor_simplify_exp (btor, e1);
  assert (btor_dbg_precond_regular_binary_bv_exp (btor, e0, e1));
  return btor_exp_slt (btor, e1, e0);
}

BtorNode *
btor_exp_ugte (Btor *btor, BtorNode *e0, BtorNode *e1)
{
  assert (btor == BTOR_REAL_ADDR_NODE (e0)->btor);
  assert (btor == BTOR_REAL_ADDR_NODE (e1)->btor);

  BtorNode *result, *ult;

  e0 = btor_simplify_exp (btor, e0);
  e1 = btor_simplify_exp (btor, e1);
  assert (btor_dbg_precond_regular_binary_bv_exp (btor, e0, e1));

  ult    = btor_exp_ult (btor, e0, e1);
  result = btor_exp_not (btor, ult);
  btor_node_release (btor, ult);
  return result;
}

BtorNode *
btor_exp_sgte (Btor *btor, BtorNode *e0, BtorNode *e1)
{
  assert (btor == BTOR_REAL_ADDR_NODE (e0)->btor);
  assert (btor == BTOR_REAL_ADDR_NODE (e1)->btor);

  BtorNode *result, *slt;

  e0 = btor_simplify_exp (btor, e0);
  e1 = btor_simplify_exp (btor, e1);
  assert (btor_dbg_precond_regular_binary_bv_exp (btor, e0, e1));

  slt    = btor_exp_slt (btor, e0, e1);
  result = btor_exp_not (btor, slt);
  btor_node_release (btor, slt);
  return result;
}

BtorNode *
btor_exp_sll (Btor *btor, BtorNode *e0, BtorNode *e1)
{
  assert (btor == BTOR_REAL_ADDR_NODE (e0)->btor);
  assert (btor == BTOR_REAL_ADDR_NODE (e1)->btor);

  BtorNode *result;

  e0 = btor_simplify_exp (btor, e0);
  e1 = btor_simplify_exp (btor, e1);
  assert (btor_dbg_precond_shift_exp (btor, e0, e1));

  if (btor_opt_get (btor, BTOR_OPT_REWRITE_LEVEL) > 0)
    result = btor_rewrite_binary_exp (btor, BTOR_SLL_NODE, e0, e1);
  else
    result = btor_node_create_sll (btor, e0, e1);

  assert (result);
  return result;
}

BtorNode *
btor_exp_srl (Btor *btor, BtorNode *e0, BtorNode *e1)
{
  assert (btor == BTOR_REAL_ADDR_NODE (e0)->btor);
  assert (btor == BTOR_REAL_ADDR_NODE (e1)->btor);

  BtorNode *result;

  e0 = btor_simplify_exp (btor, e0);
  e1 = btor_simplify_exp (btor, e1);
  assert (btor_dbg_precond_shift_exp (btor, e0, e1));

  if (btor_opt_get (btor, BTOR_OPT_REWRITE_LEVEL) > 0)
    result = btor_rewrite_binary_exp (btor, BTOR_SRL_NODE, e0, e1);
  else
    result = btor_node_create_srl (btor, e0, e1);

  assert (result);
  return result;
}

BtorNode *
btor_exp_sra (Btor *btor, BtorNode *e0, BtorNode *e1)
{
  assert (btor == BTOR_REAL_ADDR_NODE (e0)->btor);
  assert (btor == BTOR_REAL_ADDR_NODE (e1)->btor);

  BtorNode *result, *sign_e1, *srl1, *srl2;
  uint32_t width;

  e0 = btor_simplify_exp (btor, e0);
  e1 = btor_simplify_exp (btor, e1);
  assert (btor_dbg_precond_shift_exp (btor, e0, e1));

  width   = btor_node_get_width (btor, e0);
  sign_e1 = btor_exp_slice (btor, e0, width - 1, width - 1);
  srl1    = btor_exp_srl (btor, e0, e1);
  srl2    = btor_exp_srl (btor, BTOR_INVERT_NODE (e0), e1);
  result  = btor_exp_cond (btor, sign_e1, BTOR_INVERT_NODE (srl2), srl1);
  btor_node_release (btor, sign_e1);
  btor_node_release (btor, srl1);
  btor_node_release (btor, srl2);
  return result;
}

BtorNode *
btor_exp_rol (Btor *btor, BtorNode *e0, BtorNode *e1)
{
  assert (btor == BTOR_REAL_ADDR_NODE (e0)->btor);
  assert (btor == BTOR_REAL_ADDR_NODE (e1)->btor);

  BtorNode *result, *sll, *neg_e2, *srl;

  e0 = btor_simplify_exp (btor, e0);
  e1 = btor_simplify_exp (btor, e1);
  assert (btor_dbg_precond_shift_exp (btor, e0, e1));

  sll    = btor_exp_sll (btor, e0, e1);
  neg_e2 = btor_exp_neg (btor, e1);
  srl    = btor_exp_srl (btor, e0, neg_e2);
  result = btor_exp_or (btor, sll, srl);
  btor_node_release (btor, sll);
  btor_node_release (btor, neg_e2);
  btor_node_release (btor, srl);
  return result;
}

BtorNode *
btor_exp_ror (Btor *btor, BtorNode *e0, BtorNode *e1)
{
  assert (btor == BTOR_REAL_ADDR_NODE (e0)->btor);
  assert (btor == BTOR_REAL_ADDR_NODE (e1)->btor);

  BtorNode *result, *srl, *neg_e2, *sll;

  e0 = btor_simplify_exp (btor, e0);
  e1 = btor_simplify_exp (btor, e1);
  assert (btor_dbg_precond_shift_exp (btor, e0, e1));

  srl    = btor_exp_srl (btor, e0, e1);
  neg_e2 = btor_exp_neg (btor, e1);
  sll    = btor_exp_sll (btor, e0, neg_e2);
  result = btor_exp_or (btor, srl, sll);
  btor_node_release (btor, srl);
  btor_node_release (btor, neg_e2);
  btor_node_release (btor, sll);
  return result;
}

BtorNode *
btor_exp_sub (Btor *btor, BtorNode *e0, BtorNode *e1)
{
  assert (btor == BTOR_REAL_ADDR_NODE (e0)->btor);
  assert (btor == BTOR_REAL_ADDR_NODE (e1)->btor);

  BtorNode *result, *neg_e2;

  e0 = btor_simplify_exp (btor, e0);
  e1 = btor_simplify_exp (btor, e1);
  assert (btor_dbg_precond_regular_binary_bv_exp (btor, e0, e1));

  neg_e2 = btor_exp_neg (btor, e1);
  result = btor_exp_add (btor, e0, neg_e2);
  btor_node_release (btor, neg_e2);
  return result;
}

BtorNode *
btor_exp_usubo (Btor *btor, BtorNode *e0, BtorNode *e1)
{
  assert (btor == BTOR_REAL_ADDR_NODE (e0)->btor);
  assert (btor == BTOR_REAL_ADDR_NODE (e1)->btor);

  BtorNode *result, *uext_e1, *uext_e2, *add1, *add2, *one;
  BtorSortId sort;
  uint32_t width;

  e0 = btor_simplify_exp (btor, e0);
  e1 = btor_simplify_exp (btor, e1);
  assert (btor_dbg_precond_regular_binary_bv_exp (btor, e0, e1));

  width   = btor_node_get_width (btor, e0);
  uext_e1 = btor_exp_uext (btor, e0, 1);
  uext_e2 = btor_exp_uext (btor, BTOR_INVERT_NODE (e1), 1);
  assert (width < INT_MAX);
  sort = btor_sort_bitvec (btor, width + 1);
<<<<<<< HEAD
  one  = btor_one_exp (btor, sort);
  btor_sort_release (btor, sort);
  add1   = btor_add_exp (btor, uext_e2, one);
  add2   = btor_add_exp (btor, uext_e1, add1);
  result = BTOR_INVERT_NODE (btor_slice_exp (btor, add2, width, width));
  btor_release_exp (btor, uext_e1);
  btor_release_exp (btor, uext_e2);
  btor_release_exp (btor, add1);
  btor_release_exp (btor, add2);
  btor_release_exp (btor, one);
=======
  one  = btor_exp_one (btor, sort);
  btor_sort_release (btor, sort);
  add1   = btor_exp_add (btor, uext_e2, one);
  add2   = btor_exp_add (btor, uext_e1, add1);
  result = BTOR_INVERT_NODE (btor_exp_slice (btor, add2, width, width));
  btor_node_release (btor, uext_e1);
  btor_node_release (btor, uext_e2);
  btor_node_release (btor, add1);
  btor_node_release (btor, add2);
  btor_node_release (btor, one);
>>>>>>> 2f63cfa0
  return result;
}

BtorNode *
btor_exp_ssubo (Btor *btor, BtorNode *e0, BtorNode *e1)
{
  assert (btor == BTOR_REAL_ADDR_NODE (e0)->btor);
  assert (btor == BTOR_REAL_ADDR_NODE (e1)->btor);

  BtorNode *result, *sign_e1, *sign_e2, *sign_result;
  BtorNode *sub, *and1, *and2, *or1, *or2;
  uint32_t width;

  e0 = btor_simplify_exp (btor, e0);
  e1 = btor_simplify_exp (btor, e1);
  assert (btor_dbg_precond_regular_binary_bv_exp (btor, e0, e1));

  width       = btor_node_get_width (btor, e0);
  sign_e1     = btor_exp_slice (btor, e0, width - 1, width - 1);
  sign_e2     = btor_exp_slice (btor, e1, width - 1, width - 1);
  sub         = btor_exp_sub (btor, e0, e1);
  sign_result = btor_exp_slice (btor, sub, width - 1, width - 1);
  and1        = btor_exp_and (btor, BTOR_INVERT_NODE (sign_e1), sign_e2);
  or1         = btor_exp_and (btor, and1, sign_result);
  and2        = btor_exp_and (btor, sign_e1, BTOR_INVERT_NODE (sign_e2));
  or2         = btor_exp_and (btor, and2, BTOR_INVERT_NODE (sign_result));
  result      = btor_exp_or (btor, or1, or2);
  btor_node_release (btor, and1);
  btor_node_release (btor, and2);
  btor_node_release (btor, or1);
  btor_node_release (btor, or2);
  btor_node_release (btor, sub);
  btor_node_release (btor, sign_e1);
  btor_node_release (btor, sign_e2);
  btor_node_release (btor, sign_result);
  return result;
}

BtorNode *
btor_exp_udiv (Btor *btor, BtorNode *e0, BtorNode *e1)
{
  assert (btor == BTOR_REAL_ADDR_NODE (e0)->btor);
  assert (btor == BTOR_REAL_ADDR_NODE (e1)->btor);

  BtorNode *result;

  e0 = btor_simplify_exp (btor, e0);
  e1 = btor_simplify_exp (btor, e1);
  assert (btor_dbg_precond_regular_binary_bv_exp (btor, e0, e1));

  if (btor_opt_get (btor, BTOR_OPT_REWRITE_LEVEL) > 0)
    result = btor_rewrite_binary_exp (btor, BTOR_UDIV_NODE, e0, e1);
  else
    result = btor_node_create_udiv (btor, e0, e1);

  assert (result);
  return result;
}

BtorNode *
btor_exp_sdiv (Btor *btor, BtorNode *e0, BtorNode *e1)
{
  assert (btor == BTOR_REAL_ADDR_NODE (e0)->btor);
  assert (btor == BTOR_REAL_ADDR_NODE (e1)->btor);

  BtorNode *result, *sign_e1, *sign_e2, *xor, *neg_e1, *neg_e2;
  BtorNode *cond_e1, *cond_e2, *udiv, *neg_udiv;
  uint32_t width;

  e0 = btor_simplify_exp (btor, e0);
  e1 = btor_simplify_exp (btor, e1);
  assert (btor_dbg_precond_regular_binary_bv_exp (btor, e0, e1));

  width = btor_node_get_width (btor, e0);

  if (width == 1)
    return BTOR_INVERT_NODE (btor_exp_and (btor, BTOR_INVERT_NODE (e0), e1));

  sign_e1 = btor_exp_slice (btor, e0, width - 1, width - 1);
  sign_e2 = btor_exp_slice (btor, e1, width - 1, width - 1);
  /* xor: must result be signed? */
  xor    = btor_exp_xor (btor, sign_e1, sign_e2);
  neg_e1 = btor_exp_neg (btor, e0);
  neg_e2 = btor_exp_neg (btor, e1);
  /* normalize e0 and e1 if necessary */
  cond_e1  = btor_exp_cond (btor, sign_e1, neg_e1, e0);
  cond_e2  = btor_exp_cond (btor, sign_e2, neg_e2, e1);
  udiv     = btor_exp_udiv (btor, cond_e1, cond_e2);
  neg_udiv = btor_exp_neg (btor, udiv);
  /* sign result if necessary */
  result = btor_exp_cond (btor, xor, neg_udiv, udiv);
  btor_node_release (btor, sign_e1);
  btor_node_release (btor, sign_e2);
  btor_node_release (btor, xor);
  btor_node_release (btor, neg_e1);
  btor_node_release (btor, neg_e2);
  btor_node_release (btor, cond_e1);
  btor_node_release (btor, cond_e2);
  btor_node_release (btor, udiv);
  btor_node_release (btor, neg_udiv);
  return result;
}

BtorNode *
btor_exp_sdivo (Btor *btor, BtorNode *e0, BtorNode *e1)
{
  assert (btor == BTOR_REAL_ADDR_NODE (e0)->btor);
  assert (btor == BTOR_REAL_ADDR_NODE (e1)->btor);

  BtorNode *result, *int_min, *ones, *eq1, *eq2;

  e0 = btor_simplify_exp (btor, e0);
  e1 = btor_simplify_exp (btor, e1);
  assert (btor_dbg_precond_regular_binary_bv_exp (btor, e0, e1));

  int_min = int_min_exp (btor, btor_node_get_width (btor, e0));
  ones    = btor_exp_ones (btor, btor_node_get_sort_id (e1));
  eq1     = btor_exp_eq (btor, e0, int_min);
  eq2     = btor_exp_eq (btor, e1, ones);
  result  = btor_exp_and (btor, eq1, eq2);
  btor_node_release (btor, int_min);
  btor_node_release (btor, ones);
  btor_node_release (btor, eq1);
  btor_node_release (btor, eq2);
  return result;
}

BtorNode *
btor_exp_urem (Btor *btor, BtorNode *e0, BtorNode *e1)
{
  assert (btor == BTOR_REAL_ADDR_NODE (e0)->btor);
  assert (btor == BTOR_REAL_ADDR_NODE (e1)->btor);

  BtorNode *result;

  e0 = btor_simplify_exp (btor, e0);
  e1 = btor_simplify_exp (btor, e1);
  assert (btor_dbg_precond_regular_binary_bv_exp (btor, e0, e1));

  if (btor_opt_get (btor, BTOR_OPT_REWRITE_LEVEL) > 0)
    result = btor_rewrite_binary_exp (btor, BTOR_UREM_NODE, e0, e1);
  else
    result = btor_node_create_urem (btor, e0, e1);

  assert (result);
  return result;
}

BtorNode *
btor_exp_srem (Btor *btor, BtorNode *e0, BtorNode *e1)
{
  assert (btor == BTOR_REAL_ADDR_NODE (e0)->btor);
  assert (btor == BTOR_REAL_ADDR_NODE (e1)->btor);

  BtorNode *result, *sign_e0, *sign_e1, *neg_e0, *neg_e1;
  BtorNode *cond_e0, *cond_e1, *urem, *neg_urem;
  uint32_t width;

  e0 = btor_simplify_exp (btor, e0);
  e1 = btor_simplify_exp (btor, e1);
  assert (btor_dbg_precond_regular_binary_bv_exp (btor, e0, e1));

  width = btor_node_get_width (btor, e0);

  if (width == 1) return btor_exp_and (btor, e0, BTOR_INVERT_NODE (e1));

  sign_e0 = btor_exp_slice (btor, e0, width - 1, width - 1);
  sign_e1 = btor_exp_slice (btor, e1, width - 1, width - 1);
  neg_e0  = btor_exp_neg (btor, e0);
  neg_e1  = btor_exp_neg (btor, e1);
  /* normalize e0 and e1 if necessary */
  cond_e0  = btor_exp_cond (btor, sign_e0, neg_e0, e0);
  cond_e1  = btor_exp_cond (btor, sign_e1, neg_e1, e1);
  urem     = btor_exp_urem (btor, cond_e0, cond_e1);
  neg_urem = btor_exp_neg (btor, urem);
  /* sign result if necessary */
  /* result is negative if e0 is negative */
  result = btor_exp_cond (btor, sign_e0, neg_urem, urem);
  btor_node_release (btor, sign_e0);
  btor_node_release (btor, sign_e1);
  btor_node_release (btor, neg_e0);
  btor_node_release (btor, neg_e1);
  btor_node_release (btor, cond_e0);
  btor_node_release (btor, cond_e1);
  btor_node_release (btor, urem);
  btor_node_release (btor, neg_urem);
  return result;
}

BtorNode *
btor_exp_smod (Btor *btor, BtorNode *e0, BtorNode *e1)
{
  assert (btor == BTOR_REAL_ADDR_NODE (e0)->btor);
  assert (btor == BTOR_REAL_ADDR_NODE (e1)->btor);

  BtorNode *result, *sign_e0, *sign_e1, *neg_e0, *neg_e1, *cond_e0, *cond_e1;
  BtorNode *neg_e0_and_e1, *neg_e0_and_neg_e1, *zero, *e0_zero;
  BtorNode *neg_urem, *add1, *add2, *or1, *or2, *e0_and_e1, *e0_and_neg_e1;
  BtorNode *cond_case1, *cond_case2, *cond_case3, *cond_case4, *urem;
  BtorNode *urem_zero, *gadd1, *gadd2;
  uint32_t width;

  e0 = btor_simplify_exp (btor, e0);
  e1 = btor_simplify_exp (btor, e1);
  assert (btor_dbg_precond_regular_binary_bv_exp (btor, e0, e1));

  width     = btor_node_get_width (btor, e0);
  zero      = btor_exp_zero (btor, btor_node_get_sort_id (e0));
  e0_zero   = btor_exp_eq (btor, zero, e0);
  sign_e0   = btor_exp_slice (btor, e0, width - 1, width - 1);
  sign_e1   = btor_exp_slice (btor, e1, width - 1, width - 1);
  neg_e0    = btor_exp_neg (btor, e0);
  neg_e1    = btor_exp_neg (btor, e1);
  e0_and_e1 = btor_exp_and (
      btor, BTOR_INVERT_NODE (sign_e0), BTOR_INVERT_NODE (sign_e1));
  e0_and_neg_e1     = btor_exp_and (btor, BTOR_INVERT_NODE (sign_e0), sign_e1);
  neg_e0_and_e1     = btor_exp_and (btor, sign_e0, BTOR_INVERT_NODE (sign_e1));
  neg_e0_and_neg_e1 = btor_exp_and (btor, sign_e0, sign_e1);
  /* normalize e0 and e1 if necessary */
  cond_e0    = btor_exp_cond (btor, sign_e0, neg_e0, e0);
  cond_e1    = btor_exp_cond (btor, sign_e1, neg_e1, e1);
  urem       = btor_exp_urem (btor, cond_e0, cond_e1);
  urem_zero  = btor_exp_eq (btor, urem, zero);
  neg_urem   = btor_exp_neg (btor, urem);
  add1       = btor_exp_add (btor, neg_urem, e1);
  add2       = btor_exp_add (btor, urem, e1);
  gadd1      = btor_exp_cond (btor, urem_zero, zero, add1);
  gadd2      = btor_exp_cond (btor, urem_zero, zero, add2);
  cond_case1 = btor_exp_cond (btor, e0_and_e1, urem, zero);
  cond_case2 = btor_exp_cond (btor, neg_e0_and_e1, gadd1, zero);
  cond_case3 = btor_exp_cond (btor, e0_and_neg_e1, gadd2, zero);
  cond_case4 = btor_exp_cond (btor, neg_e0_and_neg_e1, neg_urem, zero);
  or1        = btor_exp_or (btor, cond_case1, cond_case2);
  or2        = btor_exp_or (btor, cond_case3, cond_case4);
  result     = btor_exp_or (btor, or1, or2);
  btor_node_release (btor, zero);
  btor_node_release (btor, e0_zero);
  btor_node_release (btor, sign_e0);
  btor_node_release (btor, sign_e1);
  btor_node_release (btor, neg_e0);
  btor_node_release (btor, neg_e1);
  btor_node_release (btor, cond_e0);
  btor_node_release (btor, cond_e1);
  btor_node_release (btor, urem_zero);
  btor_node_release (btor, cond_case1);
  btor_node_release (btor, cond_case2);
  btor_node_release (btor, cond_case3);
  btor_node_release (btor, cond_case4);
  btor_node_release (btor, urem);
  btor_node_release (btor, neg_urem);
  btor_node_release (btor, add1);
  btor_node_release (btor, add2);
  btor_node_release (btor, gadd1);
  btor_node_release (btor, gadd2);
  btor_node_release (btor, or1);
  btor_node_release (btor, or2);
  btor_node_release (btor, e0_and_e1);
  btor_node_release (btor, neg_e0_and_e1);
  btor_node_release (btor, e0_and_neg_e1);
  btor_node_release (btor, neg_e0_and_neg_e1);
  return result;
}

BtorNode *
btor_exp_read (Btor *btor, BtorNode *e_array, BtorNode *e_index)
{
  assert (btor == BTOR_REAL_ADDR_NODE (e_array)->btor);
  assert (btor == BTOR_REAL_ADDR_NODE (e_index)->btor);

  e_array = btor_simplify_exp (btor, e_array);
  e_index = btor_simplify_exp (btor, e_index);
<<<<<<< HEAD
  assert (btor_precond_read_exp_dbg (btor, e_array, e_index));

  return btor_apply_exps (btor, &e_index, 1, e_array);
}

BtorNode *
btor_lambda_write_exp (Btor *btor,
                       BtorNode *e_array,
                       BtorNode *e_index,
                       BtorNode *e_value)
{
=======
  assert (btor_dbg_precond_read_exp (btor, e_array, e_index));
  return btor_exp_apply_n (btor, e_array, &e_index, 1);
}

BtorNode *
btor_exp_write (Btor *btor,
                BtorNode *e_array,
                BtorNode *e_index,
                BtorNode *e_value)
{
  assert (btor);
  assert (btor_node_is_array (btor_simplify_exp (btor, e_array)));
  assert (btor == BTOR_REAL_ADDR_NODE (e_array)->btor);
  assert (btor == BTOR_REAL_ADDR_NODE (e_index)->btor);
  assert (btor == BTOR_REAL_ADDR_NODE (e_value)->btor);

>>>>>>> 2f63cfa0
  BtorNode *param, *e_cond, *e_if, *e_else, *bvcond, *args;
  BtorLambdaNode *lambda;
  BtorPtrHashBucket *b;

<<<<<<< HEAD
  param  = btor_param_exp (btor, btor_exp_get_sort_id (e_index), 0);
  e_cond = btor_eq_exp (btor, param, e_index);
  e_if   = btor_copy_exp (btor, e_value);
  e_else = btor_read_exp (btor, e_array, param);
  bvcond = btor_cond_exp (btor, e_cond, e_if, e_else);
  lambda = (BtorLambdaNode *) btor_lambda_exp (btor, param, bvcond);
=======
  e_array = btor_simplify_exp (btor, e_array);
  e_index = btor_simplify_exp (btor, e_index);
  e_value = btor_simplify_exp (btor, e_value);
  assert (btor_dbg_precond_write_exp (btor, e_array, e_index, e_value));

  param  = btor_exp_param (btor, btor_node_get_sort_id (e_index), 0);
  e_cond = btor_exp_eq (btor, param, e_index);
  e_if   = btor_node_copy (btor, e_value);
  e_else = btor_exp_read (btor, e_array, param);
  bvcond = btor_exp_cond (btor, e_cond, e_if, e_else);
  lambda = (BtorLambdaNode *) btor_exp_lambda (btor, param, bvcond);
>>>>>>> 2f63cfa0
  if (!lambda->static_rho)
  {
    lambda->static_rho =
        btor_hashptr_table_new (btor->mm,
<<<<<<< HEAD
                                (BtorHashPtr) btor_hash_exp_by_id,
                                (BtorCmpPtr) btor_compare_exp_by_id);
    args           = btor_args_exp (btor, &e_index, 1);
    b              = btor_hashptr_table_add (lambda->static_rho, args);
    b->data.as_ptr = btor_copy_exp (btor, e_value);
  }
  btor_release_exp (btor, e_if);
  btor_release_exp (btor, e_else);
  btor_release_exp (btor, e_cond);
  btor_release_exp (btor, bvcond);
  btor_release_exp (btor, param);
=======
                                (BtorHashPtr) btor_node_hash_by_id,
                                (BtorCmpPtr) btor_node_compare_by_id);
    args           = btor_exp_args (btor, &e_index, 1);
    b              = btor_hashptr_table_add (lambda->static_rho, args);
    b->data.as_ptr = btor_node_copy (btor, e_value);
  }
  //#ifndef NDEBUG
  //  else
  //    {
  //      if (lambda->static_rho->count == 1)
  //	{
  //	  assert ((args = lambda->static_rho->first->key)
  //		  && args->e[0] == e_index);
  //	  assert (((BtorNode *) lambda->static_rho->first->data.as_ptr)
  //		  == e_value);
  //	}
  //      else
  //	{
  //	  BtorPtrHashTableIterator it;
  //	  btor_iter_hashptr_init (&it, lambda->static_rho);
  //	  while (btor_iter_hashptr_has_next (&it))
  //	    {
  //	      assert (it.bucket->data.as_ptr == e_value);
  //	      (void) btor_iter_hashptr_next (&it);
  //	    }
  //	}
  //    }
  //#endif

  btor_node_release (btor, e_if);
  btor_node_release (btor, e_else);
  btor_node_release (btor, e_cond);
  btor_node_release (btor, bvcond);
  btor_node_release (btor, param);
>>>>>>> 2f63cfa0

  lambda->is_array = 1;
  return (BtorNode *) lambda;
}

BtorNode *
<<<<<<< HEAD
btor_update_exp (Btor *btor, BtorNode *fun, BtorNode *args, BtorNode *value)
{
  BtorNode *e[3], *res;
  e[0] = btor_simplify_exp (btor, fun);
  e[1] = btor_simplify_exp (btor, args);
  e[2] = btor_simplify_exp (btor, value);
  assert (btor_is_fun_node (e[0]));
  assert (btor_is_args_node (e[1]));
  assert (!btor_is_fun_node (e[2]));

  if (BTOR_REAL_ADDR_NODE (e[0])->parameterized
      || BTOR_REAL_ADDR_NODE (e[1])->parameterized
      || BTOR_REAL_ADDR_NODE (e[2])->parameterized)
  {
    assert (btor_get_args_arity (btor, args) == 1);
    return btor_lambda_write_exp (btor, fun, args->e[0], value);
  }

  res = create_exp (btor, BTOR_UPDATE_NODE, 3, e);
  if (fun->is_array) res->is_array = 1;
  return res;
}

BtorNode *
btor_write_exp (Btor *btor,
                BtorNode *e_array,
                BtorNode *e_index,
                BtorNode *e_value)
{
  assert (btor);
  assert (btor_is_array_node (btor_simplify_exp (btor, e_array)));
  assert (btor == BTOR_REAL_ADDR_NODE (e_array)->btor);
  assert (btor == BTOR_REAL_ADDR_NODE (e_index)->btor);
  assert (btor == BTOR_REAL_ADDR_NODE (e_value)->btor);

  e_array = btor_simplify_exp (btor, e_array);
  e_index = btor_simplify_exp (btor, e_index);
  e_value = btor_simplify_exp (btor, e_value);
  assert (btor_precond_write_exp_dbg (btor, e_array, e_index, e_value));

  if (btor_opt_get (btor, BTOR_OPT_FUN_STORE_LAMBDAS)
      || BTOR_REAL_ADDR_NODE (e_index)->parameterized
      || BTOR_REAL_ADDR_NODE (e_value)->parameterized)
  {
    return btor_lambda_write_exp (btor, e_array, e_index, e_value);
  }
  else
  {
    BtorNode *args = btor_args_exp (btor, &e_index, 1);
    BtorNode *res  = btor_update_exp (btor, e_array, args, e_value);
    btor_release_exp (btor, args);
    res->is_array = 1;
    return res;
  }
}

BtorNode *
btor_inc_exp (Btor *btor, BtorNode *exp)
=======
btor_exp_inc (Btor *btor, BtorNode *exp)
>>>>>>> 2f63cfa0
{
  BtorNode *one, *result;

  exp = btor_simplify_exp (btor, exp);
  assert (btor_dbg_precond_regular_unary_bv_exp (btor, exp));

  one    = btor_exp_one (btor, btor_node_get_sort_id (exp));
  result = btor_exp_add (btor, exp, one);
  btor_node_release (btor, one);
  return result;
}

BtorNode *
btor_exp_dec (Btor *btor, BtorNode *exp)
{
  assert (btor == BTOR_REAL_ADDR_NODE (exp)->btor);

  BtorNode *one, *result;

  exp = btor_simplify_exp (btor, exp);
  assert (btor_dbg_precond_regular_unary_bv_exp (btor, exp));

  one    = btor_exp_one (btor, btor_node_get_sort_id (exp));
  result = btor_exp_sub (btor, exp, one);
  btor_node_release (btor, one);
  return result;
<<<<<<< HEAD
}

BtorNode *
btor_create_exp (Btor *btor, BtorNodeKind kind, BtorNode *e[], uint32_t arity)
{
  assert (arity > 0);
  assert (arity <= 3);

  switch (kind)
  {
    case BTOR_AND_NODE:
      assert (arity == 2);
      return btor_and_exp (btor, e[0], e[1]);
    case BTOR_BV_EQ_NODE:
    case BTOR_FUN_EQ_NODE:
      assert (arity == 2);
      return btor_eq_exp (btor, e[0], e[1]);
    case BTOR_ADD_NODE:
      assert (arity == 2);
      return btor_add_exp (btor, e[0], e[1]);
    case BTOR_MUL_NODE:
      assert (arity == 2);
      return btor_mul_exp (btor, e[0], e[1]);
    case BTOR_ULT_NODE:
      assert (arity == 2);
      return btor_ult_exp (btor, e[0], e[1]);
    case BTOR_SLL_NODE:
      assert (arity == 2);
      return btor_sll_exp (btor, e[0], e[1]);
    case BTOR_SRL_NODE:
      assert (arity == 2);
      return btor_srl_exp (btor, e[0], e[1]);
    case BTOR_UDIV_NODE:
      assert (arity == 2);
      return btor_udiv_exp (btor, e[0], e[1]);
    case BTOR_UREM_NODE:
      assert (arity == 2);
      return btor_urem_exp (btor, e[0], e[1]);
    case BTOR_CONCAT_NODE:
      assert (arity == 2);
      return btor_concat_exp (btor, e[0], e[1]);
    case BTOR_APPLY_NODE:
      assert (arity == 2);
      return btor_apply_exp (btor, e[0], e[1]);
    case BTOR_LAMBDA_NODE:
      assert (arity == 2);
      return btor_lambda_exp (btor, e[0], e[1]);
    case BTOR_COND_NODE:
      assert (arity == 3);
      return btor_cond_exp (btor, e[0], e[1], e[2]);
    case BTOR_UPDATE_NODE:
      assert (arity == 3);
      return btor_update_exp (btor, e[0], e[1], e[2]);
    default:
      assert (kind == BTOR_ARGS_NODE);
      return btor_args_exp (btor, e, arity);
  }
  return 0;
=======
>>>>>>> 2f63cfa0
}<|MERGE_RESOLUTION|>--- conflicted
+++ resolved
@@ -16,2134 +16,16 @@
 #include "btorcore.h"
 #include "btordbg.h"
 #include "btorrewrite.h"
-<<<<<<< HEAD
-#include "utils/btorhashint.h"
-#include "utils/btorhashptr.h"
-#include "utils/btornodeiter.h"
-#include "utils/btorutil.h"
-
-#include <assert.h>
-#include <ctype.h>
+
 #include <limits.h>
-#include <stdio.h>
-#include <stdlib.h>
-#include <string.h>
 
 /*------------------------------------------------------------------------*/
 
-#define BTOR_UNIQUE_TABLE_LIMIT 30
-
-#define BTOR_FULL_UNIQUE_TABLE(table)   \
-  ((table).num_elements >= (table).size \
-   && btor_util_log_2 ((table).size) < BTOR_UNIQUE_TABLE_LIMIT)
-
-/*------------------------------------------------------------------------*/
-
-const char *const g_btor_op2str[BTOR_NUM_OPS_NODE] = {
-    [BTOR_INVALID_NODE] = "invalid", [BTOR_BV_CONST_NODE] = "const",
-    [BTOR_BV_VAR_NODE] = "var",      [BTOR_PARAM_NODE] = "param",
-    [BTOR_SLICE_NODE] = "slice",     [BTOR_AND_NODE] = "and",
-    [BTOR_BV_EQ_NODE] = "beq",       [BTOR_FUN_EQ_NODE] = "feq",
-    [BTOR_ADD_NODE] = "add",         [BTOR_MUL_NODE] = "mul",
-    [BTOR_ULT_NODE] = "ult",         [BTOR_SLL_NODE] = "sll",
-    [BTOR_SRL_NODE] = "srl",         [BTOR_UDIV_NODE] = "udiv",
-    [BTOR_UREM_NODE] = "urem",       [BTOR_CONCAT_NODE] = "concat",
-    [BTOR_APPLY_NODE] = "apply",     [BTOR_LAMBDA_NODE] = "lambda",
-    [BTOR_COND_NODE] = "cond",       [BTOR_ARGS_NODE] = "args",
-    [BTOR_UF_NODE] = "uf",           [BTOR_UPDATE_NODE] = "update",
-    [BTOR_PROXY_NODE] = "proxy",
-};
-
-/*------------------------------------------------------------------------*/
-
-static unsigned hash_primes[] = {333444569u, 76891121u, 456790003u};
-
-#define NPRIMES ((int) (sizeof hash_primes / sizeof *hash_primes))
-
-/*------------------------------------------------------------------------*/
-
-/* do not move these two functions to the header (circular dependency) */
-
-bool
-btor_is_bv_cond_node (const BtorNode *exp)
-{
-  return btor_is_cond_node (exp)
-         && btor_sort_is_bitvec (BTOR_REAL_ADDR_NODE (exp)->btor,
-                                 btor_exp_get_sort_id (exp));
-}
-
-bool
-btor_is_fun_cond_node (const BtorNode *exp)
-{
-  return btor_is_cond_node (exp)
-         && btor_sort_is_fun (BTOR_REAL_ADDR_NODE (exp)->btor,
-                              btor_exp_get_sort_id (exp));
-}
-
-/*------------------------------------------------------------------------*/
-
-static void
-inc_exp_ref_counter (Btor *btor, BtorNode *exp)
-{
-  assert (btor);
-  assert (exp);
-
-  BtorNode *real_exp;
-
-  (void) btor;
-  real_exp = BTOR_REAL_ADDR_NODE (exp);
-  BTOR_ABORT (real_exp->refs == INT_MAX, "Node reference counter overflow");
-  real_exp->refs++;
-}
-
-void
-btor_inc_exp_ext_ref_counter (Btor *btor, BtorNode *exp)
-{
-  assert (btor);
-  assert (exp);
-
-  BtorNode *real_exp = BTOR_REAL_ADDR_NODE (exp);
-  BTOR_ABORT (real_exp->ext_refs == INT_MAX, "Node reference counter overflow");
-  real_exp->ext_refs += 1;
-  btor->external_refs += 1;
-}
-
-void
-btor_dec_exp_ext_ref_counter (Btor *btor, BtorNode *exp)
-{
-  assert (btor);
-  assert (exp);
-
-  BTOR_REAL_ADDR_NODE (exp)->ext_refs -= 1;
-  btor->external_refs -= 1;
-}
-
-BtorNode *
-btor_copy_exp (Btor *btor, BtorNode *exp)
-{
-  assert (btor);
-  assert (exp);
-  assert (btor == BTOR_REAL_ADDR_NODE (exp)->btor);
-  inc_exp_ref_counter (btor, exp);
-  return exp;
-}
-
-/*------------------------------------------------------------------------*/
-
-static inline unsigned int
-hash_slice_exp (BtorNode *e, uint32_t upper, uint32_t lower)
-{
-  unsigned int hash;
-  assert (upper >= lower);
-  hash = hash_primes[0] * (unsigned int) BTOR_REAL_ADDR_NODE (e)->id;
-  hash += hash_primes[1] * (unsigned int) upper;
-  hash += hash_primes[2] * (unsigned int) lower;
-  return hash;
-}
-
-static inline unsigned int
-hash_bv_exp (Btor *btor, BtorNodeKind kind, int arity, BtorNode *e[])
-{
-  unsigned int hash = 0;
-  int i;
-#ifndef NDEBUG
-  if (btor_opt_get (btor, BTOR_OPT_SORT_EXP) > 0
-      && btor_is_binary_commutative_node_kind (kind))
-    assert (arity == 2), assert (BTOR_REAL_ADDR_NODE (e[0])->id
-                                 <= BTOR_REAL_ADDR_NODE (e[1])->id);
-#else
-  (void) btor;
-  (void) kind;
-#endif
-  assert (arity <= NPRIMES);
-  for (i = 0; i < arity; i++)
-    hash += hash_primes[i] * (unsigned int) BTOR_REAL_ADDR_NODE (e[i])->id;
-  return hash;
-}
-
-/* Computes hash value of expresssion by children ids */
-static unsigned int
-compute_hash_exp (Btor *btor, BtorNode *exp, int table_size)
-{
-  assert (exp);
-  assert (table_size > 0);
-  assert (btor_util_is_power_of_2 (table_size));
-  assert (BTOR_IS_REGULAR_NODE (exp));
-  assert (!btor_is_bv_var_node (exp));
-  assert (!btor_is_uf_node (exp));
-
-  unsigned int hash = 0;
-
-  if (btor_is_bv_const_node (exp))
-    hash = btor_bv_hash (btor_const_get_bits (exp));
-  /* hash for lambdas is computed once during creation. afterwards, we always
-   * have to use the saved hash value since hashing of lambdas requires all
-   * parameterized nodes and their inputs (cf. hash_lambda_exp), which may
-   * change at some point. */
-  else if (btor_is_lambda_node (exp))
-    hash = btor_hashptr_table_get (exp->btor->lambdas, (BtorNode *) exp)
-               ->data.as_int;
-  else if (exp->kind == BTOR_SLICE_NODE)
-    hash = hash_slice_exp (
-        exp->e[0], btor_slice_get_upper (exp), btor_slice_get_lower (exp));
-  else
-    hash = hash_bv_exp (btor, exp->kind, exp->arity, exp->e);
-  hash &= table_size - 1;
-  return hash;
-}
-
-static void
-remove_from_nodes_unique_table_exp (Btor *btor, BtorNode *exp)
-{
-  assert (exp);
-  assert (BTOR_IS_REGULAR_NODE (exp));
-
-  unsigned int hash;
-  BtorNode *cur, *prev;
-
-  if (!exp->unique) return;
-
-  assert (btor);
-  assert (btor->nodes_unique_table.num_elements > 0);
-
-  hash = compute_hash_exp (btor, exp, btor->nodes_unique_table.size);
-  prev = 0;
-  cur  = btor->nodes_unique_table.chains[hash];
-
-  while (cur != exp)
-  {
-    assert (cur);
-    assert (BTOR_IS_REGULAR_NODE (cur));
-    prev = cur;
-    cur  = cur->next;
-  }
-  assert (cur);
-  if (!prev)
-    btor->nodes_unique_table.chains[hash] = cur->next;
-  else
-    prev->next = cur->next;
-
-  btor->nodes_unique_table.num_elements--;
-
-  exp->unique = 0; /* NOTE: this is not debugging code ! */
-  exp->next   = 0;
-}
-
-/* Delete local data of expression.
- *
- * Virtual reads and simplified expressions have to be handled by the
- * calling function, e.g. 'btor_release_exp', to avoid recursion.
- *
- * We use this function to update operator stats
- */
-static void
-erase_local_data_exp (Btor *btor, BtorNode *exp, int free_sort)
-{
-  assert (btor);
-  assert (exp);
-
-  assert (BTOR_IS_REGULAR_NODE (exp));
-
-  assert (!exp->unique);
-  assert (!exp->erased);
-  assert (!exp->disconnected);
-  assert (!btor_is_invalid_node (exp));
-
-  BtorMemMgr *mm;
-  BtorPtrHashTable *static_rho;
-  BtorPtrHashTableIterator it;
-
-  mm = btor->mm;
-  //  BTORLOG ("%s: %s", __FUNCTION__, btor_util_node2string (exp));
-
-  switch (exp->kind)
-  {
-    case BTOR_BV_CONST_NODE:
-      btor_bv_free (mm, btor_const_get_bits (exp));
-      if (btor_const_get_invbits (exp))
-        btor_bv_free (mm, btor_const_get_invbits (exp));
-      btor_const_set_bits (exp, 0);
-      btor_const_set_invbits (exp, 0);
-      break;
-    case BTOR_LAMBDA_NODE:
-      static_rho = btor_lambda_get_static_rho (exp);
-      if (static_rho)
-      {
-        btor_iter_hashptr_init (&it, static_rho);
-        while (btor_iter_hashptr_has_next (&it))
-        {
-          btor_release_exp (btor, it.bucket->data.as_ptr);
-          btor_release_exp (btor, btor_iter_hashptr_next (&it));
-        }
-        btor_hashptr_table_delete (static_rho);
-        ((BtorLambdaNode *) exp)->static_rho = 0;
-      }
-      /* fall through intended */
-    case BTOR_UPDATE_NODE:
-    case BTOR_UF_NODE:
-      if (exp->rho)
-      {
-        btor_hashptr_table_delete (exp->rho);
-        exp->rho = 0;
-      }
-      break;
-    case BTOR_COND_NODE:
-      if (btor_is_fun_cond_node (exp) && exp->rho)
-      {
-        btor_hashptr_table_delete (exp->rho);
-        exp->rho = 0;
-      }
-      break;
-    default: break;
-  }
-
-  if (free_sort)
-  {
-    assert (btor_exp_get_sort_id (exp));
-    btor_sort_release (btor, btor_exp_get_sort_id (exp));
-    btor_exp_set_sort_id (exp, 0);
-  }
-
-  if (exp->av)
-  {
-    btor_aigvec_release_delete (btor->avmgr, exp->av);
-    exp->av = 0;
-  }
-  exp->erased = 1;
-}
-
-static void
-remove_from_hash_tables (Btor *btor, BtorNode *exp, bool keep_symbol)
-{
-  assert (btor);
-  assert (exp);
-  assert (BTOR_IS_REGULAR_NODE (exp));
-  assert (!btor_is_invalid_node (exp));
-
-  BtorHashTableData data;
-
-  switch (exp->kind)
-  {
-    case BTOR_BV_VAR_NODE:
-      btor_hashptr_table_remove (btor->bv_vars, exp, 0, 0);
-      break;
-    case BTOR_LAMBDA_NODE:
-      btor_hashptr_table_remove (btor->lambdas, exp, 0, 0);
-      break;
-    case BTOR_UF_NODE: btor_hashptr_table_remove (btor->ufs, exp, 0, 0); break;
-    case BTOR_FUN_EQ_NODE:
-      btor_hashptr_table_remove (btor->feqs, exp, 0, 0);
-      break;
-    default: break;
-  }
-
-  if (!keep_symbol && btor_hashptr_table_get (btor->node2symbol, exp))
-  {
-    btor_hashptr_table_remove (btor->node2symbol, exp, 0, &data);
-    if (data.as_str[0] != 0)
-    {
-      btor_hashptr_table_remove (btor->symbols, data.as_str, 0, 0);
-      btor_mem_freestr (btor->mm, data.as_str);
-    }
-  }
-
-  if (btor_hashptr_table_get (btor->parameterized, exp))
-  {
-    btor_hashptr_table_remove (btor->parameterized, exp, 0, &data);
-    assert (data.as_ptr);
-    btor_hashint_table_delete (data.as_ptr);
-  }
-}
-
-/* Disconnects a child from its parent and updates its parent list */
-static void
-disconnect_child_exp (Btor *btor, BtorNode *parent, int pos)
-{
-  assert (btor);
-  assert (parent);
-  assert (BTOR_IS_REGULAR_NODE (parent));
-  assert (btor == parent->btor);
-  assert (!btor_is_bv_const_node (parent));
-  assert (!btor_is_bv_var_node (parent));
-  assert (!btor_is_uf_node (parent));
-  assert (pos >= 0);
-  assert (pos <= 2);
-
-  (void) btor;
-  BtorNode *first_parent, *last_parent;
-  BtorNode *real_child, *tagged_parent;
-
-  tagged_parent = BTOR_TAG_NODE (parent, pos);
-  real_child    = BTOR_REAL_ADDR_NODE (parent->e[pos]);
-  real_child->parents--;
-  first_parent = real_child->first_parent;
-  last_parent  = real_child->last_parent;
-  assert (first_parent);
-  assert (last_parent);
-
-  /* if a parameter is disconnected from a lambda we have to reset
-   * 'lambda_exp' of the parameter in order to keep a valid state */
-  if (btor_is_lambda_node (parent)
-      && pos == 0
-      /* if parent gets rebuilt via substitute_and_rebuild, it might
-       * result in a new lambda term, where the param is already reused.
-       * if this is the case param is already bound by a different lambda
-       * and we are not allowed to reset param->lambda_exp to 0. */
-      && btor_param_get_binding_lambda (parent->e[0]) == parent)
-    btor_param_set_binding_lambda (parent->e[0], 0);
-
-  /* only one parent? */
-  if (first_parent == tagged_parent && first_parent == last_parent)
-  {
-    assert (!parent->next_parent[pos]);
-    assert (!parent->prev_parent[pos]);
-    real_child->first_parent = 0;
-    real_child->last_parent  = 0;
-  }
-  /* is parent first parent in the list? */
-  else if (first_parent == tagged_parent)
-  {
-    assert (parent->next_parent[pos]);
-    assert (!parent->prev_parent[pos]);
-    real_child->first_parent                    = parent->next_parent[pos];
-    BTOR_PREV_PARENT (real_child->first_parent) = 0;
-  }
-  /* is parent last parent in the list? */
-  else if (last_parent == tagged_parent)
-  {
-    assert (!parent->next_parent[pos]);
-    assert (parent->prev_parent[pos]);
-    real_child->last_parent                    = parent->prev_parent[pos];
-    BTOR_NEXT_PARENT (real_child->last_parent) = 0;
-  }
-  /* detach parent from list */
-  else
-  {
-    assert (parent->next_parent[pos]);
-    assert (parent->prev_parent[pos]);
-    BTOR_PREV_PARENT (parent->next_parent[pos]) = parent->prev_parent[pos];
-    BTOR_NEXT_PARENT (parent->prev_parent[pos]) = parent->next_parent[pos];
-  }
-  parent->next_parent[pos] = 0;
-  parent->prev_parent[pos] = 0;
-  parent->e[pos]           = 0;
-}
-
-/* Disconnect children of expression in parent list and if applicable from
- * unique table.  Do not touch local data, nor any reference counts.  The
- * kind of the expression becomes 'BTOR_DISCONNECTED_NODE' in debugging mode.
- *
- * Actually we have the sequence
- *
- *   UNIQUE -> !UNIQUE -> ERASED -> DISCONNECTED -> INVALID
- *
- * after a unique or non uninque expression is allocated until it is
- * deallocated.  We also have loop back from DISCONNECTED to !UNIQUE
- * if an expression is rewritten and reused as PROXY.
- */
-static void
-disconnect_children_exp (Btor *btor, BtorNode *exp)
-{
-  assert (btor);
-  assert (exp);
-  assert (BTOR_IS_REGULAR_NODE (exp));
-  assert (!btor_is_invalid_node (exp));
-  assert (!exp->unique);
-  assert (exp->erased);
-  assert (!exp->disconnected);
-
-  int i;
-
-  for (i = 0; i < exp->arity; i++) disconnect_child_exp (btor, exp, i);
-  exp->disconnected = 1;
-}
-
-#ifndef NDEBUG
-static bool
-is_valid_kind (BtorNodeKind kind)
-{
-  return 0 <= (int) kind && kind < BTOR_NUM_OPS_NODE;
-}
-#endif
-
-static void
-set_kind (Btor *btor, BtorNode *exp, BtorNodeKind kind)
-{
-  assert (is_valid_kind (kind));
-  assert (is_valid_kind (exp->kind));
-
-  assert (!BTOR_INVALID_NODE);
-
-  if (exp->kind)
-  {
-    assert (btor->ops[exp->kind].cur > 0);
-    btor->ops[exp->kind].cur--;
-  }
-
-  if (kind)
-  {
-    btor->ops[kind].cur++;
-    assert (btor->ops[kind].cur > 0);
-    if (btor->ops[kind].cur > btor->ops[kind].max)
-      btor->ops[kind].max = btor->ops[kind].cur;
-  }
-
-  exp->kind = kind;
-}
-
-static void
-really_deallocate_exp (Btor *btor, BtorNode *exp)
-{
-  assert (btor);
-  assert (exp);
-  assert (BTOR_IS_REGULAR_NODE (exp));
-  assert (btor == exp->btor);
-  assert (!exp->unique);
-  assert (exp->disconnected);
-  assert (exp->erased);
-  assert (exp->id);
-  assert (BTOR_PEEK_STACK (btor->nodes_id_table, exp->id) == exp);
-  BTOR_POKE_STACK (btor->nodes_id_table, exp->id, 0);
-
-  BtorMemMgr *mm;
-
-  mm = btor->mm;
-
-  set_kind (btor, exp, BTOR_INVALID_NODE);
-
-  if (btor_is_bv_const_node (exp))
-  {
-    btor_bv_free (btor->mm, btor_const_get_bits (exp));
-    if (btor_const_get_invbits (exp))
-      btor_bv_free (btor->mm, btor_const_get_invbits (exp));
-  }
-  btor_mem_free (mm, exp, exp->bytes);
-}
-
-static void
-recursively_release_exp (Btor *btor, BtorNode *root)
-{
-  assert (btor);
-  assert (root);
-  assert (BTOR_IS_REGULAR_NODE (root));
-  assert (root->refs == 1);
-
-  BtorNodePtrStack stack;
-  BtorMemMgr *mm;
-  BtorNode *cur;
-  int i;
-
-  mm = btor->mm;
-
-  BTOR_INIT_STACK (mm, stack);
-  cur = root;
-  goto RECURSIVELY_RELEASE_NODE_ENTER_WITHOUT_POP;
-
-  do
-  {
-    cur = BTOR_REAL_ADDR_NODE (BTOR_POP_STACK (stack));
-
-    if (cur->refs > 1)
-      cur->refs--;
-    else
-    {
-    RECURSIVELY_RELEASE_NODE_ENTER_WITHOUT_POP:
-      assert (cur->refs == 1);
-      assert (!cur->ext_refs || cur->ext_refs == 1);
-      assert (cur->parents == 0);
-
-      for (i = cur->arity - 1; i >= 0; i--) BTOR_PUSH_STACK (stack, cur->e[i]);
-
-      if (cur->simplified)
-      {
-        BTOR_PUSH_STACK (stack, cur->simplified);
-        cur->simplified = 0;
-      }
-
-      remove_from_nodes_unique_table_exp (btor, cur);
-      erase_local_data_exp (btor, cur, 1);
-
-      /* It is safe to access the children here, since they are pushed
-       * on the stack and will be released later if necessary.
-       */
-      remove_from_hash_tables (btor, cur, 0);
-      disconnect_children_exp (btor, cur);
-      really_deallocate_exp (btor, cur);
-    }
-  } while (!BTOR_EMPTY_STACK (stack));
-  BTOR_RELEASE_STACK (stack);
-}
-
-void
-btor_release_exp (Btor *btor, BtorNode *root)
-{
-  assert (btor);
-  assert (root);
-  assert (btor == BTOR_REAL_ADDR_NODE (root)->btor);
-
-  root = BTOR_REAL_ADDR_NODE (root);
-
-  assert (root->refs > 0);
-
-  if (root->refs > 1)
-    root->refs--;
-  else
-    recursively_release_exp (btor, root);
-}
-
-/*------------------------------------------------------------------------*/
-
-void
-btor_set_to_proxy_exp (Btor *btor, BtorNode *exp)
-{
-  assert (btor);
-  assert (exp);
-  assert (BTOR_IS_REGULAR_NODE (exp));
-  assert (btor == exp->btor);
-  assert (exp->simplified);
-
-  int i;
-  BtorNode *e[3];
-
-  remove_from_nodes_unique_table_exp (btor, exp);
-  /* also updates op stats */
-  erase_local_data_exp (btor, exp, 0);
-  assert (exp->arity <= 3);
-  BTOR_CLR (e);
-  for (i = 0; i < exp->arity; i++) e[i] = exp->e[i];
-  remove_from_hash_tables (btor, exp, 1);
-  disconnect_children_exp (btor, exp);
-
-  for (i = 0; i < exp->arity; i++) btor_release_exp (btor, e[i]);
-
-  set_kind (btor, exp, BTOR_PROXY_NODE);
-
-  exp->disconnected  = 0;
-  exp->erased        = 0;
-  exp->arity         = 0;
-  exp->parameterized = 0;
-}
-
-/*------------------------------------------------------------------------*/
-
-void
-btor_exp_set_btor_id (Btor *btor, BtorNode *exp, int32_t id)
-{
-  assert (btor);
-  assert (exp);
-  assert (id);
-  assert (btor == BTOR_REAL_ADDR_NODE (exp)->btor);
-  assert (btor_is_bv_var_node (exp) || btor_is_uf_array_node (exp));
-
-  (void) btor;
-  BtorNode *real_exp;
-  BtorPtrHashBucket *b;
-
-  real_exp = BTOR_REAL_ADDR_NODE (exp);
-  b        = btor_hashptr_table_get (btor->inputs, real_exp);
-  assert (b);
-  b->data.as_int = id;
-}
-
-int32_t
-btor_exp_get_btor_id (BtorNode *exp)
-{
-  assert (exp);
-
-  int32_t id = 0;
-  Btor *btor;
-  BtorNode *real_exp;
-  BtorPtrHashBucket *b;
-
-  real_exp = BTOR_REAL_ADDR_NODE (exp);
-  btor     = real_exp->btor;
-
-  if ((b = btor_hashptr_table_get (btor->inputs, real_exp)))
-    id = b->data.as_int;
-  if (BTOR_IS_INVERTED_NODE (exp)) return -id;
-  return id;
-}
-
-BtorNode *
-btor_match_node_by_id (Btor *btor, int id)
-{
-  assert (btor);
-  assert (id > 0);
-  if (id >= BTOR_COUNT_STACK (btor->nodes_id_table)) return 0;
-  return btor_copy_exp (btor, BTOR_PEEK_STACK (btor->nodes_id_table, id));
-}
-
-BtorNode *
-btor_get_node_by_id (Btor *btor, int32_t id)
-{
-  assert (btor);
-  bool is_inverted = id < 0;
-  id               = abs (id);
-  if (id >= BTOR_COUNT_STACK (btor->nodes_id_table)) return 0;
-  return BTOR_COND_INVERT_NODE (is_inverted,
-                                BTOR_PEEK_STACK (btor->nodes_id_table, id));
-}
-
-/*------------------------------------------------------------------------*/
-
-char *
-btor_get_symbol_exp (Btor *btor, const BtorNode *exp)
-{
-  /* do not pointer-chase! */
-  assert (btor);
-  assert (exp);
-  assert (btor == BTOR_REAL_ADDR_NODE (exp)->btor);
-  BtorPtrHashBucket *b;
-
-  b = btor_hashptr_table_get (btor->node2symbol, BTOR_REAL_ADDR_NODE (exp));
-  if (b) return b->data.as_str;
-  return 0;
-}
-
-void
-btor_set_symbol_exp (Btor *btor, BtorNode *exp, const char *symbol)
-{
-  /* do not pointer-chase! */
-  assert (btor);
-  assert (exp);
-  assert (btor == BTOR_REAL_ADDR_NODE (exp)->btor);
-  assert (symbol);
-  assert (!btor_hashptr_table_get (btor->symbols, (char *) symbol));
-
-  BtorPtrHashBucket *b;
-  char *sym;
-
-  exp = BTOR_REAL_ADDR_NODE (exp);
-  sym = btor_mem_strdup (btor->mm, symbol);
-  btor_hashptr_table_add (btor->symbols, sym)->data.as_ptr = exp;
-  b = btor_hashptr_table_get (btor->node2symbol, exp);
-
-  if (b)
-  {
-    btor_hashptr_table_remove (btor->symbols, b->data.as_str, 0, 0);
-    btor_mem_freestr (btor->mm, b->data.as_str);
-  }
-  else
-    b = btor_hashptr_table_add (btor->node2symbol, exp);
-
-  b->data.as_str = sym;
-}
-
-BtorNode *
-btor_get_node_by_symbol (Btor *btor, const char *sym)
-{
-  assert (btor);
-  assert (sym);
-  BtorPtrHashBucket *b;
-  b = btor_hashptr_table_get (btor->symbols, (char *) sym);
-  if (!b) return 0;
-  return b->data.as_ptr;
-}
-
-BtorNode *
-btor_match_node_by_symbol (Btor *btor, const char *sym)
-{
-  assert (btor);
-  assert (sym);
-  return btor_copy_exp (btor, btor_get_node_by_symbol (btor, sym));
-}
-
-/*------------------------------------------------------------------------*/
-
-BtorNode *
-btor_match_node (Btor *btor, BtorNode *exp)
-{
-  assert (btor);
-  assert (exp);
-
-  int id;
-  BtorNode *res;
-
-  id = BTOR_REAL_ADDR_NODE (exp)->id;
-  assert (id > 0);
-  if (id >= BTOR_COUNT_STACK (btor->nodes_id_table)) return 0;
-  res = btor_copy_exp (btor, BTOR_PEEK_STACK (btor->nodes_id_table, id));
-  return BTOR_IS_INVERTED_NODE (exp) ? BTOR_INVERT_NODE (res) : res;
-}
-
-/*------------------------------------------------------------------------*/
-
-/* Compares expressions by id */
-int
-btor_compare_exp_by_id (const BtorNode *exp0, const BtorNode *exp1)
-{
-  assert (exp0);
-  assert (exp1);
-
-  int id0, id1;
-
-  id0 = btor_exp_get_id (exp0);
-  id1 = btor_exp_get_id (exp1);
-  if (id0 < id1) return -1;
-  if (id0 > id1) return 1;
-  return 0;
-}
-
-int
-btor_compare_exp_by_id_qsort_desc (const void *p, const void *q)
-{
-  BtorNode *a = BTOR_REAL_ADDR_NODE (*(BtorNode **) p);
-  BtorNode *b = BTOR_REAL_ADDR_NODE (*(BtorNode **) q);
-  return b->id - a->id;
-}
-
-int
-btor_compare_exp_by_id_qsort_asc (const void *p, const void *q)
-{
-  BtorNode *a = BTOR_REAL_ADDR_NODE (*(BtorNode **) p);
-  BtorNode *b = BTOR_REAL_ADDR_NODE (*(BtorNode **) q);
-  return a->id - b->id;
-}
-
-/* Computes hash value of expression by id */
-unsigned int
-btor_hash_exp_by_id (const BtorNode *exp)
-{
-  assert (exp);
-  return (unsigned int) btor_exp_get_id (exp) * 7334147u;
-}
-
-/*------------------------------------------------------------------------*/
-
-uint32_t
-btor_get_exp_width (Btor *btor, const BtorNode *exp)
-{
-  assert (btor);
-  assert (exp);
-  assert (!btor_is_fun_node (exp));
-  assert (!btor_is_args_node (exp));
-  return btor_sort_bitvec_get_width (btor, btor_exp_get_sort_id (exp));
-}
-
-uint32_t
-btor_get_fun_exp_width (Btor *btor, const BtorNode *exp)
-{
-  assert (btor);
-  assert (exp);
-  assert (BTOR_IS_REGULAR_NODE (exp));
-
-  assert (btor_sort_is_fun (btor, btor_exp_get_sort_id (exp)));
-  return btor_sort_bitvec_get_width (
-      btor, btor_sort_fun_get_codomain (btor, btor_exp_get_sort_id (exp)));
-}
-
-uint32_t
-btor_get_index_exp_width (Btor *btor, const BtorNode *e_array)
-{
-  assert (btor);
-  assert (e_array);
-  assert (btor == BTOR_REAL_ADDR_NODE (e_array)->btor);
-
-  assert (btor_sort_is_array (btor, btor_exp_get_sort_id (e_array))
-          || btor_sort_is_fun (btor, btor_exp_get_sort_id (e_array)));
-  return btor_sort_bitvec_get_width (
-      btor, btor_sort_array_get_index (btor, btor_exp_get_sort_id (e_array)));
-}
-
-/*------------------------------------------------------------------------*/
-
-BtorBitVector *
-btor_const_get_bits (BtorNode *exp)
-{
-  assert (exp);
-  assert (btor_is_bv_const_node (exp));
-  return ((BtorBVConstNode *) BTOR_REAL_ADDR_NODE (exp))->bits;
-}
-
-BtorBitVector *
-btor_const_get_invbits (BtorNode *exp)
-{
-  assert (exp);
-  assert (btor_is_bv_const_node (exp));
-  return ((BtorBVConstNode *) BTOR_REAL_ADDR_NODE (exp))->invbits;
-}
-
-void
-btor_const_set_bits (BtorNode *exp, BtorBitVector *bits)
-{
-  assert (exp);
-  assert (btor_is_bv_const_node (exp));
-  ((BtorBVConstNode *) BTOR_REAL_ADDR_NODE (exp))->bits = bits;
-}
-
-void
-btor_const_set_invbits (BtorNode *exp, BtorBitVector *bits)
-{
-  assert (exp);
-  assert (btor_is_bv_const_node (exp));
-  ((BtorBVConstNode *) BTOR_REAL_ADDR_NODE (exp))->invbits = bits;
-}
-
-/*------------------------------------------------------------------------*/
-
-uint32_t
-btor_get_fun_arity (Btor *btor, BtorNode *exp)
-{
-  (void) btor;
-  assert (btor);
-  assert (exp);
-  assert (btor == BTOR_REAL_ADDR_NODE (exp)->btor);
-  exp = btor_simplify_exp (btor, exp);
-  assert (BTOR_IS_REGULAR_NODE (exp));
-  assert (btor_sort_is_fun (btor, btor_exp_get_sort_id (exp)));
-  return btor_sort_fun_get_arity (btor, btor_exp_get_sort_id (exp));
-}
-
-int
-btor_get_args_arity (Btor *btor, BtorNode *exp)
-{
-  (void) btor;
-  assert (btor);
-  assert (exp);
-  assert (btor == BTOR_REAL_ADDR_NODE (exp)->btor);
-  exp = btor_simplify_exp (btor, exp);
-  assert (BTOR_IS_REGULAR_NODE (exp));
-  assert (btor_is_args_node (exp));
-  return btor_sort_tuple_get_arity (btor, btor_exp_get_sort_id (exp));
-}
-
-/*------------------------------------------------------------------------*/
-
-BtorNode *
-btor_lambda_get_body (BtorNode *lambda)
-{
-  assert (BTOR_IS_REGULAR_NODE (lambda));
-  assert (btor_is_lambda_node (lambda));
-  return ((BtorLambdaNode *) lambda)->body;
-}
-
-void
-btor_lambda_set_body (BtorNode *lambda, BtorNode *body)
-{
-  assert (BTOR_IS_REGULAR_NODE (lambda));
-  assert (btor_is_lambda_node (lambda));
-  ((BtorLambdaNode *) lambda)->body = body;
-}
-
-BtorPtrHashTable *
-btor_lambda_get_static_rho (BtorNode *lambda)
-{
-  assert (BTOR_IS_REGULAR_NODE (lambda));
-  assert (btor_is_lambda_node (lambda));
-  return ((BtorLambdaNode *) lambda)->static_rho;
-}
-
-void
-btor_lambda_set_static_rho (BtorNode *lambda, BtorPtrHashTable *static_rho)
-{
-  assert (BTOR_IS_REGULAR_NODE (lambda));
-  assert (btor_is_lambda_node (lambda));
-  ((BtorLambdaNode *) lambda)->static_rho = static_rho;
-}
-
-BtorPtrHashTable *
-btor_lambda_copy_static_rho (Btor *btor, BtorNode *lambda)
-{
-  assert (BTOR_IS_REGULAR_NODE (lambda));
-  assert (btor_is_lambda_node (lambda));
-  assert (btor_lambda_get_static_rho (lambda));
-
-  BtorNode *data, *key;
-  BtorPtrHashTableIterator it;
-  BtorPtrHashTable *static_rho;
-
-  btor_iter_hashptr_init (&it, btor_lambda_get_static_rho (lambda));
-  static_rho = btor_hashptr_table_new (btor->mm,
-                                       (BtorHashPtr) btor_hash_exp_by_id,
-                                       (BtorCmpPtr) btor_compare_exp_by_id);
-  while (btor_iter_hashptr_has_next (&it))
-  {
-    data = btor_copy_exp (btor, it.bucket->data.as_ptr);
-    key  = btor_copy_exp (btor, btor_iter_hashptr_next (&it));
-    btor_hashptr_table_add (static_rho, key)->data.as_ptr = data;
-  }
-  return static_rho;
-}
-
-void
-btor_lambda_delete_static_rho (Btor *btor, BtorNode *lambda)
-{
-  BtorPtrHashTable *static_rho;
-  BtorPtrHashTableIterator it;
-
-  static_rho = btor_lambda_get_static_rho (lambda);
-  if (!static_rho) return;
-
-  btor_iter_hashptr_init (&it, static_rho);
-  while (btor_iter_hashptr_has_next (&it))
-  {
-    btor_release_exp (btor, it.bucket->data.as_ptr);
-    btor_release_exp (btor, btor_iter_hashptr_next (&it));
-  }
-  btor_hashptr_table_delete (static_rho);
-  btor_lambda_set_static_rho (lambda, 0);
-}
-
-/*------------------------------------------------------------------------*/
-
-uint32_t
-btor_slice_get_upper (BtorNode *slice)
-{
-  assert (btor_is_slice_node (slice));
-  return ((BtorSliceNode *) BTOR_REAL_ADDR_NODE (slice))->upper;
-}
-
-uint32_t
-btor_slice_get_lower (BtorNode *slice)
-{
-  assert (btor_is_slice_node (slice));
-  return ((BtorSliceNode *) BTOR_REAL_ADDR_NODE (slice))->lower;
-}
-
-/*------------------------------------------------------------------------*/
-
-BtorNode *
-btor_param_get_binding_lambda (BtorNode *param)
-{
-  assert (btor_is_param_node (param));
-  return ((BtorParamNode *) BTOR_REAL_ADDR_NODE (param))->lambda_exp;
-}
-
-void
-btor_param_set_binding_lambda (BtorNode *param, BtorNode *lambda)
-{
-  assert (btor_is_param_node (param));
-  assert (!lambda || btor_is_lambda_node (lambda));
-  ((BtorParamNode *) BTOR_REAL_ADDR_NODE (param))->lambda_exp = lambda;
-}
-
-bool
-btor_param_is_bound (BtorNode *param)
-{
-  assert (btor_is_param_node (param));
-  return btor_param_get_binding_lambda (param) != 0;
-}
-
-BtorNode *
-btor_param_get_assigned_exp (BtorNode *param)
-{
-  assert (btor_is_param_node (param));
-  return ((BtorParamNode *) BTOR_REAL_ADDR_NODE (param))->assigned_exp;
-}
-
-BtorNode *
-btor_param_set_assigned_exp (BtorNode *param, BtorNode *exp)
-{
-  assert (btor_is_param_node (param));
-  assert (!exp || btor_exp_get_sort_id (param) == btor_exp_get_sort_id (exp));
-  return ((BtorParamNode *) BTOR_REAL_ADDR_NODE (param))->assigned_exp = exp;
-}
-
-/*------------------------------------------------------------------------*/
-
-BtorNodePair *
-btor_new_exp_pair (Btor *btor, BtorNode *exp1, BtorNode *exp2)
-{
-  assert (btor);
-  assert (exp1);
-  assert (exp2);
-  assert (btor == BTOR_REAL_ADDR_NODE (exp1)->btor);
-  assert (btor == BTOR_REAL_ADDR_NODE (exp2)->btor);
-
-  int id1, id2;
-  BtorNodePair *result;
-
-  BTOR_NEW (btor->mm, result);
-  id1 = btor_exp_get_id (exp1);
-  id2 = btor_exp_get_id (exp2);
-  if (id2 < id1)
-  {
-    result->exp1 = btor_copy_exp (btor, exp2);
-    result->exp2 = btor_copy_exp (btor, exp1);
-  }
-  else
-  {
-    result->exp1 = btor_copy_exp (btor, exp1);
-    result->exp2 = btor_copy_exp (btor, exp2);
-  }
-  return result;
-}
-
-void
-btor_delete_exp_pair (Btor *btor, BtorNodePair *pair)
-{
-  assert (btor);
-  assert (pair);
-  btor_release_exp (btor, pair->exp1);
-  btor_release_exp (btor, pair->exp2);
-  BTOR_DELETE (btor->mm, pair);
-}
-
-unsigned int
-btor_hash_exp_pair (const BtorNodePair *pair)
-{
-  unsigned int result;
-  assert (pair);
-  result = (unsigned int) BTOR_REAL_ADDR_NODE (pair->exp1)->id;
-  result += (unsigned int) BTOR_REAL_ADDR_NODE (pair->exp2)->id;
-  result *= 7334147u;
-  return result;
-}
-
-int
-btor_compare_exp_pair (const BtorNodePair *pair1, const BtorNodePair *pair2)
-{
-  assert (pair1);
-  assert (pair2);
-
-  int result;
-
-  result = btor_exp_get_id (pair1->exp1);
-  result -= btor_exp_get_id (pair2->exp1);
-  if (result != 0) return result;
-  result = btor_exp_get_id (pair1->exp2);
-  result -= btor_exp_get_id (pair2->exp2);
-  return result;
-}
-
-/*------------------------------------------------------------------------*/
-#ifndef NDEBUG
-/*------------------------------------------------------------------------*/
-
-bool
-btor_precond_slice_exp_dbg (Btor *btor,
-                            const BtorNode *exp,
-                            uint32_t upper,
-                            uint32_t lower)
-{
-  assert (btor);
-  assert (exp);
-  assert (!BTOR_REAL_ADDR_NODE (exp)->simplified);
-  assert (!btor_is_fun_node (exp));
-  assert (upper >= lower);
-  assert (upper < btor_get_exp_width (btor, exp));
-  assert (BTOR_REAL_ADDR_NODE (exp)->btor == btor);
-  return true;
-}
-
-static bool
-precond_ext_exp_dbg (Btor *btor, const BtorNode *exp)
-{
-  assert (btor_precond_regular_unary_bv_exp_dbg (btor, exp));
-  return true;
-}
-
-bool
-btor_precond_regular_unary_bv_exp_dbg (Btor *btor, const BtorNode *exp)
-{
-  assert (btor);
-  assert (exp);
-  assert (!BTOR_REAL_ADDR_NODE (exp)->simplified);
-  assert (!btor_is_fun_node (exp));
-  assert (BTOR_REAL_ADDR_NODE (exp)->btor == btor);
-  return true;
-}
-
-bool
-btor_precond_eq_exp_dbg (Btor *btor, const BtorNode *e0, const BtorNode *e1)
-{
-  BtorNode *real_e0, *real_e1;
-
-  assert (btor);
-  assert (e0);
-  assert (e1);
-
-  real_e0 = BTOR_REAL_ADDR_NODE (e0);
-  real_e1 = BTOR_REAL_ADDR_NODE (e1);
-
-  assert (real_e0);
-  assert (real_e1);
-  assert (real_e0->btor == btor);
-  assert (real_e1->btor == btor);
-  assert (!real_e0->simplified);
-  assert (!real_e1->simplified);
-  assert (btor_exp_get_sort_id (real_e0) == btor_exp_get_sort_id (real_e1));
-  assert (real_e0->is_array == real_e1->is_array);
-  assert (!btor_is_fun_node (real_e0)
-          || (BTOR_IS_REGULAR_NODE (e0) && BTOR_IS_REGULAR_NODE (e1)));
-  return true;
-}
-
-bool
-btor_precond_concat_exp_dbg (Btor *btor, const BtorNode *e0, const BtorNode *e1)
-{
-  assert (btor);
-  assert (e0);
-  assert (e1);
-  assert (!BTOR_REAL_ADDR_NODE (e0)->simplified);
-  assert (!BTOR_REAL_ADDR_NODE (e1)->simplified);
-  assert (!btor_is_fun_node (e0));
-  assert (!btor_is_fun_node (e1));
-  assert (btor_get_exp_width (btor, e0)
-          <= INT_MAX - btor_get_exp_width (btor, e1));
-  assert (BTOR_REAL_ADDR_NODE (e0)->btor == btor);
-  assert (BTOR_REAL_ADDR_NODE (e1)->btor == btor);
-  return true;
-}
-
-bool
-btor_precond_shift_exp_dbg (Btor *btor, const BtorNode *e0, const BtorNode *e1)
-{
-  assert (btor);
-  assert (e0);
-  assert (e1);
-  assert (!BTOR_REAL_ADDR_NODE (e0)->simplified);
-  assert (!BTOR_REAL_ADDR_NODE (e1)->simplified);
-  assert (!btor_is_fun_node (e0));
-  assert (!btor_is_fun_node (e1));
-  assert (btor_get_exp_width (btor, e0) > 1);
-  assert (btor_util_is_power_of_2 (btor_get_exp_width (btor, e0)));
-  assert (btor_util_log_2 (btor_get_exp_width (btor, e0))
-          == btor_get_exp_width (btor, e1));
-  assert (BTOR_REAL_ADDR_NODE (e0)->btor == btor);
-  assert (BTOR_REAL_ADDR_NODE (e1)->btor == btor);
-  return true;
-}
-
-bool
-btor_precond_regular_binary_bv_exp_dbg (Btor *btor,
-                                        const BtorNode *e0,
-                                        const BtorNode *e1)
-{
-  assert (btor);
-  assert (e0);
-  assert (e1);
-  assert (!BTOR_REAL_ADDR_NODE (e0)->simplified);
-  assert (!BTOR_REAL_ADDR_NODE (e1)->simplified);
-  assert (!btor_is_fun_node (e0));
-  assert (!btor_is_fun_node (e1));
-  assert (btor_exp_get_sort_id (e0) == btor_exp_get_sort_id (e1));
-  assert (BTOR_REAL_ADDR_NODE (e0)->btor == btor);
-  assert (BTOR_REAL_ADDR_NODE (e1)->btor == btor);
-  return true;
-}
-
-bool
-btor_precond_read_exp_dbg (Btor *btor,
-                           const BtorNode *e_array,
-                           const BtorNode *e_index)
-{
-  assert (btor);
-  assert (e_array);
-  assert (e_index);
-  assert (BTOR_IS_REGULAR_NODE (e_array));
-  assert (btor_is_fun_node (e_array));
-  assert (!e_array->simplified);
-  assert (!BTOR_REAL_ADDR_NODE (e_index)->simplified);
-  assert (!btor_is_fun_node (e_index));
-  assert (btor_sort_array_get_index (btor, btor_exp_get_sort_id (e_array))
-          == btor_exp_get_sort_id (e_index));
-  assert (BTOR_REAL_ADDR_NODE (e_array)->btor == btor);
-  assert (BTOR_REAL_ADDR_NODE (e_index)->btor == btor);
-  assert (e_array->is_array);
-  return true;
-}
-
-bool
-btor_precond_write_exp_dbg (Btor *btor,
-                            const BtorNode *e_array,
-                            const BtorNode *e_index,
-                            const BtorNode *e_value)
-{
-  assert (btor);
-  assert (e_array);
-  assert (e_index);
-  assert (e_value);
-  assert (BTOR_IS_REGULAR_NODE (e_array));
-  assert (btor_is_fun_node (e_array));
-  assert (!e_array->simplified);
-  assert (!BTOR_REAL_ADDR_NODE (e_index)->simplified);
-  assert (!BTOR_REAL_ADDR_NODE (e_value)->simplified);
-  assert (!btor_is_fun_node (e_index));
-  assert (!btor_is_fun_node (e_value));
-  assert (btor_sort_array_get_index (btor, btor_exp_get_sort_id (e_array))
-          == btor_exp_get_sort_id (e_index));
-  assert (btor_sort_array_get_element (btor, btor_exp_get_sort_id (e_array))
-          == btor_exp_get_sort_id (e_value));
-  assert (BTOR_REAL_ADDR_NODE (e_array)->btor == btor);
-  assert (BTOR_REAL_ADDR_NODE (e_index)->btor == btor);
-  assert (BTOR_REAL_ADDR_NODE (e_value)->btor == btor);
-  assert (e_array->is_array);
-  return true;
-}
-
-bool
-btor_precond_cond_exp_dbg (Btor *btor,
-                           const BtorNode *e_cond,
-                           const BtorNode *e_if,
-                           const BtorNode *e_else)
-{
-  assert (btor);
-  assert (e_cond);
-  assert (e_if);
-  assert (e_else);
-  assert (!BTOR_REAL_ADDR_NODE (e_cond)->simplified);
-  assert (btor_get_exp_width (btor, e_cond) == 1);
-
-  BtorNode *real_e_if, *real_e_else;
-
-  real_e_if   = BTOR_REAL_ADDR_NODE (e_if);
-  real_e_else = BTOR_REAL_ADDR_NODE (e_else);
-
-  assert (!real_e_if->simplified);
-  assert (!real_e_else->simplified);
-  assert (btor_exp_get_sort_id (real_e_if)
-          == btor_exp_get_sort_id (real_e_else));
-  assert (BTOR_REAL_ADDR_NODE (e_cond)->btor == btor);
-  assert (real_e_if->btor == btor);
-  assert (real_e_else->btor == btor);
-  assert (real_e_if->is_array == real_e_else->is_array);
-  return true;
-}
-
-bool
-btor_precond_apply_exp_dbg (Btor *btor,
-                            const BtorNode *fun,
-                            const BtorNode *args)
-{
-  assert (btor);
-  assert (fun);
-  assert (args);
-  assert (BTOR_IS_REGULAR_NODE (fun));
-  assert (BTOR_IS_REGULAR_NODE (args));
-  assert (btor_is_fun_node (fun));
-  assert (btor_is_args_node (args));
-  assert (btor_sort_fun_get_domain (btor, btor_exp_get_sort_id (fun))
-          == btor_exp_get_sort_id (args));
-  return true;
-}
-
-/*------------------------------------------------------------------------*/
-#endif
-/*------------------------------------------------------------------------*/
-
-/*------------------------------------------------------------------------*/
-
-static unsigned int
-hash_lambda_exp (Btor *btor,
-                 BtorNode *param,
-                 BtorNode *body,
-                 BtorIntHashTable *params)
-{
-  assert (btor);
-  assert (param);
-  assert (body);
-  assert (BTOR_IS_REGULAR_NODE (param));
-  assert (btor_is_param_node (param));
-
-  int i;
-  unsigned int hash = 0;
-  BtorNode *cur, *real_cur;
-  BtorNodePtrStack visit;
-  BtorIntHashTable *marked;
-
-  marked = btor_hashint_table_new (btor->mm);
-  BTOR_INIT_STACK (btor->mm, visit);
-  BTOR_PUSH_STACK (visit, (BtorNode *) body);
-
-  while (!BTOR_EMPTY_STACK (visit))
-  {
-    cur      = BTOR_POP_STACK (visit);
-    real_cur = BTOR_REAL_ADDR_NODE (cur);
-
-    if (btor_hashint_table_contains (marked, real_cur->id)) continue;
-
-    if (!real_cur->parameterized)
-    {
-      hash += btor_exp_get_id (cur);
-      continue;
-    }
-
-    /* paramterized lambda already hashed, we can use already computed hash
-     * value instead of recomputing it */
-    if (btor_is_lambda_node (real_cur))
-    {
-      hash += btor_hashptr_table_get (btor->lambdas, real_cur)->data.as_int;
-      hash += real_cur->kind;
-      hash += real_cur->e[0]->kind;
-      continue;
-    }
-    else if (btor_is_param_node (real_cur) && real_cur != param && params)
-      btor_hashint_table_add (params, real_cur->id);
-
-    btor_hashint_table_add (marked, real_cur->id);
-    hash += BTOR_IS_INVERTED_NODE (cur) ? -real_cur->kind : real_cur->kind;
-    for (i = 0; i < real_cur->arity; i++)
-      BTOR_PUSH_STACK (visit, real_cur->e[i]);
-  }
-  BTOR_RELEASE_STACK (visit);
-  btor_hashint_table_delete (marked);
-  return hash;
-}
-
-static bool
-is_sorted_bv_exp (Btor *btor, BtorNodeKind kind, BtorNode *e[])
-{
-  if (!btor_opt_get (btor, BTOR_OPT_SORT_EXP)) return 1;
-  if (!btor_is_binary_commutative_node_kind (kind)) return 1;
-  if (e[0] == e[1]) return 1;
-  if (BTOR_INVERT_NODE (e[0]) == e[1] && BTOR_IS_INVERTED_NODE (e[1])) return 1;
-  return BTOR_REAL_ADDR_NODE (e[0])->id <= BTOR_REAL_ADDR_NODE (e[1])->id;
-}
-
-static void
-sort_bv_exp (Btor *btor, BtorNodeKind kind, BtorNode *e[])
-{
-  if (!is_sorted_bv_exp (btor, kind, e)) BTOR_SWAP (BtorNode *, e[0], e[1]);
-}
-
-/* Connects child to its parent and updates list of parent pointers.
- * Expressions are inserted at the beginning of the regular parent list
- */
-static void
-connect_child_exp (Btor *btor, BtorNode *parent, BtorNode *child, int pos)
-{
-  assert (btor);
-  assert (parent);
-  assert (BTOR_IS_REGULAR_NODE (parent));
-  assert (btor == parent->btor);
-  assert (child);
-  assert (btor == BTOR_REAL_ADDR_NODE (child)->btor);
-  assert (pos >= 0);
-  assert (pos <= 2);
-  assert (btor_simplify_exp (btor, child) == child);
-  assert (!btor_is_args_node (child) || btor_is_args_node (parent)
-          || btor_is_apply_node (parent) || btor_is_update_node (parent));
-
-  (void) btor;
-  int tag, insert_beginning = 1;
-  BtorNode *real_child, *first_parent, *last_parent, *tagged_parent;
-
-  /* set specific flags */
-
-  /* set parent parameterized if child is parameterized */
-  if (!btor_is_lambda_node (parent)
-      && BTOR_REAL_ADDR_NODE (child)->parameterized)
-    parent->parameterized = 1;
-
-  // TODO (ma): why don't we bind params here?
-
-  if (btor_is_fun_cond_node (parent) && BTOR_REAL_ADDR_NODE (child)->is_array)
-    parent->is_array = 1;
-
-  if (BTOR_REAL_ADDR_NODE (child)->lambda_below) parent->lambda_below = 1;
-
-  if (BTOR_REAL_ADDR_NODE (child)->apply_below) parent->apply_below = 1;
-
-  BTOR_REAL_ADDR_NODE (child)->parents++;
-  inc_exp_ref_counter (btor, child);
-
-  /* update parent lists */
-
-  if (btor_is_apply_node (parent)) insert_beginning = 0;
-
-  real_child     = BTOR_REAL_ADDR_NODE (child);
-  parent->e[pos] = child;
-  tagged_parent  = BTOR_TAG_NODE (parent, pos);
-
-  assert (!parent->prev_parent[pos]);
-  assert (!parent->next_parent[pos]);
-
-  /* no parent so far? */
-  if (!real_child->first_parent)
-  {
-    assert (!real_child->last_parent);
-    real_child->first_parent = tagged_parent;
-    real_child->last_parent  = tagged_parent;
-  }
-  /* add parent at the beginning of the list */
-  else if (insert_beginning)
-  {
-    first_parent = real_child->first_parent;
-    assert (first_parent);
-    parent->next_parent[pos] = first_parent;
-    tag                      = btor_exp_get_tag (first_parent);
-    BTOR_REAL_ADDR_NODE (first_parent)->prev_parent[tag] = tagged_parent;
-    real_child->first_parent                             = tagged_parent;
-  }
-  /* add parent at the end of the list */
-  else
-  {
-    last_parent = real_child->last_parent;
-    assert (last_parent);
-    parent->prev_parent[pos] = last_parent;
-    tag                      = btor_exp_get_tag (last_parent);
-    BTOR_REAL_ADDR_NODE (last_parent)->next_parent[tag] = tagged_parent;
-    real_child->last_parent                             = tagged_parent;
-  }
-}
-
-static void
-setup_node_and_add_to_id_table (Btor *btor, void *ptr)
-{
-  assert (btor);
-  assert (ptr);
-
-  BtorNode *exp;
-  int id;
-
-  exp = (BtorNode *) ptr;
-  assert (!BTOR_IS_INVERTED_NODE (exp));
-  assert (!exp->id);
-
-  exp->refs = 1;
-  exp->btor = btor;
-  btor->stats.expressions++;
-  id = BTOR_COUNT_STACK (btor->nodes_id_table);
-  BTOR_ABORT (id == INT_MAX, "expression id overflow");
-  exp->id = id;
-  BTOR_PUSH_STACK (btor->nodes_id_table, exp);
-  assert (BTOR_COUNT_STACK (btor->nodes_id_table) == exp->id + 1);
-  assert (BTOR_PEEK_STACK (btor->nodes_id_table, exp->id) == exp);
-  btor->stats.node_bytes_alloc += exp->bytes;
-
-  if (btor_is_apply_node (exp)) exp->apply_below = 1;
-}
-
-static BtorNode *
-new_const_exp_node (Btor *btor, BtorBitVector *bits)
-{
-  assert (btor);
-  assert (bits);
-
-  BtorBVConstNode *exp;
-
-  BTOR_CNEW (btor->mm, exp);
-  set_kind (btor, (BtorNode *) exp, BTOR_BV_CONST_NODE);
-  exp->bytes = sizeof *exp;
-  btor_exp_set_sort_id ((BtorNode *) exp, btor_sort_bitvec (btor, bits->width));
-  setup_node_and_add_to_id_table (btor, exp);
-  btor_const_set_bits ((BtorNode *) exp, btor_bv_copy (btor->mm, bits));
-  btor_const_set_invbits ((BtorNode *) exp, btor_bv_not (btor->mm, bits));
-  return (BtorNode *) exp;
-}
-
-static BtorNode *
-new_slice_exp_node (Btor *btor, BtorNode *e0, uint32_t upper, uint32_t lower)
-{
-  assert (btor);
-  assert (e0);
-  assert (btor == BTOR_REAL_ADDR_NODE (e0)->btor);
-  assert (upper < btor_get_exp_width (btor, e0));
-  assert (upper >= lower);
-
-  BtorSliceNode *exp = 0;
-
-  BTOR_CNEW (btor->mm, exp);
-  set_kind (btor, (BtorNode *) exp, BTOR_SLICE_NODE);
-  exp->bytes = sizeof *exp;
-  exp->arity = 1;
-  exp->upper = upper;
-  exp->lower = lower;
-  btor_exp_set_sort_id ((BtorNode *) exp,
-                        btor_sort_bitvec (btor, upper - lower + 1));
-  setup_node_and_add_to_id_table (btor, exp);
-  connect_child_exp (btor, (BtorNode *) exp, e0, 0);
-  return (BtorNode *) exp;
-}
-
-static BtorNode *
-new_lambda_exp_node (Btor *btor, BtorNode *e_param, BtorNode *e_exp)
-{
-  assert (btor);
-  assert (e_param);
-  assert (BTOR_IS_REGULAR_NODE (e_param));
-  assert (btor_is_param_node (e_param));
-  assert (!btor_param_is_bound (e_param));
-  assert (e_exp);
-  assert (btor == e_param->btor);
-  assert (btor == BTOR_REAL_ADDR_NODE (e_exp)->btor);
-
-  BtorSortId s, domain, codomain;
-  BtorSortIdStack param_sorts;
-  BtorLambdaNode *lambda_exp;
-  BtorTupleSortIterator it;
-  BtorPtrHashBucket *b;
-  BtorIntHashTable *params;
-
-  BTOR_INIT_STACK (btor->mm, param_sorts);
-
-  BTOR_CNEW (btor->mm, lambda_exp);
-  set_kind (btor, (BtorNode *) lambda_exp, BTOR_LAMBDA_NODE);
-  lambda_exp->bytes        = sizeof *lambda_exp;
-  lambda_exp->arity        = 2;
-  lambda_exp->lambda_below = 1;
-  setup_node_and_add_to_id_table (btor, (BtorNode *) lambda_exp);
-  connect_child_exp (btor, (BtorNode *) lambda_exp, e_param, 0);
-  connect_child_exp (btor, (BtorNode *) lambda_exp, e_exp, 1);
-
-  BTOR_PUSH_STACK (param_sorts, btor_exp_get_sort_id (e_param));
-  /* curried lambdas (functions) */
-  if (btor_is_lambda_node (e_exp))
-  {
-    btor_lambda_set_body (
-        (BtorNode *) lambda_exp,
-        btor_simplify_exp (btor, btor_lambda_get_body (e_exp)));
-    btor_iter_tuple_sort_init (
-        &it,
-        btor,
-        btor_sort_fun_get_domain (btor, btor_exp_get_sort_id (e_exp)));
-    while (btor_iter_tuple_sort_has_next (&it))
-    {
-      s = btor_iter_tuple_sort_next (&it);
-      BTOR_PUSH_STACK (param_sorts, s);
-    }
-
-    if ((b = btor_hashptr_table_get (btor->parameterized, e_exp)))
-    {
-      params = b->data.as_ptr;
-      btor_hashint_table_remove (params, e_param->id);
-      btor_hashptr_table_remove (btor->parameterized, e_exp, 0, 0);
-      if (params->count > 0)
-      {
-        btor_hashptr_table_add (btor->parameterized, lambda_exp)->data.as_ptr =
-            params;
-        lambda_exp->parameterized = 1;
-      }
-      else
-        btor_hashint_table_delete (params);
-    }
-  }
-  else
-    btor_lambda_set_body ((BtorNode *) lambda_exp, e_exp);
-
-  domain =
-      btor_sort_tuple (btor, param_sorts.start, BTOR_COUNT_STACK (param_sorts));
-  codomain = btor_exp_get_sort_id (lambda_exp->body);
-  btor_exp_set_sort_id ((BtorNode *) lambda_exp,
-                        btor_sort_fun (btor, domain, codomain));
-
-  btor_sort_release (btor, domain);
-  BTOR_RELEASE_STACK (param_sorts);
-
-  assert (!BTOR_REAL_ADDR_NODE (lambda_exp->body)->simplified);
-  assert (!btor_is_lambda_node (lambda_exp->body));
-  assert (!btor_hashptr_table_get (btor->lambdas, lambda_exp));
-  (void) btor_hashptr_table_add (btor->lambdas, lambda_exp);
-  /* set lambda expression of parameter */
-  btor_param_set_binding_lambda (e_param, (BtorNode *) lambda_exp);
-  return (BtorNode *) lambda_exp;
-}
-
-static BtorNode *
-new_args_exp_node (Btor *btor, int arity, BtorNode *e[])
-{
-  assert (btor);
+BtorNode *
+btor_exp_create (Btor *btor, BtorNodeKind kind, BtorNode *e[], uint32_t arity)
+{
   assert (arity > 0);
   assert (arity <= 3);
-  assert (e);
-
-  int i;
-  BtorArgsNode *exp;
-  BtorSortIdStack sorts;
-  BtorTupleSortIterator it;
-#ifndef NDEBUG
-  for (i = 0; i < arity; i++) assert (e[i]);
-#endif
-
-  BTOR_CNEW (btor->mm, exp);
-  set_kind (btor, (BtorNode *) exp, BTOR_ARGS_NODE);
-  exp->bytes = sizeof (*exp);
-  exp->arity = arity;
-  setup_node_and_add_to_id_table (btor, exp);
-
-  for (i = 0; i < arity; i++)
-    connect_child_exp (btor, (BtorNode *) exp, e[i], i);
-
-  /* create tuple sort for argument node */
-  BTOR_INIT_STACK (btor->mm, sorts);
-  for (i = 0; i < arity; i++)
-  {
-    if (btor_is_args_node (e[i]))
-    {
-      assert (i == 2);
-      assert (BTOR_IS_REGULAR_NODE (e[i]));
-      btor_iter_tuple_sort_init (&it, btor, btor_exp_get_sort_id (e[i]));
-      while (btor_iter_tuple_sort_has_next (&it))
-        BTOR_PUSH_STACK (sorts, btor_iter_tuple_sort_next (&it));
-    }
-    else
-      BTOR_PUSH_STACK (sorts, btor_exp_get_sort_id (e[i]));
-  }
-  btor_exp_set_sort_id (
-      (BtorNode *) exp,
-      btor_sort_tuple (btor, sorts.start, BTOR_COUNT_STACK (sorts)));
-  BTOR_RELEASE_STACK (sorts);
-  return (BtorNode *) exp;
-}
-
-static BtorNode *
-new_node (Btor *btor, BtorNodeKind kind, int arity, BtorNode *e[])
-{
-  assert (btor);
-  assert (arity > 0);
-  assert (arity <= 3);
-  assert (btor_is_binary_node_kind (kind) || btor_is_ternary_node_kind (kind));
-  assert (e);
-
-#ifndef NDEBUG
-  if (btor_opt_get (btor, BTOR_OPT_SORT_EXP) > 0
-      && btor_is_binary_commutative_node_kind (kind))
-    assert (arity == 2), assert (BTOR_REAL_ADDR_NODE (e[0])->id
-                                 <= BTOR_REAL_ADDR_NODE (e[1])->id);
-#endif
-
-  int i;
-  BtorBVNode *exp;
-  BtorSortId sort;
-
-#ifdef NDEBUG
-  for (i = 0; i < arity; i++)
-  {
-    assert (e[i]);
-    assert (btor == BTOR_REAL_ADDR_NODE (e[i])->btor);
-  }
-#endif
-
-  BTOR_CNEW (btor->mm, exp);
-  set_kind (btor, (BtorNode *) exp, kind);
-  exp->bytes = sizeof (*exp);
-  exp->arity = arity;
-  setup_node_and_add_to_id_table (btor, exp);
-
-  switch (kind)
-  {
-    case BTOR_COND_NODE:
-      sort = btor_sort_copy (btor, btor_exp_get_sort_id (e[1]));
-      break;
-
-    case BTOR_UPDATE_NODE:
-      sort = btor_sort_copy (btor, btor_exp_get_sort_id (e[0]));
-      break;
-
-    case BTOR_CONCAT_NODE:
-      sort = btor_sort_bitvec (
-          btor,
-          btor_get_exp_width (btor, e[0]) + btor_get_exp_width (btor, e[1]));
-      break;
-
-    case BTOR_FUN_EQ_NODE:
-    case BTOR_BV_EQ_NODE:
-    case BTOR_ULT_NODE: sort = btor_sort_bool (btor); break;
-
-    case BTOR_APPLY_NODE:
-      sort = btor_sort_copy (
-          btor, btor_sort_fun_get_codomain (btor, btor_exp_get_sort_id (e[0])));
-      break;
-
-    default:
-      assert (kind == BTOR_AND_NODE || kind == BTOR_ADD_NODE
-              || kind == BTOR_MUL_NODE || kind == BTOR_SLL_NODE
-              || kind == BTOR_SRL_NODE || kind == BTOR_UDIV_NODE
-              || kind == BTOR_UREM_NODE);
-      sort = btor_sort_copy (btor, btor_exp_get_sort_id (e[0]));
-  }
-
-  btor_exp_set_sort_id ((BtorNode *) exp, sort);
-
-  for (i = 0; i < arity; i++)
-    connect_child_exp (btor, (BtorNode *) exp, e[i], i);
-
-  if (kind == BTOR_FUN_EQ_NODE)
-  {
-    assert (!btor_hashptr_table_get (btor->feqs, exp));
-    btor_hashptr_table_add (btor->feqs, exp)->data.as_int = 0;
-  }
-
-  return (BtorNode *) exp;
-}
-
-/* Search for constant expression in hash table. Returns 0 if not found. */
-static BtorNode **
-find_const_exp (Btor *btor, BtorBitVector *bits)
-{
-  assert (btor);
-  assert (bits);
-
-  BtorNode *cur, **result;
-  unsigned int hash;
-
-  hash = btor_bv_hash (bits);
-  hash &= btor->nodes_unique_table.size - 1;
-  result = btor->nodes_unique_table.chains + hash;
-  cur    = *result;
-  while (cur)
-  {
-    assert (BTOR_IS_REGULAR_NODE (cur));
-    if (btor_is_bv_const_node (cur)
-        && btor_get_exp_width (btor, cur) == bits->width
-        && !btor_bv_compare (btor_const_get_bits (cur), bits))
-      break;
-    else
-    {
-      result = &cur->next;
-      cur    = *result;
-    }
-  }
-  return result;
-}
-
-/* Search for slice expression in hash table. Returns 0 if not found. */
-static BtorNode **
-find_slice_exp (Btor *btor, BtorNode *e0, uint32_t upper, uint32_t lower)
-{
-  assert (btor);
-  assert (e0);
-  assert (upper >= lower);
-
-  BtorNode *cur, **result;
-  unsigned int hash;
-
-  hash = hash_slice_exp (e0, upper, lower);
-  hash &= btor->nodes_unique_table.size - 1;
-  result = btor->nodes_unique_table.chains + hash;
-  cur    = *result;
-  while (cur)
-  {
-    assert (BTOR_IS_REGULAR_NODE (cur));
-    if (cur->kind == BTOR_SLICE_NODE && cur->e[0] == e0
-        && btor_slice_get_upper (cur) == upper
-        && btor_slice_get_lower (cur) == lower)
-      break;
-    else
-    {
-      result = &cur->next;
-      cur    = *result;
-    }
-  }
-  return result;
-}
-
-static BtorNode **
-find_bv_exp (Btor *btor, BtorNodeKind kind, BtorNode *e[], uint32_t arity)
-{
-  bool equal;
-  uint32_t i;
-  unsigned int hash;
-  BtorNode *cur, **result;
-
-  assert (kind != BTOR_SLICE_NODE);
-  assert (kind != BTOR_BV_CONST_NODE);
-
-  sort_bv_exp (btor, kind, e);
-  hash = hash_bv_exp (btor, kind, arity, e);
-  hash &= btor->nodes_unique_table.size - 1;
-
-  result = btor->nodes_unique_table.chains + hash;
-  cur    = *result;
-  while (cur)
-  {
-    assert (BTOR_IS_REGULAR_NODE (cur));
-    if (cur->kind == kind && cur->arity == arity)
-    {
-      equal = true;
-      /* special case for bv eq; (= (bvnot a) b) == (= a (bvnot b)) */
-      if (kind == BTOR_BV_EQ_NODE && cur->e[0] == BTOR_INVERT_NODE (e[0])
-          && cur->e[1] == BTOR_INVERT_NODE (e[1]))
-        break;
-      for (i = 0; i < arity && equal; i++)
-        if (cur->e[i] != e[i]) equal = false;
-      if (equal) break;
-#ifndef NDEBUG
-      if (btor_opt_get (btor, BTOR_OPT_SORT_EXP) > 0
-          && btor_is_binary_commutative_node_kind (kind))
-        assert (arity == 2),
-            assert (e[0] == e[1] || BTOR_INVERT_NODE (e[0]) == e[1]
-                    || !(cur->e[0] == e[1] && cur->e[1] == e[0]));
-#endif
-    }
-    result = &(cur->next);
-    cur    = *result;
-  }
-  return result;
-}
-
-static int compare_lambda_exp (Btor *, BtorNode *, BtorNode *, BtorNode *);
-
-static BtorNode **
-find_lambda_exp (Btor *btor,
-                 BtorNode *param,
-                 BtorNode *body,
-                 unsigned int *lambda_hash,
-                 BtorIntHashTable *params,
-                 int compare_lambdas)
-{
-  assert (btor);
-  assert (param);
-  assert (body);
-  assert (BTOR_IS_REGULAR_NODE (param));
-  assert (btor_is_param_node (param));
-
-  BtorNode *cur, **result;
-  unsigned int hash;
-
-  hash = hash_lambda_exp (btor, param, body, params);
-  if (lambda_hash) *lambda_hash = hash;
-  hash &= btor->nodes_unique_table.size - 1;
-  result = btor->nodes_unique_table.chains + hash;
-  cur    = *result;
-  while (cur)
-  {
-    assert (BTOR_IS_REGULAR_NODE (cur));
-    if (cur->kind == BTOR_LAMBDA_NODE
-        && ((param == cur->e[0] && body == cur->e[1])
-            || ((!cur->parameterized && compare_lambdas
-                 && compare_lambda_exp (btor, param, body, cur)))))
-      break;
-    else
-    {
-      result = &cur->next;
-      cur    = *result;
-    }
-  }
-  assert (!*result || btor_is_lambda_node (*result));
-  return result;
-}
-
-static int
-compare_lambda_exp (Btor *btor,
-                    BtorNode *param,
-                    BtorNode *body,
-                    BtorNode *lambda)
-{
-  assert (btor);
-  assert (param);
-  assert (body);
-  assert (BTOR_IS_REGULAR_NODE (param));
-  assert (btor_is_param_node (param));
-  assert (BTOR_IS_REGULAR_NODE (lambda));
-  assert (btor_is_lambda_node (lambda));
-  assert (!lambda->parameterized);
-
-  int i, equal = 0;
-  BtorMemMgr *mm;
-  BtorNode *cur, *real_cur, **result, *subst_param, **e, *l0, *l1;
-  BtorPtrHashTable *cache, *param_map;
-  BtorPtrHashBucket *b, *bb;
-  BtorNodePtrStack stack, args;
-  BtorNodeIterator it, iit;
-
-  mm          = btor->mm;
-  subst_param = lambda->e[0];
-
-  if (btor_exp_get_sort_id (subst_param) != btor_exp_get_sort_id (param)
-      || btor_exp_get_sort_id (body) != btor_exp_get_sort_id (lambda->e[1]))
-    return 0;
-
-  cache = btor_hashptr_table_new (mm, 0, 0);
-
-  /* create param map */
-  param_map = btor_hashptr_table_new (mm, 0, 0);
-  btor_hashptr_table_add (param_map, param)->data.as_ptr = subst_param;
-
-  if (btor_is_lambda_node (body) && btor_is_lambda_node (lambda->e[1]))
-  {
-    btor_iter_lambda_init (&it, body);
-    btor_iter_lambda_init (&iit, lambda->e[1]);
-    while (btor_iter_lambda_has_next (&it))
-    {
-      if (!btor_iter_lambda_has_next (&iit)) goto NOT_EQUAL;
-
-      l0 = btor_iter_lambda_next (&it);
-      l1 = btor_iter_lambda_next (&iit);
-
-      if (btor_exp_get_sort_id (l0) != btor_exp_get_sort_id (l1))
-        goto NOT_EQUAL;
-
-      param       = l0->e[0];
-      subst_param = l1->e[0];
-      assert (BTOR_IS_REGULAR_NODE (param));
-      assert (BTOR_IS_REGULAR_NODE (subst_param));
-      assert (btor_is_param_node (param));
-      assert (btor_is_param_node (subst_param));
-
-      if (btor_exp_get_sort_id (param) != btor_exp_get_sort_id (subst_param))
-        goto NOT_EQUAL;
-
-      btor_hashptr_table_add (param_map, param)->data.as_ptr = subst_param;
-    }
-  }
-  else if (btor_is_lambda_node (body) || btor_is_lambda_node (lambda->e[1]))
-    goto NOT_EQUAL;
-
-  BTOR_INIT_STACK (mm, args);
-  BTOR_INIT_STACK (mm, stack);
-  BTOR_PUSH_STACK (stack, body);
-  while (!BTOR_EMPTY_STACK (stack))
-  {
-    cur      = BTOR_POP_STACK (stack);
-    real_cur = BTOR_REAL_ADDR_NODE (cur);
-
-    if (!real_cur->parameterized)
-    {
-      BTOR_PUSH_STACK (args, cur);
-      continue;
-    }
-
-    b = btor_hashptr_table_get (cache, real_cur);
-
-    if (!b)
-    {
-      b = btor_hashptr_table_add (cache, real_cur);
-      BTOR_PUSH_STACK (stack, cur);
-      for (i = real_cur->arity - 1; i >= 0; i--)
-        BTOR_PUSH_STACK (stack, real_cur->e[i]);
-    }
-    else if (!b->data.as_ptr)
-    {
-      assert (BTOR_COUNT_STACK (args) >= real_cur->arity);
-      args.top -= real_cur->arity;
-      e = args.top;
-
-      if (btor_is_slice_node (real_cur))
-      {
-        result = find_slice_exp (btor,
-                                 e[0],
-                                 btor_slice_get_upper (real_cur),
-                                 btor_slice_get_lower (real_cur));
-      }
-      else if (btor_is_lambda_node (real_cur))
-      {
-        result = find_lambda_exp (btor, e[0], e[1], 0, 0, 0);
-      }
-      else if (btor_is_param_node (real_cur))
-      {
-        if ((bb = btor_hashptr_table_get (param_map, real_cur)))
-          result = (BtorNode **) &bb->data.as_ptr;
-        else
-          result = &real_cur;
-      }
-      else
-      {
-        assert (!btor_is_lambda_node (real_cur));
-        result = find_bv_exp (btor, real_cur->kind, e, real_cur->arity);
-      }
-
-      if (!*result)
-      {
-        BTOR_RESET_STACK (args);
-        break;
-      }
-
-      BTOR_PUSH_STACK (args, BTOR_COND_INVERT_NODE (cur, *result));
-      b->data.as_ptr = *result;
-    }
-    else
-    {
-      assert (b->data.as_ptr);
-      BTOR_PUSH_STACK (args, BTOR_COND_INVERT_NODE (cur, b->data.as_ptr));
-    }
-  }
-  assert (BTOR_COUNT_STACK (args) <= 1);
-
-  if (!BTOR_EMPTY_STACK (args)) equal = BTOR_TOP_STACK (args) == lambda->e[1];
-
-  BTOR_RELEASE_STACK (stack);
-  BTOR_RELEASE_STACK (args);
-NOT_EQUAL:
-  btor_hashptr_table_delete (cache);
-  btor_hashptr_table_delete (param_map);
-  return equal;
-}
-
-static BtorNode **
-find_exp (Btor *btor,
-          BtorNodeKind kind,
-          BtorNode *e[],
-          uint32_t arity,
-          unsigned int *lambda_hash,
-          BtorIntHashTable *params)
-{
-  assert (btor);
-  assert (arity > 0);
-  assert (e);
-
-#ifndef NDEBUG
-  uint32_t i;
-  for (i = 0; i < arity; i++) assert (e[i]);
-#endif
-
-  if (kind == BTOR_LAMBDA_NODE)
-    return find_lambda_exp (btor, e[0], e[1], lambda_hash, params, 1);
-  else if (lambda_hash)
-    *lambda_hash = 0;
-
-  return find_bv_exp (btor, kind, e, arity);
-}
-
-/* Enlarges unique table and rehashes expressions. */
-static void
-enlarge_nodes_unique_table (Btor *btor)
-{
-  assert (btor);
-
-  BtorMemMgr *mm;
-  int size, new_size, i;
-  unsigned int hash;
-  BtorNode *cur, *temp, **new_chains;
-
-  mm       = btor->mm;
-  size     = btor->nodes_unique_table.size;
-  new_size = size ? 2 * size : 1;
-  BTOR_CNEWN (mm, new_chains, new_size);
-  for (i = 0; i < size; i++)
-  {
-    cur = btor->nodes_unique_table.chains[i];
-    while (cur)
-    {
-      assert (BTOR_IS_REGULAR_NODE (cur));
-      assert (!btor_is_bv_var_node (cur));
-      assert (!btor_is_uf_node (cur));
-      temp             = cur->next;
-      hash             = compute_hash_exp (btor, cur, new_size);
-      cur->next        = new_chains[hash];
-      new_chains[hash] = cur;
-      cur              = temp;
-    }
-  }
-  BTOR_DELETEN (mm, btor->nodes_unique_table.chains, size);
-  btor->nodes_unique_table.size   = new_size;
-  btor->nodes_unique_table.chains = new_chains;
-}
-
-BtorNode *
-btor_const_exp (Btor *btor, const BtorBitVector *bits)
-{
-  assert (btor);
-  assert (bits);
-
-  bool inv;
-  BtorBitVector *lookupbits;
-  BtorNode **lookup;
-
-  /* normalize constants, constants are always even */
-  if (btor_bv_get_bit (bits, 0))
-  {
-    lookupbits = btor_bv_not (btor->mm, bits);
-    inv        = true;
-  }
-  else
-  {
-    lookupbits = btor_bv_copy (btor->mm, bits);
-    inv        = false;
-  }
-=======
-
-#include <limits.h>
-
-/*------------------------------------------------------------------------*/
-
-BtorNode *
-btor_exp_create (Btor *btor, BtorNodeKind kind, BtorNode *e[], uint32_t arity)
-{
-  assert (arity > 0);
-  assert (arity <= 3);
->>>>>>> 2f63cfa0
 
   switch (kind)
   {
@@ -2187,6 +69,9 @@
     case BTOR_COND_NODE:
       assert (arity == 3);
       return btor_exp_cond (btor, e[0], e[1], e[2]);
+    case BTOR_UPDATE_NODE:
+      assert (arity == 3);
+      return btor_exp_update (btor, e[0], e[1], e[2]);
     default:
       assert (kind == BTOR_ARGS_NODE);
       return btor_exp_args (btor, e, arity);
@@ -2194,11 +79,7 @@
   return 0;
 }
 
-<<<<<<< HEAD
-  btor_bv_free (btor->mm, lookupbits);
-=======
 /*------------------------------------------------------------------------*/
->>>>>>> 2f63cfa0
 
 BtorNode *
 btor_exp_const (Btor *btor, const BtorBitVector *bits)
@@ -2217,11 +98,7 @@
 
   bv = btor_bv_new (btor->mm, width);
   btor_bv_set_bit (bv, bv->width - 1, 1);
-<<<<<<< HEAD
-  result = btor_const_exp (btor, bv);
-=======
   result = btor_exp_const (btor, bv);
->>>>>>> 2f63cfa0
   btor_bv_free (btor->mm, bv);
   return result;
 }
@@ -2239,11 +116,7 @@
 
   width  = btor_sort_bitvec_get_width (btor, sort);
   bv     = btor_bv_new (btor->mm, width);
-<<<<<<< HEAD
-  result = btor_const_exp (btor, bv);
-=======
   result = btor_exp_const (btor, bv);
->>>>>>> 2f63cfa0
   btor_bv_free (btor->mm, bv);
   return result;
 }
@@ -2261,11 +134,7 @@
 
   width  = btor_sort_bitvec_get_width (btor, sort);
   bv     = btor_bv_ones (btor->mm, width);
-<<<<<<< HEAD
-  result = btor_const_exp (btor, bv);
-=======
   result = btor_exp_const (btor, bv);
->>>>>>> 2f63cfa0
   btor_bv_free (btor->mm, bv);
   return result;
 }
@@ -2283,11 +152,7 @@
 
   width  = btor_sort_bitvec_get_width (btor, sort);
   bv     = btor_bv_one (btor->mm, width);
-<<<<<<< HEAD
-  result = btor_const_exp (btor, bv);
-=======
   result = btor_exp_const (btor, bv);
->>>>>>> 2f63cfa0
   btor_bv_free (btor->mm, bv);
   return result;
 }
@@ -2305,11 +170,7 @@
 
   width  = btor_sort_bitvec_get_width (btor, sort);
   bv     = btor_bv_int64_to_bv (btor->mm, i, width);
-<<<<<<< HEAD
-  result = btor_const_exp (btor, bv);
-=======
   result = btor_exp_const (btor, bv);
->>>>>>> 2f63cfa0
   btor_bv_free (btor->mm, bv);
   return result;
 }
@@ -2327,11 +188,7 @@
 
   width  = btor_sort_bitvec_get_width (btor, sort);
   bv     = btor_bv_uint64_to_bv (btor->mm, u, width);
-<<<<<<< HEAD
-  result = btor_const_exp (btor, bv);
-=======
   result = btor_exp_const (btor, bv);
->>>>>>> 2f63cfa0
   btor_bv_free (btor->mm, bv);
   return result;
 }
@@ -2345,11 +202,7 @@
   BtorNode *result;
 
   sort   = btor_sort_bitvec (btor, 1);
-<<<<<<< HEAD
-  result = btor_one_exp (btor, sort);
-=======
   result = btor_exp_one (btor, sort);
->>>>>>> 2f63cfa0
   btor_sort_release (btor, sort);
   return result;
 }
@@ -2363,11 +216,7 @@
   BtorNode *result;
 
   sort   = btor_sort_bitvec (btor, 1);
-<<<<<<< HEAD
-  result = btor_zero_exp (btor, sort);
-=======
   result = btor_exp_zero (btor, sort);
->>>>>>> 2f63cfa0
   btor_sort_release (btor, sort);
   return result;
 }
@@ -2375,49 +224,13 @@
 BtorNode *
 btor_exp_var (Btor *btor, BtorSortId sort, const char *symbol)
 {
-<<<<<<< HEAD
-  assert (btor);
-  assert (sort);
-  assert (btor_sort_is_bitvec (btor, sort));
-  assert (!symbol || !btor_hashptr_table_get (btor->symbols, (char *) symbol));
-
-  BtorBVVarNode *exp;
-
-  BTOR_CNEW (btor->mm, exp);
-  set_kind (btor, (BtorNode *) exp, BTOR_BV_VAR_NODE);
-  exp->bytes = sizeof *exp;
-  setup_node_and_add_to_id_table (btor, exp);
-  btor_exp_set_sort_id ((BtorNode *) exp, btor_sort_copy (btor, sort));
-  (void) btor_hashptr_table_add (btor->bv_vars, exp);
-  if (symbol) btor_set_symbol_exp (btor, (BtorNode *) exp, symbol);
-  return (BtorNode *) exp;
-=======
   return btor_node_create_var (btor, sort, symbol);
->>>>>>> 2f63cfa0
 }
 
 BtorNode *
 btor_exp_param (Btor *btor, BtorSortId sort, const char *symbol)
 {
-<<<<<<< HEAD
-  assert (btor);
-  assert (sort);
-  assert (btor_sort_is_bitvec (btor, sort));
-  assert (!symbol || !btor_hashptr_table_get (btor->symbols, (char *) symbol));
-
-  BtorParamNode *exp;
-
-  BTOR_CNEW (btor->mm, exp);
-  set_kind (btor, (BtorNode *) exp, BTOR_PARAM_NODE);
-  exp->bytes         = sizeof *exp;
-  exp->parameterized = 1;
-  btor_exp_set_sort_id ((BtorNode *) exp, btor_sort_copy (btor, sort));
-  setup_node_and_add_to_id_table (btor, exp);
-  if (symbol) btor_set_symbol_exp (btor, (BtorNode *) exp, symbol);
-  return (BtorNode *) exp;
-=======
   return btor_node_create_param (btor, sort, symbol);
->>>>>>> 2f63cfa0
 }
 
 BtorNode *
@@ -2439,263 +252,7 @@
 }
 
 BtorNode *
-<<<<<<< HEAD
-btor_uf_exp (Btor *btor, BtorSortId sort, const char *symbol)
-{
-  assert (btor);
-  assert (sort);
-  assert (!symbol || !btor_hashptr_table_get (btor->symbols, (char *) symbol));
-
-  BtorUFNode *exp;
-
-  assert (btor_sort_is_fun (btor, sort));
-  assert (btor_sort_is_bitvec (btor, btor_sort_fun_get_codomain (btor, sort))
-          || btor_sort_is_bool (btor, btor_sort_fun_get_codomain (btor, sort)));
-
-  BTOR_CNEW (btor->mm, exp);
-  set_kind (btor, (BtorNode *) exp, BTOR_UF_NODE);
-  exp->bytes = sizeof (*exp);
-  btor_exp_set_sort_id ((BtorNode *) exp, btor_sort_copy (btor, sort));
-  setup_node_and_add_to_id_table (btor, exp);
-  (void) btor_hashptr_table_add (btor->ufs, exp);
-  if (symbol) btor_set_symbol_exp (btor, (BtorNode *) exp, symbol);
-  return (BtorNode *) exp;
-}
-
-static BtorNode *
-unary_exp_slice_exp (Btor *btor, BtorNode *exp, uint32_t upper, uint32_t lower)
-{
-  assert (btor);
-  assert (exp);
-  assert (btor == BTOR_REAL_ADDR_NODE (exp)->btor);
-
-  int inv;
-  BtorNode **lookup;
-
-  exp = btor_simplify_exp (btor, exp);
-
-  assert (!btor_is_fun_node (exp));
-  assert (upper >= lower);
-  assert (upper < btor_get_exp_width (btor, exp));
-
-  if (btor_opt_get (btor, BTOR_OPT_REWRITE_LEVEL) > 0
-      && BTOR_IS_INVERTED_NODE (exp))
-  {
-    inv = 1;
-    exp = BTOR_INVERT_NODE (exp);
-  }
-  else
-    inv = 0;
-
-  lookup = find_slice_exp (btor, exp, upper, lower);
-  if (!*lookup)
-  {
-    if (BTOR_FULL_UNIQUE_TABLE (btor->nodes_unique_table))
-    {
-      enlarge_nodes_unique_table (btor);
-      lookup = find_slice_exp (btor, exp, upper, lower);
-    }
-    *lookup = new_slice_exp_node (btor, exp, upper, lower);
-    assert (btor->nodes_unique_table.num_elements < INT_MAX);
-    btor->nodes_unique_table.num_elements++;
-    (*lookup)->unique = 1;
-  }
-  else
-    inc_exp_ref_counter (btor, *lookup);
-  assert (BTOR_IS_REGULAR_NODE (*lookup));
-  if (inv) return BTOR_INVERT_NODE (*lookup);
-  return *lookup;
-}
-
-BtorNode *
-btor_slice_exp_node (Btor *btor, BtorNode *exp, uint32_t upper, uint32_t lower)
-{
-  exp = btor_simplify_exp (btor, exp);
-  assert (btor_precond_slice_exp_dbg (btor, exp, upper, lower));
-  return unary_exp_slice_exp (btor, exp, upper, lower);
-}
-
-static BtorNode *
-create_exp (Btor *btor, BtorNodeKind kind, uint32_t arity, BtorNode *e[])
-{
-  assert (btor);
-  assert (kind);
-  assert (arity > 0);
-  assert (arity <= 3);
-  assert (e);
-
-  uint32_t i;
-  unsigned int lambda_hash;
-  BtorNode **lookup, *simp_e[3];
-  BtorIntHashTable *params = 0;
-
-  for (i = 0; i < arity; i++)
-  {
-    assert (BTOR_REAL_ADDR_NODE (e[i])->btor == btor);
-    simp_e[i] = btor_simplify_exp (btor, e[i]);
-  }
-
-  /* collect params only for function bodies */
-  if (kind == BTOR_LAMBDA_NODE && !btor_is_lambda_node (e[1]))
-    params = btor_hashint_table_new (btor->mm);
-
-  lookup = find_exp (btor, kind, simp_e, arity, &lambda_hash, params);
-  if (!*lookup)
-  {
-    if (BTOR_FULL_UNIQUE_TABLE (btor->nodes_unique_table))
-    {
-      enlarge_nodes_unique_table (btor);
-      lookup = find_exp (btor, kind, simp_e, arity, &lambda_hash, 0);
-    }
-
-    switch (kind)
-    {
-      case BTOR_LAMBDA_NODE:
-        assert (arity == 2);
-        *lookup = new_lambda_exp_node (btor, simp_e[0], simp_e[1]);
-        btor_hashptr_table_get (btor->lambdas, *lookup)->data.as_int =
-            lambda_hash;
-        if (params)
-        {
-          if (params->count > 0)
-          {
-            btor_hashptr_table_add (btor->parameterized, *lookup)->data.as_ptr =
-                params;
-            (*lookup)->parameterized = 1;
-          }
-          else
-            btor_hashint_table_delete (params);
-        }
-        break;
-      case BTOR_ARGS_NODE:
-        *lookup = new_args_exp_node (btor, arity, simp_e);
-        break;
-      default: *lookup = new_node (btor, kind, arity, simp_e);
-    }
-    assert (btor->nodes_unique_table.num_elements < INT_MAX);
-    btor->nodes_unique_table.num_elements++;
-    (*lookup)->unique = 1;
-  }
-  else
-  {
-    inc_exp_ref_counter (btor, *lookup);
-    if (params) btor_hashint_table_delete (params);
-  }
-  assert (BTOR_IS_REGULAR_NODE (*lookup));
-  return *lookup;
-}
-
-BtorNode *
-btor_and_exp_node (Btor *btor, BtorNode *e0, BtorNode *e1)
-{
-  BtorNode *e[2];
-  e[0] = btor_simplify_exp (btor, e0);
-  e[1] = btor_simplify_exp (btor, e1);
-  assert (btor_precond_regular_binary_bv_exp_dbg (btor, e[0], e[1]));
-  return create_exp (btor, BTOR_AND_NODE, 2, e);
-}
-
-BtorNode *
-btor_eq_exp_node (Btor *btor, BtorNode *e0, BtorNode *e1)
-{
-  BtorNode *e[2];
-  BtorNodeKind kind;
-
-  e[0] = btor_simplify_exp (btor, e0);
-  e[1] = btor_simplify_exp (btor, e1);
-  assert (btor_precond_eq_exp_dbg (btor, e[0], e[1]));
-  if (btor_is_fun_node (e[0]))
-    kind = BTOR_FUN_EQ_NODE;
-  else
-    kind = BTOR_BV_EQ_NODE;
-  return create_exp (btor, kind, 2, e);
-}
-
-BtorNode *
-btor_add_exp_node (Btor *btor, BtorNode *e0, BtorNode *e1)
-{
-  BtorNode *e[2];
-  e[0] = btor_simplify_exp (btor, e0);
-  e[1] = btor_simplify_exp (btor, e1);
-  assert (btor_precond_regular_binary_bv_exp_dbg (btor, e[0], e[1]));
-  return create_exp (btor, BTOR_ADD_NODE, 2, e);
-}
-
-BtorNode *
-btor_mul_exp_node (Btor *btor, BtorNode *e0, BtorNode *e1)
-{
-  BtorNode *e[2];
-  e[0] = btor_simplify_exp (btor, e0);
-  e[1] = btor_simplify_exp (btor, e1);
-  assert (btor_precond_regular_binary_bv_exp_dbg (btor, e[0], e[1]));
-  return create_exp (btor, BTOR_MUL_NODE, 2, e);
-}
-
-BtorNode *
-btor_ult_exp_node (Btor *btor, BtorNode *e0, BtorNode *e1)
-{
-  BtorNode *e[2];
-  e[0] = btor_simplify_exp (btor, e0);
-  e[1] = btor_simplify_exp (btor, e1);
-  assert (btor_precond_regular_binary_bv_exp_dbg (btor, e[0], e[1]));
-  return create_exp (btor, BTOR_ULT_NODE, 2, e);
-}
-
-BtorNode *
-btor_sll_exp_node (Btor *btor, BtorNode *e0, BtorNode *e1)
-{
-  BtorNode *e[2];
-  e[0] = btor_simplify_exp (btor, e0);
-  e[1] = btor_simplify_exp (btor, e1);
-  assert (btor_precond_shift_exp_dbg (btor, e[0], e[1]));
-  return create_exp (btor, BTOR_SLL_NODE, 2, e);
-}
-
-BtorNode *
-btor_srl_exp_node (Btor *btor, BtorNode *e0, BtorNode *e1)
-{
-  BtorNode *e[2];
-  e[0] = btor_simplify_exp (btor, e0);
-  e[1] = btor_simplify_exp (btor, e1);
-  assert (btor_precond_shift_exp_dbg (btor, e[0], e[1]));
-  return create_exp (btor, BTOR_SRL_NODE, 2, e);
-}
-
-BtorNode *
-btor_udiv_exp_node (Btor *btor, BtorNode *e0, BtorNode *e1)
-{
-  BtorNode *e[2];
-  e[0] = btor_simplify_exp (btor, e0);
-  e[1] = btor_simplify_exp (btor, e1);
-  assert (btor_precond_regular_binary_bv_exp_dbg (btor, e[0], e[1]));
-  return create_exp (btor, BTOR_UDIV_NODE, 2, e);
-}
-
-BtorNode *
-btor_urem_exp_node (Btor *btor, BtorNode *e0, BtorNode *e1)
-{
-  BtorNode *e[2];
-  e[0] = btor_simplify_exp (btor, e0);
-  e[1] = btor_simplify_exp (btor, e1);
-  assert (btor_precond_regular_binary_bv_exp_dbg (btor, e[0], e[1]));
-  return create_exp (btor, BTOR_UREM_NODE, 2, e);
-}
-
-BtorNode *
-btor_concat_exp_node (Btor *btor, BtorNode *e0, BtorNode *e1)
-{
-  BtorNode *e[2];
-  e[0] = btor_simplify_exp (btor, e0);
-  e[1] = btor_simplify_exp (btor, e1);
-  assert (btor_precond_concat_exp_dbg (btor, e[0], e[1]));
-  return create_exp (btor, BTOR_CONCAT_NODE, 2, e);
-}
-
-BtorNode *
-btor_lambda_exp_node (Btor *btor, BtorNode *e_param, BtorNode *e_exp)
-=======
 btor_exp_uf (Btor *btor, BtorSortId sort, const char *symbol)
->>>>>>> 2f63cfa0
 {
   return btor_node_create_uf (btor, sort, symbol);
 }
@@ -2751,47 +308,17 @@
 BtorNode *
 btor_exp_args (Btor *btor, BtorNode *args[], uint32_t argc)
 {
-<<<<<<< HEAD
+  return btor_node_create_args (btor, args, argc);
+}
+
+BtorNode *
+btor_exp_apply (Btor *btor, BtorNode *fun, BtorNode *args)
+{
   assert (btor);
   assert (fun);
   assert (args);
   assert (btor == BTOR_REAL_ADDR_NODE (fun)->btor);
   assert (btor == BTOR_REAL_ADDR_NODE (args)->btor);
-  assert (btor_precond_apply_exp_dbg (btor, fun, args));
-
-  BtorNode *e[2];
-  e[0] = btor_simplify_exp (btor, fun);
-  e[1] = btor_simplify_exp (btor, args);
-
-  assert (BTOR_IS_REGULAR_NODE (e[0]));
-  assert (BTOR_IS_REGULAR_NODE (e[1]));
-  assert (btor_is_fun_node (e[0]));
-  assert (btor_is_args_node (e[1]));
-
-  /* eliminate nested functions */
-  if (btor_is_lambda_node (e[0]) && e[0]->parameterized)
-  {
-    btor_beta_assign_args (btor, e[0], args);
-    BtorNode *result = btor_beta_reduce_bounded (btor, e[0], 1);
-    btor_beta_unassign_params (btor, e[0]);
-    return result;
-  }
-  assert (!btor_is_fun_cond_node (e[0])
-          || (!e[0]->e[1]->parameterized && !e[0]->e[2]->parameterized));
-  return create_exp (btor, BTOR_APPLY_NODE, 2, e);
-=======
-  return btor_node_create_args (btor, args, argc);
->>>>>>> 2f63cfa0
-}
-
-BtorNode *
-btor_exp_apply (Btor *btor, BtorNode *fun, BtorNode *args)
-{
-  assert (btor);
-  assert (fun);
-  assert (args);
-  assert (btor == BTOR_REAL_ADDR_NODE (fun)->btor);
-  assert (btor == BTOR_REAL_ADDR_NODE (args)->btor);
 
   fun  = btor_simplify_exp (btor, fun);
   args = btor_simplify_exp (btor, args);
@@ -2825,107 +352,7 @@
 }
 
 BtorNode *
-<<<<<<< HEAD
-btor_cond_exp_node (Btor *btor,
-                    BtorNode *e_cond,
-                    BtorNode *e_if,
-                    BtorNode *e_else)
-{
-  uint32_t i, arity;
-  BtorNode *e[3], *cond, *lambda;
-  BtorNodePtrStack params;
-  BtorSort *sort;
-  e[0] = btor_simplify_exp (btor, e_cond);
-  e[1] = btor_simplify_exp (btor, e_if);
-  e[2] = btor_simplify_exp (btor, e_else);
-  assert (btor_precond_cond_exp_dbg (btor, e[0], e[1], e[2]));
-
-  /* represent parameterized function conditionals (with parameterized
-   * functions) as parameterized function
-   * -> gets beta reduced in btor_apply_exp_node */
-  if (btor_is_fun_node (e[1]) && (e[1]->parameterized || e[2]->parameterized))
-  {
-    BTOR_INIT_STACK (btor->mm, params);
-    assert (btor_sort_is_fun (btor, btor_exp_get_sort_id (e[1])));
-    arity = btor_get_fun_arity (btor, e[1]);
-    sort  = btor_sort_get_by_id (btor, btor_exp_get_sort_id (e[1]));
-    assert (sort->fun.domain->kind == BTOR_TUPLE_SORT);
-    assert (sort->fun.domain->tuple.num_elements == arity);
-    for (i = 0; i < arity; i++)
-      BTOR_PUSH_STACK (
-          params,
-          btor_param_exp (btor, sort->fun.domain->tuple.elements[i]->id, 0));
-    e[1]   = btor_apply_exps (btor, params.start, arity, e[1]);
-    e[2]   = btor_apply_exps (btor, params.start, arity, e[2]);
-    cond   = create_exp (btor, BTOR_COND_NODE, 3, e);
-    lambda = btor_fun_exp (btor, params.start, arity, cond);
-    while (!BTOR_EMPTY_STACK (params))
-      btor_release_exp (btor, BTOR_POP_STACK (params));
-    btor_release_exp (btor, e[1]);
-    btor_release_exp (btor, e[2]);
-    btor_release_exp (btor, cond);
-    BTOR_RELEASE_STACK (params);
-    return lambda;
-  }
-  return create_exp (btor, BTOR_COND_NODE, 3, e);
-}
-
-#if 0
-BtorNode *
-btor_bv_cond_exp_node (Btor * btor, BtorNode * e_cond, BtorNode * e_if,
-		       BtorNode * e_else)
-{
-  assert (btor == BTOR_REAL_ADDR_NODE (e_cond)->btor);
-  assert (btor == BTOR_REAL_ADDR_NODE (e_if)->btor);
-  assert (btor == BTOR_REAL_ADDR_NODE (e_else)->btor);
-
-  if (btor_opt_get (btor, BTOR_OPT_REWRITE_LEVEL) > 0)
-    return btor_rewrite_ternary_exp (btor, BTOR_BCOND_NODE, e_cond, e_if, e_else);
-
-  return btor_cond_exp_node (btor, e_cond, e_if, e_else);
-}
-
-// TODO: arbitrary conditionals on functions
-BtorNode *
-btor_array_cond_exp_node (Btor * btor, BtorNode * e_cond, BtorNode * e_if,
-			  BtorNode * e_else)
-{
-  assert (btor == BTOR_REAL_ADDR_NODE (e_cond)->btor);
-  assert (btor == BTOR_REAL_ADDR_NODE (e_if)->btor);
-  assert (btor == BTOR_REAL_ADDR_NODE (e_else)->btor);
-
-  BtorNode *cond, *param, *lambda, *app_if, *app_else;
-
-  e_cond = btor_simplify_exp (btor, e_cond);
-  e_if = btor_simplify_exp (btor, e_if);
-  e_else = btor_simplify_exp (btor, e_else);
-
-  assert (BTOR_IS_REGULAR_NODE (e_if));
-  assert (btor_is_fun_node (e_if));
-  assert (BTOR_IS_REGULAR_NODE (e_else));
-  assert (btor_is_fun_node (e_else));
-
-  param = btor_param_exp (btor, btor_exp_get_sort_id (e_if), 0);
-  app_if = btor_apply_exps (btor, &param, 1, e_if); 
-  app_else = btor_apply_exps (btor, &param, 1, e_else);
-  cond = btor_bv_cond_exp_node (btor, e_cond, app_if, app_else); 
-  lambda = btor_lambda_exp (btor, param, cond); 
-  lambda->is_array = 1;
-
-  btor_release_exp (btor, param);
-  btor_release_exp (btor, app_if);
-  btor_release_exp (btor, app_else);
-  btor_release_exp (btor, cond);
-  
-  return lambda;
-}
-#endif
-
-BtorNode *
-btor_not_exp (Btor *btor, BtorNode *exp)
-=======
 btor_exp_not (Btor *btor, BtorNode *exp)
->>>>>>> 2f63cfa0
 {
   assert (btor == BTOR_REAL_ADDR_NODE (exp)->btor);
 
@@ -3069,35 +496,19 @@
     arg = args[i];
     if (result)
     {
-<<<<<<< HEAD
       tmp = func (btor, arg, result);
-      btor_release_exp (btor, result);
+      btor_node_release (btor, result);
       result = tmp;
-=======
-      arg = args[i];
-      if (result)
-	{
-	  tmp = func (btor, arg, result);
-	  btor_node_release (btor, result);
-	  result = tmp;
-	}
-      else
-	result = btor_node_copy (btor,  arg);
->>>>>>> 2f63cfa0
     }
     else
-      result = btor_copy_exp (btor, arg);
+      result = btor_node_copy (btor, arg);
   }
   assert (result);
   return result;
 }
 
 BtorNode *
-<<<<<<< HEAD
-btor_and_n_exp (Btor *btor, BtorNode *args[], uint32_t argc)
-=======
-btor_exp_and_n (Btor * btor, BtorNode * args[], uint32_t argc)
->>>>>>> 2f63cfa0
+btor_exp_and_n (Btor *btor, BtorNode *args[], uint32_t argc)
 {
   return create_bin_n_exp (btor, btor_exp_and, args, argc);
 }
@@ -3243,17 +654,10 @@
   {
     assert (width > 0);
     sort = btor_sort_bitvec (btor, width);
-<<<<<<< HEAD
-    zero = btor_zero_exp (btor, sort);
-    btor_sort_release (btor, sort);
-    result = btor_concat_exp (btor, zero, exp);
-    btor_release_exp (btor, zero);
-=======
     zero = btor_exp_zero (btor, sort);
     btor_sort_release (btor, sort);
     result = btor_exp_concat (btor, zero, exp);
     btor_node_release (btor, zero);
->>>>>>> 2f63cfa0
   }
   return result;
 }
@@ -3276,19 +680,6 @@
   {
     assert (width > 0);
     sort = btor_sort_bitvec (btor, width);
-<<<<<<< HEAD
-    zero = btor_zero_exp (btor, sort);
-    ones = btor_ones_exp (btor, sort);
-    btor_sort_release (btor, sort);
-    exp_width = btor_get_exp_width (btor, exp);
-    neg       = btor_slice_exp (btor, exp, exp_width - 1, exp_width - 1);
-    cond      = btor_cond_exp (btor, neg, ones, zero);
-    result    = btor_concat_exp (btor, cond, exp);
-    btor_release_exp (btor, zero);
-    btor_release_exp (btor, ones);
-    btor_release_exp (btor, neg);
-    btor_release_exp (btor, cond);
-=======
     zero = btor_exp_zero (btor, sort);
     ones = btor_exp_ones (btor, sort);
     btor_sort_release (btor, sort);
@@ -3300,7 +691,6 @@
     btor_node_release (btor, ones);
     btor_node_release (btor, neg);
     btor_node_release (btor, cond);
->>>>>>> 2f63cfa0
   }
   return result;
 }
@@ -3466,11 +856,7 @@
   if (width == 1)
   {
     sort   = btor_sort_bitvec (btor, 1);
-<<<<<<< HEAD
-    result = btor_zero_exp (btor, sort);
-=======
     result = btor_exp_zero (btor, sort);
->>>>>>> 2f63cfa0
     btor_sort_release (btor, sort);
     return result;
   }
@@ -3903,18 +1289,6 @@
   uext_e2 = btor_exp_uext (btor, BTOR_INVERT_NODE (e1), 1);
   assert (width < INT_MAX);
   sort = btor_sort_bitvec (btor, width + 1);
-<<<<<<< HEAD
-  one  = btor_one_exp (btor, sort);
-  btor_sort_release (btor, sort);
-  add1   = btor_add_exp (btor, uext_e2, one);
-  add2   = btor_add_exp (btor, uext_e1, add1);
-  result = BTOR_INVERT_NODE (btor_slice_exp (btor, add2, width, width));
-  btor_release_exp (btor, uext_e1);
-  btor_release_exp (btor, uext_e2);
-  btor_release_exp (btor, add1);
-  btor_release_exp (btor, add2);
-  btor_release_exp (btor, one);
-=======
   one  = btor_exp_one (btor, sort);
   btor_sort_release (btor, sort);
   add1   = btor_exp_add (btor, uext_e2, one);
@@ -3925,7 +1299,6 @@
   btor_node_release (btor, add1);
   btor_node_release (btor, add2);
   btor_node_release (btor, one);
->>>>>>> 2f63cfa0
   return result;
 }
 
@@ -4197,52 +1570,19 @@
 
   e_array = btor_simplify_exp (btor, e_array);
   e_index = btor_simplify_exp (btor, e_index);
-<<<<<<< HEAD
-  assert (btor_precond_read_exp_dbg (btor, e_array, e_index));
-
-  return btor_apply_exps (btor, &e_index, 1, e_array);
-}
-
-BtorNode *
-btor_lambda_write_exp (Btor *btor,
+  assert (btor_dbg_precond_read_exp (btor, e_array, e_index));
+  return btor_exp_apply_n (btor, e_array, &e_index, 1);
+}
+
+BtorNode *
+btor_exp_lambda_write (Btor *btor,
                        BtorNode *e_array,
                        BtorNode *e_index,
                        BtorNode *e_value)
 {
-=======
-  assert (btor_dbg_precond_read_exp (btor, e_array, e_index));
-  return btor_exp_apply_n (btor, e_array, &e_index, 1);
-}
-
-BtorNode *
-btor_exp_write (Btor *btor,
-                BtorNode *e_array,
-                BtorNode *e_index,
-                BtorNode *e_value)
-{
-  assert (btor);
-  assert (btor_node_is_array (btor_simplify_exp (btor, e_array)));
-  assert (btor == BTOR_REAL_ADDR_NODE (e_array)->btor);
-  assert (btor == BTOR_REAL_ADDR_NODE (e_index)->btor);
-  assert (btor == BTOR_REAL_ADDR_NODE (e_value)->btor);
-
->>>>>>> 2f63cfa0
   BtorNode *param, *e_cond, *e_if, *e_else, *bvcond, *args;
   BtorLambdaNode *lambda;
   BtorPtrHashBucket *b;
-
-<<<<<<< HEAD
-  param  = btor_param_exp (btor, btor_exp_get_sort_id (e_index), 0);
-  e_cond = btor_eq_exp (btor, param, e_index);
-  e_if   = btor_copy_exp (btor, e_value);
-  e_else = btor_read_exp (btor, e_array, param);
-  bvcond = btor_cond_exp (btor, e_cond, e_if, e_else);
-  lambda = (BtorLambdaNode *) btor_lambda_exp (btor, param, bvcond);
-=======
-  e_array = btor_simplify_exp (btor, e_array);
-  e_index = btor_simplify_exp (btor, e_index);
-  e_value = btor_simplify_exp (btor, e_value);
-  assert (btor_dbg_precond_write_exp (btor, e_array, e_index, e_value));
 
   param  = btor_exp_param (btor, btor_node_get_sort_id (e_index), 0);
   e_cond = btor_exp_eq (btor, param, e_index);
@@ -4250,97 +1590,40 @@
   e_else = btor_exp_read (btor, e_array, param);
   bvcond = btor_exp_cond (btor, e_cond, e_if, e_else);
   lambda = (BtorLambdaNode *) btor_exp_lambda (btor, param, bvcond);
->>>>>>> 2f63cfa0
   if (!lambda->static_rho)
   {
     lambda->static_rho =
         btor_hashptr_table_new (btor->mm,
-<<<<<<< HEAD
-                                (BtorHashPtr) btor_hash_exp_by_id,
-                                (BtorCmpPtr) btor_compare_exp_by_id);
-    args           = btor_args_exp (btor, &e_index, 1);
-    b              = btor_hashptr_table_add (lambda->static_rho, args);
-    b->data.as_ptr = btor_copy_exp (btor, e_value);
-  }
-  btor_release_exp (btor, e_if);
-  btor_release_exp (btor, e_else);
-  btor_release_exp (btor, e_cond);
-  btor_release_exp (btor, bvcond);
-  btor_release_exp (btor, param);
-=======
                                 (BtorHashPtr) btor_node_hash_by_id,
                                 (BtorCmpPtr) btor_node_compare_by_id);
     args           = btor_exp_args (btor, &e_index, 1);
     b              = btor_hashptr_table_add (lambda->static_rho, args);
     b->data.as_ptr = btor_node_copy (btor, e_value);
   }
-  //#ifndef NDEBUG
-  //  else
-  //    {
-  //      if (lambda->static_rho->count == 1)
-  //	{
-  //	  assert ((args = lambda->static_rho->first->key)
-  //		  && args->e[0] == e_index);
-  //	  assert (((BtorNode *) lambda->static_rho->first->data.as_ptr)
-  //		  == e_value);
-  //	}
-  //      else
-  //	{
-  //	  BtorPtrHashTableIterator it;
-  //	  btor_iter_hashptr_init (&it, lambda->static_rho);
-  //	  while (btor_iter_hashptr_has_next (&it))
-  //	    {
-  //	      assert (it.bucket->data.as_ptr == e_value);
-  //	      (void) btor_iter_hashptr_next (&it);
-  //	    }
-  //	}
-  //    }
-  //#endif
-
   btor_node_release (btor, e_if);
   btor_node_release (btor, e_else);
   btor_node_release (btor, e_cond);
   btor_node_release (btor, bvcond);
   btor_node_release (btor, param);
->>>>>>> 2f63cfa0
 
   lambda->is_array = 1;
   return (BtorNode *) lambda;
 }
 
 BtorNode *
-<<<<<<< HEAD
-btor_update_exp (Btor *btor, BtorNode *fun, BtorNode *args, BtorNode *value)
-{
-  BtorNode *e[3], *res;
-  e[0] = btor_simplify_exp (btor, fun);
-  e[1] = btor_simplify_exp (btor, args);
-  e[2] = btor_simplify_exp (btor, value);
-  assert (btor_is_fun_node (e[0]));
-  assert (btor_is_args_node (e[1]));
-  assert (!btor_is_fun_node (e[2]));
-
-  if (BTOR_REAL_ADDR_NODE (e[0])->parameterized
-      || BTOR_REAL_ADDR_NODE (e[1])->parameterized
-      || BTOR_REAL_ADDR_NODE (e[2])->parameterized)
-  {
-    assert (btor_get_args_arity (btor, args) == 1);
-    return btor_lambda_write_exp (btor, fun, args->e[0], value);
-  }
-
-  res = create_exp (btor, BTOR_UPDATE_NODE, 3, e);
-  if (fun->is_array) res->is_array = 1;
-  return res;
-}
-
-BtorNode *
-btor_write_exp (Btor *btor,
+btor_exp_update (Btor *btor, BtorNode *fun, BtorNode *args, BtorNode *value)
+{
+  return btor_node_create_update (btor, fun, args, value);
+}
+
+BtorNode *
+btor_exp_write (Btor *btor,
                 BtorNode *e_array,
                 BtorNode *e_index,
                 BtorNode *e_value)
 {
   assert (btor);
-  assert (btor_is_array_node (btor_simplify_exp (btor, e_array)));
+  assert (btor_node_is_array (btor_simplify_exp (btor, e_array)));
   assert (btor == BTOR_REAL_ADDR_NODE (e_array)->btor);
   assert (btor == BTOR_REAL_ADDR_NODE (e_index)->btor);
   assert (btor == BTOR_REAL_ADDR_NODE (e_value)->btor);
@@ -4348,29 +1631,26 @@
   e_array = btor_simplify_exp (btor, e_array);
   e_index = btor_simplify_exp (btor, e_index);
   e_value = btor_simplify_exp (btor, e_value);
-  assert (btor_precond_write_exp_dbg (btor, e_array, e_index, e_value));
+  assert (btor_dbg_precond_write_exp (btor, e_array, e_index, e_value));
 
   if (btor_opt_get (btor, BTOR_OPT_FUN_STORE_LAMBDAS)
       || BTOR_REAL_ADDR_NODE (e_index)->parameterized
       || BTOR_REAL_ADDR_NODE (e_value)->parameterized)
   {
-    return btor_lambda_write_exp (btor, e_array, e_index, e_value);
+    return btor_exp_lambda_write (btor, e_array, e_index, e_value);
   }
   else
   {
-    BtorNode *args = btor_args_exp (btor, &e_index, 1);
-    BtorNode *res  = btor_update_exp (btor, e_array, args, e_value);
-    btor_release_exp (btor, args);
+    BtorNode *args = btor_exp_args (btor, &e_index, 1);
+    BtorNode *res  = btor_exp_update (btor, e_array, args, e_value);
+    btor_node_release (btor, args);
     res->is_array = 1;
     return res;
   }
 }
 
 BtorNode *
-btor_inc_exp (Btor *btor, BtorNode *exp)
-=======
 btor_exp_inc (Btor *btor, BtorNode *exp)
->>>>>>> 2f63cfa0
 {
   BtorNode *one, *result;
 
@@ -4397,65 +1677,4 @@
   result = btor_exp_sub (btor, exp, one);
   btor_node_release (btor, one);
   return result;
-<<<<<<< HEAD
-}
-
-BtorNode *
-btor_create_exp (Btor *btor, BtorNodeKind kind, BtorNode *e[], uint32_t arity)
-{
-  assert (arity > 0);
-  assert (arity <= 3);
-
-  switch (kind)
-  {
-    case BTOR_AND_NODE:
-      assert (arity == 2);
-      return btor_and_exp (btor, e[0], e[1]);
-    case BTOR_BV_EQ_NODE:
-    case BTOR_FUN_EQ_NODE:
-      assert (arity == 2);
-      return btor_eq_exp (btor, e[0], e[1]);
-    case BTOR_ADD_NODE:
-      assert (arity == 2);
-      return btor_add_exp (btor, e[0], e[1]);
-    case BTOR_MUL_NODE:
-      assert (arity == 2);
-      return btor_mul_exp (btor, e[0], e[1]);
-    case BTOR_ULT_NODE:
-      assert (arity == 2);
-      return btor_ult_exp (btor, e[0], e[1]);
-    case BTOR_SLL_NODE:
-      assert (arity == 2);
-      return btor_sll_exp (btor, e[0], e[1]);
-    case BTOR_SRL_NODE:
-      assert (arity == 2);
-      return btor_srl_exp (btor, e[0], e[1]);
-    case BTOR_UDIV_NODE:
-      assert (arity == 2);
-      return btor_udiv_exp (btor, e[0], e[1]);
-    case BTOR_UREM_NODE:
-      assert (arity == 2);
-      return btor_urem_exp (btor, e[0], e[1]);
-    case BTOR_CONCAT_NODE:
-      assert (arity == 2);
-      return btor_concat_exp (btor, e[0], e[1]);
-    case BTOR_APPLY_NODE:
-      assert (arity == 2);
-      return btor_apply_exp (btor, e[0], e[1]);
-    case BTOR_LAMBDA_NODE:
-      assert (arity == 2);
-      return btor_lambda_exp (btor, e[0], e[1]);
-    case BTOR_COND_NODE:
-      assert (arity == 3);
-      return btor_cond_exp (btor, e[0], e[1], e[2]);
-    case BTOR_UPDATE_NODE:
-      assert (arity == 3);
-      return btor_update_exp (btor, e[0], e[1], e[2]);
-    default:
-      assert (kind == BTOR_ARGS_NODE);
-      return btor_args_exp (btor, e, arity);
-  }
-  return 0;
-=======
->>>>>>> 2f63cfa0
 }