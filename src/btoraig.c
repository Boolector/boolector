/*  Boolector: Satisfiablity Modulo Theories (SMT) solver.
 *
 *  Copyright (C) 2007-2009 Robert Daniel Brummayer.
 *  Copyright (C) 2007-2016 Armin Biere.
 *  Copyright (C) 2013-2017 Aina Niemetz.
 *  Copyright (C) 2013-2016 Mathias Preiner.
 *
 *  All rights reserved.
 *
 *  This file is part of Boolector.
 *  See COPYING for more information on using this software.
 */

#include "btoraig.h"

#include "btorabort.h"
#include "btorcore.h"
#include "btorsat.h"
#include "utils/btoraigmap.h"
#include "utils/btorhashptr.h"
#include "utils/btorutil.h"

#include <assert.h>
#include <limits.h>
#include <stdarg.h>
#include <stdio.h>
#include <stdlib.h>

/*------------------------------------------------------------------------*/

#define BTOR_INIT_AIG_UNIQUE_TABLE(mm, table) \
  do                                          \
  {                                           \
    assert (mm);                              \
    (table).size         = 1;                 \
    (table).num_elements = 0;                 \
    BTOR_CNEW (mm, (table).chains);           \
  } while (0)

#define BTOR_RELEASE_AIG_UNIQUE_TABLE(mm, table)     \
  do                                                 \
  {                                                  \
    assert (mm);                                     \
    BTOR_DELETEN (mm, (table).chains, (table).size); \
  } while (0)

#define BTOR_AIG_UNIQUE_TABLE_LIMIT 30

#define BTOR_AIG_UNIQUE_TABLE_PRIME 2000000137u

#define BTOR_FIND_AND_AIG_CONTRADICTION_LIMIT 8

/*------------------------------------------------------------------------*/

//#define BTOR_EXTRACT_TOP_LEVEL_MULTI_OR

//#define BTOR_AIG_TO_CNF_TOP_ELIM

#define BTOR_AIG_TO_CNF_EXTRACT_ONLY_NON_SHARED

#define BTOR_AIG_TO_CNF_EXTRACT_ITE

#define BTOR_AIG_TO_CNF_EXTRACT_XOR

// #define BTOR_AIG_TO_CNF_NARY_AND

/*------------------------------------------------------------------------*/

static void
setup_aig_and_add_to_id_table (BtorAIGMgr *amgr, BtorAIG *aig)
{
  int32_t id;

  id = BTOR_COUNT_STACK (amgr->id2aig);
  BTOR_ABORT (id == INT_MAX, "AIG id overflow");
  aig->refs = 1;
  aig->id   = id;
  BTOR_PUSH_STACK (amgr->id2aig, aig);
  assert (BTOR_COUNT_STACK (amgr->id2aig) == aig->id + 1);
  assert (BTOR_PEEK_STACK (amgr->id2aig, aig->id) == aig);
}

static BtorAIG *
new_and_aig (BtorAIGMgr *amgr, BtorAIG *left, BtorAIG *right)
{
  assert (amgr);
  assert (!btor_aig_is_const (left));
  assert (!btor_aig_is_const (right));

  BtorAIG *aig;
  size_t size;

  size = sizeof (BtorAIG) + 2 * sizeof (int32_t);
  aig  = btor_mem_malloc (amgr->btor->mm, size);
  memset (aig, 0, size);
  setup_aig_and_add_to_id_table (amgr, aig);
  aig->children[0] = btor_aig_get_id (left);
  aig->children[1] = btor_aig_get_id (right);
  amgr->cur_num_aigs++;
  if (amgr->max_num_aigs < amgr->cur_num_aigs)
    amgr->max_num_aigs = amgr->cur_num_aigs;
  return aig;
}

static void
release_cnf_id_aig_mgr (BtorAIGMgr *amgr, BtorAIG *aig)
{
  assert (!BTOR_IS_INVERTED_AIG (aig));
  assert (aig->cnf_id > 0);
  assert (aig->cnf_id < BTOR_SIZE_STACK (amgr->cnfid2aig));
  assert (amgr->cnfid2aig.start[aig->cnf_id] == aig->id);
  amgr->cnfid2aig.start[aig->cnf_id] = 0;
  btor_sat_mgr_release_cnf_id (amgr->smgr, aig->cnf_id);
  aig->cnf_id = 0;
}

static void
delete_aig_node (BtorAIGMgr *amgr, BtorAIG *aig)
{
  assert (!BTOR_IS_INVERTED_AIG (aig));
  assert (amgr);
  if (btor_aig_is_const (aig)) return;
  if (aig->cnf_id) release_cnf_id_aig_mgr (amgr, aig);
  amgr->id2aig.start[aig->id] = 0;
  if (aig->is_var)
  {
    amgr->cur_num_aig_vars--;
    BTOR_DELETE (amgr->btor->mm, aig);
  }
  else
  {
    amgr->cur_num_aigs--;
    btor_mem_free (
        amgr->btor->mm, aig, sizeof (BtorAIG) + 2 * sizeof (int32_t));
  }
}

static uint32_t
hash_aig (int32_t id0, int32_t id1, unsigned table_size)
{
  unsigned hash;
  assert (table_size > 0);
  assert (btor_util_is_power_of_2 (table_size));
<<<<<<< HEAD
  hash = 547789289u * (unsigned int) abs (id0);
  hash += 786695309u * (unsigned int) abs (id1);
=======
  hash = 547789289u * (uint32_t) abs (id0);
  hash += 786695309u * (uint32_t) abs (id1);
>>>>>>> 2f63cfa0
  hash *= BTOR_AIG_UNIQUE_TABLE_PRIME;
  hash &= table_size - 1;
  return hash;
}

static uint32_t
compute_aig_hash (BtorAIG *aig, unsigned table_size)
{
  uint32_t hash;
  assert (!BTOR_IS_INVERTED_AIG (aig));
  assert (btor_aig_is_and (aig));
  hash = hash_aig (aig->children[0], aig->children[1], table_size);
  return hash;
}

static void
delete_aig_nodes_unique_table_entry (BtorAIGMgr *amgr, BtorAIG *aig)
{
  uint32_t hash;
  BtorAIG *cur, *prev;
  assert (amgr);
  assert (!BTOR_IS_INVERTED_AIG (aig));
  assert (btor_aig_is_and (aig));
  prev = 0;
  hash = compute_aig_hash (aig, amgr->table.size);
  cur  = btor_aig_get_by_id (amgr, amgr->table.chains[hash]);
  while (cur != aig)
  {
    assert (!BTOR_IS_INVERTED_AIG (cur));
    prev = cur;
    cur  = btor_aig_get_by_id (amgr, cur->next);
  }
  assert (cur);
  if (!prev)
    amgr->table.chains[hash] = cur->next;
  else
    prev->next = cur->next;
  amgr->table.num_elements--;
}

static void
inc_aig_ref_counter (BtorAIG *aig)
{
  if (!btor_aig_is_const (aig))
  {
    BTOR_ABORT (BTOR_REAL_ADDR_AIG (aig)->refs == UINT_MAX,
                "reference counter overflow");
    BTOR_REAL_ADDR_AIG (aig)->refs++;
  }
}

static BtorAIG *
inc_aig_ref_counter_and_return (BtorAIG *aig)
{
  inc_aig_ref_counter (aig);
  return aig;
}

static int32_t *
find_and_aig (BtorAIGMgr *amgr, BtorAIG *left, BtorAIG *right)
{
  assert (amgr);
  assert (!btor_aig_is_const (left));
  assert (!btor_aig_is_const (right));

  BtorAIG *cur;
  uint32_t hash;
  int32_t *result;

  if (btor_opt_get (amgr->btor, BTOR_OPT_SORT_AIG) > 0
      && BTOR_REAL_ADDR_AIG (right)->id < BTOR_REAL_ADDR_AIG (left)->id)
  {
    BTOR_SWAP (BtorAIG *, left, right);
  }

  hash   = hash_aig (BTOR_REAL_ADDR_AIG (left)->id,
                   BTOR_REAL_ADDR_AIG (right)->id,
                   amgr->table.size);
  result = amgr->table.chains + hash;
  cur    = btor_aig_get_by_id (amgr, *result);
  while (cur)
  {
    assert (!BTOR_IS_INVERTED_AIG (cur));
    assert (btor_aig_is_and (cur));
    if (btor_aig_get_left_child (amgr, cur) == left
        && btor_aig_get_right_child (amgr, cur) == right)
      break;
#ifndef NDEBUG
    if (btor_opt_get (amgr->btor, BTOR_OPT_SORT_AIG) > 0)
      assert (btor_aig_get_left_child (amgr, cur) != right
              || btor_aig_get_right_child (amgr, cur) != left);
#endif
    result = &cur->next;
    cur    = cur->next == 0 ? 0 : btor_aig_get_by_id (amgr, cur->next);
  }
  return result;
}

static BtorAIG *
find_and_aig_node (BtorAIGMgr *amgr, BtorAIG *left, BtorAIG *right)
{
  int32_t *lookup;
  BtorAIG *res;
  lookup = find_and_aig (amgr, left, right);
  assert (lookup);
  res = *lookup ? btor_aig_get_by_id (amgr, *lookup) : 0;
  return res;
}

static void
enlarge_aig_nodes_unique_table (BtorAIGMgr *amgr)
{
  BtorMemMgr *mm;
  int32_t *new_chains;
  uint32_t i, size, new_size;
  uint32_t hash;
  BtorAIG *temp = 0;
  BtorAIG *cur  = 0;
  assert (amgr);
  size     = amgr->table.size;
  new_size = size << 1;
  assert (new_size / size == 2);
  mm = amgr->btor->mm;
  BTOR_CNEWN (mm, new_chains, new_size);
  for (i = 0; i < size; i++)
  {
    cur = btor_aig_get_by_id (amgr, amgr->table.chains[i]);
    while (cur)
    {
      assert (!BTOR_IS_INVERTED_AIG (cur));
      assert (btor_aig_is_and (cur));
      temp             = btor_aig_get_by_id (amgr, cur->next);
      hash             = compute_aig_hash (cur, new_size);
      cur->next        = new_chains[hash];
      new_chains[hash] = cur->id;
      cur              = temp;
    }
  }
  BTOR_RELEASE_AIG_UNIQUE_TABLE (mm, amgr->table);
  amgr->table.size   = new_size;
  amgr->table.chains = new_chains;
}

BtorAIG *
btor_aig_copy (BtorAIGMgr *amgr, BtorAIG *aig)
{
  assert (amgr);
  (void) amgr;
  if (btor_aig_is_const (aig)) return aig;
  return inc_aig_ref_counter_and_return (aig);
}

void
btor_aig_release (BtorAIGMgr *amgr, BtorAIG *aig)
{
  BtorAIG *cur, *l, *r;
  BtorAIGPtrStack stack;
  BtorMemMgr *mm;

  assert (amgr);
  mm = amgr->btor->mm;

  if (!btor_aig_is_const (aig))
  {
    cur = BTOR_REAL_ADDR_AIG (aig);
    assert (cur->refs > 0u);
    if (cur->refs > 1u)
    {
      cur->refs--;
    }
    else
    {
      assert (cur->refs == 1u);
      BTOR_INIT_STACK (mm, stack);
      goto BTOR_RELEASE_AIG_WITHOUT_POP;

      while (!BTOR_EMPTY_STACK (stack))
      {
        cur = BTOR_POP_STACK (stack);
        cur = BTOR_REAL_ADDR_AIG (cur);

        if (cur->refs > 1u)
        {
          cur->refs--;
        }
        else
        {
        BTOR_RELEASE_AIG_WITHOUT_POP:
          assert (cur->refs == 1u);
          if (!btor_aig_is_var (cur))
          {
            assert (btor_aig_is_and (cur));
            l = btor_aig_get_left_child (amgr, cur);
            r = btor_aig_get_right_child (amgr, cur);
            BTOR_PUSH_STACK (stack, r);
            BTOR_PUSH_STACK (stack, l);
            delete_aig_nodes_unique_table_entry (amgr, cur);
          }

          delete_aig_node (amgr, cur);
        }
      }
      BTOR_RELEASE_STACK (stack);
    }
  }
}

BtorAIG *
btor_aig_var (BtorAIGMgr *amgr)
{
  BtorAIG *aig;
  assert (amgr);
  BTOR_CNEW (amgr->btor->mm, aig);
  setup_aig_and_add_to_id_table (amgr, aig);
  aig->is_var = 1;
  amgr->cur_num_aig_vars++;
  if (amgr->max_num_aig_vars < amgr->cur_num_aig_vars)
    amgr->max_num_aig_vars = amgr->cur_num_aig_vars;
  return aig;
}

BtorAIG *
btor_aig_not (BtorAIGMgr *amgr, BtorAIG *aig)
{
  assert (amgr);
  (void) amgr;
  inc_aig_ref_counter (aig);
  return BTOR_INVERT_AIG (aig);
}

static bool
find_and_contradiction_aig (
    BtorAIGMgr *amgr, BtorAIG *aig, BtorAIG *a0, BtorAIG *a1, uint32_t *calls)
{
  assert (amgr);
  assert (aig);
  assert (a0);
  assert (a1);
  assert (calls);
  (void) amgr;

  if (*calls >= BTOR_FIND_AND_AIG_CONTRADICTION_LIMIT) return false;

  if (!BTOR_IS_INVERTED_AIG (aig) && btor_aig_is_and (aig))
  {
    if (btor_aig_get_left_child (amgr, aig) == BTOR_INVERT_AIG (a0)
        || btor_aig_get_left_child (amgr, aig) == BTOR_INVERT_AIG (a1)
        || btor_aig_get_right_child (amgr, aig) == BTOR_INVERT_AIG (a0)
        || btor_aig_get_right_child (amgr, aig) == BTOR_INVERT_AIG (a1))
      return true;
    *calls += 1;
    return find_and_contradiction_aig (
               amgr, btor_aig_get_left_child (amgr, aig), a0, a1, calls)
           || find_and_contradiction_aig (
                  amgr, btor_aig_get_right_child (amgr, aig), a0, a1, calls);
  }
  return false;
}

static BtorAIG *
simp_aig_by_sat (BtorAIGMgr *amgr, BtorAIG *aig)
{
  int32_t lit, val, repr, sign;
  BtorAIG *res;

  /* fixed handling for const aigs not supported by minisat
   * (returns 0) FIXME why? */
  if (btor_aig_is_const (aig)) return aig;

  lit = btor_aig_get_cnf_id (aig);
  if (!lit) return aig;
  val = btor_sat_fixed (amgr->smgr, lit);
  if (val) return (val < 0) ? BTOR_AIG_FALSE : BTOR_AIG_TRUE;
  repr = btor_sat_repr (amgr->smgr, lit);
  if ((sign = (repr < 0))) repr = -repr;
  assert (repr < BTOR_SIZE_STACK (amgr->cnfid2aig));
  res = btor_aig_get_by_id (amgr, amgr->cnfid2aig.start[repr]);
  if (!res) return aig;
  if (sign) res = BTOR_INVERT_AIG (res);
  return res;
}

BtorAIG *
btor_aig_and (BtorAIGMgr *amgr, BtorAIG *left, BtorAIG *right)
{
  BtorAIG *res, *real_left, *real_right;
  int32_t *lookup;
  uint32_t calls;

  assert (amgr);

  if (amgr->smgr->initialized)
  {
    left  = simp_aig_by_sat (amgr, left);
    right = simp_aig_by_sat (amgr, right);
  }

  calls = 0;

BTOR_AIG_TWO_LEVEL_OPT_TRY_AGAIN:
  if (left == BTOR_AIG_FALSE || right == BTOR_AIG_FALSE) return BTOR_AIG_FALSE;

  if (left == BTOR_AIG_TRUE) return inc_aig_ref_counter_and_return (right);

  if (right == BTOR_AIG_TRUE || (left == right))
    return inc_aig_ref_counter_and_return (left);
  if (left == BTOR_INVERT_AIG (right)) return BTOR_AIG_FALSE;

  real_left  = BTOR_REAL_ADDR_AIG (left);
  real_right = BTOR_REAL_ADDR_AIG (right);

  /* 2 level minimization rules for AIGs */
  /* first rule of contradiction */
  if (btor_aig_is_and (real_left) && !BTOR_IS_INVERTED_AIG (left))
  {
    if (btor_aig_get_left_child (amgr, real_left) == BTOR_INVERT_AIG (right)
        || btor_aig_get_right_child (amgr, real_left)
               == BTOR_INVERT_AIG (right))
      return BTOR_AIG_FALSE;
  }
  /* use commutativity */
  if (btor_aig_is_and (real_right) && !BTOR_IS_INVERTED_AIG (right))
  {
    if (btor_aig_get_left_child (amgr, real_right) == BTOR_INVERT_AIG (left)
        || btor_aig_get_right_child (amgr, real_right)
               == BTOR_INVERT_AIG (left))
      return BTOR_AIG_FALSE;
  }
  /* second rule of contradiction */
  if (btor_aig_is_and (real_right) && btor_aig_is_and (real_left)
      && !BTOR_IS_INVERTED_AIG (left) && !BTOR_IS_INVERTED_AIG (right))
  {
    if (btor_aig_get_left_child (amgr, real_left)
            == BTOR_INVERT_AIG (btor_aig_get_left_child (amgr, real_right))
        || btor_aig_get_left_child (amgr, real_left)
               == BTOR_INVERT_AIG (btor_aig_get_right_child (amgr, real_right))
        || btor_aig_get_right_child (amgr, real_left)
               == BTOR_INVERT_AIG (btor_aig_get_left_child (amgr, real_right))
        || btor_aig_get_right_child (amgr, real_left)
               == BTOR_INVERT_AIG (btor_aig_get_right_child (amgr, real_right)))
      return BTOR_AIG_FALSE;
  }
  /* first rule of subsumption */
  if (btor_aig_is_and (real_left) && BTOR_IS_INVERTED_AIG (left))
  {
    if (btor_aig_get_left_child (amgr, real_left) == BTOR_INVERT_AIG (right)
        || btor_aig_get_right_child (amgr, real_left)
               == BTOR_INVERT_AIG (right))
      return inc_aig_ref_counter_and_return (right);
  }
  /* use commutativity */
  if (btor_aig_is_and (real_right) && BTOR_IS_INVERTED_AIG (right))
  {
    if (btor_aig_get_left_child (amgr, real_right) == BTOR_INVERT_AIG (left)
        || btor_aig_get_right_child (amgr, real_right)
               == BTOR_INVERT_AIG (left))
      return inc_aig_ref_counter_and_return (left);
  }
  /* second rule of subsumption */
  if (btor_aig_is_and (real_right) && btor_aig_is_and (real_left)
      && BTOR_IS_INVERTED_AIG (left) && !BTOR_IS_INVERTED_AIG (right))
  {
    if (btor_aig_get_left_child (amgr, real_left)
            == BTOR_INVERT_AIG (btor_aig_get_left_child (amgr, real_right))
        || btor_aig_get_left_child (amgr, real_left)
               == BTOR_INVERT_AIG (btor_aig_get_right_child (amgr, real_right))
        || btor_aig_get_right_child (amgr, real_left)
               == BTOR_INVERT_AIG (btor_aig_get_left_child (amgr, real_right))
        || btor_aig_get_right_child (amgr, real_left)
               == BTOR_INVERT_AIG (btor_aig_get_right_child (amgr, real_right)))
      return inc_aig_ref_counter_and_return (right);
  }
  /* use commutativity */
  if (btor_aig_is_and (real_right) && btor_aig_is_and (real_left)
      && !BTOR_IS_INVERTED_AIG (left) && BTOR_IS_INVERTED_AIG (right))
  {
    if (btor_aig_get_left_child (amgr, real_left)
            == BTOR_INVERT_AIG (btor_aig_get_left_child (amgr, real_right))
        || btor_aig_get_left_child (amgr, real_left)
               == BTOR_INVERT_AIG (btor_aig_get_right_child (amgr, real_right))
        || btor_aig_get_right_child (amgr, real_left)
               == BTOR_INVERT_AIG (btor_aig_get_left_child (amgr, real_right))
        || btor_aig_get_right_child (amgr, real_left)
               == BTOR_INVERT_AIG (btor_aig_get_right_child (amgr, real_right)))
      return inc_aig_ref_counter_and_return (left);
  }
  /* rule of resolution */
  if (btor_aig_is_and (real_right) && btor_aig_is_and (real_left)
      && BTOR_IS_INVERTED_AIG (left) && BTOR_IS_INVERTED_AIG (right))
  {
    if ((btor_aig_get_left_child (amgr, real_left)
             == btor_aig_get_left_child (amgr, real_right)
         && btor_aig_get_right_child (amgr, real_left)
                == BTOR_INVERT_AIG (
                       btor_aig_get_right_child (amgr, real_right)))
        || (btor_aig_get_left_child (amgr, real_left)
                == btor_aig_get_right_child (amgr, real_right)
            && btor_aig_get_right_child (amgr, real_left)
                   == BTOR_INVERT_AIG (
                          btor_aig_get_left_child (amgr, real_right))))
      return inc_aig_ref_counter_and_return (
          BTOR_INVERT_AIG (btor_aig_get_left_child (amgr, real_left)));
  }
  /* use commutativity */
  if (btor_aig_is_and (real_right) && btor_aig_is_and (real_left)
      && BTOR_IS_INVERTED_AIG (left) && BTOR_IS_INVERTED_AIG (right))
  {
    if ((btor_aig_get_right_child (amgr, real_right)
             == btor_aig_get_right_child (amgr, real_left)
         && btor_aig_get_left_child (amgr, real_right)
                == BTOR_INVERT_AIG (btor_aig_get_left_child (amgr, real_left)))
        || (btor_aig_get_right_child (amgr, real_right)
                == btor_aig_get_left_child (amgr, real_left)
            && btor_aig_get_left_child (amgr, real_right)
                   == BTOR_INVERT_AIG (
                          btor_aig_get_right_child (amgr, real_left))))
      return inc_aig_ref_counter_and_return (
          BTOR_INVERT_AIG (btor_aig_get_right_child (amgr, real_right)));
  }
  /* asymmetric rule of idempotency */
  if (btor_aig_is_and (real_left) && !BTOR_IS_INVERTED_AIG (left))
  {
    if (btor_aig_get_left_child (amgr, real_left) == right
        || btor_aig_get_right_child (amgr, real_left) == right)
      return inc_aig_ref_counter_and_return (left);
  }
  /* use commutativity */
  if (btor_aig_is_and (real_right) && !BTOR_IS_INVERTED_AIG (right))
  {
    if (btor_aig_get_left_child (amgr, real_right) == left
        || btor_aig_get_right_child (amgr, real_right) == left)
      return inc_aig_ref_counter_and_return (right);
  }
  /* symmetric rule of idempotency */
  if (btor_aig_is_and (real_right) && btor_aig_is_and (real_left)
      && !BTOR_IS_INVERTED_AIG (left) && !BTOR_IS_INVERTED_AIG (right))
  {
    if (btor_aig_get_left_child (amgr, real_left)
            == btor_aig_get_left_child (amgr, real_right)
        || btor_aig_get_right_child (amgr, real_left)
               == btor_aig_get_left_child (amgr, real_right))
    {
      right = btor_aig_get_right_child (amgr, real_right);
      goto BTOR_AIG_TWO_LEVEL_OPT_TRY_AGAIN;
    }
  }
  /* use commutativity */
  if (btor_aig_is_and (real_right) && btor_aig_is_and (real_left)
      && !BTOR_IS_INVERTED_AIG (left) && !BTOR_IS_INVERTED_AIG (right))
  {
    if (btor_aig_get_left_child (amgr, real_left)
            == btor_aig_get_right_child (amgr, real_right)
        || btor_aig_get_right_child (amgr, real_left)
               == btor_aig_get_right_child (amgr, real_right))
    {
      right = btor_aig_get_left_child (amgr, real_right);
      goto BTOR_AIG_TWO_LEVEL_OPT_TRY_AGAIN;
    }
  }
  /* asymmetric rule of substitution */
  if (btor_aig_is_and (real_left) && BTOR_IS_INVERTED_AIG (left))
  {
    if (btor_aig_get_right_child (amgr, real_left) == right)
    {
      left = BTOR_INVERT_AIG (btor_aig_get_left_child (amgr, real_left));
      goto BTOR_AIG_TWO_LEVEL_OPT_TRY_AGAIN;
    }
    if (btor_aig_get_left_child (amgr, real_left) == right)
    {
      left = BTOR_INVERT_AIG (btor_aig_get_right_child (amgr, real_left));
      goto BTOR_AIG_TWO_LEVEL_OPT_TRY_AGAIN;
    }
  }
  /* use commutativity */
  if (btor_aig_is_and (real_right) && BTOR_IS_INVERTED_AIG (right))
  {
    if (btor_aig_get_left_child (amgr, real_right) == left)
    {
      right = BTOR_INVERT_AIG (btor_aig_get_right_child (amgr, real_right));
      goto BTOR_AIG_TWO_LEVEL_OPT_TRY_AGAIN;
    }
    if (btor_aig_get_right_child (amgr, real_right) == left)
    {
      right = BTOR_INVERT_AIG (btor_aig_get_left_child (amgr, real_right));
      goto BTOR_AIG_TWO_LEVEL_OPT_TRY_AGAIN;
    }
  }
  /* symmetric rule of substitution */
  if (btor_aig_is_and (real_left) && BTOR_IS_INVERTED_AIG (left)
      && btor_aig_is_and (real_right) && !BTOR_IS_INVERTED_AIG (right))
  {
    if ((btor_aig_get_right_child (amgr, real_left)
         == btor_aig_get_left_child (amgr, real_right))
        || (btor_aig_get_right_child (amgr, real_left)
            == btor_aig_get_right_child (amgr, real_right)))
    {
      left = BTOR_INVERT_AIG (btor_aig_get_left_child (amgr, real_left));
      goto BTOR_AIG_TWO_LEVEL_OPT_TRY_AGAIN;
    }
    if ((btor_aig_get_left_child (amgr, real_left)
         == btor_aig_get_left_child (amgr, real_right))
        || (btor_aig_get_left_child (amgr, real_left)
            == btor_aig_get_right_child (amgr, real_right)))
    {
      left = BTOR_INVERT_AIG (btor_aig_get_right_child (amgr, real_left));
      goto BTOR_AIG_TWO_LEVEL_OPT_TRY_AGAIN;
    }
  }
  /* use commutativity */
  if (btor_aig_is_and (real_right) && BTOR_IS_INVERTED_AIG (right)
      && btor_aig_is_and (real_left) && !BTOR_IS_INVERTED_AIG (left))
  {
    if ((btor_aig_get_left_child (amgr, real_right)
         == btor_aig_get_right_child (amgr, real_left))
        || (btor_aig_get_left_child (amgr, real_right)
            == btor_aig_get_left_child (amgr, real_left)))
    {
      right = BTOR_INVERT_AIG (btor_aig_get_right_child (amgr, real_right));
      goto BTOR_AIG_TWO_LEVEL_OPT_TRY_AGAIN;
    }
    if ((btor_aig_get_right_child (amgr, real_right)
         == btor_aig_get_right_child (amgr, real_left))
        || (btor_aig_get_right_child (amgr, real_right)
            == btor_aig_get_left_child (amgr, real_left)))
    {
      right = BTOR_INVERT_AIG (btor_aig_get_left_child (amgr, real_right));
      goto BTOR_AIG_TWO_LEVEL_OPT_TRY_AGAIN;
    }
  }

  if (find_and_contradiction_aig (amgr, left, left, right, &calls)
      || find_and_contradiction_aig (amgr, right, left, right, &calls))
    return BTOR_AIG_FALSE;

  // Implicit XOR normalization .... (TODO keep it?)

  if (BTOR_IS_INVERTED_AIG (left) && btor_aig_is_and (real_left)
      && BTOR_IS_INVERTED_AIG (right) && btor_aig_is_and (real_right)
      && btor_aig_get_left_child (amgr, real_left)
             == BTOR_INVERT_AIG (btor_aig_get_left_child (amgr, real_right))
      && btor_aig_get_right_child (amgr, real_left)
             == BTOR_INVERT_AIG (btor_aig_get_right_child (amgr, real_right)))
  {
    BtorAIG *l = find_and_aig_node (
        amgr,
        btor_aig_get_left_child (amgr, real_left),
        BTOR_INVERT_AIG (btor_aig_get_right_child (amgr, real_left)));
    if (l)
    {
      BtorAIG *r = find_and_aig_node (
          amgr,
          BTOR_INVERT_AIG (btor_aig_get_left_child (amgr, real_left)),
          btor_aig_get_right_child (amgr, real_left));
      if (r)
      {
        res =
            find_and_aig_node (amgr, BTOR_INVERT_AIG (l), BTOR_INVERT_AIG (r));
        if (res)
        {
          inc_aig_ref_counter (res);
          return BTOR_INVERT_AIG (res);
        }
      }
    }
  }

  // TODO Implicit ITE normalization ....

  lookup = find_and_aig (amgr, left, right);
  assert (lookup);
  res = *lookup ? btor_aig_get_by_id (amgr, *lookup) : 0;
  if (!res)
  {
    if (amgr->table.num_elements == amgr->table.size
        && btor_util_log_2 (amgr->table.size) < BTOR_AIG_UNIQUE_TABLE_LIMIT)
    {
      enlarge_aig_nodes_unique_table (amgr);
      lookup = find_and_aig (amgr, left, right);
    }
    if (btor_opt_get (amgr->btor, BTOR_OPT_SORT_AIG) > 0
        && real_right->id < real_left->id)
    {
      BTOR_SWAP (BtorAIG *, left, right);
    }
    res     = new_and_aig (amgr, left, right);
    *lookup = res->id;
    inc_aig_ref_counter (left);
    inc_aig_ref_counter (right);
    assert (amgr->table.num_elements < INT_MAX);
    amgr->table.num_elements++;
  }
  else
  {
    inc_aig_ref_counter (res);
  }
  return res;
}

BtorAIG *
btor_aig_or (BtorAIGMgr *amgr, BtorAIG *left, BtorAIG *right)
{
  assert (amgr);
  return BTOR_INVERT_AIG (
      btor_aig_and (amgr, BTOR_INVERT_AIG (left), BTOR_INVERT_AIG (right)));
}

BtorAIG *
btor_aig_eq (BtorAIGMgr *amgr, BtorAIG *left, BtorAIG *right)
{
  BtorAIG *eq, *eq_left, *eq_right;
  assert (amgr);

  eq_left =
      BTOR_INVERT_AIG (btor_aig_and (amgr, left, BTOR_INVERT_AIG (right)));
  eq_right =
      BTOR_INVERT_AIG (btor_aig_and (amgr, BTOR_INVERT_AIG (left), right));
  eq = btor_aig_and (amgr, eq_left, eq_right);
  btor_aig_release (amgr, eq_left);
  btor_aig_release (amgr, eq_right);
  return eq;
}

BtorAIG *
btor_aig_cond (BtorAIGMgr *amgr,
               BtorAIG *a_cond,
               BtorAIG *a_if,
               BtorAIG *a_else)
{
  BtorAIG *cond, *and1, *and2;
  assert (amgr);
  and1 = btor_aig_and (amgr, a_if, a_cond);
  and2 = btor_aig_and (amgr, a_else, BTOR_INVERT_AIG (a_cond));
  cond = btor_aig_or (amgr, and1, and2);
  btor_aig_release (amgr, and1);
  btor_aig_release (amgr, and2);
  return cond;
}

BtorAIGMgr *
btor_aig_mgr_new (Btor *btor)
{
  assert (btor);

  BtorAIGMgr *amgr;

  BTOR_CNEW (btor->mm, amgr);
  amgr->btor = btor;
  BTOR_INIT_AIG_UNIQUE_TABLE (btor->mm, amgr->table);
  amgr->smgr = btor_sat_mgr_new (btor);
  BTOR_INIT_STACK (btor->mm, amgr->id2aig);
  BTOR_PUSH_STACK (amgr->id2aig, BTOR_AIG_FALSE);
  BTOR_PUSH_STACK (amgr->id2aig, BTOR_AIG_TRUE);
  assert ((size_t) BTOR_AIG_FALSE == 0);
  assert ((size_t) BTOR_AIG_TRUE == 1);
  BTOR_INIT_STACK (btor->mm, amgr->cnfid2aig);
  return amgr;
}

static BtorAIG *
clone_aig (BtorMemMgr *mm, BtorAIG *aig)
{
  assert (mm);

  size_t size;
  BtorAIG *res, *real_aig;

  if (btor_aig_is_const (aig)) return aig;

  real_aig = BTOR_REAL_ADDR_AIG (aig);
  size     = sizeof (BtorAIG);
  if (!real_aig->is_var) size += 2 * sizeof (int32_t);
  res = btor_mem_malloc (mm, size);
  memcpy (res, real_aig, size);

  res = BTOR_IS_INVERTED_AIG (aig) ? BTOR_INVERT_AIG (res) : res;
  return res;
}

static void
clone_aigs (BtorAIGMgr *amgr, BtorAIGMgr *clone)
{
  assert (amgr);
  assert (clone);

  uint32_t i;
  size_t size;
  BtorMemMgr *mm;
  BtorAIG *aig;

  mm = clone->btor->mm;

  /* clone id2aig table */
  BTOR_INIT_STACK (mm, clone->id2aig);
  size = BTOR_SIZE_STACK (amgr->id2aig);
  if (size)
  {
    BTOR_CNEWN (mm, clone->id2aig.start, size);
    clone->id2aig.end = clone->id2aig.start + size;
    clone->id2aig.top = clone->id2aig.start + BTOR_COUNT_STACK (amgr->id2aig);
  }
  for (i = 0; i < BTOR_COUNT_STACK (amgr->id2aig); i++)
  {
    aig = clone_aig (mm, BTOR_PEEK_STACK (amgr->id2aig, i));
    BTOR_POKE_STACK (clone->id2aig, i, aig);
  }

  /* clone unique table */
  BTOR_CNEWN (mm, clone->table.chains, amgr->table.size);
  clone->table.size         = amgr->table.size;
  clone->table.num_elements = amgr->table.num_elements;
  memcpy (clone->table.chains,
          amgr->table.chains,
          amgr->table.size * sizeof (int32_t));

  /* clone cnfid2aig table */
  BTOR_INIT_STACK (mm, clone->cnfid2aig);
  size = BTOR_SIZE_STACK (amgr->cnfid2aig);
  if (size)
  {
    BTOR_CNEWN (mm, clone->cnfid2aig.start, size);
    clone->cnfid2aig.end = clone->cnfid2aig.start + size;
    clone->cnfid2aig.top = clone->cnfid2aig.start;
    memcpy (
        clone->cnfid2aig.start, amgr->cnfid2aig.start, size * sizeof (int32_t));
  }
  assert (BTOR_SIZE_STACK (clone->cnfid2aig)
          == BTOR_SIZE_STACK (amgr->cnfid2aig));
  assert (BTOR_COUNT_STACK (clone->cnfid2aig)
          == BTOR_COUNT_STACK (amgr->cnfid2aig));
}

BtorAIGMgr *
btor_aig_mgr_clone (Btor *btor, BtorAIGMgr *amgr)
{
  assert (btor);
  assert (amgr);

  BtorAIGMgr *res;

  BTOR_CNEW (btor->mm, res);
  res->btor = btor;

  res->smgr = btor_sat_mgr_clone (btor, amgr->smgr);
  /* Note: we do not yet clone aigs here (we need the clone of the aig
   *       manager for that). */
  res->max_num_aigs     = amgr->max_num_aigs;
  res->max_num_aig_vars = amgr->max_num_aig_vars;
  res->cur_num_aigs     = amgr->cur_num_aigs;
  res->cur_num_aig_vars = amgr->cur_num_aig_vars;
  res->num_cnf_vars     = amgr->num_cnf_vars;
  res->num_cnf_clauses  = amgr->num_cnf_clauses;
  res->num_cnf_literals = amgr->num_cnf_literals;
  clone_aigs (amgr, res);
  return res;
}

void
btor_aig_mgr_delete (BtorAIGMgr *amgr)
{
  BtorMemMgr *mm;
  assert (amgr);
  assert (getenv ("BTORLEAK") || getenv ("BTORLEAKAIG")
          || amgr->table.num_elements == 0);
  mm = amgr->btor->mm;
  BTOR_RELEASE_AIG_UNIQUE_TABLE (mm, amgr->table);
  btor_sat_mgr_delete (amgr->smgr);
  BTOR_RELEASE_STACK (amgr->id2aig);
  BTOR_RELEASE_STACK (amgr->cnfid2aig);
  BTOR_DELETE (mm, amgr);
}

static bool
is_xor_aig (BtorAIGMgr *amgr, BtorAIG *aig, BtorAIGPtrStack *leafs)
{
#ifdef BTOR_AIG_TO_CNF_EXTRACT_XOR
  BtorAIG *l, *r, *ll, *lr, *rl, *rr;

  assert (btor_aig_is_and (aig));
  assert (!BTOR_IS_INVERTED_AIG (aig));

  l = btor_aig_get_left_child (amgr, aig);
  if (!BTOR_IS_INVERTED_AIG (l)) return false;
  l = BTOR_REAL_ADDR_AIG (l);
#ifdef BTOR_AIG_TO_CNF_EXTRACT_ONLY_NON_SHARED
  if (l->refs > 1) return false;
#endif

  r = btor_aig_get_right_child (amgr, aig);
  if (!BTOR_IS_INVERTED_AIG (r)) return false;
  r = BTOR_REAL_ADDR_AIG (r);
#ifdef BTOR_AIG_TO_CNF_EXTRACT_ONLY_NON_SHARED
  if (r->refs > 1) return false;
#endif

  ll = btor_aig_get_left_child (amgr, l);
  lr = btor_aig_get_right_child (amgr, l);

  rl = btor_aig_get_left_child (amgr, r);
  rr = btor_aig_get_right_child (amgr, r);

  if (ll == BTOR_INVERT_AIG (rl) && lr == BTOR_INVERT_AIG (rr))
  {
    BTOR_PUSH_STACK (*leafs, rr);
    BTOR_PUSH_STACK (*leafs, ll);
    return true;
  }

  assert (!btor_opt_get (amgr->btor, BTOR_OPT_SORT_AIG)
          || ll != BTOR_INVERT_AIG (rr) || lr != BTOR_INVERT_AIG (rl));

  return false;
#else
  (void) amgr;
  (void) aig;
  (void) leafs;
  return false;
#endif
}

static bool
is_ite_aig (BtorAIGMgr *amgr, BtorAIG *aig, BtorAIGPtrStack *leafs)
{
#ifdef BTOR_AIG_TO_CNF_EXTRACT_ITE
  BtorAIG *l, *r, *ll, *lr, *rl, *rr;

  assert (btor_aig_is_and (aig));
  assert (!BTOR_IS_INVERTED_AIG (aig));

  l = btor_aig_get_left_child (amgr, aig);
  if (!BTOR_IS_INVERTED_AIG (l)) return false;
  l = BTOR_REAL_ADDR_AIG (l);
#ifdef BTOR_AIG_TO_CNF_EXTRACT_ONLY_NON_SHARED
  if (l->refs > 1) return false;
#endif

  r = btor_aig_get_right_child (amgr, aig);
  if (!BTOR_IS_INVERTED_AIG (r)) return false;
  r = BTOR_REAL_ADDR_AIG (r);
#ifdef BTOR_AIG_TO_CNF_EXTRACT_ONLY_NON_SHARED
  if (r->refs > 1) return false;
#endif

  ll = btor_aig_get_left_child (amgr, l);
  lr = btor_aig_get_right_child (amgr, l);

  rl = btor_aig_get_left_child (amgr, r);
  rr = btor_aig_get_right_child (amgr, r);

  // aig == (!ll | !lr)(!rl | !rr)

  if (BTOR_INVERT_AIG (lr) == rl)
  {
    // aig == (!rl -> !ll)(rl -> !rr) = rl ? !rr : !ll
    BTOR_PUSH_STACK (*leafs, BTOR_INVERT_AIG (ll));  // else
    BTOR_PUSH_STACK (*leafs, BTOR_INVERT_AIG (rr));  // then
    BTOR_PUSH_STACK (*leafs, rl);                    // cond
    return true;
  }
  if (BTOR_INVERT_AIG (ll) == rl)
  {
    // aig == (!rl -> !lr)(rl -> !rr)
    BTOR_PUSH_STACK (*leafs, BTOR_INVERT_AIG (lr));  // else
    BTOR_PUSH_STACK (*leafs, BTOR_INVERT_AIG (rr));  // then
    BTOR_PUSH_STACK (*leafs, rl);                    // cond
    return true;
  }
  if (BTOR_INVERT_AIG (lr) == rr)
  {
    // aig == (!rr -> !ll)(rr -> !rl)
    BTOR_PUSH_STACK (*leafs, BTOR_INVERT_AIG (ll));  // else
    BTOR_PUSH_STACK (*leafs, BTOR_INVERT_AIG (rl));  // then
    BTOR_PUSH_STACK (*leafs, rr);                    // cond
    return true;
  }
  if (BTOR_INVERT_AIG (ll) == rr)
  {
    // aig == (!rr -> !lr)(rr -> !rl)
    BTOR_PUSH_STACK (*leafs, BTOR_INVERT_AIG (lr));  // else
    BTOR_PUSH_STACK (*leafs, BTOR_INVERT_AIG (rl));  // then
    BTOR_PUSH_STACK (*leafs, rr);                    // cond
    return true;
  }

  return false;
#else
  (void) amgr;
  (void) aig;
  (void) leafs;
  return false;
#endif
}

static void
set_next_id_aig_mgr (BtorAIGMgr *amgr, BtorAIG *root)
{
  assert (!BTOR_IS_INVERTED_AIG (root));
  assert (!root->cnf_id);
  root->cnf_id = btor_sat_mgr_next_cnf_id (amgr->smgr);
  assert (root->cnf_id > 0);
  BTOR_FIT_STACK (amgr->cnfid2aig, (size_t) root->cnf_id);
  amgr->cnfid2aig.start[root->cnf_id] = root->id;
  assert (amgr->cnfid2aig.start[root->cnf_id] == root->id);
  amgr->num_cnf_vars++;
}

#ifdef BTOR_EXTRACT_TOP_LEVEL_MULTI_OR
static bool
is_or_aig (BtorAIGMgr *amgr, BtorAIG *root, BtorAIGPtrStack *leafs)
{
  assert (amgr);
  assert (root);
  assert (leafs);
  assert (BTOR_EMPTY_STACK (*leafs));

  BtorAIG *real_cur, *cur, **p;
  BtorAIGPtrStack tree;
  BtorMemMgr *mm;

  if (!BTOR_IS_INVERTED_AIG (root)
      || !btor_aig_is_and (BTOR_REAL_ADDR_AIG (root)))
    return false;

  mm   = amgr->btor->mm;
  root = BTOR_REAL_ADDR_AIG (root);

  BTOR_INIT_STACK (mm, tree);
  BTOR_PUSH_STACK (tree, btor_aig_get_right_child (amgr, root));
  BTOR_PUSH_STACK (tree, btor_aig_get_left_child (amgr, root));

  while (!BTOR_EMPTY_STACK (tree))
  {
    cur      = BTOR_POP_STACK (tree);
    real_cur = BTOR_REAL_ADDR_AIG (cur);

    if (btor_aig_is_const (real_cur))
    {
      assert (cur == BTOR_AIG_FALSE);
      continue;
    }

    if (real_cur->mark) continue;

    if (!BTOR_IS_INVERTED_AIG (cur) && btor_aig_is_and (real_cur))
    {
      BTOR_PUSH_STACK (tree, btor_aig_get_right_child (amgr, real_cur));
      BTOR_PUSH_STACK (tree, btor_aig_get_left_child (amgr, real_cur));
    }
    else
    {
      BTOR_PUSH_STACK (*leafs, cur);
      real_cur->mark = 1;
    }
  }

  for (p = (*leafs).start; p < (*leafs).top; p++)
  {
    cur = *p;
    assert (BTOR_REAL_ADDR_AIG (cur)->mark);
    BTOR_REAL_ADDR_AIG (cur)->mark = 0;
  }

  BTOR_RELEASE_STACK (tree);
  return true;
}
#endif

void
btor_aig_to_sat_tseitin (BtorAIGMgr *amgr, BtorAIG *start)
{
  BtorAIGPtrStack stack, tree, leafs, marked;
  int32_t x, y, a, b, c;
  bool isxor, isite;
  BtorAIG *root, *cur;
  BtorSATMgr *smgr;
  BtorMemMgr *mm;
  unsigned local;
  BtorAIG **p;

  if (btor_aig_is_const (start)) return;

  assert (amgr);

  smgr = amgr->smgr;
  mm   = amgr->btor->mm;

  BTOR_INIT_STACK (mm, stack);
  BTOR_INIT_STACK (mm, tree);
  BTOR_INIT_STACK (mm, leafs);
  BTOR_INIT_STACK (mm, marked);

  start = BTOR_REAL_ADDR_AIG (start);
  BTOR_PUSH_STACK (stack, start);

  while (!BTOR_EMPTY_STACK (stack))
  {
    root = BTOR_REAL_ADDR_AIG (BTOR_POP_STACK (stack));

    if (root->mark == 2)
    {
      assert (root->cnf_id);
      assert (root->local < root->refs);
      root->local++;
      continue;
    }

    if (root->cnf_id) continue;

    if (btor_aig_is_var (root))
    {
      set_next_id_aig_mgr (amgr, root);
      continue;
    }

    assert (root->mark < 2);
    assert (btor_aig_is_and (root));
    assert (BTOR_EMPTY_STACK (tree));
    assert (BTOR_EMPTY_STACK (leafs));

    if ((isxor = is_xor_aig (amgr, root, &leafs)))
      isite = 0;
    else
      isite = is_ite_aig (amgr, root, &leafs);

    if (!isxor && !isite)
    {
#ifdef BTOR_AIG_TO_CNF_NARY_AND
      BTOR_PUSH_STACK (tree, btor_aig_get_right_child (amgr, root));
      BTOR_PUSH_STACK (tree, btor_aig_get_left_child (amgr, root));

      while (!BTOR_EMPTY_STACK (tree))
      {
        cur = BTOR_POP_STACK (tree);

        if (BTOR_IS_INVERTED_AIG (cur) || btor_aig_is_var (cur)
            || cur->refs > 1u || cur->cnf_id)
        {
          BTOR_PUSH_STACK (leafs, cur);
        }
        else
        {
          BTOR_PUSH_STACK (tree, btor_aig_get_right_child (amgr, cur));
          BTOR_PUSH_STACK (tree, btor_aig_get_left_child (amgr, cur));
        }
      }
#else
      BTOR_PUSH_STACK (leafs, btor_aig_get_left_child (amgr, root));
      BTOR_PUSH_STACK (leafs, btor_aig_get_right_child (amgr, root));
#endif
    }

    if (root->mark == 0)
    {
      root->mark = 1;
      assert (root->refs >= 1);
      assert (!root->local);
      root->local = 1;
      BTOR_PUSH_STACK (marked, root);
      BTOR_PUSH_STACK (stack, root);
      for (p = leafs.start; p < leafs.top; p++) BTOR_PUSH_STACK (stack, *p);
    }
    else
    {
      assert (root->mark == 1);
      root->mark = 2;

      set_next_id_aig_mgr (amgr, root);
      x = root->cnf_id;
      assert (x);

      if (isxor)
      {
        assert (BTOR_COUNT_STACK (leafs) == 2);
        a = btor_aig_get_cnf_id (leafs.start[0]);
        b = btor_aig_get_cnf_id (leafs.start[1]);

        btor_sat_add (smgr, -x);
        btor_sat_add (smgr, a);
        btor_sat_add (smgr, -b);
        btor_sat_add (smgr, 0);

        btor_sat_add (smgr, -x);
        btor_sat_add (smgr, -a);
        btor_sat_add (smgr, b);
        btor_sat_add (smgr, 0);

        btor_sat_add (smgr, x);
        btor_sat_add (smgr, -a);
        btor_sat_add (smgr, -b);
        btor_sat_add (smgr, 0);

        btor_sat_add (smgr, x);
        btor_sat_add (smgr, a);
        btor_sat_add (smgr, b);
        btor_sat_add (smgr, 0);
        amgr->num_cnf_clauses += 4;
        amgr->num_cnf_literals += 12;
      }
      else if (isite)
      {
        assert (BTOR_COUNT_STACK (leafs) == 3);
        a = btor_aig_get_cnf_id (leafs.start[0]);  // else
        b = btor_aig_get_cnf_id (leafs.start[1]);  // then
        c = btor_aig_get_cnf_id (leafs.start[2]);  // cond

        btor_sat_add (smgr, -x);
        btor_sat_add (smgr, -c);
        btor_sat_add (smgr, b);
        btor_sat_add (smgr, 0);

        btor_sat_add (smgr, -x);
        btor_sat_add (smgr, c);
        btor_sat_add (smgr, a);
        btor_sat_add (smgr, 0);

        btor_sat_add (smgr, x);
        btor_sat_add (smgr, -c);
        btor_sat_add (smgr, -b);
        btor_sat_add (smgr, 0);

        btor_sat_add (smgr, x);
        btor_sat_add (smgr, c);
        btor_sat_add (smgr, -a);
        btor_sat_add (smgr, 0);
        amgr->num_cnf_clauses += 4;
        amgr->num_cnf_literals += 12;
      }
      else
      {
        for (p = leafs.start; p < leafs.top; p++)
        {
          cur = *p;
          y   = btor_aig_get_cnf_id (cur);
          assert (y);
          btor_sat_add (smgr, -y);
          amgr->num_cnf_literals++;
        }
        btor_sat_add (smgr, x);
        btor_sat_add (smgr, 0);
        amgr->num_cnf_clauses++;
        amgr->num_cnf_literals++;

        for (p = leafs.start; p < leafs.top; p++)
        {
          cur = *p;
          y   = btor_aig_get_cnf_id (cur);
          btor_sat_add (smgr, -x);
          btor_sat_add (smgr, y);
          btor_sat_add (smgr, 0);
          amgr->num_cnf_clauses++;
          amgr->num_cnf_literals += 2;
        }
      }
    }
    BTOR_RESET_STACK (leafs);
  }
  BTOR_RELEASE_STACK (stack);
  BTOR_RELEASE_STACK (leafs);
  BTOR_RELEASE_STACK (tree);

  while (!BTOR_EMPTY_STACK (marked))
  {
    cur = BTOR_POP_STACK (marked);
    assert (!BTOR_IS_INVERTED_AIG (cur));
    assert (cur->mark > 0);
    cur->mark = 0;
    assert (cur->cnf_id);
    assert (btor_aig_is_and (cur));
    local = cur->local;
    assert (local > 0);
    cur->local = 0;
    if (cur == start) continue;
    assert (cur->refs >= local);
    if (cur->refs > local) continue;
    release_cnf_id_aig_mgr (amgr, cur);
  }
  BTOR_RELEASE_STACK (marked);
}

static void
aig_to_sat_tseitin (BtorAIGMgr *amgr, BtorAIG *aig)
{
  assert (amgr);
  assert (!btor_aig_is_const (aig));
  BTOR_MSG (amgr->btor->msg,
            3,
            "transforming AIG into CNF using Tseitin transformation");
  btor_aig_to_sat_tseitin (amgr, aig);
}

void
btor_aig_to_sat (BtorAIGMgr *amgr, BtorAIG *aig)
{
  assert (amgr);
  if (!btor_sat_is_initialized (amgr->smgr)) return;
  if (!btor_aig_is_const (aig)) aig_to_sat_tseitin (amgr, aig);
}

void
btor_aig_add_toplevel_to_sat (BtorAIGMgr *amgr, BtorAIG *root)
{
  assert (amgr);
  assert (root);

  if (!btor_sat_is_initialized (amgr->smgr)) return;

#ifdef BTOR_AIG_TO_CNF_TOP_ELIM
  BtorMemMgr *mm;
  BtorSATMgr *smgr;
  BtorAIG *aig, *left;
  BtorAIGPtrStack stack;
#ifdef BTOR_EXTRACT_TOP_LEVEL_MULTI_OR
  BtorAIGPtrStack leafs;
  BtorAIG **p;
#else
  BtorAIG *real_aig, *right;
#endif

  mm   = amgr->btor->mm;
  smgr = amgr->smgr;

  if (!btor_sat_is_initialized (smgr)) return;

  if (root == BTOR_AIG_TRUE) return;

  if (root == BTOR_AIG_FALSE)
  {
    btor_sat_add (smgr, 0); /* add empty clause */
    amgr->num_cnf_clauses++;
    return;
  }

  BTOR_INIT_STACK (mm, stack);
  aig = root;
  goto BTOR_ADD_TOPLEVEL_AIG_TO_SAT_WITHOUT_POP;

  while (!BTOR_EMPTY_STACK (stack))
  {
    aig = BTOR_POP_STACK (stack);
  BTOR_ADD_TOPLEVEL_AIG_TO_SAT_WITHOUT_POP:
    if (!BTOR_IS_INVERTED_AIG (aig) && btor_aig_is_and (aig))
    {
      BTOR_PUSH_STACK (stack, btor_aig_get_right_child (amgr, aig));
      BTOR_PUSH_STACK (stack, btor_aig_get_left_child (amgr, aig));
    }
    else
    {
#ifdef BTOR_EXTRACT_TOP_LEVEL_MULTI_OR
      BTOR_INIT_STACK (mm, leafs);
      if (is_or_aig (amgr, aig, &leafs))
      {
        assert (BTOR_COUNT_STACK (leafs) > 1);
        for (p = leafs.start; p < leafs.top; p++)
        {
          left = *p;
          if (btor_aig_is_const (left))  // TODO reachable?
            continue;
          btor_aig_to_sat (amgr, left);
        }
        for (p = leafs.start; p < leafs.top; p++)
        {
          left = *p;
          assert (btor_aig_get_cnf_id (left));
          btor_sat_add (smgr, btor_aig_get_cnf_id (BTOR_INVERT_AIG (left)));
          amgr->num_cnf_literals++;
        }
        btor_sat_add (smgr, 0);
        amgr->num_cnf_clauses++;
      }
      else
      {
        btor_aig_to_sat (amgr, aig);
        btor_sat_add (smgr, btor_aig_get_cnf_id (aig));
        btor_sat_add (smgr, 0);
        amgr->num_cnf_literals++;
        amgr->num_cnf_clauses++;
      }
      BTOR_RELEASE_STACK (leafs);
#else
      real_aig = BTOR_REAL_ADDR_AIG (aig);
      if (BTOR_IS_INVERTED_AIG (aig) && btor_aig_is_and (real_aig))
      {
        left  = BTOR_INVERT_AIG (btor_aig_get_left_child (amgr, real_aig));
        right = BTOR_INVERT_AIG (btor_aig_get_right_child (amgr, real_aig));
        btor_aig_to_sat (amgr, left);
        btor_aig_to_sat (amgr, right);
        btor_sat_add (smgr, btor_aig_get_cnf_id (left));
        btor_sat_add (smgr, btor_aig_get_cnf_id (right));
        btor_sat_add (smgr, 0);
        amgr->num_cnf_clauses++;
        amgr->num_cnf_literals += 2;
      }
      else
      {
        btor_aig_to_sat (amgr, aig);
        btor_sat_add (smgr, btor_aig_get_cnf_id (aig));
        btor_sat_add (smgr, 0);
        amgr->num_cnf_clauses++;
        amgr->num_cnf_literals++;
      }
#endif
    }
  }
  BTOR_RELEASE_STACK (stack);
#else
  if (root == BTOR_AIG_TRUE) return;

  if (root == BTOR_AIG_FALSE)
  {
    btor_sat_add (amgr->smgr, 0);
    return;
  }
  btor_aig_to_sat (amgr, root);
  btor_sat_add (amgr->smgr, btor_aig_get_cnf_id (root));
  btor_sat_add (amgr->smgr, 0);
#endif
}

BtorSATMgr *
btor_aig_get_sat_mgr (const BtorAIGMgr *amgr)
{
  return amgr ? amgr->smgr : 0;
}

int32_t
btor_aig_get_assignment (BtorAIGMgr *amgr, BtorAIG *aig)
{
  assert (amgr);
  if (aig == BTOR_AIG_TRUE) return 1;
  if (aig == BTOR_AIG_FALSE) return -1;
  if (BTOR_REAL_ADDR_AIG (aig)->cnf_id == 0) return 0;
  if (BTOR_IS_INVERTED_AIG (aig))
    return -btor_sat_deref (amgr->smgr, BTOR_REAL_ADDR_AIG (aig)->cnf_id);
  return btor_sat_deref (amgr->smgr, aig->cnf_id);
}

int32_t
btor_aig_compare (const BtorAIG *aig0, const BtorAIG *aig1)
{
  if (aig0 == aig1) return 0;
  if (BTOR_INVERT_AIG (aig0) == aig1)
    return BTOR_IS_INVERTED_AIG (aig0) ? -1 : 1;
  if (BTOR_IS_INVERTED_AIG (aig0)) aig0 = BTOR_INVERT_AIG (aig0);
  if (aig0 == BTOR_AIG_FALSE) return -1;
  assert (aig0 != BTOR_AIG_TRUE);
  if (BTOR_IS_INVERTED_AIG (aig1)) aig1 = BTOR_INVERT_AIG (aig1);
  if (aig1 == BTOR_AIG_FALSE) return 1;
  assert (aig1 != BTOR_AIG_TRUE);
  return aig0->id - aig1->id;
}

/* hash AIG by id */
uint32_t
btor_aig_hash_by_id (const BtorAIG *aig)
{
  assert (aig);
  return (uint32_t) btor_aig_get_id (aig) * 7334147u;
}

/* compare AIG by id */
int32_t
btor_aig_compare_by_id (const BtorAIG *aig0, const BtorAIG *aig1)
{
  assert (aig0);
  assert (aig1);

  int32_t id0, id1;

  id0 = btor_aig_get_id (aig0);
  id1 = btor_aig_get_id (aig1);
  if (id0 < id1) return -1;
  if (id0 > id1) return 1;
  return 0;
}

int32_t
btor_compare_aig_by_id_qsort_asc (const void *aig0, const void *aig1)
{
  assert (aig0);
  assert (!btor_aig_is_const (aig0));
  assert (aig1);
  assert (!btor_aig_is_const (aig1));

  int32_t id0, id1;

  id0 = BTOR_REAL_ADDR_AIG (*(BtorAIG **) aig0)->id;
  id1 = BTOR_REAL_ADDR_AIG (*(BtorAIG **) aig1)->id;
  return id0 - id1;
}<|MERGE_RESOLUTION|>--- conflicted
+++ resolved
@@ -141,13 +141,8 @@
   unsigned hash;
   assert (table_size > 0);
   assert (btor_util_is_power_of_2 (table_size));
-<<<<<<< HEAD
-  hash = 547789289u * (unsigned int) abs (id0);
-  hash += 786695309u * (unsigned int) abs (id1);
-=======
   hash = 547789289u * (uint32_t) abs (id0);
   hash += 786695309u * (uint32_t) abs (id1);
->>>>>>> 2f63cfa0
   hash *= BTOR_AIG_UNIQUE_TABLE_PRIME;
   hash &= table_size - 1;
   return hash;
