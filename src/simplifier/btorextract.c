--- conflicted
+++ resolved
@@ -321,11 +321,7 @@
     return false;
 
   param = exp->e[0];
-<<<<<<< HEAD
-  body  = btor_binder_get_body (exp);
-=======
-  body  = btor_node_lambda_get_body (exp);
->>>>>>> 29a97ba8
+  body  = btor_node_binder_get_body (exp);
 
   if (BTOR_IS_INVERTED_NODE (body) || !btor_node_is_bv_cond (body))
     return false;
@@ -365,11 +361,7 @@
     return false;
 
   param = exp->e[0];
-<<<<<<< HEAD
-  body  = btor_binder_get_body (exp);
-=======
-  body  = btor_node_lambda_get_body (exp);
->>>>>>> 29a97ba8
+  body  = btor_node_binder_get_body (exp);
 
   if (BTOR_IS_INVERTED_NODE (body) || !btor_node_is_bv_cond (body))
     return false;
