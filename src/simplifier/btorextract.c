/*  Boolector: Satisfiablity Modulo Theories (SMT) solver.
 *
 *  Copyright (C) 2015-2016 Mathias Preiner.
 *  Copyright (C) 2015-2017 Aina Niemetz.
 *
 *  All rights reserved.
 *
 *  This file is part of Boolector.
 *  See COPYING for more information on using this software.
 */

#include "simplifier/btorextract.h"
#include "btorbv.h"
#include "btorcore.h"
<<<<<<< HEAD
=======
#include "btorexp.h"
>>>>>>> 2f63cfa0
#include "utils/btornodeiter.h"
#include "utils/btorutil.h"

#define BTOR_CONST_GET_BITS(c)                                \
  BTOR_IS_INVERTED_NODE (c) ? btor_node_const_get_invbits (c) \
                            : btor_node_const_get_bits (c)

inline static void
extract_base_addr_offset (BtorNode *bvadd, BtorNode **base, BtorNode **offset)
{
  assert (BTOR_IS_REGULAR_NODE (bvadd));
  assert (btor_node_is_add (bvadd));

  if (btor_node_is_bv_const (bvadd->e[0]))
  {
    if (offset) *offset = bvadd->e[0];
    if (base) *base = bvadd->e[1];
  }
  else
  {
    assert (btor_node_is_bv_const (bvadd->e[1]));
    if (offset) *offset = bvadd->e[1];
    if (base) *base = bvadd->e[0];
  }
}

static int32_t
cmp_abs_rel_indices (const void *a, const void *b)
{
  bool is_abs;
  BtorBitVector *bx, *by;
  BtorNode *x, *y, *x_base_addr, *y_base_addr, *x_offset, *y_offset;

  x = *((BtorNode **) a);
  y = *((BtorNode **) b);

  is_abs = btor_node_is_bv_const (x) && btor_node_is_bv_const (y);

  if (is_abs) /* absolute address */
  {
    bx = BTOR_CONST_GET_BITS (x);
    by = BTOR_CONST_GET_BITS (y);
  }
  else /* relative address */
  {
    assert (!BTOR_IS_INVERTED_NODE (x));
    assert (!BTOR_IS_INVERTED_NODE (y));
    assert (btor_node_is_add (x));
    assert (btor_node_is_add (y));
    extract_base_addr_offset (x, &x_base_addr, &x_offset);
    extract_base_addr_offset (y, &y_base_addr, &y_offset);
    assert (x_base_addr == y_base_addr);
    assert (btor_node_is_bv_const (x_offset));
    assert (btor_node_is_bv_const (y_offset));
    bx = BTOR_CONST_GET_BITS (x_offset);
    by = BTOR_CONST_GET_BITS (y_offset);
  }
  assert (bx);
  assert (by);
  return btor_bv_compare (bx, by);
}

/*
 *
 * diff: d
 * l,....,u
 * l <= i && i <= u && (u - i) % d == 0
 *
 * optimization if d is power of two
 *   l <= i && i <= u && (u - i) & (d - 1) = 0
 *
 *   l <= i && i <= u && (u - i)[bits(d) - 1 - 1: 0] = 0
 *
 *   d: 1
 *   l <= i && i <= u
 *
 *   d: 2
 *   l <= i && i <= u && (u - i)[0:0] = 0
 *
 *   d: 4
 *   l <= i && i <= u && (u - i)[1:0] = 0
 *
 *   d: 8
 *   l <= i && i <= u && (u - i)[2:0] = 0
 */
static inline BtorNode *
create_range (Btor *btor,
              BtorNode *lower,
              BtorNode *upper,
              BtorNode *param,
              BtorBitVector *offset)
{
  assert (lower);
  assert (upper);
  assert (param);
  assert (BTOR_IS_REGULAR_NODE (param));
  assert (btor_node_is_param (param));
  assert (btor_node_is_bv_const (lower) || btor_node_is_add (lower));
  assert (btor_node_is_bv_const (upper) || btor_node_is_add (upper));
  assert (btor_node_get_sort_id (lower) == btor_node_get_sort_id (upper));
  assert (offset);

  int64_t pos;
  BtorNode *res, *le0, *le1, *and, *off, *sub, *rem, *eq, *zero, *slice;

  le0 = btor_exp_ulte (btor, lower, param);
  le1 = btor_exp_ulte (btor, param, upper);
  and = btor_exp_and (btor, le0, le1);

  /* increment by one */
<<<<<<< HEAD
  if (btor_bv_is_one (offset)) res = btor_copy_exp (btor, and);
=======
  if (btor_bv_is_one (offset)) res = btor_node_copy (btor, and);
>>>>>>> 2f63cfa0
  /* increment by power of two */
  else if ((pos = btor_bv_power_of_two (offset)) > -1)
  {
    assert (pos > 0);
    sub   = btor_exp_sub (btor, upper, param);
    slice = btor_exp_slice (btor, sub, pos - 1, 0);
    zero  = btor_exp_zero (btor, btor_node_get_sort_id (slice));
    eq    = btor_exp_eq (btor, slice, zero);
    res   = btor_exp_and (btor, and, eq);

    btor_node_release (btor, zero);
    btor_node_release (btor, slice);
    btor_node_release (btor, sub);
    btor_node_release (btor, eq);
  }
  /* increment by some arbitrary value */
  else
  {
    zero = btor_exp_zero (btor, btor_node_get_sort_id (lower));
    off  = btor_exp_const (btor, offset);
    assert (btor_node_get_sort_id (off) == btor_node_get_sort_id (lower));
    sub = btor_exp_sub (btor, upper, param);
    rem = btor_exp_urem (btor, sub, off);
    eq  = btor_exp_eq (btor, rem, zero);
    res = btor_exp_and (btor, and, eq);

    btor_node_release (btor, zero);
    btor_node_release (btor, off);
    btor_node_release (btor, sub);
    btor_node_release (btor, rem);
    btor_node_release (btor, eq);
  }
  btor_node_release (btor, le0);
  btor_node_release (btor, le1);
  btor_node_release (btor, and);
  return res;
}

/* pattern: lower <= j <= upper && range_cond ? value : a[j] */
static inline BtorNode *
create_pattern_memset (Btor *btor,
                       BtorNode *lower,
                       BtorNode *upper,
                       BtorNode *value,
                       BtorNode *array,
                       BtorBitVector *offset)
{
  assert (lower);
  assert (upper);
  assert (BTOR_REAL_ADDR_NODE (lower)->kind
          == BTOR_REAL_ADDR_NODE (upper)->kind);
  assert (btor_node_is_bv_const (lower) || btor_node_is_add (lower));
  assert (btor_node_get_sort_id (lower) == btor_node_get_sort_id (upper));
  assert (offset);

  BtorNode *res, *param, *ite, *read, *cond;

  param = btor_exp_param (btor, btor_node_get_sort_id (lower), 0);
  read  = btor_exp_read (btor, array, param);
  cond  = create_range (btor, lower, upper, param, offset);
  ;
  ite = btor_exp_cond (btor, cond, value, read);
  res = btor_exp_lambda (btor, param, ite);

  btor_node_release (btor, param);
  btor_node_release (btor, read);
  btor_node_release (btor, cond);
  btor_node_release (btor, ite);

  return res;
}

/* pattern: lower <= j <= upper && range_cond ? j : a[j] */
static inline BtorNode *
create_pattern_itoi (Btor *btor,
                     BtorNode *lower,
                     BtorNode *upper,
                     BtorNode *array,
                     BtorBitVector *offset)
{
  assert (lower);
  assert (upper);
  assert (BTOR_REAL_ADDR_NODE (lower)->kind
          == BTOR_REAL_ADDR_NODE (upper)->kind);
<<<<<<< HEAD
  assert (btor_is_bv_const_node (lower) || btor_is_add_node (lower));
  assert (btor_exp_get_sort_id (lower) == btor_exp_get_sort_id (upper));
  assert (btor_sort_fun_get_codomain (btor, btor_exp_get_sort_id (array))
          == btor_exp_get_sort_id (lower));
=======
  assert (btor_node_is_bv_const (lower) || btor_node_is_add (lower));
  assert (btor_node_get_sort_id (lower) == btor_node_get_sort_id (upper));
  assert (btor_sort_fun_get_codomain (btor, btor_node_get_sort_id (array))
          == btor_node_get_sort_id (lower));
>>>>>>> 2f63cfa0
  assert (offset);

  BtorNode *res, *param, *ite, *read, *cond;

  param = btor_exp_param (btor, btor_node_get_sort_id (lower), 0);
  read  = btor_exp_read (btor, array, param);
  cond  = create_range (btor, lower, upper, param, offset);
  ;
  ite = btor_exp_cond (btor, cond, param, read);
  res = btor_exp_lambda (btor, param, ite);

  btor_node_release (btor, param);
  btor_node_release (btor, read);
  btor_node_release (btor, cond);
  btor_node_release (btor, ite);

  return res;
}

/* pattern: lower <= j <= upper && range_cond ? j + 1 : a[j] */
static inline BtorNode *
create_pattern_itoip1 (Btor *btor,
                       BtorNode *lower,
                       BtorNode *upper,
                       BtorNode *array,
                       BtorBitVector *offset)
{
  assert (lower);
  assert (upper);
  assert (BTOR_REAL_ADDR_NODE (lower)->kind
          == BTOR_REAL_ADDR_NODE (upper)->kind);
<<<<<<< HEAD
  assert (btor_is_bv_const_node (lower) || btor_is_add_node (lower));
  assert (btor_exp_get_sort_id (lower) == btor_exp_get_sort_id (upper));
  assert (btor_sort_fun_get_codomain (btor, btor_exp_get_sort_id (array))
          == btor_exp_get_sort_id (lower));
=======
  assert (btor_node_is_bv_const (lower) || btor_node_is_add (lower));
  assert (btor_node_get_sort_id (lower) == btor_node_get_sort_id (upper));
  assert (btor_sort_fun_get_codomain (btor, btor_node_get_sort_id (array))
          == btor_node_get_sort_id (lower));
>>>>>>> 2f63cfa0
  assert (offset);

  BtorNode *res, *param, *ite, *read, *cond, *inc;

  param = btor_exp_param (btor, btor_node_get_sort_id (lower), 0);
  read  = btor_exp_read (btor, array, param);
  cond  = create_range (btor, lower, upper, param, offset);
  ;
  inc = btor_exp_inc (btor, param);
  ite = btor_exp_cond (btor, cond, inc, read);
  res = btor_exp_lambda (btor, param, ite);

  btor_node_release (btor, param);
  btor_node_release (btor, read);
  btor_node_release (btor, cond);
  btor_node_release (btor, inc);
  btor_node_release (btor, ite);

  return res;
}

static inline BtorNode *
create_pattern_cpy (Btor *btor,
                    BtorNode *lower,
                    BtorNode *upper,
                    BtorNode *src_array,
                    BtorNode *dst_array,
                    BtorNode *src_addr,
                    BtorNode *dst_addr,
                    BtorBitVector *offset)
{
  assert (!BTOR_IS_INVERTED_NODE (lower));
  assert (!BTOR_IS_INVERTED_NODE (upper));
  assert (btor_node_is_add (lower));
  assert (btor_node_is_add (upper));

  BtorNode *res, *param, *ite, *read, *cond, *read_src, *add, *sub;

  param = btor_exp_param (btor, btor_node_get_sort_id (lower), 0);
  read  = btor_exp_read (btor, dst_array, param);
  cond  = create_range (btor, lower, upper, param, offset);

  sub      = btor_exp_sub (btor, param, dst_addr);
  add      = btor_exp_add (btor, src_addr, sub);
  read_src = btor_exp_read (btor, src_array, add);
  ite      = btor_exp_cond (btor, cond, read_src, read);
  res      = btor_exp_lambda (btor, param, ite);

  btor_node_release (btor, param);
  btor_node_release (btor, read);
  btor_node_release (btor, cond);
  btor_node_release (btor, sub);
  btor_node_release (btor, add);
  btor_node_release (btor, read_src);
  btor_node_release (btor, ite);
  return res;
}

static bool
is_write_exp (BtorNode *exp,
              BtorNode **array,
              BtorNode **index,
              BtorNode **value)
{
  assert (exp);
  assert (BTOR_IS_REGULAR_NODE (exp));

  BtorNode *param, *body, *eq, *app;

  if (!btor_node_is_lambda (exp)
      || btor_node_fun_get_arity (exp->btor, exp) > 1)
    return false;

  param = exp->e[0];
  body  = btor_node_lambda_get_body (exp);

  if (BTOR_IS_INVERTED_NODE (body) || !btor_node_is_bv_cond (body))
    return false;

  /* check condition */
  eq = body->e[0];
  if (BTOR_IS_INVERTED_NODE (eq) || !btor_node_is_bv_eq (eq)
      || !eq->parameterized || (eq->e[0] != param && eq->e[1] != param))
    return false;

  /* check value */
  if (BTOR_REAL_ADDR_NODE (body->e[1])->parameterized) return false;

  /* check apply on unmodified array */
  app = body->e[2];
  if (BTOR_IS_INVERTED_NODE (app) || !btor_node_is_apply (app)
      || btor_node_fun_get_arity (app->btor, app->e[0]) > 1
      || app->e[1]->e[0] != param)
    return false;

  if (array) *array = app->e[0];
  if (index) *index = eq->e[1] == param ? eq->e[0] : eq->e[1];
  if (value) *value = body->e[1];
  return true;
}

static bool
is_array_ite_exp (BtorNode *exp, BtorNode **array_if, BtorNode **array_else)
{
  assert (exp);
  assert (BTOR_IS_REGULAR_NODE (exp));

  BtorNode *param, *body, *app_if, *app_else;

  if (!btor_node_is_lambda (exp)
      || btor_node_fun_get_arity (exp->btor, exp) > 1)
    return false;

  param = exp->e[0];
  body  = btor_node_lambda_get_body (exp);

  if (BTOR_IS_INVERTED_NODE (body) || !btor_node_is_bv_cond (body))
    return false;

  /* check value */
  if (!BTOR_REAL_ADDR_NODE (body->e[1])->parameterized
      || !BTOR_REAL_ADDR_NODE (body->e[2])->parameterized)
    return false;

  /* check applies in if and else branch */
  app_if = body->e[1];
  if (BTOR_IS_INVERTED_NODE (app_if) || !btor_node_is_apply (app_if)
      || btor_node_fun_get_arity (app_if->btor, app_if->e[0]) > 1
      || app_if->e[1]->e[0] != param)
    return false;

  app_else = body->e[1];
  if (BTOR_IS_INVERTED_NODE (app_else) || !btor_node_is_apply (app_else)
      || btor_node_fun_get_arity (app_else->btor, app_else->e[0]) > 1
      || app_else->e[1]->e[0] != param)
    return false;

  if (array_if) *array_if = app_if->e[0];
  if (array_else) *array_else = app_else->e[0];
  return true;
}

inline static bool
is_itoi_pattern (BtorNode *index, BtorNode *value)
{
  return index == value;
}

inline static bool
is_itoip1_pattern (BtorNode *index, BtorNode *value)
{
  bool res;
  BtorNode *inc;

  inc = btor_exp_inc (BTOR_REAL_ADDR_NODE (index)->btor, index);
  res = inc == value;
  btor_node_release (BTOR_REAL_ADDR_NODE (index)->btor, inc);
  return res;
}

inline static bool
is_cpy_pattern (BtorNode *index, BtorNode *value)
{
  BtorNode *bvadd, *dst_addr, *off;

  if (BTOR_IS_INVERTED_NODE (index) || !btor_node_is_add (index)
      || BTOR_IS_INVERTED_NODE (value) || !btor_node_is_apply (value)
      || BTOR_IS_INVERTED_NODE (value->e[1]->e[0])
      || !btor_node_is_add (value->e[1]->e[0]))
    return false;

  if (btor_node_is_bv_const (index->e[0]))
    off = index->e[0];
  else if (btor_node_is_bv_const (index->e[1]))
    off = index->e[1];
  else
    return false;

  bvadd    = value->e[1]->e[0];
  dst_addr = 0;
  if (bvadd->e[0] == off)
    dst_addr = bvadd->e[1];
  else if (bvadd->e[1] == off)
    dst_addr = bvadd->e[0];

  return dst_addr != 0;
}

/* extracts source array, source address, destination address and offset of
 * a memcopy pattern. */
static void
extract_cpy_src_dst_info (BtorNode *index,
                          BtorNode *value,
                          BtorNode **src_array,
                          BtorNode **src_addr,
                          BtorNode **dst_addr,
                          BtorNode **off)
{
  assert (is_cpy_pattern (index, value));

  BtorNode *bvadd, *offset;

  extract_base_addr_offset (index, dst_addr, &offset);
  bvadd = value->e[1]->e[0];
  if (off) *off = offset;
  if (src_addr) *src_addr = bvadd->e[0] == offset ? bvadd->e[1] : bvadd->e[0];
  if (src_array) *src_array = value->e[0];
}

inline static bool
is_abs_set_pattern (BtorNode *index, BtorNode *prev_index)
{
  return btor_node_is_bv_const (index)
         && (!prev_index || btor_node_is_bv_const (prev_index));
}

inline static bool
is_rel_set_pattern (BtorNode *index, BtorNode *prev_index)
{
  BtorNode *base_addr, *offset, *prev_base_addr, *prev_offset;

  if (BTOR_IS_INVERTED_NODE (index) || !btor_node_is_add (index)) return false;

  if (!btor_node_is_bv_const (index->e[0])
      && !btor_node_is_bv_const (index->e[1]))
    return false;

  if (!prev_index) return true;

  if (BTOR_IS_INVERTED_NODE (prev_index) || !btor_node_is_add (prev_index))
    return false;

  if (!btor_node_is_bv_const (prev_index->e[0])
      && !btor_node_is_bv_const (prev_index->e[1]))
    return false;

  extract_base_addr_offset (index, &base_addr, &offset);
  extract_base_addr_offset (prev_index, &prev_base_addr, &prev_offset);
  assert (btor_node_is_bv_const (offset));
  assert (btor_node_is_bv_const (prev_offset));

  return base_addr == prev_base_addr;
}

/* Pattern 1)
 *
 *   dst0 := write(dst, dst_addr + c, read(src, src_addr + c))
 *   dst1 := write(dst0, dst_addr + c + 1, read(src, src_addr + c + 1))
 *   dst2 := write(dst1, dst_addr + c + 2, read(src, src_addr + c + 2))
 *
 * Pattern 2) overlapping memory regions
 *
 *   dst0 := write(dst, dst_addr + c, read(dst, src_addr + c))
 *   dst1 := write(dst0, dst_addr + c + 1, read(dst0, src_addr + c + 1))
 *   dst2 := write(dst1, dst_addr + c + 2, read(dst1, src_addr + c + 2))
 */
inline static bool
is_copy_pattern (BtorNode *index,
                 BtorNode *value,
                 BtorNode *prev_index,
                 BtorNode *prev_value,
                 BtorNode *array)
{
  BtorNode *src_addr, *dst_addr;
  BtorNode *prev_src_addr, *prev_dst_addr;

  if (!is_cpy_pattern (index, value)) return false;

  /* 'index' is the first index collected for the current memcopy pattern */
  if (!prev_index) return true;

  /* 'index' belongs to a new memcopy pattern (create new pattern) */
  if (!is_cpy_pattern (prev_index, prev_value)) return false;

  extract_cpy_src_dst_info (index, value, 0, &src_addr, &dst_addr, 0);
  extract_cpy_src_dst_info (
      prev_index, prev_value, 0, &prev_src_addr, &prev_dst_addr, 0);

  return src_addr == prev_src_addr
         && dst_addr == prev_dst_addr
         /* destination array check: either every copy step uses the same
          * destination array or they use the intermediate results of the write
          * operations */
         && (value->e[0] == prev_value->e[0] || value->e[0] == array);
}

static void
add_to_index_map (Btor *btor,
                  BtorPtrHashTable *map_value_index,
                  BtorNode *lambda,
                  BtorNode *index,
                  BtorNode *value)
{
  BtorMemMgr *mm;
  BtorPtrHashBucket *b;
  BtorPtrHashTable *t;
  BtorNodePtrStack *indices;
  BtorNode *offset;

  mm = btor->mm;

  if (!(b = btor_hashptr_table_get (map_value_index, lambda)))
  {
    b              = btor_hashptr_table_add (map_value_index, lambda);
    t              = btor_hashptr_table_new (mm,
<<<<<<< HEAD
                                (BtorHashPtr) btor_hash_exp_by_id,
                                (BtorCmpPtr) btor_compare_exp_by_id);
=======
                                (BtorHashPtr) btor_node_hash_by_id,
                                (BtorCmpPtr) btor_node_compare_by_id);
>>>>>>> 2f63cfa0
    b->data.as_ptr = t;
  }
  else
    t = b->data.as_ptr;
  assert (t);

  if (!(b = btor_hashptr_table_get (t, value)))
  {
    b = btor_hashptr_table_add (t, value);
    BTOR_NEW (mm, indices);
    BTOR_INIT_STACK (mm, *indices);
    b->data.as_ptr = indices;
  }
  else
    indices = (BtorNodePtrStack *) b->data.as_ptr;
  assert (indices);
  if (btor_node_is_bv_const (index))
    offset = index;
  else
  {
    assert (BTOR_IS_REGULAR_NODE (index));
    assert (btor_node_is_add (index));
    extract_base_addr_offset (index, 0, &offset);
    assert (btor_node_is_bv_const (offset));
  }

  BTOR_PUSH_STACK (*indices, index);
}

// TODO (ma): is there a way to recognize base_addr + 0 as
//            relative?
//            -> only if its the last index
//	       - prev_index->base_addr == index
static bool
check_and_add_index (Btor *btor,
                     BtorPtrHashTable *map_value_index,
                     BtorNode *fun,
                     BtorNode *index,
                     BtorNode *prev_index,
                     BtorNode *value,
                     BtorNode *prev_value,
                     BtorNode *next_fun,
                     BtorIntHashTable *visit_cache,
                     BtorIntHashTable *index_cache)
{
  if (!is_abs_set_pattern (index, prev_index)
      && !is_rel_set_pattern (index, prev_index))
    return false;

  /* optimization for memcopy: do not visit lambdas that are only accessed via
   * this lambda (reduces number of redundant memcopy patterns)
   */
  if (is_rel_set_pattern (index, prev_index)
      && is_copy_pattern (index, value, prev_index, prev_value, next_fun)
      && value->e[0] == next_fun && next_fun->parents == 2)
  {
    btor_hashint_table_add (visit_cache, btor_exp_get_id (next_fun));
  }

  btor_hashint_table_add (index_cache, btor_exp_get_id (index));
  add_to_index_map (btor, map_value_index, fun, index, value);
  return true;
}

static void
collect_indices_updates (Btor *btor,
                         BtorPtrHashTable *map_value_index,
                         BtorPtrHashTable *map_lambda_base)
{
  uint32_t i;
  BtorNode *cur, *cur_upd, *top_upd, *index, *prev_index, *value;
  BtorNode *prev_value;
  BtorPtrHashTableIterator it;
  BtorNodePtrStack visit, upd_nodes;
  BtorIntHashTable *visit_cache, *index_cache;

  BTOR_INIT_STACK (btor->mm, visit);
  BTOR_INIT_STACK (btor->mm, upd_nodes);
  visit_cache = btor_hashint_table_new (btor->mm);

  btor_iter_hashptr_init (&it, btor->unsynthesized_constraints);
  btor_iter_hashptr_queue (&it, btor->assumptions);
  while (btor_iter_hashptr_has_next (&it))
  {
    cur = btor_iter_hashptr_next (&it);
    BTOR_PUSH_STACK (visit, cur);
  }

  while (!BTOR_EMPTY_STACK (visit))
  {
    cur = BTOR_REAL_ADDR_NODE (BTOR_POP_STACK (visit));

    if (btor_hashint_table_contains (visit_cache, cur->id)) continue;

    btor_hashint_table_add (visit_cache, cur->id);
    for (i = 0; i < cur->arity; i++) BTOR_PUSH_STACK (visit, cur->e[i]);

    /* follow update chains */
    // TODO: add fun equalities?
    if (btor_is_apply_node (cur))
      BTOR_PUSH_STACK (upd_nodes, cur->e[0]);
    else if (btor_is_fun_cond_node (cur))
    {
      BTOR_PUSH_STACK (upd_nodes, cur->e[1]);
      BTOR_PUSH_STACK (upd_nodes, cur->e[2]);
    }

    while (!BTOR_EMPTY_STACK (upd_nodes))
    {
      cur_upd = top_upd = BTOR_POP_STACK (upd_nodes);
      prev_index = prev_value = 0;

      if (btor_hashint_table_contains (visit_cache, btor_exp_get_id (top_upd)))
        continue;

      index_cache = btor_hashint_table_new (btor->mm);
      while (btor_is_update_node (cur_upd))
      {
        assert (BTOR_IS_REGULAR_NODE (cur_upd));
        assert (cur_upd->is_array);
        index = cur_upd->e[1]->e[0];
        value = cur_upd->e[2];

        /* index already cached, this index will be overwritten anyways,
         * so we can skip it */
        if (btor_hashint_table_contains (index_cache, btor_exp_get_id (index)))
        {
          cur_upd = cur_upd->e[0];
          continue;
        }

        /* use array as new start point */
        if (!check_and_add_index (btor,
                                  map_value_index,
                                  top_upd,
                                  index,
                                  prev_index,
                                  value,
                                  prev_value,
                                  cur_upd->e[0],
                                  visit_cache,
                                  index_cache))
        {
          break;
        }

        cur_upd    = cur_upd->e[0];
        prev_index = index;
        prev_value = value;
      }
      if (btor_is_update_node (top_upd))
      {
        if (btor_hashptr_table_get (map_value_index, top_upd))
        {
          assert (!btor_hashptr_table_get (map_lambda_base, top_upd));
          btor_hashptr_table_add (map_lambda_base, top_upd)->data.as_ptr =
              cur_upd;
        }
      }
      btor_hashint_table_delete (index_cache);
      btor_hashint_table_add (visit_cache, btor_exp_get_id (top_upd));
    }
  }
  btor_hashint_table_delete (visit_cache);
  BTOR_RELEASE_STACK (visit);
  BTOR_RELEASE_STACK (upd_nodes);
}

static void
collect_indices_lambdas (Btor *btor,
                         BtorPtrHashTable *map_value_index,
                         BtorPtrHashTable *map_lambda_base)
{
  bool is_top;
  BtorNode *lambda, *cur, *array, *index, *value, *tmp, *array_if, *array_else;
  BtorNode *prev_index, *prev_value;
  BtorPtrHashTableIterator it;
  BtorNodeIterator pit;
  BtorNodePtrStack lambdas;
  BtorIntHashTable *index_cache, *visit_cache;
  BtorMemMgr *mm;

  mm = btor->mm;
  BTOR_INIT_STACK (mm, lambdas);
<<<<<<< HEAD
  visit_cache = btor_hashint_table_new (mm);
=======
  visit_cache = btor_hashptr_table_new (mm,
                                        (BtorHashPtr) btor_node_hash_by_id,
                                        (BtorCmpPtr) btor_node_compare_by_id);
>>>>>>> 2f63cfa0

  /* collect lambdas that are at the top of lambda chains */
  btor_iter_hashptr_init_reversed (&it, btor->lambdas);
  while (btor_iter_hashptr_has_next (&it))
  {
    lambda = btor_iter_hashptr_next (&it);
    assert (BTOR_IS_REGULAR_NODE (lambda));

    /* already visited */
    if (btor_hashptr_table_get (map_value_index, lambda)) continue;

    /* we only consider writes */
    if (!lambda->is_array || !btor_node_lambda_get_static_rho (lambda))
      continue;

<<<<<<< HEAD
    is_top = 0;
=======
    is_top = false;
>>>>>>> 2f63cfa0
    btor_iter_apply_parent_init (&pit, lambda);
    while (btor_iter_apply_parent_has_next (&pit))
    {
      tmp = btor_iter_apply_parent_next (&pit);

      if (!tmp->parameterized)
      {
        is_top = true;
        break;
      }
    }

    if (!is_top) continue;

    BTOR_PUSH_STACK (lambdas, lambda);
    while (!BTOR_EMPTY_STACK (lambdas))
    {
      lambda = BTOR_POP_STACK (lambdas);

      /* already visited */
<<<<<<< HEAD
      if (btor_hashint_table_contains (visit_cache, btor_exp_get_id (lambda)))
        continue;

      btor_hashint_table_add (visit_cache, btor_exp_get_id (lambda));

      cur         = lambda;
      index_cache = btor_hashint_table_new (mm);
=======
      if (btor_hashptr_table_get (visit_cache, lambda)) continue;

      btor_hashptr_table_add (visit_cache, lambda);

      cur = lambda;
      index_cache =
          btor_hashptr_table_new (mm,
                                  (BtorHashPtr) btor_node_hash_by_id,
                                  (BtorCmpPtr) btor_node_compare_by_id);
>>>>>>> 2f63cfa0
      prev_index = prev_value = 0;
      while (is_write_exp (cur, &array, &index, &value))
      {
        assert (BTOR_IS_REGULAR_NODE (array));
        assert (btor_node_is_fun (array));

        /* index already cached, this index will be overwritten anyways,
         * so we can skip it */
<<<<<<< HEAD
        if (btor_hashint_table_contains (index_cache, btor_exp_get_id (index)))
=======
        if (btor_hashptr_table_get (index_cache, index))
>>>>>>> 2f63cfa0
        {
          cur = array;
          continue;
        }

<<<<<<< HEAD
=======
        /* collect index/value pairs for absolute set patterns */
        if (is_abs_set_pattern (index, prev_index))
        {
          btor_hashptr_table_add (index_cache, index);
          add_to_index_map (btor, map_value_index, lambda, index, value);
        }
        // TODO (ma): is there a way to recognize base_addr + 0 as
        //            relative?
        //            -> only if its the last index
        //	       - prev_index->base_addr == index
        else if (is_rel_set_pattern (index, prev_index))
        {
          /* collect index/value pairs for memcopy pattern if 'index'
           * and 'value' still belong to current memcopy pattern */
          if (is_copy_pattern (index, value, prev_index, prev_value, array))
          {
            /* optimization for memcopy: do not visit lambdas that
             * are only accessed via this lambda (reduces number of
             * redundant memcopy patterns) */
            if (value->e[0] == array && array->parents == 2)
              btor_hashptr_table_add (visit_cache, array);
            btor_hashptr_table_add (index_cache, index);
            add_to_index_map (btor, map_value_index, lambda, index, value);
          }
          /* collect index/value pairs for relative set patterns */
          else
          {
            btor_hashptr_table_add (index_cache, index);
            add_to_index_map (btor, map_value_index, lambda, index, value);
          }
        }
>>>>>>> 2f63cfa0
        /* use array as new start point */
        if (!check_and_add_index (btor,
                                  map_value_index,
                                  lambda,
                                  index,
                                  prev_index,
                                  value,
                                  prev_value,
                                  array,
                                  visit_cache,
                                  index_cache))
        {
          BTOR_PUSH_STACK (lambdas, array);
          break;
        }

        cur        = array;
        prev_index = index;
        prev_value = value;
      }
      if (btor_hashptr_table_get (map_value_index, lambda))
      {
        assert (!btor_hashptr_table_get (map_lambda_base, lambda));
        btor_hashptr_table_add (map_lambda_base, lambda)->data.as_ptr = cur;
      }
<<<<<<< HEAD
      btor_hashint_table_delete (index_cache);
=======
      btor_hashptr_table_delete (index_cache);
>>>>>>> 2f63cfa0

      // TODO (ma): can only be ite now change to is_fun_cond_node check
      if (is_array_ite_exp (cur, &array_if, &array_else))
      {
        BTOR_PUSH_STACK (lambdas, array_if);
        BTOR_PUSH_STACK (lambdas, array_else);
      }
    }
  }
<<<<<<< HEAD
  btor_hashint_table_delete (visit_cache);
=======
  btor_hashptr_table_delete (visit_cache);
>>>>>>> 2f63cfa0
  BTOR_RELEASE_STACK (lambdas);
}

static void
collect_indices_top_eqs (Btor *btor, BtorPtrHashTable *map_value_index)
{
  BtorPtrHashTableIterator it;
  BtorNode *cur, *lhs, *rhs, *read, *array, *index, *value;

  /* top level equality pre-initialization */
  btor_iter_hashptr_init (&it, btor->unsynthesized_constraints);
  btor_iter_hashptr_queue (&it, btor->synthesized_constraints);
  btor_iter_hashptr_queue (&it, btor->embedded_constraints);
  while (btor_iter_hashptr_has_next (&it))
  {
    cur = btor_iter_hashptr_next (&it);
<<<<<<< HEAD
    if (BTOR_IS_INVERTED_NODE (cur) || !btor_is_bv_eq_node (cur)) continue;
=======
    if (BTOR_IS_INVERTED_NODE (cur) || !btor_node_is_bv_eq (cur)) continue;
>>>>>>> 2f63cfa0

    lhs = cur->e[0];
    rhs = cur->e[1];

    index = value = 0;
    if (!BTOR_IS_INVERTED_NODE (lhs) && btor_node_is_apply (lhs)
        && btor_node_is_uf_array (lhs->e[0])
        && btor_node_is_bv_const (lhs->e[1]->e[0])
        && btor_node_is_bv_const (rhs))
    {
      read  = lhs;
      array = lhs->e[0];
      index = lhs->e[1]->e[0];
      value = rhs;
    }
    else if (!BTOR_IS_INVERTED_NODE (rhs) && btor_node_is_apply (rhs)
             && btor_node_is_uf_array (rhs->e[0])
             && btor_node_is_bv_const (rhs->e[1]->e[0])
             && btor_node_is_bv_const (lhs))
    {
      read  = rhs;
      array = rhs->e[0];
      index = rhs->e[1]->e[0];
      value = lhs;
    }

    if (!index) continue;

    if (btor_hashptr_table_get (btor->substitutions, read)) continue;

    /* only add each index once */
    add_to_index_map (btor, map_value_index, array, index, value);

    /* substitute 'read' with 'value', in order to prevent down propgation
     * rewriting for 'read' during substitute_and_rebuild(...), which
     * simplifies 'read' to 'value' anyways.
     * NOTE: if 'read' is already in 'substitutions', we let the rewriting
     * engine handle inconsistencies (i,e., if 'value' is not the same
     * as in 'substitutions'. */
    btor_insert_substitution (btor, read, value, false);
  }
}

void
find_ranges (Btor *btor,
             BtorNodePtrStack *stack,
             BtorNodePtrStack *ranges,
             BtorBitVectorPtrStack *increments,
             BtorNodePtrStack *indices,
             BtorNodePtrStack *indices_ranges,
             uint32_t *num_pat,
             uint32_t *num_pat_inc,
             uint32_t *size_pat,
             uint32_t *size_pat_inc)
{
  assert (stack);
  assert (ranges);
  assert (increments);
  assert (indices);
  assert (num_pat);
  assert (size_pat);

#ifndef NDEBUG
  uint32_t num_indices = 0;
#endif
  bool in_range;
  BtorBitVector *b0, *b1, *inc, *prev_inc;
  uint32_t i, cnt, lower, upper;
  uint32_t num_pattern = 0, num_pattern_inc = 0, size_pattern = 0;
  uint32_t size_pattern_inc = 0;
  BtorNode *n0, *n1, *n0_base_addr, *n1_base_addr, *n0_offset, *n1_offset;
  BtorMemMgr *mm;
  BtorNodePtrStack index_stack;

  mm          = btor->mm;
  index_stack = *stack;
  cnt         = BTOR_COUNT_STACK (index_stack);
  if (cnt == 0) return;

  if (cnt == 1)
    BTOR_PUSH_STACK (*indices, BTOR_PEEK_STACK (index_stack, 0));
  else
  {
    assert (cnt > 1);
#ifndef NDEBUG
    /* sanity check: 'index_stack' contains either absolute or relative
     * addresses */
    for (i = 1; i < BTOR_COUNT_STACK (index_stack); i++)
    {
      n0 = BTOR_REAL_ADDR_NODE (BTOR_PEEK_STACK (index_stack, i - 1));
      n1 = BTOR_REAL_ADDR_NODE (BTOR_PEEK_STACK (index_stack, i));
      assert (n0->kind == n1->kind);
      assert (btor_node_is_add (n0) || btor_node_is_bv_const (n0));
      if (btor_node_is_add (n0))
      {
        extract_base_addr_offset (n0, &n0_base_addr, &n0_offset);
        extract_base_addr_offset (n1, &n1_base_addr, &n1_offset);
        assert (n0_base_addr == n1_base_addr);
        assert (btor_node_is_bv_const (n0_offset));
        assert (btor_node_is_bv_const (n1_offset));
      }
    }
#endif
    qsort (index_stack.start, cnt, sizeof (BtorNode *), cmp_abs_rel_indices);
    inc = prev_inc = 0;
    lower = upper = 0;
    while (upper < cnt)
    {
      in_range = false;
      inc      = 0;
      if (upper + 1 < cnt)
      {
        n0 = BTOR_PEEK_STACK (index_stack, upper);
        n1 = BTOR_PEEK_STACK (index_stack, upper + 1);

        if (btor_node_is_bv_const (n0))
        {
          assert (btor_node_is_bv_const (n1));
          b0 = BTOR_CONST_GET_BITS (n0);
          b1 = BTOR_CONST_GET_BITS (n1);
        }
        else
        {
          assert (!BTOR_IS_INVERTED_NODE (n0));
          assert (!BTOR_IS_INVERTED_NODE (n1));
          assert (btor_node_is_add (n0));
          assert (btor_node_is_add (n1));
          extract_base_addr_offset (n0, &n0_base_addr, &n0_offset);
          extract_base_addr_offset (n1, &n1_base_addr, &n1_offset);
          assert (n0_base_addr == n1_base_addr);
          b0 = BTOR_CONST_GET_BITS (n0_offset);
          b1 = BTOR_CONST_GET_BITS (n1_offset);
        }
        assert (b0);
        assert (b1);
        inc = btor_bv_sub (mm, b1, b0);

        if (!prev_inc) prev_inc = btor_bv_copy (mm, inc);

        /* increment upper bound of range */
        in_range = btor_bv_compare (inc, prev_inc) == 0;
        if (in_range) upper += 1;
      }

      if (!in_range)
      {
        /* push index */
        if (upper == lower)
        {
          BTOR_PUSH_STACK (*indices, BTOR_PEEK_STACK (index_stack, lower));
#ifndef NDEBUG
          num_indices++;
#endif
          goto NEW_RANGE;
        }
        /* range is too small, push separate indices */
        else if (upper - lower <= 1
                 /* range with an offset greater than 1 */
                 && btor_bv_power_of_two (prev_inc) != 0)
        {
          /* last iteration step: if range contains all indices
           * up to the last one, we can push all indices */
          if (upper == cnt - 1) upper += 1;

          /* push all indices from lower until upper - 1 */
          for (; lower < upper; lower++)
          {
            BTOR_PUSH_STACK (*indices, BTOR_PEEK_STACK (index_stack, lower));
#ifndef NDEBUG
            num_indices++;
#endif
          }
          /* lower is now that last index in the range, from
           * which we try to find a new range */
          upper += 1;
        }
        /* found range */
        else
        {
          assert (upper - lower > 0);
          BTOR_PUSH_STACK (*increments, prev_inc);
          BTOR_PUSH_STACK (*ranges, BTOR_PEEK_STACK (index_stack, lower));
          BTOR_PUSH_STACK (*ranges, BTOR_PEEK_STACK (index_stack, upper));
          /* push all indices in range lower <= i <= upper onto
           * 'indices_ranges' stack */
          for (i = lower; i <= upper; i++)
            BTOR_PUSH_STACK (*indices_ranges, BTOR_PEEK_STACK (index_stack, i));
          BTOR_PUSH_STACK (*indices_ranges, 0);
#ifndef NDEBUG
          num_indices += upper - lower + 1;
#endif
          if (btor_bv_is_one (prev_inc))
          {
            size_pattern += upper - lower + 1;
            num_pattern++;
          }
          else
          {
            size_pattern_inc += upper - lower + 1;
            num_pattern_inc++;
          }
          /* 'prev_inc' will be released later */
          prev_inc = 0;
        NEW_RANGE:
          /* reset range */
          upper += 1;
          lower = upper;
          if (inc) btor_bv_free (mm, inc);
          inc = 0;
        }
      }
      if (prev_inc) btor_bv_free (mm, prev_inc);
      prev_inc = inc;
    }
    if (inc) btor_bv_free (mm, inc);
    assert (num_indices == cnt);
  }

  /* return statistics */
  if (num_pat)
  {
    *num_pat += num_pattern;
    /* if no separate statistic variable is given for the 'inc' pattern,
     * we just add the number to the normal one */
    if (!num_pat_inc) *num_pat += num_pattern_inc;
  }
  if (num_pat_inc) *num_pat_inc += num_pattern_inc;
  if (size_pat)
  {
    *size_pat += size_pattern;
    /* if no separate statistic variable is given for the 'inc' pattern,
     * we just add the size to the normal one */
    if (!size_pat_inc) *size_pat += size_pattern_inc;
  }
  if (size_pat_inc) *size_pat_inc += size_pattern_inc;
}

static BtorPtrHashTable *
create_static_rho (Btor *btor,
                   BtorNode *indices[],
                   BtorNode *value,
                   BtorPtrHashTable *index_value_map)
{
  uint32_t i;
  BtorNode *idx, *args;
  BtorPtrHashTable *static_rho;
  BtorPtrHashBucket *b;

  static_rho = btor_hashptr_table_new (btor->mm,
<<<<<<< HEAD
                                       (BtorHashPtr) btor_hash_exp_by_id,
                                       (BtorCmpPtr) btor_compare_exp_by_id);
=======
                                       (BtorHashPtr) btor_node_hash_by_id,
                                       (BtorCmpPtr) btor_node_compare_by_id);
>>>>>>> 2f63cfa0
  if (value)
  {
    for (i = 0; indices[i]; i++)
    {
      idx            = indices[i];
<<<<<<< HEAD
      args           = btor_args_exp (btor, &idx, 1);
      b              = btor_hashptr_table_add (static_rho, args);
      b->data.as_ptr = btor_copy_exp (btor, value);
=======
      args           = btor_exp_args (btor, &idx, 1);
      b              = btor_hashptr_table_add (static_rho, args);
      b->data.as_ptr = btor_node_copy (btor, value);
>>>>>>> 2f63cfa0
    }
  }
  else
  {
    assert (index_value_map);
    for (i = 0; indices[i]; i++)
    {
      idx = indices[i];
      b   = btor_hashptr_table_get (index_value_map, idx);
      assert (b);
      value          = b->data.as_ptr;
<<<<<<< HEAD
      args           = btor_args_exp (btor, &idx, 1);
      b              = btor_hashptr_table_add (static_rho, args);
      b->data.as_ptr = btor_copy_exp (btor, value);
=======
      args           = btor_exp_args (btor, &idx, 1);
      b              = btor_hashptr_table_add (static_rho, args);
      b->data.as_ptr = btor_node_copy (btor, value);
>>>>>>> 2f63cfa0
    }
  }
  return static_rho;
}

static uint32_t
extract_lambdas (Btor *btor,
                 BtorPtrHashTable *map_value_index,
                 BtorPtrHashTable *map_lambda_base)
{
  assert (btor);
  assert (map_value_index);
  assert (map_lambda_base);

  bool is_top_eq;
  BtorBitVector *inc;
  uint32_t i_range, i_index, i_value, i_inc, i_index_r;
  BtorNode *subst, *base, *tmp, *array, *value, *lower, *upper;
  BtorNode *src_array, *src_addr, *dst_addr;
  BtorPtrHashTableIterator it, iit;
  BtorPtrHashTable *t, *index_value_map, *static_rho;
  BtorPtrHashBucket *b;
  BtorNodePtrStack ranges, indices, values, indices_itoi, indices_itoip1;
  BtorNodePtrStack indices_cpy, indices_rem, indices_ranges, *stack;
  BtorBitVectorPtrStack increments;
  BtorMemMgr *mm;

  /* statistics */
  uint32_t num_total = 0, num_writes = 0;
  uint32_t num_set = 0, num_set_inc = 0, num_set_itoi = 0, num_set_itoip1 = 0;
  uint32_t num_cpy = 0, size_set = 0, size_set_inc = 0, size_set_itoi = 0;
  uint32_t size_set_itoip1 = 0, size_cpy = 0;

  mm = btor->mm;
  BTOR_INIT_STACK (mm, ranges);
  BTOR_INIT_STACK (mm, indices);
  BTOR_INIT_STACK (mm, indices_ranges);
  BTOR_INIT_STACK (mm, increments);
  BTOR_INIT_STACK (mm, values);
  BTOR_INIT_STACK (mm, indices_itoi);
  BTOR_INIT_STACK (mm, indices_itoip1);
  BTOR_INIT_STACK (mm, indices_cpy);
  BTOR_INIT_STACK (mm, indices_rem);
  btor_iter_hashptr_init (&it, map_value_index);
  while (btor_iter_hashptr_has_next (&it))
  {
    t     = it.bucket->data.as_ptr;
    array = btor_iter_hashptr_next (&it);
    assert (t);
    assert (array->is_array);

    /* find memset patterns, the remaining unused indices are pushed onto
     * stack 'indices' */
    btor_iter_hashptr_init (&iit, t);
    while (btor_iter_hashptr_has_next (&iit))
    {
      stack = iit.bucket->data.as_ptr;
      value = btor_iter_hashptr_next (&iit);
      assert (stack);
      find_ranges (btor,
                   stack,
                   &ranges,
                   &increments,
                   &indices,
                   &indices_ranges,
                   &num_set,
                   &num_set_inc,
                   &size_set,
                   &size_set_inc);
      BTOR_PUSH_STACK (ranges, 0);
      BTOR_PUSH_STACK (indices, 0);
      BTOR_PUSH_STACK (values, value);
      assert (BTOR_COUNT_STACK (ranges) - BTOR_COUNT_STACK (values) > 0
              || BTOR_COUNT_STACK (indices) - BTOR_COUNT_STACK (values) > 0);
      assert ((BTOR_COUNT_STACK (ranges) - BTOR_COUNT_STACK (values)) % 2 == 0);
      assert ((BTOR_COUNT_STACK (ranges) - BTOR_COUNT_STACK (values)) / 2
              == BTOR_COUNT_STACK (increments));
    }

    /* choose base array for patterns/writes:
     *  1) write chains: base array of the write chains
     *  2) top eqs: a new UF symbol */
    if ((b = btor_hashptr_table_get (map_lambda_base, array)))
    {
<<<<<<< HEAD
      assert (btor_is_lambda_node (array) || btor_is_update_node (array));
=======
      assert (btor_node_is_lambda (array));
>>>>>>> 2f63cfa0
      b = btor_hashptr_table_get (map_lambda_base, array);
      assert (b);
      subst     = btor_node_copy (btor, b->data.as_ptr);
      is_top_eq = false;
    }
    else
    {
      assert (btor_node_is_uf_array (array));
      subst     = btor_exp_array (btor, btor_node_get_sort_id (array), 0);
      is_top_eq = true;
    }

    index_value_map =
        btor_hashptr_table_new (mm,
<<<<<<< HEAD
                                (BtorHashPtr) btor_hash_exp_by_id,
                                (BtorCmpPtr) btor_compare_exp_by_id);
=======
                                (BtorHashPtr) btor_node_hash_by_id,
                                (BtorCmpPtr) btor_node_compare_by_id);
>>>>>>> 2f63cfa0
    base    = subst;
    i_range = i_index = i_inc = 0;
    i_index_r                 = 0;
    for (i_value = 0; i_value < BTOR_COUNT_STACK (values); i_value++)
    {
      value = BTOR_PEEK_STACK (values, i_value);

      /* create memset regions */
      for (; i_range < BTOR_COUNT_STACK (ranges) - 1; i_range += 2)
      {
        lower = BTOR_PEEK_STACK (ranges, i_range);
        /* next value */
        if (!lower)
        {
          i_range++;
          break;
        }
        upper = BTOR_PEEK_STACK (ranges, i_range + 1);
        assert (i_inc < BTOR_COUNT_STACK (increments));
        inc = BTOR_PEEK_STACK (increments, i_inc);
        tmp = create_pattern_memset (btor, lower, upper, value, subst, inc);
        tmp->is_array = 1;
        btor_node_release (btor, subst);
        subst = tmp;
        btor_bv_free (mm, inc);
        i_inc++;

        assert (i_index_r < BTOR_COUNT_STACK (indices_ranges));
        static_rho = create_static_rho (
            btor, indices_ranges.start + i_index_r, value, 0);
        i_index_r += static_rho->count + 1;
        if (btor_node_lambda_get_static_rho (subst))
          btor_node_lambda_delete_static_rho (btor, subst);
        btor_node_lambda_set_static_rho (subst, static_rho);
      }

      /* find patterns that are dependent on the current index */
      for (; i_index < BTOR_COUNT_STACK (indices); i_index++)
      {
        lower = BTOR_PEEK_STACK (indices, i_index);
        /* next value */
        if (!lower)
        {
          i_index++;
          break;
        }
        assert (!btor_hashptr_table_get (index_value_map, lower));
        /* save index value pairs for later */
        btor_hashptr_table_add (index_value_map, lower)->data.as_ptr = value;

        /* pattern 1: index -> index */
        if (is_itoi_pattern (lower, value))
          BTOR_PUSH_STACK (indices_itoi, lower);
        /* pattern 2: index -> index + 1 */
        else if (is_itoip1_pattern (lower, value))
          BTOR_PUSH_STACK (indices_itoip1, lower);
        /* pattern 3: memcopy pattern */
        else if (is_cpy_pattern (lower, value))
          BTOR_PUSH_STACK (indices_cpy, lower);
        else /* no pattern found */
          BTOR_PUSH_STACK (indices_rem, lower);
      }
    }

    /* pattern: index -> index */
    BTOR_RESET_STACK (ranges);
    BTOR_RESET_STACK (indices_ranges);
    BTOR_RESET_STACK (increments);
    find_ranges (btor,
                 &indices_itoi,
                 &ranges,
                 &increments,
                 &indices_rem,
                 &indices_ranges,
                 &num_set_itoi,
                 0,
                 &size_set_itoi,
                 0);
    i_index_r = 0;
    if (!BTOR_EMPTY_STACK (ranges))
    {
      assert (BTOR_COUNT_STACK (ranges) % 2 == 0);
      for (i_range = 0, i_inc = 0; i_range < BTOR_COUNT_STACK (ranges) - 1;
           i_range += 2, i_inc++)
      {
        lower = BTOR_PEEK_STACK (ranges, i_range);
        upper = BTOR_PEEK_STACK (ranges, i_range + 1);
        assert (i_inc < BTOR_COUNT_STACK (increments));
        inc           = BTOR_PEEK_STACK (increments, i_inc);
        tmp           = create_pattern_itoi (btor, lower, upper, subst, inc);
        tmp->is_array = 1;
        btor_node_release (btor, subst);
        subst = tmp;
        btor_bv_free (mm, inc);

        assert (i_index_r < BTOR_COUNT_STACK (indices_ranges));
        static_rho = create_static_rho (
            btor, indices_ranges.start + i_index_r, 0, index_value_map);
        i_index_r += static_rho->count + 1;
        if (btor_node_lambda_get_static_rho (subst))
          btor_node_lambda_delete_static_rho (btor, subst);
        btor_node_lambda_set_static_rho (subst, static_rho);
      }
    }

    /* pattern: index -> index + 1 */
    BTOR_RESET_STACK (ranges);
    BTOR_RESET_STACK (indices_ranges);
    BTOR_RESET_STACK (increments);
    find_ranges (btor,
                 &indices_itoip1,
                 &ranges,
                 &increments,
                 &indices_rem,
                 &indices_ranges,
                 &num_set_itoip1,
                 0,
                 &size_set_itoip1,
                 0);
    i_index_r = 0;
    if (!BTOR_EMPTY_STACK (ranges))
    {
      assert (BTOR_COUNT_STACK (ranges) % 2 == 0);
      for (i_range = 0, i_inc = 0; i_range < BTOR_COUNT_STACK (ranges) - 1;
           i_range += 2, i_inc++)
      {
        lower = BTOR_PEEK_STACK (ranges, i_range);
        upper = BTOR_PEEK_STACK (ranges, i_range + 1);
        assert (i_inc < BTOR_COUNT_STACK (increments));
        inc           = BTOR_PEEK_STACK (increments, i_inc);
        tmp           = create_pattern_itoip1 (btor, lower, upper, subst, inc);
        tmp->is_array = 1;
        btor_node_release (btor, subst);
        subst = tmp;
        btor_bv_free (mm, inc);

        assert (i_index_r < BTOR_COUNT_STACK (indices_ranges));
        static_rho = create_static_rho (
            btor, indices_ranges.start + i_index_r, 0, index_value_map);
        i_index_r += static_rho->count + 1;
        if (btor_node_lambda_get_static_rho (subst))
          btor_node_lambda_delete_static_rho (btor, subst);
        btor_node_lambda_set_static_rho (subst, static_rho);
      }
    }

    /* pattern: memcopy */
    BTOR_RESET_STACK (ranges);
    BTOR_RESET_STACK (indices_ranges);
    BTOR_RESET_STACK (increments);
    find_ranges (btor,
                 &indices_cpy,
                 &ranges,
                 &increments,
                 &indices_rem,
                 &indices_ranges,
                 &num_cpy,
                 0,
                 &size_cpy,
                 0);
    i_index_r = 0;
    if (!BTOR_EMPTY_STACK (ranges))
    {
      assert (base == subst);
      assert (BTOR_COUNT_STACK (ranges) % 2 == 0);
      for (i_range = 0, i_inc = 0; i_range < BTOR_COUNT_STACK (ranges) - 1;
           i_range += 2, i_inc++)
      {
        lower = BTOR_PEEK_STACK (ranges, i_range);
        upper = BTOR_PEEK_STACK (ranges, i_range + 1);
        assert (i_inc < BTOR_COUNT_STACK (increments));
        inc   = BTOR_PEEK_STACK (increments, i_inc);
        b     = btor_hashptr_table_get (index_value_map, lower);
        value = b->data.as_ptr;
        extract_cpy_src_dst_info (
            lower, value, &src_array, &src_addr, &dst_addr, 0);
        /* 'subst' == destination array */
        tmp = create_pattern_cpy (
            btor, lower, upper, src_array, subst, src_addr, dst_addr, inc);
        tmp->is_array = 1;
        btor_node_release (btor, subst);
        subst = tmp;
        btor_bv_free (mm, inc);

        assert (i_index_r < BTOR_COUNT_STACK (indices_ranges));
        static_rho = create_static_rho (
            btor, indices_ranges.start + i_index_r, 0, index_value_map);
        i_index_r += static_rho->count + 1;
        if (btor_node_lambda_get_static_rho (subst))
          btor_node_lambda_delete_static_rho (btor, subst);
        btor_node_lambda_set_static_rho (subst, static_rho);
      }
    }

    num_total = num_set + num_set_inc + num_set_itoi + num_set_itoip1 + num_cpy;

    /* we can skip creating writes if we did not find any pattern in a write
     * chain, and thus can leave the write chain as-is.
     * for the top equality case we always have to create writes since we
     * convert top level equalities to writes. */
    if (is_top_eq || num_total > 0)
    {
      /* no pattern found for indices in 'indices_rem'. create writes */
      for (i_index = 0; i_index < BTOR_COUNT_STACK (indices_rem); i_index++)
      {
        lower = BTOR_PEEK_STACK (indices_rem, i_index);
        b     = btor_hashptr_table_get (index_value_map, lower);
        assert (b);
        value = b->data.as_ptr;
        tmp   = btor_exp_write (btor, subst, lower, value);
        btor_node_release (btor, subst);
        subst = tmp;
        num_writes++;
      }
    }

    assert ((is_top_eq || num_total > 0) || base == subst);
    if (base != subst) btor_insert_substitution (btor, array, subst, false);

    btor_iter_hashptr_init (&iit, t);
    while (btor_iter_hashptr_has_next (&iit))
    {
      stack = iit.bucket->data.as_ptr;
      (void) btor_iter_hashptr_next (&iit);
      BTOR_RELEASE_STACK (*stack);
      BTOR_DELETE (mm, stack);
    }
    btor_node_release (btor, subst);

    btor_hashptr_table_delete (index_value_map);
    btor_hashptr_table_delete (t);
    BTOR_RESET_STACK (ranges);
    BTOR_RESET_STACK (indices);
    BTOR_RESET_STACK (indices_ranges);
    BTOR_RESET_STACK (values);
    BTOR_RESET_STACK (increments);
    BTOR_RESET_STACK (indices_itoi);
    BTOR_RESET_STACK (indices_itoip1);
    BTOR_RESET_STACK (indices_cpy);
    BTOR_RESET_STACK (indices_rem);
  }
  BTOR_RELEASE_STACK (ranges);
  BTOR_RELEASE_STACK (indices);
  BTOR_RELEASE_STACK (indices_ranges);
  BTOR_RELEASE_STACK (values);
  BTOR_RELEASE_STACK (increments);
  BTOR_RELEASE_STACK (indices_itoi);
  BTOR_RELEASE_STACK (indices_itoip1);
  BTOR_RELEASE_STACK (indices_cpy);
  BTOR_RELEASE_STACK (indices_rem);

  BTOR_MSG (btor->msg,
            1,
            "set: %u (%u), "
            "set_inc: %u (%u), "
            "set_itoi: %u (%u), "
            "set_itoip1: %u (%u), "
            "cpy: %u (%u)",
            num_set,
            size_set,
            num_set_inc,
            size_set_inc,
            num_set_itoi,
            size_set_itoi,
            num_set_itoip1,
            size_set_itoip1,
            num_cpy,
            size_cpy);
  return num_total;
}

void
btor_extract_lambdas (Btor *btor)
{
  assert (btor);

  uint32_t num_lambdas;
  double start, delta;
  BtorPtrHashTable *map_value_index, *map_lambda_base;
  BtorMemMgr *mm;

  if (btor->lambdas->count == 0 && btor->ufs->count == 0) return;

  start = btor_util_time_stamp ();

  mm = btor->mm;
  /* maps for each array values to stacks of indices */
  map_value_index =
      btor_hashptr_table_new (mm,
<<<<<<< HEAD
                              (BtorHashPtr) btor_hash_exp_by_id,
                              (BtorCmpPtr) btor_compare_exp_by_id);
  /* contains the base array for each write chain */
  map_lambda_base =
      btor_hashptr_table_new (mm,
                              (BtorHashPtr) btor_hash_exp_by_id,
                              (BtorCmpPtr) btor_compare_exp_by_id);
=======
                              (BtorHashPtr) btor_node_hash_by_id,
                              (BtorCmpPtr) btor_node_compare_by_id);
  /* contains the base array for each write chain */
  map_lambda_base =
      btor_hashptr_table_new (mm,
                              (BtorHashPtr) btor_node_hash_by_id,
                              (BtorCmpPtr) btor_node_compare_by_id);
>>>>>>> 2f63cfa0
  btor_init_substitutions (btor);

  /* collect lambdas that are at the top of lambda chains */
  collect_indices_lambdas (btor, map_value_index, map_lambda_base);
  collect_indices_updates (btor, map_value_index, map_lambda_base);
  /* top level equality pre-initialization */
  collect_indices_top_eqs (btor, map_value_index);
  num_lambdas = extract_lambdas (btor, map_value_index, map_lambda_base);
  btor_hashptr_table_delete (map_lambda_base);
  btor_hashptr_table_delete (map_value_index);

  btor_substitute_and_rebuild (btor, btor->substitutions);
  btor_delete_substitutions (btor);
  delta = btor_util_time_stamp () - start;
  BTOR_MSG (
      btor->msg, 1, "extracted %u lambdas in %.3f seconds", num_lambdas, delta);
  btor->time.extract += delta;
}<|MERGE_RESOLUTION|>--- conflicted
+++ resolved
@@ -12,10 +12,7 @@
 #include "simplifier/btorextract.h"
 #include "btorbv.h"
 #include "btorcore.h"
-<<<<<<< HEAD
-=======
 #include "btorexp.h"
->>>>>>> 2f63cfa0
 #include "utils/btornodeiter.h"
 #include "utils/btorutil.h"
 
@@ -126,11 +123,7 @@
   and = btor_exp_and (btor, le0, le1);
 
   /* increment by one */
-<<<<<<< HEAD
-  if (btor_bv_is_one (offset)) res = btor_copy_exp (btor, and);
-=======
   if (btor_bv_is_one (offset)) res = btor_node_copy (btor, and);
->>>>>>> 2f63cfa0
   /* increment by power of two */
   else if ((pos = btor_bv_power_of_two (offset)) > -1)
   {
@@ -215,17 +208,10 @@
   assert (upper);
   assert (BTOR_REAL_ADDR_NODE (lower)->kind
           == BTOR_REAL_ADDR_NODE (upper)->kind);
-<<<<<<< HEAD
-  assert (btor_is_bv_const_node (lower) || btor_is_add_node (lower));
-  assert (btor_exp_get_sort_id (lower) == btor_exp_get_sort_id (upper));
-  assert (btor_sort_fun_get_codomain (btor, btor_exp_get_sort_id (array))
-          == btor_exp_get_sort_id (lower));
-=======
   assert (btor_node_is_bv_const (lower) || btor_node_is_add (lower));
   assert (btor_node_get_sort_id (lower) == btor_node_get_sort_id (upper));
   assert (btor_sort_fun_get_codomain (btor, btor_node_get_sort_id (array))
           == btor_node_get_sort_id (lower));
->>>>>>> 2f63cfa0
   assert (offset);
 
   BtorNode *res, *param, *ite, *read, *cond;
@@ -257,17 +243,10 @@
   assert (upper);
   assert (BTOR_REAL_ADDR_NODE (lower)->kind
           == BTOR_REAL_ADDR_NODE (upper)->kind);
-<<<<<<< HEAD
-  assert (btor_is_bv_const_node (lower) || btor_is_add_node (lower));
-  assert (btor_exp_get_sort_id (lower) == btor_exp_get_sort_id (upper));
-  assert (btor_sort_fun_get_codomain (btor, btor_exp_get_sort_id (array))
-          == btor_exp_get_sort_id (lower));
-=======
   assert (btor_node_is_bv_const (lower) || btor_node_is_add (lower));
   assert (btor_node_get_sort_id (lower) == btor_node_get_sort_id (upper));
   assert (btor_sort_fun_get_codomain (btor, btor_node_get_sort_id (array))
           == btor_node_get_sort_id (lower));
->>>>>>> 2f63cfa0
   assert (offset);
 
   BtorNode *res, *param, *ite, *read, *cond, *inc;
@@ -573,13 +552,8 @@
   {
     b              = btor_hashptr_table_add (map_value_index, lambda);
     t              = btor_hashptr_table_new (mm,
-<<<<<<< HEAD
-                                (BtorHashPtr) btor_hash_exp_by_id,
-                                (BtorCmpPtr) btor_compare_exp_by_id);
-=======
                                 (BtorHashPtr) btor_node_hash_by_id,
                                 (BtorCmpPtr) btor_node_compare_by_id);
->>>>>>> 2f63cfa0
     b->data.as_ptr = t;
   }
   else
@@ -636,10 +610,10 @@
       && is_copy_pattern (index, value, prev_index, prev_value, next_fun)
       && value->e[0] == next_fun && next_fun->parents == 2)
   {
-    btor_hashint_table_add (visit_cache, btor_exp_get_id (next_fun));
-  }
-
-  btor_hashint_table_add (index_cache, btor_exp_get_id (index));
+    btor_hashint_table_add (visit_cache, btor_node_get_id (next_fun));
+  }
+
+  btor_hashint_table_add (index_cache, btor_node_get_id (index));
   add_to_index_map (btor, map_value_index, fun, index, value);
   return true;
 }
@@ -679,9 +653,9 @@
 
     /* follow update chains */
     // TODO: add fun equalities?
-    if (btor_is_apply_node (cur))
+    if (btor_node_is_apply (cur))
       BTOR_PUSH_STACK (upd_nodes, cur->e[0]);
-    else if (btor_is_fun_cond_node (cur))
+    else if (btor_node_is_fun_cond (cur))
     {
       BTOR_PUSH_STACK (upd_nodes, cur->e[1]);
       BTOR_PUSH_STACK (upd_nodes, cur->e[2]);
@@ -692,11 +666,11 @@
       cur_upd = top_upd = BTOR_POP_STACK (upd_nodes);
       prev_index = prev_value = 0;
 
-      if (btor_hashint_table_contains (visit_cache, btor_exp_get_id (top_upd)))
+      if (btor_hashint_table_contains (visit_cache, btor_node_get_id (top_upd)))
         continue;
 
       index_cache = btor_hashint_table_new (btor->mm);
-      while (btor_is_update_node (cur_upd))
+      while (btor_node_is_update (cur_upd))
       {
         assert (BTOR_IS_REGULAR_NODE (cur_upd));
         assert (cur_upd->is_array);
@@ -705,7 +679,7 @@
 
         /* index already cached, this index will be overwritten anyways,
          * so we can skip it */
-        if (btor_hashint_table_contains (index_cache, btor_exp_get_id (index)))
+        if (btor_hashint_table_contains (index_cache, btor_node_get_id (index)))
         {
           cur_upd = cur_upd->e[0];
           continue;
@@ -730,7 +704,7 @@
         prev_index = index;
         prev_value = value;
       }
-      if (btor_is_update_node (top_upd))
+      if (btor_node_is_update (top_upd))
       {
         if (btor_hashptr_table_get (map_value_index, top_upd))
         {
@@ -740,7 +714,7 @@
         }
       }
       btor_hashint_table_delete (index_cache);
-      btor_hashint_table_add (visit_cache, btor_exp_get_id (top_upd));
+      btor_hashint_table_add (visit_cache, btor_node_get_id (top_upd));
     }
   }
   btor_hashint_table_delete (visit_cache);
@@ -764,13 +738,7 @@
 
   mm = btor->mm;
   BTOR_INIT_STACK (mm, lambdas);
-<<<<<<< HEAD
   visit_cache = btor_hashint_table_new (mm);
-=======
-  visit_cache = btor_hashptr_table_new (mm,
-                                        (BtorHashPtr) btor_node_hash_by_id,
-                                        (BtorCmpPtr) btor_node_compare_by_id);
->>>>>>> 2f63cfa0
 
   /* collect lambdas that are at the top of lambda chains */
   btor_iter_hashptr_init_reversed (&it, btor->lambdas);
@@ -786,11 +754,7 @@
     if (!lambda->is_array || !btor_node_lambda_get_static_rho (lambda))
       continue;
 
-<<<<<<< HEAD
-    is_top = 0;
-=======
     is_top = false;
->>>>>>> 2f63cfa0
     btor_iter_apply_parent_init (&pit, lambda);
     while (btor_iter_apply_parent_has_next (&pit))
     {
@@ -811,25 +775,13 @@
       lambda = BTOR_POP_STACK (lambdas);
 
       /* already visited */
-<<<<<<< HEAD
-      if (btor_hashint_table_contains (visit_cache, btor_exp_get_id (lambda)))
+      if (btor_hashint_table_contains (visit_cache, btor_node_get_id (lambda)))
         continue;
 
-      btor_hashint_table_add (visit_cache, btor_exp_get_id (lambda));
+      btor_hashint_table_add (visit_cache, btor_node_get_id (lambda));
 
       cur         = lambda;
       index_cache = btor_hashint_table_new (mm);
-=======
-      if (btor_hashptr_table_get (visit_cache, lambda)) continue;
-
-      btor_hashptr_table_add (visit_cache, lambda);
-
-      cur = lambda;
-      index_cache =
-          btor_hashptr_table_new (mm,
-                                  (BtorHashPtr) btor_node_hash_by_id,
-                                  (BtorCmpPtr) btor_node_compare_by_id);
->>>>>>> 2f63cfa0
       prev_index = prev_value = 0;
       while (is_write_exp (cur, &array, &index, &value))
       {
@@ -838,50 +790,12 @@
 
         /* index already cached, this index will be overwritten anyways,
          * so we can skip it */
-<<<<<<< HEAD
-        if (btor_hashint_table_contains (index_cache, btor_exp_get_id (index)))
-=======
-        if (btor_hashptr_table_get (index_cache, index))
->>>>>>> 2f63cfa0
+        if (btor_hashint_table_contains (index_cache, btor_node_get_id (index)))
         {
           cur = array;
           continue;
         }
 
-<<<<<<< HEAD
-=======
-        /* collect index/value pairs for absolute set patterns */
-        if (is_abs_set_pattern (index, prev_index))
-        {
-          btor_hashptr_table_add (index_cache, index);
-          add_to_index_map (btor, map_value_index, lambda, index, value);
-        }
-        // TODO (ma): is there a way to recognize base_addr + 0 as
-        //            relative?
-        //            -> only if its the last index
-        //	       - prev_index->base_addr == index
-        else if (is_rel_set_pattern (index, prev_index))
-        {
-          /* collect index/value pairs for memcopy pattern if 'index'
-           * and 'value' still belong to current memcopy pattern */
-          if (is_copy_pattern (index, value, prev_index, prev_value, array))
-          {
-            /* optimization for memcopy: do not visit lambdas that
-             * are only accessed via this lambda (reduces number of
-             * redundant memcopy patterns) */
-            if (value->e[0] == array && array->parents == 2)
-              btor_hashptr_table_add (visit_cache, array);
-            btor_hashptr_table_add (index_cache, index);
-            add_to_index_map (btor, map_value_index, lambda, index, value);
-          }
-          /* collect index/value pairs for relative set patterns */
-          else
-          {
-            btor_hashptr_table_add (index_cache, index);
-            add_to_index_map (btor, map_value_index, lambda, index, value);
-          }
-        }
->>>>>>> 2f63cfa0
         /* use array as new start point */
         if (!check_and_add_index (btor,
                                   map_value_index,
@@ -907,11 +821,7 @@
         assert (!btor_hashptr_table_get (map_lambda_base, lambda));
         btor_hashptr_table_add (map_lambda_base, lambda)->data.as_ptr = cur;
       }
-<<<<<<< HEAD
       btor_hashint_table_delete (index_cache);
-=======
-      btor_hashptr_table_delete (index_cache);
->>>>>>> 2f63cfa0
 
       // TODO (ma): can only be ite now change to is_fun_cond_node check
       if (is_array_ite_exp (cur, &array_if, &array_else))
@@ -921,11 +831,7 @@
       }
     }
   }
-<<<<<<< HEAD
   btor_hashint_table_delete (visit_cache);
-=======
-  btor_hashptr_table_delete (visit_cache);
->>>>>>> 2f63cfa0
   BTOR_RELEASE_STACK (lambdas);
 }
 
@@ -942,11 +848,7 @@
   while (btor_iter_hashptr_has_next (&it))
   {
     cur = btor_iter_hashptr_next (&it);
-<<<<<<< HEAD
-    if (BTOR_IS_INVERTED_NODE (cur) || !btor_is_bv_eq_node (cur)) continue;
-=======
     if (BTOR_IS_INVERTED_NODE (cur) || !btor_node_is_bv_eq (cur)) continue;
->>>>>>> 2f63cfa0
 
     lhs = cur->e[0];
     rhs = cur->e[1];
@@ -1196,27 +1098,16 @@
   BtorPtrHashBucket *b;
 
   static_rho = btor_hashptr_table_new (btor->mm,
-<<<<<<< HEAD
-                                       (BtorHashPtr) btor_hash_exp_by_id,
-                                       (BtorCmpPtr) btor_compare_exp_by_id);
-=======
                                        (BtorHashPtr) btor_node_hash_by_id,
                                        (BtorCmpPtr) btor_node_compare_by_id);
->>>>>>> 2f63cfa0
   if (value)
   {
     for (i = 0; indices[i]; i++)
     {
       idx            = indices[i];
-<<<<<<< HEAD
-      args           = btor_args_exp (btor, &idx, 1);
-      b              = btor_hashptr_table_add (static_rho, args);
-      b->data.as_ptr = btor_copy_exp (btor, value);
-=======
       args           = btor_exp_args (btor, &idx, 1);
       b              = btor_hashptr_table_add (static_rho, args);
       b->data.as_ptr = btor_node_copy (btor, value);
->>>>>>> 2f63cfa0
     }
   }
   else
@@ -1228,15 +1119,9 @@
       b   = btor_hashptr_table_get (index_value_map, idx);
       assert (b);
       value          = b->data.as_ptr;
-<<<<<<< HEAD
-      args           = btor_args_exp (btor, &idx, 1);
-      b              = btor_hashptr_table_add (static_rho, args);
-      b->data.as_ptr = btor_copy_exp (btor, value);
-=======
       args           = btor_exp_args (btor, &idx, 1);
       b              = btor_hashptr_table_add (static_rho, args);
       b->data.as_ptr = btor_node_copy (btor, value);
->>>>>>> 2f63cfa0
     }
   }
   return static_rho;
@@ -1321,11 +1206,7 @@
      *  2) top eqs: a new UF symbol */
     if ((b = btor_hashptr_table_get (map_lambda_base, array)))
     {
-<<<<<<< HEAD
-      assert (btor_is_lambda_node (array) || btor_is_update_node (array));
-=======
-      assert (btor_node_is_lambda (array));
->>>>>>> 2f63cfa0
+      assert (btor_node_is_lambda (array) || btor_node_is_update (array));
       b = btor_hashptr_table_get (map_lambda_base, array);
       assert (b);
       subst     = btor_node_copy (btor, b->data.as_ptr);
@@ -1340,13 +1221,8 @@
 
     index_value_map =
         btor_hashptr_table_new (mm,
-<<<<<<< HEAD
-                                (BtorHashPtr) btor_hash_exp_by_id,
-                                (BtorCmpPtr) btor_compare_exp_by_id);
-=======
                                 (BtorHashPtr) btor_node_hash_by_id,
                                 (BtorCmpPtr) btor_node_compare_by_id);
->>>>>>> 2f63cfa0
     base    = subst;
     i_range = i_index = i_inc = 0;
     i_index_r                 = 0;
@@ -1636,15 +1512,6 @@
   /* maps for each array values to stacks of indices */
   map_value_index =
       btor_hashptr_table_new (mm,
-<<<<<<< HEAD
-                              (BtorHashPtr) btor_hash_exp_by_id,
-                              (BtorCmpPtr) btor_compare_exp_by_id);
-  /* contains the base array for each write chain */
-  map_lambda_base =
-      btor_hashptr_table_new (mm,
-                              (BtorHashPtr) btor_hash_exp_by_id,
-                              (BtorCmpPtr) btor_compare_exp_by_id);
-=======
                               (BtorHashPtr) btor_node_hash_by_id,
                               (BtorCmpPtr) btor_node_compare_by_id);
   /* contains the base array for each write chain */
@@ -1652,7 +1519,6 @@
       btor_hashptr_table_new (mm,
                               (BtorHashPtr) btor_node_hash_by_id,
                               (BtorCmpPtr) btor_node_compare_by_id);
->>>>>>> 2f63cfa0
   btor_init_substitutions (btor);
 
   /* collect lambdas that are at the top of lambda chains */
