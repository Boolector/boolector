/*  Boolector: Satisfiablity Modulo Theories (SMT) solver.
 *
 *  Copyright (C) 2015-2016 Mathias Preiner.
 *  Copyright (C) 2016-2017 Aina Niemetz.
 *
 *  All rights reserved.
 *
 *  This file is part of Boolector.
 *  See COPYING for more information on using this software.
 */

#include "simplifier/btorack.h"
#include "btorcore.h"
<<<<<<< HEAD
=======
#include "btorexp.h"
>>>>>>> 2f63cfa0
#include "utils/btornodeiter.h"
#include "utils/btorutil.h"

void
btor_add_ackermann_constraints (Btor *btor)
{
  assert (btor);

  uint32_t i, j, num_constraints = 0;
  double start, delta;
  BtorNode *uf, *app_i, *app_j, *p, *c, *imp, *a_i, *a_j, *eq, *tmp;
  BtorNode *cur;
  BtorArgsIterator ait_i, ait_j;
  BtorNodeIterator nit;
  BtorPtrHashTableIterator it;
  BtorNodePtrStack applies, visit;
  BtorIntHashTable *cache;
  BtorMemMgr *mm;

  start = btor_util_time_stamp ();
  mm    = btor->mm;
  cache = btor_hashint_table_new (mm);
  BTOR_INIT_STACK (mm, visit);

  btor_iter_hashptr_init (&it, btor->unsynthesized_constraints);
  btor_iter_hashptr_queue (&it, btor->synthesized_constraints);
  btor_iter_hashptr_queue (&it, btor->assumptions);
  while (btor_iter_hashptr_has_next (&it))
    BTOR_PUSH_STACK (visit, btor_iter_hashptr_next (&it));

  /* mark reachable nodes */
  while (!BTOR_EMPTY_STACK (visit))
  {
    cur = BTOR_REAL_ADDR_NODE (BTOR_POP_STACK (visit));

    if (btor_hashint_table_contains (cache, cur->id)) continue;
    btor_hashint_table_add (cache, cur->id);

    for (i = 0; i < cur->arity; i++) BTOR_PUSH_STACK (visit, cur->e[i]);
  }
  BTOR_RELEASE_STACK (visit);

  btor_iter_hashptr_init (&it, btor->ufs);
  while (btor_iter_hashptr_has_next (&it))
  {
    uf = btor_iter_hashptr_next (&it);
    BTOR_INIT_STACK (btor->mm, applies);
    btor_iter_apply_parent_init (&nit, uf);
    while (btor_iter_apply_parent_has_next (&nit))
    {
      app_i = btor_iter_apply_parent_next (&nit);
      if (app_i->parameterized) continue;
      if (!btor_hashint_table_contains (cache, app_i->id)) continue;
      BTOR_PUSH_STACK (applies, app_i);
    }

    for (i = 0; i < BTOR_COUNT_STACK (applies); i++)
    {
      app_i = BTOR_PEEK_STACK (applies, i);
      for (j = i + 1; j < BTOR_COUNT_STACK (applies); j++)
      {
        app_j = BTOR_PEEK_STACK (applies, j);
        p     = 0;
<<<<<<< HEAD
        assert (btor_exp_get_sort_id (app_i->e[1])
                == btor_exp_get_sort_id (app_j->e[1]));
=======
        assert (btor_node_get_sort_id (app_i->e[1])
                == btor_node_get_sort_id (app_j->e[1]));
>>>>>>> 2f63cfa0
        btor_iter_args_init (&ait_i, app_i->e[1]);
        btor_iter_args_init (&ait_j, app_j->e[1]);
        while (btor_iter_args_has_next (&ait_i))
        {
          a_i = btor_iter_args_next (&ait_i);
          a_j = btor_iter_args_next (&ait_j);
<<<<<<< HEAD
          eq  = btor_eq_exp (btor, a_i, a_j);
=======
          eq  = btor_exp_eq (btor, a_i, a_j);
>>>>>>> 2f63cfa0

          if (!p)
            p = eq;
          else
          {
            tmp = p;
            p   = btor_exp_and (btor, tmp, eq);
            btor_node_release (btor, tmp);
            btor_node_release (btor, eq);
          }
        }
        c   = btor_exp_eq (btor, app_i, app_j);
        imp = btor_exp_implies (btor, p, c);
        btor->stats.ackermann_constraints++;
        num_constraints++;
        btor_assert_exp (btor, imp);
        btor_node_release (btor, p);
        btor_node_release (btor, c);
        btor_node_release (btor, imp);
      }
    }
    BTOR_RELEASE_STACK (applies);
  }
  btor_hashint_table_delete (cache);
  delta = btor_util_time_stamp () - start;
  BTOR_MSG (btor->msg,
            1,
            "added %d ackermann constraints in %.3f seconds",
            num_constraints,
            delta);
  btor->time.ack += delta;
}<|MERGE_RESOLUTION|>--- conflicted
+++ resolved
@@ -11,10 +11,7 @@
 
 #include "simplifier/btorack.h"
 #include "btorcore.h"
-<<<<<<< HEAD
-=======
 #include "btorexp.h"
->>>>>>> 2f63cfa0
 #include "utils/btornodeiter.h"
 #include "utils/btorutil.h"
 
@@ -78,24 +75,15 @@
       {
         app_j = BTOR_PEEK_STACK (applies, j);
         p     = 0;
-<<<<<<< HEAD
-        assert (btor_exp_get_sort_id (app_i->e[1])
-                == btor_exp_get_sort_id (app_j->e[1]));
-=======
         assert (btor_node_get_sort_id (app_i->e[1])
                 == btor_node_get_sort_id (app_j->e[1]));
->>>>>>> 2f63cfa0
         btor_iter_args_init (&ait_i, app_i->e[1]);
         btor_iter_args_init (&ait_j, app_j->e[1]);
         while (btor_iter_args_has_next (&ait_i))
         {
           a_i = btor_iter_args_next (&ait_i);
           a_j = btor_iter_args_next (&ait_j);
-<<<<<<< HEAD
-          eq  = btor_eq_exp (btor, a_i, a_j);
-=======
           eq  = btor_exp_eq (btor, a_i, a_j);
->>>>>>> 2f63cfa0
 
           if (!p)
             p = eq;
