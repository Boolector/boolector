/*  Boolector: Satisfiablity Modulo Theories (SMT) solver.
 *
 *  Copyright (C) 2014-2016 Mathias Preiner.
 *  Copyright (C) 2016 Aina Niemetz.
 *
 *  All rights reserved.
 *
 *  This file is part of Boolector.
 *  See COPYING for more information on using this software.
 */

#include "simplifier/btormerge.h"
#include "btorbeta.h"
#include "btorcore.h"
#include "btordbg.h"
#include "btorlog.h"
#include "utils/btorexpiter.h"
#include "utils/btorhashint.h"
#include "utils/btorutil.h"

//#ifndef NDEBUG
// static bool
// btor_check_static_rho_equal_dbg (BtorPtrHashTable * t0, BtorPtrHashTable *
// t1)
//{
//  assert (t0);
//  assert (t1);
//  assert (t0->count == t1->count);
//
//  BtorPtrHashTableIterator it;
//  BtorPtrHashBucket *b;
//  BtorNode *value, *args;
//
//  btor_init_ptr_hash_table_iterator (&it, t0);
//  while (btor_has_next_ptr_hash_table_iterator (&it))
//    {
//      value = it.bucket->data.as_ptr;
//      args = btor_next_ptr_hash_table_iterator (&it);
//      assert (args->arity == 1);
//      b = btor_get_ptr_hash_table (t1, args);
//      assert (b);
//      assert (b->data.as_ptr == value);
//    }
//  return true;
//}
//#endif

static void
delete_static_rho (Btor *btor, BtorPtrHashTable *static_rho)
{
  BtorPtrHashTableIterator it;

  btor_init_ptr_hash_table_iterator (&it, static_rho);
  while (btor_has_next_ptr_hash_table_iterator (&it))
  {
    btor_release_exp (btor, it.bucket->data.as_ptr);
    btor_release_exp (btor, btor_next_ptr_hash_table_iterator (&it));
  }
  btor_delete_ptr_hash_table (static_rho);
}

static void
add_to_static_rho (Btor *btor, BtorPtrHashTable *to, BtorPtrHashTable *from)
{
  BtorNode *data, *key;
  BtorPtrHashTableIterator it;

  if (!from) return;

  btor_init_ptr_hash_table_iterator (&it, from);
  while (btor_has_next_ptr_hash_table_iterator (&it))
  {
    data = it.bucket->data.as_ptr;
    key  = btor_next_ptr_hash_table_iterator (&it);
    if (btor_get_ptr_hash_table (to, key)) continue;
    btor_add_ptr_hash_table (to, btor_copy_exp (btor, key))->data.as_ptr =
        btor_copy_exp (btor, data);
  }
}

void
btor_merge_lambdas (Btor *btor)
{
  assert (btor);
  assert (btor_get_opt (btor, BTOR_OPT_REWRITE_LEVEL) > 0);

  unsigned num_merged_lambdas = 0;
  int i;
  double start, delta;
  BtorNode *cur, *lambda, *subst, *parent, *param, *body;
  BtorMemMgr *mm;
  BtorPtrHashTableIterator it;
  BtorNodeIterator nit;
  BtorNodePtrStack stack, visit, params;
  BtorPtrHashTable *merge_lambdas, *static_rho;
  BtorIntHashTable *mark, *mark_lambda;

  if (btor->lambdas->count == 0) return;

  start = btor_time_stamp ();
  mm    = btor->mm;

  mark        = btor_new_int_hash_table (mm);
  mark_lambda = btor_new_int_hash_table (mm);
  btor_init_substitutions (btor);
  BTOR_INIT_STACK (mm, stack);
  BTOR_INIT_STACK (mm, visit);
  BTOR_INIT_STACK (mm, params);

  /* collect candidates for merging */
  btor_init_ptr_hash_table_iterator (&it, btor->lambdas);
  while (btor_has_next_ptr_hash_table_iterator (&it))
  {
    lambda = btor_next_ptr_hash_table_iterator (&it);
    assert (BTOR_IS_REGULAR_NODE (lambda));

    /* found top lambda */
    parent = BTOR_REAL_ADDR_NODE (lambda->first_parent);
    if (lambda->parents > 1
        || lambda->parents == 0
        /* case lambda->parents == 1 */
        || (!parent->parameterized
            && (btor_is_apply_node (parent) || btor_is_fun_eq_node (parent))))
    {
      BTOR_PUSH_STACK (stack, lambda);
      continue;
    }
  }

  while (!BTOR_EMPTY_STACK (stack))
  {
    lambda = BTOR_POP_STACK (stack);
    assert (BTOR_IS_REGULAR_NODE (lambda));

    if (btor_contains_int_hash_table (mark_lambda, lambda->id)) continue;

    btor_add_int_hash_table (mark_lambda, lambda->id);
    /* search downwards and look for lambdas that can be merged */
    BTOR_RESET_STACK (visit);
<<<<<<< HEAD
    BTOR_PUSH_STACK (mm, visit, btor_binder_get_body (lambda));
=======
    BTOR_PUSH_STACK (visit, btor_lambda_get_body (lambda));
>>>>>>> ba425562
    merge_lambdas =
        btor_new_ptr_hash_table (mm,
                                 (BtorHashPtr) btor_hash_exp_by_id,
                                 (BtorCmpPtr) btor_compare_exp_by_id);
    btor_add_ptr_hash_table (merge_lambdas, lambda);
    while (!BTOR_EMPTY_STACK (visit))
    {
      cur = BTOR_REAL_ADDR_NODE (BTOR_POP_STACK (visit));

      if (btor_contains_int_hash_table (mark, cur->id)
          || (!btor_is_lambda_node (cur) && !cur->parameterized)
          || !cur->lambda_below)
        continue;

      if (btor_is_lambda_node (cur))
      {
        /* lambdas with more than one parents cannot be merged */
        if (cur->parents > 1)
        {
          /* try to merge lambdas starting from 'cur' */
          BTOR_PUSH_STACK (stack, cur);
          continue;
        }

        /* we can only merge lambdas that have all a static_rho or
         * none of them has one */
        if (!btor_lambda_get_static_rho (cur)
                != !btor_lambda_get_static_rho (lambda)
            /* we can only merge lambdas that either represent arrays
             * or not */
            || cur->is_array != lambda->is_array)
        {
          /* try to merge lambdas starting from 'cur' */
          BTOR_PUSH_STACK (stack, cur);
          continue;
        }

        if (!btor_get_ptr_hash_table (merge_lambdas, cur))
          btor_add_ptr_hash_table (merge_lambdas, cur);
<<<<<<< HEAD
        BTOR_PUSH_STACK (mm, visit, btor_binder_get_body (cur));
=======
        BTOR_PUSH_STACK (visit, btor_lambda_get_body (cur));
>>>>>>> ba425562
      }
      else
      {
        for (i = 0; i < cur->arity; i++) BTOR_PUSH_STACK (visit, cur->e[i]);
      }
      btor_add_int_hash_table (mark, cur->id);
    }

    /* no lambdas to merge found */
    if (merge_lambdas->count <= 1)
    {
      btor_delete_ptr_hash_table (merge_lambdas);
      continue;
    }

    /* assign parameters of top-most lambda with fresh parameters */
    btor_init_lambda_iterator (&nit, lambda);
    while (btor_has_next_lambda_iterator (&nit))
    {
      cur   = btor_next_lambda_iterator (&nit);
      param = btor_param_exp (btor, btor_exp_get_sort_id (cur->e[0]), 0);
      BTOR_PUSH_STACK (params, param);
      btor_assign_param (btor, cur, param);
    }
    /* merge lambdas that are in 'merge_lambdas' table */
    body = btor_beta_reduce_merge (
        btor, btor_binder_get_body (lambda), merge_lambdas);
    btor_unassign_params (btor, lambda);
    subst = btor_fun_exp (btor, params.start, BTOR_COUNT_STACK (params), body);
    if (lambda->is_array) subst->is_array = 1;
    btor_release_exp (btor, body);

    /* generate static_rho from merged lambdas' static_rhos */
    assert (merge_lambdas->count > 0);
    num_merged_lambdas += merge_lambdas->count;
    static_rho = btor_new_ptr_hash_table (mm,
                                          (BtorHashPtr) btor_hash_exp_by_id,
                                          (BtorCmpPtr) btor_compare_exp_by_id);
    if (btor_lambda_get_static_rho (lambda))
    {
      btor_init_ptr_hash_table_iterator (&it, merge_lambdas);
      while (btor_has_next_ptr_hash_table_iterator (&it))
      {
        cur = btor_next_ptr_hash_table_iterator (&it);
        add_to_static_rho (btor, static_rho, btor_lambda_get_static_rho (cur));
        assert (!btor_lambda_get_static_rho (lambda)
                == !btor_lambda_get_static_rho (cur));
      }
    }
    BTORLOG (2,
             "merged %u lambdas (%u static_rho entries)",
             merge_lambdas->count,
             static_rho->count);
    btor_delete_ptr_hash_table (merge_lambdas);

    if (static_rho->count > 0)
    {
      /* 'subst' is already an existing lambda with a 'static_rho', if
       * this is the case we have to check that subst->static_rho constains
       * the same elements as static_rho */
      if (btor_lambda_get_static_rho (subst))
      {
        //	      assert (btor_check_static_rho_equal_dbg (
        //			   btor_lambda_get_static_rho (subst),
        // static_rho));
        /* 'static_rho' contains elements so we have to release them
         * properly */
        delete_static_rho (btor, static_rho);
      }
      else
        btor_lambda_set_static_rho (subst, static_rho);
    }
    else
      btor_delete_ptr_hash_table (static_rho);

    btor_insert_substitution (btor, lambda, subst, 0);
    btor_release_exp (btor, subst);
    while (!BTOR_EMPTY_STACK (params))
      btor_release_exp (btor, BTOR_POP_STACK (params));
  }

  btor_substitute_and_rebuild (btor, btor->substitutions);
  btor_delete_substitutions (btor);
  btor->stats.lambdas_merged += num_merged_lambdas;

  btor_delete_int_hash_table (mark);
  btor_delete_int_hash_table (mark_lambda);
  BTOR_RELEASE_STACK (visit);
  BTOR_RELEASE_STACK (stack);
  BTOR_RELEASE_STACK (params);
  delta = btor_time_stamp () - start;
  BTOR_MSG (btor->msg,
            1,
            "merged %d lambdas in %.2f seconds",
            num_merged_lambdas,
            delta);
  btor->time.merge += delta;
}<|MERGE_RESOLUTION|>--- conflicted
+++ resolved
@@ -137,11 +137,7 @@
     btor_add_int_hash_table (mark_lambda, lambda->id);
     /* search downwards and look for lambdas that can be merged */
     BTOR_RESET_STACK (visit);
-<<<<<<< HEAD
-    BTOR_PUSH_STACK (mm, visit, btor_binder_get_body (lambda));
-=======
-    BTOR_PUSH_STACK (visit, btor_lambda_get_body (lambda));
->>>>>>> ba425562
+    BTOR_PUSH_STACK (visit, btor_binder_get_body (lambda));
     merge_lambdas =
         btor_new_ptr_hash_table (mm,
                                  (BtorHashPtr) btor_hash_exp_by_id,
@@ -181,11 +177,7 @@
 
         if (!btor_get_ptr_hash_table (merge_lambdas, cur))
           btor_add_ptr_hash_table (merge_lambdas, cur);
-<<<<<<< HEAD
-        BTOR_PUSH_STACK (mm, visit, btor_binder_get_body (cur));
-=======
-        BTOR_PUSH_STACK (visit, btor_lambda_get_body (cur));
->>>>>>> ba425562
+        BTOR_PUSH_STACK (visit, btor_binder_get_body (cur));
       }
       else
       {
