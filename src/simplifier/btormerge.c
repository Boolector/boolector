/*  Boolector: Satisfiablity Modulo Theories (SMT) solver.
 *
 *  Copyright (C) 2014-2016 Mathias Preiner.
 *  Copyright (C) 2016-2017 Aina Niemetz.
 *
 *  All rights reserved.
 *
 *  This file is part of Boolector.
 *  See COPYING for more information on using this software.
 */

#include "simplifier/btormerge.h"
#include "btorbeta.h"
#include "btorcore.h"
#include "btordbg.h"
#include "btorexp.h"
#include "btorlog.h"
#include "utils/btorhashint.h"
#include "utils/btornodeiter.h"
#include "utils/btorutil.h"

//#ifndef NDEBUG
// static bool
// btor_check_static_rho_equal_dbg (BtorPtrHashTable * t0, BtorPtrHashTable *
// t1)
//{
//  assert (t0);
//  assert (t1);
//  assert (t0->count == t1->count);
//
//  BtorPtrHashTableIterator it;
//  BtorPtrHashBucket *b;
//  BtorNode *value, *args;
//
//  btor_iter_hashptr_init (&it, t0);
//  while (btor_iter_hashptr_has_next (&it))
//    {
//      value = it.bucket->data.as_ptr;
//      args = btor_iter_hashptr_next (&it);
//      assert (args->arity == 1);
//      b = btor_hashptr_table_get (t1, args);
//      assert (b);
//      assert (b->data.as_ptr == value);
//    }
//  return true;
//}
//#endif

static void
delete_static_rho (Btor *btor, BtorPtrHashTable *static_rho)
{
  BtorPtrHashTableIterator it;

  btor_iter_hashptr_init (&it, static_rho);
  while (btor_iter_hashptr_has_next (&it))
  {
<<<<<<< HEAD
    btor_release_exp (btor, it.bucket->data.as_ptr);
    btor_release_exp (btor, btor_iter_hashptr_next (&it));
=======
    btor_node_release (btor, it.bucket->data.as_ptr);
    btor_node_release (btor, btor_iter_hashptr_next (&it));
>>>>>>> 2f63cfa0
  }
  btor_hashptr_table_delete (static_rho);
}

static void
add_to_static_rho (Btor *btor, BtorPtrHashTable *to, BtorPtrHashTable *from)
{
  BtorNode *data, *key;
  BtorPtrHashTableIterator it;

  if (!from) return;

  btor_iter_hashptr_init (&it, from);
  while (btor_iter_hashptr_has_next (&it))
  {
    data = it.bucket->data.as_ptr;
    key  = btor_iter_hashptr_next (&it);
    if (btor_hashptr_table_get (to, key)) continue;
<<<<<<< HEAD
    btor_hashptr_table_add (to, btor_copy_exp (btor, key))->data.as_ptr =
        btor_copy_exp (btor, data);
=======
    btor_hashptr_table_add (to, btor_node_copy (btor, key))->data.as_ptr =
        btor_node_copy (btor, data);
>>>>>>> 2f63cfa0
  }
}

void
btor_merge_lambdas (Btor *btor)
{
  assert (btor);
  assert (btor_opt_get (btor, BTOR_OPT_REWRITE_LEVEL) > 0);

  unsigned num_merged_lambdas = 0;
  uint32_t i;
  double start, delta;
  BtorNode *cur, *lambda, *subst, *parent, *param, *body;
  BtorMemMgr *mm;
  BtorPtrHashTableIterator it;
  BtorNodeIterator nit;
  BtorNodePtrStack stack, visit, params;
  BtorPtrHashTable *merge_lambdas, *static_rho;
  BtorIntHashTable *mark, *mark_lambda;

  if (btor->lambdas->count == 0) return;

  start = btor_util_time_stamp ();
  mm    = btor->mm;

  mark        = btor_hashint_table_new (mm);
  mark_lambda = btor_hashint_table_new (mm);
  btor_init_substitutions (btor);
  BTOR_INIT_STACK (mm, stack);
  BTOR_INIT_STACK (mm, visit);
  BTOR_INIT_STACK (mm, params);

  /* collect candidates for merging */
  btor_iter_hashptr_init (&it, btor->lambdas);
  while (btor_iter_hashptr_has_next (&it))
  {
    lambda = btor_iter_hashptr_next (&it);
    assert (BTOR_IS_REGULAR_NODE (lambda));

    /* found top lambda */
    parent = BTOR_REAL_ADDR_NODE (lambda->first_parent);
    if (lambda->parents > 1
        || lambda->parents == 0
        /* case lambda->parents == 1 */
        || (!parent->parameterized
            && (btor_node_is_apply (parent) || btor_node_is_fun_eq (parent))))
    {
      BTOR_PUSH_STACK (stack, lambda);
      continue;
    }
  }

  while (!BTOR_EMPTY_STACK (stack))
  {
    lambda = BTOR_POP_STACK (stack);
    assert (BTOR_IS_REGULAR_NODE (lambda));

    if (btor_hashint_table_contains (mark_lambda, lambda->id)) continue;

    btor_hashint_table_add (mark_lambda, lambda->id);
    /* search downwards and look for lambdas that can be merged */
    BTOR_RESET_STACK (visit);
    BTOR_PUSH_STACK (visit, btor_node_lambda_get_body (lambda));
    merge_lambdas =
        btor_hashptr_table_new (mm,
<<<<<<< HEAD
                                (BtorHashPtr) btor_hash_exp_by_id,
                                (BtorCmpPtr) btor_compare_exp_by_id);
=======
                                (BtorHashPtr) btor_node_hash_by_id,
                                (BtorCmpPtr) btor_node_compare_by_id);
>>>>>>> 2f63cfa0
    btor_hashptr_table_add (merge_lambdas, lambda);
    while (!BTOR_EMPTY_STACK (visit))
    {
      cur = BTOR_REAL_ADDR_NODE (BTOR_POP_STACK (visit));

      if (btor_hashint_table_contains (mark, cur->id)
<<<<<<< HEAD
          || (!btor_is_lambda_node (cur) && !cur->parameterized)
=======
          || (!btor_node_is_lambda (cur) && !cur->parameterized)
>>>>>>> 2f63cfa0
          || !cur->lambda_below)
        continue;

      if (btor_node_is_lambda (cur))
      {
        /* lambdas with more than one parents cannot be merged */
        if (cur->parents > 1)
        {
          /* try to merge lambdas starting from 'cur' */
          BTOR_PUSH_STACK (stack, cur);
          continue;
        }

        /* we can only merge lambdas that have all a static_rho or
         * none of them has one */
        if (!btor_node_lambda_get_static_rho (cur)
                != !btor_node_lambda_get_static_rho (lambda)
            /* we can only merge lambdas that either represent arrays
             * or not */
            || cur->is_array != lambda->is_array)
        {
          /* try to merge lambdas starting from 'cur' */
          BTOR_PUSH_STACK (stack, cur);
          continue;
        }

        if (!btor_hashptr_table_get (merge_lambdas, cur))
          btor_hashptr_table_add (merge_lambdas, cur);
<<<<<<< HEAD
        BTOR_PUSH_STACK (visit, btor_lambda_get_body (cur));
=======
        BTOR_PUSH_STACK (visit, btor_node_lambda_get_body (cur));
>>>>>>> 2f63cfa0
      }
      else
      {
        for (i = 0; i < cur->arity; i++) BTOR_PUSH_STACK (visit, cur->e[i]);
      }
      btor_hashint_table_add (mark, cur->id);
    }

    /* no lambdas to merge found */
    if (merge_lambdas->count <= 1)
    {
      btor_hashptr_table_delete (merge_lambdas);
      continue;
    }

    /* assign parameters of top-most lambda with fresh parameters */
    btor_iter_lambda_init (&nit, lambda);
    while (btor_iter_lambda_has_next (&nit))
    {
      cur   = btor_iter_lambda_next (&nit);
<<<<<<< HEAD
      param = btor_param_exp (btor, btor_exp_get_sort_id (cur->e[0]), 0);
=======
      param = btor_exp_param (btor, btor_node_get_sort_id (cur->e[0]), 0);
>>>>>>> 2f63cfa0
      BTOR_PUSH_STACK (params, param);
      btor_beta_assign_param (btor, cur, param);
    }
    /* merge lambdas that are in 'merge_lambdas' table */
    body = btor_beta_reduce_merge (
<<<<<<< HEAD
        btor, btor_lambda_get_body (lambda), merge_lambdas);
    btor_beta_unassign_params (btor, lambda);
    subst = btor_fun_exp (btor, params.start, BTOR_COUNT_STACK (params), body);
=======
        btor, btor_node_lambda_get_body (lambda), merge_lambdas);
    btor_beta_unassign_params (btor, lambda);
    subst = btor_exp_fun (btor, params.start, BTOR_COUNT_STACK (params), body);
>>>>>>> 2f63cfa0
    if (lambda->is_array) subst->is_array = 1;
    btor_node_release (btor, body);

    /* generate static_rho from merged lambdas' static_rhos */
    assert (merge_lambdas->count > 0);
    num_merged_lambdas += merge_lambdas->count;
    static_rho = btor_hashptr_table_new (mm,
<<<<<<< HEAD
                                         (BtorHashPtr) btor_hash_exp_by_id,
                                         (BtorCmpPtr) btor_compare_exp_by_id);
    if (btor_lambda_get_static_rho (lambda))
=======
                                         (BtorHashPtr) btor_node_hash_by_id,
                                         (BtorCmpPtr) btor_node_compare_by_id);
    if (btor_node_lambda_get_static_rho (lambda))
>>>>>>> 2f63cfa0
    {
      btor_iter_hashptr_init (&it, merge_lambdas);
      while (btor_iter_hashptr_has_next (&it))
      {
        cur = btor_iter_hashptr_next (&it);
<<<<<<< HEAD
        add_to_static_rho (btor, static_rho, btor_lambda_get_static_rho (cur));
        assert (!btor_lambda_get_static_rho (lambda)
                == !btor_lambda_get_static_rho (cur));
=======
        add_to_static_rho (
            btor, static_rho, btor_node_lambda_get_static_rho (cur));
        assert (!btor_node_lambda_get_static_rho (lambda)
                == !btor_node_lambda_get_static_rho (cur));
>>>>>>> 2f63cfa0
      }
    }
    BTORLOG (2,
             "merged %u lambdas (%u static_rho entries)",
             merge_lambdas->count,
             static_rho->count);
    btor_hashptr_table_delete (merge_lambdas);

    if (static_rho->count > 0)
    {
      /* 'subst' is already an existing lambda with a 'static_rho', if
       * this is the case we have to check that subst->static_rho constains
       * the same elements as static_rho */
      if (btor_node_lambda_get_static_rho (subst))
      {
        //	      assert (btor_check_static_rho_equal_dbg (
        //			   btor_node_lambda_get_static_rho (subst),
        // static_rho));
        /* 'static_rho' contains elements so we have to release them
         * properly */
        delete_static_rho (btor, static_rho);
      }
      else
        btor_node_lambda_set_static_rho (subst, static_rho);
    }
    else
      btor_hashptr_table_delete (static_rho);

    btor_insert_substitution (btor, lambda, subst, false);
    btor_node_release (btor, subst);
    while (!BTOR_EMPTY_STACK (params))
      btor_node_release (btor, BTOR_POP_STACK (params));
  }

  btor_substitute_and_rebuild (btor, btor->substitutions);
  btor_delete_substitutions (btor);
  btor->stats.lambdas_merged += num_merged_lambdas;

  btor_hashint_table_delete (mark);
  btor_hashint_table_delete (mark_lambda);
  BTOR_RELEASE_STACK (visit);
  BTOR_RELEASE_STACK (stack);
  BTOR_RELEASE_STACK (params);
  delta = btor_util_time_stamp () - start;
  BTOR_MSG (btor->msg,
            1,
            "merged %d lambdas in %.2f seconds",
            num_merged_lambdas,
            delta);
  btor->time.merge += delta;
}<|MERGE_RESOLUTION|>--- conflicted
+++ resolved
@@ -54,13 +54,8 @@
   btor_iter_hashptr_init (&it, static_rho);
   while (btor_iter_hashptr_has_next (&it))
   {
-<<<<<<< HEAD
-    btor_release_exp (btor, it.bucket->data.as_ptr);
-    btor_release_exp (btor, btor_iter_hashptr_next (&it));
-=======
     btor_node_release (btor, it.bucket->data.as_ptr);
     btor_node_release (btor, btor_iter_hashptr_next (&it));
->>>>>>> 2f63cfa0
   }
   btor_hashptr_table_delete (static_rho);
 }
@@ -79,13 +74,8 @@
     data = it.bucket->data.as_ptr;
     key  = btor_iter_hashptr_next (&it);
     if (btor_hashptr_table_get (to, key)) continue;
-<<<<<<< HEAD
-    btor_hashptr_table_add (to, btor_copy_exp (btor, key))->data.as_ptr =
-        btor_copy_exp (btor, data);
-=======
     btor_hashptr_table_add (to, btor_node_copy (btor, key))->data.as_ptr =
         btor_node_copy (btor, data);
->>>>>>> 2f63cfa0
   }
 }
 
@@ -151,24 +141,15 @@
     BTOR_PUSH_STACK (visit, btor_node_lambda_get_body (lambda));
     merge_lambdas =
         btor_hashptr_table_new (mm,
-<<<<<<< HEAD
-                                (BtorHashPtr) btor_hash_exp_by_id,
-                                (BtorCmpPtr) btor_compare_exp_by_id);
-=======
                                 (BtorHashPtr) btor_node_hash_by_id,
                                 (BtorCmpPtr) btor_node_compare_by_id);
->>>>>>> 2f63cfa0
     btor_hashptr_table_add (merge_lambdas, lambda);
     while (!BTOR_EMPTY_STACK (visit))
     {
       cur = BTOR_REAL_ADDR_NODE (BTOR_POP_STACK (visit));
 
       if (btor_hashint_table_contains (mark, cur->id)
-<<<<<<< HEAD
-          || (!btor_is_lambda_node (cur) && !cur->parameterized)
-=======
           || (!btor_node_is_lambda (cur) && !cur->parameterized)
->>>>>>> 2f63cfa0
           || !cur->lambda_below)
         continue;
 
@@ -197,11 +178,7 @@
 
         if (!btor_hashptr_table_get (merge_lambdas, cur))
           btor_hashptr_table_add (merge_lambdas, cur);
-<<<<<<< HEAD
-        BTOR_PUSH_STACK (visit, btor_lambda_get_body (cur));
-=======
         BTOR_PUSH_STACK (visit, btor_node_lambda_get_body (cur));
->>>>>>> 2f63cfa0
       }
       else
       {
@@ -222,25 +199,15 @@
     while (btor_iter_lambda_has_next (&nit))
     {
       cur   = btor_iter_lambda_next (&nit);
-<<<<<<< HEAD
-      param = btor_param_exp (btor, btor_exp_get_sort_id (cur->e[0]), 0);
-=======
       param = btor_exp_param (btor, btor_node_get_sort_id (cur->e[0]), 0);
->>>>>>> 2f63cfa0
       BTOR_PUSH_STACK (params, param);
       btor_beta_assign_param (btor, cur, param);
     }
     /* merge lambdas that are in 'merge_lambdas' table */
     body = btor_beta_reduce_merge (
-<<<<<<< HEAD
-        btor, btor_lambda_get_body (lambda), merge_lambdas);
-    btor_beta_unassign_params (btor, lambda);
-    subst = btor_fun_exp (btor, params.start, BTOR_COUNT_STACK (params), body);
-=======
         btor, btor_node_lambda_get_body (lambda), merge_lambdas);
     btor_beta_unassign_params (btor, lambda);
     subst = btor_exp_fun (btor, params.start, BTOR_COUNT_STACK (params), body);
->>>>>>> 2f63cfa0
     if (lambda->is_array) subst->is_array = 1;
     btor_node_release (btor, body);
 
@@ -248,30 +215,18 @@
     assert (merge_lambdas->count > 0);
     num_merged_lambdas += merge_lambdas->count;
     static_rho = btor_hashptr_table_new (mm,
-<<<<<<< HEAD
-                                         (BtorHashPtr) btor_hash_exp_by_id,
-                                         (BtorCmpPtr) btor_compare_exp_by_id);
-    if (btor_lambda_get_static_rho (lambda))
-=======
                                          (BtorHashPtr) btor_node_hash_by_id,
                                          (BtorCmpPtr) btor_node_compare_by_id);
     if (btor_node_lambda_get_static_rho (lambda))
->>>>>>> 2f63cfa0
     {
       btor_iter_hashptr_init (&it, merge_lambdas);
       while (btor_iter_hashptr_has_next (&it))
       {
         cur = btor_iter_hashptr_next (&it);
-<<<<<<< HEAD
-        add_to_static_rho (btor, static_rho, btor_lambda_get_static_rho (cur));
-        assert (!btor_lambda_get_static_rho (lambda)
-                == !btor_lambda_get_static_rho (cur));
-=======
         add_to_static_rho (
             btor, static_rho, btor_node_lambda_get_static_rho (cur));
         assert (!btor_node_lambda_get_static_rho (lambda)
                 == !btor_node_lambda_get_static_rho (cur));
->>>>>>> 2f63cfa0
       }
     }
     BTORLOG (2,
