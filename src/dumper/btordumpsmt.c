/*  Boolector: Satisfiablity Modulo Theories (SMT) solver.
 *
 *  Copyright (C) 2007-2009 Robert Daniel Brummayer.
 *  Copyright (C) 2007-2013 Armin Biere.
 *  Copyright (C) 2012-2016 Mathias Preiner.
 *  Copyright (C) 2012-2017 Aina Niemetz.
 *
 *  All rights reserved.
 *
 *  This file is part of Boolector.
 *  See COPYING for more information on using this software.
 */

<<<<<<< HEAD
#include "btorbitvec.h"
#include "btorcore.h"
=======
>>>>>>> 29a97ba8
#include "btorexit.h"
#include "btorexp.h"
#include "btorsort.h"
#include "utils/btorhashint.h"
#include "utils/btorhashptr.h"
#ifndef NDEBUG
#include "btorclone.h"
#endif
#include "utils/btorhashptr.h"
#include "utils/btornodeiter.h"

#include "btordumpsmt.h"

#include <ctype.h>
#include <limits.h>

struct BtorSMTDumpContext
{
  Btor *btor;
  BtorPtrHashTable *dump;
  BtorPtrHashTable *dumped;
  BtorPtrHashTable *boolean;
  BtorPtrHashTable *stores;
  BtorPtrHashTable *idtab;
  BtorPtrHashTable *roots;
  BtorPtrHashTable *const_cache;
  FILE *file;
<<<<<<< HEAD
  int maxid;
  int pretty_print;
  int open_lets;
  int indent;
  bool newline;
=======
  uint32_t maxid;
  uint32_t pretty_print;
  uint32_t open_lets;
>>>>>>> 29a97ba8
};

typedef struct BtorSMTDumpContext BtorSMTDumpContext;

static BtorSMTDumpContext *
new_smt_dump_context (Btor *btor, FILE *file)
{
  BtorSMTDumpContext *sdc;
  BTOR_CNEW (btor->mm, sdc);

  sdc->btor        = btor;
  sdc->dump        = btor_hashptr_table_new (btor->mm,
                                      (BtorHashPtr) btor_node_hash_by_id,
                                      (BtorCmpPtr) btor_node_compare_by_id);
  sdc->dumped      = btor_hashptr_table_new (btor->mm,
                                        (BtorHashPtr) btor_node_hash_by_id,
                                        (BtorCmpPtr) btor_node_compare_by_id);
  sdc->boolean     = btor_hashptr_table_new (btor->mm,
                                         (BtorHashPtr) btor_node_hash_by_id,
                                         (BtorCmpPtr) btor_node_compare_by_id);
  sdc->stores      = btor_hashptr_table_new (btor->mm,
                                        (BtorHashPtr) btor_node_hash_by_id,
                                        (BtorCmpPtr) btor_node_compare_by_id);
  sdc->idtab       = btor_hashptr_table_new (btor->mm,
                                       (BtorHashPtr) btor_node_hash_by_id,
                                       (BtorCmpPtr) btor_node_compare_by_id);
  sdc->const_cache = btor_hashptr_table_new (
      btor->mm, (BtorHashPtr) btor_bv_hash, (BtorCmpPtr) btor_bv_compare);
  /* use pointer for hashing and comparison */
  sdc->roots        = btor_hashptr_table_new (btor->mm, 0, 0);
  sdc->file         = file;
  sdc->maxid        = 1;
<<<<<<< HEAD
  sdc->pretty_print = btor_get_opt (btor, BTOR_OPT_PRETTY_PRINT);
  sdc->newline      = sdc->pretty_print == 1;
=======
  sdc->pretty_print = btor_opt_get (btor, BTOR_OPT_PRETTY_PRINT);
>>>>>>> 29a97ba8
  return sdc;
}

static void
delete_smt_dump_context (BtorSMTDumpContext *sdc)
{
  BtorPtrHashTableIterator it;

  btor_hashptr_table_delete (sdc->dump);
  btor_hashptr_table_delete (sdc->dumped);
  btor_hashptr_table_delete (sdc->boolean);
  btor_hashptr_table_delete (sdc->stores);
  btor_hashptr_table_delete (sdc->idtab);

  btor_iter_hashptr_init (&it, sdc->roots);
  while (btor_iter_hashptr_has_next (&it))
    btor_node_release (sdc->btor, btor_iter_hashptr_next (&it));
  btor_hashptr_table_delete (sdc->roots);

  btor_iter_hashptr_init (&it, sdc->const_cache);
  while (btor_iter_hashptr_has_next (&it))
  {
    assert (it.bucket->data.as_str);
    btor_mem_freestr (sdc->btor->mm, it.bucket->data.as_str);
    btor_bv_free (sdc->btor->mm,
                  (BtorBitVector *) btor_iter_hashptr_next (&it));
  }
  btor_hashptr_table_delete (sdc->const_cache);
  BTOR_DELETE (sdc->btor->mm, sdc);
}

static void
add_root_to_smt_dump_context (BtorSMTDumpContext *sdc, BtorNode *root)
{
  if (!btor_hashptr_table_get (sdc->roots, root))
    btor_hashptr_table_add (sdc->roots, btor_node_copy (sdc->btor, root));
}

static int32_t
cmp_node_id (const void *p, const void *q)
{
  BtorNode *a = *(BtorNode **) p;
  BtorNode *b = *(BtorNode **) q;
  return a->id - b->id;
}

static uint32_t
smt_id (BtorSMTDumpContext *sdc, BtorNode *exp)
{
  assert (sdc);
  assert (exp);
  assert (BTOR_IS_REGULAR_NODE (exp));

  BtorPtrHashBucket *b;
  int32_t id;

  if (sdc->pretty_print)
  {
    b = btor_hashptr_table_get (sdc->idtab, exp);

    if (!b)
    {
      b              = btor_hashptr_table_add (sdc->idtab, exp);
      b->data.as_int = sdc->maxid++;
    }
    return b->data.as_int;
  }
  id = btor_node_get_btor_id (exp);
  if (id) return id;
  return exp->id;
}

static bool
symbol_needs_quotes (const char *sym)
{
  char ch;
  size_t i, len;

  len = strlen (sym);

  /* already quoted */
  if (sym[0] == '|' && sym[len - 1] == '|') return false;

  for (i = 0; i < len; i++)
  {
    ch = sym[i];
    if ((ch >= 65 && ch <= 90) || (ch >= 97 && ch <= 122)
        || (ch >= 48 && ch <= 57) || ch == '~' || ch == '!' || ch == '@'
        || ch == '$' || ch == '%' || ch == '^' || ch == '&' || ch == '*'
        || ch == '_' || ch == '-' || ch == '+' || ch == '=' || ch == '<'
        || ch == '>' || ch == '.' || ch == '?' || ch == '/')
      continue;
    return true;
  }
  return false;
}

static void
dump_smt_id (BtorSMTDumpContext *sdc, BtorNode *exp)
{
  assert (sdc);
  assert (exp);

  const char *type, *sym;

  exp = BTOR_REAL_ADDR_NODE (exp);

  switch (exp->kind)
  {
    case BTOR_BV_VAR_NODE: type = "v"; goto DUMP_SYMBOL;

    case BTOR_PARAM_NODE:
      type = "p";
    DUMP_SYMBOL:
      sym = btor_node_get_symbol (sdc->btor, exp);
      if (sym && !isdigit ((int32_t) sym[0]))
      {
        if (symbol_needs_quotes (sym))
          fprintf (sdc->file, "|%s|", sym);
        else
          fputs (sym, sdc->file);
        return;
      }
      break;

    case BTOR_UF_NODE: type = "uf"; goto DUMP_SYMBOL;

    case BTOR_LAMBDA_NODE: type = "f"; goto DUMP_SYMBOL;

    default: type = "$e";
  }

  fprintf (sdc->file, "%s%u", type, smt_id (sdc, exp));
}

static bool
is_boolean (BtorSMTDumpContext *sdc, BtorNode *exp)
{
  exp = BTOR_REAL_ADDR_NODE (exp);
  return btor_hashptr_table_get (sdc->boolean, exp) != 0;
}

void
btor_dumpsmt_dump_const_value (Btor *btor,
                               const BtorBitVector *bits,
                               uint32_t base,
                               FILE *file)
{
  assert (btor);
  assert (bits);
  assert (base == BTOR_OUTPUT_BASE_BIN || base == BTOR_OUTPUT_BASE_DEC
          || base == BTOR_OUTPUT_BASE_HEX);

  char *val;

  /* SMT-LIB v1.2 only supports decimal output */
  if (base == BTOR_OUTPUT_BASE_DEC)
  {
    val = btor_bv_to_dec_char (btor->mm, bits);
    fprintf (file, "(_ bv%s %d)", val, bits->width);
  }
  else if (base == BTOR_OUTPUT_BASE_HEX && bits->width % 4 == 0)
  {
    val = btor_bv_to_hex_char (btor->mm, bits);
    fprintf (file, "#x%s", val);
  }
  else
  {
    val = btor_bv_to_char (btor->mm, bits);
    fprintf (file, "#b%s", val);
  }
  btor_mem_freestr (btor->mm, val);
}

static void
dump_const_value_aux_smt (BtorSMTDumpContext *sdc, BtorBitVector *bits)
{
  assert (sdc);
  assert (bits);

  uint32_t base;
  FILE *file;
  char *val;
  BtorPtrHashBucket *b;

  base = btor_opt_get (sdc->btor, BTOR_OPT_OUTPUT_NUMBER_FORMAT);
  file = sdc->file;

  /* converting consts to decimal/hex is costly. we now always dump the value of
   * constants. in order to avoid computing the same value again we cache
   * the result of the first computation and print the cached value in
   * subsequent calls. */
  if (base == BTOR_OUTPUT_BASE_DEC)
  {
    if ((b = btor_hashptr_table_get (sdc->const_cache, bits)))
    {
      val = b->data.as_str;
      assert (val);
    }
    else
    {
      val = btor_bv_to_dec_char (sdc->btor->mm, bits);
      btor_hashptr_table_add (sdc->const_cache,
                              btor_bv_copy (sdc->btor->mm, bits))
          ->data.as_str = val;
    }
    fprintf (file, "(_ bv%s %d)", val, bits->width);
  }
  else if (base == BTOR_OUTPUT_BASE_HEX && bits->width % 4 == 0)
  {
    if ((b = btor_hashptr_table_get (sdc->const_cache, bits)))
    {
      val = b->data.as_str;
      assert (val);
    }
    else
    {
      val = btor_bv_to_hex_char (sdc->btor->mm, bits);
      btor_hashptr_table_add (sdc->const_cache,
                              btor_bv_copy (sdc->btor->mm, bits))
          ->data.as_str = val;
    }
    fprintf (file, "#x%s", val);
  }
  else
    btor_dumpsmt_dump_const_value (sdc->btor, bits, base, file);
}

void
btor_dumpsmt_dump_sort (BtorSort *sort, FILE *file)
{
  uint32_t i;
  const char *fmt;

  switch (sort->kind)
  {
    case BTOR_BOOL_SORT: fputs ("Bool", file); break;

    case BTOR_BITVEC_SORT:
      fmt = "(_ BitVec %d)";
      fprintf (file, fmt, sort->bitvec.width);
      break;

    case BTOR_ARRAY_SORT:
      fmt = "(Array (_ BitVec %d) (_ BitVec %d))";
      assert (sort->array.index->kind == BTOR_BITVEC_SORT);
      assert (sort->array.element->kind == BTOR_BITVEC_SORT);
      fprintf (file,
               fmt,
               sort->array.index->bitvec.width,
               sort->array.element->bitvec.width);
      break;

    case BTOR_FUN_SORT:
      /* print domain */
      fputc ('(', file);
      if (sort->fun.domain->kind == BTOR_TUPLE_SORT)
      {
        for (i = 0; i < sort->fun.domain->tuple.num_elements; i++)
        {
          btor_dumpsmt_dump_sort (sort->fun.domain->tuple.elements[i], file);
          if (i < sort->fun.domain->tuple.num_elements - 1) fputc (' ', file);
        }
      }
      else
        btor_dumpsmt_dump_sort (sort->fun.domain, file);
      fputc (')', file);
      fputc (' ', file);

      /* print co-domain */
      btor_dumpsmt_dump_sort (sort->fun.codomain, file);
      break;

    default: assert (0);
  }
}

void
btor_dumpsmt_dump_sort_node (BtorNode *exp, FILE *file)
{
  assert (exp);
  assert (file);

  Btor *btor;
  BtorSortId s_fid, s_tid, s_cid, s_did;
  BtorSort *sort;

  exp  = BTOR_REAL_ADDR_NODE (exp);
  btor = exp->btor;
  if (btor_node_is_array (exp) && !btor_node_is_lambda (exp))
  {
    s_fid = btor_node_get_sort_id (exp);
    s_tid = btor_sort_fun_get_domain (btor, s_fid);
    assert (btor_sort_is_tuple (btor, s_tid));
    s_did = btor_sort_get_by_id (btor, s_tid)->tuple.elements[0]->id;
    s_cid = btor_sort_fun_get_codomain (btor, s_fid);
    fprintf (file,
             "(Array (_ BitVec %d) (_ BitVec %d))",
             btor_sort_bitvec_get_width (btor, s_did),
             btor_sort_bitvec_get_width (btor, s_cid));
  }
  else
  {
    sort = btor_sort_get_by_id (exp->btor, btor_node_get_sort_id (exp));
    btor_dumpsmt_dump_sort (sort, file);
  }
}

#if 0
static void
extract_store (BtorSMTDumpContext * sdc, BtorNode * exp,
	       BtorNode ** index, BtorNode ** value, BtorNode ** array)
{
  BtorNode *ite, *eq, *apply;

  if (!btor_node_is_lambda (exp))
    return;

  if (((BtorLambdaNode *) exp)->num_params != 1)
    return;

  if (!btor_node_is_bv_cond (exp->e[1]))
    return;

  ite = exp->e[1];
  if (BTOR_IS_INVERTED_NODE (ite))
    return;

  if (!btor_node_is_bv_eq (ite->e[0]))
    return;

  /* check ite condition */
  eq = ite->e[0];
  if (BTOR_IS_INVERTED_NODE (eq))
    return;

  if (!eq->parameterized)
    return;

  /* check if branch */
  if (BTOR_REAL_ADDR_NODE (ite->e[1])->parameterized)
    return;

  /* check else branch */
  if (!BTOR_REAL_ADDR_NODE (ite->e[2])->parameterized)
    return;

  if (!btor_node_is_apply (ite->e[2]))
    return;

  apply = ite->e[2];
  if (BTOR_IS_INVERTED_NODE (apply))
    return;

  if (!btor_node_is_uf_array (apply->e[0])
      && !btor_hashptr_table_get (sdc->stores, apply->e[0]))
    return;

  if (!btor_node_is_param (apply->e[1]->e[0]))
    return;

  *index = BTOR_REAL_ADDR_NODE (eq->e[0])->parameterized ? eq->e[1] : eq->e[0];
  *value = ite->e[1];
  *array = apply->e[0];
}
#endif

#define PUSH_DUMP_NODE(                                      \
    exp, expect_bv, expect_bool, add_space, zero_ext, depth) \
  {                                                          \
    BTOR_PUSH_STACK (dump, exp);                             \
    BTOR_PUSH_STACK (expect_bv_stack, expect_bv);            \
    BTOR_PUSH_STACK (expect_bool_stack, expect_bool);        \
    BTOR_PUSH_STACK (add_space_stack, add_space);            \
    BTOR_PUSH_STACK (zero_extend_stack, zero_ext);           \
    BTOR_PUSH_STACK (depth_stack, depth);                    \
  }

static const char *g_kind2smt[BTOR_NUM_OPS_NODE] = {
    [BTOR_INVALID_NODE] = "invalid", [BTOR_BV_CONST_NODE] = "const",
    [BTOR_BV_VAR_NODE] = "var",      [BTOR_PARAM_NODE] = "param",
    [BTOR_SLICE_NODE] = "extract",   [BTOR_AND_NODE] = "bvand",
    [BTOR_FUN_EQ_NODE] = "=",        [BTOR_BV_EQ_NODE] = "=",
    [BTOR_ADD_NODE] = "bvadd",       [BTOR_MUL_NODE] = "bvmul",
    [BTOR_ULT_NODE] = "bvult",       [BTOR_SLL_NODE] = "bvshl",
    [BTOR_SRL_NODE] = "bvlshr",      [BTOR_UDIV_NODE] = "bvudiv",
    [BTOR_UREM_NODE] = "bvurem",     [BTOR_CONCAT_NODE] = "concat",
    [BTOR_APPLY_NODE] = "apply",     [BTOR_LAMBDA_NODE] = "lambda",
    [BTOR_COND_NODE] = "ite",        [BTOR_ARGS_NODE] = "args",
    [BTOR_UF_NODE] = "uf",           [BTOR_PROXY_NODE] = "proxy"};

static void
collect_and_children (BtorSMTDumpContext *sdc,
                      BtorNode *exp,
                      BtorNodePtrStack *children)
{
  assert (children);
  assert (BTOR_EMPTY_STACK (*children));
  assert (btor_node_is_and (exp));

  bool skip;
  uint32_t i;
  int32_t id;
  BtorNode *cur, *real_cur;
  BtorNodePtrQueue visit;
  BtorPtrHashBucket *b;
  BtorIntHashTable *cache;

  cache = btor_hashint_table_new (sdc->btor->mm);

  /* get children of multi-input and */
  BTOR_INIT_QUEUE (sdc->btor->mm, visit);
  for (i = 0; i < BTOR_REAL_ADDR_NODE (exp)->arity; i++)
    BTOR_ENQUEUE (visit, BTOR_REAL_ADDR_NODE (exp)->e[i]);
  while (!BTOR_EMPTY_QUEUE (visit))
  {
    cur      = BTOR_DEQUEUE (visit);
    real_cur = BTOR_REAL_ADDR_NODE (cur);
    id       = btor_node_get_id (cur);

    skip = btor_hashint_table_contains (cache, id);
    if (!skip)
    {
      btor_hashint_table_add (cache, id);
      b = btor_hashptr_table_get (sdc->dump, real_cur);
    }
    else
      b = 0;

    if (!btor_node_is_and (real_cur) || (b && b->data.as_int > 1)
        || BTOR_IS_INVERTED_NODE (cur) || skip)
    {
      BTOR_PUSH_STACK (*children, cur);
      continue;
    }

    assert (!btor_hashptr_table_get (sdc->dumped, real_cur));
    btor_hashptr_table_add (sdc->dumped, real_cur);
    for (i = 0; i < real_cur->arity; i++) BTOR_ENQUEUE (visit, real_cur->e[i]);
  }
  BTOR_RELEASE_QUEUE (visit);
  btor_hashint_table_delete (cache);
}

static void
print_indent (BtorSMTDumpContext *sdc)
{
  int i;
  for (i = 0; i < sdc->indent; i++) fputc (' ', sdc->file);
}

static inline void
open_sexp (BtorSMTDumpContext *sdc)
{
  if (sdc->pretty_print && sdc->indent > 0 && sdc->newline)
  {
    fputc ('\n', sdc->file);
    print_indent (sdc);
  }
  fputc ('(', sdc->file);
  sdc->indent++;
}

static inline void
close_sexp (BtorSMTDumpContext *sdc)
{
  fputc (')', sdc->file);
  assert (sdc->indent >= 0);
  sdc->indent--;
}

static void recursively_dump_exp_let_smt (BtorSMTDumpContext *sdc,
                                          BtorNode *exp,
                                          int expect_bv,
                                          unsigned depth_limit);

static void
recursively_dump_exp_smt (BtorSMTDumpContext *sdc,
                          BtorNode *exp,
                          int32_t expect_bv,
                          uint32_t depth_limit)
{
  assert (sdc);
  assert (exp);
  assert (btor_hashptr_table_get (sdc->dump, BTOR_REAL_ADDR_NODE (exp)));

  uint32_t depth;
  bool is_bool, expect_bool;
  uint32_t pad, i, zero_extend;
  int32_t add_space;
  BtorBitVector *bits;
  const char *op, *fmt;
  BtorNode *tmp, *real_exp;
  BtorArgsIterator it;
  BtorNodeIterator node_it;
  BtorNodePtrStack dump, args;
  BtorIntStack expect_bv_stack, expect_bool_stack, depth_stack;
  BtorIntStack add_space_stack, zero_extend_stack;
  BtorPtrHashTable *visited;
  BtorMemMgr *mm;

  mm      = sdc->btor->mm;
  visited = btor_hashptr_table_new (mm, 0, 0);
  BTOR_INIT_STACK (mm, args);
  BTOR_INIT_STACK (mm, dump);
  BTOR_INIT_STACK (mm, expect_bv_stack);
  BTOR_INIT_STACK (mm, expect_bool_stack);
  BTOR_INIT_STACK (mm, add_space_stack);
  BTOR_INIT_STACK (mm, zero_extend_stack);
  BTOR_INIT_STACK (mm, depth_stack);

  PUSH_DUMP_NODE (exp, expect_bv, 0, 0, 0, 0);
  while (!BTOR_EMPTY_STACK (dump))
  {
    assert (!BTOR_EMPTY_STACK (expect_bv_stack));
    assert (!BTOR_EMPTY_STACK (expect_bool_stack));
    assert (!BTOR_EMPTY_STACK (add_space_stack));
    assert (!BTOR_EMPTY_STACK (zero_extend_stack));
    assert (!BTOR_EMPTY_STACK (depth_stack));
    assert (BTOR_COUNT_STACK (expect_bv_stack)
            == BTOR_COUNT_STACK (expect_bool_stack));
    assert (BTOR_COUNT_STACK (expect_bool_stack)
            == BTOR_COUNT_STACK (add_space_stack));
    assert (BTOR_COUNT_STACK (add_space_stack)
            == BTOR_COUNT_STACK (zero_extend_stack));
    assert (BTOR_COUNT_STACK (zero_extend_stack)
            == BTOR_COUNT_STACK (depth_stack));
    depth       = BTOR_POP_STACK (depth_stack);
    exp         = BTOR_POP_STACK (dump);
    expect_bv   = BTOR_POP_STACK (expect_bv_stack);
    expect_bool = BTOR_POP_STACK (expect_bool_stack);
    add_space   = BTOR_POP_STACK (add_space_stack);
    zero_extend = BTOR_POP_STACK (zero_extend_stack);
    real_exp    = BTOR_REAL_ADDR_NODE (exp);
    is_bool     = is_boolean (sdc, real_exp);
    assert (!expect_bv || !expect_bool);
    assert (!expect_bool || !expect_bv);

    /* open s-expression */
    if (!btor_hashptr_table_get (visited, real_exp))
    {
      if (add_space) fputc (' ', sdc->file);

      /* wrap node with zero_extend */
      if (zero_extend)
      {
        fputc (' ', sdc->file);
        open_sexp (sdc);
        fmt = "(_ zero_extend %d) ";
        fprintf (sdc->file, fmt, zero_extend);
      }

      /* always print constants */
      if (btor_node_is_bv_const (real_exp))
      {
        if (exp == sdc->btor->true_exp && !expect_bv)
          fputs ("true", sdc->file);
        else if (exp == BTOR_INVERT_NODE (sdc->btor->true_exp) && !expect_bv)
          fputs ("false", sdc->file);
        else if (BTOR_IS_INVERTED_NODE (exp))
        {
          bits =
              btor_bv_not (sdc->btor->mm, btor_node_const_get_bits (real_exp));
          dump_const_value_aux_smt (sdc, bits);
          btor_bv_free (sdc->btor->mm, bits);
        }
        else
        {
          dump_const_value_aux_smt (sdc, btor_node_const_get_bits (real_exp));
        }

        /* close zero extend */
        if (zero_extend) close_sexp (sdc);
        continue;
      }

      /* wrap non-bool node and make it bool */
      if (expect_bool && !is_bool)
      {
<<<<<<< HEAD
        open_sexp (sdc);
        fputs ("= ", sdc->file);
        bits = btor_one_bv (sdc->btor->mm, 1);
=======
        fputs ("(= ", sdc->file);
        bits = btor_bv_one (sdc->btor->mm, 1);
>>>>>>> 29a97ba8
        dump_const_value_aux_smt (sdc, bits);
        btor_bv_free (sdc->btor->mm, bits);
        fputc (' ', sdc->file);
      }

      /* wrap node with bvnot/not */
      if (BTOR_IS_INVERTED_NODE (exp))
      {
        open_sexp (sdc);
        fputs (expect_bv || !is_bool ? "bvnot " : "not ", sdc->file);
      }

      /* wrap bool node and make it a bit vector expression */
      if (is_bool && expect_bv)
      {
        open_sexp (sdc);
        fputs ("ite ", sdc->file);
      }

      if (btor_hashptr_table_get (sdc->dumped, real_exp)
          || btor_node_is_lambda (real_exp) || btor_node_is_uf (real_exp))
      {
#ifndef NDEBUG
        BtorPtrHashBucket *b;
        b = btor_hashptr_table_get (sdc->dump, real_exp);
        assert (b);
        /* functions and variables are declared separately */
        assert (btor_node_is_lambda (real_exp) || btor_node_is_uf (real_exp)
                || btor_node_is_bv_var (real_exp)
                || btor_node_is_param (real_exp) || b->data.as_int > 1);
#endif
        dump_smt_id (sdc, exp);
        goto CLOSE_WRAPPER;
      }

      if (depth_limit && depth >= depth_limit)
      {
        fprintf (sdc->file, "%s_%d", g_kind2smt[real_exp->kind], real_exp->id);
        goto CLOSE_WRAPPER;
      }

      PUSH_DUMP_NODE (exp, expect_bv, expect_bool, 0, zero_extend, depth);
      btor_hashptr_table_add (visited, real_exp);
      op = "";
      switch (real_exp->kind)
      {
        case BTOR_SLL_NODE:
        case BTOR_SRL_NODE:
          assert (!is_bool);
          op = real_exp->kind == BTOR_SRL_NODE ? "bvlshr" : "bvshl";
          assert (btor_node_get_width (sdc->btor, real_exp) > 1);
          pad = btor_node_get_width (sdc->btor, real_exp)
                - btor_node_get_width (sdc->btor, real_exp->e[1]);
          PUSH_DUMP_NODE (real_exp->e[1], 1, 0, 1, pad, depth + 1);
          PUSH_DUMP_NODE (real_exp->e[0], 1, 0, 1, 0, depth + 1);
          break;

        case BTOR_COND_NODE:
          op = "ite";
          PUSH_DUMP_NODE (real_exp->e[2], !is_bool, 0, 1, 0, depth + 1);
          PUSH_DUMP_NODE (real_exp->e[1], !is_bool, 0, 1, 0, depth + 1);
          PUSH_DUMP_NODE (real_exp->e[0], 0, 1, 1, 0, depth + 1);
          break;

        case BTOR_APPLY_NODE:

          if (btor_node_is_update (real_exp->e[0])
              || btor_node_is_uf_array (real_exp->e[0]))
            op = "select ";

          /* we need the arguments in reversed order */
          btor_iter_args_init (&it, real_exp->e[1]);
          while (btor_iter_args_has_next (&it))
          {
<<<<<<< HEAD
            tmp = btor_next_args_iterator (&it);
            BTOR_PUSH_STACK (args, tmp);
=======
            arg = btor_iter_args_next (&it);
            BTOR_PUSH_STACK (args, arg);
>>>>>>> 29a97ba8
          }
          while (!BTOR_EMPTY_STACK (args))
          {
            tmp = BTOR_POP_STACK (args);
            // TODO (ma): what about bool arguments/indices
            PUSH_DUMP_NODE (tmp, 1, 0, 1, 0, depth + 1);
          }
          PUSH_DUMP_NODE (real_exp->e[0], 1, 0, 0, 0, depth + 1);
          break;

#if 0
	      case BTOR_LAMBDA_NODE:
		extract_store (sdc, exp, &index, &value, &array);
		assert (index);
		assert (value);
		assert (array);
		fputs ("(store ", sdc->file);
		DUMP_EXP_SMT (array);
		fputc (' ', sdc->file);
		DUMP_EXP_SMT (index);
		fputc (' ', sdc->file);
		DUMP_EXP_SMT (value);
		fputc (')', sdc->file);
		break;
#endif

        case BTOR_UPDATE_NODE:
          op = "store";
          PUSH_DUMP_NODE (real_exp->e[2], 1, 0, 1, 0, depth + 1);
          PUSH_DUMP_NODE (real_exp->e[1]->e[0], 1, 0, 1, 0, depth + 1);
          PUSH_DUMP_NODE (real_exp->e[0], 1, 0, 1, 0, depth + 1);
          break;

        default:
          expect_bv = 1;
          switch (real_exp->kind)
          {
            case BTOR_FUN_EQ_NODE:
            case BTOR_BV_EQ_NODE:
              op        = "=";
              expect_bv = 1;
              break;
            case BTOR_ULT_NODE:
              op        = "bvult";
              expect_bv = 1;
              break;
            case BTOR_SLICE_NODE:
              assert (!is_bool);
              op = "(_ extract ";
              break;
            case BTOR_AND_NODE:
              op        = is_bool ? "and" : "bvand";
              expect_bv = !is_bool;
              break;
            case BTOR_ADD_NODE:
              assert (!is_bool);
              op = "bvadd";
              break;
            case BTOR_MUL_NODE:
              assert (!is_bool);
              op = "bvmul";
              break;
            case BTOR_UDIV_NODE:
              assert (!is_bool);
              op = "bvudiv";
              break;
            case BTOR_UREM_NODE:
              assert (!is_bool);
              op = "bvurem";
              break;
            case BTOR_CONCAT_NODE:
              assert (!is_bool);
              op = "concat";
              break;
            case BTOR_FORALL_NODE:
              assert (is_bool);
              op = "forall";
              break;
            case BTOR_EXISTS_NODE:
              assert (is_bool);
              op = "exists";
              break;
            default: assert (0); op = "unknown";
          }
          if (btor_node_is_and (real_exp) && is_bool)
          {
            assert (BTOR_EMPTY_STACK (args));
            collect_and_children (sdc, exp, &args);
            assert (BTOR_COUNT_STACK (args) >= 2);
            for (i = 0; i < BTOR_COUNT_STACK (args); i++)
            {
              tmp = BTOR_PEEK_STACK (args, i);
              PUSH_DUMP_NODE (tmp, expect_bv, 0, 1, 0, depth + 1);
            }
            BTOR_RESET_STACK (args);
          }
<<<<<<< HEAD
#if 0
		else if (btor_is_quantifier_node (real_exp))
		  {
		    /* body of quantifiers are handled differently (let
		     * bindings etc.) */
		    if (real_exp->e[1] != btor_binder_get_body (real_exp)
			&& real_exp->kind
			   != BTOR_REAL_ADDR_NODE (real_exp->e[1])->kind)
		      PUSH_DUMP_NODE (real_exp->e[1], 0, 1, 1, 0,
				      depth + 1);
		  }
#endif
          else if (!btor_is_quantifier_node (real_exp))
            for (i = real_exp->arity - 1; i >= 0; i--)
              PUSH_DUMP_NODE (real_exp->e[i], expect_bv, 0, 1, 0, depth + 1);
=======
          else
          {
            for (i = 1; i <= real_exp->arity; i++)
              PUSH_DUMP_NODE (real_exp->e[real_exp->arity - i],
                              expect_bv,
                              0,
                              1,
                              0,
                              depth + 1);
          }
>>>>>>> 29a97ba8
      }

      /* open s-expression */
      assert (op);
      open_sexp (sdc);
      fprintf (sdc->file, "%s", op);

      if (btor_node_is_slice (real_exp))
      {
        fmt = "%d %d)";
        fprintf (sdc->file,
                 fmt,
                 btor_node_slice_get_upper (real_exp),
                 btor_node_slice_get_lower (real_exp));
      }
      else if (btor_is_quantifier_node (real_exp))
      {
        fputs (" (", sdc->file);
        btor_init_binder_iterator (&node_it, real_exp);
        tmp = 0;
        while (btor_has_next_binder_iterator (&node_it))
        {
          tmp = btor_next_binder_iterator (&node_it);

          if (tmp->kind != real_exp->kind) break;

          if (tmp != real_exp) fputc (' ', sdc->file);
          if (sdc->pretty_print)
          {
            fputc ('\n', sdc->file);
            print_indent (sdc);
          }
          fputc ('(', sdc->file);
          dump_smt_id (sdc, tmp->e[0]);
          fputc (' ', sdc->file);
          btor_dump_sort_smt_node (tmp->e[0], sdc->file);
          fputc (')', sdc->file);
          btor_add_ptr_hash_table (sdc->dumped, tmp->e[0]);
          btor_add_ptr_hash_table (sdc->dumped, tmp);
        }
        assert (tmp);
        assert (BTOR_IS_REGULAR_NODE (tmp));
        assert (btor_is_quantifier_node (tmp));
        fputc (')', sdc->file);

        if (tmp->kind == real_exp->kind)
        {
          assert (tmp->e[1] == btor_binder_get_body (tmp));
          recursively_dump_exp_let_smt (
              sdc, tmp->e[1], 0, depth_limit ? depth_limit - depth : 0);
        }
        else
          PUSH_DUMP_NODE (tmp, 0, 1, 1, 0, depth + 1);

#if 0
	      fprintf (sdc->file, " ((%s ",
		       btor_get_symbol_exp (sdc->btor, real_exp->e[0]));
	      btor_dump_sort_smt_node (real_exp->e[0], sdc->file);
	      fprintf (sdc->file, "))");
	      btor_add_ptr_hash_table (sdc->dumped, real_exp->e[0]);
	      if (real_exp->e[1] == btor_binder_get_body (real_exp))
		recursively_dump_exp_let_smt (
		    sdc, real_exp->e[1], 0,
		    depth_limit ? depth_limit - depth : 0);
#endif
      }
    }
    /* close s-expression */
    else
    {
      if (!btor_hashptr_table_get (sdc->dumped, real_exp))
        btor_hashptr_table_add (sdc->dumped, real_exp);

      /* close s-expression */
      if (real_exp->arity > 0) close_sexp (sdc);

    CLOSE_WRAPPER:
      /* close wrappers */

      /* wrap boolean expressions in bit vector expression */
      if (is_bool && expect_bv && !btor_node_is_bv_const (real_exp))
      {
        fputc (' ', sdc->file);
        bits = btor_bv_one (sdc->btor->mm, 1);
        dump_const_value_aux_smt (sdc, bits);
        btor_bv_free (sdc->btor->mm, bits);
        fputc (' ', sdc->file);
        bits = btor_bv_new (sdc->btor->mm, 1);
        dump_const_value_aux_smt (sdc, bits);
<<<<<<< HEAD
        btor_free_bv (sdc->btor->mm, bits);
        close_sexp (sdc);
      }

      /* close bvnot for non-constants */
      if (BTOR_IS_INVERTED_NODE (exp) && !btor_is_bv_const_node (real_exp))
        close_sexp (sdc);
=======
        btor_bv_free (sdc->btor->mm, bits);
        fputc (')', sdc->file);
      }

      /* close bvnot for non-constants */
      if (BTOR_IS_INVERTED_NODE (exp) && !btor_node_is_bv_const (real_exp))
        fputc (')', sdc->file);
>>>>>>> 29a97ba8

      /* close bool wrapper */
      if (expect_bool && !is_boolean (sdc, real_exp)) close_sexp (sdc);

      /* close zero extend wrapper */
      if (zero_extend) close_sexp (sdc);
    }
  }
  assert (BTOR_EMPTY_STACK (expect_bv_stack));
  BTOR_RELEASE_STACK (args);
  BTOR_RELEASE_STACK (dump);
  BTOR_RELEASE_STACK (expect_bv_stack);
  BTOR_RELEASE_STACK (expect_bool_stack);
  BTOR_RELEASE_STACK (add_space_stack);
  BTOR_RELEASE_STACK (zero_extend_stack);
  BTOR_RELEASE_STACK (depth_stack);
  btor_hashptr_table_delete (visited);
}

static void
dump_let_smt (BtorSMTDumpContext *sdc, BtorNode *exp)
{
  assert (sdc);
  assert (BTOR_IS_REGULAR_NODE (exp));
  assert (!btor_hashptr_table_get (sdc->dumped, exp));

  bool newline;

  open_sexp (sdc);
  sdc->indent--;
  fputs ("let (", sdc->file);
  fputc ('(', sdc->file);
  dump_smt_id (sdc, exp);  // TODO (ma): better symbol for lets?
  fputc (' ', sdc->file);
  newline      = sdc->newline;
  sdc->newline = false;
  recursively_dump_exp_smt (sdc, exp, !is_boolean (sdc, exp), 0);
  sdc->newline = newline;
  fputs ("))", sdc->file);
  sdc->open_lets++;
  assert (btor_hashptr_table_get (sdc->dumped, exp));
}

static void
collect_shared_exps (BtorSMTDumpContext *sdc,
                     BtorNode *root,
                     BtorNodePtrStack *shared)
{
  int i, refs;
  BtorNode *cur;
  BtorIntHashTable *cache;
  BtorMemMgr *mm;
  BtorNodePtrStack visit;
  BtorPtrHashBucket *b;

  mm    = sdc->btor->mm;
  cache = btor_new_int_hash_table (mm);

  BTOR_INIT_STACK (mm, visit);
  BTOR_INIT_STACK (mm, *shared);
  BTOR_PUSH_STACK (visit, root);

  while (!BTOR_EMPTY_STACK (visit))
  {
    cur = BTOR_REAL_ADDR_NODE (BTOR_POP_STACK (visit));

    if (btor_contains_int_hash_table (cache, cur->id)
        || btor_get_ptr_hash_table (sdc->dumped, cur)
        || btor_is_binder_node (cur))
      continue;

    b = btor_get_ptr_hash_table (sdc->dump, cur);
    assert (b);
    refs = b->data.as_int;

    if (!btor_is_args_node (cur)
        && !btor_is_param_node (cur)
        /* constants are always printed */
        && !btor_is_bv_const_node (cur) && refs > 1)
      BTOR_PUSH_STACK (*shared, cur);

    btor_add_int_hash_table (cache, cur->id);
    for (i = 0; i < cur->arity; i++) BTOR_PUSH_STACK (visit, cur->e[i]);
  }

  btor_delete_int_hash_table (cache);
  BTOR_RELEASE_STACK (visit);
}

static void
recursively_dump_exp_let_smt (BtorSMTDumpContext *sdc,
                              BtorNode *exp,
                              int expect_bv,
                              unsigned depth_limit)
{
  int i;
  BtorNode *cur;
  BtorNodePtrStack shared;

  if (btor_is_quantifier_node (exp))
    recursively_dump_exp_smt (sdc, exp, expect_bv, depth_limit);
  else
  {
    BTOR_INIT_STACK (sdc->btor->mm, shared);
    collect_shared_exps (sdc, exp, &shared);

    if (shared.start)
      qsort (shared.start,
             BTOR_COUNT_STACK (shared),
             sizeof (BtorNode *),
             cmp_node_id);

    for (i = 0; i < BTOR_COUNT_STACK (shared); i++)
    {
      cur = BTOR_PEEK_STACK (shared, i);
      assert (BTOR_IS_REGULAR_NODE (cur));
      dump_let_smt (sdc, cur);
      fputc (' ', sdc->file);
    }

    recursively_dump_exp_smt (sdc, exp, expect_bv, depth_limit);

    /* close lets */
    for (i = 0; i < BTOR_COUNT_STACK (shared); i++)
    {
      fputc (')', sdc->file);
      //      close_sexp (sdc);
      sdc->open_lets--;
    }

    BTOR_RELEASE_STACK (shared);
  }
}

static void
dump_fun_let_smt2 (BtorSMTDumpContext *sdc, BtorNode *exp)
{
  assert (sdc);
  assert (BTOR_IS_REGULAR_NODE (exp));
  assert (!btor_hashptr_table_get (sdc->dumped, exp));

  bool is_bool;

  is_bool = is_boolean (sdc, exp);
  open_sexp (sdc);
  fputs ("define-fun ", sdc->file);
  dump_smt_id (sdc, exp);
  fputs (" () ", sdc->file);
  if (is_bool)
    fputs ("Bool", sdc->file);
  else
<<<<<<< HEAD
    btor_dump_sort_smt_node (exp, sdc->file);
  fputc (sdc->pretty_print ? '\n' : ' ', sdc->file);
  recursively_dump_exp_smt (sdc, exp, !is_bool, 0);
  //  fputs (")\n", sdc->file);
  close_sexp (sdc);
  fputc ('\n', sdc->file);
  assert (btor_get_ptr_hash_table (sdc->dumped, exp));
=======
    btor_dumpsmt_dump_sort_node (exp, sdc->file);
  fputc (' ', sdc->file);
  recursively_dump_exp_smt (sdc, exp, !is_bool, 0);
  fputs (")\n", sdc->file);
  assert (btor_hashptr_table_get (sdc->dumped, exp));
>>>>>>> 29a97ba8
}

static void
dump_fun_smt2 (BtorSMTDumpContext *sdc, BtorNode *fun)
{
  assert (fun);
  assert (sdc);
  assert (BTOR_IS_REGULAR_NODE (fun));
  assert (btor_node_is_lambda (fun));
  assert (!fun->parameterized);
  assert (!btor_hashptr_table_get (sdc->dumped, fun));

  uint32_t i, refs;
  BtorNode *cur, *param, *fun_body, *p;
  BtorMemMgr *mm = sdc->btor->mm;
  BtorNodePtrStack visit, shared;
  BtorNodeIterator it, iit;
  BtorPtrHashTable *mark;
  BtorPtrHashBucket *b;

  mark = btor_hashptr_table_new (mm,
                                 (BtorHashPtr) btor_node_hash_by_id,
                                 (BtorCmpPtr) btor_node_compare_by_id);
  BTOR_INIT_STACK (mm, visit);
  BTOR_INIT_STACK (mm, shared);

#if 0
  extract_store (sdc, fun, &index, &value, &array);

  if (index)
    {
      assert (value);
      assert (array);
      btor_hashptr_table_add (sdc->stores, fun);
      return;
    }
#endif

  /* collect shared parameterized expressions in function body */
<<<<<<< HEAD
  fun_body = btor_binder_get_body (fun);
=======
  fun_body = btor_node_lambda_get_body (fun);
>>>>>>> 29a97ba8
  BTOR_PUSH_STACK (visit, fun_body);
  while (!BTOR_EMPTY_STACK (visit))
  {
    cur = BTOR_REAL_ADDR_NODE (BTOR_POP_STACK (visit));

    if (btor_hashptr_table_get (mark, cur)
        || btor_hashptr_table_get (sdc->dumped, cur)
        || btor_node_is_lambda (cur))
      continue;

    b = btor_hashptr_table_get (sdc->dump, cur);
    assert (b);
    refs = b->data.as_int;

    /* args and params are handled differently */
    /* collect shared parameterized expressions in function body.
     * arguments, parameters, and constants are excluded. */
    if (!btor_node_is_args (cur)
        && !btor_node_is_param (cur)
        /* constants are always printed */
        && !btor_node_is_bv_const (cur) && cur->parameterized && refs > 1)
      BTOR_PUSH_STACK (shared, cur);

    btor_hashptr_table_add (mark, cur);
    for (i = 0; i < cur->arity; i++) BTOR_PUSH_STACK (visit, cur->e[i]);
  }

  /* dump function signature */
  fputs ("(define-fun ", sdc->file);
  dump_smt_id (sdc, fun);
  fputs (" (", sdc->file);

  btor_iter_lambda_init (&it, fun);
  while (btor_iter_lambda_has_next (&it))
  {
    cur   = btor_iter_lambda_next (&it);
    param = cur->e[0];
    if (!btor_hashptr_table_get (mark, cur)) btor_hashptr_table_add (mark, cur);
    if (!btor_hashptr_table_get (mark, param))
      btor_hashptr_table_add (mark, param);
    btor_hashptr_table_add (sdc->dumped, cur);
    btor_hashptr_table_add (sdc->dumped, param);
    if (fun != cur) fputc (' ', sdc->file);
    fputc ('(', sdc->file);
    dump_smt_id (sdc, param);
    fputc (' ', sdc->file);
    btor_dumpsmt_dump_sort_node (param, sdc->file);
    fputc (')', sdc->file);
  }
  fputs (") ", sdc->file);

  if (is_boolean (sdc, fun_body))
    fputs ("Bool", sdc->file);
  else
<<<<<<< HEAD
    btor_dump_sort_smt_node (fun_body, sdc->file);
  fputc (sdc->pretty_print ? '\n' : ' ', sdc->file);
=======
    btor_dumpsmt_dump_sort_node (fun_body, sdc->file);
  fputc (' ', sdc->file);
>>>>>>> 29a97ba8

  assert (sdc->open_lets == 0);

  /* dump expressions that are shared in 'fun' */
  if (shared.start)
    qsort (shared.start,
           BTOR_COUNT_STACK (shared),
           sizeof (BtorNode *),
           cmp_node_id);

  for (i = 0; i < BTOR_COUNT_STACK (shared); i++)
  {
    cur = BTOR_PEEK_STACK (shared, i);
    assert (BTOR_IS_REGULAR_NODE (cur));
    assert (cur->parameterized);
    dump_let_smt (sdc, cur);
    fputc (' ', sdc->file);
  }
  recursively_dump_exp_smt (sdc, fun_body, !is_boolean (sdc, fun_body), 0);

  /* close lets */
  for (i = 0; i < sdc->open_lets; i++) fputc (')', sdc->file);
  //    close_sexp (sdc);
  sdc->open_lets = 0;

  /* close define-fun */
  fputs (")\n", sdc->file);

  /* due to lambda hashing it is possible that a lambda in 'fun' is shared in
   * different functions. hence, we have to check if all lambda parents of
   * the resp. lambda have already been dumped as otherwise all expressions
   * below have to be removed from 'sdc->dumped' as they will be dumped
   * again in a different function definition. */
  btor_iter_lambda_init (&it, fun);
  while (btor_iter_lambda_has_next (&it))
  {
    cur = btor_iter_lambda_next (&it);
    btor_iter_parent_init (&iit, cur);
    while (btor_iter_parent_has_next (&iit))
    {
      p = btor_iter_parent_next (&iit);
      /* find lambda parent that needs to be dumped but has not yet been
       * dumped */
      if (btor_hashptr_table_get (sdc->dump, p)
          && !btor_hashptr_table_get (sdc->dumped, p)
          && btor_node_is_lambda (p))
      {
        BTOR_PUSH_STACK (visit, cur);
        while (!BTOR_EMPTY_STACK (visit))
        {
          cur = BTOR_REAL_ADDR_NODE (BTOR_POP_STACK (visit));
          assert (BTOR_IS_REGULAR_NODE (cur));

          if (!cur->parameterized
              && (!btor_hashptr_table_get (mark, cur)
                  || !btor_hashptr_table_get (sdc->dumped, cur)))
            continue;

          if (btor_hashptr_table_get (sdc->dumped, cur))
            btor_hashptr_table_remove (sdc->dumped, cur, 0, 0);

          for (i = 0; i < cur->arity; i++) BTOR_PUSH_STACK (visit, cur->e[i]);
        }
        break;
      }
    }
  }

  BTOR_RELEASE_STACK (shared);
  BTOR_RELEASE_STACK (visit);
  btor_hashptr_table_delete (mark);
}

static void
dump_declare_fun_smt (BtorSMTDumpContext *sdc, BtorNode *exp)
{
  assert (!btor_hashptr_table_get (sdc->dumped, exp));
  fputs ("(declare-fun ", sdc->file);
  dump_smt_id (sdc, exp);
  fputc (' ', sdc->file);
  if (btor_node_is_bv_var (exp) || btor_node_is_uf_array (exp))
    fputs ("() ", sdc->file);
  btor_dumpsmt_dump_sort_node (exp, sdc->file);
  fputs (")\n", sdc->file);
  btor_hashptr_table_add (sdc->dumped, exp);
}

static void
dump_assert_smt2 (BtorSMTDumpContext *sdc, BtorNode *exp)
{
  assert (sdc);
  assert (exp);
  assert (btor_node_get_width (sdc->btor, exp) == 1);

  open_sexp (sdc);
  fputs ("assert ", sdc->file);
  if (!is_boolean (sdc, exp)) fputs ("(distinct ", sdc->file);
  recursively_dump_exp_smt (sdc, exp, 0, 0);
  if (!is_boolean (sdc, exp)) fputs (" #b0)", sdc->file);
  close_sexp (sdc);
  fputc ('\n', sdc->file);
}

static void
set_logic_smt (BtorSMTDumpContext *sdc, const char *logic)
{
  assert (sdc);

  const char *fmt;

  fmt = "(set-logic %s)\n";
  fprintf (sdc->file, fmt, logic);
}

static uint32_t
get_references (BtorSMTDumpContext *sdc, BtorNode *exp)
{
  assert (exp);

  uint32_t refs = 0;
  BtorNode *cur;
  BtorNodeIterator it;
  BtorPtrHashBucket *b;

  exp = BTOR_REAL_ADDR_NODE (exp);

  /* get reference count of roots */
  if (btor_hashptr_table_get (sdc->roots, exp)) refs++;
  if (btor_hashptr_table_get (sdc->roots, BTOR_INVERT_NODE (exp))) refs++;

  btor_iter_parent_init (&it, exp);
  while (btor_iter_parent_has_next (&it))
  {
    cur = btor_iter_parent_next (&it);
    assert (BTOR_IS_REGULAR_NODE (cur));
    b = btor_hashptr_table_get (sdc->dump, cur);
    /* argument nodes are counted differently */
    if (!b || btor_node_is_args (cur)) continue;
    refs++;
  }
  return refs;
}

static bool
has_lambda_parents_only (BtorNode *exp)
{
  BtorNode *p;
  BtorNodeIterator it;
  btor_iter_parent_init (&it, exp);
  while (btor_iter_parent_has_next (&it))
  {
    p = btor_iter_parent_next (&it);
    if (!btor_node_is_lambda (p)) return false;
  }
  return true;
}

static void
mark_boolean (BtorSMTDumpContext *sdc, BtorNodePtrStack *exps)
{
  uint32_t i, j;
  bool is_bool;
  BtorNode *cur;

  /* collect boolean terms */
  for (i = 0; i < BTOR_COUNT_STACK (*exps); i++)
  {
    cur = BTOR_PEEK_STACK (*exps, i);

    /* these nodes are boolean by definition */
<<<<<<< HEAD
    if (btor_is_bv_eq_node (cur) || btor_is_fun_eq_node (cur)
        || btor_is_ult_node (cur)
        || cur == BTOR_REAL_ADDR_NODE (sdc->btor->true_exp)
        || btor_is_quantifier_node (cur))
=======
    if (btor_node_is_bv_eq (cur) || btor_node_is_fun_eq (cur)
        || btor_node_is_ult (cur)
        || cur == BTOR_REAL_ADDR_NODE (sdc->btor->true_exp))
>>>>>>> 29a97ba8
    {
      btor_hashptr_table_add (sdc->boolean, cur);
      continue;
    }
    else if (btor_node_is_apply (cur))
    {
      /* boolean function */
<<<<<<< HEAD
      if ((btor_is_lambda_node (cur->e[0])
           && is_boolean (sdc, btor_binder_get_body (cur->e[0])))
          || (btor_is_fun_cond_node (cur->e[0]) && is_boolean (sdc, cur->e[1]))
          || (btor_is_uf_node (cur->e[0])
              && btor_is_bool_sort (
=======
      if ((btor_node_is_lambda (cur->e[0])
           && is_boolean (sdc, btor_node_lambda_get_body (cur->e[0])))
          || (btor_node_is_fun_cond (cur->e[0]) && is_boolean (sdc, cur->e[1]))
          || (btor_node_is_uf (cur->e[0])
              && btor_sort_is_bool (
>>>>>>> 29a97ba8
                     sdc->btor,
                     btor_sort_fun_get_codomain (
                         sdc->btor, btor_node_get_sort_id (cur->e[0])))))
        btor_hashptr_table_add (sdc->boolean, cur);
      continue;
    }
    else if ((btor_node_is_and (cur) || btor_node_is_bv_cond (cur))
             && btor_node_get_width (sdc->btor, cur) == 1)
    {
      is_bool = true;
      for (j = 0; j < cur->arity; j++)
        if (!(is_bool = is_boolean (sdc, cur->e[j]))) break;

      if (!is_bool) continue;

      btor_hashptr_table_add (sdc->boolean, cur);
    }
  }
}

static void
dump_smt (BtorSMTDumpContext *sdc)
{
  assert (sdc);

<<<<<<< HEAD
  bool quantifiers = false;
  int i, j;
=======
  uint32_t i, j;
>>>>>>> 29a97ba8
  BtorNode *e, *cur;
  BtorMemMgr *mm;
  BtorNodePtrStack visit, all, vars, shared, ufs;
  BtorPtrHashBucket *b;
  BtorPtrHashTableIterator it;
  BtorArgsIterator ait;

  mm = sdc->btor->mm;
  BTOR_INIT_STACK (mm, visit);
  BTOR_INIT_STACK (mm, shared);
  BTOR_INIT_STACK (mm, all);
  BTOR_INIT_STACK (mm, vars);
  BTOR_INIT_STACK (mm, ufs);

  btor_iter_hashptr_init (&it, sdc->roots);
  while (btor_iter_hashptr_has_next (&it))
  {
    cur = btor_iter_hashptr_next (&it);
    BTOR_PUSH_STACK (visit, BTOR_REAL_ADDR_NODE (cur));
  }

  /* collect constants, variables, array variables and functions */
  while (!BTOR_EMPTY_STACK (visit))
  {
    cur = BTOR_POP_STACK (visit);
    assert (BTOR_IS_REGULAR_NODE (cur));
    assert (!btor_hashptr_table_get (sdc->dumped, cur));

    if (btor_hashptr_table_get (sdc->dump, cur)) continue;

    btor_hashptr_table_add (sdc->dump, cur)->data.as_int = 0;
    BTOR_PUSH_STACK (all, cur);

    if (btor_node_is_bv_var (cur))
      BTOR_PUSH_STACK (vars, cur);
    else if (btor_node_is_uf (cur))
      BTOR_PUSH_STACK (ufs, cur);
    else if (btor_node_is_lambda (cur) && !cur->parameterized
             && !has_lambda_parents_only (cur))
      BTOR_PUSH_STACK (shared, cur);
    else if (btor_is_quantifier_node (cur))
      quantifiers = true;

    for (j = 0; j < cur->arity; j++)
      BTOR_PUSH_STACK (visit, BTOR_REAL_ADDR_NODE (cur->e[j]));
  }

  /* compute reference counts of expressions (required for determining shared
   * expressions)*/
  if (all.start)
    qsort (all.start, BTOR_COUNT_STACK (all), sizeof e, cmp_node_id);

  for (i = 0; i < BTOR_COUNT_STACK (all); i++)
  {
    cur = BTOR_PEEK_STACK (all, i);
    b   = btor_hashptr_table_get (sdc->dump, cur);
    assert (b);
    assert (b->data.as_int == 0);
    /* cache result for later reuse */
    b->data.as_int = get_references (sdc, cur);

    /* update references for expressions under argument nodes */
    if (btor_node_is_args (cur) && b->data.as_int > 0)
    {
      btor_iter_args_init (&ait, cur);
      while (btor_iter_args_has_next (&ait))
      {
        e = BTOR_REAL_ADDR_NODE (btor_iter_args_next (&ait));
        assert (btor_hashptr_table_get (sdc->dump, e));
        btor_hashptr_table_get (sdc->dump, e)->data.as_int += b->data.as_int;
      }
    }
  }

  /* collect globally shared expressions */
  for (i = 0; i < BTOR_COUNT_STACK (all); i++)
  {
    cur = BTOR_PEEK_STACK (all, i);
    b   = btor_hashptr_table_get (sdc->dump, cur);
    assert (b);

    if (b->data.as_int <= 1
        /* parameterized expressions are only shared within a function */
        || cur->parameterized
        || btor_node_is_param (cur)
        /* constants are always printed */
        || btor_node_is_bv_const (cur)
        /* for variables and functions the resp. symbols are always printed */
        || btor_node_is_bv_var (cur) || btor_node_is_lambda (cur)
        || btor_node_is_uf (cur)
        /* argument nodes are never printed */
        || btor_node_is_args (cur))
      continue;

    BTOR_PUSH_STACK (shared, cur);
  }

  /* collect boolean terms */
  mark_boolean (sdc, &all);

  /* begin dump */
  if (quantifiers)
  {
    if (BTOR_EMPTY_STACK (ufs))
      set_logic_smt (sdc, "BV");
    else
      set_logic_smt (sdc, "UFBV");
  }
  else
  {
    if (BTOR_EMPTY_STACK (ufs))
      set_logic_smt (sdc, "QF_BV");
    else
      set_logic_smt (sdc, "QF_UFBV");
  }

  /* dump inputs */
  if (vars.start)
    qsort (vars.start, BTOR_COUNT_STACK (vars), sizeof e, cmp_node_id);

  for (i = 0; i < BTOR_COUNT_STACK (vars); i++)
  {
    cur = BTOR_PEEK_STACK (vars, i);
    dump_declare_fun_smt (sdc, cur);
  }

  if (ufs.start)
    qsort (ufs.start, BTOR_COUNT_STACK (ufs), sizeof e, cmp_node_id);

  for (i = 0; i < BTOR_COUNT_STACK (ufs); i++)
  {
    cur = BTOR_PEEK_STACK (ufs, i);
    dump_declare_fun_smt (sdc, cur);
  }

  /* dump shared expressions and functions */
  if (shared.start)
    qsort (shared.start, BTOR_COUNT_STACK (shared), sizeof e, cmp_node_id);

  for (i = 0; i < BTOR_COUNT_STACK (shared); i++)
  {
    cur = BTOR_PEEK_STACK (shared, i);
    assert (BTOR_IS_REGULAR_NODE (cur));

    if (btor_hashptr_table_get (sdc->dumped, cur)) continue;

    assert (!cur->parameterized);

    if (btor_node_is_lambda (cur))
      dump_fun_smt2 (sdc, cur);
    else
      dump_fun_let_smt2 (sdc, cur);
  }

  /* dump assertions/build root */
  btor_iter_hashptr_init (&it, sdc->roots);
  while (btor_iter_hashptr_has_next (&it))
  {
    cur = btor_iter_hashptr_next (&it);
    dump_assert_smt2 (sdc, cur);
  }
  assert (sdc->open_lets == 0);

#ifndef NDEBUG
  btor_iter_hashptr_init (&it, sdc->dump);
  while (btor_iter_hashptr_has_next (&it))
  {
    cur = btor_iter_hashptr_next (&it);
    /* constants and function applications are always dumped (hence, not in
     * mark) */
    if (btor_node_is_bv_const (cur)
        || btor_node_is_apply (cur)
        /* argument nodes are never dumped and not in mark */
        || btor_node_is_args (cur))
      continue;
    assert (btor_hashptr_table_get (sdc->dumped, cur));
  }
#endif

  BTOR_RELEASE_STACK (shared);
  BTOR_RELEASE_STACK (visit);
  BTOR_RELEASE_STACK (all);
  BTOR_RELEASE_STACK (vars);
  BTOR_RELEASE_STACK (ufs);

  fputs ("(check-sat)\n", sdc->file);
  fputs ("(exit)\n", sdc->file);
  fflush (sdc->file);
}

static void
dump_smt_aux (Btor *btor, FILE *file, BtorNode **roots, uint32_t nroots)
{
  assert (btor);
  assert (file);

  uint32_t i;
  BtorNode *tmp, *tmp_roots[nroots];
  BtorPtrHashTableIterator it;
  BtorSMTDumpContext *sdc;

  for (i = 0; i < nroots; i++) tmp_roots[i] = roots[i];

  sdc = new_smt_dump_context (btor, file);

  if (nroots)
  {
    for (i = 0; i < nroots; i++)
      add_root_to_smt_dump_context (sdc, tmp_roots[i]);
  }
  else
  {
    if (btor->inconsistent)
    {
      tmp = btor_exp_false (btor);
      add_root_to_smt_dump_context (sdc, tmp);
      btor_node_release (btor, tmp);
    }
    else if (btor->unsynthesized_constraints->count == 0
             && btor->synthesized_constraints->count == 0)
    {
      tmp = btor_exp_true (btor);
      add_root_to_smt_dump_context (sdc, tmp);
      btor_node_release (btor, tmp);
    }
    else
    {
      btor_iter_hashptr_init (&it, btor->unsynthesized_constraints);
      btor_iter_hashptr_queue (&it, btor->synthesized_constraints);
      while (btor_iter_hashptr_has_next (&it))
        add_root_to_smt_dump_context (sdc, btor_iter_hashptr_next (&it));
    }
  }

  dump_smt (sdc);
  delete_smt_dump_context (sdc);
}

void
btor_dumpsmt_dump (Btor *btor, FILE *file)
{
  assert (btor);
  assert (file);
  dump_smt_aux (btor, file, 0, 0);
}

void
btor_dumpsmt_dump_node (Btor *btor, FILE *file, BtorNode *exp, uint32_t depth)
{
  assert (btor);

<<<<<<< HEAD
  int i;
  BtorNode *cur, *real_exp, *binder;
=======
  uint32_t i;
  BtorNode *cur, *real_exp;
>>>>>>> 29a97ba8
  BtorSMTDumpContext *sdc;
  BtorNodePtrStack visit, all;
  BtorArgsIterator ait;
  BtorPtrHashBucket *b;

  real_exp = BTOR_REAL_ADDR_NODE (exp);

  BTOR_INIT_STACK (btor->mm, all);
  BTOR_INIT_STACK (btor->mm, visit);
  sdc = new_smt_dump_context (btor, file);

  if (!exp)
  {
    fprintf (file, "null\n");
    goto CLEANUP;
  }
<<<<<<< HEAD
  else if (btor_is_args_node (real_exp))
=======
  else if (btor_node_is_args (real_exp) || btor_node_is_param (real_exp))
>>>>>>> 29a97ba8
  {
    fprintf (file, "%s_%d\n", g_kind2smt[real_exp->kind], real_exp->id);
    goto CLEANUP;
  }
  else if (btor_node_is_bv_var (exp) || btor_node_is_uf (exp))
  {
    dump_declare_fun_smt (sdc, exp);
    goto CLEANUP;
  }

  BTOR_PUSH_STACK (visit, exp);
  while (!BTOR_EMPTY_STACK (visit))
  {
    cur = BTOR_REAL_ADDR_NODE (BTOR_POP_STACK (visit));

    if (btor_hashptr_table_get (sdc->dump, cur)) continue;

<<<<<<< HEAD
    if (btor_is_bv_var_node (cur) || btor_is_uf_node (cur)
        || (btor_is_param_node (cur)
            && (!(binder = btor_param_get_binder (cur))
                || !btor_get_ptr_hash_table (sdc->dump, binder))))
      btor_add_ptr_hash_table (sdc->dumped, cur);
=======
    if (btor_node_is_bv_var (cur) || btor_node_is_uf (cur)
        || (!btor_node_is_lambda (real_exp) && btor_node_is_param (cur)))
      btor_hashptr_table_add (sdc->dumped, cur);
>>>>>>> 29a97ba8

    btor_hashptr_table_add (sdc->dump, cur);
    BTOR_PUSH_STACK (all, cur);

    for (i = 0; i < cur->arity; i++) BTOR_PUSH_STACK (visit, cur->e[i]);
  }

  /* compute reference counts of expressions (required for determining shared
   * expressions)*/
  if (all.start)
    qsort (all.start, BTOR_COUNT_STACK (all), sizeof (BtorNode *), cmp_node_id);

  for (i = 0; i < BTOR_COUNT_STACK (all); i++)
  {
    cur = BTOR_PEEK_STACK (all, i);
    b   = btor_hashptr_table_get (sdc->dump, cur);
    assert (b);
    assert (b->data.as_int == 0);
    /* cache result for later reuse */
    b->data.as_int = get_references (sdc, cur);

    /* update references for expressions under argument nodes */
    if (btor_node_is_args (cur) && b->data.as_int > 0)
    {
      btor_iter_args_init (&ait, cur);
      while (btor_iter_args_has_next (&ait))
      {
        cur = BTOR_REAL_ADDR_NODE (btor_iter_args_next (&ait));
        assert (btor_hashptr_table_get (sdc->dump, cur));
        btor_hashptr_table_get (sdc->dump, cur)->data.as_int += b->data.as_int;
      }
    }
  }

  mark_boolean (sdc, &all);
  if (btor_node_is_lambda (exp))
    dump_fun_smt2 (sdc, exp);
  else
  {
    recursively_dump_exp_let_smt (sdc, exp, 0, depth);
    fprintf (file, "\n");
  }
CLEANUP:
  delete_smt_dump_context (sdc);
  BTOR_RELEASE_STACK (all);
  BTOR_RELEASE_STACK (visit);
}<|MERGE_RESOLUTION|>--- conflicted
+++ resolved
@@ -11,11 +11,7 @@
  *  See COPYING for more information on using this software.
  */
 
-<<<<<<< HEAD
-#include "btorbitvec.h"
 #include "btorcore.h"
-=======
->>>>>>> 29a97ba8
 #include "btorexit.h"
 #include "btorexp.h"
 #include "btorsort.h"
@@ -43,17 +39,11 @@
   BtorPtrHashTable *roots;
   BtorPtrHashTable *const_cache;
   FILE *file;
-<<<<<<< HEAD
-  int maxid;
-  int pretty_print;
-  int open_lets;
-  int indent;
-  bool newline;
-=======
   uint32_t maxid;
   uint32_t pretty_print;
   uint32_t open_lets;
->>>>>>> 29a97ba8
+  uint32_t indent;
+  bool newline;
 };
 
 typedef struct BtorSMTDumpContext BtorSMTDumpContext;
@@ -86,12 +76,8 @@
   sdc->roots        = btor_hashptr_table_new (btor->mm, 0, 0);
   sdc->file         = file;
   sdc->maxid        = 1;
-<<<<<<< HEAD
-  sdc->pretty_print = btor_get_opt (btor, BTOR_OPT_PRETTY_PRINT);
+  sdc->pretty_print = btor_opt_get (btor, BTOR_OPT_PRETTY_PRINT);
   sdc->newline      = sdc->pretty_print == 1;
-=======
-  sdc->pretty_print = btor_opt_get (btor, BTOR_OPT_PRETTY_PRINT);
->>>>>>> 29a97ba8
   return sdc;
 }
 
@@ -539,7 +525,7 @@
 static void
 print_indent (BtorSMTDumpContext *sdc)
 {
-  int i;
+  uint32_t i;
   for (i = 0; i < sdc->indent; i++) fputc (' ', sdc->file);
 }
 
@@ -559,14 +545,13 @@
 close_sexp (BtorSMTDumpContext *sdc)
 {
   fputc (')', sdc->file);
-  assert (sdc->indent >= 0);
   sdc->indent--;
 }
 
 static void recursively_dump_exp_let_smt (BtorSMTDumpContext *sdc,
                                           BtorNode *exp,
-                                          int expect_bv,
-                                          unsigned depth_limit);
+                                          bool expect_bv,
+                                          uint32_t depth_limit);
 
 static void
 recursively_dump_exp_smt (BtorSMTDumpContext *sdc,
@@ -671,14 +656,9 @@
       /* wrap non-bool node and make it bool */
       if (expect_bool && !is_bool)
       {
-<<<<<<< HEAD
         open_sexp (sdc);
-        fputs ("= ", sdc->file);
-        bits = btor_one_bv (sdc->btor->mm, 1);
-=======
         fputs ("(= ", sdc->file);
         bits = btor_bv_one (sdc->btor->mm, 1);
->>>>>>> 29a97ba8
         dump_const_value_aux_smt (sdc, bits);
         btor_bv_free (sdc->btor->mm, bits);
         fputc (' ', sdc->file);
@@ -753,13 +733,8 @@
           btor_iter_args_init (&it, real_exp->e[1]);
           while (btor_iter_args_has_next (&it))
           {
-<<<<<<< HEAD
-            tmp = btor_next_args_iterator (&it);
+            tmp = btor_iter_args_next (&it);
             BTOR_PUSH_STACK (args, tmp);
-=======
-            arg = btor_iter_args_next (&it);
-            BTOR_PUSH_STACK (args, arg);
->>>>>>> 29a97ba8
           }
           while (!BTOR_EMPTY_STACK (args))
           {
@@ -856,25 +831,19 @@
             }
             BTOR_RESET_STACK (args);
           }
-<<<<<<< HEAD
 #if 0
-		else if (btor_is_quantifier_node (real_exp))
+		else if (btor_node_is_quantifier (real_exp))
 		  {
 		    /* body of quantifiers are handled differently (let
 		     * bindings etc.) */
-		    if (real_exp->e[1] != btor_binder_get_body (real_exp)
+		    if (real_exp->e[1] != btor_node_binder_get_body (real_exp)
 			&& real_exp->kind
 			   != BTOR_REAL_ADDR_NODE (real_exp->e[1])->kind)
 		      PUSH_DUMP_NODE (real_exp->e[1], 0, 1, 1, 0,
 				      depth + 1);
 		  }
 #endif
-          else if (!btor_is_quantifier_node (real_exp))
-            for (i = real_exp->arity - 1; i >= 0; i--)
-              PUSH_DUMP_NODE (real_exp->e[i], expect_bv, 0, 1, 0, depth + 1);
-=======
-          else
-          {
+          else if (!btor_node_is_quantifier (real_exp))
             for (i = 1; i <= real_exp->arity; i++)
               PUSH_DUMP_NODE (real_exp->e[real_exp->arity - i],
                               expect_bv,
@@ -882,8 +851,6 @@
                               1,
                               0,
                               depth + 1);
-          }
->>>>>>> 29a97ba8
       }
 
       /* open s-expression */
@@ -899,14 +866,14 @@
                  btor_node_slice_get_upper (real_exp),
                  btor_node_slice_get_lower (real_exp));
       }
-      else if (btor_is_quantifier_node (real_exp))
+      else if (btor_node_is_quantifier (real_exp))
       {
         fputs (" (", sdc->file);
-        btor_init_binder_iterator (&node_it, real_exp);
+        btor_iter_binder_init (&node_it, real_exp);
         tmp = 0;
-        while (btor_has_next_binder_iterator (&node_it))
+        while (btor_iter_binder_has_next (&node_it))
         {
-          tmp = btor_next_binder_iterator (&node_it);
+          tmp = btor_iter_binder_next (&node_it);
 
           if (tmp->kind != real_exp->kind) break;
 
@@ -919,21 +886,21 @@
           fputc ('(', sdc->file);
           dump_smt_id (sdc, tmp->e[0]);
           fputc (' ', sdc->file);
-          btor_dump_sort_smt_node (tmp->e[0], sdc->file);
+          btor_dumpsmt_dump_sort_node (tmp->e[0], sdc->file);
           fputc (')', sdc->file);
-          btor_add_ptr_hash_table (sdc->dumped, tmp->e[0]);
-          btor_add_ptr_hash_table (sdc->dumped, tmp);
+          btor_hashptr_table_add (sdc->dumped, tmp->e[0]);
+          btor_hashptr_table_add (sdc->dumped, tmp);
         }
         assert (tmp);
         assert (BTOR_IS_REGULAR_NODE (tmp));
-        assert (btor_is_quantifier_node (tmp));
+        assert (btor_node_is_quantifier (tmp));
         fputc (')', sdc->file);
 
         if (tmp->kind == real_exp->kind)
         {
-          assert (tmp->e[1] == btor_binder_get_body (tmp));
+          assert (tmp->e[1] == btor_node_binder_get_body (tmp));
           recursively_dump_exp_let_smt (
-              sdc, tmp->e[1], 0, depth_limit ? depth_limit - depth : 0);
+              sdc, tmp->e[1], false, depth_limit ? depth_limit - depth : 0);
         }
         else
           PUSH_DUMP_NODE (tmp, 0, 1, 1, 0, depth + 1);
@@ -941,12 +908,12 @@
 #if 0
 	      fprintf (sdc->file, " ((%s ",
 		       btor_get_symbol_exp (sdc->btor, real_exp->e[0]));
-	      btor_dump_sort_smt_node (real_exp->e[0], sdc->file);
+	      btor_dumpsmt_dump_sort_node (real_exp->e[0], sdc->file);
 	      fprintf (sdc->file, "))");
-	      btor_add_ptr_hash_table (sdc->dumped, real_exp->e[0]);
-	      if (real_exp->e[1] == btor_binder_get_body (real_exp))
+	      btor_hashptr_table_add (sdc->dumped, real_exp->e[0]);
+	      if (real_exp->e[1] == btor_node_binder_get_body (real_exp))
 		recursively_dump_exp_let_smt (
-		    sdc, real_exp->e[1], 0,
+		    sdc, real_exp->e[1], false,
 		    depth_limit ? depth_limit - depth : 0);
 #endif
       }
@@ -973,23 +940,13 @@
         fputc (' ', sdc->file);
         bits = btor_bv_new (sdc->btor->mm, 1);
         dump_const_value_aux_smt (sdc, bits);
-<<<<<<< HEAD
-        btor_free_bv (sdc->btor->mm, bits);
+        btor_bv_free (sdc->btor->mm, bits);
         close_sexp (sdc);
       }
 
       /* close bvnot for non-constants */
-      if (BTOR_IS_INVERTED_NODE (exp) && !btor_is_bv_const_node (real_exp))
+      if (BTOR_IS_INVERTED_NODE (exp) && !btor_node_is_bv_const (real_exp))
         close_sexp (sdc);
-=======
-        btor_bv_free (sdc->btor->mm, bits);
-        fputc (')', sdc->file);
-      }
-
-      /* close bvnot for non-constants */
-      if (BTOR_IS_INVERTED_NODE (exp) && !btor_node_is_bv_const (real_exp))
-        fputc (')', sdc->file);
->>>>>>> 29a97ba8
 
       /* close bool wrapper */
       if (expect_bool && !is_boolean (sdc, real_exp)) close_sexp (sdc);
@@ -1046,7 +1003,7 @@
   BtorPtrHashBucket *b;
 
   mm    = sdc->btor->mm;
-  cache = btor_new_int_hash_table (mm);
+  cache = btor_hashint_table_new (mm);
 
   BTOR_INIT_STACK (mm, visit);
   BTOR_INIT_STACK (mm, *shared);
@@ -1056,40 +1013,40 @@
   {
     cur = BTOR_REAL_ADDR_NODE (BTOR_POP_STACK (visit));
 
-    if (btor_contains_int_hash_table (cache, cur->id)
-        || btor_get_ptr_hash_table (sdc->dumped, cur)
-        || btor_is_binder_node (cur))
+    if (btor_hashint_table_contains (cache, cur->id)
+        || btor_hashptr_table_get (sdc->dumped, cur)
+        || btor_node_is_binder (cur))
       continue;
 
-    b = btor_get_ptr_hash_table (sdc->dump, cur);
+    b = btor_hashptr_table_get (sdc->dump, cur);
     assert (b);
     refs = b->data.as_int;
 
-    if (!btor_is_args_node (cur)
-        && !btor_is_param_node (cur)
+    if (!btor_node_is_args (cur)
+        && !btor_node_is_param (cur)
         /* constants are always printed */
-        && !btor_is_bv_const_node (cur) && refs > 1)
+        && !btor_node_is_bv_const (cur) && refs > 1)
       BTOR_PUSH_STACK (*shared, cur);
 
-    btor_add_int_hash_table (cache, cur->id);
+    btor_hashint_table_add (cache, cur->id);
     for (i = 0; i < cur->arity; i++) BTOR_PUSH_STACK (visit, cur->e[i]);
   }
 
-  btor_delete_int_hash_table (cache);
+  btor_hashint_table_delete (cache);
   BTOR_RELEASE_STACK (visit);
 }
 
 static void
 recursively_dump_exp_let_smt (BtorSMTDumpContext *sdc,
                               BtorNode *exp,
-                              int expect_bv,
-                              unsigned depth_limit)
-{
-  int i;
+                              bool expect_bv,
+                              uint32_t depth_limit)
+{
+  uint32_t i;
   BtorNode *cur;
   BtorNodePtrStack shared;
 
-  if (btor_is_quantifier_node (exp))
+  if (btor_node_is_quantifier (exp))
     recursively_dump_exp_smt (sdc, exp, expect_bv, depth_limit);
   else
   {
@@ -1141,21 +1098,12 @@
   if (is_bool)
     fputs ("Bool", sdc->file);
   else
-<<<<<<< HEAD
-    btor_dump_sort_smt_node (exp, sdc->file);
+    btor_dumpsmt_dump_sort_node (exp, sdc->file);
   fputc (sdc->pretty_print ? '\n' : ' ', sdc->file);
   recursively_dump_exp_smt (sdc, exp, !is_bool, 0);
-  //  fputs (")\n", sdc->file);
   close_sexp (sdc);
   fputc ('\n', sdc->file);
-  assert (btor_get_ptr_hash_table (sdc->dumped, exp));
-=======
-    btor_dumpsmt_dump_sort_node (exp, sdc->file);
-  fputc (' ', sdc->file);
-  recursively_dump_exp_smt (sdc, exp, !is_bool, 0);
-  fputs (")\n", sdc->file);
   assert (btor_hashptr_table_get (sdc->dumped, exp));
->>>>>>> 29a97ba8
 }
 
 static void
@@ -1195,11 +1143,7 @@
 #endif
 
   /* collect shared parameterized expressions in function body */
-<<<<<<< HEAD
-  fun_body = btor_binder_get_body (fun);
-=======
-  fun_body = btor_node_lambda_get_body (fun);
->>>>>>> 29a97ba8
+  fun_body = btor_node_binder_get_body (fun);
   BTOR_PUSH_STACK (visit, fun_body);
   while (!BTOR_EMPTY_STACK (visit))
   {
@@ -1254,13 +1198,8 @@
   if (is_boolean (sdc, fun_body))
     fputs ("Bool", sdc->file);
   else
-<<<<<<< HEAD
-    btor_dump_sort_smt_node (fun_body, sdc->file);
+    btor_dumpsmt_dump_sort_node (fun_body, sdc->file);
   fputc (sdc->pretty_print ? '\n' : ' ', sdc->file);
-=======
-    btor_dumpsmt_dump_sort_node (fun_body, sdc->file);
-  fputc (' ', sdc->file);
->>>>>>> 29a97ba8
 
   assert (sdc->open_lets == 0);
 
@@ -1431,16 +1370,10 @@
     cur = BTOR_PEEK_STACK (*exps, i);
 
     /* these nodes are boolean by definition */
-<<<<<<< HEAD
-    if (btor_is_bv_eq_node (cur) || btor_is_fun_eq_node (cur)
-        || btor_is_ult_node (cur)
-        || cur == BTOR_REAL_ADDR_NODE (sdc->btor->true_exp)
-        || btor_is_quantifier_node (cur))
-=======
     if (btor_node_is_bv_eq (cur) || btor_node_is_fun_eq (cur)
         || btor_node_is_ult (cur)
-        || cur == BTOR_REAL_ADDR_NODE (sdc->btor->true_exp))
->>>>>>> 29a97ba8
+        || cur == BTOR_REAL_ADDR_NODE (sdc->btor->true_exp)
+        || btor_node_is_quantifier (cur))
     {
       btor_hashptr_table_add (sdc->boolean, cur);
       continue;
@@ -1448,19 +1381,11 @@
     else if (btor_node_is_apply (cur))
     {
       /* boolean function */
-<<<<<<< HEAD
-      if ((btor_is_lambda_node (cur->e[0])
-           && is_boolean (sdc, btor_binder_get_body (cur->e[0])))
-          || (btor_is_fun_cond_node (cur->e[0]) && is_boolean (sdc, cur->e[1]))
-          || (btor_is_uf_node (cur->e[0])
-              && btor_is_bool_sort (
-=======
       if ((btor_node_is_lambda (cur->e[0])
-           && is_boolean (sdc, btor_node_lambda_get_body (cur->e[0])))
+           && is_boolean (sdc, btor_node_binder_get_body (cur->e[0])))
           || (btor_node_is_fun_cond (cur->e[0]) && is_boolean (sdc, cur->e[1]))
           || (btor_node_is_uf (cur->e[0])
               && btor_sort_is_bool (
->>>>>>> 29a97ba8
                      sdc->btor,
                      btor_sort_fun_get_codomain (
                          sdc->btor, btor_node_get_sort_id (cur->e[0])))))
@@ -1486,12 +1411,8 @@
 {
   assert (sdc);
 
-<<<<<<< HEAD
   bool quantifiers = false;
-  int i, j;
-=======
   uint32_t i, j;
->>>>>>> 29a97ba8
   BtorNode *e, *cur;
   BtorMemMgr *mm;
   BtorNodePtrStack visit, all, vars, shared, ufs;
@@ -1532,7 +1453,7 @@
     else if (btor_node_is_lambda (cur) && !cur->parameterized
              && !has_lambda_parents_only (cur))
       BTOR_PUSH_STACK (shared, cur);
-    else if (btor_is_quantifier_node (cur))
+    else if (btor_node_is_quantifier (cur))
       quantifiers = true;
 
     for (j = 0; j < cur->arity; j++)
@@ -1743,13 +1664,8 @@
 {
   assert (btor);
 
-<<<<<<< HEAD
-  int i;
+  uint32_t i;
   BtorNode *cur, *real_exp, *binder;
-=======
-  uint32_t i;
-  BtorNode *cur, *real_exp;
->>>>>>> 29a97ba8
   BtorSMTDumpContext *sdc;
   BtorNodePtrStack visit, all;
   BtorArgsIterator ait;
@@ -1766,11 +1682,7 @@
     fprintf (file, "null\n");
     goto CLEANUP;
   }
-<<<<<<< HEAD
-  else if (btor_is_args_node (real_exp))
-=======
-  else if (btor_node_is_args (real_exp) || btor_node_is_param (real_exp))
->>>>>>> 29a97ba8
+  else if (btor_node_is_args (real_exp))
   {
     fprintf (file, "%s_%d\n", g_kind2smt[real_exp->kind], real_exp->id);
     goto CLEANUP;
@@ -1788,17 +1700,11 @@
 
     if (btor_hashptr_table_get (sdc->dump, cur)) continue;
 
-<<<<<<< HEAD
-    if (btor_is_bv_var_node (cur) || btor_is_uf_node (cur)
-        || (btor_is_param_node (cur)
-            && (!(binder = btor_param_get_binder (cur))
-                || !btor_get_ptr_hash_table (sdc->dump, binder))))
-      btor_add_ptr_hash_table (sdc->dumped, cur);
-=======
     if (btor_node_is_bv_var (cur) || btor_node_is_uf (cur)
-        || (!btor_node_is_lambda (real_exp) && btor_node_is_param (cur)))
+        || (btor_node_is_param (cur)
+            && (!(binder = btor_node_param_get_binder (cur))
+                || !btor_hashptr_table_get (sdc->dump, binder))))
       btor_hashptr_table_add (sdc->dumped, cur);
->>>>>>> 29a97ba8
 
     btor_hashptr_table_add (sdc->dump, cur);
     BTOR_PUSH_STACK (all, cur);
@@ -1838,7 +1744,7 @@
     dump_fun_smt2 (sdc, exp);
   else
   {
-    recursively_dump_exp_let_smt (sdc, exp, 0, depth);
+    recursively_dump_exp_let_smt (sdc, exp, false, depth);
     fprintf (file, "\n");
   }
 CLEANUP:
