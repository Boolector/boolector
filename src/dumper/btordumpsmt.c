--- conflicted
+++ resolved
@@ -51,22 +51,6 @@
 
   sdc->btor        = btor;
   sdc->dump        = btor_hashptr_table_new (btor->mm,
-<<<<<<< HEAD
-                                      (BtorHashPtr) btor_hash_exp_by_id,
-                                      (BtorCmpPtr) btor_compare_exp_by_id);
-  sdc->dumped      = btor_hashptr_table_new (btor->mm,
-                                        (BtorHashPtr) btor_hash_exp_by_id,
-                                        (BtorCmpPtr) btor_compare_exp_by_id);
-  sdc->boolean     = btor_hashptr_table_new (btor->mm,
-                                         (BtorHashPtr) btor_hash_exp_by_id,
-                                         (BtorCmpPtr) btor_compare_exp_by_id);
-  sdc->stores      = btor_hashptr_table_new (btor->mm,
-                                        (BtorHashPtr) btor_hash_exp_by_id,
-                                        (BtorCmpPtr) btor_compare_exp_by_id);
-  sdc->idtab       = btor_hashptr_table_new (btor->mm,
-                                       (BtorHashPtr) btor_hash_exp_by_id,
-                                       (BtorCmpPtr) btor_compare_exp_by_id);
-=======
                                       (BtorHashPtr) btor_node_hash_by_id,
                                       (BtorCmpPtr) btor_node_compare_by_id);
   sdc->dumped      = btor_hashptr_table_new (btor->mm,
@@ -81,7 +65,6 @@
   sdc->idtab       = btor_hashptr_table_new (btor->mm,
                                        (BtorHashPtr) btor_node_hash_by_id,
                                        (BtorCmpPtr) btor_node_compare_by_id);
->>>>>>> 2f63cfa0
   sdc->const_cache = btor_hashptr_table_new (
       btor->mm, (BtorHashPtr) btor_bv_hash, (BtorCmpPtr) btor_bv_compare);
   /* use pointer for hashing and comparison */
@@ -105,11 +88,7 @@
 
   btor_iter_hashptr_init (&it, sdc->roots);
   while (btor_iter_hashptr_has_next (&it))
-<<<<<<< HEAD
-    btor_release_exp (sdc->btor, btor_iter_hashptr_next (&it));
-=======
     btor_node_release (sdc->btor, btor_iter_hashptr_next (&it));
->>>>>>> 2f63cfa0
   btor_hashptr_table_delete (sdc->roots);
 
   btor_iter_hashptr_init (&it, sdc->const_cache);
@@ -128,11 +107,7 @@
 add_root_to_smt_dump_context (BtorSMTDumpContext *sdc, BtorNode *root)
 {
   if (!btor_hashptr_table_get (sdc->roots, root))
-<<<<<<< HEAD
-    btor_hashptr_table_add (sdc->roots, btor_copy_exp (sdc->btor, root));
-=======
     btor_hashptr_table_add (sdc->roots, btor_node_copy (sdc->btor, root));
->>>>>>> 2f63cfa0
 }
 
 static int32_t
@@ -214,11 +189,7 @@
 void
 btor_dumpsmt_dump_const_value (Btor *btor,
                                const BtorBitVector *bits,
-<<<<<<< HEAD
-                               int base,
-=======
                                uint32_t base,
->>>>>>> 2f63cfa0
                                FILE *file)
 {
   assert (btor);
@@ -361,11 +332,10 @@
   BtorSort *sort;
 
   exp  = BTOR_REAL_ADDR_NODE (exp);
-<<<<<<< HEAD
   btor = exp->btor;
-  if (btor_is_array_node (exp) && !btor_is_lambda_node (exp))
-  {
-    s_fid = btor_exp_get_sort_id (exp);
+  if (btor_node_is_array (exp) && !btor_node_is_lambda (exp))
+  {
+    s_fid = btor_node_get_sort_id (exp);
     s_tid = btor_sort_fun_get_domain (btor, s_fid);
     assert (btor_sort_is_tuple (btor, s_tid));
     s_did = btor_sort_get_by_id (btor, s_tid)->tuple.elements[0]->id;
@@ -377,13 +347,9 @@
   }
   else
   {
-    sort = btor_sort_get_by_id (btor, btor_exp_get_sort_id (exp));
+    sort = btor_sort_get_by_id (exp->btor, btor_node_get_sort_id (exp));
     btor_dumpsmt_dump_sort (sort, file);
   }
-=======
-  sort = btor_sort_get_by_id (exp->btor, btor_node_get_sort_id (exp));
-  btor_dumpsmt_dump_sort (sort, file);
->>>>>>> 2f63cfa0
 }
 
 #if 0
@@ -432,11 +398,7 @@
   if (BTOR_IS_INVERTED_NODE (apply))
     return;
 
-<<<<<<< HEAD
-  if (!btor_is_uf_array_node (apply->e[0])
-=======
   if (!btor_node_is_uf_array (apply->e[0])
->>>>>>> 2f63cfa0
       && !btor_hashptr_table_get (sdc->stores, apply->e[0]))
     return;
 
@@ -600,12 +562,8 @@
           fputs ("false", sdc->file);
         else if (BTOR_IS_INVERTED_NODE (exp))
         {
-<<<<<<< HEAD
-          bits = btor_bv_not (sdc->btor->mm, btor_const_get_bits (real_exp));
-=======
           bits =
               btor_bv_not (sdc->btor->mm, btor_node_const_get_bits (real_exp));
->>>>>>> 2f63cfa0
           dump_const_value_aux_smt (sdc, bits);
           btor_bv_free (sdc->btor->mm, bits);
         }
@@ -637,11 +595,7 @@
       if (is_bool && expect_bv) fputs ("(ite ", sdc->file);
 
       if (btor_hashptr_table_get (sdc->dumped, real_exp)
-<<<<<<< HEAD
-          || btor_is_lambda_node (real_exp) || btor_is_uf_node (real_exp))
-=======
           || btor_node_is_lambda (real_exp) || btor_node_is_uf (real_exp))
->>>>>>> 2f63cfa0
       {
 #ifndef NDEBUG
         BtorPtrHashBucket *b;
@@ -687,8 +641,8 @@
 
         case BTOR_APPLY_NODE:
 
-          if (btor_is_update_node (real_exp->e[0])
-              || btor_is_uf_array_node (real_exp->e[0]))
+          if (btor_node_is_update (real_exp->e[0])
+              || btor_node_is_uf_array (real_exp->e[0]))
             op = "select ";
 
           /* we need the arguments in reversed order */
@@ -917,13 +871,8 @@
   BtorPtrHashBucket *b;
 
   mark = btor_hashptr_table_new (mm,
-<<<<<<< HEAD
-                                 (BtorHashPtr) btor_hash_exp_by_id,
-                                 (BtorCmpPtr) btor_compare_exp_by_id);
-=======
                                  (BtorHashPtr) btor_node_hash_by_id,
                                  (BtorCmpPtr) btor_node_compare_by_id);
->>>>>>> 2f63cfa0
   BTOR_INIT_STACK (mm, visit);
   BTOR_INIT_STACK (mm, shared);
 
@@ -948,11 +897,7 @@
 
     if (btor_hashptr_table_get (mark, cur)
         || btor_hashptr_table_get (sdc->dumped, cur)
-<<<<<<< HEAD
-        || btor_is_lambda_node (cur))
-=======
         || btor_node_is_lambda (cur))
->>>>>>> 2f63cfa0
       continue;
 
     b = btor_hashptr_table_get (sdc->dump, cur);
@@ -1045,11 +990,7 @@
        * dumped */
       if (btor_hashptr_table_get (sdc->dump, p)
           && !btor_hashptr_table_get (sdc->dumped, p)
-<<<<<<< HEAD
-          && btor_is_lambda_node (p))
-=======
           && btor_node_is_lambda (p))
->>>>>>> 2f63cfa0
       {
         BTOR_PUSH_STACK (visit, cur);
         while (!BTOR_EMPTY_STACK (visit))
@@ -1084,12 +1025,8 @@
   fputs ("(declare-fun ", sdc->file);
   dump_smt_id (sdc, exp);
   fputc (' ', sdc->file);
-<<<<<<< HEAD
-  if (btor_is_bv_var_node (exp) || btor_is_uf_array_node (exp))
+  if (btor_node_is_bv_var (exp) || btor_node_is_uf_array (exp))
     fputs ("() ", sdc->file);
-=======
-  if (btor_node_is_bv_var (exp)) fputs ("() ", sdc->file);
->>>>>>> 2f63cfa0
   btor_dumpsmt_dump_sort_node (exp, sdc->file);
   fputs (")\n", sdc->file);
   btor_hashptr_table_add (sdc->dumped, exp);
@@ -1158,11 +1095,7 @@
   while (btor_iter_parent_has_next (&it))
   {
     p = btor_iter_parent_next (&it);
-<<<<<<< HEAD
-    if (!btor_is_lambda_node (p)) return false;
-=======
     if (!btor_node_is_lambda (p)) return false;
->>>>>>> 2f63cfa0
   }
   return true;
 }
@@ -1190,16 +1123,6 @@
     else if (btor_node_is_apply (cur))
     {
       /* boolean function */
-<<<<<<< HEAD
-      if ((btor_is_lambda_node (cur->e[0])
-           && is_boolean (sdc, btor_lambda_get_body (cur->e[0])))
-          || (btor_is_fun_cond_node (cur->e[0]) && is_boolean (sdc, cur->e[1]))
-          || (btor_is_uf_node (cur->e[0])
-              && btor_sort_is_bool (
-                     sdc->btor,
-                     btor_sort_fun_get_codomain (
-                         sdc->btor, btor_exp_get_sort_id (cur->e[0])))))
-=======
       if ((btor_node_is_lambda (cur->e[0])
            && is_boolean (sdc, btor_node_lambda_get_body (cur->e[0])))
           || (btor_node_is_fun_cond (cur->e[0]) && is_boolean (sdc, cur->e[1]))
@@ -1208,7 +1131,6 @@
                      sdc->btor,
                      btor_sort_fun_get_codomain (
                          sdc->btor, btor_node_get_sort_id (cur->e[0])))))
->>>>>>> 2f63cfa0
         btor_hashptr_table_add (sdc->boolean, cur);
       continue;
     }
@@ -1507,13 +1429,8 @@
 
     if (btor_hashptr_table_get (sdc->dump, cur)) continue;
 
-<<<<<<< HEAD
-    if (btor_is_bv_var_node (cur) || btor_is_uf_node (cur)
-        || (!btor_is_lambda_node (real_exp) && btor_is_param_node (cur)))
-=======
     if (btor_node_is_bv_var (cur) || btor_node_is_uf (cur)
         || (!btor_node_is_lambda (real_exp) && btor_node_is_param (cur)))
->>>>>>> 2f63cfa0
       btor_hashptr_table_add (sdc->dumped, cur);
 
     btor_hashptr_table_add (sdc->dump, cur);
