--- conflicted
+++ resolved
@@ -505,12 +505,8 @@
              " %d %d",
              btor_slice_get_upper (node),
              btor_slice_get_lower (node));
-<<<<<<< HEAD
-  else if (BTOR_IS_BV_VAR_NODE (node) || BTOR_IS_UF_NODE (node)
-           || BTOR_IS_PARAM_NODE (node))
-=======
-  else if (btor_is_bv_var_node (node) || btor_is_uf_node (node))
->>>>>>> 1d5bad24
+  else if (btor_is_bv_var_node (node) || btor_is_uf_node (node)
+           || btor_is_param_node (node))
   {
     symbol = btor_get_symbol_exp (bdc->btor, node);
     if (symbol) fprintf (file, " %s", symbol);
