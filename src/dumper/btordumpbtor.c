/*  Boolector: Satisfiablity Modulo Theories (SMT) solver.
 *
 *  Copyright (C) 2007-2014 Armin Biere.
 *  Copyright (C) 2007-2009 Robert Daniel Brummayer.
 *  Copyright (C) 2012-2017 Aina Niemetz.
 *  Copyright (C) 2012-2016 Mathias Preiner.
 *
 *  All rights reserved.
 *
 *  This file is part of Boolector.
 *  See COPYING for more information on using this software.
 */

#include "btordumpbtor.h"
#include "btorbv.h"
#include "btorcore.h"
#include "btorexp.h"
#include "btornode.h"
#include "btoropt.h"
#include "btorsort.h"
#include "utils/btorhashptr.h"
#include "utils/btormem.h"
#include "utils/btornodeiter.h"
#include "utils/btorstack.h"

typedef struct BtorDumpContextLatch BtorDumpContextLatch;

struct BtorDumpContextLatch
{
  BtorNode *latch;
  BtorNode *init;
  BtorNode *next;
};

struct BtorDumpContext
{
  uint32_t maxid;
  uint32_t maxsortid;
  uint32_t version;
  Btor *btor;
  BtorPtrHashTable *idtab;
  BtorPtrHashTable *inputs;
  BtorPtrHashTable *latches;
  BtorPtrHashTable *sorts;
  BtorNodePtrStack outputs;
  BtorNodePtrStack bads;
  BtorNodePtrStack constraints;
  BtorNodePtrStack roots;
  BtorNodePtrStack work;
  BtorPtrHashTable *no_dump;
};

BtorDumpContext *
btor_dumpbtor_new_dump_context (Btor *btor)
{
  BtorDumpContext *res;
  BTOR_CNEW (btor->mm, res);
  res->btor    = btor;
  res->version = 1;
  res->inputs  = btor_hashptr_table_new (btor->mm,
<<<<<<< HEAD
                                        (BtorHashPtr) btor_hash_exp_by_id,
                                        (BtorCmpPtr) btor_compare_exp_by_id);
  res->latches = btor_hashptr_table_new (btor->mm,
                                         (BtorHashPtr) btor_hash_exp_by_id,
                                         (BtorCmpPtr) btor_compare_exp_by_id);
  res->idtab   = btor_hashptr_table_new (btor->mm,
                                       (BtorHashPtr) btor_hash_exp_by_id,
                                       (BtorCmpPtr) btor_compare_exp_by_id);
=======
                                        (BtorHashPtr) btor_node_hash_by_id,
                                        (BtorCmpPtr) btor_node_compare_by_id);
  res->latches = btor_hashptr_table_new (btor->mm,
                                         (BtorHashPtr) btor_node_hash_by_id,
                                         (BtorCmpPtr) btor_node_compare_by_id);
  res->idtab   = btor_hashptr_table_new (btor->mm,
                                       (BtorHashPtr) btor_node_hash_by_id,
                                       (BtorCmpPtr) btor_node_compare_by_id);
>>>>>>> 2f63cfa0
  res->sorts   = btor_hashptr_table_new (btor->mm, 0, 0);
  res->no_dump = btor_hashptr_table_new (btor->mm, 0, 0);

  /* set start id for roots */
  if (!btor_opt_get (btor, BTOR_OPT_PRETTY_PRINT))
    res->maxid = BTOR_COUNT_STACK (btor->nodes_id_table);

  BTOR_INIT_STACK (btor->mm, res->outputs);
  BTOR_INIT_STACK (btor->mm, res->bads);
  BTOR_INIT_STACK (btor->mm, res->constraints);
  BTOR_INIT_STACK (btor->mm, res->roots);
  BTOR_INIT_STACK (btor->mm, res->work);

  return res;
}

void
btor_dumpbtor_delete_dump_context (BtorDumpContext *bdc)
{
  BtorPtrHashTableIterator it;

  BTOR_RELEASE_STACK (bdc->work);

  while (!BTOR_EMPTY_STACK (bdc->roots))
    btor_node_release (bdc->btor, BTOR_POP_STACK (bdc->roots));
  BTOR_RELEASE_STACK (bdc->roots);

  while (!BTOR_EMPTY_STACK (bdc->outputs))
    btor_node_release (bdc->btor, BTOR_POP_STACK (bdc->outputs));
  BTOR_RELEASE_STACK (bdc->outputs);

  while (!BTOR_EMPTY_STACK (bdc->bads))
    btor_node_release (bdc->btor, BTOR_POP_STACK (bdc->bads));
  BTOR_RELEASE_STACK (bdc->bads);

  while (!BTOR_EMPTY_STACK (bdc->constraints))
    btor_node_release (bdc->btor, BTOR_POP_STACK (bdc->constraints));
  BTOR_RELEASE_STACK (bdc->constraints);

  btor_iter_hashptr_init (&it, bdc->inputs);
  while (btor_iter_hashptr_has_next (&it))
<<<<<<< HEAD
    btor_release_exp (bdc->btor, btor_iter_hashptr_next (&it));
=======
    btor_node_release (bdc->btor, btor_iter_hashptr_next (&it));
>>>>>>> 2f63cfa0
  btor_hashptr_table_delete (bdc->inputs);

  btor_iter_hashptr_init (&it, bdc->latches);
  while (btor_iter_hashptr_has_next (&it))
  {
    BtorDumpContextLatch *l = it.bucket->data.as_ptr;
    btor_node_release (bdc->btor, l->latch);
    if (l->next) btor_node_release (bdc->btor, l->next);
    if (l->init) btor_node_release (bdc->btor, l->init);
    BTOR_DELETE (bdc->btor->mm, l);
    (void) btor_iter_hashptr_next (&it);
  }
  btor_hashptr_table_delete (bdc->latches);

  btor_iter_hashptr_init (&it, bdc->idtab);
  while (btor_iter_hashptr_has_next (&it))
<<<<<<< HEAD
    btor_release_exp (bdc->btor, btor_iter_hashptr_next (&it));
=======
    btor_node_release (bdc->btor, btor_iter_hashptr_next (&it));
>>>>>>> 2f63cfa0
  btor_hashptr_table_delete (bdc->idtab);

  btor_hashptr_table_delete (bdc->sorts);
  btor_hashptr_table_delete (bdc->no_dump);
  BTOR_DELETE (bdc->btor->mm, bdc);
}

void
btor_dumpbtor_add_input_to_dump_context (BtorDumpContext *bdc, BtorNode *input)
{
  assert (BTOR_IS_REGULAR_NODE (input));
<<<<<<< HEAD
  assert (btor_is_bv_var_node (input));
  assert (!btor_hashptr_table_get (bdc->inputs, input));
  assert (!btor_hashptr_table_get (bdc->latches, input));
  (void) btor_copy_exp (bdc->btor, input);
=======
  assert (btor_node_is_bv_var (input));
  assert (!btor_hashptr_table_get (bdc->inputs, input));
  assert (!btor_hashptr_table_get (bdc->latches, input));
  (void) btor_node_copy (bdc->btor, input);
>>>>>>> 2f63cfa0
  (void) btor_hashptr_table_add (bdc->inputs, input);
}

void
btor_dumpbtor_add_latch_to_dump_context (BtorDumpContext *bdc, BtorNode *latch)
{
  BtorPtrHashBucket *b;
  BtorDumpContextLatch *bdcl;
  assert (BTOR_IS_REGULAR_NODE (latch));
<<<<<<< HEAD
  assert (btor_is_bv_var_node (latch));
=======
  assert (btor_node_is_bv_var (latch));
>>>>>>> 2f63cfa0
  assert (!btor_hashptr_table_get (bdc->inputs, latch));
  assert (!btor_hashptr_table_get (bdc->latches, latch));
  b = btor_hashptr_table_add (bdc->latches, latch);
  BTOR_CNEW (bdc->btor->mm, bdcl);
  bdcl->latch    = btor_node_copy (bdc->btor, latch);
  b->data.as_ptr = bdcl;
}

void
btor_dumpbtor_add_next_to_dump_context (BtorDumpContext *bdc,
                                        BtorNode *latch,
                                        BtorNode *next)
{
  BtorDumpContextLatch *l;
  BtorPtrHashBucket *b;
  b = btor_hashptr_table_get (bdc->latches, latch);
  assert (b);
  l = b->data.as_ptr;
  assert (l);
  assert (l->latch == latch);
  assert (!l->next);
  l->next = btor_node_copy (bdc->btor, next);
}

void
btor_dumpbtor_add_init_to_dump_context (BtorDumpContext *bdc,
                                        BtorNode *latch,
                                        BtorNode *init)
{
  BtorDumpContextLatch *l;
  BtorPtrHashBucket *b;
  b = btor_hashptr_table_get (bdc->latches, latch);
  assert (b);
  l = b->data.as_ptr;
  assert (l);
  assert (l->latch == latch);
  assert (!l->init);
  l->init = btor_node_copy (bdc->btor, init);
}

void
btor_dumpbtor_add_bad_to_dump_context (BtorDumpContext *bdc, BtorNode *bad)
{
  (void) btor_node_copy (bdc->btor, bad);
  BTOR_PUSH_STACK (bdc->bads, bad);
}

void
btor_dumpbtor_add_output_to_dump_context (BtorDumpContext *bdc,
                                          BtorNode *output)
{
  (void) btor_node_copy (bdc->btor, output);
  BTOR_PUSH_STACK (bdc->outputs, output);
}

void
btor_dumpbtor_add_root_to_dump_context (BtorDumpContext *bdc, BtorNode *root)
{
  (void) btor_node_copy (bdc->btor, root);
  BTOR_PUSH_STACK (bdc->roots, root);
}

void
btor_dumpbtor_add_constraint_to_dump_context (BtorDumpContext *bdc,
                                              BtorNode *constraint)
{
  (void) btor_node_copy (bdc->btor, constraint);
  BTOR_PUSH_STACK (bdc->constraints, constraint);
}

static int64_t
bdcid (BtorDumpContext *bdc, BtorNode *node)
{
  BtorPtrHashBucket *b;
  BtorNode *real;
  int64_t res;
  real = BTOR_REAL_ADDR_NODE (node);
  b    = btor_hashptr_table_get (bdc->idtab, real);
  if (!b)
  {
<<<<<<< HEAD
    b = btor_hashptr_table_add (bdc->idtab, btor_copy_exp (bdc->btor, node));
=======
    b = btor_hashptr_table_add (bdc->idtab, btor_node_copy (bdc->btor, node));
>>>>>>> 2f63cfa0
    if (btor_opt_get (bdc->btor, BTOR_OPT_PRETTY_PRINT))
      b->data.as_int = ++bdc->maxid;
    else
      b->data.as_int = real->id;
  }
  res = b->data.as_int;
  if (!BTOR_IS_REGULAR_NODE (node)) res = -res;
  return res;
}

static uint32_t
bdcsortid (BtorDumpContext *bdc, BtorSort *sort)
{
  assert (btor_hashptr_table_get (bdc->sorts, sort));
  return btor_hashptr_table_get (bdc->sorts, sort)->data.as_int;
}

static int32_t
compare_sorts (const void *p1, const void *p2)
{
  BtorSort *a, *b;
  a = *((BtorSort **) p1);
  b = *((BtorSort **) p2);
  return a->id - b->id;
}

static BtorSort *
get_sort (BtorDumpContext *bdc, BtorNode *node)
{
  BtorSort *sort;
<<<<<<< HEAD
  sort = btor_sort_get_by_id (bdc->btor, btor_exp_get_sort_id (node));
=======
  sort = btor_sort_get_by_id (bdc->btor, btor_node_get_sort_id (node));
>>>>>>> 2f63cfa0
  assert (btor_hashptr_table_get (bdc->sorts, sort));
  assert (sort->refs > 1);
  return sort;
}

#ifndef NDEBUG
static bool
has_lambda_parent (BtorNode *exp)
{
  BtorNode *p;
  BtorNodeIterator it;
  btor_iter_parent_init (&it, exp);
  while (btor_iter_parent_has_next (&it))
  {
    p = btor_iter_parent_next (&it);
<<<<<<< HEAD
    if (btor_is_lambda_node (p)) return true;
=======
    if (btor_node_is_lambda (p)) return true;
>>>>>>> 2f63cfa0
  }
  return false;
}
#endif

static void
mark_no_dump (BtorDumpContext *bdc, BtorNode *node)
{
  uint32_t i;
  BtorNode *cur;
  BtorNodePtrStack visit;
  BtorMemMgr *mm;

  mm = bdc->btor->mm;
  BTOR_INIT_STACK (mm, visit);
  BTOR_PUSH_STACK (visit, node);
  while (!BTOR_EMPTY_STACK (visit))
  {
    cur = BTOR_REAL_ADDR_NODE (BTOR_POP_STACK (visit));

    if (!cur->parameterized || btor_hashptr_table_get (bdc->no_dump, cur))
      continue;

    btor_hashptr_table_add (bdc->no_dump, cur);
    for (i = 0; i < cur->arity; i++) BTOR_PUSH_STACK (visit, cur->e[i]);
  }
  BTOR_RELEASE_STACK (visit);
}

static void
bdcnode (BtorDumpContext *bdc, BtorNode *node, FILE *file)
{
  uint32_t i;
  char *symbol, *cbits;
  const char *op;
  uint32_t opt;
  BtorNode *n, *index, *value;
  BtorArgsIterator ait;
  BtorNodeIterator nit;
  BtorPtrHashTable *rho;
  BtorBitVector *bits;

  node  = BTOR_REAL_ADDR_NODE (node);
  cbits = 0;

  /* argument nodes will not be dumped as they are purely internal nodes */
  if (btor_node_is_args (node)) return;

#if 0
  if (bdc->version == 2
      && (btor_node_is_args (node)
	  || (!BTOR_IS_FIRST_CURRIED_LAMBDA (node)
	      && BTOR_IS_CURRIED_LAMBDA_NODE (node))))
    return;
#endif

  /* do not dump parameterized nodes that belong to a "write-lambda" */
  if (btor_hashptr_table_get (bdc->no_dump, node)) return;

  switch (node->kind)
  {
    case BTOR_ADD_NODE: op = "add"; break;
    case BTOR_AND_NODE: op = "and"; break;
    case BTOR_CONCAT_NODE: op = "concat"; break;
    case BTOR_COND_NODE: op = bdc->version == 1 ? "cond" : "ite"; break;
    case BTOR_BV_EQ_NODE:
    case BTOR_FUN_EQ_NODE: op = "eq"; break;
    case BTOR_MUL_NODE: op = "mul"; break;
    case BTOR_PROXY_NODE: op = "proxy"; break;
    case BTOR_SLL_NODE: op = "sll"; break;
    case BTOR_SRL_NODE: op = "srl"; break;
    case BTOR_UDIV_NODE: op = "udiv"; break;
    case BTOR_ULT_NODE: op = "ult"; break;
    case BTOR_UREM_NODE: op = "urem"; break;
    case BTOR_SLICE_NODE: op = "slice"; break;
    case BTOR_UF_NODE:
      op = btor_node_is_uf_array (node) ? "array" : "uf";
      break;
    case BTOR_BV_CONST_NODE:
<<<<<<< HEAD
      bits = btor_const_get_bits (node);
=======
      bits = btor_node_const_get_bits (node);
>>>>>>> 2f63cfa0
      opt  = btor_opt_get (bdc->btor, BTOR_OPT_OUTPUT_NUMBER_FORMAT);
      if (btor_bv_is_zero (bits))
      {
        op = "zero";
      }
      else if (btor_bv_is_one (bits))
      {
        op = "one";
      }
      else if (btor_bv_is_ones (bits))
      {
        op = "ones";
      }
      else if (opt == BTOR_OUTPUT_BASE_HEX)
      {
        op    = "consth";
        cbits = btor_bv_to_hex_char (bdc->btor->mm, bits);
      }
      else if (opt == BTOR_OUTPUT_BASE_DEC
               || btor_bv_small_positive_int (bits) > 0)
      {
        op    = "constd";
        cbits = btor_bv_to_dec_char (bdc->btor->mm, bits);
      }
      else
      {
        op    = "const";
        cbits = btor_bv_to_char (bdc->btor->mm, bits);
      }
      break;
    case BTOR_PARAM_NODE: op = "param"; break;
    case BTOR_LAMBDA_NODE:
      if (btor_opt_get (bdc->btor, BTOR_OPT_REWRITE_LEVEL) == 0
<<<<<<< HEAD
          && btor_lambda_get_static_rho (node))
=======
          && btor_node_lambda_get_static_rho (node))
>>>>>>> 2f63cfa0
      {
        op = "write";
        mark_no_dump (bdc, node->e[1]);
      }
      else if (bdc->version == 1
               || btor_node_fun_get_arity (bdc->btor, node) == 1)
        op = "lambda";
      else
        op = "fun";
      break;
    case BTOR_APPLY_NODE:
<<<<<<< HEAD
      if (btor_is_uf_array_node (node->e[0])
          || (btor_opt_get (bdc->btor, BTOR_OPT_REWRITE_LEVEL) == 0
              && btor_is_lambda_node (node->e[0])
              && btor_lambda_get_static_rho (node->e[0])))
=======
      if (btor_node_is_uf_array (node->e[0])
          || (btor_opt_get (bdc->btor, BTOR_OPT_REWRITE_LEVEL) == 0
              && btor_node_is_lambda (node->e[0])
              && btor_node_lambda_get_static_rho (node->e[0])))
>>>>>>> 2f63cfa0
        op = "read";
      else
        op = "apply";
      break;
    case BTOR_ARGS_NODE: op = "args"; break;
    case BTOR_UPDATE_NODE: op = "write"; break;
    default: assert (node->kind == BTOR_BV_VAR_NODE); op = "var";
  }

  /* print id, operator and sort */
  if (bdc->version == 1)
  {
    fprintf (file, "%ld %s", bdcid (bdc, node), op);

    /* print index bit width of arrays */
<<<<<<< HEAD
    if (btor_is_uf_array_node (node) || btor_is_fun_cond_node (node)
        || btor_is_update_node (node))
=======
    if (btor_node_is_uf_array (node) || btor_node_is_fun_cond (node))
>>>>>>> 2f63cfa0
    {
      fprintf (file, " %d", btor_node_get_fun_width (bdc->btor, node));
      fprintf (file, " %d", btor_node_get_index_width (bdc->btor, node));
    }
    else if (btor_node_is_lambda (node))
    {
      fprintf (file, " %d", btor_node_get_fun_width (bdc->btor, node));
      fprintf (file, " %d", btor_node_get_width (bdc->btor, node->e[0]));
    }
    else if (!btor_node_is_uf (node))
      fprintf (file, " %d", btor_node_get_width (bdc->btor, node));

    if (btor_node_is_apply (node))
    {
<<<<<<< HEAD
      fprintf (file, " %d", bdcid (bdc, node->e[0]));
      btor_iter_args_init (&ait, node->e[1]);
      while (btor_iter_args_has_next (&ait))
        fprintf (file, " %d", bdcid (bdc, btor_iter_args_next (&ait)));
=======
      fprintf (file, " %ld", bdcid (bdc, node->e[0]));
      btor_iter_args_init (&ait, node->e[1]);
      while (btor_iter_args_has_next (&ait))
        fprintf (file, " %ld", bdcid (bdc, btor_iter_args_next (&ait)));
>>>>>>> 2f63cfa0
      goto DONE;
    }
  }
  else
  {
    fprintf (file,
             "%ld %s %d",
             bdcid (bdc, node),
             op,
             bdcsortid (bdc, get_sort (bdc, node)));

    if (btor_node_is_apply (node))
    {
<<<<<<< HEAD
      fprintf (file, " %d", bdcid (bdc, node->e[0]));
      btor_iter_args_init (&ait, node->e[1]);
      while (btor_iter_args_has_next (&ait))
        fprintf (file, " %d", bdcid (bdc, btor_iter_args_next (&ait)));
=======
      fprintf (file, " %ld", bdcid (bdc, node->e[0]));
      btor_iter_args_init (&ait, node->e[1]);
      while (btor_iter_args_has_next (&ait))
        fprintf (file, " %ld", bdcid (bdc, btor_iter_args_next (&ait)));
>>>>>>> 2f63cfa0
      goto DONE;
    }
    else if (strcmp (op, "fun") == 0)
    {
      assert (!has_lambda_parent (node));
      btor_iter_lambda_init (&nit, node);
      while (btor_iter_lambda_has_next (&nit))
      {
        n = btor_iter_lambda_next (&nit);
<<<<<<< HEAD
        fprintf (file, " %d", bdcid (bdc, n->e[0]));
=======
        fprintf (file, " %ld", bdcid (bdc, n->e[0]));
>>>>>>> 2f63cfa0
      }
      fprintf (file, " %ld", bdcid (bdc, btor_node_lambda_get_body (node)));
      goto DONE;
    }
  }

  /* print children or const values */
  if (cbits)
  {
    fprintf (file, " %s", cbits);
    btor_mem_freestr (bdc->btor->mm, cbits);
  }
  else if (btor_node_is_proxy (node))
    fprintf (file, " %ld", bdcid (bdc, node->simplified));
  /* print write instead of lambda */
  else if (btor_opt_get (bdc->btor, BTOR_OPT_REWRITE_LEVEL) == 0
<<<<<<< HEAD
           && btor_is_lambda_node (node) && btor_lambda_get_static_rho (node))
=======
           && btor_node_is_lambda (node)
           && btor_node_lambda_get_static_rho (node))
>>>>>>> 2f63cfa0
  {
    assert (btor_node_fun_get_arity (bdc->btor, node) == 1);
    rho = btor_node_lambda_get_static_rho (node);
    assert (rho->count == 1);
    index = rho->first->key;
    value = rho->first->data.as_ptr;
    assert (value);
    assert (BTOR_IS_REGULAR_NODE (index));
    assert (btor_node_is_args (index));
    assert (BTOR_IS_REGULAR_NODE (node->e[1]));
    assert (btor_node_is_bv_cond (node->e[1]));
    assert (BTOR_IS_REGULAR_NODE (node->e[1]->e[2]));
    assert (btor_node_is_apply (node->e[1]->e[2]));
    fprintf (file,
             " %ld %ld %ld",
             bdcid (bdc, node->e[1]->e[2]->e[0]),
             bdcid (bdc, index->e[0]),
             bdcid (bdc, value));
  }
  else if (btor_is_update_node (node))
  {
    fprintf (file, " %d", bdcid (bdc, node->e[0]));
    fprintf (file, " %d", bdcid (bdc, node->e[1]->e[0]));
    fprintf (file, " %d", bdcid (bdc, node->e[2]));
  }
  else
    for (i = 0; i < node->arity; i++)
      fprintf (file, " %ld", bdcid (bdc, node->e[i]));

  /* print slice limits/var symbols */
  if (node->kind == BTOR_SLICE_NODE)
    fprintf (file,
             " %d %d",
             btor_node_slice_get_upper (node),
             btor_node_slice_get_lower (node));
  else if (btor_node_is_bv_var (node) || btor_node_is_uf (node))
  {
    symbol = btor_node_get_symbol (bdc->btor, node);
    if (symbol) fprintf (file, " %s", symbol);
  }
DONE:
  fputc ('\n', file);
}

static void
bdcsort (BtorDumpContext *bdc, BtorSort *sort, FILE *file)
{
  uint32_t i, id;
  const char *kind;

  /* already dumped */
  if (btor_hashptr_table_get (bdc->sorts, sort)) return;

  switch (sort->kind)
  {
    default:
    case BTOR_BOOL_SORT: kind = "bool"; break;
    case BTOR_BITVEC_SORT: kind = "bv"; break;
    case BTOR_ARRAY_SORT: kind = "array"; break;
    case BTOR_FUN_SORT: kind = "fun"; break;
  }

  id = sort->id;
  if (btor_opt_get (bdc->btor, BTOR_OPT_PRETTY_PRINT)) id = ++bdc->maxsortid;

  fprintf (file, "%d sort %s", id, kind);

  if (sort->kind == BTOR_BITVEC_SORT)
    fprintf (file, " %d", sort->bitvec.width);
  else if (sort->kind == BTOR_ARRAY_SORT)
    fprintf (file,
             " %d %d",
             bdcsortid (bdc, sort->array.index),
             bdcsortid (bdc, sort->array.element));
  else if (sort->kind == BTOR_FUN_SORT)
  {
    if (sort->fun.arity == 1)
      fprintf (file, " %d", bdcsortid (bdc, sort->fun.domain));
    else
    {
      for (i = 0; i < sort->fun.arity; i++)
        fprintf (
            file, " %d", bdcsortid (bdc, sort->fun.domain->tuple.elements[i]));
    }
    fprintf (file, " %d", bdcsortid (bdc, sort->fun.codomain));
  }
  fputc ('\n', file);

  btor_hashptr_table_add (bdc->sorts, sort)->data.as_int = id;
}

static void
bdcsorts (BtorDumpContext *bdc, BtorNode *start, FILE *file)
{
  uint32_t i;
  BtorMemMgr *mm;
  BtorNodePtrStack work;
  BtorSortPtrStack sorts;
  BtorNode *cur;
  BtorSort *sort;
  BtorPtrHashTable *mark_nodes, *mark_sorts;

  mm         = bdc->btor->mm;
  mark_nodes = btor_hashptr_table_new (mm,
<<<<<<< HEAD
                                       (BtorHashPtr) btor_hash_exp_by_id,
                                       (BtorCmpPtr) btor_compare_exp_by_id);
=======
                                       (BtorHashPtr) btor_node_hash_by_id,
                                       (BtorCmpPtr) btor_node_compare_by_id);
>>>>>>> 2f63cfa0
  mark_sorts = btor_hashptr_table_new (mm, 0, 0);

  BTOR_INIT_STACK (mm, sorts);
  BTOR_INIT_STACK (mm, work);
  BTOR_PUSH_STACK (work, start);

  while (!BTOR_EMPTY_STACK (work))
  {
    cur = BTOR_REAL_ADDR_NODE (BTOR_POP_STACK (work));

    if (btor_hashptr_table_get (mark_nodes, cur)) continue;

    (void) btor_hashptr_table_add (mark_nodes, cur);

<<<<<<< HEAD
    sort = btor_sort_get_by_id (bdc->btor, btor_exp_get_sort_id (cur));
=======
    sort = btor_sort_get_by_id (bdc->btor, btor_node_get_sort_id (cur));
>>>>>>> 2f63cfa0

    if (!(btor_hashptr_table_get (bdc->sorts, sort)
          || btor_hashptr_table_get (mark_sorts, sort)))
    {
      (void) btor_hashptr_table_add (mark_sorts, sort);
      BTOR_PUSH_STACK (sorts, sort);
    }

    for (i = 0; i < cur->arity; i++) BTOR_PUSH_STACK (work, cur->e[i]);
  }

  qsort (sorts.start,
         BTOR_COUNT_STACK (sorts),
         sizeof (BtorSort *),
         compare_sorts);

  for (i = 0; i < BTOR_COUNT_STACK (sorts); i++)
  {
    sort = BTOR_PEEK_STACK (sorts, i);
    bdcsort (bdc, sort, file);
  }

  btor_hashptr_table_delete (mark_nodes);
  btor_hashptr_table_delete (mark_sorts);
  BTOR_RELEASE_STACK (sorts);
  BTOR_RELEASE_STACK (work);
}

static void
bdcrec (BtorDumpContext *bdc, BtorNode *start, FILE *file)
{
  BtorNode *node;
  uint32_t i;

  if (bdc->version == 2) bdcsorts (bdc, start, file);

  assert (BTOR_EMPTY_STACK (bdc->work));

  BTOR_PUSH_STACK (bdc->work, start);
  while (!BTOR_EMPTY_STACK (bdc->work))
  {
    node = BTOR_POP_STACK (bdc->work);
    if (node)
    {
      node = BTOR_REAL_ADDR_NODE (node);
      if (btor_hashptr_table_get (bdc->idtab, node)) continue;
      BTOR_PUSH_STACK (bdc->work, node);
      BTOR_PUSH_STACK (bdc->work, 0);

      for (i = 1; i <= node->arity; i++)
        BTOR_PUSH_STACK (bdc->work, node->e[node->arity - i]);

      if (node->simplified) BTOR_PUSH_STACK (bdc->work, node->simplified);
    }
    else
    {
      assert (!BTOR_EMPTY_STACK (bdc->work));
      node = BTOR_POP_STACK (bdc->work);
      assert (BTOR_IS_REGULAR_NODE (node));
      (void) bdcid (bdc, node);
      bdcnode (bdc, node, file);
    }
  }
}

void
btor_dumpbtor_dump_bdc (BtorDumpContext *bdc, FILE *file)
{
  BtorPtrHashTableIterator it;
  uint32_t i;
  char *symbol;
  int64_t id;
  uint32_t len;

  btor_iter_hashptr_init (&it, bdc->inputs);
  while (btor_iter_hashptr_has_next (&it))
  {
    BtorNode *node = btor_iter_hashptr_next (&it);
<<<<<<< HEAD
    int id;
=======
>>>>>>> 2f63cfa0
    assert (node);
    assert (BTOR_IS_REGULAR_NODE (node));
    assert (btor_node_is_bv_var (node));
    id = bdcid (bdc, node);
    fprintf (file, "%ld input %u", id, btor_node_get_width (bdc->btor, node));
    if ((symbol = btor_node_get_symbol (bdc->btor, node)))
      fprintf (file, " %s", symbol);
    fputc ('\n', file);
  }

  btor_iter_hashptr_init (&it, bdc->latches);
  while (btor_iter_hashptr_has_next (&it))
  {
    BtorNode *node = btor_iter_hashptr_next (&it);
<<<<<<< HEAD
    int id;
=======
>>>>>>> 2f63cfa0
    assert (node);
    assert (BTOR_IS_REGULAR_NODE (node));
    assert (btor_node_is_bv_var (node));
    id = bdcid (bdc, node);
    fprintf (file, "%ld latch %u", id, btor_node_get_width (bdc->btor, node));
    if ((symbol = btor_node_get_symbol (bdc->btor, node)))
      fprintf (file, " %s", symbol);
    fputc ('\n', file);
  }

  btor_iter_hashptr_init (&it, bdc->latches);
  while (btor_iter_hashptr_has_next (&it))
  {
    BtorDumpContextLatch *bdcl = it.bucket->data.as_ptr;
    assert (bdcl->latch);
    assert (BTOR_IS_REGULAR_NODE (bdcl->latch));
    assert (btor_node_is_bv_var (bdcl->latch));
    if (bdcl->next)
    {
      bdcrec (bdc, bdcl->next, file);
      id = ++bdc->maxid;
      fprintf (file,
               "%ld next %u %ld %ld\n",
               id,
               btor_node_get_width (bdc->btor, bdcl->next),
               bdcid (bdc, bdcl->latch),
               bdcid (bdc, bdcl->next));
    }
    if (bdcl->init)
    {
      bdcrec (bdc, bdcl->init, file);
      id = ++bdc->maxid;
      fprintf (file,
               "%ld init %u %ld %ld\n",
               id,
               btor_node_get_width (bdc->btor, bdcl->init),
               bdcid (bdc, bdcl->latch),
               bdcid (bdc, bdcl->init));
    }
    (void) btor_iter_hashptr_next (&it);
  }

  for (i = 0; i < BTOR_COUNT_STACK (bdc->outputs); i++)
  {
    BtorNode *node = BTOR_PEEK_STACK (bdc->outputs, i);
    bdcrec (bdc, node, file);
    id = ++bdc->maxid;
    fprintf (file,
             "%ld output %u %ld\n",
             id,
             btor_node_get_width (bdc->btor, node),
             bdcid (bdc, node));
  }

  for (i = 0; i < BTOR_COUNT_STACK (bdc->bads); i++)
  {
    BtorNode *node = BTOR_PEEK_STACK (bdc->bads, i);
    bdcrec (bdc, node, file);
    id = ++bdc->maxid;
    fprintf (file,
             "%ld bad %u %ld\n",
             id,
             btor_node_get_width (bdc->btor, node),
             bdcid (bdc, node));
  }

  for (i = 0; i < BTOR_COUNT_STACK (bdc->constraints); i++)
  {
    BtorNode *node = BTOR_PEEK_STACK (bdc->constraints, i);
    bdcrec (bdc, node, file);
    id = ++bdc->maxid;
    fprintf (file,
             "%ld constraint %u %ld\n",
             id,
             btor_node_get_width (bdc->btor, node),
             bdcid (bdc, node));
  }

  for (i = 0; i < BTOR_COUNT_STACK (bdc->roots); i++)
  {
    BtorNode *node = BTOR_PEEK_STACK (bdc->roots, i);
    bdcrec (bdc, node, file);
    id = ++bdc->maxid;
    if (bdc->version == 1)
    {
<<<<<<< HEAD
      if (btor_sort_is_fun (bdc->btor, btor_exp_get_sort_id (node)))
        len = btor_get_fun_exp_width (bdc->btor, node);
=======
      if (btor_sort_is_fun (bdc->btor, btor_node_get_sort_id (node)))
        len = btor_node_get_fun_width (bdc->btor, node);
>>>>>>> 2f63cfa0
      else
        len = btor_node_get_width (bdc->btor, node);
      fprintf (file, "%ld root %u %ld\n", id, len, bdcid (bdc, node));
    }
    else
      fprintf (file, "assert %ld\n", bdcid (bdc, node));
  }
}

void
btor_dumpbtor_dump_node (Btor *btor, FILE *file, BtorNode *exp)
{
  assert (btor);
  assert (file);
  assert (exp);

  BtorDumpContext *bdc;

  bdc = btor_dumpbtor_new_dump_context (btor);
  btor_dumpbtor_add_root_to_dump_context (bdc, exp);
  btor_dumpbtor_dump_bdc (bdc, file);
  btor_dumpbtor_delete_dump_context (bdc);
}

void
<<<<<<< HEAD
btor_dumpbtor_dump_nodes (Btor *btor, FILE *file, BtorNode **roots, int nroots)
=======
btor_dumpbtor_dump_nodes (Btor *btor,
                          FILE *file,
                          BtorNode **roots,
                          uint32_t nroots)
>>>>>>> 2f63cfa0
{
  assert (btor);
  assert (file);
  assert (roots);
  assert (nroots > 0);

  uint32_t i;
  BtorDumpContext *bdc;

  bdc = btor_dumpbtor_new_dump_context (btor);

  for (i = 0; i < nroots; i++)
    btor_dumpbtor_add_root_to_dump_context (bdc, roots[i]);

  btor_dumpbtor_dump_bdc (bdc, file);
  btor_dumpbtor_delete_dump_context (bdc);
}

void
<<<<<<< HEAD
btor_dumpbtor_dump (Btor *btor, FILE *file, int version)
=======
btor_dumpbtor_dump (Btor *btor, FILE *file, uint32_t version)
>>>>>>> 2f63cfa0
{
  assert (btor);
  assert (file);
  assert (version == 1 || version == 2);
  // FIXME: why do we not allow these flags?
  //        inc_enabled -> ok if no assumptions
  //  assert (!btor->inc_enabled);
  (void) version;

  BtorNode *tmp;
  BtorDumpContext *bdc;
  BtorPtrHashTableIterator it;

  bdc          = btor_dumpbtor_new_dump_context (btor);
  bdc->version = 1;  // NOTE: version 2 not yet supported

  if (btor->inconsistent)
  {
<<<<<<< HEAD
    tmp = btor_false_exp (btor);
    btor_dumpbtor_add_root_to_dump_context (bdc, tmp);
    btor_release_exp (btor, tmp);
=======
    tmp = btor_exp_false (btor);
    btor_dumpbtor_add_root_to_dump_context (bdc, tmp);
    btor_node_release (btor, tmp);
>>>>>>> 2f63cfa0
  }
  else if (btor->unsynthesized_constraints->count == 0
           && btor->synthesized_constraints->count == 0)
  {
<<<<<<< HEAD
    tmp = btor_true_exp (btor);
    btor_dumpbtor_add_root_to_dump_context (bdc, tmp);
    btor_release_exp (btor, tmp);
=======
    tmp = btor_exp_true (btor);
    btor_dumpbtor_add_root_to_dump_context (bdc, tmp);
    btor_node_release (btor, tmp);
>>>>>>> 2f63cfa0
  }
  else
  {
    btor_iter_hashptr_init (&it, btor->unsynthesized_constraints);
    btor_iter_hashptr_queue (&it, btor->synthesized_constraints);
    while (btor_iter_hashptr_has_next (&it))
      btor_dumpbtor_add_root_to_dump_context (bdc,
                                              btor_iter_hashptr_next (&it));
  }

  btor_dumpbtor_dump_bdc (bdc, file);
  btor_dumpbtor_delete_dump_context (bdc);
}

bool
btor_dumpbtor_can_be_dumped (Btor *btor)
{
  BtorNode *cur;
  BtorPtrHashTableIterator it;

  btor_iter_hashptr_init (&it, btor->ufs);
  while (btor_iter_hashptr_has_next (&it))
  {
    cur = btor_iter_hashptr_next (&it);
<<<<<<< HEAD
    if (!btor_is_uf_array_node (cur)) return false;
=======
    if (!btor_node_is_uf_array (cur)) return false;
>>>>>>> 2f63cfa0
  }
  return true;
}<|MERGE_RESOLUTION|>--- conflicted
+++ resolved
@@ -58,16 +58,6 @@
   res->btor    = btor;
   res->version = 1;
   res->inputs  = btor_hashptr_table_new (btor->mm,
-<<<<<<< HEAD
-                                        (BtorHashPtr) btor_hash_exp_by_id,
-                                        (BtorCmpPtr) btor_compare_exp_by_id);
-  res->latches = btor_hashptr_table_new (btor->mm,
-                                         (BtorHashPtr) btor_hash_exp_by_id,
-                                         (BtorCmpPtr) btor_compare_exp_by_id);
-  res->idtab   = btor_hashptr_table_new (btor->mm,
-                                       (BtorHashPtr) btor_hash_exp_by_id,
-                                       (BtorCmpPtr) btor_compare_exp_by_id);
-=======
                                         (BtorHashPtr) btor_node_hash_by_id,
                                         (BtorCmpPtr) btor_node_compare_by_id);
   res->latches = btor_hashptr_table_new (btor->mm,
@@ -76,7 +66,6 @@
   res->idtab   = btor_hashptr_table_new (btor->mm,
                                        (BtorHashPtr) btor_node_hash_by_id,
                                        (BtorCmpPtr) btor_node_compare_by_id);
->>>>>>> 2f63cfa0
   res->sorts   = btor_hashptr_table_new (btor->mm, 0, 0);
   res->no_dump = btor_hashptr_table_new (btor->mm, 0, 0);
 
@@ -118,11 +107,7 @@
 
   btor_iter_hashptr_init (&it, bdc->inputs);
   while (btor_iter_hashptr_has_next (&it))
-<<<<<<< HEAD
-    btor_release_exp (bdc->btor, btor_iter_hashptr_next (&it));
-=======
     btor_node_release (bdc->btor, btor_iter_hashptr_next (&it));
->>>>>>> 2f63cfa0
   btor_hashptr_table_delete (bdc->inputs);
 
   btor_iter_hashptr_init (&it, bdc->latches);
@@ -139,11 +124,7 @@
 
   btor_iter_hashptr_init (&it, bdc->idtab);
   while (btor_iter_hashptr_has_next (&it))
-<<<<<<< HEAD
-    btor_release_exp (bdc->btor, btor_iter_hashptr_next (&it));
-=======
     btor_node_release (bdc->btor, btor_iter_hashptr_next (&it));
->>>>>>> 2f63cfa0
   btor_hashptr_table_delete (bdc->idtab);
 
   btor_hashptr_table_delete (bdc->sorts);
@@ -155,17 +136,10 @@
 btor_dumpbtor_add_input_to_dump_context (BtorDumpContext *bdc, BtorNode *input)
 {
   assert (BTOR_IS_REGULAR_NODE (input));
-<<<<<<< HEAD
-  assert (btor_is_bv_var_node (input));
-  assert (!btor_hashptr_table_get (bdc->inputs, input));
-  assert (!btor_hashptr_table_get (bdc->latches, input));
-  (void) btor_copy_exp (bdc->btor, input);
-=======
   assert (btor_node_is_bv_var (input));
   assert (!btor_hashptr_table_get (bdc->inputs, input));
   assert (!btor_hashptr_table_get (bdc->latches, input));
   (void) btor_node_copy (bdc->btor, input);
->>>>>>> 2f63cfa0
   (void) btor_hashptr_table_add (bdc->inputs, input);
 }
 
@@ -175,11 +149,7 @@
   BtorPtrHashBucket *b;
   BtorDumpContextLatch *bdcl;
   assert (BTOR_IS_REGULAR_NODE (latch));
-<<<<<<< HEAD
-  assert (btor_is_bv_var_node (latch));
-=======
   assert (btor_node_is_bv_var (latch));
->>>>>>> 2f63cfa0
   assert (!btor_hashptr_table_get (bdc->inputs, latch));
   assert (!btor_hashptr_table_get (bdc->latches, latch));
   b = btor_hashptr_table_add (bdc->latches, latch);
@@ -260,11 +230,7 @@
   b    = btor_hashptr_table_get (bdc->idtab, real);
   if (!b)
   {
-<<<<<<< HEAD
-    b = btor_hashptr_table_add (bdc->idtab, btor_copy_exp (bdc->btor, node));
-=======
     b = btor_hashptr_table_add (bdc->idtab, btor_node_copy (bdc->btor, node));
->>>>>>> 2f63cfa0
     if (btor_opt_get (bdc->btor, BTOR_OPT_PRETTY_PRINT))
       b->data.as_int = ++bdc->maxid;
     else
@@ -295,11 +261,7 @@
 get_sort (BtorDumpContext *bdc, BtorNode *node)
 {
   BtorSort *sort;
-<<<<<<< HEAD
-  sort = btor_sort_get_by_id (bdc->btor, btor_exp_get_sort_id (node));
-=======
   sort = btor_sort_get_by_id (bdc->btor, btor_node_get_sort_id (node));
->>>>>>> 2f63cfa0
   assert (btor_hashptr_table_get (bdc->sorts, sort));
   assert (sort->refs > 1);
   return sort;
@@ -315,11 +277,7 @@
   while (btor_iter_parent_has_next (&it))
   {
     p = btor_iter_parent_next (&it);
-<<<<<<< HEAD
-    if (btor_is_lambda_node (p)) return true;
-=======
     if (btor_node_is_lambda (p)) return true;
->>>>>>> 2f63cfa0
   }
   return false;
 }
@@ -399,11 +357,7 @@
       op = btor_node_is_uf_array (node) ? "array" : "uf";
       break;
     case BTOR_BV_CONST_NODE:
-<<<<<<< HEAD
-      bits = btor_const_get_bits (node);
-=======
       bits = btor_node_const_get_bits (node);
->>>>>>> 2f63cfa0
       opt  = btor_opt_get (bdc->btor, BTOR_OPT_OUTPUT_NUMBER_FORMAT);
       if (btor_bv_is_zero (bits))
       {
@@ -437,11 +391,7 @@
     case BTOR_PARAM_NODE: op = "param"; break;
     case BTOR_LAMBDA_NODE:
       if (btor_opt_get (bdc->btor, BTOR_OPT_REWRITE_LEVEL) == 0
-<<<<<<< HEAD
-          && btor_lambda_get_static_rho (node))
-=======
           && btor_node_lambda_get_static_rho (node))
->>>>>>> 2f63cfa0
       {
         op = "write";
         mark_no_dump (bdc, node->e[1]);
@@ -453,17 +403,10 @@
         op = "fun";
       break;
     case BTOR_APPLY_NODE:
-<<<<<<< HEAD
-      if (btor_is_uf_array_node (node->e[0])
-          || (btor_opt_get (bdc->btor, BTOR_OPT_REWRITE_LEVEL) == 0
-              && btor_is_lambda_node (node->e[0])
-              && btor_lambda_get_static_rho (node->e[0])))
-=======
       if (btor_node_is_uf_array (node->e[0])
           || (btor_opt_get (bdc->btor, BTOR_OPT_REWRITE_LEVEL) == 0
               && btor_node_is_lambda (node->e[0])
               && btor_node_lambda_get_static_rho (node->e[0])))
->>>>>>> 2f63cfa0
         op = "read";
       else
         op = "apply";
@@ -479,12 +422,8 @@
     fprintf (file, "%ld %s", bdcid (bdc, node), op);
 
     /* print index bit width of arrays */
-<<<<<<< HEAD
-    if (btor_is_uf_array_node (node) || btor_is_fun_cond_node (node)
-        || btor_is_update_node (node))
-=======
-    if (btor_node_is_uf_array (node) || btor_node_is_fun_cond (node))
->>>>>>> 2f63cfa0
+    if (btor_node_is_uf_array (node) || btor_node_is_fun_cond (node)
+        || btor_node_is_update (node))
     {
       fprintf (file, " %d", btor_node_get_fun_width (bdc->btor, node));
       fprintf (file, " %d", btor_node_get_index_width (bdc->btor, node));
@@ -499,17 +438,10 @@
 
     if (btor_node_is_apply (node))
     {
-<<<<<<< HEAD
-      fprintf (file, " %d", bdcid (bdc, node->e[0]));
-      btor_iter_args_init (&ait, node->e[1]);
-      while (btor_iter_args_has_next (&ait))
-        fprintf (file, " %d", bdcid (bdc, btor_iter_args_next (&ait)));
-=======
       fprintf (file, " %ld", bdcid (bdc, node->e[0]));
       btor_iter_args_init (&ait, node->e[1]);
       while (btor_iter_args_has_next (&ait))
         fprintf (file, " %ld", bdcid (bdc, btor_iter_args_next (&ait)));
->>>>>>> 2f63cfa0
       goto DONE;
     }
   }
@@ -523,17 +455,10 @@
 
     if (btor_node_is_apply (node))
     {
-<<<<<<< HEAD
-      fprintf (file, " %d", bdcid (bdc, node->e[0]));
-      btor_iter_args_init (&ait, node->e[1]);
-      while (btor_iter_args_has_next (&ait))
-        fprintf (file, " %d", bdcid (bdc, btor_iter_args_next (&ait)));
-=======
       fprintf (file, " %ld", bdcid (bdc, node->e[0]));
       btor_iter_args_init (&ait, node->e[1]);
       while (btor_iter_args_has_next (&ait))
         fprintf (file, " %ld", bdcid (bdc, btor_iter_args_next (&ait)));
->>>>>>> 2f63cfa0
       goto DONE;
     }
     else if (strcmp (op, "fun") == 0)
@@ -543,11 +468,7 @@
       while (btor_iter_lambda_has_next (&nit))
       {
         n = btor_iter_lambda_next (&nit);
-<<<<<<< HEAD
-        fprintf (file, " %d", bdcid (bdc, n->e[0]));
-=======
         fprintf (file, " %ld", bdcid (bdc, n->e[0]));
->>>>>>> 2f63cfa0
       }
       fprintf (file, " %ld", bdcid (bdc, btor_node_lambda_get_body (node)));
       goto DONE;
@@ -564,12 +485,8 @@
     fprintf (file, " %ld", bdcid (bdc, node->simplified));
   /* print write instead of lambda */
   else if (btor_opt_get (bdc->btor, BTOR_OPT_REWRITE_LEVEL) == 0
-<<<<<<< HEAD
-           && btor_is_lambda_node (node) && btor_lambda_get_static_rho (node))
-=======
            && btor_node_is_lambda (node)
            && btor_node_lambda_get_static_rho (node))
->>>>>>> 2f63cfa0
   {
     assert (btor_node_fun_get_arity (bdc->btor, node) == 1);
     rho = btor_node_lambda_get_static_rho (node);
@@ -589,11 +506,11 @@
              bdcid (bdc, index->e[0]),
              bdcid (bdc, value));
   }
-  else if (btor_is_update_node (node))
-  {
-    fprintf (file, " %d", bdcid (bdc, node->e[0]));
-    fprintf (file, " %d", bdcid (bdc, node->e[1]->e[0]));
-    fprintf (file, " %d", bdcid (bdc, node->e[2]));
+  else if (btor_node_is_update (node))
+  {
+    fprintf (file, " %ld", bdcid (bdc, node->e[0]));
+    fprintf (file, " %ld", bdcid (bdc, node->e[1]->e[0]));
+    fprintf (file, " %ld", bdcid (bdc, node->e[2]));
   }
   else
     for (i = 0; i < node->arity; i++)
@@ -674,13 +591,8 @@
 
   mm         = bdc->btor->mm;
   mark_nodes = btor_hashptr_table_new (mm,
-<<<<<<< HEAD
-                                       (BtorHashPtr) btor_hash_exp_by_id,
-                                       (BtorCmpPtr) btor_compare_exp_by_id);
-=======
                                        (BtorHashPtr) btor_node_hash_by_id,
                                        (BtorCmpPtr) btor_node_compare_by_id);
->>>>>>> 2f63cfa0
   mark_sorts = btor_hashptr_table_new (mm, 0, 0);
 
   BTOR_INIT_STACK (mm, sorts);
@@ -695,11 +607,7 @@
 
     (void) btor_hashptr_table_add (mark_nodes, cur);
 
-<<<<<<< HEAD
-    sort = btor_sort_get_by_id (bdc->btor, btor_exp_get_sort_id (cur));
-=======
     sort = btor_sort_get_by_id (bdc->btor, btor_node_get_sort_id (cur));
->>>>>>> 2f63cfa0
 
     if (!(btor_hashptr_table_get (bdc->sorts, sort)
           || btor_hashptr_table_get (mark_sorts, sort)))
@@ -778,10 +686,6 @@
   while (btor_iter_hashptr_has_next (&it))
   {
     BtorNode *node = btor_iter_hashptr_next (&it);
-<<<<<<< HEAD
-    int id;
-=======
->>>>>>> 2f63cfa0
     assert (node);
     assert (BTOR_IS_REGULAR_NODE (node));
     assert (btor_node_is_bv_var (node));
@@ -796,10 +700,6 @@
   while (btor_iter_hashptr_has_next (&it))
   {
     BtorNode *node = btor_iter_hashptr_next (&it);
-<<<<<<< HEAD
-    int id;
-=======
->>>>>>> 2f63cfa0
     assert (node);
     assert (BTOR_IS_REGULAR_NODE (node));
     assert (btor_node_is_bv_var (node));
@@ -885,13 +785,8 @@
     id = ++bdc->maxid;
     if (bdc->version == 1)
     {
-<<<<<<< HEAD
-      if (btor_sort_is_fun (bdc->btor, btor_exp_get_sort_id (node)))
-        len = btor_get_fun_exp_width (bdc->btor, node);
-=======
       if (btor_sort_is_fun (bdc->btor, btor_node_get_sort_id (node)))
         len = btor_node_get_fun_width (bdc->btor, node);
->>>>>>> 2f63cfa0
       else
         len = btor_node_get_width (bdc->btor, node);
       fprintf (file, "%ld root %u %ld\n", id, len, bdcid (bdc, node));
@@ -917,14 +812,10 @@
 }
 
 void
-<<<<<<< HEAD
-btor_dumpbtor_dump_nodes (Btor *btor, FILE *file, BtorNode **roots, int nroots)
-=======
 btor_dumpbtor_dump_nodes (Btor *btor,
                           FILE *file,
                           BtorNode **roots,
                           uint32_t nroots)
->>>>>>> 2f63cfa0
 {
   assert (btor);
   assert (file);
@@ -944,11 +835,7 @@
 }
 
 void
-<<<<<<< HEAD
-btor_dumpbtor_dump (Btor *btor, FILE *file, int version)
-=======
 btor_dumpbtor_dump (Btor *btor, FILE *file, uint32_t version)
->>>>>>> 2f63cfa0
 {
   assert (btor);
   assert (file);
@@ -967,28 +854,16 @@
 
   if (btor->inconsistent)
   {
-<<<<<<< HEAD
-    tmp = btor_false_exp (btor);
-    btor_dumpbtor_add_root_to_dump_context (bdc, tmp);
-    btor_release_exp (btor, tmp);
-=======
     tmp = btor_exp_false (btor);
     btor_dumpbtor_add_root_to_dump_context (bdc, tmp);
     btor_node_release (btor, tmp);
->>>>>>> 2f63cfa0
   }
   else if (btor->unsynthesized_constraints->count == 0
            && btor->synthesized_constraints->count == 0)
   {
-<<<<<<< HEAD
-    tmp = btor_true_exp (btor);
-    btor_dumpbtor_add_root_to_dump_context (bdc, tmp);
-    btor_release_exp (btor, tmp);
-=======
     tmp = btor_exp_true (btor);
     btor_dumpbtor_add_root_to_dump_context (bdc, tmp);
     btor_node_release (btor, tmp);
->>>>>>> 2f63cfa0
   }
   else
   {
@@ -1013,11 +888,7 @@
   while (btor_iter_hashptr_has_next (&it))
   {
     cur = btor_iter_hashptr_next (&it);
-<<<<<<< HEAD
-    if (!btor_is_uf_array_node (cur)) return false;
-=======
     if (!btor_node_is_uf_array (cur)) return false;
->>>>>>> 2f63cfa0
   }
   return true;
 }