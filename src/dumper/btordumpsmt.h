/*  Boolector: Satisfiablity Modulo Theories (SMT) solver.
 *
 *  Copyright (C) 2007-2009 Robert Daniel Brummayer.
 *  Copyright (C) 2007-2013 Armin Biere.
 *  Copyright (C) 2012-2017 Aina Niemetz.
 *  Copyright (C) 2012-2015 Mathias Preiner.
 *
 *  All rights reserved.
 *
 *  This file is part of Boolector.
 *  See COPYING for more information on using this software.
 */

#ifndef BTORDUMPSMT_H_INCLUDED
#define BTORDUMPSMT_H_INCLUDED

#include <stdio.h>
#include "btorbv.h"
#include "btorcore.h"

void btor_dumpsmt_dump_node (Btor* btor,
                             FILE* file,
                             BtorNode* node,
                             unsigned depth);

void btor_dumpsmt_dump (Btor* btor, FILE* file);

void btor_dumpsmt_dump_const_value (Btor* btor,
                                    const BtorBitVector* bits,
<<<<<<< HEAD
                                    int base,
=======
                                    uint32_t base,
>>>>>>> 2f63cfa0
                                    FILE* file);

void btor_dumpsmt_dump_sort_node (BtorNode* exp, FILE* file);
void btor_dumpsmt_dump_sort (BtorSort* sort, FILE* file);
#endif<|MERGE_RESOLUTION|>--- conflicted
+++ resolved
@@ -27,11 +27,7 @@
 
 void btor_dumpsmt_dump_const_value (Btor* btor,
                                     const BtorBitVector* bits,
-<<<<<<< HEAD
-                                    int base,
-=======
                                     uint32_t base,
->>>>>>> 2f63cfa0
                                     FILE* file);
 
 void btor_dumpsmt_dump_sort_node (BtorNode* exp, FILE* file);
