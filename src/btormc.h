/*  Boolector: Satisfiablity Modulo Theories (SMT) solver.
 *
 *  Copyright (C) 2012-2013 Armin Biere.
 *  Copyright (C) 2016-2017 Aina Niemetz.
 *
 *  All rights reserved.
 *
 *  This file is part of Boolector.
 *  See COPYING for more information on using this software.
 */

/*------------------------------------------------------------------------*/

#ifndef btormc_h_INCLUDED
#define btormc_h_INCLUDED

/*------------------------------------------------------------------------*/

#include "boolector.h"

/*------------------------------------------------------------------------*/

typedef struct BtorMC BtorMC;

/*------------------------------------------------------------------------*/

BtorMC *boolector_mc_new (void);
void boolector_mc_delete (BtorMC *);

<<<<<<< HEAD
void boolector_mc_set_verbosity (BtorMC *, int verbosity);
=======
void boolector_mc_set_verbosity (BtorMC *, uint32_t verbosity);
>>>>>>> 2f63cfa0

/* Default is to stop at the first reached bad state property.  Given a zero
 * argument 'stop == 0' to this function will result in the model checker to
 * run until all properties have been reached (or proven not to be
 * reachable) or the maximum bound is reached.
 */
<<<<<<< HEAD
void boolector_mc_set_stop_at_first_reached_property (BtorMC *, int stop);
=======
void boolector_mc_set_stop_at_first_reached_property (BtorMC *, bool stop);
>>>>>>> 2f63cfa0

/* In order to be able to obtain the trace after model checking you
 * need to request trace generation (before calling 'boolector_mc_bmc').
 */
void boolector_mc_enable_trace_gen (BtorMC *);

/*------------------------------------------------------------------------*/

Btor *boolector_mc_btor (BtorMC *);

/*------------------------------------------------------------------------*/
/* model checking API */

void boolector_mc_init (BtorMC *, BoolectorNode *latch, BoolectorNode *init);

/*------------------------------------------------------------------------*/
/* model checking API */

BoolectorNode *boolector_input (BtorMC *, uint32_t width, const char *);
BoolectorNode *boolector_latch (BtorMC *, uint32_t width, const char *);

void boolector_next (BtorMC *, BoolectorNode *latch, BoolectorNode *next);

<<<<<<< HEAD
void boolector_mc_init (BtorMC *, BoolectorNode *latch, BoolectorNode *init);

int boolector_bad (BtorMC *, BoolectorNode *bad);
=======
int32_t boolector_bad (BtorMC *, BoolectorNode *bad);
>>>>>>> 2f63cfa0

int32_t boolector_constraint (BtorMC *, BoolectorNode *constraint);

/*------------------------------------------------------------------------*/

void boolector_mc_dump (BtorMC *, FILE *);

/*------------------------------------------------------------------------*/

<<<<<<< HEAD
int boolector_mc_bmc (BtorMC *, int mink, int maxk);
=======
int32_t boolector_mc_bmc (BtorMC *, int32_t mink, int32_t maxk);
>>>>>>> 2f63cfa0

/*------------------------------------------------------------------------*/

/* Return the 'k' at which a previous model checking run proved that the bad
 * state property with index 'badidx' was reached or a negative number if
 * it was not reached.  This does not make much sense if the model checker
 * stops at the first reached property.  So if this function is used
 * it is an error if the user did not request to continue after the first
 * property was reached.
 */
<<<<<<< HEAD
int boolector_mc_reached_bad_at_bound (BtorMC *, int badidx);
=======
int32_t boolector_mc_reached_bad_at_bound (BtorMC *, int32_t badidx);
>>>>>>> 2f63cfa0

/* Alternatively the user can provide a call back function which is called
 * the first time a bad state property is reached.  The same comment as in
 * the previous function applies, e.g. the user might want to call
 * 'boolector_mc_set_stop_at_first_reached_property (btormc, 0)' before
 * calling the model checker.
 */
typedef void (*BtorMCReachedAtBound) (void *, int32_t badidx, int32_t k);

void boolector_mc_set_reached_at_bound_call_back (BtorMC *,
                                                  void *state,
                                                  BtorMCReachedAtBound fun);

/*------------------------------------------------------------------------*/

typedef void (*BtorMCStartingBound) (void *, int32_t k);

void boolector_mc_set_starting_bound_call_back (BtorMC *,
                                                void *state,
                                                BtorMCStartingBound fun);

/*------------------------------------------------------------------------*/

/* Assumes that 'boolector_mc_enable_trace_gen' was called and then
 * 'boolector_mc_bmc' which returned a 'k' with '0 <= time <= k'.
 */
char *boolector_mc_assignment (BtorMC *,
                               BoolectorNode *input_or_latch,
                               int32_t time);

/* The caller of 'boolector_mc_assignment' has to release the returned
 * assignment with this 'boolector_mc_free_assignment' again.
 */
void boolector_mc_free_assignment (BtorMC *, char *);

/*------------------------------------------------------------------------*/
#endif<|MERGE_RESOLUTION|>--- conflicted
+++ resolved
@@ -27,22 +27,14 @@
 BtorMC *boolector_mc_new (void);
 void boolector_mc_delete (BtorMC *);
 
-<<<<<<< HEAD
-void boolector_mc_set_verbosity (BtorMC *, int verbosity);
-=======
 void boolector_mc_set_verbosity (BtorMC *, uint32_t verbosity);
->>>>>>> 2f63cfa0
 
 /* Default is to stop at the first reached bad state property.  Given a zero
  * argument 'stop == 0' to this function will result in the model checker to
  * run until all properties have been reached (or proven not to be
  * reachable) or the maximum bound is reached.
  */
-<<<<<<< HEAD
-void boolector_mc_set_stop_at_first_reached_property (BtorMC *, int stop);
-=======
 void boolector_mc_set_stop_at_first_reached_property (BtorMC *, bool stop);
->>>>>>> 2f63cfa0
 
 /* In order to be able to obtain the trace after model checking you
  * need to request trace generation (before calling 'boolector_mc_bmc').
@@ -66,13 +58,7 @@
 
 void boolector_next (BtorMC *, BoolectorNode *latch, BoolectorNode *next);
 
-<<<<<<< HEAD
-void boolector_mc_init (BtorMC *, BoolectorNode *latch, BoolectorNode *init);
-
-int boolector_bad (BtorMC *, BoolectorNode *bad);
-=======
 int32_t boolector_bad (BtorMC *, BoolectorNode *bad);
->>>>>>> 2f63cfa0
 
 int32_t boolector_constraint (BtorMC *, BoolectorNode *constraint);
 
@@ -82,11 +68,7 @@
 
 /*------------------------------------------------------------------------*/
 
-<<<<<<< HEAD
-int boolector_mc_bmc (BtorMC *, int mink, int maxk);
-=======
 int32_t boolector_mc_bmc (BtorMC *, int32_t mink, int32_t maxk);
->>>>>>> 2f63cfa0
 
 /*------------------------------------------------------------------------*/
 
@@ -97,11 +79,7 @@
  * it is an error if the user did not request to continue after the first
  * property was reached.
  */
-<<<<<<< HEAD
-int boolector_mc_reached_bad_at_bound (BtorMC *, int badidx);
-=======
 int32_t boolector_mc_reached_bad_at_bound (BtorMC *, int32_t badidx);
->>>>>>> 2f63cfa0
 
 /* Alternatively the user can provide a call back function which is called
  * the first time a bad state property is reached.  The same comment as in
