--- conflicted
+++ resolved
@@ -20,23 +20,6 @@
 
 #include "btorcore.h"
 
-<<<<<<< HEAD
-bool btor_dbg_check_lambdas_static_rho_proxy_free (const Btor* btor);
-
-bool btor_dbg_check_unique_table_children_proxy_free (const Btor* btor);
-
-bool btor_dbg_check_hash_table_proxy_free (BtorPtrHashTable* table);
-
-bool btor_dbg_check_all_hash_tables_proxy_free (const Btor* btor);
-
-bool btor_dbg_check_hash_table_simp_free (BtorPtrHashTable* table);
-
-bool btor_dbg_check_all_hash_tables_simp_free (const Btor* btor);
-
-bool btor_dbg_check_constraints_not_const (const Btor* btor);
-
-bool btor_dbg_check_assumptions_simp_free (const Btor* btor);
-=======
 /*------------------------------------------------------------------------*/
 /* core                                                                   */
 /*------------------------------------------------------------------------*/
@@ -73,7 +56,6 @@
 bool btor_dbg_precond_regular_binary_bv_exp (Btor* btor,
                                              const BtorNode* e0,
                                              const BtorNode* e1);
->>>>>>> 2f63cfa0
 
 bool btor_dbg_precond_eq_exp (Btor* btor,
                               const BtorNode* e0,
