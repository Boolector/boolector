/*  Boolector: Satisfiablity Modulo Theories (SMT) solver.
 *
 *  Copyright (C) 2007-2009 Robert Daniel Brummayer.
 *  Copyright (C) 2007-2014 Armin Biere.
 *  Copyright (C) 2012-2017 Mathias Preiner.
 *  Copyright (C) 2013-2017 Aina Niemetz.
 *
 *  All rights reserved.
 *
 *  This file is part of Boolector.
 *  See COPYING for more information on using this software.
 */

#include "btorsat.h"

#include "sat/btorcadical.h"
#include "sat/btorlgl.h"
#include "sat/btorminisat.h"
#include "sat/btorpicosat.h"

#include "btorabort.h"
#include "btorcore.h"
#include "utils/btorutil.h"

#include <assert.h>
#include <ctype.h>
#include <stdarg.h>
#include <stdlib.h>

/*------------------------------------------------------------------------*/
// #define BTOR_PRINT_DIMACS_FOR_LINGELING // enable to print dimacs files
#ifdef BTOR_PRINT_DIMACS_FOR_LINGELING
#include <sys/types.h>  // for getpid
#include <unistd.h>     // for getpid
#endif
/*------------------------------------------------------------------------*/

#if !defined(BTOR_USE_LINGELING) && !defined(BTOR_USE_PICOSAT) \
    && !defined(BTOR_USE_MINISAT) && !defined(BTOR_USE_CADICAL)
#error "no SAT solver configured"
#endif

/*------------------------------------------------------------------------*/
/* wrapper functions for SAT solver API                                   */
/*------------------------------------------------------------------------*/

static inline void
add (BtorSATMgr *smgr, int32_t lit)
{
  assert (smgr->api.add);
  smgr->api.add (smgr, lit);
}

static inline void
assume (BtorSATMgr *smgr, int32_t lit)
{
  BTOR_ABORT (!smgr->api.assume,
              "SAT solver %s does not support 'assume' API call",
              smgr->name);
  smgr->api.assume (smgr, lit);
}

static inline void *
clone (BtorSATMgr *smgr, BtorMemMgr *mm)
{
  BTOR_ABORT (!smgr->api.clone,
              "SAT solver %s does not support 'clone' API call",
              smgr->name);
  return smgr->api.clone (smgr, mm);
}

static inline int32_t
deref (BtorSATMgr *smgr, int32_t lit)
{
  assert (smgr->api.deref);
  return smgr->api.deref (smgr, lit);
}

static inline void
enable_verbosity (BtorSATMgr *smgr, int32_t level)
{
  if (smgr->api.enable_verbosity) smgr->api.enable_verbosity (smgr, level);
}

static inline int32_t
failed (BtorSATMgr *smgr, int32_t lit)
{
  BTOR_ABORT (!smgr->api.failed,
              "SAT solver %s does not support 'failed' API call",
              smgr->name);
  return smgr->api.failed (smgr, lit);
}

static inline int32_t
fixed (BtorSATMgr *smgr, int32_t lit)
{
  if (smgr->api.fixed) return smgr->api.fixed (smgr, lit);
  return 0;
}

static inline int32_t
inc_max_var (BtorSATMgr *smgr)
{
  if (smgr->api.inc_max_var) return smgr->api.inc_max_var (smgr);
  return smgr->maxvar + 1;
}

static inline void *
init (BtorSATMgr *smgr)
{
  assert (smgr->api.init);
  return smgr->api.init (smgr);
}

static inline void
melt (BtorSATMgr *smgr, int32_t lit)
{
  if (smgr->api.melt) smgr->api.melt (smgr, lit);
  // TODO: else case warning?
}

static inline int32_t
repr (BtorSATMgr *smgr, int32_t lit)
{
  if (smgr->api.repr) return smgr->api.repr (smgr, lit);
  return lit;
}

static inline void
reset (BtorSATMgr *smgr)
{
  assert (smgr->api.reset);
  smgr->api.reset (smgr);
}

static inline int32_t
sat (BtorSATMgr *smgr, int32_t limit)
{
  assert (smgr->api.sat);
  return smgr->api.sat (smgr, limit);
}

static inline void
set_output (BtorSATMgr *smgr, FILE *output)
{
  if (smgr->api.set_output) smgr->api.set_output (smgr, output);
}

static inline void
set_prefix (BtorSATMgr *smgr, const char *prefix)
{
  if (smgr->api.set_prefix) smgr->api.set_prefix (smgr, prefix);
}

static inline void
setterm (BtorSATMgr *smgr)
{
  if (smgr->api.setterm) smgr->api.setterm (smgr);
}

static inline void
stats (BtorSATMgr *smgr)
{
  if (smgr->api.stats) smgr->api.stats (smgr);
}

/*------------------------------------------------------------------------*/

BtorSATMgr *
btor_sat_mgr_new (Btor *btor)
{
  assert (btor);

  BtorSATMgr *smgr;

  BTOR_CNEW (btor->mm, smgr);
  smgr->btor   = btor;
  smgr->output = stdout;
  return smgr;
}

bool
btor_sat_mgr_has_clone_support (const BtorSATMgr *smgr)
{
  if (!smgr) return true;
  return smgr->api.clone != 0;
}

bool
btor_sat_mgr_has_term_support (const BtorSATMgr *smgr)
{
  if (!smgr) return false;
  return (!strcmp (smgr->name, "Lingeling"));
}

bool
btor_sat_mgr_has_incremental_support (const BtorSATMgr *smgr)
{
  if (!smgr) return false;
  return smgr->api.assume != 0 && smgr->api.failed != 0;
}

void
btor_sat_mgr_set_term (BtorSATMgr *smgr, int32_t (*fun) (void *), void *state)
{
  assert (smgr);
  smgr->term.fun   = fun;
  smgr->term.state = state;
}

// FIXME log output handling, in particular: sat manager name output
// (see lingeling_sat) should be unique, which is not the case for
// clones
BtorSATMgr *
btor_sat_mgr_clone (Btor *btor, BtorSATMgr *smgr)
{
  assert (btor);
  assert (smgr);

  BtorSATMgr *res;
  BtorMemMgr *mm;

  BTOR_ABORT (!btor_sat_mgr_has_clone_support (smgr),
              "SAT solver does not support cloning");

  mm = btor->mm;
  BTOR_NEW (mm, res);
  res->solver = clone (smgr, mm);
  res->btor   = btor;
  assert (mm->sat_allocated == smgr->btor->mm->sat_allocated);
  res->name = smgr->name;
  memcpy (&res->inc_required,
          &smgr->inc_required,
          (char *) smgr + sizeof (*smgr) - (char *) &smgr->inc_required);
  return res;
}

bool
btor_sat_is_initialized (BtorSATMgr *smgr)
{
  assert (smgr);
  return smgr->initialized;
}

int32_t
btor_sat_mgr_next_cnf_id (BtorSATMgr *smgr)
{
  int32_t result;
  assert (smgr);
  assert (smgr->initialized);
  result = inc_max_var (smgr);
  if (abs (result) > smgr->maxvar) smgr->maxvar = abs (result);
  BTOR_ABORT (result <= 0, "CNF id overflow");
  if (btor_opt_get (smgr->btor, BTOR_OPT_VERBOSITY) > 2 && !(result % 100000))
    BTOR_MSG (smgr->btor->msg, 2, "reached CNF id %d", result);
  return result;
}

void
btor_sat_mgr_release_cnf_id (BtorSATMgr *smgr, int32_t lit)
{
  assert (smgr);
  if (!smgr->initialized) return;
  assert (abs (lit) <= smgr->maxvar);
  if (abs (lit) == smgr->true_lit) return;
  melt (smgr, lit);
}

void
btor_sat_mgr_delete (BtorSATMgr *smgr)
{
  assert (smgr != NULL);
  /* if SAT is still initialized, then
   * reset_sat has not been called
   */
  if (smgr->initialized) btor_sat_reset (smgr);
  BTOR_DELETE (smgr->btor->mm, smgr);
}

/*------------------------------------------------------------------------*/

void
btor_sat_set_output (BtorSATMgr *smgr, FILE *output)
{
  char *prefix, *q;
  const char *p;

  assert (smgr != NULL);
  assert (smgr->initialized);
  assert (output != NULL);
  (void) smgr;
  set_output (smgr, output);
  smgr->output = output;

  prefix = btor_mem_malloc (smgr->btor->mm, strlen (smgr->name) + 4);
  sprintf (prefix, "[%s] ", smgr->name);
  q = prefix + 1;
  for (p = smgr->name; *p; p++) *q++ = tolower ((int32_t) *p);
  set_prefix (smgr, prefix);
  btor_mem_free (smgr->btor->mm, prefix, strlen (smgr->name) + 4);
}

void
btor_sat_enable_solver (BtorSATMgr *smgr)
{
  assert (smgr);

  uint32_t opt;

  opt = btor_opt_get (smgr->btor, BTOR_OPT_SAT_ENGINE);
  switch (opt)
  {
#ifdef BTOR_USE_LINGELING
    case BTOR_SAT_ENGINE_LINGELING: btor_sat_enable_lingeling (smgr); break;
#endif
#ifdef BTOR_USE_PICOSAT
    case BTOR_SAT_ENGINE_PICOSAT: btor_sat_enable_picosat (smgr); break;
#endif
#ifdef BTOR_USE_MINISAT
    case BTOR_SAT_ENGINE_MINISAT: btor_sat_enable_minisat (smgr); break;
#endif
#ifdef BTOR_USE_CADICAL
    case BTOR_SAT_ENGINE_CADICAL: btor_sat_enable_cadical (smgr); break;
#endif
    default: BTOR_ABORT (1, "no sat solver configured");
  }

  BTOR_MSG (smgr->btor->msg,
            1,
            "%s allows %snon-incremental mode",
            smgr->name,
            smgr->api.assume ? "both incremental and " : "");
}

void
btor_sat_init (BtorSATMgr *smgr)
{
  assert (smgr != NULL);
  assert (!smgr->initialized);
  BTOR_MSG (smgr->btor->msg, 1, "initialized %s", smgr->name);

  smgr->solver = init (smgr);
  enable_verbosity (smgr, btor_opt_get (smgr->btor, BTOR_OPT_VERBOSITY));
  smgr->initialized  = true;
  smgr->inc_required = true;
  smgr->sat_time     = 0;

  smgr->true_lit = btor_sat_mgr_next_cnf_id (smgr);
  btor_sat_add (smgr, smgr->true_lit);
  btor_sat_add (smgr, 0);
  btor_sat_set_output (smgr, stdout);
}

void
btor_sat_print_stats (BtorSATMgr *smgr)
{
  if (!smgr || !smgr->initialized) return;
  stats (smgr);
  BTOR_MSG (smgr->btor->msg,
            1,
            "%d SAT calls in %.1f seconds",
            smgr->satcalls,
            smgr->sat_time);
}

void
btor_sat_add (BtorSATMgr *smgr, int32_t lit)
{
  assert (smgr != NULL);
  assert (smgr->initialized);
  assert (abs (lit) <= smgr->maxvar);
  assert (!smgr->satcalls || smgr->inc_required);
  if (!lit) smgr->clauses++;
  add (smgr, lit);
}

BtorSolverResult
btor_sat_check_sat (BtorSATMgr *smgr, int32_t limit)
{
  assert (smgr != NULL);
  assert (smgr->initialized);
  assert (!smgr->inc_required || btor_sat_mgr_has_incremental_support (smgr));

  double start = btor_util_time_stamp ();
  int32_t sat_res;
  BtorSolverResult res;
  BTOR_MSG (smgr->btor->msg,
            2,
            "calling SAT solver %s with limit %d",
            smgr->name,
            limit);
  assert (!smgr->satcalls || smgr->inc_required);
  smgr->satcalls++;
  setterm (smgr);
  sat_res = sat (smgr, limit);
  smgr->sat_time += btor_util_time_stamp () - start;
  switch (sat_res)
  {
    case 10: res = BTOR_RESULT_SAT; break;
    case 20: res = BTOR_RESULT_UNSAT; break;
    default: assert (sat_res == 0); res = BTOR_RESULT_UNKNOWN;
  }
  return res;
}

int32_t
btor_sat_deref (BtorSATMgr *smgr, int32_t lit)
{
  (void) smgr;
  assert (smgr != NULL);
  assert (smgr->initialized);
  assert (abs (lit) <= smgr->maxvar);
  return deref (smgr, lit);
}

int32_t
btor_sat_repr (BtorSATMgr *smgr, int32_t lit)
{
  (void) smgr;
  assert (smgr != NULL);
  assert (smgr->initialized);
  assert (abs (lit) <= smgr->maxvar);
  return repr (smgr, lit);
}

void
btor_sat_reset (BtorSATMgr *smgr)
{
  assert (smgr != NULL);
  assert (smgr->initialized);
  BTOR_MSG (smgr->btor->msg, 2, "resetting %s", smgr->name);
  reset (smgr);
  smgr->solver      = 0;
  smgr->initialized = false;
}

int32_t
btor_sat_fixed (BtorSATMgr *smgr, int32_t lit)
{
  int32_t res;
  assert (smgr != NULL);
  assert (smgr->initialized);
  assert (abs (lit) <= smgr->maxvar);
  res = fixed (smgr, lit);
  return res;
}

/*------------------------------------------------------------------------*/

void
btor_sat_assume (BtorSATMgr *smgr, int32_t lit)
{
  assert (smgr != NULL);
  assert (smgr->initialized);
  assert (abs (lit) <= smgr->maxvar);
  assert (!smgr->satcalls || smgr->inc_required);
  assume (smgr, lit);
}

int32_t
btor_sat_failed (BtorSATMgr *smgr, int32_t lit)
{
  (void) smgr;
  assert (smgr != NULL);
  assert (smgr->initialized);
  assert (abs (lit) <= smgr->maxvar);
<<<<<<< HEAD
  return smgr->api.failed (smgr, lit);
}

#if 0
int
btor_inconsistent_sat (BtorSATMgr * smgr)
{
  (void) smgr;
  assert (smgr != NULL);
  assert (smgr->initialized);
  return smgr->api.inconsistent (smgr);
}

int
btor_changed_sat (BtorSATMgr * smgr)
{
  (void) smgr;
  assert (smgr != NULL);
  assert (smgr->initialized);
  return smgr->api.changed (smgr);
}
#endif

/*------------------------------------------------------------------------*/
#ifdef BTOR_USE_PICOSAT
/*------------------------------------------------------------------------*/
static void *
btor_picosat_init (BtorSATMgr *smgr)
{
  PicoSAT *res;

  BTOR_MSG (smgr->msg, 1, "PicoSAT Version %s", picosat_version ());

  res = picosat_minit (smgr->mm,
                       (picosat_malloc) btor_sat_malloc,
                       (picosat_realloc) btor_sat_realloc,
                       (picosat_free) btor_sat_free);

  picosat_set_global_default_phase (res, 0);

  return res;
}

static void
btor_picosat_add (BtorSATMgr *smgr, int lit)
{
  (void) picosat_add (smgr->solver, lit);
}

static int
btor_picosat_sat (BtorSATMgr *smgr, int limit)
{
  return picosat_sat (smgr->solver, limit);
}

#if 0
static int
btor_picosat_changed (BtorSATMgr * smgr)
{
  return picosat_changed (smgr->solver);
}
#endif

static int
btor_picosat_deref (BtorSATMgr *smgr, int lit)
{
  return picosat_deref (smgr->solver, lit);
}

static int
btor_picosat_repr (BtorSATMgr *smgr, int lit)
{
  (void) smgr;
  return lit;
}

static void
btor_picosat_reset (BtorSATMgr *smgr)
{
  picosat_reset (smgr->solver);
  smgr->solver = 0;
}

static void
btor_picosat_set_output (BtorSATMgr *smgr, FILE *output)
{
  picosat_set_output (smgr->solver, output);
}

static void
btor_picosat_set_prefix (BtorSATMgr *smgr, const char *prefix)
{
  picosat_set_prefix (smgr->solver, prefix);
}

static void
btor_picosat_enable_verbosity (BtorSATMgr *smgr, int level)
{
  if (level >= 2) picosat_set_verbosity (smgr->solver, level - 1);
}

static int
btor_picosat_inc_max_var (BtorSATMgr *smgr)
{
  return picosat_inc_max_var (smgr->solver);
}

#if 0
static int
btor_picosat_variables (BtorSATMgr * smgr)
{
  return picosat_variables (smgr->solver);
}
#endif

static void
btor_picosat_stats (BtorSATMgr *smgr)
{
  picosat_stats (smgr->solver);
}

static int
btor_picosat_fixed (BtorSATMgr *smgr, int lit)
{
  int res;
  res = picosat_deref_toplevel (smgr->solver, lit);
  return res;
}

/*------------------------------------------------------------------------*/

static void
btor_picosat_assume (BtorSATMgr *smgr, int lit)
{
  (void) picosat_assume (smgr->solver, lit);
}

static int
btor_picosat_failed (BtorSATMgr *smgr, int lit)
{
  return picosat_failed_assumption (smgr->solver, lit);
}

#if 0
static int
btor_picosat_inconsistent (BtorSATMgr * smgr)
{
  return picosat_inconsistent (smgr->solver);
}
#endif

/*------------------------------------------------------------------------*/

bool
btor_enable_picosat_sat (BtorSATMgr *smgr)
{
  assert (smgr != NULL);

  BTOR_ABORT (smgr->initialized,
              "'btor_init_sat' called before 'btor_enable_picosat_sat'");

  smgr->name   = "PicoSAT";
  smgr->optstr = 0;

  BTOR_CLR (&smgr->api);
  smgr->api.add    = btor_picosat_add;
  smgr->api.assume = btor_picosat_assume;
#if 0
  smgr->api.changed = btor_picosat_changed;
#endif
  smgr->api.deref            = btor_picosat_deref;
  smgr->api.enable_verbosity = btor_picosat_enable_verbosity;
  smgr->api.failed           = btor_picosat_failed;
  smgr->api.fixed            = btor_picosat_fixed;
  smgr->api.inc_max_var      = btor_picosat_inc_max_var;
#if 0
  smgr->api.inconsistent = btor_picosat_inconsistent;
#endif
  smgr->api.init       = btor_picosat_init;
  smgr->api.melt       = 0;
  smgr->api.repr       = btor_picosat_repr;
  smgr->api.reset      = btor_picosat_reset;
  smgr->api.sat        = btor_picosat_sat;
  smgr->api.set_output = btor_picosat_set_output;
  smgr->api.set_prefix = btor_picosat_set_prefix;
  smgr->api.stats      = btor_picosat_stats;
#if 0
  smgr->api.variables = btor_picosat_variables;
#endif

  BTOR_MSG (
      smgr->msg, 1, "PicoSAT allows both incremental and non-incremental mode");

  return true;
}
/*------------------------------------------------------------------------*/
#endif
/*------------------------------------------------------------------------*/

/*------------------------------------------------------------------------*/
#ifdef BTOR_USE_LINGELING
/*------------------------------------------------------------------------*/
static bool
btor_passdown_lingeling_options (BtorSATMgr *smgr,
                                 const char *optstr,
                                 LGL *external_lgl)
{
  char *str, *p, *next, *eq, *opt, *val;
  LGL *lgl = external_lgl ? external_lgl : 0;
  int len, valid;
  bool res;

  assert (optstr);
  len = strlen (optstr);

  BTOR_NEWN (smgr->mm, str, len + 1);
  strcpy (str, optstr);

  res = true;

  for (p = str; *p; p = next)
  {
    if (*p == ',')
      next = p + 1;
    else
    {
      opt = p;
      while (*p != ',' && *p) p++;

      if (*p)
      {
        assert (*p == ',');
        *p   = 0;
        next = p + 1;
      }
      else
        next = p;

      val = eq = 0;

      if (!isalpha ((int) *opt))
        valid = 0;
      else
      {
        for (p = opt + 1; isalnum ((int) *p); p++)
          ;

        if (*p == '=')
        {
          *(eq = p++) = 0;
          val         = p;
          if (*p == '-') p++;
          if (isdigit ((int) *p))
          {
            while (isdigit ((int) *p)) p++;

            valid = !*p;
          }
          else
            valid = 0;
        }
        else
          valid = 0;
      }

      if (valid)
      {
        if (!lgl)
        {
          assert (!external_lgl);
          lgl = lglinit ();
        }

        if (lglhasopt (lgl, opt))
        {
          if (external_lgl && val)
          {
            assert (lgl == external_lgl);
            BTOR_MSG (
                smgr->msg, 2, "setting Lingeling option --%s=%s", opt, val);
            lglsetopt (lgl, opt, atoi (val));
          }
        }
        else
          valid = 0;
      }

      if (!valid) res = false;
      if (valid || external_lgl) continue;

      if (eq) *eq = '=';
      BTOR_MSG (smgr->msg,
                1,
                "*** can not pass down to Lingeling invalid option '%s'",
                optstr);
    }
  }

  BTOR_DELETEN (smgr->mm, str, len + 1);
  if (lgl && !external_lgl) lglrelease (lgl);

  return res;
}

#define BTOR_LGL_SIMP_DELAY 10000
#define BTOR_LGL_MIN_BLIMIT 50000
#define BTOR_LGL_MAX_BLIMIT 200000

static void *
btor_lingeling_init (BtorSATMgr *smgr)
{
  BtorLGL *res;

  if (btor_get_opt (smgr->msg->btor, BTOR_OPT_VERBOSITY) >= 1)
  {
    lglbnr ("Lingeling", "[lingeling] ", stdout);
    fflush (stdout);
  }

  BTOR_CNEW (smgr->mm, res);
  res->lgl = lglminit (smgr->mm,
                       (lglalloc) btor_sat_malloc,
                       (lglrealloc) btor_sat_realloc,
                       (lgldealloc) btor_sat_free);

  if (smgr->optstr)
    btor_passdown_lingeling_options (smgr, smgr->optstr, res->lgl);

  res->blimit = BTOR_LGL_MIN_BLIMIT;

  return res;
}

static void
btor_lingeling_add (BtorSATMgr *smgr, int lit)
{
  BtorLGL *blgl = smgr->solver;
  lgladd (blgl->lgl, lit);
}

static int
btor_lingeling_sat (BtorSATMgr *smgr, int limit)
{
  BtorLGL *blgl = smgr->solver;
  LGL *lgl      = blgl->lgl, *clone;
  const char *str;
  int res, bfres;
  char name[80];

  assert (smgr->satcalls >= 1);

  lglsetopt (lgl, "simplify", 1);

#ifdef BTOR_PRINT_DIMACS_FOR_LINGELING
  {
    static int count = 0;
    char name[80];
    FILE *file;
    sprintf (name, "/tmp/btor_lingeling_sat_%05d_%08d.cnf", getpid (), count++);
    file = fopen (name, "w");
    lglprint (lgl, file);
    fclose (file);
    BTOR_MSG (smgr->msg, 0, "wrote %s", name);
  }
#endif

  if (smgr->inc_required
      && (smgr->satcalls == 1 || (smgr->satcalls & (smgr->satcalls - 1))))
    lglsetopt (lgl, "simpdelay", BTOR_LGL_SIMP_DELAY);
  else
    lglsetopt (lgl, "simpdelay", 0);

  if (smgr->inc_required)
  {
    lglsetopt (lgl, "flipping", 0);
    lglsetopt (lgl, "locs", 0);
  }
  else
  {
    lglsetopt (lgl, "clim", -1);
    res = lglsat (lgl);
    return res;
  }

  if (!smgr->fork || (0 <= limit && limit < blgl->blimit))
  {
    if (limit < INT_MAX) lglsetopt (lgl, "clim", limit);
    res = lglsat (lgl);
  }
  else
  {
    BTOR_MSG (smgr->msg, 2, "blimit = %d", blgl->blimit);
    lglsetopt (lgl, "clim", blgl->blimit);
    if (!(res = lglsat (lgl)))
    {
      blgl->blimit *= 2;
      if (blgl->blimit > BTOR_LGL_MAX_BLIMIT)
        blgl->blimit = BTOR_LGL_MAX_BLIMIT;

      blgl->nforked++;
      clone = lglclone (lgl);
      lglfixate (clone);
      lglmeltall (clone);
      str = "clone";
      lglsetopt (clone, "clim", limit);
      /* callbacks are not cloned in Lingeling */
      if (smgr->term.fun) lglseterm (clone, smgr->term.fun, smgr->term.state);
      sprintf (name, "[%s lgl%s%d] ", smgr->msg->prefix, str, blgl->nforked);
      lglsetprefix (clone, name);
      lglsetout (clone, smgr->output);

#ifndef NDEBUG
      res =
#else
      (void)
#endif
          lglsat (clone);
      if (btor_get_opt (smgr->msg->btor, BTOR_OPT_VERBOSITY) > 0)
        lglstats (clone);
      bfres = lglunclone (lgl, clone);
      lglrelease (clone);
      /* it may happen that the lglsat call returns a result sat or unsat,
       * but in lglunclone the terminate callback forces lglunclone to
       * return unknown */
      assert ((!res || bfres == res)
              || (bfres != res && smgr->term.fun (smgr->term.state)));
      res = bfres;
    }
    else
    {
      blgl->blimit = 9 * (blgl->blimit / 10);
      if (blgl->blimit < BTOR_LGL_MIN_BLIMIT)
        blgl->blimit = BTOR_LGL_MIN_BLIMIT;
    }
  }
  return res;
}

#if 0
static int
btor_lingeling_changed (BtorSATMgr * smgr)
{
  BtorLGL * blgl = smgr->solver;
  return lglchanged (blgl->lgl);
}
#endif

static int
btor_lingeling_deref (BtorSATMgr *smgr, int lit)
{
  BtorLGL *blgl = smgr->solver;
  return lglderef (blgl->lgl, lit);
}

static int
btor_lingeling_repr (BtorSATMgr *smgr, int lit)
{
  BtorLGL *blgl = smgr->solver;
  return lglrepr (blgl->lgl, lit);
}

static void
btor_lingeling_reset (BtorSATMgr *smgr)
{
  BtorLGL *blgl = smgr->solver;
  lglrelease (blgl->lgl);
  BTOR_DELETE (smgr->mm, blgl);
}

static void
btor_lingeling_set_output (BtorSATMgr *smgr, FILE *output)
{
  BtorLGL *blgl = smgr->solver;
  lglsetout (blgl->lgl, output);
}

static void
btor_lingeling_set_prefix (BtorSATMgr *smgr, const char *prefix)
{
  BtorLGL *blgl = smgr->solver;
  lglsetprefix (blgl->lgl, prefix);
}

static void
btor_lingeling_enable_verbosity (BtorSATMgr *smgr, int level)
{
  BtorLGL *blgl = smgr->solver;
  if (level <= 0)
    lglsetopt (blgl->lgl, "verb", -1);
  else if (level >= 2)
    lglsetopt (blgl->lgl, "verb", level - 1);
}

static int
btor_lingeling_inc_max_var (BtorSATMgr *smgr)
{
  BtorLGL *blgl = smgr->solver;
  int res       = lglincvar (blgl->lgl);
  if (smgr->inc_required) lglfreeze (blgl->lgl, res);
  return res;
}

#if 0
static int
btor_lingeling_variables (BtorSATMgr * smgr)
{
  BtorLGL * blgl = smgr->solver;
  return lglmaxvar (blgl->lgl);
}
#endif

static void
btor_lingeling_stats (BtorSATMgr *smgr)
{
  BtorLGL *blgl = smgr->solver;
  lglstats (blgl->lgl);
  BTOR_MSG (smgr->msg, 1, "%d forked", blgl->nforked);
}

/*------------------------------------------------------------------------*/

static void
btor_lingeling_assume (BtorSATMgr *smgr, int lit)
{
  BtorLGL *blgl = smgr->solver;
  lglassume (blgl->lgl, lit);
}

static void
btor_lingeling_melt (BtorSATMgr *smgr, int lit)
{
  BtorLGL *blgl = smgr->solver;
  if (smgr->inc_required) lglmelt (blgl->lgl, lit);
}

static int
btor_lingeling_failed (BtorSATMgr *smgr, int lit)
{
  BtorLGL *blgl = smgr->solver;
  return lglfailed (blgl->lgl, lit);
}

static int
btor_lingeling_fixed (BtorSATMgr *smgr, int lit)
{
  BtorLGL *blgl = smgr->solver;
  return lglfixed (blgl->lgl, lit);
}

#if 0
static int
btor_lingeling_inconsistent (BtorSATMgr * smgr)
{
  BtorLGL * blgl = smgr->solver;
  return lglinconsistent (blgl->lgl);
}
#endif

static void *
btor_lingeling_clone (BtorSATMgr *smgr, BtorMemMgr *mm)
{
  assert (smgr);

  BtorLGL *res, *blgl;

  blgl = smgr->solver;

  /* not initialized yet */
  if (!blgl) return 0;

  BTOR_CNEW (mm, res);
  res->nforked = blgl->nforked;
  res->blimit  = blgl->blimit;
  res->lgl     = lglmclone (blgl->lgl,
                        mm,
                        (lglalloc) btor_sat_malloc,
                        (lglrealloc) btor_sat_realloc,
                        (lgldealloc) btor_sat_free);
  return res;
}

static void
btor_lingeling_setterm (BtorSATMgr *smgr)
{
  assert (smgr);

  BtorLGL *blgl;
  blgl = smgr->solver;
  lglseterm (blgl->lgl, smgr->term.fun, smgr->term.state);
}

/*------------------------------------------------------------------------*/

bool
btor_enable_lingeling_sat (BtorSATMgr *smgr, const char *optstr, bool fork)
{
  assert (smgr != NULL);

  BTOR_ABORT (smgr->initialized,
              "'btor_init_sat' called before 'btor_enable_lingeling_sat'");

  smgr->optstr = btor_strdup (smgr->mm, optstr);
  if (smgr->optstr && !btor_passdown_lingeling_options (smgr, optstr, 0))
    return false;

  smgr->name = "Lingeling";
  smgr->fork = fork;

  BTOR_CLR (&smgr->api);
  smgr->api.add    = btor_lingeling_add;
  smgr->api.assume = btor_lingeling_assume;
#if 0
  smgr->api.changed = btor_lingeling_changed;
#endif
  smgr->api.deref            = btor_lingeling_deref;
  smgr->api.enable_verbosity = btor_lingeling_enable_verbosity;
  smgr->api.failed           = btor_lingeling_failed;
  smgr->api.fixed            = btor_lingeling_fixed;
  smgr->api.inc_max_var      = btor_lingeling_inc_max_var;
#if 0
  smgr->api.inconsistent = btor_lingeling_inconsistent;
#endif
  smgr->api.init       = btor_lingeling_init;
  smgr->api.melt       = btor_lingeling_melt;
  smgr->api.repr       = btor_lingeling_repr;
  smgr->api.reset      = btor_lingeling_reset;
  smgr->api.sat        = btor_lingeling_sat;
  smgr->api.set_output = btor_lingeling_set_output;
  smgr->api.set_prefix = btor_lingeling_set_prefix;
  smgr->api.stats      = btor_lingeling_stats;
#if 0
  smgr->api.variables = btor_lingeling_variables;
#endif
  smgr->api.clone   = btor_lingeling_clone;
  smgr->api.setterm = btor_lingeling_setterm;

  BTOR_MSG (smgr->msg,
            1,
            "Lingeling allows both incremental and non-incremental mode");
  if (smgr->optstr)
    BTOR_MSG (
        smgr->msg, 1, "Configured options for Lingeling: %s", smgr->optstr);

  return true;
}
/*------------------------------------------------------------------------*/
#endif
/*------------------------------------------------------------------------*/

/*------------------------------------------------------------------------*/
#ifdef BTOR_USE_MINISAT
/*------------------------------------------------------------------------*/
bool
btor_enable_minisat_sat (BtorSATMgr *smgr)
{
  assert (smgr != NULL);

  BTOR_ABORT (smgr->initialized,
              "'btor_init_sat' called before 'btor_enable_minisat_sat'");

  smgr->name   = "MiniSAT";
  smgr->optstr = 0;

  BTOR_CLR (&smgr->api);
  smgr->api.add    = btor_minisat_add;
  smgr->api.assume = btor_minisat_assume;
#if 0
  smgr->api.changed = btor_minisat_changed;
#endif
  smgr->api.deref            = btor_minisat_deref;
  smgr->api.enable_verbosity = btor_minisat_enable_verbosity;
  smgr->api.failed           = btor_minisat_failed;
  smgr->api.fixed            = btor_minisat_fixed;
  smgr->api.inc_max_var      = btor_minisat_inc_max_var;
#if 0
  smgr->api.inconsistent = btor_minisat_inconsistent;
#endif
  smgr->api.init       = btor_minisat_init;
  smgr->api.repr       = btor_minisat_repr;
  smgr->api.reset      = btor_minisat_reset;
  smgr->api.sat        = btor_minisat_sat;
  smgr->api.set_output = btor_minisat_set_output;
  smgr->api.set_prefix = btor_minisat_set_prefix;
  smgr->api.stats      = btor_minisat_stats;
#if 0
  smgr->api.variables = btor_minisat_variables;
#endif

  BTOR_MSG (
      smgr->msg, 1, "MiniSAT allows both incremental and non-incremental mode");

  return true;
}
/*------------------------------------------------------------------------*/
#endif
/*------------------------------------------------------------------------*/
=======
  return failed (smgr, lit);
}
>>>>>>> 29a97ba8
<|MERGE_RESOLUTION|>--- conflicted
+++ resolved
@@ -189,7 +189,7 @@
 bool
 btor_sat_mgr_has_term_support (const BtorSATMgr *smgr)
 {
-  if (!smgr) return false;
+  if (!smgr || !smgr->initialized) return false;
   return (!strcmp (smgr->name, "Lingeling"));
 }
 
@@ -464,704 +464,5 @@
   assert (smgr != NULL);
   assert (smgr->initialized);
   assert (abs (lit) <= smgr->maxvar);
-<<<<<<< HEAD
-  return smgr->api.failed (smgr, lit);
-}
-
-#if 0
-int
-btor_inconsistent_sat (BtorSATMgr * smgr)
-{
-  (void) smgr;
-  assert (smgr != NULL);
-  assert (smgr->initialized);
-  return smgr->api.inconsistent (smgr);
-}
-
-int
-btor_changed_sat (BtorSATMgr * smgr)
-{
-  (void) smgr;
-  assert (smgr != NULL);
-  assert (smgr->initialized);
-  return smgr->api.changed (smgr);
-}
-#endif
-
-/*------------------------------------------------------------------------*/
-#ifdef BTOR_USE_PICOSAT
-/*------------------------------------------------------------------------*/
-static void *
-btor_picosat_init (BtorSATMgr *smgr)
-{
-  PicoSAT *res;
-
-  BTOR_MSG (smgr->msg, 1, "PicoSAT Version %s", picosat_version ());
-
-  res = picosat_minit (smgr->mm,
-                       (picosat_malloc) btor_sat_malloc,
-                       (picosat_realloc) btor_sat_realloc,
-                       (picosat_free) btor_sat_free);
-
-  picosat_set_global_default_phase (res, 0);
-
-  return res;
-}
-
-static void
-btor_picosat_add (BtorSATMgr *smgr, int lit)
-{
-  (void) picosat_add (smgr->solver, lit);
-}
-
-static int
-btor_picosat_sat (BtorSATMgr *smgr, int limit)
-{
-  return picosat_sat (smgr->solver, limit);
-}
-
-#if 0
-static int
-btor_picosat_changed (BtorSATMgr * smgr)
-{
-  return picosat_changed (smgr->solver);
-}
-#endif
-
-static int
-btor_picosat_deref (BtorSATMgr *smgr, int lit)
-{
-  return picosat_deref (smgr->solver, lit);
-}
-
-static int
-btor_picosat_repr (BtorSATMgr *smgr, int lit)
-{
-  (void) smgr;
-  return lit;
-}
-
-static void
-btor_picosat_reset (BtorSATMgr *smgr)
-{
-  picosat_reset (smgr->solver);
-  smgr->solver = 0;
-}
-
-static void
-btor_picosat_set_output (BtorSATMgr *smgr, FILE *output)
-{
-  picosat_set_output (smgr->solver, output);
-}
-
-static void
-btor_picosat_set_prefix (BtorSATMgr *smgr, const char *prefix)
-{
-  picosat_set_prefix (smgr->solver, prefix);
-}
-
-static void
-btor_picosat_enable_verbosity (BtorSATMgr *smgr, int level)
-{
-  if (level >= 2) picosat_set_verbosity (smgr->solver, level - 1);
-}
-
-static int
-btor_picosat_inc_max_var (BtorSATMgr *smgr)
-{
-  return picosat_inc_max_var (smgr->solver);
-}
-
-#if 0
-static int
-btor_picosat_variables (BtorSATMgr * smgr)
-{
-  return picosat_variables (smgr->solver);
-}
-#endif
-
-static void
-btor_picosat_stats (BtorSATMgr *smgr)
-{
-  picosat_stats (smgr->solver);
-}
-
-static int
-btor_picosat_fixed (BtorSATMgr *smgr, int lit)
-{
-  int res;
-  res = picosat_deref_toplevel (smgr->solver, lit);
-  return res;
-}
-
-/*------------------------------------------------------------------------*/
-
-static void
-btor_picosat_assume (BtorSATMgr *smgr, int lit)
-{
-  (void) picosat_assume (smgr->solver, lit);
-}
-
-static int
-btor_picosat_failed (BtorSATMgr *smgr, int lit)
-{
-  return picosat_failed_assumption (smgr->solver, lit);
-}
-
-#if 0
-static int
-btor_picosat_inconsistent (BtorSATMgr * smgr)
-{
-  return picosat_inconsistent (smgr->solver);
-}
-#endif
-
-/*------------------------------------------------------------------------*/
-
-bool
-btor_enable_picosat_sat (BtorSATMgr *smgr)
-{
-  assert (smgr != NULL);
-
-  BTOR_ABORT (smgr->initialized,
-              "'btor_init_sat' called before 'btor_enable_picosat_sat'");
-
-  smgr->name   = "PicoSAT";
-  smgr->optstr = 0;
-
-  BTOR_CLR (&smgr->api);
-  smgr->api.add    = btor_picosat_add;
-  smgr->api.assume = btor_picosat_assume;
-#if 0
-  smgr->api.changed = btor_picosat_changed;
-#endif
-  smgr->api.deref            = btor_picosat_deref;
-  smgr->api.enable_verbosity = btor_picosat_enable_verbosity;
-  smgr->api.failed           = btor_picosat_failed;
-  smgr->api.fixed            = btor_picosat_fixed;
-  smgr->api.inc_max_var      = btor_picosat_inc_max_var;
-#if 0
-  smgr->api.inconsistent = btor_picosat_inconsistent;
-#endif
-  smgr->api.init       = btor_picosat_init;
-  smgr->api.melt       = 0;
-  smgr->api.repr       = btor_picosat_repr;
-  smgr->api.reset      = btor_picosat_reset;
-  smgr->api.sat        = btor_picosat_sat;
-  smgr->api.set_output = btor_picosat_set_output;
-  smgr->api.set_prefix = btor_picosat_set_prefix;
-  smgr->api.stats      = btor_picosat_stats;
-#if 0
-  smgr->api.variables = btor_picosat_variables;
-#endif
-
-  BTOR_MSG (
-      smgr->msg, 1, "PicoSAT allows both incremental and non-incremental mode");
-
-  return true;
-}
-/*------------------------------------------------------------------------*/
-#endif
-/*------------------------------------------------------------------------*/
-
-/*------------------------------------------------------------------------*/
-#ifdef BTOR_USE_LINGELING
-/*------------------------------------------------------------------------*/
-static bool
-btor_passdown_lingeling_options (BtorSATMgr *smgr,
-                                 const char *optstr,
-                                 LGL *external_lgl)
-{
-  char *str, *p, *next, *eq, *opt, *val;
-  LGL *lgl = external_lgl ? external_lgl : 0;
-  int len, valid;
-  bool res;
-
-  assert (optstr);
-  len = strlen (optstr);
-
-  BTOR_NEWN (smgr->mm, str, len + 1);
-  strcpy (str, optstr);
-
-  res = true;
-
-  for (p = str; *p; p = next)
-  {
-    if (*p == ',')
-      next = p + 1;
-    else
-    {
-      opt = p;
-      while (*p != ',' && *p) p++;
-
-      if (*p)
-      {
-        assert (*p == ',');
-        *p   = 0;
-        next = p + 1;
-      }
-      else
-        next = p;
-
-      val = eq = 0;
-
-      if (!isalpha ((int) *opt))
-        valid = 0;
-      else
-      {
-        for (p = opt + 1; isalnum ((int) *p); p++)
-          ;
-
-        if (*p == '=')
-        {
-          *(eq = p++) = 0;
-          val         = p;
-          if (*p == '-') p++;
-          if (isdigit ((int) *p))
-          {
-            while (isdigit ((int) *p)) p++;
-
-            valid = !*p;
-          }
-          else
-            valid = 0;
-        }
-        else
-          valid = 0;
-      }
-
-      if (valid)
-      {
-        if (!lgl)
-        {
-          assert (!external_lgl);
-          lgl = lglinit ();
-        }
-
-        if (lglhasopt (lgl, opt))
-        {
-          if (external_lgl && val)
-          {
-            assert (lgl == external_lgl);
-            BTOR_MSG (
-                smgr->msg, 2, "setting Lingeling option --%s=%s", opt, val);
-            lglsetopt (lgl, opt, atoi (val));
-          }
-        }
-        else
-          valid = 0;
-      }
-
-      if (!valid) res = false;
-      if (valid || external_lgl) continue;
-
-      if (eq) *eq = '=';
-      BTOR_MSG (smgr->msg,
-                1,
-                "*** can not pass down to Lingeling invalid option '%s'",
-                optstr);
-    }
-  }
-
-  BTOR_DELETEN (smgr->mm, str, len + 1);
-  if (lgl && !external_lgl) lglrelease (lgl);
-
-  return res;
-}
-
-#define BTOR_LGL_SIMP_DELAY 10000
-#define BTOR_LGL_MIN_BLIMIT 50000
-#define BTOR_LGL_MAX_BLIMIT 200000
-
-static void *
-btor_lingeling_init (BtorSATMgr *smgr)
-{
-  BtorLGL *res;
-
-  if (btor_get_opt (smgr->msg->btor, BTOR_OPT_VERBOSITY) >= 1)
-  {
-    lglbnr ("Lingeling", "[lingeling] ", stdout);
-    fflush (stdout);
-  }
-
-  BTOR_CNEW (smgr->mm, res);
-  res->lgl = lglminit (smgr->mm,
-                       (lglalloc) btor_sat_malloc,
-                       (lglrealloc) btor_sat_realloc,
-                       (lgldealloc) btor_sat_free);
-
-  if (smgr->optstr)
-    btor_passdown_lingeling_options (smgr, smgr->optstr, res->lgl);
-
-  res->blimit = BTOR_LGL_MIN_BLIMIT;
-
-  return res;
-}
-
-static void
-btor_lingeling_add (BtorSATMgr *smgr, int lit)
-{
-  BtorLGL *blgl = smgr->solver;
-  lgladd (blgl->lgl, lit);
-}
-
-static int
-btor_lingeling_sat (BtorSATMgr *smgr, int limit)
-{
-  BtorLGL *blgl = smgr->solver;
-  LGL *lgl      = blgl->lgl, *clone;
-  const char *str;
-  int res, bfres;
-  char name[80];
-
-  assert (smgr->satcalls >= 1);
-
-  lglsetopt (lgl, "simplify", 1);
-
-#ifdef BTOR_PRINT_DIMACS_FOR_LINGELING
-  {
-    static int count = 0;
-    char name[80];
-    FILE *file;
-    sprintf (name, "/tmp/btor_lingeling_sat_%05d_%08d.cnf", getpid (), count++);
-    file = fopen (name, "w");
-    lglprint (lgl, file);
-    fclose (file);
-    BTOR_MSG (smgr->msg, 0, "wrote %s", name);
-  }
-#endif
-
-  if (smgr->inc_required
-      && (smgr->satcalls == 1 || (smgr->satcalls & (smgr->satcalls - 1))))
-    lglsetopt (lgl, "simpdelay", BTOR_LGL_SIMP_DELAY);
-  else
-    lglsetopt (lgl, "simpdelay", 0);
-
-  if (smgr->inc_required)
-  {
-    lglsetopt (lgl, "flipping", 0);
-    lglsetopt (lgl, "locs", 0);
-  }
-  else
-  {
-    lglsetopt (lgl, "clim", -1);
-    res = lglsat (lgl);
-    return res;
-  }
-
-  if (!smgr->fork || (0 <= limit && limit < blgl->blimit))
-  {
-    if (limit < INT_MAX) lglsetopt (lgl, "clim", limit);
-    res = lglsat (lgl);
-  }
-  else
-  {
-    BTOR_MSG (smgr->msg, 2, "blimit = %d", blgl->blimit);
-    lglsetopt (lgl, "clim", blgl->blimit);
-    if (!(res = lglsat (lgl)))
-    {
-      blgl->blimit *= 2;
-      if (blgl->blimit > BTOR_LGL_MAX_BLIMIT)
-        blgl->blimit = BTOR_LGL_MAX_BLIMIT;
-
-      blgl->nforked++;
-      clone = lglclone (lgl);
-      lglfixate (clone);
-      lglmeltall (clone);
-      str = "clone";
-      lglsetopt (clone, "clim", limit);
-      /* callbacks are not cloned in Lingeling */
-      if (smgr->term.fun) lglseterm (clone, smgr->term.fun, smgr->term.state);
-      sprintf (name, "[%s lgl%s%d] ", smgr->msg->prefix, str, blgl->nforked);
-      lglsetprefix (clone, name);
-      lglsetout (clone, smgr->output);
-
-#ifndef NDEBUG
-      res =
-#else
-      (void)
-#endif
-          lglsat (clone);
-      if (btor_get_opt (smgr->msg->btor, BTOR_OPT_VERBOSITY) > 0)
-        lglstats (clone);
-      bfres = lglunclone (lgl, clone);
-      lglrelease (clone);
-      /* it may happen that the lglsat call returns a result sat or unsat,
-       * but in lglunclone the terminate callback forces lglunclone to
-       * return unknown */
-      assert ((!res || bfres == res)
-              || (bfres != res && smgr->term.fun (smgr->term.state)));
-      res = bfres;
-    }
-    else
-    {
-      blgl->blimit = 9 * (blgl->blimit / 10);
-      if (blgl->blimit < BTOR_LGL_MIN_BLIMIT)
-        blgl->blimit = BTOR_LGL_MIN_BLIMIT;
-    }
-  }
-  return res;
-}
-
-#if 0
-static int
-btor_lingeling_changed (BtorSATMgr * smgr)
-{
-  BtorLGL * blgl = smgr->solver;
-  return lglchanged (blgl->lgl);
-}
-#endif
-
-static int
-btor_lingeling_deref (BtorSATMgr *smgr, int lit)
-{
-  BtorLGL *blgl = smgr->solver;
-  return lglderef (blgl->lgl, lit);
-}
-
-static int
-btor_lingeling_repr (BtorSATMgr *smgr, int lit)
-{
-  BtorLGL *blgl = smgr->solver;
-  return lglrepr (blgl->lgl, lit);
-}
-
-static void
-btor_lingeling_reset (BtorSATMgr *smgr)
-{
-  BtorLGL *blgl = smgr->solver;
-  lglrelease (blgl->lgl);
-  BTOR_DELETE (smgr->mm, blgl);
-}
-
-static void
-btor_lingeling_set_output (BtorSATMgr *smgr, FILE *output)
-{
-  BtorLGL *blgl = smgr->solver;
-  lglsetout (blgl->lgl, output);
-}
-
-static void
-btor_lingeling_set_prefix (BtorSATMgr *smgr, const char *prefix)
-{
-  BtorLGL *blgl = smgr->solver;
-  lglsetprefix (blgl->lgl, prefix);
-}
-
-static void
-btor_lingeling_enable_verbosity (BtorSATMgr *smgr, int level)
-{
-  BtorLGL *blgl = smgr->solver;
-  if (level <= 0)
-    lglsetopt (blgl->lgl, "verb", -1);
-  else if (level >= 2)
-    lglsetopt (blgl->lgl, "verb", level - 1);
-}
-
-static int
-btor_lingeling_inc_max_var (BtorSATMgr *smgr)
-{
-  BtorLGL *blgl = smgr->solver;
-  int res       = lglincvar (blgl->lgl);
-  if (smgr->inc_required) lglfreeze (blgl->lgl, res);
-  return res;
-}
-
-#if 0
-static int
-btor_lingeling_variables (BtorSATMgr * smgr)
-{
-  BtorLGL * blgl = smgr->solver;
-  return lglmaxvar (blgl->lgl);
-}
-#endif
-
-static void
-btor_lingeling_stats (BtorSATMgr *smgr)
-{
-  BtorLGL *blgl = smgr->solver;
-  lglstats (blgl->lgl);
-  BTOR_MSG (smgr->msg, 1, "%d forked", blgl->nforked);
-}
-
-/*------------------------------------------------------------------------*/
-
-static void
-btor_lingeling_assume (BtorSATMgr *smgr, int lit)
-{
-  BtorLGL *blgl = smgr->solver;
-  lglassume (blgl->lgl, lit);
-}
-
-static void
-btor_lingeling_melt (BtorSATMgr *smgr, int lit)
-{
-  BtorLGL *blgl = smgr->solver;
-  if (smgr->inc_required) lglmelt (blgl->lgl, lit);
-}
-
-static int
-btor_lingeling_failed (BtorSATMgr *smgr, int lit)
-{
-  BtorLGL *blgl = smgr->solver;
-  return lglfailed (blgl->lgl, lit);
-}
-
-static int
-btor_lingeling_fixed (BtorSATMgr *smgr, int lit)
-{
-  BtorLGL *blgl = smgr->solver;
-  return lglfixed (blgl->lgl, lit);
-}
-
-#if 0
-static int
-btor_lingeling_inconsistent (BtorSATMgr * smgr)
-{
-  BtorLGL * blgl = smgr->solver;
-  return lglinconsistent (blgl->lgl);
-}
-#endif
-
-static void *
-btor_lingeling_clone (BtorSATMgr *smgr, BtorMemMgr *mm)
-{
-  assert (smgr);
-
-  BtorLGL *res, *blgl;
-
-  blgl = smgr->solver;
-
-  /* not initialized yet */
-  if (!blgl) return 0;
-
-  BTOR_CNEW (mm, res);
-  res->nforked = blgl->nforked;
-  res->blimit  = blgl->blimit;
-  res->lgl     = lglmclone (blgl->lgl,
-                        mm,
-                        (lglalloc) btor_sat_malloc,
-                        (lglrealloc) btor_sat_realloc,
-                        (lgldealloc) btor_sat_free);
-  return res;
-}
-
-static void
-btor_lingeling_setterm (BtorSATMgr *smgr)
-{
-  assert (smgr);
-
-  BtorLGL *blgl;
-  blgl = smgr->solver;
-  lglseterm (blgl->lgl, smgr->term.fun, smgr->term.state);
-}
-
-/*------------------------------------------------------------------------*/
-
-bool
-btor_enable_lingeling_sat (BtorSATMgr *smgr, const char *optstr, bool fork)
-{
-  assert (smgr != NULL);
-
-  BTOR_ABORT (smgr->initialized,
-              "'btor_init_sat' called before 'btor_enable_lingeling_sat'");
-
-  smgr->optstr = btor_strdup (smgr->mm, optstr);
-  if (smgr->optstr && !btor_passdown_lingeling_options (smgr, optstr, 0))
-    return false;
-
-  smgr->name = "Lingeling";
-  smgr->fork = fork;
-
-  BTOR_CLR (&smgr->api);
-  smgr->api.add    = btor_lingeling_add;
-  smgr->api.assume = btor_lingeling_assume;
-#if 0
-  smgr->api.changed = btor_lingeling_changed;
-#endif
-  smgr->api.deref            = btor_lingeling_deref;
-  smgr->api.enable_verbosity = btor_lingeling_enable_verbosity;
-  smgr->api.failed           = btor_lingeling_failed;
-  smgr->api.fixed            = btor_lingeling_fixed;
-  smgr->api.inc_max_var      = btor_lingeling_inc_max_var;
-#if 0
-  smgr->api.inconsistent = btor_lingeling_inconsistent;
-#endif
-  smgr->api.init       = btor_lingeling_init;
-  smgr->api.melt       = btor_lingeling_melt;
-  smgr->api.repr       = btor_lingeling_repr;
-  smgr->api.reset      = btor_lingeling_reset;
-  smgr->api.sat        = btor_lingeling_sat;
-  smgr->api.set_output = btor_lingeling_set_output;
-  smgr->api.set_prefix = btor_lingeling_set_prefix;
-  smgr->api.stats      = btor_lingeling_stats;
-#if 0
-  smgr->api.variables = btor_lingeling_variables;
-#endif
-  smgr->api.clone   = btor_lingeling_clone;
-  smgr->api.setterm = btor_lingeling_setterm;
-
-  BTOR_MSG (smgr->msg,
-            1,
-            "Lingeling allows both incremental and non-incremental mode");
-  if (smgr->optstr)
-    BTOR_MSG (
-        smgr->msg, 1, "Configured options for Lingeling: %s", smgr->optstr);
-
-  return true;
-}
-/*------------------------------------------------------------------------*/
-#endif
-/*------------------------------------------------------------------------*/
-
-/*------------------------------------------------------------------------*/
-#ifdef BTOR_USE_MINISAT
-/*------------------------------------------------------------------------*/
-bool
-btor_enable_minisat_sat (BtorSATMgr *smgr)
-{
-  assert (smgr != NULL);
-
-  BTOR_ABORT (smgr->initialized,
-              "'btor_init_sat' called before 'btor_enable_minisat_sat'");
-
-  smgr->name   = "MiniSAT";
-  smgr->optstr = 0;
-
-  BTOR_CLR (&smgr->api);
-  smgr->api.add    = btor_minisat_add;
-  smgr->api.assume = btor_minisat_assume;
-#if 0
-  smgr->api.changed = btor_minisat_changed;
-#endif
-  smgr->api.deref            = btor_minisat_deref;
-  smgr->api.enable_verbosity = btor_minisat_enable_verbosity;
-  smgr->api.failed           = btor_minisat_failed;
-  smgr->api.fixed            = btor_minisat_fixed;
-  smgr->api.inc_max_var      = btor_minisat_inc_max_var;
-#if 0
-  smgr->api.inconsistent = btor_minisat_inconsistent;
-#endif
-  smgr->api.init       = btor_minisat_init;
-  smgr->api.repr       = btor_minisat_repr;
-  smgr->api.reset      = btor_minisat_reset;
-  smgr->api.sat        = btor_minisat_sat;
-  smgr->api.set_output = btor_minisat_set_output;
-  smgr->api.set_prefix = btor_minisat_set_prefix;
-  smgr->api.stats      = btor_minisat_stats;
-#if 0
-  smgr->api.variables = btor_minisat_variables;
-#endif
-
-  BTOR_MSG (
-      smgr->msg, 1, "MiniSAT allows both incremental and non-incremental mode");
-
-  return true;
-}
-/*------------------------------------------------------------------------*/
-#endif
-/*------------------------------------------------------------------------*/
-=======
   return failed (smgr, lit);
-}
->>>>>>> 29a97ba8
+}