/*  Boolector: Satisfiablity Modulo Theories (SMT) solver.
 *
 *  Copyright (C) 2007-2009 Robert Daniel Brummayer.
 *  Copyright (C) 2007-2014 Armin Biere.
 *  Copyright (C) 2012-2015 Mathias Preiner.
 *  Copyright (C) 2012-2016 Aina Niemetz.
 *
 *  All rights reserved.
 *
 *  This file is part of Boolector.
 *  See COPYING for more information on using this software.
 */

#include "btorcore.h"

#include "btorclone.h"
#include "btormodel.h"
#include "btorrewrite.h"
#include "btorslvef.h"
#include "btorslvfun.h"
#include "btorslvprop.h"
#include "btorslvsls.h"
#include "simplifier/btorack.h"
#include "simplifier/btorder.h"
#include "simplifier/btorelimapplies.h"
#include "simplifier/btorelimslices.h"
#include "simplifier/btorextract.h"
#include "simplifier/btormerge.h"
#include "simplifier/btorunconstrained.h"
#include "utils/btorhashint.h"
#include "utils/btoriter.h"
#include "utils/btormisc.h"
#include "utils/btorutil.h"
#ifndef BTOR_DO_NOT_PROCESS_SKELETON
#include "simplifier/btorskel.h"
#endif
#include "btorabort.h"
#include "btorconfig.h"
#include "btordbg.h"
#include "btorlog.h"
#include "btoropt.h"

#include <limits.h>

#undef BTOR_CHECK_FAILED

/*------------------------------------------------------------------------*/

#define BTOR_INIT_UNIQUE_TABLE(mm, table) \
  do                                      \
  {                                       \
    assert (mm);                          \
    (table).size         = 1;             \
    (table).num_elements = 0;             \
    BTOR_CNEW (mm, (table).chains);       \
  } while (0)

#define BTOR_RELEASE_UNIQUE_TABLE(mm, table)         \
  do                                                 \
  {                                                  \
    assert (mm);                                     \
    BTOR_DELETEN (mm, (table).chains, (table).size); \
  } while (0)

#define BTOR_INIT_SORT_UNIQUE_TABLE(mm, table) \
  do                                           \
  {                                            \
    BTOR_INIT_UNIQUE_TABLE (mm, table);        \
    table.mm = mm;                             \
    BTOR_INIT_STACK (table.id2sort);           \
    BTOR_PUSH_STACK (mm, table.id2sort, 0);    \
  } while (0)

#define BTOR_RELEASE_SORT_UNIQUE_TABLE(mm, table) \
  do                                              \
  {                                               \
    BTOR_RELEASE_UNIQUE_TABLE (mm, table);        \
    BTOR_RELEASE_STACK (mm, table.id2sort);       \
  } while (0)

#define BTOR_COND_INVERT_AIG_NODE(exp, aig) \
  ((BtorAIG *) (((unsigned long int) (exp) &1ul) ^ ((unsigned long int) (aig))))

/*------------------------------------------------------------------------*/

static BtorAIG *exp_to_aig (Btor *, BtorNode *);
static void synthesize_exp (Btor *, BtorNode *, BtorPtrHashTable *);

#ifdef BTOR_CHECK_MODEL
static void check_model (Btor *, Btor *, BtorPtrHashTable *);
static BtorPtrHashTable *map_inputs_check_model (Btor *, Btor *);
#endif

#ifdef BTOR_CHECK_DUAL_PROP
static void check_dual_prop (Btor *, Btor *);
#endif

#ifdef BTOR_CHECK_FAILED
static void check_failed_assumptions (Btor *, Btor *);
#endif
/*------------------------------------------------------------------------*/

enum BtorSubstCompKind
{
  BTOR_SUBST_COMP_ULT_KIND,
  BTOR_SUBST_COMP_ULTE_KIND,
  BTOR_SUBST_COMP_UGT_KIND,
  BTOR_SUBST_COMP_UGTE_KIND
};

typedef enum BtorSubstCompKind BtorSubstCompKind;

/*------------------------------------------------------------------------*/

void
btor_init_substitutions (Btor *btor)
{
  assert (btor);
  assert (!btor->substitutions);

  btor->substitutions =
      btor_new_ptr_hash_table (btor->mm,
                               (BtorHashPtr) btor_hash_exp_by_id,
                               (BtorCmpPtr) btor_compare_exp_by_id);
}

void
btor_delete_substitutions (Btor *btor)
{
  assert (btor);

  BtorNode *cur;
  BtorHashTableIterator it;

  btor_init_node_hash_table_iterator (&it, btor->substitutions);
  while (btor_has_next_node_hash_table_iterator (&it))
  {
    btor_release_exp (btor, (BtorNode *) it.bucket->data.as_ptr);
    cur = btor_next_node_hash_table_iterator (&it);
    btor_release_exp (btor, cur);
  }

  btor_delete_ptr_hash_table (btor->substitutions);
  btor->substitutions = 0;
}

BtorNode *
btor_find_substitution (Btor *btor, BtorNode *exp)
{
  assert (btor);
  assert (exp);

  BtorNode *result = 0;
  BtorPtrHashBucket *b;

  if (!btor->substitutions) return 0;

  while (1)
  {
    b = btor_get_ptr_hash_table (btor->substitutions,
                                 BTOR_REAL_ADDR_NODE (exp));
    if (!b) break;
    result = BTOR_COND_INVERT_NODE (exp, (BtorNode *) b->data.as_ptr);
    exp    = result;
  }

  return result;
}

#ifndef NDEBUG
static int
substitution_cycle_check_dbg (Btor *btor, BtorNode *exp, BtorNode *subst)
{
  int i, cycle = 0;
  BtorMemMgr *mm;
  BtorNode *cur;
  BtorNodePtrStack visit;
  BtorIntHashTable *cache;

  mm    = btor->mm;
  exp   = BTOR_REAL_ADDR_NODE (exp);
  cache = btor_new_int_hash_table (mm);

  BTOR_INIT_STACK (visit);
  BTOR_PUSH_STACK (mm, visit, subst);
  while (!BTOR_EMPTY_STACK (visit))
  {
    cur = BTOR_REAL_ADDR_NODE (BTOR_POP_STACK (visit));

    if (btor_contains_int_hash_table (cache, cur->id)) continue;

    if (cur == exp)
    {
      cycle = 1;
      break;
    }

    btor_add_int_hash_table (cache, cur->id);

    for (i = 0; i < cur->arity; i++) BTOR_PUSH_STACK (mm, visit, cur->e[i]);
  }
  BTOR_RELEASE_STACK (mm, visit);
  btor_delete_int_hash_table (cache);
  return !cycle;
}
#endif

void
btor_insert_substitution (Btor *btor,
                          BtorNode *exp,
                          BtorNode *subst,
                          int update)
{
  assert (btor);
  assert (exp);
  assert (subst);
  assert (btor->substitutions);
  assert (update == 0 || update == 1);
  assert (BTOR_REAL_ADDR_NODE (exp)->sort_id
          == BTOR_REAL_ADDR_NODE (subst)->sort_id);

  BtorNode *simp;
  BtorPtrHashBucket *b;
  exp = BTOR_REAL_ADDR_NODE (exp);

  if (exp == BTOR_REAL_ADDR_NODE (subst)) return;

  assert (substitution_cycle_check_dbg (btor, exp, subst));

  b = btor_get_ptr_hash_table (btor->substitutions, exp);
  if (update && b)
  {
    assert (b->data.as_ptr);
    /* release data of current bucket */
    btor_release_exp (btor, (BtorNode *) b->data.as_ptr);
    btor_remove_ptr_hash_table (btor->substitutions, exp, 0, 0);
    /* release key of current bucket */
    btor_release_exp (btor, exp);
  }
  else if (b)
  {
    assert ((BtorNode *) b->data.as_ptr == subst);
    /* substitution already inserted */
    return;
  }

  simp = btor_find_substitution (btor, subst);

  if (simp) subst = simp;

  assert (!btor_get_ptr_hash_table (btor->substitutions,
                                    BTOR_REAL_ADDR_NODE (subst)));

  if (exp == BTOR_REAL_ADDR_NODE (subst)) return;

  btor_add_ptr_hash_table (btor->substitutions, btor_copy_exp (btor, exp))
      ->data.as_ptr = btor_copy_exp (btor, subst);
}

/*------------------------------------------------------------------------*/

static void
mark_exp (Btor *btor, BtorNode *exp, int new_mark)
{
  BtorMemMgr *mm;
  BtorNodePtrStack stack;
  BtorNode *cur;
  int i;

  assert (btor);
  assert (exp);

  mm = btor->mm;
  BTOR_INIT_STACK (stack);
  cur = BTOR_REAL_ADDR_NODE (exp);
  assert (!BTOR_IS_PROXY_NODE (cur));
  goto BTOR_MARK_NODE_ENTER_WITHOUT_POP;

  while (!BTOR_EMPTY_STACK (stack))
  {
    cur = BTOR_REAL_ADDR_NODE (BTOR_POP_STACK (stack));
  BTOR_MARK_NODE_ENTER_WITHOUT_POP:
    if (cur->mark != new_mark)
    {
      cur->mark = new_mark;
      for (i = cur->arity - 1; i >= 0; i--)
        BTOR_PUSH_STACK (mm, stack, cur->e[i]);
    }
  }
  BTOR_RELEASE_STACK (mm, stack);
}

const char *
btor_version (Btor *btor)
{
  assert (btor);
  (void) btor;
  return BTOR_VERSION;
}

BtorMemMgr *
btor_get_mem_mgr_btor (const Btor *btor)
{
  assert (btor);
  return btor->mm;
}
BtorAIGMgr *
btor_get_aig_mgr_btor (const Btor *btor)
{
  assert (btor);
  return btor_get_aig_mgr_aigvec_mgr (btor->avmgr);
}

BtorSATMgr *
btor_get_sat_mgr_btor (const Btor *btor)
{
  assert (btor);
  return btor_get_sat_mgr_aig_mgr (btor_get_aig_mgr_btor (btor));
}

void
btor_reset_time_btor (Btor *btor)
{
  assert (btor);
  BTOR_CLR (&btor->time);
}

void
btor_reset_stats_btor (Btor *btor)
{
  assert (btor);
#ifndef NDEBUG
  if (btor->stats.rw_rules_applied)
    btor_delete_ptr_hash_table (btor->stats.rw_rules_applied);
#endif
  BTOR_CLR (&btor->stats);
  assert (!btor->stats.rw_rules_applied);
#ifndef NDEBUG
  btor->stats.rw_rules_applied = btor_new_ptr_hash_table (
      btor->mm, (BtorHashPtr) btor_hash_str, (BtorCmpPtr) strcmp);
#endif
}

static int
constraints_stats_changes (Btor *btor)
{
  int res;

  if (btor->stats.oldconstraints.varsubst && !btor->varsubst_constraints->count)
    return INT_MAX;

  if (btor->stats.oldconstraints.embedded && !btor->embedded_constraints->count)
    return INT_MAX;

  if (btor->stats.oldconstraints.unsynthesized
      && !btor->unsynthesized_constraints->count)
    return INT_MAX;

  res = abs (btor->stats.oldconstraints.varsubst
             - btor->varsubst_constraints->count);

  res += abs (btor->stats.oldconstraints.embedded
              - btor->embedded_constraints->count);

  res += abs (btor->stats.oldconstraints.unsynthesized
              - btor->unsynthesized_constraints->count);

  res += abs (btor->stats.oldconstraints.synthesized
              - btor->synthesized_constraints->count);

  return res;
}

static void
report_constraint_stats (Btor *btor, int force)
{
  int changes;

  if (!force)
  {
    if (btor_get_opt (btor, BTOR_OPT_VERBOSITY) <= 0) return;

    changes = constraints_stats_changes (btor);

    if (btor_get_opt (btor, BTOR_OPT_VERBOSITY) == 1 && changes < 100000)
      return;

    if (btor_get_opt (btor, BTOR_OPT_VERBOSITY) == 2 && changes < 1000) return;

    if (btor_get_opt (btor, BTOR_OPT_VERBOSITY) == 3 && changes < 10) return;

    if (!changes) return;
  }

  BTOR_MSG (btor->msg,
            1,
            "%d/%d/%d/%d constraints %d/%d/%d/%d %.1f MB",
            btor->stats.constraints.varsubst,
            btor->stats.constraints.embedded,
            btor->stats.constraints.unsynthesized,
            btor->stats.constraints.synthesized,
            btor->varsubst_constraints->count,
            btor->embedded_constraints->count,
            btor->unsynthesized_constraints->count,
            btor->synthesized_constraints->count,
            btor->mm->allocated / (double) (1 << 20));

  btor->stats.oldconstraints.varsubst = btor->varsubst_constraints->count;
  btor->stats.oldconstraints.embedded = btor->embedded_constraints->count;
  btor->stats.oldconstraints.unsynthesized =
      btor->unsynthesized_constraints->count;
  btor->stats.oldconstraints.synthesized = btor->synthesized_constraints->count;
}

/* we do not count proxies */
static int
number_of_ops (Btor *btor)
{
  int i, result;
  assert (btor);

  result = 0;
  for (i = 1; i < BTOR_NUM_OPS_NODE - 1; i++) result += btor->ops[i].cur;

  return result;
}

static double
percent (double a, double b)
{
  return b ? 100.0 * a / b : 0.0;
}

void
btor_print_stats_btor (Btor *btor)
{
  int num_final_ops, verbosity, i;

  if (!btor) return;

  verbosity = btor_get_opt (btor, BTOR_OPT_VERBOSITY);

  report_constraint_stats (btor, 1);
  if (btor_get_opt (btor, BTOR_OPT_UCOPT))
  {
    BTOR_MSG (
        btor->msg, 1, "unconstrained bv props: %d", btor->stats.bv_uc_props);
    BTOR_MSG (btor->msg,
              1,
              "unconstrained array props: %d",
              btor->stats.fun_uc_props);
    BTOR_MSG (btor->msg,
              1,
              "unconstrained parameterized props: %d",
              btor->stats.param_uc_props);
  }
  BTOR_MSG (btor->msg,
            1,
            "variable substitutions: %d",
            btor->stats.var_substitutions);
  BTOR_MSG (btor->msg,
            1,
            "uninterpreted function substitutions: %d",
            btor->stats.uf_substitutions);
  BTOR_MSG (btor->msg,
            1,
            "embedded constraint substitutions: %d",
            btor->stats.ec_substitutions);
  BTOR_MSG (btor->msg, 1, "assumptions: %u", btor->assumptions->count);

  if (verbosity > 0)
  {
    BTOR_MSG (btor->msg, 2, "max rec. RW: %d", btor->stats.max_rec_rw_calls);
    BTOR_MSG (btor->msg,
              2,
              "number of expressions ever created: %lld",
              btor->stats.expressions);
    num_final_ops = number_of_ops (btor);
    assert (num_final_ops >= 0);
    BTOR_MSG (btor->msg, 2, "number of final expressions: %d", num_final_ops);
    assert (sizeof g_btor_op2str / sizeof *g_btor_op2str == BTOR_NUM_OPS_NODE);

    BTOR_MSG (btor->msg,
              1,
              "memory allocated for nodes: %.2f MB",
              btor->stats.node_bytes_alloc / (double) (1 << 20));
    if (num_final_ops > 0)
      for (i = 1; i < BTOR_NUM_OPS_NODE - 1; i++)
        if (btor->ops[i].cur || btor->ops[i].max)
          BTOR_MSG (btor->msg,
                    2,
                    " %s: %d max %d",
                    g_btor_op2str[i],
                    btor->ops[i].cur,
                    btor->ops[i].max);
  }

  BTOR_MSG (btor->msg, 1, "");
  BTOR_MSG (btor->msg, 1, "bit blasting statistics:");
  BTOR_MSG (btor->msg,
            1,
            " AIG vectors (cur/max): %lld/%lld",
            btor->avmgr ? btor->avmgr->cur_num_aigvecs : 0,
            btor->avmgr ? btor->avmgr->max_num_aigvecs : 0);
  BTOR_MSG (btor->msg,
            1,
            " AIG ANDs (cur/max): %lld/%lld",
            btor->avmgr ? btor->avmgr->amgr->cur_num_aigs : 0,
            btor->avmgr ? btor->avmgr->amgr->max_num_aigs : 0);
  BTOR_MSG (btor->msg,
            1,
            " AIG variables: %lld",
            btor->avmgr ? btor->avmgr->amgr->max_num_aig_vars : 0);
  BTOR_MSG (btor->msg,
            1,
            " CNF variables: %lld",
            btor->avmgr ? btor->avmgr->amgr->num_cnf_vars : 0);
  BTOR_MSG (btor->msg,
            1,
            " CNF clauses: %lld",
            btor->avmgr ? btor->avmgr->amgr->num_cnf_clauses : 0);
  BTOR_MSG (btor->msg,
            1,
            " CNF literals: %lld",
            btor->avmgr ? btor->avmgr->amgr->num_cnf_literals : 0);

  BTOR_MSG (btor->msg, 1, "");
#ifndef NDEBUG
  BtorHashTableIterator it;
  char *rule;
  int num = 0;
  BTOR_MSG (btor->msg, 1, "applied rewriting rules:");
  btor_init_hash_table_iterator (&it, btor->stats.rw_rules_applied);
  while (btor_has_next_hash_table_iterator (&it))
  {
    num  = it.bucket->data.as_int;
    rule = btor_next_hash_table_iterator (&it);
    BTOR_MSG (btor->msg, 1, "  %s: %d", rule, num);
  }
#endif
  BTOR_MSG (btor->msg,
            1,
            "linear constraint equations: %d",
            btor->stats.linear_equations);
  BTOR_MSG (btor->msg,
            1,
            "gaussian elimination in linear equations: %d",
            btor->stats.gaussian_eliminations);
  BTOR_MSG (btor->msg,
            1,
            "eliminated sliced variables: %d",
            btor->stats.eliminated_slices);
  BTOR_MSG (btor->msg,
            1,
            "extracted skeleton constraints: %d",
            btor->stats.skeleton_constraints);
  BTOR_MSG (
      btor->msg, 1, "and normalizations: %d", btor->stats.ands_normalized);
  BTOR_MSG (
      btor->msg, 1, "add normalizations: %d", btor->stats.adds_normalized);
  BTOR_MSG (
      btor->msg, 1, "mul normalizations: %d", btor->stats.muls_normalized);
  BTOR_MSG (btor->msg, 1, "lambdas merged: %lld", btor->stats.lambdas_merged);
  BTOR_MSG (btor->msg,
            1,
            "apply propagation during construction: %d",
            btor->stats.apply_props_construct);
  BTOR_MSG (
      btor->msg, 1, "beta reductions: %lld", btor->stats.beta_reduce_calls);
  BTOR_MSG (btor->msg, 1, "clone calls: %lld", btor->stats.clone_calls);

  if (btor->slv) btor->slv->api.print_stats (btor->slv);

  BTOR_MSG (btor->msg, 1, "");
  BTOR_MSG (btor->msg, 1, "%.2f seconds beta-reduction", btor->time.beta);
  BTOR_MSG (btor->msg,
            1,
            "%.2f seconds synthesize expressions",
            btor->time.synth_exp);
  BTOR_MSG (btor->msg,
            1,
            "%.2f seconds determining failed assumptions",
            btor->time.failed);
  BTOR_MSG (btor->msg, 1, "%.2f seconds for cloning", btor->time.cloning);
  BTOR_MSG (btor->msg,
            1,
            "%.2f seconds beta reduction probing",
            btor->time.br_probing);
  BTOR_MSG (btor->msg,
            1,
            "%.2f seconds substitute and rebuild",
            btor->time.subst_rebuild);
  if (btor_get_opt (btor, BTOR_OPT_UCOPT))
    BTOR_MSG (btor->msg,
              1,
              "%.2f seconds for unconstrained optimization",
              btor->time.ucopt);
  if (btor_get_opt (btor, BTOR_OPT_MODEL_GEN))
    BTOR_MSG (
        btor->msg, 1, "%.2f seconds model generation", btor->time.model_gen);
  BTOR_MSG (btor->msg, 1, "");
  BTOR_MSG (
      btor->msg, 1, "%.2f seconds in rewriting engine", btor->time.rewrite);
  BTOR_MSG (btor->msg,
            1,
            "%.2f seconds in variable substitution during rewriting (%.0f%%)",
            btor->time.subst,
            percent (btor->time.subst, btor->time.rewrite));
  BTOR_MSG (
      btor->msg,
      1,
      "%.2f seconds in embedded constraint replacing during rewriting (%.0f%%)",
      btor->time.embedded,
      percent (btor->time.embedded, btor->time.rewrite));
  BTOR_MSG (btor->msg,
            1,
            "%.2f seconds in apply elimination during rewriting (%.0f%%)",
            btor->time.elimapplies,
            percent (btor->time.elimapplies, btor->time.rewrite));
  if (btor_get_opt (btor, BTOR_OPT_ELIMINATE_SLICES))
    BTOR_MSG (btor->msg,
              1,
              "%.2f seconds in slicing during rewriting (%.0f%%)",
              btor->time.slicing,
              percent (btor->time.slicing, btor->time.rewrite));
#ifndef BTOR_DO_NOT_PROCESS_SKELETON
  BTOR_MSG (btor->msg,
            1,
            "%.2f seconds skeleton preprocessing during rewriting (%.0f%%)",
            btor->time.skel,
            percent (btor->time.skel, btor->time.rewrite));
#endif

  if (btor->slv) btor->slv->api.print_time_stats (btor->slv);

  BTOR_MSG (btor->msg, 1, "");
  BTOR_MSG (
      btor->msg, 1, "%.1f MB", btor->mm->maxallocated / (double) (1 << 20));
}

Btor *
btor_new_btor (void)
{
  BtorMemMgr *mm;
  Btor *btor;

  mm = btor_new_mem_mgr ();
  BTOR_CNEW (mm, btor);

  btor->mm  = mm;
  btor->msg = btor_new_btor_msg (btor);
  btor_set_msg_prefix_btor (btor, "btor");

  btor_init_opts (btor);

  btor->avmgr = btor_new_aigvec_mgr (btor);

  btor_init_rng (&btor->rng, btor_get_opt (btor, BTOR_OPT_SEED));

  btor->bv_assignments    = btor_new_bv_assignment_list (mm);
  btor->array_assignments = btor_new_array_assignment_list (mm);

  BTOR_INIT_UNIQUE_TABLE (mm, btor->nodes_unique_table);
  BTOR_INIT_SORT_UNIQUE_TABLE (mm, btor->sorts_unique_table);

  btor->symbols = btor_new_ptr_hash_table (
      mm, (BtorHashPtr) btor_hash_str, (BtorCmpPtr) strcmp);
  btor->node2symbol =
      btor_new_ptr_hash_table (mm,
                               (BtorHashPtr) btor_hash_exp_by_id,
                               (BtorCmpPtr) btor_compare_exp_by_id);

  btor->inputs  = btor_new_ptr_hash_table (mm,
                                          (BtorHashPtr) btor_hash_exp_by_id,
                                          (BtorCmpPtr) btor_compare_exp_by_id);
  btor->bv_vars = btor_new_ptr_hash_table (mm,
                                           (BtorHashPtr) btor_hash_exp_by_id,
                                           (BtorCmpPtr) btor_compare_exp_by_id);
  btor->ufs     = btor_new_ptr_hash_table (mm,
                                       (BtorHashPtr) btor_hash_exp_by_id,
                                       (BtorCmpPtr) btor_compare_exp_by_id);
  btor->lambdas = btor_new_ptr_hash_table (mm,
                                           (BtorHashPtr) btor_hash_exp_by_id,
                                           (BtorCmpPtr) btor_compare_exp_by_id);
  btor->quantifiers =
      btor_new_ptr_hash_table (mm,
                               (BtorHashPtr) btor_hash_exp_by_id,
                               (BtorCmpPtr) btor_compare_exp_by_id);
  btor->exists_vars =
      btor_new_ptr_hash_table (mm,
                               (BtorHashPtr) btor_hash_exp_by_id,
                               (BtorCmpPtr) btor_compare_exp_by_id);
  btor->forall_vars =
      btor_new_ptr_hash_table (mm,
                               (BtorHashPtr) btor_hash_exp_by_id,
                               (BtorCmpPtr) btor_compare_exp_by_id);
  btor->feqs = btor_new_ptr_hash_table (mm,
                                        (BtorHashPtr) btor_hash_exp_by_id,
                                        (BtorCmpPtr) btor_compare_exp_by_id);

  btor->valid_assignments = 1;

  BTOR_PUSH_STACK (btor->mm, btor->nodes_id_table, 0);

  btor->varsubst_constraints =
      btor_new_ptr_hash_table (mm,
                               (BtorHashPtr) btor_hash_exp_by_id,
                               (BtorCmpPtr) btor_compare_exp_by_id);
  btor->embedded_constraints =
      btor_new_ptr_hash_table (mm,
                               (BtorHashPtr) btor_hash_exp_by_id,
                               (BtorCmpPtr) btor_compare_exp_by_id);
  btor->unsynthesized_constraints =
      btor_new_ptr_hash_table (mm,
                               (BtorHashPtr) btor_hash_exp_by_id,
                               (BtorCmpPtr) btor_compare_exp_by_id);
  btor->synthesized_constraints =
      btor_new_ptr_hash_table (mm,
                               (BtorHashPtr) btor_hash_exp_by_id,
                               (BtorCmpPtr) btor_compare_exp_by_id);
  btor->assumptions =
      btor_new_ptr_hash_table (mm,
                               (BtorHashPtr) btor_hash_exp_by_id,
                               (BtorCmpPtr) btor_compare_exp_by_id);
  btor->parameterized =
      btor_new_ptr_hash_table (mm,
                               (BtorHashPtr) btor_hash_exp_by_id,
                               (BtorCmpPtr) btor_compare_exp_by_id);
  btor->var_rhs = btor_new_ptr_hash_table (mm,
                                           (BtorHashPtr) btor_hash_exp_by_id,
                                           (BtorCmpPtr) btor_compare_exp_by_id);
  btor->fun_rhs = btor_new_ptr_hash_table (mm,
                                           (BtorHashPtr) btor_hash_exp_by_id,
                                           (BtorCmpPtr) btor_compare_exp_by_id);
#ifndef NDEBUG
  btor->stats.rw_rules_applied = btor_new_ptr_hash_table (
      mm, (BtorHashPtr) btor_hash_str, (BtorCmpPtr) strcmp);
#endif

  BTOR_INIT_STACK (btor->functions_with_model);

  btor->true_exp = btor_true_exp (btor);

  return btor;
}

static int
terminate_aux_btor (void *btor)
{
  assert (btor);

  int res;
  Btor *bt;

  bt = (Btor *) btor;
  if (!bt->cbs.term.fun) return 0;
  if (bt->cbs.term.done) return 1;
  res = ((int (*) (void *)) bt->cbs.term.fun) (bt->cbs.term.state);
  if (res) bt->cbs.term.done = res;
  return res;
}

int
btor_terminate_btor (Btor *btor)
{
  assert (btor);

  if (btor->cbs.term.termfun) return btor->cbs.term.termfun (btor);
  return 0;
}

void
btor_set_term_btor (Btor *btor, int (*fun) (void *), void *state)
{
  assert (btor);

  BtorSATMgr *smgr;

  btor->cbs.term.termfun = terminate_aux_btor;
  btor->cbs.term.fun     = fun;
  btor->cbs.term.state   = state;

  smgr = btor_get_sat_mgr_btor (btor);
  if (btor_has_term_support_sat_mgr (smgr))
    btor_set_term_sat_mgr (smgr, terminate_aux_btor, btor);
}

static void
release_all_ext_exp_refs (Btor *btor)
{
  assert (btor);

  int i;
  BtorNode *exp;

  for (i = BTOR_COUNT_STACK (btor->nodes_id_table) - 1; i >= 0; i--)
  {
    if (!(exp = BTOR_PEEK_STACK (btor->nodes_id_table, i))) continue;
    if (exp->ext_refs)
    {
      assert (exp->ext_refs <= exp->refs);
      exp->refs = exp->refs - exp->ext_refs + 1;
      btor->external_refs -= exp->ext_refs;
      assert (exp->refs > 0);
      exp->ext_refs = 0;
      btor_release_exp (btor, exp);
    }
  }
}

static void
release_all_ext_sort_refs (Btor *btor)
{
  assert (btor);

  int i;
  BtorSort *sort;

  for (i = BTOR_COUNT_STACK (btor->sorts_unique_table.id2sort) - 1; i >= 0; i--)
  {
    sort = BTOR_PEEK_STACK (btor->sorts_unique_table.id2sort, i);
    if (!sort) continue;
    assert (sort->refs);
    assert (sort->ext_refs <= sort->refs);
    sort->refs = sort->refs - sort->ext_refs + 1;
    btor->external_refs -= sort->ext_refs;
    assert (sort->refs > 0);
    sort->ext_refs = 0;
    btor_release_sort (&btor->sorts_unique_table, sort->id);
  }
}

void
btor_release_all_ext_refs (Btor *btor)
{
  release_all_ext_exp_refs (btor);
  release_all_ext_sort_refs (btor);
}

void
btor_delete_btor (Btor *btor)
{
  assert (btor);

  int i;
  BtorNodePtrStack stack;
  BtorPtrHashTable *t;
  BtorMemMgr *mm;
  BtorNode *exp;
  BtorHashTableIterator it, iit;

  mm = btor->mm;

  if (btor->slv) btor->slv->api.delet (btor->slv);

  if (btor->parse_error_msg) btor_freestr (mm, btor->parse_error_msg);

  btor_delete_bv_assignment_list (
      btor->bv_assignments,
      btor_get_opt (btor, BTOR_OPT_AUTO_CLEANUP)
          || btor_get_opt (btor, BTOR_OPT_AUTO_CLEANUP_INTERNAL));
  btor_delete_array_assignment_list (
      btor->array_assignments,
      btor_get_opt (btor, BTOR_OPT_AUTO_CLEANUP)
          || btor_get_opt (btor, BTOR_OPT_AUTO_CLEANUP_INTERNAL));

  btor_init_node_hash_table_iterator (&it, btor->varsubst_constraints);
  while (btor_has_next_node_hash_table_iterator (&it))
  {
    btor_release_exp (btor, it.bucket->data.as_ptr);
    exp = btor_next_node_hash_table_iterator (&it);
    btor_release_exp (btor, exp);
  }
  btor_delete_ptr_hash_table (btor->varsubst_constraints);

  btor_init_node_hash_table_iterator (&it, btor->inputs);
  btor_queue_node_hash_table_iterator (&it, btor->embedded_constraints);
  btor_queue_node_hash_table_iterator (&it, btor->unsynthesized_constraints);
  btor_queue_node_hash_table_iterator (&it, btor->synthesized_constraints);
  btor_queue_node_hash_table_iterator (&it, btor->assumptions);
  btor_queue_node_hash_table_iterator (&it, btor->var_rhs);
  btor_queue_node_hash_table_iterator (&it, btor->fun_rhs);
  while (btor_has_next_node_hash_table_iterator (&it))
    btor_release_exp (btor, btor_next_node_hash_table_iterator (&it));

  btor_delete_ptr_hash_table (btor->inputs);
  btor_delete_ptr_hash_table (btor->embedded_constraints);
  btor_delete_ptr_hash_table (btor->unsynthesized_constraints);
  btor_delete_ptr_hash_table (btor->synthesized_constraints);
  btor_delete_ptr_hash_table (btor->assumptions);
  btor_delete_ptr_hash_table (btor->var_rhs);
  btor_delete_ptr_hash_table (btor->fun_rhs);

  btor_delete_model (btor);
  btor_release_exp (btor, btor->true_exp);

  for (i = 0; i < BTOR_COUNT_STACK (btor->functions_with_model); i++)
    btor_release_exp (btor, btor->functions_with_model.start[i]);
  BTOR_RELEASE_STACK (mm, btor->functions_with_model);

  BTOR_INIT_STACK (stack);
  btor_init_node_hash_table_iterator (&it, btor->lambdas);
  while (btor_has_next_node_hash_table_iterator (&it))
  {
    exp = btor_next_node_hash_table_iterator (&it);
    t   = btor_lambda_get_static_rho (exp);
    if (t)
    {
      btor_init_node_hash_table_iterator (&iit, t);
      while (btor_has_next_node_hash_table_iterator (&iit))
      {
        BTOR_PUSH_STACK (mm, stack, iit.bucket->data.as_ptr);
        BTOR_PUSH_STACK (mm, stack, btor_next_node_hash_table_iterator (&iit));
      }
      btor_lambda_set_static_rho (exp, 0);
      btor_delete_ptr_hash_table (t);
    }
  }

  while (!BTOR_EMPTY_STACK (stack))
    btor_release_exp (btor, BTOR_POP_STACK (stack));
  BTOR_RELEASE_STACK (mm, stack);

  if (btor_get_opt (btor, BTOR_OPT_AUTO_CLEANUP) && btor->external_refs)
    release_all_ext_exp_refs (btor);

  if (btor_get_opt (btor, BTOR_OPT_AUTO_CLEANUP_INTERNAL))
  {
    for (i = BTOR_COUNT_STACK (btor->nodes_id_table) - 1; i >= 0; i--)
    {
      exp = BTOR_PEEK_STACK (btor->nodes_id_table, i);
      if (!exp) continue;
      if (BTOR_IS_PROXY_NODE (exp)) exp->simplified = 0;
      assert (exp->refs);
      exp->refs = 1;
      btor_release_exp (btor, exp);
      assert (!BTOR_PEEK_STACK (btor->nodes_id_table, i));
    }
  }

  if (btor_get_opt (btor, BTOR_OPT_AUTO_CLEANUP) && btor->external_refs)
    release_all_ext_sort_refs (btor);

  assert (btor->external_refs == 0);

#ifndef NDEBUG
  bool node_leak = false;
  BtorNode *cur;
  /* we need to check id_table here as not all nodes are in the unique table */
  for (i = 0; i < BTOR_COUNT_STACK (btor->nodes_id_table); i++)
  {
    cur = BTOR_PEEK_STACK (btor->nodes_id_table, i);
    if (cur)
    {
      BTORLOG (1, "  unreleased node: %s (%d)", node2string (cur), cur->refs);
      node_leak = true;
    }
  }
  assert (getenv ("BTORLEAK") || getenv ("BTORLEAKEXP") || !node_leak);
#endif
  BTOR_RELEASE_UNIQUE_TABLE (mm, btor->nodes_unique_table);
  BTOR_RELEASE_STACK (mm, btor->nodes_id_table);

  assert (getenv ("BTORLEAK") || getenv ("BTORLEAKSORT")
          || btor->sorts_unique_table.num_elements == 0);
  BTOR_RELEASE_SORT_UNIQUE_TABLE (mm, btor->sorts_unique_table);

  btor_delete_ptr_hash_table (btor->node2symbol);
  btor_init_hash_table_iterator (&it, btor->symbols);
  while (btor_has_next_hash_table_iterator (&it))
    btor_freestr (btor->mm, (char *) btor_next_hash_table_iterator (&it));
  btor_delete_ptr_hash_table (btor->symbols);

  btor_delete_ptr_hash_table (btor->bv_vars);
  btor_delete_ptr_hash_table (btor->ufs);
  btor_delete_ptr_hash_table (btor->lambdas);
  btor_delete_ptr_hash_table (btor->quantifiers);
  assert (btor->exists_vars->count == 0);
  btor_delete_ptr_hash_table (btor->exists_vars);
  assert (btor->forall_vars->count == 0);
  btor_delete_ptr_hash_table (btor->forall_vars);
  btor_delete_ptr_hash_table (btor->feqs);
  btor_delete_ptr_hash_table (btor->parameterized);
#ifndef NDEBUG
  btor_delete_ptr_hash_table (btor->stats.rw_rules_applied);
#endif

  if (btor->avmgr) btor_delete_aigvec_mgr (btor->avmgr);
  btor_delete_opts (btor);

  assert (btor->rec_rw_calls == 0);
  btor_delete_btor_msg (btor->msg);
  BTOR_DELETE (mm, btor);
  btor_delete_mem_mgr (mm);
}

void
btor_set_msg_prefix_btor (Btor *btor, const char *prefix)
{
  assert (btor);

  btor_freestr (btor->mm, btor->msg->prefix);
  btor->msg->prefix = prefix ? btor_strdup (btor->mm, prefix) : (char *) prefix;
}

/* synthesizes unsynthesized constraints and updates constraints tables. */
void
btor_process_unsynthesized_constraints (Btor *btor)
{
  assert (btor);
  assert (!btor->inconsistent);

  BtorPtrHashTable *uc, *sc;
  BtorPtrHashBucket *bucket;
  BtorNode *cur;
  BtorAIG *aig;
  BtorAIGMgr *amgr;

  uc   = btor->unsynthesized_constraints;
  sc   = btor->synthesized_constraints;
  amgr = btor_get_aig_mgr_btor (btor);

  while (uc->count > 0)
  {
    bucket = uc->first;
    assert (bucket);
    cur = (BtorNode *) bucket->key;

#ifndef NDEBUG
    if (btor_get_opt (btor, BTOR_OPT_REWRITE_LEVEL) > 2)
    {
      BtorNode *real_cur = BTOR_REAL_ADDR_NODE (cur);
      if (real_cur->kind == BTOR_BEQ_NODE)
      {
#if 0
	      BtorNode * left = real_cur->e[0];
	      BtorNode * right = real_cur->e[1];
	      BtorNode * other;

	      if (BTOR_REAL_ADDR_NODE (left)->kind == BTOR_BV_CONST_NODE)
	        other = right;
	      else if (BTOR_REAL_ADDR_NODE (right)->kind == BTOR_BV_CONST_NODE)
	        other = left;
	      else
	        other = 0;

	      // FIXME fails with symbolic lemmas (during beta-reduction
	      // rewrite level is forced to 1, hence symbolic lemmas might
	      // not be simplified as much as possible). possible solution:
	      // use rewrite level > 1 for lemma generation.
	      //if (other 
	      //    && !BTOR_IS_INVERTED_NODE (other) 
	      //    && other->kind == BTOR_ADD_NODE)
	      //  {
	      //    assert (BTOR_REAL_ADDR_NODE (
	      //  	    other->e[0])->kind != BTOR_BV_CONST_NODE);
	      //    assert (BTOR_REAL_ADDR_NODE (
	      //  	    other->e[1])->kind != BTOR_BV_CONST_NODE);
	      //  }
#endif
      }
    }
#endif

    if (!btor_get_ptr_hash_table (sc, cur))
    {
      aig = exp_to_aig (btor, cur);
      if (aig == BTOR_AIG_FALSE)
      {
        btor->found_constraint_false = 1;
        break;
      }
      btor_add_toplevel_aig_to_sat (amgr, aig);
      btor_release_aig (amgr, aig);
      (void) btor_add_ptr_hash_table (sc, cur);
      btor_remove_ptr_hash_table (uc, cur, 0, 0);

      btor->stats.constraints.synthesized++;
      report_constraint_stats (btor, 0);
    }
    else
    {
      /* constraint is already in sc */
      btor_remove_ptr_hash_table (uc, cur, 0, 0);
      btor_release_exp (btor, cur);
    }
  }
}

void
btor_insert_unsynthesized_constraint (Btor *btor, BtorNode *exp)
{
  assert (btor);
  assert (exp);
  assert (!BTOR_REAL_ADDR_NODE (exp)->parameterized);

  BtorBitVector *bits;
  BtorPtrHashTable *uc;

  if (BTOR_IS_BV_CONST_NODE (BTOR_REAL_ADDR_NODE (exp)))
  {
    bits = btor_const_get_bits (exp);
    assert (bits->width == 1);
    if ((BTOR_IS_INVERTED_NODE (exp) && btor_get_bit_bv (bits, 0))
        || (!BTOR_IS_INVERTED_NODE (exp) && !btor_get_bit_bv (bits, 0)))
    {
      btor->inconsistent = 1;
      return;
    }
    else
    {
      /* we do not add true */
      assert ((BTOR_IS_INVERTED_NODE (exp) && !btor_get_bit_bv (bits, 0))
              || (!BTOR_IS_INVERTED_NODE (exp) && btor_get_bit_bv (bits, 0)));
      return;
    }
  }

  uc = btor->unsynthesized_constraints;
  if (!btor_get_ptr_hash_table (uc, exp))
  {
    assert (!btor_get_ptr_hash_table (btor->embedded_constraints, exp));
    (void) btor_add_ptr_hash_table (uc, btor_copy_exp (btor, exp));
    BTOR_REAL_ADDR_NODE (exp)->constraint = 1;
    btor->stats.constraints.unsynthesized++;
  }
}

static void
insert_embedded_constraint (Btor *btor, BtorNode *exp)
{
  assert (btor);
  assert (exp);
  assert (!BTOR_REAL_ADDR_NODE (exp)->parameterized);
  assert (!BTOR_IS_BV_CONST_NODE (BTOR_REAL_ADDR_NODE (exp)));

  if (!btor_get_ptr_hash_table (btor->embedded_constraints, exp))
  {
    assert (!btor_get_ptr_hash_table (btor->unsynthesized_constraints, exp));
    (void) btor_add_ptr_hash_table (btor->embedded_constraints,
                                    btor_copy_exp (btor, exp));
    BTOR_REAL_ADDR_NODE (exp)->constraint = 1;
    btor->stats.constraints.embedded++;
  }
}

static void
insert_varsubst_constraint (Btor *btor, BtorNode *left, BtorNode *right)
{
  assert (btor);
  assert (left);
  assert (right);

  BtorNode *eq;
  BtorPtrHashTable *vsc;
  BtorPtrHashBucket *bucket;

  vsc    = btor->varsubst_constraints;
  bucket = btor_get_ptr_hash_table (vsc, left);

  if (!bucket)
  {
    BTORLOG (
        1, "add varsubst: %s -> %s", node2string (left), node2string (right));
    btor_add_ptr_hash_table (vsc, btor_copy_exp (btor, left))->data.as_ptr =
        btor_copy_exp (btor, right);
    /* do not set constraint flag, as they are gone after substitution
     * and treated differently */
    btor->stats.constraints.varsubst++;
  }
  /* if v = t_1 is already in varsubst, we
   * have to synthesize v = t_2 */
  else if (right != (BtorNode *) bucket->data.as_ptr)
  {
    eq = btor_eq_exp (btor, left, right);
    /* only add if it is not in a constraint table: can be already in
     * embedded or unsythesized constraints */
    if (!BTOR_REAL_ADDR_NODE (eq)->constraint)
      btor_insert_unsynthesized_constraint (btor, eq);
    btor_release_exp (btor, eq);
  }
}

static BtorSubstCompKind
reverse_subst_comp_kind (Btor *btor, BtorSubstCompKind comp)
{
  assert (btor);
  (void) btor;
  switch (comp)
  {
    case BTOR_SUBST_COMP_ULT_KIND: return BTOR_SUBST_COMP_UGT_KIND;
    case BTOR_SUBST_COMP_ULTE_KIND: return BTOR_SUBST_COMP_UGTE_KIND;
    case BTOR_SUBST_COMP_UGT_KIND: return BTOR_SUBST_COMP_ULT_KIND;
    default:
      assert (comp == BTOR_SUBST_COMP_UGTE_KIND);
      return BTOR_SUBST_COMP_ULTE_KIND;
  }
}

/* check if left does not occur on the right side */
static int
occurrence_check (Btor *btor, BtorNode *left, BtorNode *right)
{
  assert (btor);
  assert (left);
  assert (right);

  BtorNode *cur, *real_left;
  BtorNodePtrQueue queue;
  int is_cyclic, i;
  BtorMemMgr *mm;
  BtorIntHashTable *cache;

  is_cyclic = 0;
  mm        = btor->mm;
  cache     = btor_new_int_hash_table (mm);
  real_left = BTOR_REAL_ADDR_NODE (left);
  BTOR_INIT_QUEUE (queue);

  cur = BTOR_REAL_ADDR_NODE (right);
  goto OCCURRENCE_CHECK_ENTER_WITHOUT_POP;

  do
  {
    cur = BTOR_REAL_ADDR_NODE (BTOR_DEQUEUE (queue));
  OCCURRENCE_CHECK_ENTER_WITHOUT_POP:
    assert (!BTOR_IS_PROXY_NODE (cur));
    if (!btor_contains_int_hash_table (cache, cur->id))
    {
      btor_add_int_hash_table (cache, cur->id);
      if (cur == real_left)
      {
        is_cyclic = 1;
        break;
      }
      for (i = cur->arity - 1; i >= 0; i--) BTOR_ENQUEUE (mm, queue, cur->e[i]);
    }
  } while (!BTOR_EMPTY_QUEUE (queue));
  BTOR_RELEASE_QUEUE (mm, queue);
  btor_delete_int_hash_table (cache);
  return is_cyclic;
}

/* checks if we can substitute and normalizes arguments to substitution,
 * substitute left_result with right_result, exp is child of AND_NODE */
static int
normalize_substitution (Btor *btor,
                        BtorNode *exp,
                        BtorNode **left_result,
                        BtorNode **right_result)
{
  assert (btor_get_opt (btor, BTOR_OPT_VAR_SUBST));

  BtorNode *left, *right, *real_left, *real_right, *tmp, *inv, *var, *lambda;
  BtorNode *const_exp, *real_exp;
  int leadings;
  BtorBitVector *ic, *fc, *bits;
  BtorMemMgr *mm;
  BtorSubstCompKind comp;

  assert (btor);
  assert (exp);
  assert (left_result);
  assert (right_result);
  assert (btor_get_opt (btor, BTOR_OPT_REWRITE_LEVEL) > 1);
  assert (btor_simplify_exp (btor, exp) == exp);

  mm = btor->mm;

  /* boolean BV_NODE, force assignment (right_result) w.r.t. phase */
  if (BTOR_IS_BV_VAR_NODE (BTOR_REAL_ADDR_NODE (exp)))
  {
    assert (btor_get_exp_width (btor, exp) == 1);
    if (BTOR_IS_INVERTED_NODE (exp))
    {
      *left_result  = btor_copy_exp (btor, BTOR_REAL_ADDR_NODE (exp));
      *right_result = btor_zero_exp (btor, 1);
    }
    else
    {
      *left_result  = btor_copy_exp (btor, exp);
      *right_result = btor_one_exp (btor, 1);
    }
    return 1;
  }

  if (BTOR_REAL_ADDR_NODE (exp)->kind == BTOR_ULT_NODE
      && (BTOR_IS_BV_VAR_NODE (
              BTOR_REAL_ADDR_NODE (BTOR_REAL_ADDR_NODE (exp)->e[0]))
          || BTOR_IS_BV_VAR_NODE (
                 BTOR_REAL_ADDR_NODE (BTOR_REAL_ADDR_NODE (exp)->e[1]))))
  {
    real_exp = BTOR_REAL_ADDR_NODE (exp);

    if (BTOR_IS_INVERTED_NODE (exp))
      comp = BTOR_SUBST_COMP_UGTE_KIND;
    else
      comp = BTOR_SUBST_COMP_ULT_KIND;

    if (BTOR_IS_BV_VAR_NODE (BTOR_REAL_ADDR_NODE (real_exp->e[0])))
    {
      var   = real_exp->e[0];
      right = real_exp->e[1];
    }
    else
    {
      assert (BTOR_IS_BV_VAR_NODE (BTOR_REAL_ADDR_NODE (real_exp->e[1])));
      var   = real_exp->e[1];
      right = real_exp->e[0];
      comp  = reverse_subst_comp_kind (btor, comp);
    }

    /* ~a comp b is equal to a reverse_comp ~b,
     * where comp in ult, ulte, ugt, ugte
     * (e.g. reverse_comp of ult is ugt) */
    if (BTOR_IS_INVERTED_NODE (var))
    {
      var   = BTOR_REAL_ADDR_NODE (var);
      right = BTOR_INVERT_NODE (right);
      comp  = reverse_subst_comp_kind (btor, comp);
    }

    /* we do not create a lambda (index) if variable is already in
     * substitution table */
    assert (!BTOR_IS_INVERTED_NODE (var));
    if (btor_get_ptr_hash_table (btor->varsubst_constraints, var)) return 0;

    if (!BTOR_IS_BV_CONST_NODE (BTOR_REAL_ADDR_NODE (right))) return 0;

    if (BTOR_IS_INVERTED_NODE (right))
      bits = btor_not_bv (mm, btor_const_get_bits (right));
    else
      bits = btor_copy_bv (mm, btor_const_get_bits (right));

    if (comp == BTOR_SUBST_COMP_ULT_KIND || comp == BTOR_SUBST_COMP_ULTE_KIND)
    {
      leadings = btor_get_num_leading_zeros_bv (bits);
      if (leadings > 0)
      {
        const_exp = btor_zero_exp (btor, leadings);
        lambda =
            btor_var_exp (btor, btor_get_exp_width (btor, var) - leadings, 0);
        tmp = btor_concat_exp (btor, const_exp, lambda);
        insert_varsubst_constraint (btor, var, tmp);
        btor_release_exp (btor, const_exp);
        btor_release_exp (btor, lambda);
        btor_release_exp (btor, tmp);
      }
    }
    else
    {
      assert (comp == BTOR_SUBST_COMP_UGT_KIND
              || comp == BTOR_SUBST_COMP_UGTE_KIND);
      leadings = btor_get_num_leading_ones_bv (bits);
      if (leadings > 0)
      {
        const_exp = btor_ones_exp (btor, leadings);
        lambda =
            btor_var_exp (btor, btor_get_exp_width (btor, var) - leadings, 0);
        tmp = btor_concat_exp (btor, const_exp, lambda);
        insert_varsubst_constraint (btor, var, tmp);
        btor_release_exp (btor, const_exp);
        btor_release_exp (btor, lambda);
        btor_release_exp (btor, tmp);
      }
    }

    btor_free_bv (btor->mm, bits);
    return 0;
  }

  /* in the boolean case a != b is the same as a == ~b */
  if (BTOR_IS_INVERTED_NODE (exp)
      && BTOR_REAL_ADDR_NODE (exp)->kind == BTOR_BEQ_NODE
      && btor_get_exp_width (btor, BTOR_REAL_ADDR_NODE (exp)->e[0]) == 1)
  {
    left  = BTOR_REAL_ADDR_NODE (exp)->e[0];
    right = BTOR_REAL_ADDR_NODE (exp)->e[1];

    if (BTOR_IS_BV_VAR_NODE (BTOR_REAL_ADDR_NODE (left)))
    {
      *left_result  = btor_copy_exp (btor, left);
      *right_result = BTOR_INVERT_NODE (btor_copy_exp (btor, right));
      goto BTOR_NORMALIZE_SUBST_RESULT;
    }

    if (BTOR_IS_BV_VAR_NODE (BTOR_REAL_ADDR_NODE (right)))
    {
      *left_result  = btor_copy_exp (btor, right);
      *right_result = BTOR_INVERT_NODE (btor_copy_exp (btor, left));
      goto BTOR_NORMALIZE_SUBST_RESULT;
    }
  }

  if (BTOR_IS_INVERTED_NODE (exp) || !BTOR_IS_ARRAY_OR_BV_EQ_NODE (exp))
    return 0;

  left       = exp->e[0];
  right      = exp->e[1];
  real_left  = BTOR_REAL_ADDR_NODE (left);
  real_right = BTOR_REAL_ADDR_NODE (right);

  if (!BTOR_IS_BV_VAR_NODE (real_left) && !BTOR_IS_BV_VAR_NODE (real_right)
      && !BTOR_IS_UF_NODE (real_left) && !BTOR_IS_UF_NODE (real_right))
  {
    if (btor_rewrite_linear_term (btor, left, &fc, left_result, &tmp))
      *right_result = btor_sub_exp (btor, right, tmp);
    else if (btor_rewrite_linear_term (btor, right, &fc, left_result, &tmp))
      *right_result = btor_sub_exp (btor, left, tmp);
    else
      return 0;

    btor->stats.gaussian_eliminations++;

    btor_release_exp (btor, tmp);
    ic = btor_mod_inverse_bv (btor->mm, fc);
    btor_free_bv (btor->mm, fc);
    inv = btor_const_exp (btor, ic);
    btor_free_bv (btor->mm, ic);
    tmp = btor_mul_exp (btor, *right_result, inv);
    btor_release_exp (btor, inv);
    btor_release_exp (btor, *right_result);
    *right_result = tmp;
  }
  else
  {
    if ((!BTOR_IS_BV_VAR_NODE (real_left) && BTOR_IS_BV_VAR_NODE (real_right))
        || (!BTOR_IS_UF_NODE (real_left) && BTOR_IS_UF_NODE (real_right)))
    {
      *left_result  = right;
      *right_result = left;
    }
    else
    {
      *left_result  = left;
      *right_result = right;
    }

    btor_copy_exp (btor, left);
    btor_copy_exp (btor, right);
  }

BTOR_NORMALIZE_SUBST_RESULT:
  if (BTOR_IS_INVERTED_NODE (*left_result))
  {
    *left_result  = BTOR_INVERT_NODE (*left_result);
    *right_result = BTOR_INVERT_NODE (*right_result);
  }

  if (occurrence_check (btor, *left_result, *right_result))
  {
    btor_release_exp (btor, *left_result);
    btor_release_exp (btor, *right_result);
    return 0;
  }

  return 1;
}

static int
constraint_is_inconsistent (Btor *btor, BtorNode *exp)
{
  assert (btor);
  assert (exp);
  assert (btor_get_opt (btor, BTOR_OPT_REWRITE_LEVEL) > 1);
  assert (btor_get_exp_width (btor, exp) == 1);

  BtorNode *rep;

  rep = btor_simplify_exp (btor, exp);

  return rep == BTOR_INVERT_NODE (rep)
         /* special case: top-level constraint applies are not simplified to
          * true/false (in order to not break dual prop) */
         || btor_get_ptr_hash_table (btor->synthesized_constraints,
                                     BTOR_INVERT_NODE (rep))
         || btor_get_ptr_hash_table (btor->unsynthesized_constraints,
                                     BTOR_INVERT_NODE (rep))
         || btor_get_ptr_hash_table (btor->embedded_constraints,
                                     BTOR_INVERT_NODE (rep));
}

static int
is_embedded_constraint_exp (Btor *btor, BtorNode *exp)
{
  assert (btor);
  assert (exp);
  return btor_get_exp_width (btor, exp) == 1
         && BTOR_REAL_ADDR_NODE (exp)->parents > 0;
}

static void
insert_new_constraint (Btor *btor, BtorNode *exp)
{
  assert (btor);
  assert (exp);
  assert (btor_get_exp_width (btor, exp) == 1);
  assert (!BTOR_REAL_ADDR_NODE (exp)->parameterized);

  BtorBitVector *bits;
  BtorNode *left, *right, *real_exp;

  exp      = btor_simplify_exp (btor, exp);
  real_exp = BTOR_REAL_ADDR_NODE (exp);

  if (BTOR_IS_BV_CONST_NODE (real_exp))
  {
    bits = btor_const_get_bits (real_exp);
    assert (bits->width == 1);
    /* we do not add true/false */
    if ((BTOR_IS_INVERTED_NODE (exp) && btor_get_bit_bv (bits, 0))
        || (!BTOR_IS_INVERTED_NODE (exp) && !btor_get_bit_bv (bits, 0)))
      btor->inconsistent = 1;
    else
    {
      assert ((BTOR_IS_INVERTED_NODE (exp) && !btor_get_bit_bv (bits, 0))
              || (!BTOR_IS_INVERTED_NODE (exp) && btor_get_bit_bv (bits, 0)));
    }
    return;
  }

  if (!btor_get_ptr_hash_table (btor->synthesized_constraints, exp))
  {
    if (btor_get_opt (btor, BTOR_OPT_REWRITE_LEVEL) > 1)
    {
      if (btor_get_opt (btor, BTOR_OPT_VAR_SUBST)
          && normalize_substitution (btor, exp, &left, &right))
      {
        insert_varsubst_constraint (btor, left, right);
        btor_release_exp (btor, left);
        btor_release_exp (btor, right);
      }
      /* NOTE: variable substitution constraints need to be added to either
       * unsynthesized or embedded constraints, as otherwise the constraint
       * flag won't be set, which might lead to an inconsistent state:
       * E.g.:
       *
       * assume (a0)
       *   -> a0->simplified = c0 (which is a constraint)
       *   -> adds true/false as assumption, since a0 simplified to c0
       * sat ()
       *   -> c0 gets simplified to c1 (c0->simplified = c1)
       *   -> c1 is a variable substitution constraint
       *   -> c1 is added to varsubst_constraints (no constraint flag set)
       *   -> simplify returns UNSAT before substituting all varsubst
       *      constraints
       *   -> sat returns UNSAT
       * failed (a0)
       *   -> a0->simplified = c1 (due to pointer chasing)
       *   -> c1 is not an assumption and thus, failed () aborts
       */
      if (constraint_is_inconsistent (btor, exp))
        btor->inconsistent = 1;
      else
      {
        if (!real_exp->constraint)
        {
          if (is_embedded_constraint_exp (btor, exp))
            insert_embedded_constraint (btor, exp);
          else
            btor_insert_unsynthesized_constraint (btor, exp);
        }
        else
        {
          assert (btor_get_ptr_hash_table (btor->unsynthesized_constraints, exp)
                  || btor_get_ptr_hash_table (btor->embedded_constraints, exp));
        }
      }
    }
    else
      btor_insert_unsynthesized_constraint (btor, exp);

    report_constraint_stats (btor, 0);
  }
}

void
btor_reset_assumptions (Btor *btor)
{
  assert (btor);

  BtorHashTableIterator it;

  btor_init_node_hash_table_iterator (&it, btor->assumptions);
  while (btor_has_next_node_hash_table_iterator (&it))
    btor_release_exp (btor, btor_next_node_hash_table_iterator (&it));
  btor_delete_ptr_hash_table (btor->assumptions);
  btor->assumptions =
      btor_new_ptr_hash_table (btor->mm,
                               (BtorHashPtr) btor_hash_exp_by_id,
                               (BtorCmpPtr) btor_compare_exp_by_id);
}

static void
reset_functions_with_model (Btor *btor)
{
  BtorNode *cur;
  int i;

  assert (btor);

  for (i = 0; i < BTOR_COUNT_STACK (btor->functions_with_model); i++)
  {
    cur = btor->functions_with_model.start[i];
    assert (!BTOR_IS_INVERTED_NODE (cur));
    if (!BTOR_IS_PROXY_NODE (cur))
    {
      assert (BTOR_IS_FUN_NODE (cur));
      assert (cur->rho);
      btor_delete_ptr_hash_table (cur->rho);
      cur->rho = 0;
    }
    btor_release_exp (btor, cur);
  }
  BTOR_RESET_STACK (btor->functions_with_model);
}

void
btor_reset_incremental_usage (Btor *btor)
{
  assert (btor);

  btor_reset_assumptions (btor);
  reset_functions_with_model (btor);
  btor->valid_assignments = 0;
  btor_delete_model (btor);
}

static void
add_constraint (Btor *btor, BtorNode *exp)
{
  assert (btor);
  assert (exp);
  assert (btor_check_id_table_mark_unset_dbg (btor));

  BtorNode *cur, *child;
  BtorNodePtrStack stack;
  BtorMemMgr *mm;

  exp = btor_simplify_exp (btor, exp);
  assert (!BTOR_IS_FUN_NODE (BTOR_REAL_ADDR_NODE (exp)));
  assert (btor_get_exp_width (btor, exp) == 1);
  assert (!BTOR_REAL_ADDR_NODE (exp)->parameterized);

  mm = btor->mm;
  if (btor->valid_assignments) btor_reset_incremental_usage (btor);

  if (!BTOR_IS_INVERTED_NODE (exp) && BTOR_IS_AND_NODE (exp))
  {
    BTOR_INIT_STACK (stack);
    cur = exp;
    goto ADD_CONSTRAINT_ENTER_LOOP_WITHOUT_POP;

    do
    {
      cur = BTOR_POP_STACK (stack);
    ADD_CONSTRAINT_ENTER_LOOP_WITHOUT_POP:
      assert (!BTOR_IS_INVERTED_NODE (cur));
      assert (BTOR_IS_AND_NODE (cur));
      assert (cur->mark == 0 || cur->mark == 1);
      if (!cur->mark)
      {
        cur->mark = 1;
        child     = cur->e[1];
        if (!BTOR_IS_INVERTED_NODE (child) && BTOR_IS_AND_NODE (child))
          BTOR_PUSH_STACK (mm, stack, child);
        else
          insert_new_constraint (btor, child);
        child = cur->e[0];
        if (!BTOR_IS_INVERTED_NODE (child) && BTOR_IS_AND_NODE (child))
          BTOR_PUSH_STACK (mm, stack, child);
        else
          insert_new_constraint (btor, child);
      }
    } while (!BTOR_EMPTY_STACK (stack));
    BTOR_RELEASE_STACK (mm, stack);
    mark_exp (btor, exp, 0);
  }
  else
    insert_new_constraint (btor, exp);

  assert (btor_check_constraints_not_const_dbg (btor));
}

void
btor_assert_exp (Btor *btor, BtorNode *exp)
{
  assert (btor);
  assert (exp);
  exp = btor_simplify_exp (btor, exp);
  assert (!BTOR_IS_FUN_NODE (BTOR_REAL_ADDR_NODE (exp)));
  assert (btor_get_exp_width (btor, exp) == 1);
  assert (!BTOR_REAL_ADDR_NODE (exp)->parameterized);

  add_constraint (btor, exp);
}

static int
exp_to_cnf_lit (Btor *btor, BtorNode *exp)
{
  int res, sign, val;
  BtorSATMgr *smgr;
  BtorAIGMgr *amgr;
  BtorAIG *aig;

  assert (btor);
  assert (exp);
  assert (btor_get_exp_width (btor, exp) == 1);

  exp = btor_simplify_exp (btor, exp);

  sign = 1;

  if (BTOR_IS_INVERTED_NODE (exp))
  {
    exp = BTOR_INVERT_NODE (exp);
    sign *= -1;
  }

  aig = exp_to_aig (btor, exp);

  amgr = btor_get_aig_mgr_btor (btor);
  smgr = btor_get_sat_mgr_btor (btor);

  if (BTOR_IS_CONST_AIG (aig))
  {
    res = smgr->true_lit;
    if (aig == BTOR_AIG_FALSE) sign *= -1;
  }
  else
  {
    if (BTOR_IS_INVERTED_AIG (aig))
    {
      aig = BTOR_INVERT_AIG (aig);
      sign *= -1;
    }

    if (!aig->cnf_id) btor_aig_to_sat_tseitin (amgr, aig);

    res = aig->cnf_id;
    btor_release_aig (amgr, aig);

    if ((val = btor_fixed_sat (smgr, res)))
    {
      res = smgr->true_lit;
      if (val < 0) sign *= -1;
    }
  }
  res *= sign;

  return res;
}

void
btor_assume_exp (Btor *btor, BtorNode *exp)
{
  assert (btor);
  assert (btor_get_opt (btor, BTOR_OPT_INCREMENTAL));
  assert (exp);
  assert (!BTOR_REAL_ADDR_NODE (exp)->parameterized);

  /* Note: do not simplify constraint expression in order to prevent
   *       constraint expressions from not being added to btor->assumptions. */
  exp = btor_pointer_chase_simplified_exp (btor, exp);

  if (btor->valid_assignments) btor_reset_incremental_usage (btor);

  if (!btor_get_ptr_hash_table (btor->assumptions, exp))
    (void) btor_add_ptr_hash_table (btor->assumptions,
                                    btor_copy_exp (btor, exp));
}

bool
btor_is_assumption_exp (Btor *btor, BtorNode *exp)
{
  assert (btor);
  assert (btor_get_opt (btor, BTOR_OPT_INCREMENTAL));
  assert (exp);

  /* Note: do not simplify constraint expression in order to prevent
   *       constraint expressions from not being added to btor->assumptions. */
  exp = btor_pointer_chase_simplified_exp (btor, exp);
  return btor_get_ptr_hash_table (btor->assumptions, exp) ? true : false;
}

bool
btor_failed_exp (Btor *btor, BtorNode *exp)
{
  assert (btor);
  assert (btor_get_opt (btor, BTOR_OPT_INCREMENTAL));
  assert (btor->last_sat_result == BTOR_RESULT_UNSAT);
  assert (exp);
  assert (btor_check_id_table_mark_unset_dbg (btor));
  assert (btor_is_assumption_exp (btor, exp));

  bool res;
  int i, lit;
  double start;
  BtorAIG *aig;
  BtorNode *real_exp, *cur, *e;
  BtorNodePtrStack work_stack, assumptions;
  BtorSATMgr *smgr;

  start = btor_time_stamp ();

  /* Note: do not simplify constraint expression in order to prevent
   *       constraint expressions from not being added to btor->assumptions. */
  exp = btor_pointer_chase_simplified_exp (btor, exp);
  assert (BTOR_REAL_ADDR_NODE (exp)->btor == btor);
  assert (!BTOR_IS_FUN_NODE (BTOR_REAL_ADDR_NODE (exp)));
  assert (btor_get_exp_width (btor, exp) == 1);
  assert (!BTOR_REAL_ADDR_NODE (exp)->parameterized);
  assert (btor_is_assumption_exp (btor, exp));

  if (btor->inconsistent)
  {
    res = false;
  }
  else if (exp == btor->true_exp)
  {
    res = false;
  }
  else if (exp == BTOR_INVERT_NODE (btor->true_exp))
  {
    res = true;
  }
  else if (BTOR_IS_INVERTED_NODE (exp) || !BTOR_IS_AND_NODE (exp))
  {
    real_exp = BTOR_REAL_ADDR_NODE (exp);
    assert (btor->found_constraint_false || BTOR_IS_SYNTH_NODE (real_exp));

    if (!BTOR_IS_SYNTH_NODE (real_exp))
    {
      res = false;
    }
    else if (btor->found_constraint_false)
    {
      res = ((BTOR_IS_INVERTED_NODE (exp)
              && real_exp->av->aigs[0] == BTOR_AIG_TRUE)
             || (!BTOR_IS_INVERTED_NODE (exp)
                 && real_exp->av->aigs[0] == BTOR_AIG_FALSE));
    }
    else
    {
      if ((BTOR_IS_INVERTED_NODE (exp)
           && real_exp->av->aigs[0] == BTOR_AIG_FALSE)
          || (!BTOR_IS_INVERTED_NODE (exp)
              && real_exp->av->aigs[0] == BTOR_AIG_TRUE))
      {
        res = false;
      }
      else
      {
        smgr = btor_get_sat_mgr_btor (btor);
        lit  = exp_to_cnf_lit (btor, exp);
        if (abs (lit) == smgr->true_lit)
          res = lit < 0;
        else
          res = btor_failed_sat (smgr, lit) > 0;
      }
    }
  }
  else
  {
    res = false;
    BTOR_INIT_STACK (assumptions);
    BTOR_INIT_STACK (work_stack);
    BTOR_PUSH_STACK (btor->mm, work_stack, exp);
    while (!BTOR_EMPTY_STACK (work_stack))
    {
      cur = BTOR_POP_STACK (work_stack);
      assert (!BTOR_IS_INVERTED_NODE (cur));
      assert (BTOR_IS_AND_NODE (cur));
      assert (cur->mark == 0 || cur->mark == 1);
      if (cur->mark) continue;
      cur->mark = 1;
      for (i = 0; i < 2; i++)
      {
        e = cur->e[i];
        if (!BTOR_IS_INVERTED_NODE (e) && BTOR_IS_AND_NODE (e))
          BTOR_PUSH_STACK (btor->mm, work_stack, e);
        else
        {
          if (!BTOR_IS_SYNTH_NODE (BTOR_REAL_ADDR_NODE (e))) continue;

          aig = BTOR_REAL_ADDR_NODE (e)->av->aigs[0];
          if ((BTOR_IS_INVERTED_NODE (e) && aig == BTOR_AIG_FALSE)
              || (!BTOR_IS_INVERTED_NODE (e) && aig == BTOR_AIG_TRUE))
            continue;
          if ((BTOR_IS_INVERTED_NODE (e) && aig == BTOR_AIG_TRUE)
              || (!BTOR_IS_INVERTED_NODE (e) && aig == BTOR_AIG_FALSE))
            goto ASSUMPTION_FAILED;
          if (btor->found_constraint_false) continue;
          BTOR_PUSH_STACK (btor->mm, assumptions, e);
        }
      }
    }

    smgr = btor_get_sat_mgr_btor (btor);
    while (!BTOR_EMPTY_STACK (assumptions))
    {
      cur = BTOR_POP_STACK (assumptions);
      assert (BTOR_IS_INVERTED_NODE (cur) || !BTOR_IS_AND_NODE (cur));
      lit = exp_to_cnf_lit (btor, cur);
      if (lit == smgr->true_lit) continue;
      if (lit == -smgr->true_lit) goto ASSUMPTION_FAILED;
      if (btor_failed_sat (smgr, lit))
      {
      ASSUMPTION_FAILED:
        BTOR_RELEASE_STACK (btor->mm, work_stack);
        BTOR_RELEASE_STACK (btor->mm, assumptions);
        mark_exp (btor, exp, 0);
        res = true;
      }
    }
    BTOR_RELEASE_STACK (btor->mm, work_stack);
    BTOR_RELEASE_STACK (btor->mm, assumptions);
    mark_exp (btor, exp, 0);
  }

  btor->time.failed += btor_time_stamp () - start;

  return res;
}

void
btor_fixate_assumptions (Btor *btor)
{
  BtorHashTableIterator it;
  btor_init_node_hash_table_iterator (&it, btor->assumptions);
  while (btor_has_next_node_hash_table_iterator (&it))
    btor_assert_exp (btor, btor_next_node_hash_table_iterator (&it));
  btor_reset_assumptions (btor);
}

/*------------------------------------------------------------------------*/

static void
update_constraints (Btor *btor, BtorNode *exp)
{
  BtorPtrHashTable *unsynthesized_constraints, *synthesized_constraints;
  BtorPtrHashTable *embedded_constraints, *pos, *neg;
  BtorNode *simplified, *not_simplified, *not_exp;
  assert (btor);
  assert (exp);
  assert (BTOR_IS_REGULAR_NODE (exp));
  assert (exp->simplified);
  assert (!BTOR_REAL_ADDR_NODE (exp->simplified)->simplified);
  assert (exp->constraint);
  assert (exp->refs > 1);
  assert (!exp->parameterized);
  assert (!BTOR_REAL_ADDR_NODE (exp->simplified)->parameterized);

  not_exp                   = BTOR_INVERT_NODE (exp);
  simplified                = exp->simplified;
  not_simplified            = BTOR_INVERT_NODE (simplified);
  embedded_constraints      = btor->embedded_constraints;
  unsynthesized_constraints = btor->unsynthesized_constraints;
  synthesized_constraints   = btor->synthesized_constraints;
  pos = neg = 0;

  if (btor_get_ptr_hash_table (unsynthesized_constraints, exp))
  {
    add_constraint (btor, simplified);
    assert (!pos);
    pos = unsynthesized_constraints;
  }

  if (btor_get_ptr_hash_table (unsynthesized_constraints, not_exp))
  {
    add_constraint (btor, not_simplified);
    assert (!neg);
    neg = unsynthesized_constraints;
  }

  if (btor_get_ptr_hash_table (embedded_constraints, exp))
  {
    add_constraint (btor, simplified);
    assert (!pos);
    pos = embedded_constraints;
  }

  if (btor_get_ptr_hash_table (embedded_constraints, not_exp))
  {
    add_constraint (btor, not_simplified);
    assert (!neg);
    neg = embedded_constraints;
  }

  if (btor_get_ptr_hash_table (synthesized_constraints, exp))
  {
    add_constraint (btor, simplified);
    assert (!pos);
    pos = synthesized_constraints;
  }

  if (btor_get_ptr_hash_table (synthesized_constraints, not_exp))
  {
    add_constraint (btor, not_simplified);
    assert (!neg);
    neg = synthesized_constraints;
  }

  if (pos)
  {
    btor_remove_ptr_hash_table (pos, exp, 0, 0);
    btor_release_exp (btor, exp);
  }

  if (neg)
  {
    btor_remove_ptr_hash_table (neg, not_exp, 0, 0);
    btor_release_exp (btor, not_exp);
  }

  exp->constraint = 0;
}

static void
set_simplified_exp (Btor *btor, BtorNode *exp, BtorNode *simplified)
{
  assert (btor);
  assert (exp);
  assert (simplified);
  assert (BTOR_IS_REGULAR_NODE (exp));
  assert (!BTOR_REAL_ADDR_NODE (simplified)->simplified);
  assert (exp->arity <= 3);
  assert (exp->sort_id == BTOR_REAL_ADDR_NODE (simplified)->sort_id);
  assert (exp->parameterized
          || !BTOR_REAL_ADDR_NODE (simplified)->parameterized);
  assert (!BTOR_REAL_ADDR_NODE (simplified)->parameterized
          || exp->parameterized);

  if (exp->simplified) btor_release_exp (btor, exp->simplified);

  exp->simplified = btor_copy_exp (btor, simplified);

  if (exp->constraint) update_constraints (btor, exp);

  /* if a variable or UF gets simplified we need to save the original input
   * exp in a hash table (for model generation) */
  if (BTOR_IS_BV_VAR_NODE (exp)
      && !btor_get_ptr_hash_table (btor->var_rhs, exp))
  {
    btor_add_ptr_hash_table (btor->var_rhs, btor_copy_exp (btor, exp));
  }
  else if (BTOR_IS_UF_NODE (exp)
           && !btor_get_ptr_hash_table (btor->fun_rhs, exp))
  {
    btor_add_ptr_hash_table (btor->fun_rhs, btor_copy_exp (btor, exp));
  }

  btor_set_to_proxy_exp (btor, exp);

  /* if simplified is parameterized, exp was also parameterized */
  if (BTOR_REAL_ADDR_NODE (simplified)->parameterized) exp->parameterized = 1;
}

/* Finds most simplified expression and shortens path to it */
static BtorNode *
recursively_pointer_chase_simplified_exp (Btor *btor, BtorNode *exp)
{
  BtorNode *real_exp, *cur, *simplified, *not_simplified, *next;
  int invert;

  assert (btor);
  assert (exp);

  real_exp = BTOR_REAL_ADDR_NODE (exp);

  assert (real_exp->simplified);
  assert (BTOR_REAL_ADDR_NODE (real_exp->simplified)->simplified);

  /* shorten path to simplified expression */
  invert     = 0;
  simplified = real_exp->simplified;
  do
  {
    assert (BTOR_IS_PROXY_NODE (BTOR_REAL_ADDR_NODE (simplified)));
    if (BTOR_IS_INVERTED_NODE (simplified)) invert = !invert;
    simplified = BTOR_REAL_ADDR_NODE (simplified)->simplified;
  } while (BTOR_REAL_ADDR_NODE (simplified)->simplified);
  /* 'simplified' is representative element */
  assert (!BTOR_REAL_ADDR_NODE (simplified)->simplified);
  if (invert) simplified = BTOR_INVERT_NODE (simplified);

  invert         = 0;
  not_simplified = BTOR_INVERT_NODE (simplified);
  cur            = btor_copy_exp (btor, real_exp);
  do
  {
    if (BTOR_IS_INVERTED_NODE (cur)) invert = !invert;
    cur  = BTOR_REAL_ADDR_NODE (cur);
    next = btor_copy_exp (btor, cur->simplified);
    set_simplified_exp (btor, cur, invert ? not_simplified : simplified);
    btor_release_exp (btor, cur);
    cur = next;
  } while (BTOR_REAL_ADDR_NODE (cur)->simplified);
  btor_release_exp (btor, cur);

  /* if starting expression is inverted, then we have to invert result */
  if (BTOR_IS_INVERTED_NODE (exp)) simplified = BTOR_INVERT_NODE (simplified);

  return simplified;
}

BtorNode *
btor_pointer_chase_simplified_exp (Btor *btor, BtorNode *exp)
{
  BtorNode *real_exp;

  assert (btor);
  assert (exp);
  (void) btor;

  real_exp = BTOR_REAL_ADDR_NODE (exp);

  /* no simplified expression ? */
  if (!real_exp->simplified) return exp;

  /* only one simplified expression ? */
  if (!BTOR_REAL_ADDR_NODE (real_exp->simplified)->simplified)
  {
    if (BTOR_IS_INVERTED_NODE (exp))
      return BTOR_INVERT_NODE (real_exp->simplified);
    return exp->simplified;
  }
  return recursively_pointer_chase_simplified_exp (btor, exp);
}

static BtorNode *
simplify_constraint_exp (Btor *btor, BtorNode *exp)
{
  assert (btor);
  assert (exp);
  assert (BTOR_REAL_ADDR_NODE (exp)->constraint);
  assert (!BTOR_REAL_ADDR_NODE (exp)->simplified);
  /* embedded constraints rewriting enabled with rwl > 1 */
  assert (btor_get_opt (btor, BTOR_OPT_REWRITE_LEVEL) > 1);

  BtorNode *real_exp, *result, *not_exp;

  real_exp = BTOR_REAL_ADDR_NODE (exp);

  /* Do not simplify top-level constraint applies (we need the implication
   * dependencies for determining top applies when dual prop enabled) */
  if (btor_get_opt (btor, BTOR_OPT_FUN_DUAL_PROP)
      && BTOR_IS_APPLY_NODE (real_exp))
    return exp;

  not_exp = BTOR_INVERT_NODE (real_exp);

  if (BTOR_IS_BV_CONST_NODE (real_exp)) return exp;

  if (btor_get_ptr_hash_table (btor->embedded_constraints, real_exp))
  {
    result = btor->true_exp;
  }
  else if (btor_get_ptr_hash_table (btor->embedded_constraints, not_exp))
  {
    result = BTOR_INVERT_NODE (btor->true_exp);
  }
  else if (btor_get_ptr_hash_table (btor->unsynthesized_constraints, real_exp))
  {
    result = btor->true_exp;
  }
  else if (btor_get_ptr_hash_table (btor->unsynthesized_constraints, not_exp))
  {
    result = BTOR_INVERT_NODE (btor->true_exp);
  }
  else if (btor_get_ptr_hash_table (btor->synthesized_constraints, real_exp))
  {
    result = btor->true_exp;
  }
  else
  {
    assert (btor_get_ptr_hash_table (btor->synthesized_constraints, not_exp));
    result = BTOR_INVERT_NODE (btor->true_exp);
  }

  if (BTOR_IS_INVERTED_NODE (exp)) return BTOR_INVERT_NODE (result);

  return result;
}

BtorNode *
btor_simplify_exp (Btor *btor, BtorNode *exp)
{
  assert (btor);
  assert (exp);
  assert (BTOR_REAL_ADDR_NODE (exp)->btor == btor);
  assert (BTOR_REAL_ADDR_NODE (exp)->refs > 0);

  BtorNode *result;

  result = btor_pointer_chase_simplified_exp (btor, exp);

  /* NOTE: embedded constraints rewriting is enabled with rwl > 1 */
  if (btor_get_opt (btor, BTOR_OPT_SIMPLIFY_CONSTRAINTS)
      && btor_get_opt (btor, BTOR_OPT_REWRITE_LEVEL) > 1
      && BTOR_REAL_ADDR_NODE (result)->constraint)
    return simplify_constraint_exp (btor, result);

  assert (BTOR_REAL_ADDR_NODE (result)->btor == btor);
  assert (BTOR_REAL_ADDR_NODE (result)->refs > 0);

  return result;
}

/*------------------------------------------------------------------------*/

/* update hash tables of nodes in order to get rid of proxy nodes
 */
static void
update_node_hash_tables (Btor *btor)
{
  BtorNode *cur, *data, *key, *simp_key, *simp_data;
  BtorHashTableIterator it, iit;
  BtorPtrHashTable *static_rho, *new_static_rho;

  /* update static_rhos */
  btor_init_node_hash_table_iterator (&it, btor->lambdas);
  while (btor_has_next_node_hash_table_iterator (&it))
  {
    cur        = btor_next_node_hash_table_iterator (&it);
    static_rho = btor_lambda_get_static_rho (cur);

    if (!static_rho) continue;

    new_static_rho = btor_new_ptr_hash_table (btor->mm, 0, 0);
    /* update static rho to get rid of proxy nodes */
    btor_init_node_hash_table_iterator (&iit, static_rho);
    while (btor_has_next_node_hash_table_iterator (&iit))
    {
      data = iit.bucket->data.as_ptr;
      key  = btor_next_node_hash_table_iterator (&iit);
      assert (BTOR_IS_REGULAR_NODE (key));
      simp_key  = btor_simplify_exp (btor, key);
      simp_data = btor_simplify_exp (btor, data);

      if (!btor_get_ptr_hash_table (new_static_rho, simp_key))
      {
        btor_add_ptr_hash_table (new_static_rho, btor_copy_exp (btor, simp_key))
            ->data.as_ptr = btor_copy_exp (btor, simp_data);
      }
      btor_release_exp (btor, key);
      btor_release_exp (btor, data);
    }
    btor_delete_ptr_hash_table (static_rho);
    btor_lambda_set_static_rho (cur, new_static_rho);
  }
}

static BtorNode *
rebuild_binder_exp (Btor *btor, BtorNode *exp)
{
  assert (BTOR_IS_REGULAR_NODE (exp));
  assert (BTOR_IS_BINDER_NODE (exp));
  assert (!btor_param_get_assigned_exp (exp->e[0]));

  BtorNode *result;

  /* we need to reset the binder here as otherwise it is not possible
   * to create a new binder term with the same param that substitutes 'exp' */
  btor_param_set_binder (exp->e[0], 0);
  if (BTOR_IS_FORALL_NODE (exp))
    result = btor_forall_exp (btor, exp->e[0], exp->e[1]);
  else if (BTOR_IS_EXISTS_NODE (exp))
    result = btor_exists_exp (btor, exp->e[0], exp->e[1]);
  else
  {
    assert (BTOR_IS_LAMBDA_NODE (exp));
    result = btor_lambda_exp (btor, exp->e[0], exp->e[1]);
  }

  /* binder not rebuilt, set binder again */
  if (result == exp) btor_param_set_binder (exp->e[0], exp);

  return result;
}

static BtorNode *
rebuild_lambda_exp (Btor *btor, BtorNode *exp)
{
  assert (BTOR_IS_REGULAR_NODE (exp));
  assert (BTOR_IS_LAMBDA_NODE (exp));
  assert (!btor_param_get_assigned_exp (exp->e[0]));

  BtorNode *result;

  result = rebuild_binder_exp (btor, exp);

  /* copy static_rho for new lambda */
  if (btor_lambda_get_static_rho (exp) && !btor_lambda_get_static_rho (result))
    btor_lambda_set_static_rho (result,
                                btor_lambda_copy_static_rho (btor, exp));
  if (exp->is_array) result->is_array = 1;
  return result;
}

static BtorNode *
rebuild_exp (Btor *btor, BtorNode *exp)
{
  assert (btor);
  assert (exp);
  assert (BTOR_IS_REGULAR_NODE (exp));

  switch (exp->kind)
  {
    case BTOR_PROXY_NODE:
    case BTOR_BV_CONST_NODE:
    case BTOR_BV_VAR_NODE:
    case BTOR_PARAM_NODE:
    case BTOR_UF_NODE:
      return btor_copy_exp (btor, btor_simplify_exp (btor, exp));
    case BTOR_SLICE_NODE:
      return btor_slice_exp (btor,
                             exp->e[0],
                             btor_slice_get_upper (exp),
                             btor_slice_get_lower (exp));
    case BTOR_AND_NODE: return btor_and_exp (btor, exp->e[0], exp->e[1]);
    case BTOR_BEQ_NODE:
    case BTOR_FEQ_NODE: return btor_eq_exp (btor, exp->e[0], exp->e[1]);
    case BTOR_ADD_NODE: return btor_add_exp (btor, exp->e[0], exp->e[1]);
    case BTOR_MUL_NODE: return btor_mul_exp (btor, exp->e[0], exp->e[1]);
    case BTOR_ULT_NODE: return btor_ult_exp (btor, exp->e[0], exp->e[1]);
    case BTOR_SLL_NODE: return btor_sll_exp (btor, exp->e[0], exp->e[1]);
    case BTOR_SRL_NODE: return btor_srl_exp (btor, exp->e[0], exp->e[1]);
    case BTOR_UDIV_NODE: return btor_udiv_exp (btor, exp->e[0], exp->e[1]);
    case BTOR_UREM_NODE: return btor_urem_exp (btor, exp->e[0], exp->e[1]);
    case BTOR_CONCAT_NODE: return btor_concat_exp (btor, exp->e[0], exp->e[1]);
    case BTOR_LAMBDA_NODE: return rebuild_lambda_exp (btor, exp);
    case BTOR_APPLY_NODE: return btor_apply_exp (btor, exp->e[0], exp->e[1]);
<<<<<<< HEAD
    case BTOR_ARGS_NODE: return btor_args_exp (btor, exp->arity, exp->e);
    case BTOR_EXISTS_NODE:
    case BTOR_FORALL_NODE: return rebuild_binder_exp (btor, exp);
=======
    case BTOR_ARGS_NODE: return btor_args_exp (btor, exp->e, exp->arity);
>>>>>>> a0fefc6c
    default:
      assert (BTOR_IS_COND_NODE (exp));
      return btor_cond_exp (btor, exp->e[0], exp->e[1], exp->e[2]);
  }
}

/* we perform all variable substitutions in one pass and rebuild the formula
 * cyclic substitutions must have been deleted before! */
static void
substitute_vars_and_rebuild_exps (Btor *btor, BtorPtrHashTable *substs)
{
  assert (btor);
  assert (substs);
  assert (btor_check_id_table_aux_mark_unset_dbg (btor));

  BtorNodePtrStack stack, root_stack;
  BtorPtrHashBucket *b;
  BtorNode *cur, *cur_parent, *rebuilt_exp, **temp, **top, *rhs, *simplified;
  BtorMemMgr *mm;
  BtorHashTableIterator it;
  BtorNodeIterator nit;
  int pushed, i;

  if (substs->count == 0u) return;

  mm = btor->mm;

  BTOR_INIT_STACK (stack);
  BTOR_INIT_STACK (root_stack);
  /* search upwards for all reachable roots */
  /* we push all left sides on the search stack */
  btor_init_node_hash_table_iterator (&it, substs);
  while (btor_has_next_node_hash_table_iterator (&it))
  {
    cur = btor_next_node_hash_table_iterator (&it);
    assert (BTOR_IS_REGULAR_NODE (cur));
    assert (BTOR_IS_BV_VAR_NODE (cur) || BTOR_IS_UF_NODE (cur));
    BTOR_PUSH_STACK (mm, stack, cur);
  }

  do
  {
    assert (!BTOR_EMPTY_STACK (stack));
    cur = BTOR_POP_STACK (stack);
    assert (BTOR_IS_REGULAR_NODE (cur));
    if (cur->aux_mark == 0)
    {
      cur->aux_mark = 1;
      btor_init_parent_iterator (&nit, cur);
      /* are we at a root ? */
      pushed = 0;
      while (btor_has_next_parent_iterator (&nit))
      {
        cur_parent = btor_next_parent_iterator (&nit);
        assert (BTOR_IS_REGULAR_NODE (cur_parent));
        pushed = 1;
        BTOR_PUSH_STACK (mm, stack, cur_parent);
      }
      if (!pushed) BTOR_PUSH_STACK (mm, root_stack, btor_copy_exp (btor, cur));
    }
  } while (!BTOR_EMPTY_STACK (stack));

  /* copy roots on substitution stack */
  top = root_stack.top;
  for (temp = root_stack.start; temp != top; temp++)
    BTOR_PUSH_STACK (mm, stack, *temp);

  /* substitute */
  while (!BTOR_EMPTY_STACK (stack))
  {
    cur = BTOR_REAL_ADDR_NODE (BTOR_POP_STACK (stack));

    if (cur->aux_mark == 0) continue;

    assert (!BTOR_IS_BV_CONST_NODE (cur));

    if (cur->aux_mark == 1)
    {
      BTOR_PUSH_STACK (mm, stack, cur);
      cur->aux_mark = 2;
      if (BTOR_IS_BV_VAR_NODE (cur) || BTOR_IS_UF_NODE (cur))
      {
        b = btor_get_ptr_hash_table (substs, cur);
        assert (b);
        assert (cur == (BtorNode *) b->key);
        rhs = (BtorNode *) b->data.as_ptr;
        assert (rhs);
        BTOR_PUSH_STACK (mm, stack, rhs);
      }
      else
      {
        for (i = cur->arity - 1; i >= 0; i--)
          BTOR_PUSH_STACK (mm, stack, cur->e[i]);
      }
    }
    else
    {
      assert (cur->aux_mark == 2);
      cur->aux_mark = 0;
      if (BTOR_IS_BV_VAR_NODE (cur) || BTOR_IS_UF_NODE (cur))
      {
        b = btor_get_ptr_hash_table (substs, cur);
        assert (b);
        assert (cur == (BtorNode *) b->key);
        rhs = (BtorNode *) b->data.as_ptr;
        assert (rhs);
        rebuilt_exp = btor_copy_exp (btor, rhs);
        if (BTOR_IS_BV_VAR_NODE (cur))
          btor->stats.var_substitutions++;
        else
          btor->stats.uf_substitutions++;
      }
      else
        rebuilt_exp = rebuild_exp (btor, cur);
      assert (rebuilt_exp);
      assert (rebuilt_exp != cur);

      simplified = btor_simplify_exp (btor, rebuilt_exp);
      set_simplified_exp (btor, cur, simplified);
      btor_release_exp (btor, rebuilt_exp);
    }
  }

  BTOR_RELEASE_STACK (mm, stack);

  top = root_stack.top;
  for (temp = root_stack.start; temp != top; temp++)
    btor_release_exp (btor, *temp);
  BTOR_RELEASE_STACK (mm, root_stack);

  update_node_hash_tables (btor);
  assert (btor_check_lambdas_static_rho_proxy_free_dbg (btor));
}

static void
substitute_var_exps (Btor *btor)
{
  assert (btor);
  assert (btor_check_id_table_mark_unset_dbg (btor));

  BtorPtrHashTable *varsubst_constraints, *order, *substs;
  BtorNode *cur, *constraint, *left, *right, *child;
  BtorPtrHashBucket *b, *b_temp;
  BtorHashTableIterator it;
  int order_num, val, max, i;
  BtorNodePtrStack stack;
  double start, delta;
  unsigned count;
  BtorMemMgr *mm;

  mm                   = btor->mm;
  varsubst_constraints = btor->varsubst_constraints;

  if (varsubst_constraints->count == 0u) return;

  start = btor_time_stamp ();

  BTOR_INIT_STACK (stack);

  /* new equality constraints may be added during rebuild */
  count = 0;
  while (varsubst_constraints->count > 0u)
  {
    order_num = 1;
    order     = btor_new_ptr_hash_table (mm,
                                     (BtorHashPtr) btor_hash_exp_by_id,
                                     (BtorCmpPtr) btor_compare_exp_by_id);

    substs = btor_new_ptr_hash_table (mm,
                                      (BtorHashPtr) btor_hash_exp_by_id,
                                      (BtorCmpPtr) btor_compare_exp_by_id);

    /* we copy the current substitution constraints into a local hash table,
     * and empty the global substitution table */
    while (varsubst_constraints->count > 0u)
    {
      count++;
      b   = varsubst_constraints->first;
      cur = (BtorNode *) b->key;
      assert (BTOR_IS_REGULAR_NODE (cur));
      assert (BTOR_IS_BV_VAR_NODE (cur) || BTOR_IS_UF_NODE (cur));
      right = (BtorNode *) b->data.as_ptr;
      /* NOTE: we need to update 'right' here, since 'right' might have
       * already been rebuilt in merge_lambdas (in beta reduction part) */
      btor_add_ptr_hash_table (substs, cur)->data.as_ptr =
          btor_copy_exp (btor, btor_simplify_exp (btor, right));
      btor_release_exp (btor, right);
      btor_remove_ptr_hash_table (varsubst_constraints, cur, 0, 0);
    }
    assert (varsubst_constraints->count == 0u);

    /* we search for cyclic substitution dependencies
     * and map the substitutions to an ordering number */
    btor_init_node_hash_table_iterator (&it, substs);
    while (btor_has_next_node_hash_table_iterator (&it))
    {
      cur = btor_next_node_hash_table_iterator (&it);
      assert (BTOR_IS_REGULAR_NODE (cur));
      assert (BTOR_IS_BV_VAR_NODE (cur) || BTOR_IS_UF_NODE (cur));
      BTOR_PUSH_STACK (mm, stack, cur);

      while (!BTOR_EMPTY_STACK (stack))
      {
        cur = BTOR_REAL_ADDR_NODE (BTOR_POP_STACK (stack));

        if (!cur)
        {
          cur = BTOR_POP_STACK (stack); /* left */
          assert (BTOR_IS_REGULAR_NODE (cur));
          assert (BTOR_IS_BV_VAR_NODE (cur) || BTOR_IS_UF_NODE (cur));
          assert (!btor_get_ptr_hash_table (order, cur));
          btor_add_ptr_hash_table (order, cur)->data.as_int = order_num++;
          continue;
        }

        if (cur->mark == 1) /* visited (DFS) */
          continue;

        cur->mark = 1;

        if (BTOR_IS_BV_CONST_NODE (cur) || BTOR_IS_BV_VAR_NODE (cur)
            || BTOR_IS_PARAM_NODE (cur) || BTOR_IS_UF_NODE (cur))
        {
          b_temp = btor_get_ptr_hash_table (substs, cur);
          if (b_temp)
          {
            BTOR_PUSH_STACK (mm, stack, cur); /* left  */
            BTOR_PUSH_STACK (mm, stack, 0);
            BTOR_PUSH_STACK (mm,
                             stack, /* right */
                             (BtorNode *) b_temp->data.as_ptr);
          }
          else
          {
            assert (!btor_get_ptr_hash_table (order, cur));
            btor_add_ptr_hash_table (order, cur)->data.as_int = 0;
          }
        }
        else
        {
          assert (cur->arity >= 1);
          assert (cur->arity <= 3);
          for (i = cur->arity - 1; i >= 0; i--)
            BTOR_PUSH_STACK (mm, stack, cur->e[i]);
        }
      }
    }

    /* intermediate cleanup of mark flags */
    btor_init_node_hash_table_iterator (&it, substs);
    while (btor_has_next_node_hash_table_iterator (&it))
    {
      b   = it.bucket;
      cur = btor_next_node_hash_table_iterator (&it);
      assert (BTOR_IS_REGULAR_NODE (cur));
      assert (BTOR_IS_BV_VAR_NODE (cur) || BTOR_IS_UF_NODE (cur));
      mark_exp (btor, cur, 0);
      mark_exp (btor, (BtorNode *) b->data.as_ptr, 0);
    }

    /* we look for cycles */
    btor_init_node_hash_table_iterator (&it, substs);
    while (btor_has_next_node_hash_table_iterator (&it))
    {
      b   = it.bucket;
      cur = btor_next_node_hash_table_iterator (&it);
      assert (BTOR_IS_REGULAR_NODE (cur));
      assert (BTOR_IS_BV_VAR_NODE (cur) || BTOR_IS_UF_NODE (cur));
      BTOR_PUSH_STACK (mm, stack, (BtorNode *) b->data.as_ptr);

      /* we assume that there are no direct loops
       * as a result of occurrence check */
      while (!BTOR_EMPTY_STACK (stack))
      {
        cur = BTOR_REAL_ADDR_NODE (BTOR_POP_STACK (stack));

        if (cur->mark == 2) /* cur has max order of its children */
          continue;

        if (BTOR_IS_BV_CONST_NODE (cur) || BTOR_IS_BV_VAR_NODE (cur)
            || BTOR_IS_PARAM_NODE (cur) || BTOR_IS_UF_NODE (cur))
        {
          assert (btor_get_ptr_hash_table (order, cur));
          continue;
        }

        assert (cur->arity >= 1);
        assert (cur->arity <= 3);

        if (cur->mark == 0)
        {
          cur->mark = 1;
          BTOR_PUSH_STACK (mm, stack, cur);
          for (i = cur->arity - 1; i >= 0; i--)
            BTOR_PUSH_STACK (mm, stack, cur->e[i]);
        }
        else /* cur is visited, its children are visited */
        {
          /* compute maximum of children */
          assert (cur->mark == 1);
          cur->mark = 2;
          max       = 0;
          for (i = cur->arity - 1; i >= 0; i--)
          {
            child  = BTOR_REAL_ADDR_NODE (cur->e[i]);
            b_temp = btor_get_ptr_hash_table (order, child);
            assert (b_temp);
            val = b_temp->data.as_int;
            assert (val >= 0);
            max = BTOR_MAX_UTIL (max, val);
          }
          btor_add_ptr_hash_table (order, cur)->data.as_int = max;
        }
      }
    }

    assert (BTOR_EMPTY_STACK (stack));
    /* we eliminate cyclic substitutions, and reset mark flags */
    btor_init_node_hash_table_iterator (&it, substs);
    while (btor_has_next_node_hash_table_iterator (&it))
    {
      right = (BtorNode *) it.bucket->data.as_ptr;
      assert (right);
      left = btor_next_node_hash_table_iterator (&it);
      assert (BTOR_IS_REGULAR_NODE (left));
      assert (BTOR_IS_BV_VAR_NODE (left) || BTOR_IS_UF_NODE (left));
      mark_exp (btor, left, 0);
      mark_exp (btor, right, 0);
      b_temp = btor_get_ptr_hash_table (order, left);
      assert (b_temp);
      order_num = b_temp->data.as_int;
      b_temp    = btor_get_ptr_hash_table (order, BTOR_REAL_ADDR_NODE (right));
      assert (b_temp);
      max = b_temp->data.as_int;
      assert (order_num != max);
      /* found cycle */
      if (max > order_num) BTOR_PUSH_STACK (mm, stack, left);
    }

    /* we delete cyclic substitutions and synthesize them instead */
    while (!BTOR_EMPTY_STACK (stack))
    {
      left = BTOR_POP_STACK (stack);
      assert (BTOR_IS_REGULAR_NODE (left));
      assert (BTOR_IS_BV_VAR_NODE (left) || BTOR_IS_UF_NODE (left));
      right = (BtorNode *) btor_get_ptr_hash_table (substs, left)->data.as_ptr;
      assert (right);

      constraint = btor_eq_exp (btor, left, right);
      /* only add if it is not in a constraint table: can be already in
       * embedded or unsythesized constraints */
      if (!BTOR_REAL_ADDR_NODE (constraint)->constraint)
        btor_insert_unsynthesized_constraint (btor, constraint);
      btor_release_exp (btor, constraint);

      btor_remove_ptr_hash_table (substs, left, 0, 0);
      btor_release_exp (btor, left);
      btor_release_exp (btor, right);
    }

    /* we rebuild and substiute variables in one pass */
    substitute_vars_and_rebuild_exps (btor, substs);

    /* cleanup, we delete all substitution constraints */
    btor_init_node_hash_table_iterator (&it, substs);
    while (btor_has_next_node_hash_table_iterator (&it))
    {
      right = (BtorNode *) it.bucket->data.as_ptr;
      assert (right);
      left = btor_next_node_hash_table_iterator (&it);
      assert (BTOR_IS_REGULAR_NODE (left));
      assert (left->kind == BTOR_PROXY_NODE);
      assert (left->simplified);
      btor_release_exp (btor, left);
      btor_release_exp (btor, right);
    }

    btor_delete_ptr_hash_table (order);
    btor_delete_ptr_hash_table (substs);
  }

  BTOR_RELEASE_STACK (mm, stack);
  delta = btor_time_stamp () - start;
  btor->time.subst += delta;
  BTOR_MSG (
      btor->msg, 1, "%d variables substituted in %.1f seconds", count, delta);
}

static bool
all_exps_below_rebuilt (Btor *btor, BtorNode *exp)
{
  assert (btor);
  assert (exp);

  int i;
  BtorNode *cur;

  cur = btor_find_substitution (btor, exp);
  if (cur)
  {
    cur = btor_simplify_exp (btor, cur);
    return BTOR_REAL_ADDR_NODE (cur)->aux_mark == 0;
  }

  exp = BTOR_REAL_ADDR_NODE (exp);
  for (i = 0; i < exp->arity; i++)
  {
    cur = BTOR_REAL_ADDR_NODE (btor_simplify_exp (btor, exp->e[i]));
    if (cur->aux_mark > 0) return false;
  }

  return true;
}

BtorNode *
btor_substitute_terms (Btor *btor, BtorNode *root, BtorNodeMap *substs)
{
  assert (btor);
  assert (root);
  assert (substs);

  int32_t i;
  BtorMemMgr *mm;
  BtorNode *cur, *real_cur, *subst, *result, **e;
  BtorNodePtrStack visit, args, cleanup;
  BtorIntHashTable *mark, *cache;
  BtorIntHashTableData *d;

  mm    = btor->mm;
  mark  = btor_new_int_hash_map (mm);
  cache = btor_new_int_hash_map (mm);
  BTOR_INIT_STACK (visit);
  BTOR_INIT_STACK (args);
  BTOR_INIT_STACK (cleanup);
  BTOR_PUSH_STACK (mm, visit, root);

  while (!BTOR_EMPTY_STACK (visit))
  {
    cur      = BTOR_POP_STACK (visit);
    real_cur = BTOR_REAL_ADDR_NODE (cur);
    d        = btor_get_int_hash_map (mark, real_cur->id);
    if (!d)
    {
      subst = btor_mapped_node (substs, real_cur);
      if (subst)
      {
        BTOR_PUSH_STACK (mm, visit, BTOR_COND_INVERT_NODE (cur, subst));
        continue;
      }

      (void) btor_add_int_hash_map (mark, real_cur->id);
      BTOR_PUSH_STACK (mm, visit, cur);
      for (i = real_cur->arity - 1; i >= 0; i--)
        BTOR_PUSH_STACK (mm, visit, real_cur->e[i]);
    }
    else if (d->as_int == 0)
    {
      d->as_int = 1;

      args.top -= real_cur->arity;
      e = args.top;

      if (real_cur->arity == 0)
      {
        result = btor_copy_exp (btor, real_cur);
      }
      else if (BTOR_IS_SLICE_NODE (real_cur))
      {
        result = btor_slice_exp (btor,
                                 e[0],
                                 btor_slice_get_upper (real_cur),
                                 btor_slice_get_lower (real_cur));
      }
      else
      {
<<<<<<< HEAD
        /* if the param of a quantifier gets subtituted by a non-param, we do
         * not create a quantifier, but return the body instead */
        if (BTOR_IS_QUANTIFIER_NODE (real_cur)
            && !BTOR_IS_PARAM_NODE (BTOR_REAL_ADDR_NODE (e[0])))
          result = btor_copy_exp (btor, e[1]);
        else
          result = btor_create_exp (btor, real_cur->kind, real_cur->arity, e);
=======
        result = btor_create_exp (btor, real_cur->kind, e, real_cur->arity);
>>>>>>> a0fefc6c
      }
      for (i = 0; i < real_cur->arity; i++) btor_release_exp (btor, e[i]);
      assert (!btor_get_int_hash_map (cache, real_cur->id));
      btor_add_int_hash_map (cache, real_cur->id)->as_ptr =
          btor_copy_exp (btor, result);
      BTOR_PUSH_STACK (mm, cleanup, result);
    PUSH_RESULT:
      BTOR_PUSH_STACK (mm, args, BTOR_COND_INVERT_NODE (cur, result));
    }
    else
    {
      assert (d->as_int == 1);
      d = btor_get_int_hash_map (cache, real_cur->id);
      assert (d);
      result = btor_copy_exp (btor, d->as_ptr);
      goto PUSH_RESULT;
    }
  }
  assert (BTOR_COUNT_STACK (args) == 1);
  result = BTOR_POP_STACK (args);

  while (!BTOR_EMPTY_STACK (cleanup))
    btor_release_exp (btor, BTOR_POP_STACK (cleanup));
  BTOR_RELEASE_STACK (mm, cleanup);
  BTOR_RELEASE_STACK (mm, visit);
  BTOR_RELEASE_STACK (mm, args);
  btor_delete_int_hash_map (cache);
  btor_delete_int_hash_map (mark);
  return result;
}

static void
substitute_and_rebuild (Btor *btor, BtorPtrHashTable *subst)
{
  assert (btor);
  assert (subst);
  assert (btor_check_id_table_aux_mark_unset_dbg (btor));

  int i;
  double start;
  BtorMemMgr *mm;
  BtorNode *cur, *cur_parent, *rebuilt_exp, *simplified, *sub;
  BtorNodePtrStack roots;
  BtorNodePtrQueue queue;
  BtorHashTableIterator hit;
  BtorNodeIterator it;

  if (subst->count == 0u) return;

  start = btor_time_stamp ();
  mm    = btor->mm;

  BTOR_INIT_STACK (roots);
  BTOR_INIT_QUEUE (queue);

  btor_init_node_hash_table_iterator (&hit, subst);
  while (btor_has_next_node_hash_table_iterator (&hit))
  {
    cur = BTOR_REAL_ADDR_NODE (btor_next_node_hash_table_iterator (&hit));
    BTOR_ENQUEUE (mm, queue, cur);
  }

  /* mark cone and copy roots */
  while (!BTOR_EMPTY_QUEUE (queue))
  {
    cur = BTOR_DEQUEUE (queue);
    assert (BTOR_IS_REGULAR_NODE (cur));
    assert (!BTOR_IS_PROXY_NODE (cur));

    if (cur->aux_mark == 0)
    {
      cur->aux_mark = 1;

      if (cur->parents == 0)
        BTOR_PUSH_STACK (mm, roots, btor_copy_exp (btor, cur));

      btor_init_parent_iterator (&it, cur);
      while (btor_has_next_parent_iterator (&it))
      {
        cur_parent = btor_next_parent_iterator (&it);
        BTOR_ENQUEUE (mm, queue, cur_parent);
      }
    }
  }

  btor_init_node_hash_table_iterator (&hit, subst);
  while (btor_has_next_node_hash_table_iterator (&hit))
  {
    cur = BTOR_REAL_ADDR_NODE (btor_next_node_hash_table_iterator (&hit));
    assert (cur->aux_mark == 1);
    BTOR_ENQUEUE (mm, queue, btor_copy_exp (btor, cur));
    cur->aux_mark = 2; /* mark as enqueued */
  }

  /* rebuild bottom-up */
  while (!BTOR_EMPTY_QUEUE (queue))
  {
    cur = BTOR_DEQUEUE (queue);
    assert (BTOR_IS_REGULAR_NODE (cur));
    assert (!BTOR_IS_PROXY_NODE (cur));
    assert (cur->aux_mark == 2);

    if (cur->refs == 1)
    {
      btor_release_exp (btor, cur);
      continue;
    }

    if (all_exps_below_rebuilt (btor, cur))
    {
      cur->aux_mark = 0;
      btor_release_exp (btor, cur);

      /* traverse upwards and enqueue all parents that are not yet
       * in the queue. */
      btor_init_parent_iterator (&it, cur);
      while (btor_has_next_parent_iterator (&it))
      {
        cur_parent = btor_next_parent_iterator (&it);
        if (cur_parent->aux_mark == 2)
          //		  || !all_exps_below_rebuilt (btor, cur_parent))
          continue;
        assert (cur_parent->aux_mark == 0 || cur_parent->aux_mark == 1);
        cur_parent->aux_mark = 2;
        BTOR_ENQUEUE (mm, queue, btor_copy_exp (btor, cur_parent));
      }

      if ((sub = btor_find_substitution (btor, cur)))
        rebuilt_exp = btor_copy_exp (btor, sub);
      else
        rebuilt_exp = rebuild_exp (btor, cur);

      assert (BTOR_REAL_ADDR_NODE (cur)->sort_id
              == BTOR_REAL_ADDR_NODE (rebuilt_exp)->sort_id);
      assert (rebuilt_exp);
      if (rebuilt_exp != cur)
      {
        simplified = btor_simplify_exp (btor, rebuilt_exp);
        // TODO: only push new roots? use hash table for roots instead of
        // stack?
        if (cur->parents == 0)
          BTOR_PUSH_STACK (mm, roots, btor_copy_exp (btor, cur));

        set_simplified_exp (btor, cur, simplified);
      }
      btor_release_exp (btor, rebuilt_exp);
    }
    /* not all children rebuilt, enqueue again */
    else
    {
      assert (cur->aux_mark == 2);
      BTOR_ENQUEUE (mm, queue, cur);
    }
  }

  BTOR_RELEASE_QUEUE (mm, queue);

  for (i = 0; i < BTOR_COUNT_STACK (roots); i++)
  {
    cur = BTOR_PEEK_STACK (roots, i);
    btor_release_exp (btor, cur);
  }

  BTOR_RELEASE_STACK (mm, roots);

  assert (btor_check_id_table_aux_mark_unset_dbg (btor));
  assert (btor_check_unique_table_children_proxy_free_dbg (btor));

  update_node_hash_tables (btor);
  assert (btor_check_lambdas_static_rho_proxy_free_dbg (btor));
  btor->time.subst_rebuild += btor_time_stamp () - start;
}

void
btor_substitute_and_rebuild (Btor *btor, BtorPtrHashTable *substs)
{
  substitute_and_rebuild (btor, substs);
}

static void
substitute_embedded_constraints (Btor *btor)
{
  assert (btor);

  BtorHashTableIterator it;
  BtorNode *cur;

  btor_init_node_hash_table_iterator (&it, btor->embedded_constraints);
  while (btor_has_next_node_hash_table_iterator (&it))
  {
    cur = btor_next_node_hash_table_iterator (&it);
    assert (BTOR_REAL_ADDR_NODE (cur)->constraint);
    /* embedded constraints have possibly lost their parents,
     * e.g. top conjunction of constraints that are released */
    if (BTOR_REAL_ADDR_NODE (cur)->parents > 0) btor->stats.ec_substitutions++;
  }

  substitute_and_rebuild (btor, btor->embedded_constraints);
}

static void
process_embedded_constraints (Btor *btor)
{
  assert (btor);

  BtorHashTableIterator it;
  BtorNodePtrStack ec;
  double start, delta;
  BtorNode *cur;
  int count;

  if (btor->embedded_constraints->count > 0u)
  {
    start = btor_time_stamp ();
    count = 0;
    BTOR_INIT_STACK (ec);
    btor_init_node_hash_table_iterator (&it, btor->embedded_constraints);
    while (btor_has_next_node_hash_table_iterator (&it))
    {
      cur = btor_copy_exp (btor, btor_next_node_hash_table_iterator (&it));
      BTOR_PUSH_STACK (btor->mm, ec, cur);
    }

    /* Note: it may happen that new embedded constraints are inserted into
     *       btor->embedded_constraints here. */
    substitute_embedded_constraints (btor);

    while (!BTOR_EMPTY_STACK (ec))
    {
      cur = BTOR_POP_STACK (ec);

      if (btor_get_ptr_hash_table (btor->embedded_constraints, cur))
      {
        count++;
        btor_remove_ptr_hash_table (btor->embedded_constraints, cur, 0, 0);
        btor_insert_unsynthesized_constraint (btor, cur);
        btor_release_exp (btor, cur);
      }
      btor_release_exp (btor, cur);
    }
    BTOR_RELEASE_STACK (btor->mm, ec);

    delta = btor_time_stamp () - start;
    btor->time.embedded += delta;
    BTOR_MSG (btor->msg,
              1,
              "replaced %d embedded constraints in %1.f seconds",
              count,
              delta);
  }
}

/*------------------------------------------------------------------------*/

static void
update_assumptions (Btor *btor)
{
  assert (btor);

  BtorPtrHashTable *ass;
  BtorNode *cur, *simp;
  BtorHashTableIterator it;

  ass = btor_new_ptr_hash_table (btor->mm,
                                 (BtorHashPtr) btor_hash_exp_by_id,
                                 (BtorCmpPtr) btor_compare_exp_by_id);
  btor_init_node_hash_table_iterator (&it, btor->assumptions);
  while (btor_has_next_node_hash_table_iterator (&it))
  {
    cur = btor_next_node_hash_table_iterator (&it);
    if (BTOR_REAL_ADDR_NODE (cur)->simplified)
    {
      /* Note: do not simplify constraint expression in order to prevent
       * constraint expressions from not being added to btor->assumptions.
       */
      simp = btor_pointer_chase_simplified_exp (btor, cur);
      if (!btor_get_ptr_hash_table (ass, simp))
        btor_add_ptr_hash_table (ass, btor_copy_exp (btor, simp));
      btor_release_exp (btor, cur);
    }
    else
    {
      if (!btor_get_ptr_hash_table (ass, cur))
        btor_add_ptr_hash_table (ass, cur);
      else
        btor_release_exp (btor, cur);
    }
  }
  btor_delete_ptr_hash_table (btor->assumptions);
  btor->assumptions = ass;
}

int
btor_simplify (Btor *btor)
{
  assert (btor);

  BtorSolverResult result;
  int rounds;
  double start, delta;
#ifndef BTOR_DO_NOT_PROCESS_SKELETON
  int skelrounds = 0;
#endif

  rounds = 0;
  start  = btor_time_stamp ();

  if (btor->inconsistent) goto DONE;

  /* empty varsubst_constraints table if variable substitution was disabled
   * after adding variable substitution constraints (they are still in
   * unsynthesized_constraints).
   */
  if (btor_get_opt (btor, BTOR_OPT_VAR_SUBST) == 0
      && btor->varsubst_constraints->count > 0)
  {
    btor_delete_ptr_hash_table (btor->varsubst_constraints);
    btor->varsubst_constraints =
        btor_new_ptr_hash_table (btor->mm,
                                 (BtorHashPtr) btor_hash_exp_by_id,
                                 (BtorCmpPtr) btor_compare_exp_by_id);
  }

  do
  {
    rounds++;
    assert (btor_check_all_hash_tables_proxy_free_dbg (btor));
    assert (btor_check_all_hash_tables_simp_free_dbg (btor));
    assert (btor_check_unique_table_children_proxy_free_dbg (btor));
    if (btor_get_opt (btor, BTOR_OPT_REWRITE_LEVEL) > 1)
    {
      if (btor_get_opt (btor, BTOR_OPT_VAR_SUBST))
      {
        substitute_var_exps (btor);
        assert (btor_check_all_hash_tables_proxy_free_dbg (btor));
        assert (btor_check_all_hash_tables_simp_free_dbg (btor));
        assert (btor_check_unique_table_children_proxy_free_dbg (btor));

        if (btor->inconsistent) break;

        if (btor->varsubst_constraints->count)
          break;  // TODO (ma): continue instead of break?
      }

      process_embedded_constraints (btor);
      assert (btor_check_all_hash_tables_proxy_free_dbg (btor));
      assert (btor_check_all_hash_tables_simp_free_dbg (btor));
      assert (btor_check_unique_table_children_proxy_free_dbg (btor));

      if (btor->inconsistent) break;

      if (btor->varsubst_constraints->count) continue;
    }

    if (btor_get_opt (btor, BTOR_OPT_ELIMINATE_SLICES)
        && btor_get_opt (btor, BTOR_OPT_REWRITE_LEVEL) > 2
        && !btor_get_opt (btor, BTOR_OPT_INCREMENTAL))
    {
      btor_eliminate_slices_on_bv_vars (btor);
      if (btor->inconsistent) break;

      if (btor->varsubst_constraints->count
          || btor->embedded_constraints->count)
        continue;
    }

#ifndef BTOR_DO_NOT_PROCESS_SKELETON
    if (btor_get_opt (btor, BTOR_OPT_REWRITE_LEVEL) > 2
        && btor_get_opt (btor, BTOR_OPT_SKELETON_PREPROC))
    {
      skelrounds++;
      if (skelrounds <= 1)  // TODO only one?
      {
        btor_process_skeleton (btor);
        assert (btor_check_all_hash_tables_proxy_free_dbg (btor));
        assert (btor_check_all_hash_tables_simp_free_dbg (btor));
        assert (btor_check_unique_table_children_proxy_free_dbg (btor));
        if (btor->inconsistent) break;
      }

      if (btor->varsubst_constraints->count
          || btor->embedded_constraints->count)
        continue;
    }
#endif

    if (btor_get_opt (btor, BTOR_OPT_REWRITE_LEVEL) > 2
        /* FIXME: extraction not supported yet for extensional lambdas */
        && btor->feqs->count == 0
        /* FIXME: merging not supported yet for incremental due to
         * extensionality*/
        && !btor_get_opt (btor, BTOR_OPT_INCREMENTAL)
        //	  && !btor_get_opt (btor, BTOR_OPT_BETA_REDUCE_ALL)
        && btor_get_opt (btor, BTOR_OPT_EXTRACT_LAMBDAS))
      btor_extract_lambdas (btor);

    if (btor_get_opt (btor, BTOR_OPT_REWRITE_LEVEL) > 2
        /* merging lambdas not required if they get eliminated */
        //	  && !btor_get_opt (btor, BTOR_OPT_BETA_REDUCE_ALL)
        && btor_get_opt (btor, BTOR_OPT_MERGE_LAMBDAS))
      btor_merge_lambdas (btor);

    if (btor->varsubst_constraints->count || btor->embedded_constraints->count)
      continue;

    if (btor_get_opt (btor, BTOR_OPT_UCOPT)
        && btor_get_opt (btor, BTOR_OPT_REWRITE_LEVEL) > 2
        && !btor_get_opt (btor, BTOR_OPT_INCREMENTAL)
        && !btor_get_opt (btor, BTOR_OPT_MODEL_GEN))
    {
      btor_optimize_unconstrained (btor);
      assert (btor_check_all_hash_tables_proxy_free_dbg (btor));
      assert (btor_check_all_hash_tables_simp_free_dbg (btor));
      assert (btor_check_unique_table_children_proxy_free_dbg (btor));
      if (btor->inconsistent) break;
    }

    if (btor->varsubst_constraints->count || btor->embedded_constraints->count)
      continue;

    /* rewrite/beta-reduce applies on lambdas */
    if (btor_get_opt (btor, BTOR_OPT_BETA_REDUCE_ALL))
      //	  /* FIXME: full beta reduction may produce lambdas that do not
      // have a
      //	   * static_rho */
      //	  && btor->feqs->count == 0)
      btor_eliminate_applies (btor);

    /* add ackermann constraints for all uninterpreted functions */
    if (btor_get_opt (btor, BTOR_OPT_ACKERMANN))
      btor_add_ackermann_constraints (btor);
  } while (btor->varsubst_constraints->count
           || btor->embedded_constraints->count);

DONE:
  delta = btor_time_stamp () - start;
  btor->time.rewrite += delta;
  BTOR_MSG (btor->msg, 1, "%d rewriting rounds in %.1f seconds", rounds, delta);

  if (btor->inconsistent)
    result = BTOR_RESULT_UNSAT;
  else if (btor->unsynthesized_constraints->count == 0u
           && btor->synthesized_constraints->count == 0u)
    result = BTOR_RESULT_SAT;
  else
    result = BTOR_RESULT_UNKNOWN;

  BTOR_MSG (btor->msg, 1, "simplification returned %d", result);
  update_assumptions (btor);
  return result;
}

/* bit vector skeleton is always encoded, i.e., if BTOR_IS_SYNTH_NODE is true,
 * then it is also encoded. with option lazy_synthesize enabled,
 * 'synthesize_exp' stops at feq and apply nodes */
static void
synthesize_exp (Btor *btor, BtorNode *exp, BtorPtrHashTable *backannotation)
{
  BtorNodePtrStack exp_stack;
  BtorNode *cur, *value, *args;
  BtorAIGVec *av0, *av1, *av2;
  BtorMemMgr *mm;
  BtorAIGVecMgr *avmgr;
  BtorPtrHashBucket *b;
  BtorPtrHashTable *static_rho;
  BtorHashTableIterator it;
  char *indexed_name;
  const char *name;
  unsigned int count, i, len;
  int same_children_mem, j;
  int invert_av0 = 0;
  int invert_av1 = 0;
  int invert_av2 = 0;
  double start;
  bool restart;
  BtorIntHashTable *cache;

  assert (btor);
  assert (exp);

  start = btor_time_stamp ();
  mm    = btor->mm;
  avmgr = btor->avmgr;
  count = 0;
  cache = btor_new_int_hash_table (mm);

  BTOR_INIT_STACK (exp_stack);
  BTOR_PUSH_STACK (mm, exp_stack, exp);
  BTORLOG (2, "%s: %s", __FUNCTION__, node2string (exp));

  while (!BTOR_EMPTY_STACK (exp_stack))
  {
    cur = BTOR_REAL_ADDR_NODE (BTOR_POP_STACK (exp_stack));

    if (BTOR_IS_SYNTH_NODE (cur)) continue;

    count++;
    if (!btor_contains_int_hash_table (cache, cur->id))
    {
      if (BTOR_IS_BV_CONST_NODE (cur))
      {
        cur->av = btor_const_aigvec (avmgr, btor_const_get_bits (cur));
        BTORLOG (2, "  synthesized: %s", node2string (cur));
        /* no need to call btor_aigvec_to_sat_tseitin here */
      }
      /* encode bv skeleton inputs: var, apply, feq */
      else if (BTOR_IS_BV_VAR_NODE (cur)
               || (BTOR_IS_APPLY_NODE (cur) && !cur->parameterized)
               || BTOR_IS_FEQ_NODE (cur))
      {
        assert (!cur->parameterized);
        cur->av = btor_var_aigvec (avmgr, btor_get_exp_width (btor, cur));

        if (BTOR_IS_BV_VAR_NODE (cur) && backannotation
            && (name = btor_get_symbol_exp (btor, cur)))
        {
          len = strlen (name) + 40;
          if (btor_get_exp_width (btor, cur) > 1)
          {
            indexed_name = btor_malloc (mm, len);
            for (i = 0; i < cur->av->len; i++)
            {
              b = btor_add_ptr_hash_table (backannotation, cur->av->aigs[i]);
              assert (b->key == cur->av->aigs[i]);
              sprintf (indexed_name, "%s[%d]", name, i);
              b->data.as_str = btor_strdup (mm, indexed_name);
            }
            btor_free (mm, indexed_name, len);
          }
          else
          {
            assert (btor_get_exp_width (btor, cur) == 1);
            b = btor_add_ptr_hash_table (backannotation, cur->av->aigs[0]);
            assert (b->key == cur->av->aigs[0]);
            b->data.as_str = btor_strdup (mm, name);
          }
        }
        BTORLOG (2, "  synthesized: %s", node2string (cur));
        btor_aigvec_to_sat_tseitin (avmgr, cur->av);

        /* continue synthesizing children for apply and feq nodes if
         * lazy_synthesize is disabled */
        if (!btor_get_opt (btor, BTOR_OPT_FUN_LAZY_SYNTHESIZE))
          goto PUSH_CHILDREN;
      }
      /* we stop at function nodes as they will be lazily synthesized and
       * encoded during consistency checking */
      else if (BTOR_IS_FUN_NODE (cur)
               && btor_get_opt (btor, BTOR_OPT_FUN_LAZY_SYNTHESIZE))
      {
        continue;
      }
      else
      {
      PUSH_CHILDREN:
        assert (!btor_get_opt (btor, BTOR_OPT_FUN_LAZY_SYNTHESIZE)
                || !BTOR_IS_FUN_NODE (cur));

        btor_add_int_hash_table (cache, cur->id);
        BTOR_PUSH_STACK (mm, exp_stack, cur);
        for (j = cur->arity - 1; j >= 0; j--)
          BTOR_PUSH_STACK (mm, exp_stack, cur->e[j]);

        /* synthesize nodes in static_rho of lambda nodes */
        if (BTOR_IS_LAMBDA_NODE (cur))
        {
          static_rho = btor_lambda_get_static_rho (cur);
          if (static_rho)
          {
            btor_init_node_hash_table_iterator (&it, static_rho);
            while (btor_has_next_node_hash_table_iterator (&it))
            {
              value = it.bucket->data.as_ptr;
              args  = btor_next_node_hash_table_iterator (&it);
              BTOR_PUSH_STACK (mm, exp_stack, btor_simplify_exp (btor, value));
              BTOR_PUSH_STACK (mm, exp_stack, btor_simplify_exp (btor, args));
            }
          }
        }
      }
    }
    /* paremterized nodes, argument nodes and functions are not
     * synthesizable */
    else if (!cur->parameterized && !BTOR_IS_ARGS_NODE (cur)
             && !BTOR_IS_FUN_NODE (cur))
    {
      if (!btor_get_opt (btor, BTOR_OPT_FUN_LAZY_SYNTHESIZE))
      {
        /* due to pushing nodes from static_rho onto 'exp_stack' a strict
         * DFS order is not guaranteed anymore. hence, we have to check
         * if one of the children of 'cur' is not yet synthesized and
         * thus, have to synthesize them before 'cur'. */
        restart = false;
        for (i = 0; i < cur->arity; i++)
        {
          if (!BTOR_IS_SYNTH_NODE (BTOR_REAL_ADDR_NODE (cur->e[i])))
          {
            BTOR_PUSH_STACK (mm, exp_stack, cur->e[i]);
            restart = true;
            break;
          }
        }
        if (restart) continue;
      }

      if (cur->arity == 1)
      {
        assert (cur->kind == BTOR_SLICE_NODE);
        invert_av0 = BTOR_IS_INVERTED_NODE (cur->e[0]);
        av0        = BTOR_REAL_ADDR_NODE (cur->e[0])->av;
        if (invert_av0) btor_invert_aigvec (avmgr, av0);
        cur->av = btor_slice_aigvec (
            avmgr, av0, btor_slice_get_upper (cur), btor_slice_get_lower (cur));
        if (invert_av0) btor_invert_aigvec (avmgr, av0);
      }
      else if (cur->arity == 2)
      {
        /* We have to check if the children are in the same memory
         * place if they are in the same memory place. Then we need to
         * allocate memory for the AIG vectors if they are not, then
         * we can invert them in place and invert them back afterwards
         * (only if necessary) .
         */
        same_children_mem =
            BTOR_REAL_ADDR_NODE (cur->e[0]) == BTOR_REAL_ADDR_NODE (cur->e[1]);
        if (same_children_mem)
        {
          av0 = BTOR_AIGVEC_NODE (btor, cur->e[0]);
          av1 = BTOR_AIGVEC_NODE (btor, cur->e[1]);
        }
        else
        {
          invert_av0 = BTOR_IS_INVERTED_NODE (cur->e[0]);
          av0        = BTOR_REAL_ADDR_NODE (cur->e[0])->av;
          if (invert_av0) btor_invert_aigvec (avmgr, av0);
          invert_av1 = BTOR_IS_INVERTED_NODE (cur->e[1]);
          av1        = BTOR_REAL_ADDR_NODE (cur->e[1])->av;
          if (invert_av1) btor_invert_aigvec (avmgr, av1);
        }
        switch (cur->kind)
        {
          case BTOR_AND_NODE:
            cur->av = btor_and_aigvec (avmgr, av0, av1);
            break;
          case BTOR_BEQ_NODE: cur->av = btor_eq_aigvec (avmgr, av0, av1); break;
          case BTOR_ADD_NODE:
            cur->av = btor_add_aigvec (avmgr, av0, av1);
            break;
          case BTOR_MUL_NODE:
            cur->av = btor_mul_aigvec (avmgr, av0, av1);
            break;
          case BTOR_ULT_NODE:
            cur->av = btor_ult_aigvec (avmgr, av0, av1);
            break;
          case BTOR_SLL_NODE:
            cur->av = btor_sll_aigvec (avmgr, av0, av1);
            break;
          case BTOR_SRL_NODE:
            cur->av = btor_srl_aigvec (avmgr, av0, av1);
            break;
          case BTOR_UDIV_NODE:
            cur->av = btor_udiv_aigvec (avmgr, av0, av1);
            break;
          case BTOR_UREM_NODE:
            cur->av = btor_urem_aigvec (avmgr, av0, av1);
            break;
          default:
            assert (cur->kind == BTOR_CONCAT_NODE);
            cur->av = btor_concat_aigvec (avmgr, av0, av1);
            break;
        }

        if (same_children_mem)
        {
          btor_release_delete_aigvec (avmgr, av0);
          btor_release_delete_aigvec (avmgr, av1);
        }
        else
        {
          if (invert_av0) btor_invert_aigvec (avmgr, av0);
          if (invert_av1) btor_invert_aigvec (avmgr, av1);
        }
        if (!btor_get_opt (btor, BTOR_OPT_FUN_LAZY_SYNTHESIZE))
          btor_aigvec_to_sat_tseitin (avmgr, cur->av);
      }
      else
      {
        assert (cur->arity == 3);

        if (BTOR_IS_BV_COND_NODE (cur))
        {
          same_children_mem =
              BTOR_REAL_ADDR_NODE (cur->e[0]) == BTOR_REAL_ADDR_NODE (cur->e[1])
              || BTOR_REAL_ADDR_NODE (cur->e[0])
                     == BTOR_REAL_ADDR_NODE (cur->e[2])
              || BTOR_REAL_ADDR_NODE (cur->e[1])
                     == BTOR_REAL_ADDR_NODE (cur->e[2]);
          if (same_children_mem)
          {
            av0 = BTOR_AIGVEC_NODE (btor, cur->e[0]);
            av1 = BTOR_AIGVEC_NODE (btor, cur->e[1]);
            av2 = BTOR_AIGVEC_NODE (btor, cur->e[2]);
          }
          else
          {
            invert_av0 = BTOR_IS_INVERTED_NODE (cur->e[0]);
            av0        = BTOR_REAL_ADDR_NODE (cur->e[0])->av;
            if (invert_av0) btor_invert_aigvec (avmgr, av0);
            invert_av1 = BTOR_IS_INVERTED_NODE (cur->e[1]);
            av1        = BTOR_REAL_ADDR_NODE (cur->e[1])->av;
            if (invert_av1) btor_invert_aigvec (avmgr, av1);
            invert_av2 = BTOR_IS_INVERTED_NODE (cur->e[2]);
            av2        = BTOR_REAL_ADDR_NODE (cur->e[2])->av;
            if (invert_av2) btor_invert_aigvec (avmgr, av2);
          }
          cur->av = btor_cond_aigvec (avmgr, av0, av1, av2);
          if (same_children_mem)
          {
            btor_release_delete_aigvec (avmgr, av2);
            btor_release_delete_aigvec (avmgr, av1);
            btor_release_delete_aigvec (avmgr, av0);
          }
          else
          {
            if (invert_av0) btor_invert_aigvec (avmgr, av0);
            if (invert_av1) btor_invert_aigvec (avmgr, av1);
            if (invert_av2) btor_invert_aigvec (avmgr, av2);
          }
        }
      }
      assert (cur->av);
      BTORLOG (2, "  synthesized: %s", node2string (cur));
      btor_aigvec_to_sat_tseitin (avmgr, cur->av);
    }
  }
  BTOR_RELEASE_STACK (mm, exp_stack);
  btor_delete_int_hash_table (cache);

  if (count > 0 && btor_get_opt (btor, BTOR_OPT_VERBOSITY) > 3)
    BTOR_MSG (
        btor->msg, 3, "synthesized %u expressions into AIG vectors", count);

  btor->time.synth_exp += btor_time_stamp () - start;
}

/* forward assumptions to the SAT solver */
void
btor_add_again_assumptions (Btor *btor)
{
  assert (btor);
  assert (btor_check_id_table_mark_unset_dbg (btor));
  assert (btor_check_assumptions_simp_free_dbg (btor));

  int i;
  BtorNode *exp, *cur, *e;
  BtorNodePtrStack stack, unmark_stack;
  BtorPtrHashTable *assumptions;
  BtorHashTableIterator it;
  BtorAIG *aig;
  BtorSATMgr *smgr;
  BtorAIGMgr *amgr;

  amgr = btor_get_aig_mgr_btor (btor);
  smgr = btor_get_sat_mgr_btor (btor);

  BTOR_INIT_STACK (stack);
  BTOR_INIT_STACK (unmark_stack);

  assumptions = btor_new_ptr_hash_table (btor->mm,
                                         (BtorHashPtr) btor_hash_exp_by_id,
                                         (BtorCmpPtr) btor_compare_exp_by_id);

  btor_init_node_hash_table_iterator (&it, btor->assumptions);
  while (btor_has_next_node_hash_table_iterator (&it))
  {
    exp = btor_next_node_hash_table_iterator (&it);
    assert (!BTOR_REAL_ADDR_NODE (BTOR_IS_PROXY_NODE (exp)));

    if (BTOR_IS_INVERTED_NODE (exp) || !BTOR_IS_AND_NODE (exp))
    {
      if (!btor_get_ptr_hash_table (assumptions, exp))
        btor_add_ptr_hash_table (assumptions, exp);
    }
    else
    {
      BTOR_PUSH_STACK (btor->mm, stack, exp);
      while (!BTOR_EMPTY_STACK (stack))
      {
        cur = BTOR_POP_STACK (stack);
        assert (!BTOR_IS_INVERTED_NODE (cur));
        assert (BTOR_IS_AND_NODE (cur));
        assert (cur->mark == 0 || cur->mark == 1);
        if (cur->mark) continue;
        cur->mark = 1;
        BTOR_PUSH_STACK (btor->mm, unmark_stack, cur);
        for (i = 0; i < 2; i++)
        {
          e = cur->e[i];
          if (!BTOR_IS_INVERTED_NODE (e) && BTOR_IS_AND_NODE (e))
            BTOR_PUSH_STACK (btor->mm, stack, e);
          else if (!btor_get_ptr_hash_table (assumptions, e))
            btor_add_ptr_hash_table (assumptions, e);
        }
      }
    }
    mark_exp (btor, exp, 0);
  }

  btor_init_node_hash_table_iterator (&it, assumptions);
  while (btor_has_next_node_hash_table_iterator (&it))
  {
    cur = btor_next_node_hash_table_iterator (&it);
    assert (btor_get_exp_width (btor, cur) == 1);
    assert (!BTOR_REAL_ADDR_NODE (cur)->simplified);
    aig = exp_to_aig (btor, cur);
    btor_aig_to_sat (amgr, aig);
    if (aig == BTOR_AIG_TRUE) continue;
    assert (BTOR_GET_CNF_ID_AIG (aig) != 0);
    btor_assume_sat (smgr, BTOR_GET_CNF_ID_AIG (aig));
    btor_release_aig (amgr, aig);
  }

  while (!BTOR_EMPTY_STACK (unmark_stack))
    BTOR_REAL_ADDR_NODE (BTOR_POP_STACK (unmark_stack))->mark = 0;

  BTOR_RELEASE_STACK (btor->mm, stack);
  BTOR_RELEASE_STACK (btor->mm, unmark_stack);
  btor_delete_ptr_hash_table (assumptions);
}

#if 0
/* updates SAT assignments, reads assumptions and
 * returns if an assignment has changed
 */
static int
update_sat_assignments (Btor * btor)
{
  assert (btor);

  BtorSATMgr *smgr;

  smgr = btor_get_sat_mgr_btor (btor);
  add_again_assumptions (btor);
#ifndef NDEBUG
  int result;
  result = timed_sat_sat (btor, -1);
  assert (result == BTOR_SAT);
#else
  (void) timed_sat_sat (btor, -1);
#endif
  return btor_changed_sat (smgr);
}
#endif

int
btor_sat_btor (Btor *btor, int lod_limit, int sat_limit)
{
  assert (btor);
  assert (btor->btor_sat_btor_called >= 0);
  assert (btor_get_opt (btor, BTOR_OPT_INCREMENTAL)
          || btor->btor_sat_btor_called == 0);

#ifndef NDEBUG
  bool check = true;
#endif
  BtorSolverResult res;

  if (!btor->slv)
  {
    if (btor_get_opt (btor, BTOR_OPT_ENGINE) == BTOR_ENGINE_SLS
        && btor->ufs->count == 0
        && (btor_get_opt (btor, BTOR_OPT_BETA_REDUCE_ALL)
            || btor->lambdas->count == 0))
      btor->slv = btor_new_sls_solver (btor);
    else if ((btor_get_opt (btor, BTOR_OPT_ENGINE) == BTOR_ENGINE_PROP)
             && btor->ufs->count == 0
             && (btor_get_opt (btor, BTOR_OPT_BETA_REDUCE_ALL)
                 || btor->lambdas->count == 0))
      btor->slv = btor_new_prop_solver (btor);
    else if (btor_get_opt (btor, BTOR_OPT_ENGINE) == BTOR_ENGINE_EF
             && btor->quantifiers->count > 0)
    {
      btor->slv = btor_new_ef_solver (btor);
#ifndef NDEBUG
      check = false;
#endif
    }
    else
    {
      BTOR_ABORT (btor->quantifiers->count > 0,
                  "function engine cannot handle quantifiers");
      btor->slv = btor_new_fun_solver (btor);
      // TODO (ma): make options for lod_limit and sat_limit
      BTOR_FUN_SOLVER (btor)->lod_limit = lod_limit;
      BTOR_FUN_SOLVER (btor)->sat_limit = sat_limit;
    }
  }
  assert (btor->slv);

#ifdef BTOR_CHECK_UNCONSTRAINED
  Btor *uclone = 0;
  if (check && btor_has_clone_support_sat_mgr (btor_get_sat_mgr_btor (btor))
      && btor_get_opt (btor, BTOR_OPT_UCOPT)
      && btor_get_opt (btor, BTOR_OPT_REWRITE_LEVEL) > 2
      && !btor_get_opt (btor, BTOR_OPT_INCREMENTAL)
      && !btor_get_opt (btor, BTOR_OPT_MODEL_GEN))
  {
    uclone = btor_clone_btor (btor);
    btor_set_opt (uclone, BTOR_OPT_AUTO_CLEANUP, 1);
    btor_set_opt (uclone, BTOR_OPT_UCOPT, 0);
  }
#endif

#ifdef BTOR_CHECK_MODEL
  Btor *mclone             = 0;
  BtorPtrHashTable *inputs = 0;
  if (check)
  {
    mclone = btor_clone_exp_layer (btor, 0);
    btor_set_opt (mclone, BTOR_OPT_LOGLEVEL, 0);
    btor_set_opt (mclone, BTOR_OPT_VERBOSITY, 0);
    btor_set_opt (mclone, BTOR_OPT_FUN_DUAL_PROP, 0);
    inputs = map_inputs_check_model (btor, mclone);
    btor_set_opt (mclone, BTOR_OPT_AUTO_CLEANUP, 1);
    btor_set_opt (mclone, BTOR_OPT_AUTO_CLEANUP_INTERNAL, 1);
  }
#endif

#ifdef BTOR_CHECK_DUAL_PROP
  Btor *dpclone = 0;
  if (check && btor_has_clone_support_sat_mgr (btor_get_sat_mgr_btor (btor))
      && btor_get_opt (btor, BTOR_OPT_FUN_DUAL_PROP))
  {
    dpclone = btor_clone_btor (btor);
    btor_set_opt (dpclone, BTOR_OPT_LOGLEVEL, 0);
    btor_set_opt (dpclone, BTOR_OPT_VERBOSITY, 0);
    btor_set_opt (dpclone, BTOR_OPT_AUTO_CLEANUP, 1);
    btor_set_opt (dpclone, BTOR_OPT_AUTO_CLEANUP_INTERNAL, 1);
    btor_set_opt (dpclone, BTOR_OPT_FUN_DUAL_PROP, 0);
  }
#endif

#ifdef BTOR_CHECK_FAILED
  Btor *faclone = 0;
  if (check && btor_has_clone_support_sat_mgr (btor_get_sat_mgr_btor (btor))
      && btor_get_opt (btor, BTOR_OPT_CHK_FAILED_ASSUMPTIONS))
  {
    faclone = btor_clone_btor (btor);
    btor_set_opt (faclone, BTOR_OPT_AUTO_CLEANUP, 1);
    btor_set_opt (faclone, BTOR_OPT_AUTO_CLEANUP_INTERNAL, 1);
    btor_set_opt (faclone, BTOR_OPT_LOGLEVEL, 0);
    btor_set_opt (faclone, BTOR_OPT_VERBOSITY, 0);
    btor_set_opt (faclone, BTOR_OPT_CHK_FAILED_ASSUMPTIONS, 0);
    btor_set_opt (faclone, BTOR_OPT_FUN_DUAL_PROP, 0);
  }
#endif

#ifndef NBTORLOG
  btor_log_opts (btor);
#endif
  res = btor->slv->api.sat (btor->slv);
  btor->btor_sat_btor_called++;

#ifdef BTOR_CHECK_UNCONSTRAINED
  if (uclone)
  {
    assert (btor_get_opt (btor, BTOR_OPT_UCOPT));
    assert (btor_get_opt (btor, BTOR_OPT_REWRITE_LEVEL) > 2);
    assert (!btor_get_opt (btor, BTOR_OPT_INCREMENTAL));
    assert (!btor_get_opt (btor, BTOR_OPT_MODEL_GEN));
    BtorSolverResult ucres = uclone->slv->api.sat (uclone->slv);
    assert (res == ucres);
  }
#endif

  if (btor_get_opt (btor, BTOR_OPT_MODEL_GEN) && res == BTOR_RESULT_SAT)
  {
    switch (btor_get_opt (btor, BTOR_OPT_ENGINE))
    {
      case BTOR_ENGINE_SLS:
      case BTOR_ENGINE_PROP:
        btor->slv->api.generate_model (
            btor->slv, btor_get_opt (btor, BTOR_OPT_MODEL_GEN) == 2, false);
        break;
      default:
        btor->slv->api.generate_model (
            btor->slv, btor_get_opt (btor, BTOR_OPT_MODEL_GEN) == 2, true);
    }
  }

#ifdef BTOR_CHECK_MODEL
  if (mclone)
  {
    assert (inputs);
    if (res == BTOR_RESULT_SAT && !btor_get_opt (btor, BTOR_OPT_UCOPT))
    {
      if (!btor_get_opt (btor, BTOR_OPT_MODEL_GEN))
      {
        switch (btor_get_opt (btor, BTOR_OPT_ENGINE))
        {
          case BTOR_ENGINE_SLS:
          case BTOR_ENGINE_PROP:
            btor->slv->api.generate_model (btor->slv, false, false);
            break;
          default: btor->slv->api.generate_model (btor->slv, false, true);
        }
      }
      check_model (btor, mclone, inputs);
    }

    BtorHashTableIterator it;
    btor_init_node_hash_table_iterator (&it, inputs);
    while (btor_has_next_node_hash_table_iterator (&it))
    {
      btor_release_exp (btor, (BtorNode *) it.bucket->data.as_ptr);
      btor_release_exp (mclone, btor_next_node_hash_table_iterator (&it));
    }
    btor_delete_ptr_hash_table (inputs);
    btor_delete_btor (mclone);
  }
#endif

#ifdef BTOR_CHECK_DUAL_PROP
  if (dpclone && btor_get_opt (btor, BTOR_OPT_FUN_DUAL_PROP))
  {
    check_dual_prop (btor, dpclone);
    btor_delete_btor (dpclone);
  }
#endif

#ifdef BTOR_CHECK_FAILED
  if (faclone && btor_get_opt (btor, BTOR_OPT_CHK_FAILED_ASSUMPTIONS))
  {
    if (!btor->inconsistent && btor->last_sat_result == BTOR_RESULT_UNSAT)
      check_failed_assumptions (btor, faclone);
    btor_delete_btor (faclone);
  }
#endif
  return res;
}

static int
is_valid_argument (Btor *btor, BtorNode *exp)
{
  exp = BTOR_REAL_ADDR_NODE (exp);
  if (btor_is_fun_exp (btor, exp)) return 0;
  if (btor_is_array_exp (btor, exp)) return 0;
  /* scope of bound parmaters already closed (cannot be used anymore) */
  if (BTOR_IS_PARAM_NODE (exp) && btor_param_is_bound (exp)) return 0;
  return 1;
}

int
btor_fun_sort_check (Btor *btor, BtorNode *args[], uint32_t argc, BtorNode *fun)
{
  (void) btor;
  assert (btor);
  assert (argc > 0);
  assert (args);
  assert (fun);
  assert (BTOR_IS_REGULAR_NODE (fun));
  assert (btor_is_fun_exp (btor, fun));
  assert (argc == btor_get_fun_arity (btor, fun));

  uint32_t i;
  int pos = -1;
  BtorSortId sort;
  BtorSortUniqueTable *sorts;
  BtorTupleSortIterator it;

  sorts = &btor->sorts_unique_table;
  assert (btor_is_tuple_sort (sorts,
                              btor_get_domain_fun_sort (sorts, fun->sort_id)));
  btor_init_tuple_sort_iterator (
      &it, sorts, btor_get_domain_fun_sort (sorts, fun->sort_id));
  for (i = 0; i < argc; i++)
  {
    assert (btor_has_next_tuple_sort_iterator (&it));
    sort = btor_next_tuple_sort_iterator (&it);
    /* NOTE: we do not allow functions or arrays as arguments yet */
    if (!is_valid_argument (btor, args[i])
        || sort != BTOR_REAL_ADDR_NODE (args[i])->sort_id)
    {
      pos = i;
      break;
    }
  }
  return pos;
}

static BtorAIG *
exp_to_aig (Btor *btor, BtorNode *exp)
{
  BtorAIGMgr *amgr;
  BtorAIGVec *av;
  BtorAIG *result;

  assert (btor);
  assert (exp);
  assert (btor_get_exp_width (btor, exp) == 1);
  assert (!BTOR_REAL_ADDR_NODE (exp)->parameterized);

  amgr = btor_get_aig_mgr_btor (btor);

  synthesize_exp (btor, exp, 0);
  av = BTOR_REAL_ADDR_NODE (exp)->av;

  assert (av);
  assert (av->len == 1);

  result = av->aigs[0];

  if (BTOR_IS_INVERTED_NODE (exp))
    result = btor_not_aig (amgr, result);
  else
    result = btor_copy_aig (amgr, result);

  return result;
}

BtorAIGVec *
btor_exp_to_aigvec (Btor *btor, BtorNode *exp, BtorPtrHashTable *backannotation)
{
  BtorAIGVecMgr *avmgr;
  BtorAIGVec *result;

  assert (exp);

  avmgr = btor->avmgr;

  synthesize_exp (btor, exp, backannotation);
  result = BTOR_REAL_ADDR_NODE (exp)->av;
  assert (result);

  if (BTOR_IS_INVERTED_NODE (exp))
    result = btor_not_aigvec (avmgr, result);
  else
    result = btor_copy_aigvec (avmgr, result);

  return result;
}

void
btor_release_bv_assignment_str (Btor *btor, char *assignment)
{
  assert (btor);
  assert (assignment);
  btor_freestr (btor->mm, assignment);
}

#ifdef BTOR_CHECK_MODEL
BtorPtrHashTable *
map_inputs_check_model (Btor *btor, Btor *clone)
{
  assert (btor);
  assert (clone);

  BtorNode *cur;
  BtorPtrHashBucket *b;
  BtorHashTableIterator it;
  BtorPtrHashTable *inputs;

  inputs = btor_new_ptr_hash_table (clone->mm,
                                    (BtorHashPtr) btor_hash_exp_by_id,
                                    (BtorCmpPtr) btor_compare_exp_by_id);

  btor_init_node_hash_table_iterator (&it, clone->bv_vars);
  while (btor_has_next_node_hash_table_iterator (&it))
  {
    cur = btor_next_node_hash_table_iterator (&it);
    b   = btor_get_ptr_hash_table (btor->bv_vars, cur);
    assert (b);

    assert (!btor_get_ptr_hash_table (inputs, cur));
    btor_add_ptr_hash_table (inputs, btor_copy_exp (clone, cur))->data.as_ptr =
        btor_copy_exp (btor, (BtorNode *) b->key);
  }

  btor_init_node_hash_table_iterator (&it, clone->ufs);
  while (btor_has_next_node_hash_table_iterator (&it))
  {
    cur = btor_next_node_hash_table_iterator (&it);
    b   = btor_get_ptr_hash_table (btor->ufs, cur);
    assert (b);

    assert (!btor_get_ptr_hash_table (inputs, cur));
    btor_add_ptr_hash_table (inputs, btor_copy_exp (clone, cur))->data.as_ptr =
        btor_copy_exp (btor, (BtorNode *) b->key);
  }

  return inputs;
}

static void
rebuild_formula (Btor *btor, int rewrite_level)
{
  assert (btor);

  int i;
  BtorNode *cur;
  BtorPtrHashTable *t;

  /* set new rewrite level */
  btor_set_opt (btor, BTOR_OPT_REWRITE_LEVEL, rewrite_level);

  t = btor_new_ptr_hash_table (btor->mm,
                               (BtorHashPtr) btor_hash_exp_by_id,
                               (BtorCmpPtr) btor_compare_exp_by_id);

  /* collect all leaves and rebuild whole formula */
  for (i = BTOR_COUNT_STACK (btor->nodes_id_table) - 1; i >= 0; i--)
  {
    if (!(cur = BTOR_PEEK_STACK (btor->nodes_id_table, i))) continue;

    if (BTOR_IS_PROXY_NODE (cur)) continue;

    if (cur->arity == 0)
    {
      assert (BTOR_IS_BV_VAR_NODE (cur) || BTOR_IS_BV_CONST_NODE (cur)
              || BTOR_IS_PARAM_NODE (cur) || BTOR_IS_UF_NODE (cur));
      btor_add_ptr_hash_table (t, cur);
    }
  }

  substitute_and_rebuild (btor, t);
  btor_delete_ptr_hash_table (t);
}

static void
check_model (Btor *btor, Btor *clone, BtorPtrHashTable *inputs)
{
  assert (btor);
  assert (btor->last_sat_result == BTOR_RESULT_SAT);
  assert (clone);
  assert (inputs);

  uint32_t i;
  int ret;
  BtorNode *cur, *exp, *simp, *simp_clone, *real_simp_clone, *model, *eq;
  BtorNode *args, *apply;
  BtorHashTableIterator it;
  const BtorPtrHashTable *fmodel;
  BtorBitVector *value;
  BtorBitVectorTuple *args_tuple;
  BtorNodePtrStack consts;

  /* formula did not change since last sat call, we have to reset assumptions
   * from the previous run */
  if (clone->valid_assignments) btor_reset_incremental_usage (clone);

  /* add assumptions as assertions */
  btor_init_node_hash_table_iterator (&it, clone->assumptions);
  while (btor_has_next_node_hash_table_iterator (&it))
    btor_assert_exp (clone, btor_next_node_hash_table_iterator (&it));
  btor_reset_assumptions (clone);

  /* apply variable substitution until fixpoint */
  while (clone->varsubst_constraints->count > 0) substitute_var_exps (clone);

  /* rebuild formula with new rewriting level */
  rebuild_formula (clone, 3);

  /* add bit vector variable models */
  BTOR_INIT_STACK (consts);
  btor_init_node_hash_table_iterator (&it, inputs);
  while (btor_has_next_node_hash_table_iterator (&it))
  {
    exp = (BtorNode *) it.bucket->data.as_ptr;
    assert (exp);
    assert (BTOR_IS_REGULAR_NODE (exp));
    assert (exp->btor == btor);
    /* Note: we do not want simplified constraints here */
    simp = btor_pointer_chase_simplified_exp (btor, exp);
    cur  = btor_next_node_hash_table_iterator (&it);
    assert (BTOR_IS_REGULAR_NODE (cur));
    assert (cur->btor == clone);
    simp_clone      = btor_simplify_exp (clone, cur);
    real_simp_clone = BTOR_REAL_ADDR_NODE (simp_clone);

    if (BTOR_IS_FUN_NODE (real_simp_clone))
    {
      fmodel = btor_get_fun_model (btor, simp);
      if (!fmodel) continue;

      BTORLOG (2, "assert model for %s", node2string (real_simp_clone));
      btor_init_hash_table_iterator (&it, (BtorPtrHashTable *) fmodel);
      while (btor_has_next_hash_table_iterator (&it))
      {
        value      = (BtorBitVector *) it.bucket->data.as_ptr;
        args_tuple = btor_next_hash_table_iterator (&it);

        /* create condition */
        assert (BTOR_EMPTY_STACK (consts));
        for (i = 0; i < args_tuple->arity; i++)
        {
          model = btor_const_exp (clone, args_tuple->bv[i]);
          BTOR_PUSH_STACK (clone->mm, consts, model);
        }

        args  = btor_args_exp (clone, consts.start, BTOR_COUNT_STACK (consts));
        apply = btor_apply_exp (clone, real_simp_clone, args);
        model = btor_const_exp (clone, value);
        eq    = btor_eq_exp (clone, apply, model);
        btor_assert_exp (clone, eq);
        btor_release_exp (clone, eq);
        btor_release_exp (clone, model);
        btor_release_exp (clone, apply);
        btor_release_exp (clone, args);

        while (!BTOR_EMPTY_STACK (consts))
          btor_release_exp (clone, BTOR_POP_STACK (consts));
      }
    }
    else
    {
      BTORLOG (2,
               "assert model for %s (%s)",
               node2string (real_simp_clone),
               btor_get_symbol_exp (clone, cur));
      /* we need to invert the assignment if simplified is inverted */
      model =
          btor_const_exp (clone,
                          (BtorBitVector *) btor_get_bv_model (
                              btor, BTOR_COND_INVERT_NODE (simp_clone, simp)));
      eq = btor_eq_exp (clone, real_simp_clone, model);
      btor_assert_exp (clone, eq);
      btor_release_exp (clone, eq);
      btor_release_exp (clone, model);
    }
  }
  BTOR_RELEASE_STACK (clone->mm, consts);

  /* apply variable substitution until fixpoint */
  while (clone->varsubst_constraints->count > 0) substitute_var_exps (clone);

  btor_set_opt (clone, BTOR_OPT_BETA_REDUCE_ALL, 1);
  ret = btor_simplify (clone);

  // btor_print_model (btor, "btor", stdout);
  assert (ret != BTOR_RESULT_UNKNOWN
          || clone->slv->api.sat (clone->slv) == BTOR_RESULT_SAT);
  // TODO: check if roots have been simplified through aig rewriting
  // BTOR_ABORT (ret == BTOR_RESULT_UNKNOWN, "rewriting needed");
  BTOR_ABORT (ret == BTOR_RESULT_UNSAT, "invalid model");
}
#endif

#ifdef BTOR_CHECK_DUAL_PROP
static void
check_dual_prop (Btor *btor, Btor *clone)
{
  assert (btor);
  assert (btor_get_opt (btor, BTOR_OPT_FUN_DUAL_PROP));
  assert (clone);

  clone->slv->api.sat (clone->slv);
  assert (btor->last_sat_result == clone->last_sat_result);
}
#endif

#ifdef BTOR_CHECK_FAILED
static void
check_failed_assumptions (Btor *btor, Btor *clone)
{
  assert (btor);
  assert (btor->last_sat_result == BTOR_RESULT_UNSAT);

  BtorNode *ass;
  BtorHashTableIterator it;

  /* assert failed assumptions */
  btor_init_node_hash_table_iterator (&it, btor->assumptions);
  while (btor_has_next_node_hash_table_iterator (&it))
  {
    ass = btor_next_node_hash_table_iterator (&it);
    if (btor_failed_exp (btor, ass))
    {
      ass = btor_match_node (clone, ass);
      assert (ass);
      btor_assert_exp (clone, ass);
    }
  }

  /* cleanup assumptions */
  btor_init_node_hash_table_iterator (&it, clone->assumptions);
  while (btor_has_next_node_hash_table_iterator (&it))
    btor_release_exp (clone, btor_next_node_hash_table_iterator (&it));
  btor_delete_ptr_hash_table (clone->assumptions);
  clone->assumptions =
      btor_new_ptr_hash_table (clone->mm,
                               (BtorHashPtr) btor_hash_exp_by_id,
                               (BtorCmpPtr) btor_compare_exp_by_id);

  assert (clone->slv->api.sat (clone->slv) == BTOR_RESULT_UNSAT);
}
#endif<|MERGE_RESOLUTION|>--- conflicted
+++ resolved
@@ -2331,13 +2331,9 @@
     case BTOR_CONCAT_NODE: return btor_concat_exp (btor, exp->e[0], exp->e[1]);
     case BTOR_LAMBDA_NODE: return rebuild_lambda_exp (btor, exp);
     case BTOR_APPLY_NODE: return btor_apply_exp (btor, exp->e[0], exp->e[1]);
-<<<<<<< HEAD
-    case BTOR_ARGS_NODE: return btor_args_exp (btor, exp->arity, exp->e);
+    case BTOR_ARGS_NODE: return btor_args_exp (btor, exp->e, exp->arity);
     case BTOR_EXISTS_NODE:
     case BTOR_FORALL_NODE: return rebuild_binder_exp (btor, exp);
-=======
-    case BTOR_ARGS_NODE: return btor_args_exp (btor, exp->e, exp->arity);
->>>>>>> a0fefc6c
     default:
       assert (BTOR_IS_COND_NODE (exp));
       return btor_cond_exp (btor, exp->e[0], exp->e[1], exp->e[2]);
@@ -2813,17 +2809,13 @@
       }
       else
       {
-<<<<<<< HEAD
-        /* if the param of a quantifier gets subtituted by a non-param, we do
-         * not create a quantifier, but return the body instead */
+        /* if the param of a quantifier gets subtituted by a non-param,
+         * we do not create a quantifier, but return the body instead */
         if (BTOR_IS_QUANTIFIER_NODE (real_cur)
             && !BTOR_IS_PARAM_NODE (BTOR_REAL_ADDR_NODE (e[0])))
           result = btor_copy_exp (btor, e[1]);
         else
-          result = btor_create_exp (btor, real_cur->kind, real_cur->arity, e);
-=======
-        result = btor_create_exp (btor, real_cur->kind, e, real_cur->arity);
->>>>>>> a0fefc6c
+          result = btor_create_exp (btor, real_cur->kind, e, real_cur->arity);
       }
       for (i = 0; i < real_cur->arity; i++) btor_release_exp (btor, e[i]);
       assert (!btor_get_int_hash_map (cache, real_cur->id));
