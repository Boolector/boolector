/*  Boolector: Satisfiablity Modulo Theories (SMT) solver.
 *
 *  Copyright (C) 2007-2009 Robert Daniel Brummayer.
 *  Copyright (C) 2007-2014 Armin Biere.
 *  Copyright (C) 2012-2015 Mathias Preiner.
 *  Copyright (C) 2012-2016 Aina Niemetz.
 *
 *  All rights reserved.
 *
 *  This file is part of Boolector.
 *  See COPYING for more information on using this software.
 */

#include "btorcore.h"

#include "btorclone.h"
#include "btormodel.h"
#include "btorrewrite.h"
#include "btorslvaigprop.h"
#include "btorslvef.h"
#include "btorslvfun.h"
#include "btorslvprop.h"
#include "btorslvsls.h"
#include "simplifier/btorack.h"
#include "simplifier/btorder.h"
#include "simplifier/btorelimapplies.h"
#include "simplifier/btorelimslices.h"
#include "simplifier/btorextract.h"
#include "simplifier/btormerge.h"
#include "simplifier/btorunconstrained.h"
#include "utils/btorhashint.h"
#include "utils/btoriter.h"
#include "utils/btormisc.h"
#include "utils/btorutil.h"
#ifndef BTOR_DO_NOT_PROCESS_SKELETON
#include "simplifier/btorskel.h"
#endif
#include "btorabort.h"
#include "btorconfig.h"
#include "btordbg.h"
#include "btorlog.h"
#include "btoropt.h"

#include <limits.h>

#undef BTOR_CHECK_FAILED

/*------------------------------------------------------------------------*/

#define BTOR_INIT_UNIQUE_TABLE(mm, table) \
  do                                      \
  {                                       \
    assert (mm);                          \
    (table).size         = 1;             \
    (table).num_elements = 0;             \
    BTOR_CNEW (mm, (table).chains);       \
  } while (0)

#define BTOR_RELEASE_UNIQUE_TABLE(mm, table)         \
  do                                                 \
  {                                                  \
    assert (mm);                                     \
    BTOR_DELETEN (mm, (table).chains, (table).size); \
  } while (0)

#define BTOR_INIT_SORT_UNIQUE_TABLE(mm, table) \
  do                                           \
  {                                            \
    BTOR_INIT_UNIQUE_TABLE (mm, table);        \
    table.mm = mm;                             \
    BTOR_INIT_STACK (table.id2sort);           \
    BTOR_PUSH_STACK (mm, table.id2sort, 0);    \
  } while (0)

#define BTOR_RELEASE_SORT_UNIQUE_TABLE(mm, table) \
  do                                              \
  {                                               \
    BTOR_RELEASE_UNIQUE_TABLE (mm, table);        \
    BTOR_RELEASE_STACK (mm, table.id2sort);       \
  } while (0)

#define BTOR_COND_INVERT_AIG_NODE(exp, aig) \
  ((BtorAIG *) (((unsigned long int) (exp) &1ul) ^ ((unsigned long int) (aig))))

/*------------------------------------------------------------------------*/

static BtorAIG *exp_to_aig (Btor *, BtorNode *);

#ifdef BTOR_CHECK_MODEL
static void check_model (Btor *, Btor *, BtorPtrHashTable *);
static BtorPtrHashTable *map_inputs_check_model (Btor *, Btor *);
#endif

#ifdef BTOR_CHECK_DUAL_PROP
static void check_dual_prop (Btor *, Btor *);
#endif

#ifdef BTOR_CHECK_FAILED
static void check_failed_assumptions (Btor *, Btor *);
#endif
/*------------------------------------------------------------------------*/

enum BtorSubstCompKind
{
  BTOR_SUBST_COMP_ULT_KIND,
  BTOR_SUBST_COMP_ULTE_KIND,
  BTOR_SUBST_COMP_UGT_KIND,
  BTOR_SUBST_COMP_UGTE_KIND
};

typedef enum BtorSubstCompKind BtorSubstCompKind;

/*------------------------------------------------------------------------*/

void
btor_init_substitutions (Btor *btor)
{
  assert (btor);
  assert (!btor->substitutions);

  btor->substitutions =
      btor_new_ptr_hash_table (btor->mm,
                               (BtorHashPtr) btor_hash_exp_by_id,
                               (BtorCmpPtr) btor_compare_exp_by_id);
}

void
btor_delete_substitutions (Btor *btor)
{
  assert (btor);

  BtorNode *cur;
  BtorHashTableIterator it;

  btor_init_node_hash_table_iterator (&it, btor->substitutions);
  while (btor_has_next_node_hash_table_iterator (&it))
  {
    btor_release_exp (btor, (BtorNode *) it.bucket->data.as_ptr);
    cur = btor_next_node_hash_table_iterator (&it);
    btor_release_exp (btor, cur);
  }

  btor_delete_ptr_hash_table (btor->substitutions);
  btor->substitutions = 0;
}

BtorNode *
btor_find_substitution (Btor *btor, BtorNode *exp)
{
  assert (btor);
  assert (exp);

  BtorNode *result = 0;
  BtorPtrHashBucket *b;

  if (!btor->substitutions) return 0;

  while (1)
  {
    b = btor_get_ptr_hash_table (btor->substitutions,
                                 BTOR_REAL_ADDR_NODE (exp));
    if (!b) break;
    result = BTOR_COND_INVERT_NODE (exp, (BtorNode *) b->data.as_ptr);
    exp    = result;
  }

  return result;
}

#ifndef NDEBUG
static int
substitution_cycle_check_dbg (Btor *btor, BtorNode *exp, BtorNode *subst)
{
  int i, cycle = 0;
  BtorMemMgr *mm;
  BtorNode *cur;
  BtorNodePtrStack visit;
  BtorIntHashTable *cache;

  mm    = btor->mm;
  exp   = BTOR_REAL_ADDR_NODE (exp);
  cache = btor_new_int_hash_table (mm);

  BTOR_INIT_STACK (visit);
  BTOR_PUSH_STACK (mm, visit, subst);
  while (!BTOR_EMPTY_STACK (visit))
  {
    cur = BTOR_REAL_ADDR_NODE (BTOR_POP_STACK (visit));

    if (btor_contains_int_hash_table (cache, cur->id)) continue;

    if (cur == exp)
    {
      cycle = 1;
      break;
    }

    btor_add_int_hash_table (cache, cur->id);

    for (i = 0; i < cur->arity; i++) BTOR_PUSH_STACK (mm, visit, cur->e[i]);
  }
  BTOR_RELEASE_STACK (mm, visit);
  btor_delete_int_hash_table (cache);
  return !cycle;
}
#endif

void
btor_insert_substitution (Btor *btor,
                          BtorNode *exp,
                          BtorNode *subst,
                          int update)
{
  assert (btor);
  assert (exp);
  assert (subst);
  assert (btor->substitutions);
  assert (update == 0 || update == 1);
  assert (BTOR_REAL_ADDR_NODE (exp)->sort_id
          == BTOR_REAL_ADDR_NODE (subst)->sort_id);

  BtorNode *simp;
  BtorPtrHashBucket *b;
  exp = BTOR_REAL_ADDR_NODE (exp);

  if (exp == BTOR_REAL_ADDR_NODE (subst)) return;

  assert (substitution_cycle_check_dbg (btor, exp, subst));

  b = btor_get_ptr_hash_table (btor->substitutions, exp);
  if (update && b)
  {
    assert (b->data.as_ptr);
    /* release data of current bucket */
    btor_release_exp (btor, (BtorNode *) b->data.as_ptr);
    btor_remove_ptr_hash_table (btor->substitutions, exp, 0, 0);
    /* release key of current bucket */
    btor_release_exp (btor, exp);
  }
  else if (b)
  {
    assert ((BtorNode *) b->data.as_ptr == subst);
    /* substitution already inserted */
    return;
  }

  simp = btor_find_substitution (btor, subst);

  if (simp) subst = simp;

  assert (!btor_get_ptr_hash_table (btor->substitutions,
                                    BTOR_REAL_ADDR_NODE (subst)));

  if (exp == BTOR_REAL_ADDR_NODE (subst)) return;

  btor_add_ptr_hash_table (btor->substitutions, btor_copy_exp (btor, exp))
      ->data.as_ptr = btor_copy_exp (btor, subst);
}

/*------------------------------------------------------------------------*/

const char *
btor_version (Btor *btor)
{
  assert (btor);
  (void) btor;
  return BTOR_VERSION;
}

BtorMemMgr *
btor_get_mem_mgr_btor (const Btor *btor)
{
  assert (btor);
  return btor->mm;
}
BtorAIGMgr *
btor_get_aig_mgr_btor (const Btor *btor)
{
  assert (btor);
  return btor_get_aig_mgr_aigvec_mgr (btor->avmgr);
}

BtorSATMgr *
btor_get_sat_mgr_btor (const Btor *btor)
{
  assert (btor);
  return btor_get_sat_mgr_aig_mgr (btor_get_aig_mgr_btor (btor));
}

void
btor_reset_time_btor (Btor *btor)
{
  assert (btor);
  BTOR_CLR (&btor->time);
}

void
btor_reset_stats_btor (Btor *btor)
{
  assert (btor);
#ifndef NDEBUG
  if (btor->stats.rw_rules_applied)
    btor_delete_ptr_hash_table (btor->stats.rw_rules_applied);
#endif
  BTOR_CLR (&btor->stats);
  assert (!btor->stats.rw_rules_applied);
#ifndef NDEBUG
  btor->stats.rw_rules_applied = btor_new_ptr_hash_table (
      btor->mm, (BtorHashPtr) btor_hash_str, (BtorCmpPtr) strcmp);
#endif
}

static int
constraints_stats_changes (Btor *btor)
{
  int res;

  if (btor->stats.oldconstraints.varsubst && !btor->varsubst_constraints->count)
    return INT_MAX;

  if (btor->stats.oldconstraints.embedded && !btor->embedded_constraints->count)
    return INT_MAX;

  if (btor->stats.oldconstraints.unsynthesized
      && !btor->unsynthesized_constraints->count)
    return INT_MAX;

  res = abs (btor->stats.oldconstraints.varsubst
             - btor->varsubst_constraints->count);

  res += abs (btor->stats.oldconstraints.embedded
              - btor->embedded_constraints->count);

  res += abs (btor->stats.oldconstraints.unsynthesized
              - btor->unsynthesized_constraints->count);

  res += abs (btor->stats.oldconstraints.synthesized
              - btor->synthesized_constraints->count);

  return res;
}

static void
report_constraint_stats (Btor *btor, int force)
{
  int changes;

  if (!force)
  {
    if (btor_get_opt (btor, BTOR_OPT_VERBOSITY) <= 0) return;

    changes = constraints_stats_changes (btor);

    if (btor_get_opt (btor, BTOR_OPT_VERBOSITY) == 1 && changes < 100000)
      return;

    if (btor_get_opt (btor, BTOR_OPT_VERBOSITY) == 2 && changes < 1000) return;

    if (btor_get_opt (btor, BTOR_OPT_VERBOSITY) == 3 && changes < 10) return;

    if (!changes) return;
  }

  BTOR_MSG (btor->msg,
            1,
            "%d/%d/%d/%d constraints %d/%d/%d/%d %.1f MB",
            btor->stats.constraints.varsubst,
            btor->stats.constraints.embedded,
            btor->stats.constraints.unsynthesized,
            btor->stats.constraints.synthesized,
            btor->varsubst_constraints->count,
            btor->embedded_constraints->count,
            btor->unsynthesized_constraints->count,
            btor->synthesized_constraints->count,
            btor->mm->allocated / (double) (1 << 20));

  btor->stats.oldconstraints.varsubst = btor->varsubst_constraints->count;
  btor->stats.oldconstraints.embedded = btor->embedded_constraints->count;
  btor->stats.oldconstraints.unsynthesized =
      btor->unsynthesized_constraints->count;
  btor->stats.oldconstraints.synthesized = btor->synthesized_constraints->count;
}

/* we do not count proxies */
static int
number_of_ops (Btor *btor)
{
  int i, result;
  assert (btor);

  result = 0;
  for (i = 1; i < BTOR_NUM_OPS_NODE - 1; i++) result += btor->ops[i].cur;

  return result;
}

static double
percent (double a, double b)
{
  return b ? 100.0 * a / b : 0.0;
}

void
btor_print_stats_btor (Btor *btor)
{
  int num_final_ops, verbosity, i;

  if (!btor) return;

  verbosity = btor_get_opt (btor, BTOR_OPT_VERBOSITY);

  report_constraint_stats (btor, 1);
  if (btor_get_opt (btor, BTOR_OPT_UCOPT))
  {
    BTOR_MSG (
        btor->msg, 1, "unconstrained bv props: %d", btor->stats.bv_uc_props);
    BTOR_MSG (btor->msg,
              1,
              "unconstrained array props: %d",
              btor->stats.fun_uc_props);
    BTOR_MSG (btor->msg,
              1,
              "unconstrained parameterized props: %d",
              btor->stats.param_uc_props);
  }
  BTOR_MSG (btor->msg,
            1,
            "variable substitutions: %d",
            btor->stats.var_substitutions);
  BTOR_MSG (btor->msg,
            1,
            "uninterpreted function substitutions: %d",
            btor->stats.uf_substitutions);
  BTOR_MSG (btor->msg,
            1,
            "embedded constraint substitutions: %d",
            btor->stats.ec_substitutions);
  BTOR_MSG (btor->msg, 1, "assumptions: %u", btor->assumptions->count);

  if (verbosity > 0)
  {
    BTOR_MSG (btor->msg, 2, "max rec. RW: %d", btor->stats.max_rec_rw_calls);
    BTOR_MSG (btor->msg,
              2,
              "number of expressions ever created: %lld",
              btor->stats.expressions);
    num_final_ops = number_of_ops (btor);
    assert (num_final_ops >= 0);
    BTOR_MSG (btor->msg, 2, "number of final expressions: %d", num_final_ops);
    assert (sizeof g_btor_op2str / sizeof *g_btor_op2str == BTOR_NUM_OPS_NODE);

    BTOR_MSG (btor->msg,
              1,
              "memory allocated for nodes: %.2f MB",
              btor->stats.node_bytes_alloc / (double) (1 << 20));
    if (num_final_ops > 0)
      for (i = 1; i < BTOR_NUM_OPS_NODE - 1; i++)
        if (btor->ops[i].cur || btor->ops[i].max)
          BTOR_MSG (btor->msg,
                    2,
                    " %s: %d max %d",
                    g_btor_op2str[i],
                    btor->ops[i].cur,
                    btor->ops[i].max);
  }

  BTOR_MSG (btor->msg, 1, "");
  BTOR_MSG (btor->msg, 1, "bit blasting statistics:");
  BTOR_MSG (btor->msg,
            1,
            " AIG vectors (cur/max): %lld/%lld",
            btor->avmgr ? btor->avmgr->cur_num_aigvecs : 0,
            btor->avmgr ? btor->avmgr->max_num_aigvecs : 0);
  BTOR_MSG (btor->msg,
            1,
            " AIG ANDs (cur/max): %lld/%lld",
            btor->avmgr ? btor->avmgr->amgr->cur_num_aigs : 0,
            btor->avmgr ? btor->avmgr->amgr->max_num_aigs : 0);
  BTOR_MSG (btor->msg,
            1,
            " AIG variables: %lld",
            btor->avmgr ? btor->avmgr->amgr->max_num_aig_vars : 0);
  BTOR_MSG (btor->msg,
            1,
            " CNF variables: %lld",
            btor->avmgr ? btor->avmgr->amgr->num_cnf_vars : 0);
  BTOR_MSG (btor->msg,
            1,
            " CNF clauses: %lld",
            btor->avmgr ? btor->avmgr->amgr->num_cnf_clauses : 0);
  BTOR_MSG (btor->msg,
            1,
            " CNF literals: %lld",
            btor->avmgr ? btor->avmgr->amgr->num_cnf_literals : 0);

  BTOR_MSG (btor->msg, 1, "");
#ifndef NDEBUG
  BtorHashTableIterator it;
  char *rule;
  int num = 0;
  BTOR_MSG (btor->msg, 1, "applied rewriting rules:");
  btor_init_hash_table_iterator (&it, btor->stats.rw_rules_applied);
  while (btor_has_next_hash_table_iterator (&it))
  {
    num  = it.bucket->data.as_int;
    rule = btor_next_hash_table_iterator (&it);
    BTOR_MSG (btor->msg, 1, "  %s: %d", rule, num);
  }
#endif
  BTOR_MSG (btor->msg,
            1,
            "linear constraint equations: %d",
            btor->stats.linear_equations);
  BTOR_MSG (btor->msg,
            1,
            "gaussian elimination in linear equations: %d",
            btor->stats.gaussian_eliminations);
  BTOR_MSG (btor->msg,
            1,
            "eliminated sliced variables: %d",
            btor->stats.eliminated_slices);
  BTOR_MSG (btor->msg,
            1,
            "extracted skeleton constraints: %d",
            btor->stats.skeleton_constraints);
  BTOR_MSG (
      btor->msg, 1, "and normalizations: %d", btor->stats.ands_normalized);
  BTOR_MSG (
      btor->msg, 1, "add normalizations: %d", btor->stats.adds_normalized);
  BTOR_MSG (
      btor->msg, 1, "mul normalizations: %d", btor->stats.muls_normalized);
  BTOR_MSG (btor->msg, 1, "lambdas merged: %lld", btor->stats.lambdas_merged);
  BTOR_MSG (btor->msg,
            1,
            "apply propagation during construction: %d",
            btor->stats.apply_props_construct);
  BTOR_MSG (
      btor->msg, 1, "beta reductions: %lld", btor->stats.beta_reduce_calls);
  BTOR_MSG (btor->msg, 1, "clone calls: %lld", btor->stats.clone_calls);

  if (btor->slv) btor->slv->api.print_stats (btor->slv);

  BTOR_MSG (btor->msg, 1, "");
  BTOR_MSG (btor->msg, 1, "%.2f seconds beta-reduction", btor->time.beta);
  BTOR_MSG (btor->msg,
            1,
            "%.2f seconds synthesize expressions",
            btor->time.synth_exp);
  BTOR_MSG (btor->msg,
            1,
            "%.2f seconds determining failed assumptions",
            btor->time.failed);
  BTOR_MSG (btor->msg, 1, "%.2f seconds for cloning", btor->time.cloning);
  BTOR_MSG (btor->msg,
            1,
            "%.2f seconds beta reduction probing",
            btor->time.br_probing);
  BTOR_MSG (btor->msg,
            1,
            "%.2f seconds substitute and rebuild",
            btor->time.subst_rebuild);
  if (btor_get_opt (btor, BTOR_OPT_UCOPT))
    BTOR_MSG (btor->msg,
              1,
              "%.2f seconds for unconstrained optimization",
              btor->time.ucopt);
  if (btor_get_opt (btor, BTOR_OPT_MODEL_GEN))
    BTOR_MSG (
        btor->msg, 1, "%.2f seconds model generation", btor->time.model_gen);
  BTOR_MSG (btor->msg, 1, "");
  BTOR_MSG (
      btor->msg, 1, "%.2f seconds in rewriting engine", btor->time.rewrite);
  BTOR_MSG (btor->msg,
            1,
            "%.2f seconds in variable substitution during rewriting (%.0f%%)",
            btor->time.subst,
            percent (btor->time.subst, btor->time.rewrite));
  BTOR_MSG (
      btor->msg,
      1,
      "%.2f seconds in embedded constraint replacing during rewriting (%.0f%%)",
      btor->time.embedded,
      percent (btor->time.embedded, btor->time.rewrite));
  BTOR_MSG (btor->msg,
            1,
            "%.2f seconds in apply elimination during rewriting (%.0f%%)",
            btor->time.elimapplies,
            percent (btor->time.elimapplies, btor->time.rewrite));
  if (btor_get_opt (btor, BTOR_OPT_ELIMINATE_SLICES))
    BTOR_MSG (btor->msg,
              1,
              "%.2f seconds in slicing during rewriting (%.0f%%)",
              btor->time.slicing,
              percent (btor->time.slicing, btor->time.rewrite));
#ifndef BTOR_DO_NOT_PROCESS_SKELETON
  BTOR_MSG (btor->msg,
            1,
            "%.2f seconds skeleton preprocessing during rewriting (%.0f%%)",
            btor->time.skel,
            percent (btor->time.skel, btor->time.rewrite));
#endif

  if (btor->slv) btor->slv->api.print_time_stats (btor->slv);

  BTOR_MSG (btor->msg, 1, "");
  BTOR_MSG (
      btor->msg, 1, "%.1f MB", btor->mm->maxallocated / (double) (1 << 20));
}

Btor *
btor_new_btor (void)
{
  BtorMemMgr *mm;
  Btor *btor;

  mm = btor_new_mem_mgr ();
  BTOR_CNEW (mm, btor);

  btor->mm  = mm;
  btor->msg = btor_new_btor_msg (btor);
  btor_set_msg_prefix_btor (btor, "btor");

  btor_init_opts (btor);

  btor->avmgr = btor_new_aigvec_mgr (btor);

  btor_init_rng (&btor->rng, btor_get_opt (btor, BTOR_OPT_SEED));

  btor->bv_assignments    = btor_new_bv_assignment_list (mm);
  btor->array_assignments = btor_new_array_assignment_list (mm);

  BTOR_INIT_UNIQUE_TABLE (mm, btor->nodes_unique_table);
  BTOR_INIT_SORT_UNIQUE_TABLE (mm, btor->sorts_unique_table);

  btor->symbols = btor_new_ptr_hash_table (
      mm, (BtorHashPtr) btor_hash_str, (BtorCmpPtr) strcmp);
  btor->node2symbol =
      btor_new_ptr_hash_table (mm,
                               (BtorHashPtr) btor_hash_exp_by_id,
                               (BtorCmpPtr) btor_compare_exp_by_id);

  btor->inputs  = btor_new_ptr_hash_table (mm,
                                          (BtorHashPtr) btor_hash_exp_by_id,
                                          (BtorCmpPtr) btor_compare_exp_by_id);
  btor->bv_vars = btor_new_ptr_hash_table (mm,
                                           (BtorHashPtr) btor_hash_exp_by_id,
                                           (BtorCmpPtr) btor_compare_exp_by_id);
  btor->ufs     = btor_new_ptr_hash_table (mm,
                                       (BtorHashPtr) btor_hash_exp_by_id,
                                       (BtorCmpPtr) btor_compare_exp_by_id);
  btor->lambdas = btor_new_ptr_hash_table (mm,
                                           (BtorHashPtr) btor_hash_exp_by_id,
                                           (BtorCmpPtr) btor_compare_exp_by_id);
  btor->quantifiers =
      btor_new_ptr_hash_table (mm,
                               (BtorHashPtr) btor_hash_exp_by_id,
                               (BtorCmpPtr) btor_compare_exp_by_id);
  btor->exists_vars =
      btor_new_ptr_hash_table (mm,
                               (BtorHashPtr) btor_hash_exp_by_id,
                               (BtorCmpPtr) btor_compare_exp_by_id);
  btor->forall_vars =
      btor_new_ptr_hash_table (mm,
                               (BtorHashPtr) btor_hash_exp_by_id,
                               (BtorCmpPtr) btor_compare_exp_by_id);
  btor->feqs = btor_new_ptr_hash_table (mm,
                                        (BtorHashPtr) btor_hash_exp_by_id,
                                        (BtorCmpPtr) btor_compare_exp_by_id);

  btor->valid_assignments = 1;

  BTOR_PUSH_STACK (btor->mm, btor->nodes_id_table, 0);

  btor->varsubst_constraints =
      btor_new_ptr_hash_table (mm,
                               (BtorHashPtr) btor_hash_exp_by_id,
                               (BtorCmpPtr) btor_compare_exp_by_id);
  btor->embedded_constraints =
      btor_new_ptr_hash_table (mm,
                               (BtorHashPtr) btor_hash_exp_by_id,
                               (BtorCmpPtr) btor_compare_exp_by_id);
  btor->unsynthesized_constraints =
      btor_new_ptr_hash_table (mm,
                               (BtorHashPtr) btor_hash_exp_by_id,
                               (BtorCmpPtr) btor_compare_exp_by_id);
  btor->synthesized_constraints =
      btor_new_ptr_hash_table (mm,
                               (BtorHashPtr) btor_hash_exp_by_id,
                               (BtorCmpPtr) btor_compare_exp_by_id);
  btor->assumptions =
      btor_new_ptr_hash_table (mm,
                               (BtorHashPtr) btor_hash_exp_by_id,
                               (BtorCmpPtr) btor_compare_exp_by_id);
  btor->parameterized =
      btor_new_ptr_hash_table (mm,
                               (BtorHashPtr) btor_hash_exp_by_id,
                               (BtorCmpPtr) btor_compare_exp_by_id);
  btor->var_rhs = btor_new_ptr_hash_table (mm,
                                           (BtorHashPtr) btor_hash_exp_by_id,
                                           (BtorCmpPtr) btor_compare_exp_by_id);
  btor->fun_rhs = btor_new_ptr_hash_table (mm,
                                           (BtorHashPtr) btor_hash_exp_by_id,
                                           (BtorCmpPtr) btor_compare_exp_by_id);
#ifndef NDEBUG
  btor->stats.rw_rules_applied = btor_new_ptr_hash_table (
      mm, (BtorHashPtr) btor_hash_str, (BtorCmpPtr) strcmp);
#endif

  BTOR_INIT_STACK (btor->functions_with_model);

  btor->true_exp = btor_true_exp (btor);

  return btor;
}

static int
terminate_aux_btor (void *btor)
{
  assert (btor);

  int res;
  Btor *bt;

  bt = (Btor *) btor;
  if (!bt->cbs.term.fun) return 0;
  if (bt->cbs.term.done) return 1;
  res = ((int (*) (void *)) bt->cbs.term.fun) (bt->cbs.term.state);
  if (res) bt->cbs.term.done = res;
  return res;
}

int
btor_terminate_btor (Btor *btor)
{
  assert (btor);

  if (btor->cbs.term.termfun) return btor->cbs.term.termfun (btor);
  return 0;
}

void
btor_set_term_btor (Btor *btor, int (*fun) (void *), void *state)
{
  assert (btor);

  BtorSATMgr *smgr;

  btor->cbs.term.termfun = terminate_aux_btor;
  btor->cbs.term.fun     = fun;
  btor->cbs.term.state   = state;

  smgr = btor_get_sat_mgr_btor (btor);
  if (btor_has_term_support_sat_mgr (smgr))
    btor_set_term_sat_mgr (smgr, terminate_aux_btor, btor);
}

static void
release_all_ext_exp_refs (Btor *btor)
{
  assert (btor);

  int i;
  BtorNode *exp;

  for (i = BTOR_COUNT_STACK (btor->nodes_id_table) - 1; i >= 0; i--)
  {
    if (!(exp = BTOR_PEEK_STACK (btor->nodes_id_table, i))) continue;
    if (exp->ext_refs)
    {
      assert (exp->ext_refs <= exp->refs);
      exp->refs = exp->refs - exp->ext_refs + 1;
      btor->external_refs -= exp->ext_refs;
      assert (exp->refs > 0);
      exp->ext_refs = 0;
      btor_release_exp (btor, exp);
    }
  }
}

static void
release_all_ext_sort_refs (Btor *btor)
{
  assert (btor);

  int i;
  BtorSort *sort;

  for (i = BTOR_COUNT_STACK (btor->sorts_unique_table.id2sort) - 1; i >= 0; i--)
  {
    sort = BTOR_PEEK_STACK (btor->sorts_unique_table.id2sort, i);
    if (!sort) continue;
    assert (sort->refs);
    assert (sort->ext_refs <= sort->refs);
    sort->refs = sort->refs - sort->ext_refs + 1;
    btor->external_refs -= sort->ext_refs;
    assert (sort->refs > 0);
    sort->ext_refs = 0;
    btor_release_sort (&btor->sorts_unique_table, sort->id);
  }
}

void
btor_release_all_ext_refs (Btor *btor)
{
  release_all_ext_exp_refs (btor);
  release_all_ext_sort_refs (btor);
}

void
btor_delete_btor (Btor *btor)
{
  assert (btor);

  int i;
  BtorNodePtrStack stack;
  BtorPtrHashTable *t;
  BtorMemMgr *mm;
  BtorNode *exp;
  BtorHashTableIterator it, iit;

  mm = btor->mm;

  if (btor->slv) btor->slv->api.delet (btor->slv);

  if (btor->parse_error_msg) btor_freestr (mm, btor->parse_error_msg);

  btor_delete_bv_assignment_list (
      btor->bv_assignments,
      btor_get_opt (btor, BTOR_OPT_AUTO_CLEANUP)
          || btor_get_opt (btor, BTOR_OPT_AUTO_CLEANUP_INTERNAL));
  btor_delete_array_assignment_list (
      btor->array_assignments,
      btor_get_opt (btor, BTOR_OPT_AUTO_CLEANUP)
          || btor_get_opt (btor, BTOR_OPT_AUTO_CLEANUP_INTERNAL));

  btor_init_node_hash_table_iterator (&it, btor->varsubst_constraints);
  while (btor_has_next_node_hash_table_iterator (&it))
  {
    btor_release_exp (btor, it.bucket->data.as_ptr);
    exp = btor_next_node_hash_table_iterator (&it);
    btor_release_exp (btor, exp);
  }
  btor_delete_ptr_hash_table (btor->varsubst_constraints);

  btor_init_node_hash_table_iterator (&it, btor->inputs);
  btor_queue_node_hash_table_iterator (&it, btor->embedded_constraints);
  btor_queue_node_hash_table_iterator (&it, btor->unsynthesized_constraints);
  btor_queue_node_hash_table_iterator (&it, btor->synthesized_constraints);
  btor_queue_node_hash_table_iterator (&it, btor->assumptions);
  btor_queue_node_hash_table_iterator (&it, btor->var_rhs);
  btor_queue_node_hash_table_iterator (&it, btor->fun_rhs);
  while (btor_has_next_node_hash_table_iterator (&it))
    btor_release_exp (btor, btor_next_node_hash_table_iterator (&it));

  btor_delete_ptr_hash_table (btor->inputs);
  btor_delete_ptr_hash_table (btor->embedded_constraints);
  btor_delete_ptr_hash_table (btor->unsynthesized_constraints);
  btor_delete_ptr_hash_table (btor->synthesized_constraints);
  btor_delete_ptr_hash_table (btor->assumptions);
  btor_delete_ptr_hash_table (btor->var_rhs);
  btor_delete_ptr_hash_table (btor->fun_rhs);

  btor_delete_model (btor);
  btor_release_exp (btor, btor->true_exp);

  for (i = 0; i < BTOR_COUNT_STACK (btor->functions_with_model); i++)
    btor_release_exp (btor, btor->functions_with_model.start[i]);
  BTOR_RELEASE_STACK (mm, btor->functions_with_model);

  BTOR_INIT_STACK (stack);
  btor_init_node_hash_table_iterator (&it, btor->lambdas);
  while (btor_has_next_node_hash_table_iterator (&it))
  {
    exp = btor_next_node_hash_table_iterator (&it);
    t   = btor_lambda_get_static_rho (exp);
    if (t)
    {
      btor_init_node_hash_table_iterator (&iit, t);
      while (btor_has_next_node_hash_table_iterator (&iit))
      {
        BTOR_PUSH_STACK (mm, stack, iit.bucket->data.as_ptr);
        BTOR_PUSH_STACK (mm, stack, btor_next_node_hash_table_iterator (&iit));
      }
      btor_lambda_set_static_rho (exp, 0);
      btor_delete_ptr_hash_table (t);
    }
  }

  while (!BTOR_EMPTY_STACK (stack))
    btor_release_exp (btor, BTOR_POP_STACK (stack));
  BTOR_RELEASE_STACK (mm, stack);

  if (btor_get_opt (btor, BTOR_OPT_AUTO_CLEANUP) && btor->external_refs)
    release_all_ext_exp_refs (btor);

  if (btor_get_opt (btor, BTOR_OPT_AUTO_CLEANUP_INTERNAL))
  {
    for (i = BTOR_COUNT_STACK (btor->nodes_id_table) - 1; i >= 0; i--)
    {
      exp = BTOR_PEEK_STACK (btor->nodes_id_table, i);
      if (!exp) continue;
      if (btor_is_proxy_node (exp)) exp->simplified = 0;
      assert (exp->refs);
      exp->refs = 1;
      btor_release_exp (btor, exp);
      assert (!BTOR_PEEK_STACK (btor->nodes_id_table, i));
    }
  }

  if (btor_get_opt (btor, BTOR_OPT_AUTO_CLEANUP) && btor->external_refs)
    release_all_ext_sort_refs (btor);

  assert (btor->external_refs == 0);

#ifndef NDEBUG
  bool node_leak = false;
  BtorNode *cur;
  /* we need to check id_table here as not all nodes are in the unique table */
  for (i = 0; i < BTOR_COUNT_STACK (btor->nodes_id_table); i++)
  {
    cur = BTOR_PEEK_STACK (btor->nodes_id_table, i);
    if (cur)
    {
      BTORLOG (1, "  unreleased node: %s (%d)", node2string (cur), cur->refs);
      node_leak = true;
    }
  }
  assert (getenv ("BTORLEAK") || getenv ("BTORLEAKEXP") || !node_leak);
#endif
  BTOR_RELEASE_UNIQUE_TABLE (mm, btor->nodes_unique_table);
  BTOR_RELEASE_STACK (mm, btor->nodes_id_table);

  assert (getenv ("BTORLEAK") || getenv ("BTORLEAKSORT")
          || btor->sorts_unique_table.num_elements == 0);
  BTOR_RELEASE_SORT_UNIQUE_TABLE (mm, btor->sorts_unique_table);

  btor_delete_ptr_hash_table (btor->node2symbol);
  btor_init_hash_table_iterator (&it, btor->symbols);
  while (btor_has_next_hash_table_iterator (&it))
    btor_freestr (btor->mm, (char *) btor_next_hash_table_iterator (&it));
  btor_delete_ptr_hash_table (btor->symbols);

  btor_delete_ptr_hash_table (btor->bv_vars);
  btor_delete_ptr_hash_table (btor->ufs);
  btor_delete_ptr_hash_table (btor->lambdas);
  btor_delete_ptr_hash_table (btor->quantifiers);
  assert (btor->exists_vars->count == 0);
  btor_delete_ptr_hash_table (btor->exists_vars);
  assert (btor->forall_vars->count == 0);
  btor_delete_ptr_hash_table (btor->forall_vars);
  btor_delete_ptr_hash_table (btor->feqs);
  btor_delete_ptr_hash_table (btor->parameterized);
#ifndef NDEBUG
  btor_delete_ptr_hash_table (btor->stats.rw_rules_applied);
#endif

  if (btor->avmgr) btor_delete_aigvec_mgr (btor->avmgr);
  btor_delete_opts (btor);

  assert (btor->rec_rw_calls == 0);
  btor_delete_btor_msg (btor->msg);
  BTOR_DELETE (mm, btor);
  btor_delete_mem_mgr (mm);
}

void
btor_set_msg_prefix_btor (Btor *btor, const char *prefix)
{
  assert (btor);

  btor_freestr (btor->mm, btor->msg->prefix);
  btor->msg->prefix = prefix ? btor_strdup (btor->mm, prefix) : (char *) prefix;
}

/* synthesizes unsynthesized constraints and updates constraints tables. */
void
btor_process_unsynthesized_constraints (Btor *btor)
{
  assert (btor);
  assert (!btor->inconsistent);

  BtorPtrHashTable *uc, *sc;
  BtorPtrHashBucket *bucket;
  BtorNode *cur;
  BtorAIG *aig;
  BtorAIGMgr *amgr;

  uc   = btor->unsynthesized_constraints;
  sc   = btor->synthesized_constraints;
  amgr = btor_get_aig_mgr_btor (btor);

  while (uc->count > 0)
  {
    bucket = uc->first;
    assert (bucket);
    cur = (BtorNode *) bucket->key;

#ifndef NDEBUG
    if (btor_get_opt (btor, BTOR_OPT_REWRITE_LEVEL) > 2)
    {
      BtorNode *real_cur = BTOR_REAL_ADDR_NODE (cur);
      if (btor_is_bv_eq_node (real_cur))
      {
#if 0
	      BtorNode * left = real_cur->e[0];
	      BtorNode * right = real_cur->e[1];
	      BtorNode * other;

	      if (btor_is_bv_const_node (left))
		other = right;
	      else if (btor_is_bv_const_node (right))
		other = left;
	      else
		other = 0;

	      // FIXME fails with symbolic lemmas (during beta-reduction
	      // rewrite level is forced to 1, hence symbolic lemmas might
	      // not be simplified as much as possible). possible solution:
	      // use rewrite level > 1 for lemma generation.
	      //if (other 
	      //    && !BTOR_IS_INVERTED_NODE (other) 
	      //    && btor_is_add_node (other))
	      //  {
	      //    assert (!btor_is_bv_const_node (other->e[0]));
	      //    assert (!btor_is_bv_const_node (other->e[1]));
	      //  }
#endif
      }
    }
#endif

    if (!btor_get_ptr_hash_table (sc, cur))
    {
      aig = exp_to_aig (btor, cur);
      if (aig == BTOR_AIG_FALSE)
      {
        btor->found_constraint_false = 1;
        break;
      }
      btor_add_toplevel_aig_to_sat (amgr, aig);
      btor_release_aig (amgr, aig);
      (void) btor_add_ptr_hash_table (sc, cur);
      btor_remove_ptr_hash_table (uc, cur, 0, 0);

      btor->stats.constraints.synthesized++;
      report_constraint_stats (btor, 0);
    }
    else
    {
      /* constraint is already in sc */
      btor_remove_ptr_hash_table (uc, cur, 0, 0);
      btor_release_exp (btor, cur);
    }
  }
}

void
btor_insert_unsynthesized_constraint (Btor *btor, BtorNode *exp)
{
  assert (btor);
  assert (exp);
  assert (!BTOR_REAL_ADDR_NODE (exp)->parameterized);

  BtorBitVector *bits;
  BtorPtrHashTable *uc;

  if (btor_is_bv_const_node (exp))
  {
    bits = btor_const_get_bits (exp);
    assert (bits->width == 1);
    if ((BTOR_IS_INVERTED_NODE (exp) && btor_get_bit_bv (bits, 0))
        || (!BTOR_IS_INVERTED_NODE (exp) && !btor_get_bit_bv (bits, 0)))
    {
      btor->inconsistent = 1;
      return;
    }
    else
    {
      /* we do not add true */
      assert ((BTOR_IS_INVERTED_NODE (exp) && !btor_get_bit_bv (bits, 0))
              || (!BTOR_IS_INVERTED_NODE (exp) && btor_get_bit_bv (bits, 0)));
      return;
    }
  }

  uc = btor->unsynthesized_constraints;
  if (!btor_get_ptr_hash_table (uc, exp))
  {
    assert (!btor_get_ptr_hash_table (btor->embedded_constraints, exp));
    (void) btor_add_ptr_hash_table (uc, btor_copy_exp (btor, exp));
    BTOR_REAL_ADDR_NODE (exp)->constraint = 1;
    btor->stats.constraints.unsynthesized++;
  }
}

static void
insert_embedded_constraint (Btor *btor, BtorNode *exp)
{
  assert (btor);
  assert (exp);
  assert (!BTOR_REAL_ADDR_NODE (exp)->parameterized);
  assert (!btor_is_bv_const_node (exp));

  if (!btor_get_ptr_hash_table (btor->embedded_constraints, exp))
  {
    assert (!btor_get_ptr_hash_table (btor->unsynthesized_constraints, exp));
    (void) btor_add_ptr_hash_table (btor->embedded_constraints,
                                    btor_copy_exp (btor, exp));
    BTOR_REAL_ADDR_NODE (exp)->constraint = 1;
    btor->stats.constraints.embedded++;
  }
}

static void
insert_varsubst_constraint (Btor *btor, BtorNode *left, BtorNode *right)
{
  assert (btor);
  assert (left);
  assert (right);

  BtorNode *eq;
  BtorPtrHashTable *vsc;
  BtorPtrHashBucket *bucket;

  vsc    = btor->varsubst_constraints;
  bucket = btor_get_ptr_hash_table (vsc, left);

  if (!bucket)
  {
    BTORLOG (
        1, "add varsubst: %s -> %s", node2string (left), node2string (right));
    btor_add_ptr_hash_table (vsc, btor_copy_exp (btor, left))->data.as_ptr =
        btor_copy_exp (btor, right);
    /* do not set constraint flag, as they are gone after substitution
     * and treated differently */
    btor->stats.constraints.varsubst++;
  }
  /* if v = t_1 is already in varsubst, we
   * have to synthesize v = t_2 */
  else if (right != (BtorNode *) bucket->data.as_ptr)
  {
    eq = btor_eq_exp (btor, left, right);
    /* only add if it is not in a constraint table: can be already in
     * embedded or unsythesized constraints */
    if (!BTOR_REAL_ADDR_NODE (eq)->constraint)
      btor_insert_unsynthesized_constraint (btor, eq);
    btor_release_exp (btor, eq);
  }
}

static BtorSubstCompKind
reverse_subst_comp_kind (Btor *btor, BtorSubstCompKind comp)
{
  assert (btor);
  (void) btor;
  switch (comp)
  {
    case BTOR_SUBST_COMP_ULT_KIND: return BTOR_SUBST_COMP_UGT_KIND;
    case BTOR_SUBST_COMP_ULTE_KIND: return BTOR_SUBST_COMP_UGTE_KIND;
    case BTOR_SUBST_COMP_UGT_KIND: return BTOR_SUBST_COMP_ULT_KIND;
    default:
      assert (comp == BTOR_SUBST_COMP_UGTE_KIND);
      return BTOR_SUBST_COMP_ULTE_KIND;
  }
}

/* check if left does not occur on the right side */
static int
occurrence_check (Btor *btor, BtorNode *left, BtorNode *right)
{
  assert (btor);
  assert (left);
  assert (right);

  BtorNode *cur, *real_left;
  BtorNodePtrQueue queue;
  int is_cyclic, i;
  BtorMemMgr *mm;
  BtorIntHashTable *cache;

  is_cyclic = 0;
  mm        = btor->mm;
  cache     = btor_new_int_hash_table (mm);
  real_left = BTOR_REAL_ADDR_NODE (left);
  BTOR_INIT_QUEUE (queue);

  cur = BTOR_REAL_ADDR_NODE (right);
  goto OCCURRENCE_CHECK_ENTER_WITHOUT_POP;

  do
  {
    cur = BTOR_REAL_ADDR_NODE (BTOR_DEQUEUE (queue));
  OCCURRENCE_CHECK_ENTER_WITHOUT_POP:
    assert (!btor_is_proxy_node (cur));
    if (!btor_contains_int_hash_table (cache, cur->id))
    {
      btor_add_int_hash_table (cache, cur->id);
      if (cur == real_left)
      {
        is_cyclic = 1;
        break;
      }
      for (i = cur->arity - 1; i >= 0; i--) BTOR_ENQUEUE (mm, queue, cur->e[i]);
    }
  } while (!BTOR_EMPTY_QUEUE (queue));
  BTOR_RELEASE_QUEUE (mm, queue);
  btor_delete_int_hash_table (cache);
  return is_cyclic;
}

/* checks if we can substitute and normalizes arguments to substitution,
 * substitute left_result with right_result, exp is child of AND_NODE */
static int
normalize_substitution (Btor *btor,
                        BtorNode *exp,
                        BtorNode **left_result,
                        BtorNode **right_result)
{
  assert (btor_get_opt (btor, BTOR_OPT_VAR_SUBST));

  BtorNode *left, *right, *real_left, *real_right, *tmp, *inv, *var, *lambda;
  BtorNode *const_exp, *real_exp;
  int leadings;
  BtorBitVector *ic, *fc, *bits;
  BtorMemMgr *mm;
  BtorSubstCompKind comp;

  assert (btor);
  assert (exp);
  assert (left_result);
  assert (right_result);
  assert (btor_get_opt (btor, BTOR_OPT_REWRITE_LEVEL) > 1);
  assert (btor_simplify_exp (btor, exp) == exp);

  mm = btor->mm;

  /* boolean BV_NODE, force assignment (right_result) w.r.t. phase */
  if (btor_is_bv_var_node (exp))
  {
    assert (btor_get_exp_width (btor, exp) == 1);
    if (BTOR_IS_INVERTED_NODE (exp))
    {
      *left_result  = btor_copy_exp (btor, BTOR_REAL_ADDR_NODE (exp));
      *right_result = btor_zero_exp (btor, 1);
    }
    else
    {
      *left_result  = btor_copy_exp (btor, exp);
      *right_result = btor_one_exp (btor, 1);
    }
    return 1;
  }

  if (btor_is_ult_node (exp)
      && (btor_is_bv_var_node (BTOR_REAL_ADDR_NODE (exp)->e[0])
          || btor_is_bv_var_node (BTOR_REAL_ADDR_NODE (exp)->e[1])))
  {
    real_exp = BTOR_REAL_ADDR_NODE (exp);

    if (BTOR_IS_INVERTED_NODE (exp))
      comp = BTOR_SUBST_COMP_UGTE_KIND;
    else
      comp = BTOR_SUBST_COMP_ULT_KIND;

    if (btor_is_bv_var_node (real_exp->e[0]))
    {
      var   = real_exp->e[0];
      right = real_exp->e[1];
    }
    else
    {
      assert (btor_is_bv_var_node (real_exp->e[1]));
      var   = real_exp->e[1];
      right = real_exp->e[0];
      comp  = reverse_subst_comp_kind (btor, comp);
    }

    /* ~a comp b is equal to a reverse_comp ~b,
     * where comp in ult, ulte, ugt, ugte
     * (e.g. reverse_comp of ult is ugt) */
    if (BTOR_IS_INVERTED_NODE (var))
    {
      var   = BTOR_REAL_ADDR_NODE (var);
      right = BTOR_INVERT_NODE (right);
      comp  = reverse_subst_comp_kind (btor, comp);
    }

    /* we do not create a lambda (index) if variable is already in
     * substitution table */
    assert (!BTOR_IS_INVERTED_NODE (var));
    if (btor_get_ptr_hash_table (btor->varsubst_constraints, var)) return 0;

    if (!btor_is_bv_const_node (right)) return 0;

    if (BTOR_IS_INVERTED_NODE (right))
      bits = btor_not_bv (mm, btor_const_get_bits (right));
    else
      bits = btor_copy_bv (mm, btor_const_get_bits (right));

    if (comp == BTOR_SUBST_COMP_ULT_KIND || comp == BTOR_SUBST_COMP_ULTE_KIND)
    {
      leadings = btor_get_num_leading_zeros_bv (bits);
      if (leadings > 0)
      {
        const_exp = btor_zero_exp (btor, leadings);
        lambda =
            btor_var_exp (btor, btor_get_exp_width (btor, var) - leadings, 0);
        tmp = btor_concat_exp (btor, const_exp, lambda);
        insert_varsubst_constraint (btor, var, tmp);
        btor_release_exp (btor, const_exp);
        btor_release_exp (btor, lambda);
        btor_release_exp (btor, tmp);
      }
    }
    else
    {
      assert (comp == BTOR_SUBST_COMP_UGT_KIND
              || comp == BTOR_SUBST_COMP_UGTE_KIND);
      leadings = btor_get_num_leading_ones_bv (bits);
      if (leadings > 0)
      {
        const_exp = btor_ones_exp (btor, leadings);
        lambda =
            btor_var_exp (btor, btor_get_exp_width (btor, var) - leadings, 0);
        tmp = btor_concat_exp (btor, const_exp, lambda);
        insert_varsubst_constraint (btor, var, tmp);
        btor_release_exp (btor, const_exp);
        btor_release_exp (btor, lambda);
        btor_release_exp (btor, tmp);
      }
    }

    btor_free_bv (btor->mm, bits);
    return 0;
  }

  /* in the boolean case a != b is the same as a == ~b */
  if (BTOR_IS_INVERTED_NODE (exp) && btor_is_bv_eq_node (exp)
      && btor_get_exp_width (btor, BTOR_REAL_ADDR_NODE (exp)->e[0]) == 1)
  {
    left  = BTOR_REAL_ADDR_NODE (exp)->e[0];
    right = BTOR_REAL_ADDR_NODE (exp)->e[1];

    if (btor_is_bv_var_node (left))
    {
      *left_result  = btor_copy_exp (btor, left);
      *right_result = BTOR_INVERT_NODE (btor_copy_exp (btor, right));
      goto BTOR_NORMALIZE_SUBST_RESULT;
    }

    if (btor_is_bv_var_node (right))
    {
      *left_result  = btor_copy_exp (btor, right);
      *right_result = BTOR_INVERT_NODE (btor_copy_exp (btor, left));
      goto BTOR_NORMALIZE_SUBST_RESULT;
    }
  }

  if (BTOR_IS_INVERTED_NODE (exp) || !btor_is_array_or_bv_eq_node (exp))
    return 0;

  left       = exp->e[0];
  right      = exp->e[1];
  real_left  = BTOR_REAL_ADDR_NODE (left);
  real_right = BTOR_REAL_ADDR_NODE (right);

  if (!btor_is_bv_var_node (real_left) && !btor_is_bv_var_node (real_right)
      && !btor_is_uf_node (real_left) && !btor_is_uf_node (real_right))
  {
    if (btor_rewrite_linear_term (btor, left, &fc, left_result, &tmp))
      *right_result = btor_sub_exp (btor, right, tmp);
    else if (btor_rewrite_linear_term (btor, right, &fc, left_result, &tmp))
      *right_result = btor_sub_exp (btor, left, tmp);
    else
      return 0;

    btor->stats.gaussian_eliminations++;

    btor_release_exp (btor, tmp);
    ic = btor_mod_inverse_bv (btor->mm, fc);
    btor_free_bv (btor->mm, fc);
    inv = btor_const_exp (btor, ic);
    btor_free_bv (btor->mm, ic);
    tmp = btor_mul_exp (btor, *right_result, inv);
    btor_release_exp (btor, inv);
    btor_release_exp (btor, *right_result);
    *right_result = tmp;
  }
  else
  {
    if ((!btor_is_bv_var_node (real_left) && btor_is_bv_var_node (real_right))
        || (!btor_is_uf_node (real_left) && btor_is_uf_node (real_right)))
    {
      *left_result  = right;
      *right_result = left;
    }
    else
    {
      *left_result  = left;
      *right_result = right;
    }

    btor_copy_exp (btor, left);
    btor_copy_exp (btor, right);
  }

BTOR_NORMALIZE_SUBST_RESULT:
  if (BTOR_IS_INVERTED_NODE (*left_result))
  {
    *left_result  = BTOR_INVERT_NODE (*left_result);
    *right_result = BTOR_INVERT_NODE (*right_result);
  }

  if (occurrence_check (btor, *left_result, *right_result))
  {
    btor_release_exp (btor, *left_result);
    btor_release_exp (btor, *right_result);
    return 0;
  }

  return 1;
}

static int
constraint_is_inconsistent (Btor *btor, BtorNode *exp)
{
  assert (btor);
  assert (exp);
  assert (btor_get_opt (btor, BTOR_OPT_REWRITE_LEVEL) > 1);
  assert (btor_get_exp_width (btor, exp) == 1);

  BtorNode *rep;

  rep = btor_simplify_exp (btor, exp);

  return rep == BTOR_INVERT_NODE (rep)
         /* special case: top-level constraint applies are not simplified to
          * true/false (in order to not break dual prop) */
         || btor_get_ptr_hash_table (btor->synthesized_constraints,
                                     BTOR_INVERT_NODE (rep))
         || btor_get_ptr_hash_table (btor->unsynthesized_constraints,
                                     BTOR_INVERT_NODE (rep))
         || btor_get_ptr_hash_table (btor->embedded_constraints,
                                     BTOR_INVERT_NODE (rep));
}

static int
is_embedded_constraint_exp (Btor *btor, BtorNode *exp)
{
  assert (btor);
  assert (exp);
  return btor_get_exp_width (btor, exp) == 1
         && BTOR_REAL_ADDR_NODE (exp)->parents > 0;
}

static void
insert_new_constraint (Btor *btor, BtorNode *exp)
{
  assert (btor);
  assert (exp);
  assert (btor_get_exp_width (btor, exp) == 1);
  assert (!BTOR_REAL_ADDR_NODE (exp)->parameterized);

  BtorBitVector *bits;
  BtorNode *left, *right, *real_exp;

  exp      = btor_simplify_exp (btor, exp);
  real_exp = BTOR_REAL_ADDR_NODE (exp);

  if (btor_is_bv_const_node (real_exp))
  {
    bits = btor_const_get_bits (real_exp);
    assert (bits->width == 1);
    /* we do not add true/false */
    if ((BTOR_IS_INVERTED_NODE (exp) && btor_get_bit_bv (bits, 0))
        || (!BTOR_IS_INVERTED_NODE (exp) && !btor_get_bit_bv (bits, 0)))
      btor->inconsistent = 1;
    else
    {
      assert ((BTOR_IS_INVERTED_NODE (exp) && !btor_get_bit_bv (bits, 0))
              || (!BTOR_IS_INVERTED_NODE (exp) && btor_get_bit_bv (bits, 0)));
    }
    return;
  }

  if (!btor_get_ptr_hash_table (btor->synthesized_constraints, exp))
  {
    if (btor_get_opt (btor, BTOR_OPT_REWRITE_LEVEL) > 1)
    {
      if (btor_get_opt (btor, BTOR_OPT_VAR_SUBST)
          && normalize_substitution (btor, exp, &left, &right))
      {
        insert_varsubst_constraint (btor, left, right);
        btor_release_exp (btor, left);
        btor_release_exp (btor, right);
      }
      /* NOTE: variable substitution constraints need to be added to either
       * unsynthesized or embedded constraints, as otherwise the constraint
       * flag won't be set, which might lead to an inconsistent state:
       * E.g.:
       *
       * assume (a0)
       *   -> a0->simplified = c0 (which is a constraint)
       *   -> adds true/false as assumption, since a0 simplified to c0
       * sat ()
       *   -> c0 gets simplified to c1 (c0->simplified = c1)
       *   -> c1 is a variable substitution constraint
       *   -> c1 is added to varsubst_constraints (no constraint flag set)
       *   -> simplify returns UNSAT before substituting all varsubst
       *      constraints
       *   -> sat returns UNSAT
       * failed (a0)
       *   -> a0->simplified = c1 (due to pointer chasing)
       *   -> c1 is not an assumption and thus, failed () aborts
       */
      if (constraint_is_inconsistent (btor, exp))
        btor->inconsistent = 1;
      else
      {
        if (!real_exp->constraint)
        {
          if (is_embedded_constraint_exp (btor, exp))
            insert_embedded_constraint (btor, exp);
          else
            btor_insert_unsynthesized_constraint (btor, exp);
        }
        else
        {
          assert (btor_get_ptr_hash_table (btor->unsynthesized_constraints, exp)
                  || btor_get_ptr_hash_table (btor->embedded_constraints, exp));
        }
      }
    }
    else
      btor_insert_unsynthesized_constraint (btor, exp);

    report_constraint_stats (btor, 0);
  }
}

void
btor_reset_assumptions (Btor *btor)
{
  assert (btor);

  BtorHashTableIterator it;

  btor_init_node_hash_table_iterator (&it, btor->assumptions);
  while (btor_has_next_node_hash_table_iterator (&it))
    btor_release_exp (btor, btor_next_node_hash_table_iterator (&it));
  btor_delete_ptr_hash_table (btor->assumptions);
  btor->assumptions =
      btor_new_ptr_hash_table (btor->mm,
                               (BtorHashPtr) btor_hash_exp_by_id,
                               (BtorCmpPtr) btor_compare_exp_by_id);
}

static void
reset_functions_with_model (Btor *btor)
{
  BtorNode *cur;
  int i;

  assert (btor);

  for (i = 0; i < BTOR_COUNT_STACK (btor->functions_with_model); i++)
  {
    cur = btor->functions_with_model.start[i];
    assert (!BTOR_IS_INVERTED_NODE (cur));
    if (!btor_is_proxy_node (cur))
    {
      assert (btor_is_fun_node (cur));
      assert (cur->rho);
      btor_delete_ptr_hash_table (cur->rho);
      cur->rho = 0;
    }
    btor_release_exp (btor, cur);
  }
  BTOR_RESET_STACK (btor->functions_with_model);
}

void
btor_reset_incremental_usage (Btor *btor)
{
  assert (btor);

  btor_reset_assumptions (btor);
  reset_functions_with_model (btor);
  btor->valid_assignments = 0;
  btor_delete_model (btor);
}

static void
add_constraint (Btor *btor, BtorNode *exp)
{
  assert (btor);
  assert (exp);

  BtorNode *cur, *child;
  BtorNodePtrStack stack;
  BtorMemMgr *mm;
  BtorIntHashTable *mark;

  exp = btor_simplify_exp (btor, exp);
  assert (!btor_is_fun_node (exp));
  assert (btor_get_exp_width (btor, exp) == 1);
  assert (!BTOR_REAL_ADDR_NODE (exp)->parameterized);
  mm   = btor->mm;
  mark = btor_new_int_hash_table (mm);

  if (btor->valid_assignments) btor_reset_incremental_usage (btor);

  if (!BTOR_IS_INVERTED_NODE (exp) && btor_is_and_node (exp))
  {
    BTOR_INIT_STACK (stack);
    cur = exp;
    goto ADD_CONSTRAINT_ENTER_LOOP_WITHOUT_POP;

    do
    {
      cur = BTOR_POP_STACK (stack);
    ADD_CONSTRAINT_ENTER_LOOP_WITHOUT_POP:
      assert (!BTOR_IS_INVERTED_NODE (cur));
      assert (btor_is_and_node (cur));
      if (!btor_contains_int_hash_table (mark, cur->id))
      {
        btor_add_int_hash_table (mark, cur->id);
        child = cur->e[1];
        if (!BTOR_IS_INVERTED_NODE (child) && btor_is_and_node (child))
          BTOR_PUSH_STACK (mm, stack, child);
        else
          insert_new_constraint (btor, child);
        child = cur->e[0];
        if (!BTOR_IS_INVERTED_NODE (child) && btor_is_and_node (child))
          BTOR_PUSH_STACK (mm, stack, child);
        else
          insert_new_constraint (btor, child);
      }
    } while (!BTOR_EMPTY_STACK (stack));
    BTOR_RELEASE_STACK (mm, stack);
  }
  else
    insert_new_constraint (btor, exp);

  btor_delete_int_hash_table (mark);
  assert (btor_check_constraints_not_const_dbg (btor));
}

void
btor_assert_exp (Btor *btor, BtorNode *exp)
{
  assert (btor);
  assert (exp);
  exp = btor_simplify_exp (btor, exp);
  assert (!btor_is_fun_node (exp));
  assert (btor_get_exp_width (btor, exp) == 1);
  assert (!BTOR_REAL_ADDR_NODE (exp)->parameterized);

  add_constraint (btor, exp);
}

static int
exp_to_cnf_lit (Btor *btor, BtorNode *exp)
{
  int res, sign, val;
  BtorSATMgr *smgr;
  BtorAIGMgr *amgr;
  BtorAIG *aig;

  assert (btor);
  assert (exp);
  assert (btor_get_exp_width (btor, exp) == 1);

  exp = btor_simplify_exp (btor, exp);

  sign = 1;

  if (BTOR_IS_INVERTED_NODE (exp))
  {
    exp = BTOR_INVERT_NODE (exp);
    sign *= -1;
  }

  aig = exp_to_aig (btor, exp);

  amgr = btor_get_aig_mgr_btor (btor);
  smgr = btor_get_sat_mgr_btor (btor);

  if (BTOR_IS_CONST_AIG (aig))
  {
    res = smgr->true_lit;
    if (aig == BTOR_AIG_FALSE) sign *= -1;
  }
  else
  {
    if (BTOR_IS_INVERTED_AIG (aig))
    {
      aig = BTOR_INVERT_AIG (aig);
      sign *= -1;
    }

    if (!aig->cnf_id) btor_aig_to_sat_tseitin (amgr, aig);

    res = aig->cnf_id;
    btor_release_aig (amgr, aig);

    if ((val = btor_fixed_sat (smgr, res)))
    {
      res = smgr->true_lit;
      if (val < 0) sign *= -1;
    }
  }
  res *= sign;

  return res;
}

void
btor_assume_exp (Btor *btor, BtorNode *exp)
{
  assert (btor);
  assert (btor_get_opt (btor, BTOR_OPT_INCREMENTAL));
  assert (exp);
  assert (!BTOR_REAL_ADDR_NODE (exp)->parameterized);

  /* Note: do not simplify constraint expression in order to prevent
   *       constraint expressions from not being added to btor->assumptions. */
  exp = btor_pointer_chase_simplified_exp (btor, exp);

  if (btor->valid_assignments) btor_reset_incremental_usage (btor);

  if (!btor_get_ptr_hash_table (btor->assumptions, exp))
    (void) btor_add_ptr_hash_table (btor->assumptions,
                                    btor_copy_exp (btor, exp));
}

bool
btor_is_assumption_exp (Btor *btor, BtorNode *exp)
{
  assert (btor);
  assert (btor_get_opt (btor, BTOR_OPT_INCREMENTAL));
  assert (exp);

  /* Note: do not simplify constraint expression in order to prevent
   *       constraint expressions from not being added to btor->assumptions. */
  exp = btor_pointer_chase_simplified_exp (btor, exp);
  return btor_get_ptr_hash_table (btor->assumptions, exp) ? true : false;
}

bool
btor_failed_exp (Btor *btor, BtorNode *exp)
{
  assert (btor);
  assert (btor_get_opt (btor, BTOR_OPT_INCREMENTAL));
  assert (btor->last_sat_result == BTOR_RESULT_UNSAT);
  assert (exp);
  assert (btor_is_assumption_exp (btor, exp));

  bool res;
  int i, lit;
  double start;
  BtorAIG *aig;
  BtorNode *real_exp, *cur, *e;
  BtorNodePtrStack work_stack, assumptions;
  BtorSATMgr *smgr;
  BtorIntHashTable *mark;

  start = btor_time_stamp ();

  /* Note: do not simplify constraint expression in order to prevent
   *       constraint expressions from not being added to btor->assumptions. */
  exp = btor_pointer_chase_simplified_exp (btor, exp);
  assert (BTOR_REAL_ADDR_NODE (exp)->btor == btor);
  assert (!btor_is_fun_node (exp));
  assert (btor_get_exp_width (btor, exp) == 1);
  assert (!BTOR_REAL_ADDR_NODE (exp)->parameterized);
  assert (btor_is_assumption_exp (btor, exp));
  mark = btor_new_int_hash_table (btor->mm);

  if (btor->inconsistent)
  {
    res = false;
  }
  else if (exp == btor->true_exp)
  {
    res = false;
  }
  else if (exp == BTOR_INVERT_NODE (btor->true_exp))
  {
    res = true;
  }
  else if (BTOR_IS_INVERTED_NODE (exp) || !btor_is_and_node (exp))
  {
    real_exp = BTOR_REAL_ADDR_NODE (exp);
    assert (btor->found_constraint_false || BTOR_IS_SYNTH_NODE (real_exp));

    if (!BTOR_IS_SYNTH_NODE (real_exp))
    {
      res = false;
    }
    else if (btor->found_constraint_false)
    {
      res = ((BTOR_IS_INVERTED_NODE (exp)
              && real_exp->av->aigs[0] == BTOR_AIG_TRUE)
             || (!BTOR_IS_INVERTED_NODE (exp)
                 && real_exp->av->aigs[0] == BTOR_AIG_FALSE));
    }
    else
    {
      if ((BTOR_IS_INVERTED_NODE (exp)
           && real_exp->av->aigs[0] == BTOR_AIG_FALSE)
          || (!BTOR_IS_INVERTED_NODE (exp)
              && real_exp->av->aigs[0] == BTOR_AIG_TRUE))
      {
        res = false;
      }
      else
      {
        smgr = btor_get_sat_mgr_btor (btor);
        lit  = exp_to_cnf_lit (btor, exp);
        if (abs (lit) == smgr->true_lit)
          res = lit < 0;
        else
          res = btor_failed_sat (smgr, lit) > 0;
      }
    }
  }
  else
  {
    res = false;
    BTOR_INIT_STACK (assumptions);
    BTOR_INIT_STACK (work_stack);
    BTOR_PUSH_STACK (btor->mm, work_stack, exp);
    while (!BTOR_EMPTY_STACK (work_stack))
    {
      cur = BTOR_POP_STACK (work_stack);
      assert (!BTOR_IS_INVERTED_NODE (cur));
      assert (btor_is_and_node (cur));
      if (btor_contains_int_hash_table (mark, cur->id)) continue;
      btor_add_int_hash_table (mark, cur->id);
      for (i = 0; i < 2; i++)
      {
        e = cur->e[i];
        if (!BTOR_IS_INVERTED_NODE (e) && btor_is_and_node (e))
          BTOR_PUSH_STACK (btor->mm, work_stack, e);
        else
        {
          if (!BTOR_IS_SYNTH_NODE (BTOR_REAL_ADDR_NODE (e))) continue;

          aig = BTOR_REAL_ADDR_NODE (e)->av->aigs[0];
          if ((BTOR_IS_INVERTED_NODE (e) && aig == BTOR_AIG_FALSE)
              || (!BTOR_IS_INVERTED_NODE (e) && aig == BTOR_AIG_TRUE))
            continue;
          if ((BTOR_IS_INVERTED_NODE (e) && aig == BTOR_AIG_TRUE)
              || (!BTOR_IS_INVERTED_NODE (e) && aig == BTOR_AIG_FALSE))
            goto ASSUMPTION_FAILED;
          if (btor->found_constraint_false) continue;
          BTOR_PUSH_STACK (btor->mm, assumptions, e);
        }
      }
    }

    smgr = btor_get_sat_mgr_btor (btor);
    while (!BTOR_EMPTY_STACK (assumptions))
    {
      cur = BTOR_POP_STACK (assumptions);
      assert (BTOR_IS_INVERTED_NODE (cur) || !btor_is_and_node (cur));
      lit = exp_to_cnf_lit (btor, cur);
      if (lit == smgr->true_lit) continue;
      if (lit == -smgr->true_lit) goto ASSUMPTION_FAILED;
      if (btor_failed_sat (smgr, lit))
      {
      ASSUMPTION_FAILED:
        BTOR_RELEASE_STACK (btor->mm, work_stack);
        BTOR_RELEASE_STACK (btor->mm, assumptions);
        res = true;
      }
    }
    BTOR_RELEASE_STACK (btor->mm, work_stack);
    BTOR_RELEASE_STACK (btor->mm, assumptions);
  }

  btor_delete_int_hash_table (mark);
  btor->time.failed += btor_time_stamp () - start;

  return res;
}

void
btor_fixate_assumptions (Btor *btor)
{
  BtorHashTableIterator it;
  btor_init_node_hash_table_iterator (&it, btor->assumptions);
  while (btor_has_next_node_hash_table_iterator (&it))
    btor_assert_exp (btor, btor_next_node_hash_table_iterator (&it));
  btor_reset_assumptions (btor);
}

/*------------------------------------------------------------------------*/

static void
update_constraints (Btor *btor, BtorNode *exp)
{
  BtorPtrHashTable *unsynthesized_constraints, *synthesized_constraints;
  BtorPtrHashTable *embedded_constraints, *pos, *neg;
  BtorNode *simplified, *not_simplified, *not_exp;
  assert (btor);
  assert (exp);
  assert (BTOR_IS_REGULAR_NODE (exp));
  assert (exp->simplified);
  assert (!BTOR_REAL_ADDR_NODE (exp->simplified)->simplified);
  assert (exp->constraint);
  assert (exp->refs > 1);
  assert (!exp->parameterized);
  assert (!BTOR_REAL_ADDR_NODE (exp->simplified)->parameterized);

  not_exp                   = BTOR_INVERT_NODE (exp);
  simplified                = exp->simplified;
  not_simplified            = BTOR_INVERT_NODE (simplified);
  embedded_constraints      = btor->embedded_constraints;
  unsynthesized_constraints = btor->unsynthesized_constraints;
  synthesized_constraints   = btor->synthesized_constraints;
  pos = neg = 0;

  if (btor_get_ptr_hash_table (unsynthesized_constraints, exp))
  {
    add_constraint (btor, simplified);
    assert (!pos);
    pos = unsynthesized_constraints;
  }

  if (btor_get_ptr_hash_table (unsynthesized_constraints, not_exp))
  {
    add_constraint (btor, not_simplified);
    assert (!neg);
    neg = unsynthesized_constraints;
  }

  if (btor_get_ptr_hash_table (embedded_constraints, exp))
  {
    add_constraint (btor, simplified);
    assert (!pos);
    pos = embedded_constraints;
  }

  if (btor_get_ptr_hash_table (embedded_constraints, not_exp))
  {
    add_constraint (btor, not_simplified);
    assert (!neg);
    neg = embedded_constraints;
  }

  if (btor_get_ptr_hash_table (synthesized_constraints, exp))
  {
    add_constraint (btor, simplified);
    assert (!pos);
    pos = synthesized_constraints;
  }

  if (btor_get_ptr_hash_table (synthesized_constraints, not_exp))
  {
    add_constraint (btor, not_simplified);
    assert (!neg);
    neg = synthesized_constraints;
  }

  if (pos)
  {
    btor_remove_ptr_hash_table (pos, exp, 0, 0);
    btor_release_exp (btor, exp);
  }

  if (neg)
  {
    btor_remove_ptr_hash_table (neg, not_exp, 0, 0);
    btor_release_exp (btor, not_exp);
  }

  exp->constraint = 0;
}

static void
set_simplified_exp (Btor *btor, BtorNode *exp, BtorNode *simplified)
{
  assert (btor);
  assert (exp);
  assert (simplified);
  assert (BTOR_IS_REGULAR_NODE (exp));
  assert (!BTOR_REAL_ADDR_NODE (simplified)->simplified);
  assert (exp->arity <= 3);
  assert (exp->sort_id == BTOR_REAL_ADDR_NODE (simplified)->sort_id);
  assert (exp->parameterized
          || !BTOR_REAL_ADDR_NODE (simplified)->parameterized);
  assert (!BTOR_REAL_ADDR_NODE (simplified)->parameterized
          || exp->parameterized);

  if (exp->simplified) btor_release_exp (btor, exp->simplified);

  exp->simplified = btor_copy_exp (btor, simplified);

  if (exp->constraint) update_constraints (btor, exp);

  /* if a variable or UF gets simplified we need to save the original input
   * exp in a hash table (for model generation) */
  if (btor_is_bv_var_node (exp)
      && !btor_get_ptr_hash_table (btor->var_rhs, exp))
  {
    btor_add_ptr_hash_table (btor->var_rhs, btor_copy_exp (btor, exp));
  }
  else if (btor_is_uf_node (exp)
           && !btor_get_ptr_hash_table (btor->fun_rhs, exp))
  {
    btor_add_ptr_hash_table (btor->fun_rhs, btor_copy_exp (btor, exp));
  }

  btor_set_to_proxy_exp (btor, exp);

  /* if simplified is parameterized, exp was also parameterized */
  if (BTOR_REAL_ADDR_NODE (simplified)->parameterized) exp->parameterized = 1;
}

/* Finds most simplified expression and shortens path to it */
static BtorNode *
recursively_pointer_chase_simplified_exp (Btor *btor, BtorNode *exp)
{
  BtorNode *real_exp, *cur, *simplified, *not_simplified, *next;
  int invert;

  assert (btor);
  assert (exp);

  real_exp = BTOR_REAL_ADDR_NODE (exp);

  assert (real_exp->simplified);
  assert (BTOR_REAL_ADDR_NODE (real_exp->simplified)->simplified);

  /* shorten path to simplified expression */
  invert     = 0;
  simplified = real_exp->simplified;
  do
  {
    assert (btor_is_proxy_node (simplified));
    if (BTOR_IS_INVERTED_NODE (simplified)) invert = !invert;
    simplified = BTOR_REAL_ADDR_NODE (simplified)->simplified;
  } while (BTOR_REAL_ADDR_NODE (simplified)->simplified);
  /* 'simplified' is representative element */
  assert (!BTOR_REAL_ADDR_NODE (simplified)->simplified);
  if (invert) simplified = BTOR_INVERT_NODE (simplified);

  invert         = 0;
  not_simplified = BTOR_INVERT_NODE (simplified);
  cur            = btor_copy_exp (btor, real_exp);
  do
  {
    if (BTOR_IS_INVERTED_NODE (cur)) invert = !invert;
    cur  = BTOR_REAL_ADDR_NODE (cur);
    next = btor_copy_exp (btor, cur->simplified);
    set_simplified_exp (btor, cur, invert ? not_simplified : simplified);
    btor_release_exp (btor, cur);
    cur = next;
  } while (BTOR_REAL_ADDR_NODE (cur)->simplified);
  btor_release_exp (btor, cur);

  /* if starting expression is inverted, then we have to invert result */
  if (BTOR_IS_INVERTED_NODE (exp)) simplified = BTOR_INVERT_NODE (simplified);

  return simplified;
}

BtorNode *
btor_pointer_chase_simplified_exp (Btor *btor, BtorNode *exp)
{
  BtorNode *real_exp;

  assert (btor);
  assert (exp);
  (void) btor;

  real_exp = BTOR_REAL_ADDR_NODE (exp);

  /* no simplified expression ? */
  if (!real_exp->simplified) return exp;

  /* only one simplified expression ? */
  if (!BTOR_REAL_ADDR_NODE (real_exp->simplified)->simplified)
  {
    if (BTOR_IS_INVERTED_NODE (exp))
      return BTOR_INVERT_NODE (real_exp->simplified);
    return exp->simplified;
  }
  return recursively_pointer_chase_simplified_exp (btor, exp);
}

static BtorNode *
simplify_constraint_exp (Btor *btor, BtorNode *exp)
{
  assert (btor);
  assert (exp);
  assert (BTOR_REAL_ADDR_NODE (exp)->constraint);
  assert (!BTOR_REAL_ADDR_NODE (exp)->simplified);
  /* embedded constraints rewriting enabled with rwl > 1 */
  assert (btor_get_opt (btor, BTOR_OPT_REWRITE_LEVEL) > 1);

  BtorNode *real_exp, *result, *not_exp;

  real_exp = BTOR_REAL_ADDR_NODE (exp);

  /* Do not simplify top-level constraint applies (we need the implication
   * dependencies for determining top applies when dual prop enabled) */
  if (btor_get_opt (btor, BTOR_OPT_FUN_DUAL_PROP)
      && btor_is_apply_node (real_exp))
    return exp;

  not_exp = BTOR_INVERT_NODE (real_exp);

  if (btor_is_bv_const_node (real_exp)) return exp;

  if (btor_get_ptr_hash_table (btor->embedded_constraints, real_exp))
  {
    result = btor->true_exp;
  }
  else if (btor_get_ptr_hash_table (btor->embedded_constraints, not_exp))
  {
    result = BTOR_INVERT_NODE (btor->true_exp);
  }
  else if (btor_get_ptr_hash_table (btor->unsynthesized_constraints, real_exp))
  {
    result = btor->true_exp;
  }
  else if (btor_get_ptr_hash_table (btor->unsynthesized_constraints, not_exp))
  {
    result = BTOR_INVERT_NODE (btor->true_exp);
  }
  else if (btor_get_ptr_hash_table (btor->synthesized_constraints, real_exp))
  {
    result = btor->true_exp;
  }
  else
  {
    assert (btor_get_ptr_hash_table (btor->synthesized_constraints, not_exp));
    result = BTOR_INVERT_NODE (btor->true_exp);
  }

  if (BTOR_IS_INVERTED_NODE (exp)) return BTOR_INVERT_NODE (result);

  return result;
}

BtorNode *
btor_simplify_exp (Btor *btor, BtorNode *exp)
{
  assert (btor);
  assert (exp);
  assert (BTOR_REAL_ADDR_NODE (exp)->btor == btor);
  assert (BTOR_REAL_ADDR_NODE (exp)->refs > 0);

  BtorNode *result;

  result = btor_pointer_chase_simplified_exp (btor, exp);

  /* NOTE: embedded constraints rewriting is enabled with rwl > 1 */
  if (btor_get_opt (btor, BTOR_OPT_SIMPLIFY_CONSTRAINTS)
      && btor_get_opt (btor, BTOR_OPT_REWRITE_LEVEL) > 1
      && BTOR_REAL_ADDR_NODE (result)->constraint)
    return simplify_constraint_exp (btor, result);

  assert (BTOR_REAL_ADDR_NODE (result)->btor == btor);
  assert (BTOR_REAL_ADDR_NODE (result)->refs > 0);

  return result;
}

/*------------------------------------------------------------------------*/

/* update hash tables of nodes in order to get rid of proxy nodes
 */
static void
update_node_hash_tables (Btor *btor)
{
  BtorNode *cur, *data, *key, *simp_key, *simp_data;
  BtorHashTableIterator it, iit;
  BtorPtrHashTable *static_rho, *new_static_rho;

  /* update static_rhos */
  btor_init_node_hash_table_iterator (&it, btor->lambdas);
  while (btor_has_next_node_hash_table_iterator (&it))
  {
    cur        = btor_next_node_hash_table_iterator (&it);
    static_rho = btor_lambda_get_static_rho (cur);

    if (!static_rho) continue;

    new_static_rho = btor_new_ptr_hash_table (btor->mm, 0, 0);
    /* update static rho to get rid of proxy nodes */
    btor_init_node_hash_table_iterator (&iit, static_rho);
    while (btor_has_next_node_hash_table_iterator (&iit))
    {
      data = iit.bucket->data.as_ptr;
      key  = btor_next_node_hash_table_iterator (&iit);
      assert (BTOR_IS_REGULAR_NODE (key));
      simp_key  = btor_simplify_exp (btor, key);
      simp_data = btor_simplify_exp (btor, data);

      if (!btor_get_ptr_hash_table (new_static_rho, simp_key))
      {
        btor_add_ptr_hash_table (new_static_rho, btor_copy_exp (btor, simp_key))
            ->data.as_ptr = btor_copy_exp (btor, simp_data);
      }
      btor_release_exp (btor, key);
      btor_release_exp (btor, data);
    }
    btor_delete_ptr_hash_table (static_rho);
    btor_lambda_set_static_rho (cur, new_static_rho);
  }
}

static BtorNode *
rebuild_binder_exp (Btor *btor, BtorNode *exp)
{
  assert (BTOR_IS_REGULAR_NODE (exp));
  assert (BTOR_IS_BINDER_NODE (exp));
  assert (!btor_param_get_assigned_exp (exp->e[0]));

  BtorNode *result;

  /* we need to reset the binder here as otherwise it is not possible
   * to create a new binder term with the same param that substitutes 'exp' */
  btor_param_set_binder (exp->e[0], 0);
  if (BTOR_IS_FORALL_NODE (exp))
    result = btor_forall_exp (btor, exp->e[0], exp->e[1]);
  else if (BTOR_IS_EXISTS_NODE (exp))
    result = btor_exists_exp (btor, exp->e[0], exp->e[1]);
  else
  {
    assert (BTOR_IS_LAMBDA_NODE (exp));
    result = btor_lambda_exp (btor, exp->e[0], exp->e[1]);
  }

  /* binder not rebuilt, set binder again */
  if (result == exp) btor_param_set_binder (exp->e[0], exp);

  return result;
}

static BtorNode *
rebuild_lambda_exp (Btor *btor, BtorNode *exp)
{
  assert (BTOR_IS_REGULAR_NODE (exp));
  assert (btor_is_lambda_node (exp));
  assert (!btor_param_get_assigned_exp (exp->e[0]));

  BtorNode *result;

  result = rebuild_binder_exp (btor, exp);

  /* copy static_rho for new lambda */
  if (btor_lambda_get_static_rho (exp) && !btor_lambda_get_static_rho (result))
    btor_lambda_set_static_rho (result,
                                btor_lambda_copy_static_rho (btor, exp));
  if (exp->is_array) result->is_array = 1;
  return result;
}

static BtorNode *
rebuild_exp (Btor *btor, BtorNode *exp)
{
  assert (btor);
  assert (exp);
  assert (BTOR_IS_REGULAR_NODE (exp));

  switch (exp->kind)
  {
    case BTOR_PROXY_NODE:
    case BTOR_BV_CONST_NODE:
    case BTOR_BV_VAR_NODE:
    case BTOR_PARAM_NODE:
    case BTOR_UF_NODE:
      return btor_copy_exp (btor, btor_simplify_exp (btor, exp));
    case BTOR_SLICE_NODE:
      return btor_slice_exp (btor,
                             exp->e[0],
                             btor_slice_get_upper (exp),
                             btor_slice_get_lower (exp));
    case BTOR_AND_NODE: return btor_and_exp (btor, exp->e[0], exp->e[1]);
    case BTOR_BV_EQ_NODE:
    case BTOR_FUN_EQ_NODE: return btor_eq_exp (btor, exp->e[0], exp->e[1]);
    case BTOR_ADD_NODE: return btor_add_exp (btor, exp->e[0], exp->e[1]);
    case BTOR_MUL_NODE: return btor_mul_exp (btor, exp->e[0], exp->e[1]);
    case BTOR_ULT_NODE: return btor_ult_exp (btor, exp->e[0], exp->e[1]);
    case BTOR_SLL_NODE: return btor_sll_exp (btor, exp->e[0], exp->e[1]);
    case BTOR_SRL_NODE: return btor_srl_exp (btor, exp->e[0], exp->e[1]);
    case BTOR_UDIV_NODE: return btor_udiv_exp (btor, exp->e[0], exp->e[1]);
    case BTOR_UREM_NODE: return btor_urem_exp (btor, exp->e[0], exp->e[1]);
    case BTOR_CONCAT_NODE: return btor_concat_exp (btor, exp->e[0], exp->e[1]);
    case BTOR_LAMBDA_NODE: return rebuild_lambda_exp (btor, exp);
    case BTOR_APPLY_NODE: return btor_apply_exp (btor, exp->e[0], exp->e[1]);
    case BTOR_ARGS_NODE: return btor_args_exp (btor, exp->e, exp->arity);
    case BTOR_EXISTS_NODE:
    case BTOR_FORALL_NODE: return rebuild_binder_exp (btor, exp);
    default:
      assert (btor_is_cond_node (exp));
      return btor_cond_exp (btor, exp->e[0], exp->e[1], exp->e[2]);
  }
}

/* we perform all variable substitutions in one pass and rebuild the formula
 * cyclic substitutions must have been deleted before! */
static void
substitute_vars_and_rebuild_exps (Btor *btor, BtorPtrHashTable *substs)
{
  assert (btor);
  assert (substs);

  BtorNodePtrStack stack, root_stack;
  BtorPtrHashBucket *b;
  BtorNode *cur, *cur_parent, *rebuilt_exp, **temp, **top, *rhs, *simplified;
  BtorMemMgr *mm;
  BtorHashTableIterator it;
  BtorNodeIterator nit;
  BtorIntHashTable *mark;
  BtorIntHashTableData *d;
  int pushed, i;

  if (substs->count == 0u) return;

  mm   = btor->mm;
  mark = btor_new_int_hash_map (mm);

  BTOR_INIT_STACK (stack);
  BTOR_INIT_STACK (root_stack);
  /* search upwards for all reachable roots */
  /* we push all left sides on the search stack */
  btor_init_node_hash_table_iterator (&it, substs);
  while (btor_has_next_node_hash_table_iterator (&it))
  {
    cur = btor_next_node_hash_table_iterator (&it);
    assert (BTOR_IS_REGULAR_NODE (cur));
    assert (btor_is_bv_var_node (cur) || btor_is_uf_node (cur));
    BTOR_PUSH_STACK (mm, stack, cur);
  }

  do
  {
    assert (!BTOR_EMPTY_STACK (stack));
    cur = BTOR_POP_STACK (stack);
    assert (BTOR_IS_REGULAR_NODE (cur));
    if (!btor_contains_int_hash_map (mark, cur->id))
    {
      btor_add_int_hash_map (mark, cur->id);
      btor_init_parent_iterator (&nit, cur);
      /* are we at a root ? */
      pushed = 0;
      while (btor_has_next_parent_iterator (&nit))
      {
        cur_parent = btor_next_parent_iterator (&nit);
        assert (BTOR_IS_REGULAR_NODE (cur_parent));
        pushed = 1;
        BTOR_PUSH_STACK (mm, stack, cur_parent);
      }
      if (!pushed) BTOR_PUSH_STACK (mm, root_stack, btor_copy_exp (btor, cur));
    }
  } while (!BTOR_EMPTY_STACK (stack));

  /* copy roots on substitution stack */
  top = root_stack.top;
  for (temp = root_stack.start; temp != top; temp++)
    BTOR_PUSH_STACK (mm, stack, *temp);

  /* substitute */
  while (!BTOR_EMPTY_STACK (stack))
  {
    cur = BTOR_REAL_ADDR_NODE (BTOR_POP_STACK (stack));

    d = btor_get_int_hash_map (mark, cur->id);
    if (!d) continue;

    assert (!btor_is_bv_const_node (cur));

    if (d->as_int == 0)
    {
      BTOR_PUSH_STACK (mm, stack, cur);
      d->as_int = 1;
      if (btor_is_bv_var_node (cur) || btor_is_uf_node (cur))
      {
        b = btor_get_ptr_hash_table (substs, cur);
        assert (b);
        assert (cur == (BtorNode *) b->key);
        rhs = (BtorNode *) b->data.as_ptr;
        assert (rhs);
        BTOR_PUSH_STACK (mm, stack, rhs);
      }
      else
      {
        for (i = cur->arity - 1; i >= 0; i--)
          BTOR_PUSH_STACK (mm, stack, cur->e[i]);
      }
    }
    else
    {
      assert (d->as_int == 1);
      btor_remove_int_hash_map (mark, cur->id, 0);
      if (btor_is_bv_var_node (cur) || btor_is_uf_node (cur))
      {
        b = btor_get_ptr_hash_table (substs, cur);
        assert (b);
        assert (cur == (BtorNode *) b->key);
        rhs = (BtorNode *) b->data.as_ptr;
        assert (rhs);
        rebuilt_exp = btor_copy_exp (btor, rhs);
        if (btor_is_bv_var_node (cur))
          btor->stats.var_substitutions++;
        else
          btor->stats.uf_substitutions++;
      }
      else
        rebuilt_exp = rebuild_exp (btor, cur);
      assert (rebuilt_exp);
      assert (rebuilt_exp != cur);

      simplified = btor_simplify_exp (btor, rebuilt_exp);
      set_simplified_exp (btor, cur, simplified);
      btor_release_exp (btor, rebuilt_exp);
    }
  }

  BTOR_RELEASE_STACK (mm, stack);

  top = root_stack.top;
  for (temp = root_stack.start; temp != top; temp++)
    btor_release_exp (btor, *temp);
  BTOR_RELEASE_STACK (mm, root_stack);

  update_node_hash_tables (btor);
  btor_delete_int_hash_map (mark);
  assert (btor_check_lambdas_static_rho_proxy_free_dbg (btor));
}

static void
substitute_var_exps (Btor *btor)
{
  assert (btor);

  BtorPtrHashTable *varsubst_constraints, *order, *substs;
  BtorNode *cur, *constraint, *left, *right, *child;
  BtorPtrHashBucket *b, *b_temp;
  BtorHashTableIterator it;
  int order_num, val, max, i;
  BtorNodePtrStack stack;
  double start, delta;
  unsigned count;
  BtorMemMgr *mm;
  BtorIntHashTable *mark;
  BtorIntHashTableData *d;

  mm                   = btor->mm;
  varsubst_constraints = btor->varsubst_constraints;

  if (varsubst_constraints->count == 0u) return;

  start = btor_time_stamp ();

  BTOR_INIT_STACK (stack);

  /* new equality constraints may be added during rebuild */
  count = 0;
  while (varsubst_constraints->count > 0u)
  {
    order_num = 1;
    order     = btor_new_ptr_hash_table (mm,
                                     (BtorHashPtr) btor_hash_exp_by_id,
                                     (BtorCmpPtr) btor_compare_exp_by_id);

    substs = btor_new_ptr_hash_table (mm,
                                      (BtorHashPtr) btor_hash_exp_by_id,
                                      (BtorCmpPtr) btor_compare_exp_by_id);

    /* we copy the current substitution constraints into a local hash table,
     * and empty the global substitution table */
    while (varsubst_constraints->count > 0u)
    {
      count++;
      b   = varsubst_constraints->first;
      cur = (BtorNode *) b->key;
      assert (BTOR_IS_REGULAR_NODE (cur));
      assert (btor_is_bv_var_node (cur) || btor_is_uf_node (cur));
      right = (BtorNode *) b->data.as_ptr;
      /* NOTE: we need to update 'right' here, since 'right' might have
       * already been rebuilt in merge_lambdas (in beta reduction part) */
      btor_add_ptr_hash_table (substs, cur)->data.as_ptr =
          btor_copy_exp (btor, btor_simplify_exp (btor, right));
      btor_release_exp (btor, right);
      btor_remove_ptr_hash_table (varsubst_constraints, cur, 0, 0);
    }
    assert (varsubst_constraints->count == 0u);

    mark = btor_new_int_hash_table (mm);
    /* we search for cyclic substitution dependencies
     * and map the substitutions to an ordering number */
    btor_init_node_hash_table_iterator (&it, substs);
    while (btor_has_next_node_hash_table_iterator (&it))
    {
      cur = btor_next_node_hash_table_iterator (&it);
      assert (BTOR_IS_REGULAR_NODE (cur));
      assert (btor_is_bv_var_node (cur) || btor_is_uf_node (cur));
      BTOR_PUSH_STACK (mm, stack, cur);

      while (!BTOR_EMPTY_STACK (stack))
      {
        cur = BTOR_REAL_ADDR_NODE (BTOR_POP_STACK (stack));

        if (!cur)
        {
          cur = BTOR_POP_STACK (stack); /* left */
          assert (BTOR_IS_REGULAR_NODE (cur));
          assert (btor_is_bv_var_node (cur) || btor_is_uf_node (cur));
          assert (!btor_get_ptr_hash_table (order, cur));
          btor_add_ptr_hash_table (order, cur)->data.as_int = order_num++;
          continue;
        }
        /* visited (DFS) */
        if (btor_contains_int_hash_table (mark, cur->id)) continue;

        btor_add_int_hash_table (mark, cur->id);

        if (btor_is_bv_const_node (cur) || btor_is_bv_var_node (cur)
            || btor_is_param_node (cur) || btor_is_uf_node (cur))
        {
          b_temp = btor_get_ptr_hash_table (substs, cur);
          if (b_temp)
          {
            BTOR_PUSH_STACK (mm, stack, cur); /* left  */
            BTOR_PUSH_STACK (mm, stack, 0);
            BTOR_PUSH_STACK (mm,
                             stack, /* right */
                             (BtorNode *) b_temp->data.as_ptr);
          }
          else
          {
            assert (!btor_get_ptr_hash_table (order, cur));
            btor_add_ptr_hash_table (order, cur)->data.as_int = 0;
          }
        }
        else
        {
          assert (cur->arity >= 1);
          assert (cur->arity <= 3);
          for (i = cur->arity - 1; i >= 0; i--)
            BTOR_PUSH_STACK (mm, stack, cur->e[i]);
        }
      }
    }

    btor_delete_int_hash_table (mark);
    mark = btor_new_int_hash_map (mm);

    /* we look for cycles */
    btor_init_node_hash_table_iterator (&it, substs);
    while (btor_has_next_node_hash_table_iterator (&it))
    {
      b   = it.bucket;
      cur = btor_next_node_hash_table_iterator (&it);
      assert (BTOR_IS_REGULAR_NODE (cur));
      assert (btor_is_bv_var_node (cur) || btor_is_uf_node (cur));
      BTOR_PUSH_STACK (mm, stack, (BtorNode *) b->data.as_ptr);

      /* we assume that there are no direct loops
       * as a result of occurrence check */
      while (!BTOR_EMPTY_STACK (stack))
      {
        cur = BTOR_REAL_ADDR_NODE (BTOR_POP_STACK (stack));
        d   = btor_get_int_hash_map (mark, cur->id);

        if (d && d->as_int == 1) /* cur has max order of its children */
          continue;

        if (btor_is_bv_const_node (cur) || btor_is_bv_var_node (cur)
            || btor_is_param_node (cur) || btor_is_uf_node (cur))
        {
          assert (btor_get_ptr_hash_table (order, cur));
          continue;
        }

        assert (cur->arity >= 1);
        assert (cur->arity <= 3);

        if (!d)
        {
          btor_add_int_hash_map (mark, cur->id);
          BTOR_PUSH_STACK (mm, stack, cur);
          for (i = cur->arity - 1; i >= 0; i--)
            BTOR_PUSH_STACK (mm, stack, cur->e[i]);
        }
        else /* cur is visited, its children are visited */
        {
          /* compute maximum of children */
          assert (d->as_int == 0);
          d->as_int = 1;
          max       = 0;
          for (i = cur->arity - 1; i >= 0; i--)
          {
            child  = BTOR_REAL_ADDR_NODE (cur->e[i]);
            b_temp = btor_get_ptr_hash_table (order, child);
            assert (b_temp);
            val = b_temp->data.as_int;
            assert (val >= 0);
            max = BTOR_MAX_UTIL (max, val);
          }
          btor_add_ptr_hash_table (order, cur)->data.as_int = max;
        }
      }
    }
    btor_delete_int_hash_map (mark);

    assert (BTOR_EMPTY_STACK (stack));
    /* we eliminate cyclic substitutions, and reset mark flags */
    btor_init_node_hash_table_iterator (&it, substs);
    while (btor_has_next_node_hash_table_iterator (&it))
    {
      right = (BtorNode *) it.bucket->data.as_ptr;
      assert (right);
      left = btor_next_node_hash_table_iterator (&it);
      assert (BTOR_IS_REGULAR_NODE (left));
      assert (btor_is_bv_var_node (left) || btor_is_uf_node (left));
      b_temp = btor_get_ptr_hash_table (order, left);
      assert (b_temp);
      order_num = b_temp->data.as_int;
      b_temp    = btor_get_ptr_hash_table (order, BTOR_REAL_ADDR_NODE (right));
      assert (b_temp);
      max = b_temp->data.as_int;
      assert (order_num != max);
      /* found cycle */
      if (max > order_num) BTOR_PUSH_STACK (mm, stack, left);
    }

    /* we delete cyclic substitutions and synthesize them instead */
    while (!BTOR_EMPTY_STACK (stack))
    {
      left = BTOR_POP_STACK (stack);
      assert (BTOR_IS_REGULAR_NODE (left));
      assert (btor_is_bv_var_node (left) || btor_is_uf_node (left));
      right = (BtorNode *) btor_get_ptr_hash_table (substs, left)->data.as_ptr;
      assert (right);

      constraint = btor_eq_exp (btor, left, right);
      /* only add if it is not in a constraint table: can be already in
       * embedded or unsythesized constraints */
      if (!BTOR_REAL_ADDR_NODE (constraint)->constraint)
        btor_insert_unsynthesized_constraint (btor, constraint);
      btor_release_exp (btor, constraint);

      btor_remove_ptr_hash_table (substs, left, 0, 0);
      btor_release_exp (btor, left);
      btor_release_exp (btor, right);
    }

    /* we rebuild and substiute variables in one pass */
    substitute_vars_and_rebuild_exps (btor, substs);

    /* cleanup, we delete all substitution constraints */
    btor_init_node_hash_table_iterator (&it, substs);
    while (btor_has_next_node_hash_table_iterator (&it))
    {
      right = (BtorNode *) it.bucket->data.as_ptr;
      assert (right);
      left = btor_next_node_hash_table_iterator (&it);
      assert (BTOR_IS_REGULAR_NODE (left));
      assert (btor_is_proxy_node (left));
      assert (left->simplified);
      btor_release_exp (btor, left);
      btor_release_exp (btor, right);
    }

    btor_delete_ptr_hash_table (order);
    btor_delete_ptr_hash_table (substs);
  }

  BTOR_RELEASE_STACK (mm, stack);
  delta = btor_time_stamp () - start;
  btor->time.subst += delta;
  BTOR_MSG (
      btor->msg, 1, "%d variables substituted in %.1f seconds", count, delta);
}

static bool
all_exps_below_rebuilt (Btor *btor, BtorNode *exp, BtorIntHashTable *mark)
{
  assert (btor);
  assert (exp);
  assert (mark);

  int i;
  BtorNode *cur;

  cur = btor_find_substitution (btor, exp);
  if (cur)
  {
    cur = btor_simplify_exp (btor, cur);
    return !btor_contains_int_hash_map (mark, BTOR_REAL_ADDR_NODE (cur)->id);
  }

  exp = BTOR_REAL_ADDR_NODE (exp);
  for (i = 0; i < exp->arity; i++)
  {
    cur = BTOR_REAL_ADDR_NODE (btor_simplify_exp (btor, exp->e[i]));
    if (btor_contains_int_hash_map (mark, cur->id)) return false;
  }

  return true;
}

BtorNode *
btor_substitute_terms (Btor *btor, BtorNode *root, BtorNodeMap *substs)
{
  assert (btor);
  assert (root);
  assert (substs);

  int32_t i;
  BtorMemMgr *mm;
  BtorNode *cur, *real_cur, *subst, *result, **e;
  BtorNodePtrStack visit, args, cleanup;
  BtorIntHashTable *mark;
  BtorIntHashTableData *d;

  mm   = btor->mm;
  mark = btor_new_int_hash_map (mm);
  BTOR_INIT_STACK (visit);
  BTOR_INIT_STACK (args);
  BTOR_INIT_STACK (cleanup);
  BTOR_PUSH_STACK (mm, visit, root);

  while (!BTOR_EMPTY_STACK (visit))
  {
    cur      = BTOR_POP_STACK (visit);
    real_cur = BTOR_REAL_ADDR_NODE (cur);
<<<<<<< HEAD
    d        = btor_get_int_hash_map (mark, real_cur->id);
=======
    subst    = btor_mapped_node (substs, real_cur);
    // TODO (ma): for now we only support bit vector terms
    assert (!btor_is_lambda_node (real_cur));

    if (subst)
    {
      result = btor_copy_exp (btor, subst);
      goto PUSH_RESULT;
    }

    d = btor_get_int_hash_map (mark, real_cur->id);
>>>>>>> 1d5bad24
    if (!d)
    {
      subst = btor_mapped_node (substs, real_cur);
      if (subst)
      {
        /* if this assertion fails we have a cyclic substitution */
        assert (!btor_get_int_hash_map (mark, BTOR_REAL_ADDR_NODE (subst)->id)
                || btor_get_int_hash_map (mark, BTOR_REAL_ADDR_NODE (subst)->id)
                       ->as_ptr);
        BTOR_PUSH_STACK (mm, visit, BTOR_COND_INVERT_NODE (cur, subst));
        continue;
      }

      (void) btor_add_int_hash_map (mark, real_cur->id);
      BTOR_PUSH_STACK (mm, visit, cur);
      for (i = real_cur->arity - 1; i >= 0; i--)
        BTOR_PUSH_STACK (mm, visit, real_cur->e[i]);
    }
    else if (!d->as_ptr)
    {
      args.top -= real_cur->arity;
      e = args.top;

      if (real_cur->arity == 0)
      {
        if (BTOR_IS_PARAM_NODE (real_cur))
          result =
              btor_param_exp (btor, btor_get_exp_width (btor, real_cur), 0);
        else
          result = btor_copy_exp (btor, real_cur);
      }
      else if (BTOR_IS_SLICE_NODE (real_cur))
      {
<<<<<<< HEAD
=======
        assert (btor_is_slice_node (real_cur));
>>>>>>> 1d5bad24
        result = btor_slice_exp (btor,
                                 e[0],
                                 btor_slice_get_upper (real_cur),
                                 btor_slice_get_lower (real_cur));
      }
      else
      {
        /* if the param of a quantifier gets subtituted by a non-param,
         * we do not create a quantifier, but return the body instead */
        if (BTOR_IS_QUANTIFIER_NODE (real_cur)
            && !BTOR_IS_PARAM_NODE (BTOR_REAL_ADDR_NODE (e[0])))
          result = btor_copy_exp (btor, e[1]);
        else
          result = btor_create_exp (btor, real_cur->kind, e, real_cur->arity);
      }
      for (i = 0; i < real_cur->arity; i++) btor_release_exp (btor, e[i]);

      d->as_ptr = btor_copy_exp (btor, result);
      BTOR_PUSH_STACK (mm, cleanup, result);
    PUSH_RESULT:
      assert (real_cur->sort_id == BTOR_REAL_ADDR_NODE (result)->sort_id);
      BTOR_PUSH_STACK (mm, args, BTOR_COND_INVERT_NODE (cur, result));
    }
    else
    {
      assert (d->as_ptr);
      result = btor_copy_exp (btor, d->as_ptr);
      goto PUSH_RESULT;
    }
  }
  assert (BTOR_COUNT_STACK (args) == 1);
  result = BTOR_POP_STACK (args);

  while (!BTOR_EMPTY_STACK (cleanup))
    btor_release_exp (btor, BTOR_POP_STACK (cleanup));
  BTOR_RELEASE_STACK (mm, cleanup);
  BTOR_RELEASE_STACK (mm, visit);
  BTOR_RELEASE_STACK (mm, args);
  btor_delete_int_hash_map (mark);
  return result;
}

static void
substitute_and_rebuild (Btor *btor, BtorPtrHashTable *subst)
{
  assert (btor);
  assert (subst);

  int i;
  double start;
  BtorMemMgr *mm;
  BtorNode *cur, *cur_parent, *rebuilt_exp, *simplified, *sub;
  BtorNodePtrStack roots;
  BtorNodePtrQueue queue;
  BtorHashTableIterator hit;
  BtorNodeIterator it;
  BtorIntHashTable *mark;
  BtorIntHashTableData *d;

  if (subst->count == 0u) return;

  start = btor_time_stamp ();
  mm    = btor->mm;

  mark = btor_new_int_hash_map (mm);
  BTOR_INIT_STACK (roots);
  BTOR_INIT_QUEUE (queue);

  btor_init_node_hash_table_iterator (&hit, subst);
  while (btor_has_next_node_hash_table_iterator (&hit))
  {
    cur = BTOR_REAL_ADDR_NODE (btor_next_node_hash_table_iterator (&hit));
    BTOR_ENQUEUE (mm, queue, cur);
  }

  /* mark cone and copy roots */
  while (!BTOR_EMPTY_QUEUE (queue))
  {
    cur = BTOR_DEQUEUE (queue);
    assert (BTOR_IS_REGULAR_NODE (cur));
    assert (!btor_is_proxy_node (cur));

    if (!btor_contains_int_hash_map (mark, cur->id))
    {
      btor_add_int_hash_map (mark, cur->id);

      if (cur->parents == 0)
        BTOR_PUSH_STACK (mm, roots, btor_copy_exp (btor, cur));

      btor_init_parent_iterator (&it, cur);
      while (btor_has_next_parent_iterator (&it))
      {
        cur_parent = btor_next_parent_iterator (&it);
        BTOR_ENQUEUE (mm, queue, cur_parent);
      }
    }
  }

  btor_init_node_hash_table_iterator (&hit, subst);
  while (btor_has_next_node_hash_table_iterator (&hit))
  {
    cur = BTOR_REAL_ADDR_NODE (btor_next_node_hash_table_iterator (&hit));
    d   = btor_get_int_hash_map (mark, cur->id);
    assert (d);
    BTOR_ENQUEUE (mm, queue, btor_copy_exp (btor, cur));
    d->as_int = 1; /* mark as enqueued */
  }

  /* rebuild bottom-up */
  while (!BTOR_EMPTY_QUEUE (queue))
  {
    cur = BTOR_DEQUEUE (queue);
    assert (BTOR_IS_REGULAR_NODE (cur));
    assert (!btor_is_proxy_node (cur));
    assert (btor_contains_int_hash_map (mark, cur->id));
    assert (btor_get_int_hash_map (mark, cur->id)->as_int == 1);

    if (cur->refs == 1)
    {
      btor_release_exp (btor, cur);
      continue;
    }

    if (all_exps_below_rebuilt (btor, cur, mark))
    {
      btor_remove_int_hash_map (mark, cur->id, 0);
      btor_release_exp (btor, cur);

      /* traverse upwards and enqueue all parents that are not yet
       * in the queue. */
      btor_init_parent_iterator (&it, cur);
      while (btor_has_next_parent_iterator (&it))
      {
        cur_parent = btor_next_parent_iterator (&it);
        d          = btor_get_int_hash_map (mark, cur_parent->id);
        if (d && d->as_int == 1) continue;
        assert (!d || d->as_int == 0);
        if (!d) d = btor_add_int_hash_map (mark, cur_parent->id);
        d->as_int = 1;
        BTOR_ENQUEUE (mm, queue, btor_copy_exp (btor, cur_parent));
      }

      if ((sub = btor_find_substitution (btor, cur)))
        rebuilt_exp = btor_copy_exp (btor, sub);
      else
        rebuilt_exp = rebuild_exp (btor, cur);

      assert (BTOR_REAL_ADDR_NODE (cur)->sort_id
              == BTOR_REAL_ADDR_NODE (rebuilt_exp)->sort_id);
      assert (rebuilt_exp);
      if (rebuilt_exp != cur)
      {
        simplified = btor_simplify_exp (btor, rebuilt_exp);
        // TODO: only push new roots? use hash table for roots instead of
        // stack?
        if (cur->parents == 0)
          BTOR_PUSH_STACK (mm, roots, btor_copy_exp (btor, cur));

        set_simplified_exp (btor, cur, simplified);
      }
      btor_release_exp (btor, rebuilt_exp);
    }
    /* not all children rebuilt, enqueue again */
    else
      BTOR_ENQUEUE (mm, queue, cur);
  }

  BTOR_RELEASE_QUEUE (mm, queue);

  for (i = 0; i < BTOR_COUNT_STACK (roots); i++)
  {
    cur = BTOR_PEEK_STACK (roots, i);
    btor_release_exp (btor, cur);
  }

  BTOR_RELEASE_STACK (mm, roots);

  assert (btor_check_unique_table_children_proxy_free_dbg (btor));
  btor_delete_int_hash_map (mark);

  update_node_hash_tables (btor);
  assert (btor_check_lambdas_static_rho_proxy_free_dbg (btor));
  btor->time.subst_rebuild += btor_time_stamp () - start;
}

void
btor_substitute_and_rebuild (Btor *btor, BtorPtrHashTable *substs)
{
  substitute_and_rebuild (btor, substs);
}

static void
substitute_embedded_constraints (Btor *btor)
{
  assert (btor);

  BtorHashTableIterator it;
  BtorNode *cur;

  btor_init_node_hash_table_iterator (&it, btor->embedded_constraints);
  while (btor_has_next_node_hash_table_iterator (&it))
  {
    cur = btor_next_node_hash_table_iterator (&it);
    assert (BTOR_REAL_ADDR_NODE (cur)->constraint);
    /* embedded constraints have possibly lost their parents,
     * e.g. top conjunction of constraints that are released */
    if (BTOR_REAL_ADDR_NODE (cur)->parents > 0) btor->stats.ec_substitutions++;
  }

  substitute_and_rebuild (btor, btor->embedded_constraints);
}

static void
process_embedded_constraints (Btor *btor)
{
  assert (btor);

  BtorHashTableIterator it;
  BtorNodePtrStack ec;
  double start, delta;
  BtorNode *cur;
  int count;

  if (btor->embedded_constraints->count > 0u)
  {
    start = btor_time_stamp ();
    count = 0;
    BTOR_INIT_STACK (ec);
    btor_init_node_hash_table_iterator (&it, btor->embedded_constraints);
    while (btor_has_next_node_hash_table_iterator (&it))
    {
      cur = btor_copy_exp (btor, btor_next_node_hash_table_iterator (&it));
      BTOR_PUSH_STACK (btor->mm, ec, cur);
    }

    /* Note: it may happen that new embedded constraints are inserted into
     *       btor->embedded_constraints here. */
    substitute_embedded_constraints (btor);

    while (!BTOR_EMPTY_STACK (ec))
    {
      cur = BTOR_POP_STACK (ec);

      if (btor_get_ptr_hash_table (btor->embedded_constraints, cur))
      {
        count++;
        btor_remove_ptr_hash_table (btor->embedded_constraints, cur, 0, 0);
        btor_insert_unsynthesized_constraint (btor, cur);
        btor_release_exp (btor, cur);
      }
      btor_release_exp (btor, cur);
    }
    BTOR_RELEASE_STACK (btor->mm, ec);

    delta = btor_time_stamp () - start;
    btor->time.embedded += delta;
    BTOR_MSG (btor->msg,
              1,
              "replaced %d embedded constraints in %1.f seconds",
              count,
              delta);
  }
}

/*------------------------------------------------------------------------*/

static void
update_assumptions (Btor *btor)
{
  assert (btor);

  BtorPtrHashTable *ass;
  BtorNode *cur, *simp;
  BtorHashTableIterator it;

  ass = btor_new_ptr_hash_table (btor->mm,
                                 (BtorHashPtr) btor_hash_exp_by_id,
                                 (BtorCmpPtr) btor_compare_exp_by_id);
  btor_init_node_hash_table_iterator (&it, btor->assumptions);
  while (btor_has_next_node_hash_table_iterator (&it))
  {
    cur = btor_next_node_hash_table_iterator (&it);
    if (BTOR_REAL_ADDR_NODE (cur)->simplified)
    {
      /* Note: do not simplify constraint expression in order to prevent
       * constraint expressions from not being added to btor->assumptions.
       */
      simp = btor_pointer_chase_simplified_exp (btor, cur);
      if (!btor_get_ptr_hash_table (ass, simp))
        btor_add_ptr_hash_table (ass, btor_copy_exp (btor, simp));
      btor_release_exp (btor, cur);
    }
    else
    {
      if (!btor_get_ptr_hash_table (ass, cur))
        btor_add_ptr_hash_table (ass, cur);
      else
        btor_release_exp (btor, cur);
    }
  }
  btor_delete_ptr_hash_table (btor->assumptions);
  btor->assumptions = ass;
}

int
btor_simplify (Btor *btor)
{
  assert (btor);

  BtorSolverResult result;
  int rounds;
  double start, delta;
#ifndef BTOR_DO_NOT_PROCESS_SKELETON
  int skelrounds = 0;
#endif

  rounds = 0;
  start  = btor_time_stamp ();

  if (btor->inconsistent) goto DONE;

  /* empty varsubst_constraints table if variable substitution was disabled
   * after adding variable substitution constraints (they are still in
   * unsynthesized_constraints).
   */
  if (btor_get_opt (btor, BTOR_OPT_VAR_SUBST) == 0
      && btor->varsubst_constraints->count > 0)
  {
    btor_delete_ptr_hash_table (btor->varsubst_constraints);
    btor->varsubst_constraints =
        btor_new_ptr_hash_table (btor->mm,
                                 (BtorHashPtr) btor_hash_exp_by_id,
                                 (BtorCmpPtr) btor_compare_exp_by_id);
  }

  do
  {
    rounds++;
    assert (btor_check_all_hash_tables_proxy_free_dbg (btor));
    assert (btor_check_all_hash_tables_simp_free_dbg (btor));
    assert (btor_check_unique_table_children_proxy_free_dbg (btor));
    if (btor_get_opt (btor, BTOR_OPT_REWRITE_LEVEL) > 1)
    {
      if (btor_get_opt (btor, BTOR_OPT_VAR_SUBST))
      {
        substitute_var_exps (btor);
        assert (btor_check_all_hash_tables_proxy_free_dbg (btor));
        assert (btor_check_all_hash_tables_simp_free_dbg (btor));
        assert (btor_check_unique_table_children_proxy_free_dbg (btor));

        if (btor->inconsistent) break;

        if (btor->varsubst_constraints->count)
          break;  // TODO (ma): continue instead of break?
      }

      process_embedded_constraints (btor);
      assert (btor_check_all_hash_tables_proxy_free_dbg (btor));
      assert (btor_check_all_hash_tables_simp_free_dbg (btor));
      assert (btor_check_unique_table_children_proxy_free_dbg (btor));

      if (btor->inconsistent) break;

      if (btor->varsubst_constraints->count) continue;
    }

    if (btor_get_opt (btor, BTOR_OPT_ELIMINATE_SLICES)
        && btor_get_opt (btor, BTOR_OPT_REWRITE_LEVEL) > 2
        && !btor_get_opt (btor, BTOR_OPT_INCREMENTAL))
    {
      btor_eliminate_slices_on_bv_vars (btor);
      if (btor->inconsistent) break;

      if (btor->varsubst_constraints->count
          || btor->embedded_constraints->count)
        continue;
    }

#ifndef BTOR_DO_NOT_PROCESS_SKELETON
    if (btor_get_opt (btor, BTOR_OPT_REWRITE_LEVEL) > 2
        && btor_get_opt (btor, BTOR_OPT_SKELETON_PREPROC))
    {
      skelrounds++;
      if (skelrounds <= 1)  // TODO only one?
      {
        btor_process_skeleton (btor);
        assert (btor_check_all_hash_tables_proxy_free_dbg (btor));
        assert (btor_check_all_hash_tables_simp_free_dbg (btor));
        assert (btor_check_unique_table_children_proxy_free_dbg (btor));
        if (btor->inconsistent) break;
      }

      if (btor->varsubst_constraints->count
          || btor->embedded_constraints->count)
        continue;
    }
#endif

    if (btor_get_opt (btor, BTOR_OPT_REWRITE_LEVEL) > 2
        /* FIXME: extraction not supported yet for extensional lambdas */
        && btor->feqs->count == 0
        /* FIXME: merging not supported yet for incremental due to
         * extensionality*/
        && !btor_get_opt (btor, BTOR_OPT_INCREMENTAL)
        //	  && !btor_get_opt (btor, BTOR_OPT_BETA_REDUCE_ALL)
        && btor_get_opt (btor, BTOR_OPT_EXTRACT_LAMBDAS))
      btor_extract_lambdas (btor);

    if (btor_get_opt (btor, BTOR_OPT_REWRITE_LEVEL) > 2
        /* merging lambdas not required if they get eliminated */
        //	  && !btor_get_opt (btor, BTOR_OPT_BETA_REDUCE_ALL)
        && btor_get_opt (btor, BTOR_OPT_MERGE_LAMBDAS))
      btor_merge_lambdas (btor);

    if (btor->varsubst_constraints->count || btor->embedded_constraints->count)
      continue;

    if (btor_get_opt (btor, BTOR_OPT_UCOPT)
        && btor_get_opt (btor, BTOR_OPT_REWRITE_LEVEL) > 2
        && !btor_get_opt (btor, BTOR_OPT_INCREMENTAL)
        && !btor_get_opt (btor, BTOR_OPT_MODEL_GEN))
    {
      btor_optimize_unconstrained (btor);
      assert (btor_check_all_hash_tables_proxy_free_dbg (btor));
      assert (btor_check_all_hash_tables_simp_free_dbg (btor));
      assert (btor_check_unique_table_children_proxy_free_dbg (btor));
      if (btor->inconsistent) break;
    }

    if (btor->varsubst_constraints->count || btor->embedded_constraints->count)
      continue;

    /* rewrite/beta-reduce applies on lambdas */
    if (btor_get_opt (btor, BTOR_OPT_BETA_REDUCE_ALL))
      //	  /* FIXME: full beta reduction may produce lambdas that do not
      // have a
      //	   * static_rho */
      //	  && btor->feqs->count == 0)
      btor_eliminate_applies (btor);

    /* add ackermann constraints for all uninterpreted functions */
    if (btor_get_opt (btor, BTOR_OPT_ACKERMANN))
      btor_add_ackermann_constraints (btor);
  } while (btor->varsubst_constraints->count
           || btor->embedded_constraints->count);

DONE:
  delta = btor_time_stamp () - start;
  btor->time.rewrite += delta;
  BTOR_MSG (btor->msg, 1, "%d rewriting rounds in %.1f seconds", rounds, delta);

  if (btor->inconsistent)
    result = BTOR_RESULT_UNSAT;
  else if (btor->unsynthesized_constraints->count == 0u
           && btor->synthesized_constraints->count == 0u)
    result = BTOR_RESULT_SAT;
  else
    result = BTOR_RESULT_UNKNOWN;

  BTOR_MSG (btor->msg, 1, "simplification returned %d", result);
  update_assumptions (btor);
  return result;
}

/* bit vector skeleton is always encoded, i.e., if BTOR_IS_SYNTH_NODE is true,
 * then it is also encoded. with option lazy_synthesize enabled,
 * 'btor_synthesize_exp' stops at feq and apply nodes */
void
btor_synthesize_exp (Btor *btor,
                     BtorNode *exp,
                     BtorPtrHashTable *backannotation)
{
  BtorNodePtrStack exp_stack;
  BtorNode *cur, *value, *args;
  BtorAIGVec *av0, *av1, *av2;
  BtorMemMgr *mm;
  BtorAIGVecMgr *avmgr;
  BtorPtrHashBucket *b;
  BtorPtrHashTable *static_rho;
  BtorHashTableIterator it;
  char *indexed_name;
  const char *name;
  unsigned int count, i, len;
  int same_children_mem, j;
  int invert_av0 = 0;
  int invert_av1 = 0;
  int invert_av2 = 0;
  double start;
  bool restart;
  BtorIntHashTable *cache;

  assert (btor);
  assert (exp);

  start = btor_time_stamp ();
  mm    = btor->mm;
  avmgr = btor->avmgr;
  count = 0;
  cache = btor_new_int_hash_table (mm);

  BTOR_INIT_STACK (exp_stack);
  BTOR_PUSH_STACK (mm, exp_stack, exp);
  BTORLOG (2, "%s: %s", __FUNCTION__, node2string (exp));

  while (!BTOR_EMPTY_STACK (exp_stack))
  {
    cur = BTOR_REAL_ADDR_NODE (BTOR_POP_STACK (exp_stack));

    if (BTOR_IS_SYNTH_NODE (cur)) continue;

    count++;
    if (!btor_contains_int_hash_table (cache, cur->id))
    {
      if (btor_is_bv_const_node (cur))
      {
        cur->av = btor_const_aigvec (avmgr, btor_const_get_bits (cur));
        BTORLOG (2, "  synthesized: %s", node2string (cur));
        /* no need to call btor_aigvec_to_sat_tseitin here */
      }
      /* encode bv skeleton inputs: var, apply, feq */
      else if (btor_is_bv_var_node (cur)
               || (btor_is_apply_node (cur) && !cur->parameterized)
               || btor_is_fun_eq_node (cur))
      {
        assert (!cur->parameterized);
        cur->av = btor_var_aigvec (avmgr, btor_get_exp_width (btor, cur));

        if (btor_is_bv_var_node (cur) && backannotation
            && (name = btor_get_symbol_exp (btor, cur)))
        {
          len = strlen (name) + 40;
          if (btor_get_exp_width (btor, cur) > 1)
          {
            indexed_name = btor_malloc (mm, len);
            for (i = 0; i < cur->av->len; i++)
            {
              b = btor_add_ptr_hash_table (backannotation, cur->av->aigs[i]);
              assert (b->key == cur->av->aigs[i]);
              sprintf (indexed_name, "%s[%d]", name, i);
              b->data.as_str = btor_strdup (mm, indexed_name);
            }
            btor_free (mm, indexed_name, len);
          }
          else
          {
            assert (btor_get_exp_width (btor, cur) == 1);
            b = btor_add_ptr_hash_table (backannotation, cur->av->aigs[0]);
            assert (b->key == cur->av->aigs[0]);
            b->data.as_str = btor_strdup (mm, name);
          }
        }
        BTORLOG (2, "  synthesized: %s", node2string (cur));
        btor_aigvec_to_sat_tseitin (avmgr, cur->av);

        /* continue synthesizing children for apply and feq nodes if
         * lazy_synthesize is disabled */
        if (!btor_get_opt (btor, BTOR_OPT_FUN_LAZY_SYNTHESIZE))
          goto PUSH_CHILDREN;
      }
      /* we stop at function nodes as they will be lazily synthesized and
       * encoded during consistency checking */
      else if (btor_is_fun_node (cur)
               && btor_get_opt (btor, BTOR_OPT_FUN_LAZY_SYNTHESIZE))
      {
        continue;
      }
      else
      {
      PUSH_CHILDREN:
        assert (!btor_get_opt (btor, BTOR_OPT_FUN_LAZY_SYNTHESIZE)
                || !btor_is_fun_node (cur));

        btor_add_int_hash_table (cache, cur->id);
        BTOR_PUSH_STACK (mm, exp_stack, cur);
        for (j = cur->arity - 1; j >= 0; j--)
          BTOR_PUSH_STACK (mm, exp_stack, cur->e[j]);

        /* synthesize nodes in static_rho of lambda nodes */
        if (btor_is_lambda_node (cur))
        {
          static_rho = btor_lambda_get_static_rho (cur);
          if (static_rho)
          {
            btor_init_node_hash_table_iterator (&it, static_rho);
            while (btor_has_next_node_hash_table_iterator (&it))
            {
              value = it.bucket->data.as_ptr;
              args  = btor_next_node_hash_table_iterator (&it);
              BTOR_PUSH_STACK (mm, exp_stack, btor_simplify_exp (btor, value));
              BTOR_PUSH_STACK (mm, exp_stack, btor_simplify_exp (btor, args));
            }
          }
        }
      }
    }
    /* paremterized nodes, argument nodes and functions are not
     * synthesizable */
    else if (!cur->parameterized && !btor_is_args_node (cur)
             && !btor_is_fun_node (cur))
    {
      if (!btor_get_opt (btor, BTOR_OPT_FUN_LAZY_SYNTHESIZE))
      {
        /* due to pushing nodes from static_rho onto 'exp_stack' a strict
         * DFS order is not guaranteed anymore. hence, we have to check
         * if one of the children of 'cur' is not yet synthesized and
         * thus, have to synthesize them before 'cur'. */
        restart = false;
        for (i = 0; i < cur->arity; i++)
        {
          if (!BTOR_IS_SYNTH_NODE (BTOR_REAL_ADDR_NODE (cur->e[i])))
          {
            BTOR_PUSH_STACK (mm, exp_stack, cur->e[i]);
            restart = true;
            break;
          }
        }
        if (restart) continue;
      }

      if (cur->arity == 1)
      {
        assert (btor_is_slice_node (cur));
        invert_av0 = BTOR_IS_INVERTED_NODE (cur->e[0]);
        av0        = BTOR_REAL_ADDR_NODE (cur->e[0])->av;
        if (invert_av0) btor_invert_aigvec (avmgr, av0);
        cur->av = btor_slice_aigvec (
            avmgr, av0, btor_slice_get_upper (cur), btor_slice_get_lower (cur));
        if (invert_av0) btor_invert_aigvec (avmgr, av0);
      }
      else if (cur->arity == 2)
      {
        /* We have to check if the children are in the same memory
         * place if they are in the same memory place. Then we need to
         * allocate memory for the AIG vectors if they are not, then
         * we can invert them in place and invert them back afterwards
         * (only if necessary) .
         */
        same_children_mem =
            BTOR_REAL_ADDR_NODE (cur->e[0]) == BTOR_REAL_ADDR_NODE (cur->e[1]);
        if (same_children_mem)
        {
          av0 = BTOR_AIGVEC_NODE (btor, cur->e[0]);
          av1 = BTOR_AIGVEC_NODE (btor, cur->e[1]);
        }
        else
        {
          invert_av0 = BTOR_IS_INVERTED_NODE (cur->e[0]);
          av0        = BTOR_REAL_ADDR_NODE (cur->e[0])->av;
          if (invert_av0) btor_invert_aigvec (avmgr, av0);
          invert_av1 = BTOR_IS_INVERTED_NODE (cur->e[1]);
          av1        = BTOR_REAL_ADDR_NODE (cur->e[1])->av;
          if (invert_av1) btor_invert_aigvec (avmgr, av1);
        }
        switch (cur->kind)
        {
          case BTOR_AND_NODE:
            cur->av = btor_and_aigvec (avmgr, av0, av1);
            break;
          case BTOR_BV_EQ_NODE:
            cur->av = btor_eq_aigvec (avmgr, av0, av1);
            break;
          case BTOR_ADD_NODE:
            cur->av = btor_add_aigvec (avmgr, av0, av1);
            break;
          case BTOR_MUL_NODE:
            cur->av = btor_mul_aigvec (avmgr, av0, av1);
            break;
          case BTOR_ULT_NODE:
            cur->av = btor_ult_aigvec (avmgr, av0, av1);
            break;
          case BTOR_SLL_NODE:
            cur->av = btor_sll_aigvec (avmgr, av0, av1);
            break;
          case BTOR_SRL_NODE:
            cur->av = btor_srl_aigvec (avmgr, av0, av1);
            break;
          case BTOR_UDIV_NODE:
            cur->av = btor_udiv_aigvec (avmgr, av0, av1);
            break;
          case BTOR_UREM_NODE:
            cur->av = btor_urem_aigvec (avmgr, av0, av1);
            break;
          default:
            assert (cur->kind == BTOR_CONCAT_NODE);
            cur->av = btor_concat_aigvec (avmgr, av0, av1);
            break;
        }

        if (same_children_mem)
        {
          btor_release_delete_aigvec (avmgr, av0);
          btor_release_delete_aigvec (avmgr, av1);
        }
        else
        {
          if (invert_av0) btor_invert_aigvec (avmgr, av0);
          if (invert_av1) btor_invert_aigvec (avmgr, av1);
        }
        if (!btor_get_opt (btor, BTOR_OPT_FUN_LAZY_SYNTHESIZE))
          btor_aigvec_to_sat_tseitin (avmgr, cur->av);
      }
      else
      {
        assert (cur->arity == 3);

        if (btor_is_bv_cond_node (cur))
        {
          same_children_mem =
              BTOR_REAL_ADDR_NODE (cur->e[0]) == BTOR_REAL_ADDR_NODE (cur->e[1])
              || BTOR_REAL_ADDR_NODE (cur->e[0])
                     == BTOR_REAL_ADDR_NODE (cur->e[2])
              || BTOR_REAL_ADDR_NODE (cur->e[1])
                     == BTOR_REAL_ADDR_NODE (cur->e[2]);
          if (same_children_mem)
          {
            av0 = BTOR_AIGVEC_NODE (btor, cur->e[0]);
            av1 = BTOR_AIGVEC_NODE (btor, cur->e[1]);
            av2 = BTOR_AIGVEC_NODE (btor, cur->e[2]);
          }
          else
          {
            invert_av0 = BTOR_IS_INVERTED_NODE (cur->e[0]);
            av0        = BTOR_REAL_ADDR_NODE (cur->e[0])->av;
            if (invert_av0) btor_invert_aigvec (avmgr, av0);
            invert_av1 = BTOR_IS_INVERTED_NODE (cur->e[1]);
            av1        = BTOR_REAL_ADDR_NODE (cur->e[1])->av;
            if (invert_av1) btor_invert_aigvec (avmgr, av1);
            invert_av2 = BTOR_IS_INVERTED_NODE (cur->e[2]);
            av2        = BTOR_REAL_ADDR_NODE (cur->e[2])->av;
            if (invert_av2) btor_invert_aigvec (avmgr, av2);
          }
          cur->av = btor_cond_aigvec (avmgr, av0, av1, av2);
          if (same_children_mem)
          {
            btor_release_delete_aigvec (avmgr, av2);
            btor_release_delete_aigvec (avmgr, av1);
            btor_release_delete_aigvec (avmgr, av0);
          }
          else
          {
            if (invert_av0) btor_invert_aigvec (avmgr, av0);
            if (invert_av1) btor_invert_aigvec (avmgr, av1);
            if (invert_av2) btor_invert_aigvec (avmgr, av2);
          }
        }
      }
      assert (cur->av);
      BTORLOG (2, "  synthesized: %s", node2string (cur));
      btor_aigvec_to_sat_tseitin (avmgr, cur->av);
    }
  }
  BTOR_RELEASE_STACK (mm, exp_stack);
  btor_delete_int_hash_table (cache);

  if (count > 0 && btor_get_opt (btor, BTOR_OPT_VERBOSITY) > 3)
    BTOR_MSG (
        btor->msg, 3, "synthesized %u expressions into AIG vectors", count);

  btor->time.synth_exp += btor_time_stamp () - start;
}

/* forward assumptions to the SAT solver */
void
btor_add_again_assumptions (Btor *btor)
{
  assert (btor);
  assert (btor_check_assumptions_simp_free_dbg (btor));

  int i;
  BtorNode *exp, *cur, *e;
  BtorNodePtrStack stack;
  BtorPtrHashTable *assumptions;
  BtorHashTableIterator it;
  BtorAIG *aig;
  BtorSATMgr *smgr;
  BtorAIGMgr *amgr;
  BtorIntHashTable *mark;

  amgr = btor_get_aig_mgr_btor (btor);
  smgr = btor_get_sat_mgr_btor (btor);

  BTOR_INIT_STACK (stack);
  mark = btor_new_int_hash_table (btor->mm);

  assumptions = btor_new_ptr_hash_table (btor->mm,
                                         (BtorHashPtr) btor_hash_exp_by_id,
                                         (BtorCmpPtr) btor_compare_exp_by_id);

  btor_init_node_hash_table_iterator (&it, btor->assumptions);
  while (btor_has_next_node_hash_table_iterator (&it))
  {
    exp = btor_next_node_hash_table_iterator (&it);
    assert (!BTOR_REAL_ADDR_NODE (btor_is_proxy_node (exp)));

    if (BTOR_IS_INVERTED_NODE (exp) || !btor_is_and_node (exp))
    {
      if (!btor_get_ptr_hash_table (assumptions, exp))
        btor_add_ptr_hash_table (assumptions, exp);
    }
    else
    {
      BTOR_PUSH_STACK (btor->mm, stack, exp);
      while (!BTOR_EMPTY_STACK (stack))
      {
        cur = BTOR_POP_STACK (stack);
        assert (!BTOR_IS_INVERTED_NODE (cur));
        assert (btor_is_and_node (cur));
        if (btor_contains_int_hash_table (mark, cur->id)) continue;
        btor_add_int_hash_table (mark, cur->id);
        for (i = 0; i < 2; i++)
        {
          e = cur->e[i];
          if (!BTOR_IS_INVERTED_NODE (e) && btor_is_and_node (e))
            BTOR_PUSH_STACK (btor->mm, stack, e);
          else if (!btor_get_ptr_hash_table (assumptions, e))
            btor_add_ptr_hash_table (assumptions, e);
        }
      }
    }
  }

  btor_init_node_hash_table_iterator (&it, assumptions);
  while (btor_has_next_node_hash_table_iterator (&it))
  {
    cur = btor_next_node_hash_table_iterator (&it);
    assert (btor_get_exp_width (btor, cur) == 1);
    assert (!BTOR_REAL_ADDR_NODE (cur)->simplified);
    aig = exp_to_aig (btor, cur);
    btor_aig_to_sat (amgr, aig);
    if (aig == BTOR_AIG_TRUE) continue;
    if (btor_is_initialized_sat (smgr))
    {
      assert (BTOR_GET_CNF_ID_AIG (aig) != 0);
      btor_assume_sat (smgr, BTOR_GET_CNF_ID_AIG (aig));
    }
    btor_release_aig (amgr, aig);
  }

  BTOR_RELEASE_STACK (btor->mm, stack);
  btor_delete_ptr_hash_table (assumptions);
  btor_delete_int_hash_table (mark);
}

#if 0
/* updates SAT assignments, reads assumptions and
 * returns if an assignment has changed
 */
static int
update_sat_assignments (Btor * btor)
{
  assert (btor);

  BtorSATMgr *smgr;

  smgr = btor_get_sat_mgr_btor (btor);
  add_again_assumptions (btor);
#ifndef NDEBUG
  int result;
  result = timed_sat_sat (btor, -1);
  assert (result == BTOR_SAT);
#else
  (void) timed_sat_sat (btor, -1);
#endif
  return btor_changed_sat (smgr);
}
#endif

int
btor_sat_btor (Btor *btor, int lod_limit, int sat_limit)
{
  assert (btor);
  assert (btor->btor_sat_btor_called >= 0);
  assert (btor_get_opt (btor, BTOR_OPT_INCREMENTAL)
          || btor->btor_sat_btor_called == 0);

#ifndef NDEBUG
  bool check = true;
#endif
  BtorSolverResult res;
  uint32_t engine;

  engine = btor_get_opt (btor, BTOR_OPT_ENGINE);

  if (!btor->slv)
  {
    if (engine == BTOR_ENGINE_SLS && btor->ufs->count == 0
        && (btor_get_opt (btor, BTOR_OPT_BETA_REDUCE_ALL)
            || btor->lambdas->count == 0))
      btor->slv = btor_new_sls_solver (btor);
    else if (engine == BTOR_ENGINE_PROP && btor->ufs->count == 0
             && (btor_get_opt (btor, BTOR_OPT_BETA_REDUCE_ALL)
                 || btor->lambdas->count == 0))
      btor->slv = btor_new_prop_solver (btor);
    else if (engine == BTOR_ENGINE_AIGPROP)
      btor->slv = btor_new_aigprop_solver (btor);
    else if ((engine == BTOR_ENGINE_EF && btor->quantifiers->count > 0)
             || btor->quantifiers->count > 0)
    {
      btor->slv = btor_new_ef_solver (btor);
#ifndef NDEBUG
      check = false;
#endif
    }
    else
    {
      assert (engine == BTOR_ENGINE_FUN);
      btor->slv = btor_new_fun_solver (btor);
      // TODO (ma): make options for lod_limit and sat_limit
      BTOR_FUN_SOLVER (btor)->lod_limit = lod_limit;
      BTOR_FUN_SOLVER (btor)->sat_limit = sat_limit;
    }
  }
  assert (btor->slv);

#ifdef BTOR_CHECK_UNCONSTRAINED
  Btor *uclone = 0;
  if (check && btor_has_clone_support_sat_mgr (btor_get_sat_mgr_btor (btor))
      && btor_get_opt (btor, BTOR_OPT_UCOPT)
      && btor_get_opt (btor, BTOR_OPT_REWRITE_LEVEL) > 2
      && !btor_get_opt (btor, BTOR_OPT_INCREMENTAL)
      && !btor_get_opt (btor, BTOR_OPT_MODEL_GEN))
  {
    uclone = btor_clone_btor (btor);
    btor_set_opt (uclone, BTOR_OPT_AUTO_CLEANUP, 1);
    btor_set_opt (uclone, BTOR_OPT_UCOPT, 0);
  }
#endif

#ifdef BTOR_CHECK_MODEL
  Btor *mclone             = 0;
  BtorPtrHashTable *inputs = 0;
  if (check)
  {
    mclone = btor_clone_exp_layer (btor, 0);
    btor_set_opt (mclone, BTOR_OPT_LOGLEVEL, 0);
    btor_set_opt (mclone, BTOR_OPT_VERBOSITY, 0);
    btor_set_opt (mclone, BTOR_OPT_FUN_DUAL_PROP, 0);
    inputs = map_inputs_check_model (btor, mclone);
    btor_set_opt (mclone, BTOR_OPT_AUTO_CLEANUP, 1);
    btor_set_opt (mclone, BTOR_OPT_AUTO_CLEANUP_INTERNAL, 1);
  }
#endif

#ifdef BTOR_CHECK_DUAL_PROP
  Btor *dpclone = 0;
  if (check && btor_has_clone_support_sat_mgr (btor_get_sat_mgr_btor (btor))
      && btor_get_opt (btor, BTOR_OPT_FUN_DUAL_PROP))
  {
    dpclone = btor_clone_btor (btor);
    btor_set_opt (dpclone, BTOR_OPT_LOGLEVEL, 0);
    btor_set_opt (dpclone, BTOR_OPT_VERBOSITY, 0);
    btor_set_opt (dpclone, BTOR_OPT_AUTO_CLEANUP, 1);
    btor_set_opt (dpclone, BTOR_OPT_AUTO_CLEANUP_INTERNAL, 1);
    btor_set_opt (dpclone, BTOR_OPT_FUN_DUAL_PROP, 0);
  }
#endif

#ifdef BTOR_CHECK_FAILED
  Btor *faclone = 0;
  if (check && btor_has_clone_support_sat_mgr (btor_get_sat_mgr_btor (btor))
      && btor_get_opt (btor, BTOR_OPT_CHK_FAILED_ASSUMPTIONS))
  {
    faclone = btor_clone_btor (btor);
    btor_set_opt (faclone, BTOR_OPT_AUTO_CLEANUP, 1);
    btor_set_opt (faclone, BTOR_OPT_AUTO_CLEANUP_INTERNAL, 1);
    btor_set_opt (faclone, BTOR_OPT_LOGLEVEL, 0);
    btor_set_opt (faclone, BTOR_OPT_VERBOSITY, 0);
    btor_set_opt (faclone, BTOR_OPT_CHK_FAILED_ASSUMPTIONS, 0);
    btor_set_opt (faclone, BTOR_OPT_FUN_DUAL_PROP, 0);
  }
#endif

#ifndef NBTORLOG
  btor_log_opts (btor);
#endif
  res = btor->slv->api.sat (btor->slv);
  btor->btor_sat_btor_called++;

#ifdef BTOR_CHECK_UNCONSTRAINED
  if (uclone)
  {
    assert (btor_get_opt (btor, BTOR_OPT_UCOPT));
    assert (btor_get_opt (btor, BTOR_OPT_REWRITE_LEVEL) > 2);
    assert (!btor_get_opt (btor, BTOR_OPT_INCREMENTAL));
    assert (!btor_get_opt (btor, BTOR_OPT_MODEL_GEN));
    BtorSolverResult ucres = uclone->slv->api.sat (uclone->slv);
    assert (res == ucres);
  }
#endif

  if (btor_get_opt (btor, BTOR_OPT_MODEL_GEN) && res == BTOR_RESULT_SAT)
  {
    switch (btor_get_opt (btor, BTOR_OPT_ENGINE))
    {
      case BTOR_ENGINE_SLS:
      case BTOR_ENGINE_PROP:
      case BTOR_ENGINE_AIGPROP:
        btor->slv->api.generate_model (
            btor->slv, btor_get_opt (btor, BTOR_OPT_MODEL_GEN) == 2, false);
        break;
      default:
        btor->slv->api.generate_model (
            btor->slv, btor_get_opt (btor, BTOR_OPT_MODEL_GEN) == 2, true);
    }
  }

#ifdef BTOR_CHECK_MODEL
  if (mclone)
  {
    assert (inputs);
    if (res == BTOR_RESULT_SAT && !btor_get_opt (btor, BTOR_OPT_UCOPT))
    {
      if (!btor_get_opt (btor, BTOR_OPT_MODEL_GEN))
      {
        switch (btor_get_opt (btor, BTOR_OPT_ENGINE))
        {
          case BTOR_ENGINE_SLS:
          case BTOR_ENGINE_PROP:
          case BTOR_ENGINE_AIGPROP:
            btor->slv->api.generate_model (btor->slv, false, false);
            break;
          default: btor->slv->api.generate_model (btor->slv, false, true);
        }
      }
      check_model (btor, mclone, inputs);
    }

    BtorHashTableIterator it;
    btor_init_node_hash_table_iterator (&it, inputs);
    while (btor_has_next_node_hash_table_iterator (&it))
    {
      btor_release_exp (btor, (BtorNode *) it.bucket->data.as_ptr);
      btor_release_exp (mclone, btor_next_node_hash_table_iterator (&it));
    }
    btor_delete_ptr_hash_table (inputs);
    btor_delete_btor (mclone);
  }
#endif

#ifdef BTOR_CHECK_DUAL_PROP
  if (dpclone && btor_get_opt (btor, BTOR_OPT_FUN_DUAL_PROP))
  {
    check_dual_prop (btor, dpclone);
    btor_delete_btor (dpclone);
  }
#endif

#ifdef BTOR_CHECK_FAILED
  if (faclone && btor_get_opt (btor, BTOR_OPT_CHK_FAILED_ASSUMPTIONS))
  {
    if (!btor->inconsistent && btor->last_sat_result == BTOR_RESULT_UNSAT)
      check_failed_assumptions (btor, faclone);
    btor_delete_btor (faclone);
  }
#endif
  return res;
}

static int
is_valid_argument (Btor *btor, BtorNode *exp)
{
  exp = BTOR_REAL_ADDR_NODE (exp);
  if (btor_is_fun_node (btor_simplify_exp (btor, exp))) return 0;
  if (btor_is_array_node (btor_simplify_exp (btor, exp))) return 0;
  /* scope of bound parmaters already closed (cannot be used anymore) */
  if (btor_is_param_node (exp) && btor_param_is_bound (exp)) return 0;
  return 1;
}

int32_t
btor_fun_sort_check (Btor *btor, BtorNode *args[], uint32_t argc, BtorNode *fun)
{
  (void) btor;
  assert (btor);
  assert (argc > 0);
  assert (args);
  assert (fun);
  assert (BTOR_IS_REGULAR_NODE (fun));
  assert (btor_is_fun_node (btor_simplify_exp (btor, fun)));
  assert (argc == btor_get_fun_arity (btor, fun));

  uint32_t i, pos = -1;
  BtorSortId sort;
  BtorSortUniqueTable *sorts;
  BtorTupleSortIterator it;

  sorts = &btor->sorts_unique_table;
  assert (btor_is_tuple_sort (sorts,
                              btor_get_domain_fun_sort (sorts, fun->sort_id)));
  btor_init_tuple_sort_iterator (
      &it, sorts, btor_get_domain_fun_sort (sorts, fun->sort_id));
  for (i = 0; i < argc; i++)
  {
    assert (btor_has_next_tuple_sort_iterator (&it));
    sort = btor_next_tuple_sort_iterator (&it);
    /* NOTE: we do not allow functions or arrays as arguments yet */
    if (!is_valid_argument (btor, args[i])
        || sort != BTOR_REAL_ADDR_NODE (args[i])->sort_id)
    {
      pos = i;
      break;
    }
  }
  return pos;
}

static BtorAIG *
exp_to_aig (Btor *btor, BtorNode *exp)
{
  BtorAIGMgr *amgr;
  BtorAIGVec *av;
  BtorAIG *result;

  assert (btor);
  assert (exp);
  assert (btor_get_exp_width (btor, exp) == 1);
  assert (!BTOR_REAL_ADDR_NODE (exp)->parameterized);

  amgr = btor_get_aig_mgr_btor (btor);

  btor_synthesize_exp (btor, exp, 0);
  av = BTOR_REAL_ADDR_NODE (exp)->av;

  assert (av);
  assert (av->len == 1);

  result = av->aigs[0];

  if (BTOR_IS_INVERTED_NODE (exp))
    result = btor_not_aig (amgr, result);
  else
    result = btor_copy_aig (amgr, result);

  return result;
}

BtorAIGVec *
btor_exp_to_aigvec (Btor *btor, BtorNode *exp, BtorPtrHashTable *backannotation)
{
  BtorAIGVecMgr *avmgr;
  BtorAIGVec *result;

  assert (exp);

  avmgr = btor->avmgr;

  btor_synthesize_exp (btor, exp, backannotation);
  result = BTOR_REAL_ADDR_NODE (exp)->av;
  assert (result);

  if (BTOR_IS_INVERTED_NODE (exp))
    result = btor_not_aigvec (avmgr, result);
  else
    result = btor_copy_aigvec (avmgr, result);

  return result;
}

void
btor_release_bv_assignment_str (Btor *btor, char *assignment)
{
  assert (btor);
  assert (assignment);
  btor_freestr (btor->mm, assignment);
}

#ifdef BTOR_CHECK_MODEL
BtorPtrHashTable *
map_inputs_check_model (Btor *btor, Btor *clone)
{
  assert (btor);
  assert (clone);

  BtorNode *cur;
  BtorPtrHashBucket *b;
  BtorHashTableIterator it;
  BtorPtrHashTable *inputs;

  inputs = btor_new_ptr_hash_table (clone->mm,
                                    (BtorHashPtr) btor_hash_exp_by_id,
                                    (BtorCmpPtr) btor_compare_exp_by_id);

  btor_init_node_hash_table_iterator (&it, clone->bv_vars);
  while (btor_has_next_node_hash_table_iterator (&it))
  {
    cur = btor_next_node_hash_table_iterator (&it);
    b   = btor_get_ptr_hash_table (btor->bv_vars, cur);
    assert (b);

    assert (!btor_get_ptr_hash_table (inputs, cur));
    btor_add_ptr_hash_table (inputs, btor_copy_exp (clone, cur))->data.as_ptr =
        btor_copy_exp (btor, (BtorNode *) b->key);
  }

  btor_init_node_hash_table_iterator (&it, clone->ufs);
  while (btor_has_next_node_hash_table_iterator (&it))
  {
    cur = btor_next_node_hash_table_iterator (&it);
    b   = btor_get_ptr_hash_table (btor->ufs, cur);
    assert (b);

    assert (!btor_get_ptr_hash_table (inputs, cur));
    btor_add_ptr_hash_table (inputs, btor_copy_exp (clone, cur))->data.as_ptr =
        btor_copy_exp (btor, (BtorNode *) b->key);
  }

  return inputs;
}

static void
rebuild_formula (Btor *btor, int rewrite_level)
{
  assert (btor);

  int i;
  BtorNode *cur;
  BtorPtrHashTable *t;

  /* set new rewrite level */
  btor_set_opt (btor, BTOR_OPT_REWRITE_LEVEL, rewrite_level);

  t = btor_new_ptr_hash_table (btor->mm,
                               (BtorHashPtr) btor_hash_exp_by_id,
                               (BtorCmpPtr) btor_compare_exp_by_id);

  /* collect all leaves and rebuild whole formula */
  for (i = BTOR_COUNT_STACK (btor->nodes_id_table) - 1; i >= 0; i--)
  {
    if (!(cur = BTOR_PEEK_STACK (btor->nodes_id_table, i))) continue;

    if (btor_is_proxy_node (cur)) continue;

    if (cur->arity == 0)
    {
      assert (btor_is_bv_var_node (cur) || btor_is_bv_const_node (cur)
              || btor_is_param_node (cur) || btor_is_uf_node (cur));
      btor_add_ptr_hash_table (t, cur);
    }
  }

  substitute_and_rebuild (btor, t);
  btor_delete_ptr_hash_table (t);
}

static void
check_model (Btor *btor, Btor *clone, BtorPtrHashTable *inputs)
{
  assert (btor);
  assert (btor->last_sat_result == BTOR_RESULT_SAT);
  assert (clone);
  assert (inputs);

  uint32_t i;
  int ret;
  BtorNode *cur, *exp, *simp, *simp_clone, *real_simp_clone, *model, *eq;
  BtorNode *args, *apply;
  BtorHashTableIterator it;
  const BtorPtrHashTable *fmodel;
  BtorBitVector *value;
  BtorBitVectorTuple *args_tuple;
  BtorNodePtrStack consts;

  /* formula did not change since last sat call, we have to reset assumptions
   * from the previous run */
  if (clone->valid_assignments) btor_reset_incremental_usage (clone);

  /* add assumptions as assertions */
  btor_init_node_hash_table_iterator (&it, clone->assumptions);
  while (btor_has_next_node_hash_table_iterator (&it))
    btor_assert_exp (clone, btor_next_node_hash_table_iterator (&it));
  btor_reset_assumptions (clone);

  /* apply variable substitution until fixpoint */
  while (clone->varsubst_constraints->count > 0) substitute_var_exps (clone);

  /* rebuild formula with new rewriting level */
  rebuild_formula (clone, 3);

  /* add bit vector variable models */
  BTOR_INIT_STACK (consts);
  btor_init_node_hash_table_iterator (&it, inputs);
  while (btor_has_next_node_hash_table_iterator (&it))
  {
    exp = (BtorNode *) it.bucket->data.as_ptr;
    assert (exp);
    assert (BTOR_IS_REGULAR_NODE (exp));
    assert (exp->btor == btor);
    /* Note: we do not want simplified constraints here */
    simp = btor_pointer_chase_simplified_exp (btor, exp);
    cur  = btor_next_node_hash_table_iterator (&it);
    assert (BTOR_IS_REGULAR_NODE (cur));
    assert (cur->btor == clone);
    simp_clone      = btor_simplify_exp (clone, cur);
    real_simp_clone = BTOR_REAL_ADDR_NODE (simp_clone);

    if (btor_is_fun_node (real_simp_clone))
    {
      fmodel = btor_get_fun_model (btor, simp);
      if (!fmodel) continue;

      BTORLOG (2, "assert model for %s", node2string (real_simp_clone));
      btor_init_hash_table_iterator (&it, (BtorPtrHashTable *) fmodel);
      while (btor_has_next_hash_table_iterator (&it))
      {
        value      = (BtorBitVector *) it.bucket->data.as_ptr;
        args_tuple = btor_next_hash_table_iterator (&it);

        /* create condition */
        assert (BTOR_EMPTY_STACK (consts));
        for (i = 0; i < args_tuple->arity; i++)
        {
          model = btor_const_exp (clone, args_tuple->bv[i]);
          BTOR_PUSH_STACK (clone->mm, consts, model);
        }

        args  = btor_args_exp (clone, consts.start, BTOR_COUNT_STACK (consts));
        apply = btor_apply_exp (clone, real_simp_clone, args);
        model = btor_const_exp (clone, value);
        eq    = btor_eq_exp (clone, apply, model);
        btor_assert_exp (clone, eq);
        btor_release_exp (clone, eq);
        btor_release_exp (clone, model);
        btor_release_exp (clone, apply);
        btor_release_exp (clone, args);

        while (!BTOR_EMPTY_STACK (consts))
          btor_release_exp (clone, BTOR_POP_STACK (consts));
      }
    }
    else
    {
      BTORLOG (2,
               "assert model for %s (%s)",
               node2string (real_simp_clone),
               btor_get_symbol_exp (clone, cur));
      /* we need to invert the assignment if simplified is inverted */
      model =
          btor_const_exp (clone,
                          (BtorBitVector *) btor_get_bv_model (
                              btor, BTOR_COND_INVERT_NODE (simp_clone, simp)));
      eq = btor_eq_exp (clone, real_simp_clone, model);
      btor_assert_exp (clone, eq);
      btor_release_exp (clone, eq);
      btor_release_exp (clone, model);
    }
  }
  BTOR_RELEASE_STACK (clone->mm, consts);

  /* apply variable substitution until fixpoint */
  while (clone->varsubst_constraints->count > 0) substitute_var_exps (clone);

  btor_set_opt (clone, BTOR_OPT_BETA_REDUCE_ALL, 1);
  ret = btor_simplify (clone);

  // btor_print_model (btor, "btor", stdout);
  assert (ret != BTOR_RESULT_UNKNOWN
          || clone->slv->api.sat (clone->slv) == BTOR_RESULT_SAT);
  // TODO: check if roots have been simplified through aig rewriting
  // BTOR_ABORT (ret == BTOR_RESULT_UNKNOWN, "rewriting needed");
  BTOR_ABORT (ret == BTOR_RESULT_UNSAT, "invalid model");
}
#endif

#ifdef BTOR_CHECK_DUAL_PROP
static void
check_dual_prop (Btor *btor, Btor *clone)
{
  assert (btor);
  assert (btor_get_opt (btor, BTOR_OPT_FUN_DUAL_PROP));
  assert (clone);

  clone->slv->api.sat (clone->slv);
  assert (btor->last_sat_result == clone->last_sat_result);
}
#endif

#ifdef BTOR_CHECK_FAILED
static void
check_failed_assumptions (Btor *btor, Btor *clone)
{
  assert (btor);
  assert (btor->last_sat_result == BTOR_RESULT_UNSAT);

  BtorNode *ass;
  BtorHashTableIterator it;

  /* assert failed assumptions */
  btor_init_node_hash_table_iterator (&it, btor->assumptions);
  while (btor_has_next_node_hash_table_iterator (&it))
  {
    ass = btor_next_node_hash_table_iterator (&it);
    if (btor_failed_exp (btor, ass))
    {
      ass = btor_match_node (clone, ass);
      assert (ass);
      btor_assert_exp (clone, ass);
    }
  }

  /* cleanup assumptions */
  btor_init_node_hash_table_iterator (&it, clone->assumptions);
  while (btor_has_next_node_hash_table_iterator (&it))
    btor_release_exp (clone, btor_next_node_hash_table_iterator (&it));
  btor_delete_ptr_hash_table (clone->assumptions);
  clone->assumptions =
      btor_new_ptr_hash_table (clone->mm,
                               (BtorHashPtr) btor_hash_exp_by_id,
                               (BtorCmpPtr) btor_compare_exp_by_id);

  assert (clone->slv->api.sat (clone->slv) == BTOR_RESULT_UNSAT);
}
#endif<|MERGE_RESOLUTION|>--- conflicted
+++ resolved
@@ -2218,7 +2218,7 @@
 rebuild_binder_exp (Btor *btor, BtorNode *exp)
 {
   assert (BTOR_IS_REGULAR_NODE (exp));
-  assert (BTOR_IS_BINDER_NODE (exp));
+  assert (btor_is_binder_node (exp));
   assert (!btor_param_get_assigned_exp (exp->e[0]));
 
   BtorNode *result;
@@ -2226,13 +2226,13 @@
   /* we need to reset the binder here as otherwise it is not possible
    * to create a new binder term with the same param that substitutes 'exp' */
   btor_param_set_binder (exp->e[0], 0);
-  if (BTOR_IS_FORALL_NODE (exp))
+  if (btor_is_forall_node (exp))
     result = btor_forall_exp (btor, exp->e[0], exp->e[1]);
-  else if (BTOR_IS_EXISTS_NODE (exp))
+  else if (btor_is_exists_node (exp))
     result = btor_exists_exp (btor, exp->e[0], exp->e[1]);
   else
   {
-    assert (BTOR_IS_LAMBDA_NODE (exp));
+    assert (btor_is_lambda_node (exp));
     result = btor_lambda_exp (btor, exp->e[0], exp->e[1]);
   }
 
@@ -2733,21 +2733,7 @@
   {
     cur      = BTOR_POP_STACK (visit);
     real_cur = BTOR_REAL_ADDR_NODE (cur);
-<<<<<<< HEAD
     d        = btor_get_int_hash_map (mark, real_cur->id);
-=======
-    subst    = btor_mapped_node (substs, real_cur);
-    // TODO (ma): for now we only support bit vector terms
-    assert (!btor_is_lambda_node (real_cur));
-
-    if (subst)
-    {
-      result = btor_copy_exp (btor, subst);
-      goto PUSH_RESULT;
-    }
-
-    d = btor_get_int_hash_map (mark, real_cur->id);
->>>>>>> 1d5bad24
     if (!d)
     {
       subst = btor_mapped_node (substs, real_cur);
@@ -2773,18 +2759,14 @@
 
       if (real_cur->arity == 0)
       {
-        if (BTOR_IS_PARAM_NODE (real_cur))
+        if (btor_is_param_node (real_cur))
           result =
               btor_param_exp (btor, btor_get_exp_width (btor, real_cur), 0);
         else
           result = btor_copy_exp (btor, real_cur);
       }
-      else if (BTOR_IS_SLICE_NODE (real_cur))
+      else if (btor_is_slice_node (real_cur))
       {
-<<<<<<< HEAD
-=======
-        assert (btor_is_slice_node (real_cur));
->>>>>>> 1d5bad24
         result = btor_slice_exp (btor,
                                  e[0],
                                  btor_slice_get_upper (real_cur),
@@ -2794,8 +2776,7 @@
       {
         /* if the param of a quantifier gets subtituted by a non-param,
          * we do not create a quantifier, but return the body instead */
-        if (BTOR_IS_QUANTIFIER_NODE (real_cur)
-            && !BTOR_IS_PARAM_NODE (BTOR_REAL_ADDR_NODE (e[0])))
+        if (btor_is_quantifier_node (real_cur) && !btor_is_param_node (e[0]))
           result = btor_copy_exp (btor, e[1]);
         else
           result = btor_create_exp (btor, real_cur->kind, e, real_cur->arity);
