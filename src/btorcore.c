--- conflicted
+++ resolved
@@ -3680,26 +3680,13 @@
       }
       else
       {
-        assert (engine == BTOR_ENGINE_FUN);
         btor->slv = btor_new_fun_solver (btor);
         // TODO (ma): make options for lod_limit and sat_limit
         BTOR_FUN_SOLVER (btor)->lod_limit = lod_limit;
         BTOR_FUN_SOLVER (btor)->sat_limit = sat_limit;
       }
     }
-<<<<<<< HEAD
     assert (btor->slv);
-=======
-    else
-    {
-      btor->slv = btor_new_fun_solver (btor);
-      // TODO (ma): make options for lod_limit and sat_limit
-      BTOR_FUN_SOLVER (btor)->lod_limit = lod_limit;
-      BTOR_FUN_SOLVER (btor)->sat_limit = sat_limit;
-    }
-  }
-  assert (btor->slv);
->>>>>>> 496e6dd7
 
 #ifdef BTOR_CHECK_UNCONSTRAINED
     Btor *uclone = 0;
