--- conflicted
+++ resolved
@@ -1294,13 +1294,7 @@
           goto DONE;
         }
 
-<<<<<<< HEAD
         boolector_set_opt (btor, bopt, ((BtorOptHelp *) b->data.as_ptr)->val);
-=======
-	// BD: this is wrong
-	//        boolector_set_opt (btor, bopt, b->data.as_int);
-	boolector_set_opt(btor, bopt, ((BtorOptHelp *) b->data.as_ptr)->val);
->>>>>>> 0ce57163
       }
       else
       {
