/*  Boolector: Satisfiablity Modulo Theories (SMT) solver.
 *
 *  Copyright (C) 2007-2009 Robert Daniel Brummayer.
 *  Copyright (C) 2007-2016 Armin Biere.
 *  Copyright (C) 2012-2017 Aina Niemetz.
 *  Copyright (C) 2012-2016 Mathias Preiner.
 *
 *  All rights reserved.
 *
 *  This file is part of Boolector.
 *  See COPYING for more information on using this software.
 */

#include "btormain.h"
#include "boolector.h"
#include "btorconfig.h"
#include "btorcore.h"
#include "btorexit.h"
#include "btoropt.h"
#include "btorparse.h"
#include "utils/btorhashptr.h"
#include "utils/btormem.h"
#include "utils/btorutil.h"

#include <assert.h>
#include <limits.h>
#include <signal.h>
#include <stdarg.h>
#include <stdio.h>
#include <stdlib.h>
#include <string.h>
#include <unistd.h>

typedef struct BtorMainApp BtorMainApp;
static BtorMainApp *g_app;

<<<<<<< HEAD
bool g_dual_threads;
static double g_start_time_real;
static int g_verbosity;
static int g_set_alarm;
static int g_caught_sig;
=======
static uint32_t g_verbosity;
static uint32_t g_set_alarm;
static bool g_caught_sig;
#ifdef BTOR_HAVE_GETRUSAGE
static double g_start_time;
#endif
>>>>>>> 29a97ba8

static void (*sig_int_handler) (int32_t);
static void (*sig_segv_handler) (int32_t);
static void (*sig_abrt_handler) (int32_t);
static void (*sig_term_handler) (int32_t);
static void (*sig_bus_handler) (int32_t);

static void (*sig_alrm_handler) (int32_t);

/*------------------------------------------------------------------------*/

enum BtorMainOption
{
  BTORMAIN_OPT_HELP,
  BTORMAIN_OPT_COPYRIGHT,
  BTORMAIN_OPT_VERSION,
  BTORMAIN_OPT_TIME,
  BTORMAIN_OPT_OUTPUT,
  BTORMAIN_OPT_ENGINE,
  BTORMAIN_OPT_SAT_ENGINE,
  BTORMAIN_OPT_LGL_NOFORK,
  BTORMAIN_OPT_HEX,
  BTORMAIN_OPT_DEC,
  BTORMAIN_OPT_BIN,
  BTORMAIN_OPT_BTOR,
  BTORMAIN_OPT_SMT2,
  BTORMAIN_OPT_SMT1,
  BTORMAIN_OPT_DUMP_BTOR,
#if 0
  BTORMAIN_OPT_DUMP_BTOR2,
#endif
  BTORMAIN_OPT_DUMP_SMT,
  BTORMAIN_OPT_DUMP_AAG,
  BTORMAIN_OPT_DUMP_AIG,
  BTORMAIN_OPT_DUMP_AIGER_MERGE,
  BTORMAIN_OPT_SMT2_MODEL,
  /* this MUST be the last entry! */
  BTORMAIN_OPT_NUM_OPTS,
};
typedef enum BtorMainOption BtorMainOption;

enum BtorMainOptArg
{
  BTORMAIN_OPT_ARG_NONE,
  BTORMAIN_OPT_ARG_INT,
  BTORMAIN_OPT_ARG_STR,
};
typedef enum BtorMainOptArg BtorMainOptArg;

enum BtorMainReadArg
{
  BTORMAIN_READ_ARG_NONE,
  BTORMAIN_READ_ARG_NONE_VIA_EQ,
  BTORMAIN_READ_ARG_STR,
  BTORMAIN_READ_ARG_STR_VIA_EQ,
  BTORMAIN_READ_ARG_INT,
  BTORMAIN_READ_ARG_INT_VIA_EQ,
};
typedef enum BtorMainReadArg BtorMainReadArg;

typedef struct BtorMainOpt
{
  bool general;       /* general option? */
  const char *shrt;   /* short option identifier (may be 0) */
  const char *lng;    /* long option identifier */
  const char *desc;   /* description */
  uint32_t val;       /* value */
  uint32_t dflt;      /* default value */
  uint32_t min;       /* min value */
  uint32_t max;       /* max value */
  bool candisable;    /* can be disabled via '-(-)no-XX'? */
  bool isflag;        /* is option flag? */
  BtorMainOptArg arg; /* expects argument? */
} BtorMainOpt;

/*------------------------------------------------------------------------*/

struct BtorMainApp
{
  Btor *btor;
  BtorMemMgr *mm;
  BtorMainOpt *options;
  bool done;
  int32_t err;
  char *infile_name;
  FILE *infile;
  int32_t close_infile;
  FILE *outfile;
  char *outfile_name;
  bool close_outfile;
};

/*------------------------------------------------------------------------*/

static void
init_main_opt (BtorMainApp *app,
               BtorMainOption opt,
               bool general,
               bool isflag,
               char *lng,
               char *shrt,
               uint32_t val,
               uint32_t min,
               uint32_t max,
               bool candisable,
               BtorMainOptArg arg,
               char *desc)
{
  assert (app);
  assert (lng);
  assert (desc);
  assert (max <= UINT_MAX);
  assert (min <= val);
  assert (val <= max);

  app->options[opt].general    = general;
  app->options[opt].lng        = lng;
  app->options[opt].shrt       = shrt;
  app->options[opt].val        = val;
  app->options[opt].dflt       = val;
  app->options[opt].min        = min;
  app->options[opt].max        = max;
  app->options[opt].desc       = desc;
  app->options[opt].candisable = candisable;
  app->options[opt].isflag     = isflag;
  app->options[opt].arg        = arg;
}

static void
btormain_init_opts (BtorMainApp *app)
{
  assert (app);

  BTOR_CNEWN (app->mm, app->options, BTORMAIN_OPT_NUM_OPTS);

  init_main_opt (app,
                 BTORMAIN_OPT_HELP,
                 true,
                 true,
                 "help",
                 "h",
                 0,
                 0,
                 1,
                 false,
                 BTORMAIN_OPT_ARG_NONE,
                 "print this message and exit");
  init_main_opt (app,
                 BTORMAIN_OPT_COPYRIGHT,
                 true,
                 true,
                 "copyright",
                 "c",
                 0,
                 0,
                 1,
                 false,
                 BTORMAIN_OPT_ARG_NONE,
                 "print copyright and exit");
  init_main_opt (app,
                 BTORMAIN_OPT_VERSION,
                 true,
                 true,
                 "version",
                 "V",
                 0,
                 0,
                 1,
                 false,
                 BTORMAIN_OPT_ARG_NONE,
                 "print version and exit");
  init_main_opt (app,
                 BTORMAIN_OPT_TIME,
                 true,
                 false,
                 "time",
                 "t",
                 0,
                 0,
                 UINT_MAX,
                 false,
                 BTORMAIN_OPT_ARG_INT,
                 "set time limit");
  init_main_opt (app,
                 BTORMAIN_OPT_OUTPUT,
                 true,
                 false,
                 "output",
                 "o",
                 0,
                 0,
                 0,
                 false,
                 BTORMAIN_OPT_ARG_STR,
                 "set output file for dumping");
  init_main_opt (app,
                 BTORMAIN_OPT_ENGINE,
                 true,
                 false,
                 (char *) boolector_get_opt_lng (app->btor, BTOR_OPT_ENGINE),
                 (char *) boolector_get_opt_shrt (app->btor, BTOR_OPT_ENGINE),
                 BTOR_ENGINE_DFLT,
                 BTOR_ENGINE_MIN,
                 BTOR_ENGINE_MAX,
                 false,
                 BTORMAIN_OPT_ARG_STR,
                 "set engine (core sls prop aigprop) [core]");
  init_main_opt (
      app,
      BTORMAIN_OPT_SAT_ENGINE,
      true,
      false,
      (char *) boolector_get_opt_lng (app->btor, BTOR_OPT_SAT_ENGINE),
      (char *) boolector_get_opt_shrt (app->btor, BTOR_OPT_SAT_ENGINE),
      BTOR_SAT_ENGINE_DFLT,
      BTOR_SAT_ENGINE_MIN + 1,
      BTOR_SAT_ENGINE_MAX - 1,
      false,
      BTORMAIN_OPT_ARG_STR,
      "set sat solver");
#ifdef BTOR_USE_LINGELING
  init_main_opt (app,
                 BTORMAIN_OPT_LGL_NOFORK,
                 true,
                 true,
                 "lingeling-nofork",
                 0,
                 0,
                 0,
                 1,
                 false,
                 BTORMAIN_OPT_ARG_NONE,
                 "do not use 'fork/clone' for Lingeling");
#endif
  init_main_opt (app,
                 BTORMAIN_OPT_HEX,
                 true,
                 true,
                 "hex",
                 "x",
                 0,
                 0,
                 1,
                 false,
                 BTORMAIN_OPT_ARG_NONE,
                 "force hexadecimal number output");
  init_main_opt (app,
                 BTORMAIN_OPT_DEC,
                 true,
                 true,
                 "dec",
                 "d",
                 0,
                 0,
                 1,
                 false,
                 BTORMAIN_OPT_ARG_NONE,
                 "force decimal number output");
  init_main_opt (app,
                 BTORMAIN_OPT_BIN,
                 true,
                 true,
                 "bin",
                 "b",
                 0,
                 0,
                 1,
                 false,
                 BTORMAIN_OPT_ARG_NONE,
                 "force binary number output");
  init_main_opt (app,
                 BTORMAIN_OPT_BTOR,
                 true,
                 true,
                 "btor",
                 0,
                 0,
                 0,
                 1,
                 false,
                 BTORMAIN_OPT_ARG_NONE,
                 "force BTOR input format");
  init_main_opt (app,
                 BTORMAIN_OPT_SMT2,
                 true,
                 true,
                 "smt2",
                 0,
                 0,
                 0,
                 1,
                 false,
                 BTORMAIN_OPT_ARG_NONE,
                 "force SMT-LIB v2 input format");
  init_main_opt (app,
                 BTORMAIN_OPT_SMT1,
                 true,
                 true,
                 "smt1",
                 0,
                 0,
                 0,
                 1,
                 false,
                 BTORMAIN_OPT_ARG_NONE,
                 "force SMT-LIB v1 input format");
  init_main_opt (app,
                 BTORMAIN_OPT_DUMP_BTOR,
                 true,
                 true,
                 "dump-btor",
                 "db",
                 0,
                 0,
                 1,
                 false,
                 BTORMAIN_OPT_ARG_NONE,
                 "dump formula in BTOR format");
#if 0
  init_main_opt (app, BTORMAIN_OPT_DUMP_BTOR2, true, true,
	         "dump-btor2", "db2", 0, 0, 1,
		 false, BTORMAIN_OPT_ARG_NONE,
		 "dump formula in BTOR 2.0 format");
#endif
  init_main_opt (app,
                 BTORMAIN_OPT_DUMP_SMT,
                 true,
                 true,
                 "dump-smt",
                 "ds",
                 0,
                 0,
                 1,
                 false,
                 BTORMAIN_OPT_ARG_NONE,
                 "dump formula in SMT-LIB v2 format");
  init_main_opt (app,
                 BTORMAIN_OPT_DUMP_AAG,
                 true,
                 true,
                 "dump-aag",
                 "daa",
                 0,
                 0,
                 1,
                 false,
                 BTORMAIN_OPT_ARG_NONE,
                 "dump QF_BV formula in ascii AIGER format");
  init_main_opt (app,
                 BTORMAIN_OPT_DUMP_AIG,
                 true,
                 true,
                 "dump-aig",
                 "dai",
                 0,
                 0,
                 1,
                 false,
                 BTORMAIN_OPT_ARG_NONE,
                 "dump QF_BV formula in binary AIGER format");
  init_main_opt (app,
                 BTORMAIN_OPT_DUMP_AIGER_MERGE,
                 true,
                 true,
                 "dump-aiger-merge",
                 "dam",
                 0,
                 0,
                 1,
                 true,
                 BTORMAIN_OPT_ARG_NONE,
                 "merge all roots of AIG [0]");
  init_main_opt (app,
                 BTORMAIN_OPT_SMT2_MODEL,
                 false,
                 true,
                 "smt2-model",
                 0,
                 0,
                 0,
                 1,
                 false,
                 BTORMAIN_OPT_ARG_NONE,
                 "print model in SMT-LIB v2 format "
                 "if model generation is enabled");
}

/*------------------------------------------------------------------------*/

static BtorMainApp *
btormain_new_btormain (Btor *btor)
{
  assert (btor);

  BtorMainApp *res;
  BtorMemMgr *mm;

  mm = btor_mem_mgr_new ();
  BTOR_CNEWN (mm, res, 1);
  res->mm          = mm;
  res->btor        = btor;
  res->infile      = stdin;
  res->infile_name = "<stdin>";
  res->outfile     = stdout;
  btormain_init_opts (res);
  return res;
}

static void
btormain_delete_btormain (BtorMainApp *app)
{
  assert (app);

  BtorMemMgr *mm;

  mm = app->mm;
  BTOR_DELETEN (mm, app->options, BTORMAIN_OPT_NUM_OPTS);
  boolector_delete (app->btor);
  BTOR_DELETE (mm, app);
  btor_mem_mgr_delete (mm);
}

/*------------------------------------------------------------------------*/

static void
btormain_error (BtorMainApp *app, char *msg, ...)
{
  assert (app);

  va_list list;
  va_start (list, msg);
  fputs ("boolector: ", stderr);
  vfprintf (stderr, msg, list);
  fprintf (stderr, "\n");
  va_end (list);
  app->err = BTOR_ERR_EXIT;
}

static void
btormain_msg (char *msg, ...)
{
  assert (msg);

  va_list list;
  va_start (list, msg);
  fprintf (stdout, "[btor>main] ");
  vfprintf (stdout, msg, list);
  fprintf (stdout, "\n");
  va_end (list);
}

/*------------------------------------------------------------------------*/

#define LEN_OPTSTR 38
#define LEN_PARAMSTR 16
#define LEN_HELPSTR 80

#define IS_OPT(optlng, lng) (!strcmp (optlng, lng))

static void
print_opt (BtorMainApp *app,
           const char *lng,
           const char *shrt,
           bool isflag,
           uint32_t dflt,
           const char *desc,
           bool print_dflt)
{
  assert (app);
  assert (lng);
  assert (desc);

  char optstr[LEN_OPTSTR], paramstr[LEN_PARAMSTR];
  char *descstr, descstrline[LEN_HELPSTR], *word;
  int32_t i, j, len;
  BtorCharPtrStack words;

  if (!strcmp (lng, "time"))
    sprintf (paramstr, "<seconds>");
  else if (!strcmp (lng, "output"))
    sprintf (paramstr, "<file>");
  else if (!strcmp (lng, boolector_get_opt_lng (app->btor, BTOR_OPT_ENGINE))
           || !strcmp (lng,
                       boolector_get_opt_lng (app->btor, BTOR_OPT_SAT_ENGINE)))
    sprintf (paramstr, "<engine>");
  else if (!isflag)
    sprintf (paramstr, "<n>");
  else
    paramstr[0] = '\0';

  /* option string ------------------------------------------ */
  memset (optstr, ' ', LEN_OPTSTR * sizeof (char));
  optstr[LEN_OPTSTR - 1] = '\0';
  len                    = strlen (lng);
  sprintf (optstr,
           "  %s%s%s%s%s--%s%s%s",
           shrt ? "-" : "",
           shrt ? shrt : "",
           shrt && strlen (paramstr) > 0 ? " " : "",
           shrt ? paramstr : "",
           shrt ? ", " : "",
           lng,
           strlen (paramstr) > 0 ? "=" : "",
           paramstr);
  len = strlen (optstr);
  for (i = len; i < LEN_OPTSTR - 1; i++) optstr[i] = ' ';
  optstr[LEN_OPTSTR - 1] = '\0';

  /* formatted description ---------------------------------- */
  /* append default value to description */
  if (print_dflt)
  {
    len = strlen (desc) + 3 + btor_util_num_digits (dflt);
    BTOR_CNEWN (app->mm, descstr, len + 1);
    sprintf (descstr, "%s [%u]", desc, dflt);
  }
  else
  {
    len = strlen (desc);
    BTOR_CNEWN (app->mm, descstr, len + 1);
    sprintf (descstr, "%s", desc);
  }
  BTOR_INIT_STACK (app->mm, words);
  word = strtok (descstr, " ");
  while (word)
  {
    BTOR_PUSH_STACK (words, btor_mem_strdup (app->mm, word));
    word = strtok (0, " ");
  }
  BTOR_DELETEN (app->mm, descstr, len + 1);

  BTOR_CLRN (descstrline, LEN_HELPSTR);
  sprintf (descstrline, "%s ", optstr);
  i = 0;
  do
  {
    j = LEN_OPTSTR;
    for (; i < BTOR_COUNT_STACK (words); i++)
    {
      word = BTOR_PEEK_STACK (words, i);
      len  = strlen (word);

      /* word does not fit into remaining line */
      if (j + 1 + len >= LEN_HELPSTR) break;

      strcpy (descstrline + j, word);
      j += len;
      descstrline[j++] = ' ';
    }
    descstrline[j] = 0;
    fprintf (app->outfile, "%s\n", descstrline);
    BTOR_CLRN (descstrline, LEN_HELPSTR);
    memset (descstrline, ' ', LEN_OPTSTR * sizeof (char));
  } while (i < BTOR_COUNT_STACK (words));

  /* cleanup */
  while (!BTOR_EMPTY_STACK (words))
    btor_mem_freestr (app->mm, BTOR_POP_STACK (words));
  BTOR_RELEASE_STACK (words);
}

#define PRINT_MAIN_OPT(app, opt) \
  do                             \
  {                              \
    print_opt (app,              \
               (opt)->lng,       \
               (opt)->shrt,      \
               (opt)->isflag,    \
               (opt)->dflt,      \
               (opt)->desc,      \
               false);           \
  } while (0)

#define BOOLECTOR_OPTS_INFO_MSG                                                \
  "All of the following options can also be used in the form '-<short "        \
  "name>=<int>'\n"                                                             \
  "and '--<long name>=<int>'. Flags are disabled with 0 and enabled with a "   \
  "pos.\n"                                                                     \
  "integer. Alternatively, use '-no-<short name>' and '--no-<long name>' "     \
  "for\n"                                                                      \
  "disabling, and '-<short name>' and '--<long name>' for enabling flags.\n"   \
  "Note that all of the following options can also be set via env. variables " \
  "of\n"                                                                       \
  "the form 'BTOR<capitalized long name without '-' and ':'>=<int>'.\n\n"

static void
print_help (BtorMainApp *app)
{
  assert (app);

  BtorOption o;
  BtorMainOption mo;
  FILE *out;

  out = app->outfile;

  fprintf (out, "usage: boolector [<option>...][<input>]\n");
  fprintf (out, "\n");
  fprintf (out, "where <option> is one of the following:\n");
  fprintf (out, "\n");

  for (mo = 0; mo < BTORMAIN_OPT_NUM_OPTS; mo++)
  {
    if (!app->options[mo].general) continue;
    if (mo == BTORMAIN_OPT_TIME || mo == BTORMAIN_OPT_ENGINE
        || mo == BTORMAIN_OPT_HEX || mo == BTORMAIN_OPT_BTOR
        || mo == BTORMAIN_OPT_DUMP_BTOR)
      fprintf (out, "\n");
    PRINT_MAIN_OPT (app, &app->options[mo]);
  }

  fprintf (out, "\n");

  for (mo = 0; mo < BTORMAIN_OPT_NUM_OPTS; mo++)
  {
    if (app->options[mo].general) continue;
    PRINT_MAIN_OPT (app, &app->options[mo]);
    if (mo == BTORMAIN_OPT_SMT2_MODEL) fprintf (out, "\n");
  }

  fprintf (out, "\n");

  fprintf (out, BOOLECTOR_OPTS_INFO_MSG);

  for (o = boolector_first_opt (app->btor); boolector_has_opt (app->btor, o);
       o = boolector_next_opt (app->btor, o))
  {
    if (app->btor->options[o].internal) continue;
    if (o == BTOR_OPT_ENGINE || o == BTOR_OPT_SAT_ENGINE
        || o == BTOR_OPT_INPUT_FORMAT || o == BTOR_OPT_OUTPUT_NUMBER_FORMAT
        || o == BTOR_OPT_OUTPUT_FORMAT)
      continue;
    if (o == BTOR_OPT_INCREMENTAL || o == BTOR_OPT_REWRITE_LEVEL
        || o == BTOR_OPT_BETA_REDUCE_ALL || o == BTOR_OPT_AUTO_CLEANUP
        || o == BTOR_OPT_FUN_DUAL_PROP || o == BTOR_OPT_SLS_STRATEGY
        || o == BTOR_OPT_SORT_EXP)
      fprintf (out, "\n");
    print_opt (app,
               app->btor->options[o].lng,
               app->btor->options[o].shrt,
               app->btor->options[o].isflag,
               app->btor->options[o].dflt,
               app->btor->options[o].desc,
               true);
  }

  app->done = true;
}

static void
print_copyright (BtorMainApp *app)
{
  assert (app);

  FILE *out = app->outfile;

  fprintf (out, "This software is\n");
  fprintf (out, "Copyright (c) 2007-2009 Robert Brummayer\n");
  fprintf (out, "Copyright (c) 2007-2016 Armin Biere\n");
  fprintf (out, "Copyright (c) 2012-2017 Aina Niemetz, Mathias Preiner\n");
  fprintf (out, "Institute for Formal Models and Verification\n");
  fprintf (out, "Johannes Kepler University, Linz, Austria\n");
#ifdef BTOR_USE_LINGELING
  fprintf (out, "\n");
  fprintf (out, "This software is linked against Lingeling\n");
  fprintf (out, "Copyright (c) 2010-2016 Armin Biere\n");
  fprintf (out, "Institute for Formal Models and Verification\n");
  fprintf (out, "Johannes Kepler University, Linz, Austria\n");
#endif
#ifdef BTOR_USE_PICOSAT
  fprintf (out, "\n");
  fprintf (out, "This software is linked against PicoSAT\n");
  fprintf (out, "Copyright (c) 2006-2016 Armin Biere\n");
  fprintf (out, "Institute for Formal Models and Verification\n");
  fprintf (out, "Johannes Kepler University, Linz, Austria\n");
#endif
#ifdef BTOR_USE_MINISAT
  fprintf (out, "\n");
  fprintf (out, "This software is linked against MiniSAT\n");
  fprintf (out, "Copyright (c) 2003-2013, Niklas Een, Niklas Sorensson\n");
#endif
#ifdef BTOR_USE_CADICAL
  fprintf (out, "\n");
  fprintf (out, "This software is linked against CaDiCaL\n");
  fprintf (out, "Copyright (c) 2016-2017 Armin Biere\n");
  fprintf (out, "Institute for Formal Models and Verification\n");
  fprintf (out, "Johannes Kepler University, Linz, Austria\n");
#endif
  app->done = true;
}

static void
print_version (BtorMainApp *app)
{
  assert (app);
  fprintf (app->outfile, "%s\n", BTOR_VERSION);
  app->done = true;
}

static void
print_static_stats (int32_t sat_res)
{
  double real = btor_current_time () - g_start_time_real;
#ifdef BTOR_HAVE_GETRUSAGE
<<<<<<< HEAD
  double process = btor_time_stamp ();
  if (g_dual_threads)
    btormain_msg ("%.1f seconds process, %.0f%% utilization",
                  process,
                  real > 0 ? (100 * process) / real / 2 : 0.0);
  else
    btormain_msg ("%.1f seconds process", process);
#else
  btormain_msg ("can not determine run-time in seconds (no getrusage)");
#endif
  btormain_msg ("%.1f seconds real", real);
=======
  double delta_time = delta_time = btor_util_time_stamp () - g_start_time;
  btormain_msg ("%.1f seconds", delta_time);
>>>>>>> 29a97ba8
  btormain_msg ("%s",
                sat_res == BOOLECTOR_SAT
                    ? "sat"
                    : (sat_res == BOOLECTOR_UNSAT ? "unsat" : "unknown"));
}

static void
print_sat_result (BtorMainApp *app, int32_t sat_result)
{
  assert (app);
  if (sat_result == BOOLECTOR_UNSAT)
    fprintf (app->outfile, "unsat\n");
  else if (sat_result == BOOLECTOR_SAT)
    fprintf (app->outfile, "sat\n");
  else
  {
    assert (sat_result == BOOLECTOR_UNKNOWN);
    fprintf (app->outfile, "unknown\n");
  }
}

/*------------------------------------------------------------------------*/

static void
reset_sig_handlers (void)
{
  (void) signal (SIGINT, sig_int_handler);
  (void) signal (SIGSEGV, sig_segv_handler);
  (void) signal (SIGABRT, sig_abrt_handler);
  (void) signal (SIGTERM, sig_term_handler);
  (void) signal (SIGBUS, sig_bus_handler);
}

static void
catch_sig (int32_t sig)
{
  if (!g_caught_sig)
  {
    g_caught_sig = true;
    if (g_verbosity > 0)
    {
      boolector_print_stats (g_app->btor);
      print_static_stats (0);
    }
    btormain_msg ("CAUGHT SIGNAL %d", sig);
    fputs ("unknown\n", stdout);
    fflush (stdout);
  }
  reset_sig_handlers ();
  raise (sig);
}

static void
set_sig_handlers (void)
{
  sig_int_handler  = signal (SIGINT, catch_sig);
  sig_segv_handler = signal (SIGSEGV, catch_sig);
  sig_abrt_handler = signal (SIGABRT, catch_sig);
  sig_term_handler = signal (SIGTERM, catch_sig);
  sig_bus_handler  = signal (SIGBUS, catch_sig);
}

static void
reset_alarm (void)
{
  alarm (0);
  (void) signal (SIGALRM, sig_alrm_handler);
}

static void
catch_alarm (int32_t sig)
{
  (void) sig;
  assert (sig == SIGALRM);
  if (g_set_alarm > 0)
  {
    btormain_msg ("ALARM TRIGGERED: time limit %d seconds reached",
                  g_set_alarm);
    if (g_verbosity > 0)
    {
      boolector_print_stats (g_app->btor);
      print_static_stats (0);
    }
    fputs ("unknown\n", stdout);
    fflush (stdout);
  }
  reset_alarm ();
  _exit (0);
}

static void
set_alarm (void)
{
  sig_alrm_handler = signal (SIGALRM, catch_alarm);
  assert (g_set_alarm > 0);
  alarm (g_set_alarm);
}

/*------------------------------------------------------------------------*/

static bool
has_suffix (const char *str, const char *suffix)
{
  int32_t l, k, d;
  l = strlen (str);
  k = strlen (suffix);
  d = l - k;
  if (d < 0) return 0;
  return !strcmp (str + d, suffix);
}

/*------------------------------------------------------------------------*/

#define NO_VALUE_READ(val) \
  (val == BTORMAIN_READ_ARG_NONE || val == BTORMAIN_READ_ARG_NONE_VIA_EQ)

#define READ_ARG_IS_INT(val) \
  (val == BTORMAIN_READ_ARG_INT || val == BTORMAIN_READ_ARG_INT_VIA_EQ)

#define HAS_UNEXPECTED_ARGUMENT(arg)               \
  ((arg == BTORMAIN_OPT_ARG_NONE                   \
    || (arg == BTORMAIN_OPT_ARG_INT && isdisable)) \
   && (readval == BTORMAIN_READ_ARG_STR_VIA_EQ     \
       || readval == BTORMAIN_READ_ARG_INT_VIA_EQ  \
       || readval == BTORMAIN_READ_ARG_INT))

#define HAS_MISSING_ARGUMENT(arg, candisable)                             \
  ((arg == BTORMAIN_OPT_ARG_STR && NO_VALUE_READ (readval))               \
   || (arg == BTORMAIN_OPT_ARG_INT                                        \
       && (((!candisable                                                  \
             && (NO_VALUE_READ (readval) || !READ_ARG_IS_INT (readval)))) \
           || (readval == BTORMAIN_READ_ARG_NONE_VIA_EQ))))

#define HAS_INVALID_ARGUMENT(arg, candisable) \
  (arg == BTORMAIN_OPT_ARG_INT && readval == BTORMAIN_READ_ARG_STR_VIA_EQ)

int32_t
boolector_main (int32_t argc, char **argv)
{
  bool dump_merge;
  int32_t i, j, len, format;
  uint32_t val;
  BtorMainReadArg readval;
  bool isshrt, isdisable;
  int32_t res, parse_res, parse_status, sat_res;
  uint32_t mgen, pmodel, inc, dump;
  char *arg, *cmd, *valstr, *tmp, *parse_err_msg;
  BtorCharStack opt, errarg;
  BtorOption k;
  BtorMainOption l;
  BtorMainOpt *mo;
  BtorOpt *o;

<<<<<<< HEAD
  g_start_time_real = btor_current_time ();
=======
#ifdef BTOR_HAVE_GETRUSAGE
  g_start_time = btor_util_time_stamp ();
#endif
>>>>>>> 29a97ba8

  g_app = btormain_new_btormain (boolector_new ());

  res          = BTOR_UNKNOWN_EXIT;
  parse_res    = BOOLECTOR_UNKNOWN;
  parse_status = BOOLECTOR_UNKNOWN;
  sat_res      = BOOLECTOR_UNKNOWN;
  inc          = 0;
  mgen         = 0;
  pmodel       = 0;
  dump         = 0;
  dump_merge   = false;

  mgen = boolector_get_opt (g_app->btor, BTOR_OPT_MODEL_GEN);

  BTOR_INIT_STACK (g_app->mm, opt);
  BTOR_INIT_STACK (g_app->mm, errarg);

  for (i = 1; i < argc; i++)
  {
    arg       = argv[i];
    len       = strlen (argv[i]);
    isshrt    = false;
    isdisable = false;
    readval   = BTORMAIN_READ_ARG_NONE;
    val       = 0;
    valstr    = 0;

    /* input file */

    if (arg[0] != '-')
    {
      if (g_app->close_infile)
      {
        btormain_error (g_app, "multiple input files");
        goto DONE;
      }

      g_app->infile_name = arg;

      if (!btor_util_file_exists (g_app->infile_name))
      {
        g_app->infile = 0;
      }
      else if (has_suffix (g_app->infile_name, ".gz")
               || has_suffix (g_app->infile_name, ".bz2")
               || has_suffix (g_app->infile_name, ".7z")
               || has_suffix (g_app->infile_name, ".zip"))
      {
        BTOR_NEWN (g_app->mm, cmd, len + 40);
        if (has_suffix (g_app->infile_name, ".gz"))
          sprintf (cmd, "gunzip -c %s", g_app->infile_name);
        else if (has_suffix (g_app->infile_name, ".bz2"))
          sprintf (cmd, "bzcat %s", g_app->infile_name);
        else if (has_suffix (g_app->infile_name, ".7z"))
          sprintf (cmd, "7z x -so %s 2> /dev/null", g_app->infile_name);
        else if (has_suffix (g_app->infile_name, ".zip"))
          sprintf (cmd, "unzip -p %s", g_app->infile_name);

        if ((g_app->infile = popen (cmd, "r"))) g_app->close_infile = 2;

        BTOR_DELETEN (g_app->mm, cmd, len + 40);
      }
      else if ((g_app->infile = fopen (g_app->infile_name, "r")))
      {
        g_app->close_infile = 1;
      }

      if (!g_app->infile)
      {
        btormain_error (g_app, "can not read '%s'", g_app->infile_name);
        goto DONE;
      }

      continue;
    }

    /* options ========================================================== */

    BTOR_RESET_STACK (errarg);
    BTOR_RESET_STACK (opt);

    /* save original option string (without arguments) for error messages */
    for (j = 0; j < len && arg[j] != '='; j++) BTOR_PUSH_STACK (errarg, arg[j]);
    BTOR_PUSH_STACK (errarg, '\0');

    /* extract option name */
    isshrt = arg[1] != '-';
    j      = isshrt ? 1 : 2;
    isdisable =
        len > 3 && arg[j] == 'n' && arg[j + 1] == 'o' && arg[j + 2] == '-';
    for (j = isdisable ? j + 3 : j; j < len && arg[j] != '='; j++)
      BTOR_PUSH_STACK (opt, arg[j]);
    BTOR_PUSH_STACK (opt, '\0');

    /* extract option argument (if any) */
    if (arg[j] == '=')
    {
      readval = BTORMAIN_READ_ARG_NONE_VIA_EQ;
      valstr  = arg + j + 1;
      if (valstr[0] != 0)
      {
        readval = BTORMAIN_READ_ARG_STR_VIA_EQ;
        val     = (uint32_t) strtol (valstr, &tmp, 10);
        if (tmp[0] == 0) readval = BTORMAIN_READ_ARG_INT_VIA_EQ;
      }
    }
    else
    {
      if (i + 1 < argc && argv[i + 1][0] != '-')
      {
        readval = BTORMAIN_READ_ARG_STR;
        valstr  = argv[i + 1];
        val     = (uint32_t) strtol (valstr, &tmp, 10);
        if (tmp[0] == 0) readval = BTORMAIN_READ_ARG_INT;
      }
    }

    /* main options ----------------------------------------------------- */
    for (l = 0, mo = 0; l < BTORMAIN_OPT_NUM_OPTS; l++)
    {
      mo = &g_app->options[l];
      if ((isshrt && mo->shrt && !strcmp (mo->shrt, opt.start))
          || (!isshrt && !strcmp (mo->lng, opt.start)))
        break;
      mo = 0;
    }
    if (mo)
    {
      if (mo->arg != BTORMAIN_OPT_ARG_NONE
          && (readval == BTORMAIN_READ_ARG_STR
              || readval == BTORMAIN_READ_ARG_INT))
        i += 1;

      /* check opt */
      if (isdisable && !mo->candisable)
      {
        btormain_error (g_app, "invalid option '%s'", errarg.start);
        goto DONE;
      }
      if (mo->arg == BTORMAIN_OPT_ARG_NONE)
      {
        if (HAS_UNEXPECTED_ARGUMENT (mo->arg))
        {
          btormain_error (
              g_app, "option '%s' does not expect an argument", errarg.start);
          goto DONE;
        }
      }
      else
      {
        if (HAS_MISSING_ARGUMENT (mo->arg, mo->candisable))
        {
          btormain_error (g_app, "missing argument for '%s'", errarg.start);
          goto DONE;
        }
        if (HAS_INVALID_ARGUMENT (mo->arg, mo->candisable))
        {
          btormain_error (
              g_app, "invalid argument for '%s', expected int", errarg.start);
          goto DONE;
        }
      }
      /* set opt */
      switch (l)
      {
        case BTORMAIN_OPT_HELP: print_help (g_app); goto DONE;

        case BTORMAIN_OPT_COPYRIGHT: print_copyright (g_app); goto DONE;

        case BTORMAIN_OPT_VERSION: print_version (g_app); goto DONE;

        case BTORMAIN_OPT_TIME: g_set_alarm = val; break;

        case BTORMAIN_OPT_OUTPUT:
          if (g_app->close_outfile)
          {
            btormain_error (g_app, "multiple output files");
            goto DONE;
          }
          g_app->outfile_name = valstr;
          break;

        case BTORMAIN_OPT_SMT2_MODEL:
          g_app->options[BTORMAIN_OPT_SMT2_MODEL].val += 1;
          break;

        case BTORMAIN_OPT_ENGINE:
          if (!strcasecmp (valstr, "core"))
            boolector_set_opt (g_app->btor, BTOR_OPT_ENGINE, BTOR_ENGINE_FUN);
          else if (!strcasecmp (valstr, "sls"))
            boolector_set_opt (g_app->btor, BTOR_OPT_ENGINE, BTOR_ENGINE_SLS);
          else if (!strcasecmp (valstr, "prop"))
            boolector_set_opt (g_app->btor, BTOR_OPT_ENGINE, BTOR_ENGINE_PROP);
          else if (!strcasecmp (valstr, "aigprop"))
            boolector_set_opt (
                g_app->btor, BTOR_OPT_ENGINE, BTOR_ENGINE_AIGPROP);
          else if (!strcasecmp (valstr, "ef"))
            boolector_set_opt (g_app->btor, BTOR_OPT_ENGINE, BTOR_ENGINE_EF);
          else
          {
            btormain_error (
                g_app, "invalid engine '%s' for '%s'", valstr, errarg.start);
            goto DONE;
          }
          break;

        case BTORMAIN_OPT_SAT_ENGINE:
#ifdef BTOR_USE_LINGELING
          if (!strcasecmp (valstr, "lingeling"))
          {
            boolector_set_opt (
                g_app->btor, BTOR_OPT_SAT_ENGINE, BTOR_SAT_ENGINE_LINGELING);
          }
          else
#endif
#ifdef BTOR_USE_PICOSAT
              if (!strcasecmp (valstr, "picosat"))
          {
            boolector_set_opt (
                g_app->btor, BTOR_OPT_SAT_ENGINE, BTOR_SAT_ENGINE_PICOSAT);
          }
          else
#endif
#ifdef BTOR_USE_MINISAT
              if (!strcasecmp (valstr, "minisat"))
            boolector_set_opt (
                g_app->btor, BTOR_OPT_SAT_ENGINE, BTOR_SAT_ENGINE_MINISAT);
          else
#endif
#ifdef BTOR_USE_CADICAL
              if (!strcasecmp (valstr, "cadical"))
            boolector_set_opt (
                g_app->btor, BTOR_OPT_SAT_ENGINE, BTOR_SAT_ENGINE_CADICAL);
          else
#endif
          {
            btormain_error (g_app,
                            "invalid sat solver '%s' for '%s'",
                            valstr,
                            errarg.start);
            goto DONE;
          }
          break;

#ifdef BTOR_USE_LINGELING
        case BTORMAIN_OPT_LGL_NOFORK:
          boolector_set_opt (g_app->btor, BTOR_OPT_SAT_ENGINE_LGL_FORK, 0);
          break;
#endif

        case BTORMAIN_OPT_HEX:
          format = BTOR_OUTPUT_BASE_HEX;
        SET_OUTPUT_NUMBER_FORMAT:
          boolector_set_opt (
              g_app->btor, BTOR_OPT_OUTPUT_NUMBER_FORMAT, format);
          break;

        case BTORMAIN_OPT_DEC:
          format = BTOR_OUTPUT_BASE_DEC;
          goto SET_OUTPUT_NUMBER_FORMAT;

        case BTORMAIN_OPT_BIN:
          format = BTOR_OUTPUT_BASE_BIN;
          goto SET_OUTPUT_NUMBER_FORMAT;

        case BTORMAIN_OPT_BTOR:
          format = BTOR_INPUT_FORMAT_BTOR;
        SET_INPUT_FORMAT:
          boolector_set_opt (g_app->btor, BTOR_OPT_INPUT_FORMAT, format);
          break;

        case BTORMAIN_OPT_SMT2:
          format = BTOR_INPUT_FORMAT_SMT2;
          goto SET_INPUT_FORMAT;

        case BTORMAIN_OPT_SMT1:
          format = BTOR_INPUT_FORMAT_SMT1;
          goto SET_INPUT_FORMAT;

        case BTORMAIN_OPT_DUMP_BTOR:
          dump = BTOR_OUTPUT_FORMAT_BTOR;
        SET_OUTPUT_FORMAT:
          boolector_set_opt (g_app->btor, BTOR_OPT_OUTPUT_FORMAT, dump);
          boolector_set_opt (g_app->btor, BTOR_OPT_PARSE_INTERACTIVE, 0);
          break;
#if 0
	      case BTORMAIN_OPT_DUMP_BTOR2:
		dump = BTOR_OUTPUT_FORMAT_BTOR2;
		goto SET_OUTPUT_FORMAT;
#endif
        case BTORMAIN_OPT_DUMP_SMT:
          dump = BTOR_OUTPUT_FORMAT_SMT2;
          goto SET_OUTPUT_FORMAT;

        case BTORMAIN_OPT_DUMP_AAG:
          dump = BTOR_OUTPUT_FORMAT_AIGER_ASCII;
          goto SET_OUTPUT_FORMAT;

        case BTORMAIN_OPT_DUMP_AIG:
          dump = BTOR_OUTPUT_FORMAT_AIGER_BINARY;
          goto SET_OUTPUT_FORMAT;

        case BTORMAIN_OPT_DUMP_AIGER_MERGE: dump_merge = true; break;

        default:
          /* get rid of compiler warnings, should be unreachable */
          assert (l == BTORMAIN_OPT_NUM_OPTS);
      }
    }

    /* >> btor options ------------------------------------------------ */
    else
    {
      if (readval == BTORMAIN_READ_ARG_INT) i += 1;

      for (k = boolector_first_opt (g_app->btor), o = 0;
           boolector_has_opt (g_app->btor, k);
           k = btor_opt_next (g_app->btor, k))
      {
        o = &g_app->btor->options[k];
        if ((isshrt && o->shrt && !strcmp (o->shrt, opt.start))
            || (!isshrt && !strcmp (o->lng, opt.start)))
          break;
        o = 0;
      }
      /* check opt */
      if (!o)
      {
        btormain_error (g_app, "invalid option '%s'", errarg.start);
        goto DONE;
      }
      if (HAS_MISSING_ARGUMENT (BTORMAIN_OPT_ARG_INT, o->isflag))
      {
        btormain_error (g_app, "missing argument for '%s'", errarg.start);
        goto DONE;
      }
      if (HAS_INVALID_ARGUMENT (BTORMAIN_OPT_ARG_INT, o->isflag))
      {
        btormain_error (
            g_app, "invalid argument for '%s', expected int", errarg.start);
        goto DONE;
      }
      if (o->isflag)
      {
        if (isdisable)
        {
          if (k == BTOR_OPT_MODEL_GEN)
          {
            mgen   = 0;
            pmodel = 0;
          }
          else
            boolector_set_opt (g_app->btor, k, 0);
        }
        else
        {
          switch (k)
          {
            case BTOR_OPT_MODEL_GEN:
              if (READ_ARG_IS_INT (readval) && val == 0)
              {
                mgen   = 0;
                pmodel = 0;
              }
              else
              {
                mgen += 1;
                pmodel = 1;
              }
              break;
#ifndef NBTORLOG
            case BTOR_OPT_VERBOSITY:
            case BTOR_OPT_LOGLEVEL:
#else
            case BTOR_OPT_VERBOSITY:
#endif
              if (READ_ARG_IS_INT (readval))
                boolector_set_opt (g_app->btor, k, val);
              else
                boolector_set_opt (
                    g_app->btor, k, boolector_get_opt (g_app->btor, k) + 1);
              break;
            default:
              assert (k != BTOR_OPT_NUM_OPTS);
              if (READ_ARG_IS_INT (readval))
                boolector_set_opt (g_app->btor, k, val);
              else
                boolector_set_opt (g_app->btor, k, 1);
          }
        }
      }
      else
      {
        assert (READ_ARG_IS_INT (readval));
        boolector_set_opt (g_app->btor, k, val);
      }
    }
  }

  assert (!g_app->done && !g_app->err);

  g_verbosity = boolector_get_opt (g_app->btor, BTOR_OPT_VERBOSITY);
  g_dual_threads =
      boolector_get_opt (g_app->btor, BTOR_OPT_EF_DUAL_SOLVER) == 1;

  /* open output file */
  if (g_app->outfile_name)
  {
    if (!strcmp (g_app->outfile_name, g_app->infile_name))
    {
      btormain_error (g_app, "input and output file must not be the same");
      goto DONE;
    }

    g_app->outfile = fopen (g_app->outfile_name, "w");
    if (!g_app->outfile)
    {
      btormain_error (g_app, "can not create '%s'", g_app->outfile_name);
      goto DONE;
    }
    g_app->close_outfile = true;
  }

  /* automatically enable model generation if smt2 models are forced */
  val  = g_app->options[BTORMAIN_OPT_SMT2_MODEL].val;
  mgen = !mgen && val ? val : mgen;

  // TODO: disabling model generation not yet supported (ma)
  if (mgen > 0) boolector_set_opt (g_app->btor, BTOR_OPT_MODEL_GEN, mgen);

  /* print verbose info and set signal handlers */
  if (g_verbosity)
  {
    if (inc) btormain_msg ("incremental mode through command line option");
    btormain_msg ("Boolector Version %s %s", BTOR_VERSION, BTOR_ID);
    btormain_msg ("%s", BTOR_CFLAGS);
    btormain_msg ("released %s", BTOR_RELEASED);
    btormain_msg ("compiled %s", BTOR_COMPILED);
    if (*BTOR_CC) btormain_msg ("%s", BTOR_CC);
    btormain_msg ("setting signal handlers");
  }
  set_sig_handlers ();

  /* set alarm */
  if (g_set_alarm)
  {
    if (g_verbosity)
      btormain_msg ("setting time limit to %d seconds", g_set_alarm);
    set_alarm ();
  }
  else if (g_verbosity)
    btormain_msg ("no time limit given");

  if (inc && g_verbosity) btormain_msg ("starting incremental mode");

  /* parse */
  val = boolector_get_opt (g_app->btor, BTOR_OPT_INPUT_FORMAT);
  switch (val)
  {
    case BTOR_INPUT_FORMAT_BTOR:
      if (g_verbosity)
        btormain_msg ("BTOR input forced through cmd line options");
      parse_res = boolector_parse_btor (g_app->btor,
                                        g_app->infile,
                                        g_app->infile_name,
                                        g_app->outfile,
                                        &parse_err_msg,
                                        &parse_status);
      break;
    case BTOR_INPUT_FORMAT_SMT1:
      if (g_verbosity)
        btormain_msg ("SMT-LIB v1 input forced through cmd line options");
      parse_res = boolector_parse_smt1 (g_app->btor,
                                        g_app->infile,
                                        g_app->infile_name,
                                        g_app->outfile,
                                        &parse_err_msg,
                                        &parse_status);
      break;
    case BTOR_INPUT_FORMAT_SMT2:
      if (g_verbosity)
        btormain_msg ("SMT-LIB v2 input forced through cmd line options");
      parse_res = boolector_parse_smt2 (g_app->btor,
                                        g_app->infile,
                                        g_app->infile_name,
                                        g_app->outfile,
                                        &parse_err_msg,
                                        &parse_status);
      break;

    default:
      parse_res = boolector_parse (g_app->btor,
                                   g_app->infile,
                                   g_app->infile_name,
                                   g_app->outfile,
                                   &parse_err_msg,
                                   &parse_status);
  }

  /* verbosity may have been increased via input (set-option) */
  g_verbosity = boolector_get_opt (g_app->btor, BTOR_OPT_VERBOSITY);

  if (parse_res == BOOLECTOR_PARSE_ERROR)
  {
    /* NOTE: do not use btormain_error here as 'parse_err_msg' must not be
     * treated as format string --- it might contain unescaped '%' due to
     * invalid user input. */
    fprintf (stderr, "boolector: %s\n", parse_err_msg);
    g_app->err = BTOR_ERR_EXIT;
    goto DONE;
  }

  /* incremental mode */
  if (inc)
  {
    if (parse_res == BOOLECTOR_SAT)
    {
      if (g_verbosity) btormain_msg ("one formula SAT in incremental mode");
      sat_res = BOOLECTOR_SAT;
    }
    else if (parse_res == BOOLECTOR_UNSAT)
    {
      if (g_verbosity) btormain_msg ("all formulas UNSAT in incremental mode");
      sat_res = BOOLECTOR_UNSAT;
    }

    if (g_verbosity) boolector_print_stats (g_app->btor);

    if (pmodel && sat_res == BOOLECTOR_SAT)
    {
      assert (boolector_get_opt (g_app->btor, BTOR_OPT_MODEL_GEN));
      val = g_app->options[BTORMAIN_OPT_SMT2_MODEL].val;
      boolector_print_model (
          g_app->btor, val ? "smt2" : "btor", g_app->outfile);
    }

#ifdef BTOR_HAVE_GETRUSAGE
<<<<<<< HEAD
    if (g_verbosity) btormain_msg ("%.1f seconds", btor_time_stamp ());
=======
    if (g_verbosity)
    {
      double delta_time = btor_util_time_stamp () - g_start_time;
      btormain_msg ("%.1f seconds", delta_time);
    }
>>>>>>> 29a97ba8
#endif
    goto DONE;
  }
  /* we don't dump formula(s) in incremental mode */
  else if (dump)
  {
    (void) boolector_simplify (g_app->btor);

    switch (dump)
    {
      case BTOR_OUTPUT_FORMAT_BTOR:
        if (g_verbosity) btormain_msg ("dumping BTOR expressions");
        boolector_dump_btor (g_app->btor, g_app->outfile);
        break;
#if 0
	  case BTOR_OUTPUT_FORMAT_BTOR2:
	    if (g_verbosity) btormain_msg ("dumping BTOR 2.0 expressions");
	    boolector_dump_btor2 (g_app->btor, g_app->outfile);
	    break;
#endif
      case BTOR_OUTPUT_FORMAT_SMT2:
        if (g_verbosity) btormain_msg ("dumping in SMT 2.0 format");
        boolector_dump_smt2 (g_app->btor, g_app->outfile);
        break;
      case BTOR_OUTPUT_FORMAT_AIGER_ASCII:
        if (g_verbosity) btormain_msg ("dumping in ascii AIGER format");
        boolector_dump_aiger_ascii (g_app->btor, g_app->outfile, dump_merge);
        break;
      default:
        assert (dump == BTOR_OUTPUT_FORMAT_AIGER_BINARY);
        if (g_verbosity) btormain_msg ("dumping in binary AIGER format");
        boolector_dump_aiger_binary (g_app->btor, g_app->outfile, dump_merge);
    }

    if (g_verbosity) boolector_print_stats (g_app->btor);

    goto DONE;
  }

  /* call sat (if not yet called) */
  if (parse_res == BOOLECTOR_PARSE_UNKNOWN
      && !boolector_terminate (g_app->btor))
  {
    sat_res = boolector_sat (g_app->btor);
    print_sat_result (g_app, sat_res);
  }
  else
    sat_res = parse_res;

  assert (boolector_terminate (g_app->btor) || sat_res != BOOLECTOR_UNKNOWN);

  /* check if status is equal to benchmark status (if provided) */
  if (sat_res == BOOLECTOR_SAT && parse_status == BOOLECTOR_UNSAT)
    btormain_error (g_app,
                    "'sat' but status of benchmark in '%s' is 'unsat'",
                    g_app->infile_name);
  else if (sat_res == BOOLECTOR_UNSAT && parse_status == BOOLECTOR_SAT)
    btormain_error (g_app,
                    "'unsat' but status of benchmark in '%s' is 'sat'",
                    g_app->infile_name);

  /* print stats */
  if (g_verbosity)
  {
    boolector_print_stats (g_app->btor);
    print_static_stats (sat_res);
  }

  /* print model */
  if (pmodel && sat_res == BOOLECTOR_SAT)
  {
    assert (boolector_get_opt (g_app->btor, BTOR_OPT_MODEL_GEN));
    val = g_app->options[BTORMAIN_OPT_SMT2_MODEL].val;
    boolector_print_model (g_app->btor, val ? "smt2" : "btor", g_app->outfile);
  }

DONE:
  if (g_app->done)
    res = BTOR_SUCC_EXIT;
  else if (g_app->err)
    res = BTOR_ERR_EXIT;
  else if (sat_res == BOOLECTOR_UNSAT)
    res = BTOR_UNSAT_EXIT;
  else if (sat_res == BOOLECTOR_SAT)
    res = BTOR_SAT_EXIT;

  assert (res == BTOR_ERR_EXIT || res == BTOR_SUCC_EXIT || res == BTOR_SAT_EXIT
          || res == BTOR_UNSAT_EXIT || res == BTOR_UNKNOWN_EXIT);

  if (g_app->close_infile == 1)
    fclose (g_app->infile);
  else if (g_app->close_infile == 2)
    pclose (g_app->infile);
  if (g_app->close_outfile) fclose (g_app->outfile);

  if (!boolector_get_opt (g_app->btor, BTOR_OPT_EXIT_CODES))
  {
    switch (res)
    {
      case BTOR_UNSAT_EXIT:
      case BTOR_SAT_EXIT: res = BTOR_SUCC_EXIT; break;
      default: res = BTOR_ERR_EXIT;
    }
  }

  BTOR_RELEASE_STACK (errarg);
  BTOR_RELEASE_STACK (opt);
  btormain_delete_btormain (g_app);
  reset_sig_handlers ();

  return res;
}<|MERGE_RESOLUTION|>--- conflicted
+++ resolved
@@ -34,20 +34,11 @@
 typedef struct BtorMainApp BtorMainApp;
 static BtorMainApp *g_app;
 
-<<<<<<< HEAD
 bool g_dual_threads;
 static double g_start_time_real;
-static int g_verbosity;
-static int g_set_alarm;
-static int g_caught_sig;
-=======
 static uint32_t g_verbosity;
 static uint32_t g_set_alarm;
 static bool g_caught_sig;
-#ifdef BTOR_HAVE_GETRUSAGE
-static double g_start_time;
-#endif
->>>>>>> 29a97ba8
 
 static void (*sig_int_handler) (int32_t);
 static void (*sig_segv_handler) (int32_t);
@@ -750,10 +741,9 @@
 static void
 print_static_stats (int32_t sat_res)
 {
-  double real = btor_current_time () - g_start_time_real;
+  double real = btor_util_current_time () - g_start_time_real;
 #ifdef BTOR_HAVE_GETRUSAGE
-<<<<<<< HEAD
-  double process = btor_time_stamp ();
+  double process = btor_util_time_stamp ();
   if (g_dual_threads)
     btormain_msg ("%.1f seconds process, %.0f%% utilization",
                   process,
@@ -764,10 +754,6 @@
   btormain_msg ("can not determine run-time in seconds (no getrusage)");
 #endif
   btormain_msg ("%.1f seconds real", real);
-=======
-  double delta_time = delta_time = btor_util_time_stamp () - g_start_time;
-  btormain_msg ("%.1f seconds", delta_time);
->>>>>>> 29a97ba8
   btormain_msg ("%s",
                 sat_res == BOOLECTOR_SAT
                     ? "sat"
@@ -921,13 +907,7 @@
   BtorMainOpt *mo;
   BtorOpt *o;
 
-<<<<<<< HEAD
-  g_start_time_real = btor_current_time ();
-=======
-#ifdef BTOR_HAVE_GETRUSAGE
-  g_start_time = btor_util_time_stamp ();
-#endif
->>>>>>> 29a97ba8
+  g_start_time_real = btor_util_current_time ();
 
   g_app = btormain_new_btormain (boolector_new ());
 
@@ -1466,15 +1446,7 @@
     }
 
 #ifdef BTOR_HAVE_GETRUSAGE
-<<<<<<< HEAD
-    if (g_verbosity) btormain_msg ("%.1f seconds", btor_time_stamp ());
-=======
-    if (g_verbosity)
-    {
-      double delta_time = btor_util_time_stamp () - g_start_time;
-      btormain_msg ("%.1f seconds", delta_time);
-    }
->>>>>>> 29a97ba8
+    if (g_verbosity) btormain_msg ("%.1f seconds", btor_util_time_stamp ());
 #endif
     goto DONE;
   }
