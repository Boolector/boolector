/*  Boolector: Satisfiablity Modulo Theories (SMT) solver.
 *
 *  Copyright (C) 2015 Mathias Preiner.
 *  Copyright (C) 2016 Aina Niemetz.
 *
 *  All rights reserved.
 *
 *  This file is part of Boolector.
 *  See COPYING for more information on using this software.
 */

#ifndef BTORTYPES_H_INCLUDED
#define BTORTYPES_H_INCLUDED

typedef struct Btor Btor;
typedef struct BtorNode BtorNode;

enum BtorSolverResult
{
  BTOR_RESULT_SAT     = 10,
  BTOR_RESULT_UNSAT   = 20,
  BTOR_RESULT_UNKNOWN = 0,
};

typedef enum BtorSolverResult BtorSolverResult;

/* public API types */
typedef struct BoolectorNode BoolectorNode;
typedef unsigned BoolectorSort;

/* --------------------------------------------------------------------- */

/* Boolector options */

enum BtorOption
{
  /* --------------------------------------------------------------------- */
  /*!
   **General Options:**
   */
  /* --------------------------------------------------------------------- */
  /*!
    * **BTOR_OPT_MODEL_GEN**

      | Enable (``value``: 1 or 2) or disable (``value``: 0) generation of a
    model for satisfiable instances. | There are two modes for model generation:

      * generate model for asserted expressions only (``value``: 1)
      * generate model for all expressions (``value``: 2)
  */
  BTOR_OPT_MODEL_GEN,

  /*!
    * **BTOR_OPT_INCREMENTAL**

      | Enable (``value``: 1) incremental mode.
      | Note that incremental usage turns off some optimization techniques.
    Disabling incremental usage is currently not supported.
  */
  BTOR_OPT_INCREMENTAL,

  /*!
    * **BTOR_OPT_INCREMENTAL_ALL**

      | Enable (``value``: 1) or disable (``value``: 0) incremental solving of
    all formulas when parsing an input file. | Note that currently, incremental
    mode while parsing an input file is only supported for `SMT-LIB v1`_ input.
  */
  BTOR_OPT_INCREMENTAL_ALL,

  /*!
    * **BTOR_OPT_INPUT_FORMAT**

      | Force input file format (``value``: `BTOR
    <http://fmv.jku.at/papers/BrummayerBiereLonsing-BPR08.pdf>`_: -1, `SMT-LIB
    v1 <http://smtlib.cs.uiowa.edu/papers/format-v1.2-r06.08.30.pdf>`_: 1,
    `SMT-LIB v2
    <http://smtlib.cs.uiowa.edu/papers/smt-lib-reference-v2.0-r12.09.09.pdf>`_:
    2) when parsing an input file. | If unspecified, Boolector automatically
    detects the input file format while parsing.
  */

  BTOR_OPT_INPUT_FORMAT,
  /*!
    * **BTOR_OPT_OUTPUT_NUMBER_FORMAT**

      | Force output number format (``value``: binary: 0, hexadecimal: 1,
    decimal: 2). | Boolector uses binary by default.
  */
  BTOR_OPT_OUTPUT_NUMBER_FORMAT,

  /*!
    * **BTOR_OPT_OUTPUT_FORMAT**

      | Force output file format (``value``: BTOR_: -1, `SMT-LIB v1`_: 1,
    `SMT-LIB v2`_: 2). | Boolector uses BTOR_ by default.
  */
  BTOR_OPT_OUTPUT_FORMAT,

  /*!
    * **BTOR_OPT_ENGINE**

      | Set solver engine (``value``: BTOR_ENGINE_FUN: 0, BTOR_ENGINE_SLS: 1,
    BTOR_ENGINE_PROP: 2). | Boolector uses BTOR_ENGINE_FUN by default.
  */
  BTOR_OPT_ENGINE,

  /*!
    * **BTOR_OPT_SAT_ENGINE**

      | Set sat solver engine (``value``: BTOR_SAT_ENGINE_LINGELING,
    BTOR_SAT_ENGINE_PICOSAT, BTOR_SAT_ENGINE_MINISAT). | Available option values
    and default values depend on the sat solvers configured.
  */
  BTOR_OPT_SAT_ENGINE,

  /*!
    * **BTOR_OPT_AUTO_CLEANUP**

      Enable (``value``:1) or disable (``value``:0) auto cleanup of all
    references held on exit.
    */
  BTOR_OPT_AUTO_CLEANUP,

  /*!
    * **BTOR_OPT_PRETTY_PRINT**

      Enable (``value``: 1) or disable (``value``: 0) pretty printing when
    dumping.
  */
  BTOR_OPT_PRETTY_PRINT,

  /*!
    * **BTOR_OPT_EXIT_CODES**

      | Enable (``value``:1) or disable (``value``:0) the use of Boolector exit
    codes (BOOLECTOR_SAT, BOOLECTOR_UNSAT, BOOLECTOR_UNKNOWN - see
    :ref:`macros`). | If disabled, on exit Boolector returns 0 if success (sat
    or unsat), and 1 in any other case.
  */
  BTOR_OPT_EXIT_CODES,

  /*!
    * **BTOR_OPT_SEED**

      | Set seed for Boolector's internal random number generator.
      | Boolector uses 0 by default.
  */
  BTOR_OPT_SEED,

  /*
    * **BTOR_OPT_VERBOSITY**

      Set the level of verbosity.
  */
  BTOR_OPT_VERBOSITY,

#ifndef NBTORLOG
  /*
    * **BTOR_OPT_LOGLEVEL**

      Set the log level.
  */
  BTOR_OPT_LOGLEVEL,
#endif

  /* --------------------------------------------------------------------- */
  /*!
   **Simplifier Options:**
   */
  /* --------------------------------------------------------------------- */

  /*!
    * **BTOR_OPT_REWRITE_LEVEL**

      | Set the rewrite level (``value``: 0-3) of the rewriting engine.
      | Boolector uses rewrite level 3 by default, rewrite levels are classified
    as follows:

      * 0: no rewriting
      * 1: term level rewriting
      * 2: more simplification techniques
      * 3: full rewriting/simplification

      | Do not alter the rewrite level of the rewriting engine after creating
    expressions.
  */
  BTOR_OPT_REWRITE_LEVEL,

  /*!
    * **BTOR_OPT_SKELETON_PREPROC**

      Enable (``value``: 1) or disable (``value``: 0) skeleton  preprocessing
    during simplification.
  */
  BTOR_OPT_SKELETON_PREPROC,

  /*!
    * **BTOR_OPT_ACKERMANN**

      Enable (``value``: 1) or disable (``value``: 0) the eager addition of
    Ackermann constraints for function applications.
  */
  BTOR_OPT_ACKERMANN,

  /*!
    * **BTOR_OPT_BETA_REDUCE_ALL**

      Enable (``value``: 1) or disable (``value``: 0) the eager elimination of
    lambda expressions via beta reduction.
  */
  BTOR_OPT_BETA_REDUCE_ALL,

  /*!
    * **BTOR_OPT_ELIMINATE_SLICES**

      Enable (``value``: 1) or disable (``value``: 0) slice elimination on bit
    vector variables.
  */
  BTOR_OPT_ELIMINATE_SLICES,

  /*!
    * **BTOR_OPT_VAR_SUBST**

      Enable (``value``: 1) or disable (``value``: 0) variable substitution
    during simplification.
  */
  BTOR_OPT_VAR_SUBST,

  /*!
    * **BTOR_OPT_UCOPT**

      Enable (``value``: 1) or disable (``value``: 0) unconstrained
    optimization.
  */
  BTOR_OPT_UCOPT,

  /*!
    * **BTOR_OPT_MERGE_LAMBDAS**

      Enable (``value``: 1) or disable (``value``: 0) merging of lambda
    expressions.
  */
  BTOR_OPT_MERGE_LAMBDAS,

  /*!
    * **BTOR_OPT_EXTRACT_LAMBDAS**

      Enable (``value``: 1) or disable (``value``: 0) extraction of common array
    patterns as lambda terms.
  */
  BTOR_OPT_EXTRACT_LAMBDAS,

  /* --------------------------------------------------------------------- */
  /*!
   **Fun Engine Options:**
   */
  /* --------------------------------------------------------------------- */

  /*!
    * **BTOR_OPT_DUAL_PROP**

      Enable (``value``: 1) or disable (``value``: 0) dual propagation
    optimization.
  */
  BTOR_OPT_FUN_DUAL_PROP,

  /*!
    * **BTOR_OPT_JUST**

      Enable (``value``: 1) or disable (``value``: 0) justification
    optimization.
  */
  BTOR_OPT_FUN_JUST,

  /*!
    * **BTOR_OPT_JUST_HEURISTIC**

      | Set heuristic that determines path selection for justification
    optimization. | Boolector uses BTOR_JUST_HEUR_BRANCH_MIN_APP by default.

      * BTOR_JUST_HEUR_LEF (0): always choose left branch
      * BTOR_JUST_HEUR_BRANCH_MIN_APP (1): choose branch with minimum number of
    applies
      * BTOR_JUST_HEUR_BRANCH_MIN_DEP (2): choose branch with minimum depth
  */
  BTOR_OPT_FUN_JUST_HEURISTIC,

  /*!
    * **BTOR_OPT_LAZY_SYNTHESIZE**

      Enable (``value``: 1) or disable (``value``: 0) lazy synthesis of bit
    vector expressions.
  */
  BTOR_OPT_FUN_LAZY_SYNTHESIZE,

  /*!
    * **BTOR_OPT_EAGER_LEMMAS**

      | Enable (``value``: 1) or disable (``value``: 0) eager generation lemmas.
      | If enabled, in each refinement iteration, lemmas for all possible
    conflicts for the candidate model are generated (rather than generating one
    single lemma per refinement iteration).
  */
  BTOR_OPT_FUN_EAGER_LEMMAS,

  /* --------------------------------------------------------------------- */
  /*!
   **SLS Engine Options:**
   */
  /* --------------------------------------------------------------------- */

  /*!
    * **BTOR_OPT_SLS_STRATEGY**

      | Set move strategy for SLS engine.
      | Boolector uses BTOR_SLS_STRAT_BEST_MOVE by default.

      * BTOR_SLS_STRAT_BEST_MOVE (0): always choose best score improving move
      * BTOR_SLS_STRAT_PROB_RAND_WALK (1): always choose random walk weighted by
    score
      * BTOR_SLS_STRAT_FIRST_BEST_MOVE (2): always choose first best move (no
    matter if any other move is better)
      * BTOR_SLS_STRAT_BEST_SAME_MOVE (3): determine move as best move even if
    its score is not better but the same as the score of the previous best move
      * BTOR_SLS_STRAT_ALWAYS_PROP (4): always choose propagation move (and
    recover with SLS move in case of conflict)
  */
  BTOR_OPT_SLS_STRATEGY,

  /*!
    * **BTOR_OPT_SLS_JUST**

      Enable (``value``: 1) or disable (``value``: 0) justification based path
    selection during candidate selection.
  */
  BTOR_OPT_SLS_JUST,

  /*!
    * **BTOR_OPT_SLS_MOVE_GW**

      Enable (``value``: 1) or disable (``value``: 0) group-wise moves, where
    rather than changing the assignment of one single candidate variable, all
    candidate variables are set at the same time (using the same strategy).
  */
  BTOR_OPT_SLS_MOVE_GW,

  /*!
    * **BTOR_OPT_SLS_MOVE_RANGE**

      Enable (``value``: 1) or disable (``value``: 0) range-wise bit-flip moves,
    where the bits within all ranges from 2 to the bit width (starting from the
    LSB) are flipped at once.
  */
  BTOR_OPT_SLS_MOVE_RANGE,

  /*!
    * **BTOR_OPT_SLS_MOVE_SEGMENT**

      Enable (``value``: 1) or disable (``value``: 0) segment-wise bit-flip
    moves, where the bits within segments of multiples of 2 are flipped at once.
  */
  BTOR_OPT_SLS_MOVE_SEGMENT,

  /*!
    * **BTOR_OPT_SLS_MOVE_RAND_WALK**

      Enable (``value``: 1) or disable (``value``: 0) random walk moves, where
    one out of all possible neighbors is randomly selected (with given
    probability, see BTOR_OPT_SLS_MOVE_RAND_WALK_PROB) for a randomly selected
    candidate variable.
  */
  BTOR_OPT_SLS_MOVE_RAND_WALK,

  /*!
    * **BTOR_OPT_SLS_MOVE_RAND_WALK_PROB**

      Set the probability with which a random walk is chosen if random walks are
    enabled (see BTOR_OPT_SLS_MOVE_RAND_WALK).
  */
  BTOR_OPT_SLS_MOVE_RAND_WALK_PROB,

  /*!
    * **BTOR_OPT_SLS_MOVE_RAND_ALL**

      Enable (``value``: 1) or disable (``value``: 0) the randomization of all
    candidate variables (rather than a single randomly selected candidate
    variable) in case no best move has been found.
  */
  BTOR_OPT_SLS_MOVE_RAND_ALL,

  /*!
    * **BTOR_OPT_SLS_MOVE_RAND_RANGE**

      Enable (``value``: 1) or disable (``value``: 0) the randomization of bit
    ranges (rather than all bits) of a candidate variable(s) to be randomized in
    case no best move has been found.
  */
  BTOR_OPT_SLS_MOVE_RAND_RANGE,

  /*!
    * **BTOR_OPT_SLS_MOVE_PROP**

      Enable (``value``: 1) or disable (``value``: 0) propagation moves (chosen
    with a given ratio of number of propagation moves to number of regular SLS
    moves, see BTOR_OPT_SLS_MOVE_PROP_N_PROP and BTOR_OPT_SLS_MOVE_PROP_N_SLS).
  */
  BTOR_OPT_SLS_MOVE_PROP,

  /*!
    * **BTOR_OPT_SLS_MOVE_PROP_N_PROP**

      Set the number of propagation moves to be performed when propagation moves
    are enabled (propagation moves are chosen with a ratio of propagation moves
    to regular SLS moves, see BTOR_OPT_SLS_MOVE_PROP and
    BTOR_OPT_SLS_MOVE_PROP_N_SLS).
  */
  BTOR_OPT_SLS_MOVE_PROP_N_PROP,

  /*!
    * **BTOR_OPT_SLS_MOVE_PROP_N_SLS**

      Set the number of regular SLS moves to be performed when propagation moves
    are enabled (propagation moves are chosen with a ratio of propagation moves
    to regular SLS moves, see BTOR_OPT_SLS_MOVE_PROP and
    BTOR_OPT_SLS_MOVE_PROP_N_PROP).
  */
  BTOR_OPT_SLS_MOVE_PROP_N_SLS,

  /*!
    * **BTOR_OPT_SLS_MOVE_PROP_FORCE_RW**

      Enable (``value``: 1) or disable (``value``: 0) that random walks are
    forcibly chosen as recovery moves in case of conflicts when a propagation
    move is performed (rather than performing a regular SLS move).
  */
  BTOR_OPT_SLS_MOVE_PROP_FORCE_RW,

  /*!
    * **BTOR_OPT_SLS_MOVE_INC_MOVE_TEST**

      Enable (``value``: 1) or disable (``value``: 0) that during best move
    selection, if the current candidate variable with a previous neighbor yields
    the currently best score, this neighbor assignment is used as a base for
    further neighborhood exploration (rather than its current assignment).
  */
  BTOR_OPT_SLS_MOVE_INC_MOVE_TEST,

  /*!
    * **BTOR_OPT_SLS_MOVE_RESTARTS**

      Enable (``value``: 1) or disable (``value``: 0) restarts.
  */
  BTOR_OPT_SLS_USE_RESTARTS,

  /*!
    * **BTOR_OPT_SLS_MOVE_RESTARTS**

      | Enable (``value``: 1) or disable (``value``: 0) heuristic (bandit
    scheme) for selecting root constraints. | If disabled, candidate root
    constraints are selected randomly.
  */
  BTOR_OPT_SLS_USE_BANDIT,

  /* --------------------------------------------------------------------- */
  /*!
   **Prop Engine Options**:
   */
  /* --------------------------------------------------------------------- */

  /*!
    * **BTOR_OPT_PROP_USE_RESTARTS**

      Enable (``value``: 1) or disable (``value``: 0) restarts.
  */
  BTOR_OPT_PROP_USE_RESTARTS,

  /*!
    * **BTOR_OPT_PROP_USE_RESTARTS**

      | Enable (``value``: 1) or disable (``value``: 0) heuristic (bandit
    scheme) for selecting root constraints. | If enabled, root constraint
    selection via bandit scheme is based on a scoring scheme similar to the one
    employed in the SLS engine. | If disabled, candidate root constraints are
    selected randomly.
  */
  BTOR_OPT_PROP_USE_BANDIT,

  /*!
    * **BTOR_OPT_PROP_USE_FULL_PATH**

      Enable (``value``: 1) or disable (``value``: 0) path selection over the
    full set of operators (rather than just Boolean operators).
  */
  BTOR_OPT_PROP_USE_FULL_PATH,

  /*!
    * **BTOR_OPT_PROP_USE_INV_VALUE_PROB**

     Set probabiality with which to choose inverse values over consistent
    values.
  */
  BTOR_OPT_PROP_USE_INV_VALUE_PROB,

  /*!
    * **BTOR_OPT_PROP_FLIP_COND_PROB**

     Set probabiality with which to select the path to the condition (in case of
    an if-then-else operation) rather than the enabled branch during down
    propagation.
  */
  BTOR_OPT_PROP_FLIP_COND_PROB,
<<<<<<< HEAD
  /* EF engine ---------------------------------------------------------- */
  BTOR_OPT_EF_MINISCOPING,
  BTOR_OPT_EF_DUAL_PROP,
  BTOR_OPT_EF_DER,
  BTOR_OPT_EF_CER,
  BTOR_OPT_EF_SYNTH,
  BTOR_OPT_EF_SYMQINST,
=======

  /*!
   * **BTOR_OPT_PROP_NO_MOVE_ON_CONFLICT**

    | Do not perform a propagation move when running into a conflict during
   inverse computation. | (This is the default behavior for the SLS engine when
   propagation moves are enabled, where a conflict triggers a recovery by means
   of a regular SLS move.)
    */
  BTOR_OPT_PROP_NO_MOVE_ON_CONFLICT,

  /* --------------------------------------------------------------------- */
  /*!
   **AIGProp Engine Options**:
   */
  /* --------------------------------------------------------------------- */

  /*!
    * **BTOR_OPT_AIGPROP_USE_RESTARTS**

      Enable (``value``: 1) or disable (``value``: 0) restarts.
  */
  BTOR_OPT_AIGPROP_USE_RESTARTS,

  /*!
    * **BTOR_OPT_AIGPROP_USE_RESTARTS**

      | Enable (``value``: 1) or disable (``value``: 0) heuristic (bandit
    scheme) for selecting root constraints. | If enabled, root constraint
    selection via bandit scheme is based on a scoring scheme similar to the one
    employed in the SLS engine. | If disabled, candidate root constraints are
    selected randomly.
  */
  BTOR_OPT_AIGPROP_USE_BANDIT,

>>>>>>> de067d28
  /* internal options --------------------------------------------------- */

  BTOR_OPT_SORT_EXP,
  BTOR_OPT_SORT_AIG,
  BTOR_OPT_SORT_AIGVEC,
  BTOR_OPT_AUTO_CLEANUP_INTERNAL,
  BTOR_OPT_SIMPLIFY_CONSTRAINTS,
#ifdef BTOR_CHECK_FAILED
  BTOR_OPT_CHK_FAILED_ASSUMPTIONS,
#endif
  BTOR_OPT_PARSE_INTERACTIVE,
#ifdef BTOR_USE_LINGELING
  BTOR_OPT_SAT_ENGINE_LGL_FORK,
#endif
  /* this MUST be the last entry! */
  BTOR_OPT_NUM_OPTS,
};
typedef enum BtorOption BtorOption;

#endif<|MERGE_RESOLUTION|>--- conflicted
+++ resolved
@@ -510,7 +510,41 @@
     propagation.
   */
   BTOR_OPT_PROP_FLIP_COND_PROB,
-<<<<<<< HEAD
+
+  /*!
+   * **BTOR_OPT_PROP_NO_MOVE_ON_CONFLICT**
+
+    | Do not perform a propagation move when running into a conflict during
+   inverse computation. | (This is the default behavior for the SLS engine when
+   propagation moves are enabled, where a conflict triggers a recovery by means
+   of a regular SLS move.)
+    */
+  BTOR_OPT_PROP_NO_MOVE_ON_CONFLICT,
+
+  /* --------------------------------------------------------------------- */
+  /*!
+   **AIGProp Engine Options**:
+   */
+  /* --------------------------------------------------------------------- */
+
+  /*!
+    * **BTOR_OPT_AIGPROP_USE_RESTARTS**
+
+      Enable (``value``: 1) or disable (``value``: 0) restarts.
+  */
+  BTOR_OPT_AIGPROP_USE_RESTARTS,
+
+  /*!
+    * **BTOR_OPT_AIGPROP_USE_RESTARTS**
+
+      | Enable (``value``: 1) or disable (``value``: 0) heuristic (bandit
+    scheme) for selecting root constraints. | If enabled, root constraint
+    selection via bandit scheme is based on a scoring scheme similar to the one
+    employed in the SLS engine. | If disabled, candidate root constraints are
+    selected randomly.
+  */
+  BTOR_OPT_AIGPROP_USE_BANDIT,
+
   /* EF engine ---------------------------------------------------------- */
   BTOR_OPT_EF_MINISCOPING,
   BTOR_OPT_EF_DUAL_PROP,
@@ -518,43 +552,7 @@
   BTOR_OPT_EF_CER,
   BTOR_OPT_EF_SYNTH,
   BTOR_OPT_EF_SYMQINST,
-=======
-
-  /*!
-   * **BTOR_OPT_PROP_NO_MOVE_ON_CONFLICT**
-
-    | Do not perform a propagation move when running into a conflict during
-   inverse computation. | (This is the default behavior for the SLS engine when
-   propagation moves are enabled, where a conflict triggers a recovery by means
-   of a regular SLS move.)
-    */
-  BTOR_OPT_PROP_NO_MOVE_ON_CONFLICT,
-
-  /* --------------------------------------------------------------------- */
-  /*!
-   **AIGProp Engine Options**:
-   */
-  /* --------------------------------------------------------------------- */
-
-  /*!
-    * **BTOR_OPT_AIGPROP_USE_RESTARTS**
-
-      Enable (``value``: 1) or disable (``value``: 0) restarts.
-  */
-  BTOR_OPT_AIGPROP_USE_RESTARTS,
-
-  /*!
-    * **BTOR_OPT_AIGPROP_USE_RESTARTS**
-
-      | Enable (``value``: 1) or disable (``value``: 0) heuristic (bandit
-    scheme) for selecting root constraints. | If enabled, root constraint
-    selection via bandit scheme is based on a scoring scheme similar to the one
-    employed in the SLS engine. | If disabled, candidate root constraints are
-    selected randomly.
-  */
-  BTOR_OPT_AIGPROP_USE_BANDIT,
-
->>>>>>> de067d28
+
   /* internal options --------------------------------------------------- */
 
   BTOR_OPT_SORT_EXP,
