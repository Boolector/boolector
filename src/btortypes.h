--- conflicted
+++ resolved
@@ -510,7 +510,6 @@
     propagation.
   */
   BTOR_OPT_PROP_FLIP_COND_PROB,
-<<<<<<< HEAD
   /* EF engine ---------------------------------------------------------- */
   BTOR_OPT_EF_MINISCOPING,
   BTOR_OPT_EF_DUAL_PROP,
@@ -518,9 +517,6 @@
   BTOR_OPT_EF_CER,
   BTOR_OPT_EF_SYNTH,
   BTOR_OPT_EF_SYMQINST,
-=======
-
->>>>>>> a0fefc6c
   /* internal options --------------------------------------------------- */
 
   BTOR_OPT_SORT_EXP,
