/*  Boolector: Satisfiablity Modulo Theories (SMT) solver.
 *
 *  Copyright (C) 2013 Christian Reisenberger.
 *  Copyright (C) 2013-2017 Aina Niemetz.
 *  Copyright (C) 2013-2016 Mathias Preiner.
 *  Copyright (C) 2013-2016 Armin Biere.
 *
 *  All rights reserved.
 *
 *  This file is part of Boolector.
 *  See COPYING for more information on using this software.
 */

#include "boolector.h"
#include "btorcore.h"
#include "btoropt.h"
#include "btorsort.h"
#include "utils/btormem.h"
#include "utils/btorrng.h"
#include "utils/btorstack.h"
#include "utils/btorutil.h"

#include <assert.h>
#include <ctype.h>
#include <dirent.h>
#include <fcntl.h>
#include <limits.h>
#include <signal.h>
#include <stdarg.h>
#include <stdbool.h>
#include <stdio.h>
#include <stdlib.h>
#include <string.h>
#include <sys/mman.h>
#include <sys/time.h>
#include <sys/times.h>
#include <sys/types.h>
#include <sys/wait.h>
#include <unistd.h>

/*------------------------------------------------------------------------*/

BTOR_DECLARE_STACK (BtorConstCharPtr, const char *);
BTOR_DECLARE_STACK (BtorCharPtrPtr, char **);

/*------------------------------------------------------------------------*/

void boolector_print_value_smt2 (Btor *, BoolectorNode *, char *, FILE *);

/*------------------------------------------------------------------------*/

#define MIN_BITWIDTH 2   /* must be >= 2 */
#define MAX_BITWIDTH 128 /* must be >= 2 */
#define MIN_INDEXWIDTH 1
#define MAX_INDEXWIDTH 8
#define MIN_MULDIVWIDTH 1
#define MAX_MULDIVWIDTH 8

#define MIN_SORT_FUN_ARITY 2
#define MAX_SORT_FUN_ARITY 10

#define MIN_NPARAMS 1 /* must be >= 1 */
#define MAX_NPARAMS 5
#define MAX_NPARAMOPS 5
#define MAX_NNESTEDBFUNS 10

#define MIN_NLITS 3
#define MAX_NLITS 30

#define MIN_NVARS_INIT 1
#define MAX_NVARS_INIT 10
#define MIN_NVARS 1
#define MAX_NVARS 10
#define MIN_NVARS_INC 1
#define MAX_NVARS_INC 10
#define MIN_NCONSTS_INIT 0
#define MAX_NCONSTS_INIT 5
#define MIN_NCONSTS 0
#define MAX_NCONSTS 5
#define MIN_NCONSTS_INC 0
#define MAX_NCONSTS_INC 5
#define MIN_NARRS_INIT 2
#define MAX_NARRS_INIT 5
#define MIN_NARRS 0
#define MAX_NARRS 5
#define MIN_NARRS_INC 0
#define MAX_NARRS_INC 5
#define MIN_NADDOPFUNS_INIT 1
#define MAX_NADDOPFUNS_INIT 10
#define MIN_NADDOPFUNS 1
#define MAX_NADDOPFUNS 10
#define MIN_NADDOPFUNS_INC 1
#define MAX_NADDOPFUNS_INC 10
#define MIN_NADDOPUF_INIT 1
#define MAX_NADDOPUF_INIT 10
#define MIN_NADDOPUF 1
#define MAX_NADDOPUF 10
#define MIN_NADDOPUF_INC 1
#define MAX_NADDOPUF_INC 10
#define MIN_NADDOPAFUNS_INIT 0
#define MAX_NADDOPAFUNS_INIT 5
#define MIN_NADDOPAFUNS 0
#define MAX_NADDOPAFUNS 5
#define MIN_NADDOPAFUNS_INC 0
#define MAX_NADDOPAFUNS_INC 5
#define MIN_NADDOPBFUNS_INIT 0
#define MAX_NADDOPBFUNS_INIT 5
#define MIN_NADDOPBFUNS 0
#define MAX_NADDOPBFUNS 5
#define MIN_NADDOPBFUNS_INC 1
#define MAX_NADDOPBFUNS_INC 5
#define MIN_NADDOPLITS_INIT 0
#define MAX_NADDOPLITS_INIT 0
#define MIN_NADDOPLITS 0
#define MAX_NADDOPLITS 3
#define MIN_NADDOPLITS_INC 0
#define MAX_NADDOPLITS_INC 3

#define MIN_NOPS_INIT 0
#define MAX_NOPS_INIT 50
#define MIN_NOPS 20
#define MAX_NOPS 100
#define MIN_NOPS_INC 20
#define MAX_NOPS_INC 50
#define MIN_NADDOPS_INIT 1
#define MAX_NADDOPS_INIT 1
#define MIN_NADDOPS 1
#define MAX_NADDOPS 8
#define MIN_NADDOPS_INC 1
#define MAX_NADDOPS_INC 5
#define MIN_NRELOPS_INIT 0
#define MAX_NRELOPS_INIT 0
#define MIN_NRELOPS 1
#define MAX_NRELOPS 3
#define MIN_NRELOPS_INC 1
#define MAX_NRELOPS_INC 5

#define MAX_NOPS_LOWER 50
#define MIN_NASSERTS_LOWER 0
#define MAX_NASSERTS_LOWER 10
#define MIN_NASSERTS_UPPER 5
#define MAX_NASSERTS_UPPER 15

#define MIN_INC_CALLS 0
#define MAX_INC_CALLS 10

#define P_SORT_BV 500         // 0.5
#define P_SORT_FUN 500        // 0.5
#define P_SORT_FUN_UNARY 100  // 0.1
#define P_ASSUME 800          // 0.8
#define P_PARAM_EXP 500       // 0.5
#define P_PARAM_ARR_EXP 500   // 0.5
#define P_APPLY_FUN 500       // 0.5
#define P_APPLY_UF 500        // 0.5
#define P_RW 666              // 0.66
#define P_READ 500            // 0.5
#define P_COND 333            // 0.33
#define P_EQ 500              // 0.5
#define P_DUMP 100            // 0.1
#define P_PRINT_MODEL 100     // 0.1
#define P_MODEL_FORMAT 500    // 0.5

#define EXIT_OK 0
#define EXIT_ERROR 1
#define EXIT_TIMEOUT 2
#define EXIT_SIGNALED 3
#define EXIT_UNKNOWN 4

#define FORCE_SHADOW_NONE 0
#define FORCE_SHADOW_TRUE 1
#define FORCE_SHADOW_FALSE -1

/*------------------------------------------------------------------------*/

#define BTORMBT_STR(str) #str
#define BTORMBT_M2STR(m) BTORMBT_STR (m)

/*------------------------------------------------------------------------*/

#define BTORMBT_USAGE                                                          \
  "usage: mbt [<option>]\n"                                                    \
  "\n"                                                                         \
  "where <option> is one of the following:\n"                                  \
  "\n"                                                                         \
  "  -h, --help                  print this message and exit\n"                \
  "  -ha                         print all options\n"                          \
  "\n"                                                                         \
  "  -v                          be extra verbose\n"                           \
  "  -q                          be extra quiet (stats only)\n"                \
  "\n"                                                                         \
  "  -s <val>                    enable/disable shadow clone testing\n"        \
  "                              (0: disable, 1: enable)\n"                    \
  "  -o                          disable option fuzzing\n"                     \
  "  -f                          quit after first bug encountered\n"           \
  "  -m <maxruns>                quit after <maxruns> rounds\n"                \
  "  -t <seconds>                set time limit for calls to boolector\n"      \
  "  -O                          output directory for saving traces\n"         \
  "\n"                                                                         \
  "  --logic <logic>             generate <logic> formulas only, available\n"  \
  "                              logics are: QF_BV,QF_UFBV,QF_ABV, QF_AUFBV\n" \
  "                              (default: QF_AUFBV)\n"                        \
  "  -b <btoropt> <val>          set boolector option <btoropt> to <val>\n"

/*------------------------------------------------------------------------*/

#define BTORMBT_LOG(l, fmt, args...) \
  do                                 \
  {                                  \
    if (l <= g_btormbt->verbosity)   \
    {                                \
      printf ("[btormbt] ");         \
      printf (fmt, ##args);          \
      printf ("\n");                 \
    }                                \
  } while (0)

#define BTORMBT_LOG_STATUS(l, prefix)                                        \
  BTORMBT_LOG (l,                                                            \
               prefix " (%d): bool %ld, bv %ld, array %ld, fun %ld, uf %ld", \
               g_btormbt->round.ops,                                         \
               BTOR_COUNT_STACK (g_btormbt->bo->exps),                       \
               BTOR_COUNT_STACK (g_btormbt->bv->exps),                       \
               BTOR_COUNT_STACK (g_btormbt->arr->exps),                      \
               BTOR_COUNT_STACK (g_btormbt->fun->exps),                      \
               BTOR_COUNT_STACK (g_btormbt->uf->exps));

/*------------------------------------------------------------------------*/

#define BTORMBT_MIN(x, y) ((x) < (y) ? (x) : (y))

/*------------------------------------------------------------------------*/

typedef enum BtorMBTOperator
{
  /* PARAM must be the first */
  PARAM,
  FUN,
  UF,
  /* const */
  CONST,
  ZERO,
  FALSE,
  ONES,
  TRUE,
  ONE,
  UINT,
  INT,
  /* var, array */
  VAR,
  ARRAY,
  /* unary funs */
  NOT,
  NEG,
  SLICE,
  INC,
  DEC,
  UEXT,
  SEXT,
  /* boolean unary funs */
  REDOR,
  REDXOR,
  REDAND,
  /* boolean binary funs */
  EQ,
  NE,
  UADDO,
  SADDO,
  USUBO,
  SSUBO,
  UMULO,
  SMULO,
  SDIVO,
  ULT,
  SLT,
  ULTE,
  SLTE,
  UGT,
  SGT,
  UGTE,
  SGTE,
  IMPLIES,
  IFF,
  /* binary funs */
  XOR,
  XNOR,
  AND,
  NAND,
  OR,
  NOR,
  ADD,
  SUB,
  MUL,
  UDIV,
  SDIV,
  UREM,
  SREM,
  SMOD,
  SLL,
  SRL,
  SRA,
  ROL,
  ROR,
  CONCAT,
  /* ternary funs */
  COND,
  /* array funs */
  READ,
  WRITE,
  /* bv funs */
  APPLY,
  /* do not remove */
  BTORMBT_NUM_OPS
} BtorMBTOperator;

const char *const g_op2str[] = {
    "param",   "fun",   "uf",    "const", "zero",  "false",  "ones",   "true",
    "one",     "uint",  "int",   "var",   "array", "not",    "neg",    "slice",
    "inc",     "dec",   "uext",  "sext",  "redor", "redxor", "redand", "eq",
    "ne",      "uaddo", "saddo", "usubo", "ssubo", "umulo",  "smulo",  "sdivo",
    "ult",     "slt",   "ulte",  "slte",  "ugt",   "sgt",    "ugte",   "sgte",
    "implies", "iff",   "xor",   "xnor",  "and",   "nand",   "or",     "nor",
    "add",     "sub",   "mul",   "udiv",  "sdiv",  "urem",   "srem",   "smod",
    "sll",     "srl",   "sra",   "rol",   "ror",   "concat", "cond",   "read",
    "write",   "apply",
};

static int
is_unary_op (BtorMBTOperator op)
{
  return op >= NOT && op <= REDAND;
}

#if 0
// NOTE (ma): not required right now
static int
is_boolean_unary_op (BtorMBTOperator op)
{
  return (op >= REDOR && op <= REDAND);
}
#endif

static int
is_binary_op (BtorMBTOperator op)
{
  return (op >= EQ && op <= CONCAT);
}

#if 0
// NOTE (ma): not required right now
static int
is_boolean_binary_op (BtorMBTOperator op)
{
  return (op >= EQ && op <= IFF);
}
#endif

#ifndef NDEBUG
static int
is_ternary_op (BtorMBTOperator op)
{
  return op == COND;
}

static int
is_array_op (BtorMBTOperator op)
{
  return (op >= COND && op <= WRITE) || (op >= EQ && op <= NE);
}
#endif

/*------------------------------------------------------------------------*/

typedef struct BtorMBT BtorMBT;

static void btormbt_release_node (BtorMBT *mbt, BoolectorNode *node);

struct BtorMBTBtorOpt
{
  BtorOption kind;
  char *name;
  char *shrt;
  uint32_t val;
  uint32_t min;
  uint32_t max;
  uint32_t dflt;
  const char *desc;

  bool is_engine_opt;
  uint32_t engine;

  bool forced_by_cl;
};

typedef struct BtorMBTBtorOpt BtorMBTBtorOpt;

BTOR_DECLARE_STACK (BtorMBTBtorOptPtr, BtorMBTBtorOpt *);

/*------------------------------------------------------------------------*/

enum BtorMBTExpType
{
  BTORMBT_BO_T, /* Boolean */
  BTORMBT_BV_T, /* bit vector */
  BTORMBT_BB_T, /* Boolean or bit vector */
  BTORMBT_ARR_T /* array */
};

typedef enum BtorMBTExpType BtorMBTExpType;

struct BtorMBTExp
{
  BoolectorNode *exp;
  uint32_t parents; /* number of parents */
};

typedef struct BtorMBTExp BtorMBTExp;

BTOR_DECLARE_STACK (BtorMBTExpPtr, BtorMBTExp *);

struct BtorMBTExpStack
{
  BtorMBTExpPtrStack exps;
  int last_pos_parents; /* position of last parents check */
  int init_layer_size;  /* size of initial layer */
};

typedef struct BtorMBTExpStack BtorMBTExpStack;

static BtorMBTExpStack *
btormbt_new_exp_stack (BtorMemMgr *mm)
{
  assert (mm);
  BtorMBTExpStack *res;

  BTOR_CNEW (mm, res);
  BTOR_INIT_STACK (mm, res->exps);
  return res;
}

static void
btormbt_push_exp_stack (BtorMemMgr *mm,
                        BtorMBTExpStack *expstack,
                        BoolectorNode *exp)
{
  assert (mm);
  assert (expstack);
  assert (exp);

  BtorMBTExp *e;

  BTOR_CNEW (mm, e);
  e->exp = exp;
  BTOR_PUSH_STACK (expstack->exps, e);
}

static BoolectorNode *
btormbt_pop_exp_stack (BtorMemMgr *mm, BtorMBTExpStack *expstack)
{
  assert (mm);
  assert (expstack);

  BtorMBTExp *e;
  BoolectorNode *exp;

  if (!BTOR_COUNT_STACK (expstack->exps)) return 0;
  e   = BTOR_POP_STACK (expstack->exps);
  exp = e->exp;
  BTOR_DELETE (mm, e);
  return exp;
}

static void
btormbt_del_exp_stack (BtorMemMgr *mm, BtorMBTExpStack *expstack, int idx)
{
  assert (expstack);
  assert (idx >= 0 && idx < BTOR_COUNT_STACK (expstack->exps));

  int i;

  BTOR_DELETE (mm, expstack->exps.start[idx]);
  for (i = idx; i < BTOR_COUNT_STACK (expstack->exps) - 1; i++)
    expstack->exps.start[i] = expstack->exps.start[i + 1];
  (void) BTOR_POP_STACK (expstack->exps);
  if (idx < expstack->last_pos_parents) expstack->last_pos_parents -= 1;
}

static void
btormbt_reset_exp_stack (BtorMemMgr *mm, BtorMBTExpStack *expstack)
{
  assert (expstack);

  int i;

  for (i = 0; i < BTOR_COUNT_STACK (expstack->exps); i++)
    BTOR_DELETE (mm, expstack->exps.start[i]);
  BTOR_RESET_STACK (expstack->exps);
  expstack->last_pos_parents = 0;
  expstack->init_layer_size  = 0;
}

static void
btormbt_release_exp_stack (BtorMemMgr *mm, BtorMBTExpStack *expstack)
{
  assert (expstack);

  BtorMBTExp *exp;

  if (!expstack) return;
  while (!BTOR_EMPTY_STACK (expstack->exps))
  {
    exp = BTOR_POP_STACK (expstack->exps);
    BTOR_DELETE (mm, exp);
  }
  BTOR_RELEASE_STACK (expstack->exps);
  BTOR_DELETE (mm, expstack);
}

#define RELEASE_EXP_STACK(stack, dorelease)                         \
  do                                                                \
  {                                                                 \
    int i;                                                          \
    if (dorelease)                                                  \
    {                                                               \
      for (i = 0; i < BTOR_COUNT_STACK (mbt->stack->exps); i++)     \
        btormbt_release_node (mbt, mbt->stack->exps.start[i]->exp); \
    }                                                               \
    btormbt_release_exp_stack (mbt->mm, mbt->stack);                \
    mbt->stack = 0;                                                 \
  } while (0)

/*------------------------------------------------------------------------*/

BTOR_DECLARE_STACK (BoolectorSort, BoolectorSort);

static BoolectorSortStack *
btormbt_new_sort_stack (BtorMemMgr *mm)
{
  assert (mm);
  BoolectorSortStack *res;

  BTOR_CNEW (mm, res);
  BTOR_INIT_STACK (mm, *res);
  return res;
}

static void
btormbt_push_sort_stack (BoolectorSortStack *sortstack, BoolectorSort sort)
{
  assert (sortstack);
  assert (sort);

  BTOR_PUSH_STACK (*sortstack, sort);
}

static void
btormbt_release_sort_stack (BtorMemMgr *mm, BoolectorSortStack *sortstack)
{
  assert (sortstack);

  if (!sortstack) return;
  BTOR_RELEASE_STACK (*sortstack);
  BTOR_DELETE (mm, sortstack);
}

#define RELEASE_SORT_STACK(stack)                               \
  do                                                            \
  {                                                             \
    int i;                                                      \
    for (i = 0; i < BTOR_COUNT_STACK (*mbt->stack); i++)        \
      boolector_release_sort (mbt->btor, mbt->stack->start[i]); \
    btormbt_release_sort_stack (mbt->mm, mbt->stack);           \
    mbt->stack = 0;                                             \
  } while (0)

/*------------------------------------------------------------------------*/

struct BtorMBTStatistics
{
  /* total numbers for all rounds */
  uint32_t num_sat;
  uint32_t num_unsat;
  uint32_t num_inc;
  uint32_t num_shadow_clone;
  uint32_t num_clone;
  uint32_t num_simp;
  BtorMBTOperator num_ops[BTORMBT_NUM_OPS];

  /* avg. numbers per round */
};

typedef struct BtorMBTStatistics BtorMBTStatistics;

/*------------------------------------------------------------------------*/

enum BtorMBTLogic
{
  BTORMBT_LOGIC_QF_AUFBV = 0, /* default: all */
  BTORMBT_LOGIC_QF_BV,
  BTORMBT_LOGIC_QF_ABV,
  BTORMBT_LOGIC_QF_UFBV,
};

typedef enum BtorMBTLogic BtorMBTLogic;

/*------------------------------------------------------------------------*/

struct BtorMBT
{
  BtorMemMgr *mm;

  Btor *btor;

  BtorMBTBtorOptPtrStack btor_opts; /* maintains all available boolector opts */

  double start_time;

  uint32_t seed;
  bool seeded;
  uint32_t rounds;
  uint32_t bugs;
  uint32_t forked;
  uint32_t ppid; /* parent pid */
  uint32_t verbosity;

  bool quiet;
  bool terminal;
  bool quit_after_first;
  bool ext;
  bool optfuzz;
  int32_t fshadow;
  int32_t flogic;
  bool is_flogic;
  char *out;
  bool create_funs;
  bool create_ufs;
  bool create_arrays;

  uint32_t max_rounds;

  uint32_t min_bw;
  uint32_t max_bw;
  uint32_t min_index_bw;
  uint32_t max_index_bw;
  uint32_t min_muldiv_bw;
  uint32_t max_muldiv_bw;

  uint32_t min_sort_fun_arity;
  uint32_t max_sort_fun_arity;

  uint32_t min_inputs; /* min number of inputs in a round */
  uint32_t max_inputs; /* max number of inputs in a round */

  uint32_t min_vars_init; /* min number of variables (initial layer) */
  uint32_t max_vars_init; /* max number of variables (initial layer) */
  uint32_t min_vars;      /* min number of variables (after init. layer) */
  uint32_t max_vars;      /* max number of variables (after init. layer) */
  uint32_t min_vars_inc;  /* min number of variables (reinit inc step) */
  uint32_t max_vars_inc;  /* max number of variables (reinit inc step) */

  uint32_t min_consts_init; /* min number of constants (initial layer) */
  uint32_t max_consts_init; /* max number of constants (initial layer) */
  uint32_t min_consts;      /* min number of constants (after init. layer) */
  uint32_t max_consts;      /* max number of constants (after init. layer) */
  uint32_t min_consts_inc;  /* min number of constants (reinit inc step) */
  uint32_t max_consts_inc;  /* max number of constants (reinit inc step) */

  uint32_t min_arrays_init; /* min number of arrays (initial layer) */
  uint32_t max_arrays_init; /* max number of arrays (initial layer) */
  uint32_t min_arrays;      /* min number of arrays (after init. layer) */
  uint32_t max_arrays;      /* max number of arrays (after init. layer) */
  uint32_t min_arrays_inc;  /* min number of arrays (reinit inc step) */
  uint32_t max_arrays_inc;  /* max number of arrays (reinit inc step) */

  /* add/release phase options */
  uint32_t min_add_funs_init; /* min funs (initial layer) */
  uint32_t max_add_funs_init; /* max funs (initial layer) */
  uint32_t min_add_funs;      /* min funs (after init. layer) */
  uint32_t max_add_funs;      /* max funs (after init. layer) */
  uint32_t min_add_funs_inc;  /* min funs (reinit inc step) */
  uint32_t max_add_funs_inc;  /* max funs (reinit inc step) */

  uint32_t min_add_uf_init; /* min ufs (initial layer) */
  uint32_t max_add_uf_init; /* max ufs (initial layer) */
  uint32_t min_add_uf;      /* min ufs (after init. layer) */
  uint32_t max_add_uf;      /* max ufs (after init. layer) */
  uint32_t min_add_uf_inc;  /* min ufs (reinit inc step) */
  uint32_t max_add_uf_inc;  /* max ufs (reinit inc step) */

  uint32_t min_add_arrayops_init; /* min array ops (initial layer) */
  uint32_t max_add_arrayops_init; /* max array ops (initial layer) */
  uint32_t min_add_arrayops;      /* min array ops (after init. layer) */
  uint32_t max_add_arrayops;      /* max array ops (after init. layer) */
  uint32_t min_add_arrayops_inc;  /* min array ops (reinit inc step) */
  uint32_t max_add_arrayops_inc;  /* max array ops (reinit inc step) */

  uint32_t min_add_bitvecops_init; /* min bv ops (initial layer) */
  uint32_t max_add_bitvecops_init; /* max bv ops (initial layer) */
  uint32_t min_add_bitvecops;      /* min bv ops (after init. layer) */
  uint32_t max_add_bitvecops;      /* max bv ops (after init. layer) */
  uint32_t min_add_bitvecops_inc;  /* min bv ops (reinit inc step) */
  uint32_t max_add_bitvecops_inc;  /* max bv ops (reinit inc step) */

  uint32_t min_add_inputs_init; /* min inputs (initial layer) */
  uint32_t max_add_inputs_init; /* max inputs (initial layer) */
  uint32_t min_add_inputs;      /* min inputs (after init. layer) */
  uint32_t max_add_inputs;      /* max inputs (after init. layer) */
  uint32_t min_add_inputs_inc;  /* min inputs (reinit inc step) */
  uint32_t max_add_inputs_inc;  /* max inputs (reinit inc step) */

  uint32_t min_ops_init; /* min operations (initial layer) */
  uint32_t max_ops_init; /* max operations (initial layer) */
  uint32_t min_ops;      /* min operations (after init. layer) */
  uint32_t max_ops;      /* max operations (after init. layer) */
  uint32_t min_ops_inc;  /* min operations (reinit inc step) */
  uint32_t max_ops_inc;  /* max operations (reinit inc step) */

  uint32_t min_add_ops_init; /* min add ops (initial layer) */
  uint32_t max_add_ops_init; /* max add ops (initial layer) */
  uint32_t min_add_ops;      /* min add ops (after init. layer) */
  uint32_t max_add_ops;      /* max add ops (after init. layer) */
  uint32_t min_add_ops_inc;  /* min add ops (reinit inc step) */
  uint32_t max_add_ops_inc;  /* max add ops (reinit inc step) */

  uint32_t min_release_ops_init; /* min release ops (initial layer) */
  uint32_t max_release_ops_init; /* max release ops (initial layer) */
  uint32_t min_release_ops;      /* min release ops (after init. layer) */
  uint32_t max_release_ops;      /* max release ops (after init. layer) */
  uint32_t min_release_ops_inc;  /* min release ops (reinit inc step) */
  uint32_t max_release_ops_inc;  /* max release ops (reinit inc step) */

  uint32_t max_ops_lower; /* lower bound for max_ops in current round
                             for determining round.max_ass */

  uint32_t min_asserts_lower; /* min number of assertions in a round
                                 for round.max_ops < max_ops_lower */
  uint32_t max_asserts_lower; /* max number of assertions in a round
                                 for round.max_ops < max_ops_lower */
  uint32_t min_asserts_upper; /* min number of assertions in a round
                                 for round.max_ops >= max_ops_lower */
  uint32_t max_asserts_upper; /* max number of assertions in a round
                                 for round.max_ops >= max_ops_lower */

  /* propability options */

  /* choose an existing bv sort over creating a new one */
  uint32_t p_sort_bv;
  /* choose an existing fun sort over creating a new one */
  uint32_t p_sort_fun;
  /* choose a unary fun sort */
  uint32_t p_sort_fun_unary;
  /* choose an assumption over an assertion in incremental mode */
  uint32_t p_assume;
  /* choose parameterized over non-parameterized expressions */
  uint32_t p_param_exp;
  /* choose parameterized over non-parameterized array expressions */
  uint32_t p_param_arr_exp;
  /* choose an apply on an existing over an apply on a new function */
  uint32_t p_apply_fun;
  /* choose an apply on an existing over an apply on a new UF */
  uint32_t p_apply_uf;
  /* choose read/write over eq/ne/cond */
  uint32_t p_rw;
  /* choose read over write */
  uint32_t p_read;
  /* choose cond over eq/ne */
  uint32_t p_cond;
  /* choose eq over ne */
  uint32_t p_eq;
  /* dump formula and exit */
  uint32_t p_dump;
  /* print the model after a sat call */
  uint32_t p_print_model;
  /* use btor over smt2 format when printing a model */
  uint32_t p_model_format;

  /* round counters */
  /* number of add ops wrt to number of release ops (initial layer) */
  uint32_t r_add_init;
  /* number of release ops wrt to number of add ops (initial layer) */
  uint32_t r_release_init;
  /* number of add ops wrt to number of release ops (after initial layer) */
  uint32_t r_add;
  /* number of release ops wrt to number of add ops (after initial layer) */
  uint32_t r_release;
  /* number of add ops wrt to number of release ops (reinit inc step) */
  uint32_t r_add_inc;
  /* number of release ops wrt to number of add ops (reinit inc step) */
  uint32_t r_release_inc;

  BtorMBTExpStack *assumptions;
  BtorMBTExpStack *bo, *bv, *arr, *fun, *uf;
  BtorMBTExpStack *parambo, *parambv, *paramarr, *paramfun;
  BoolectorSortStack *bv_sorts, *fun_sorts;

  struct
  {
    BtorMBTLogic logic;

    bool is_init;
    bool inc;
    bool mgen;
    bool dump;
    bool print_model;
    bool shadow;

    bool has_shadow;

    uint32_t ninc;
    uint32_t max_ninc;

    /* prob. distribution of variables, constants, arrays in current round */
    uint32_t p_var, p_const, p_array;
    /* prop. distrbution of add and release operations in current round */
    uint32_t p_add, p_release;
    /* prob. distribution of functions (without macros and array operations),
     * array operations, macros, inputs in current round */
    uint32_t p_bitvec_fun, p_bitvec_uf, p_array_op, p_bitvec_op, p_input;

    uint32_t ops;     /* number of operations in current round */
    uint32_t asserts; /* number of produced asserts in current round */
    uint32_t assumes; /* number of produced assumes in current round */

    uint32_t max_inputs; /* max number of inputs in current round */
    uint32_t max_ops;    /* max number of operations in current round */
    uint32_t max_ass;    /* max number of ass(erts|umes) in current round */

    uint32_t asserts_tot; /* total number of asserts in current round */
    uint32_t num_ite_fun;
    uint32_t num_eq_fun;

    BtorRNG rng;
  } round;
};

typedef void *(*BtorMBTState) (BtorMBT *);

static BtorMBT *
btormbt_new_btormbt (void)
{
  BtorOption opt;
  BtorMBT *mbt;
  BtorMemMgr *mm;
  Btor *tmpbtor;
  BtorMBTBtorOpt *btoropt;

  mm = btor_new_mem_mgr ();
  BTOR_CNEW (mm, mbt);
  mbt->mm = mm;

  BTOR_INIT_STACK (mm, mbt->btor_opts);

  /* retrieve all available boolector options */
  tmpbtor = boolector_new ();
  for (opt = boolector_first_opt (tmpbtor); opt < BTOR_OPT_NUM_OPTS;
       opt = boolector_next_opt (tmpbtor, opt))
  {
    BTOR_CNEW (mm, btoropt);
    btoropt->kind = opt;
    btoropt->name = btor_strdup (mm, boolector_get_opt_lng (tmpbtor, opt));
    btoropt->shrt = btor_strdup (mm, boolector_get_opt_shrt (tmpbtor, opt));
    btoropt->val  = boolector_get_opt (tmpbtor, opt);
    btoropt->min  = boolector_get_opt_min (tmpbtor, opt);
    btoropt->max  = boolector_get_opt_max (tmpbtor, opt);
    btoropt->dflt = boolector_get_opt_dflt (tmpbtor, opt);
    btoropt->desc = boolector_get_opt_desc (tmpbtor, opt);
    /* disabling incremental not supported */
    if (opt == BTOR_OPT_INCREMENTAL) btoropt->min = btoropt->max;
    /* check if opt is an engine opt */
    if (strchr (btoropt->name, ':'))
    {
      btoropt->is_engine_opt = true;
      if (strstr (btoropt->name, "fun:"))
        btoropt->engine = BTOR_ENGINE_FUN;
      else if (strstr (btoropt->name, "aigprop:"))
        btoropt->engine = BTOR_ENGINE_AIGPROP;
      else if (strstr (btoropt->name, "prop:"))
        btoropt->engine = BTOR_ENGINE_PROP;
      else
      {
        assert (strstr (btoropt->name, "sls:"));
        btoropt->engine = BTOR_ENGINE_SLS;
      }
    }
    /* check if opt was set (forced) via the command line */
    btoropt->forced_by_cl = false;
    BTOR_PUSH_STACK (mbt->btor_opts, btoropt);
  }
  boolector_delete (tmpbtor);

  mbt->optfuzz                = true;
  mbt->max_rounds             = UINT_MAX;
  mbt->seed                   = -1;
  mbt->seeded                 = false;
  mbt->terminal               = isatty (1) == 1;
  mbt->ext                    = false;
  mbt->create_funs            = true;
  mbt->create_ufs             = true;
  mbt->create_arrays          = true;
  mbt->min_bw                 = MIN_BITWIDTH;
  mbt->max_bw                 = MAX_BITWIDTH;
  mbt->min_index_bw           = MIN_INDEXWIDTH;
  mbt->max_index_bw           = MAX_INDEXWIDTH;
  mbt->min_muldiv_bw          = MIN_MULDIVWIDTH;
  mbt->max_muldiv_bw          = MAX_MULDIVWIDTH;
  mbt->min_sort_fun_arity     = MIN_SORT_FUN_ARITY;
  mbt->max_sort_fun_arity     = MAX_SORT_FUN_ARITY;
  mbt->min_inputs             = MIN_NLITS;
  mbt->max_inputs             = MAX_NLITS;
  mbt->min_vars_init          = MIN_NVARS_INIT;
  mbt->max_vars_init          = MAX_NVARS_INIT;
  mbt->min_vars               = MIN_NVARS;
  mbt->max_vars               = MAX_NVARS;
  mbt->min_vars_inc           = MIN_NVARS_INC;
  mbt->max_vars_inc           = MAX_NVARS_INC;
  mbt->min_consts_init        = MIN_NCONSTS_INIT;
  mbt->max_consts_init        = MAX_NCONSTS_INIT;
  mbt->min_consts             = MIN_NCONSTS;
  mbt->max_consts             = MAX_NCONSTS;
  mbt->min_consts_inc         = MIN_NCONSTS_INC;
  mbt->max_consts_inc         = MAX_NCONSTS_INC;
  mbt->min_arrays_init        = MIN_NARRS_INIT;
  mbt->max_arrays_init        = MAX_NARRS_INIT;
  mbt->min_arrays             = MIN_NARRS;
  mbt->max_arrays             = MAX_NARRS;
  mbt->min_arrays_inc         = MIN_NARRS_INC;
  mbt->max_arrays_inc         = MAX_NARRS_INC;
  mbt->min_add_funs_init      = MIN_NADDOPFUNS_INIT;
  mbt->max_add_funs_init      = MAX_NADDOPFUNS_INIT;
  mbt->min_add_funs           = MIN_NADDOPFUNS;
  mbt->max_add_funs           = MAX_NADDOPFUNS;
  mbt->min_add_funs_inc       = MIN_NADDOPFUNS_INC;
  mbt->max_add_funs_inc       = MAX_NADDOPFUNS_INC;
  mbt->min_add_uf_init        = MIN_NADDOPUF_INIT;
  mbt->max_add_uf_init        = MAX_NADDOPUF_INIT;
  mbt->min_add_uf             = MIN_NADDOPUF;
  mbt->max_add_uf             = MAX_NADDOPUF;
  mbt->min_add_uf_inc         = MIN_NADDOPUF_INC;
  mbt->max_add_uf_inc         = MAX_NADDOPUF_INC;
  mbt->min_add_arrayops_init  = MIN_NADDOPAFUNS_INIT;
  mbt->max_add_arrayops_init  = MAX_NADDOPAFUNS_INIT;
  mbt->min_add_arrayops       = MIN_NADDOPAFUNS;
  mbt->max_add_arrayops       = MAX_NADDOPAFUNS;
  mbt->min_add_arrayops_inc   = MIN_NADDOPAFUNS_INC;
  mbt->max_add_arrayops_inc   = MAX_NADDOPAFUNS_INC;
  mbt->min_add_bitvecops_init = MIN_NADDOPBFUNS_INIT;
  mbt->max_add_bitvecops_init = MAX_NADDOPBFUNS_INIT;
  mbt->min_add_bitvecops      = MIN_NADDOPBFUNS;
  mbt->max_add_bitvecops      = MAX_NADDOPBFUNS;
  mbt->min_add_bitvecops_inc  = MIN_NADDOPBFUNS_INC;
  mbt->max_add_bitvecops_inc  = MAX_NADDOPBFUNS_INC;
  mbt->min_add_inputs_init    = MIN_NADDOPLITS_INIT;
  mbt->max_add_inputs_init    = MAX_NADDOPLITS_INIT;
  mbt->min_add_inputs         = MIN_NADDOPLITS;
  mbt->max_add_inputs         = MAX_NADDOPLITS;
  mbt->min_add_inputs_inc     = MIN_NADDOPLITS_INC;
  mbt->max_add_inputs_inc     = MAX_NADDOPLITS_INC;
  mbt->min_ops_init           = MIN_NOPS_INIT;
  mbt->max_ops_init           = MAX_NOPS_INIT;
  mbt->min_ops                = MIN_NOPS;
  mbt->max_ops                = MAX_NOPS;
  mbt->min_ops_inc            = MIN_NOPS_INC;
  mbt->max_ops_inc            = MAX_NOPS_INC;
  mbt->min_add_ops_init       = MIN_NADDOPS_INIT;
  mbt->max_add_ops_init       = MAX_NADDOPS_INIT;
  mbt->min_add_ops            = MIN_NADDOPS;
  mbt->max_add_ops            = MAX_NADDOPS;
  mbt->min_add_ops_inc        = MIN_NADDOPS_INC;
  mbt->max_add_ops_inc        = MAX_NADDOPS_INC;
  mbt->min_release_ops_init   = MIN_NRELOPS_INIT;
  mbt->max_release_ops_init   = MAX_NRELOPS_INIT;
  mbt->min_release_ops        = MIN_NRELOPS;
  mbt->max_release_ops        = MAX_NRELOPS;
  mbt->min_release_ops_inc    = MIN_NRELOPS_INC;
  mbt->max_release_ops_inc    = MAX_NRELOPS_INC;
  mbt->min_asserts_lower      = MIN_NASSERTS_LOWER;
  mbt->max_asserts_lower      = MAX_NASSERTS_LOWER;
  mbt->min_asserts_upper      = MIN_NASSERTS_UPPER;
  mbt->max_asserts_upper      = MAX_NASSERTS_UPPER;
  mbt->p_sort_bv              = P_SORT_BV;
  mbt->p_sort_fun             = P_SORT_BV;
  mbt->p_assume               = P_ASSUME;
  mbt->p_param_exp            = P_PARAM_EXP;
  mbt->p_param_arr_exp        = P_PARAM_ARR_EXP;
  mbt->p_apply_fun            = P_APPLY_FUN;
  mbt->p_apply_uf             = P_APPLY_UF;
  mbt->p_rw                   = P_RW;
  mbt->p_read                 = P_READ;
  mbt->p_cond                 = P_COND;
  mbt->p_eq                   = P_EQ;
  mbt->p_dump                 = P_DUMP;
  mbt->p_print_model          = P_PRINT_MODEL;
  mbt->p_model_format         = P_MODEL_FORMAT;
  return mbt;
}

static void
btormbt_delete_btormbt (BtorMBT *mbt)
{
  assert (mbt);

  BtorMemMgr *mm;
  BtorMBTBtorOpt *opt;

  mm = mbt->mm;
  while (!BTOR_EMPTY_STACK (mbt->btor_opts))
  {
    opt = BTOR_POP_STACK (mbt->btor_opts);
    btor_freestr (mbt->mm, opt->name);
    if (opt->shrt) btor_freestr (mbt->mm, opt->shrt);
    BTOR_DELETE (mm, opt);
  }
  BTOR_RELEASE_STACK (mbt->btor_opts);
  BTOR_DELETE (mm, mbt);
  btor_delete_mem_mgr (mm);
}

static void
btormbt_release_node (BtorMBT *mbt, BoolectorNode *node)
{
  assert (node);
  assert (BTOR_REAL_ADDR_NODE (node)->ext_refs > 0);  // TODO (ma): cast...
  boolector_release (mbt->btor, node);
}

static bool
btormbt_is_parameterized (BtorMBT *mbt, BoolectorNode *node)
{
  assert (node);
  (void) mbt;
  // TODO (ma): workaround need API for querying parameterized flag
  return BTOR_REAL_ADDR_NODE (((BtorNode *) node))->parameterized == 1;
}

static BtorMBTExp *
btormbt_push_node (BtorMBT *mbt, BoolectorNode *node)
{
  assert (node);

  bool is_parameterized;
  BtorMBTExpStack *stack;

  is_parameterized = btormbt_is_parameterized (mbt, node);
  if (boolector_is_array (mbt->btor, node))
    stack = is_parameterized ? mbt->paramarr : mbt->arr;
  else if (boolector_is_uf (mbt->btor, node))
    stack = mbt->uf;
  else if (boolector_is_fun (mbt->btor, node))
    stack = is_parameterized ? mbt->paramfun : mbt->fun;
  else if (boolector_get_width (mbt->btor, node) == 1)
    stack = is_parameterized ? mbt->parambo : mbt->bo;
  else
    stack = is_parameterized ? mbt->parambv : mbt->bv;

  btormbt_push_exp_stack (mbt->mm, stack, node);
  return BTOR_TOP_STACK (stack->exps);
}

static BtorMBTExpStack *
btormbt_copy_exp_stack (BtorMBT *mbt, BtorMBTExpStack *expstack)
{
  int i;
  BtorMBTExpStack *res;
  BtorMBTExp *e;

  res = btormbt_new_exp_stack (mbt->mm);
  for (i = 0; i < BTOR_COUNT_STACK (expstack->exps); i++)
  {
    e = BTOR_PEEK_STACK (expstack->exps, i);
    btormbt_push_exp_stack (mbt->mm, res, boolector_copy (mbt->btor, e->exp));
  }
  res->init_layer_size  = expstack->init_layer_size;
  res->last_pos_parents = expstack->last_pos_parents;
  return res;
}

static void
btormbt_reset_assumptions (BtorMBT *mbt)
{
  BoolectorNode *ass;

  while (!BTOR_EMPTY_STACK (mbt->assumptions->exps))
  {
    ass = btormbt_pop_exp_stack (mbt->mm, mbt->assumptions);
    assert (ass);
    btormbt_release_node (mbt, ass);
  }
  btormbt_reset_exp_stack (mbt->mm, mbt->assumptions);
}

/*------------------------------------------------------------------------*/

static BtorMBT *g_btormbt;
static BtorMBTStatistics *g_btormbtstats = 0;
static char g_shmfilename[128];

static int g_caught_sig;
static void (*sig_int_handler) (int);
static void (*sig_segv_handler) (int);
static void (*sig_abrt_handler) (int);
static void (*sig_term_handler) (int);
static void (*sig_bus_handler) (int);

static int g_set_alarm;
static void (*sig_alrm_handler) (int);

void boolector_chkclone (Btor *);

/*------------------------------------------------------------------------*/

static void
erase (void)
{
  int i;
  fputc ('\r', stdout);
  for (i = 0; i < 80; i++) fputc (' ', stdout);
  fputc ('\r', stdout);
}

static int
isnumstr (const char *str)
{
  const char *p;
  for (p = str; *p; p++)
    if (!isdigit ((int) *p)) return 0;
  return 1;
}

static int
hashmac (void)
{
  FILE *file = fopen ("/sys/class/net/eth0/address", "r");
  int mac[6], res = 0;
  if (!file) return 0;
  if (fscanf (file,
              "%02x:%02x:%02x:%02x:%02x:%02x",
              mac + 0,
              mac + 1,
              mac + 2,
              mac + 3,
              mac + 4,
              mac + 5)
      == 6)
  {
    res = mac[5];
    res ^= mac[4] << 4;
    res ^= mac[3] << 8;
    res ^= mac[2] << 16;
    res ^= mac[1] << 20;
    res ^= mac[0] << 24;
  }
  fclose (file);
  return res;
}

static double
current_time (void)
{
  double res = 0;
  struct timeval tv;
  if (!gettimeofday (&tv, 0)) res = 1e-6 * tv.tv_usec, res += tv.tv_sec;
  return res;
}

static double
get_time ()
{
  return current_time () - g_btormbt->start_time;
}

static double
average (double a, double b)
{
  return b ? a / b : 0;
}

/* returns power of 2 val nearest to i and its log2, minimum of pow2 = 2*/
/* used for log2 operators */
static void
nextpow2 (int val, int *pow2, int *log2)
{
  *pow2 = 2;
  *log2 = 1;
  val   = val >> 2;
  while (val)
  {
    val   = val >> 1;
    *pow2 = *pow2 << 1;
    (*log2)++;
  }
}

/*------------------------------------------------------------------------*/

static void
btormbt_msg (char *msg, ...)
{
  assert (msg);
  va_list list;
  va_start (list, msg);
  fprintf (stdout, "[btormbt] ");
  vfprintf (stdout, msg, list);
  fprintf (stdout, "\n");
  va_end (list);
  fflush (stdout);
}

static void
btormbt_error (char *msg, ...)
{
  assert (msg);

  va_list list;
  va_start (list, msg);
  fputs ("btormbt: ", stderr);
  vfprintf (stderr, msg, list);
  fprintf (stderr, "\n");
  va_end (list);
  fflush (stderr);
  btormbt_delete_btormbt (g_btormbt);
  exit (EXIT_ERROR);
}

static void
btormbt_print_stats (BtorMBT *mbt)
{
  int i;
  double t = get_time ();
  btormbt_msg ("runtime %0.2f seconds", t);
  btormbt_msg ("%d rounds = %0.2f rounds per second",
               mbt->rounds,
               average (mbt->rounds, t));
  btormbt_msg (
      "%d bugs = %0.2f bugs per second", mbt->bugs, average (mbt->bugs, t));
  btormbt_msg ("%u sat calls", g_btormbtstats->num_sat);
  btormbt_msg ("%u unsat calls", g_btormbtstats->num_unsat);
  btormbt_msg ("%u incremental calls", g_btormbtstats->num_inc);
  btormbt_msg ("%u shadow clone calls", g_btormbtstats->num_shadow_clone);
  btormbt_msg ("%u clone calls", g_btormbtstats->num_clone);
  btormbt_msg ("%u simplify calls", g_btormbtstats->num_simp);

  /* print total number of created ops */
  if (mbt->verbosity > 1)
    for (i = 0; i < BTORMBT_NUM_OPS; i++)
      btormbt_msg ("  %u %s", g_btormbtstats->num_ops[i], g_op2str[i]);
}

/*------------------------------------------------------------------------*/

static void
reset_sig_handlers (void)
{
  (void) signal (SIGINT, sig_int_handler);
  (void) signal (SIGSEGV, sig_segv_handler);
  (void) signal (SIGABRT, sig_abrt_handler);
  (void) signal (SIGTERM, sig_term_handler);
  (void) signal (SIGBUS, sig_bus_handler);
}

static void
catch_sig (int sig)
{
  if (!g_caught_sig)
  {
    g_caught_sig = sig;
    printf ("\n");
    if (!g_btormbt->seeded) btormbt_print_stats (g_btormbt);
    btormbt_msg ("CAUGHT SIGNAL %d", sig);
  }
  reset_sig_handlers ();
  raise (sig);
<<<<<<< HEAD
=======
  _exit (EXIT_ERROR);
>>>>>>> ba425562
}

static void
set_sig_handlers (void)
{
  sig_int_handler  = signal (SIGINT, catch_sig);
  sig_segv_handler = signal (SIGSEGV, catch_sig);
  sig_abrt_handler = signal (SIGABRT, catch_sig);
  sig_term_handler = signal (SIGTERM, catch_sig);
  sig_bus_handler  = signal (SIGBUS, catch_sig);
}

static void
reset_alarm (void)
{
  alarm (0);
  (void) signal (SIGALRM, sig_alrm_handler);
}

static void
catch_alarm (int sig)
{
  (void) sig;
  assert (sig == SIGALRM);

  if (g_btormbt->seeded && g_set_alarm > 0)
  {
    btormbt_msg ("ALARM TRIGGERED: time limit %d seconds reached", g_set_alarm);
    btormbt_print_stats (g_btormbt);
  }
  reset_alarm ();
  _exit (EXIT_TIMEOUT);
}

static void
set_alarm (void)
{
  sig_alrm_handler = signal (SIGALRM, catch_alarm);
  assert (g_set_alarm > 0);
  alarm (g_set_alarm);
}

/*------------------------------------------------------------------------*/

/**
 * initialize probability distribution of inputs
 * parameter: ratio var:const:arr (e.g. 3:1:1)
 * normalized to BTOR_PROB_MAX
 */
static void
init_pd_inputs (BtorMBT *mbt,
                uint32_t ratio_var,
                uint32_t ratio_const,
                uint32_t ratio_arr)
{
  uint32_t sum;

  sum = ratio_var + ratio_const + ratio_arr;

  assert (sum > 0);

  mbt->round.p_var   = ((double) ratio_var / sum) * BTOR_PROB_MAX;
  mbt->round.p_const = ((double) ratio_const / sum) * BTOR_PROB_MAX;
  mbt->round.p_array = ((double) ratio_arr / sum) * BTOR_PROB_MAX;
  // TODO (ma): uf
}

/**
 * initialize probability distribution of add operation
 * parameter: ratio fun:uf:array:bv:input (e.g. 1:1:1:1:2)
 * normalized to BTOR_PROB_MAX
 */
static void
init_pd_add (BtorMBT *mbt,
             uint32_t ratio_fun,
             uint32_t ratio_uf,
             uint32_t ratio_arr_op,
             uint32_t ratio_bv_op,
             uint32_t ratio_input)
{
  uint32_t sum;

  sum = ratio_fun + ratio_uf + ratio_arr_op + ratio_bv_op + ratio_input;

  assert (sum > 0);

  mbt->round.p_bitvec_fun = ((double) ratio_fun / sum) * BTOR_PROB_MAX;
  mbt->round.p_bitvec_uf  = ((double) ratio_uf / sum)
                           * BTOR_PROB_MAX;  // TODO (ma): UF should be input
  mbt->round.p_array_op  = ((double) ratio_arr_op / sum) * BTOR_PROB_MAX;
  mbt->round.p_bitvec_op = ((double) ratio_bv_op / sum) * BTOR_PROB_MAX;
  mbt->round.p_input     = ((double) ratio_input / sum) * BTOR_PROB_MAX;
}

/**
 * initialize probability distribution of add/release op
 * parameter: ratio addop:relop (e.g. 1:0)
 * normalized to BTOR_PROB_MAX
 */
static void
init_pd_ops (BtorMBT *mbt, uint32_t ratio_add, uint32_t ratio_release)
{
  uint32_t sum;

  sum = ratio_add + ratio_release;

  assert (sum > 0);

  mbt->round.p_add     = ((double) ratio_add / sum) * BTOR_PROB_MAX;
  mbt->round.p_release = ((double) ratio_release / sum) * BTOR_PROB_MAX;
}

/*------------------------------------------------------------------------*/

/* Modify bit width of node e of width ew to be of width tow.
 * Note: param ew prevents too many boolector_get_width calls. */
static BoolectorNode *
modify_bv (BtorMBT *mbt, BoolectorNode *e, uint32_t new_width)
{
  assert (new_width > 0);

  uint32_t tmp, old_width;
  BoolectorNode *node;
  BtorMBTExp *exp;

  old_width = boolector_get_width (mbt->btor, e);
  node      = 0;
  if (new_width < old_width)
  {
    tmp  = btor_pick_rand_rng (&mbt->round.rng, 0, old_width - new_width);
    node = boolector_slice (mbt->btor, e, tmp + new_width - 1, tmp);
    g_btormbtstats->num_ops[SLICE]++;
  }
  else if (new_width > old_width)
  {
    if (btor_pick_with_prob_rng (&mbt->round.rng, 500))
    {
      node = boolector_uext (mbt->btor, e, new_width - old_width);
      g_btormbtstats->num_ops[UEXT]++;
    }
    else
    {
      node = boolector_sext (mbt->btor, e, new_width - old_width);
      g_btormbtstats->num_ops[SEXT]++;
    }
  }

  if (node)
  {
    exp = btormbt_push_node (mbt, node);
    exp->parents++;
    e = node;
  }
  assert (new_width == boolector_get_width (mbt->btor, e));
  return e;
}

/*------------------------------------------------------------------------*/

static void
btormbt_var (BtorMBT *mbt, BtorMBTExpType type)
{
  int32_t id;
  uint32_t width;
  BoolectorSort s;
  BoolectorNode *var;
  char *symbol;

  if (type == BTORMBT_BO_T)
    width = 1;
  else if (type == BTORMBT_BV_T)
    width = btor_pick_rand_rng (&mbt->round.rng, mbt->min_bw, mbt->max_bw);
  else
  {
    assert (type = BTORMBT_BB_T);
    width = btor_pick_rand_rng (&mbt->round.rng, 1, mbt->max_bw);
  }
  s   = boolector_bitvec_sort (mbt->btor, width);
  var = boolector_var (mbt->btor, s, 0);
  assert (boolector_is_var (mbt->btor, var));
  id = boolector_get_id (mbt->btor, var);
  BTOR_NEWN (mbt->mm, symbol, 20);
  sprintf (symbol, "mbtvar%u", id);
  boolector_set_symbol (mbt->btor, var, symbol);
  BTOR_DELETEN (mbt->mm, symbol, 20);
  btormbt_push_node (mbt, var);
  boolector_release_sort (mbt->btor, s);
  g_btormbtstats->num_ops[VAR]++;
}

static void
btormbt_const (BtorMBT *mbt)
{
  char *bits;
  const char *sbits;
  int width, val, i;
  BoolectorNode *node;
  //  BtorMBTNodeAttr attr;
  BtorMBTOperator op;
  BoolectorSort s;

  op    = btor_pick_rand_rng (&mbt->round.rng, CONST, INT);
  width = 0;
  val   = 0;

  if (op != TRUE && op != FALSE)
    width = btor_pick_rand_rng (&mbt->round.rng, 1, mbt->max_bw);

  if (op == UINT || op == INT)
  {
    if (width < 32)
      val = (1 << width) - 1;
    else
      val = UINT_MAX - 1; /* UINT_MAX leads to divison by 0 in pick */
    val = btor_pick_rand_rng (&mbt->round.rng, 0, val);
  }

#if 0
  bits = 0;
  if (op == CONST)
    {
      /* generate random binary string */
      BTOR_NEWN (mbt->mm, bits, width + 1);
      for (i = 0; i < width; i++)
	bits[i] = btor_pick_with_prob_rng (&mbt->round.rng, 500) ? '1' : '0';
      bits[width] = '\0';
    }
#endif

#if 1
  node = 0;
  s    = 0;
  if (op != TRUE && op != FALSE && op != CONST)
    s = boolector_bitvec_sort (mbt->btor, width);
  switch (op)
  {
    case CONST:
      /* generate random binary string */
      BTOR_NEWN (mbt->mm, bits, width + 1);
      for (i = 0; i < width; i++)
        bits[i] = btor_pick_with_prob_rng (&mbt->round.rng, 500) ? '1' : '0';
      bits[width] = '\0';
      node        = boolector_const (mbt->btor, bits);
      assert (boolector_is_const (mbt->btor, node));
      if (btor_pick_with_prob_rng (&mbt->round.rng, 100))
      {
        sbits = boolector_get_bits (mbt->btor, node);
        assert (!strcmp (bits, sbits));
        boolector_free_bits (mbt->btor, sbits);
      }
      BTOR_DELETEN (mbt->mm, bits, width + 1);
      break;
    case ZERO: node = boolector_zero (mbt->btor, s); break;
    case FALSE: node = boolector_false (mbt->btor); break;
    case ONES: node = boolector_ones (mbt->btor, s); break;
    case TRUE: node = boolector_true (mbt->btor); break;
    case ONE: node = boolector_one (mbt->btor, s); break;
    case UINT: node = boolector_unsigned_int (mbt->btor, val, s); break;
    default: assert (op == INT); node = boolector_int (mbt->btor, val, s);
  }
  if (op != TRUE && op != FALSE && op != CONST)
    boolector_release_sort (mbt->btor, s);
#endif
  assert (node);
  btormbt_push_node (mbt, node);
  g_btormbtstats->num_ops[op]++;
  //  attr.bv.val = val;
  //  attr.bv.width = width;
  //  attr.bv.bits = bits;
  //  (void) mk_node (mbt, op,
  //		  (BtorMBTNodeAttr) { .bv.val = val,
  //				      .bv.width = width,
  //				      .bv.bits = bits});
  //  if (bits)
  //    {
  //      assert (op == CONST);
  //      BTOR_DELETEN (mbt->mm, bits, attr.bv.width + 1);
  //    }
}

static void
btormbt_array (BtorMBT *mbt)
{
  int32_t id;
  uint32_t ew, iw;
  BoolectorNode *array;
  BoolectorSort es, is, as;
  char *symbol;

  // TODO (ma): remove ite here and use min_bw
  ew = btor_pick_rand_rng (
      &mbt->round.rng, mbt->min_bw > 2 ? mbt->min_bw : 1, mbt->max_bw);
  iw = btor_pick_rand_rng (
      &mbt->round.rng, mbt->min_index_bw, mbt->max_index_bw);
  es    = boolector_bitvec_sort (mbt->btor, ew);
  is    = boolector_bitvec_sort (mbt->btor, iw);
  as    = boolector_array_sort (mbt->btor, is, es);
  array = boolector_array (mbt->btor, as, 0);
  assert (boolector_is_array (mbt->btor, array));
  assert (boolector_is_array_var (mbt->btor, array));
  id = boolector_get_id (mbt->btor, array);
  BTOR_NEWN (mbt->mm, symbol, 20);
  sprintf (symbol, "mbtarr%u", id);
  boolector_set_symbol (mbt->btor, array, symbol);
  BTOR_DELETEN (mbt->mm, symbol, 20);
  btormbt_push_node (mbt, array);
  boolector_release_sort (mbt->btor, es);
  boolector_release_sort (mbt->btor, is);
  boolector_release_sort (mbt->btor, as);
  g_btormbtstats->num_ops[ARRAY]++;
}

static BoolectorNode *
btormbt_constraint (BtorMBT *mbt)
{
  int i, pos, num_nodes, start, end;
  BoolectorNode *res, *tmp, *node;

  /* select from init layer with lower probability */
  if (mbt->bo->init_layer_size
      && BTOR_COUNT_STACK (mbt->bo->exps) > mbt->bo->init_layer_size
      && btor_pick_with_prob_rng (&mbt->round.rng, 800))
    start = mbt->bo->init_layer_size - 1;
  else
    start = 0;

  end = BTOR_COUNT_STACK (mbt->bo->exps) - 1;
  num_nodes =
      btor_pick_rand_rng (&mbt->round.rng, 1, BTOR_MAX_UTIL (1, end - start));
  /* randomly choose 'num_nodes' nodes for the constraint */
  res = tmp = 0;
  for (i = 0; i < num_nodes; i++)
  {
    pos = btor_pick_rand_rng (&mbt->round.rng, start, end);
    node =
        boolector_copy (mbt->btor, BTOR_PEEK_STACK (mbt->bo->exps, pos)->exp);

    /* negate 'node' with probability 0.5 */
    if (btor_pick_with_prob_rng (&mbt->round.rng, 500))
    {
      tmp = boolector_not (mbt->btor, node);
      btormbt_release_node (mbt, node);
      node = tmp;
    }

    if (res)
    {
      tmp = boolector_or (mbt->btor, res, node);
      btormbt_release_node (mbt, res);
      btormbt_release_node (mbt, node);
      res = tmp;
    }
    else
      res = node;
  }
  assert (res);
  return res;
}

static void
btormbt_unary_op (BtorMBT *mbt, BtorMBTOperator op, BoolectorNode *e)
{
  assert (is_unary_op (op));

  uint32_t upper, lower, width;
  BoolectorNode *node;

  upper = lower = 0;
  width         = boolector_get_width (mbt->btor, e);
  assert (width <= mbt->max_bw);

  if (op == SLICE)
  {
    upper = btor_pick_rand_rng (&mbt->round.rng, 0, width - 1);
    lower = btor_pick_rand_rng (&mbt->round.rng, 0, upper);
  }
  else if (op == UEXT || op == SEXT)
    upper = btor_pick_rand_rng (&mbt->round.rng, 0, mbt->max_bw - width);

  node = 0;
  switch (op)
  {
    case NOT: node = boolector_not (mbt->btor, e); break;
    case NEG: node = boolector_neg (mbt->btor, e); break;
    case SLICE: node = boolector_slice (mbt->btor, e, upper, lower); break;
    case INC: node = boolector_inc (mbt->btor, e); break;
    case DEC: node = boolector_dec (mbt->btor, e); break;
    case UEXT: node = boolector_uext (mbt->btor, e, upper); break;
    case SEXT: node = boolector_sext (mbt->btor, e, upper); break;
    case REDOR: node = boolector_redor (mbt->btor, e); break;
    case REDXOR: node = boolector_redxor (mbt->btor, e); break;
    default: assert (op == REDAND); node = boolector_redand (mbt->btor, e);
  }
  assert (node);
  btormbt_push_node (mbt, node);
  g_btormbtstats->num_ops[op]++;
}

static void
btormbt_binary_op (BtorMBT *mbt,
                   BtorMBTOperator op,
                   BoolectorNode *e0,
                   BoolectorNode *e1)
{
  assert (is_binary_op (op));

  int tmp0, tmp1;
  uint32_t e0_width, e1_width;
  BoolectorNode *node;

  e0_width = boolector_get_width (mbt->btor, e0);
  assert (e0_width <= mbt->max_bw);
  e1_width = boolector_get_width (mbt->btor, e1);
  assert (e1_width <= mbt->max_bw);

  if ((op >= XOR && op <= SMOD) || (op >= EQ && op <= SGTE))
  {
    /* modify e1_width equal to e0_width, guarded mul and div */
    if ((op >= UMULO && op <= SDIVO) || (op >= MUL && op <= SMOD))
    {
      if (e0_width > mbt->max_muldiv_bw)
      {
        e0       = modify_bv (mbt, e0, mbt->max_muldiv_bw);
        e0_width = mbt->max_muldiv_bw;
      }
      else if (e0_width < mbt->min_muldiv_bw)
      {
        e0       = modify_bv (mbt, e0, mbt->max_muldiv_bw);
        e0_width = mbt->max_muldiv_bw;
      }
    }
    e1 = modify_bv (mbt, e1, e0_width);
  }
  else if (op >= SLL && op <= ROR)
  {
    /* modify width of e0 power of 2 and e1 log2(e0) */
    nextpow2 (e0_width, &tmp0, &tmp1);
    e0       = modify_bv (mbt, e0, tmp0);
    e1       = modify_bv (mbt, e1, tmp1);
    e0_width = tmp0;
  }
  else if (op == CONCAT)
  {
    if (e0_width + e1_width > mbt->max_bw)
    {
      if (e0_width > 1)
      {
        e0       = modify_bv (mbt, e0, e0_width / 2);
        e0_width = e0_width / 2;
      }
      if (e1_width > 1)
      {
        e1       = modify_bv (mbt, e1, e1_width / 2);
        e1_width = e1_width / 2;
      }
    }
  }

  node = 0;
  switch (op)
  {
    case XOR: node = boolector_xor (mbt->btor, e0, e1); break;
    case XNOR: node = boolector_xnor (mbt->btor, e0, e1); break;
    case AND: node = boolector_and (mbt->btor, e0, e1); break;
    case NAND: node = boolector_nand (mbt->btor, e0, e1); break;
    case OR: node = boolector_or (mbt->btor, e0, e1); break;
    case NOR: node = boolector_nor (mbt->btor, e0, e1); break;
    case ADD: node = boolector_add (mbt->btor, e0, e1); break;
    case SUB: node = boolector_sub (mbt->btor, e0, e1); break;
    case MUL: node = boolector_mul (mbt->btor, e0, e1); break;
    case UDIV: node = boolector_udiv (mbt->btor, e0, e1); break;
    case SDIV: node = boolector_sdiv (mbt->btor, e0, e1); break;
    case UREM: node = boolector_urem (mbt->btor, e0, e1); break;
    case SREM: node = boolector_srem (mbt->btor, e0, e1); break;
    case SMOD: node = boolector_smod (mbt->btor, e0, e1); break;
    case SLL: node = boolector_sll (mbt->btor, e0, e1); break;
    case SRL: node = boolector_srl (mbt->btor, e0, e1); break;
    case SRA: node = boolector_sra (mbt->btor, e0, e1); break;
    case ROL: node = boolector_rol (mbt->btor, e0, e1); break;
    case ROR: node = boolector_ror (mbt->btor, e0, e1); break;
    case CONCAT: node = boolector_concat (mbt->btor, e0, e1); break;
    case EQ: node = boolector_eq (mbt->btor, e0, e1); break;
    case NE: node = boolector_ne (mbt->btor, e0, e1); break;
    case UADDO: node = boolector_uaddo (mbt->btor, e0, e1); break;
    case SADDO: node = boolector_saddo (mbt->btor, e0, e1); break;
    case USUBO: node = boolector_usubo (mbt->btor, e0, e1); break;
    case SSUBO: node = boolector_ssubo (mbt->btor, e0, e1); break;
    case UMULO: node = boolector_umulo (mbt->btor, e0, e1); break;
    case SMULO: node = boolector_smulo (mbt->btor, e0, e1); break;
    case SDIVO: node = boolector_sdivo (mbt->btor, e0, e1); break;
    case ULT: node = boolector_ult (mbt->btor, e0, e1); break;
    case SLT: node = boolector_slt (mbt->btor, e0, e1); break;
    case ULTE: node = boolector_ulte (mbt->btor, e0, e1); break;
    case SLTE: node = boolector_slte (mbt->btor, e0, e1); break;
    case UGT: node = boolector_ugt (mbt->btor, e0, e1); break;
    case SGT: node = boolector_sgt (mbt->btor, e0, e1); break;
    case UGTE: node = boolector_ugte (mbt->btor, e0, e1); break;
    case SGTE: node = boolector_sgte (mbt->btor, e0, e1); break;
    case IMPLIES: node = boolector_implies (mbt->btor, e0, e1); break;
    default: assert (op == IFF); node = boolector_iff (mbt->btor, e0, e1);
  }
  assert (node);
  btormbt_push_node (mbt, node);
  g_btormbtstats->num_ops[op]++;
}

static void
btormbt_ternary_op (BtorMBT *mbt,
                    BtorMBTOperator op,
                    BoolectorNode *e0,
                    BoolectorNode *e1,
                    BoolectorNode *e2)
{
  assert (is_ternary_op (op));
  assert (op == COND);
  assert (boolector_get_width (mbt->btor, e0) == 1);

  uint32_t e1w;

  e1w = boolector_get_width (mbt->btor, e1);
  assert (e1w <= mbt->max_bw);
  assert (boolector_get_width (mbt->btor, e2) <= mbt->max_bw);

  /* bitvectors must have same bit width */
  e2 = modify_bv (mbt, e2, e1w);
  btormbt_push_node (mbt, boolector_cond (mbt->btor, e0, e1, e2));
  g_btormbtstats->num_ops[op]++;
}

/* calling convention:
 * if op ==
 *          READ:  bolector_read (btor, e0(arr), e1(bv))
 *          WRITE: bolector_write(btor, e0(arr), e1(bv), e2(bv))
 *          EQ:    bolector_eq   (btor, e0(arr), e1(arr))
 *          NEQ:   bolector_neq  (btor, e0(arr), e1(arr))
 *          COND:  bolector_cond (btor, e2(bo),  e0(arr), e1(arr))
 *
 * if e0 && e1 are arrays they have to be the same size
 */
static BtorMBTExp *
btormbt_array_op (BtorMBT *mbt,
                  BtorMBTOperator op,
                  BoolectorNode *e0,
                  BoolectorNode *e1,
                  BoolectorNode *e2)
{
  assert (e0);
  assert (e1);
  assert (boolector_is_array (mbt->btor, e0));
  assert (is_array_op (op));

  BoolectorNode *node;

  node = 0;
  if (op == READ || op == WRITE)
  {
    e1 = modify_bv (mbt, e1, boolector_get_index_width (mbt->btor, e0));
    if (op == WRITE)
    {
      e2   = modify_bv (mbt, e2, boolector_get_width (mbt->btor, e0));
      node = boolector_write (mbt->btor, e0, e1, e2);
    }
    else
      node = boolector_read (mbt->btor, e0, e1);
  }
  else
  {
    assert (boolector_is_array (mbt->btor, e0));
    assert (boolector_is_array (mbt->btor, e1));
    assert (boolector_is_equal_sort (mbt->btor, e0, e1));

    if (op == EQ)
    {
      node = boolector_eq (mbt->btor, e0, e1);
      mbt->round.num_eq_fun++;
    }
    else if (op == NE)
    {
      node = boolector_ne (mbt->btor, e0, e1);
      mbt->round.num_eq_fun++;
    }
    else
    {
      assert (op == COND);
      node = boolector_cond (mbt->btor, e2, e0, e1);
      mbt->round.num_ite_fun++;
    }
  }
  assert (node);
  g_btormbtstats->num_ops[op]++;
  return btormbt_push_node (mbt, node);
}

/*------------------------------------------------------------------------*/

/* Randomly select expression by given type. Nodes with no parents
 * (yet unused) are preferred.
 *
 * force_param values:
 *   -1 ... do not select parameterized expression
 *    0 ... select parameterized expression with probability p_param_exp
 *    1 ... select parameterized expression
 */
static BoolectorNode *
select_exp (BtorMBT *mbt, BtorMBTExpType type, int force_param)
{
  assert (force_param >= -1);
  assert (force_param <= 1);
  assert (force_param != 1
          || (mbt->parambo && !BTOR_EMPTY_STACK (mbt->parambo->exps))
          || (mbt->parambv && !BTOR_EMPTY_STACK (mbt->parambv->exps))
          || (mbt->paramarr && !BTOR_EMPTY_STACK (mbt->paramarr->exps)));
  assert ((!mbt->parambo && !mbt->parambv && !mbt->paramarr)
          || (mbt->parambo && mbt->parambv && mbt->paramarr));

  bool selected;
  uint32_t rand, idx, lower;
  BtorMBTExpStack *expstack, *bo, *bv, *arr;
  BtorMBTExp *exp;

  /* choose between param. exps and non-param. exps */
  if (force_param == -1
      || (force_param == 0
          && !btor_pick_with_prob_rng (&mbt->round.rng, mbt->p_param_exp))
      /* no parameterized expressions available */
      || (!mbt->parambo && !mbt->parambv && !mbt->paramarr)
      || (BTOR_EMPTY_STACK (mbt->parambo->exps)
          && BTOR_EMPTY_STACK (mbt->parambv->exps)
          && BTOR_EMPTY_STACK (mbt->paramarr->exps)))
  {
    bo  = mbt->bo;
    bv  = mbt->bv;
    arr = mbt->arr;
  }
  else
  {
    bo  = mbt->parambo;
    bv  = mbt->parambv;
    arr = mbt->paramarr;
  }

  /* choose stack for selecting expressions */
  switch (type)
  {
    case BTORMBT_BO_T: expstack = bo; break;
    case BTORMBT_BV_T: expstack = bv; break;
    case BTORMBT_ARR_T: expstack = arr; break;
    default:
      assert (type == BTORMBT_BB_T);
      /* select target exp stack with prob. proportional to size */
      rand = btor_pick_rand_rng (
          &mbt->round.rng,
          0,
          BTOR_COUNT_STACK (bo->exps) + BTOR_COUNT_STACK (bv->exps) - 1);
      expstack = rand < BTOR_COUNT_STACK (bo->exps) ? bo : bv;
  }

  assert (!BTOR_EMPTY_STACK (expstack->exps));
  /* select first nodes without parents (not yet referenced) */
  selected = false;
  while (expstack->last_pos_parents < BTOR_COUNT_STACK (expstack->exps))
  {
    if (expstack->exps.start[expstack->last_pos_parents]->parents <= 0)
    {
      idx      = expstack->last_pos_parents++;
      selected = true;
      break;
    }
    expstack->last_pos_parents++;
  }
  if (!selected)
  {
    /* select random expression
     * select from initlayer with lower probability
     * - from range (init_layer_size - n) with p = 0.666
     * - from ragne (0 - n)         with p = 0.333 */
    if (expstack->init_layer_size
        && BTOR_COUNT_STACK (expstack->exps) > expstack->init_layer_size
        && btor_pick_with_prob_rng (&mbt->round.rng, 666))
      lower = expstack->init_layer_size - 1;
    else
      lower = 0;
    idx = btor_pick_rand_rng (
        &mbt->round.rng, lower, BTOR_COUNT_STACK (expstack->exps) - 1);
  }
  exp = BTOR_PEEK_STACK (expstack->exps, idx);
  exp->parents++;
  return exp->exp;
}

/* Search and select array expression with element width eew
 * and index width eiw.  If no suitable expression is found,
 * create new array/parameterized WRITE eew->eiw.
 */
static BoolectorNode *
select_arr_exp (BtorMBT *mbt,
                BoolectorNode *node,
                uint32_t eew,
                uint32_t eiw,
                int force_param)
{
  uint32_t i, idx, sel_eew, sel_eiw, rand;
  BtorMBTExp *exp;
  BtorMBTExpStack *expstack;
  BoolectorNode *sel_e, *e[3];
  BoolectorSort es, is, as;

  /* choose between param. exps and non-param. array exps */
  assert ((!mbt->parambo && !mbt->parambv && !mbt->paramarr)
          || (mbt->parambo && mbt->parambv && mbt->paramarr));
  if (force_param == -1
      || (force_param == 0
          && !btor_pick_with_prob_rng (&mbt->round.rng, mbt->p_param_arr_exp))
      || (!mbt->parambo && !mbt->parambv && !mbt->paramarr)
      || (!BTOR_COUNT_STACK (mbt->parambo->exps)
          && !BTOR_COUNT_STACK (mbt->parambv->exps)
          && !BTOR_COUNT_STACK (mbt->paramarr->exps)))
    expstack = mbt->arr;
  else
    expstack = mbt->paramarr;
  assert (!BTOR_EMPTY_STACK (expstack->exps));

  /* random search start idx */
  idx = i = btor_pick_rand_rng (
      &mbt->round.rng, 0, BTOR_COUNT_STACK (expstack->exps) - 1);
  do
  {
    exp     = BTOR_PEEK_STACK (expstack->exps, i);
    sel_e   = exp->exp;
    sel_eew = boolector_get_width (mbt->btor, sel_e);
    sel_eiw = boolector_get_index_width (mbt->btor, sel_e);
    if (sel_eew == eew && sel_eiw == eiw && sel_e != node)
    {
      exp->parents++;
      return sel_e;
    }
    i = (i + 1) % BTOR_COUNT_STACK (expstack->exps);
  } while (idx != i);

  /* no suitable array exp found */
  if (force_param == 1)
  {
    /* generate parameterized WRITE */
    e[0] = select_arr_exp (mbt, NULL, eew, eiw, -1);
    assert (boolector_get_index_width (mbt->btor, e[0]) == eiw);
    assert (boolector_get_width (mbt->btor, e[0]) == eew);
    rand  = btor_pick_rand_rng (&mbt->round.rng, 1, 2);
    e[1]  = select_exp (mbt, BTORMBT_BV_T, rand == 1 ? 1 : 0);
    e[2]  = select_exp (mbt, BTORMBT_BV_T, rand == 2 ? 1 : 0);
    exp   = btormbt_array_op (mbt, WRITE, e[0], e[1], e[2]);
    sel_e = exp->exp;
  }
  else
  {
    es    = boolector_bitvec_sort (mbt->btor, eew);
    is    = boolector_bitvec_sort (mbt->btor, eiw);
    as    = boolector_array_sort (mbt->btor, is, es);
    sel_e = boolector_array (mbt->btor, as, NULL);
    boolector_release_sort (mbt->btor, es);
    boolector_release_sort (mbt->btor, is);
    boolector_release_sort (mbt->btor, as);
    exp = btormbt_push_node (mbt, sel_e);
    g_btormbtstats->num_ops[ARRAY]++;
  }
  exp->parents++;
  assert (boolector_get_index_width (mbt->btor, sel_e) == eiw);
  assert (boolector_get_width (mbt->btor, sel_e) == eew);
  return sel_e;
}

/*------------------------------------------------------------------------*/

static BoolectorSort
btormbt_bv_sort (BtorMBT *mbt)
{
  uint32_t rand, width;
  BoolectorNode *bv;
  BoolectorSort sort;

  if (BTOR_COUNT_STACK (*mbt->bv_sorts)
      && btor_pick_with_prob_rng (&mbt->round.rng, mbt->p_sort_bv))
  {
    /* use existing bv sort */
    rand = btor_pick_rand_rng (
        &mbt->round.rng, 0, BTOR_COUNT_STACK (*mbt->bv_sorts) - 1);
    sort = mbt->bv_sorts->start[rand];
  }
  else
  {
    /* create new bv sort */
    rand = btor_pick_rand_rng (
        &mbt->round.rng, 0, BTOR_COUNT_STACK (mbt->bv->exps) - 1);
    bv    = mbt->bv->exps.start[rand]->exp;
    width = boolector_get_width (mbt->btor, bv);
    sort  = boolector_bitvec_sort (mbt->btor, width);
    btormbt_push_sort_stack (mbt->bv_sorts, sort);
  }
  return sort;
}

static void
init_domain (BtorMBT *mbt, BoolectorSortStack *sortstack)
{
  int i, arity;

  if (btor_pick_with_prob_rng (&mbt->round.rng, mbt->p_sort_fun_unary))
  {
    btormbt_push_sort_stack (sortstack, btormbt_bv_sort (mbt));
    return;
  }

  arity = btor_pick_rand_rng (
      &mbt->round.rng, mbt->min_sort_fun_arity, mbt->max_sort_fun_arity);

  for (i = 0; i < arity; i++)
    btormbt_push_sort_stack (sortstack, btormbt_bv_sort (mbt));
}

static BoolectorSort
btormbt_fun_sort (BtorMBT *mbt)
{
  uint32_t rand;
  BoolectorSort sort, codomain;
  BoolectorSortStack *domain;

  if (BTOR_COUNT_STACK (*mbt->fun_sorts)
      && btor_pick_with_prob_rng (&mbt->round.rng, mbt->p_sort_fun))
  {
    /* use existing fun sort */
    rand = btor_pick_rand_rng (
        &mbt->round.rng, 0, BTOR_COUNT_STACK (*mbt->fun_sorts) - 1);
    sort = mbt->fun_sorts->start[rand];
  }
  else
  {
    /* create new fun sort */
    domain = btormbt_new_sort_stack (mbt->mm);
    init_domain (mbt, domain);
    codomain = btormbt_bv_sort (mbt);
    sort     = boolector_fun_sort (
        mbt->btor, domain->start, BTOR_COUNT_STACK (*domain), codomain);
    btormbt_push_sort_stack (mbt->fun_sorts, sort);
    btormbt_release_sort_stack (mbt->mm, domain);
  }
  return sort;
}

/*------------------------------------------------------------------------*/

/* Generate parameterized unary/binary/ternary operation. */
static void
btormbt_param_bv_op (BtorMBT *mbt, int op_from, int op_to)
{
  uint32_t i, rand;
  BoolectorNode *e[3];
  BtorMBTOperator op;

  assert (op_from >= NOT && op_from <= COND);
  assert (op_to >= NOT && op_to <= COND);

  op = btor_pick_rand_rng (&mbt->round.rng, op_from, op_to);
  if (is_unary_op (op))
  {
    e[0] = select_exp (mbt, BTORMBT_BB_T, 1);
    btormbt_unary_op (mbt, op, e[0]);
  }
  else if (is_binary_op (op))
  {
    rand = btor_pick_rand_rng (&mbt->round.rng, 0, 1);
    for (i = 0; i < 2; i++)
    {
      e[i] = select_exp (
          mbt,
          ((op >= IMPLIES && op <= IFF) ? BTORMBT_BO_T : BTORMBT_BB_T),
          i == rand ? 1 : 0);
    }
    btormbt_binary_op (mbt, op, e[0], e[1]);
  }
  else
  {
    assert (is_ternary_op (op));
    rand = btor_pick_rand_rng (&mbt->round.rng, 0, 2);
    for (i = 0; i < 3; i++)
    {
      e[i] = select_exp (
          mbt, i == 0 ? BTORMBT_BO_T : BTORMBT_BB_T, i == rand ? 1 : 0);
    }
    btormbt_ternary_op (mbt, op, e[0], e[1], e[2]);
  }
}

/* Generate parameterized operations on arrays.
 * Force array expressions with non-parameterized arrays via parameter
 * force_arrnparr (mostly needed for initializing the paramarr stack).
 * Note that this forces either a WRITE or COND expression. */
static void
btormbt_param_array_op (BtorMBT *mbt)
{
  bool force_param;
  uint32_t rand;
  BoolectorNode *e0, *e1, *e2;
  BtorMBTOperator op;

  /* if there are no parameterized arrays yet, we have to create at least
   * one */
  force_param = BTOR_EMPTY_STACK (mbt->paramarr->exps) == 1;

  /* choose READ/WRITE with p = 0.666, else EQ/NE/COND */
  if (btor_pick_with_prob_rng (&mbt->round.rng, 666))
  {
    /* we need a parameterized array */
    if (force_param)
      op = WRITE;
    else
      op = btor_pick_rand_rng (&mbt->round.rng, READ, WRITE);
  }
  else /* evenly distribute EQ, NE and COND */
  {
    /* parameterized EQ and NE not supported */
    if (!mbt->ext || force_param
        || btor_pick_with_prob_rng (&mbt->round.rng, 333))
      op = COND;
    else
      op = btor_pick_with_prob_rng (&mbt->round.rng, mbt->p_eq) ? EQ : NE;
  }

  e1 = e2 = 0;
  switch (op)
  {
    case WRITE:
      rand = btor_pick_rand_rng (&mbt->round.rng, 1, 2);
      e0   = select_exp (
          mbt,
          BTORMBT_ARR_T,
          force_param ? 1 : btor_pick_rand_rng (&mbt->round.rng, 0, 1));
      e1 = select_exp (mbt, BTORMBT_BV_T, rand == 1 ? 1 : 0);
      e2 = select_exp (mbt, BTORMBT_BV_T, rand == 2 ? 1 : 0);
      break;
    case READ:
      assert (!force_param);
      e0 = select_exp (
          mbt, BTORMBT_ARR_T, btor_pick_rand_rng (&mbt->round.rng, 0, 1));
      e1 = select_exp (mbt, BTORMBT_BV_T, 1);
      break;
    case COND:
      e0 = select_exp (
          mbt,
          BTORMBT_ARR_T,
          force_param ? 1 : btor_pick_rand_rng (&mbt->round.rng, 0, 1));
      e1 = select_arr_exp (
          mbt,
          e0,
          boolector_get_width (mbt->btor, e0),
          boolector_get_index_width (mbt->btor, e0),
          force_param ? 1 : btor_pick_rand_rng (&mbt->round.rng, 0, 1));
      assert (boolector_is_equal_sort (mbt->btor, e0, e1));
      e2 = select_exp (mbt, BTORMBT_BO_T, force_param);
      break;
    default:
      assert (!force_param);
      assert (mbt->ext);
      assert (op == EQ || op == NE);
      e0 = select_exp (mbt, BTORMBT_ARR_T, -1);
      e1 = select_arr_exp (mbt,
                           e0,
                           boolector_get_width (mbt->btor, e0),
                           boolector_get_index_width (mbt->btor, e0),
                           -1);
      /* parameterized array equalities not allowed */
      assert (!btormbt_is_parameterized (mbt, e0));
      assert (!btormbt_is_parameterized (mbt, e1));
      assert (boolector_is_equal_sort (mbt->btor, e0, e1));
  }

  btormbt_array_op (mbt, op, e0, e1, e2);
}

static void
btormbt_bv_fun (BtorMBT *mbt, int nlevel)
{
  int32_t id;
  uint32_t i, n, width, max_param_exps, rand;
  char *symbol;
  BtorMBTExpStack *expstack;
  BtorMBTExpStack *tmpparambo, *tmpparambv, *tmpparamarr, *tmpparamfun;
  BoolectorNode *tmp, *fun, *e0, *e1, *e2;
  BoolectorNodePtrStack params, args;
  BoolectorSort s;
  BtorIntStack param_widths;

  BTOR_INIT_STACK (mbt->mm, param_widths);
  /* choose between apply on random existing and apply on new function */
  /* use existing function */
  if (btor_pick_with_prob_rng (&mbt->round.rng, mbt->p_apply_fun)
      && (!BTOR_EMPTY_STACK (mbt->fun->exps)
          || (mbt->paramfun && !BTOR_EMPTY_STACK (mbt->paramfun->exps))))
  {
    /* pick fun from fun/paramfun with p = 0.5 if non-empty */
    expstack = !BTOR_EMPTY_STACK (mbt->fun->exps)
                   ? (mbt->paramfun && !BTOR_EMPTY_STACK (mbt->paramfun->exps)
                          ? (btor_pick_with_prob_rng (&mbt->round.rng, 500)
                                 ? mbt->fun
                                 : mbt->paramfun)
                          : mbt->fun)
                   : mbt->paramfun;

    rand = btor_pick_rand_rng (
        &mbt->round.rng, 0, BTOR_COUNT_STACK (expstack->exps) - 1);

    fun = expstack->exps.start[rand]->exp;

    // FIXME (ma): sort workaround
    BtorSort *sort;
    sort = btor_get_sort_by_id (mbt->btor,
                                btor_exp_get_sort_id ((BtorNode *) fun));
    for (i = 0; i < sort->fun.domain->tuple.num_elements; i++)
    {
      BTOR_PUSH_STACK (param_widths,
                       btor_get_width_bitvec_sort (
                           mbt->btor, sort->fun.domain->tuple.elements[i]->id));
    }
  }
  else /* generate new function */
  {
    /* save current stacks of previous scope */
    tmpparambo  = mbt->parambo;
    tmpparambv  = mbt->parambv;
    tmpparamarr = mbt->paramarr;
    tmpparamfun = mbt->paramfun;

    /* create new stacks for this scope
     * nested functions can access nodes from the parent function */
    if (tmpparambo)
      mbt->parambo = btormbt_copy_exp_stack (mbt, tmpparambo);
    else
      mbt->parambo = btormbt_new_exp_stack (mbt->mm);

    if (tmpparambv)
      mbt->parambv = btormbt_copy_exp_stack (mbt, tmpparambv);
    else
      mbt->parambv = btormbt_new_exp_stack (mbt->mm);

    if (tmpparamarr)
      mbt->paramarr = btormbt_copy_exp_stack (mbt, tmpparamarr);
    else
      mbt->paramarr = btormbt_new_exp_stack (mbt->mm);

    if (tmpparamfun)
      mbt->paramfun = btormbt_copy_exp_stack (mbt, tmpparamfun);
    else
      mbt->paramfun = btormbt_new_exp_stack (mbt->mm);

    /* choose function parameters */
    BTOR_INIT_STACK (mbt->mm, params);
    // TODO (ma): make configurable
    for (i = 0;
         i < btor_pick_rand_rng (&mbt->round.rng, MIN_NPARAMS, MAX_NPARAMS);
         i++)
    {
      // TODO (ma): remove ite here?
      width = btor_pick_rand_rng (
          &mbt->round.rng, mbt->min_bw > 2 ? mbt->min_bw : 1, mbt->max_bw);
      s   = boolector_bitvec_sort (mbt->btor, width);
      tmp = boolector_param (mbt->btor, s, 0);
      assert (boolector_is_param (mbt->btor, tmp));
      id = boolector_get_id (mbt->btor, tmp);
      BTOR_NEWN (mbt->mm, symbol, 20);
      sprintf (symbol, "mbtparam%u", id);
      boolector_set_symbol (mbt->btor, tmp, symbol);
      BTOR_DELETEN (mbt->mm, symbol, 20);
      boolector_release_sort (mbt->btor, s);
      BTOR_PUSH_STACK (params, tmp);
      BTOR_PUSH_STACK (param_widths, boolector_get_width (mbt->btor, tmp));
      btormbt_push_node (mbt, tmp);
      g_btormbtstats->num_ops[PARAM]++;
    }

    /* initialize parameterized stacks to be non-empty */
    if (BTOR_EMPTY_STACK (mbt->parambv->exps))
    {
      assert (!BTOR_EMPTY_STACK (mbt->parambo->exps));
      rand = btor_pick_rand_rng (
          &mbt->round.rng, 0, BTOR_COUNT_STACK (mbt->parambo->exps) - 1);
      tmp = mbt->parambo->exps.start[rand]->exp;
      assert (boolector_get_width (mbt->btor, tmp) == 1);
      modify_bv (
          mbt,
          tmp,
          btor_pick_rand_rng (&mbt->round.rng, mbt->min_bw, mbt->max_bw));
    }
    if (BTOR_EMPTY_STACK (mbt->parambo->exps))
    {
      assert (!BTOR_EMPTY_STACK (mbt->parambv->exps));
      rand = btor_pick_rand_rng (
          &mbt->round.rng, 0, BTOR_COUNT_STACK (mbt->parambv->exps) - 1);
      tmp = mbt->parambv->exps.start[rand]->exp;
      assert (boolector_get_width (mbt->btor, tmp) > 1);
      modify_bv (mbt, tmp, 1);
    }
    if (BTOR_EMPTY_STACK (mbt->paramarr->exps))
    {
      rand = btor_pick_rand_rng (&mbt->round.rng, 1, 2);
      e1   = select_exp (mbt, BTORMBT_BB_T, rand == 1 ? 1 : 0);
      e2   = select_exp (mbt, BTORMBT_BB_T, rand == 2 ? 1 : 0);
      e0   = select_arr_exp (mbt,
                           0,
                           boolector_get_width (mbt->btor, e2),
                           boolector_get_width (mbt->btor, e1),
                           -1);
      assert (btormbt_is_parameterized (mbt, e1)
              || btormbt_is_parameterized (mbt, e2));
      // TODO (ma): create parameterized acond?
      btormbt_array_op (mbt, WRITE, e0, e1, e2);
      assert (!BTOR_EMPTY_STACK (mbt->parambo->exps));
      assert (!BTOR_EMPTY_STACK (mbt->parambv->exps));
      assert (!BTOR_EMPTY_STACK (mbt->paramarr->exps));
    }

    /* generate parameterized expressions */
    max_param_exps = btor_pick_rand_rng (&mbt->round.rng, 0, MAX_NPARAMOPS);
    n              = 0;
    while (n++ < max_param_exps)
    {
      rand = btor_pick_rand_rng (&mbt->round.rng, 0, BTOR_PROB_MAX - 1);
      if (rand < mbt->round.p_bitvec_fun)
        btormbt_param_bv_op (mbt, NOT, COND);
      else if (rand < mbt->round.p_bitvec_fun + mbt->round.p_array_op)
        btormbt_param_array_op (mbt);
      else if (nlevel < MAX_NNESTEDBFUNS)
        btormbt_bv_fun (mbt, nlevel + 1);
    }

    /* pick exp from parambo/parambv with p = 0.5 if non-empty */
    expstack = !BTOR_EMPTY_STACK (mbt->parambo->exps)
                   ? (!BTOR_EMPTY_STACK (mbt->parambv->exps)
                          ? (btor_pick_with_prob_rng (&mbt->round.rng, 500)
                                 ? mbt->parambo
                                 : mbt->parambv)
                          : mbt->parambo)
                   : mbt->parambv;
    assert (!BTOR_EMPTY_STACK (expstack->exps));

    rand = btor_pick_rand_rng (
        &mbt->round.rng, 0, BTOR_COUNT_STACK (expstack->exps) - 1);
    tmp = BTOR_PEEK_STACK (expstack->exps, rand)->exp;
    fun =
        boolector_fun (mbt->btor, params.start, BTOR_COUNT_STACK (params), tmp);
    for (i = 0; i < BTOR_COUNT_STACK (params); i++)
      boolector_is_bound_param (mbt->btor, BTOR_PEEK_STACK (params, i));

    /* cleanup */
    for (i = 0; i < BTOR_COUNT_STACK (mbt->parambo->exps); i++)
      btormbt_release_node (mbt, mbt->parambo->exps.start[i]->exp);
    btormbt_release_exp_stack (mbt->mm, mbt->parambo);
    for (i = 0; i < BTOR_COUNT_STACK (mbt->parambv->exps); i++)
      btormbt_release_node (mbt, mbt->parambv->exps.start[i]->exp);
    btormbt_release_exp_stack (mbt->mm, mbt->parambv);
    for (i = 0; i < BTOR_COUNT_STACK (mbt->paramarr->exps); i++)
      btormbt_release_node (mbt, mbt->paramarr->exps.start[i]->exp);
    btormbt_release_exp_stack (mbt->mm, mbt->paramarr);
    for (i = 0; i < BTOR_COUNT_STACK (mbt->paramfun->exps); i++)
      btormbt_release_node (mbt, mbt->paramfun->exps.start[i]->exp);
    btormbt_release_exp_stack (mbt->mm, mbt->paramfun);
    BTOR_RELEASE_STACK (params);

    /* reset scope for arguments to apply node */
    mbt->parambo  = tmpparambo;
    mbt->parambv  = tmpparambv;
    mbt->paramarr = tmpparamarr;
    mbt->paramfun = tmpparamfun;

    /* new function needs to be put into the scope of the parent */
    btormbt_push_node (mbt, fun);
    g_btormbtstats->num_ops[FUN]++;
  }
  /* on level 0, the resulting function cannot be parameterized */
  assert (nlevel > 0 || !btormbt_is_parameterized (mbt, fun));

  /* generate apply expression with arguments within scope of apply */
  BTOR_INIT_STACK (mbt->mm, args);
  for (i = 0; i < BTOR_COUNT_STACK (param_widths); i++)
  {
    width = BTOR_PEEK_STACK (param_widths, i);
    // TODO (ma): if width == 1 select BTORMBT_BO_T
    tmp = select_exp (mbt, BTORMBT_BV_T, 0);
    BTOR_PUSH_STACK (args, modify_bv (mbt, tmp, width));
  }
  assert (boolector_fun_sort_check (
              mbt->btor, args.start, BTOR_COUNT_STACK (args), fun)
          == -1);
  tmp = boolector_apply (mbt->btor, args.start, BTOR_COUNT_STACK (args), fun);
  btormbt_push_node (mbt, tmp);
  g_btormbtstats->num_ops[APPLY]++;
  BTOR_RELEASE_STACK (param_widths);
  BTOR_RELEASE_STACK (args);
}

static void
btormbt_bv_uf (BtorMBT *mbt)
{
  int32_t id;
  uint32_t width, rand;
  char *symbol;
  BoolectorNode *uf, *arg, *apply;
  BtorSortId sortid;
  BoolectorSort sort;
  BoolectorNodePtrStack stack;
  BtorTupleSortIterator it;

  /* use existing UF */
  if (BTOR_COUNT_STACK (mbt->uf->exps)
      && btor_pick_with_prob_rng (&mbt->round.rng, mbt->p_apply_uf))
  {
    rand = btor_pick_rand_rng (
        &mbt->round.rng, 0, BTOR_COUNT_STACK (mbt->uf->exps) - 1);
    uf = mbt->uf->exps.start[rand]->exp;
  }
  else /* create new UF */
  {
    sort = btormbt_fun_sort (mbt);
    uf   = boolector_uf (mbt->btor, sort, 0);
    assert (boolector_is_uf (mbt->btor, uf));
    id = boolector_get_id (mbt->btor, uf);
    BTOR_NEWN (mbt->mm, symbol, 20);
    sprintf (symbol, "mbtuf%u", id);
    boolector_set_symbol (mbt->btor, uf, symbol);
    BTOR_DELETEN (mbt->mm, symbol, 20);
    //      btormbt_push_exp_stack (mbt->mm, mbt->uf, uf);
    btormbt_push_node (mbt, uf);
    g_btormbtstats->num_ops[UF]++;
  }

  /* create apply with sort of UF */
  BTOR_INIT_STACK (mbt->mm, stack);
  btor_init_tuple_sort_iterator (
      &it,
      mbt->btor,
      btor_get_domain_fun_sort (mbt->btor,
                                btor_exp_get_sort_id ((BtorNode *) uf)));
  while (btor_has_next_tuple_sort_iterator (&it))
  {
    sortid = btor_next_tuple_sort_iterator (&it);
    width  = btor_get_width_bitvec_sort (mbt->btor, sortid);
    arg    = select_exp (mbt, BTORMBT_BB_T, 0);
    BTOR_PUSH_STACK (stack, modify_bv (mbt, arg, width));
  }

  /* create apply on UF */
  apply =
      boolector_apply (mbt->btor, stack.start, BTOR_COUNT_STACK (stack), uf);

  width = boolector_get_width (mbt->btor, apply);
  btormbt_push_node (mbt, apply);
  g_btormbtstats->num_ops[APPLY]++;
  BTOR_RELEASE_STACK (stack);
}

/*------------------------------------------------------------------------*/

static void *btormbt_state_new (BtorMBT *);
static void *btormbt_state_opt (BtorMBT *);
static void *btormbt_state_init (BtorMBT *);
static void *btormbt_state_main (BtorMBT *);
static void *btormbt_state_add (BtorMBT *);
static void *btormbt_state_bv_op (BtorMBT *);
static void *btormbt_state_arr_op (BtorMBT *);
static void *btormbt_state_bv_fun (BtorMBT *);
static void *btormbt_state_bv_uf (BtorMBT *);
static void *btormbt_state_input (BtorMBT *);
static void *btormbt_state_release (BtorMBT *);
static void *btormbt_state_assume_assert (BtorMBT *);
static void *btormbt_state_sat (BtorMBT *);
static void *btormbt_state_dump (BtorMBT *);
static void *btormbt_state_query_model (BtorMBT *);
static void *btormbt_state_inc (BtorMBT *);
static void *btormbt_state_delete (BtorMBT *);

static void *
btormbt_state_new (BtorMBT *mbt)
{
  /* number of initial inputs */
  mbt->round.max_inputs =
      btor_pick_rand_rng (&mbt->round.rng, mbt->min_inputs, mbt->max_inputs);

  /* number of initial operations */
  mbt->round.max_ops = btor_pick_rand_rng (
      &mbt->round.rng, mbt->min_ops_init, mbt->max_ops_init);

  // TODO (ma): UFs
  init_pd_inputs (
      mbt,
      btor_pick_rand_rng (
          &mbt->round.rng, mbt->min_vars_init, mbt->max_vars_init),
      btor_pick_rand_rng (
          &mbt->round.rng, mbt->min_consts_init, mbt->max_consts_init),
      btor_pick_rand_rng (
          &mbt->round.rng, mbt->min_arrays_init, mbt->max_arrays_init));

  /* no delete operation at init */
  init_pd_ops (
      mbt,
      btor_pick_rand_rng (
          &mbt->round.rng, mbt->min_add_ops_init, mbt->max_add_ops_init),
      btor_pick_rand_rng (&mbt->round.rng,
                          mbt->min_release_ops_init,
                          mbt->max_release_ops_init));

  /* no additional inputs at init */
  init_pd_add (
      mbt,
      btor_pick_rand_rng (
          &mbt->round.rng, mbt->min_add_funs_init, mbt->max_add_funs_init),
      btor_pick_rand_rng (
          &mbt->round.rng, mbt->min_add_uf_init, mbt->max_add_uf_init),
      btor_pick_rand_rng (&mbt->round.rng,
                          mbt->min_add_arrayops_init,
                          mbt->max_add_arrayops_init),
      btor_pick_rand_rng (&mbt->round.rng,
                          mbt->min_add_bitvecops_init,
                          mbt->max_add_bitvecops_init),
      btor_pick_rand_rng (
          &mbt->round.rng, mbt->min_add_inputs_init, mbt->max_add_inputs_init));

  BTORMBT_LOG (1,
               "new: pick %u ops (add:rel=%0.1f%%:%0.1f%%), %u inputs",
               mbt->round.max_ops,
               (double) mbt->round.p_add / 10,
               (double) mbt->round.p_release / 10,
               mbt->round.max_inputs);

  mbt->btor = boolector_new ();
  assert (mbt->btor);

  return btormbt_state_opt;
}

static void *
btormbt_state_opt (BtorMBT *mbt)
{
  int i;
  BtorMBTBtorOpt *btoropt, *btoropt_engine;
  BtorUIntStack stack;

  /* enable / disable shadow clone testing */
  if (mbt->fshadow)
  {
    /* force (no) shadow clone testing */
    mbt->round.shadow = mbt->fshadow == FORCE_SHADOW_TRUE ? true : false;
  }
  else
  {
    mbt->round.shadow = false;
    /* enable shadow clone testing randomly */
    if (btor_pick_with_prob_rng (&mbt->round.rng, 100))
      mbt->round.shadow = true;
  }
  if (mbt->round.shadow && btor_pick_with_prob_rng (&mbt->round.rng, 300))
  {
    BTORMBT_LOG (1, "initial shadow clone...");
    /* cleanup done by boolector */
    boolector_chkclone (mbt->btor);
    g_btormbtstats->num_shadow_clone += 1;
    mbt->round.has_shadow = true;
  }

  /* choose logic */
  if (mbt->is_flogic)
    mbt->round.logic = mbt->flogic;
  else
  {
    BTOR_INIT_STACK (mbt->mm, stack);
    BTOR_PUSH_STACK (stack, BTORMBT_LOGIC_QF_BV);
    BTOR_PUSH_STACK (stack, BTORMBT_LOGIC_QF_BV);
    BTOR_PUSH_STACK (stack, BTORMBT_LOGIC_QF_BV);
    BTOR_PUSH_STACK (stack, BTORMBT_LOGIC_QF_BV);
    BTOR_PUSH_STACK (stack, BTORMBT_LOGIC_QF_ABV);
    BTOR_PUSH_STACK (stack, BTORMBT_LOGIC_QF_AUFBV);
    BTOR_PUSH_STACK (stack, BTORMBT_LOGIC_QF_UFBV);
    mbt->round.logic = BTOR_PEEK_STACK (
        stack,
        btor_pick_rand_rng (&mbt->round.rng, 0, BTOR_COUNT_STACK (stack) - 1));
    BTOR_RELEASE_STACK (stack);
  }

  /* set Boolector engine */
  btoropt_engine = mbt->btor_opts.start[BTOR_OPT_ENGINE];
  if (btoropt_engine->forced_by_cl)
  {
    if (btoropt_engine->val == BTOR_ENGINE_AIGPROP
        || btoropt_engine->val == BTOR_ENGINE_PROP
        || btoropt_engine->val == BTOR_ENGINE_SLS
        || (btoropt_engine->val == BTOR_ENGINE_FUN
            && (btor_get_opt (mbt->btor, BTOR_OPT_FUN_PREPROP)
                || btor_get_opt (mbt->btor, BTOR_OPT_FUN_PRESLS))))
    {
      /* reset if forced engine does not support QF_(AUF)BV */
      mbt->round.logic = BTORMBT_LOGIC_QF_BV;
    }
  }
  else
  {
    /* choose Boolector engine corresponding to supported logic */
    BTOR_INIT_STACK (mbt->mm, stack);
    BTOR_PUSH_STACK (stack, BTOR_ENGINE_FUN);
    if (mbt->round.logic == BTORMBT_LOGIC_QF_BV)
    {
      BTOR_PUSH_STACK (stack, BTOR_ENGINE_AIGPROP);
      BTOR_PUSH_STACK (stack, BTOR_ENGINE_PROP);
      BTOR_PUSH_STACK (stack, BTOR_ENGINE_SLS);
    }
    btoropt_engine->val = BTOR_PEEK_STACK (
        stack,
        btor_pick_rand_rng (&mbt->round.rng, 0, BTOR_COUNT_STACK (stack) - 1));
    BTOR_RELEASE_STACK (stack);
  }
  assert (btoropt_engine->val == BTOR_ENGINE_FUN
          || mbt->round.logic == BTORMBT_LOGIC_QF_BV);
  boolector_set_opt (mbt->btor, BTOR_OPT_ENGINE, btoropt_engine->val);

  BTORMBT_LOG (
      1,
      "opt: set logic to '%s'",
      mbt->round.logic == BTORMBT_LOGIC_QF_AUFBV
          ? "QF_AUFBV"
          : (mbt->round.logic == BTORMBT_LOGIC_QF_ABV
                 ? "QF_ABV"
                 : (mbt->round.logic == BTORMBT_LOGIC_QF_UFBV ? "QF_UFBV"
                                                              : "QF_BV")));

  BTORMBT_LOG (1,
               "opt: set boolector option '%s' to '%d'",
               btoropt_engine->name,
               btoropt_engine->val);

  /* Set SAT engine */
  btoropt = mbt->btor_opts.start[BTOR_OPT_SAT_ENGINE];
  if (!btoropt->forced_by_cl)
  {
    /* pick randomly */
    btoropt->val =
        btor_pick_rand_rng (&mbt->round.rng, btoropt->min, btoropt->max);
  }
  if (btor_pick_with_prob_rng (&mbt->round.rng, 500))
  {
    boolector_set_opt (mbt->btor, btoropt->kind, btoropt->val);
  }
  else
  {
    if (btor_pick_with_prob_rng (&mbt->round.rng, 500))
    {
#ifdef BTOR_USE_LINGELING
      if (btoropt->val == BTOR_SAT_ENGINE_LINGELING)
        boolector_set_sat_solver (mbt->btor, "lingeling");
#endif
#ifdef BTOR_USE_PICOSAT
      else if (btoropt->val == BTOR_SAT_ENGINE_PICOSAT)
        boolector_set_sat_solver (mbt->btor, "picosat");
#endif
#ifdef BTOR_USE_MINISAT
      else if (btoropt->val == BTOR_SAT_ENGINE_MINISAT)
        boolector_set_sat_solver (mbt->btor, "minisat");
#endif
    }
    else
    {
#ifdef BTOR_USE_LINGELING
      if (btoropt->val == BTOR_SAT_ENGINE_LINGELING)
        boolector_set_sat_solver_lingeling (
            mbt->btor, 0, btor_pick_rand_rng (&mbt->round.rng, 0, 1));
#endif
#ifdef BTOR_USE_PICOSAT
      else if (btoropt->val == BTOR_SAT_ENGINE_PICOSAT)
        boolector_set_sat_solver_picosat (mbt->btor);
#endif
#ifdef BTOR_USE_MINISAT
      else if (btoropt->val == BTOR_SAT_ENGINE_MINISAT)
        boolector_set_sat_solver_minisat (mbt->btor);
#endif
    }
  }
  BTORMBT_LOG (
      1, "opt: set boolector option '%s' to '%d'", btoropt->name, btoropt->val);

  if (mbt->optfuzz)
  {
    /* set output format for dumping */
    btoropt = mbt->btor_opts.start[BTOR_OPT_OUTPUT_FORMAT];
    if (!btoropt->forced_by_cl)
    {
      if (btor_pick_with_prob_rng (&mbt->round.rng, 330))
      {
        if (btor_pick_with_prob_rng (&mbt->round.rng, 500))
          btoropt->val = BTOR_OUTPUT_FORMAT_AIGER_ASCII;
        else
          btoropt->val = BTOR_OUTPUT_FORMAT_AIGER_BINARY;
      }
      else
      {
        if (btor_pick_with_prob_rng (&mbt->round.rng, 500))
          btoropt->val = BTOR_OUTPUT_FORMAT_BTOR;
        else
          btoropt->val = BTOR_OUTPUT_FORMAT_SMT2;
      }
    }
    boolector_set_opt (mbt->btor, BTOR_OPT_OUTPUT_FORMAT, btoropt->val);

    /* set output number format */
    btoropt = mbt->btor_opts.start[BTOR_OPT_OUTPUT_NUMBER_FORMAT];
    if (!btoropt->forced_by_cl)
      btoropt->val =
          btor_pick_rand_rng (&mbt->round.rng, btoropt->min, btoropt->max);
    boolector_set_opt (mbt->btor, BTOR_OPT_OUTPUT_NUMBER_FORMAT, btoropt->val);
  }

  /* set Boolector options */
  for (i = 0; i < BTOR_COUNT_STACK (mbt->btor_opts); i++)
  {
    btoropt = BTOR_PEEK_STACK (mbt->btor_opts, i);
    assert (boolector_has_opt (mbt->btor, btoropt->kind));

    if (!mbt->optfuzz && !btoropt->forced_by_cl) continue;

    /* skip, has already been set */
    if (btoropt->kind == BTOR_OPT_ENGINE || btoropt->kind == BTOR_OPT_SAT_ENGINE
        || btoropt->kind == BTOR_OPT_OUTPUT_FORMAT
        || btoropt->kind == BTOR_OPT_OUTPUT_NUMBER_FORMAT)
    {
      continue;
    }

    /* skip with prob = 0.5 */
    if ((btoropt->kind == BTOR_OPT_INCREMENTAL
         || btoropt->kind == BTOR_OPT_MODEL_GEN)
        && btor_pick_with_prob_rng (&mbt->round.rng, 500))
    {
      continue;
    }
    /* skip with prob = 0.1
     * note: do not skip engine options (value is picked between min and
     * max anyway, increases probability to enable engine options) */
    else if ((!btoropt->is_engine_opt || btoropt->engine != btoropt_engine->val)
             && btor_pick_with_prob_rng (&mbt->round.rng, 900))
    {
      continue;
    }

    /* avoid invalid option combinations */
    // FIXME remove as soon as ucopt works with mgen
    /* do not enable unconstrained optimization if either model
     * generation or incremental is enabled */
    if (btoropt->kind == BTOR_OPT_UCOPT
        && (boolector_get_opt (mbt->btor, BTOR_OPT_MODEL_GEN)
            || boolector_get_opt (mbt->btor, BTOR_OPT_INCREMENTAL)))
    {
      continue;
    }
    else if ((btoropt->kind == BTOR_OPT_MODEL_GEN
              || btoropt->kind == BTOR_OPT_INCREMENTAL)
             && boolector_get_opt (mbt->btor, BTOR_OPT_UCOPT))
    {
      continue;
    }
    /* do not enable justification if dual propagation is enabled */
    else if (btoropt->kind == BTOR_OPT_FUN_JUST
             && boolector_get_opt (mbt->btor, BTOR_OPT_FUN_DUAL_PROP))
    {
      continue;
    }
    else if (btoropt->kind == BTOR_OPT_FUN_DUAL_PROP
             && boolector_get_opt (mbt->btor, BTOR_OPT_FUN_JUST))
    {
      continue;
    }

    if (!btoropt->forced_by_cl)
    {
      /* pick option randomly */
      btoropt->val =
          btor_pick_rand_rng (&mbt->round.rng, btoropt->min, btoropt->max);
    }
    /* if an option is set via command line the value is saved in
     * btoropt->val */

    /* set boolector option */
    boolector_set_opt (mbt->btor, btoropt->kind, btoropt->val);
    BTORMBT_LOG (1,
                 "opt: set boolector option '%s' to '%u'",
                 btoropt->name,
                 btoropt->val);

    /* set some mbt specific options */
    if (btoropt->kind == BTOR_OPT_INCREMENTAL && btoropt->val == 1)
    {
      mbt->round.inc = true;
      mbt->round.max_ninc =
          btor_pick_rand_rng (&mbt->round.rng, MIN_INC_CALLS, MAX_INC_CALLS);
    }
    else if (btoropt->kind == BTOR_OPT_MODEL_GEN && btoropt->val > 0)
    {
      mbt->round.mgen = true;
      if (btor_pick_with_prob_rng (&mbt->round.rng, mbt->p_print_model))
        mbt->round.print_model = true;
    }
  }

  /* configure logic */
  switch (mbt->round.logic)
  {
    case BTORMBT_LOGIC_QF_BV:
      g_btormbt->create_funs   = false;
      g_btormbt->create_ufs    = false;
      g_btormbt->create_arrays = false;
      break;
    case BTORMBT_LOGIC_QF_UFBV:
      g_btormbt->create_funs   = false;
      g_btormbt->create_ufs    = true;
      g_btormbt->create_arrays = false;
      break;
    case BTORMBT_LOGIC_QF_ABV:
      g_btormbt->create_funs   = false;
      g_btormbt->create_ufs    = false;
      g_btormbt->create_arrays = true;
      break;
    default:
      assert (mbt->round.logic == BTORMBT_LOGIC_QF_AUFBV);
      g_btormbt->create_funs   = true;
      g_btormbt->create_ufs    = true;
      g_btormbt->create_arrays = true;
  }

  /* we currently do not allow to dump assumptions, hence dumping the
   * formula when incremental mode is enabled is not supported */
  if (!mbt->round.inc && btor_pick_with_prob_rng (&mbt->round.rng, mbt->p_dump))
  {
    mbt->round.dump = true;
  }

  /* make formulas extensional with probability of 0.1 */
  if (btor_pick_with_prob_rng (&mbt->round.rng, 100)) mbt->ext = true;

  return btormbt_state_init;
}

static void *
btormbt_state_init (BtorMBT *mbt)
{
  // TODO (ma): UFs?
  if (BTOR_COUNT_STACK (mbt->bo->exps) + BTOR_COUNT_STACK (mbt->bv->exps)
          + BTOR_COUNT_STACK (mbt->arr->exps)
      < mbt->round.max_inputs)
  {
    return btormbt_state_input;
  }

  // TODO (ma): UFs?
  /* generate at least one bool-var, one bv-var and one arr;
   * to ensure nonempty expression stacks */
  if (BTOR_COUNT_STACK (mbt->bo->exps) < 1) btormbt_var (mbt, BTORMBT_BO_T);
  if (BTOR_COUNT_STACK (mbt->bv->exps) < 1) btormbt_var (mbt, BTORMBT_BV_T);
  if (mbt->create_arrays && BTOR_COUNT_STACK (mbt->arr->exps) < 1)
    btormbt_array (mbt);

  if (mbt->round.ops < mbt->round.max_ops)
  {
    mbt->round.ops++;
    BTORMBT_LOG_STATUS (2, "init");
    if (btor_pick_with_prob_rng (&mbt->round.rng, mbt->round.p_add))
      return btormbt_state_add;
    else
      return btormbt_state_release;
  }

  BTORMBT_LOG_STATUS (1, "init");
  mbt->bo->init_layer_size  = BTOR_COUNT_STACK (mbt->bo->exps);
  mbt->bv->init_layer_size  = BTOR_COUNT_STACK (mbt->bv->exps);
  mbt->arr->init_layer_size = BTOR_COUNT_STACK (mbt->arr->exps);

  /* adapt paramters for main */
  mbt->round.ops = 0;
  mbt->round.max_ops =
      btor_pick_rand_rng (&mbt->round.rng, mbt->min_ops, mbt->max_ops);
  /* how many operations should be assertions?
   * -> round.max_ops and nass should be in relation (the more ops, the more
   * assertions) in order to keep the sat/unsat ratio balanced */
  if (mbt->round.max_ops < mbt->max_ops_lower)
  {
    mbt->round.max_ass = BTORMBT_MIN (
        mbt->round.max_ops,
        btor_pick_rand_rng (
            &mbt->round.rng, mbt->min_asserts_lower, mbt->max_asserts_lower));
  }
  else
  {
    mbt->round.max_ass = btor_pick_rand_rng (
        &mbt->round.rng, mbt->min_asserts_upper, mbt->max_asserts_upper);
  }

  init_pd_inputs (
      mbt,
      btor_pick_rand_rng (&mbt->round.rng, mbt->min_vars, mbt->max_vars),
      btor_pick_rand_rng (&mbt->round.rng, mbt->min_consts, mbt->max_consts),
      btor_pick_rand_rng (&mbt->round.rng, mbt->min_arrays, mbt->max_arrays));

  init_pd_ops (
      mbt,
      btor_pick_rand_rng (&mbt->round.rng, mbt->min_add_ops, mbt->max_add_ops),
      btor_pick_rand_rng (
          &mbt->round.rng, mbt->min_release_ops, mbt->max_release_ops));

  init_pd_add (
      mbt,
      btor_pick_rand_rng (
          &mbt->round.rng, mbt->min_add_funs, mbt->max_add_funs),
      btor_pick_rand_rng (&mbt->round.rng, mbt->min_add_uf, mbt->max_add_uf),
      btor_pick_rand_rng (
          &mbt->round.rng, mbt->min_add_arrayops, mbt->max_add_arrayops),
      btor_pick_rand_rng (
          &mbt->round.rng, mbt->min_add_bitvecops, mbt->max_add_bitvecops),
      btor_pick_rand_rng (
          &mbt->round.rng, mbt->min_add_inputs, mbt->max_add_inputs));

  BTORMBT_LOG (
      1,
      "main: pick %u ops (add:rel=%0.1f%%:%0.1f%%), ~%u asserts/assumes",
      mbt->round.max_ops,
      (double) mbt->round.p_add / 10,
      (double) mbt->round.p_release / 10,
      mbt->round.max_ass);

  mbt->round.is_init = true;
  return btormbt_state_main;
}

static void *
btormbt_state_main (BtorMBT *mbt)
{
  assert (BTOR_COUNT_STACK (mbt->bo->exps) > 0);
  assert (BTOR_COUNT_STACK (mbt->bv->exps) > 0);
  assert (!mbt->create_arrays || BTOR_COUNT_STACK (mbt->arr->exps) > 0);

  Btor *clone;
  BoolectorNode *node, *cnode;
  const char *symbol, *csymbol;
  int32_t i, j, id;
  BtorMBTExpStack *exp_stack;
  BtorMBTExpStack *exp_stacks[5] = {
      mbt->bo, mbt->bv, mbt->arr, mbt->fun, mbt->uf};

#ifdef NDEBUG
  (void) csymbol;
#endif

  /* main operations */
  if (mbt->round.ops < mbt->round.max_ops)
  {
    mbt->round.ops++;
    BTORMBT_LOG_STATUS (2, "main");
    if (mbt->round.max_ass > mbt->round.max_ops
        || btor_pick_with_prob_rng (
               &mbt->round.rng,
               ((double) mbt->round.max_ass / mbt->round.max_ops)
                   * BTOR_PROB_MAX))
    {
      /* pick with prob=0.0001 */
      if (mbt->round.inc && btor_pick_with_prob_rng (&mbt->round.rng, 100))
      {
        if (btor_pick_with_prob_rng (&mbt->round.rng, 500))
        {
          mbt->round.asserts += mbt->round.assumes;
          mbt->round.asserts_tot += mbt->round.assumes;
          boolector_fixate_assumptions (mbt->btor);
          btormbt_reset_assumptions (mbt);
        }
        else
        {
          boolector_reset_assumptions (mbt->btor);
          btormbt_reset_assumptions (mbt);
        }
        mbt->round.assumes = 0;
      }

      return btormbt_state_assume_assert;
    }
    else if (btor_pick_with_prob_rng (&mbt->round.rng, mbt->round.p_add))
    {
      return btormbt_state_add;
    }
    else
    {
      return btormbt_state_release;
    }
  }

  BTORMBT_LOG_STATUS (1, "main");
  BTORMBT_LOG (1,
               "main: asserts %d, assumes %d",
               mbt->round.asserts_tot,
               mbt->round.assumes);

  if (mbt->round.shadow
      && (!mbt->round.has_shadow
          || !btor_pick_with_prob_rng (&mbt->round.rng, 100)))
  {
    BTORMBT_LOG (1, "cloning...");
    /* cleanup done by boolector */
    boolector_chkclone (mbt->btor);
    g_btormbtstats->num_shadow_clone += 1;
    mbt->round.has_shadow = true;
  }

  if (btor_pick_with_prob_rng (&mbt->round.rng, 100))
  {
    g_btormbtstats->num_simp += 1;
    (void) boolector_simplify (mbt->btor);
  }

  if (btor_pick_with_prob_rng (&mbt->round.rng, 100))
  {
    g_btormbtstats->num_clone += 1;

    clone = boolector_clone (mbt->btor);

    if (btor_pick_with_prob_rng (&mbt->round.rng, 500))
      boolector_reset_stats (clone);
    if (btor_pick_with_prob_rng (&mbt->round.rng, 500))
      boolector_reset_time (clone);
    if (btor_pick_with_prob_rng (&mbt->round.rng, 500))
      boolector_print_stats (clone);

    if (btor_pick_with_prob_rng (&mbt->round.rng, 500))
    {
      for (j = 0; j < 5; j++)
      {
        exp_stack = exp_stacks[j];
        for (i = 0; i < BTOR_COUNT_STACK (exp_stack->exps); i++)
        {
          node = BTOR_PEEK_STACK (exp_stack->exps,
                                  btor_pick_rand_rng (
                                      &mbt->round.rng,
                                      0,
                                      BTOR_COUNT_STACK (exp_stack->exps) - 1))
                     ->exp;
          assert (boolector_get_btor (node) == mbt->btor);
          id     = boolector_get_id (mbt->btor, node);
          symbol = boolector_get_symbol (mbt->btor, node);
          cnode  = boolector_match_node (clone, node);
          assert (boolector_get_btor (cnode) == clone);
          assert (id == boolector_get_id (clone, cnode));
          assert (boolector_get_sort (mbt->btor, node)
                  == boolector_get_sort (clone, cnode));
          csymbol = boolector_get_symbol (clone, cnode);
          assert ((!symbol && !csymbol) || !strcmp (symbol, csymbol));
          if (boolector_is_fun (mbt->btor, node))
          {
            assert (boolector_fun_get_domain_sort (mbt->btor, node)
                    == boolector_fun_get_domain_sort (clone, cnode));
            assert (boolector_fun_get_codomain_sort (mbt->btor, node)
                    == boolector_fun_get_codomain_sort (clone, cnode));
          }
          boolector_release (clone, cnode);

          cnode = boolector_match_node_by_id (clone, id < 0 ? -id : id);
          assert (boolector_get_btor (cnode) == clone);
          csymbol = boolector_get_symbol (clone, cnode);
          assert (boolector_get_sort (mbt->btor, node)
                  == boolector_get_sort (clone, cnode));
          assert ((!symbol && !csymbol) || !strcmp (symbol, csymbol));
          if (boolector_is_fun (mbt->btor, node))
          {
            assert (boolector_fun_get_domain_sort (mbt->btor, node)
                    == boolector_fun_get_domain_sort (clone, cnode));
            assert (boolector_fun_get_codomain_sort (mbt->btor, node)
                    == boolector_fun_get_codomain_sort (clone, cnode));
          }
          boolector_release (clone, cnode);

          if (symbol)
          {
            cnode = boolector_match_node_by_symbol (clone, symbol);
            assert (boolector_get_btor (cnode) == clone);
            assert (id == boolector_get_id (clone, cnode));
            assert (boolector_get_sort (mbt->btor, node)
                    == boolector_get_sort (clone, cnode));
            if (boolector_is_fun (mbt->btor, node))
            {
              assert (boolector_fun_get_domain_sort (mbt->btor, node)
                      == boolector_fun_get_domain_sort (clone, cnode));
              assert (boolector_fun_get_codomain_sort (mbt->btor, node)
                      == boolector_fun_get_codomain_sort (clone, cnode));
            }
            boolector_release (clone, cnode);
          }
        }
      }
    }

    boolector_delete (clone);
  }

  if (mbt->round.dump) return btormbt_state_dump;

  return btormbt_state_sat;
}

static void *
btormbt_state_add (BtorMBT *mbt)
{
  void *next;
  uint32_t rand;

  rand = btor_pick_rand_rng (&mbt->round.rng, 0, BTOR_PROB_MAX - 1);

  if (rand < mbt->round.p_bitvec_op)
  {
    next = btormbt_state_bv_op;
  }
  else if (mbt->create_arrays
           && rand < mbt->round.p_bitvec_op + mbt->round.p_array_op)
  {
    next = btormbt_state_arr_op;
  }
  else if (mbt->create_funs
           && rand < mbt->round.p_bitvec_op + mbt->round.p_array_op
                         + mbt->round.p_bitvec_fun)
  {
    next = btormbt_state_bv_fun;
  }
  else if (mbt->create_ufs
           && rand < mbt->round.p_bitvec_op + mbt->round.p_array_op
                         + mbt->round.p_bitvec_fun + mbt->round.p_bitvec_uf)
  {
    next = btormbt_state_bv_uf;
  }
  else
  {
    next = btormbt_state_input;
  }

  return next;
}

static void *
btormbt_state_bv_op (BtorMBT *mbt)
{
  BoolectorNode *e0, *e1, *e2;

  BtorMBTOperator op = btor_pick_rand_rng (&mbt->round.rng, NOT, COND);

  if (is_unary_op (op))
  {
    e0 = select_exp (mbt, BTORMBT_BB_T, 0);
    btormbt_unary_op (mbt, op, e0);
  }
  else if (is_binary_op (op))
  {
    e0 = select_exp (
        mbt, ((op >= IMPLIES && op <= IFF) ? BTORMBT_BO_T : BTORMBT_BB_T), 0);
    e1 = select_exp (
        mbt, ((op >= IMPLIES && op <= IFF) ? BTORMBT_BO_T : BTORMBT_BB_T), 0);
    btormbt_binary_op (mbt, op, e0, e1);
  }
  else
  {
    assert (is_ternary_op (op));
    e0 = select_exp (mbt, BTORMBT_BO_T, 0);
    // TODO (ma): BTORMBT_BO_T also possible for e1 and e2
    e1 = select_exp (mbt, BTORMBT_BB_T, 0);
    e2 = select_exp (mbt, BTORMBT_BB_T, 0);
    btormbt_ternary_op (mbt, op, e0, e1, e2);
  }
  return (mbt->round.is_init ? btormbt_state_main : btormbt_state_init);
}

static void *
btormbt_state_arr_op (BtorMBT *mbt)
{
  uint32_t e0w, e0iw;
  BtorMBTOperator op;
  BoolectorNode *e0, *e1, *e2;

  e0   = select_exp (mbt, BTORMBT_ARR_T, 0);
  e0w  = boolector_get_width (mbt->btor, e0);
  e0iw = boolector_get_index_width (mbt->btor, e0);

  e2 = NULL;

  /* use read/write with p=0.666 else EQ/NE/COND */
  if (btor_pick_with_prob_rng (&mbt->round.rng, mbt->p_rw))
  {
    op = btor_pick_with_prob_rng (&mbt->round.rng, mbt->p_read) ? READ : WRITE;
    e1 = select_exp (mbt, BTORMBT_BV_T, 0);
    if (op == WRITE) e2 = select_exp (mbt, BTORMBT_BV_T, 0);
    btormbt_array_op (mbt, op, e0, e1, e2);
  }
  else
  {
    /* select EQ/NE/COND with same propability */
    if (!mbt->ext || btor_pick_with_prob_rng (&mbt->round.rng, mbt->p_cond))
      op = COND;
    else
      op = btor_pick_with_prob_rng (&mbt->round.rng, mbt->p_eq) ? EQ : NE;
    e1 = select_arr_exp (mbt, e0, e0w, e0iw, op == EQ || op == NE ? -1 : 0);
    if (op == COND) e2 = select_exp (mbt, BTORMBT_BO_T, 0);
    btormbt_array_op (mbt, op, e0, e1, e2);
  }

  return (mbt->round.is_init ? btormbt_state_main : btormbt_state_init);
}

static void *
btormbt_state_bv_uf (BtorMBT *mbt)
{
  btormbt_bv_uf (mbt);
  return mbt->round.is_init ? btormbt_state_main : btormbt_state_init;
}

static void *
btormbt_state_bv_fun (BtorMBT *mbt)
{
  assert (!mbt->parambo);
  assert (!mbt->parambv);
  assert (!mbt->paramarr);
  assert (!mbt->paramfun);

  btormbt_bv_fun (mbt, 0);
  assert (!mbt->parambo);
  assert (!mbt->parambv);
  assert (!mbt->paramarr);
  assert (!mbt->paramfun);
  return (mbt->round.is_init ? btormbt_state_main : btormbt_state_init);
}

static void *
btormbt_state_input (BtorMBT *mbt)
{
  // TODO (ma): UFs?
  if (mbt->create_arrays
      && btor_pick_with_prob_rng (&mbt->round.rng, mbt->round.p_array))
  {
    btormbt_array (mbt);
  }
  if (btor_pick_with_prob_rng (&mbt->round.rng, mbt->round.p_var))
  {
    btormbt_var (mbt, BTORMBT_BB_T);
  }
  else
  {
    btormbt_const (mbt);
  }

  return (mbt->round.is_init ? btormbt_state_main : btormbt_state_init);
}

static void *
btormbt_state_release (BtorMBT *mbt)
{
  uint32_t idx, rand;
  BoolectorNode *node;
  BtorMBTExpStack *stack;

  /* select target exp stack with probabilty proportional to size */
  rand = btor_pick_rand_rng (&mbt->round.rng,
                             0,
                             BTOR_COUNT_STACK (mbt->bo->exps)
                                 + BTOR_COUNT_STACK (mbt->bv->exps)
                                 + BTOR_COUNT_STACK (mbt->arr->exps) - 1);
  if (rand < BTOR_COUNT_STACK (mbt->bo->exps))
    stack = mbt->bo;
  else if (rand < BTOR_COUNT_STACK (mbt->bo->exps)
                      + BTOR_COUNT_STACK (mbt->bv->exps))
    stack = mbt->bv;
  else
    stack = mbt->arr;
  if (BTOR_COUNT_STACK (stack->exps) > 1)
  {
    idx = btor_pick_rand_rng (
        &mbt->round.rng, 0, BTOR_COUNT_STACK (stack->exps) - 1);
    node = BTOR_PEEK_STACK (stack->exps, idx)->exp;
    assert (stack != mbt->bo || boolector_get_width (mbt->btor, node) == 1);
    assert (stack != mbt->bv || boolector_get_width (mbt->btor, node) > 1);
    assert (stack != mbt->arr || boolector_is_array (mbt->btor, node));
    btormbt_release_node (mbt, node);
    btormbt_del_exp_stack (mbt->mm, stack, idx);
  }
  return (mbt->round.is_init ? btormbt_state_main : btormbt_state_init);
}

static void *
btormbt_state_assume_assert (BtorMBT *mbt)
{
  BoolectorNode *node;

  node = btormbt_constraint (mbt);

  if (mbt->round.inc
      && btor_pick_with_prob_rng (&mbt->round.rng, mbt->p_assume))
  {
    boolector_assume (mbt->btor, node);
    btormbt_push_exp_stack (mbt->mm, mbt->assumptions, node);
    mbt->round.assumes++;
  }
  else
  {
    boolector_assert (mbt->btor, node);
    btormbt_release_node (mbt, node);
    mbt->round.asserts++;
    mbt->round.asserts_tot++;
  }
  return btormbt_state_main;
}

static void *
btormbt_state_dump (BtorMBT *mbt)
{
  assert (!mbt->round.inc);

  int tmppid;
  Btor *tmpbtor;
  FILE *outfile;
  int32_t len, pstat;
  char *outfilename, *emsg, *envname = 0;
  uint32_t outformat;
  BoolectorNode *node;

  tmppid    = getpid ();
  outformat = boolector_get_opt (mbt->btor, BTOR_OPT_OUTPUT_FORMAT);

  if (outformat == BTOR_OUTPUT_FORMAT_AIGER_ASCII
      && !BTOR_COUNT_STACK (mbt->uf->exps) && !BTOR_COUNT_STACK (mbt->fun->exps)
      && !BTOR_COUNT_STACK (mbt->arr->exps))
  {
    boolector_dump_aiger_ascii (
        mbt->btor, stdout, btor_pick_rand_rng (&mbt->round.rng, 0, 1));
  }
  else if (outformat == BTOR_OUTPUT_FORMAT_AIGER_BINARY
           && !BTOR_COUNT_STACK (mbt->uf->exps)
           && !BTOR_COUNT_STACK (mbt->fun->exps)
           && !BTOR_COUNT_STACK (mbt->arr->exps))
  {
    boolector_dump_aiger_binary (
        mbt->btor, stdout, btor_pick_rand_rng (&mbt->round.rng, 0, 1));
  }
  else if ((outformat == BTOR_OUTPUT_FORMAT_BTOR
            || outformat == BTOR_OUTPUT_FORMAT_SMT2)
           // TODO: we cannot dump ite over functions to smt2/btor right now
           && mbt->round.num_ite_fun == 0)
  {
    len = 40 + strlen ("/tmp/btormbt-bug-.") + btor_num_digits_util (tmppid);
    BTOR_NEWN (mbt->mm, outfilename, len);

    if (outformat == BTOR_OUTPUT_FORMAT_BTOR
        // TODO: UF support in BTOR format not yet implemented
        && !BTOR_COUNT_STACK (mbt->uf->exps)
        // TODO: we cannot parse equality over lambdas in btor right now
        && mbt->round.num_eq_fun == 0)
    {
      sprintf (outfilename,
               "/tmp/btormbt-bug-%d%s",
               tmppid,
               btor_pick_with_prob_rng (&mbt->round.rng, 500) ? ".btor" : "");
      outfile = fopen (outfilename, "w");
      assert (outfile);
      boolector_dump_btor (mbt->btor, outfile);
    }
    else
    {
      sprintf (outfilename,
               "/tmp/btormbt-bug-%d%s",
               tmppid,
               btor_pick_with_prob_rng (&mbt->round.rng, 500) ? ".smt2" : "");
      outfile = fopen (outfilename, "w");
      assert (outfile);
      boolector_dump_smt2 (mbt->btor, outfile);
    }

    fclose (outfile);
    outfile = fopen (outfilename, "r");
    if ((envname = getenv ("BTORAPITRACE"))) unsetenv ("BTORAPITRACE");

    tmpbtor = boolector_new ();
    boolector_set_opt (tmpbtor, BTOR_OPT_PARSE_INTERACTIVE, 0);
    if (btor_pick_with_prob_rng (&mbt->round.rng, 500))
    {
      assert (BOOLECTOR_PARSE_ERROR
              != boolector_parse (
                     tmpbtor, outfile, outfilename, stdout, &emsg, &pstat));
    }
    else if (outformat == BTOR_OUTPUT_FORMAT_BTOR
             && !BTOR_COUNT_STACK (mbt->uf->exps)
             // TODO: we cannot parse equality over lambdas in btor right now
             && mbt->round.num_eq_fun == 0)
    {
      assert (BOOLECTOR_PARSE_ERROR
              != boolector_parse_btor (
                     tmpbtor, outfile, outfilename, stdout, &emsg, &pstat));
    }
    else
    {
      assert (BOOLECTOR_PARSE_ERROR
              != boolector_parse_smt2 (
                     tmpbtor, outfile, outfilename, stdout, &emsg, &pstat));
    }
    (void) emsg;
    (void) pstat;
    boolector_delete (tmpbtor);
    fclose (outfile);
    unlink (outfilename);
    BTOR_DELETEN (mbt->mm, outfilename, len);
    if (envname) setenv ("BTORAPITRACE", envname, 1);

    /* dump some random nodes, one per exp type */
    if (BTOR_COUNT_STACK (mbt->bo->exps))
    {
      node = BTOR_PEEK_STACK (
                 mbt->bo->exps,
                 btor_pick_rand_rng (
                     &mbt->round.rng, 0, BTOR_COUNT_STACK (mbt->bo->exps) - 1))
                 ->exp;
      if (outformat == BTOR_OUTPUT_FORMAT_BTOR)
        boolector_dump_btor_node (mbt->btor, stdout, node);
      else
        boolector_dump_smt2_node (mbt->btor, stdout, node);
    }
    if (BTOR_COUNT_STACK (mbt->bv->exps))
    {
      node = BTOR_PEEK_STACK (
                 mbt->bv->exps,
                 btor_pick_rand_rng (
                     &mbt->round.rng, 0, BTOR_COUNT_STACK (mbt->bv->exps) - 1))
                 ->exp;
      if (outformat == BTOR_OUTPUT_FORMAT_BTOR)
        boolector_dump_btor_node (mbt->btor, stdout, node);
      else
        boolector_dump_smt2_node (mbt->btor, stdout, node);
    }
    if (BTOR_COUNT_STACK (mbt->arr->exps))
    {
      node = BTOR_PEEK_STACK (
                 mbt->arr->exps,
                 btor_pick_rand_rng (
                     &mbt->round.rng, 0, BTOR_COUNT_STACK (mbt->arr->exps) - 1))
                 ->exp;
      if (outformat == BTOR_OUTPUT_FORMAT_BTOR)
        boolector_dump_btor_node (mbt->btor, stdout, node);
      else
        boolector_dump_smt2_node (mbt->btor, stdout, node);
    }
    if (BTOR_COUNT_STACK (mbt->uf->exps))
    {
      node = BTOR_PEEK_STACK (
                 mbt->uf->exps,
                 btor_pick_rand_rng (
                     &mbt->round.rng, 0, BTOR_COUNT_STACK (mbt->uf->exps) - 1))
                 ->exp;
      if (outformat == BTOR_OUTPUT_FORMAT_BTOR)
        boolector_dump_btor_node (mbt->btor, stdout, node);
      else
        boolector_dump_smt2_node (mbt->btor, stdout, node);
    }
  }

  return btor_pick_with_prob_rng (&mbt->round.rng, 500) ? btormbt_state_delete
                                                        : btormbt_state_main;
}

static void *
btormbt_state_sat (BtorMBT *mbt)
{
  int i, res, failed;
  BoolectorNode *ass;

  BTORMBT_LOG (1, "calling sat...");
  res = boolector_sat (mbt->btor);
  if (res == BOOLECTOR_UNSAT)
  {
    BTORMBT_LOG (1, "unsat");
    g_btormbtstats->num_unsat += 1;
  }
  else if (res == BOOLECTOR_SAT)
  {
    BTORMBT_LOG (1, "sat");
    g_btormbtstats->num_sat += 1;
  }
  else
    BTORMBT_LOG (1, "sat call returned %d", res);

  if (res == BOOLECTOR_UNSAT
      && boolector_get_opt (mbt->btor, BTOR_OPT_ENGINE) == BTOR_ENGINE_FUN)
  {
    /* log failed assumptions */
    for (i = 0; i < BTOR_COUNT_STACK (mbt->assumptions->exps); i++)
    {
      ass = BTOR_PEEK_STACK (mbt->assumptions->exps, i)->exp;
      assert (ass);
      failed = boolector_failed (mbt->btor, ass);
      BTORMBT_LOG (1, "assumption %p failed: %d", ass, failed);
    }
  }

  if (mbt->round.shadow && !btor_pick_with_prob_rng (&mbt->round.rng, 100))
  {
    BTORMBT_LOG (1, "cloning...");
    assert (mbt->round.has_shadow == true);
    /* cleanup done by boolector */
    boolector_chkclone (mbt->btor);
    g_btormbtstats->num_shadow_clone += 1;
  }

  if (mbt->round.mgen && res == BOOLECTOR_SAT) return btormbt_state_query_model;
  if (mbt->round.inc && mbt->round.ninc < mbt->round.max_ninc)
    return btormbt_state_inc;
  return btormbt_state_delete;
}

static void *
btormbt_state_query_model (BtorMBT *mbt)
{
  int32_t i, j, k, size = 0;
  const char *ass = NULL;
  char **indices = NULL, **values = NULL, *symbol;
  BoolectorNode *exp;
  BtorConstCharPtrStack bvass_stack;
  BtorCharPtrPtrStack arrass_stack, ufass_stack;
  BtorIntStack arrsize_stack, ufsize_stack;
  BtorMBTExpStack *exp_stack;
  BtorMBTExpStack *exp_stacks[5] = {
      mbt->bo, mbt->bv, mbt->arr, mbt->fun, mbt->uf};

  assert (mbt->round.mgen);

  BTOR_INIT_STACK (mbt->mm, bvass_stack);
  BTOR_INIT_STACK (mbt->mm, arrass_stack);
  BTOR_INIT_STACK (mbt->mm, ufass_stack);
  BTOR_INIT_STACK (mbt->mm, arrsize_stack);
  BTOR_INIT_STACK (mbt->mm, ufsize_stack);

  if (mbt->round.print_model)
  {
    if (btor_pick_with_prob_rng (&mbt->round.rng, mbt->p_model_format))
      boolector_print_model (mbt->btor, "btor", stdout);
    else
      boolector_print_model (mbt->btor, "smt2", stdout);
  }

  BTOR_CNEWN (mbt->mm, symbol, 20);
  for (k = 0; k < 5; k++)
  {
    exp_stack = exp_stacks[k];
    if (exp_stack == mbt->bo || exp_stack == mbt->bv)
      sprintf (symbol, "mbtass");
    else if (exp_stack == mbt->arr)
      sprintf (symbol, "mbtarr");
    else if (exp_stack == mbt->fun)
      sprintf (symbol, "mbtfun");
    else if (exp_stack == mbt->uf)
      sprintf (symbol, "mbtuf");

    for (i = 0; i < BTOR_COUNT_STACK (exp_stack->exps); i++)
    {
      exp = exp_stack->exps.start[i]->exp;
      if (exp_stack == mbt->bo || exp_stack == mbt->bv)
      {
        ass = boolector_bv_assignment (mbt->btor, exp);
        BTOR_PUSH_STACK (bvass_stack, ass);
      }
      else if (exp_stack == mbt->arr)
      {
        boolector_array_assignment (mbt->btor, exp, &indices, &values, &size);
        if (size > 0)
        {
          BTOR_PUSH_STACK (arrsize_stack, size);
          BTOR_PUSH_STACK (arrass_stack, indices);
          BTOR_PUSH_STACK (arrass_stack, values);
        }
      }
      else
      {
        assert (exp_stack == mbt->fun || exp_stack == mbt->uf);
        boolector_uf_assignment (mbt->btor, exp, &indices, &values, &size);
        if (size > 0)
        {
          BTOR_PUSH_STACK (ufsize_stack, size);
          BTOR_PUSH_STACK (ufass_stack, indices);
          BTOR_PUSH_STACK (ufass_stack, values);
        }
      }
      boolector_print_value_smt2 (
          mbt->btor,
          exp,
          btor_pick_with_prob_rng (&mbt->round.rng, 500) ? symbol : 0,
          stdout);
    }
  }
  BTOR_DELETEN (mbt->mm, symbol, 20);

  if (mbt->round.shadow && !btor_pick_with_prob_rng (&mbt->round.rng, 100))
  {
    BTORMBT_LOG (1, "cloning...");
    assert (mbt->round.has_shadow == true);
    /* cleanup done by boolector */
    boolector_chkclone (mbt->btor);
    g_btormbtstats->num_shadow_clone += 1;
  }

  /* release assignments */
  while (!BTOR_EMPTY_STACK (bvass_stack))
    boolector_free_bv_assignment (mbt->btor, BTOR_POP_STACK (bvass_stack));
  BTOR_RELEASE_STACK (bvass_stack);
  for (i = 0, j = 0; i < BTOR_COUNT_STACK (arrsize_stack); i++, j += 2)
  {
    size    = BTOR_PEEK_STACK (arrsize_stack, i);
    indices = BTOR_PEEK_STACK (arrass_stack, j);
    values  = BTOR_PEEK_STACK (arrass_stack, j + 1);
    boolector_free_array_assignment (mbt->btor, indices, values, size);
  }
  BTOR_RELEASE_STACK (arrass_stack);
  BTOR_RELEASE_STACK (arrsize_stack);
  for (i = 0, j = 0; i < BTOR_COUNT_STACK (ufsize_stack); i++, j += 2)
  {
    size    = BTOR_PEEK_STACK (ufsize_stack, i);
    indices = BTOR_PEEK_STACK (ufass_stack, j);
    values  = BTOR_PEEK_STACK (ufass_stack, j + 1);
    boolector_free_uf_assignment (mbt->btor, indices, values, size);
  }
  BTOR_RELEASE_STACK (ufass_stack);
  BTOR_RELEASE_STACK (ufsize_stack);

  if (mbt->round.inc && mbt->round.ninc < mbt->round.max_ninc)
    return btormbt_state_inc;

  return btormbt_state_delete;
}

static void *
btormbt_state_inc (BtorMBT *mbt)
{
  mbt->round.ninc += 1;
  g_btormbtstats->num_inc += 1;

  btormbt_reset_assumptions (mbt);

  /* reset / reinit */
  mbt->round.ops     = 0;
  mbt->round.max_ass = mbt->round.max_ass - mbt->round.asserts;
  mbt->round.assumes = 0;
  mbt->round.asserts = 0;

  mbt->round.max_ops =
      btor_pick_rand_rng (&mbt->round.rng, mbt->min_ops_inc, mbt->max_ops_inc);

  init_pd_inputs (
      mbt,
      btor_pick_rand_rng (
          &mbt->round.rng, mbt->min_vars_inc, mbt->max_vars_inc),
      btor_pick_rand_rng (
          &mbt->round.rng, mbt->min_consts_inc, mbt->max_consts_inc),
      btor_pick_rand_rng (
          &mbt->round.rng, mbt->min_arrays_inc, mbt->max_arrays_inc));

  init_pd_ops (
      mbt,
      btor_pick_rand_rng (
          &mbt->round.rng, mbt->min_add_ops_inc, mbt->max_add_ops_inc),
      btor_pick_rand_rng (
          &mbt->round.rng, mbt->min_release_ops_inc, mbt->max_release_ops_inc));

  init_pd_add (
      mbt,
      btor_pick_rand_rng (
          &mbt->round.rng, mbt->min_add_funs_inc, mbt->max_add_funs_inc),
      btor_pick_rand_rng (
          &mbt->round.rng, mbt->min_add_uf_inc, mbt->max_add_uf_inc),
      btor_pick_rand_rng (&mbt->round.rng,
                          mbt->min_add_arrayops_inc,
                          mbt->max_add_arrayops_inc),
      btor_pick_rand_rng (&mbt->round.rng,
                          mbt->min_add_bitvecops_inc,
                          mbt->max_add_bitvecops_inc),
      btor_pick_rand_rng (
          &mbt->round.rng, mbt->min_add_inputs_inc, mbt->max_add_inputs_inc));

  BTORMBT_LOG (1,
               "inc: pick %u ops (add:rel=%0.1f%%:%0.1f%%)",
               mbt->round.max_ops,
               (double) mbt->round.p_add / 10,
               (double) mbt->round.p_release / 10);
  BTORMBT_LOG (1, "number of increments: %u", mbt->round.ninc);

  return btormbt_state_main;
}

static void *
btormbt_state_delete (BtorMBT *mbt)
{
  assert (mbt);
  assert (mbt->btor);

  bool release_all;

  release_all = btor_pick_with_prob_rng (&mbt->round.rng, 100);

  RELEASE_EXP_STACK (bo, !release_all);
  RELEASE_EXP_STACK (bv, !release_all);
  RELEASE_EXP_STACK (arr, !release_all);
  RELEASE_EXP_STACK (fun, !release_all);
  RELEASE_EXP_STACK (uf, !release_all);
  RELEASE_EXP_STACK (assumptions, !release_all);

  RELEASE_SORT_STACK (bv_sorts);
  RELEASE_SORT_STACK (fun_sorts);

  assert (mbt->parambo == NULL);
  assert (mbt->parambv == NULL);
  assert (mbt->paramarr == NULL);
  assert (mbt->paramfun == NULL);

  if (release_all) boolector_release_all (mbt->btor);
  assert (boolector_get_refs (mbt->btor) == 0);
  boolector_delete (mbt->btor);
  mbt->btor = NULL;
  return 0;
}

/*------------------------------------------------------------------------*/

static void
reset_round_data (BtorMBT *mbt)
{
  /* (re)init */
  assert (!mbt->assumptions);
  assert (!mbt->bo);
  assert (!mbt->bv);
  assert (!mbt->arr);
  assert (!mbt->fun);
  assert (!mbt->uf);
  assert (!mbt->parambo);
  assert (!mbt->parambv);
  assert (!mbt->paramarr);
  assert (!mbt->paramfun);
  assert (!mbt->bv_sorts);
  assert (!mbt->fun_sorts);

  memset (&mbt->round, 0, sizeof (mbt->round));

  mbt->assumptions = btormbt_new_exp_stack (mbt->mm);
  mbt->bo          = btormbt_new_exp_stack (mbt->mm);
  mbt->bv          = btormbt_new_exp_stack (mbt->mm);
  mbt->arr         = btormbt_new_exp_stack (mbt->mm);
  mbt->fun         = btormbt_new_exp_stack (mbt->mm);
  mbt->uf          = btormbt_new_exp_stack (mbt->mm);
  mbt->bv_sorts    = btormbt_new_sort_stack (mbt->mm);
  mbt->fun_sorts   = btormbt_new_sort_stack (mbt->mm);
  btor_init_rng (&mbt->round.rng, mbt->seed);
}

static int
run (BtorMBT *mbt)
{
  assert (mbt);

  BtorMBTState state, next;
  int status, null;
  pid_t id;

  if (!mbt->seeded && (id = fork ()))
  {
    mbt->forked++;
    fflush (stdout);
    reset_alarm ();
#ifndef NDEBUG
    pid_t wid =
#endif
        wait (&status);
    assert (wid == id);
  }
  else
  {
    if (g_set_alarm)
    {
      set_alarm ();
      BTORMBT_LOG (1, "set time limit to %d second(s)", g_set_alarm);
    }

    /* redirect output from child to /dev/null if we don't want to have
     * verbose output */
    if (!mbt->seeded || !mbt->verbosity)
    {
      null = open ("/dev/null", O_WRONLY);
      dup2 (null, STDOUT_FILENO);
      /* do not redirect stderr if run is seeded (we want to see the failed
       * assertion or error msg) */
      if (!mbt->seeded) dup2 (null, STDERR_FILENO);
      close (null);
    }

    /* (re)init */
    reset_round_data (mbt);

    /* start traversing states */
    for (state = btormbt_state_new; state; state = next) next = state (mbt);

    btormbt_delete_btormbt (g_btormbt);
    exit (EXIT_OK);
  }

  return status;
}

/*------------------------------------------------------------------------*/

int
main (int argc, char **argv)
{
  int exitcode;
  int i, j, mac, pid, prev, res, status;
  uint32_t val;
  char *name, *cmd, *tmp;
  int namelen, cmdlen, tmppid, fd;
  BtorMBTBtorOpt *btoropt, *tmpopt;

  g_btormbt             = btormbt_new_btormbt ();
  g_btormbt->start_time = current_time ();

  pid      = 0;
  prev     = 0;
  exitcode = 0;
  namelen  = 0;

  for (i = 1; i < argc; i++)
  {
    /* general options */
    if (!strcmp (argv[i], "-h") || !strcmp (argv[i], "--help"))
    {
      printf ("%s", BTORMBT_USAGE);
      exitcode = EXIT_OK;
      goto EXIT;
    }
    else if (!strcmp (argv[i], "-v"))
    {
      g_btormbt->verbosity++;
    }
    else if (!strcmp (argv[i], "-q"))
    {
      g_btormbt->quiet = true;
    }
    else if (!strcmp (argv[i], "-s"))
    {
      if (++i == argc) btormbt_error ("argument to '-s' missing (try '-h')");
      if (!isnumstr (argv[i]))
        btormbt_error ("argument '%s' to '-s' is not a number (try '-h')",
                       argv[i]);
      g_btormbt->fshadow = atoi (argv[i]);
      if (g_btormbt->fshadow != 0 && g_btormbt->fshadow != 1)
        btormbt_error ("invalid argument to '-s' (try '-h')");
      g_btormbt->fshadow =
          g_btormbt->fshadow ? FORCE_SHADOW_TRUE : FORCE_SHADOW_FALSE;
    }
    else if (!strcmp (argv[i], "-o"))
    {
      g_btormbt->optfuzz = false;
    }
    else if (!strcmp (argv[i], "-O"))
    {
      if (++i == argc) btormbt_error ("argument to '-O' missing (try '-h')");
      if (argv[i][0] == '-')
        btormbt_error ("invalid output directory given (try '-h')");
      g_btormbt->out = argv[i];
      DIR *dir       = opendir (argv[i]);
      if (dir)
        closedir (dir);
      else
        btormbt_error ("given output directory does not exist");
    }
    else if (!strcmp (argv[i], "-f"))
    {
      g_btormbt->quit_after_first = true;
    }
    else if (!strcmp (argv[i], "-m"))
    {
      if (++i == argc) btormbt_error ("argument to '-m' missing (try '-h')");
      if (!isnumstr (argv[i]))
        btormbt_error ("argument '%s' to '-m' is not a number (try '-h')",
                       argv[i]);
      g_btormbt->max_rounds = atoi (argv[i]);
    }
    else if (!strcmp (argv[i], "-t"))
    {
      if (++i == argc) btormbt_error ("argument to '-t' missing (try '-h')");
      if (!isnumstr (argv[i]))
        btormbt_error ("argument '%s' to '-t' is not a number (try '-h')",
                       argv[i]);
      g_set_alarm = atoi (argv[i]);
    }
    else if (!strncmp (argv[i], "--logic", 7))
    {
      if (++i == argc)
        btormbt_error ("argument to '--logic' missing (try '-h')");
      g_btormbt->is_flogic = true;
      if (!strcmp (argv[i], "QF_BV"))
        g_btormbt->flogic = BTORMBT_LOGIC_QF_BV;
      else if (!strcmp (argv[i], "QF_ABV"))
        g_btormbt->flogic = BTORMBT_LOGIC_QF_ABV;
      else if (!strcmp (argv[i], "QF_AUFBV"))
        g_btormbt->flogic = BTORMBT_LOGIC_QF_AUFBV;
      else if (!strcmp (argv[i], "QF_UFBV"))
        g_btormbt->flogic = BTORMBT_LOGIC_QF_UFBV;
      else
      {
        btormbt_error ("invalid argument to '--logic' (try '-h')");
      }
    }
    /* boolector options */
    else if (!strcmp (argv[i], "-b"))
    {
      if (++i == argc) btormbt_error ("argument to '-b' missing (try '-h')");
      assert (BTOR_COUNT_STACK (g_btormbt->btor_opts));
      for (j = 0, btoropt = 0; j < BTOR_COUNT_STACK (g_btormbt->btor_opts); j++)
      {
        tmpopt = BTOR_PEEK_STACK (g_btormbt->btor_opts, j);
        assert (tmpopt);
        if (!strcmp (tmpopt->name, argv[i])
            || (tmpopt->shrt && !strcmp (tmpopt->shrt, argv[i])))
        {
          btoropt = tmpopt;
          break;
        }
      }
      if (!btoropt) btormbt_error ("invalid boolector option '%s'", argv[i]);
      if (++i == argc) btormbt_error ("argument to '-b' missing (try '-h')");
      val = (uint32_t) strtol (argv[i], &tmp, 10);
      if (tmp[0] != 0) btormbt_error ("invalid argument to '-b' (try '-h')");
      btoropt->val          = val;
      btoropt->forced_by_cl = true;
    }
    else if (!isnumstr (argv[i]))
    {
      btormbt_error ("invalid command line option '%s' (try '-h')", argv[i]);
    }
    else
    {
      g_btormbt->seed   = atoi (argv[i]);
      g_btormbt->seeded = true;
    }
  }

  g_btormbt->ppid = getpid ();
  set_sig_handlers ();

  /* open shared memory file for statistics */
  sprintf (g_shmfilename, "/tmp/btormbt-shm-%d", getpid ());
  if ((fd = open (g_shmfilename, O_RDWR | O_CREAT, S_IRWXU)) < 0)
    btormbt_error ("failed to create shared memory file");
  g_btormbtstats = mmap (0,
                         sizeof (BtorMBTStatistics),
                         PROT_READ | PROT_WRITE,
                         MAP_ANONYMOUS | MAP_SHARED,
                         fd,
                         0);
  if (close (fd)) btormbt_error ("failed to close shared memory file");
  (void) unlink (g_shmfilename);
  memset (g_btormbtstats, 0, sizeof (BtorMBTStatistics));

  mac = hashmac ();
  for (g_btormbt->rounds = 0; g_btormbt->rounds < g_btormbt->max_rounds;
       g_btormbt->rounds++)
  {
    if (!(prev & 1)) prev++;

    if (!g_btormbt->seeded)
    {
      g_btormbt->seed = mac;
      g_btormbt->seed *= 123301093;
      g_btormbt->seed += times (0);
      g_btormbt->seed *= 223531513;
      g_btormbt->seed += pid;
      g_btormbt->seed *= 31752023;
      g_btormbt->seed += prev;
      g_btormbt->seed *= 43376579;
      prev = g_btormbt->seed = g_btormbt->seed >> 1;

      if (!g_btormbt->quiet)
      {
        if (g_btormbt->terminal) erase ();
        printf ("%d %d ", g_btormbt->rounds, g_btormbt->seed);
        fflush (stdout);
      }

      /* reset verbosity flag for initial run, only print on replay */
      status = run (g_btormbt);
    }
    else
      status = run (g_btormbt);

    if (WIFEXITED (status))
      res = WEXITSTATUS (status);
    else if (WIFSIGNALED (status))
      res = EXIT_SIGNALED;
    else
      res = EXIT_UNKNOWN;

    /* replay run on error */
    if (!g_btormbt->seeded && res == EXIT_ERROR)
    {
      g_btormbt->bugs++;

      if (!(name = getenv ("BTORAPITRACE")))
      {
        tmppid  = getpid ();
        namelen = 40 + btor_num_digits_util (tmppid);
        BTOR_NEWN (g_btormbt->mm, name, namelen);
        sprintf (name, "/tmp/bug-%d-mbt.trace", tmppid);
        /* replay run */
        setenv ("BTORAPITRACE", name, 1);
        i = run (g_btormbt);
        assert (WIFEXITED (i));
        assert (WEXITSTATUS (i) == res);
        unsetenv ("BTORAPITRACE");
      }

      if (g_btormbt->out)
      {
        cmdlen = 40 + strlen (name) + strlen (g_btormbt->out)
                 + btor_num_digits_util (g_btormbt->seed);
        BTOR_NEWN (g_btormbt->mm, cmd, cmdlen);
        sprintf (cmd,
                 "cp %s %s/btormbt-bug-%d.trace",
                 name,
                 g_btormbt->out,
                 g_btormbt->seed);
      }
      else
      {
        cmdlen = 40 + strlen (name) + btor_num_digits_util (g_btormbt->seed);
        BTOR_NEWN (g_btormbt->mm, cmd, cmdlen);
        sprintf (cmd, "cp %s btormbt-bug-%d.trace", name, g_btormbt->seed);
      }

      if (!getenv ("BTORAPITRACE")) BTOR_DELETEN (g_btormbt->mm, name, namelen);

      if (system (cmd))
      {
        printf ("Error on copy command %s \n", cmd);
        exitcode = EXIT_ERROR;
        goto DONE;
      }

      BTOR_DELETEN (g_btormbt->mm, cmd, cmdlen);
    }

    if (res == EXIT_SIGNALED)
    {
      if (g_btormbt->verbosity) printf ("signal %d", WTERMSIG (status));
    }
    else if (res == EXIT_UNKNOWN)
    {
      if (g_btormbt->verbosity) printf ("unknown");
    }
    else if (res == EXIT_TIMEOUT)
    {
      BTORMBT_LOG (1, "TIMEOUT: time limit %d seconds reached\n", g_set_alarm);
      if (!g_btormbt->verbosity)
        printf ("timed out after %d second(s)\n", g_set_alarm);
    }
    else if (res == EXIT_ERROR)
    {
      if (g_btormbt->quiet) printf ("%d ", g_btormbt->seed);
      printf ("exit %d\n", res);
    }

    if (g_btormbt->rounds && g_btormbt->rounds % 10000 == 0)
    {
      printf ("\n");
      btormbt_print_stats (g_btormbt);
    }

    if ((res == EXIT_ERROR && g_btormbt->quit_after_first) || g_btormbt->seeded)
      break;
  }

  if (g_btormbt->verbosity)
  {
    if (g_btormbt->terminal) erase ();
    printf ("forked %d\n", g_btormbt->forked);
  }

DONE:
  if (!g_btormbt->quit_after_first && !g_btormbt->seeded)
    btormbt_print_stats (g_btormbt);
EXIT:
  if (munmap (g_btormbtstats, sizeof (BtorMBTStatistics)))
    btormbt_error ("failed to unmap shared memory");
  btormbt_delete_btormbt (g_btormbt);
  exit (exitcode);
}<|MERGE_RESOLUTION|>--- conflicted
+++ resolved
@@ -1268,10 +1268,7 @@
   }
   reset_sig_handlers ();
   raise (sig);
-<<<<<<< HEAD
-=======
   _exit (EXIT_ERROR);
->>>>>>> ba425562
 }
 
 static void
