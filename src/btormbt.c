--- conflicted
+++ resolved
@@ -2283,11 +2283,7 @@
     // FIXME (ma): sort workaround
     BtorSort *sort;
     sort = btor_sort_get_by_id (mbt->btor,
-<<<<<<< HEAD
-                                btor_exp_get_sort_id ((BtorNode *) fun));
-=======
                                 btor_node_get_sort_id ((BtorNode *) fun));
->>>>>>> 2f63cfa0
     for (i = 0; i < sort->fun.domain->tuple.num_elements; i++)
     {
       BTOR_PUSH_STACK (param_widths,
@@ -2511,11 +2507,7 @@
       &it,
       mbt->btor,
       btor_sort_fun_get_domain (mbt->btor,
-<<<<<<< HEAD
-                                btor_exp_get_sort_id ((BtorNode *) uf)));
-=======
                                 btor_node_get_sort_id ((BtorNode *) uf)));
->>>>>>> 2f63cfa0
   while (btor_iter_tuple_sort_has_next (&it))
   {
     sortid = btor_iter_tuple_sort_next (&it);
@@ -2756,11 +2748,7 @@
 #ifdef BTOR_USE_LINGELING
       if (btoropt->val == BTOR_SAT_ENGINE_LINGELING)
         boolector_set_sat_solver_lingeling (
-<<<<<<< HEAD
-            mbt->btor, 0, btor_rng_pick_rand (&mbt->round.rng, 0, 1));
-=======
             mbt->btor, btor_rng_pick_rand (&mbt->round.rng, 0, 1));
->>>>>>> 2f63cfa0
 #endif
 #ifdef BTOR_USE_PICOSAT
       else if (btoropt->val == BTOR_SAT_ENGINE_PICOSAT)
