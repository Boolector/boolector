/*  Boolector: Satisfiablity Modulo Theories (SMT) solver.
 *
 *  Copyright (C) 2014-2017 Aina Niemetz.
 *  Copyright (C) 2014-2017 Mathias Preiner.
 *  Copyright (C) 2014-2015 Armin Biere.
 *
 *  All rights reserved.
 *
 *  This file is part of Boolector.
 *  See COPYING for more information on using this software.
 */

#ifndef BTOROPTS_H_INCLUDED
#define BTOROPTS_H_INCLUDED

#include <stdbool.h>
#include <stdint.h>
#include "btortypes.h"
#include "utils/btorhashptr.h"
#include "utils/btormem.h"

/*------------------------------------------------------------------------*/

struct BtorOpt
{
  bool internal;    /* internal option? */
  bool isflag;      /* flag? */
  const char *shrt; /* short option identifier (may be 0) */
  const char *lng;  /* long option identifier */
  const char *desc; /* description */
  uint32_t val;     /* value */
  uint32_t dflt;    /* default value */
  uint32_t min;     /* min value */
  uint32_t max;     /* max value */
  char *valstr;     /* optional option string value */
};

typedef struct BtorOpt BtorOpt;

/*------------------------------------------------------------------------*/

/* enum BtorOption is in btortypes.h */

/*------------------------------------------------------------------------*/

#define BTOR_VERBOSITY_MAX 4

#define BTOR_PROB_MAX 1000

enum BtorOptSatEngine
{
  BTOR_SAT_ENGINE_MIN,
#ifdef BTOR_USE_LINGELING
  BTOR_SAT_ENGINE_LINGELING,
#endif
#ifdef BTOR_USE_PICOSAT
  BTOR_SAT_ENGINE_PICOSAT,
#endif
#ifdef BTOR_USE_MINISAT
  BTOR_SAT_ENGINE_MINISAT,
#endif
#ifdef BTOR_USE_CADICAL
  BTOR_SAT_ENGINE_CADICAL,
#endif
  BTOR_SAT_ENGINE_MAX,
};
#define BTOR_SAT_ENGINE_DFLT (BTOR_SAT_ENGINE_MIN + 1)
typedef enum BtorOptSatEngine BtorOptSatEngine;

<<<<<<< HEAD
#define BTOR_ENGINE_FUN 0
#define BTOR_ENGINE_SLS 1
#define BTOR_ENGINE_PROP 2
#define BTOR_ENGINE_AIGPROP 3
#define BTOR_ENGINE_EF 4
#define BTOR_ENGINE_DFLT BTOR_ENGINE_FUN
#define BTOR_ENGINE_MIN BTOR_ENGINE_FUN
#define BTOR_ENGINE_MAX BTOR_ENGINE_EF
=======
enum BtorOptEngine
{
  BTOR_ENGINE_MIN,
  BTOR_ENGINE_FUN,
  BTOR_ENGINE_SLS,
  BTOR_ENGINE_PROP,
  BTOR_ENGINE_AIGPROP,
  BTOR_ENGINE_MAX,
};
#define BTOR_ENGINE_DFLT BTOR_ENGINE_FUN
typedef enum BtorOptEngine BtorOptEngine;
>>>>>>> 29a97ba8

enum BtorOptInputFormat
{
  BTOR_INPUT_FORMAT_MIN,
  BTOR_INPUT_FORMAT_NONE,
  BTOR_INPUT_FORMAT_BTOR,
  BTOR_INPUT_FORMAT_SMT1,
  BTOR_INPUT_FORMAT_SMT2,
  BTOR_INPUT_FORMAT_MAX,
};
#define BTOR_INPUT_FORMAT_DFLT BTOR_INPUT_FORMAT_NONE
typedef enum BtorOptInputFormat BtorOptInputFormat;

enum BtorOptOutputBase
{
  BTOR_OUTPUT_BASE_MIN,
  BTOR_OUTPUT_BASE_BIN,
  BTOR_OUTPUT_BASE_HEX,
  BTOR_OUTPUT_BASE_DEC,
  BTOR_OUTPUT_BASE_MAX,
};
#define BTOR_OUTPUT_BASE_DFLT BTOR_OUTPUT_BASE_BIN
typedef enum BtorOptOutputBase BtorOptOutputBase;

enum BtorOptOutputFormat
{
  BTOR_OUTPUT_FORMAT_MIN,
  BTOR_OUTPUT_FORMAT_BTOR,
  BTOR_OUTPUT_FORMAT_BTOR2,
  BTOR_OUTPUT_FORMAT_SMT2,
  BTOR_OUTPUT_FORMAT_AIGER_ASCII,
  BTOR_OUTPUT_FORMAT_AIGER_BINARY,
  BTOR_OUTPUT_FORMAT_MAX,
};
#define BTOR_OUTPUT_FORMAT_DFLT BTOR_OUTPUT_FORMAT_BTOR
typedef enum BtorOptOutputFormat BtorOptOutputFormat;

enum BtorOptDPQsort
{
  BTOR_DP_QSORT_MIN,
  BTOR_DP_QSORT_JUST,
  BTOR_DP_QSORT_ASC,
  BTOR_DP_QSORT_DESC,
  BTOR_DP_QSORT_MAX,
};
#define BTOR_DP_QSORT_DFLT BTOR_DP_QSORT_JUST
typedef enum BtorOptDPQsort BtorOptDPQsort;

enum BtorOptJustHeur
{
  BTOR_JUST_HEUR_MIN,
  BTOR_JUST_HEUR_LEFT,
  BTOR_JUST_HEUR_BRANCH_MIN_APP,
  BTOR_JUST_HEUR_BRANCH_MIN_DEP,
  BTOR_JUST_HEUR_MAX,
};
#define BTOR_JUST_HEUR_DFLT BTOR_JUST_HEUR_BRANCH_MIN_APP
typedef enum BtorOptJustHeur BtorOptJustHeur;

enum BtorOptSLSStrat
{
  BTOR_SLS_STRAT_MIN,
  BTOR_SLS_STRAT_BEST_MOVE,
  BTOR_SLS_STRAT_RAND_WALK,
  BTOR_SLS_STRAT_FIRST_BEST_MOVE,
  BTOR_SLS_STRAT_BEST_SAME_MOVE,
  BTOR_SLS_STRAT_ALWAYS_PROP,
  BTOR_SLS_STRAT_MAX,
};
#define BTOR_SLS_STRAT_DFLT BTOR_SLS_STRAT_BEST_MOVE
typedef enum BtorOptSLSStrat BtorOptSLSStrat;

<<<<<<< HEAD
#define BTOR_EF_SYNTH_NONE 0
#define BTOR_EF_SYNTH_EL 1
#define BTOR_EF_SYNTH_ELMC 2
#define BTOR_EF_SYNTH_EL_ELMC 3
#define BTOR_EF_SYNTH_ELMR 4
#define BTOR_EF_SYNTH_DEFAULT BTOR_EF_SYNTH_ELMR
#define BTOR_EF_SYNTH_MIN BTOR_EF_SYNTH_NONE
#define BTOR_EF_SYNTH_MAX BTOR_EF_SYNTH_ELMR

#define BTOR_PROP_PATH_SEL_CONTROLLING 0
#define BTOR_PROP_PATH_SEL_ESSENTIAL 1
#define BTOR_PROP_PATH_SEL_RANDOM 2
=======
enum BtorOptPropPathSel
{
  BTOR_PROP_PATH_SEL_MIN,
  BTOR_PROP_PATH_SEL_CONTROLLING,
  BTOR_PROP_PATH_SEL_ESSENTIAL,
  BTOR_PROP_PATH_SEL_RANDOM,
  BTOR_PROP_PATH_SEL_MAX,
};
>>>>>>> 29a97ba8
#define BTOR_PROP_PATH_SEL_DFLT BTOR_PROP_PATH_SEL_ESSENTIAL
typedef enum BtorOptPropPathSel BtorOptPropPathSel;

enum BtorOptFunEagerLemmas
{
  BTOR_FUN_EAGER_LEMMAS_MIN,
  BTOR_FUN_EAGER_LEMMAS_NONE,
  BTOR_FUN_EAGER_LEMMAS_CONF,
  BTOR_FUN_EAGER_LEMMAS_ALL,
  BTOR_FUN_EAGER_LEMMAS_MAX,
};
#define BTOR_FUN_EAGER_LEMMAS_DFLT BTOR_FUN_EAGER_LEMMAS_CONF
typedef enum BtorOptFunEagerLemmas BtorOptFunEagerLemmas;

/*------------------------------------------------------------------------*/

void btor_opt_init_opts (Btor *btor);
void btor_opt_clone_opts (Btor *btor, Btor *clone);
void btor_opt_delete_opts (Btor *btor);

bool btor_opt_is_valid (Btor *btor, const BtorOption opt);

uint32_t btor_opt_get (Btor *btor, const BtorOption opt);
uint32_t btor_opt_get_min (Btor *btor, const BtorOption opt);
uint32_t btor_opt_get_max (Btor *btor, const BtorOption opt);
uint32_t btor_opt_get_dflt (Btor *btor, const BtorOption opt);
const char *btor_opt_get_lng (Btor *btor, const BtorOption opt);
const char *btor_opt_get_shrt (Btor *btor, const BtorOption opt);
const char *btor_opt_get_desc (Btor *btor, const BtorOption opt);
const char *btor_opt_get_valstr (Btor *btor, const BtorOption opt);

void btor_opt_set (Btor *btor, const BtorOption opt, uint32_t val);
void btor_opt_set_str (Btor *btor, const BtorOption opt, const char *str);

BtorOption btor_opt_first (Btor *btor);
BtorOption btor_opt_next (Btor *btor, BtorOption cur);

#ifndef NBTORLOG
void btor_opt_log_opts (Btor *btor);
#endif
#endif<|MERGE_RESOLUTION|>--- conflicted
+++ resolved
@@ -67,16 +67,6 @@
 #define BTOR_SAT_ENGINE_DFLT (BTOR_SAT_ENGINE_MIN + 1)
 typedef enum BtorOptSatEngine BtorOptSatEngine;
 
-<<<<<<< HEAD
-#define BTOR_ENGINE_FUN 0
-#define BTOR_ENGINE_SLS 1
-#define BTOR_ENGINE_PROP 2
-#define BTOR_ENGINE_AIGPROP 3
-#define BTOR_ENGINE_EF 4
-#define BTOR_ENGINE_DFLT BTOR_ENGINE_FUN
-#define BTOR_ENGINE_MIN BTOR_ENGINE_FUN
-#define BTOR_ENGINE_MAX BTOR_ENGINE_EF
-=======
 enum BtorOptEngine
 {
   BTOR_ENGINE_MIN,
@@ -84,11 +74,11 @@
   BTOR_ENGINE_SLS,
   BTOR_ENGINE_PROP,
   BTOR_ENGINE_AIGPROP,
+  BTOR_ENGINE_EF,
   BTOR_ENGINE_MAX,
 };
 #define BTOR_ENGINE_DFLT BTOR_ENGINE_FUN
 typedef enum BtorOptEngine BtorOptEngine;
->>>>>>> 29a97ba8
 
 enum BtorOptInputFormat
 {
@@ -161,20 +151,6 @@
 #define BTOR_SLS_STRAT_DFLT BTOR_SLS_STRAT_BEST_MOVE
 typedef enum BtorOptSLSStrat BtorOptSLSStrat;
 
-<<<<<<< HEAD
-#define BTOR_EF_SYNTH_NONE 0
-#define BTOR_EF_SYNTH_EL 1
-#define BTOR_EF_SYNTH_ELMC 2
-#define BTOR_EF_SYNTH_EL_ELMC 3
-#define BTOR_EF_SYNTH_ELMR 4
-#define BTOR_EF_SYNTH_DEFAULT BTOR_EF_SYNTH_ELMR
-#define BTOR_EF_SYNTH_MIN BTOR_EF_SYNTH_NONE
-#define BTOR_EF_SYNTH_MAX BTOR_EF_SYNTH_ELMR
-
-#define BTOR_PROP_PATH_SEL_CONTROLLING 0
-#define BTOR_PROP_PATH_SEL_ESSENTIAL 1
-#define BTOR_PROP_PATH_SEL_RANDOM 2
-=======
 enum BtorOptPropPathSel
 {
   BTOR_PROP_PATH_SEL_MIN,
@@ -183,9 +159,21 @@
   BTOR_PROP_PATH_SEL_RANDOM,
   BTOR_PROP_PATH_SEL_MAX,
 };
->>>>>>> 29a97ba8
 #define BTOR_PROP_PATH_SEL_DFLT BTOR_PROP_PATH_SEL_ESSENTIAL
 typedef enum BtorOptPropPathSel BtorOptPropPathSel;
+
+enum BtorOptEFSynth
+{
+  BTOR_EF_SYNTH_MIN,
+  BTOR_EF_SYNTH_NONE,
+  BTOR_EF_SYNTH_EL,
+  BTOR_EF_SYNTH_ELMC,
+  BTOR_EF_SYNTH_EL_ELMC,
+  BTOR_EF_SYNTH_ELMR,
+  BTOR_EF_SYNTH_MAX,
+};
+#define BTOR_EF_SYNTH_DFLT BTOR_EF_SYNTH_ELMR
+typedef enum BtorOptEFSynth BtorOptEFSynt;
 
 enum BtorOptFunEagerLemmas
 {
