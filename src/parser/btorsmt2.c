--- conflicted
+++ resolved
@@ -2068,140 +2068,10 @@
   return translate_rotate_smt2 (btor, exp, shift_width, left);
 }
 
-/*
- * skiptokens = 1 -> skip BTOR_LPAR_TAG_SMT2
- * skiptokens = 2 -> skip BTOR_UNDERSCORE_TAG_SMT2
- */
-static int
-parse_bitvec_sort (BtorSMT2Parser *parser,
-                   int skiptokens,
-                   BoolectorSort *resptr)
-{
-  assert (skiptokens >= 0);
-  assert (skiptokens <= 2);
-
-  int tag, width;
-  if (skiptokens < 1 && !read_lpar_smt2 (parser, 0)) return 0;
-  if (skiptokens < 2)
-  {
-    tag = read_token_smt2 (parser);
-    if (tag == EOF)
-      return !perr_smt2 (parser, "expected '_' but reached end-of-file");
-    if (tag != BTOR_UNDERSCORE_TAG_SMT2)
-      return !perr_smt2 (parser, "expected '_' at '%s'", parser->token.start);
-  }
-  tag = read_token_smt2 (parser);
-  if (tag == BTOR_INVALID_TAG_SMT2) return 0;
-  if (tag == EOF)
-    return !perr_smt2 (parser, "expected 'BitVec' but reached end-of-file");
-  if (tag != BTOR_BITVEC_TAG_SMT2)
-    return !perr_smt2 (
-        parser, "expected 'BitVec' at '%s'", parser->token.start);
-  tag = read_token_smt2 (parser);
-  if (tag == BTOR_INVALID_TAG_SMT2) return 0;
-  if (tag == EOF)
-    return !perr_smt2 (parser, "expected bit-width but reached end-of-file");
-  if (tag != BTOR_DECIMAL_CONSTANT_TAG_SMT2)
-    return !perr_smt2 (
-        parser, "expected bit-width at '%s'", parser->token.start);
-  assert (parser->token.start[0] != '-');
-  if (strchr (parser->token.start, '.'))
-    return !perr_smt2 (
-        parser, "invalid floating point bit-width '%s'", parser->token.start);
-  if (parser->token.start[0] == '0')
-  {
-    assert (!parser->token.start[1]);
-    return !perr_smt2 (parser, "invalid zero bit-width");
-  }
-  width = 0;
-  if (!str2int32_smt2 (parser, 1, parser->token.start, &width)) return 0;
-  BTOR_MSG (boolector_get_btor_msg (parser->btor),
-            3,
-            "parsed bit-vector sort of width %d",
-            width);
-
-  *resptr = boolector_bitvec_sort (parser->btor, width);
-  BTOR_PUSH_STACK (parser->mem, parser->sorts, *resptr);
-  return read_rpar_smt2 (parser, " to close bit-vector sort");
-}
-
 static int parse_sort (BtorSMT2Parser *parser,
                        int tag,
                        bool allow_array_sort,
                        BoolectorSort *sort);
-
-static int
-parse_array_sort (BtorSMT2Parser *parser, int tag, BoolectorSort *sort)
-{
-  BoolectorSort index, value;
-  if (tag == BTOR_ARRAY_TAG_SMT2)
-  {
-    // TODO (ma): check all logics with no arrays?
-    if (parser->commands.set_logic && parser->res->logic == BTOR_LOGIC_QF_BV)
-      return !perr_smt2 (parser, "'Array' invalid for logic 'QF_BV'");
-    tag = read_token_smt2 (parser);
-    if (!parse_sort (parser, tag, false, &index)) return 0;
-    tag = read_token_smt2 (parser);
-    if (!parse_sort (parser, tag, false, &value)) return 0;
-    if (!read_rpar_smt2 (parser, " after element sort of Array")) return 0;
-    *sort = boolector_array_sort (parser->btor, index, value);
-    BTOR_PUSH_STACK (parser->mem, parser->sorts, *sort);
-    return 1;
-  }
-  else if (tag == EOF)
-    return !perr_smt2 (parser, "reached end-of-file but expected 'Array'");
-  return !perr_smt2 (parser, "expected 'Array' at '%s'", parser->token.start);
-}
-
-static int
-parse_sort (BtorSMT2Parser *parser,
-            int tag,
-            bool allow_array_sort,
-            BoolectorSort *sort)
-{
-  BtorSMT2Node *alias;
-
-  if (tag == BTOR_BOOL_TAG_SMT2)
-  {
-    *sort = boolector_bool_sort (parser->btor);
-    BTOR_PUSH_STACK (parser->mem, parser->sorts, *sort);
-    return 1;
-  }
-  else if (tag == BTOR_LPAR_TAG_SMT2)
-  {
-    if (allow_array_sort)
-    {
-      tag = read_token_smt2 (parser);
-      if (tag == BTOR_ARRAY_TAG_SMT2)
-        return parse_array_sort (parser, tag, sort);
-      else
-      {
-        if (tag == EOF)
-          return !perr_smt2 (parser,
-                             "expected '_' or 'Array' but reached end-of-file");
-        if (tag != BTOR_UNDERSCORE_TAG_SMT2)
-          return !perr_smt2 (
-              parser, "expected '_' or 'Array' at '%s'", parser->token.start);
-        return parse_bitvec_sort (parser, 2, sort);
-      }
-    }
-    else
-      return parse_bitvec_sort (parser, 1, sort);
-  }
-  else if (tag == BTOR_SYMBOL_TAG_SMT2)
-  {
-    alias = find_symbol_smt2 (parser, parser->token.start);
-    if (!alias || !alias->sort)
-      return !perr_smt2 (parser, "invalid sort '%s'", parser->token.start);
-    *sort = alias->sort_alias;
-    return 1;
-  }
-  else if (tag == EOF)
-    return !perr_smt2 (parser,
-                       "reached end-of-file but expected '(' or 'Bool'");
-  return !perr_smt2 (
-      parser, "expected '(' or 'Bool' at '%s'", parser->token.start);
-}
 
 /* Note: we need look ahead and tokens string only for get-value
  *	 (for parsing a term list and printing the originally parsed,
@@ -2973,7 +2843,7 @@
           parser->perrcoo = p[nargs].coo;
           return !perr_smt2 (parser, "body of '%s' is not a boolean term", msg);
         }
-        BTOR_INIT_STACK (params);
+        BTOR_INIT_STACK (parser->mem, params);
         for (i = 1; i < nargs; i++)
         {
           assert (p[i].tag == BTOR_SYMBOL_TAG_SMT2);
@@ -2983,8 +2853,7 @@
           assert (sym->tag);
           assert (sym->tag == BTOR_SYMBOL_TAG_SMT2);
           assert (sym->exp);
-          BTOR_PUSH_STACK (
-              parser->mem, params, boolector_copy (parser->btor, sym->exp));
+          BTOR_PUSH_STACK (params, boolector_copy (parser->btor, sym->exp));
           remove_symbol_smt2 (parser, sym);
         }
         l[0].tag = BTOR_EXP_TAG_SMT2;
@@ -2995,7 +2864,7 @@
         while (!BTOR_EMPTY_STACK (params))
           boolector_release (parser->btor, BTOR_POP_STACK (params));
         boolector_release (parser->btor, p[nargs].exp);
-        BTOR_RELEASE_STACK (parser->mem, params);
+        BTOR_RELEASE_STACK (params);
         parser->work.top = p;
       }
       /* exists (<sorted_var>+) <term> */
@@ -3477,8 +3346,6 @@
   return parse_term_aux_smt2 (parser, 0, 0, resptr, cooptr, 0);
 }
 
-<<<<<<< HEAD
-=======
 /*
  * skiptokens = 1 -> skip BTOR_LPAR_TAG_SMT2
  * skiptokens = 2 -> skip BTOR_UNDERSCORE_TAG_SMT2
@@ -3536,11 +3403,6 @@
   return read_rpar_smt2 (parser, " to close bit-vector sort");
 }
 
-static int parse_sort (BtorSMT2Parser *parser,
-                       int tag,
-                       bool allow_array_sort,
-                       BoolectorSort *sort);
-
 static int
 parse_array_sort (BtorSMT2Parser *parser, int tag, BoolectorSort *sort)
 {
@@ -3614,7 +3476,6 @@
       parser, "expected '(' or 'Bool' at '%s'", parser->token.start);
 }
 
->>>>>>> ba425562
 static int
 declare_fun_smt2 (BtorSMT2Parser *parser)
 {
@@ -3782,6 +3643,8 @@
       if (tag != BTOR_LPAR_TAG_SMT2) return !perr_smt2 (parser, "expected '('");
       if (!read_symbol (parser, " after '('", &arg)) return 0;
       assert (arg && arg->tag == BTOR_SYMBOL_TAG_SMT2);
+      // TODO: todo allow existing symbols that already occur in outer
+      // scopes
       if (arg->coo.x)
         return !perr_smt2 (parser,
                            "symbol '%s' already defined at line %d column %d",
