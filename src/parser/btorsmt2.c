/*  Boolector: Satisfiablity Modulo Theories (SMT) solver.
 *
 *  Copyright (C) 2011-2014 Armin Biere.
 *  Copyright (C) 2013-2016 Aina Niemetz.
 *  Copyright (C) 2013-2016 Mathias Preiner.
 *
 *  All rights reserved.
 *
 *  This file is part of Boolector.
 *  See COPYING for more information on using this software.
 */

#include "btorsmt2.h"

#include "btorbitvec.h"
#include "btorcore.h"
#include "btormsg.h"
#include "btoropt.h"
#include "utils/btormem.h"
#include "utils/btorutil.h"

#include <ctype.h>
#include <limits.h>
#include <stdarg.h>
#include <stdbool.h>

//#define BTOR_USE_CLONE_SCOPES

/*------------------------------------------------------------------------*/

void boolector_print_value (
    Btor *btor, BoolectorNode *node, char *node_str, char *format, FILE *file);

/*------------------------------------------------------------------------*/

typedef enum BtorSMT2TagClass
{
  BTOR_CLASS_BITS_SMT2 = 6,
  BTOR_CLASS_SIZE_SMT2 = (1 << BTOR_CLASS_BITS_SMT2),
  BTOR_CLASS_MASK_SMT2 = (BTOR_CLASS_SIZE_SMT2 - 1),

  BTOR_OTHER_TAG_CLASS_SMT2 = 0,

  BTOR_CONSTANT_TAG_CLASS_SMT2 = (BTOR_CLASS_SIZE_SMT2 << 0),
  BTOR_RESERVED_TAG_CLASS_SMT2 = (BTOR_CLASS_SIZE_SMT2 << 1),
  BTOR_COMMAND_TAG_CLASS_SMT2  = (BTOR_CLASS_SIZE_SMT2 << 2),
  BTOR_KEYWORD_TAG_CLASS_SMT2  = (BTOR_CLASS_SIZE_SMT2 << 3),
  BTOR_CORE_TAG_CLASS_SMT2     = (BTOR_CLASS_SIZE_SMT2 << 4),
  BTOR_ARRAY_TAG_CLASS_SMT2    = (BTOR_CLASS_SIZE_SMT2 << 5),
  BTOR_BITVEC_TAG_CLASS_SMT2   = (BTOR_CLASS_SIZE_SMT2 << 6),
  BTOR_LOGIC_TAG_CLASS_SMT2    = (BTOR_CLASS_SIZE_SMT2 << 7),
} BtorSMT2TagClass;

typedef enum BtorSMT2Tag
{
  BTOR_INVALID_TAG_SMT2   = 0 + BTOR_OTHER_TAG_CLASS_SMT2,
  BTOR_PARENT_TAG_SMT2    = 1 + BTOR_OTHER_TAG_CLASS_SMT2,
  BTOR_LPAR_TAG_SMT2      = 2 + BTOR_OTHER_TAG_CLASS_SMT2,
  BTOR_RPAR_TAG_SMT2      = 3 + BTOR_OTHER_TAG_CLASS_SMT2,
  BTOR_SYMBOL_TAG_SMT2    = 4 + BTOR_OTHER_TAG_CLASS_SMT2,
  BTOR_ATTRIBUTE_TAG_SMT2 = 5 + BTOR_OTHER_TAG_CLASS_SMT2,
  BTOR_EXP_TAG_SMT2       = 6 + BTOR_OTHER_TAG_CLASS_SMT2,
  /* <var_binding> */
  BTOR_LETBIND_TAG_SMT2 = 7 + BTOR_OTHER_TAG_CLASS_SMT2,
  /* (<var_binding>+) */
  BTOR_PARLETBINDING_TAG_SMT2 = 8 + BTOR_OTHER_TAG_CLASS_SMT2,
  /* <sorted_var> */
  BTOR_SORTED_VAR_TAG_SMT2 = 9 + BTOR_OTHER_TAG_CLASS_SMT2,
  /* (<sorted_var>+) */
  BTOR_SORTED_VARS_TAG_SMT2 = 10 + BTOR_OTHER_TAG_CLASS_SMT2,

  BTOR_DECIMAL_CONSTANT_TAG_SMT2     = 0 + BTOR_CONSTANT_TAG_CLASS_SMT2,
  BTOR_HEXADECIMAL_CONSTANT_TAG_SMT2 = 1 + BTOR_CONSTANT_TAG_CLASS_SMT2,
  BTOR_BINARY_CONSTANT_TAG_SMT2      = 2 + BTOR_CONSTANT_TAG_CLASS_SMT2,
  BTOR_STRING_CONSTANT_TAG_SMT2      = 3 + BTOR_CONSTANT_TAG_CLASS_SMT2,

  BTOR_PAR_TAG_SMT2                   = 0 + BTOR_RESERVED_TAG_CLASS_SMT2,
  BTOR_NUMERAL_RESERVED_WORD_TAG_SMT2 = 1 + BTOR_RESERVED_TAG_CLASS_SMT2,
  BTOR_DECIMAL_RESERVED_WORD_TAG_SMT2 = 2 + BTOR_RESERVED_TAG_CLASS_SMT2,
  BTOR_STRING_RESERVED_WORD_TAG_SMT2  = 3 + BTOR_RESERVED_TAG_CLASS_SMT2,
  BTOR_UNDERSCORE_TAG_SMT2            = 4 + BTOR_RESERVED_TAG_CLASS_SMT2,
  BTOR_BANG_TAG_SMT2                  = 5 + BTOR_RESERVED_TAG_CLASS_SMT2,
  BTOR_AS_TAG_SMT2                    = 6 + BTOR_RESERVED_TAG_CLASS_SMT2,
  BTOR_LET_TAG_SMT2                   = 7 + BTOR_RESERVED_TAG_CLASS_SMT2,
  BTOR_FORALL_TAG_SMT2                = 8 + BTOR_RESERVED_TAG_CLASS_SMT2,
  BTOR_EXISTS_TAG_SMT2                = 9 + BTOR_RESERVED_TAG_CLASS_SMT2,

  BTOR_SET_LOGIC_TAG_SMT2      = 0 + BTOR_COMMAND_TAG_CLASS_SMT2,
  BTOR_SET_OPTION_TAG_SMT2     = 1 + BTOR_COMMAND_TAG_CLASS_SMT2,
  BTOR_SET_INFO_TAG_SMT2       = 2 + BTOR_COMMAND_TAG_CLASS_SMT2,
  BTOR_DECLARE_SORT_TAG_SMT2   = 3 + BTOR_COMMAND_TAG_CLASS_SMT2,
  BTOR_DEFINE_SORT_TAG_SMT2    = 4 + BTOR_COMMAND_TAG_CLASS_SMT2,
  BTOR_DECLARE_FUN_TAG_SMT2    = 5 + BTOR_COMMAND_TAG_CLASS_SMT2,
  BTOR_DEFINE_FUN_TAG_SMT2     = 6 + BTOR_COMMAND_TAG_CLASS_SMT2,
  BTOR_PUSH_TAG_SMT2           = 7 + BTOR_COMMAND_TAG_CLASS_SMT2,
  BTOR_POP_TAG_SMT2            = 8 + BTOR_COMMAND_TAG_CLASS_SMT2,
  BTOR_ASSERT_TAG_SMT2         = 9 + BTOR_COMMAND_TAG_CLASS_SMT2,
  BTOR_CHECK_SAT_TAG_SMT2      = 10 + BTOR_COMMAND_TAG_CLASS_SMT2,
  BTOR_GET_ASSERTIONS_TAG_SMT2 = 11 + BTOR_COMMAND_TAG_CLASS_SMT2,
  BTOR_GET_PROOF_TAG_SMT2      = 12 + BTOR_COMMAND_TAG_CLASS_SMT2,
  BTOR_GET_UNSAT_CORE_TAG_SMT2 = 13 + BTOR_COMMAND_TAG_CLASS_SMT2,
  BTOR_GET_VALUE_TAG_SMT2      = 14 + BTOR_COMMAND_TAG_CLASS_SMT2,
  BTOR_GET_ASSIGNMENT_TAG_SMT2 = 15 + BTOR_COMMAND_TAG_CLASS_SMT2,
  BTOR_GET_OPTION_TAG_SMT2     = 16 + BTOR_COMMAND_TAG_CLASS_SMT2,
  BTOR_GET_INFO_TAG_SMT2       = 17 + BTOR_COMMAND_TAG_CLASS_SMT2,
  BTOR_EXIT_TAG_SMT2           = 18 + BTOR_COMMAND_TAG_CLASS_SMT2,
  BTOR_GET_MODEL_TAG_SMT2      = 19 + BTOR_COMMAND_TAG_CLASS_SMT2,
  BTOR_MODEL_TAG_SMT2          = 20 + BTOR_COMMAND_TAG_CLASS_SMT2,

  BTOR_ALL_STATISTICS_TAG_SMT2         = 0 + BTOR_KEYWORD_TAG_CLASS_SMT2,
  BTOR_AUTHORS_TAG_SMT2                = 1 + BTOR_KEYWORD_TAG_CLASS_SMT2,
  BTOR_AXIOMS_TAG_SMT2                 = 2 + BTOR_KEYWORD_TAG_CLASS_SMT2,
  BTOR_CHAINABLE_TAG_SMT2              = 3 + BTOR_KEYWORD_TAG_CLASS_SMT2,
  BTOR_DEFINITION_TAG_SMT2             = 4 + BTOR_KEYWORD_TAG_CLASS_SMT2,
  BTOR_DIAG_OUTPUT_CHANNEL_TAG_SMT2    = 5 + BTOR_KEYWORD_TAG_CLASS_SMT2,
  BTOR_ERROR_BEHAVIOR_TAG_SMT2         = 6 + BTOR_KEYWORD_TAG_CLASS_SMT2,
  BTOR_EXPAND_DEFINITIONS_TAG_SMT2     = 7 + BTOR_KEYWORD_TAG_CLASS_SMT2,
  BTOR_EXTENSIONS_TAG_SMT2             = 8 + BTOR_KEYWORD_TAG_CLASS_SMT2,
  BTOR_FUNS_TAG_SMT2                   = 9 + BTOR_KEYWORD_TAG_CLASS_SMT2,
  BTOR_FUNS_DESCRIPTION_TAG_SMT2       = 10 + BTOR_KEYWORD_TAG_CLASS_SMT2,
  BTOR_INTERACTIVE_MODE_TAG_SMT2       = 11 + BTOR_KEYWORD_TAG_CLASS_SMT2,
  BTOR_LANGUAGE_TAG_SMT2               = 12 + BTOR_KEYWORD_TAG_CLASS_SMT2,
  BTOR_LEFT_ASSOC_TAG_SMT2             = 13 + BTOR_KEYWORD_TAG_CLASS_SMT2,
  BTOR_NAME_TAG_SMT2                   = 14 + BTOR_KEYWORD_TAG_CLASS_SMT2,
  BTOR_NAMED_TAG_SMT2                  = 15 + BTOR_KEYWORD_TAG_CLASS_SMT2,
  BTOR_NOTES_TAG_SMT2                  = 16 + BTOR_KEYWORD_TAG_CLASS_SMT2,
  BTOR_PRINT_SUCCESS_TAG_SMT2          = 17 + BTOR_KEYWORD_TAG_CLASS_SMT2,
  BTOR_PRODUCE_ASSIGNMENTS_TAG_SMT2    = 18 + BTOR_KEYWORD_TAG_CLASS_SMT2,
  BTOR_PRODUCE_MODELS_TAG_SMT2         = 19 + BTOR_KEYWORD_TAG_CLASS_SMT2,
  BTOR_PRODUCE_PROOFS_TAG_SMT2         = 20 + BTOR_KEYWORD_TAG_CLASS_SMT2,
  BTOR_PRODUCE_UNSAT_CORES_TAG_SMT2    = 21 + BTOR_KEYWORD_TAG_CLASS_SMT2,
  BTOR_RANDOM_SEED_TAG_SMT2            = 22 + BTOR_KEYWORD_TAG_CLASS_SMT2,
  BTOR_REASON_UNKNOWN_TAG_SMT2         = 23 + BTOR_KEYWORD_TAG_CLASS_SMT2,
  BTOR_REGULAR_OUTPUT_CHANNEL_TAG_SMT2 = 24 + BTOR_KEYWORD_TAG_CLASS_SMT2,
  BTOR_RIGHT_ASSOC_TAG_SMT2            = 25 + BTOR_KEYWORD_TAG_CLASS_SMT2,
  BTOR_SORTS_TAG_SMT2                  = 26 + BTOR_KEYWORD_TAG_CLASS_SMT2,
  BTOR_SORTS_DESCRIPTION_TAG_SMT2      = 27 + BTOR_KEYWORD_TAG_CLASS_SMT2,
  BTOR_STATUS_TAG_SMT2                 = 28 + BTOR_KEYWORD_TAG_CLASS_SMT2,
  BTOR_THEORIES_TAG_SMT2               = 29 + BTOR_KEYWORD_TAG_CLASS_SMT2,
  BTOR_VALUES_TAG_SMT2                 = 30 + BTOR_KEYWORD_TAG_CLASS_SMT2,
  BTOR_VERBOSITY_TAG_SMT2              = 31 + BTOR_KEYWORD_TAG_CLASS_SMT2,
  BTOR_VERSION_TAG_SMT2                = 32 + BTOR_KEYWORD_TAG_CLASS_SMT2,
  /* ---------------------------------------------------------------------- */

  BTOR_BOOL_TAG_SMT2     = 0 + BTOR_CORE_TAG_CLASS_SMT2,
  BTOR_TRUE_TAG_SMT2     = 1 + BTOR_CORE_TAG_CLASS_SMT2,
  BTOR_FALSE_TAG_SMT2    = 2 + BTOR_CORE_TAG_CLASS_SMT2,
  BTOR_NOT_TAG_SMT2      = 3 + BTOR_CORE_TAG_CLASS_SMT2,
  BTOR_IMPLIES_TAG_SMT2  = 4 + BTOR_CORE_TAG_CLASS_SMT2,
  BTOR_AND_TAG_SMT2      = 5 + BTOR_CORE_TAG_CLASS_SMT2,
  BTOR_OR_TAG_SMT2       = 6 + BTOR_CORE_TAG_CLASS_SMT2,
  BTOR_XOR_TAG_SMT2      = 7 + BTOR_CORE_TAG_CLASS_SMT2,
  BTOR_EQUAL_TAG_SMT2    = 8 + BTOR_CORE_TAG_CLASS_SMT2,
  BTOR_DISTINCT_TAG_SMT2 = 9 + BTOR_CORE_TAG_CLASS_SMT2,
  BTOR_ITE_TAG_SMT2      = 10 + BTOR_CORE_TAG_CLASS_SMT2,

  BTOR_ARRAY_TAG_SMT2  = 0 + BTOR_ARRAY_TAG_CLASS_SMT2,
  BTOR_SELECT_TAG_SMT2 = 1 + BTOR_ARRAY_TAG_CLASS_SMT2,
  BTOR_STORE_TAG_SMT2  = 2 + BTOR_ARRAY_TAG_CLASS_SMT2,

  BTOR_BITVEC_TAG_SMT2       = 0 + BTOR_BITVEC_TAG_CLASS_SMT2,
  BTOR_CONCAT_TAG_SMT2       = 1 + BTOR_BITVEC_TAG_CLASS_SMT2,
  BTOR_EXTRACT_TAG_SMT2      = 2 + BTOR_BITVEC_TAG_CLASS_SMT2,
  BTOR_BVNOT_TAG_SMT2        = 3 + BTOR_BITVEC_TAG_CLASS_SMT2,
  BTOR_BVNEG_TAG_SMT2        = 4 + BTOR_BITVEC_TAG_CLASS_SMT2,
  BTOR_BVAND_TAG_SMT2        = 5 + BTOR_BITVEC_TAG_CLASS_SMT2,
  BTOR_BVOR_TAG_SMT2         = 6 + BTOR_BITVEC_TAG_CLASS_SMT2,
  BTOR_BVADD_TAG_SMT2        = 7 + BTOR_BITVEC_TAG_CLASS_SMT2,
  BTOR_BVMUL_TAG_SMT2        = 8 + BTOR_BITVEC_TAG_CLASS_SMT2,
  BTOR_BVUDIV_TAG_SMT2       = 9 + BTOR_BITVEC_TAG_CLASS_SMT2,
  BTOR_BVUREM_TAG_SMT2       = 10 + BTOR_BITVEC_TAG_CLASS_SMT2,
  BTOR_BVSHL_TAG_SMT2        = 11 + BTOR_BITVEC_TAG_CLASS_SMT2,
  BTOR_BVLSHR_TAG_SMT2       = 12 + BTOR_BITVEC_TAG_CLASS_SMT2,
  BTOR_BVULT_TAG_SMT2        = 13 + BTOR_BITVEC_TAG_CLASS_SMT2,
  BTOR_BVNAND_TAG_SMT2       = 14 + BTOR_BITVEC_TAG_CLASS_SMT2,
  BTOR_BVNOR_TAG_SMT2        = 15 + BTOR_BITVEC_TAG_CLASS_SMT2,
  BTOR_BVXOR_TAG_SMT2        = 16 + BTOR_BITVEC_TAG_CLASS_SMT2,
  BTOR_BVXNOR_TAG_SMT2       = 17 + BTOR_BITVEC_TAG_CLASS_SMT2,
  BTOR_BVCOMP_TAG_SMT2       = 18 + BTOR_BITVEC_TAG_CLASS_SMT2,
  BTOR_BVSUB_TAG_SMT2        = 19 + BTOR_BITVEC_TAG_CLASS_SMT2,
  BTOR_BVSDIV_TAG_SMT2       = 20 + BTOR_BITVEC_TAG_CLASS_SMT2,
  BTOR_BVSREM_TAG_SMT2       = 21 + BTOR_BITVEC_TAG_CLASS_SMT2,
  BTOR_BVSMOD_TAG_SMT2       = 22 + BTOR_BITVEC_TAG_CLASS_SMT2,
  BTOR_BVASHR_TAG_SMT2       = 23 + BTOR_BITVEC_TAG_CLASS_SMT2,
  BTOR_REPEAT_TAG_SMT2       = 24 + BTOR_BITVEC_TAG_CLASS_SMT2,
  BTOR_ZERO_EXTEND_TAG_SMT2  = 25 + BTOR_BITVEC_TAG_CLASS_SMT2,
  BTOR_SIGN_EXTEND_TAG_SMT2  = 26 + BTOR_BITVEC_TAG_CLASS_SMT2,
  BTOR_ROTATE_LEFT_TAG_SMT2  = 27 + BTOR_BITVEC_TAG_CLASS_SMT2,
  BTOR_ROTATE_RIGHT_TAG_SMT2 = 28 + BTOR_BITVEC_TAG_CLASS_SMT2,
  BTOR_BVULE_TAG_SMT2        = 29 + BTOR_BITVEC_TAG_CLASS_SMT2,
  BTOR_BVUGT_TAG_SMT2        = 30 + BTOR_BITVEC_TAG_CLASS_SMT2,
  BTOR_BVUGE_TAG_SMT2        = 31 + BTOR_BITVEC_TAG_CLASS_SMT2,
  BTOR_BVSLT_TAG_SMT2        = 32 + BTOR_BITVEC_TAG_CLASS_SMT2,
  BTOR_BVSLE_TAG_SMT2        = 33 + BTOR_BITVEC_TAG_CLASS_SMT2,
  BTOR_BVSGT_TAG_SMT2        = 34 + BTOR_BITVEC_TAG_CLASS_SMT2,
  BTOR_BVSGE_TAG_SMT2        = 35 + BTOR_BITVEC_TAG_CLASS_SMT2,
  /* Z3 extensions */
  BTOR_BVREDOR_TAG_SMT2          = 36 + BTOR_BITVEC_TAG_CLASS_SMT2,
  BTOR_BVREDAND_TAG_SMT2         = 37 + BTOR_BITVEC_TAG_CLASS_SMT2,
  BTOR_EXT_ROTATE_LEFT_TAG_SMT2  = 38 + BTOR_BITVEC_TAG_CLASS_SMT2,
  BTOR_EXT_ROTATE_RIGHT_TAG_SMT2 = 39 + BTOR_BITVEC_TAG_CLASS_SMT2,

  BTOR_AUFLIA_TAG_SMT2    = 0 + BTOR_LOGIC_TAG_CLASS_SMT2,
  BTOR_AUFLIRA_TAG_SMT2   = 1 + BTOR_LOGIC_TAG_CLASS_SMT2,
  BTOR_AUFNIRA_TAG_SMT2   = 2 + BTOR_LOGIC_TAG_CLASS_SMT2,
  BTOR_LRA_TAG_SMT2       = 3 + BTOR_LOGIC_TAG_CLASS_SMT2,
  BTOR_QF_ABV_TAG_SMT2    = 4 + BTOR_LOGIC_TAG_CLASS_SMT2,
  BTOR_QF_AUFBV_TAG_SMT2  = 5 + BTOR_LOGIC_TAG_CLASS_SMT2,
  BTOR_QF_AUFLIA_TAG_SMT2 = 6 + BTOR_LOGIC_TAG_CLASS_SMT2,
  BTOR_QF_AX_TAG_SMT2     = 7 + BTOR_LOGIC_TAG_CLASS_SMT2,
  BTOR_QF_BV_TAG_SMT2     = 8 + BTOR_LOGIC_TAG_CLASS_SMT2,
  BTOR_QF_IDL_TAG_SMT2    = 9 + BTOR_LOGIC_TAG_CLASS_SMT2,
  BTOR_QF_LIA_TAG_SMT2    = 10 + BTOR_LOGIC_TAG_CLASS_SMT2,
  BTOR_QF_LRA_TAG_SMT2    = 11 + BTOR_LOGIC_TAG_CLASS_SMT2,
  BTOR_QF_NIA_TAG_SMT2    = 12 + BTOR_LOGIC_TAG_CLASS_SMT2,
  BTOR_QF_NRA_TAG_SMT2    = 13 + BTOR_LOGIC_TAG_CLASS_SMT2,
  BTOR_QF_RDL_TAG_SMT2    = 14 + BTOR_LOGIC_TAG_CLASS_SMT2,
  BTOR_QF_UF_TAG_SMT2     = 15 + BTOR_LOGIC_TAG_CLASS_SMT2,
  BTOR_QF_UFBV_TAG_SMT2   = 16 + BTOR_LOGIC_TAG_CLASS_SMT2,
  BTOR_QF_UFIDL_TAG_SMT2  = 17 + BTOR_LOGIC_TAG_CLASS_SMT2,
  BTOR_QF_UFLIA_TAG_SMT2  = 18 + BTOR_LOGIC_TAG_CLASS_SMT2,
  BTOR_QF_UFLRA_TAG_SMT2  = 19 + BTOR_LOGIC_TAG_CLASS_SMT2,
  BTOR_QF_UFNRA_TAG_SMT2  = 20 + BTOR_LOGIC_TAG_CLASS_SMT2,
  BTOR_UFLRA_TAG_SMT2     = 21 + BTOR_LOGIC_TAG_CLASS_SMT2,
  BTOR_UFNIA_TAG_SMT2     = 22 + BTOR_LOGIC_TAG_CLASS_SMT2,
  BTOR_BV_TAG_SMT2        = 23 + BTOR_LOGIC_TAG_CLASS_SMT2,
  BTOR_UFBV_TAG_SMT2      = 24 + BTOR_LOGIC_TAG_CLASS_SMT2,

} BtorSMT2Tag;

typedef struct BtorSMT2Coo
{
  int x, y;
} BtorSMT2Coo;

typedef struct BtorSMT2Node
{
  BtorSMT2Tag tag;
  unsigned bound : 1;
  unsigned sort : 1;
  unsigned scope_level;
  BtorSMT2Coo coo;
  char *name;
  BoolectorNode *exp;
  BoolectorSort sort_alias;
  struct BtorSMT2Node *next;
} BtorSMT2Node;

typedef struct BtorSMT2Item
{
  BtorSMT2Tag tag;
  BtorSMT2Coo coo;
  union
  {
    int32_t num;
    struct
    {
      int32_t hi, lo;
    };
  };
  union
  {
    BtorSMT2Node *node;
    BoolectorNode *exp;
    char *str;
  };
} BtorSMT2Item;

BTOR_DECLARE_STACK (BtorSMT2Item, BtorSMT2Item);
BTOR_DECLARE_STACK (BtorPtr, Btor *);
BTOR_DECLARE_STACK (BoolectorSort, BoolectorSort);

/*------------------------------------------------------------------------*/

static const char *btor_printable_ascii_chars_smt2 =
    "!\"#$%&'()*+,-./"
    "0123456789"
    ":;<=>?@"
    "ABCDEFGHIJKLMNOPQRSTUVWXYZ"
    "[\\]^_`"
    "abcdefghijklmnopqrstuvwxyz"
    "{|}~"
    " \t\r\n";

static const char *btor_letters_smt2 =
    "ABCDEFGHIJKLMNOPQRSTUVWXYZ"
    "abcdefghijklmnopqrstuvwxyz";

static const char *btor_decimal_digits_smt2 = "0123456789";

static const char *btor_hexadecimal_digits_smt2 = "0123456789abcdefABCDEF";

static const char *btor_extra_symbol_chars_smt2 = "+-/*=%?!.$_~&^<>@";

static const char *btor_extra_keyword_chars_smt2 = "+-/*=%?!.$_~&^<>@";

typedef enum BtorSMT2CharClass
{
  BTOR_DECIMAL_DIGIT_CHAR_CLASS_SMT2     = (1 << 0),
  BTOR_HEXADECIMAL_DIGIT_CHAR_CLASS_SMT2 = (1 << 1),
  BTOR_STRING_CHAR_CLASS_SMT2            = (1 << 2),
  BTOR_SYMBOL_CHAR_CLASS_SMT2            = (1 << 3),
  BTOR_QUOTED_SYMBOL_CHAR_CLASS_SMT2     = (1 << 4),
  BTOR_KEYWORD_CHAR_CLASS_SMT2           = (1 << 5),
} BtorSMT2CharClass;

typedef struct BtorSMT2Parser
{
  Btor *btor;
  BtorMemMgr *mem;
  int verbosity, incremental, model, need_functions, interactive, done;
  int saved, savedch;
  int last_end_of_line_ycoo;
  int nprefix;
  int var_binding;
  int sorted_var;
  uint32_t bound_vars; /* used for exists/forall vars to enumerate symbols */
  const char *expecting_body;
  char *error;
  unsigned char cc[256];
  FILE *infile;
  char *infile_name;
  FILE *outfile;
  BtorCharStack *prefix, token;
  BoolectorNodePtrStack outputs, inputs;
  BoolectorSortStack sorts;
  BtorUIntStack outputs_trail, inputs_trail;
  BtorSMT2ItemStack work;
  BtorSMT2Coo coo, lastcoo, nextcoo, perrcoo;
  BtorSMT2Node *last_node;
  BtorParseResult *res;
#ifdef BTOR_USE_CLONE_SCOPES
  BtorPtrStack btor_scopes;
#endif
  BoolectorNodePtrStack assumptions;
  BtorUIntStack assumptions_trail;
  unsigned num_scopes;
  unsigned cur_scope_num_terms;
  struct
  {
    unsigned size, count;
    BtorSMT2Node **table;
  } symbol;
  struct
  {
    int all, set_logic, asserts, check_sat, exits, model;
  } commands;

  /* SMT2 options */
  bool print_success;
} BtorSMT2Parser;

static int
xcoo_smt2 (BtorSMT2Parser *parser)
{
  return parser->perrcoo.x ? parser->perrcoo.x : parser->coo.x;
}

static int
ycoo_smt2 (BtorSMT2Parser *parser)
{
  return parser->perrcoo.x ? parser->perrcoo.y : parser->coo.y;
}

static char *
perr_smt2 (BtorSMT2Parser *parser, const char *fmt, ...)
{
  size_t bytes;
  va_list ap;
  if (!parser->error)
  {
    va_start (ap, fmt);
    bytes = btor_parse_error_message_length (parser->infile_name, fmt, ap);
    va_end (ap);
    va_start (ap, fmt);
    parser->error = btor_parse_error_message (parser->mem,
                                              parser->infile_name,
                                              xcoo_smt2 (parser),
                                              ycoo_smt2 (parser),
                                              fmt,
                                              ap,
                                              bytes);
    va_end (ap);
  }
  return parser->error;
}

static void
savech_smt2 (BtorSMT2Parser *parser, char ch)
{
  assert (!parser->saved);
  parser->saved   = 1;
  parser->savedch = ch;
  if (ch == '\n')
  {
    assert (parser->nextcoo.x > 1);
    parser->nextcoo.x--;
    parser->nextcoo.y = parser->last_end_of_line_ycoo;
  }
  else
  {
    assert (parser->nextcoo.y > 1);
    parser->nextcoo.y--;
  }
}

static char *
cerr_smt2 (BtorSMT2Parser *parser, const char *p, int ch, const char *s)
{
  const char *d, *n;

  if (!parser->saved) savech_smt2 (parser, ch);
  parser->perrcoo = parser->nextcoo;

  if (ch == EOF)
    return perr_smt2 (
        parser, "%s end-of-file%s%s", p, (s ? " " : ""), (s ? s : ""));
  if (isprint (ch) && ch != '\\')
    return perr_smt2 (
        parser, "%s character '%c'%s%s", p, ch, (s ? " " : ""), (s ? s : ""));

  switch (ch)
  {
    case '\\':
      n = "backslash";
      d = "\\\\";
      break;
    case '\n':
      n = "new line";
      d = "\\n";
      break;
    case '\t':
      n = "horizontal tabulator";
      d = "\\t";
      break;
    case '\r':
      n = "carriage return";
      d = "\\r";
      break;
    default:
      n = "character";
      d = 0;
      break;
  }

  if (d)
    return perr_smt2 (
        parser, "%s %s '%s'%s%s", p, n, d, (s ? " " : ""), (s ? s : ""));

  return perr_smt2 (parser,
                    "%s (non-printable) character (code %d)%s%s",
                    p,
                    ch,
                    (s ? " " : ""),
                    (s ? s : ""));
}

static unsigned btor_primes_smt2[] = {
    1000000007u, 2000000011u, 3000000019u, 4000000007u};

#define BTOR_NPRIMES_SMT2 (sizeof btor_primes_smt2 / sizeof *btor_primes_smt2)

static unsigned
hash_name_smt2 (BtorSMT2Parser *parser, const char *name)
{
  unsigned res = 0, i = 0;
  unsigned char ch;
  const char *p;
  for (p = name; (ch = *p); p++)
  {
    res += ch;
    res *= btor_primes_smt2[i++];
    if (i == BTOR_NPRIMES_SMT2) i = 0;
  }
  return res & (parser->symbol.size - 1);
}

static int
nextch_smt2 (BtorSMT2Parser *parser)
{
  int res;
  if (parser->saved)
    res = parser->savedch, parser->saved = 0;
  else if (parser->prefix
           && parser->nprefix < BTOR_COUNT_STACK (*parser->prefix))
    res = parser->prefix->start[parser->nprefix++];
  else
    res = getc (parser->infile);
  if (res == '\n')
  {
    parser->nextcoo.x++;
    assert (parser->nextcoo.x > 0);
    parser->last_end_of_line_ycoo = parser->nextcoo.y;
    parser->nextcoo.y             = 1;
  }
  else
    parser->nextcoo.y++, assert (parser->nextcoo.y > 0);
  return res;
}

static void
enlarge_symbol_table_smt2 (BtorSMT2Parser *parser)
{
  unsigned old_size        = parser->symbol.size;
  unsigned new_size        = old_size ? 2 * old_size : 1;
  BtorSMT2Node **old_table = parser->symbol.table, *p, *next, **q;
  unsigned h, i;
  BTOR_NEWN (parser->mem, parser->symbol.table, new_size);
  BTOR_CLRN (parser->symbol.table, new_size);
  parser->symbol.size = new_size;
  for (i = 0; i < old_size; i++)
    for (p = old_table[i]; p; p = next)
    {
      next    = p->next;
      h       = hash_name_smt2 (parser, p->name);
      p->next = *(q = parser->symbol.table + h);
      *q      = p;
    }
  BTOR_DELETEN (parser->mem, old_table, old_size);
}

static BtorSMT2Node *
find_symbol_smt2 (BtorSMT2Parser *parser, const char *name)
{
  unsigned h;
  BtorSMT2Node *s;

  h = hash_name_smt2 (parser, name);
  for (s = parser->symbol.table[h]; s && strcmp (s->name, name); s = s->next)
    ;
  return s;
}

static void
insert_symbol_smt2 (BtorSMT2Parser *parser,
                    BtorSMT2Node *symbol,
                    bool allow_shadowing)
{
  unsigned h;
  BtorSMT2Node *p;

  if (parser->symbol.size <= parser->symbol.count)
    enlarge_symbol_table_smt2 (parser);
  assert (allow_shadowing || !find_symbol_smt2 (parser, symbol->name));

  /* always add new symbol as first element to collision chain (required for
   * scoping) */
  h = hash_name_smt2 (parser, symbol->name);
  p = parser->symbol.table[h];

  parser->symbol.table[h] = symbol;
  symbol->next            = p;
  parser->symbol.count++;
  assert (parser->symbol.count > 0);
}

static BtorSMT2Node *
new_node_smt2 (BtorSMT2Parser *parser, BtorSMT2Tag tag)
{
  BtorSMT2Node *res;
  BTOR_NEW (parser->mem, res);
  BTOR_CLR (res);
  res->tag = tag;
#ifdef BTOR_USE_CLONE_SCOPES
  res->scope_level = BTOR_COUNT_STACK (parser->btor_scopes);
#else
  res->scope_level = BTOR_COUNT_STACK (parser->assumptions_trail);
#endif
  return res;
}

static void
release_symbol_smt2 (BtorSMT2Parser *parser, BtorSMT2Node *symbol)
{
  assert (symbol->tag != BTOR_PARENT_TAG_SMT2);
  if (symbol->exp) boolector_release (parser->btor, symbol->exp);
  btor_freestr (parser->mem, symbol->name);
  BTOR_DELETE (parser->mem, symbol);
}

static void
remove_symbol_smt2 (BtorSMT2Parser *parser, BtorSMT2Node *symbol)
{
  BtorSMT2Node **p, *s;
  unsigned h;

  h = hash_name_smt2 (parser, symbol->name);
  for (p = parser->symbol.table + h;
       (s = *p) && (strcmp (s->name, symbol->name) || s != symbol);
       p = &s->next)
    ;
  assert (*p == symbol);
  *p = symbol->next;
  release_symbol_smt2 (parser, symbol);
  assert (parser->symbol.count > 0);
  parser->symbol.count--;
}

static void
release_symbols_smt2 (BtorSMT2Parser *parser)
{
  BtorSMT2Node *p, *next;
  unsigned i;
  for (i = 0; i < parser->symbol.size; i++)
    for (p = parser->symbol.table[i]; p; p = next)
      next = p->next, release_symbol_smt2 (parser, p);
  BTOR_DELETEN (parser->mem, parser->symbol.table, parser->symbol.size);
}

static void
release_item_smt2 (BtorSMT2Parser *parser, BtorSMT2Item *item)
{
  if (item->tag == BTOR_EXP_TAG_SMT2)
  {
    boolector_release (parser->btor, item->exp);
  }
  else if (item->tag & BTOR_CONSTANT_TAG_CLASS_SMT2)
    btor_freestr (parser->mem, item->str);
}

static unsigned
get_current_formula_size (BtorSMT2Parser *parser)
{
  return parser->btor->bv_vars->count + parser->btor->ufs->count
         + parser->btor->nodes_unique_table.num_elements;
}

static void
open_new_scope (BtorSMT2Parser *parser)
{
  double start;
  start = btor_time_stamp ();

  parser->num_scopes++;
  BTOR_PUSH_STACK (parser->mem,
                   parser->assumptions_trail,
                   BTOR_COUNT_STACK (parser->assumptions));
  BTOR_PUSH_STACK (
      parser->mem, parser->inputs_trail, BTOR_COUNT_STACK (parser->inputs));
  parser->cur_scope_num_terms = get_current_formula_size (parser);

  BTOR_MSG (parser->btor->msg,
            2,
            "opened new scope at level %d in %.3f seconds",
            BTOR_COUNT_STACK (parser->assumptions_trail) - 1,
            btor_time_stamp () - start);
}

static void
close_current_scope (BtorSMT2Parser *parser)
{
  assert (!BTOR_EMPTY_STACK (parser->assumptions_trail));

  double start;
  unsigned i, offset, scope_level;
  BtorSMT2Node *node, *next;

  start       = btor_time_stamp ();
  scope_level = BTOR_COUNT_STACK (parser->assumptions_trail);
  offset      = BTOR_POP_STACK (parser->assumptions_trail);
  while (BTOR_COUNT_STACK (parser->assumptions) > offset)
    boolector_release (parser->btor, BTOR_POP_STACK (parser->assumptions));

  /* delete symbols from current scope */
  for (i = 0; i < parser->symbol.size; i++)
  {
    node = parser->symbol.table[i];
    while (node)
    {
      next = node->next;
      if (node->scope_level == scope_level) remove_symbol_smt2 (parser, node);
      node = next;
    }
  }

  /* delete inputs added in current scope */
  offset = BTOR_POP_STACK (parser->inputs_trail);
  assert (offset <= BTOR_COUNT_STACK (parser->inputs));
  while (BTOR_COUNT_STACK (parser->inputs) > offset)
    boolector_release (parser->btor, BTOR_POP_STACK (parser->inputs));

  BTOR_MSG (parser->btor->msg,
            2,
            "closed scope at level %d in %.3f seconds",
            BTOR_COUNT_STACK (parser->assumptions_trail),
            btor_time_stamp () - start);
}

static char *
create_symbol_current_scope (BtorSMT2Parser *parser, char *symbol)
{
  char *symb;
  size_t len;
  if (!BTOR_EMPTY_STACK (parser->assumptions_trail))
  {
    len = strlen (symbol) + 1;
    len += strlen ("BTOR@");
    len += btor_num_digits_util (parser->num_scopes);
    BTOR_CNEWN (parser->mem, symb, len);
    sprintf (symb, "BTOR@%u%s", parser->num_scopes, symbol);
  }
  else
    symb = btor_strdup (parser->mem, symbol);
  return symb;
}

#ifdef BTOR_USE_CLONE_SCOPES
static Btor *
get_current_btor_scope (BtorSMT2Parser *parser)
{
  assert (!BTOR_EMPTY_STACK (parser->btor_scopes));
  return BTOR_TOP_STACK (parser->btor_scopes);
}

static void
open_new_btor_scope (BtorSMT2Parser *parser)
{
  double start;
  unsigned i;
  Btor *scope;
  BtorSMT2Node *node;

  start = btor_time_stamp ();
  /* create new boolector instance (new scope) */
  scope = boolector_clone (get_current_btor_scope (parser));
  //  boolector_set_opt (scope, BTOR_OPT_AUTO_CLEANUP, 1);
  BTOR_PUSH_STACK (parser->mem, parser->btor_scopes, scope);
  BTOR_PUSH_STACK (
      parser->mem, parser->outputs_trail, BTOR_COUNT_STACK (parser->outputs));
  BTOR_PUSH_STACK (
      parser->mem, parser->inputs_trail, BTOR_COUNT_STACK (parser->inputs));

  /* work stack is always empty if a new scope is opened */
  assert (BTOR_EMPTY_STACK (parser->work));

  /* update expressions in symbol table to match current boolector instance */
  for (i = 0; i < parser->symbol.size; i++)
    for (node = parser->symbol.table[i]; node; node = node->next)
    {
      if (!node->exp) continue;
      assert (node->scope_level < BTOR_COUNT_STACK (parser->btor_scopes));
      node->exp = boolector_match_node (scope, node->exp);
      assert (node->exp);
      boolector_release (scope, node->exp);
    }
  BTOR_MSG (parser->btor->msg,
            2,
            "opened new scope at level %d in %.3f seconds",
            BTOR_COUNT_STACK (parser->btor_scopes) - 1,
            btor_time_stamp () - start);
  parser->btor = scope;
}

static void
close_current_btor_scope (BtorSMT2Parser *parser)
{
  assert (BTOR_COUNT_STACK (parser->btor_scopes) > 1);

  double start;
  unsigned i, scope_level, offset;
  Btor *scope;
  BtorSMT2Node *node, *next;
  BtorSMT2Item item;

  start = btor_time_stamp ();
  /* restore previous boolector instance (scope) */
  scope_level = BTOR_COUNT_STACK (parser->btor_scopes);
  /* pop current scope */
  (void) BTOR_POP_STACK (parser->btor_scopes);
  scope = get_current_btor_scope (parser);

  /* in case of an error we have to delete all items on the work stack */
  assert (parser->error || BTOR_EMPTY_STACK (parser->work));
  while (!BTOR_EMPTY_STACK (parser->work))
  {
    item = BTOR_POP_STACK (parser->work);
    release_item_smt2 (parser, &item);
  }

  /* reset outputs added in current scope */
  offset = BTOR_POP_STACK (parser->outputs_trail);
  assert (offset <= BTOR_COUNT_STACK (parser->outputs));
  parser->outputs.top = parser->outputs.start + offset;
  /* reset inputs added in current scope */
  offset = BTOR_POP_STACK (parser->inputs_trail);
  assert (offset <= BTOR_COUNT_STACK (parser->inputs));
  parser->inputs.top = parser->inputs.start + offset;

  /* restore expressions in symbol table to match current boolector instance */
  for (i = 0; i < parser->symbol.size; i++)
  {
    node = parser->symbol.table[i];
    while (node)
    {
      next = node->next;
      if (node->scope_level == scope_level)
        remove_symbol_smt2 (parser, node);
      else if (node->exp)
      {
        node->exp = boolector_match_node (scope, node->exp);
        assert (node->exp);
        boolector_release (scope, node->exp);
      }
      node = next;
    }
  }
  boolector_delete (parser->btor);
  parser->btor = scope;
  BTOR_MSG (parser->btor->msg,
            2,
            "closed scope at level %d in %.3f seconds",
            BTOR_COUNT_STACK (parser->btor_scopes),
            btor_time_stamp () - start);
}
#endif

static void
init_char_classes_smt2 (BtorSMT2Parser *parser)
{
  unsigned char *cc = parser->cc;
  const char *p;

  BTOR_CLRN (cc, 256);

  for (p = btor_decimal_digits_smt2; *p; p++)
    cc[(unsigned char) *p] |= BTOR_DECIMAL_DIGIT_CHAR_CLASS_SMT2;

  for (p = btor_hexadecimal_digits_smt2; *p; p++)
    cc[(unsigned char) *p] |= BTOR_HEXADECIMAL_DIGIT_CHAR_CLASS_SMT2;

  for (p = btor_printable_ascii_chars_smt2; *p; p++)
    cc[(unsigned char) *p] |= BTOR_STRING_CHAR_CLASS_SMT2;

  for (p = btor_letters_smt2; *p; p++)
    cc[(unsigned char) *p] |= BTOR_SYMBOL_CHAR_CLASS_SMT2;
  for (p = btor_decimal_digits_smt2; *p; p++)
    cc[(unsigned char) *p] |= BTOR_SYMBOL_CHAR_CLASS_SMT2;
  for (p = btor_extra_symbol_chars_smt2; *p; p++)
    cc[(unsigned char) *p] |= BTOR_SYMBOL_CHAR_CLASS_SMT2;

  for (p = btor_printable_ascii_chars_smt2; *p; p++)
    if (*p != '\\' && *p != '|')
      cc[(unsigned char) *p] |= BTOR_QUOTED_SYMBOL_CHAR_CLASS_SMT2;

  for (p = btor_letters_smt2; *p; p++)
    cc[(unsigned char) *p] |= BTOR_KEYWORD_CHAR_CLASS_SMT2;
  for (p = btor_decimal_digits_smt2; *p; p++)
    cc[(unsigned char) *p] |= BTOR_KEYWORD_CHAR_CLASS_SMT2;
  for (p = btor_extra_keyword_chars_smt2; *p; p++)
    cc[(unsigned char) *p] |= BTOR_KEYWORD_CHAR_CLASS_SMT2;
}

#define INSERT(STR, TAG)                                   \
  do                                                       \
  {                                                        \
    BtorSMT2Node *NODE = new_node_smt2 (parser, (TAG));    \
    NODE->name         = btor_strdup (parser->mem, (STR)); \
    insert_symbol_smt2 (parser, NODE, false);              \
  } while (0)

static void
insert_keywords_smt2 (BtorSMT2Parser *parser)
{
  INSERT (":all-statistics", BTOR_ALL_STATISTICS_TAG_SMT2);
  INSERT (":authors", BTOR_AUTHORS_TAG_SMT2);
  INSERT (":axioms", BTOR_AXIOMS_TAG_SMT2);
  INSERT (":chainable", BTOR_CHAINABLE_TAG_SMT2);
  INSERT (":definition", BTOR_DEFINITION_TAG_SMT2);
  INSERT (":diagnostic-output-channel", BTOR_DIAG_OUTPUT_CHANNEL_TAG_SMT2);
  INSERT (":error-behavior", BTOR_ERROR_BEHAVIOR_TAG_SMT2);
  INSERT (":expand-definitions", BTOR_EXPAND_DEFINITIONS_TAG_SMT2);
  INSERT (":extensions", BTOR_EXTENSIONS_TAG_SMT2);
  INSERT (":funs", BTOR_FUNS_TAG_SMT2);
  INSERT (":funs-description", BTOR_FUNS_DESCRIPTION_TAG_SMT2);
  INSERT (":interactive-mode", BTOR_INTERACTIVE_MODE_TAG_SMT2);
  INSERT (":language", BTOR_LANGUAGE_TAG_SMT2);
  INSERT (":left-assoc", BTOR_LEFT_ASSOC_TAG_SMT2);
  INSERT (":name", BTOR_NAME_TAG_SMT2);
  INSERT (":named", BTOR_NAMED_TAG_SMT2);
  INSERT (":notes", BTOR_NOTES_TAG_SMT2);
  INSERT (":print-success", BTOR_PRINT_SUCCESS_TAG_SMT2);
  INSERT (":produce-assignments", BTOR_PRODUCE_ASSIGNMENTS_TAG_SMT2);
  INSERT (":produce-models", BTOR_PRODUCE_MODELS_TAG_SMT2);
  INSERT (":produce-proofs", BTOR_PRODUCE_PROOFS_TAG_SMT2);
  INSERT (":produce-unsat-cores", BTOR_PRODUCE_UNSAT_CORES_TAG_SMT2);
  INSERT (":random-seed", BTOR_RANDOM_SEED_TAG_SMT2);
  INSERT (":reason-unknown", BTOR_REASON_UNKNOWN_TAG_SMT2);
  INSERT (":regular-output-channel", BTOR_REGULAR_OUTPUT_CHANNEL_TAG_SMT2);
  INSERT (":right-assoc", BTOR_RIGHT_ASSOC_TAG_SMT2);
  INSERT (":sorts", BTOR_SORTS_TAG_SMT2);
  INSERT (":sorts-description", BTOR_SORTS_DESCRIPTION_TAG_SMT2);
  INSERT (":status", BTOR_STATUS_TAG_SMT2);
  INSERT (":theories", BTOR_THEORIES_TAG_SMT2);
  INSERT (":values", BTOR_VALUES_TAG_SMT2);
  INSERT (":verbosity", BTOR_VERBOSITY_TAG_SMT2);
  INSERT (":version", BTOR_VERSION_TAG_SMT2);
}

static void
insert_reserved_words_smt2 (BtorSMT2Parser *parser)
{
  INSERT ("!", BTOR_BANG_TAG_SMT2);
  INSERT ("_", BTOR_UNDERSCORE_TAG_SMT2);
  INSERT ("as", BTOR_AS_TAG_SMT2);
  INSERT ("DECIMAL", BTOR_DECIMAL_RESERVED_WORD_TAG_SMT2);
  INSERT ("exists", BTOR_EXISTS_TAG_SMT2);
  INSERT ("forall", BTOR_FORALL_TAG_SMT2);
  INSERT ("let", BTOR_LET_TAG_SMT2);
  INSERT ("par", BTOR_PAR_TAG_SMT2);
  INSERT ("STRING", BTOR_STRING_RESERVED_WORD_TAG_SMT2);
}

static void
insert_commands_smt2 (BtorSMT2Parser *parser)
{
  INSERT ("assert", BTOR_ASSERT_TAG_SMT2);
  INSERT ("check-sat", BTOR_CHECK_SAT_TAG_SMT2);
  INSERT ("declare-sort", BTOR_DECLARE_SORT_TAG_SMT2);
  INSERT ("declare-fun", BTOR_DECLARE_FUN_TAG_SMT2);
  INSERT ("define-sort", BTOR_DEFINE_SORT_TAG_SMT2);
  INSERT ("define-fun", BTOR_DEFINE_FUN_TAG_SMT2);
  INSERT ("exit", BTOR_EXIT_TAG_SMT2);
  INSERT ("get-model", BTOR_GET_MODEL_TAG_SMT2);
  INSERT ("get-assertions", BTOR_GET_ASSERTIONS_TAG_SMT2);
  INSERT ("get-assignment", BTOR_GET_ASSIGNMENT_TAG_SMT2);
  INSERT ("get-info", BTOR_GET_INFO_TAG_SMT2);
  INSERT ("get-option", BTOR_GET_OPTION_TAG_SMT2);
  INSERT ("get-proof", BTOR_GET_PROOF_TAG_SMT2);
  INSERT ("get-unsat-core", BTOR_GET_UNSAT_CORE_TAG_SMT2);
  INSERT ("get-value", BTOR_GET_VALUE_TAG_SMT2);
  INSERT ("model", BTOR_MODEL_TAG_SMT2);
  INSERT ("pop", BTOR_POP_TAG_SMT2);
  INSERT ("push", BTOR_PUSH_TAG_SMT2);
  INSERT ("set-logic", BTOR_SET_LOGIC_TAG_SMT2);
  INSERT ("set-info", BTOR_SET_INFO_TAG_SMT2);
  INSERT ("set-option", BTOR_SET_OPTION_TAG_SMT2);
}

static void
insert_core_symbols_smt2 (BtorSMT2Parser *parser)
{
  INSERT ("Bool", BTOR_BOOL_TAG_SMT2);
  INSERT ("true", BTOR_TRUE_TAG_SMT2);
  INSERT ("false", BTOR_FALSE_TAG_SMT2);
  INSERT ("not", BTOR_NOT_TAG_SMT2);
  INSERT ("=>", BTOR_IMPLIES_TAG_SMT2);
  INSERT ("and", BTOR_AND_TAG_SMT2);
  INSERT ("or", BTOR_OR_TAG_SMT2);
  INSERT ("xor", BTOR_XOR_TAG_SMT2);
  INSERT ("=", BTOR_EQUAL_TAG_SMT2);
  INSERT ("distinct", BTOR_DISTINCT_TAG_SMT2);
  INSERT ("ite", BTOR_ITE_TAG_SMT2);
}

static void
insert_array_symbols_smt2 (BtorSMT2Parser *parser)
{
  INSERT ("Array", BTOR_ARRAY_TAG_SMT2);
  INSERT ("select", BTOR_SELECT_TAG_SMT2);
  INSERT ("store", BTOR_STORE_TAG_SMT2);
}

static void
insert_bitvec_symbols_smt2 (BtorSMT2Parser *parser)
{
  INSERT ("BitVec", BTOR_BITVEC_TAG_SMT2);
  INSERT ("concat", BTOR_CONCAT_TAG_SMT2);
  INSERT ("extract", BTOR_EXTRACT_TAG_SMT2);
  INSERT ("bvnot", BTOR_BVNOT_TAG_SMT2);
  INSERT ("bvneg", BTOR_BVNEG_TAG_SMT2);
  INSERT ("bvand", BTOR_BVAND_TAG_SMT2);
  INSERT ("bvor", BTOR_BVOR_TAG_SMT2);
  INSERT ("bvadd", BTOR_BVADD_TAG_SMT2);
  INSERT ("bvmul", BTOR_BVMUL_TAG_SMT2);
  INSERT ("bvudiv", BTOR_BVUDIV_TAG_SMT2);
  INSERT ("bvurem", BTOR_BVUREM_TAG_SMT2);
  INSERT ("bvshl", BTOR_BVSHL_TAG_SMT2);
  INSERT ("bvlshr", BTOR_BVLSHR_TAG_SMT2);
  INSERT ("bvult", BTOR_BVULT_TAG_SMT2);
  INSERT ("bvnand", BTOR_BVNAND_TAG_SMT2);
  INSERT ("bvnor", BTOR_BVNOR_TAG_SMT2);
  INSERT ("bvxor", BTOR_BVXOR_TAG_SMT2);
  INSERT ("bvxnor", BTOR_BVXNOR_TAG_SMT2);
  INSERT ("bvcomp", BTOR_BVCOMP_TAG_SMT2);
  INSERT ("bvsub", BTOR_BVSUB_TAG_SMT2);
  INSERT ("bvsdiv", BTOR_BVSDIV_TAG_SMT2);
  INSERT ("bvsrem", BTOR_BVSREM_TAG_SMT2);
  INSERT ("bvsmod", BTOR_BVSMOD_TAG_SMT2);
  INSERT ("bvashr", BTOR_BVASHR_TAG_SMT2);
  INSERT ("repeat", BTOR_REPEAT_TAG_SMT2);
  INSERT ("zero_extend", BTOR_ZERO_EXTEND_TAG_SMT2);
  INSERT ("sign_extend", BTOR_SIGN_EXTEND_TAG_SMT2);
  INSERT ("rotate_left", BTOR_ROTATE_LEFT_TAG_SMT2);
  INSERT ("rotate_right", BTOR_ROTATE_RIGHT_TAG_SMT2);
  INSERT ("bvule", BTOR_BVULE_TAG_SMT2);
  INSERT ("bvugt", BTOR_BVUGT_TAG_SMT2);
  INSERT ("bvuge", BTOR_BVUGE_TAG_SMT2);
  INSERT ("bvslt", BTOR_BVSLT_TAG_SMT2);
  INSERT ("bvsle", BTOR_BVSLE_TAG_SMT2);
  INSERT ("bvsgt", BTOR_BVSGT_TAG_SMT2);
  INSERT ("bvsge", BTOR_BVSGE_TAG_SMT2);
  /* Z3 extensions */
  INSERT ("bvredor", BTOR_BVREDOR_TAG_SMT2);
  INSERT ("bvredand", BTOR_BVREDAND_TAG_SMT2);
  INSERT ("ext_rotate_left", BTOR_EXT_ROTATE_LEFT_TAG_SMT2);
  INSERT ("ext_rotate_right", BTOR_EXT_ROTATE_RIGHT_TAG_SMT2);
}

static void
insert_logics_smt2 (BtorSMT2Parser *parser)
{
  INSERT ("AUFLIA", BTOR_AUFLIA_TAG_SMT2);
  INSERT ("AUFLIRA", BTOR_AUFLIRA_TAG_SMT2);
  INSERT ("AUFNIRA", BTOR_AUFNIRA_TAG_SMT2);
  INSERT ("LRA", BTOR_LRA_TAG_SMT2);
  INSERT ("QF_ABV", BTOR_QF_ABV_TAG_SMT2);
  INSERT ("QF_AUFBV", BTOR_QF_AUFBV_TAG_SMT2);
  INSERT ("QF_AUFLIA", BTOR_QF_AUFLIA_TAG_SMT2);
  INSERT ("QF_AX", BTOR_QF_AX_TAG_SMT2);
  INSERT ("QF_BV", BTOR_QF_BV_TAG_SMT2);
  INSERT ("QF_IDL", BTOR_QF_IDL_TAG_SMT2);
  INSERT ("QF_LIA", BTOR_QF_LIA_TAG_SMT2);
  INSERT ("QF_LRA", BTOR_QF_LRA_TAG_SMT2);
  INSERT ("QF_NIA", BTOR_QF_NIA_TAG_SMT2);
  INSERT ("QF_NRA", BTOR_QF_NRA_TAG_SMT2);
  INSERT ("QF_RDL", BTOR_QF_RDL_TAG_SMT2);
  INSERT ("QF_UF", BTOR_QF_UF_TAG_SMT2);
  INSERT ("QF_UFBV", BTOR_QF_UFBV_TAG_SMT2);
  INSERT ("QF_UFIDL", BTOR_QF_UFIDL_TAG_SMT2);
  INSERT ("QF_UFLIA", BTOR_QF_UFLIA_TAG_SMT2);
  INSERT ("QF_UFLRA", BTOR_QF_UFLRA_TAG_SMT2);
  INSERT ("QF_UFNRA", BTOR_QF_UFNRA_TAG_SMT2);
  INSERT ("UFLRA", BTOR_UFLRA_TAG_SMT2);
  INSERT ("UFNIA", BTOR_UFNIA_TAG_SMT2);
  INSERT ("BV", BTOR_BV_TAG_SMT2);
  INSERT ("UFBV", BTOR_UFBV_TAG_SMT2);
}

static BtorSMT2Parser *
new_smt2_parser (Btor *btor, BtorParseOpt *opts)
{
  BtorSMT2Parser *res;
  BtorMemMgr *mem = btor_new_mem_mgr ();
  BTOR_NEW (mem, res);
  BTOR_CLR (res);
  res->verbosity     = opts->verbosity;
  res->incremental   = opts->incremental;
  res->interactive   = opts->interactive;
  res->model         = opts->need_model;
  res->done          = 0;
  res->btor          = btor;
  res->mem           = mem;
  res->num_scopes    = 0;
  res->print_success = false;

#ifdef BTOR_USE_CLONE_SCOPES
  BTOR_INIT_STACK (res->btor_scopes);
  BTOR_PUSH_STACK (mem, res->btor_scopes, btor);
#endif
  BTOR_INIT_STACK (res->outputs_trail);
  BTOR_INIT_STACK (res->inputs_trail);
  BTOR_INIT_STACK (res->sorts);

  BTOR_INIT_STACK (res->assumptions);
  BTOR_INIT_STACK (res->assumptions_trail);

  init_char_classes_smt2 (res);

  insert_keywords_smt2 (res);
  insert_reserved_words_smt2 (res);
  insert_commands_smt2 (res);
  insert_core_symbols_smt2 (res);
  insert_array_symbols_smt2 (res);
  insert_bitvec_symbols_smt2 (res);
  insert_logics_smt2 (res);

  return res;
}

static void
release_work_smt2 (BtorSMT2Parser *parser)
{
  BtorSMT2Item item;
  while (!BTOR_EMPTY_STACK (parser->work))
  {
    item = BTOR_POP_STACK (parser->work);
    release_item_smt2 (parser, &item);
  }
  BTOR_RELEASE_STACK (parser->mem, parser->work);
}

static void
delete_smt2_parser (BtorSMT2Parser *parser)
{
  BtorMemMgr *mem = parser->mem;

#ifdef BTOR_USE_CLONE_SCOPES
  while (BTOR_COUNT_STACK (parser->btor_scopes) > 1)
    close_current_btor_scope (parser);
#endif

  while (!BTOR_EMPTY_STACK (parser->assumptions_trail))
    close_current_scope (parser);

  release_symbols_smt2 (parser);
  release_work_smt2 (parser);

  if (parser->infile_name) btor_freestr (mem, parser->infile_name);
  if (parser->error) btor_freestr (mem, parser->error);

  while (!BTOR_EMPTY_STACK (parser->inputs))
    boolector_release (parser->btor, BTOR_POP_STACK (parser->inputs));
  BTOR_RELEASE_STACK (mem, parser->inputs);

  while (!BTOR_EMPTY_STACK (parser->outputs))
    boolector_release (parser->btor, BTOR_POP_STACK (parser->outputs));
  BTOR_RELEASE_STACK (mem, parser->outputs);

  while (!BTOR_EMPTY_STACK (parser->sorts))
    boolector_release_sort (parser->btor, BTOR_POP_STACK (parser->sorts));
  BTOR_RELEASE_STACK (mem, parser->sorts);

  BTOR_RELEASE_STACK (mem, parser->outputs_trail);
  BTOR_RELEASE_STACK (mem, parser->inputs_trail);
#ifdef BTOR_USE_CLONE_SCOPES
  BTOR_RELEASE_STACK (mem, parser->btor_scopes);
#endif
  BTOR_RELEASE_STACK (mem, parser->assumptions);
  BTOR_RELEASE_STACK (mem, parser->assumptions_trail);
  BTOR_RELEASE_STACK (mem, parser->token);

  BTOR_DELETE (mem, parser);
  btor_delete_mem_mgr (mem);
}

static bool
isspace_smt2 (int ch)
{
  return ch == ' ' || ch == '\t' || ch == '\r' || ch == '\n';
}

static unsigned
cc_smt2 (BtorSMT2Parser *parser, int ch)
{
  if (ch < 0 || ch >= 256) return 0;
  return parser->cc[(unsigned char) ch];
}

static void
pushch_smt2 (BtorSMT2Parser *parser, int ch)
{
  assert (ch != EOF);
  BTOR_PUSH_STACK (parser->mem, parser->token, ch);
}

static int
read_token_aux_smt2 (BtorSMT2Parser *parser)
{
  BtorSMT2Node *node;
  unsigned char cc;
  int ch;
  assert (!BTOR_INVALID_TAG_SMT2);  // error code:          0
  BTOR_RESET_STACK (parser->token);
  parser->last_node = 0;
RESTART:
  do
  {
    parser->coo = parser->nextcoo;
    if ((ch = nextch_smt2 (parser)) == EOF)
    {
      assert (EOF < 0);
      return EOF;  // end of tokens:       EOF
    }
  } while (isspace_smt2 (ch));
  if (ch == ';')
  {
    while ((ch = nextch_smt2 (parser)) != '\n')
      if (ch == EOF)
      {
        assert (!BTOR_INVALID_TAG_SMT2);
        return !perr_smt2 (parser, "unexpected end-of-file in comment");
      }
    goto RESTART;
  }
  cc = cc_smt2 (parser, ch);
  if (ch == '(')
  {
    pushch_smt2 (parser, '(');
    pushch_smt2 (parser, 0);
    return BTOR_LPAR_TAG_SMT2;
  }
  if (ch == ')')
  {
    pushch_smt2 (parser, ')');
    pushch_smt2 (parser, 0);
    return BTOR_RPAR_TAG_SMT2;
  }
  if (ch == '#')
  {
    pushch_smt2 (parser, '#');
    if ((ch = nextch_smt2 (parser)) == EOF)
      return !perr_smt2 (parser, "unexpected end-of-file after '#'");
    if (ch == 'b')
    {
      pushch_smt2 (parser, 'b');
      if ((ch = nextch_smt2 (parser)) == EOF)
        return !perr_smt2 (parser, "unexpected end-of-file after '#b'");
      if (ch != '0' && ch != '1')
        return !perr_smt2 (parser, "expected '0' or '1' after '#b'");
      pushch_smt2 (parser, ch);
      for (;;)
      {
        ch = nextch_smt2 (parser);
        if (ch != '0' && ch != '1') break;
        pushch_smt2 (parser, ch);
      }
      savech_smt2 (parser, ch);
      pushch_smt2 (parser, 0);
      return BTOR_BINARY_CONSTANT_TAG_SMT2;
    }
    else if (ch == 'x')
    {
      pushch_smt2 (parser, 'x');
      if ((ch = nextch_smt2 (parser)) == EOF)
        return !perr_smt2 (parser, "unexpected end-of-file after '#x'");
      if (!(cc_smt2 (parser, ch) & BTOR_HEXADECIMAL_DIGIT_CHAR_CLASS_SMT2))
        return !perr_smt2 (parser, "expected hexa-decimal digit after '#x'");
      pushch_smt2 (parser, ch);
      for (;;)
      {
        ch = nextch_smt2 (parser);
        if (!(cc_smt2 (parser, ch) & BTOR_HEXADECIMAL_DIGIT_CHAR_CLASS_SMT2))
          break;
        pushch_smt2 (parser, ch);
      }
      savech_smt2 (parser, ch);
      pushch_smt2 (parser, 0);
      return BTOR_HEXADECIMAL_CONSTANT_TAG_SMT2;
    }
    else
      return !perr_smt2 (parser, "expected 'x' or 'b' after '#'");
  }
  else if (ch == '"')
  {
    pushch_smt2 (parser, '"');
    for (;;)
    {
      if ((ch = nextch_smt2 (parser)) == EOF)
        return !cerr_smt2 (parser, "unexpected", ch, "in string");
      if (ch == '"')
      {
        pushch_smt2 (parser, '"');
        pushch_smt2 (parser, 0);
        return BTOR_STRING_CONSTANT_TAG_SMT2;
      }
      if (ch == '\\')
      {
        if ((ch = nextch_smt2 (parser)) != '"' && ch != '\\')
          return !cerr_smt2 (
              parser, "unexpected", ch, "after backslash '\\\\' in string");
      }
      else if (!(cc_smt2 (parser, ch) & BTOR_STRING_CHAR_CLASS_SMT2))
      {
        // TODO unreachable?
        return !cerr_smt2 (parser, "invalid", ch, "in string");
      }
      pushch_smt2 (parser, ch);
    }
  }
  else if (ch == '|')
  {
    for (;;)
    {
      if ((ch = nextch_smt2 (parser)) == EOF)
        return !cerr_smt2 (parser, "unexpected", ch, "in quoted symbol");
      if (ch == '|')
      {
        pushch_smt2 (parser, 0);
        if (!(node = find_symbol_smt2 (parser, parser->token.start)))
        {
          node       = new_node_smt2 (parser, BTOR_SYMBOL_TAG_SMT2);
          node->name = btor_strdup (parser->mem, parser->token.start);
          insert_symbol_smt2 (parser, node, false);
        }
        parser->last_node = node;
        return BTOR_SYMBOL_TAG_SMT2;
      }
      if (!(cc_smt2 (parser, ch) & BTOR_QUOTED_SYMBOL_CHAR_CLASS_SMT2))
        return !cerr_smt2 (parser, "invalid", ch, "in quoted symbol");
      pushch_smt2 (parser, ch);
    }
  }
  else if (ch == ':')
  {
    pushch_smt2 (parser, ':');
    if ((ch = nextch_smt2 (parser)) == EOF)
      return !perr_smt2 (parser, "unexpected end-of-file after ':'");
    if (!(cc_smt2 (parser, ch) & BTOR_KEYWORD_CHAR_CLASS_SMT2))
      return !cerr_smt2 (parser, "unexpected", ch, "after ':'");
    pushch_smt2 (parser, ch);
    while ((cc_smt2 (parser, ch = nextch_smt2 (parser))
            & BTOR_KEYWORD_CHAR_CLASS_SMT2))
    {
      assert (ch != EOF);
      pushch_smt2 (parser, ch);
    }
    savech_smt2 (parser, ch);
    pushch_smt2 (parser, 0);
    if (!(node = find_symbol_smt2 (parser, parser->token.start)))
    {
      node       = new_node_smt2 (parser, BTOR_ATTRIBUTE_TAG_SMT2);
      node->name = btor_strdup (parser->mem, parser->token.start);
      insert_symbol_smt2 (parser, node, false);
    }
    parser->last_node = node;
    return node->tag;
  }
  else if (ch == '0')
  {
    pushch_smt2 (parser, '0');
    ch = nextch_smt2 (parser);
    if (ch == '.')
    {
      pushch_smt2 (parser, '.');
      if ((ch = nextch_smt2 (parser)) == EOF)
        return !perr_smt2 (parser, "unexpected end-of-file after '0.'");
      if (!(cc_smt2 (parser, ch) & BTOR_DECIMAL_DIGIT_CHAR_CLASS_SMT2))
        return !perr_smt2 (parser, "expected decimal digit after '0.'");
      pushch_smt2 (parser, ch);
      for (;;)
      {
        ch = nextch_smt2 (parser);
        if (!(cc_smt2 (parser, ch) & BTOR_DECIMAL_DIGIT_CHAR_CLASS_SMT2)) break;
        pushch_smt2 (parser, ch);
      }
    }
    savech_smt2 (parser, ch);
    pushch_smt2 (parser, 0);
    return BTOR_DECIMAL_CONSTANT_TAG_SMT2;
  }
  else if (cc & BTOR_DECIMAL_DIGIT_CHAR_CLASS_SMT2)
  {
    pushch_smt2 (parser, ch);
    for (;;)
    {
      ch = nextch_smt2 (parser);
      if (!(cc_smt2 (parser, ch) & BTOR_DECIMAL_DIGIT_CHAR_CLASS_SMT2)) break;
      pushch_smt2 (parser, ch);
    }
    if (ch == '.')
    {
      pushch_smt2 (parser, '.');
      if ((ch = nextch_smt2 (parser)) == EOF)
      {
        pushch_smt2 (parser, 0);
        return !perr_smt2 (
            parser, "unexpected end-of-file after '%s'", parser->token.start);
      }
      if (!(cc_smt2 (parser, ch) & BTOR_DECIMAL_DIGIT_CHAR_CLASS_SMT2))
      {
        pushch_smt2 (parser, 0);
        return !perr_smt2 (
            parser, "expected decimal digit after '%s'", parser->token.start);
      }
      pushch_smt2 (parser, ch);
      for (;;)
      {
        ch = nextch_smt2 (parser);
        if (!(cc_smt2 (parser, ch) & BTOR_DECIMAL_DIGIT_CHAR_CLASS_SMT2)) break;
        pushch_smt2 (parser, ch);
      }
    }
    savech_smt2 (parser, ch);
    pushch_smt2 (parser, 0);
    return BTOR_DECIMAL_CONSTANT_TAG_SMT2;
  }
  else if (cc & BTOR_SYMBOL_CHAR_CLASS_SMT2)
  {
    pushch_smt2 (parser, ch);
    for (;;)
    {
      ch = nextch_smt2 (parser);
      if (!(cc_smt2 (parser, ch) & BTOR_SYMBOL_CHAR_CLASS_SMT2)) break;
      pushch_smt2 (parser, ch);
    }
    savech_smt2 (parser, ch);
    pushch_smt2 (parser, 0);
    if (!strcmp (parser->token.start, "_")) return BTOR_UNDERSCORE_TAG_SMT2;
    if (!(node = find_symbol_smt2 (parser, parser->token.start)))
    {
      node       = new_node_smt2 (parser, BTOR_SYMBOL_TAG_SMT2);
      node->name = btor_strdup (parser->mem, parser->token.start);
      insert_symbol_smt2 (parser, node, false);
    }
    parser->last_node = node;
    return node->tag;
  }
  else
    return !cerr_smt2 (parser, "illegal", ch, 0);

  // TODO should be dead code ...?
  return !perr_smt2 (parser, "internal token reading error");
}

static int
read_token_smt2 (BtorSMT2Parser *parser)
{
  int res;
  parser->lastcoo = parser->coo;
  res             = read_token_aux_smt2 (parser);
  if (parser->verbosity >= 4)
  {
    printf ("[btorsmt2] line %-8d column %-4d token %08x %s\n",
            parser->coo.x,
            parser->coo.y,
            res,
            res == EOF ? "<end-of-file>"
                       : res == BTOR_INVALID_TAG_SMT2 ? "<error>"
                                                      : parser->token.start);
    fflush (stdout);
  }
  return res;
}

static int
read_rpar_smt2 (BtorSMT2Parser *parser, const char *msg)
{
  int tag = read_token_smt2 (parser);
  if (tag == EOF)
    return !perr_smt2 (parser, "expected ')'%s at end-of-file", msg ? msg : "");
  if (tag == BTOR_INVALID_TAG_SMT2)
  {
    assert (parser->error);
    return 0;
  }
  if (tag != BTOR_RPAR_TAG_SMT2)
    return !perr_smt2 (
        parser, "expected ')'%s at '%s'", msg ? msg : "", parser->token.start);
  return 1;
}

static int
read_lpar_smt2 (BtorSMT2Parser *parser, const char *msg)
{
  int tag = read_token_smt2 (parser);
  if (tag == EOF)
    return !perr_smt2 (parser, "expected '('%s at end-of-file", msg ? msg : "");
  if (tag == BTOR_INVALID_TAG_SMT2)
  {
    assert (parser->error);
    return 0;
  }
  if (tag != BTOR_LPAR_TAG_SMT2)
    return !perr_smt2 (
        parser, "expected '('%s at '%s'", msg ? msg : "", parser->token.start);
  return 1;
}

static int
skip_sexprs (BtorSMT2Parser *parser, int initial)
{
  int tag, open = initial;
  while (open > 0)
  {
    tag = read_token_smt2 (parser);
    if (tag == EOF)
    {
      if (open > 0) return !perr_smt2 (parser, "')' missing at end-of-file");
      return 1;
    }
    if (tag == BTOR_INVALID_TAG_SMT2)
    {
      assert (parser->error);
      return 0;
    }
    else if (tag == BTOR_LPAR_TAG_SMT2)
      open++;
    else if (tag == BTOR_RPAR_TAG_SMT2)
      open--;
  }
  return 1;
}

static int
read_symbol (BtorSMT2Parser *parser, const char *errmsg, BtorSMT2Node **resptr)
{
  int tag = read_token_smt2 (parser);
  if (tag == BTOR_INVALID_TAG_SMT2) return 0;
  if (tag == EOF)
    return !perr_smt2 (parser,
                       "expected symbol%s but reached end-of-file",
                       errmsg ? errmsg : "");
  if (tag != BTOR_SYMBOL_TAG_SMT2)
    return !perr_smt2 (parser,
                       "expected symbol%s at '%s'",
                       errmsg ? errmsg : "",
                       parser->token.start);
  assert (parser->last_node->tag == BTOR_SYMBOL_TAG_SMT2);
  *resptr = parser->last_node;
  return 1;
}

static int
str2int32_smt2 (BtorSMT2Parser *parser,
                int posonly,
                const char *str,
                int *resptr)
{
  int res, ch, digit;
  const char *p;
  res = 0;
  assert (sizeof (int) == 4);
  for (p = str; (ch = *p); p++)
  {
    if (res > INT_MAX / 10 || ch < '0' || ch > '9')
    INVALID:
      return !perr_smt2 (parser, "invalid 32-bit integer '%s'", str);
    assert ('0' <= ch && ch <= '9');
    if (res) res *= 10;
    digit = ch - '0';
    if (INT_MAX - digit < res) goto INVALID;
    res += digit;
  }
  if (posonly && !res)
    return !perr_smt2 (
        parser, "expected positive non-zero 32-bit integer at '%s'", str);
  *resptr = res;
  return 1;
}

static BtorSMT2Item *
push_item_smt2 (BtorSMT2Parser *parser, BtorSMT2Tag tag)
{
  BtorSMT2Item item;
  BTOR_CLR (&item);
  item.coo = parser->coo;
  item.tag = tag;
  BTOR_PUSH_STACK (parser->mem, parser->work, item);
  return parser->work.top - 1;
}

static BtorSMT2Item *
last_lpar_smt2 (BtorSMT2Parser *parser)
{
  BtorSMT2Item *p = parser->work.top;
  do
  {
    if (p-- == parser->work.start) return 0;
  } while (p->tag != BTOR_LPAR_TAG_SMT2);
  return p;
}

#define BTOR_TAG_CLASS_MASK_SMT2                              \
  (BTOR_RESERVED_TAG_CLASS_SMT2 | BTOR_COMMAND_TAG_CLASS_SMT2 \
   | BTOR_KEYWORD_TAG_CLASS_SMT2 | BTOR_CORE_TAG_CLASS_SMT2   \
   | BTOR_ARRAY_TAG_CLASS_SMT2 | BTOR_BITVEC_TAG_CLASS_SMT2   \
   | BTOR_LOGIC_TAG_CLASS_SMT2)

static int
item_with_node_smt2 (BtorSMT2Item *item)
{
  if (item->tag == BTOR_SYMBOL_TAG_SMT2) return 1;
  if (item->tag == BTOR_ATTRIBUTE_TAG_SMT2) return 1;
  if (item->tag & BTOR_TAG_CLASS_MASK_SMT2) return 1;
  return 0;
}

static const char *
item2str_smt2 (BtorSMT2Item *item)
{
  if (item_with_node_smt2 (item))
  {
    if (!item->node) return "<zero-node-item>";
    assert (item->node->name);
    return item->node->name;
  }
  else if (item->tag & BTOR_CONSTANT_TAG_CLASS_SMT2)
  {
    assert (item->str);
    return item->str;
  }
  else
    return "<non-printable-item>";
}

static int
bvconst_str_smt2 (const char *str)
{
  const char *p;
  if (str[0] != 'b' || str[1] != 'v') return 0;
  if (!isdigit ((int) str[2])) return 0;
  for (p = str + 3; *p; p++)
    if (!isdigit ((int) *p)) return 0;
  return 1;
}

static int
prev_item_was_lpar_smt2 (BtorSMT2Parser *parser)
{
  if (BTOR_COUNT_STACK (parser->work) >= 2
      && parser->work.top[-2].tag == BTOR_LPAR_TAG_SMT2)
    return 1;
  return !perr_smt2 (parser, "expected '(' before '%s'", parser->token.start);
}

/* Note: we need tokens string only for get-value (for printing the originally
 *	 parsed, non-simplified expression) */
static int
parse_int32_smt2 (BtorSMT2Parser *parser,
                  int posonly,
                  int *resptr,
                  BtorCharStack *tokens)
{
  int i, tag;
  char c, t;

  tag = read_token_smt2 (parser);
  for (i = 0; tokens && i < BTOR_COUNT_STACK (parser->token); i++)
  {
    c = BTOR_PEEK_STACK (parser->token, i);
    t = BTOR_COUNT_STACK (*tokens) ? BTOR_TOP_STACK (*tokens) : 0;
    if (!c && t == '(') continue;
    if (c == ')' && t == ' ') (void) BTOR_POP_STACK (*tokens);
    if (t == ')' && c == '(') BTOR_PUSH_STACK (parser->mem, *tokens, ' ');
    BTOR_PUSH_STACK (parser->mem, *tokens, c ? c : ' ');
  }

  if (tag == BTOR_INVALID_TAG_SMT2) return 0;
  if (tag == EOF)
    return !perr_smt2 (parser,
                       "expected decimal constant but reached end-of-file");
  if (tag != BTOR_DECIMAL_CONSTANT_TAG_SMT2)
    return !perr_smt2 (
        parser, "expected decimal constant at '%s'", parser->token.start);
  return str2int32_smt2 (parser, posonly, parser->token.start, resptr);
}

static int
is_boolean_exp_smt2 (BtorSMT2Parser *parser, BtorSMT2Item *p)
{
  if (boolector_is_array (parser->btor, p->exp)
      || boolector_is_fun (parser->btor, p->exp)
      || boolector_get_width (parser->btor, p->exp) != 1)
    return 0;
  return 1;
}

static bool
check_boolean_args_smt2 (BtorSMT2Parser *parser, BtorSMT2Item *p, int nargs)
{
  int i, width;
  for (i = 1; i <= nargs; i++)
  {
    if (boolector_is_array (parser->btor, p[i].exp))
    {
      parser->perrcoo = p[i].coo;
      return !perr_smt2 (
          parser, "argument %d of '%s' is an array term", i, p->node->name);
    }
    if ((width = boolector_get_width (parser->btor, p[i].exp)) != 1)
    {
      parser->perrcoo = p[i].coo;
      return !perr_smt2 (parser,
                         "argument %d of '%s' is a bit-vector of width %d",
                         i,
                         p->node->name,
                         width);
    }
  }
  return true;
}

static bool
check_arg_sorts_match_smt2 (BtorSMT2Parser *parser, BtorSMT2Item *p, int nargs)
{
  int i, domain, width, width2;
  assert (nargs >= 1);
  width           = boolector_get_width (parser->btor, p[1].exp);
  parser->perrcoo = p->coo;
  if (boolector_is_array (parser->btor, p[1].exp))
  {
    domain = boolector_get_index_width (parser->btor, p[1].exp);
    for (i = 2; i <= nargs; i++)
    {
      if (!boolector_is_array (parser->btor, p[i].exp))
        return !perr_smt2 (
            parser,
            "first argument of '%s' is an array but argument %d not",
            p->node->name,
            i);
      if ((width2 = boolector_get_width (parser->btor, p[i].exp)) != width)
        return !perr_smt2 (
            parser,
            "first argument of '%s' is an array of bit-vectors of width %d "
            "but argument %d is an array of bit-vectors of width %d",
            p->node->name,
            width,
            i,
            width2);
      if ((width2 = boolector_get_index_width (parser->btor, p[i].exp))
          != domain)
        return !perr_smt2 (
            parser,
            "first argument of '%s' is an array with index bit-vectors of "
            "width %d "
            "but argument %d is an array with index bit-vectors of width %d",
            p->node->name,
            domain,
            i,
            width2);
    }
  }
  else if (boolector_is_fun (parser->btor, p[1].exp))
  {
    for (i = 2; i <= nargs; i++)
    {
      if (!boolector_is_fun (parser->btor, p[i].exp))
        return !perr_smt2 (
            parser,
            "first argument of '%s' is a function but argument %d not",
            p->node->name,
            i);
      if (!boolector_is_equal_sort (parser->btor, p[1].exp, p[i].exp))
        return !perr_smt2 (
            parser,
            "sort of argument %d does not match with sort of first "
            "argument of '%s'",
            i,
            p->node->name);
    }
  }
  else
  {
    for (i = 1; i <= nargs; i++)
    {
      if (boolector_is_array (parser->btor, p[i].exp))
        return !perr_smt2 (
            parser,
            "argument %d of '%s' is an array but first argument not",
            i,
            p->node->name);
      if (boolector_is_fun (parser->btor, p[i].exp))
        return !perr_smt2 (
            parser,
            "argument %d of '%s' is a function but first argument not",
            i,
            p->node->name);
      if ((width2 = boolector_get_width (parser->btor, p[i].exp)) != width)
        return !perr_smt2 (parser,
                           "first argument of '%s' is bit-vector of width %d "
                           "but argument %d is a bit-vector of width %d",
                           p->node->name,
                           width,
                           i,
                           width2);
    }
  }
  parser->perrcoo.x = 0;
  return true;
}

static bool
check_ite_args_sorts_match_smt2 (BtorSMT2Parser *parser, BtorSMT2Item *p)
{
  int domain, width, width2;
  assert (p->tag == BTOR_ITE_TAG_SMT2);
  if (boolector_is_array (parser->btor, p[1].exp))
  {
    parser->perrcoo = p[1].coo;
    return !perr_smt2 (parser, "first argument of 'ite' is an array");
  }
  if (boolector_is_fun (parser->btor, p[1].exp))
  {
    parser->perrcoo = p[1].coo;
    return !perr_smt2 (parser, "first argument of 'ite' is a function");
  }
  if ((width2 = boolector_get_width (parser->btor, p[1].exp)) != 1)
  {
    parser->perrcoo = p[1].coo;
    return !perr_smt2 (parser,
                       "first argument of 'ite' is bit-vector of bit-width %u",
                       width2);
  }
  if (boolector_is_array (parser->btor, p[2].exp))
  {
    if (!boolector_is_array (parser->btor, p[3].exp))
    {
      parser->perrcoo = p->coo;
      return !perr_smt2 (parser,
                         "second argument of 'ite' is an array but third not");
    }
    width  = boolector_get_width (parser->btor, p[2].exp);
    width2 = boolector_get_width (parser->btor, p[3].exp);
    if (width != width2)
    {
      parser->perrcoo = p->coo;
      return !perr_smt2 (
          parser,
          "second argument of 'ite' is array of bit-vectors of width %u and "
          "third argument is array of bit-vectors of width %u",
          width,
          width2);
    }
    domain = boolector_get_index_width (parser->btor, p[2].exp);
    width2 = boolector_get_index_width (parser->btor, p[3].exp);
    if (domain != width2)
    {
      parser->perrcoo = p->coo;
      return !perr_smt2 (
          parser,
          "second argument of 'ite' is array with index bit-vectors of width "
          "%u and "
          "third argument is array with index bit-vectors of width %u",
          domain,
          width2);
    }
  }
  else
  {
    if (boolector_is_array (parser->btor, p[3].exp))
    {
      parser->perrcoo = p->coo;
      return !perr_smt2 (parser,
                         "third argument of 'ite' is an array but second not");
    }
    width  = boolector_get_width (parser->btor, p[2].exp);
    width2 = boolector_get_width (parser->btor, p[3].exp);
    if (width != width2)
    {
      parser->perrcoo = p->coo;
      return !perr_smt2 (
          parser,
          "second argument of 'ite' is bit-vector of width %d and "
          "third argument is bit-vector of width %d",
          width,
          width2);
    }
  }
  return true;
}

static bool
check_nargs_smt2 (BtorSMT2Parser *parser,
                  BtorSMT2Item *p,
                  int actual,
                  int required)
{
  int diff       = actual - required;
  const char *op = p->node->name;
  if (diff) parser->perrcoo = p->coo;
  if (diff == -1)
    return !perr_smt2 (parser, "one argument to '%s' missing", op);
  if (diff < 0)
    return !perr_smt2 (parser, "%d arguments to '%s' missing", -diff, op);
  if (diff == 1)
    return !perr_smt2 (parser, "'%s' has one argument too much", op);
  if (diff > 0)
    return !perr_smt2 (parser, "'%s' has %d arguments too much", op, diff);
  return true;
}

static bool
check_not_array_or_uf_args_smt2 (BtorSMT2Parser *parser,
                                 BtorSMT2Item *p,
                                 int nargs)
{
  int i;
  for (i = 1; i <= nargs; i++)
  {
    if (boolector_is_array (parser->btor, p[i].exp))
    {
      parser->perrcoo = p[i].coo;
      return !perr_smt2 (
          parser, "argument %d of '%s' is an array", i, p->node->name);
    }
    if (boolector_is_fun (parser->btor, p[i].exp))
    {
      parser->perrcoo = p[i].coo;
      return !perr_smt2 (
          parser, "argument %d of '%s' is a function", i, p->node->name);
    }
  }
  return true;
}

static BoolectorNode *
translate_shift_smt2 (Btor *btor,
                      BoolectorNode *a0,
                      BoolectorNode *a1,
                      BoolectorNode *(*f) (Btor *,
                                           BoolectorNode *,
                                           BoolectorNode *) )
{
  BoolectorNode *c, *e, *t, *e0, *u, *l, *tmp, *res;
  BoolectorSort s;
  uint32_t width, l0, l1, p0, p1;

  width = boolector_get_width (btor, a0);

  assert (width == boolector_get_width (btor, a1));

  l1 = 0;
  for (l0 = 1; l0 < width; l0 *= 2) l1++;

  assert (l0 == (1u << l1));

  if (width == 1)
  {
    assert (l0 == 1);
    assert (l1 == 0);

    if (f != boolector_sra)
    {
      tmp = boolector_not (btor, a1);
      res = boolector_and (btor, a0, tmp);
      boolector_release (btor, tmp);
    }
    else
      res = boolector_copy (btor, a0);
  }
  else
  {
    assert (width >= 1);
    assert (width <= l0);

    p0 = l0 - width;
    p1 = width - l1;

    assert (p1 > 0);

    u = boolector_slice (btor, a1, width - 1, width - p1);
    l = boolector_slice (btor, a1, l1 - 1, 0);

    assert (boolector_get_width (btor, u) == p1);
    assert (boolector_get_width (btor, l) == l1);

    if (p1 > 1)
      c = boolector_redor (btor, u);
    else
      c = boolector_copy (btor, u);

    boolector_release (btor, u);

    if (f == boolector_sra)
    {
      tmp = boolector_slice (btor, a0, width - 1, width - 1);
      t   = boolector_sext (btor, tmp, width - 1);
      boolector_release (btor, tmp);
    }
    else
    {
      s = boolector_bitvec_sort (btor, width);
      t = boolector_zero (btor, s);
      boolector_release_sort (btor, s);
    }

    if (!p0)
      e0 = boolector_copy (btor, a0);
    else if (f == boolector_sra)
      e0 = boolector_sext (btor, a0, p0);
    else
      e0 = boolector_uext (btor, a0, p0);

    assert (boolector_get_width (btor, e0) == l0);

    e = f (btor, e0, l);
    boolector_release (btor, e0);
    boolector_release (btor, l);

    if (p0 > 0)
    {
      tmp = boolector_slice (btor, e, width - 1, 0);
      boolector_release (btor, e);
      e = tmp;
    }

    res = boolector_cond (btor, c, t, e);

    boolector_release (btor, c);
    boolector_release (btor, t);
    boolector_release (btor, e);
  }
  return res;
}

static BoolectorNode *
shl_smt2 (Btor *btor, BoolectorNode *a, BoolectorNode *b)
{
  return translate_shift_smt2 (btor, a, b, boolector_sll);
}

static BoolectorNode *
ashr_smt2 (Btor *btor, BoolectorNode *a, BoolectorNode *b)
{
  return translate_shift_smt2 (btor, a, b, boolector_sra);
}

static BoolectorNode *
lshr_smt2 (Btor *btor, BoolectorNode *a, BoolectorNode *b)
{
  return translate_shift_smt2 (btor, a, b, boolector_srl);
}

static BoolectorNode *
translate_rotate_smt2 (Btor *btor,
                       BoolectorNode *exp,
                       uint32_t shift,
                       uint32_t left)
{
  BoolectorNode *l, *r, *res;
  uint32_t width;

  width = boolector_get_width (btor, exp);
  assert (width > 0);
  shift %= width;

  if (shift)
  {
    if (left) shift = width - shift;

    assert (1 <= shift && shift < width);

    l = boolector_slice (btor, exp, shift - 1, 0);
    r = boolector_slice (btor, exp, width - 1, shift);

    res = boolector_concat (btor, l, r);

    boolector_release (btor, l);
    boolector_release (btor, r);
  }
  else
    res = boolector_copy (btor, exp);
  assert (boolector_get_width (btor, res) == width);
  return res;
}

static BoolectorNode *
rotate_left_smt2 (Btor *btor, BoolectorNode *exp, int shift)
{
  return translate_rotate_smt2 (btor, exp, shift, 1);
}

static BoolectorNode *
rotate_right_smt2 (Btor *btor, BoolectorNode *exp, int shift)
{
  return translate_rotate_smt2 (btor, exp, shift, 0);
}

static BoolectorNode *
translate_ext_rotate_smt2 (Btor *btor,
                           BoolectorNode *exp,
                           BoolectorNode *shift,
                           int left)
{
  assert (boolector_is_const (btor, shift));

  BtorBitVector *shift_width_bv;
  uint32_t shift_width;

  /* max width of a bit vector is uint32_t -> conversion not a problem */
  shift_width_bv =
      btor_char_to_bv (btor->mm, (char *) boolector_get_bits (btor, shift));
  shift_width = (uint32_t) btor_bv_to_uint64_bv (shift_width_bv);
  btor_free_bv (btor->mm, shift_width_bv);

  assert (shift_width < boolector_get_width (btor, exp));

  return translate_rotate_smt2 (btor, exp, shift_width, left);
}

/*
 * skiptokens = 1 -> skip BTOR_LPAR_TAG_SMT2
 * skiptokens = 2 -> skip BTOR_UNDERSCORE_TAG_SMT2
 */
static int
parse_bitvec_sort (BtorSMT2Parser *parser,
                   int skiptokens,
                   BoolectorSort *resptr)
{
  assert (skiptokens >= 0);
  assert (skiptokens <= 2);

  int tag, width;
  if (skiptokens < 1 && !read_lpar_smt2 (parser, 0)) return 0;
  if (skiptokens < 2)
  {
    tag = read_token_smt2 (parser);
    if (tag == EOF)
      return !perr_smt2 (parser, "expected '_' but reached end-of-file");
    if (tag != BTOR_UNDERSCORE_TAG_SMT2)
      return !perr_smt2 (parser, "expected '_' at '%s'", parser->token.start);
  }
  tag = read_token_smt2 (parser);
  if (tag == BTOR_INVALID_TAG_SMT2) return 0;
  if (tag == EOF)
    return !perr_smt2 (parser, "expected 'BitVec' but reached end-of-file");
  if (tag != BTOR_BITVEC_TAG_SMT2)
    return !perr_smt2 (
        parser, "expected 'BitVec' at '%s'", parser->token.start);
  tag = read_token_smt2 (parser);
  if (tag == BTOR_INVALID_TAG_SMT2) return 0;
  if (tag == EOF)
    return !perr_smt2 (parser, "expected bit-width but reached end-of-file");
  if (tag != BTOR_DECIMAL_CONSTANT_TAG_SMT2)
    return !perr_smt2 (
        parser, "expected bit-width at '%s'", parser->token.start);
  assert (parser->token.start[0] != '-');
  if (strchr (parser->token.start, '.'))
    return !perr_smt2 (
        parser, "invalid floating point bit-width '%s'", parser->token.start);
  if (parser->token.start[0] == '0')
  {
    assert (!parser->token.start[1]);
    return !perr_smt2 (parser, "invalid zero bit-width");
  }
  width = 0;
  if (!str2int32_smt2 (parser, 1, parser->token.start, &width)) return 0;
  BTOR_MSG (boolector_get_btor_msg (parser->btor),
            3,
            "parsed bit-vector sort of width %d",
            width);

  *resptr = boolector_bitvec_sort (parser->btor, width);
  BTOR_PUSH_STACK (parser->mem, parser->sorts, *resptr);
  return read_rpar_smt2 (parser, " to close bit-vector sort");
}

static int parse_sort (BtorSMT2Parser *parser,
                       int tag,
                       bool allow_array_sort,
                       BoolectorSort *sort);

static int
parse_array_sort (BtorSMT2Parser *parser, int tag, BoolectorSort *sort)
{
  BoolectorSort index, value;
  if (tag == BTOR_ARRAY_TAG_SMT2)
  {
    // TODO (ma): check all logics with no arrays?
    if (parser->commands.set_logic && parser->res->logic == BTOR_LOGIC_QF_BV)
      return !perr_smt2 (parser, "'Array' invalid for logic 'QF_BV'");
    tag = read_token_smt2 (parser);
    if (!parse_sort (parser, tag, false, &index)) return 0;
    tag = read_token_smt2 (parser);
    if (!parse_sort (parser, tag, false, &value)) return 0;
    if (!read_rpar_smt2 (parser, " after element sort of Array")) return 0;
    *sort = boolector_array_sort (parser->btor, index, value);
    BTOR_PUSH_STACK (parser->mem, parser->sorts, *sort);
    return 1;
  }
  else if (tag == EOF)
    return !perr_smt2 (parser, "reached end-of-file but expected 'Array'");
  return !perr_smt2 (parser, "expected 'Array' at '%s'", parser->token.start);
}

static int
parse_sort (BtorSMT2Parser *parser,
            int tag,
            bool allow_array_sort,
            BoolectorSort *sort)
{
  BtorSMT2Node *alias;

  if (tag == BTOR_BOOL_TAG_SMT2)
  {
    *sort = boolector_bool_sort (parser->btor);
    BTOR_PUSH_STACK (parser->mem, parser->sorts, *sort);
    return 1;
  }
  else if (tag == BTOR_LPAR_TAG_SMT2)
  {
    if (allow_array_sort)
    {
      tag = read_token_smt2 (parser);
      if (tag == BTOR_ARRAY_TAG_SMT2)
        return parse_array_sort (parser, tag, sort);
      else
      {
        if (tag == EOF)
          return !perr_smt2 (parser,
                             "expected '_' or 'Array' but reached end-of-file");
        if (tag != BTOR_UNDERSCORE_TAG_SMT2)
          return !perr_smt2 (
              parser, "expected '_' or 'Array' at '%s'", parser->token.start);
        return parse_bitvec_sort (parser, 2, sort);
      }
    }
    else
      return parse_bitvec_sort (parser, 1, sort);
  }
  else if (tag == BTOR_SYMBOL_TAG_SMT2)
  {
    alias = find_symbol_smt2 (parser, parser->token.start);
    if (!alias || !alias->sort)
      return !perr_smt2 (parser, "invalid sort '%s'", parser->token.start);
    *sort = alias->sort_alias;
    return 1;
  }
  else if (tag == EOF)
    return !perr_smt2 (parser,
                       "reached end-of-file but expected '(' or 'Bool'");
  return !perr_smt2 (
      parser, "expected '(' or 'Bool' at '%s'", parser->token.start);
}

/* Note: we need look ahead and tokens string only for get-value
 *	 (for parsing a term list and printing the originally parsed,
 *	 non-simplified expression) */
static int
parse_term_aux_smt2 (BtorSMT2Parser *parser,
                     int have_look_ahead,
                     int look_ahead,
                     BoolectorNode **resptr,
                     BtorSMT2Coo *cooptr,
                     BtorCharStack *tokens)
{
  char c, t;
<<<<<<< HEAD
  const char *msg;
  int tag, width, domain, len, nargs, i, j, open = 0, work_cnt;
=======
  int32_t k, tag, open = 0, work_cnt;
  uint32_t i, j, nargs, width, width2, domain;
>>>>>>> 99f77428
  BoolectorNode *(*binfun) (Btor *, BoolectorNode *, BoolectorNode *);
  BoolectorNode *(*extfun) (Btor *, BoolectorNode *, int);
  BoolectorNode *(*rotatefun) (Btor *, BoolectorNode *, int);
  BoolectorNode *(*unaryfun) (Btor *, BoolectorNode *);
  BoolectorNode *(*quantfun) (Btor *, BoolectorNode *[], int, BoolectorNode *);
  BoolectorNode *res, *exp, *tmp, *old;
  BoolectorSort s;
  BtorSMT2Item *l, *p;
  BtorSMT2Node *sym, *new_sym;

  assert (!tokens || !BTOR_COUNT_STACK (*tokens));

  unaryfun = 0;
  binfun   = 0;
  work_cnt = BTOR_COUNT_STACK (parser->work);

  do
  {
    if (have_look_ahead)
    {
      tag             = look_ahead;
      have_look_ahead = 0;
    }
    else
      tag = read_token_smt2 (parser);

    for (i = 0; tokens && i < BTOR_COUNT_STACK (parser->token); i++)
    {
      c = BTOR_PEEK_STACK (parser->token, i);
      t = BTOR_COUNT_STACK (*tokens) ? BTOR_TOP_STACK (*tokens) : 0;
      if (!c && t == '(') continue;
      if (c == ')' && t == ' ') (void) BTOR_POP_STACK (*tokens);
      if (t == ')' && c == '(') BTOR_PUSH_STACK (parser->mem, *tokens, ' ');
      BTOR_PUSH_STACK (parser->mem, *tokens, c ? c : ' ');
    }

    if (tag == BTOR_INVALID_TAG_SMT2)
    {
      assert (parser->error);
      return 0;
    }
    if (tag == EOF)
    {
      l = last_lpar_smt2 (parser);
      if (!l)
        return !perr_smt2 (parser,
                           "expected expression but reached end-of-file");
      return !perr_smt2 (
          parser,
          "unexpected end-of-file since '(' at line %d column %d still open",
          l->coo.x,
          l->coo.y);
    }

    /* close term */
    if (tag == BTOR_RPAR_TAG_SMT2)
    {
      if (parser->expecting_body)
      {
        l = 0;
        if (open)
        {
          l = last_lpar_smt2 (parser);
          if (++l >= parser->work.top) l = 0;
        }
        if (l)
        {
          assert (l->tag == BTOR_LET_TAG_SMT2);
          return !perr_smt2 (parser,
                             "body to '%s' at line %d column %d missing",
                             parser->expecting_body,
                             l->coo.x,
                             l->coo.y);
        }
        else
        {
          // TODO reachable?
          return !perr_smt2 (parser, "body to 'let' missing");
        }
      }
      assert (open >= 0);
      if (!open) return !perr_smt2 (parser, "expected expression");
      l = last_lpar_smt2 (parser);
      assert (l);
      p = l + 1;
      if (p == parser->work.top) return !perr_smt2 (parser, "unexpected '()'");
      nargs = parser->work.top - p - 1;
      tag   = p->tag;
      /* check if operands are expressions */
      if (tag != BTOR_LET_TAG_SMT2 && tag != BTOR_LETBIND_TAG_SMT2
          && tag != BTOR_PARLETBINDING_TAG_SMT2
          && tag != BTOR_SORTED_VAR_TAG_SMT2 && tag != BTOR_SORTED_VARS_TAG_SMT2
          && tag != BTOR_FORALL_TAG_SMT2 && tag != BTOR_EXISTS_TAG_SMT2)
      {
        for (i = 1; i <= nargs; i++)
          if (p[i].tag != BTOR_EXP_TAG_SMT2)
          {
            parser->perrcoo = p[i].coo;
            return !perr_smt2 (parser, "expected expression");
          }
      }
      /* function application */
      if (tag == BTOR_EXP_TAG_SMT2 && nargs
          && boolector_is_fun (parser->btor, p[0].exp))
      {
        BoolectorNodePtrStack fargs;
        BTOR_INIT_STACK (fargs);
        for (i = 1; i <= nargs; i++)
        {
          if (p[i].tag != BTOR_EXP_TAG_SMT2)
          {
            BTOR_RELEASE_STACK (parser->mem, fargs);
            parser->perrcoo = p[i].coo;
            return !perr_smt2 (parser, "expected expression");
          }
          BTOR_PUSH_STACK (parser->mem, fargs, p[i].exp);
        }
        tmp = p[0].exp;
        if (nargs != boolector_get_fun_arity (parser->btor, tmp))
        {
          BTOR_RELEASE_STACK (parser->mem, fargs);
          return !perr_smt2 (parser, "invalid number of arguments");
        }
        k = boolector_fun_sort_check (parser->btor, fargs.start, nargs, tmp);
        if (k >= 0)
        {
          BTOR_RELEASE_STACK (parser->mem, fargs);
          return !perr_smt2 (parser, "invalid sort for argument %d", k + 1);
        }
        parser->work.top = p;
        l->tag           = BTOR_EXP_TAG_SMT2;
        l->exp = boolector_apply (parser->btor, fargs.start, nargs, tmp);
        for (i = 0; i <= nargs; i++) boolector_release (parser->btor, p[i].exp);
        BTOR_RELEASE_STACK (parser->mem, fargs);
      }
      else if (tag == BTOR_EXP_TAG_SMT2)
      {
        if (nargs)
        {
          parser->perrcoo = l->coo;
          return !perr_smt2 (parser, "list with %d expressions", nargs + 1);
        }
        p->coo = l->coo;
        *l     = *p;
        parser->work.top--;
        assert (l + 1 == parser->work.top);
      }
      else if (tag == BTOR_NOT_TAG_SMT2)
      {
        if (nargs != 1)
        {
          parser->perrcoo = p->coo;
          return !perr_smt2 (parser,
                             "'not' with %d arguments but expected exactly one",
                             nargs);
        }
        tmp = p[1].exp;
        if (boolector_is_array (parser->btor, tmp))
        {
          parser->perrcoo = p[1].coo;
          return !perr_smt2 (
              parser, "unexpected array expression as argument to 'not'");
        }
        if ((width = boolector_get_width (parser->btor, tmp)) != 1)
        {
          parser->perrcoo = p[1].coo;
          return !perr_smt2 (
              parser,
              "unexpected bit-vector of width %d as argument to 'not'",
              width);
        }
        parser->work.top = p;
        l->tag           = BTOR_EXP_TAG_SMT2;
        l->exp           = boolector_not (parser->btor, tmp);
        boolector_release (parser->btor, tmp);
      }
      else if (tag == BTOR_IMPLIES_TAG_SMT2)
      {
        if (!nargs)
          return !perr_smt2 (parser, "argument to '%s' missing", p->node->name);
        if (!check_boolean_args_smt2 (parser, p, nargs)) return 0;
        exp = 0;
        for (i = nargs; i >= 1; i--)
        {
          if (exp)
          {
            old = exp;
            exp = boolector_implies (parser->btor, p[i].exp, old);
            boolector_release (parser->btor, old);
          }
          else
            exp = boolector_copy (parser->btor, p[i].exp);
        }
        assert (exp);
      RELEASE_EXP_AND_OVERWRITE:
        for (i = 1; i <= nargs; i++) boolector_release (parser->btor, p[i].exp);
        parser->work.top = p;
        l->tag           = BTOR_EXP_TAG_SMT2;
        l->exp           = exp;
      }
      else if (tag == BTOR_AND_TAG_SMT2)
      {
        binfun = boolector_and;
      BIN_BOOL_LEFT_ASSOCIATIVE_CORE:
        if (nargs < 2)
        {
          parser->perrcoo = p->coo;
          return !perr_smt2 (parser, "argument to '%s' missing", p->node->name);
        }
        if (!check_boolean_args_smt2 (parser, p, nargs)) return 0;
        exp = 0;
        for (i = 1; i <= nargs; i++)
        {
          if (exp)
          {
            old = exp;
            exp = binfun (parser->btor, old, p[i].exp);
            boolector_release (parser->btor, old);
          }
          else
            exp = boolector_copy (parser->btor, p[i].exp);
        }
        assert (exp);
        goto RELEASE_EXP_AND_OVERWRITE;
      }
      else if (tag == BTOR_OR_TAG_SMT2)
      {
        binfun = boolector_or;
        goto BIN_BOOL_LEFT_ASSOCIATIVE_CORE;
      }
      else if (tag == BTOR_XOR_TAG_SMT2)
      {
        binfun = boolector_xor;
        goto BIN_BOOL_LEFT_ASSOCIATIVE_CORE;
      }
      // TODO (ma): merge with distinct
      else if (tag == BTOR_EQUAL_TAG_SMT2)
      {
        if (!nargs)
        {
          parser->perrcoo = p->coo;
          return !perr_smt2 (parser, "arguments to '=' missing");
        }
        if (nargs == 1)
        {
          parser->perrcoo = p->coo;
          return !perr_smt2 (parser, "only one argument to '='");
        }
        if (!check_arg_sorts_match_smt2 (parser, p, nargs)) return 0;
        exp = boolector_true (parser->btor);
        for (i = 1; i < nargs; i++)
        {
          tmp = boolector_eq (parser->btor, p[i].exp, p[i + 1].exp);
          old = exp;
          exp = boolector_and (parser->btor, old, tmp);
          boolector_release (parser->btor, old);
          boolector_release (parser->btor, tmp);
        }
        goto RELEASE_EXP_AND_OVERWRITE;
      }
      else if (tag == BTOR_DISTINCT_TAG_SMT2)
      {
        if (!nargs)
        {
          parser->perrcoo = p->coo;
          return !perr_smt2 (parser, "arguments to 'distinct' missing");
        }
        if (nargs == 1)
        {
          parser->perrcoo = p->coo;
          return !perr_smt2 (parser, "only one argument to 'distinct'");
        }
        if (!check_arg_sorts_match_smt2 (parser, p, nargs)) return 0;
        exp = boolector_true (parser->btor);
        for (i = 1; i < nargs; i++)
        {
          for (j = i + 1; j <= nargs; j++)
          {
            tmp = boolector_ne (parser->btor, p[i].exp, p[j].exp);
            old = exp;
            exp = boolector_and (parser->btor, old, tmp);
            boolector_release (parser->btor, old);
            boolector_release (parser->btor, tmp);
          }
        }
        goto RELEASE_EXP_AND_OVERWRITE;
      }
      else if (tag == BTOR_ITE_TAG_SMT2)
      {
        if (!check_nargs_smt2 (parser, p, nargs, 3)) return 0;
        if (!check_ite_args_sorts_match_smt2 (parser, p)) return 0;
        exp = boolector_cond (parser->btor, p[1].exp, p[2].exp, p[3].exp);
        goto RELEASE_EXP_AND_OVERWRITE;
      }
      else if (tag == BTOR_SELECT_TAG_SMT2)
      {
        if (!check_nargs_smt2 (parser, p, nargs, 2)) return 0;
        if (!boolector_is_array (parser->btor, p[1].exp))
        {
          parser->perrcoo = p[1].coo;
          return !perr_smt2 (parser,
                             "first argument of 'select' is not an array");
        }
        if (boolector_is_array (parser->btor, p[2].exp))
        {
          parser->perrcoo = p[2].coo;
          return !perr_smt2 (parser, "second argument of 'select' is an array");
        }
        width  = boolector_get_width (parser->btor, p[2].exp);
        domain = boolector_get_index_width (parser->btor, p[1].exp);
        if (width != domain)
        {
          parser->perrcoo = p->coo;
          return !perr_smt2 (parser,
                             "first (array) argument of 'select' has index "
                             "bit-width %u but the second (index) argument "
                             "has bit-width %u",
                             domain,
                             width);
        }
        exp = boolector_read (parser->btor, p[1].exp, p[2].exp);
        goto RELEASE_EXP_AND_OVERWRITE;
      }
      else if (tag == BTOR_STORE_TAG_SMT2)
      {
        if (!check_nargs_smt2 (parser, p, nargs, 3)) return 0;
        if (!boolector_is_array (parser->btor, p[1].exp))
        {
          parser->perrcoo = p[1].coo;
          return !perr_smt2 (parser,
                             "first argument of 'store' is not an array");
        }
        if (boolector_is_array (parser->btor, p[2].exp))
        {
          parser->perrcoo = p[2].coo;
          return !perr_smt2 (parser, "second argument of 'store' is an array");
        }
        if (boolector_is_array (parser->btor, p[3].exp))
        {
          parser->perrcoo = p[3].coo;
          return !perr_smt2 (parser, "third argument of 'store' is an array");
        }
        width  = boolector_get_width (parser->btor, p[2].exp);
        domain = boolector_get_index_width (parser->btor, p[1].exp);
        if (width != domain)
        {
          parser->perrcoo = p->coo;
          return !perr_smt2 (parser,
                             "first (array) argument of 'store' has index "
                             "bit-width %u but the second (index) argument "
                             "has bit-width %u",
                             domain,
                             width);
        }
        width  = boolector_get_width (parser->btor, p[1].exp);
        width2 = boolector_get_width (parser->btor, p[3].exp);
        if (width != width2)
        {
          parser->perrcoo = p->coo;
          return !perr_smt2 (parser,
                             "first (array) argument of 'store' has element "
                             "bit-width %u but the third (stored bit-vector) "
                             "argument has bit-width %u",
                             width,
                             width2);
        }
        exp = boolector_write (parser->btor, p[1].exp, p[2].exp, p[3].exp);
        goto RELEASE_EXP_AND_OVERWRITE;
      }
      else if (tag == BTOR_EXTRACT_TAG_SMT2)
      {
        if (!check_nargs_smt2 (parser, p, nargs, 1)) return 0;
        if (!check_not_array_or_uf_args_smt2 (parser, p, nargs)) return 0;
        width = boolector_get_width (parser->btor, p[1].exp);
        if (width <= (uint32_t) p->hi)
        {
          parser->perrcoo = p->coo;
          return !perr_smt2 (parser,
                             "first (high) 'extract' parameter %u too large "
                             "for bit-vector argument of bit-width %u",
                             p->hi,
                             width);
        }
        exp = boolector_slice (parser->btor, p[1].exp, p->hi, p->lo);
        goto RELEASE_EXP_AND_OVERWRITE;
      }
      else if (tag == BTOR_BVNOT_TAG_SMT2)
      {
        unaryfun = boolector_not;
      UNARY_BV_FUN:
        if (!check_nargs_smt2 (parser, p, nargs, 1)) return 0;
        if (!check_not_array_or_uf_args_smt2 (parser, p, nargs)) return 0;
        exp = unaryfun (parser->btor, p[1].exp);
        goto RELEASE_EXP_AND_OVERWRITE;
      }
      else if (tag == BTOR_BVNEG_TAG_SMT2)
      {
        unaryfun = boolector_neg;
        goto UNARY_BV_FUN;
      }
      else if (tag == BTOR_BVREDOR_TAG_SMT2)
      {
        unaryfun = boolector_redor;
        goto UNARY_BV_FUN;
      }
      else if (tag == BTOR_BVREDAND_TAG_SMT2)
      {
        unaryfun = boolector_redand;
        goto UNARY_BV_FUN;
      }
      else if (tag == BTOR_CONCAT_TAG_SMT2)
      {
        binfun = boolector_concat;
      BIN_BV_LEFT_ASSOCIATIVE_CORE:
        if (nargs < 2)
        {
          parser->perrcoo = p->coo;
          return !perr_smt2 (parser, "argument to '%s' missing", p->node->name);
        }
        if (tag != BTOR_CONCAT_TAG_SMT2
            && !check_arg_sorts_match_smt2 (parser, p, nargs))
          return 0;
        if (!check_not_array_or_uf_args_smt2 (parser, p, nargs)) return 0;
        exp = 0;
        for (i = 1; i <= nargs; i++)
        {
          if (exp)
          {
            old = exp;
            exp = binfun (parser->btor, old, p[i].exp);
            boolector_release (parser->btor, old);
          }
          else
            exp = boolector_copy (parser->btor, p[i].exp);
        }
        assert (exp);
        goto RELEASE_EXP_AND_OVERWRITE;
      }
      else if (tag == BTOR_BVAND_TAG_SMT2)
      {
        binfun = boolector_and;
        goto BIN_BV_LEFT_ASSOCIATIVE_CORE;
      }
      else if (tag == BTOR_BVOR_TAG_SMT2)
      {
        binfun = boolector_or;
        goto BIN_BV_LEFT_ASSOCIATIVE_CORE;
      }
      else if (tag == BTOR_BVXOR_TAG_SMT2)
      {
        binfun = boolector_xor;
        goto BIN_BV_LEFT_ASSOCIATIVE_CORE;
      }
      else if (tag == BTOR_BVADD_TAG_SMT2)
      {
        binfun = boolector_add;
        goto BIN_BV_LEFT_ASSOCIATIVE_CORE;
      }
      else if (tag == BTOR_BVSUB_TAG_SMT2)
      {
        binfun = boolector_sub;
        goto BIN_BV_LEFT_ASSOCIATIVE_CORE;
      }
      else if (tag == BTOR_BVMUL_TAG_SMT2)
      {
        binfun = boolector_mul;
        goto BIN_BV_LEFT_ASSOCIATIVE_CORE;
      }
      else if (tag == BTOR_BVUDIV_TAG_SMT2)
      {
        binfun = boolector_udiv;
      BINARY_BV_FUN:
        if (!check_nargs_smt2 (parser, p, nargs, 2)) return 0;
        if (!check_arg_sorts_match_smt2 (parser, p, 2)) return 0;
        if (!check_not_array_or_uf_args_smt2 (parser, p, nargs)) return 0;
        exp = binfun (parser->btor, p[1].exp, p[2].exp);
        goto RELEASE_EXP_AND_OVERWRITE;
      }
      else if (tag == BTOR_BVUREM_TAG_SMT2)
      {
        binfun = boolector_urem;
        goto BINARY_BV_FUN;
      }
      else if (tag == BTOR_BVSHL_TAG_SMT2)
      {
        binfun = shl_smt2;
        goto BINARY_BV_FUN;
      }
      else if (tag == BTOR_BVLSHR_TAG_SMT2)
      {
        binfun = lshr_smt2;
        goto BINARY_BV_FUN;
      }
      else if (tag == BTOR_BVULT_TAG_SMT2)
      {
        binfun = boolector_ult;
        goto BINARY_BV_FUN;
      }
      else if (tag == BTOR_BVNAND_TAG_SMT2)
      {
        binfun = boolector_nand;
        goto BINARY_BV_FUN;
      }
      else if (tag == BTOR_BVNOR_TAG_SMT2)
      {
        binfun = boolector_nor;
        goto BINARY_BV_FUN;
      }
      else if (tag == BTOR_BVXNOR_TAG_SMT2)
      {
        binfun = boolector_xnor;
        goto BINARY_BV_FUN;
      }
      else if (tag == BTOR_BVCOMP_TAG_SMT2)
      {
        binfun = boolector_eq;
        goto BINARY_BV_FUN;
      }
      else if (tag == BTOR_BVSDIV_TAG_SMT2)
      {
        binfun = boolector_sdiv;
        goto BINARY_BV_FUN;
      }
      else if (tag == BTOR_BVSREM_TAG_SMT2)
      {
        binfun = boolector_srem;
        goto BINARY_BV_FUN;
      }
      else if (tag == BTOR_BVSMOD_TAG_SMT2)
      {
        binfun = boolector_smod;
        goto BINARY_BV_FUN;
      }
      else if (tag == BTOR_BVASHR_TAG_SMT2)
      {
        binfun = ashr_smt2;
        goto BINARY_BV_FUN;
      }
      else if (tag == BTOR_REPEAT_TAG_SMT2)
      {
        if (!check_nargs_smt2 (parser, p, nargs, 1)) return 0;
        if (!check_not_array_or_uf_args_smt2 (parser, p, nargs)) return 0;
        width = boolector_get_width (parser->btor, p[1].exp);
        if (p->num && ((uint32_t) (INT_MAX / p->num) < width))
        {
          parser->perrcoo = p->coo;
          return !perr_smt2 (parser,
                             "resulting bit-width of 'repeat' too large");
        }
        exp = boolector_copy (parser->btor, p[1].exp);
        for (k = 1; k < p->num; k++)
        {
          old = exp;
          exp = boolector_concat (parser->btor, old, p[1].exp);
          boolector_release (parser->btor, old);
        }
        goto RELEASE_EXP_AND_OVERWRITE;
      }
      else if (tag == BTOR_ZERO_EXTEND_TAG_SMT2)
      {
        extfun = boolector_uext;
      EXTEND_BV_FUN:
        if (!check_nargs_smt2 (parser, p, nargs, 1)) return 0;
        if (!check_not_array_or_uf_args_smt2 (parser, p, nargs)) return 0;
        width = boolector_get_width (parser->btor, p[1].exp);
        if ((uint32_t) (INT_MAX - p->num) < width)
        {
          parser->perrcoo = p->coo;
          return !perr_smt2 (
              parser, "resulting bit-width of '%s' too large", p->node->name);
        }
        exp = extfun (parser->btor, p[1].exp, p->num);
        goto RELEASE_EXP_AND_OVERWRITE;
      }
      else if (tag == BTOR_SIGN_EXTEND_TAG_SMT2)
      {
        extfun = boolector_sext;
        goto EXTEND_BV_FUN;
      }
      else if (tag == BTOR_ROTATE_LEFT_TAG_SMT2)
      {
        rotatefun = rotate_left_smt2;
      ROTATE_BV_FUN:
        if (!check_nargs_smt2 (parser, p, nargs, 1)) return 0;
        if (!check_not_array_or_uf_args_smt2 (parser, p, nargs)) return 0;
        width = boolector_get_width (parser->btor, p[1].exp);
        exp   = rotatefun (parser->btor, p[1].exp, p->num % width);
        goto RELEASE_EXP_AND_OVERWRITE;
      }
      else if (tag == BTOR_ROTATE_RIGHT_TAG_SMT2)
      {
        rotatefun = rotate_right_smt2;
        goto ROTATE_BV_FUN;
      }
      /* Z3 bit vector extension */
      else if (tag == BTOR_EXT_ROTATE_LEFT_TAG_SMT2
               || tag == BTOR_EXT_ROTATE_RIGHT_TAG_SMT2)
      {
        if (!check_nargs_smt2 (parser, p, nargs, 2)) return 0;
        if (!check_not_array_or_uf_args_smt2 (parser, p, nargs)) return 0;
        if (!boolector_is_const (parser->btor, p[2].exp))
        {
          parser->perrcoo = p[2].coo;
          return !perr_smt2 (
              parser,
              "second argument '%s' of ext_rotate_%s"
              "is not a bit vector constant",
              p[2].node->name,
              tag == BTOR_EXT_ROTATE_LEFT_TAG_SMT2 ? "left" : "right");
        }
        exp = translate_ext_rotate_smt2 (parser->btor,
                                         p[1].exp,
                                         p[2].exp,
                                         tag == BTOR_EXT_ROTATE_LEFT_TAG_SMT2);
        goto RELEASE_EXP_AND_OVERWRITE;
      }
      else if (tag == BTOR_BVULE_TAG_SMT2)
      {
        binfun = boolector_ulte;
        goto BINARY_BV_FUN;
      }
      else if (tag == BTOR_BVUGT_TAG_SMT2)
      {
        binfun = boolector_ugt;
        goto BINARY_BV_FUN;
      }
      else if (tag == BTOR_BVUGE_TAG_SMT2)
      {
        binfun = boolector_ugte;
        goto BINARY_BV_FUN;
      }
      else if (tag == BTOR_BVSLT_TAG_SMT2)
      {
        binfun = boolector_slt;
        goto BINARY_BV_FUN;
      }
      else if (tag == BTOR_BVSLE_TAG_SMT2)
      {
        binfun = boolector_slte;
        goto BINARY_BV_FUN;
      }
      else if (tag == BTOR_BVSGT_TAG_SMT2)
      {
        binfun = boolector_sgt;
        goto BINARY_BV_FUN;
      }
      else if (tag == BTOR_BVSGE_TAG_SMT2)
      {
        binfun = boolector_sgte;
        goto BINARY_BV_FUN;
      }
      /* let (<var_binding>+) <term> */
      else if (tag == BTOR_LET_TAG_SMT2)
      {
        for (i = 1; i < nargs; i++)
        {
          if (p[i].tag != BTOR_SYMBOL_TAG_SMT2)
          {
            parser->perrcoo = p[i].coo;
            return !perr_smt2 (
                parser, "expected symbol as argument %d of 'let'", i);
          }
        }
        if (p[nargs].tag != BTOR_SYMBOL_TAG_SMT2)
        {
          if (p[i].tag != BTOR_EXP_TAG_SMT2)
          {
            parser->perrcoo = p[i].coo;
            return !perr_smt2 (
                parser, "expected expression as argument %d of 'let'", nargs);
          }
        }
        l[0].tag = BTOR_EXP_TAG_SMT2;
        l[0].exp = p[nargs].exp;
        for (i = 1; i < nargs; i++)
        {
          assert (p[i].tag == BTOR_SYMBOL_TAG_SMT2);
          sym = p[i].node;
          assert (sym);
          assert (sym->coo.x);
          assert (sym->tag == BTOR_SYMBOL_TAG_SMT2);
          remove_symbol_smt2 (parser, sym);
        }
        parser->work.top = p;
      }
      /* <var_binding> */
      else if (tag == BTOR_LETBIND_TAG_SMT2)
      {
        assert (p[1].tag == BTOR_SYMBOL_TAG_SMT2);
        if (nargs == 1)
          return !perr_smt2 (
              parser, "term to be bound to '%s' missing", p[1].node->name);
        if (nargs > 2)
        {
          parser->perrcoo = p[3].coo;
          return !perr_smt2 (
              parser, "second term bound to '%s'", p[1].node->name);
        }
        if (p[2].tag != BTOR_EXP_TAG_SMT2)
        {
          parser->perrcoo = p[2].coo;
          return !perr_smt2 (parser,
                             "expected expression in 'let' var binding");
        }
        l[0] = p[1];
        assert (!l[0].node->exp);
        assert (p[2].tag == BTOR_EXP_TAG_SMT2);
        l[0].node->exp = p[2].exp;
        assert (!l[0].node->bound);
        l[0].node->bound = 1;
        parser->work.top = p;
        assert (!parser->var_binding);
        parser->var_binding = 1;
      }
      /* (<var_binding>+) */
      else if (tag == BTOR_PARLETBINDING_TAG_SMT2)
      {
        assert (parser->var_binding);
        parser->var_binding = 0;
#ifndef NDEBUG
        for (i = 1; i <= nargs; i++) assert (p[i].tag == BTOR_SYMBOL_TAG_SMT2);
#endif
        for (i = 0; i < nargs; i++) l[i] = p[i + 1];
        parser->work.top = l + nargs;
        assert (!parser->expecting_body);
        parser->expecting_body = "let";
      }
      /* forall (<sorted_var>+) <term> */
      else if (tag == BTOR_FORALL_TAG_SMT2)
      {
        BoolectorNodePtrStack params;
        msg      = "forall";
        quantfun = boolector_forall;
      CREATE_QUANTIFIER_TERM:
        for (i = 1; i < nargs; i++)
        {
          if (p[i].tag != BTOR_SYMBOL_TAG_SMT2)
          {
            parser->perrcoo = p[i].coo;
            return !perr_smt2 (
                parser, "expected symbol as argument %d of '%s'", i, msg);
          }
        }
        if (p[nargs].tag != BTOR_SYMBOL_TAG_SMT2
            && p[nargs].tag != BTOR_EXP_TAG_SMT2)
        {
          parser->perrcoo = p[nargs].coo;
          return !perr_smt2 (
              parser, "expected expression as argument %d of '%s'", nargs, msg);
        }
        if (!is_boolean_exp_smt2 (parser, p + nargs))
        {
          parser->perrcoo = p[nargs].coo;
          return !perr_smt2 (parser, "body of '%s' is not a boolean term", msg);
        }
        BTOR_INIT_STACK (params);
        for (i = 1; i < nargs; i++)
        {
          assert (p[i].tag == BTOR_SYMBOL_TAG_SMT2);
          sym = p[i].node;
          assert (sym);
          assert (sym->coo.x);
          assert (sym->tag);
          assert (sym->tag == BTOR_SYMBOL_TAG_SMT2);
          assert (sym->exp);
          BTOR_PUSH_STACK (
              parser->mem, params, boolector_copy (parser->btor, sym->exp));
          remove_symbol_smt2 (parser, sym);
        }
        l[0].tag = BTOR_EXP_TAG_SMT2;
        l[0].exp = quantfun (parser->btor,
                             params.start,
                             BTOR_COUNT_STACK (params),
                             p[nargs].exp);
        while (!BTOR_EMPTY_STACK (params))
          boolector_release (parser->btor, BTOR_POP_STACK (params));
        boolector_release (parser->btor, p[nargs].exp);
        BTOR_RELEASE_STACK (parser->mem, params);
        parser->work.top = p;
      }
      /* exists (<sorted_var>+) <term> */
      else if (tag == BTOR_EXISTS_TAG_SMT2)
      {
        msg      = "exists";
        quantfun = boolector_exists;
        goto CREATE_QUANTIFIER_TERM;
      }
      /* <sorted_var> */
      else if (tag == BTOR_SORTED_VAR_TAG_SMT2)
      {
        assert (p[1].tag == BTOR_SYMBOL_TAG_SMT2);
        if (nargs != 1)
        {
          parser->perrcoo = p[1].coo;
          return !perr_smt2 (parser,
                             "expected only one variable at sorted var '%s'",
                             p[1].node->name);
        }
        parser->work.top = p;
        l->tag           = BTOR_SYMBOL_TAG_SMT2;
        l->node          = p[1].node;
        assert (boolector_is_param (parser->btor, l->node->exp));
        assert (!parser->sorted_var);
        parser->sorted_var = 1;
      }
      /* (<sorted_var>+) */
      else if (tag == BTOR_SORTED_VARS_TAG_SMT2)
      {
        assert (parser->sorted_var);
        parser->sorted_var = 0;
#ifndef NDEBUG
        for (i = 1; i <= nargs; i++)
        {
          assert (p[i].tag == BTOR_SYMBOL_TAG_SMT2);
          assert (boolector_is_param (parser->btor, p[i].node->exp));
        }
#endif
        for (i = 0; i < nargs; i++) l[i] = p[i + 1];
        parser->work.top = l + nargs;
        assert (!parser->expecting_body);
        parser->expecting_body = "quantifier";
      }
      else
      {
        // This should not occur, but we keep it as a bad style of
        // defensive programming for future extensions of the parser.
        parser->perrcoo = p->coo;
        return !perr_smt2 (
            parser,
            "internal parse error: can not close yet unsupported '%s'",
            item2str_smt2 (p));
      }
      assert (open > 0);
      open--;
    }
    else
    {
      if (parser->expecting_body) parser->expecting_body = 0;
      p = push_item_smt2 (parser, tag);
      if (tag == BTOR_LPAR_TAG_SMT2)
      {
        BtorSMT2Item *q;
        if (parser->var_binding)
        {
          push_item_smt2 (parser, BTOR_LETBIND_TAG_SMT2);
          parser->var_binding = 0;

          tag = read_token_smt2 (parser);

          for (i = 0; tokens && i < BTOR_COUNT_STACK (parser->token); i++)
          {
            c = BTOR_PEEK_STACK (parser->token, i);
            BTOR_PUSH_STACK (parser->mem, *tokens, c ? c : ' ');
          }

          if (tag == BTOR_INVALID_TAG_SMT2) return 0;
          if (tag == EOF)
            return !perr_smt2 (
                parser,
                "expected symbol to be bound after '(' at line %d "
                "column %d but reached end-of-file",
                p->coo.x,
                p->coo.y);

          if (tag != BTOR_SYMBOL_TAG_SMT2)
            return !perr_smt2 (
                parser,
                "expected symbol to be bound at '%s' after '(' at "
                "line %d column %d",
                parser->token.start,
                p->coo.x,
                p->coo.y);
          sym = parser->last_node;
          assert (sym);
          /* shadow previously defined symbols */
          if (sym->coo.x)
          {
            new_sym       = new_node_smt2 (parser, BTOR_SYMBOL_TAG_SMT2);
            new_sym->name = btor_strdup (parser->mem, sym->name);
            insert_symbol_smt2 (parser, new_sym, true);
            sym = new_sym;
          }
          sym->coo = parser->coo;
          q        = push_item_smt2 (parser, BTOR_SYMBOL_TAG_SMT2);
          q->node  = sym;
        }
        /* parse <sorted_var>: <symbol> <sort> */
        else if (parser->sorted_var)
        {
          push_item_smt2 (parser, BTOR_SORTED_VAR_TAG_SMT2);
          parser->sorted_var = 0;
          s                  = 0;
          if (!read_symbol (parser, " in sorted var after '('", &sym)) return 0;
          assert (sym && sym->tag == BTOR_SYMBOL_TAG_SMT2);
          /* shadow previously defined symbols */
          if (sym->coo.x)
          {
            new_sym       = new_node_smt2 (parser, BTOR_SYMBOL_TAG_SMT2);
            new_sym->name = btor_strdup (parser->mem, sym->name);
            insert_symbol_smt2 (parser, new_sym, true);
            sym = new_sym;
          }
          sym->coo = parser->coo;

          tag = read_token_smt2 (parser);
          if (!parse_sort (parser, tag, false, &s)) return 0;

          q       = push_item_smt2 (parser, BTOR_SYMBOL_TAG_SMT2);
          q->node = sym;
          char buf[strlen (sym->name)
                   + btor_num_digits_util (parser->bound_vars) + 2];
          sprintf (buf, "%s!%d", sym->name, parser->bound_vars++);
          sym->exp = boolector_param (parser->btor, s, buf);
        }
        open++;
      }
      else if (parser->var_binding)
      {
        return !perr_smt2 (
            parser, "expected var binding at '%s'", parser->token.start);
      }
      else if (parser->sorted_var)
      {
        return !perr_smt2 (
            parser, "expected sorted variable at '%s'", parser->token.start);
      }
      else if (item_with_node_smt2 (p))
      {
        p->node = parser->last_node;
        if (tag & BTOR_COMMAND_TAG_CLASS_SMT2)
          return !perr_smt2 (parser, "unexpected command '%s'", p->node->name);
        if (tag & BTOR_KEYWORD_TAG_CLASS_SMT2)
          return !perr_smt2 (parser, "unexpected keyword '%s'", p->node->name);
        if (tag & BTOR_LOGIC_TAG_CLASS_SMT2)
          return !perr_smt2 (parser, "unexpected logic '%s'", p->node->name);
        if (tag & BTOR_RESERVED_TAG_CLASS_SMT2)
        {
          if (tag == BTOR_LET_TAG_SMT2)
          {
            if (!read_lpar_smt2 (parser, " after 'let'")) return 0;
            push_item_smt2 (parser, BTOR_LPAR_TAG_SMT2);
            open++, assert (open > 0);
            push_item_smt2 (parser, BTOR_PARLETBINDING_TAG_SMT2);
            assert (!parser->var_binding);
            parser->var_binding = 1;
          }
          else if (tag == BTOR_FORALL_TAG_SMT2)
          {
            msg = " after 'forall'";
          PARSE_QUANTIFIER_TERM:
            if (!read_lpar_smt2 (parser, msg)) return 0;
            push_item_smt2 (parser, BTOR_LPAR_TAG_SMT2);
            open++, assert (open > 0);
            push_item_smt2 (parser, BTOR_SORTED_VARS_TAG_SMT2);
            assert (!parser->sorted_var);
            parser->sorted_var = 1;
          }
          else if (tag == BTOR_EXISTS_TAG_SMT2)
          {
            msg = " after 'exists'";
            goto PARSE_QUANTIFIER_TERM;
          }
          else if (tag == BTOR_UNDERSCORE_TAG_SMT2)
          {
            const char *read_rpar_msg = 0;
            BtorSMT2Node *node        = 0;

            if (!prev_item_was_lpar_smt2 (parser)) return 0;

            tag  = read_token_smt2 (parser);
            node = parser->last_node;

            for (i = 0; tokens && i < BTOR_COUNT_STACK (parser->token); i++)
            {
              c = BTOR_PEEK_STACK (parser->token, i);
              BTOR_PUSH_STACK (parser->mem, *tokens, c ? c : ' ');
            }

            if (tag == BTOR_INVALID_TAG_SMT2) return 0;
            if (tag == EOF)
              return !perr_smt2 (parser, "unexpected end-of-file after '_'");

            if (tag == BTOR_REPEAT_TAG_SMT2)
            {
              assert (node && tag == (int) node->tag);
              read_rpar_msg = " to close '(_ repeat'";
            ONE_FIXED_NUM_PARAMETRIC:
              assert (BTOR_COUNT_STACK (parser->work) >= 2);
              if (BTOR_COUNT_STACK (parser->work) < 3)
              {
                assert (BTOR_COUNT_STACK (parser->work) == 2);
                assert (parser->work.start[0].tag == BTOR_LPAR_TAG_SMT2);
                assert (parser->work.start[1].tag == BTOR_UNDERSCORE_TAG_SMT2);
                parser->perrcoo = parser->work.start[0].coo;
                return !perr_smt2 (
                    parser, "expected another '(' before '(_ %s'", node->name);
              }
              if (parser->work.top[-3].tag != BTOR_LPAR_TAG_SMT2)
              {
                parser->perrcoo = parser->work.top[-3].coo;
                return !perr_smt2 (parser,
                                   "expected '(' at '%s' before '(_ %s'",
                                   item2str_smt2 (parser->work.top - 3),
                                   node->name);
              }
              l = p - 1;
              if (!parse_int32_smt2 (parser, 0, &l->num, tokens)) return 0;
              l->tag           = tag;
              l->node          = node;
              parser->work.top = p;
              if (!read_rpar_smt2 (parser, read_rpar_msg)) return 0;
              if (tokens) BTOR_PUSH_STACK (parser->mem, *tokens, ')');
              assert (open > 0);
              open--;
            }
            else if (tag == BTOR_ZERO_EXTEND_TAG_SMT2)
            {
              read_rpar_msg = " to close '(_ zero_extend'";
              goto ONE_FIXED_NUM_PARAMETRIC;
            }
            else if (tag == BTOR_SIGN_EXTEND_TAG_SMT2)
            {
              read_rpar_msg = " to close '(_ sign_extend'";
              goto ONE_FIXED_NUM_PARAMETRIC;
            }
            else if (tag == BTOR_ROTATE_LEFT_TAG_SMT2)
            {
              read_rpar_msg = " to close '(_ rotate_left'";
              goto ONE_FIXED_NUM_PARAMETRIC;
            }
            else if (tag == BTOR_ROTATE_RIGHT_TAG_SMT2)
            {
              read_rpar_msg = " to close '(_ rotate_right'";
              goto ONE_FIXED_NUM_PARAMETRIC;
            }
            else if (tag == BTOR_EXTRACT_TAG_SMT2)
            {
              BtorSMT2Coo firstcoo;
              assert (node && tag == (int) node->tag);
              if (BTOR_COUNT_STACK (parser->work) < 3
                  || parser->work.top[-3].tag != BTOR_LPAR_TAG_SMT2)
                goto ONE_FIXED_NUM_PARAMETRIC;
              l = p - 1;
              if (!parse_int32_smt2 (parser, 0, &l->hi, tokens)) return 0;
              firstcoo = parser->coo;
              if (!parse_int32_smt2 (parser, 0, &l->lo, tokens)) return 0;
              if (l->hi < l->lo)
              {
                parser->perrcoo = firstcoo;
                return !perr_smt2 (parser,
                                   "first parameter '%u' of '(_ extract' "
                                   "smaller than second '%u'",
                                   l->hi,
                                   l->lo);
              }
              l->tag           = tag;
              l->node          = node;
              parser->work.top = p;
              if (!read_rpar_smt2 (parser, " to close '(_ extract'")) return 0;
              if (tokens) BTOR_PUSH_STACK (parser->mem, *tokens, ')');
              assert (open > 0);
              open--;
            }
            else if (tag == BTOR_SYMBOL_TAG_SMT2
                     && bvconst_str_smt2 (parser->token.start))
            {
              char *constr, *decstr;
              BtorSMT2Coo coo;
              exp    = 0;
              decstr = btor_strdup (parser->mem, parser->token.start + 2);
              constr = btor_dec_to_bin_str_util (parser->mem,
                                                 parser->token.start + 2);
              coo    = parser->coo;
              coo.y += 2;
              if (!parse_int32_smt2 (parser, 1, (int32_t *) &width, tokens))
                goto UNDERSCORE_DONE;
              width2 = strlen (constr);
              if (width2 > width)
              {
                parser->perrcoo = coo;
                (void) perr_smt2 (parser,
                                  "decimal constant '%s' needs %d bits which "
                                  "exceeds bit-width '%d'",
                                  decstr,
                                  width2,
                                  width);
              }
              else if (width2 == width)
                exp = boolector_const (parser->btor, constr);
              else if (!width2)
              {
                s   = boolector_bitvec_sort (parser->btor, width);
                exp = boolector_zero (parser->btor, s);
                boolector_release_sort (parser->btor, s);
              }
              else
              {
                BtorBitVector *constrbv = 0, *uconstrbv;
                char *uconstr;
                if (!strcmp (constr, ""))
                  uconstrbv = btor_new_bv (parser->mem, width - width2);
                else
                {
                  constrbv = btor_char_to_bv (parser->mem, constr);
                  uconstrbv =
                      btor_uext_bv (parser->mem, constrbv, width - width2);
                }
                uconstr = btor_bv_to_char_bv (parser->mem, uconstrbv);
                exp     = boolector_const (parser->btor, uconstr);
                btor_freestr (parser->mem, uconstr);
                btor_free_bv (parser->mem, uconstrbv);
                if (constrbv) btor_free_bv (parser->mem, constrbv);
              }
            UNDERSCORE_DONE:
              btor_freestr (parser->mem, decstr);
              btor_freestr (parser->mem, constr);
              if (!exp) return 0;
              assert (boolector_get_width (parser->btor, exp) == width);
              assert (p > parser->work.start);
              p--, parser->work.top--;
              assert (p->tag == BTOR_LPAR_TAG_SMT2);
              assert (open > 0);
              open--;
              p->tag = BTOR_EXP_TAG_SMT2;
              p->exp = exp;
              if (!read_rpar_smt2 (parser, " to close '(_ bv..'")) return 0;
              if (tokens) BTOR_PUSH_STACK (parser->mem, *tokens, ')');
            }
            else
              return !perr_smt2 (parser,
                                 "invalid parametric term '_ %s'",
                                 parser->token.start);
          }
          else
          {
            assert (p->node->name);
            return !perr_smt2 (
                parser, "unsupported reserved word '%s'", p->node->name);
          }
        }
        else if (tag == BTOR_SYMBOL_TAG_SMT2)
        {
          assert (p->node);
          if (!p->node->exp)
            return !perr_smt2 (parser, "undefined symbol '%s'", p->node->name);
          p->tag = BTOR_EXP_TAG_SMT2;
          p->exp = boolector_copy (parser->btor, p->node->exp);
        }
        else if (tag == BTOR_TRUE_TAG_SMT2)
        {
          p->tag = BTOR_EXP_TAG_SMT2;
          p->exp = boolector_true (parser->btor);
        }
        else if (tag == BTOR_FALSE_TAG_SMT2)
        {
          p->tag = BTOR_EXP_TAG_SMT2;
          p->exp = boolector_false (parser->btor);
        }
        else if (tag == BTOR_ATTRIBUTE_TAG_SMT2)
        {
          return !perr_smt2 (
              parser, "unexpected attribute '%s'", parser->token.start);
        }
        else if (tag & BTOR_CORE_TAG_CLASS_SMT2)
        {
          if (tag == BTOR_BOOL_TAG_SMT2)
            return !perr_smt2 (parser, "unexpected 'Bool'");
        }
        else if (tag & BTOR_ARRAY_TAG_CLASS_SMT2)
        {
          if (tag == BTOR_ARRAY_TAG_SMT2)
            return !perr_smt2 (parser, "unexpected 'Array'");
        }
        else if (tag & BTOR_BITVEC_TAG_CLASS_SMT2)
        {
          if (tag == BTOR_BITVEC_TAG_SMT2)
            return !perr_smt2 (parser, "unexpected 'BitVec'");
        }
        else
          return !perr_smt2 (
              parser, "unexpected token '%s'", item2str_smt2 (p));
      }
      else if (tag == BTOR_BINARY_CONSTANT_TAG_SMT2)
      {
        p->tag = BTOR_EXP_TAG_SMT2;
        p->exp = boolector_const (parser->btor, parser->token.start + 2);
      }
      else if (tag == BTOR_HEXADECIMAL_CONSTANT_TAG_SMT2)
      {
        char *constr, *uconstr;
        BtorBitVector *constrbv = 0, *uconstrbv;
        constr =
            btor_hex_to_bin_str_util (parser->mem, parser->token.start + 2);
        width2 = strlen (constr);
        width  = strlen (parser->token.start + 2) * 4;
        assert (width2 <= width);
        if (width2 == width)
          uconstr = btor_strdup (parser->mem, constr);
        else
        {
          if (!strcmp (constr, ""))
            uconstrbv = btor_new_bv (parser->mem, width - width2);
          else
          {
            constrbv  = btor_char_to_bv (parser->mem, constr);
            uconstrbv = btor_uext_bv (parser->mem, constrbv, width - width2);
          }
          uconstr = btor_bv_to_char_bv (parser->mem, uconstrbv);
          btor_free_bv (parser->mem, uconstrbv);
          if (constrbv) btor_free_bv (parser->mem, constrbv);
        }
        p->tag = BTOR_EXP_TAG_SMT2;
        p->exp = boolector_const (parser->btor, uconstr);
        btor_freestr (parser->mem, uconstr);
        btor_freestr (parser->mem, constr);
      }
      else
        return !perr_smt2 (
            parser, "unexpected token '%s'", parser->token.start);
    }
  } while (open);
  if (BTOR_COUNT_STACK (parser->work) - work_cnt != 1)
  {
    parser->perrcoo = p->coo;
    // This should not occur, but we keep it as a bad style of
    // defensive programming for future extensions of the parser.
    return !perr_smt2 (parser,
                       "internal parse error: worker stack of size %d",
                       BTOR_COUNT_STACK (parser->work));
  }
  parser->work.top -= 1;
  p = parser->work.top;
  if (p->tag != BTOR_EXP_TAG_SMT2)
  {
    parser->perrcoo = p->coo;
    // Ditto, same comment wrt defensive programming an future use.
    return !perr_smt2 (
        parser,
        "internal parse error: failed to translate parsed term at '%s'",
        item2str_smt2 (p));
  }
  res     = boolector_copy (parser->btor, p->exp);
  *cooptr = p->coo;
  release_item_smt2 (parser, p);
  assert (BTOR_COUNT_STACK (parser->work) == work_cnt);
  *resptr = res;
  if (tokens && BTOR_TOP_STACK (*tokens) == ' ')
    tokens->start[BTOR_COUNT_STACK (*tokens) - 1] = 0;
  return 1;
}

static int
parse_term_smt2 (BtorSMT2Parser *parser,
                 BoolectorNode **resptr,
                 BtorSMT2Coo *cooptr)
{
  return parse_term_aux_smt2 (parser, 0, 0, resptr, cooptr, 0);
}

static int
declare_fun_smt2 (BtorSMT2Parser *parser)
{
  char *symbol;
  int tag;
  BoolectorSortStack args;
  BtorSMT2Node *fun;
  fun = 0;
  BoolectorSort sort, s;

  if (!read_symbol (parser, " after 'declare-fun'", &fun)) return 0;
  assert (fun && fun->tag == BTOR_SYMBOL_TAG_SMT2);
  if (fun->coo.x)
    return !perr_smt2 (parser,
                       "symbol '%s' already defined at line %d column %d",
                       fun->name,
                       fun->coo.x,
                       fun->coo.y);
  fun->coo = parser->coo;
  if (!read_lpar_smt2 (parser, " after function name")) return 0;

  BTOR_INIT_STACK (args);
  do
  {
    tag = read_token_smt2 (parser);
    if (tag != BTOR_RPAR_TAG_SMT2)
    {
      if (!parse_sort (parser, tag, false, &sort))
      {
        BTOR_RELEASE_STACK (parser->mem, args);
        return 0;
      }
      BTOR_PUSH_STACK (parser->mem, args, sort);
    }
  } while (tag != BTOR_RPAR_TAG_SMT2);

  /* parse return sort */
  tag = read_token_smt2 (parser);
  if (!parse_sort (parser, tag, true, &sort))
  {
    BTOR_RELEASE_STACK (parser->mem, args);
    return 0;
  }
  if (boolector_is_array_sort (parser->btor, sort))
  {
    if (!BTOR_EMPTY_STACK (args))
    {
      BTOR_RELEASE_STACK (parser->mem, args);
      return !perr_smt2 (parser, "sort Array is not supported for arity > 0");
    }
    fun->exp = boolector_array (parser->btor, sort, fun->name);
    BTOR_MSG (boolector_get_btor_msg (parser->btor),
              2,
              "declared bit-vector array '%s' at line %d column %d",
              fun->name,
              fun->coo.x,
              fun->coo.y);
    parser->need_functions = 1;
  }
  else
  {
    if (BTOR_EMPTY_STACK (args))
    {
      symbol   = create_symbol_current_scope (parser, fun->name);
      fun->exp = boolector_var (parser->btor, sort, symbol);
      btor_freestr (parser->mem, symbol);
      BTOR_MSG (boolector_get_btor_msg (parser->btor),
                2,
                "declared '%s' as bit-vector at line %d column %d",
                fun->name,
                fun->coo.x,
                fun->coo.y);
    }
    else
    {
      s = boolector_fun_sort (
          parser->btor, args.start, BTOR_COUNT_STACK (args), sort);
      symbol   = create_symbol_current_scope (parser, fun->name);
      fun->exp = boolector_uf (parser->btor, s, symbol);
      boolector_release_sort (parser->btor, s);
      btor_freestr (parser->mem, symbol);
      BTOR_MSG (boolector_get_btor_msg (parser->btor),
                2,
                "declared '%s' as uninterpreted function at line %d column %d",
                fun->name,
                fun->coo.x,
                fun->coo.y);
      parser->need_functions = 1;
    }
  }
  (void) boolector_copy (parser->btor, fun->exp);
  BTOR_PUSH_STACK (parser->mem, parser->inputs, fun->exp);
  BTOR_RELEASE_STACK (parser->mem, args);
  return read_rpar_smt2 (parser, " to close declaration");
}

/* Note: if we're currently parsing a model, define-fun for sorted vars
 *	 have to be transformed into assertions of the form
 *       assert (= var assignment), define-funs for funs with args >= 1
 *       have to be built before asserting.
 *       Further, all symbols we parse are already defined -> check sort. */
static int
define_fun_smt2 (BtorSMT2Parser *parser)
{
  int tag, nargs = 0, len;
  BoolectorNode *eq, *tmp, *exp = 0;
  BtorSMT2Coo coo;
  BtorSMT2Item *item;
  BtorSMT2Node *fun, *arg;
  BoolectorNodePtrStack args;
  char *psym, *symbol;
  BoolectorSort sort, s;

  fun   = 0;
  arg   = 0;
  coo.x = coo.y = 0;

  if (!read_symbol (parser, " after 'define-fun'", &fun)) return 0;
  assert (fun && fun->tag == BTOR_SYMBOL_TAG_SMT2);

  if (fun->coo.x && !parser->commands.model)
  {
    return !perr_smt2 (parser,
                       "symbol '%s' already defined at line %d column %d",
                       fun->name,
                       fun->coo.x,
                       fun->coo.y);
  }
  else if (!fun->coo.x && parser->commands.model)
  {
    return !perr_smt2 (parser, "symbol '%s' undefined");
  }
  else /* do not redefine during model parsing */
  {
    fun->coo = parser->coo;
  }

  if (!read_lpar_smt2 (parser, " after function name")) return 0;

  /* parse function arguments */
  do
  {
    tag = read_token_smt2 (parser);

    if (tag != BTOR_RPAR_TAG_SMT2)
    {
      if (tag != BTOR_LPAR_TAG_SMT2) return !perr_smt2 (parser, "expected '('");
      if (!read_symbol (parser, " after '('", &arg)) return 0;
      assert (arg && arg->tag == BTOR_SYMBOL_TAG_SMT2);
      if (arg->coo.x)
        return !perr_smt2 (parser,
                           "symbol '%s' already defined at line %d column %d",
                           arg->name,
                           arg->coo.x,
                           arg->coo.y);
      arg->coo = parser->coo;

      tag = read_token_smt2 (parser);
      if (!parse_sort (parser, tag, false, &s)) return 0;
      nargs++;
      len = strlen (fun->name) + strlen (arg->name) + 3;
      BTOR_CNEWN (parser->mem, psym, len);
      sprintf (psym, "_%s_%s", fun->name, arg->name);
      arg->exp = boolector_param (parser->btor, s, psym);
      BTOR_DELETEN (parser->mem, psym, len);
      item       = push_item_smt2 (parser, arg->tag);
      item->node = arg;

      if (!read_rpar_smt2 (parser, " after argument sort")) return 0;
    }
  } while (tag != BTOR_RPAR_TAG_SMT2);

  /* parse return sort */
  tag = read_token_smt2 (parser);
  if (!parse_sort (parser, tag, true, &sort)) return 0;
  if (boolector_is_array_sort (parser->btor, sort))
  {
    if (nargs)
    {
      return !perr_smt2 (parser, "sort Array is not supported for arity > 0");
    }

    if (!parser->commands.model)
    {
      BTOR_MSG (boolector_get_btor_msg (parser->btor),
                2,
                "defined bit-vector array '%s' at line %d column %d",
                fun->name,
                fun->coo.x,
                fun->coo.y);
      parser->need_functions = 1;
    }
    else
    {
      if (!boolector_is_array (parser->btor, fun->exp))
        return !perr_smt2 (parser, "sort Array expected");
      if (boolector_get_sort (parser->btor, fun->exp) != sort)
        return !perr_smt2 (parser, "array sort mismatch");
      BTOR_MSG (boolector_get_btor_msg (parser->btor),
                2,
                "parsed bit-vector array '%s' at line %d column %d",
                fun->name,
                fun->coo.x,
                fun->coo.y);
      assert (parser->need_functions);
    }
  }
  else
  {
    if (!parser->commands.model)
      BTOR_MSG (boolector_get_btor_msg (parser->btor),
                2,
                "defined '%s' as bit-vector at line %d column %d",
                fun->name,
                fun->coo.x,
                fun->coo.y);
    else
    {
      if (boolector_get_sort (parser->btor, fun->exp) != sort)
        return !perr_smt2 (parser, "invalid sort, expected");
      BTOR_MSG (boolector_get_btor_msg (parser->btor),
                2,
                "parsed '%s' as bit-vector at line %d column %d",
                fun->name,
                fun->coo.x,
                fun->coo.y);
    }
  }

  if (!parse_term_smt2 (parser, &exp, &coo)) return 0;

  // TODO (ma): this temporarily disables the sort check for function models
  //            until we have a api function for retrieving the index/element
  //            sorts of an array sort.
  if (!parser->commands.model && boolector_get_sort (parser->btor, exp) != sort)
  {
    boolector_release (parser->btor, exp);
    return !perr_smt2 (parser, "invalid term sort");
  }

  if (nargs)
  {
    BTOR_INIT_STACK (args);
    item = parser->work.top - nargs;
    /* collect arguments, remove symbols (scope is only this function) */
    while (item < parser->work.top)
    {
      arg = item->node;
      item++;
      assert (arg);
      assert (arg->coo.x);
      assert (arg->tag == BTOR_SYMBOL_TAG_SMT2);
      BTOR_PUSH_STACK (
          parser->mem, args, boolector_copy (parser->btor, arg->exp));
      remove_symbol_smt2 (parser, arg);
    }
    parser->work.top -= nargs;
    assert (BTOR_EMPTY_STACK (parser->work));
    tmp = boolector_fun (parser->btor, args.start, nargs, exp);
    if (parser->commands.model)
    {
      if (!boolector_is_equal_sort (parser->btor, fun->exp, tmp))
      {
        boolector_release (parser->btor, tmp);
        while (!BTOR_EMPTY_STACK (args))
          boolector_release (parser->btor, BTOR_POP_STACK (args));
        boolector_release (parser->btor, exp);
        BTOR_RELEASE_STACK (parser->mem, args);
        return !perr_smt2 (parser, "model must have equal sort");
      }
      eq = boolector_eq (parser->btor, fun->exp, tmp);
      boolector_assert (parser->btor, eq);
      boolector_release (parser->btor, eq);
      boolector_release (parser->btor, tmp);
    }
    else
    {
      fun->exp = tmp;
      symbol   = create_symbol_current_scope (parser, fun->name);
      boolector_set_symbol (parser->btor, fun->exp, symbol);
      btor_freestr (parser->mem, symbol);
      parser->need_functions = 1;
    }
    while (!BTOR_EMPTY_STACK (args))
      boolector_release (parser->btor, BTOR_POP_STACK (args));
    boolector_release (parser->btor, exp);
    BTOR_RELEASE_STACK (parser->mem, args);
  }
  else
  {
    if (parser->commands.model)
    {
      if (!boolector_is_equal_sort (parser->btor, fun->exp, exp))
      {
        boolector_release (parser->btor, exp);
        return !perr_smt2 (parser, "model must have equal sort");
      }
      eq = boolector_eq (parser->btor, fun->exp, exp);
      boolector_assert (parser->btor, eq);
      boolector_release (parser->btor, eq);
      boolector_release (parser->btor, exp);
    }
    else
      fun->exp = exp;
  }
  return read_rpar_smt2 (parser, " to close definition");
}

static int
define_sort_smt2 (BtorSMT2Parser *parser)
{
  int tag;
  BtorSMT2Node *sort_alias;
  BoolectorSort sort;

  sort_alias = 0;
  if (!read_symbol (parser, " after 'define-sort'", &sort_alias)) return 0;
  assert (sort_alias);
  assert (sort_alias->tag == BTOR_SYMBOL_TAG_SMT2);

  if (sort_alias->coo.x)
  {
    return !perr_smt2 (parser,
                       "sort '%s' already defined at line %d column %d",
                       sort_alias->name,
                       sort_alias->coo.x,
                       sort_alias->coo.y);
  }

  if (!read_lpar_smt2 (parser, " after sort definition")) return 0;
  // TODO (ma): for now we do not support parameterized sort defintions
  if (!read_rpar_smt2 (parser,
                       " parameterized sort definitions not supported yet"))
    return 0;

  tag = read_token_smt2 (parser);
  if (!parse_sort (parser, tag, true, &sort)) return 0;

  sort_alias->sort       = 1;
  sort_alias->sort_alias = sort;
  return read_rpar_smt2 (parser, " to close sort definition");
}

static int
set_info_smt2 (BtorSMT2Parser *parser)
{
  int tag = read_token_smt2 (parser);
  if (tag == BTOR_INVALID_TAG_SMT2) return 0;
  if (tag == EOF)
    return !perr_smt2 (parser, "unexpected end-of-file after 'set-info'");
  if (tag == BTOR_RPAR_TAG_SMT2)
    return !perr_smt2 (parser, "keyword after 'set-info' missing");
  if (tag == BTOR_STATUS_TAG_SMT2)
  {
    tag = read_token_smt2 (parser);
    if (tag == BTOR_INVALID_TAG_SMT2) return 0;
    if (tag == EOF)
      return !perr_smt2 (parser, "unexpected end-of-file after ':status'");
    if (tag == BTOR_RPAR_TAG_SMT2)
      return !perr_smt2 (parser, "value after ':status' missing");
    if (tag != BTOR_SYMBOL_TAG_SMT2)
    INVALID_STATUS_VALUE:
      return !perr_smt2 (
          parser, "invalid value '%s' after ':status'", parser->token.start);
    if (!strcmp (parser->token.start, "sat"))
      parser->res->status = BOOLECTOR_SAT;
    else if (!strcmp (parser->token.start, "unsat"))
      parser->res->status = BOOLECTOR_UNSAT;
    else if (!strcmp (parser->token.start, "unknown"))
      parser->res->status = BOOLECTOR_UNKNOWN;
    else
      goto INVALID_STATUS_VALUE;

    BTOR_MSG (boolector_get_btor_msg (parser->btor),
              2,
              "parsed status '%s'",
              parser->token.start);
    return read_rpar_smt2 (parser, " after 'set-info'");
  }
  return skip_sexprs (parser, 1);
}

static int
set_option_smt2 (BtorSMT2Parser *parser)
{
  int tag, val, verb = 0;
  char *opt;
  BtorOption o;

  tag = read_token_smt2 (parser);
  if (tag == BTOR_INVALID_TAG_SMT2) return 0;
  if (tag == EOF)
    return !perr_smt2 (parser, "unexpected end-of-file after 'set-option'");
  if (tag == BTOR_RPAR_TAG_SMT2)
    return !perr_smt2 (parser, "keyword after 'set-option' missing");

  /* parser specific options */
  if (tag == BTOR_REGULAR_OUTPUT_CHANNEL_TAG_SMT2)
  {
    assert (parser->outfile != stdin);
    if (parser->outfile != stdout && parser->outfile != stderr)
      fclose (parser->outfile);
    tag = read_token_smt2 (parser);
    if (tag == BTOR_INVALID_TAG_SMT2)
    {
      assert (parser->error);
      return 0;
    }
    parser->outfile = fopen (parser->token.start, "w");
    if (!parser->outfile)
      return !perr_smt2 (parser, "can not create '%s'", parser->token.start);
  }
  else if (tag == BTOR_PRINT_SUCCESS_TAG_SMT2)
  {
    tag = read_token_smt2 (parser);
    if (tag == BTOR_INVALID_TAG_SMT2)
    {
      assert (parser->error);
      return 0;
    }
    else if (tag == BTOR_TRUE_TAG_SMT2)
      parser->print_success = true;
    else if (tag == BTOR_FALSE_TAG_SMT2)
      parser->print_success = false;
    else
      return !perr_smt2 (
          parser, "expected Boolean argument at '%s'", parser->token.start);
  }
  /* boolector specific options */
  else
  {
    if (tag == BTOR_PRODUCE_MODELS_TAG_SMT2)
      o = BTOR_OPT_MODEL_GEN;
    else
    {
      opt = parser->token.start + 1;
      if (!btor_get_ptr_hash_table (parser->btor->str2opt, opt))
        return !perr_smt2 (parser, "unsupported option: '%s'", opt);
      o = btor_get_ptr_hash_table (parser->btor->str2opt, opt)->data.as_int;
    }

    tag = read_token_smt2 (parser);
    if (tag == BTOR_INVALID_TAG_SMT2)
    {
      assert (parser->error);
      return 0;
    }
    val = boolector_get_opt (parser->btor, o);
    if (tag == BTOR_FALSE_TAG_SMT2)
      val = 0;
    else if (tag == BTOR_TRUE_TAG_SMT2)
      val = 1;
    else
      val =
          verb ? val + atoi (parser->token.start) : atoi (parser->token.start);
    boolector_set_opt (parser->btor, o, val);

    /* update parser options */
    if (o == BTOR_OPT_INCREMENTAL)
      parser->incremental = val;
    else if (o == BTOR_OPT_VERBOSITY)
      parser->verbosity = val;
  }
  return skip_sexprs (parser, 1);
}

static void
print_success (BtorSMT2Parser *parser)
{
  if (!parser->print_success) return;
  fprintf (parser->outfile, "success\n");
  fflush (parser->outfile);
}

static int
read_command_smt2 (BtorSMT2Parser *parser)
{
#if 0
  float ratio;
  unsigned fsize
#endif
  unsigned i;
  int tag, width;
  BoolectorNode *exp = 0;
  BtorSMT2Coo coo;
  BtorCharStack tokens; /* for get-value (printing the originally parsed
                           non-simplified expression */

  coo.x = coo.y = 0;
  tag           = read_token_smt2 (parser);

  if (parser->commands.model && tag == BTOR_RPAR_TAG_SMT2)
  {
    parser->commands.model = 0;
    return 0;
  }
  if (parser->commands.model && tag == EOF)
    return !perr_smt2 (parser, "expected ')' after 'model' at end-of-file");

  if (tag == EOF || tag == BTOR_INVALID_TAG_SMT2) return 0;
  if (tag != BTOR_LPAR_TAG_SMT2)
    return !perr_smt2 (parser, "expected '(' at '%s'", parser->token.start);
  tag = read_token_smt2 (parser);

  if (tag == EOF)
  {
    parser->perrcoo = parser->lastcoo;
    return !perr_smt2 (parser, "unexpected end-of-file after '('");
  }

  if (tag == BTOR_INVALID_TAG_SMT2)
  {
    assert (parser->error);
    return 0;
  }

  if (parser->commands.model && tag != BTOR_DEFINE_FUN_TAG_SMT2)
    return !perr_smt2 (parser, "expected 'define-fun' after 'model'");

  if (!(tag & BTOR_COMMAND_TAG_CLASS_SMT2))
    return !perr_smt2 (parser, "expected command at '%s'", parser->token.start);

  if (parser->commands.model && tag != BTOR_DEFINE_FUN_TAG_SMT2)
    return !perr_smt2 (parser, "'define-fun' command expected");

  switch (tag)
  {
    case BTOR_SET_LOGIC_TAG_SMT2:
      if (parser->commands.all)
        BTOR_MSG (boolector_get_btor_msg (parser->btor),
                  1,
                  "WARNING 'set-logic' not first command in '%s'",
                  parser->infile_name);
      tag = read_token_smt2 (parser);
      if (tag == EOF)
      {
        parser->perrcoo = parser->lastcoo;
        return !perr_smt2 (parser, "unexpected end-of-file after 'set-logic'");
      }
      if (tag == BTOR_INVALID_TAG_SMT2)
      {
        assert (parser->error);
        return 0;
      }
      if (!(tag & BTOR_LOGIC_TAG_CLASS_SMT2))
        return !perr_smt2 (
            parser, "expected logic at '%s'", parser->token.start);
      switch (tag)
      {
        case BTOR_QF_BV_TAG_SMT2: parser->res->logic = BTOR_LOGIC_QF_BV; break;
        case BTOR_QF_AUFBV_TAG_SMT2:
        case BTOR_QF_UFBV_TAG_SMT2:
        case BTOR_QF_ABV_TAG_SMT2:
          parser->res->logic = BTOR_LOGIC_QF_AUFBV;
          break;
        case BTOR_BV_TAG_SMT2: parser->res->logic = BTOR_LOGIC_BV; break;
        case BTOR_UFBV_TAG_SMT2: parser->res->logic = BTOR_LOGIC_UFBV; break;
        default:
          return !perr_smt2 (
              parser, "unsupported logic '%s'", parser->token.start);
      }
      BTOR_MSG (boolector_get_btor_msg (parser->btor),
                2,
                "logic %s",
                parser->token.start);
      if (!read_rpar_smt2 (parser, " after logic")) return 0;
      if (parser->commands.set_logic++)
        BTOR_MSG (boolector_get_btor_msg (parser->btor),
                  1,
                  "WARNING additional 'set-logic' command");
      print_success (parser);
      break;

    case BTOR_CHECK_SAT_TAG_SMT2:
      if (!read_rpar_smt2 (parser, " after 'check-sat'")) return 0;
      if (parser->commands.check_sat++ && !parser->incremental)
        BTOR_MSG (boolector_get_btor_msg (parser->btor),
                  1,
                  "WARNING additional 'check-sat' command");
      if (parser->interactive)
      {
#if 1
        for (i = 0; i < BTOR_COUNT_STACK (parser->assumptions); i++)
          boolector_assume (parser->btor,
                            BTOR_PEEK_STACK (parser->assumptions, i));
#else
        ratio = 0.0f;
        if (!BTOR_EMPTY_STACK (parser->assumptions_trail))
        {
          for (i = 0; i < BTOR_COUNT_STACK (parser->assumptions); i++)
            boolector_assume (parser->btor,
                              BTOR_PEEK_STACK (parser->assumptions, i));
          fsize = get_current_formula_size (parser);
          ratio = (float) (fsize - parser->cur_scope_num_terms) / fsize;
        }

        /* 0.06f is the best factor right now for keeping the cloning
         * overhead as low as possible */
        if (!BTOR_EMPTY_STACK (parser->assumptions_trail) && ratio >= 0.06f)
        {
          Btor *c = boolector_clone (parser->btor);
          boolector_fixate_assumptions (c);
          parser->res->result = boolector_sat (c);
          boolector_delete (c);
          boolector_reset_assumptions (parser->btor);
        }
        else
#endif
        parser->res->result = boolector_sat (parser->btor);
        if (parser->res->result == BOOLECTOR_SAT)
          fprintf (parser->outfile, "sat\n");
        else if (parser->res->result == BOOLECTOR_UNSAT)
          fprintf (parser->outfile, "unsat\n");
        else
          fprintf (parser->outfile, "unknown\n");
        fflush (parser->outfile);
      }
      else
      {
        BTOR_MSG (boolector_get_btor_msg (parser->btor),
                  1,
                  "parser not interactive, aborted on first "
                  "'check-sat' command");
        parser->done = 1;
      }
      break;

    case BTOR_DECLARE_FUN_TAG_SMT2:
      if (!declare_fun_smt2 (parser)) return 0;
      print_success (parser);
      break;

    case BTOR_DEFINE_FUN_TAG_SMT2:
      if (!define_fun_smt2 (parser)) return 0;
      print_success (parser);
      break;

    case BTOR_DEFINE_SORT_TAG_SMT2:
      if (!define_sort_smt2 (parser)) return 0;
      print_success (parser);
      break;

    case BTOR_ASSERT_TAG_SMT2:
      if (!parse_term_smt2 (parser, &exp, &coo)) return 0;
      assert (!parser->error);
      if (boolector_is_array (parser->btor, exp))
      {
        parser->perrcoo = coo;
        boolector_release (parser->btor, exp);
        return !perr_smt2 (parser,
                           "assert argument is an array and not a formula");
      }
      if (!read_rpar_smt2 (parser, " after asserted expression"))
      {
        boolector_release (parser->btor, exp);
        return 0;
      }
      if ((width = boolector_get_width (parser->btor, exp)) != 1)
      {
        parser->perrcoo = coo;
        boolector_release (parser->btor, exp);
        return !perr_smt2 (
            parser, "assert argument is a bit-vector of length %d", width);
      }
      if (!BTOR_EMPTY_STACK (parser->assumptions_trail))
        BTOR_PUSH_STACK (parser->mem,
                         parser->assumptions,
                         boolector_copy (parser->btor, exp));
      else
        boolector_assert (parser->btor, exp);
      boolector_release (parser->btor, exp);
      assert (!parser->error);
      parser->commands.asserts++;
      print_success (parser);
      break;

    case BTOR_EXIT_TAG_SMT2:
      if (!read_rpar_smt2 (parser, " after 'exit'")) return 0;
      assert (!parser->commands.exits);
      parser->commands.exits++;
      parser->done = 1;
      print_success (parser);
      break;

    case BTOR_GET_MODEL_TAG_SMT2:
      if (!read_rpar_smt2 (parser, " after 'get-model'")) return 0;
      if (!boolector_get_opt (parser->btor, BTOR_OPT_MODEL_GEN))
        return !perr_smt2 (parser, "model generation is not enabled");
      if (parser->res->result != BOOLECTOR_SAT) break;
      boolector_print_model (parser->btor, "smt2", parser->outfile);
      fflush (parser->outfile);
      break;

    case BTOR_GET_VALUE_TAG_SMT2:
      if (!read_lpar_smt2 (parser, " after 'get-value'")) return 0;
      if (!boolector_get_opt (parser->btor, BTOR_OPT_MODEL_GEN))
        return !perr_smt2 (parser, "model generation is not enabled");
      if (parser->res->result != BOOLECTOR_SAT) break;
      tag = 0;
      BTOR_INIT_STACK (tokens);
      if (!parse_term_aux_smt2 (parser, 0, 0, &exp, &coo, &tokens))
      {
        BTOR_RELEASE_STACK (parser->mem, tokens);
        return 0;
      }
      fprintf (parser->outfile, "(");
      boolector_print_value (
          parser->btor, exp, tokens.start, "smt2", parser->outfile);
      BTOR_RESET_STACK (tokens);
      boolector_release (parser->btor, exp);
      tag = read_token_smt2 (parser);
      while (tag != EOF && tag != BTOR_RPAR_TAG_SMT2)
      {
        if (!parse_term_aux_smt2 (parser, 1, tag, &exp, &coo, &tokens))
        {
          BTOR_RELEASE_STACK (parser->mem, tokens);
          return 0;
        }
        fprintf (parser->outfile, "\n ");
        boolector_print_value (
            parser->btor, exp, tokens.start, "smt2", parser->outfile);
        BTOR_RESET_STACK (tokens);
        boolector_release (parser->btor, exp);
        tag = read_token_smt2 (parser);
      }
      fprintf (parser->outfile, ")\n");
      fflush (parser->outfile);
      if (tag != BTOR_RPAR_TAG_SMT2)
      {
        BTOR_RELEASE_STACK (parser->mem, tokens);
        return !perr_smt2 (parser,
                           "expected ')' after 'get-value' at end-of-file");
      }
      if (!read_rpar_smt2 (parser, " after 'get-value'"))
      {
        BTOR_RELEASE_STACK (parser->mem, tokens);
        return 0;
      }
      BTOR_RELEASE_STACK (parser->mem, tokens);
      break;

    case BTOR_MODEL_TAG_SMT2:
      if (parser->commands.model)
        return !perr_smt2 (parser, "nesting models is invalid");
      parser->commands.model = 1;
      while (read_command_smt2 (parser) && !boolector_terminate (parser->btor))
        ;
      print_success (parser);
      break;

    case BTOR_SET_INFO_TAG_SMT2:
      if (!set_info_smt2 (parser)) return 0;
      print_success (parser);
      break;

    case BTOR_SET_OPTION_TAG_SMT2:
      if (!set_option_smt2 (parser)) return 0;
      print_success (parser);
      break;

    case BTOR_PUSH_TAG_SMT2:
      tag = parse_int32_smt2 (parser, 1, &tag, 0);
      if (!read_rpar_smt2 (parser, " after 'push'")) return 0;
        // TODO: open more scopes if tag > 1
#ifdef BTOR_USE_CLONE_SCOPES
      open_new_btor_scope (parser);
#else
      open_new_scope (parser);
#endif
      print_success (parser);
      break;

    case BTOR_POP_TAG_SMT2:
      tag = parse_int32_smt2 (parser, 1, &tag, 0);
      if (!read_rpar_smt2 (parser, " after 'pop'")) return 0;
        // TODO: close more scopes if tag > 1
#ifdef BTOR_USE_CLONE_SCOPES
      close_current_btor_scope (parser);
#else
      close_current_scope (parser);
#endif
      print_success (parser);
      break;

    default:
      return !perr_smt2 (
          parser, "unsupported command '%s'", parser->token.start);
      break;
  }
  parser->commands.all++;
  return 1;
}

static const char *
parse_smt2_parser (BtorSMT2Parser *parser,
                   BtorCharStack *prefix,
                   FILE *infile,
                   const char *infile_name,
                   FILE *outfile,
                   BtorParseResult *res)
{
  double start = btor_time_stamp (), delta;

  parser->nprefix     = 0;
  parser->prefix      = prefix;
  parser->nextcoo.x   = 1;
  parser->nextcoo.y   = 1;
  parser->infile      = infile;
  parser->infile_name = btor_strdup (parser->mem, infile_name);
  parser->outfile     = outfile;
  parser->saved       = 0;
  BTOR_CLR (res);
  parser->res = res;

  while (read_command_smt2 (parser) && !parser->done
         && !boolector_terminate (parser->btor))
    ;

  if (parser->error) return parser->error;

  if (!boolector_terminate (parser->btor))
  {
    if (!parser->commands.all)
      BTOR_MSG (boolector_get_btor_msg (parser->btor),
                1,
                "WARNING no commands in '%s'",
                parser->infile_name);
    else
    {
      if (!parser->commands.set_logic)
        BTOR_MSG (boolector_get_btor_msg (parser->btor),
                  1,
                  "WARNING 'set-logic' command missing in '%s'",
                  parser->infile_name);
      if (!parser->commands.asserts)
        BTOR_MSG (boolector_get_btor_msg (parser->btor),
                  1,
                  "WARNING no 'assert' command in '%s'",
                  parser->infile_name);
      if (!parser->commands.check_sat)
        BTOR_MSG (boolector_get_btor_msg (parser->btor),
                  1,
                  "WARNING 'check-sat' command missing in '%s'",
                  parser->infile_name);
      if (!parser->commands.exits)
        BTOR_MSG (boolector_get_btor_msg (parser->btor),
                  1,
                  "WARNING no 'exit' command at end of '%s'",
                  parser->infile_name);
    }
  }
  parser->res->inputs = parser->inputs.start;
  // TODO (ma): this stack is not used anymore for SMT2
  parser->res->outputs  = parser->outputs.start;
  parser->res->ninputs  = BTOR_COUNT_STACK (parser->inputs);
  parser->res->noutputs = BTOR_COUNT_STACK (parser->outputs);
  delta                 = btor_time_stamp () - start;
  if (delta < 0) delta = 0;
  BTOR_MSG (boolector_get_btor_msg (parser->btor),
            1,
            "parsed %d commands in %.2f seconds",
            parser->commands.all,
            delta);

  if (parser->need_functions && parser->res->logic == BTOR_LOGIC_QF_BV)
  {
    BTOR_MSG (boolector_get_btor_msg (parser->btor),
              1,
              "found functions thus using 'QF_AUFBV' logic");
    parser->res->logic = BTOR_LOGIC_QF_AUFBV;
  }
  else if (parser->commands.set_logic)
  {
    assert (!parser->need_functions || parser->res->logic == BTOR_LOGIC_QF_AUFBV
            || parser->res->logic == BTOR_LOGIC_UFBV);
    if (!parser->need_functions && parser->res->logic == BTOR_LOGIC_QF_AUFBV)
    {
      BTOR_MSG (boolector_get_btor_msg (parser->btor),
                1,
                "no functions found thus restricting logic to 'QF_BV'");
      parser->res->logic = BTOR_LOGIC_QF_BV;
    }
  }
  return 0;
}

static BtorParserAPI static_btor_smt2_parser_api = {
    (BtorInitParser) new_smt2_parser,
    (BtorResetParser) delete_smt2_parser,
    (BtorParse) parse_smt2_parser};

const BtorParserAPI *
btor_smt2_parser_api ()
{
  return &static_btor_smt2_parser_api;
}<|MERGE_RESOLUTION|>--- conflicted
+++ resolved
@@ -2215,13 +2215,9 @@
                      BtorCharStack *tokens)
 {
   char c, t;
-<<<<<<< HEAD
   const char *msg;
-  int tag, width, domain, len, nargs, i, j, open = 0, work_cnt;
-=======
   int32_t k, tag, open = 0, work_cnt;
-  uint32_t i, j, nargs, width, width2, domain;
->>>>>>> 99f77428
+  uint32_t width, width2, domain, nargs, i, j;
   BoolectorNode *(*binfun) (Btor *, BoolectorNode *, BoolectorNode *);
   BoolectorNode *(*extfun) (Btor *, BoolectorNode *, int);
   BoolectorNode *(*rotatefun) (Btor *, BoolectorNode *, int);
