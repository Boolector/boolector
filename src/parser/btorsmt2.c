/*  Boolector: Satisfiablity Modulo Theories (SMT) solver.
 *
 *  Copyright (C) 2011-2014 Armin Biere.
 *  Copyright (C) 2013-2017 Aina Niemetz.
 *  Copyright (C) 2013-2016 Mathias Preiner.
 *
 *  All rights reserved.
 *
 *  This file is part of Boolector.
 *  See COPYING for more information on using this software.
 */

#include "btorsmt2.h"

#include "btorbv.h"
#include "btorcore.h"
#include "btormsg.h"
#include "btoropt.h"
#include "utils/btormem.h"
#include "utils/btorutil.h"

#include <ctype.h>
#include <limits.h>
#include <stdarg.h>
#include <stdbool.h>

//#define BTOR_USE_CLONE_SCOPES

/*------------------------------------------------------------------------*/

void boolector_print_value_smt2 (Btor *, BoolectorNode *, char *, FILE *);

/*------------------------------------------------------------------------*/

typedef enum BtorSMT2TagClass
{
  BTOR_CLASS_BITS_SMT2 = 6,
  BTOR_CLASS_SIZE_SMT2 = (1 << BTOR_CLASS_BITS_SMT2),
  BTOR_CLASS_MASK_SMT2 = (BTOR_CLASS_SIZE_SMT2 - 1),

  BTOR_OTHER_TAG_CLASS_SMT2 = 0,

  BTOR_CONSTANT_TAG_CLASS_SMT2 = (BTOR_CLASS_SIZE_SMT2 << 0),
  BTOR_RESERVED_TAG_CLASS_SMT2 = (BTOR_CLASS_SIZE_SMT2 << 1),
  BTOR_COMMAND_TAG_CLASS_SMT2  = (BTOR_CLASS_SIZE_SMT2 << 2),
  BTOR_KEYWORD_TAG_CLASS_SMT2  = (BTOR_CLASS_SIZE_SMT2 << 3),
  BTOR_CORE_TAG_CLASS_SMT2     = (BTOR_CLASS_SIZE_SMT2 << 4),
  BTOR_ARRAY_TAG_CLASS_SMT2    = (BTOR_CLASS_SIZE_SMT2 << 5),
  BTOR_BITVEC_TAG_CLASS_SMT2   = (BTOR_CLASS_SIZE_SMT2 << 6),
  BTOR_LOGIC_TAG_CLASS_SMT2    = (BTOR_CLASS_SIZE_SMT2 << 7),
} BtorSMT2TagClass;

typedef enum BtorSMT2Tag
{
  BTOR_INVALID_TAG_SMT2   = 0 + BTOR_OTHER_TAG_CLASS_SMT2,
  BTOR_PARENT_TAG_SMT2    = 1 + BTOR_OTHER_TAG_CLASS_SMT2,
  BTOR_LPAR_TAG_SMT2      = 2 + BTOR_OTHER_TAG_CLASS_SMT2,
  BTOR_RPAR_TAG_SMT2      = 3 + BTOR_OTHER_TAG_CLASS_SMT2,
  BTOR_SYMBOL_TAG_SMT2    = 4 + BTOR_OTHER_TAG_CLASS_SMT2,
  BTOR_ATTRIBUTE_TAG_SMT2 = 5 + BTOR_OTHER_TAG_CLASS_SMT2,
  BTOR_EXP_TAG_SMT2       = 6 + BTOR_OTHER_TAG_CLASS_SMT2,
  /* <var_binding> */
  BTOR_LETBIND_TAG_SMT2 = 7 + BTOR_OTHER_TAG_CLASS_SMT2,
  /* (<var_binding>+) */
  BTOR_PARLETBINDING_TAG_SMT2 = 8 + BTOR_OTHER_TAG_CLASS_SMT2,
  /* <sorted_var> */
  BTOR_SORTED_VAR_TAG_SMT2 = 9 + BTOR_OTHER_TAG_CLASS_SMT2,
  /* (<sorted_var>+) */
  BTOR_SORTED_VARS_TAG_SMT2 = 10 + BTOR_OTHER_TAG_CLASS_SMT2,

  BTOR_DECIMAL_CONSTANT_TAG_SMT2     = 0 + BTOR_CONSTANT_TAG_CLASS_SMT2,
  BTOR_HEXADECIMAL_CONSTANT_TAG_SMT2 = 1 + BTOR_CONSTANT_TAG_CLASS_SMT2,
  BTOR_BINARY_CONSTANT_TAG_SMT2      = 2 + BTOR_CONSTANT_TAG_CLASS_SMT2,
  BTOR_STRING_CONSTANT_TAG_SMT2      = 3 + BTOR_CONSTANT_TAG_CLASS_SMT2,

  BTOR_PAR_TAG_SMT2                   = 0 + BTOR_RESERVED_TAG_CLASS_SMT2,
  BTOR_NUMERAL_RESERVED_WORD_TAG_SMT2 = 1 + BTOR_RESERVED_TAG_CLASS_SMT2,
  BTOR_DECIMAL_RESERVED_WORD_TAG_SMT2 = 2 + BTOR_RESERVED_TAG_CLASS_SMT2,
  BTOR_STRING_RESERVED_WORD_TAG_SMT2  = 3 + BTOR_RESERVED_TAG_CLASS_SMT2,
  BTOR_UNDERSCORE_TAG_SMT2            = 4 + BTOR_RESERVED_TAG_CLASS_SMT2,
  BTOR_BANG_TAG_SMT2                  = 5 + BTOR_RESERVED_TAG_CLASS_SMT2,
  BTOR_AS_TAG_SMT2                    = 6 + BTOR_RESERVED_TAG_CLASS_SMT2,
  BTOR_LET_TAG_SMT2                   = 7 + BTOR_RESERVED_TAG_CLASS_SMT2,
  BTOR_FORALL_TAG_SMT2                = 8 + BTOR_RESERVED_TAG_CLASS_SMT2,
  BTOR_EXISTS_TAG_SMT2                = 9 + BTOR_RESERVED_TAG_CLASS_SMT2,

  BTOR_SET_LOGIC_TAG_SMT2      = 0 + BTOR_COMMAND_TAG_CLASS_SMT2,
  BTOR_SET_OPTION_TAG_SMT2     = 1 + BTOR_COMMAND_TAG_CLASS_SMT2,
  BTOR_SET_INFO_TAG_SMT2       = 2 + BTOR_COMMAND_TAG_CLASS_SMT2,
  BTOR_DECLARE_SORT_TAG_SMT2   = 3 + BTOR_COMMAND_TAG_CLASS_SMT2,
  BTOR_DEFINE_SORT_TAG_SMT2    = 4 + BTOR_COMMAND_TAG_CLASS_SMT2,
  BTOR_DECLARE_FUN_TAG_SMT2    = 5 + BTOR_COMMAND_TAG_CLASS_SMT2,
  BTOR_DEFINE_FUN_TAG_SMT2     = 6 + BTOR_COMMAND_TAG_CLASS_SMT2,
  BTOR_PUSH_TAG_SMT2           = 7 + BTOR_COMMAND_TAG_CLASS_SMT2,
  BTOR_POP_TAG_SMT2            = 8 + BTOR_COMMAND_TAG_CLASS_SMT2,
  BTOR_ASSERT_TAG_SMT2         = 9 + BTOR_COMMAND_TAG_CLASS_SMT2,
  BTOR_CHECK_SAT_TAG_SMT2      = 10 + BTOR_COMMAND_TAG_CLASS_SMT2,
  BTOR_GET_ASSERTIONS_TAG_SMT2 = 11 + BTOR_COMMAND_TAG_CLASS_SMT2,
  BTOR_GET_PROOF_TAG_SMT2      = 12 + BTOR_COMMAND_TAG_CLASS_SMT2,
  BTOR_GET_UNSAT_CORE_TAG_SMT2 = 13 + BTOR_COMMAND_TAG_CLASS_SMT2,
  BTOR_GET_VALUE_TAG_SMT2      = 14 + BTOR_COMMAND_TAG_CLASS_SMT2,
  BTOR_GET_ASSIGNMENT_TAG_SMT2 = 15 + BTOR_COMMAND_TAG_CLASS_SMT2,
  BTOR_GET_OPTION_TAG_SMT2     = 16 + BTOR_COMMAND_TAG_CLASS_SMT2,
  BTOR_GET_INFO_TAG_SMT2       = 17 + BTOR_COMMAND_TAG_CLASS_SMT2,
  BTOR_EXIT_TAG_SMT2           = 18 + BTOR_COMMAND_TAG_CLASS_SMT2,
  BTOR_GET_MODEL_TAG_SMT2      = 19 + BTOR_COMMAND_TAG_CLASS_SMT2,
  BTOR_MODEL_TAG_SMT2          = 20 + BTOR_COMMAND_TAG_CLASS_SMT2,

  BTOR_ALL_STATISTICS_TAG_SMT2         = 0 + BTOR_KEYWORD_TAG_CLASS_SMT2,
  BTOR_AUTHORS_TAG_SMT2                = 1 + BTOR_KEYWORD_TAG_CLASS_SMT2,
  BTOR_AXIOMS_TAG_SMT2                 = 2 + BTOR_KEYWORD_TAG_CLASS_SMT2,
  BTOR_CHAINABLE_TAG_SMT2              = 3 + BTOR_KEYWORD_TAG_CLASS_SMT2,
  BTOR_DEFINITION_TAG_SMT2             = 4 + BTOR_KEYWORD_TAG_CLASS_SMT2,
  BTOR_DIAG_OUTPUT_CHANNEL_TAG_SMT2    = 5 + BTOR_KEYWORD_TAG_CLASS_SMT2,
  BTOR_ERROR_BEHAVIOR_TAG_SMT2         = 6 + BTOR_KEYWORD_TAG_CLASS_SMT2,
  BTOR_EXPAND_DEFINITIONS_TAG_SMT2     = 7 + BTOR_KEYWORD_TAG_CLASS_SMT2,
  BTOR_EXTENSIONS_TAG_SMT2             = 8 + BTOR_KEYWORD_TAG_CLASS_SMT2,
  BTOR_FUNS_TAG_SMT2                   = 9 + BTOR_KEYWORD_TAG_CLASS_SMT2,
  BTOR_FUNS_DESCRIPTION_TAG_SMT2       = 10 + BTOR_KEYWORD_TAG_CLASS_SMT2,
  BTOR_INTERACTIVE_MODE_TAG_SMT2       = 11 + BTOR_KEYWORD_TAG_CLASS_SMT2,
  BTOR_LANGUAGE_TAG_SMT2               = 12 + BTOR_KEYWORD_TAG_CLASS_SMT2,
  BTOR_LEFT_ASSOC_TAG_SMT2             = 13 + BTOR_KEYWORD_TAG_CLASS_SMT2,
  BTOR_NAME_TAG_SMT2                   = 14 + BTOR_KEYWORD_TAG_CLASS_SMT2,
  BTOR_NAMED_TAG_SMT2                  = 15 + BTOR_KEYWORD_TAG_CLASS_SMT2,
  BTOR_NOTES_TAG_SMT2                  = 16 + BTOR_KEYWORD_TAG_CLASS_SMT2,
  BTOR_PRINT_SUCCESS_TAG_SMT2          = 17 + BTOR_KEYWORD_TAG_CLASS_SMT2,
  BTOR_PRODUCE_ASSIGNMENTS_TAG_SMT2    = 18 + BTOR_KEYWORD_TAG_CLASS_SMT2,
  BTOR_PRODUCE_MODELS_TAG_SMT2         = 19 + BTOR_KEYWORD_TAG_CLASS_SMT2,
  BTOR_PRODUCE_PROOFS_TAG_SMT2         = 20 + BTOR_KEYWORD_TAG_CLASS_SMT2,
  BTOR_PRODUCE_UNSAT_CORES_TAG_SMT2    = 21 + BTOR_KEYWORD_TAG_CLASS_SMT2,
  BTOR_RANDOM_SEED_TAG_SMT2            = 22 + BTOR_KEYWORD_TAG_CLASS_SMT2,
  BTOR_REASON_UNKNOWN_TAG_SMT2         = 23 + BTOR_KEYWORD_TAG_CLASS_SMT2,
  BTOR_REGULAR_OUTPUT_CHANNEL_TAG_SMT2 = 24 + BTOR_KEYWORD_TAG_CLASS_SMT2,
  BTOR_RIGHT_ASSOC_TAG_SMT2            = 25 + BTOR_KEYWORD_TAG_CLASS_SMT2,
  BTOR_SORTS_TAG_SMT2                  = 26 + BTOR_KEYWORD_TAG_CLASS_SMT2,
  BTOR_SORTS_DESCRIPTION_TAG_SMT2      = 27 + BTOR_KEYWORD_TAG_CLASS_SMT2,
  BTOR_STATUS_TAG_SMT2                 = 28 + BTOR_KEYWORD_TAG_CLASS_SMT2,
  BTOR_THEORIES_TAG_SMT2               = 29 + BTOR_KEYWORD_TAG_CLASS_SMT2,
  BTOR_VALUES_TAG_SMT2                 = 30 + BTOR_KEYWORD_TAG_CLASS_SMT2,
  BTOR_VERBOSITY_TAG_SMT2              = 31 + BTOR_KEYWORD_TAG_CLASS_SMT2,
  BTOR_VERSION_TAG_SMT2                = 32 + BTOR_KEYWORD_TAG_CLASS_SMT2,
  /* ---------------------------------------------------------------------- */

  BTOR_BOOL_TAG_SMT2     = 0 + BTOR_CORE_TAG_CLASS_SMT2,
  BTOR_TRUE_TAG_SMT2     = 1 + BTOR_CORE_TAG_CLASS_SMT2,
  BTOR_FALSE_TAG_SMT2    = 2 + BTOR_CORE_TAG_CLASS_SMT2,
  BTOR_NOT_TAG_SMT2      = 3 + BTOR_CORE_TAG_CLASS_SMT2,
  BTOR_IMPLIES_TAG_SMT2  = 4 + BTOR_CORE_TAG_CLASS_SMT2,
  BTOR_AND_TAG_SMT2      = 5 + BTOR_CORE_TAG_CLASS_SMT2,
  BTOR_OR_TAG_SMT2       = 6 + BTOR_CORE_TAG_CLASS_SMT2,
  BTOR_XOR_TAG_SMT2      = 7 + BTOR_CORE_TAG_CLASS_SMT2,
  BTOR_EQUAL_TAG_SMT2    = 8 + BTOR_CORE_TAG_CLASS_SMT2,
  BTOR_DISTINCT_TAG_SMT2 = 9 + BTOR_CORE_TAG_CLASS_SMT2,
  BTOR_ITE_TAG_SMT2      = 10 + BTOR_CORE_TAG_CLASS_SMT2,

  BTOR_ARRAY_TAG_SMT2  = 0 + BTOR_ARRAY_TAG_CLASS_SMT2,
  BTOR_SELECT_TAG_SMT2 = 1 + BTOR_ARRAY_TAG_CLASS_SMT2,
  BTOR_STORE_TAG_SMT2  = 2 + BTOR_ARRAY_TAG_CLASS_SMT2,

  BTOR_BITVEC_TAG_SMT2       = 0 + BTOR_BITVEC_TAG_CLASS_SMT2,
  BTOR_CONCAT_TAG_SMT2       = 1 + BTOR_BITVEC_TAG_CLASS_SMT2,
  BTOR_EXTRACT_TAG_SMT2      = 2 + BTOR_BITVEC_TAG_CLASS_SMT2,
  BTOR_BVNOT_TAG_SMT2        = 3 + BTOR_BITVEC_TAG_CLASS_SMT2,
  BTOR_BVNEG_TAG_SMT2        = 4 + BTOR_BITVEC_TAG_CLASS_SMT2,
  BTOR_BVAND_TAG_SMT2        = 5 + BTOR_BITVEC_TAG_CLASS_SMT2,
  BTOR_BVOR_TAG_SMT2         = 6 + BTOR_BITVEC_TAG_CLASS_SMT2,
  BTOR_BVADD_TAG_SMT2        = 7 + BTOR_BITVEC_TAG_CLASS_SMT2,
  BTOR_BVMUL_TAG_SMT2        = 8 + BTOR_BITVEC_TAG_CLASS_SMT2,
  BTOR_BVUDIV_TAG_SMT2       = 9 + BTOR_BITVEC_TAG_CLASS_SMT2,
  BTOR_BVUREM_TAG_SMT2       = 10 + BTOR_BITVEC_TAG_CLASS_SMT2,
  BTOR_BVSHL_TAG_SMT2        = 11 + BTOR_BITVEC_TAG_CLASS_SMT2,
  BTOR_BVLSHR_TAG_SMT2       = 12 + BTOR_BITVEC_TAG_CLASS_SMT2,
  BTOR_BVULT_TAG_SMT2        = 13 + BTOR_BITVEC_TAG_CLASS_SMT2,
  BTOR_BVNAND_TAG_SMT2       = 14 + BTOR_BITVEC_TAG_CLASS_SMT2,
  BTOR_BVNOR_TAG_SMT2        = 15 + BTOR_BITVEC_TAG_CLASS_SMT2,
  BTOR_BVXOR_TAG_SMT2        = 16 + BTOR_BITVEC_TAG_CLASS_SMT2,
  BTOR_BVXNOR_TAG_SMT2       = 17 + BTOR_BITVEC_TAG_CLASS_SMT2,
  BTOR_BVCOMP_TAG_SMT2       = 18 + BTOR_BITVEC_TAG_CLASS_SMT2,
  BTOR_BVSUB_TAG_SMT2        = 19 + BTOR_BITVEC_TAG_CLASS_SMT2,
  BTOR_BVSDIV_TAG_SMT2       = 20 + BTOR_BITVEC_TAG_CLASS_SMT2,
  BTOR_BVSREM_TAG_SMT2       = 21 + BTOR_BITVEC_TAG_CLASS_SMT2,
  BTOR_BVSMOD_TAG_SMT2       = 22 + BTOR_BITVEC_TAG_CLASS_SMT2,
  BTOR_BVASHR_TAG_SMT2       = 23 + BTOR_BITVEC_TAG_CLASS_SMT2,
  BTOR_REPEAT_TAG_SMT2       = 24 + BTOR_BITVEC_TAG_CLASS_SMT2,
  BTOR_ZERO_EXTEND_TAG_SMT2  = 25 + BTOR_BITVEC_TAG_CLASS_SMT2,
  BTOR_SIGN_EXTEND_TAG_SMT2  = 26 + BTOR_BITVEC_TAG_CLASS_SMT2,
  BTOR_ROTATE_LEFT_TAG_SMT2  = 27 + BTOR_BITVEC_TAG_CLASS_SMT2,
  BTOR_ROTATE_RIGHT_TAG_SMT2 = 28 + BTOR_BITVEC_TAG_CLASS_SMT2,
  BTOR_BVULE_TAG_SMT2        = 29 + BTOR_BITVEC_TAG_CLASS_SMT2,
  BTOR_BVUGT_TAG_SMT2        = 30 + BTOR_BITVEC_TAG_CLASS_SMT2,
  BTOR_BVUGE_TAG_SMT2        = 31 + BTOR_BITVEC_TAG_CLASS_SMT2,
  BTOR_BVSLT_TAG_SMT2        = 32 + BTOR_BITVEC_TAG_CLASS_SMT2,
  BTOR_BVSLE_TAG_SMT2        = 33 + BTOR_BITVEC_TAG_CLASS_SMT2,
  BTOR_BVSGT_TAG_SMT2        = 34 + BTOR_BITVEC_TAG_CLASS_SMT2,
  BTOR_BVSGE_TAG_SMT2        = 35 + BTOR_BITVEC_TAG_CLASS_SMT2,
  /* Z3 extensions */
  BTOR_BVREDOR_TAG_SMT2          = 36 + BTOR_BITVEC_TAG_CLASS_SMT2,
  BTOR_BVREDAND_TAG_SMT2         = 37 + BTOR_BITVEC_TAG_CLASS_SMT2,
  BTOR_EXT_ROTATE_LEFT_TAG_SMT2  = 38 + BTOR_BITVEC_TAG_CLASS_SMT2,
  BTOR_EXT_ROTATE_RIGHT_TAG_SMT2 = 39 + BTOR_BITVEC_TAG_CLASS_SMT2,

  BTOR_AUFLIA_TAG_SMT2    = 0 + BTOR_LOGIC_TAG_CLASS_SMT2,
  BTOR_AUFLIRA_TAG_SMT2   = 1 + BTOR_LOGIC_TAG_CLASS_SMT2,
  BTOR_AUFNIRA_TAG_SMT2   = 2 + BTOR_LOGIC_TAG_CLASS_SMT2,
  BTOR_LRA_TAG_SMT2       = 3 + BTOR_LOGIC_TAG_CLASS_SMT2,
  BTOR_QF_ABV_TAG_SMT2    = 4 + BTOR_LOGIC_TAG_CLASS_SMT2,
  BTOR_QF_AUFBV_TAG_SMT2  = 5 + BTOR_LOGIC_TAG_CLASS_SMT2,
  BTOR_QF_AUFLIA_TAG_SMT2 = 6 + BTOR_LOGIC_TAG_CLASS_SMT2,
  BTOR_QF_AX_TAG_SMT2     = 7 + BTOR_LOGIC_TAG_CLASS_SMT2,
  BTOR_QF_BV_TAG_SMT2     = 8 + BTOR_LOGIC_TAG_CLASS_SMT2,
  BTOR_QF_IDL_TAG_SMT2    = 9 + BTOR_LOGIC_TAG_CLASS_SMT2,
  BTOR_QF_LIA_TAG_SMT2    = 10 + BTOR_LOGIC_TAG_CLASS_SMT2,
  BTOR_QF_LRA_TAG_SMT2    = 11 + BTOR_LOGIC_TAG_CLASS_SMT2,
  BTOR_QF_NIA_TAG_SMT2    = 12 + BTOR_LOGIC_TAG_CLASS_SMT2,
  BTOR_QF_NRA_TAG_SMT2    = 13 + BTOR_LOGIC_TAG_CLASS_SMT2,
  BTOR_QF_RDL_TAG_SMT2    = 14 + BTOR_LOGIC_TAG_CLASS_SMT2,
  BTOR_QF_UF_TAG_SMT2     = 15 + BTOR_LOGIC_TAG_CLASS_SMT2,
  BTOR_QF_UFBV_TAG_SMT2   = 16 + BTOR_LOGIC_TAG_CLASS_SMT2,
  BTOR_QF_UFIDL_TAG_SMT2  = 17 + BTOR_LOGIC_TAG_CLASS_SMT2,
  BTOR_QF_UFLIA_TAG_SMT2  = 18 + BTOR_LOGIC_TAG_CLASS_SMT2,
  BTOR_QF_UFLRA_TAG_SMT2  = 19 + BTOR_LOGIC_TAG_CLASS_SMT2,
  BTOR_QF_UFNRA_TAG_SMT2  = 20 + BTOR_LOGIC_TAG_CLASS_SMT2,
  BTOR_UFLRA_TAG_SMT2     = 21 + BTOR_LOGIC_TAG_CLASS_SMT2,
  BTOR_UFNIA_TAG_SMT2     = 22 + BTOR_LOGIC_TAG_CLASS_SMT2,
  BTOR_BV_TAG_SMT2        = 23 + BTOR_LOGIC_TAG_CLASS_SMT2,
  BTOR_UFBV_TAG_SMT2      = 24 + BTOR_LOGIC_TAG_CLASS_SMT2,
  BTOR_ABV_TAG_SMT2       = 25 + BTOR_LOGIC_TAG_CLASS_SMT2,

} BtorSMT2Tag;

typedef struct BtorSMT2Coo
{
  int32_t x, y;
} BtorSMT2Coo;

typedef struct BtorSMT2Node
{
  BtorSMT2Tag tag;
  uint32_t bound : 1;
  uint32_t sort : 1;
  uint32_t scope_level;
  BtorSMT2Coo coo;
  char *name;
  BoolectorNode *exp;
  BoolectorSort sort_alias;
  struct BtorSMT2Node *next;
} BtorSMT2Node;

typedef struct BtorSMT2Item
{
  BtorSMT2Tag tag;
  BtorSMT2Coo coo;
  union
  {
    int32_t num;
    struct
    {
      int32_t hi, lo;
    };
  };
  union
  {
    BtorSMT2Node *node;
    BoolectorNode *exp;
    char *str;
  };
} BtorSMT2Item;

BTOR_DECLARE_STACK (BtorSMT2Item, BtorSMT2Item);
BTOR_DECLARE_STACK (BtorPtr, Btor *);
BTOR_DECLARE_STACK (BoolectorSort, BoolectorSort);

/*------------------------------------------------------------------------*/

static const char *btor_printable_ascii_chars_smt2 =
    "!\"#$%&'()*+,-./"
    "0123456789"
    ":;<=>?@"
    "ABCDEFGHIJKLMNOPQRSTUVWXYZ"
    "[\\]^_`"
    "abcdefghijklmnopqrstuvwxyz"
    "{|}~"
    " \t\r\n";

static const char *btor_letters_smt2 =
    "ABCDEFGHIJKLMNOPQRSTUVWXYZ"
    "abcdefghijklmnopqrstuvwxyz";

static const char *btor_decimal_digits_smt2 = "0123456789";

static const char *btor_hexadecimal_digits_smt2 = "0123456789abcdefABCDEF";

static const char *btor_extra_symbol_chars_smt2 = "+-/*=%?!.$_~&^<>@";

static const char *btor_extra_keyword_chars_smt2 = "+-/*=%?!.$_~&^<>@";

typedef enum BtorSMT2CharClass
{
  BTOR_DECIMAL_DIGIT_CHAR_CLASS_SMT2     = (1 << 0),
  BTOR_HEXADECIMAL_DIGIT_CHAR_CLASS_SMT2 = (1 << 1),
  BTOR_STRING_CHAR_CLASS_SMT2            = (1 << 2),
  BTOR_SYMBOL_CHAR_CLASS_SMT2            = (1 << 3),
  BTOR_QUOTED_SYMBOL_CHAR_CLASS_SMT2     = (1 << 4),
  BTOR_KEYWORD_CHAR_CLASS_SMT2           = (1 << 5),
} BtorSMT2CharClass;

typedef struct BtorSMT2Parser
{
  Btor *btor;
  BtorMemMgr *mem;
<<<<<<< HEAD
  int verbosity, incremental, model, need_functions, interactive, done;
  int saved, savedch;
  int last_end_of_line_ycoo;
  int nprefix;
  int var_binding;
  int sorted_var;
  uint32_t bound_vars; /* used for exists/forall vars to enumerate symbols */
  const char *expecting_body;
=======
  bool done;
  bool need_functions;
  bool saved;
  int32_t savedch;
  int32_t last_end_of_line_ycoo;
  uint32_t nprefix;
  bool isbinding;
  bool expecting_let_body;
>>>>>>> 29a97ba8
  char *error;
  unsigned char cc[256];
  FILE *infile;
  char *infile_name;
  FILE *outfile;
  double parse_start;
  BtorCharStack *prefix, token;
  BoolectorNodePtrStack outputs, inputs;
  BoolectorSortStack sorts;
  BtorUIntStack outputs_trail, inputs_trail;
  BtorSMT2ItemStack work;
  BtorSMT2Coo coo, lastcoo, nextcoo, perrcoo;
  BtorSMT2Node *last_node;
  BtorParseResult *res;
#ifdef BTOR_USE_CLONE_SCOPES
  BtorPtrStack btor_scopes;
#endif
  BoolectorNodePtrStack assumptions;
  BtorUIntStack assumptions_trail;
  uint32_t num_scopes;
  uint32_t cur_scope_num_terms;
  struct
  {
    uint32_t size, count;
    BtorSMT2Node **table;
  } symbol;
  struct
  {
    int32_t all, set_logic, asserts, check_sat, exits, model;
  } commands;

  /* SMT2 options */
  bool print_success;
} BtorSMT2Parser;

static int32_t
xcoo_smt2 (BtorSMT2Parser *parser)
{
  return parser->perrcoo.x ? parser->perrcoo.x : parser->coo.x;
}

static int32_t
ycoo_smt2 (BtorSMT2Parser *parser)
{
  return parser->perrcoo.x ? parser->perrcoo.y : parser->coo.y;
}

static char *
perr_smt2 (BtorSMT2Parser *parser, const char *fmt, ...)
{
  size_t bytes;
  va_list ap;
  if (!parser->error)
  {
    va_start (ap, fmt);
    bytes = btor_mem_parse_error_msg_length (parser->infile_name, fmt, ap);
    va_end (ap);
    va_start (ap, fmt);
    parser->error = btor_mem_parse_error_msg (parser->mem,
                                              parser->infile_name,
                                              xcoo_smt2 (parser),
                                              ycoo_smt2 (parser),
                                              fmt,
                                              ap,
                                              bytes);
    va_end (ap);
  }
  return parser->error;
}

static void
savech_smt2 (BtorSMT2Parser *parser, char ch)
{
  assert (!parser->saved);
  parser->saved   = true;
  parser->savedch = ch;
  if (ch == '\n')
  {
    assert (parser->nextcoo.x > 1);
    parser->nextcoo.x--;
    parser->nextcoo.y = parser->last_end_of_line_ycoo;
  }
  else
  {
    assert (parser->nextcoo.y > 1);
    parser->nextcoo.y--;
  }
}

static char *
cerr_smt2 (BtorSMT2Parser *parser, const char *p, int32_t ch, const char *s)
{
  const char *d, *n;

  if (!parser->saved) savech_smt2 (parser, ch);
  parser->perrcoo = parser->nextcoo;

  if (ch == EOF)
    return perr_smt2 (
        parser, "%s end-of-file%s%s", p, (s ? " " : ""), (s ? s : ""));
  if (isprint (ch) && ch != '\\')
    return perr_smt2 (
        parser, "%s character '%c'%s%s", p, ch, (s ? " " : ""), (s ? s : ""));

  switch (ch)
  {
    case '\\':
      n = "backslash";
      d = "\\\\";
      break;
    case '\n':
      n = "new line";
      d = "\\n";
      break;
    case '\t':
      n = "horizontal tabulator";
      d = "\\t";
      break;
    case '\r':
      n = "carriage return";
      d = "\\r";
      break;
    default:
      n = "character";
      d = 0;
      break;
  }

  if (d)
    return perr_smt2 (
        parser, "%s %s '%s'%s%s", p, n, d, (s ? " " : ""), (s ? s : ""));

  return perr_smt2 (parser,
                    "%s (non-printable) character (code %d)%s%s",
                    p,
                    ch,
                    (s ? " " : ""),
                    (s ? s : ""));
}

static uint32_t btor_primes_smt2[] = {
    1000000007u, 2000000011u, 3000000019u, 4000000007u};

#define BTOR_NPRIMES_SMT2 (sizeof btor_primes_smt2 / sizeof *btor_primes_smt2)

static uint32_t
hash_name_smt2 (BtorSMT2Parser *parser, const char *name)
{
  uint32_t res = 0, i = 0;
  unsigned char ch;
  const char *p;
  for (p = name; (ch = *p); p++)
  {
    res += ch;
    res *= btor_primes_smt2[i++];
    if (i == BTOR_NPRIMES_SMT2) i = 0;
  }
  return res & (parser->symbol.size - 1);
}

<<<<<<< HEAD
static int
=======
static BtorSMT2Node **
symbol_position_smt2 (BtorSMT2Parser *parser, const char *name)
{
  uint32_t h = hash_name_smt2 (parser, name);
  BtorSMT2Node **p, *s;
  for (p = parser->symbol.table + h; (s = *p) && strcmp (s->name, name);
       p = &s->next)
    ;
  return p;
}

static int32_t
>>>>>>> 29a97ba8
nextch_smt2 (BtorSMT2Parser *parser)
{
  int32_t res;
  if (parser->saved)
    res = parser->savedch, parser->saved = false;
  else if (parser->prefix
           && parser->nprefix < BTOR_COUNT_STACK (*parser->prefix))
    res = parser->prefix->start[parser->nprefix++];
  else
    res = getc (parser->infile);
  if (res == '\n')
  {
    parser->nextcoo.x++;
    assert (parser->nextcoo.x > 0);
    parser->last_end_of_line_ycoo = parser->nextcoo.y;
    parser->nextcoo.y             = 1;
  }
  else
    parser->nextcoo.y++, assert (parser->nextcoo.y > 0);
  return res;
}

static void
enlarge_symbol_table_smt2 (BtorSMT2Parser *parser)
{
  uint32_t old_size        = parser->symbol.size;
  uint32_t new_size        = old_size ? 2 * old_size : 1;
  BtorSMT2Node **old_table = parser->symbol.table, *p, *next, **q;
  uint32_t h, i;
  BTOR_NEWN (parser->mem, parser->symbol.table, new_size);
  BTOR_CLRN (parser->symbol.table, new_size);
  parser->symbol.size = new_size;
  for (i = 0; i < old_size; i++)
    for (p = old_table[i]; p; p = next)
    {
      next    = p->next;
      h       = hash_name_smt2 (parser, p->name);
      p->next = *(q = parser->symbol.table + h);
      *q      = p;
    }
  BTOR_DELETEN (parser->mem, old_table, old_size);
}

static BtorSMT2Node *
find_symbol_smt2 (BtorSMT2Parser *parser, const char *name)
{
  unsigned h;
  BtorSMT2Node *s;

  if (parser->symbol.size == 0) return 0;

  h = hash_name_smt2 (parser, name);
  for (s = parser->symbol.table[h]; s && strcmp (s->name, name); s = s->next)
    ;
  return s;
}

static void
insert_symbol_smt2 (BtorSMT2Parser *parser, BtorSMT2Node *symbol)
{
  unsigned h;
  BtorSMT2Node *p;

  if (parser->symbol.size <= parser->symbol.count)
    enlarge_symbol_table_smt2 (parser);

  /* always add new symbol as first element to collision chain (required for
   * scoping) */
  h = hash_name_smt2 (parser, symbol->name);
  p = parser->symbol.table[h];

  parser->symbol.table[h] = symbol;
  symbol->next            = p;
  parser->symbol.count++;
  assert (parser->symbol.count > 0);
}

static BtorSMT2Node *
new_node_smt2 (BtorSMT2Parser *parser, BtorSMT2Tag tag)
{
  BtorSMT2Node *res;
  BTOR_NEW (parser->mem, res);
  BTOR_CLR (res);
  res->tag = tag;
#ifdef BTOR_USE_CLONE_SCOPES
  res->scope_level = BTOR_COUNT_STACK (parser->btor_scopes);
#else
  res->scope_level = BTOR_COUNT_STACK (parser->assumptions_trail);
#endif
  return res;
}

static void
release_symbol_smt2 (BtorSMT2Parser *parser, BtorSMT2Node *symbol)
{
  assert (symbol->tag != BTOR_PARENT_TAG_SMT2);
  if (symbol->exp) boolector_release (parser->btor, symbol->exp);
  btor_mem_freestr (parser->mem, symbol->name);
  BTOR_DELETE (parser->mem, symbol);
}

static void
remove_symbol_smt2 (BtorSMT2Parser *parser, BtorSMT2Node *symbol)
{
  BtorSMT2Node **p, *s;
  unsigned h;

  h = hash_name_smt2 (parser, symbol->name);
  for (p = parser->symbol.table + h;
       (s = *p) && (strcmp (s->name, symbol->name) || s != symbol);
       p = &s->next)
    ;
  assert (*p == symbol);
  *p = symbol->next;
  release_symbol_smt2 (parser, symbol);
  assert (parser->symbol.count > 0);
  parser->symbol.count--;
}

static void
release_symbols_smt2 (BtorSMT2Parser *parser)
{
  BtorSMT2Node *p, *next;
  uint32_t i;
  for (i = 0; i < parser->symbol.size; i++)
    for (p = parser->symbol.table[i]; p; p = next)
      next = p->next, release_symbol_smt2 (parser, p);
  BTOR_DELETEN (parser->mem, parser->symbol.table, parser->symbol.size);
}

static void
release_item_smt2 (BtorSMT2Parser *parser, BtorSMT2Item *item)
{
  if (item->tag == BTOR_EXP_TAG_SMT2)
  {
    boolector_release (parser->btor, item->exp);
  }
  else if (item->tag & BTOR_CONSTANT_TAG_CLASS_SMT2)
    btor_mem_freestr (parser->mem, item->str);
}

static uint32_t
get_current_formula_size (BtorSMT2Parser *parser)
{
  return parser->btor->bv_vars->count + parser->btor->ufs->count
         + parser->btor->nodes_unique_table.num_elements;
}

static void
open_new_scope (BtorSMT2Parser *parser)
{
  double start;
  start = btor_util_time_stamp ();

  parser->num_scopes++;
  BTOR_PUSH_STACK (parser->assumptions_trail,
                   BTOR_COUNT_STACK (parser->assumptions));
  BTOR_PUSH_STACK (parser->inputs_trail, BTOR_COUNT_STACK (parser->inputs));
  parser->cur_scope_num_terms = get_current_formula_size (parser);

  BTOR_MSG (parser->btor->msg,
            2,
            "opened new scope at level %d in %.3f seconds",
            BTOR_COUNT_STACK (parser->assumptions_trail) - 1,
            btor_util_time_stamp () - start);
}

static void
close_current_scope (BtorSMT2Parser *parser)
{
  assert (!BTOR_EMPTY_STACK (parser->assumptions_trail));

  double start;
  uint32_t i, offset, scope_level;
  BtorSMT2Node *node, *next;

  start       = btor_util_time_stamp ();
  scope_level = BTOR_COUNT_STACK (parser->assumptions_trail);
  offset      = BTOR_POP_STACK (parser->assumptions_trail);
  while (BTOR_COUNT_STACK (parser->assumptions) > offset)
    boolector_release (parser->btor, BTOR_POP_STACK (parser->assumptions));

  /* delete symbols from current scope */
  for (i = 0; i < parser->symbol.size; i++)
  {
    node = parser->symbol.table[i];
    while (node)
    {
      next = node->next;
      if (node->scope_level == scope_level) remove_symbol_smt2 (parser, node);
      node = next;
    }
  }

  /* delete inputs added in current scope */
  offset = BTOR_POP_STACK (parser->inputs_trail);
  assert (offset <= BTOR_COUNT_STACK (parser->inputs));
  while (BTOR_COUNT_STACK (parser->inputs) > offset)
    boolector_release (parser->btor, BTOR_POP_STACK (parser->inputs));

  BTOR_MSG (parser->btor->msg,
            2,
            "closed scope at level %d in %.3f seconds",
            BTOR_COUNT_STACK (parser->assumptions_trail),
            btor_util_time_stamp () - start);
}

static char *
create_symbol_current_scope (BtorSMT2Parser *parser, char *symbol)
{
  char *symb;
  size_t len;
  if (!BTOR_EMPTY_STACK (parser->assumptions_trail))
  {
    len = strlen (symbol) + 1;
    len += strlen ("BTOR@");
    len += btor_util_num_digits (parser->num_scopes);
    BTOR_CNEWN (parser->mem, symb, len);
    sprintf (symb, "BTOR@%u%s", parser->num_scopes, symbol);
  }
  else
    symb = btor_mem_strdup (parser->mem, symbol);
  return symb;
}

#ifdef BTOR_USE_CLONE_SCOPES
static Btor *
get_current_btor_scope (BtorSMT2Parser *parser)
{
  assert (!BTOR_EMPTY_STACK (parser->btor_scopes));
  return BTOR_TOP_STACK (parser->btor_scopes);
}

static void
open_new_btor_scope (BtorSMT2Parser *parser)
{
  double start;
  uint32_t i;
  Btor *scope;
  BtorSMT2Node *node;

  start = btor_util_time_stamp ();
  /* create new boolector instance (new scope) */
  scope = boolector_clone (get_current_btor_scope (parser));
  //  boolector_set_opt (scope, BTOR_OPT_AUTO_CLEANUP, 1);
  BTOR_PUSH_STACK (parser->btor_scopes, scope);
  BTOR_PUSH_STACK (parser->outputs_trail, BTOR_COUNT_STACK (parser->outputs));
  BTOR_PUSH_STACK (parser->inputs_trail, BTOR_COUNT_STACK (parser->inputs));

  /* work stack is always empty if a new scope is opened */
  assert (BTOR_EMPTY_STACK (parser->work));

  /* update expressions in symbol table to match current boolector instance */
  for (i = 0; i < parser->symbol.size; i++)
    for (node = parser->symbol.table[i]; node; node = node->next)
    {
      if (!node->exp) continue;
      assert (node->scope_level < BTOR_COUNT_STACK (parser->btor_scopes));
      node->exp = boolector_match_node (scope, node->exp);
      assert (node->exp);
      boolector_release (scope, node->exp);
    }
  BTOR_MSG (parser->btor->msg,
            2,
            "opened new scope at level %d in %.3f seconds",
            BTOR_COUNT_STACK (parser->btor_scopes) - 1,
            btor_util_time_stamp () - start);
  parser->btor = scope;
}

static void
close_current_btor_scope (BtorSMT2Parser *parser)
{
  assert (BTOR_COUNT_STACK (parser->btor_scopes) > 1);

  double start;
  uint32_t i, scope_level, offset;
  Btor *scope;
  BtorSMT2Node *node, *next;
  BtorSMT2Item item;

  start = btor_util_time_stamp ();
  /* restore previous boolector instance (scope) */
  scope_level = BTOR_COUNT_STACK (parser->btor_scopes);
  /* pop current scope */
  (void) BTOR_POP_STACK (parser->btor_scopes);
  scope = get_current_btor_scope (parser);

  /* in case of an error we have to delete all items on the work stack */
  assert (parser->error || BTOR_EMPTY_STACK (parser->work));
  while (!BTOR_EMPTY_STACK (parser->work))
  {
    item = BTOR_POP_STACK (parser->work);
    release_item_smt2 (parser, &item);
  }

  /* reset outputs added in current scope */
  offset = BTOR_POP_STACK (parser->outputs_trail);
  assert (offset <= BTOR_COUNT_STACK (parser->outputs));
  parser->outputs.top = parser->outputs.start + offset;
  /* reset inputs added in current scope */
  offset = BTOR_POP_STACK (parser->inputs_trail);
  assert (offset <= BTOR_COUNT_STACK (parser->inputs));
  parser->inputs.top = parser->inputs.start + offset;

  /* restore expressions in symbol table to match current boolector instance */
  for (i = 0; i < parser->symbol.size; i++)
  {
    node = parser->symbol.table[i];
    while (node)
    {
      next = node->next;
      if (node->scope_level == scope_level)
        remove_symbol_smt2 (parser, node);
      else if (node->exp)
      {
        node->exp = boolector_match_node (scope, node->exp);
        assert (node->exp);
        boolector_release (scope, node->exp);
      }
      node = next;
    }
  }
  boolector_delete (parser->btor);
  parser->btor = scope;
  BTOR_MSG (parser->btor->msg,
            2,
            "closed scope at level %d in %.3f seconds",
            BTOR_COUNT_STACK (parser->btor_scopes),
            btor_util_time_stamp () - start);
}
#endif

static void
init_char_classes_smt2 (BtorSMT2Parser *parser)
{
  unsigned char *cc = parser->cc;
  const char *p;

  BTOR_CLRN (cc, 256);

  for (p = btor_decimal_digits_smt2; *p; p++)
    cc[(unsigned char) *p] |= BTOR_DECIMAL_DIGIT_CHAR_CLASS_SMT2;

  for (p = btor_hexadecimal_digits_smt2; *p; p++)
    cc[(unsigned char) *p] |= BTOR_HEXADECIMAL_DIGIT_CHAR_CLASS_SMT2;

  for (p = btor_printable_ascii_chars_smt2; *p; p++)
    cc[(unsigned char) *p] |= BTOR_STRING_CHAR_CLASS_SMT2;

  for (p = btor_letters_smt2; *p; p++)
    cc[(unsigned char) *p] |= BTOR_SYMBOL_CHAR_CLASS_SMT2;
  for (p = btor_decimal_digits_smt2; *p; p++)
    cc[(unsigned char) *p] |= BTOR_SYMBOL_CHAR_CLASS_SMT2;
  for (p = btor_extra_symbol_chars_smt2; *p; p++)
    cc[(unsigned char) *p] |= BTOR_SYMBOL_CHAR_CLASS_SMT2;

  for (p = btor_printable_ascii_chars_smt2; *p; p++)
    if (*p != '\\' && *p != '|')
      cc[(unsigned char) *p] |= BTOR_QUOTED_SYMBOL_CHAR_CLASS_SMT2;

  for (p = btor_letters_smt2; *p; p++)
    cc[(unsigned char) *p] |= BTOR_KEYWORD_CHAR_CLASS_SMT2;
  for (p = btor_decimal_digits_smt2; *p; p++)
    cc[(unsigned char) *p] |= BTOR_KEYWORD_CHAR_CLASS_SMT2;
  for (p = btor_extra_keyword_chars_smt2; *p; p++)
    cc[(unsigned char) *p] |= BTOR_KEYWORD_CHAR_CLASS_SMT2;
}

<<<<<<< HEAD
#define INSERT(STR, TAG)                                   \
  do                                                       \
  {                                                        \
    BtorSMT2Node *NODE = new_node_smt2 (parser, (TAG));    \
    NODE->name         = btor_strdup (parser->mem, (STR)); \
    assert (!find_symbol_smt2 (parser, NODE->name));       \
    insert_symbol_smt2 (parser, NODE);                     \
=======
#define INSERT(STR, TAG)                                       \
  do                                                           \
  {                                                            \
    BtorSMT2Node *NODE = new_node_smt2 (parser, (TAG));        \
    NODE->name         = btor_mem_strdup (parser->mem, (STR)); \
    insert_symbol_smt2 (parser, NODE);                         \
>>>>>>> 29a97ba8
  } while (0)

static void
insert_keywords_smt2 (BtorSMT2Parser *parser)
{
  INSERT (":all-statistics", BTOR_ALL_STATISTICS_TAG_SMT2);
  INSERT (":authors", BTOR_AUTHORS_TAG_SMT2);
  INSERT (":axioms", BTOR_AXIOMS_TAG_SMT2);
  INSERT (":chainable", BTOR_CHAINABLE_TAG_SMT2);
  INSERT (":definition", BTOR_DEFINITION_TAG_SMT2);
  INSERT (":diagnostic-output-channel", BTOR_DIAG_OUTPUT_CHANNEL_TAG_SMT2);
  INSERT (":error-behavior", BTOR_ERROR_BEHAVIOR_TAG_SMT2);
  INSERT (":expand-definitions", BTOR_EXPAND_DEFINITIONS_TAG_SMT2);
  INSERT (":extensions", BTOR_EXTENSIONS_TAG_SMT2);
  INSERT (":funs", BTOR_FUNS_TAG_SMT2);
  INSERT (":funs-description", BTOR_FUNS_DESCRIPTION_TAG_SMT2);
  INSERT (":interactive-mode", BTOR_INTERACTIVE_MODE_TAG_SMT2);
  INSERT (":language", BTOR_LANGUAGE_TAG_SMT2);
  INSERT (":left-assoc", BTOR_LEFT_ASSOC_TAG_SMT2);
  INSERT (":name", BTOR_NAME_TAG_SMT2);
  INSERT (":named", BTOR_NAMED_TAG_SMT2);
  INSERT (":notes", BTOR_NOTES_TAG_SMT2);
  INSERT (":print-success", BTOR_PRINT_SUCCESS_TAG_SMT2);
  INSERT (":produce-assignments", BTOR_PRODUCE_ASSIGNMENTS_TAG_SMT2);
  INSERT (":produce-models", BTOR_PRODUCE_MODELS_TAG_SMT2);
  INSERT (":produce-proofs", BTOR_PRODUCE_PROOFS_TAG_SMT2);
  INSERT (":produce-unsat-cores", BTOR_PRODUCE_UNSAT_CORES_TAG_SMT2);
  INSERT (":random-seed", BTOR_RANDOM_SEED_TAG_SMT2);
  INSERT (":reason-unknown", BTOR_REASON_UNKNOWN_TAG_SMT2);
  INSERT (":regular-output-channel", BTOR_REGULAR_OUTPUT_CHANNEL_TAG_SMT2);
  INSERT (":right-assoc", BTOR_RIGHT_ASSOC_TAG_SMT2);
  INSERT (":sorts", BTOR_SORTS_TAG_SMT2);
  INSERT (":sorts-description", BTOR_SORTS_DESCRIPTION_TAG_SMT2);
  INSERT (":status", BTOR_STATUS_TAG_SMT2);
  INSERT (":theories", BTOR_THEORIES_TAG_SMT2);
  INSERT (":values", BTOR_VALUES_TAG_SMT2);
  INSERT (":verbosity", BTOR_VERBOSITY_TAG_SMT2);
  INSERT (":version", BTOR_VERSION_TAG_SMT2);
}

static void
insert_reserved_words_smt2 (BtorSMT2Parser *parser)
{
  INSERT ("!", BTOR_BANG_TAG_SMT2);
  INSERT ("_", BTOR_UNDERSCORE_TAG_SMT2);
  INSERT ("as", BTOR_AS_TAG_SMT2);
  INSERT ("DECIMAL", BTOR_DECIMAL_RESERVED_WORD_TAG_SMT2);
  INSERT ("exists", BTOR_EXISTS_TAG_SMT2);
  INSERT ("forall", BTOR_FORALL_TAG_SMT2);
  INSERT ("let", BTOR_LET_TAG_SMT2);
  INSERT ("par", BTOR_PAR_TAG_SMT2);
  INSERT ("STRING", BTOR_STRING_RESERVED_WORD_TAG_SMT2);
}

static void
insert_commands_smt2 (BtorSMT2Parser *parser)
{
  INSERT ("assert", BTOR_ASSERT_TAG_SMT2);
  INSERT ("check-sat", BTOR_CHECK_SAT_TAG_SMT2);
  INSERT ("declare-sort", BTOR_DECLARE_SORT_TAG_SMT2);
  INSERT ("declare-fun", BTOR_DECLARE_FUN_TAG_SMT2);
  INSERT ("define-sort", BTOR_DEFINE_SORT_TAG_SMT2);
  INSERT ("define-fun", BTOR_DEFINE_FUN_TAG_SMT2);
  INSERT ("exit", BTOR_EXIT_TAG_SMT2);
  INSERT ("get-model", BTOR_GET_MODEL_TAG_SMT2);
  INSERT ("get-assertions", BTOR_GET_ASSERTIONS_TAG_SMT2);
  INSERT ("get-assignment", BTOR_GET_ASSIGNMENT_TAG_SMT2);
  INSERT ("get-info", BTOR_GET_INFO_TAG_SMT2);
  INSERT ("get-option", BTOR_GET_OPTION_TAG_SMT2);
  INSERT ("get-proof", BTOR_GET_PROOF_TAG_SMT2);
  INSERT ("get-unsat-core", BTOR_GET_UNSAT_CORE_TAG_SMT2);
  INSERT ("get-value", BTOR_GET_VALUE_TAG_SMT2);
  INSERT ("model", BTOR_MODEL_TAG_SMT2);
  INSERT ("pop", BTOR_POP_TAG_SMT2);
  INSERT ("push", BTOR_PUSH_TAG_SMT2);
  INSERT ("set-logic", BTOR_SET_LOGIC_TAG_SMT2);
  INSERT ("set-info", BTOR_SET_INFO_TAG_SMT2);
  INSERT ("set-option", BTOR_SET_OPTION_TAG_SMT2);
}

static void
insert_core_symbols_smt2 (BtorSMT2Parser *parser)
{
  INSERT ("Bool", BTOR_BOOL_TAG_SMT2);
  INSERT ("true", BTOR_TRUE_TAG_SMT2);
  INSERT ("false", BTOR_FALSE_TAG_SMT2);
  INSERT ("not", BTOR_NOT_TAG_SMT2);
  INSERT ("=>", BTOR_IMPLIES_TAG_SMT2);
  INSERT ("and", BTOR_AND_TAG_SMT2);
  INSERT ("or", BTOR_OR_TAG_SMT2);
  INSERT ("xor", BTOR_XOR_TAG_SMT2);
  INSERT ("=", BTOR_EQUAL_TAG_SMT2);
  INSERT ("distinct", BTOR_DISTINCT_TAG_SMT2);
  INSERT ("ite", BTOR_ITE_TAG_SMT2);
}

static void
insert_array_symbols_smt2 (BtorSMT2Parser *parser)
{
  INSERT ("Array", BTOR_ARRAY_TAG_SMT2);
  INSERT ("select", BTOR_SELECT_TAG_SMT2);
  INSERT ("store", BTOR_STORE_TAG_SMT2);
}

static void
insert_bitvec_symbols_smt2 (BtorSMT2Parser *parser)
{
  INSERT ("BitVec", BTOR_BITVEC_TAG_SMT2);
  INSERT ("concat", BTOR_CONCAT_TAG_SMT2);
  INSERT ("extract", BTOR_EXTRACT_TAG_SMT2);
  INSERT ("bvnot", BTOR_BVNOT_TAG_SMT2);
  INSERT ("bvneg", BTOR_BVNEG_TAG_SMT2);
  INSERT ("bvand", BTOR_BVAND_TAG_SMT2);
  INSERT ("bvor", BTOR_BVOR_TAG_SMT2);
  INSERT ("bvadd", BTOR_BVADD_TAG_SMT2);
  INSERT ("bvmul", BTOR_BVMUL_TAG_SMT2);
  INSERT ("bvudiv", BTOR_BVUDIV_TAG_SMT2);
  INSERT ("bvurem", BTOR_BVUREM_TAG_SMT2);
  INSERT ("bvshl", BTOR_BVSHL_TAG_SMT2);
  INSERT ("bvlshr", BTOR_BVLSHR_TAG_SMT2);
  INSERT ("bvult", BTOR_BVULT_TAG_SMT2);
  INSERT ("bvnand", BTOR_BVNAND_TAG_SMT2);
  INSERT ("bvnor", BTOR_BVNOR_TAG_SMT2);
  INSERT ("bvxor", BTOR_BVXOR_TAG_SMT2);
  INSERT ("bvxnor", BTOR_BVXNOR_TAG_SMT2);
  INSERT ("bvcomp", BTOR_BVCOMP_TAG_SMT2);
  INSERT ("bvsub", BTOR_BVSUB_TAG_SMT2);
  INSERT ("bvsdiv", BTOR_BVSDIV_TAG_SMT2);
  INSERT ("bvsrem", BTOR_BVSREM_TAG_SMT2);
  INSERT ("bvsmod", BTOR_BVSMOD_TAG_SMT2);
  INSERT ("bvashr", BTOR_BVASHR_TAG_SMT2);
  INSERT ("repeat", BTOR_REPEAT_TAG_SMT2);
  INSERT ("zero_extend", BTOR_ZERO_EXTEND_TAG_SMT2);
  INSERT ("sign_extend", BTOR_SIGN_EXTEND_TAG_SMT2);
  INSERT ("rotate_left", BTOR_ROTATE_LEFT_TAG_SMT2);
  INSERT ("rotate_right", BTOR_ROTATE_RIGHT_TAG_SMT2);
  INSERT ("bvule", BTOR_BVULE_TAG_SMT2);
  INSERT ("bvugt", BTOR_BVUGT_TAG_SMT2);
  INSERT ("bvuge", BTOR_BVUGE_TAG_SMT2);
  INSERT ("bvslt", BTOR_BVSLT_TAG_SMT2);
  INSERT ("bvsle", BTOR_BVSLE_TAG_SMT2);
  INSERT ("bvsgt", BTOR_BVSGT_TAG_SMT2);
  INSERT ("bvsge", BTOR_BVSGE_TAG_SMT2);
  /* Z3 extensions */
  INSERT ("bvredor", BTOR_BVREDOR_TAG_SMT2);
  INSERT ("bvredand", BTOR_BVREDAND_TAG_SMT2);
  INSERT ("ext_rotate_left", BTOR_EXT_ROTATE_LEFT_TAG_SMT2);
  INSERT ("ext_rotate_right", BTOR_EXT_ROTATE_RIGHT_TAG_SMT2);
}

static void
insert_logics_smt2 (BtorSMT2Parser *parser)
{
  INSERT ("AUFLIA", BTOR_AUFLIA_TAG_SMT2);
  INSERT ("AUFLIRA", BTOR_AUFLIRA_TAG_SMT2);
  INSERT ("AUFNIRA", BTOR_AUFNIRA_TAG_SMT2);
  INSERT ("LRA", BTOR_LRA_TAG_SMT2);
  INSERT ("QF_ABV", BTOR_QF_ABV_TAG_SMT2);
  INSERT ("QF_AUFBV", BTOR_QF_AUFBV_TAG_SMT2);
  INSERT ("QF_AUFLIA", BTOR_QF_AUFLIA_TAG_SMT2);
  INSERT ("QF_AX", BTOR_QF_AX_TAG_SMT2);
  INSERT ("QF_BV", BTOR_QF_BV_TAG_SMT2);
  INSERT ("QF_IDL", BTOR_QF_IDL_TAG_SMT2);
  INSERT ("QF_LIA", BTOR_QF_LIA_TAG_SMT2);
  INSERT ("QF_LRA", BTOR_QF_LRA_TAG_SMT2);
  INSERT ("QF_NIA", BTOR_QF_NIA_TAG_SMT2);
  INSERT ("QF_NRA", BTOR_QF_NRA_TAG_SMT2);
  INSERT ("QF_RDL", BTOR_QF_RDL_TAG_SMT2);
  INSERT ("QF_UF", BTOR_QF_UF_TAG_SMT2);
  INSERT ("QF_UFBV", BTOR_QF_UFBV_TAG_SMT2);
  INSERT ("QF_UFIDL", BTOR_QF_UFIDL_TAG_SMT2);
  INSERT ("QF_UFLIA", BTOR_QF_UFLIA_TAG_SMT2);
  INSERT ("QF_UFLRA", BTOR_QF_UFLRA_TAG_SMT2);
  INSERT ("QF_UFNRA", BTOR_QF_UFNRA_TAG_SMT2);
  INSERT ("UFLRA", BTOR_UFLRA_TAG_SMT2);
  INSERT ("UFNIA", BTOR_UFNIA_TAG_SMT2);
  INSERT ("BV", BTOR_BV_TAG_SMT2);
  INSERT ("UFBV", BTOR_UFBV_TAG_SMT2);
  INSERT ("ABV", BTOR_ABV_TAG_SMT2);
}

static BtorSMT2Parser *
new_smt2_parser (Btor *btor)
{
  BtorSMT2Parser *res;
  BtorMemMgr *mem = btor_mem_mgr_new ();
  BTOR_NEW (mem, res);
  BTOR_CLR (res);
  res->done          = false;
  res->btor          = btor;
  res->mem           = mem;
  res->num_scopes    = 0;
  res->print_success = false;

#ifdef BTOR_USE_CLONE_SCOPES
  BTOR_INIT_STACK (mem, res->btor_scopes);
  BTOR_PUSH_STACK (res->btor_scopes, btor);
#endif
  BTOR_INIT_STACK (mem, res->work);
  BTOR_INIT_STACK (mem, res->inputs);
  BTOR_INIT_STACK (mem, res->outputs);
  BTOR_INIT_STACK (mem, res->outputs_trail);
  BTOR_INIT_STACK (mem, res->inputs_trail);
  BTOR_INIT_STACK (mem, res->sorts);

  BTOR_INIT_STACK (mem, res->assumptions);
  BTOR_INIT_STACK (mem, res->assumptions_trail);
  BTOR_INIT_STACK (mem, res->token);

  init_char_classes_smt2 (res);

  insert_keywords_smt2 (res);
  insert_reserved_words_smt2 (res);
  insert_commands_smt2 (res);
  insert_core_symbols_smt2 (res);
  insert_array_symbols_smt2 (res);
  insert_bitvec_symbols_smt2 (res);
  insert_logics_smt2 (res);

  return res;
}

static void
release_work_smt2 (BtorSMT2Parser *parser)
{
  BtorSMT2Item item;
  while (!BTOR_EMPTY_STACK (parser->work))
  {
    item = BTOR_POP_STACK (parser->work);
    release_item_smt2 (parser, &item);
  }
  BTOR_RELEASE_STACK (parser->work);
}

static void
delete_smt2_parser (BtorSMT2Parser *parser)
{
  BtorMemMgr *mem = parser->mem;

#ifdef BTOR_USE_CLONE_SCOPES
  while (BTOR_COUNT_STACK (parser->btor_scopes) > 1)
    close_current_btor_scope (parser);
#endif

  while (!BTOR_EMPTY_STACK (parser->assumptions_trail))
    close_current_scope (parser);

  release_symbols_smt2 (parser);
  release_work_smt2 (parser);

  if (parser->infile_name) btor_mem_freestr (mem, parser->infile_name);
  if (parser->error) btor_mem_freestr (mem, parser->error);

  while (!BTOR_EMPTY_STACK (parser->inputs))
    boolector_release (parser->btor, BTOR_POP_STACK (parser->inputs));
  BTOR_RELEASE_STACK (parser->inputs);

  while (!BTOR_EMPTY_STACK (parser->outputs))
    boolector_release (parser->btor, BTOR_POP_STACK (parser->outputs));
  BTOR_RELEASE_STACK (parser->outputs);

  while (!BTOR_EMPTY_STACK (parser->sorts))
    boolector_release_sort (parser->btor, BTOR_POP_STACK (parser->sorts));
  BTOR_RELEASE_STACK (parser->sorts);

  BTOR_RELEASE_STACK (parser->outputs_trail);
  BTOR_RELEASE_STACK (parser->inputs_trail);
#ifdef BTOR_USE_CLONE_SCOPES
  BTOR_RELEASE_STACK (parser->btor_scopes);
#endif
  BTOR_RELEASE_STACK (parser->assumptions);
  BTOR_RELEASE_STACK (parser->assumptions_trail);
  BTOR_RELEASE_STACK (parser->token);

  BTOR_DELETE (mem, parser);
  btor_mem_mgr_delete (mem);
}

static bool
isspace_smt2 (int32_t ch)
{
  return ch == ' ' || ch == '\t' || ch == '\r' || ch == '\n';
}

static uint32_t
cc_smt2 (BtorSMT2Parser *parser, int32_t ch)
{
  if (ch < 0 || ch >= 256) return 0;
  return parser->cc[(unsigned char) ch];
}

static void
pushch_smt2 (BtorSMT2Parser *parser, int32_t ch)
{
  assert (ch != EOF);
  BTOR_PUSH_STACK (parser->token, ch);
}

static int32_t
read_token_aux_smt2 (BtorSMT2Parser *parser)
{
  BtorSMT2Node *node;
  unsigned char cc;
  int32_t ch;
  assert (!BTOR_INVALID_TAG_SMT2);  // error code:          0
  BTOR_RESET_STACK (parser->token);
  parser->last_node = 0;
RESTART:
  do
  {
    parser->coo = parser->nextcoo;
    if ((ch = nextch_smt2 (parser)) == EOF)
    {
      assert (EOF < 0);
      return EOF;  // end of tokens:       EOF
    }
  } while (isspace_smt2 (ch));
  if (ch == ';')
  {
    while ((ch = nextch_smt2 (parser)) != '\n')
      if (ch == EOF)
      {
        assert (!BTOR_INVALID_TAG_SMT2);
        return !perr_smt2 (parser, "unexpected end-of-file in comment");
      }
    goto RESTART;
  }
  cc = cc_smt2 (parser, ch);
  if (ch == '(')
  {
    pushch_smt2 (parser, '(');
    pushch_smt2 (parser, 0);
    return BTOR_LPAR_TAG_SMT2;
  }
  if (ch == ')')
  {
    pushch_smt2 (parser, ')');
    pushch_smt2 (parser, 0);
    return BTOR_RPAR_TAG_SMT2;
  }
  if (ch == '#')
  {
    pushch_smt2 (parser, '#');
    if ((ch = nextch_smt2 (parser)) == EOF)
      return !perr_smt2 (parser, "unexpected end-of-file after '#'");
    if (ch == 'b')
    {
      pushch_smt2 (parser, 'b');
      if ((ch = nextch_smt2 (parser)) == EOF)
        return !perr_smt2 (parser, "unexpected end-of-file after '#b'");
      if (ch != '0' && ch != '1')
        return !perr_smt2 (parser, "expected '0' or '1' after '#b'");
      pushch_smt2 (parser, ch);
      for (;;)
      {
        ch = nextch_smt2 (parser);
        if (ch != '0' && ch != '1') break;
        pushch_smt2 (parser, ch);
      }
      savech_smt2 (parser, ch);
      pushch_smt2 (parser, 0);
      return BTOR_BINARY_CONSTANT_TAG_SMT2;
    }
    else if (ch == 'x')
    {
      pushch_smt2 (parser, 'x');
      if ((ch = nextch_smt2 (parser)) == EOF)
        return !perr_smt2 (parser, "unexpected end-of-file after '#x'");
      if (!(cc_smt2 (parser, ch) & BTOR_HEXADECIMAL_DIGIT_CHAR_CLASS_SMT2))
        return !perr_smt2 (parser, "expected hexa-decimal digit after '#x'");
      pushch_smt2 (parser, ch);
      for (;;)
      {
        ch = nextch_smt2 (parser);
        if (!(cc_smt2 (parser, ch) & BTOR_HEXADECIMAL_DIGIT_CHAR_CLASS_SMT2))
          break;
        pushch_smt2 (parser, ch);
      }
      savech_smt2 (parser, ch);
      pushch_smt2 (parser, 0);
      return BTOR_HEXADECIMAL_CONSTANT_TAG_SMT2;
    }
    else
      return !perr_smt2 (parser, "expected 'x' or 'b' after '#'");
  }
  else if (ch == '"')
  {
    pushch_smt2 (parser, '"');
    for (;;)
    {
      if ((ch = nextch_smt2 (parser)) == EOF)
        return !cerr_smt2 (parser, "unexpected", ch, "in string");
      if (ch == '"')
      {
        pushch_smt2 (parser, '"');
        pushch_smt2 (parser, 0);
        return BTOR_STRING_CONSTANT_TAG_SMT2;
      }
      if (ch == '\\')
      {
        if ((ch = nextch_smt2 (parser)) != '"' && ch != '\\')
          return !cerr_smt2 (
              parser, "unexpected", ch, "after backslash '\\\\' in string");
      }
      else if (!(cc_smt2 (parser, ch) & BTOR_STRING_CHAR_CLASS_SMT2))
      {
        // TODO unreachable?
        return !cerr_smt2 (parser, "invalid", ch, "in string");
      }
      pushch_smt2 (parser, ch);
    }
  }
  else if (ch == '|')
  {
    for (;;)
    {
      if ((ch = nextch_smt2 (parser)) == EOF)
        return !cerr_smt2 (parser, "unexpected", ch, "in quoted symbol");
      if (ch == '|')
      {
        pushch_smt2 (parser, 0);
        if (!(node = find_symbol_smt2 (parser, parser->token.start)))
        {
          node       = new_node_smt2 (parser, BTOR_SYMBOL_TAG_SMT2);
<<<<<<< HEAD
          node->name = btor_strdup (parser->mem, parser->token.start);
          assert (!find_symbol_smt2 (parser, node->name));
=======
          node->name = btor_mem_strdup (parser->mem, parser->token.start);
>>>>>>> 29a97ba8
          insert_symbol_smt2 (parser, node);
        }
        parser->last_node = node;
        return BTOR_SYMBOL_TAG_SMT2;
      }
      pushch_smt2 (parser, ch);
    }
  }
  else if (ch == ':')
  {
    pushch_smt2 (parser, ':');
    if ((ch = nextch_smt2 (parser)) == EOF)
      return !perr_smt2 (parser, "unexpected end-of-file after ':'");
    if (!(cc_smt2 (parser, ch) & BTOR_KEYWORD_CHAR_CLASS_SMT2))
      return !cerr_smt2 (parser, "unexpected", ch, "after ':'");
    pushch_smt2 (parser, ch);
    while ((cc_smt2 (parser, ch = nextch_smt2 (parser))
            & BTOR_KEYWORD_CHAR_CLASS_SMT2))
    {
      assert (ch != EOF);
      pushch_smt2 (parser, ch);
    }
    savech_smt2 (parser, ch);
    pushch_smt2 (parser, 0);
    if (!(node = find_symbol_smt2 (parser, parser->token.start)))
    {
      node       = new_node_smt2 (parser, BTOR_ATTRIBUTE_TAG_SMT2);
<<<<<<< HEAD
      node->name = btor_strdup (parser->mem, parser->token.start);
      assert (!find_symbol_smt2 (parser, node->name));
=======
      node->name = btor_mem_strdup (parser->mem, parser->token.start);
>>>>>>> 29a97ba8
      insert_symbol_smt2 (parser, node);
    }
    parser->last_node = node;
    return node->tag;
  }
  else if (ch == '0')
  {
    pushch_smt2 (parser, '0');
    ch = nextch_smt2 (parser);
    if (ch == '.')
    {
      pushch_smt2 (parser, '.');
      if ((ch = nextch_smt2 (parser)) == EOF)
        return !perr_smt2 (parser, "unexpected end-of-file after '0.'");
      if (!(cc_smt2 (parser, ch) & BTOR_DECIMAL_DIGIT_CHAR_CLASS_SMT2))
        return !perr_smt2 (parser, "expected decimal digit after '0.'");
      pushch_smt2 (parser, ch);
      for (;;)
      {
        ch = nextch_smt2 (parser);
        if (!(cc_smt2 (parser, ch) & BTOR_DECIMAL_DIGIT_CHAR_CLASS_SMT2)) break;
        pushch_smt2 (parser, ch);
      }
    }
    savech_smt2 (parser, ch);
    pushch_smt2 (parser, 0);
    return BTOR_DECIMAL_CONSTANT_TAG_SMT2;
  }
  else if (cc & BTOR_DECIMAL_DIGIT_CHAR_CLASS_SMT2)
  {
    pushch_smt2 (parser, ch);
    for (;;)
    {
      ch = nextch_smt2 (parser);
      if (!(cc_smt2 (parser, ch) & BTOR_DECIMAL_DIGIT_CHAR_CLASS_SMT2)) break;
      pushch_smt2 (parser, ch);
    }
    if (ch == '.')
    {
      pushch_smt2 (parser, '.');
      if ((ch = nextch_smt2 (parser)) == EOF)
      {
        pushch_smt2 (parser, 0);
        return !perr_smt2 (
            parser, "unexpected end-of-file after '%s'", parser->token.start);
      }
      if (!(cc_smt2 (parser, ch) & BTOR_DECIMAL_DIGIT_CHAR_CLASS_SMT2))
      {
        pushch_smt2 (parser, 0);
        return !perr_smt2 (
            parser, "expected decimal digit after '%s'", parser->token.start);
      }
      pushch_smt2 (parser, ch);
      for (;;)
      {
        ch = nextch_smt2 (parser);
        if (!(cc_smt2 (parser, ch) & BTOR_DECIMAL_DIGIT_CHAR_CLASS_SMT2)) break;
        pushch_smt2 (parser, ch);
      }
    }
    savech_smt2 (parser, ch);
    pushch_smt2 (parser, 0);
    return BTOR_DECIMAL_CONSTANT_TAG_SMT2;
  }
  else if (cc & BTOR_SYMBOL_CHAR_CLASS_SMT2)
  {
    pushch_smt2 (parser, ch);
    for (;;)
    {
      ch = nextch_smt2 (parser);
      if (!(cc_smt2 (parser, ch) & BTOR_SYMBOL_CHAR_CLASS_SMT2)) break;
      pushch_smt2 (parser, ch);
    }
    savech_smt2 (parser, ch);
    pushch_smt2 (parser, 0);
    if (!strcmp (parser->token.start, "_")) return BTOR_UNDERSCORE_TAG_SMT2;
    if (!(node = find_symbol_smt2 (parser, parser->token.start)))
    {
      node       = new_node_smt2 (parser, BTOR_SYMBOL_TAG_SMT2);
<<<<<<< HEAD
      node->name = btor_strdup (parser->mem, parser->token.start);
      assert (!find_symbol_smt2 (parser, node->name));
=======
      node->name = btor_mem_strdup (parser->mem, parser->token.start);
>>>>>>> 29a97ba8
      insert_symbol_smt2 (parser, node);
    }
    parser->last_node = node;
    return node->tag;
  }
  else
    return !cerr_smt2 (parser, "illegal", ch, 0);

  // TODO should be dead code ...?
  return !perr_smt2 (parser, "internal token reading error");
}

static int32_t
read_token_smt2 (BtorSMT2Parser *parser)
{
  int32_t res;
  parser->lastcoo = parser->coo;
  res             = read_token_aux_smt2 (parser);
  if (boolector_get_opt (parser->btor, BTOR_OPT_VERBOSITY) >= 4)
  {
    printf ("[btorsmt2] line %-8d column %-4d token %08x %s\n",
            parser->coo.x,
            parser->coo.y,
            res,
            res == EOF ? "<end-of-file>"
                       : res == BTOR_INVALID_TAG_SMT2 ? "<error>"
                                                      : parser->token.start);
    fflush (stdout);
  }
  return res;
}

static int32_t
read_rpar_smt2 (BtorSMT2Parser *parser, const char *msg)
{
  int32_t tag = read_token_smt2 (parser);
  if (tag == EOF)
    return !perr_smt2 (parser, "expected ')'%s at end-of-file", msg ? msg : "");
  if (tag == BTOR_INVALID_TAG_SMT2)
  {
    assert (parser->error);
    return 0;
  }
  if (tag != BTOR_RPAR_TAG_SMT2)
    return !perr_smt2 (
        parser, "expected ')'%s at '%s'", msg ? msg : "", parser->token.start);
  return 1;
}

static int32_t
read_lpar_smt2 (BtorSMT2Parser *parser, const char *msg)
{
  int32_t tag = read_token_smt2 (parser);
  if (tag == EOF)
    return !perr_smt2 (parser, "expected '('%s at end-of-file", msg ? msg : "");
  if (tag == BTOR_INVALID_TAG_SMT2)
  {
    assert (parser->error);
    return 0;
  }
  if (tag != BTOR_LPAR_TAG_SMT2)
    return !perr_smt2 (
        parser, "expected '('%s at '%s'", msg ? msg : "", parser->token.start);
  return 1;
}

static int32_t
skip_sexprs (BtorSMT2Parser *parser, int32_t initial)
{
  int32_t tag, open = initial;
  while (open > 0)
  {
    tag = read_token_smt2 (parser);
    if (tag == EOF)
    {
      if (open > 0) return !perr_smt2 (parser, "')' missing at end-of-file");
      return 1;
    }
    if (tag == BTOR_INVALID_TAG_SMT2)
    {
      assert (parser->error);
      return 0;
    }
    else if (tag == BTOR_LPAR_TAG_SMT2)
      open++;
    else if (tag == BTOR_RPAR_TAG_SMT2)
      open--;
  }
  return 1;
}

static int32_t
read_symbol (BtorSMT2Parser *parser, const char *errmsg, BtorSMT2Node **resptr)
{
  int32_t tag = read_token_smt2 (parser);
  if (tag == BTOR_INVALID_TAG_SMT2) return 0;
  if (tag == EOF)
    return !perr_smt2 (parser,
                       "expected symbol%s but reached end-of-file",
                       errmsg ? errmsg : "");
  if (tag != BTOR_SYMBOL_TAG_SMT2)
    return !perr_smt2 (parser,
                       "expected symbol%s at '%s'",
                       errmsg ? errmsg : "",
                       parser->token.start);
  assert (parser->last_node->tag == BTOR_SYMBOL_TAG_SMT2);
  *resptr = parser->last_node;
  return 1;
}

static int32_t
str2int32_smt2 (BtorSMT2Parser *parser,
                bool posonly,
                const char *str,
                int32_t *resptr)
{
  int32_t res;
  int32_t ch, digit;
  const char *p;
  res = 0;
  assert (sizeof (int32_t) == 4);
  for (p = str; (ch = *p); p++)
  {
    if (res > INT_MAX / 10 || ch < '0' || ch > '9')
    INVALID:
      return !perr_smt2 (parser, "invalid 32-bit integer '%s'", str);
    assert ('0' <= ch && ch <= '9');
    if (res) res *= 10;
    digit = ch - '0';
    if (INT_MAX - digit < res) goto INVALID;
    res += digit;
  }
  if (posonly && !res)
    return !perr_smt2 (
        parser, "expected positive non-zero 32-bit integer at '%s'", str);
  *resptr = res;
  return 1;
}

static int32_t
str2uint32_smt2 (BtorSMT2Parser *parser,
                 bool posonly,
                 const char *str,
                 uint32_t *resptr)
{
  int32_t res, rint;
  res     = str2int32_smt2 (parser, posonly, str, &rint);
  *resptr = (uint32_t) rint;
  return res;
}

static BtorSMT2Item *
push_item_smt2 (BtorSMT2Parser *parser, BtorSMT2Tag tag)
{
  BtorSMT2Item item;
  BTOR_CLR (&item);
  item.coo = parser->coo;
  item.tag = tag;
  BTOR_PUSH_STACK (parser->work, item);
  return parser->work.top - 1;
}

static BtorSMT2Item *
last_lpar_smt2 (BtorSMT2Parser *parser)
{
  BtorSMT2Item *p = parser->work.top;
  do
  {
    if (p-- == parser->work.start) return 0;
  } while (p->tag != BTOR_LPAR_TAG_SMT2);
  return p;
}

#define BTOR_TAG_CLASS_MASK_SMT2                              \
  (BTOR_RESERVED_TAG_CLASS_SMT2 | BTOR_COMMAND_TAG_CLASS_SMT2 \
   | BTOR_KEYWORD_TAG_CLASS_SMT2 | BTOR_CORE_TAG_CLASS_SMT2   \
   | BTOR_ARRAY_TAG_CLASS_SMT2 | BTOR_BITVEC_TAG_CLASS_SMT2   \
   | BTOR_LOGIC_TAG_CLASS_SMT2)

static bool
is_item_with_node_smt2 (BtorSMT2Item *item)
{
  if (item->tag == BTOR_SYMBOL_TAG_SMT2) return true;
  if (item->tag == BTOR_ATTRIBUTE_TAG_SMT2) return true;
  if (item->tag & BTOR_TAG_CLASS_MASK_SMT2) return true;
  return false;
}

static const char *
item2str_smt2 (BtorSMT2Item *item)
{
  if (is_item_with_node_smt2 (item))
  {
    if (!item->node) return "<zero-node-item>";
    assert (item->node->name);
    return item->node->name;
  }
  else if (item->tag & BTOR_CONSTANT_TAG_CLASS_SMT2)
  {
    assert (item->str);
    return item->str;
  }
  else
    return "<non-printable-item>";
}

static bool
is_bvconst_str_smt2 (const char *str)
{
  const char *p;
  if (str[0] != 'b' || str[1] != 'v') return false;
  if (!isdigit ((int32_t) str[2])) return false;
  for (p = str + 3; *p; p++)
    if (!isdigit ((int32_t) *p)) return false;
  return true;
}

static bool
prev_item_was_lpar_smt2 (BtorSMT2Parser *parser)
{
  if (BTOR_COUNT_STACK (parser->work) >= 2
      && parser->work.top[-2].tag == BTOR_LPAR_TAG_SMT2)
    return true;
  return !perr_smt2 (parser, "expected '(' before '%s'", parser->token.start);
}

/* Note: we need tokens string only for get-value (for printing the originally
 *	 parsed, non-simplified expression) */
static int32_t
parse_int32_smt2 (BtorSMT2Parser *parser,
                  bool posonly,
                  int32_t *resptr,
                  BtorCharStack *tokens)
{
  int32_t i, tag;
  char c, t;

  tag = read_token_smt2 (parser);
  for (i = 0; tokens && i < BTOR_COUNT_STACK (parser->token); i++)
  {
    c = BTOR_PEEK_STACK (parser->token, i);
    t = BTOR_COUNT_STACK (*tokens) ? BTOR_TOP_STACK (*tokens) : 0;
    if (!c && t == '(') continue;
    if (c == ')' && t == ' ') (void) BTOR_POP_STACK (*tokens);
    if (t == ')' && c == '(') BTOR_PUSH_STACK (*tokens, ' ');
    BTOR_PUSH_STACK (*tokens, c ? c : ' ');
  }

  if (tag == BTOR_INVALID_TAG_SMT2) return 0;
  if (tag == EOF)
    return !perr_smt2 (parser,
                       "expected decimal constant but reached end-of-file");
  if (tag != BTOR_DECIMAL_CONSTANT_TAG_SMT2)
    return !perr_smt2 (
        parser, "expected decimal constant at '%s'", parser->token.start);
  return str2int32_smt2 (parser, posonly, parser->token.start, resptr);
}

<<<<<<< HEAD
static int
is_boolean_exp_smt2 (BtorSMT2Parser *parser, BtorSMT2Item *p)
{
  if (boolector_is_array (parser->btor, p->exp)
      || boolector_is_fun (parser->btor, p->exp)
      || boolector_get_width (parser->btor, p->exp) != 1)
    return 0;
  return 1;
=======
static int32_t
parse_uint32_smt2 (BtorSMT2Parser *parser,
                   bool posonly,
                   uint32_t *resptr,
                   BtorCharStack *tokens)
{
  int32_t res, rint;
  res     = parse_int32_smt2 (parser, posonly, &rint, tokens);
  *resptr = (uint32_t) rint;
  return res;
>>>>>>> 29a97ba8
}

static bool
check_boolean_args_smt2 (BtorSMT2Parser *parser, BtorSMT2Item *p, int32_t nargs)
{
  int32_t i;
  uint32_t width;
  for (i = 1; i <= nargs; i++)
  {
    if (boolector_is_array (parser->btor, p[i].exp))
    {
      parser->perrcoo = p[i].coo;
      return !perr_smt2 (
          parser, "argument %d of '%s' is an array term", i, p->node->name);
    }
    if ((width = boolector_get_width (parser->btor, p[i].exp)) != 1)
    {
      parser->perrcoo = p[i].coo;
      return !perr_smt2 (parser,
                         "argument %d of '%s' is a bit-vector of width %d",
                         i,
                         p->node->name,
                         width);
    }
  }
  return true;
}

static bool
check_arg_sorts_match_smt2 (BtorSMT2Parser *parser,
                            BtorSMT2Item *p,
                            int32_t nargs)
{
  int32_t i;
  uint32_t domain, width, width2;
  assert (nargs >= 1);
  width           = boolector_get_width (parser->btor, p[1].exp);
  parser->perrcoo = p->coo;
  if (boolector_is_array (parser->btor, p[1].exp))
  {
    domain = boolector_get_index_width (parser->btor, p[1].exp);
    for (i = 2; i <= nargs; i++)
    {
      if (!boolector_is_array (parser->btor, p[i].exp))
        return !perr_smt2 (
            parser,
            "first argument of '%s' is an array but argument %d is not",
            p->node->name,
            i);
      if ((width2 = boolector_get_width (parser->btor, p[i].exp)) != width)
        return !perr_smt2 (
            parser,
            "first argument of '%s' is an array of bit-vectors of width %d "
            "but argument %d is an array of bit-vectors of width %d",
            p->node->name,
            width,
            i,
            width2);
      if ((width2 = boolector_get_index_width (parser->btor, p[i].exp))
          != domain)
        return !perr_smt2 (
            parser,
            "first argument of '%s' is an array with index bit-vectors of "
            "width %d "
            "but argument %d is an array with index bit-vectors of width %d",
            p->node->name,
            domain,
            i,
            width2);
    }
  }
  else if (boolector_is_fun (parser->btor, p[1].exp))
  {
    for (i = 2; i <= nargs; i++)
    {
      if (!boolector_is_fun (parser->btor, p[i].exp))
        return !perr_smt2 (
            parser,
            "first argument of '%s' is a function but argument %d not",
            p->node->name,
            i);
      if (!boolector_is_equal_sort (parser->btor, p[1].exp, p[i].exp))
        return !perr_smt2 (
            parser,
            "sort of argument %d does not match with sort of first "
            "argument of '%s'",
            i,
            p->node->name);
    }
  }
  else
  {
    for (i = 1; i <= nargs; i++)
    {
      if (boolector_is_array (parser->btor, p[i].exp))
        return !perr_smt2 (
            parser,
            "argument %d of '%s' is an array but first argument not",
            i,
            p->node->name);
      if (boolector_is_fun (parser->btor, p[i].exp))
        return !perr_smt2 (
            parser,
            "argument %d of '%s' is a function but first argument not",
            i,
            p->node->name);
      if ((width2 = boolector_get_width (parser->btor, p[i].exp)) != width)
        return !perr_smt2 (parser,
                           "first argument of '%s' is bit-vector of width %d "
                           "but argument %d is a bit-vector of width %d",
                           p->node->name,
                           width,
                           i,
                           width2);
    }
  }
  parser->perrcoo.x = 0;
  return true;
}

static bool
check_ite_args_sorts_match_smt2 (BtorSMT2Parser *parser, BtorSMT2Item *p)
{
  uint32_t domain, width, width2;
  assert (p->tag == BTOR_ITE_TAG_SMT2);
  if (boolector_is_array (parser->btor, p[1].exp))
  {
    parser->perrcoo = p[1].coo;
    return !perr_smt2 (parser, "first argument of 'ite' is an array");
  }
  if (boolector_is_fun (parser->btor, p[1].exp))
  {
    parser->perrcoo = p[1].coo;
    return !perr_smt2 (parser, "first argument of 'ite' is a function");
  }
  if ((width2 = boolector_get_width (parser->btor, p[1].exp)) != 1)
  {
    parser->perrcoo = p[1].coo;
    return !perr_smt2 (parser,
                       "first argument of 'ite' is bit-vector of bit-width %u",
                       width2);
  }
  if (boolector_is_array (parser->btor, p[2].exp))
  {
    if (!boolector_is_array (parser->btor, p[3].exp))
    {
      parser->perrcoo = p->coo;
      return !perr_smt2 (parser,
                         "second argument of 'ite' is an array but third not");
    }
    width  = boolector_get_width (parser->btor, p[2].exp);
    width2 = boolector_get_width (parser->btor, p[3].exp);
    if (width != width2)
    {
      parser->perrcoo = p->coo;
      return !perr_smt2 (
          parser,
          "second argument of 'ite' is array of bit-vectors of width %u and "
          "third argument is array of bit-vectors of width %u",
          width,
          width2);
    }
    domain = boolector_get_index_width (parser->btor, p[2].exp);
    width2 = boolector_get_index_width (parser->btor, p[3].exp);
    if (domain != width2)
    {
      parser->perrcoo = p->coo;
      return !perr_smt2 (
          parser,
          "second argument of 'ite' is array with index bit-vectors of width "
          "%u and "
          "third argument is array with index bit-vectors of width %u",
          domain,
          width2);
    }
  }
  else
  {
    if (boolector_is_array (parser->btor, p[3].exp))
    {
      parser->perrcoo = p->coo;
      return !perr_smt2 (parser,
                         "third argument of 'ite' is an array but second not");
    }
    width  = boolector_get_width (parser->btor, p[2].exp);
    width2 = boolector_get_width (parser->btor, p[3].exp);
    if (width != width2)
    {
      parser->perrcoo = p->coo;
      return !perr_smt2 (
          parser,
          "second argument of 'ite' is bit-vector of width %d and "
          "third argument is bit-vector of width %d",
          width,
          width2);
    }
  }
  return true;
}

static bool
check_nargs_smt2 (BtorSMT2Parser *parser,
                  BtorSMT2Item *p,
                  int32_t actual,
                  int32_t required)
{
  int32_t diff   = actual - required;
  const char *op = p->node->name;
  if (diff) parser->perrcoo = p->coo;
  if (diff == -1)
    return !perr_smt2 (parser, "one argument to '%s' missing", op);
  if (diff < 0)
    return !perr_smt2 (parser, "%d arguments to '%s' missing", -diff, op);
  if (diff == 1)
    return !perr_smt2 (parser, "'%s' has one argument too much", op);
  if (diff > 0)
    return !perr_smt2 (parser, "'%s' has %d arguments too much", op, diff);
  return true;
}

static bool
check_not_array_or_uf_args_smt2 (BtorSMT2Parser *parser,
                                 BtorSMT2Item *p,
                                 int32_t nargs)
{
  int32_t i;
  for (i = 1; i <= nargs; i++)
  {
    if (boolector_is_array (parser->btor, p[i].exp))
    {
      parser->perrcoo = p[i].coo;
      return !perr_smt2 (
          parser, "argument %d of '%s' is an array", i, p->node->name);
    }
    if (boolector_is_fun (parser->btor, p[i].exp))
    {
      parser->perrcoo = p[i].coo;
      return !perr_smt2 (
          parser, "argument %d of '%s' is a function", i, p->node->name);
    }
  }
  return true;
}

static BoolectorNode *
translate_shift_smt2 (Btor *btor,
                      BoolectorNode *a0,
                      BoolectorNode *a1,
                      BoolectorNode *(*f) (Btor *,
                                           BoolectorNode *,
                                           BoolectorNode *) )
{
  BoolectorNode *c, *e, *t, *e0, *u, *l, *tmp, *res;
  BoolectorSort s;
  uint32_t width, l0, l1, p0, p1;

  width = boolector_get_width (btor, a0);

  assert (width == boolector_get_width (btor, a1));

  l1 = 0;
  for (l0 = 1; l0 < width; l0 *= 2) l1++;

  assert (l0 == (1u << l1));

  if (width == 1)
  {
    assert (l0 == 1);
    assert (l1 == 0);

    if (f != boolector_sra)
    {
      tmp = boolector_not (btor, a1);
      res = boolector_and (btor, a0, tmp);
      boolector_release (btor, tmp);
    }
    else
      res = boolector_copy (btor, a0);
  }
  else
  {
    assert (width >= 1);
    assert (width <= l0);

    p0 = l0 - width;
    p1 = width - l1;

    assert (p1 > 0);

    u = boolector_slice (btor, a1, width - 1, width - p1);
    l = boolector_slice (btor, a1, l1 - 1, 0);

    assert (boolector_get_width (btor, u) == p1);
    assert (boolector_get_width (btor, l) == l1);

    if (p1 > 1)
      c = boolector_redor (btor, u);
    else
      c = boolector_copy (btor, u);

    boolector_release (btor, u);

    if (f == boolector_sra)
    {
      tmp = boolector_slice (btor, a0, width - 1, width - 1);
      t   = boolector_sext (btor, tmp, width - 1);
      boolector_release (btor, tmp);
    }
    else
    {
      s = boolector_bitvec_sort (btor, width);
      t = boolector_zero (btor, s);
      boolector_release_sort (btor, s);
    }

    if (!p0)
      e0 = boolector_copy (btor, a0);
    else if (f == boolector_sra)
      e0 = boolector_sext (btor, a0, p0);
    else
      e0 = boolector_uext (btor, a0, p0);

    assert (boolector_get_width (btor, e0) == l0);

    e = f (btor, e0, l);
    boolector_release (btor, e0);
    boolector_release (btor, l);

    if (p0 > 0)
    {
      tmp = boolector_slice (btor, e, width - 1, 0);
      boolector_release (btor, e);
      e = tmp;
    }

    res = boolector_cond (btor, c, t, e);

    boolector_release (btor, c);
    boolector_release (btor, t);
    boolector_release (btor, e);
  }
  return res;
}

static BoolectorNode *
shl_smt2 (Btor *btor, BoolectorNode *a, BoolectorNode *b)
{
  return translate_shift_smt2 (btor, a, b, boolector_sll);
}

static BoolectorNode *
ashr_smt2 (Btor *btor, BoolectorNode *a, BoolectorNode *b)
{
  return translate_shift_smt2 (btor, a, b, boolector_sra);
}

static BoolectorNode *
lshr_smt2 (Btor *btor, BoolectorNode *a, BoolectorNode *b)
{
  return translate_shift_smt2 (btor, a, b, boolector_srl);
}

static BoolectorNode *
translate_rotate_smt2 (Btor *btor,
                       BoolectorNode *exp,
                       uint32_t shift,
                       uint32_t left)
{
  BoolectorNode *l, *r, *res;
  uint32_t width;

  width = boolector_get_width (btor, exp);
  assert (width > 0);
  shift %= width;

  if (shift)
  {
    if (left) shift = width - shift;

    assert (1 <= shift && shift < width);

    l = boolector_slice (btor, exp, shift - 1, 0);
    r = boolector_slice (btor, exp, width - 1, shift);

    res = boolector_concat (btor, l, r);

    boolector_release (btor, l);
    boolector_release (btor, r);
  }
  else
    res = boolector_copy (btor, exp);
  assert (boolector_get_width (btor, res) == width);
  return res;
}

static BoolectorNode *
rotate_left_smt2 (Btor *btor, BoolectorNode *exp, int32_t shift)
{
  return translate_rotate_smt2 (btor, exp, shift, 1);
}

static BoolectorNode *
rotate_right_smt2 (Btor *btor, BoolectorNode *exp, int32_t shift)
{
  return translate_rotate_smt2 (btor, exp, shift, 0);
}

static BoolectorNode *
translate_ext_rotate_smt2 (Btor *btor,
                           BoolectorNode *exp,
                           BoolectorNode *shift,
                           int32_t left)
{
  assert (boolector_is_const (btor, shift));

  BtorBitVector *shift_width_bv;
  uint32_t shift_width;

  /* max width of a bit vector is uint32_t -> conversion not a problem */
  shift_width_bv =
      btor_bv_char_to_bv (btor->mm, (char *) boolector_get_bits (btor, shift));
  shift_width = (uint32_t) btor_bv_to_uint64 (shift_width_bv);
  btor_bv_free (btor->mm, shift_width_bv);

  assert (shift_width < boolector_get_width (btor, exp));

  return translate_rotate_smt2 (btor, exp, shift_width, left);
}

static int parse_sort (BtorSMT2Parser *parser,
                       int tag,
                       bool allow_array_sort,
                       BoolectorSort *sort);

/* Note: we need look ahead and tokens string only for get-value
 *	 (for parsing a term list and printing the originally parsed,
 *	 non-simplified expression) */
static int32_t
parse_term_aux_smt2 (BtorSMT2Parser *parser,
                     bool have_look_ahead,
                     int32_t look_ahead,
                     BoolectorNode **resptr,
                     BtorSMT2Coo *cooptr,
                     BtorCharStack *tokens)
{
  char c, t;
  const char *msg;
  int32_t k, tag, open = 0, work_cnt;
  uint32_t width, width2, domain, nargs, i, j;
  BoolectorNode *(*binfun) (Btor *, BoolectorNode *, BoolectorNode *);
  BoolectorNode *(*extfun) (Btor *, BoolectorNode *, uint32_t);
  BoolectorNode *(*rotatefun) (Btor *, BoolectorNode *, int32_t);
  BoolectorNode *(*unaryfun) (Btor *, BoolectorNode *);
  BoolectorNode *(*quantfun) (Btor *, BoolectorNode *[], int, BoolectorNode *);
  BoolectorNode *res, *exp, *tmp, *old;
  BoolectorSort s;
  BtorSMT2Item *l, *p;
  BtorSMT2Node *sym, *new_sym;

  assert (!tokens || !BTOR_COUNT_STACK (*tokens));

  unaryfun = 0;
  binfun   = 0;
  work_cnt = BTOR_COUNT_STACK (parser->work);

  do
  {
    if (have_look_ahead)
    {
      tag             = look_ahead;
      have_look_ahead = false;
    }
    else
      tag = read_token_smt2 (parser);

    for (i = 0; tokens && i < BTOR_COUNT_STACK (parser->token); i++)
    {
      c = BTOR_PEEK_STACK (parser->token, i);
      t = BTOR_COUNT_STACK (*tokens) ? BTOR_TOP_STACK (*tokens) : 0;
      if (!c && t == '(') continue;
      if (c == ')' && t == ' ') (void) BTOR_POP_STACK (*tokens);
      if (t == ')' && c == '(') BTOR_PUSH_STACK (*tokens, ' ');
      BTOR_PUSH_STACK (*tokens, c ? c : ' ');
    }

    if (tag == BTOR_INVALID_TAG_SMT2)
    {
      assert (parser->error);
      return 0;
    }
    if (tag == EOF)
    {
      l = last_lpar_smt2 (parser);
      if (!l)
        return !perr_smt2 (parser,
                           "expected expression but reached end-of-file");
      return !perr_smt2 (
          parser,
          "unexpected end-of-file since '(' at line %d column %d still open",
          l->coo.x,
          l->coo.y);
    }

    /* close term */
    if (tag == BTOR_RPAR_TAG_SMT2)
    {
      if (parser->expecting_body)
      {
        l = 0;
        if (open)
        {
          l = last_lpar_smt2 (parser);
          if (++l >= parser->work.top) l = 0;
        }
        if (l)
        {
          assert (l->tag == BTOR_LET_TAG_SMT2);
          return !perr_smt2 (parser,
                             "body to '%s' at line %d column %d missing",
                             parser->expecting_body,
                             l->coo.x,
                             l->coo.y);
        }
        else
        {
          // TODO reachable?
          return !perr_smt2 (parser, "body to 'let' missing");
        }
      }
      assert (open >= 0);
      if (!open) return !perr_smt2 (parser, "expected expression");
      l = last_lpar_smt2 (parser);
      assert (l);
      p = l + 1;
      if (p == parser->work.top) return !perr_smt2 (parser, "unexpected '()'");
      nargs = parser->work.top - p - 1;
      tag   = p->tag;
      /* check if operands are expressions */
      if (tag != BTOR_LET_TAG_SMT2 && tag != BTOR_LETBIND_TAG_SMT2
          && tag != BTOR_PARLETBINDING_TAG_SMT2
          && tag != BTOR_SORTED_VAR_TAG_SMT2 && tag != BTOR_SORTED_VARS_TAG_SMT2
          && tag != BTOR_FORALL_TAG_SMT2 && tag != BTOR_EXISTS_TAG_SMT2)
      {
        for (i = 1; i <= nargs; i++)
          if (p[i].tag != BTOR_EXP_TAG_SMT2)
          {
            parser->perrcoo = p[i].coo;
            return !perr_smt2 (parser, "expected expression");
          }
      }
      /* function application */
      if (tag == BTOR_EXP_TAG_SMT2 && nargs
          && boolector_is_fun (parser->btor, p[0].exp))
      {
        BoolectorNodePtrStack fargs;
        BTOR_INIT_STACK (parser->mem, fargs);
        for (i = 1; i <= nargs; i++)
        {
          if (p[i].tag != BTOR_EXP_TAG_SMT2)
          {
            BTOR_RELEASE_STACK (fargs);
            parser->perrcoo = p[i].coo;
            return !perr_smt2 (parser, "expected expression");
          }
          BTOR_PUSH_STACK (fargs, p[i].exp);
        }
        tmp = p[0].exp;
        if (nargs != boolector_get_fun_arity (parser->btor, tmp))
        {
          BTOR_RELEASE_STACK (fargs);
          return !perr_smt2 (parser, "invalid number of arguments");
        }
        k = boolector_fun_sort_check (parser->btor, fargs.start, nargs, tmp);
        if (k >= 0)
        {
          BTOR_RELEASE_STACK (fargs);
          return !perr_smt2 (parser, "invalid sort for argument %d", k + 1);
        }
        parser->work.top = p;
        l->tag           = BTOR_EXP_TAG_SMT2;
        l->exp = boolector_apply (parser->btor, fargs.start, nargs, tmp);
        for (i = 0; i <= nargs; i++) boolector_release (parser->btor, p[i].exp);
        BTOR_RELEASE_STACK (fargs);
      }
      else if (tag == BTOR_EXP_TAG_SMT2)
      {
        if (nargs)
        {
          parser->perrcoo = l->coo;
          return !perr_smt2 (parser, "list with %d expressions", nargs + 1);
        }
        p->coo = l->coo;
        *l     = *p;
        parser->work.top--;
        assert (l + 1 == parser->work.top);
      }
      else if (tag == BTOR_NOT_TAG_SMT2)
      {
        if (nargs != 1)
        {
          parser->perrcoo = p->coo;
          return !perr_smt2 (parser,
                             "'not' with %d arguments but expected exactly one",
                             nargs);
        }
        tmp = p[1].exp;
        if (boolector_is_array (parser->btor, tmp))
        {
          parser->perrcoo = p[1].coo;
          return !perr_smt2 (
              parser, "unexpected array expression as argument to 'not'");
        }
        if ((width = boolector_get_width (parser->btor, tmp)) != 1)
        {
          parser->perrcoo = p[1].coo;
          return !perr_smt2 (
              parser,
              "unexpected bit-vector of width %d as argument to 'not'",
              width);
        }
        parser->work.top = p;
        l->tag           = BTOR_EXP_TAG_SMT2;
        l->exp           = boolector_not (parser->btor, tmp);
        boolector_release (parser->btor, tmp);
      }
      else if (tag == BTOR_IMPLIES_TAG_SMT2)
      {
        if (!nargs)
          return !perr_smt2 (parser, "argument to '%s' missing", p->node->name);
        if (!check_boolean_args_smt2 (parser, p, nargs)) return 0;
        exp = 0;
        for (i = nargs; i >= 1; i--)
        {
          if (exp)
          {
            old = exp;
            exp = boolector_implies (parser->btor, p[i].exp, old);
            boolector_release (parser->btor, old);
          }
          else
            exp = boolector_copy (parser->btor, p[i].exp);
        }
        assert (exp);
      RELEASE_EXP_AND_OVERWRITE:
        for (i = 1; i <= nargs; i++) boolector_release (parser->btor, p[i].exp);
        parser->work.top = p;
        l->tag           = BTOR_EXP_TAG_SMT2;
        l->exp           = exp;
      }
      else if (tag == BTOR_AND_TAG_SMT2)
      {
        binfun = boolector_and;
      BIN_BOOL_LEFT_ASSOCIATIVE_CORE:
        if (nargs < 2)
        {
          parser->perrcoo = p->coo;
          return !perr_smt2 (parser, "argument to '%s' missing", p->node->name);
        }
        if (!check_boolean_args_smt2 (parser, p, nargs)) return 0;
        exp = 0;
        for (i = 1; i <= nargs; i++)
        {
          if (exp)
          {
            old = exp;
            exp = binfun (parser->btor, old, p[i].exp);
            boolector_release (parser->btor, old);
          }
          else
            exp = boolector_copy (parser->btor, p[i].exp);
        }
        assert (exp);
        goto RELEASE_EXP_AND_OVERWRITE;
      }
      else if (tag == BTOR_OR_TAG_SMT2)
      {
        binfun = boolector_or;
        goto BIN_BOOL_LEFT_ASSOCIATIVE_CORE;
      }
      else if (tag == BTOR_XOR_TAG_SMT2)
      {
        binfun = boolector_xor;
        goto BIN_BOOL_LEFT_ASSOCIATIVE_CORE;
      }
      // TODO (ma): merge with distinct
      else if (tag == BTOR_EQUAL_TAG_SMT2)
      {
        if (!nargs)
        {
          parser->perrcoo = p->coo;
          return !perr_smt2 (parser, "arguments to '=' missing");
        }
        if (nargs == 1)
        {
          parser->perrcoo = p->coo;
          return !perr_smt2 (parser, "only one argument to '='");
        }
        if (!check_arg_sorts_match_smt2 (parser, p, nargs)) return 0;
        exp = boolector_true (parser->btor);
        for (i = 1; i < nargs; i++)
        {
          tmp = boolector_eq (parser->btor, p[i].exp, p[i + 1].exp);
          old = exp;
          exp = boolector_and (parser->btor, old, tmp);
          boolector_release (parser->btor, old);
          boolector_release (parser->btor, tmp);
        }
        goto RELEASE_EXP_AND_OVERWRITE;
      }
      else if (tag == BTOR_DISTINCT_TAG_SMT2)
      {
        if (!nargs)
        {
          parser->perrcoo = p->coo;
          return !perr_smt2 (parser, "arguments to 'distinct' missing");
        }
        if (nargs == 1)
        {
          parser->perrcoo = p->coo;
          return !perr_smt2 (parser, "only one argument to 'distinct'");
        }
        if (!check_arg_sorts_match_smt2 (parser, p, nargs)) return 0;
        exp = boolector_true (parser->btor);
        for (i = 1; i < nargs; i++)
        {
          for (j = i + 1; j <= nargs; j++)
          {
            tmp = boolector_ne (parser->btor, p[i].exp, p[j].exp);
            old = exp;
            exp = boolector_and (parser->btor, old, tmp);
            boolector_release (parser->btor, old);
            boolector_release (parser->btor, tmp);
          }
        }
        goto RELEASE_EXP_AND_OVERWRITE;
      }
      else if (tag == BTOR_ITE_TAG_SMT2)
      {
        if (!check_nargs_smt2 (parser, p, nargs, 3)) return 0;
        if (!check_ite_args_sorts_match_smt2 (parser, p)) return 0;
        exp = boolector_cond (parser->btor, p[1].exp, p[2].exp, p[3].exp);
        goto RELEASE_EXP_AND_OVERWRITE;
      }
      else if (tag == BTOR_SELECT_TAG_SMT2)
      {
        if (!check_nargs_smt2 (parser, p, nargs, 2)) return 0;
        if (!boolector_is_array (parser->btor, p[1].exp))
        {
          parser->perrcoo = p[1].coo;
          return !perr_smt2 (parser,
                             "first argument of 'select' is not an array");
        }
        if (boolector_is_array (parser->btor, p[2].exp))
        {
          parser->perrcoo = p[2].coo;
          return !perr_smt2 (parser, "second argument of 'select' is an array");
        }
        width  = boolector_get_width (parser->btor, p[2].exp);
        domain = boolector_get_index_width (parser->btor, p[1].exp);
        if (width != domain)
        {
          parser->perrcoo = p->coo;
          return !perr_smt2 (parser,
                             "first (array) argument of 'select' has index "
                             "bit-width %u but the second (index) argument "
                             "has bit-width %u",
                             domain,
                             width);
        }
        exp = boolector_read (parser->btor, p[1].exp, p[2].exp);
        goto RELEASE_EXP_AND_OVERWRITE;
      }
      else if (tag == BTOR_STORE_TAG_SMT2)
      {
        if (!check_nargs_smt2 (parser, p, nargs, 3)) return 0;
        if (!boolector_is_array (parser->btor, p[1].exp))
        {
          parser->perrcoo = p[1].coo;
          return !perr_smt2 (parser,
                             "first argument of 'store' is not an array");
        }
        if (boolector_is_array (parser->btor, p[2].exp))
        {
          parser->perrcoo = p[2].coo;
          return !perr_smt2 (parser, "second argument of 'store' is an array");
        }
        if (boolector_is_array (parser->btor, p[3].exp))
        {
          parser->perrcoo = p[3].coo;
          return !perr_smt2 (parser, "third argument of 'store' is an array");
        }
        width  = boolector_get_width (parser->btor, p[2].exp);
        domain = boolector_get_index_width (parser->btor, p[1].exp);
        if (width != domain)
        {
          parser->perrcoo = p->coo;
          return !perr_smt2 (parser,
                             "first (array) argument of 'store' has index "
                             "bit-width %u but the second (index) argument "
                             "has bit-width %u",
                             domain,
                             width);
        }
        width  = boolector_get_width (parser->btor, p[1].exp);
        width2 = boolector_get_width (parser->btor, p[3].exp);
        if (width != width2)
        {
          parser->perrcoo = p->coo;
          return !perr_smt2 (parser,
                             "first (array) argument of 'store' has element "
                             "bit-width %u but the third (stored bit-vector) "
                             "argument has bit-width %u",
                             width,
                             width2);
        }
        exp = boolector_write (parser->btor, p[1].exp, p[2].exp, p[3].exp);
        goto RELEASE_EXP_AND_OVERWRITE;
      }
      else if (tag == BTOR_EXTRACT_TAG_SMT2)
      {
        if (!check_nargs_smt2 (parser, p, nargs, 1)) return 0;
        if (!check_not_array_or_uf_args_smt2 (parser, p, nargs)) return 0;
        width = boolector_get_width (parser->btor, p[1].exp);
        if (width <= (uint32_t) p->hi)
        {
          parser->perrcoo = p->coo;
          return !perr_smt2 (parser,
                             "first (high) 'extract' parameter %u too large "
                             "for bit-vector argument of bit-width %u",
                             p->hi,
                             width);
        }
        exp = boolector_slice (parser->btor, p[1].exp, p->hi, p->lo);
        goto RELEASE_EXP_AND_OVERWRITE;
      }
      else if (tag == BTOR_BVNOT_TAG_SMT2)
      {
        unaryfun = boolector_not;
      UNARY_BV_FUN:
        if (!check_nargs_smt2 (parser, p, nargs, 1)) return 0;
        if (!check_not_array_or_uf_args_smt2 (parser, p, nargs)) return 0;
        exp = unaryfun (parser->btor, p[1].exp);
        goto RELEASE_EXP_AND_OVERWRITE;
      }
      else if (tag == BTOR_BVNEG_TAG_SMT2)
      {
        unaryfun = boolector_neg;
        goto UNARY_BV_FUN;
      }
      else if (tag == BTOR_BVREDOR_TAG_SMT2)
      {
        unaryfun = boolector_redor;
        goto UNARY_BV_FUN;
      }
      else if (tag == BTOR_BVREDAND_TAG_SMT2)
      {
        unaryfun = boolector_redand;
        goto UNARY_BV_FUN;
      }
      else if (tag == BTOR_CONCAT_TAG_SMT2)
      {
        binfun = boolector_concat;
      BIN_BV_LEFT_ASSOCIATIVE_CORE:
        if (nargs < 2)
        {
          parser->perrcoo = p->coo;
          return !perr_smt2 (parser, "argument to '%s' missing", p->node->name);
        }
        if (tag != BTOR_CONCAT_TAG_SMT2
            && !check_arg_sorts_match_smt2 (parser, p, nargs))
          return 0;
        if (!check_not_array_or_uf_args_smt2 (parser, p, nargs)) return 0;
        exp = 0;
        for (i = 1; i <= nargs; i++)
        {
          if (exp)
          {
            old = exp;
            exp = binfun (parser->btor, old, p[i].exp);
            boolector_release (parser->btor, old);
          }
          else
            exp = boolector_copy (parser->btor, p[i].exp);
        }
        assert (exp);
        goto RELEASE_EXP_AND_OVERWRITE;
      }
      else if (tag == BTOR_BVAND_TAG_SMT2)
      {
        binfun = boolector_and;
        goto BIN_BV_LEFT_ASSOCIATIVE_CORE;
      }
      else if (tag == BTOR_BVOR_TAG_SMT2)
      {
        binfun = boolector_or;
        goto BIN_BV_LEFT_ASSOCIATIVE_CORE;
      }
      else if (tag == BTOR_BVXOR_TAG_SMT2)
      {
        binfun = boolector_xor;
        goto BIN_BV_LEFT_ASSOCIATIVE_CORE;
      }
      else if (tag == BTOR_BVADD_TAG_SMT2)
      {
        binfun = boolector_add;
        goto BIN_BV_LEFT_ASSOCIATIVE_CORE;
      }
      else if (tag == BTOR_BVSUB_TAG_SMT2)
      {
        binfun = boolector_sub;
        goto BIN_BV_LEFT_ASSOCIATIVE_CORE;
      }
      else if (tag == BTOR_BVMUL_TAG_SMT2)
      {
        binfun = boolector_mul;
        goto BIN_BV_LEFT_ASSOCIATIVE_CORE;
      }
      else if (tag == BTOR_BVUDIV_TAG_SMT2)
      {
        binfun = boolector_udiv;
      BINARY_BV_FUN:
        if (!check_nargs_smt2 (parser, p, nargs, 2)) return 0;
        if (!check_arg_sorts_match_smt2 (parser, p, 2)) return 0;
        if (!check_not_array_or_uf_args_smt2 (parser, p, nargs)) return 0;
        exp = binfun (parser->btor, p[1].exp, p[2].exp);
        goto RELEASE_EXP_AND_OVERWRITE;
      }
      else if (tag == BTOR_BVUREM_TAG_SMT2)
      {
        binfun = boolector_urem;
        goto BINARY_BV_FUN;
      }
      else if (tag == BTOR_BVSHL_TAG_SMT2)
      {
        binfun = shl_smt2;
        goto BINARY_BV_FUN;
      }
      else if (tag == BTOR_BVLSHR_TAG_SMT2)
      {
        binfun = lshr_smt2;
        goto BINARY_BV_FUN;
      }
      else if (tag == BTOR_BVULT_TAG_SMT2)
      {
        binfun = boolector_ult;
        goto BINARY_BV_FUN;
      }
      else if (tag == BTOR_BVNAND_TAG_SMT2)
      {
        binfun = boolector_nand;
        goto BINARY_BV_FUN;
      }
      else if (tag == BTOR_BVNOR_TAG_SMT2)
      {
        binfun = boolector_nor;
        goto BINARY_BV_FUN;
      }
      else if (tag == BTOR_BVXNOR_TAG_SMT2)
      {
        binfun = boolector_xnor;
        goto BINARY_BV_FUN;
      }
      else if (tag == BTOR_BVCOMP_TAG_SMT2)
      {
        binfun = boolector_eq;
        goto BINARY_BV_FUN;
      }
      else if (tag == BTOR_BVSDIV_TAG_SMT2)
      {
        binfun = boolector_sdiv;
        goto BINARY_BV_FUN;
      }
      else if (tag == BTOR_BVSREM_TAG_SMT2)
      {
        binfun = boolector_srem;
        goto BINARY_BV_FUN;
      }
      else if (tag == BTOR_BVSMOD_TAG_SMT2)
      {
        binfun = boolector_smod;
        goto BINARY_BV_FUN;
      }
      else if (tag == BTOR_BVASHR_TAG_SMT2)
      {
        binfun = ashr_smt2;
        goto BINARY_BV_FUN;
      }
      else if (tag == BTOR_REPEAT_TAG_SMT2)
      {
        if (!check_nargs_smt2 (parser, p, nargs, 1)) return 0;
        if (!check_not_array_or_uf_args_smt2 (parser, p, nargs)) return 0;
        width = boolector_get_width (parser->btor, p[1].exp);
        if (p->num && ((uint32_t) (INT_MAX / p->num) < width))
        {
          parser->perrcoo = p->coo;
          return !perr_smt2 (parser,
                             "resulting bit-width of 'repeat' too large");
        }
        exp = boolector_copy (parser->btor, p[1].exp);
        for (k = 1; k < p->num; k++)
        {
          old = exp;
          exp = boolector_concat (parser->btor, old, p[1].exp);
          boolector_release (parser->btor, old);
        }
        goto RELEASE_EXP_AND_OVERWRITE;
      }
      else if (tag == BTOR_ZERO_EXTEND_TAG_SMT2)
      {
        extfun = boolector_uext;
      EXTEND_BV_FUN:
        if (!check_nargs_smt2 (parser, p, nargs, 1)) return 0;
        if (!check_not_array_or_uf_args_smt2 (parser, p, nargs)) return 0;
        width = boolector_get_width (parser->btor, p[1].exp);
        if ((uint32_t) (INT_MAX - p->num) < width)
        {
          parser->perrcoo = p->coo;
          return !perr_smt2 (
              parser, "resulting bit-width of '%s' too large", p->node->name);
        }
        exp = extfun (parser->btor, p[1].exp, p->num);
        goto RELEASE_EXP_AND_OVERWRITE;
      }
      else if (tag == BTOR_SIGN_EXTEND_TAG_SMT2)
      {
        extfun = boolector_sext;
        goto EXTEND_BV_FUN;
      }
      else if (tag == BTOR_ROTATE_LEFT_TAG_SMT2)
      {
        rotatefun = rotate_left_smt2;
      ROTATE_BV_FUN:
        if (!check_nargs_smt2 (parser, p, nargs, 1)) return 0;
        if (!check_not_array_or_uf_args_smt2 (parser, p, nargs)) return 0;
        width = boolector_get_width (parser->btor, p[1].exp);
        exp   = rotatefun (parser->btor, p[1].exp, p->num % width);
        goto RELEASE_EXP_AND_OVERWRITE;
      }
      else if (tag == BTOR_ROTATE_RIGHT_TAG_SMT2)
      {
        rotatefun = rotate_right_smt2;
        goto ROTATE_BV_FUN;
      }
      /* Z3 bit vector extension */
      else if (tag == BTOR_EXT_ROTATE_LEFT_TAG_SMT2
               || tag == BTOR_EXT_ROTATE_RIGHT_TAG_SMT2)
      {
        if (!check_nargs_smt2 (parser, p, nargs, 2)) return 0;
        if (!check_not_array_or_uf_args_smt2 (parser, p, nargs)) return 0;
        if (!boolector_is_const (parser->btor, p[2].exp))
        {
          parser->perrcoo = p[2].coo;
          return !perr_smt2 (
              parser,
              "second argument '%s' of ext_rotate_%s"
              "is not a bit vector constant",
              p[2].node->name,
              tag == BTOR_EXT_ROTATE_LEFT_TAG_SMT2 ? "left" : "right");
        }
        exp = translate_ext_rotate_smt2 (parser->btor,
                                         p[1].exp,
                                         p[2].exp,
                                         tag == BTOR_EXT_ROTATE_LEFT_TAG_SMT2);
        goto RELEASE_EXP_AND_OVERWRITE;
      }
      else if (tag == BTOR_BVULE_TAG_SMT2)
      {
        binfun = boolector_ulte;
        goto BINARY_BV_FUN;
      }
      else if (tag == BTOR_BVUGT_TAG_SMT2)
      {
        binfun = boolector_ugt;
        goto BINARY_BV_FUN;
      }
      else if (tag == BTOR_BVUGE_TAG_SMT2)
      {
        binfun = boolector_ugte;
        goto BINARY_BV_FUN;
      }
      else if (tag == BTOR_BVSLT_TAG_SMT2)
      {
        binfun = boolector_slt;
        goto BINARY_BV_FUN;
      }
      else if (tag == BTOR_BVSLE_TAG_SMT2)
      {
        binfun = boolector_slte;
        goto BINARY_BV_FUN;
      }
      else if (tag == BTOR_BVSGT_TAG_SMT2)
      {
        binfun = boolector_sgt;
        goto BINARY_BV_FUN;
      }
      else if (tag == BTOR_BVSGE_TAG_SMT2)
      {
        binfun = boolector_sgte;
        goto BINARY_BV_FUN;
      }
      /* let (<var_binding>+) <term> */
      else if (tag == BTOR_LET_TAG_SMT2)
      {
        for (i = 1; i < nargs; i++)
        {
          if (p[i].tag != BTOR_SYMBOL_TAG_SMT2)
          {
            parser->perrcoo = p[i].coo;
            return !perr_smt2 (
                parser, "expected symbol as argument %d of 'let'", i);
          }
        }
        if (p[nargs].tag != BTOR_SYMBOL_TAG_SMT2)
        {
          if (p[i].tag != BTOR_EXP_TAG_SMT2)
          {
            parser->perrcoo = p[i].coo;
            return !perr_smt2 (
                parser, "expected expression as argument %d of 'let'", nargs);
          }
        }
        l[0].tag = BTOR_EXP_TAG_SMT2;
        l[0].exp = p[nargs].exp;
        for (i = 1; i < nargs; i++)
        {
          assert (p[i].tag == BTOR_SYMBOL_TAG_SMT2);
          sym = p[i].node;
          assert (sym);
          assert (sym->coo.x);
          assert (sym->tag == BTOR_SYMBOL_TAG_SMT2);
          remove_symbol_smt2 (parser, sym);
        }
        parser->work.top = p;
      }
      /* <var_binding> */
      else if (tag == BTOR_LETBIND_TAG_SMT2)
      {
        assert (p[1].tag == BTOR_SYMBOL_TAG_SMT2);
        if (nargs == 1)
          return !perr_smt2 (
              parser, "term to be bound to '%s' missing", p[1].node->name);
        if (nargs > 2)
        {
          parser->perrcoo = p[3].coo;
          return !perr_smt2 (
              parser, "second term bound to '%s'", p[1].node->name);
        }
        if (p[2].tag != BTOR_EXP_TAG_SMT2)
        {
          parser->perrcoo = p[2].coo;
          return !perr_smt2 (parser,
                             "expected expression in 'let' var binding");
        }
        l[0] = p[1];
        assert (!l[0].node->exp);
        assert (p[2].tag == BTOR_EXP_TAG_SMT2);
        l[0].node->exp = p[2].exp;
        assert (!l[0].node->bound);
        l[0].node->bound = 1;
        parser->work.top = p;
<<<<<<< HEAD
        assert (!parser->var_binding);
        parser->var_binding = 1;
=======
        assert (!parser->isbinding);
        parser->isbinding = true;
>>>>>>> 29a97ba8
      }
      /* (<var_binding>+) */
      else if (tag == BTOR_PARLETBINDING_TAG_SMT2)
      {
<<<<<<< HEAD
        assert (parser->var_binding);
        parser->var_binding = 0;
=======
        assert (parser->isbinding);
        parser->isbinding = false;
>>>>>>> 29a97ba8
#ifndef NDEBUG
        for (i = 1; i <= nargs; i++) assert (p[i].tag == BTOR_SYMBOL_TAG_SMT2);
#endif
        for (i = 0; i < nargs; i++) l[i] = p[i + 1];
        parser->work.top = l + nargs;
<<<<<<< HEAD
        assert (!parser->expecting_body);
        parser->expecting_body = "let";
      }
      /* forall (<sorted_var>+) <term> */
      else if (tag == BTOR_FORALL_TAG_SMT2)
      {
        BoolectorNodePtrStack params;
        msg      = "forall";
        quantfun = boolector_forall;
      CREATE_QUANTIFIER_TERM:
        for (i = 1; i < nargs; i++)
        {
          if (p[i].tag != BTOR_SYMBOL_TAG_SMT2)
          {
            parser->perrcoo = p[i].coo;
            return !perr_smt2 (
                parser, "expected symbol as argument %d of '%s'", i, msg);
          }
        }
        if (p[nargs].tag != BTOR_SYMBOL_TAG_SMT2
            && p[nargs].tag != BTOR_EXP_TAG_SMT2)
        {
          parser->perrcoo = p[nargs].coo;
          return !perr_smt2 (
              parser, "expected expression as argument %d of '%s'", nargs, msg);
        }
        if (!is_boolean_exp_smt2 (parser, p + nargs))
        {
          parser->perrcoo = p[nargs].coo;
          return !perr_smt2 (parser, "body of '%s' is not a boolean term", msg);
        }
        BTOR_INIT_STACK (parser->mem, params);
        for (i = 1; i < nargs; i++)
        {
          assert (p[i].tag == BTOR_SYMBOL_TAG_SMT2);
          sym = p[i].node;
          assert (sym);
          assert (sym->coo.x);
          assert (sym->tag);
          assert (sym->tag == BTOR_SYMBOL_TAG_SMT2);
          assert (sym->exp);
          BTOR_PUSH_STACK (params, boolector_copy (parser->btor, sym->exp));
          remove_symbol_smt2 (parser, sym);
        }
        l[0].tag = BTOR_EXP_TAG_SMT2;
        l[0].exp = quantfun (parser->btor,
                             params.start,
                             BTOR_COUNT_STACK (params),
                             p[nargs].exp);
        while (!BTOR_EMPTY_STACK (params))
          boolector_release (parser->btor, BTOR_POP_STACK (params));
        boolector_release (parser->btor, p[nargs].exp);
        BTOR_RELEASE_STACK (params);
        parser->work.top = p;
      }
      /* exists (<sorted_var>+) <term> */
      else if (tag == BTOR_EXISTS_TAG_SMT2)
      {
        msg      = "exists";
        quantfun = boolector_exists;
        goto CREATE_QUANTIFIER_TERM;
      }
      /* <sorted_var> */
      else if (tag == BTOR_SORTED_VAR_TAG_SMT2)
      {
        assert (p[1].tag == BTOR_SYMBOL_TAG_SMT2);
        if (nargs != 1)
        {
          parser->perrcoo = p[1].coo;
          return !perr_smt2 (parser,
                             "expected only one variable at sorted var '%s'",
                             p[1].node->name);
        }
        parser->work.top = p;
        l->tag           = BTOR_SYMBOL_TAG_SMT2;
        l->node          = p[1].node;
        assert (boolector_is_param (parser->btor, l->node->exp));
        assert (!parser->sorted_var);
        parser->sorted_var = 1;
      }
      /* (<sorted_var>+) */
      else if (tag == BTOR_SORTED_VARS_TAG_SMT2)
      {
        assert (parser->sorted_var);
        parser->sorted_var = 0;
#ifndef NDEBUG
        for (i = 1; i <= nargs; i++)
        {
          assert (p[i].tag == BTOR_SYMBOL_TAG_SMT2);
          assert (boolector_is_param (parser->btor, p[i].node->exp));
        }
#endif
        for (i = 0; i < nargs; i++) l[i] = p[i + 1];
        parser->work.top = l + nargs;
        assert (!parser->expecting_body);
        parser->expecting_body = "quantifier";
=======
        assert (!parser->expecting_let_body);
        parser->expecting_let_body = true;
>>>>>>> 29a97ba8
      }
      else
      {
        // This should not occur, but we keep it as a bad style of
        // defensive programming for future extensions of the parser.
        parser->perrcoo = p->coo;
        return !perr_smt2 (
            parser,
            "internal parse error: can not close yet unsupported '%s'",
            item2str_smt2 (p));
      }
      assert (open > 0);
      open--;
    }
    else
    {
<<<<<<< HEAD
      if (parser->expecting_body) parser->expecting_body = 0;
      p = push_item_smt2 (parser, tag);
      if (tag == BTOR_LPAR_TAG_SMT2)
      {
        BtorSMT2Item *q;
        if (parser->var_binding)
=======
      if (parser->expecting_let_body) parser->expecting_let_body = false;
      p = push_item_smt2 (parser, tag);
      if (tag == BTOR_LPAR_TAG_SMT2)
      {
        if (parser->isbinding)
>>>>>>> 29a97ba8
        {
          push_item_smt2 (parser, BTOR_LETBIND_TAG_SMT2);
<<<<<<< HEAD
          parser->var_binding = 0;
=======
          parser->isbinding = false;
>>>>>>> 29a97ba8

          tag = read_token_smt2 (parser);

          for (i = 0; tokens && i < BTOR_COUNT_STACK (parser->token); i++)
          {
            c = BTOR_PEEK_STACK (parser->token, i);
            BTOR_PUSH_STACK (*tokens, c ? c : ' ');
          }

          if (tag == BTOR_INVALID_TAG_SMT2) return 0;
          if (tag == EOF)
            return !perr_smt2 (
                parser,
                "expected symbol to be bound after '(' at line %d "
                "column %d but reached end-of-file",
                p->coo.x,
                p->coo.y);

          if (tag != BTOR_SYMBOL_TAG_SMT2)
            return !perr_smt2 (
                parser,
                "expected symbol to be bound at '%s' after '(' at "
                "line %d column %d",
                parser->token.start,
                p->coo.x,
                p->coo.y);
          sym = parser->last_node;
          assert (sym);
          /* shadow previously defined symbols */
          if (sym->coo.x)
          {
            new_sym       = new_node_smt2 (parser, BTOR_SYMBOL_TAG_SMT2);
            new_sym->name = btor_strdup (parser->mem, sym->name);
            /* symbol may already be in symbol table */
            insert_symbol_smt2 (parser, new_sym);
            sym = new_sym;
          }
          sym->coo = parser->coo;
          q        = push_item_smt2 (parser, BTOR_SYMBOL_TAG_SMT2);
          q->node  = sym;
        }
        /* parse <sorted_var>: <symbol> <sort> */
        else if (parser->sorted_var)
        {
          push_item_smt2 (parser, BTOR_SORTED_VAR_TAG_SMT2);
          parser->sorted_var = 0;
          s                  = 0;
          if (!read_symbol (parser, " in sorted var after '('", &sym)) return 0;
          assert (sym && sym->tag == BTOR_SYMBOL_TAG_SMT2);
          /* shadow previously defined symbols */
          if (sym->coo.x)
          {
            new_sym       = new_node_smt2 (parser, BTOR_SYMBOL_TAG_SMT2);
            new_sym->name = btor_strdup (parser->mem, sym->name);
            /* symbol may already be in symbol table */
            insert_symbol_smt2 (parser, new_sym);
            sym = new_sym;
          }
          sym->coo = parser->coo;

          tag = read_token_smt2 (parser);
          if (!parse_sort (parser, tag, false, &s)) return 0;

          q       = push_item_smt2 (parser, BTOR_SYMBOL_TAG_SMT2);
          q->node = sym;
          char buf[strlen (sym->name)
                   + btor_num_digits_util (parser->bound_vars) + 2];
          sprintf (buf, "%s!%d", sym->name, parser->bound_vars++);
          sym->exp = boolector_param (parser->btor, s, buf);
        }
        open++;
      }
<<<<<<< HEAD
      else if (parser->var_binding)
      {
        return !perr_smt2 (
            parser, "expected var binding at '%s'", parser->token.start);
      }
      else if (parser->sorted_var)
=======
      else if (parser->isbinding)
>>>>>>> 29a97ba8
      {
        return !perr_smt2 (
            parser, "expected sorted variable at '%s'", parser->token.start);
      }
      else if (is_item_with_node_smt2 (p))
      {
        p->node = parser->last_node;
        if (tag & BTOR_COMMAND_TAG_CLASS_SMT2)
          return !perr_smt2 (parser, "unexpected command '%s'", p->node->name);
        if (tag & BTOR_KEYWORD_TAG_CLASS_SMT2)
          return !perr_smt2 (parser, "unexpected keyword '%s'", p->node->name);
        if (tag & BTOR_LOGIC_TAG_CLASS_SMT2)
          return !perr_smt2 (parser, "unexpected logic '%s'", p->node->name);
        if (tag & BTOR_RESERVED_TAG_CLASS_SMT2)
        {
          if (tag == BTOR_LET_TAG_SMT2)
          {
            if (!read_lpar_smt2 (parser, " after 'let'")) return 0;
            push_item_smt2 (parser, BTOR_LPAR_TAG_SMT2);
            open++, assert (open > 0);
            push_item_smt2 (parser, BTOR_PARLETBINDING_TAG_SMT2);
<<<<<<< HEAD
            assert (!parser->var_binding);
            parser->var_binding = 1;
          }
          else if (tag == BTOR_FORALL_TAG_SMT2)
          {
            msg = " after 'forall'";
          PARSE_QUANTIFIER_TERM:
            if (!read_lpar_smt2 (parser, msg)) return 0;
            push_item_smt2 (parser, BTOR_LPAR_TAG_SMT2);
            open++, assert (open > 0);
            push_item_smt2 (parser, BTOR_SORTED_VARS_TAG_SMT2);
            assert (!parser->sorted_var);
            parser->sorted_var = 1;
          }
          else if (tag == BTOR_EXISTS_TAG_SMT2)
          {
            msg = " after 'exists'";
            goto PARSE_QUANTIFIER_TERM;
=======
            assert (!parser->isbinding);
            parser->isbinding = true;
>>>>>>> 29a97ba8
          }
          else if (tag == BTOR_UNDERSCORE_TAG_SMT2)
          {
            const char *read_rpar_msg = 0;
            BtorSMT2Node *node        = 0;

            if (!prev_item_was_lpar_smt2 (parser)) return 0;

            tag  = read_token_smt2 (parser);
            node = parser->last_node;

            for (i = 0; tokens && i < BTOR_COUNT_STACK (parser->token); i++)
            {
              c = BTOR_PEEK_STACK (parser->token, i);
              BTOR_PUSH_STACK (*tokens, c ? c : ' ');
            }

            if (tag == BTOR_INVALID_TAG_SMT2) return 0;
            if (tag == EOF)
              return !perr_smt2 (parser, "unexpected end-of-file after '_'");

            if (tag == BTOR_REPEAT_TAG_SMT2)
            {
              assert (node && tag == (int32_t) node->tag);
              read_rpar_msg = " to close '(_ repeat'";
            ONE_FIXED_NUM_PARAMETRIC:
              assert (BTOR_COUNT_STACK (parser->work) >= 2);
              if (BTOR_COUNT_STACK (parser->work) < 3)
              {
                assert (BTOR_COUNT_STACK (parser->work) == 2);
                assert (parser->work.start[0].tag == BTOR_LPAR_TAG_SMT2);
                assert (parser->work.start[1].tag == BTOR_UNDERSCORE_TAG_SMT2);
                parser->perrcoo = parser->work.start[0].coo;
                return !perr_smt2 (
                    parser, "expected another '(' before '(_ %s'", node->name);
              }
              if (parser->work.top[-3].tag != BTOR_LPAR_TAG_SMT2)
              {
                parser->perrcoo = parser->work.top[-3].coo;
                return !perr_smt2 (parser,
                                   "expected '(' at '%s' before '(_ %s'",
                                   item2str_smt2 (parser->work.top - 3),
                                   node->name);
              }
              l = p - 1;
              if (!parse_int32_smt2 (parser, false, &l->num, tokens)) return 0;
              l->tag           = tag;
              l->node          = node;
              parser->work.top = p;
              if (!read_rpar_smt2 (parser, read_rpar_msg)) return 0;
              if (tokens) BTOR_PUSH_STACK (*tokens, ')');
              assert (open > 0);
              open--;
            }
            else if (tag == BTOR_ZERO_EXTEND_TAG_SMT2)
            {
              read_rpar_msg = " to close '(_ zero_extend'";
              goto ONE_FIXED_NUM_PARAMETRIC;
            }
            else if (tag == BTOR_SIGN_EXTEND_TAG_SMT2)
            {
              read_rpar_msg = " to close '(_ sign_extend'";
              goto ONE_FIXED_NUM_PARAMETRIC;
            }
            else if (tag == BTOR_ROTATE_LEFT_TAG_SMT2)
            {
              read_rpar_msg = " to close '(_ rotate_left'";
              goto ONE_FIXED_NUM_PARAMETRIC;
            }
            else if (tag == BTOR_ROTATE_RIGHT_TAG_SMT2)
            {
              read_rpar_msg = " to close '(_ rotate_right'";
              goto ONE_FIXED_NUM_PARAMETRIC;
            }
            else if (tag == BTOR_EXTRACT_TAG_SMT2)
            {
              BtorSMT2Coo firstcoo;
              assert (node && tag == (int32_t) node->tag);
              if (BTOR_COUNT_STACK (parser->work) < 3
                  || parser->work.top[-3].tag != BTOR_LPAR_TAG_SMT2)
                goto ONE_FIXED_NUM_PARAMETRIC;
              l = p - 1;
              if (!parse_int32_smt2 (parser, false, &l->hi, tokens)) return 0;
              firstcoo = parser->coo;
              if (!parse_int32_smt2 (parser, false, &l->lo, tokens)) return 0;
              if (l->hi < l->lo)
              {
                parser->perrcoo = firstcoo;
                return !perr_smt2 (parser,
                                   "first parameter '%u' of '(_ extract' "
                                   "smaller than second '%u'",
                                   l->hi,
                                   l->lo);
              }
              l->tag           = tag;
              l->node          = node;
              parser->work.top = p;
              if (!read_rpar_smt2 (parser, " to close '(_ extract'")) return 0;
              if (tokens) BTOR_PUSH_STACK (*tokens, ')');
              assert (open > 0);
              open--;
            }
            else if (tag == BTOR_SYMBOL_TAG_SMT2
                     && is_bvconst_str_smt2 (parser->token.start))
            {
              char *constr, *decstr;
              BtorSMT2Coo coo;
              exp    = 0;
              decstr = btor_mem_strdup (parser->mem, parser->token.start + 2);
              constr = btor_util_dec_to_bin_str (parser->mem,
                                                 parser->token.start + 2);
              coo    = parser->coo;
              coo.y += 2;
              if (!parse_uint32_smt2 (parser, true, &width, tokens))
                goto UNDERSCORE_DONE;
              width2 = strlen (constr);
              if (width2 > width)
              {
                parser->perrcoo = coo;
                (void) perr_smt2 (parser,
                                  "decimal constant '%s' needs %d bits which "
                                  "exceeds bit-width '%d'",
                                  decstr,
                                  width2,
                                  width);
              }
              else if (width2 == width)
                exp = boolector_const (parser->btor, constr);
              else if (!width2)
              {
                s   = boolector_bitvec_sort (parser->btor, width);
                exp = boolector_zero (parser->btor, s);
                boolector_release_sort (parser->btor, s);
              }
              else
              {
                BtorBitVector *constrbv = 0, *uconstrbv;
                char *uconstr;
                if (!strcmp (constr, ""))
                  uconstrbv = btor_bv_new (parser->mem, width - width2);
                else
                {
                  constrbv = btor_bv_char_to_bv (parser->mem, constr);
                  uconstrbv =
                      btor_bv_uext (parser->mem, constrbv, width - width2);
                }
                uconstr = btor_bv_to_char (parser->mem, uconstrbv);
                exp     = boolector_const (parser->btor, uconstr);
                btor_mem_freestr (parser->mem, uconstr);
                btor_bv_free (parser->mem, uconstrbv);
                if (constrbv) btor_bv_free (parser->mem, constrbv);
              }
            UNDERSCORE_DONE:
              btor_mem_freestr (parser->mem, decstr);
              btor_mem_freestr (parser->mem, constr);
              if (!exp) return 0;
              assert (boolector_get_width (parser->btor, exp) == width);
              assert (p > parser->work.start);
              p--, parser->work.top--;
              assert (p->tag == BTOR_LPAR_TAG_SMT2);
              assert (open > 0);
              open--;
              p->tag = BTOR_EXP_TAG_SMT2;
              p->exp = exp;
              if (!read_rpar_smt2 (parser, " to close '(_ bv..'")) return 0;
              if (tokens) BTOR_PUSH_STACK (*tokens, ')');
            }
            else
              return !perr_smt2 (parser,
                                 "invalid parametric term '_ %s'",
                                 parser->token.start);
          }
          else
          {
            assert (p->node->name);
            return !perr_smt2 (
                parser, "unsupported reserved word '%s'", p->node->name);
          }
        }
        else if (tag == BTOR_SYMBOL_TAG_SMT2)
        {
          assert (p->node);
          if (!p->node->exp)
            return !perr_smt2 (parser, "undefined symbol '%s'", p->node->name);
          p->tag = BTOR_EXP_TAG_SMT2;
          p->exp = boolector_copy (parser->btor, p->node->exp);
        }
        else if (tag == BTOR_TRUE_TAG_SMT2)
        {
          p->tag = BTOR_EXP_TAG_SMT2;
          p->exp = boolector_true (parser->btor);
        }
        else if (tag == BTOR_FALSE_TAG_SMT2)
        {
          p->tag = BTOR_EXP_TAG_SMT2;
          p->exp = boolector_false (parser->btor);
        }
        else if (tag == BTOR_ATTRIBUTE_TAG_SMT2)
        {
          return !perr_smt2 (
              parser, "unexpected attribute '%s'", parser->token.start);
        }
        else if (tag & BTOR_CORE_TAG_CLASS_SMT2)
        {
          if (tag == BTOR_BOOL_TAG_SMT2)
            return !perr_smt2 (parser, "unexpected 'Bool'");
        }
        else if (tag & BTOR_ARRAY_TAG_CLASS_SMT2)
        {
          if (tag == BTOR_ARRAY_TAG_SMT2)
            return !perr_smt2 (parser, "unexpected 'Array'");
        }
        else if (tag & BTOR_BITVEC_TAG_CLASS_SMT2)
        {
          if (tag == BTOR_BITVEC_TAG_SMT2)
            return !perr_smt2 (parser, "unexpected 'BitVec'");
        }
        else
          return !perr_smt2 (
              parser, "unexpected token '%s'", item2str_smt2 (p));
      }
      else if (tag == BTOR_BINARY_CONSTANT_TAG_SMT2)
      {
        p->tag = BTOR_EXP_TAG_SMT2;
        p->exp = boolector_const (parser->btor, parser->token.start + 2);
      }
      else if (tag == BTOR_HEXADECIMAL_CONSTANT_TAG_SMT2)
      {
        char *constr, *uconstr;
        BtorBitVector *constrbv = 0, *uconstrbv;
        constr =
            btor_util_hex_to_bin_str (parser->mem, parser->token.start + 2);
        width2 = strlen (constr);
        width  = strlen (parser->token.start + 2) * 4;
        assert (width2 <= width);
        if (width2 == width)
          uconstr = btor_mem_strdup (parser->mem, constr);
        else
        {
          if (!strcmp (constr, ""))
            uconstrbv = btor_bv_new (parser->mem, width - width2);
          else
          {
            constrbv  = btor_bv_char_to_bv (parser->mem, constr);
            uconstrbv = btor_bv_uext (parser->mem, constrbv, width - width2);
          }
          uconstr = btor_bv_to_char (parser->mem, uconstrbv);
          btor_bv_free (parser->mem, uconstrbv);
          if (constrbv) btor_bv_free (parser->mem, constrbv);
        }
        p->tag = BTOR_EXP_TAG_SMT2;
        p->exp = boolector_const (parser->btor, uconstr);
        btor_mem_freestr (parser->mem, uconstr);
        btor_mem_freestr (parser->mem, constr);
      }
      else
        return !perr_smt2 (
            parser, "unexpected token '%s'", parser->token.start);
    }
  } while (open);
  if (BTOR_COUNT_STACK (parser->work) - work_cnt != 1)
  {
    parser->perrcoo = p->coo;
    // This should not occur, but we keep it as a bad style of
    // defensive programming for future extensions of the parser.
    return !perr_smt2 (parser,
                       "internal parse error: worker stack of size %d",
                       BTOR_COUNT_STACK (parser->work));
  }
  parser->work.top -= 1;
  p = parser->work.top;
  if (p->tag != BTOR_EXP_TAG_SMT2)
  {
    parser->perrcoo = p->coo;
    // Ditto, same comment wrt defensive programming an future use.
    return !perr_smt2 (
        parser,
        "internal parse error: failed to translate parsed term at '%s'",
        item2str_smt2 (p));
  }
  res     = boolector_copy (parser->btor, p->exp);
  *cooptr = p->coo;
  release_item_smt2 (parser, p);
  assert (BTOR_COUNT_STACK (parser->work) == work_cnt);
  *resptr = res;
  if (tokens && BTOR_TOP_STACK (*tokens) == ' ')
    tokens->start[BTOR_COUNT_STACK (*tokens) - 1] = 0;
  return 1;
}

static int32_t
parse_term_smt2 (BtorSMT2Parser *parser,
                 BoolectorNode **resptr,
                 BtorSMT2Coo *cooptr)
{
  return parse_term_aux_smt2 (parser, false, 0, resptr, cooptr, 0);
}

/*
 * skiptokens = 1 -> skip BTOR_LPAR_TAG_SMT2
 * skiptokens = 2 -> skip BTOR_UNDERSCORE_TAG_SMT2
 */
static int32_t
parse_bitvec_sort (BtorSMT2Parser *parser,
                   uint32_t skiptokens,
                   BoolectorSort *resptr)
{
  assert (skiptokens <= 2);

  int32_t tag;
  uint32_t width;
  if (skiptokens < 1 && !read_lpar_smt2 (parser, 0)) return 0;
  if (skiptokens < 2)
  {
    tag = read_token_smt2 (parser);
    if (tag == EOF)
      return !perr_smt2 (parser, "expected '_' but reached end-of-file");
    if (tag != BTOR_UNDERSCORE_TAG_SMT2)
      return !perr_smt2 (parser, "expected '_' at '%s'", parser->token.start);
  }
  tag = read_token_smt2 (parser);
  if (tag == BTOR_INVALID_TAG_SMT2) return 0;
  if (tag == EOF)
    return !perr_smt2 (parser, "expected 'BitVec' but reached end-of-file");
  if (tag != BTOR_BITVEC_TAG_SMT2)
    return !perr_smt2 (
        parser, "expected 'BitVec' at '%s'", parser->token.start);
  tag = read_token_smt2 (parser);
  if (tag == BTOR_INVALID_TAG_SMT2) return 0;
  if (tag == EOF)
    return !perr_smt2 (parser, "expected bit-width but reached end-of-file");
  if (tag != BTOR_DECIMAL_CONSTANT_TAG_SMT2)
    return !perr_smt2 (
        parser, "expected bit-width at '%s'", parser->token.start);
  assert (parser->token.start[0] != '-');
  if (strchr (parser->token.start, '.'))
    return !perr_smt2 (
        parser, "invalid floating point bit-width '%s'", parser->token.start);
  if (parser->token.start[0] == '0')
  {
    assert (!parser->token.start[1]);
    return !perr_smt2 (parser, "invalid zero bit-width");
  }
  width = 0;
  if (!str2uint32_smt2 (parser, true, parser->token.start, &width)) return 0;
  BTOR_MSG (boolector_get_btor_msg (parser->btor),
            3,
            "parsed bit-vector sort of width %d",
            width);

  *resptr = boolector_bitvec_sort (parser->btor, width);
  BTOR_PUSH_STACK (parser->sorts, *resptr);
  return read_rpar_smt2 (parser, " to close bit-vector sort");
}

<<<<<<< HEAD
static int
parse_array_sort (BtorSMT2Parser *parser, int tag, BoolectorSort *sort)
=======
static int32_t parse_sort (BtorSMT2Parser *parser,
                           int32_t tag,
                           bool allow_array_sort,
                           BoolectorSort *sort);

static int32_t
parse_array_sort (BtorSMT2Parser *parser, int32_t tag, BoolectorSort *sort)
>>>>>>> 29a97ba8
{
  BoolectorSort index, value;
  if (tag == BTOR_ARRAY_TAG_SMT2)
  {
    // TODO (ma): check all logics with no arrays?
    if (parser->commands.set_logic && parser->res->logic == BTOR_LOGIC_QF_BV)
      return !perr_smt2 (parser, "'Array' invalid for logic 'QF_BV'");
    tag = read_token_smt2 (parser);
    if (!parse_sort (parser, tag, false, &index)) return 0;
    tag = read_token_smt2 (parser);
    if (!parse_sort (parser, tag, false, &value)) return 0;
    if (!read_rpar_smt2 (parser, " after element sort of Array")) return 0;
    *sort = boolector_array_sort (parser->btor, index, value);
    BTOR_PUSH_STACK (parser->sorts, *sort);
    return 1;
  }
  else if (tag == EOF)
    return !perr_smt2 (parser, "reached end-of-file but expected 'Array'");
  return !perr_smt2 (parser, "expected 'Array' at '%s'", parser->token.start);
}

static int32_t
parse_sort (BtorSMT2Parser *parser,
            int32_t tag,
            bool allow_array_sort,
            BoolectorSort *sort)
{
  BtorSMT2Node *alias;

  if (tag == BTOR_BOOL_TAG_SMT2)
  {
    *sort = boolector_bool_sort (parser->btor);
    BTOR_PUSH_STACK (parser->sorts, *sort);
    return 1;
  }
  else if (tag == BTOR_LPAR_TAG_SMT2)
  {
    if (allow_array_sort)
    {
      tag = read_token_smt2 (parser);
      if (tag == BTOR_ARRAY_TAG_SMT2)
        return parse_array_sort (parser, tag, sort);
      else
      {
        if (tag == EOF)
          return !perr_smt2 (parser,
                             "expected '_' or 'Array' but reached end-of-file");
        if (tag != BTOR_UNDERSCORE_TAG_SMT2)
          return !perr_smt2 (
              parser, "expected '_' or 'Array' at '%s'", parser->token.start);
        return parse_bitvec_sort (parser, 2, sort);
      }
    }
    else
      return parse_bitvec_sort (parser, 1, sort);
  }
  else if (tag == BTOR_SYMBOL_TAG_SMT2)
  {
    alias = find_symbol_smt2 (parser, parser->token.start);
    if (!alias || !alias->sort)
      return !perr_smt2 (parser, "invalid sort '%s'", parser->token.start);
    *sort = alias->sort_alias;
    return 1;
  }
  else if (tag == EOF)
    return !perr_smt2 (parser,
                       "reached end-of-file but expected '(' or 'Bool'");
  return !perr_smt2 (
      parser, "expected '(' or 'Bool' at '%s'", parser->token.start);
}

static int32_t
declare_fun_smt2 (BtorSMT2Parser *parser)
{
  char *symbol;
  uint32_t i;
  int32_t tag;
  BoolectorSortStack args;
  BtorSMT2Node *fun;
  fun = 0;
  BoolectorSort sort, s;

  if (!read_symbol (parser, " after 'declare-fun'", &fun)) return 0;
  assert (fun && fun->tag == BTOR_SYMBOL_TAG_SMT2);
  if (fun->coo.x)
    return !perr_smt2 (parser,
                       "symbol '%s' already defined at line %d column %d",
                       fun->name,
                       fun->coo.x,
                       fun->coo.y);
  fun->coo = parser->coo;
  if (!read_lpar_smt2 (parser, " after function name")) return 0;

  BTOR_INIT_STACK (parser->mem, args);
  do
  {
    tag = read_token_smt2 (parser);
    if (tag != BTOR_RPAR_TAG_SMT2)
    {
      if (!parse_sort (parser, tag, false, &sort))
      {
        BTOR_RELEASE_STACK (args);
        return 0;
      }
      BTOR_PUSH_STACK (args, sort);
    }
  } while (tag != BTOR_RPAR_TAG_SMT2);

  /* parse return sort */
  tag = read_token_smt2 (parser);
  if (!parse_sort (parser, tag, true, &sort))
  {
    BTOR_RELEASE_STACK (args);
    return 0;
  }
  /* bit-vector/array variable */
  if (BTOR_EMPTY_STACK (args))
  {
    if (boolector_is_fun_sort (parser->btor, sort))
    {
      fun->exp = boolector_array (parser->btor, sort, fun->name);
      BTOR_MSG (boolector_get_btor_msg (parser->btor),
                2,
                "declared bit-vector array '%s' at line %d column %d",
                fun->name,
                fun->coo.x,
                fun->coo.y);
      parser->need_functions = true;
    }
    else
    {
      symbol   = create_symbol_current_scope (parser, fun->name);
      fun->exp = boolector_var (parser->btor, sort, symbol);
      btor_mem_freestr (parser->mem, symbol);
      BTOR_MSG (boolector_get_btor_msg (parser->btor),
                2,
                "declared '%s' as bit-vector at line %d column %d",
                fun->name,
                fun->coo.x,
                fun->coo.y);
    }
  }
  else
  {
    /* check if arguments have bit-vector sort, all other sorts are not
     * supported for uninterpreted functions */
    for (i = 0; i < BTOR_COUNT_STACK (args); i++)
    {
      s = BTOR_PEEK_STACK (args, i);
      if (!boolector_is_bitvec_sort (parser->btor, s))
      {
        BTOR_RELEASE_STACK (args);
        return !perr_smt2 (parser,
                           "only bit-vector sorts "
                           "supported for arity > 0");
      }
    }
    if (!boolector_is_bitvec_sort (parser->btor, sort))
    {
      BTOR_RELEASE_STACK (args);
      return !perr_smt2 (parser,
                         "only bit-vector sorts supported as return sort "
                         "for arity > 0");
    }

    s = boolector_fun_sort (
        parser->btor, args.start, BTOR_COUNT_STACK (args), sort);
    symbol   = create_symbol_current_scope (parser, fun->name);
    fun->exp = boolector_uf (parser->btor, s, symbol);
    boolector_release_sort (parser->btor, s);
    btor_mem_freestr (parser->mem, symbol);
    BTOR_MSG (boolector_get_btor_msg (parser->btor),
              2,
              "declared '%s' as uninterpreted function at line %d column %d",
              fun->name,
              fun->coo.x,
              fun->coo.y);
    parser->need_functions = true;
  }
  (void) boolector_copy (parser->btor, fun->exp);
  BTOR_PUSH_STACK (parser->inputs, fun->exp);
  BTOR_RELEASE_STACK (args);
  return read_rpar_smt2 (parser, " to close declaration");
}

/* Note: if we're currently parsing a model, define-fun for sorted vars
 *	 have to be transformed into assertions of the form
 *       assert (= var assignment), define-funs for funs with args >= 1
 *       have to be built before asserting.
 *       Further, all symbols we parse are already defined -> check sort. */
static int32_t
define_fun_smt2 (BtorSMT2Parser *parser)
{
  int32_t tag, nargs = 0, len;
  BoolectorNode *eq, *tmp, *exp = 0;
  BtorSMT2Coo coo;
  BtorSMT2Item *item;
  BtorSMT2Node *fun, *arg;
  BoolectorNodePtrStack args;
  char *psym, *symbol;
  BoolectorSort sort, s;

  fun   = 0;
  arg   = 0;
  coo.x = coo.y = 0;

  if (!read_symbol (parser, " after 'define-fun'", &fun)) return 0;
  assert (fun && fun->tag == BTOR_SYMBOL_TAG_SMT2);

  if (fun->coo.x && !parser->commands.model)
  {
    return !perr_smt2 (parser,
                       "symbol '%s' already defined at line %d column %d",
                       fun->name,
                       fun->coo.x,
                       fun->coo.y);
  }
  else if (!fun->coo.x && parser->commands.model)
  {
    return !perr_smt2 (parser, "symbol '%s' undefined");
  }
  else /* do not redefine during model parsing */
  {
    fun->coo = parser->coo;
  }

  if (!read_lpar_smt2 (parser, " after function name")) return 0;

  /* parse function arguments */
  do
  {
    tag = read_token_smt2 (parser);

    if (tag != BTOR_RPAR_TAG_SMT2)
    {
      if (tag != BTOR_LPAR_TAG_SMT2) return !perr_smt2 (parser, "expected '('");
      if (!read_symbol (parser, " after '('", &arg)) return 0;
      assert (arg && arg->tag == BTOR_SYMBOL_TAG_SMT2);
      // TODO: todo allow existing symbols that already occur in outer
      // scopes
      if (arg->coo.x)
        return !perr_smt2 (parser,
                           "symbol '%s' already defined at line %d column %d",
                           arg->name,
                           arg->coo.x,
                           arg->coo.y);
      arg->coo = parser->coo;

      tag = read_token_smt2 (parser);
      if (!parse_sort (parser, tag, false, &s)) return 0;
      nargs++;
      len = strlen (fun->name) + strlen (arg->name) + 3;
      BTOR_CNEWN (parser->mem, psym, len);
      sprintf (psym, "_%s_%s", fun->name, arg->name);
      arg->exp = boolector_param (parser->btor, s, psym);
      BTOR_DELETEN (parser->mem, psym, len);
      item       = push_item_smt2 (parser, arg->tag);
      item->node = arg;

      if (!read_rpar_smt2 (parser, " after argument sort")) return 0;
    }
  } while (tag != BTOR_RPAR_TAG_SMT2);

  /* parse return sort */
  tag = read_token_smt2 (parser);
  if (!parse_sort (parser, tag, true, &sort)) return 0;
  if (boolector_is_array_sort (parser->btor, sort))
  {
    if (nargs)
    {
      return !perr_smt2 (parser, "sort Array is not supported for arity > 0");
    }

    if (!parser->commands.model)
    {
      BTOR_MSG (boolector_get_btor_msg (parser->btor),
                2,
                "defined bit-vector array '%s' at line %d column %d",
                fun->name,
                fun->coo.x,
                fun->coo.y);
      parser->need_functions = true;
    }
    else
    {
      if (!boolector_is_array (parser->btor, fun->exp))
        return !perr_smt2 (parser, "sort Array expected");
      if (boolector_get_sort (parser->btor, fun->exp) != sort)
        return !perr_smt2 (parser, "array sort mismatch");
      BTOR_MSG (boolector_get_btor_msg (parser->btor),
                2,
                "parsed bit-vector array '%s' at line %d column %d",
                fun->name,
                fun->coo.x,
                fun->coo.y);
      assert (parser->need_functions);
    }
  }
  else
  {
    if (!parser->commands.model)
      BTOR_MSG (boolector_get_btor_msg (parser->btor),
                2,
                "defined '%s' as bit-vector at line %d column %d",
                fun->name,
                fun->coo.x,
                fun->coo.y);
    else
    {
      if ((boolector_is_fun (parser->btor, fun->exp)
           && boolector_fun_get_codomain_sort (parser->btor, fun->exp) != sort)
          || (!boolector_is_fun (parser->btor, fun->exp)
              && boolector_get_sort (parser->btor, fun->exp) != sort))
      {
        return !perr_smt2 (parser, "invalid sort, expected");
      }
      BTOR_MSG (boolector_get_btor_msg (parser->btor),
                2,
                "parsed '%s' as bit-vector at line %d column %d",
                fun->name,
                fun->coo.x,
                fun->coo.y);
    }
  }

  if (!parse_term_smt2 (parser, &exp, &coo)) return 0;

  // TODO (ma): this temporarily disables the sort check for function models
  //            until we have a api function for retrieving the index/element
  //            sorts of an array sort.
  if (!parser->commands.model && boolector_get_sort (parser->btor, exp) != sort)
  {
    boolector_release (parser->btor, exp);
    return !perr_smt2 (parser, "invalid term sort");
  }

  if (nargs)
  {
    BTOR_INIT_STACK (parser->mem, args);
    item = parser->work.top - nargs;
    /* collect arguments, remove symbols (scope is only this function) */
    while (item < parser->work.top)
    {
      arg = item->node;
      item++;
      assert (arg);
      assert (arg->coo.x);
      assert (arg->tag == BTOR_SYMBOL_TAG_SMT2);
      BTOR_PUSH_STACK (args, boolector_copy (parser->btor, arg->exp));
      remove_symbol_smt2 (parser, arg);
    }
    parser->work.top -= nargs;
    assert (BTOR_EMPTY_STACK (parser->work));
    tmp = boolector_fun (parser->btor, args.start, nargs, exp);
    if (parser->commands.model)
    {
      if (!boolector_is_equal_sort (parser->btor, fun->exp, tmp))
      {
        boolector_release (parser->btor, tmp);
        while (!BTOR_EMPTY_STACK (args))
          boolector_release (parser->btor, BTOR_POP_STACK (args));
        boolector_release (parser->btor, exp);
        BTOR_RELEASE_STACK (args);
        return !perr_smt2 (parser, "model must have equal sort");
      }
      eq = boolector_eq (parser->btor, fun->exp, tmp);
      boolector_assert (parser->btor, eq);
      boolector_release (parser->btor, eq);
      boolector_release (parser->btor, tmp);
    }
    else
    {
      fun->exp = tmp;
      symbol   = create_symbol_current_scope (parser, fun->name);
      boolector_set_symbol (parser->btor, fun->exp, symbol);
      btor_mem_freestr (parser->mem, symbol);
      parser->need_functions = true;
    }
    while (!BTOR_EMPTY_STACK (args))
      boolector_release (parser->btor, BTOR_POP_STACK (args));
    boolector_release (parser->btor, exp);
    BTOR_RELEASE_STACK (args);
  }
  else
  {
    if (parser->commands.model)
    {
      if (!boolector_is_equal_sort (parser->btor, fun->exp, exp))
      {
        boolector_release (parser->btor, exp);
        return !perr_smt2 (parser, "model must have equal sort");
      }
      eq = boolector_eq (parser->btor, fun->exp, exp);
      boolector_assert (parser->btor, eq);
      boolector_release (parser->btor, eq);
      boolector_release (parser->btor, exp);
    }
    else
      fun->exp = exp;
  }
  return read_rpar_smt2 (parser, " to close definition");
}

static int32_t
define_sort_smt2 (BtorSMT2Parser *parser)
{
  int32_t tag;
  BtorSMT2Node *sort_alias;
  BoolectorSort sort;

  sort_alias = 0;
  if (!read_symbol (parser, " after 'define-sort'", &sort_alias)) return 0;
  assert (sort_alias);
  assert (sort_alias->tag == BTOR_SYMBOL_TAG_SMT2);

  if (sort_alias->coo.x)
  {
    return !perr_smt2 (parser,
                       "sort '%s' already defined at line %d column %d",
                       sort_alias->name,
                       sort_alias->coo.x,
                       sort_alias->coo.y);
  }

  if (!read_lpar_smt2 (parser, " after sort definition")) return 0;
  // TODO (ma): for now we do not support parameterized sort defintions
  if (!read_rpar_smt2 (parser,
                       " parameterized sort definitions not supported yet"))
    return 0;

  tag = read_token_smt2 (parser);
  if (!parse_sort (parser, tag, true, &sort)) return 0;

  sort_alias->sort       = 1;
  sort_alias->sort_alias = sort;
  return read_rpar_smt2 (parser, " to close sort definition");
}

static int32_t
set_info_smt2 (BtorSMT2Parser *parser)
{
  int32_t tag = read_token_smt2 (parser);
  if (tag == BTOR_INVALID_TAG_SMT2) return 0;
  if (tag == EOF)
    return !perr_smt2 (parser, "unexpected end-of-file after 'set-info'");
  if (tag == BTOR_RPAR_TAG_SMT2)
    return !perr_smt2 (parser, "keyword after 'set-info' missing");
  if (tag == BTOR_STATUS_TAG_SMT2)
  {
    tag = read_token_smt2 (parser);
    if (tag == BTOR_INVALID_TAG_SMT2) return 0;
    if (tag == EOF)
      return !perr_smt2 (parser, "unexpected end-of-file after ':status'");
    if (tag == BTOR_RPAR_TAG_SMT2)
      return !perr_smt2 (parser, "value after ':status' missing");
    if (tag != BTOR_SYMBOL_TAG_SMT2)
    INVALID_STATUS_VALUE:
      return !perr_smt2 (
          parser, "invalid value '%s' after ':status'", parser->token.start);
    if (!strcmp (parser->token.start, "sat"))
      parser->res->status = BOOLECTOR_SAT;
    else if (!strcmp (parser->token.start, "unsat"))
      parser->res->status = BOOLECTOR_UNSAT;
    else if (!strcmp (parser->token.start, "unknown"))
      parser->res->status = BOOLECTOR_UNKNOWN;
    else
      goto INVALID_STATUS_VALUE;

    BTOR_MSG (boolector_get_btor_msg (parser->btor),
              2,
              "parsed status '%s'",
              parser->token.start);
    return read_rpar_smt2 (parser, " after 'set-info'");
  }
  return skip_sexprs (parser, 1);
}

static int32_t
set_option_smt2 (BtorSMT2Parser *parser)
{
  int32_t tag, val, verb = 0;
  char *opt;
  BtorOption o;

  tag = read_token_smt2 (parser);
  if (tag == BTOR_INVALID_TAG_SMT2) return 0;
  if (tag == EOF)
    return !perr_smt2 (parser, "unexpected end-of-file after 'set-option'");
  if (tag == BTOR_RPAR_TAG_SMT2)
    return !perr_smt2 (parser, "keyword after 'set-option' missing");

  /* parser specific options */
  if (tag == BTOR_REGULAR_OUTPUT_CHANNEL_TAG_SMT2)
  {
    assert (parser->outfile != stdin);
    if (parser->outfile != stdout && parser->outfile != stderr)
      fclose (parser->outfile);
    tag = read_token_smt2 (parser);
    if (tag == BTOR_INVALID_TAG_SMT2)
    {
      assert (parser->error);
      return 0;
    }
    parser->outfile = fopen (parser->token.start, "w");
    if (!parser->outfile)
      return !perr_smt2 (parser, "can not create '%s'", parser->token.start);
  }
  else if (tag == BTOR_PRINT_SUCCESS_TAG_SMT2)
  {
    tag = read_token_smt2 (parser);
    if (tag == BTOR_INVALID_TAG_SMT2)
    {
      assert (parser->error);
      return 0;
    }
    else if (tag == BTOR_TRUE_TAG_SMT2)
      parser->print_success = true;
    else if (tag == BTOR_FALSE_TAG_SMT2)
      parser->print_success = false;
    else
      return !perr_smt2 (
          parser, "expected Boolean argument at '%s'", parser->token.start);
  }
  /* boolector specific options */
  else
  {
    if (tag == BTOR_PRODUCE_MODELS_TAG_SMT2)
      o = BTOR_OPT_MODEL_GEN;
    else
    {
      opt = parser->token.start + 1;
      if (!btor_hashptr_table_get (parser->btor->str2opt, opt))
        return !perr_smt2 (parser, "unsupported option: '%s'", opt);
      o = btor_hashptr_table_get (parser->btor->str2opt, opt)->data.as_int;
    }

    tag = read_token_smt2 (parser);
    if (tag == BTOR_INVALID_TAG_SMT2)
    {
      assert (parser->error);
      return 0;
    }
    val = boolector_get_opt (parser->btor, o);
    if (tag == BTOR_FALSE_TAG_SMT2)
      val = 0;
    else if (tag == BTOR_TRUE_TAG_SMT2)
      val = 1;
    else
      val =
          verb ? val + atoi (parser->token.start) : atoi (parser->token.start);
    boolector_set_opt (parser->btor, o, val);
  }
  return skip_sexprs (parser, 1);
}

static void
print_success (BtorSMT2Parser *parser)
{
  if (!parser->print_success) return;
  fprintf (parser->outfile, "success\n");
  fflush (parser->outfile);
}

static int32_t
read_command_smt2 (BtorSMT2Parser *parser)
{
  uint32_t i, width;
  int32_t tag;
  BoolectorNode *exp = 0;
  BtorSMT2Coo coo;
  BtorCharStack tokens; /* for get-value (printing the originally parsed
                           non-simplified expression */

  coo.x = coo.y = 0;
  tag           = read_token_smt2 (parser);

  if (parser->commands.model && tag == BTOR_RPAR_TAG_SMT2)
  {
    parser->commands.model = 0;
    return 0;
  }
  if (parser->commands.model && tag == EOF)
    return !perr_smt2 (parser, "expected ')' after 'model' at end-of-file");

  if (tag == EOF || tag == BTOR_INVALID_TAG_SMT2) return 0;
  if (tag != BTOR_LPAR_TAG_SMT2)
    return !perr_smt2 (parser, "expected '(' at '%s'", parser->token.start);
  tag = read_token_smt2 (parser);

  if (tag == EOF)
  {
    parser->perrcoo = parser->lastcoo;
    return !perr_smt2 (parser, "unexpected end-of-file after '('");
  }

  if (tag == BTOR_INVALID_TAG_SMT2)
  {
    assert (parser->error);
    return 0;
  }

  if (parser->commands.model && tag != BTOR_DEFINE_FUN_TAG_SMT2)
    return !perr_smt2 (parser, "expected 'define-fun' after 'model'");

  if (!(tag & BTOR_COMMAND_TAG_CLASS_SMT2))
    return !perr_smt2 (parser, "expected command at '%s'", parser->token.start);

  if (parser->commands.model && tag != BTOR_DEFINE_FUN_TAG_SMT2)
    return !perr_smt2 (parser, "'define-fun' command expected");

  switch (tag)
  {
    case BTOR_SET_LOGIC_TAG_SMT2:
      tag = read_token_smt2 (parser);
      if (tag == EOF)
      {
        parser->perrcoo = parser->lastcoo;
        return !perr_smt2 (parser, "unexpected end-of-file after 'set-logic'");
      }
      if (tag == BTOR_INVALID_TAG_SMT2)
      {
        assert (parser->error);
        return 0;
      }
      if (!(tag & BTOR_LOGIC_TAG_CLASS_SMT2))
        return !perr_smt2 (
            parser, "expected logic at '%s'", parser->token.start);
      switch (tag)
      {
        case BTOR_QF_BV_TAG_SMT2: parser->res->logic = BTOR_LOGIC_QF_BV; break;
        case BTOR_QF_AUFBV_TAG_SMT2:
        case BTOR_QF_UFBV_TAG_SMT2:
        case BTOR_QF_ABV_TAG_SMT2:
          parser->res->logic = BTOR_LOGIC_QF_AUFBV;
          break;
        case BTOR_ABV_TAG_SMT2: parser->res->logic = BTOR_LOGIC_ABV; break;
        case BTOR_BV_TAG_SMT2: parser->res->logic = BTOR_LOGIC_BV; break;
        case BTOR_UFBV_TAG_SMT2: parser->res->logic = BTOR_LOGIC_UFBV; break;
        default:
          return !perr_smt2 (
              parser, "unsupported logic '%s'", parser->token.start);
      }
      BTOR_MSG (boolector_get_btor_msg (parser->btor),
                2,
                "logic %s",
                parser->token.start);
      if (!read_rpar_smt2 (parser, " after logic")) return 0;
      if (parser->commands.set_logic++)
        BTOR_MSG (boolector_get_btor_msg (parser->btor),
                  1,
                  "WARNING additional 'set-logic' command");
      print_success (parser);
      break;

    case BTOR_CHECK_SAT_TAG_SMT2:
      if (!read_rpar_smt2 (parser, " after 'check-sat'")) return 0;
      if (parser->commands.check_sat++
          && !boolector_get_opt (parser->btor, BTOR_OPT_INCREMENTAL))
        BTOR_MSG (boolector_get_btor_msg (parser->btor),
                  1,
                  "WARNING additional 'check-sat' command");
      if (boolector_get_opt (parser->btor, BTOR_OPT_PARSE_INTERACTIVE))
      {
#if 1
        for (i = 0; i < BTOR_COUNT_STACK (parser->assumptions); i++)
          boolector_assume (parser->btor,
                            BTOR_PEEK_STACK (parser->assumptions, i));
#else
        ratio = 0.0f;
        if (!BTOR_EMPTY_STACK (parser->assumptions_trail))
        {
          for (i = 0; i < BTOR_COUNT_STACK (parser->assumptions); i++)
            boolector_assume (parser->btor,
                              BTOR_PEEK_STACK (parser->assumptions, i));
          fsize = get_current_formula_size (parser);
          ratio = (float) (fsize - parser->cur_scope_num_terms) / fsize;
        }

        /* 0.06f is the best factor right now for keeping the cloning
         * overhead as low as possible */
        if (!BTOR_EMPTY_STACK (parser->assumptions_trail) && ratio >= 0.06f)
        {
          Btor *c = boolector_clone (parser->btor);
          boolector_fixate_assumptions (c);
          parser->res->result = boolector_sat (c);
          boolector_delete (c);
          boolector_reset_assumptions (parser->btor);
        }
        else
#endif
        BTOR_MSG (boolector_get_btor_msg (parser->btor),
                  1,
                  "parsed %d commands in %.2f seconds",
                  parser->commands.all,
                  btor_util_time_stamp () - parser->parse_start);
        parser->res->result = boolector_sat (parser->btor);
        parser->res->nsatcalls += 1;
        if (parser->res->result == BOOLECTOR_SAT)
          fprintf (parser->outfile, "sat\n");
        else if (parser->res->result == BOOLECTOR_UNSAT)
          fprintf (parser->outfile, "unsat\n");
        else
          fprintf (parser->outfile, "unknown\n");
        fflush (parser->outfile);
      }
      else
      {
        BTOR_MSG (boolector_get_btor_msg (parser->btor),
                  1,
                  "parser not interactive, aborted on first "
                  "'check-sat' command");
        parser->done = true;
      }
      break;

    case BTOR_DECLARE_FUN_TAG_SMT2:
      if (!declare_fun_smt2 (parser)) return 0;
      print_success (parser);
      break;

    case BTOR_DEFINE_FUN_TAG_SMT2:
      if (!define_fun_smt2 (parser)) return 0;
      print_success (parser);
      break;

    case BTOR_DEFINE_SORT_TAG_SMT2:
      if (!define_sort_smt2 (parser)) return 0;
      print_success (parser);
      break;

    case BTOR_ASSERT_TAG_SMT2:
      if (!parse_term_smt2 (parser, &exp, &coo)) return 0;
      assert (!parser->error);
      if (boolector_is_array (parser->btor, exp))
      {
        parser->perrcoo = coo;
        boolector_release (parser->btor, exp);
        return !perr_smt2 (parser,
                           "assert argument is an array and not a formula");
      }
      if (!read_rpar_smt2 (parser, " after asserted expression"))
      {
        boolector_release (parser->btor, exp);
        return 0;
      }
      if ((width = boolector_get_width (parser->btor, exp)) != 1)
      {
        parser->perrcoo = coo;
        boolector_release (parser->btor, exp);
        return !perr_smt2 (
            parser, "assert argument is a bit-vector of length %d", width);
      }
      if (!BTOR_EMPTY_STACK (parser->assumptions_trail))
        BTOR_PUSH_STACK (parser->assumptions,
                         boolector_copy (parser->btor, exp));
      else
        boolector_assert (parser->btor, exp);
      boolector_release (parser->btor, exp);
      assert (!parser->error);
      parser->commands.asserts++;
      print_success (parser);
      break;

    case BTOR_EXIT_TAG_SMT2:
      if (!read_rpar_smt2 (parser, " after 'exit'")) return 0;
      assert (!parser->commands.exits);
      parser->commands.exits++;
      parser->done = true;
      print_success (parser);
      break;

    case BTOR_GET_MODEL_TAG_SMT2:
      if (!read_rpar_smt2 (parser, " after 'get-model'")) return 0;
      if (!boolector_get_opt (parser->btor, BTOR_OPT_MODEL_GEN))
        return !perr_smt2 (parser, "model generation is not enabled");
      if (parser->res->result != BOOLECTOR_SAT) break;
      boolector_print_model (parser->btor, "smt2", parser->outfile);
      fflush (parser->outfile);
      break;

    case BTOR_GET_VALUE_TAG_SMT2:
      if (!read_lpar_smt2 (parser, " after 'get-value'")) return 0;
      if (!boolector_get_opt (parser->btor, BTOR_OPT_MODEL_GEN))
        return !perr_smt2 (parser, "model generation is not enabled");
      if (parser->res->result != BOOLECTOR_SAT) break;
      tag = 0;
      BTOR_INIT_STACK (parser->mem, tokens);
      if (!parse_term_aux_smt2 (parser, false, 0, &exp, &coo, &tokens))
      {
        BTOR_RELEASE_STACK (tokens);
        return 0;
      }
      fprintf (parser->outfile, "(");
      boolector_print_value_smt2 (
          parser->btor, exp, tokens.start, parser->outfile);
      BTOR_RESET_STACK (tokens);
      boolector_release (parser->btor, exp);
      tag = read_token_smt2 (parser);
      while (tag != EOF && tag != BTOR_RPAR_TAG_SMT2)
      {
        if (!parse_term_aux_smt2 (parser, true, tag, &exp, &coo, &tokens))
        {
          BTOR_RELEASE_STACK (tokens);
          return 0;
        }
        fprintf (parser->outfile, "\n ");
        boolector_print_value_smt2 (
            parser->btor, exp, tokens.start, parser->outfile);
        BTOR_RESET_STACK (tokens);
        boolector_release (parser->btor, exp);
        tag = read_token_smt2 (parser);
      }
      fprintf (parser->outfile, ")\n");
      fflush (parser->outfile);
      if (tag != BTOR_RPAR_TAG_SMT2)
      {
        BTOR_RELEASE_STACK (tokens);
        return !perr_smt2 (parser,
                           "expected ')' after 'get-value' at end-of-file");
      }
      if (!read_rpar_smt2 (parser, " after 'get-value'"))
      {
        BTOR_RELEASE_STACK (tokens);
        return 0;
      }
      BTOR_RELEASE_STACK (tokens);
      break;

    case BTOR_MODEL_TAG_SMT2:
      if (parser->commands.model)
        return !perr_smt2 (parser, "nesting models is invalid");
      parser->commands.model = 1;
      while (read_command_smt2 (parser) && !boolector_terminate (parser->btor))
        ;
      print_success (parser);
      break;

    case BTOR_SET_INFO_TAG_SMT2:
      if (!set_info_smt2 (parser)) return 0;
      print_success (parser);
      break;

    case BTOR_SET_OPTION_TAG_SMT2:
      if (!set_option_smt2 (parser)) return 0;
      print_success (parser);
      break;

    case BTOR_PUSH_TAG_SMT2:
      tag = parse_int32_smt2 (parser, true, &tag, 0);
      if (!read_rpar_smt2 (parser, " after 'push'")) return 0;
        // TODO: open more scopes if tag > 1
#ifdef BTOR_USE_CLONE_SCOPES
      open_new_btor_scope (parser);
#else
      open_new_scope (parser);
#endif
      print_success (parser);
      break;

    case BTOR_POP_TAG_SMT2:
      tag = parse_int32_smt2 (parser, true, &tag, 0);
      if (!read_rpar_smt2 (parser, " after 'pop'")) return 0;
        // TODO: close more scopes if tag > 1
#ifdef BTOR_USE_CLONE_SCOPES
      close_current_btor_scope (parser);
#else
      close_current_scope (parser);
#endif
      print_success (parser);
      break;

    default:
      return !perr_smt2 (
          parser, "unsupported command '%s'", parser->token.start);
      break;
  }
  parser->commands.all++;
  return 1;
}

static const char *
parse_smt2_parser (BtorSMT2Parser *parser,
                   BtorCharStack *prefix,
                   FILE *infile,
                   const char *infile_name,
                   FILE *outfile,
                   BtorParseResult *res)
{
  double start = btor_util_time_stamp (), delta;

  parser->nprefix     = 0;
  parser->prefix      = prefix;
  parser->nextcoo.x   = 1;
  parser->nextcoo.y   = 1;
  parser->infile      = infile;
  parser->infile_name = btor_mem_strdup (parser->mem, infile_name);
  parser->outfile     = outfile;
  parser->saved       = false;
  parser->parse_start = start;
  BTOR_CLR (res);
  parser->res = res;

  while (read_command_smt2 (parser) && !parser->done
         && !boolector_terminate (parser->btor))
    ;

  if (parser->error) return parser->error;

  if (!boolector_terminate (parser->btor))
  {
    if (!parser->commands.all)
      BTOR_MSG (boolector_get_btor_msg (parser->btor),
                1,
                "WARNING no commands in '%s'",
                parser->infile_name);
    else
    {
      if (!parser->commands.set_logic)
        BTOR_MSG (boolector_get_btor_msg (parser->btor),
                  1,
                  "WARNING 'set-logic' command missing in '%s'",
                  parser->infile_name);
      if (!parser->commands.asserts)
        BTOR_MSG (boolector_get_btor_msg (parser->btor),
                  1,
                  "WARNING no 'assert' command in '%s'",
                  parser->infile_name);
      if (!parser->commands.check_sat)
        BTOR_MSG (boolector_get_btor_msg (parser->btor),
                  1,
                  "WARNING 'check-sat' command missing in '%s'",
                  parser->infile_name);
      if (!parser->commands.exits)
        BTOR_MSG (boolector_get_btor_msg (parser->btor),
                  1,
                  "WARNING no 'exit' command at end of '%s'",
                  parser->infile_name);
    }
  }
  parser->res->inputs = parser->inputs.start;
  // TODO (ma): this stack is not used anymore for SMT2
  parser->res->outputs  = parser->outputs.start;
  parser->res->ninputs  = BTOR_COUNT_STACK (parser->inputs);
  parser->res->noutputs = BTOR_COUNT_STACK (parser->outputs);
  delta                 = btor_util_time_stamp () - start;
  if (delta < 0) delta = 0;
  BTOR_MSG (boolector_get_btor_msg (parser->btor),
            1,
            "parsed %d commands in %.2f seconds",
            parser->commands.all,
            delta);

  if (parser->need_functions && parser->res->logic == BTOR_LOGIC_QF_BV)
  {
    BTOR_MSG (boolector_get_btor_msg (parser->btor),
              1,
              "found functions thus using 'QF_AUFBV' logic");
    parser->res->logic = BTOR_LOGIC_QF_AUFBV;
  }
  else if (parser->commands.set_logic)
  {
    assert (!parser->need_functions || parser->res->logic == BTOR_LOGIC_QF_AUFBV
            || parser->res->logic == BTOR_LOGIC_UFBV
            || parser->res->logic == BTOR_LOGIC_ABV);
    if (!parser->need_functions && parser->res->logic == BTOR_LOGIC_QF_AUFBV)
    {
      BTOR_MSG (boolector_get_btor_msg (parser->btor),
                1,
                "no functions found thus restricting logic to 'QF_BV'");
      parser->res->logic = BTOR_LOGIC_QF_BV;
    }
  }
  return 0;
}

static BtorParserAPI static_btor_parsesmt2_parser_api = {
    (BtorInitParser) new_smt2_parser,
    (BtorResetParser) delete_smt2_parser,
    (BtorParse) parse_smt2_parser};

const BtorParserAPI *
btor_parsesmt2_parser_api ()
{
  return &static_btor_parsesmt2_parser_api;
}<|MERGE_RESOLUTION|>--- conflicted
+++ resolved
@@ -308,25 +308,16 @@
 {
   Btor *btor;
   BtorMemMgr *mem;
-<<<<<<< HEAD
-  int verbosity, incremental, model, need_functions, interactive, done;
-  int saved, savedch;
-  int last_end_of_line_ycoo;
-  int nprefix;
-  int var_binding;
-  int sorted_var;
-  uint32_t bound_vars; /* used for exists/forall vars to enumerate symbols */
-  const char *expecting_body;
-=======
   bool done;
   bool need_functions;
   bool saved;
   int32_t savedch;
   int32_t last_end_of_line_ycoo;
   uint32_t nprefix;
-  bool isbinding;
-  bool expecting_let_body;
->>>>>>> 29a97ba8
+  int sorted_var;
+  uint32_t bound_vars; /* used for exists/forall vars to enumerate symbols */
+  bool isvarbinding;
+  const char *expecting_body;
   char *error;
   unsigned char cc[256];
   FILE *infile;
@@ -487,22 +478,7 @@
   return res & (parser->symbol.size - 1);
 }
 
-<<<<<<< HEAD
-static int
-=======
-static BtorSMT2Node **
-symbol_position_smt2 (BtorSMT2Parser *parser, const char *name)
-{
-  uint32_t h = hash_name_smt2 (parser, name);
-  BtorSMT2Node **p, *s;
-  for (p = parser->symbol.table + h; (s = *p) && strcmp (s->name, name);
-       p = &s->next)
-    ;
-  return p;
-}
-
 static int32_t
->>>>>>> 29a97ba8
 nextch_smt2 (BtorSMT2Parser *parser)
 {
   int32_t res;
@@ -872,22 +848,13 @@
     cc[(unsigned char) *p] |= BTOR_KEYWORD_CHAR_CLASS_SMT2;
 }
 
-<<<<<<< HEAD
-#define INSERT(STR, TAG)                                   \
-  do                                                       \
-  {                                                        \
-    BtorSMT2Node *NODE = new_node_smt2 (parser, (TAG));    \
-    NODE->name         = btor_strdup (parser->mem, (STR)); \
-    assert (!find_symbol_smt2 (parser, NODE->name));       \
-    insert_symbol_smt2 (parser, NODE);                     \
-=======
 #define INSERT(STR, TAG)                                       \
   do                                                           \
   {                                                            \
     BtorSMT2Node *NODE = new_node_smt2 (parser, (TAG));        \
     NODE->name         = btor_mem_strdup (parser->mem, (STR)); \
+    assert (!find_symbol_smt2 (parser, NODE->name));           \
     insert_symbol_smt2 (parser, NODE);                         \
->>>>>>> 29a97ba8
   } while (0)
 
 static void
@@ -1312,12 +1279,8 @@
         if (!(node = find_symbol_smt2 (parser, parser->token.start)))
         {
           node       = new_node_smt2 (parser, BTOR_SYMBOL_TAG_SMT2);
-<<<<<<< HEAD
-          node->name = btor_strdup (parser->mem, parser->token.start);
+          node->name = btor_mem_strdup (parser->mem, parser->token.start);
           assert (!find_symbol_smt2 (parser, node->name));
-=======
-          node->name = btor_mem_strdup (parser->mem, parser->token.start);
->>>>>>> 29a97ba8
           insert_symbol_smt2 (parser, node);
         }
         parser->last_node = node;
@@ -1345,12 +1308,8 @@
     if (!(node = find_symbol_smt2 (parser, parser->token.start)))
     {
       node       = new_node_smt2 (parser, BTOR_ATTRIBUTE_TAG_SMT2);
-<<<<<<< HEAD
-      node->name = btor_strdup (parser->mem, parser->token.start);
+      node->name = btor_mem_strdup (parser->mem, parser->token.start);
       assert (!find_symbol_smt2 (parser, node->name));
-=======
-      node->name = btor_mem_strdup (parser->mem, parser->token.start);
->>>>>>> 29a97ba8
       insert_symbol_smt2 (parser, node);
     }
     parser->last_node = node;
@@ -1430,12 +1389,8 @@
     if (!(node = find_symbol_smt2 (parser, parser->token.start)))
     {
       node       = new_node_smt2 (parser, BTOR_SYMBOL_TAG_SMT2);
-<<<<<<< HEAD
-      node->name = btor_strdup (parser->mem, parser->token.start);
+      node->name = btor_mem_strdup (parser->mem, parser->token.start);
       assert (!find_symbol_smt2 (parser, node->name));
-=======
-      node->name = btor_mem_strdup (parser->mem, parser->token.start);
->>>>>>> 29a97ba8
       insert_symbol_smt2 (parser, node);
     }
     parser->last_node = node;
@@ -1694,16 +1649,14 @@
   return str2int32_smt2 (parser, posonly, parser->token.start, resptr);
 }
 
-<<<<<<< HEAD
-static int
+static bool
 is_boolean_exp_smt2 (BtorSMT2Parser *parser, BtorSMT2Item *p)
 {
-  if (boolector_is_array (parser->btor, p->exp)
-      || boolector_is_fun (parser->btor, p->exp)
-      || boolector_get_width (parser->btor, p->exp) != 1)
-    return 0;
-  return 1;
-=======
+  return !boolector_is_array (parser->btor, p->exp)
+         && !boolector_is_fun (parser->btor, p->exp)
+         && boolector_get_width (parser->btor, p->exp) == 1;
+}
+
 static int32_t
 parse_uint32_smt2 (BtorSMT2Parser *parser,
                    bool posonly,
@@ -1714,7 +1667,6 @@
   res     = parse_int32_smt2 (parser, posonly, &rint, tokens);
   *resptr = (uint32_t) rint;
   return res;
->>>>>>> 29a97ba8
 }
 
 static bool
@@ -2875,30 +2827,19 @@
         assert (!l[0].node->bound);
         l[0].node->bound = 1;
         parser->work.top = p;
-<<<<<<< HEAD
-        assert (!parser->var_binding);
-        parser->var_binding = 1;
-=======
-        assert (!parser->isbinding);
-        parser->isbinding = true;
->>>>>>> 29a97ba8
+        assert (!parser->isvarbinding);
+        parser->isvarbinding = true;
       }
       /* (<var_binding>+) */
       else if (tag == BTOR_PARLETBINDING_TAG_SMT2)
       {
-<<<<<<< HEAD
-        assert (parser->var_binding);
-        parser->var_binding = 0;
-=======
-        assert (parser->isbinding);
-        parser->isbinding = false;
->>>>>>> 29a97ba8
+        assert (parser->isvarbinding);
+        parser->isvarbinding = false;
 #ifndef NDEBUG
         for (i = 1; i <= nargs; i++) assert (p[i].tag == BTOR_SYMBOL_TAG_SMT2);
 #endif
         for (i = 0; i < nargs; i++) l[i] = p[i + 1];
         parser->work.top = l + nargs;
-<<<<<<< HEAD
         assert (!parser->expecting_body);
         parser->expecting_body = "let";
       }
@@ -2995,10 +2936,6 @@
         parser->work.top = l + nargs;
         assert (!parser->expecting_body);
         parser->expecting_body = "quantifier";
-=======
-        assert (!parser->expecting_let_body);
-        parser->expecting_let_body = true;
->>>>>>> 29a97ba8
       }
       else
       {
@@ -3015,27 +2952,15 @@
     }
     else
     {
-<<<<<<< HEAD
       if (parser->expecting_body) parser->expecting_body = 0;
       p = push_item_smt2 (parser, tag);
       if (tag == BTOR_LPAR_TAG_SMT2)
       {
         BtorSMT2Item *q;
-        if (parser->var_binding)
-=======
-      if (parser->expecting_let_body) parser->expecting_let_body = false;
-      p = push_item_smt2 (parser, tag);
-      if (tag == BTOR_LPAR_TAG_SMT2)
-      {
-        if (parser->isbinding)
->>>>>>> 29a97ba8
+        if (parser->isvarbinding)
         {
           push_item_smt2 (parser, BTOR_LETBIND_TAG_SMT2);
-<<<<<<< HEAD
-          parser->var_binding = 0;
-=======
-          parser->isbinding = false;
->>>>>>> 29a97ba8
+          parser->isvarbinding = false;
 
           tag = read_token_smt2 (parser);
 
@@ -3068,7 +2993,7 @@
           if (sym->coo.x)
           {
             new_sym       = new_node_smt2 (parser, BTOR_SYMBOL_TAG_SMT2);
-            new_sym->name = btor_strdup (parser->mem, sym->name);
+            new_sym->name = btor_mem_strdup (parser->mem, sym->name);
             /* symbol may already be in symbol table */
             insert_symbol_smt2 (parser, new_sym);
             sym = new_sym;
@@ -3089,7 +3014,7 @@
           if (sym->coo.x)
           {
             new_sym       = new_node_smt2 (parser, BTOR_SYMBOL_TAG_SMT2);
-            new_sym->name = btor_strdup (parser->mem, sym->name);
+            new_sym->name = btor_mem_strdup (parser->mem, sym->name);
             /* symbol may already be in symbol table */
             insert_symbol_smt2 (parser, new_sym);
             sym = new_sym;
@@ -3102,22 +3027,18 @@
           q       = push_item_smt2 (parser, BTOR_SYMBOL_TAG_SMT2);
           q->node = sym;
           char buf[strlen (sym->name)
-                   + btor_num_digits_util (parser->bound_vars) + 2];
+                   + btor_util_num_digits (parser->bound_vars) + 2];
           sprintf (buf, "%s!%d", sym->name, parser->bound_vars++);
           sym->exp = boolector_param (parser->btor, s, buf);
         }
         open++;
       }
-<<<<<<< HEAD
-      else if (parser->var_binding)
+      else if (parser->isvarbinding)
       {
         return !perr_smt2 (
             parser, "expected var binding at '%s'", parser->token.start);
       }
       else if (parser->sorted_var)
-=======
-      else if (parser->isbinding)
->>>>>>> 29a97ba8
       {
         return !perr_smt2 (
             parser, "expected sorted variable at '%s'", parser->token.start);
@@ -3139,9 +3060,8 @@
             push_item_smt2 (parser, BTOR_LPAR_TAG_SMT2);
             open++, assert (open > 0);
             push_item_smt2 (parser, BTOR_PARLETBINDING_TAG_SMT2);
-<<<<<<< HEAD
-            assert (!parser->var_binding);
-            parser->var_binding = 1;
+            assert (!parser->isvarbinding);
+            parser->isvarbinding = true;
           }
           else if (tag == BTOR_FORALL_TAG_SMT2)
           {
@@ -3158,10 +3078,6 @@
           {
             msg = " after 'exists'";
             goto PARSE_QUANTIFIER_TERM;
-=======
-            assert (!parser->isbinding);
-            parser->isbinding = true;
->>>>>>> 29a97ba8
           }
           else if (tag == BTOR_UNDERSCORE_TAG_SMT2)
           {
@@ -3517,18 +3433,8 @@
   return read_rpar_smt2 (parser, " to close bit-vector sort");
 }
 
-<<<<<<< HEAD
-static int
-parse_array_sort (BtorSMT2Parser *parser, int tag, BoolectorSort *sort)
-=======
-static int32_t parse_sort (BtorSMT2Parser *parser,
-                           int32_t tag,
-                           bool allow_array_sort,
-                           BoolectorSort *sort);
-
 static int32_t
 parse_array_sort (BtorSMT2Parser *parser, int32_t tag, BoolectorSort *sort)
->>>>>>> 29a97ba8
 {
   BoolectorSort index, value;
   if (tag == BTOR_ARRAY_TAG_SMT2)
