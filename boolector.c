--- conflicted
+++ resolved
@@ -2375,12 +2375,10 @@
   BTOR_ABORT_BOOLECTOR (!btor->model_gen,
                         "model generation has not been enabled");
   btor_array_assignment_exp (btor, e_array, indices, values, size);
-<<<<<<< HEAD
+  /* special case: we treat out parameters as return values for btoruntrace */
+  BTOR_TRAPI ("return %p %p %d", *indices, *values, *size);
   BTOR_CHKCLONENORES (
       boolector_array_assignment, e_array, indices, values, size);
-=======
-  BTOR_TRAPI ("return %p %p %d", *indices, *values, *size);
->>>>>>> b044ac4c
 }
 
 void
