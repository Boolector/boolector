--- conflicted
+++ resolved
@@ -184,42 +184,32 @@
   BTOR_CHKCLONE_STATE (rec_rw_calls);
   BTOR_CHKCLONE_STATE (rec_read_acond_calls);
   BTOR_CHKCLONE_STATE (valid_assignments);
-  BTOR_CHKCLONE_STATE (options.rewrite_level);
-  BTOR_CHKCLONE_STATE (options.verbosity);
-#ifndef NBTORLOG
-  BTOR_CHKCLONE_STATE (options.loglevel);
-#endif
   BTOR_CHKCLONE_STATE (vis_idx);
   BTOR_CHKCLONE_STATE (vread_index_id);
   BTOR_CHKCLONE_STATE (inconsistent);
   BTOR_CHKCLONE_STATE (found_constraint_false);
-  BTOR_CHKCLONE_STATE (options.model_gen);
   BTOR_CHKCLONE_STATE (external_refs);
-<<<<<<< HEAD
-  BTOR_CHKCLONE_STATE (inc_enabled);
-  BTOR_CHKCLONE_STATE (beta_reduce_all);
-  BTOR_CHKCLONE_STATE (dual_prop);
-  BTOR_CHKCLONE_STATE (force_cleanup);
-  BTOR_CHKCLONE_STATE (pprint);
-#ifndef NDEBUG
-  BTOR_CHKCLONE_STATE (force_internal_cleanup);
-  BTOR_CHKCLONE_STATE (chk_failed_assumptions);
-#endif
-  BTOR_CHKCLONE_STATE (last_sat_result);
   BTOR_CHKCLONE_STATE (btor_sat_btor_called);
   BTOR_CHKCLONE_STATE (msgtick);
-  BTOR_CHKCLONE_STATE (generate_model_for_all_reads);
-=======
+  BTOR_CHKCLONE_STATE (last_sat_result);
+  BTOR_CHKCLONE_STATE (options.dual_prop);
+  BTOR_CHKCLONE_STATE (options.beta_reduce_all);
+  BTOR_CHKCLONE_STATE (options.force_cleanup);
+  BTOR_CHKCLONE_STATE (options.force_internal_cleanup);
+  BTOR_CHKCLONE_STATE (options.generate_model_for_all_reads);
   BTOR_CHKCLONE_STATE (options.inc_enabled);
-  BTOR_CHKCLONE_STATE (btor_sat_btor_called);
-  BTOR_CHKCLONE_STATE (msgtick);
-  BTOR_CHKCLONE_STATE (options.force_cleanup);
-  BTOR_CHKCLONE_STATE (options.beta_reduce_all);
+#ifndef NBTORLOG
+  BTOR_CHKCLONE_STATE (options.loglevel);
+#endif
+  BTOR_CHKCLONE_STATE (options.model_gen);
   BTOR_CHKCLONE_STATE (options.pprint);
+  BTOR_CHKCLONE_STATE (options.rewrite_level);
+  BTOR_CHKCLONE_STATE (options.simplify_constraints);
   BTOR_CHKCLONE_STATE (options.slice_propagation);
-  BTOR_CHKCLONE_STATE (last_sat_result);
-  BTOR_CHKCLONE_STATE (options.generate_model_for_all_reads);
->>>>>>> fd1287ac
+  BTOR_CHKCLONE_STATE (options.verbosity);
+#ifndef CHECK_FAILED
+  BTOR_CHKCLONE_STATE (options.chk_failed_assumptions);
+#endif
 }
 
 #define BTOR_CHKCLONE_STATS(field)                    \
@@ -3694,16 +3684,10 @@
   BTOR_ABORT_BOOLECTOR (!btor->options.inc_enabled,
                         "incremental usage has not been enabled");
   BTOR_ABORT_REFS_NOT_POS_BOOLECTOR (exp);
-<<<<<<< HEAD
+  BTOR_ABORT_IF_BTOR_DOES_NOT_MATCH (btor, exp);
   /* Note: do not simplify expression (see boolector_assume). */
   BTOR_ABORT_ARRAY_BOOLECTOR (exp);
   BTOR_ABORT_BOOLECTOR (BTOR_REAL_ADDR_NODE (exp)->len != 1,
-=======
-  BTOR_ABORT_IF_BTOR_DOES_NOT_MATCH (btor, exp);
-  simp = btor_simplify_exp (btor, exp);
-  BTOR_ABORT_ARRAY_BOOLECTOR (simp);
-  BTOR_ABORT_BOOLECTOR (BTOR_REAL_ADDR_NODE (simp)->len != 1,
->>>>>>> fd1287ac
                         "'exp' must have bit-width one");
   BTOR_ABORT_BOOLECTOR (!btor_is_assumption_exp (btor, exp),
                         "'exp' must be an assumption");
