--- conflicted
+++ resolved
@@ -1661,13 +1661,9 @@
   BTOR_TRAPI (strtrapi);
   BTOR_DELETEN (btor->mm, strtrapi, len);
   btor->external_refs++;
-<<<<<<< HEAD
-  return btor_apply_exps (btor, argc, args, fun);
-=======
-  res = btor_apply_exp (btor, argc, args, fun);
-  BTOR_TRAPI_RETURNP (res);
-  return res;
->>>>>>> 3e01a15e
+  res = btor_apply_exps (btor, argc, args, fun);
+  BTOR_TRAPI_RETURNP (res);
+  return res;
 }
 
 BtorNode *
