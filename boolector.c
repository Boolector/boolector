/*  Boolector: Satisfiablity Modulo Theories (SMT) solver.
 *
 *  Copyright (C) 2007-2009 Robert Daniel Brummayer.
 *  Copyright (C) 2007-2014 Armin Biere.
 *  Copyright (C) 2012-2014 Mathias Preiner.
 *  Copyright (C) 2013-2014 Aina Niemetz.
 *
 *  All rights reserved.
 *
 *  This file is part of Boolector.
 *  See COPYING for more information on using this software.
 */

/*------------------------------------------------------------------------*/

// TODO will have to fix newly introduced api functions for new TRAPI and
// CHKCLONE functionality after merge @aina

#include "boolector.h"
#include "btorabort.h"
#include "btorchkclone.h"
#include "btorclone.h"
#include "btorconst.h"
#include "btorcore.h"
#include "btorexit.h"
#include "btorhash.h"
#include "btoriter.h"
#include "btorparse.h"
#include "btorsat.h"
#include "btorsort.h"
#include "btortrapi.h"
#include "btorutil.h"
#include "dumper/btordumpbtor.h"
#include "dumper/btordumpsmt.h"

/*------------------------------------------------------------------------*/

#include <limits.h>
#include <stdio.h>
#include <string.h>

/*------------------------------------------------------------------------*/

void
boolector_chkclone (Btor *btor)
{
  BTOR_ABORT_ARG_NULL_BOOLECTOR (btor);
#ifndef BTOR_USE_LINGELING
  BTOR_ABORT_BOOLECTOR (1, "cloning requires lingeling as SAT solver");
#endif
  BTOR_TRAPI ("chkclone");
#ifndef NDEBUG
  if (btor->clone) btor_delete_btor (btor->clone);
  btor->clone = btor; /* mark clone as going-to-be shadow clone */
  btor->clone = btor_clone_btor (btor);
  assert (btor->clone->mm);
  assert (btor->clone->avmgr);
  btor_chkclone (btor);
#endif
}

#ifndef NDEBUG
#define BTOR_CLONED_EXP(exp)                                                 \
  ((btor->clone ? BTOR_EXPORT_BOOLECTOR_NODE (                               \
                      BTOR_IS_INVERTED_NODE (exp)                            \
                          ? BTOR_INVERT_NODE (BTOR_PEEK_STACK (              \
                                btor->clone->nodes_id_table,                 \
                                BTOR_REAL_ADDR_NODE (exp)->id))              \
                          : BTOR_PEEK_STACK (btor->clone->nodes_id_table,    \
                                             BTOR_REAL_ADDR_NODE (exp)->id)) \
                : 0))
#else
#define BTOR_CLONED_EXP (EXP) 0
#endif

/*------------------------------------------------------------------------*/

Btor *
boolector_new (void)
{
  char *trname;
  Btor *btor;

  btor = btor_new_btor ();
  if ((trname = getenv ("BTORAPITRACE"))) btor_open_apitrace (btor, trname);
  BTOR_TRAPI ("");
  BTOR_TRAPI_RETURN_PTR (btor);
  return btor;
}

Btor *
boolector_clone (Btor *btor)
{
  Btor *clone;
  BTOR_TRAPI ("");
  clone = btor_clone_btor (btor);
  BTOR_TRAPI_RETURN_PTR (clone);
  return clone;
}

void
boolector_delete (Btor *btor)
{
  BTOR_ABORT_ARG_NULL_BOOLECTOR (btor);
<<<<<<< HEAD
  BTOR_TRAPI ("delete");
  if (btor->close_apitrace == 1)
=======
  BTOR_TRAPI ("");
  if (btor->closeapitrace == 1)
>>>>>>> ef395ab9
    fclose (btor->apitrace);
  else if (btor->close_apitrace == 2)
    pclose (btor->apitrace);
  if (btor->clone) boolector_delete (btor->clone);
  btor_delete_btor (btor);
}

void
boolector_set_msg_prefix (Btor *btor, const char *prefix)
{
  BTOR_ABORT_ARG_NULL_BOOLECTOR (btor);
  BTOR_TRAPI ("set_msg_prefix %s", prefix);
  btor_set_msg_prefix_btor (btor, prefix);
#ifndef NDEBUG
  BTOR_CHKCLONE_NORES (set_msg_prefix, prefix);
#endif
}

int
boolector_get_refs (Btor *btor)
{
  int res;

  BTOR_ABORT_ARG_NULL_BOOLECTOR (btor);
  BTOR_TRAPI ("");
  res = btor->external_refs;
#ifndef NDEBUG
  BTOR_CHKCLONE_RES (res, get_refs);
#endif
  BTOR_TRAPI_RETURN_INT (res);
  return res;
}

void
boolector_reset_time (Btor *btor)
{
  BTOR_ABORT_ARG_NULL_BOOLECTOR (btor);
  BTOR_TRAPI ("");
  btor_reset_time_btor (btor);
#ifndef NDEBUG
  BTOR_CHKCLONE_NORES (reset_time);
#endif
}

void
boolector_reset_stats (Btor *btor)
{
  BTOR_ABORT_ARG_NULL_BOOLECTOR (btor);
  BTOR_TRAPI ("");
  btor_reset_stats_btor (btor);
#ifndef NDEBUG
  BTOR_CHKCLONE_NORES (reset_stats);
#endif
}

void
boolector_print_stats (Btor *btor)
{
  BTOR_ABORT_ARG_NULL_BOOLECTOR (btor);
  BTOR_TRAPI ("print_stats");
  btor_print_stats_sat (btor_get_sat_mgr_btor (btor));
  btor_print_stats_btor (btor);
#ifndef NDEBUG
  BTOR_CHKCLONE_NORES (print_stats);
#endif
}

void
boolector_set_trapi (Btor *btor, FILE *apitrace)
{
  BTOR_ABORT_ARG_NULL_BOOLECTOR (btor);
  BTOR_ABORT_BOOLECTOR (btor->apitrace, "API trace already set");
  btor->apitrace = apitrace;
}

FILE *
boolector_get_trapi (Btor *btor)
{
  BTOR_ABORT_ARG_NULL_BOOLECTOR (btor);
  return btor->apitrace;
}

/*------------------------------------------------------------------------*/

int
boolector_file_exists (Btor *btor, const char *path)
{
  int res;

  BTOR_ABORT_ARG_NULL_BOOLECTOR (btor);
  BTOR_TRAPI ("file_exists");
  res = btor_file_exists (path);
#ifndef NDEBUG
  BTOR_CHKCLONE_RES (res, get_refs);
#endif
  BTOR_TRAPI_RETURN (res);
  return res;
}

/*------------------------------------------------------------------------*/

void
boolector_assert (Btor *btor, BoolectorNode *node)
{
  BtorNode *exp, *simp;

  exp = BTOR_IMPORT_BOOLECTOR_NODE (node);
  BTOR_ABORT_ARG_NULL_BOOLECTOR (btor);
  BTOR_TRAPI_UNFUN (exp);
  BTOR_ABORT_ARG_NULL_BOOLECTOR (exp);
  BTOR_ABORT_REFS_NOT_POS_BOOLECTOR (exp);
  BTOR_ABORT_IF_BTOR_DOES_NOT_MATCH (btor, exp);
  simp = btor_simplify_exp (btor, exp);
  BTOR_ABORT_ARRAY_BOOLECTOR (simp);
  BTOR_ABORT_BOOLECTOR (BTOR_REAL_ADDR_NODE (simp)->len != 1,
                        "'exp' must have bit-width one");
  btor_assert_exp (btor, simp);
#ifndef NDEBUG
  BTOR_CHKCLONE_NORES (assert, BTOR_CLONED_EXP (exp));
#endif
}

void
boolector_assume (Btor *btor, BoolectorNode *node)
{
  BtorNode *exp, *simp;

  exp = BTOR_IMPORT_BOOLECTOR_NODE (node);
  BTOR_ABORT_ARG_NULL_BOOLECTOR (btor);
  BTOR_ABORT_ARG_NULL_BOOLECTOR (exp);
  BTOR_TRAPI_UNFUN (exp);
  BTOR_ABORT_BOOLECTOR (!btor->options.incremental.val,
                        "incremental usage has not been enabled");
  BTOR_ABORT_REFS_NOT_POS_BOOLECTOR (exp);
  BTOR_ABORT_IF_BTOR_DOES_NOT_MATCH (btor, exp);
  /* Note: do not simplify constraint expression in order to prevent
   *       constraint expressions from not being added to btor->assumptions. */
  simp = BTOR_REAL_ADDR_NODE (exp)->simplified ? btor_simplify_exp (btor, exp)
                                               : exp;
  BTOR_ABORT_ARRAY_BOOLECTOR (simp);
  BTOR_ABORT_BOOLECTOR (BTOR_REAL_ADDR_NODE (simp)->len != 1,
                        "'exp' must have bit-width one");
  btor_assume_exp (btor, simp);
#ifndef NDEBUG
  BTOR_CHKCLONE_NORES (assume, BTOR_CLONED_EXP (exp));
#endif
}

int
boolector_failed (Btor *btor, BoolectorNode *node)
{
  int res;
  BtorNode *exp;

  exp = BTOR_IMPORT_BOOLECTOR_NODE (node);
  BTOR_ABORT_ARG_NULL_BOOLECTOR (btor);
  BTOR_ABORT_BOOLECTOR (
      btor->last_sat_result != BTOR_UNSAT,
      "cannot check failed assumptions if input formula is not UNSAT");
  BTOR_ABORT_ARG_NULL_BOOLECTOR (exp);
  BTOR_TRAPI_UNFUN (exp);
  BTOR_ABORT_BOOLECTOR (!btor->options.incremental.val,
                        "incremental usage has not been enabled");
  BTOR_ABORT_REFS_NOT_POS_BOOLECTOR (exp);
  BTOR_ABORT_IF_BTOR_DOES_NOT_MATCH (btor, exp);
  /* Note: do not simplify expression (see boolector_assume). */
  BTOR_ABORT_ARRAY_BOOLECTOR (exp);
  BTOR_ABORT_BOOLECTOR (BTOR_REAL_ADDR_NODE (exp)->len != 1,
                        "'exp' must have bit-width one");
  BTOR_ABORT_BOOLECTOR (!btor_is_assumption_exp (btor, exp),
                        "'exp' must be an assumption");
  res = btor_failed_exp (btor, exp);
#ifndef NDEBUG
  BTOR_CHKCLONE_RES (res, failed, BTOR_CLONED_EXP (exp));
#endif
  BTOR_TRAPI_RETURN_INT (res);
  return res;
}

int
boolector_sat (Btor *btor)
{
  int res;

  BTOR_ABORT_ARG_NULL_BOOLECTOR (btor);
  BTOR_TRAPI ("");
  BTOR_ABORT_BOOLECTOR (
      !btor->options.incremental.val && btor->btor_sat_btor_called > 0,
      "incremental usage has not been enabled."
      "'boolector_sat' may only be called once");
  res = btor_sat_btor (btor, -1, -1);
#ifndef NDEBUG
  BTOR_CHKCLONE_RES (res, sat);
#endif
  BTOR_TRAPI_RETURN_INT (res);
  return res;
}

int
boolector_limited_sat (Btor *btor, int lod_limit, int sat_limit)
{
  int res;
  BTOR_ABORT_ARG_NULL_BOOLECTOR (btor);
  BTOR_TRAPI ("%d %d", lod_limit, sat_limit);
  BTOR_ABORT_BOOLECTOR (
      !btor->options.incremental.val && btor->btor_sat_btor_called > 0,
      "incremental usage has not been enabled."
      "'boolector_limited_sat' may only be called once");
  res = btor_sat_btor (btor, lod_limit, sat_limit);
#ifndef NDEBUG
  BTOR_CHKCLONE_RES (res, limited_sat, lod_limit, sat_limit);
#endif
  BTOR_TRAPI_RETURN_INT (res);
  return res;
}

int
boolector_simplify (Btor *btor)
{
  int res;

  BTOR_ABORT_ARG_NULL_BOOLECTOR (btor);
  BTOR_TRAPI ("");

  res = btor_simplify (btor);
#ifndef NDEBUG
  BTOR_CHKCLONE_RES (res, simplify);
#endif
  BTOR_TRAPI_RETURN_INT (res);
  return res;
}

/*------------------------------------------------------------------------*/

int
boolector_set_sat_solver (Btor *btor,
                          const char *solver,
                          const char *optstr,
                          int nofork)
{
  int res;

  BTOR_ABORT_ARG_NULL_BOOLECTOR (btor);
<<<<<<< HEAD
  BTOR_TRAPI ("set_sat_solver %s %s %d", solver, optstr, nofork);
=======
  BTOR_TRAPI ("%s", solver);
>>>>>>> ef395ab9
  BTOR_ABORT_ARG_NULL_BOOLECTOR (solver);
  BTOR_ABORT_BOOLECTOR (
      btor->btor_sat_btor_called > 0,
      "setting the SAT solver must be done before calling 'boolector_sat'");
  res = btor_set_sat_solver (
      btor_get_sat_mgr_btor (btor), solver, optstr, nofork);
#ifndef NDEBUG
  BTOR_CHKCLONE_RES (res, set_sat_solver, solver, optstr, nofork);
#endif
  BTOR_TRAPI_RETURN_INT (res);
  return res;
}

#ifdef BTOR_USE_LINGELING
int
boolector_set_sat_solver_lingeling (Btor *btor, const char *optstr, int nofork)
{
  return boolector_set_sat_solver (btor, "lingeling", optstr, nofork);
}
#endif

#ifdef BTOR_USE_PICOSAT
int
boolector_set_sat_solver_picosat (Btor *btor)
{
  return boolector_set_sat_solver (btor, "picosat", 0, 0);
}
#endif

#ifdef BTOR_USE_MINISAT
int
boolector_set_sat_solver_minisat (Btor *btor)
{
  return boolector_set_sat_solver (btor, "minisat", 0, 0);
}
#endif

/*------------------------------------------------------------------------*/

void
boolector_set_opt (Btor *btor, const char *opt, int val)
{
  BTOR_ABORT_ARG_NULL_BOOLECTOR (btor);
<<<<<<< HEAD
  BTOR_TRAPI ("set_opt %s %d", opt, val);
  BTOR_ABORT_BOOLECTOR (!btor_get_opt (btor, opt), "invalid option '%s'", opt);
=======
  BTOR_TRAPI ("%s %d", opt, val);

>>>>>>> ef395ab9
  if (!strcmp (opt, "m") || !strcmp (opt, "model_gen"))
  {
    BTOR_ABORT_BOOLECTOR (
        !val,  // TODO
        "disabling model generation is currently not supported");
  }
  else if (!strcmp (opt, "i") || !strcmp (opt, "incremental"))
  {
    // TODO
    BTOR_ABORT_BOOLECTOR (
        val == 0, "disabling incremental usage is currently not supported");
    BTOR_ABORT_BOOLECTOR (btor->btor_sat_btor_called > 0,
                          "enabling incremental usage must be done before "
                          "calling 'boolector_sat'");
  }
  else if (!strcmp (opt, "dp") || !strcmp (opt, "dual_prop"))
  {
    BTOR_ABORT_BOOLECTOR (
        val && btor->options.just.val,
        "enabling multiple optimization techniques is not allowed");
  }
  else if (!strcmp (opt, "ju") || !strcmp (opt, "just"))
  {
    BTOR_ABORT_BOOLECTOR (
        val && btor->options.dual_prop.val,
        "enabling multiple optimization techniques is not allowed");
  }
#ifdef BTOR_DO_NOT_OPTIMIZE_UNCONSTRAINED
  else if (!strcmp (opt, "uc") || !strcmp (opt, "ucopt"))
  {
    return;
  }
#endif
  else if (!strcmp (opt, "rwl") || !strcmp (opt, "rewrite_level"))
  {
    BTOR_ABORT_BOOLECTOR (val < 0 || val > 3,
                          "'rewrite_level' must be in [0,3]");
    BTOR_ABORT_BOOLECTOR (
        BTOR_COUNT_STACK (btor->nodes_id_table) > 2,
        "setting rewrite level must be done before creating expressions");
  }
  else if (!strcmp (opt, "rewrite_level_pbr"))
  {
    BTOR_ABORT_BOOLECTOR (val < 0 || val > 3,
                          "'rewrite_level_pbr' must be in [0,3]");
  }
#ifdef NBTORLOG
  else if (!strcmp (opt, "l") || !strcmp (opt, "loglevel"))
  {
    return;
  }
#endif

  btor_set_opt (btor, opt, val);
#ifndef NDEBUG
  BTOR_CHKCLONE_NORES (set_opt, opt, val);
#endif
}

const BtorOpt *
boolector_get_opt (Btor *btor, const char *opt)
{
  BtorOpt *res;
  BTOR_ABORT_ARG_NULL_BOOLECTOR (btor);
  BTOR_TRAPI ("get_opt%s", opt);
  res = btor_get_opt (btor, opt);
#ifndef NDEBUG
  BTOR_CHKCLONE_RES_OPT (res, get_opt, opt);
#endif
  BTOR_TRAPI_RETURN_PTR (res);
  return res;
}

const BtorOpt *
boolector_first_opt (Btor *btor)
{
  BtorOpt *res;
  BTOR_ABORT_ARG_NULL_BOOLECTOR (btor);
  BTOR_TRAPI ("first_opt");
  res = btor_first_opt (btor);
#ifndef NDEBUG
  BTOR_CHKCLONE_RES_OPT (res, first_opt);
#endif
  BTOR_TRAPI_RETURN_PTR (res);
  return res;
}

const BtorOpt *
boolector_last_opt (Btor *btor)
{
  BtorOpt *res;
  BTOR_ABORT_ARG_NULL_BOOLECTOR (btor);
  BTOR_TRAPI ("last_opt");
  res = btor_last_opt (btor);
#ifndef NDEBUG
  BTOR_CHKCLONE_RES_OPT (res, last_opt);
#endif
  BTOR_TRAPI_RETURN_PTR (res);
  return res;
}

const BtorOpt *
boolector_next_opt (Btor *btor, const BtorOpt *opt)
{
  BtorOpt *res;
  BTOR_ABORT_ARG_NULL_BOOLECTOR (btor);
  BTOR_ABORT_ARG_NULL_BOOLECTOR (opt);
  BTOR_TRAPI ("next_opt %p", opt);
  res = btor_next_opt (btor, opt);
#ifndef NDEBUG
  BTOR_CHKCLONE_RES_OPT (res, next_opt, opt);
#endif
  BTOR_TRAPI_RETURN_PTR (res);
  return res;
}

/*------------------------------------------------------------------------*/

BoolectorNode *
boolector_copy (Btor *btor, BoolectorNode *node)
{
  BtorNode *exp, *res;

  exp = BTOR_IMPORT_BOOLECTOR_NODE (node);
  BTOR_ABORT_ARG_NULL_BOOLECTOR (btor);
  BTOR_ABORT_ARG_NULL_BOOLECTOR (exp);
  BTOR_TRAPI_UNFUN (exp);
  BTOR_ABORT_REFS_NOT_POS_BOOLECTOR (exp);
  BTOR_ABORT_IF_BTOR_DOES_NOT_MATCH (btor, exp);
  btor->external_refs++;
  res = btor_copy_exp (btor, exp);
  BTOR_REAL_ADDR_NODE (res)->ext_refs += 1;
#ifndef NDEBUG
  BTOR_CHKCLONE_RES_PTR (res, copy, BTOR_CLONED_EXP (exp));
#endif
  BTOR_TRAPI_RETURN_NODE (res);
  return BTOR_EXPORT_BOOLECTOR_NODE (res);
}

void
boolector_release (Btor *btor, BoolectorNode *node)
{
  BtorNode *exp;

  exp = BTOR_IMPORT_BOOLECTOR_NODE (node);
  BTOR_ABORT_ARG_NULL_BOOLECTOR (btor);
  BTOR_ABORT_ARG_NULL_BOOLECTOR (exp);
  BTOR_TRAPI_UNFUN (exp);
  BTOR_ABORT_REFS_NOT_POS_BOOLECTOR (exp);
  BTOR_ABORT_IF_BTOR_DOES_NOT_MATCH (btor, exp);
  btor->external_refs--;
#ifndef NDEBUG
  BoolectorNode *cexp = BTOR_CLONED_EXP (exp);
#endif
  assert (BTOR_REAL_ADDR_NODE (exp)->ext_refs);
  BTOR_REAL_ADDR_NODE (exp)->ext_refs -= 1;
  btor_release_exp (btor, exp);
#ifndef NDEBUG
  BTOR_CHKCLONE_NORES (release, cexp);
#endif
}

BoolectorNode *
boolector_const (Btor *btor, const char *bits)
{
  BtorNode *res;

  BTOR_ABORT_ARG_NULL_BOOLECTOR (btor);
  BTOR_TRAPI ("%s", bits);
  BTOR_ABORT_ARG_NULL_BOOLECTOR (bits);
  BTOR_ABORT_BOOLECTOR (*bits == '\0', "'bits' must not be empty");
  btor->external_refs++;
  res = btor_const_exp (btor, bits);
  BTOR_REAL_ADDR_NODE (res)->ext_refs += 1;
#ifndef NDEBUG
  BTOR_CHKCLONE_RES_PTR (res, const, bits);
#endif
  BTOR_TRAPI_RETURN_NODE (res);
  return BTOR_EXPORT_BOOLECTOR_NODE (res);
}

BoolectorNode *
boolector_zero (Btor *btor, int width)
{
  BtorNode *res;

  BTOR_ABORT_ARG_NULL_BOOLECTOR (btor);
  BTOR_TRAPI ("%d", width);
  BTOR_ABORT_BOOLECTOR (width < 1, "'width' must not be < 1");
  btor->external_refs++;
  res = btor_zero_exp (btor, width);
  BTOR_REAL_ADDR_NODE (res)->ext_refs += 1;
#ifndef NDEBUG
  BTOR_CHKCLONE_RES_PTR (res, zero, width);
#endif
  BTOR_TRAPI_RETURN_NODE (res);
  return BTOR_EXPORT_BOOLECTOR_NODE (res);
}

BoolectorNode *
boolector_false (Btor *btor)
{
  BtorNode *res;

  BTOR_ABORT_ARG_NULL_BOOLECTOR (btor);
  BTOR_TRAPI ("");
  btor->external_refs++;
  res = btor_false_exp (btor);
  BTOR_REAL_ADDR_NODE (res)->ext_refs += 1;
#ifndef NDEBUG
  BTOR_CHKCLONE_RES_PTR (res, false);
#endif
  BTOR_TRAPI_RETURN_NODE (res);
  return BTOR_EXPORT_BOOLECTOR_NODE (res);
}

BoolectorNode *
boolector_ones (Btor *btor, int width)
{
  BtorNode *res;

  BTOR_ABORT_ARG_NULL_BOOLECTOR (btor);
  BTOR_TRAPI ("%d", width);
  BTOR_ABORT_BOOLECTOR (width < 1, "'width' must not be < 1");
  btor->external_refs++;
  res = btor_ones_exp (btor, width);
  BTOR_REAL_ADDR_NODE (res)->ext_refs += 1;
#ifndef NDEBUG
  BTOR_CHKCLONE_RES_PTR (res, ones, width);
#endif
  BTOR_TRAPI_RETURN_NODE (res);
  return BTOR_EXPORT_BOOLECTOR_NODE (res);
}

BoolectorNode *
boolector_true (Btor *btor)
{
  BtorNode *res;

  BTOR_ABORT_ARG_NULL_BOOLECTOR (btor);
  BTOR_TRAPI ("");
  btor->external_refs++;
  res = btor_true_exp (btor);
  BTOR_REAL_ADDR_NODE (res)->ext_refs += 1;
#ifndef NDEBUG
  BTOR_CHKCLONE_RES_PTR (res, true);
#endif
  BTOR_TRAPI_RETURN_NODE (res);
  return BTOR_EXPORT_BOOLECTOR_NODE (res);
}

BoolectorNode *
boolector_one (Btor *btor, int width)
{
  BtorNode *res;

  BTOR_ABORT_ARG_NULL_BOOLECTOR (btor);
  BTOR_TRAPI ("%d", width);
  BTOR_ABORT_BOOLECTOR (width < 1, "'width' must not be < 1");
  btor->external_refs++;
  res = btor_one_exp (btor, width);
  BTOR_REAL_ADDR_NODE (res)->ext_refs += 1;
#ifndef NDEBUG
  BTOR_CHKCLONE_RES_PTR (res, one, width);
#endif
  BTOR_TRAPI_RETURN_NODE (res);
  return BTOR_EXPORT_BOOLECTOR_NODE (res);
}

BoolectorNode *
boolector_unsigned_int (Btor *btor, unsigned int u, int width)
{
  BtorNode *res;

  BTOR_ABORT_ARG_NULL_BOOLECTOR (btor);
  BTOR_TRAPI ("%u %d", u, width);
  BTOR_ABORT_BOOLECTOR (width < 1, "'width' must not be < 1");
  btor->external_refs++;
  res = btor_unsigned_exp (btor, u, width);
  BTOR_REAL_ADDR_NODE (res)->ext_refs += 1;
#ifndef NDEBUG
  BTOR_CHKCLONE_RES_PTR (res, unsigned_int, u, width);
#endif
  BTOR_TRAPI_RETURN_NODE (res);
  return BTOR_EXPORT_BOOLECTOR_NODE (res);
}

BoolectorNode *
boolector_int (Btor *btor, int i, int width)
{
  BtorNode *res;

  BTOR_ABORT_ARG_NULL_BOOLECTOR (btor);
  BTOR_TRAPI ("%d %u", i, width);
  BTOR_ABORT_BOOLECTOR (width < 1, "'width' must not be < 1");
  btor->external_refs++;
  res = btor_int_exp (btor, i, width);
  BTOR_REAL_ADDR_NODE (res)->ext_refs += 1;
#ifndef NDEBUG
  BTOR_CHKCLONE_RES_PTR (res, int, i, width);
#endif
  BTOR_TRAPI_RETURN_NODE (res);
  return BTOR_EXPORT_BOOLECTOR_NODE (res);
}

BoolectorNode *
boolector_var (Btor *btor, int width, const char *symbol)
{
  BTOR_ABORT_ARG_NULL_BOOLECTOR (btor);

  BtorNode *res;
  char *symb;

  if ((symb = (char *) symbol) == NULL)
  {
    BTOR_NEWN (btor->mm, symb, 20);
    sprintf (symb, "DVN%d", btor->dvn_id++);
    BTOR_TRAPI ("%d %s", width, symb);
    BTOR_ABORT_BOOLECTOR (width < 1, "'width' must not be < 1");
    btor->external_refs++;
    res = btor_var_exp (btor, width, symb);
  }
  else
  {
    BTOR_TRAPI ("%d %s", width, symbol);
    BTOR_ABORT_BOOLECTOR (width < 1, "'width' must not be < 1");
    btor->external_refs++;
    res = btor_var_exp (btor, width, symbol);
  }

  BTOR_REAL_ADDR_NODE (res)->ext_refs += 1;

  if (symbol == NULL) BTOR_DELETEN (btor->mm, symb, 20);
#ifndef NDEBUG
  BTOR_CHKCLONE_RES_PTR (res, var, width, symbol);
#endif
  BTOR_TRAPI_RETURN_NODE (res);
  return BTOR_EXPORT_BOOLECTOR_NODE (res);
}

BoolectorNode *
boolector_array (Btor *btor,
                 int elem_width,
                 int index_width,
                 const char *symbol)
{
  BtorNode *res;
  char *symb;

  BTOR_ABORT_ARG_NULL_BOOLECTOR (btor);

  if ((symb = (char *) symbol) == NULL)
  {
    BTOR_NEWN (btor->mm, symb, 20);
    sprintf (symb, "DAN%d", btor->dan_id++);
    BTOR_TRAPI ("%d %d %s", elem_width, index_width, symb);
    BTOR_ABORT_BOOLECTOR (elem_width < 1, "'elem_width' must not be < 1");
    BTOR_ABORT_BOOLECTOR (index_width < 1, "'index_width' must not be < 1");
    btor->external_refs++;
    res = btor_array_exp (btor, elem_width, index_width, symb);
  }
  else
  {
    BTOR_TRAPI ("%d %d %s", elem_width, index_width, symbol);
    BTOR_ABORT_BOOLECTOR (elem_width < 1, "'elem_width' must not be < 1");
    BTOR_ABORT_BOOLECTOR (index_width < 1, "'index_width' must not be < 1");
    btor->external_refs++;
    res = btor_array_exp (btor, elem_width, index_width, symbol);
  }
  BTOR_REAL_ADDR_NODE (res)->ext_refs += 1;
  if (symbol == NULL) BTOR_DELETEN (btor->mm, symb, 20);
#ifndef NDEBUG
  BTOR_CHKCLONE_RES_PTR (res, array, elem_width, index_width, symbol);
#endif
  BTOR_TRAPI_RETURN_NODE (res);
  return BTOR_EXPORT_BOOLECTOR_NODE (res);
}

BoolectorNode *
boolector_not (Btor *btor, BoolectorNode *node)
{
  BtorNode *exp, *simp, *res;

  exp = BTOR_IMPORT_BOOLECTOR_NODE (node);
  BTOR_ABORT_ARG_NULL_BOOLECTOR (btor);
  BTOR_ABORT_ARG_NULL_BOOLECTOR (exp);
  BTOR_TRAPI_UNFUN (exp);
  BTOR_ABORT_REFS_NOT_POS_BOOLECTOR (exp);
  BTOR_ABORT_IF_BTOR_DOES_NOT_MATCH (btor, exp);
  simp = btor_simplify_exp (btor, exp);
  BTOR_ABORT_ARRAY_BOOLECTOR (simp);
  btor->external_refs++;
  res = btor_not_exp (btor, simp);
  BTOR_REAL_ADDR_NODE (res)->ext_refs += 1;
#ifndef NDEBUG
  BTOR_CHKCLONE_RES_PTR (res, not, BTOR_CLONED_EXP (exp));
#endif
  BTOR_TRAPI_RETURN_NODE (res);
  return BTOR_EXPORT_BOOLECTOR_NODE (res);
}

BoolectorNode *
boolector_neg (Btor *btor, BoolectorNode *node)
{
  BtorNode *exp, *simp, *res;

  exp = BTOR_IMPORT_BOOLECTOR_NODE (node);
  BTOR_ABORT_ARG_NULL_BOOLECTOR (btor);
  BTOR_ABORT_ARG_NULL_BOOLECTOR (exp);
  BTOR_TRAPI_UNFUN (exp);
  BTOR_ABORT_REFS_NOT_POS_BOOLECTOR (exp);
  BTOR_ABORT_IF_BTOR_DOES_NOT_MATCH (btor, exp);
  simp = btor_simplify_exp (btor, exp);
  BTOR_ABORT_ARRAY_BOOLECTOR (simp);
  btor->external_refs++;
  res = btor_neg_exp (btor, simp);
  BTOR_REAL_ADDR_NODE (res)->ext_refs += 1;
#ifndef NDEBUG
  BTOR_CHKCLONE_RES_PTR (res, neg, BTOR_CLONED_EXP (exp));
#endif
  BTOR_TRAPI_RETURN_NODE (res);
  return BTOR_EXPORT_BOOLECTOR_NODE (res);
}

BoolectorNode *
boolector_redor (Btor *btor, BoolectorNode *node)
{
  BtorNode *exp, *simp, *res;

  exp = BTOR_IMPORT_BOOLECTOR_NODE (node);
  BTOR_ABORT_ARG_NULL_BOOLECTOR (btor);
  BTOR_ABORT_ARG_NULL_BOOLECTOR (exp);
  BTOR_TRAPI_UNFUN (exp);
  BTOR_ABORT_REFS_NOT_POS_BOOLECTOR (exp);
  BTOR_ABORT_IF_BTOR_DOES_NOT_MATCH (btor, exp);
  simp = btor_simplify_exp (btor, exp);
  BTOR_ABORT_ARRAY_BOOLECTOR (simp);
  btor->external_refs++;
  res = btor_redor_exp (btor, simp);
  BTOR_REAL_ADDR_NODE (res)->ext_refs += 1;
#ifndef NDEBUG
  BTOR_CHKCLONE_RES_PTR (res, redor, BTOR_CLONED_EXP (exp));
#endif
  BTOR_TRAPI_RETURN_NODE (res);
  return BTOR_EXPORT_BOOLECTOR_NODE (res);
}

BoolectorNode *
boolector_redxor (Btor *btor, BoolectorNode *node)
{
  BtorNode *exp, *simp, *res;

  exp = BTOR_IMPORT_BOOLECTOR_NODE (node);
  BTOR_ABORT_ARG_NULL_BOOLECTOR (btor);
  BTOR_ABORT_ARG_NULL_BOOLECTOR (exp);
  BTOR_TRAPI_UNFUN (exp);
  BTOR_ABORT_REFS_NOT_POS_BOOLECTOR (exp);
  BTOR_ABORT_IF_BTOR_DOES_NOT_MATCH (btor, exp);
  simp = btor_simplify_exp (btor, exp);
  BTOR_ABORT_ARRAY_BOOLECTOR (simp);
  btor->external_refs++;
  res = btor_redxor_exp (btor, simp);
  BTOR_REAL_ADDR_NODE (res)->ext_refs += 1;
#ifndef NDEBUG
  BTOR_CHKCLONE_RES_PTR (res, redxor, BTOR_CLONED_EXP (exp));
#endif
  BTOR_TRAPI_RETURN_NODE (res);
  return BTOR_EXPORT_BOOLECTOR_NODE (res);
}

BoolectorNode *
boolector_redand (Btor *btor, BoolectorNode *node)
{
  BtorNode *exp, *simp, *res;

  exp = BTOR_IMPORT_BOOLECTOR_NODE (node);
  BTOR_ABORT_ARG_NULL_BOOLECTOR (btor);
  BTOR_ABORT_ARG_NULL_BOOLECTOR (exp);
  BTOR_TRAPI_UNFUN (exp);
  BTOR_ABORT_REFS_NOT_POS_BOOLECTOR (exp);
  simp = btor_simplify_exp (btor, exp);
  BTOR_ABORT_ARRAY_BOOLECTOR (simp);
  btor->external_refs++;
  res = btor_redand_exp (btor, simp);
  BTOR_REAL_ADDR_NODE (res)->ext_refs += 1;
#ifndef NDEBUG
  BTOR_CHKCLONE_RES_PTR (res, redand, BTOR_CLONED_EXP (exp));
#endif
  BTOR_TRAPI_RETURN_NODE (res);
  return BTOR_EXPORT_BOOLECTOR_NODE (res);
}

BoolectorNode *
boolector_slice (Btor *btor, BoolectorNode *node, int upper, int lower)
{
  BtorNode *exp, *simp, *res;

  exp = BTOR_IMPORT_BOOLECTOR_NODE (node);
  BTOR_ABORT_ARG_NULL_BOOLECTOR (btor);
  BTOR_ABORT_ARG_NULL_BOOLECTOR (exp);
  BTOR_TRAPI_UNFUN_EXT (exp, "%d %d", upper, lower);
  BTOR_ABORT_REFS_NOT_POS_BOOLECTOR (exp);
  BTOR_ABORT_IF_BTOR_DOES_NOT_MATCH (btor, exp);
  simp = btor_simplify_exp (btor, exp);
  BTOR_ABORT_ARRAY_BOOLECTOR (simp);
  BTOR_ABORT_BOOLECTOR (lower < 0, "'lower' must not be negative");
  BTOR_ABORT_BOOLECTOR (upper < lower, "'upper' must not be < 'lower'");
  BTOR_ABORT_BOOLECTOR (upper >= BTOR_REAL_ADDR_NODE (simp)->len,
                        "'upper' must not be >= width of 'exp'");
  btor->external_refs++;
  res = btor_slice_exp (btor, simp, upper, lower);
  BTOR_REAL_ADDR_NODE (res)->ext_refs += 1;
#ifndef NDEBUG
  BTOR_CHKCLONE_RES_PTR (res, slice, BTOR_CLONED_EXP (exp), upper, lower);
#endif
  BTOR_TRAPI_RETURN_NODE (res);
  return BTOR_EXPORT_BOOLECTOR_NODE (res);
}

BoolectorNode *
boolector_uext (Btor *btor, BoolectorNode *node, int width)
{
  BtorNode *exp, *simp, *res;

  exp = BTOR_IMPORT_BOOLECTOR_NODE (node);
  BTOR_ABORT_ARG_NULL_BOOLECTOR (btor);
  BTOR_ABORT_ARG_NULL_BOOLECTOR (exp);
  BTOR_TRAPI_UNFUN_EXT (exp, "%d", width);
  BTOR_ABORT_REFS_NOT_POS_BOOLECTOR (exp);
  BTOR_ABORT_IF_BTOR_DOES_NOT_MATCH (btor, exp);
  simp = btor_simplify_exp (btor, exp);
  BTOR_ABORT_ARRAY_BOOLECTOR (simp);
  BTOR_ABORT_BOOLECTOR (width < 0, "'width' must not be negative");
  btor->external_refs++;
  res = btor_uext_exp (btor, simp, width);
  BTOR_REAL_ADDR_NODE (res)->ext_refs += 1;
#ifndef NDEBUG
  BTOR_CHKCLONE_RES_PTR (res, uext, BTOR_CLONED_EXP (exp), width);
#endif
  BTOR_TRAPI_RETURN_NODE (res);
  return BTOR_EXPORT_BOOLECTOR_NODE (res);
}

BoolectorNode *
boolector_sext (Btor *btor, BoolectorNode *node, int width)
{
  BtorNode *exp, *simp, *res;

  exp = BTOR_IMPORT_BOOLECTOR_NODE (node);
  BTOR_ABORT_ARG_NULL_BOOLECTOR (btor);
  BTOR_ABORT_ARG_NULL_BOOLECTOR (exp);
  BTOR_TRAPI_UNFUN_EXT (exp, "%d", width);
  BTOR_ABORT_REFS_NOT_POS_BOOLECTOR (exp);
  BTOR_ABORT_IF_BTOR_DOES_NOT_MATCH (btor, exp);
  simp = btor_simplify_exp (btor, exp);
  BTOR_ABORT_ARRAY_BOOLECTOR (simp);
  BTOR_ABORT_BOOLECTOR (width < 0, "'width' must not be negative");
  btor->external_refs++;
  res = btor_sext_exp (btor, simp, width);
  BTOR_REAL_ADDR_NODE (res)->ext_refs += 1;
#ifndef NDEBUG
  BTOR_CHKCLONE_RES_PTR (res, sext, BTOR_CLONED_EXP (exp), width);
#endif
  BTOR_TRAPI_RETURN_NODE (res);
  return BTOR_EXPORT_BOOLECTOR_NODE (res);
}

BoolectorNode *
boolector_implies (Btor *btor, BoolectorNode *n0, BoolectorNode *n1)
{
  BtorNode *e0, *e1, *simp0, *simp1, *res;

  e0 = BTOR_IMPORT_BOOLECTOR_NODE (n0);
  e1 = BTOR_IMPORT_BOOLECTOR_NODE (n1);
  BTOR_ABORT_ARG_NULL_BOOLECTOR (btor);
  BTOR_ABORT_ARG_NULL_BOOLECTOR (e0);
  BTOR_ABORT_ARG_NULL_BOOLECTOR (e1);
  BTOR_TRAPI_BINFUN (e0, e1);
  BTOR_ABORT_REFS_NOT_POS_BOOLECTOR (e0);
  BTOR_ABORT_REFS_NOT_POS_BOOLECTOR (e1);
  BTOR_ABORT_IF_BTOR_DOES_NOT_MATCH (btor, e0);
  BTOR_ABORT_IF_BTOR_DOES_NOT_MATCH (btor, e1);
  simp0 = btor_simplify_exp (btor, e0);
  simp1 = btor_simplify_exp (btor, e1);
  BTOR_ABORT_ARRAY_BOOLECTOR (simp0);
  BTOR_ABORT_ARRAY_BOOLECTOR (simp1);
  BTOR_ABORT_BOOLECTOR (BTOR_REAL_ADDR_NODE (simp0)->len != 1
                            || BTOR_REAL_ADDR_NODE (simp1)->len != 1,
                        "bit-width of 'e0' and 'e1' have be 1");
  btor->external_refs++;
  res = btor_implies_exp (btor, simp0, simp1);
  BTOR_REAL_ADDR_NODE (res)->ext_refs += 1;
#ifndef NDEBUG
  BTOR_CHKCLONE_RES_PTR (
      res, implies, BTOR_CLONED_EXP (e0), BTOR_CLONED_EXP (e1));
#endif
  BTOR_TRAPI_RETURN_NODE (res);
  return BTOR_EXPORT_BOOLECTOR_NODE (res);
}

BoolectorNode *
boolector_iff (Btor *btor, BoolectorNode *n0, BoolectorNode *n1)
{
  BtorNode *e0, *e1, *simp0, *simp1, *res;

  e0 = BTOR_IMPORT_BOOLECTOR_NODE (n0);
  e1 = BTOR_IMPORT_BOOLECTOR_NODE (n1);
  BTOR_ABORT_ARG_NULL_BOOLECTOR (btor);
  BTOR_ABORT_ARG_NULL_BOOLECTOR (e0);
  BTOR_ABORT_ARG_NULL_BOOLECTOR (e1);
  BTOR_TRAPI_BINFUN (e0, e1);
  BTOR_ABORT_REFS_NOT_POS_BOOLECTOR (e0);
  BTOR_ABORT_REFS_NOT_POS_BOOLECTOR (e1);
  BTOR_ABORT_IF_BTOR_DOES_NOT_MATCH (btor, e0);
  BTOR_ABORT_IF_BTOR_DOES_NOT_MATCH (btor, e1);
  simp0 = btor_simplify_exp (btor, e0);
  simp1 = btor_simplify_exp (btor, e1);
  BTOR_ABORT_ARRAY_BOOLECTOR (simp0);
  BTOR_ABORT_ARRAY_BOOLECTOR (simp1);
  BTOR_ABORT_BOOLECTOR (BTOR_REAL_ADDR_NODE (simp0)->len != 1
                            || BTOR_REAL_ADDR_NODE (simp1)->len != 1,
                        "bit-width of 'e0' and 'e1' must not be unequal to 1");
  btor->external_refs++;
  res = btor_iff_exp (btor, simp0, simp1);
  BTOR_REAL_ADDR_NODE (res)->ext_refs += 1;
#ifndef NDEBUG
  BTOR_CHKCLONE_RES_PTR (res, iff, BTOR_CLONED_EXP (e0), BTOR_CLONED_EXP (e1));
#endif
  BTOR_TRAPI_RETURN_NODE (res);
  return BTOR_EXPORT_BOOLECTOR_NODE (res);
}

BoolectorNode *
boolector_xor (Btor *btor, BoolectorNode *n0, BoolectorNode *n1)
{
  BtorNode *e0, *e1, *simp0, *simp1, *res;

  e0 = BTOR_IMPORT_BOOLECTOR_NODE (n0);
  e1 = BTOR_IMPORT_BOOLECTOR_NODE (n1);
  BTOR_ABORT_ARG_NULL_BOOLECTOR (btor);
  BTOR_ABORT_ARG_NULL_BOOLECTOR (e0);
  BTOR_ABORT_ARG_NULL_BOOLECTOR (e1);
  BTOR_TRAPI_BINFUN (e0, e1);
  BTOR_ABORT_REFS_NOT_POS_BOOLECTOR (e0);
  BTOR_ABORT_REFS_NOT_POS_BOOLECTOR (e1);
  BTOR_ABORT_IF_BTOR_DOES_NOT_MATCH (btor, e0);
  BTOR_ABORT_IF_BTOR_DOES_NOT_MATCH (btor, e1);
  simp0 = btor_simplify_exp (btor, e0);
  simp1 = btor_simplify_exp (btor, e1);
  BTOR_ABORT_ARRAY_BOOLECTOR (simp0);
  BTOR_ABORT_ARRAY_BOOLECTOR (simp1);
  BTOR_ABORT_NE_BW (simp0, simp1);
  btor->external_refs++;
  res = btor_xor_exp (btor, simp0, simp1);
  BTOR_REAL_ADDR_NODE (res)->ext_refs += 1;
#ifndef NDEBUG
  BTOR_CHKCLONE_RES_PTR (res, xor, BTOR_CLONED_EXP (e0), BTOR_CLONED_EXP (e1));
#endif
  BTOR_TRAPI_RETURN_NODE (res);
  return BTOR_EXPORT_BOOLECTOR_NODE (res);
}

BoolectorNode *
boolector_xnor (Btor *btor, BoolectorNode *n0, BoolectorNode *n1)
{
  BtorNode *e0, *e1, *simp0, *simp1, *res;

  e0 = BTOR_IMPORT_BOOLECTOR_NODE (n0);
  e1 = BTOR_IMPORT_BOOLECTOR_NODE (n1);
  BTOR_ABORT_ARG_NULL_BOOLECTOR (btor);
  BTOR_ABORT_ARG_NULL_BOOLECTOR (e0);
  BTOR_ABORT_ARG_NULL_BOOLECTOR (e1);
  BTOR_TRAPI_BINFUN (e0, e1);
  BTOR_ABORT_REFS_NOT_POS_BOOLECTOR (e0);
  BTOR_ABORT_REFS_NOT_POS_BOOLECTOR (e1);
  BTOR_ABORT_IF_BTOR_DOES_NOT_MATCH (btor, e0);
  BTOR_ABORT_IF_BTOR_DOES_NOT_MATCH (btor, e1);
  simp0 = btor_simplify_exp (btor, e0);
  simp1 = btor_simplify_exp (btor, e1);
  BTOR_ABORT_ARRAY_BOOLECTOR (simp0);
  BTOR_ABORT_ARRAY_BOOLECTOR (simp1);
  BTOR_ABORT_NE_BW (simp0, simp1);
  btor->external_refs++;
  res = btor_xnor_exp (btor, simp0, simp1);
  BTOR_REAL_ADDR_NODE (res)->ext_refs += 1;
#ifndef NDEBUG
  BTOR_CHKCLONE_RES_PTR (res, xnor, BTOR_CLONED_EXP (e0), BTOR_CLONED_EXP (e1));
#endif
  BTOR_TRAPI_RETURN_NODE (res);
  return BTOR_EXPORT_BOOLECTOR_NODE (res);
}

BoolectorNode *
boolector_and (Btor *btor, BoolectorNode *n0, BoolectorNode *n1)
{
  BtorNode *e0, *e1, *simp0, *simp1, *res;

  e0 = BTOR_IMPORT_BOOLECTOR_NODE (n0);
  e1 = BTOR_IMPORT_BOOLECTOR_NODE (n1);
  BTOR_ABORT_ARG_NULL_BOOLECTOR (btor);
  BTOR_ABORT_ARG_NULL_BOOLECTOR (e0);
  BTOR_ABORT_ARG_NULL_BOOLECTOR (e1);
  BTOR_TRAPI_BINFUN (e0, e1);
  BTOR_ABORT_REFS_NOT_POS_BOOLECTOR (e0);
  BTOR_ABORT_REFS_NOT_POS_BOOLECTOR (e1);
  BTOR_ABORT_IF_BTOR_DOES_NOT_MATCH (btor, e0);
  BTOR_ABORT_IF_BTOR_DOES_NOT_MATCH (btor, e1);
  simp0 = btor_simplify_exp (btor, e0);
  simp1 = btor_simplify_exp (btor, e1);
  BTOR_ABORT_ARRAY_BOOLECTOR (simp0);
  BTOR_ABORT_ARRAY_BOOLECTOR (simp1);
  BTOR_ABORT_NE_BW (simp0, simp1);
  btor->external_refs++;
  res = btor_and_exp (btor, simp0, simp1);
  BTOR_REAL_ADDR_NODE (res)->ext_refs += 1;
#ifndef NDEBUG
  BTOR_CHKCLONE_RES_PTR (res, and, BTOR_CLONED_EXP (e0), BTOR_CLONED_EXP (e1));
#endif
  BTOR_TRAPI_RETURN_NODE (res);
  return BTOR_EXPORT_BOOLECTOR_NODE (res);
}

BoolectorNode *
boolector_nand (Btor *btor, BoolectorNode *n0, BoolectorNode *n1)
{
  BtorNode *e0, *e1, *simp0, *simp1, *res;

  e0 = BTOR_IMPORT_BOOLECTOR_NODE (n0);
  e1 = BTOR_IMPORT_BOOLECTOR_NODE (n1);
  BTOR_ABORT_ARG_NULL_BOOLECTOR (btor);
  BTOR_ABORT_ARG_NULL_BOOLECTOR (e0);
  BTOR_ABORT_ARG_NULL_BOOLECTOR (e1);
  BTOR_TRAPI_BINFUN (e0, e1);
  BTOR_ABORT_REFS_NOT_POS_BOOLECTOR (e0);
  BTOR_ABORT_REFS_NOT_POS_BOOLECTOR (e1);
  BTOR_ABORT_IF_BTOR_DOES_NOT_MATCH (btor, e0);
  BTOR_ABORT_IF_BTOR_DOES_NOT_MATCH (btor, e1);
  simp0 = btor_simplify_exp (btor, e0);
  simp1 = btor_simplify_exp (btor, e1);
  BTOR_ABORT_ARRAY_BOOLECTOR (simp0);
  BTOR_ABORT_ARRAY_BOOLECTOR (simp1);
  BTOR_ABORT_NE_BW (simp0, simp1);
  btor->external_refs++;
  res = btor_nand_exp (btor, simp0, simp1);
  BTOR_REAL_ADDR_NODE (res)->ext_refs += 1;
#ifndef NDEBUG
  BTOR_CHKCLONE_RES_PTR (res, nand, BTOR_CLONED_EXP (e0), BTOR_CLONED_EXP (e1));
#endif
  BTOR_TRAPI_RETURN_NODE (res);
  return BTOR_EXPORT_BOOLECTOR_NODE (res);
}

BoolectorNode *
boolector_or (Btor *btor, BoolectorNode *n0, BoolectorNode *n1)
{
  BtorNode *e0, *e1, *simp0, *simp1, *res;

  e0 = BTOR_IMPORT_BOOLECTOR_NODE (n0);
  e1 = BTOR_IMPORT_BOOLECTOR_NODE (n1);
  BTOR_ABORT_ARG_NULL_BOOLECTOR (btor);
  BTOR_ABORT_ARG_NULL_BOOLECTOR (e0);
  BTOR_ABORT_ARG_NULL_BOOLECTOR (e1);
  BTOR_TRAPI_BINFUN (e0, e1);
  BTOR_ABORT_REFS_NOT_POS_BOOLECTOR (e0);
  BTOR_ABORT_REFS_NOT_POS_BOOLECTOR (e1);
  BTOR_ABORT_IF_BTOR_DOES_NOT_MATCH (btor, e0);
  BTOR_ABORT_IF_BTOR_DOES_NOT_MATCH (btor, e1);
  simp0 = btor_simplify_exp (btor, e0);
  simp1 = btor_simplify_exp (btor, e1);
  BTOR_ABORT_ARRAY_BOOLECTOR (simp0);
  BTOR_ABORT_ARRAY_BOOLECTOR (simp1);
  BTOR_ABORT_NE_BW (simp0, simp1);
  btor->external_refs++;
  res = btor_or_exp (btor, simp0, simp1);
  BTOR_REAL_ADDR_NODE (res)->ext_refs += 1;
#ifndef NDEBUG
  BTOR_CHKCLONE_RES_PTR (res, or, BTOR_CLONED_EXP (e0), BTOR_CLONED_EXP (e1));
#endif
  BTOR_TRAPI_RETURN_NODE (res);
  return BTOR_EXPORT_BOOLECTOR_NODE (res);
}

BoolectorNode *
boolector_nor (Btor *btor, BoolectorNode *n0, BoolectorNode *n1)
{
  BtorNode *e0, *e1, *simp0, *simp1, *res;

  e0 = BTOR_IMPORT_BOOLECTOR_NODE (n0);
  e1 = BTOR_IMPORT_BOOLECTOR_NODE (n1);
  BTOR_ABORT_ARG_NULL_BOOLECTOR (btor);
  BTOR_ABORT_ARG_NULL_BOOLECTOR (e0);
  BTOR_ABORT_ARG_NULL_BOOLECTOR (e1);
  BTOR_TRAPI_BINFUN (e0, e1);
  BTOR_ABORT_REFS_NOT_POS_BOOLECTOR (e0);
  BTOR_ABORT_REFS_NOT_POS_BOOLECTOR (e1);
  BTOR_ABORT_IF_BTOR_DOES_NOT_MATCH (btor, e0);
  BTOR_ABORT_IF_BTOR_DOES_NOT_MATCH (btor, e1);
  simp0 = btor_simplify_exp (btor, e0);
  simp1 = btor_simplify_exp (btor, e1);
  BTOR_ABORT_ARRAY_BOOLECTOR (simp0);
  BTOR_ABORT_ARRAY_BOOLECTOR (simp1);
  BTOR_ABORT_NE_BW (simp0, simp1);
  btor->external_refs++;
  res = btor_nor_exp (btor, simp0, simp1);
  BTOR_REAL_ADDR_NODE (res)->ext_refs += 1;
#ifndef NDEBUG
  BTOR_CHKCLONE_RES_PTR (res, nor, BTOR_CLONED_EXP (e0), BTOR_CLONED_EXP (e1));
#endif
  BTOR_TRAPI_RETURN_NODE (res);
  return BTOR_EXPORT_BOOLECTOR_NODE (res);
}

BoolectorNode *
boolector_eq (Btor *btor, BoolectorNode *n0, BoolectorNode *n1)
{
  BtorNode *e0, *e1, *simp0, *simp1, *res;

  e0 = BTOR_IMPORT_BOOLECTOR_NODE (n0);
  e1 = BTOR_IMPORT_BOOLECTOR_NODE (n1);
  BTOR_ABORT_ARG_NULL_BOOLECTOR (btor);
  BTOR_ABORT_ARG_NULL_BOOLECTOR (e0);
  BTOR_ABORT_ARG_NULL_BOOLECTOR (e1);
  BTOR_TRAPI_BINFUN (e0, e1);
  BTOR_ABORT_REFS_NOT_POS_BOOLECTOR (e0);
  BTOR_ABORT_REFS_NOT_POS_BOOLECTOR (e1);
  BTOR_ABORT_IF_BTOR_DOES_NOT_MATCH (btor, e0);
  BTOR_ABORT_IF_BTOR_DOES_NOT_MATCH (btor, e1);
  simp0 = btor_simplify_exp (btor, e0);
  simp1 = btor_simplify_exp (btor, e1);
  BTOR_ABORT_BOOLECTOR (!btor_equal_sort (btor, e0, e1),
                        "nodes must have equal sorts");
  btor->external_refs++;
  res = btor_eq_exp (btor, simp0, simp1);
  BTOR_REAL_ADDR_NODE (res)->ext_refs += 1;
#ifndef NDEBUG
  BTOR_CHKCLONE_RES_PTR (res, eq, BTOR_CLONED_EXP (e0), BTOR_CLONED_EXP (e1));
#endif
  BTOR_TRAPI_RETURN_NODE (res);
  return BTOR_EXPORT_BOOLECTOR_NODE (res);
}

BoolectorNode *
boolector_ne (Btor *btor, BoolectorNode *n0, BoolectorNode *n1)
{
  BtorNode *e0, *e1, *simp0, *simp1, *real_simp0, *real_simp1, *res;
  int is_array_simp0, is_array_simp1;

  e0 = BTOR_IMPORT_BOOLECTOR_NODE (n0);
  e1 = BTOR_IMPORT_BOOLECTOR_NODE (n1);
  BTOR_ABORT_ARG_NULL_BOOLECTOR (btor);
  BTOR_ABORT_ARG_NULL_BOOLECTOR (e0);
  BTOR_ABORT_ARG_NULL_BOOLECTOR (e1);
  BTOR_TRAPI_BINFUN (e0, e1);
  BTOR_ABORT_REFS_NOT_POS_BOOLECTOR (e0);
  BTOR_ABORT_REFS_NOT_POS_BOOLECTOR (e1);
  BTOR_ABORT_IF_BTOR_DOES_NOT_MATCH (btor, e0);
  BTOR_ABORT_IF_BTOR_DOES_NOT_MATCH (btor, e1);
  simp0          = btor_simplify_exp (btor, e0);
  simp1          = btor_simplify_exp (btor, e1);
  real_simp0     = BTOR_REAL_ADDR_NODE (simp0);
  real_simp1     = BTOR_REAL_ADDR_NODE (simp1);
  is_array_simp0 = BTOR_IS_FUN_NODE (real_simp0);
  is_array_simp1 = BTOR_IS_FUN_NODE (real_simp1);
  BTOR_ABORT_BOOLECTOR (is_array_simp0 != is_array_simp1,
                        "array must not be compared to bit-vector");
  BTOR_ABORT_BOOLECTOR (is_array_simp0 && real_simp0->len != real_simp1->len,
                        "arrays must not have unequal element bit-width");
  BTOR_ABORT_BOOLECTOR (is_array_simp0
                            && BTOR_ARRAY_INDEX_LEN (real_simp0)
                                   != BTOR_ARRAY_INDEX_LEN (real_simp1),
                        "arrays must not have unequal index bit-width");
  btor->external_refs++;
  res = btor_ne_exp (btor, simp0, simp1);
  BTOR_REAL_ADDR_NODE (res)->ext_refs += 1;
#ifndef NDEBUG
  BTOR_CHKCLONE_RES_PTR (res, ne, BTOR_CLONED_EXP (e0), BTOR_CLONED_EXP (e1));
#endif
  BTOR_TRAPI_RETURN_NODE (res);
  return BTOR_EXPORT_BOOLECTOR_NODE (res);
}

BoolectorNode *
boolector_add (Btor *btor, BoolectorNode *n0, BoolectorNode *n1)
{
  BtorNode *e0, *e1, *simp0, *simp1, *res;

  e0 = BTOR_IMPORT_BOOLECTOR_NODE (n0);
  e1 = BTOR_IMPORT_BOOLECTOR_NODE (n1);
  BTOR_ABORT_ARG_NULL_BOOLECTOR (btor);
  BTOR_ABORT_ARG_NULL_BOOLECTOR (e0);
  BTOR_ABORT_ARG_NULL_BOOLECTOR (e1);
  BTOR_TRAPI_BINFUN (e0, e1);
  BTOR_ABORT_REFS_NOT_POS_BOOLECTOR (e0);
  BTOR_ABORT_REFS_NOT_POS_BOOLECTOR (e1);
  BTOR_ABORT_IF_BTOR_DOES_NOT_MATCH (btor, e0);
  BTOR_ABORT_IF_BTOR_DOES_NOT_MATCH (btor, e1);
  simp0 = btor_simplify_exp (btor, e0);
  simp1 = btor_simplify_exp (btor, e1);
  BTOR_ABORT_ARRAY_BOOLECTOR (simp0);
  BTOR_ABORT_ARRAY_BOOLECTOR (simp1);
  BTOR_ABORT_NE_BW (simp0, simp1);
  btor->external_refs++;
  res = btor_add_exp (btor, simp0, simp1);
  BTOR_REAL_ADDR_NODE (res)->ext_refs += 1;
#ifndef NDEBUG
  BTOR_CHKCLONE_RES_PTR (res, add, BTOR_CLONED_EXP (e0), BTOR_CLONED_EXP (e1));
#endif
  BTOR_TRAPI_RETURN_NODE (res);
  return BTOR_EXPORT_BOOLECTOR_NODE (res);
}

BoolectorNode *
boolector_uaddo (Btor *btor, BoolectorNode *n0, BoolectorNode *n1)
{
  BtorNode *e0, *e1, *simp0, *simp1, *res;

  e0 = BTOR_IMPORT_BOOLECTOR_NODE (n0);
  e1 = BTOR_IMPORT_BOOLECTOR_NODE (n1);
  BTOR_ABORT_ARG_NULL_BOOLECTOR (btor);
  BTOR_ABORT_ARG_NULL_BOOLECTOR (e0);
  BTOR_ABORT_ARG_NULL_BOOLECTOR (e1);
  BTOR_TRAPI_BINFUN (e0, e1);
  BTOR_ABORT_REFS_NOT_POS_BOOLECTOR (e0);
  BTOR_ABORT_REFS_NOT_POS_BOOLECTOR (e1);
  BTOR_ABORT_IF_BTOR_DOES_NOT_MATCH (btor, e0);
  BTOR_ABORT_IF_BTOR_DOES_NOT_MATCH (btor, e1);
  simp0 = btor_simplify_exp (btor, e0);
  simp1 = btor_simplify_exp (btor, e1);
  BTOR_ABORT_ARRAY_BOOLECTOR (simp0);
  BTOR_ABORT_ARRAY_BOOLECTOR (simp1);
  BTOR_ABORT_NE_BW (simp0, simp1);
  btor->external_refs++;
  res = btor_uaddo_exp (btor, simp0, simp1);
  BTOR_REAL_ADDR_NODE (res)->ext_refs += 1;
#ifndef NDEBUG
  BTOR_CHKCLONE_RES_PTR (
      res, uaddo, BTOR_CLONED_EXP (e0), BTOR_CLONED_EXP (e1));
#endif
  BTOR_TRAPI_RETURN_NODE (res);
  return BTOR_EXPORT_BOOLECTOR_NODE (res);
}

BoolectorNode *
boolector_saddo (Btor *btor, BoolectorNode *n0, BoolectorNode *n1)
{
  BtorNode *e0, *e1, *simp0, *simp1, *res;

  e0 = BTOR_IMPORT_BOOLECTOR_NODE (n0);
  e1 = BTOR_IMPORT_BOOLECTOR_NODE (n1);
  BTOR_ABORT_ARG_NULL_BOOLECTOR (btor);
  BTOR_ABORT_ARG_NULL_BOOLECTOR (e0);
  BTOR_ABORT_ARG_NULL_BOOLECTOR (e1);
  BTOR_TRAPI_BINFUN (e0, e1);
  BTOR_ABORT_REFS_NOT_POS_BOOLECTOR (e0);
  BTOR_ABORT_REFS_NOT_POS_BOOLECTOR (e1);
  BTOR_ABORT_IF_BTOR_DOES_NOT_MATCH (btor, e0);
  BTOR_ABORT_IF_BTOR_DOES_NOT_MATCH (btor, e1);
  simp0 = btor_simplify_exp (btor, e0);
  simp1 = btor_simplify_exp (btor, e1);
  BTOR_ABORT_ARRAY_BOOLECTOR (simp0);
  BTOR_ABORT_ARRAY_BOOLECTOR (simp1);
  BTOR_ABORT_NE_BW (simp0, simp1);
  btor->external_refs++;
  res = btor_saddo_exp (btor, simp0, simp1);
  BTOR_REAL_ADDR_NODE (res)->ext_refs += 1;
#ifndef NDEBUG
  BTOR_CHKCLONE_RES_PTR (
      res, saddo, BTOR_CLONED_EXP (e0), BTOR_CLONED_EXP (e1));
#endif
  BTOR_TRAPI_RETURN_NODE (res);
  return BTOR_EXPORT_BOOLECTOR_NODE (res);
}

BoolectorNode *
boolector_mul (Btor *btor, BoolectorNode *n0, BoolectorNode *n1)
{
  BtorNode *e0, *e1, *simp0, *simp1, *res;

  e0 = BTOR_IMPORT_BOOLECTOR_NODE (n0);
  e1 = BTOR_IMPORT_BOOLECTOR_NODE (n1);
  BTOR_ABORT_ARG_NULL_BOOLECTOR (btor);
  BTOR_ABORT_ARG_NULL_BOOLECTOR (e0);
  BTOR_ABORT_ARG_NULL_BOOLECTOR (e1);
  BTOR_TRAPI_BINFUN (e0, e1);
  BTOR_ABORT_REFS_NOT_POS_BOOLECTOR (e0);
  BTOR_ABORT_REFS_NOT_POS_BOOLECTOR (e1);
  BTOR_ABORT_IF_BTOR_DOES_NOT_MATCH (btor, e0);
  BTOR_ABORT_IF_BTOR_DOES_NOT_MATCH (btor, e1);
  simp0 = btor_simplify_exp (btor, e0);
  simp1 = btor_simplify_exp (btor, e1);
  BTOR_ABORT_ARRAY_BOOLECTOR (simp0);
  BTOR_ABORT_ARRAY_BOOLECTOR (simp1);
  BTOR_ABORT_NE_BW (simp0, simp1);
  btor->external_refs++;
  res = btor_mul_exp (btor, simp0, simp1);
  BTOR_REAL_ADDR_NODE (res)->ext_refs += 1;
#ifndef NDEBUG
  BTOR_CHKCLONE_RES_PTR (res, mul, BTOR_CLONED_EXP (e0), BTOR_CLONED_EXP (e1));
#endif
  BTOR_TRAPI_RETURN_NODE (res);
  return BTOR_EXPORT_BOOLECTOR_NODE (res);
}

BoolectorNode *
boolector_umulo (Btor *btor, BoolectorNode *n0, BoolectorNode *n1)
{
  BtorNode *e0, *e1, *simp0, *simp1, *res;

  e0 = BTOR_IMPORT_BOOLECTOR_NODE (n0);
  e1 = BTOR_IMPORT_BOOLECTOR_NODE (n1);
  BTOR_ABORT_ARG_NULL_BOOLECTOR (btor);
  BTOR_ABORT_ARG_NULL_BOOLECTOR (e0);
  BTOR_ABORT_ARG_NULL_BOOLECTOR (e1);
  BTOR_TRAPI_BINFUN (e0, e1);
  BTOR_ABORT_REFS_NOT_POS_BOOLECTOR (e0);
  BTOR_ABORT_REFS_NOT_POS_BOOLECTOR (e1);
  BTOR_ABORT_IF_BTOR_DOES_NOT_MATCH (btor, e0);
  BTOR_ABORT_IF_BTOR_DOES_NOT_MATCH (btor, e1);
  simp0 = btor_simplify_exp (btor, e0);
  simp1 = btor_simplify_exp (btor, e1);
  BTOR_ABORT_ARRAY_BOOLECTOR (simp0);
  BTOR_ABORT_ARRAY_BOOLECTOR (simp1);
  BTOR_ABORT_NE_BW (simp0, simp1);
  btor->external_refs++;
  res = btor_umulo_exp (btor, simp0, simp1);
  BTOR_REAL_ADDR_NODE (res)->ext_refs += 1;
#ifndef NDEBUG
  BTOR_CHKCLONE_RES_PTR (
      res, umulo, BTOR_CLONED_EXP (e0), BTOR_CLONED_EXP (e1));
#endif
  BTOR_TRAPI_RETURN_NODE (res);
  return BTOR_EXPORT_BOOLECTOR_NODE (res);
}

BoolectorNode *
boolector_smulo (Btor *btor, BoolectorNode *n0, BoolectorNode *n1)
{
  BtorNode *e0, *e1, *simp0, *simp1, *res;

  e0 = BTOR_IMPORT_BOOLECTOR_NODE (n0);
  e1 = BTOR_IMPORT_BOOLECTOR_NODE (n1);
  BTOR_ABORT_ARG_NULL_BOOLECTOR (btor);
  BTOR_ABORT_ARG_NULL_BOOLECTOR (e0);
  BTOR_ABORT_ARG_NULL_BOOLECTOR (e1);
  BTOR_TRAPI_BINFUN (e0, e1);
  BTOR_ABORT_ARG_NULL_BOOLECTOR (e1);
  BTOR_ABORT_REFS_NOT_POS_BOOLECTOR (e0);
  BTOR_ABORT_REFS_NOT_POS_BOOLECTOR (e1);
  BTOR_ABORT_IF_BTOR_DOES_NOT_MATCH (btor, e0);
  BTOR_ABORT_IF_BTOR_DOES_NOT_MATCH (btor, e1);
  simp0 = btor_simplify_exp (btor, e0);
  simp1 = btor_simplify_exp (btor, e1);
  BTOR_ABORT_ARRAY_BOOLECTOR (simp0);
  BTOR_ABORT_ARRAY_BOOLECTOR (simp1);
  BTOR_ABORT_NE_BW (simp0, simp1);
  btor->external_refs++;
  res = btor_smulo_exp (btor, simp0, simp1);
  BTOR_REAL_ADDR_NODE (res)->ext_refs += 1;
#ifndef NDEBUG
  BTOR_CHKCLONE_RES_PTR (
      res, smulo, BTOR_CLONED_EXP (e0), BTOR_CLONED_EXP (e1));
#endif
  BTOR_TRAPI_RETURN_NODE (res);
  return BTOR_EXPORT_BOOLECTOR_NODE (res);
}

BoolectorNode *
boolector_ult (Btor *btor, BoolectorNode *n0, BoolectorNode *n1)
{
  BtorNode *e0, *e1, *simp0, *simp1, *res;

  e0 = BTOR_IMPORT_BOOLECTOR_NODE (n0);
  e1 = BTOR_IMPORT_BOOLECTOR_NODE (n1);
  BTOR_ABORT_ARG_NULL_BOOLECTOR (btor);
  BTOR_ABORT_ARG_NULL_BOOLECTOR (e0);
  BTOR_ABORT_ARG_NULL_BOOLECTOR (e1);
  BTOR_TRAPI_BINFUN (e0, e1);
  BTOR_ABORT_REFS_NOT_POS_BOOLECTOR (e0);
  BTOR_ABORT_REFS_NOT_POS_BOOLECTOR (e1);
  BTOR_ABORT_IF_BTOR_DOES_NOT_MATCH (btor, e0);
  BTOR_ABORT_IF_BTOR_DOES_NOT_MATCH (btor, e1);
  simp0 = btor_simplify_exp (btor, e0);
  simp1 = btor_simplify_exp (btor, e1);
  BTOR_ABORT_ARRAY_BOOLECTOR (simp0);
  BTOR_ABORT_ARRAY_BOOLECTOR (simp1);
  BTOR_ABORT_NE_BW (simp0, simp1);
  btor->external_refs++;
  res = btor_ult_exp (btor, simp0, simp1);
  BTOR_REAL_ADDR_NODE (res)->ext_refs += 1;
#ifndef NDEBUG
  BTOR_CHKCLONE_RES_PTR (res, ult, BTOR_CLONED_EXP (e0), BTOR_CLONED_EXP (e1));
#endif
  BTOR_TRAPI_RETURN_NODE (res);
  return BTOR_EXPORT_BOOLECTOR_NODE (res);
}

BoolectorNode *
boolector_slt (Btor *btor, BoolectorNode *n0, BoolectorNode *n1)
{
  BtorNode *e0, *e1, *simp0, *simp1, *res;

  e0 = BTOR_IMPORT_BOOLECTOR_NODE (n0);
  e1 = BTOR_IMPORT_BOOLECTOR_NODE (n1);
  BTOR_ABORT_ARG_NULL_BOOLECTOR (btor);
  BTOR_ABORT_ARG_NULL_BOOLECTOR (e0);
  BTOR_ABORT_ARG_NULL_BOOLECTOR (e1);
  BTOR_TRAPI_BINFUN (e0, e1);
  BTOR_ABORT_REFS_NOT_POS_BOOLECTOR (e0);
  BTOR_ABORT_REFS_NOT_POS_BOOLECTOR (e1);
  BTOR_ABORT_IF_BTOR_DOES_NOT_MATCH (btor, e0);
  BTOR_ABORT_IF_BTOR_DOES_NOT_MATCH (btor, e1);
  simp0 = btor_simplify_exp (btor, e0);
  simp1 = btor_simplify_exp (btor, e1);
  BTOR_ABORT_ARRAY_BOOLECTOR (simp0);
  BTOR_ABORT_ARRAY_BOOLECTOR (simp1);
  BTOR_ABORT_NE_BW (simp0, simp1);
  btor->external_refs++;
  res = btor_slt_exp (btor, simp0, simp1);
  BTOR_REAL_ADDR_NODE (res)->ext_refs += 1;
#ifndef NDEBUG
  BTOR_CHKCLONE_RES_PTR (res, slt, BTOR_CLONED_EXP (e0), BTOR_CLONED_EXP (e1));
#endif
  BTOR_TRAPI_RETURN_NODE (res);
  return BTOR_EXPORT_BOOLECTOR_NODE (res);
}

BoolectorNode *
boolector_ulte (Btor *btor, BoolectorNode *n0, BoolectorNode *n1)
{
  BtorNode *e0, *e1, *simp0, *simp1, *res;

  e0 = BTOR_IMPORT_BOOLECTOR_NODE (n0);
  e1 = BTOR_IMPORT_BOOLECTOR_NODE (n1);
  BTOR_ABORT_ARG_NULL_BOOLECTOR (btor);
  BTOR_ABORT_ARG_NULL_BOOLECTOR (e0);
  BTOR_ABORT_ARG_NULL_BOOLECTOR (e1);
  BTOR_TRAPI_BINFUN (e0, e1);
  BTOR_ABORT_REFS_NOT_POS_BOOLECTOR (e0);
  BTOR_ABORT_REFS_NOT_POS_BOOLECTOR (e1);
  BTOR_ABORT_IF_BTOR_DOES_NOT_MATCH (btor, e0);
  BTOR_ABORT_IF_BTOR_DOES_NOT_MATCH (btor, e1);
  simp0 = btor_simplify_exp (btor, e0);
  simp1 = btor_simplify_exp (btor, e1);
  BTOR_ABORT_ARRAY_BOOLECTOR (simp0);
  BTOR_ABORT_ARRAY_BOOLECTOR (simp1);
  BTOR_ABORT_NE_BW (simp0, simp1);
  btor->external_refs++;
  res = btor_ulte_exp (btor, simp0, simp1);
  BTOR_REAL_ADDR_NODE (res)->ext_refs += 1;
#ifndef NDEBUG
  BTOR_CHKCLONE_RES_PTR (res, ulte, BTOR_CLONED_EXP (e0), BTOR_CLONED_EXP (e1));
#endif
  BTOR_TRAPI_RETURN_NODE (res);
  return BTOR_EXPORT_BOOLECTOR_NODE (res);
}

BoolectorNode *
boolector_slte (Btor *btor, BoolectorNode *n0, BoolectorNode *n1)
{
  BtorNode *e0, *e1, *simp0, *simp1, *res;

  e0 = BTOR_IMPORT_BOOLECTOR_NODE (n0);
  e1 = BTOR_IMPORT_BOOLECTOR_NODE (n1);
  BTOR_ABORT_ARG_NULL_BOOLECTOR (btor);
  BTOR_ABORT_ARG_NULL_BOOLECTOR (e0);
  BTOR_ABORT_ARG_NULL_BOOLECTOR (e1);
  BTOR_TRAPI_BINFUN (e0, e1);
  BTOR_ABORT_REFS_NOT_POS_BOOLECTOR (e0);
  BTOR_ABORT_REFS_NOT_POS_BOOLECTOR (e1);
  BTOR_ABORT_IF_BTOR_DOES_NOT_MATCH (btor, e0);
  BTOR_ABORT_IF_BTOR_DOES_NOT_MATCH (btor, e1);
  simp0 = btor_simplify_exp (btor, e0);
  simp1 = btor_simplify_exp (btor, e1);
  BTOR_ABORT_ARRAY_BOOLECTOR (simp0);
  BTOR_ABORT_ARRAY_BOOLECTOR (simp1);
  BTOR_ABORT_NE_BW (simp0, simp1);
  btor->external_refs++;
  res = btor_slte_exp (btor, simp0, simp1);
  BTOR_REAL_ADDR_NODE (res)->ext_refs += 1;
#ifndef NDEBUG
  BTOR_CHKCLONE_RES_PTR (res, slte, BTOR_CLONED_EXP (e0), BTOR_CLONED_EXP (e1));
#endif
  BTOR_TRAPI_RETURN_NODE (res);
  return BTOR_EXPORT_BOOLECTOR_NODE (res);
}

BoolectorNode *
boolector_ugt (Btor *btor, BoolectorNode *n0, BoolectorNode *n1)
{
  BtorNode *e0, *e1, *simp0, *simp1, *res;

  e0 = BTOR_IMPORT_BOOLECTOR_NODE (n0);
  e1 = BTOR_IMPORT_BOOLECTOR_NODE (n1);
  BTOR_ABORT_ARG_NULL_BOOLECTOR (btor);
  BTOR_ABORT_ARG_NULL_BOOLECTOR (e0);
  BTOR_ABORT_ARG_NULL_BOOLECTOR (e1);
  BTOR_TRAPI_BINFUN (e0, e1);
  BTOR_ABORT_REFS_NOT_POS_BOOLECTOR (e0);
  BTOR_ABORT_REFS_NOT_POS_BOOLECTOR (e1);
  BTOR_ABORT_IF_BTOR_DOES_NOT_MATCH (btor, e0);
  BTOR_ABORT_IF_BTOR_DOES_NOT_MATCH (btor, e1);
  simp0 = btor_simplify_exp (btor, e0);
  simp1 = btor_simplify_exp (btor, e1);
  BTOR_ABORT_ARRAY_BOOLECTOR (simp0);
  BTOR_ABORT_ARRAY_BOOLECTOR (simp1);
  BTOR_ABORT_NE_BW (simp0, simp1);
  btor->external_refs++;
  res = btor_ugt_exp (btor, simp0, simp1);
  BTOR_REAL_ADDR_NODE (res)->ext_refs += 1;
#ifndef NDEBUG
  BTOR_CHKCLONE_RES_PTR (res, ugt, BTOR_CLONED_EXP (e0), BTOR_CLONED_EXP (e1));
#endif
  BTOR_TRAPI_RETURN_NODE (res);
  return BTOR_EXPORT_BOOLECTOR_NODE (res);
}

BoolectorNode *
boolector_sgt (Btor *btor, BoolectorNode *n0, BoolectorNode *n1)
{
  BtorNode *e0, *e1, *simp0, *simp1, *res;

  e0 = BTOR_IMPORT_BOOLECTOR_NODE (n0);
  e1 = BTOR_IMPORT_BOOLECTOR_NODE (n1);
  BTOR_ABORT_ARG_NULL_BOOLECTOR (btor);
  BTOR_ABORT_ARG_NULL_BOOLECTOR (e0);
  BTOR_ABORT_ARG_NULL_BOOLECTOR (e1);
  BTOR_TRAPI_BINFUN (e0, e1);
  BTOR_ABORT_REFS_NOT_POS_BOOLECTOR (e0);
  BTOR_ABORT_REFS_NOT_POS_BOOLECTOR (e1);
  BTOR_ABORT_IF_BTOR_DOES_NOT_MATCH (btor, e0);
  BTOR_ABORT_IF_BTOR_DOES_NOT_MATCH (btor, e1);
  simp0 = btor_simplify_exp (btor, e0);
  simp1 = btor_simplify_exp (btor, e1);
  BTOR_ABORT_ARRAY_BOOLECTOR (simp0);
  BTOR_ABORT_ARRAY_BOOLECTOR (simp1);
  BTOR_ABORT_NE_BW (simp0, simp1);
  btor->external_refs++;
  res = btor_sgt_exp (btor, simp0, simp1);
  BTOR_REAL_ADDR_NODE (res)->ext_refs += 1;
#ifndef NDEBUG
  BTOR_CHKCLONE_RES_PTR (res, sgt, BTOR_CLONED_EXP (e0), BTOR_CLONED_EXP (e1));
#endif
  BTOR_TRAPI_RETURN_NODE (res);
  return BTOR_EXPORT_BOOLECTOR_NODE (res);
}

BoolectorNode *
boolector_ugte (Btor *btor, BoolectorNode *n0, BoolectorNode *n1)
{
  BtorNode *e0, *e1, *simp0, *simp1, *res;

  e0 = BTOR_IMPORT_BOOLECTOR_NODE (n0);
  e1 = BTOR_IMPORT_BOOLECTOR_NODE (n1);
  BTOR_ABORT_ARG_NULL_BOOLECTOR (btor);
  BTOR_ABORT_ARG_NULL_BOOLECTOR (e0);
  BTOR_ABORT_ARG_NULL_BOOLECTOR (e1);
  BTOR_TRAPI_BINFUN (e0, e1);
  BTOR_ABORT_REFS_NOT_POS_BOOLECTOR (e0);
  BTOR_ABORT_REFS_NOT_POS_BOOLECTOR (e1);
  BTOR_ABORT_IF_BTOR_DOES_NOT_MATCH (btor, e0);
  BTOR_ABORT_IF_BTOR_DOES_NOT_MATCH (btor, e1);
  simp0 = btor_simplify_exp (btor, e0);
  simp1 = btor_simplify_exp (btor, e1);
  BTOR_ABORT_ARRAY_BOOLECTOR (simp0);
  BTOR_ABORT_ARRAY_BOOLECTOR (simp1);
  BTOR_ABORT_NE_BW (simp0, simp1);
  btor->external_refs++;
  res = btor_ugte_exp (btor, simp0, simp1);
  BTOR_REAL_ADDR_NODE (res)->ext_refs += 1;
#ifndef NDEBUG
  BTOR_CHKCLONE_RES_PTR (res, ugte, BTOR_CLONED_EXP (e0), BTOR_CLONED_EXP (e1));
#endif
  BTOR_TRAPI_RETURN_NODE (res);
  return BTOR_EXPORT_BOOLECTOR_NODE (res);
}

BoolectorNode *
boolector_sgte (Btor *btor, BoolectorNode *n0, BoolectorNode *n1)
{
  BtorNode *e0, *e1, *simp0, *simp1, *res;

  e0 = BTOR_IMPORT_BOOLECTOR_NODE (n0);
  e1 = BTOR_IMPORT_BOOLECTOR_NODE (n1);
  BTOR_ABORT_ARG_NULL_BOOLECTOR (btor);
  BTOR_ABORT_ARG_NULL_BOOLECTOR (e0);
  BTOR_ABORT_ARG_NULL_BOOLECTOR (e1);
  BTOR_TRAPI_BINFUN (e0, e1);
  BTOR_ABORT_REFS_NOT_POS_BOOLECTOR (e0);
  BTOR_ABORT_REFS_NOT_POS_BOOLECTOR (e1);
  BTOR_ABORT_IF_BTOR_DOES_NOT_MATCH (btor, e0);
  BTOR_ABORT_IF_BTOR_DOES_NOT_MATCH (btor, e1);
  simp0 = btor_simplify_exp (btor, e0);
  simp1 = btor_simplify_exp (btor, e1);
  BTOR_ABORT_ARRAY_BOOLECTOR (simp0);
  BTOR_ABORT_ARRAY_BOOLECTOR (simp1);
  BTOR_ABORT_NE_BW (simp0, simp1);
  btor->external_refs++;
  res = btor_sgte_exp (btor, simp0, simp1);
  BTOR_REAL_ADDR_NODE (res)->ext_refs += 1;
#ifndef NDEBUG
  BTOR_CHKCLONE_RES_PTR (res, sgte, BTOR_CLONED_EXP (e0), BTOR_CLONED_EXP (e1));
#endif
  BTOR_TRAPI_RETURN_NODE (res);
  return BTOR_EXPORT_BOOLECTOR_NODE (res);
}

BoolectorNode *
boolector_sll (Btor *btor, BoolectorNode *n0, BoolectorNode *n1)
{
  int len;
  BtorNode *e0, *e1, *simp0, *simp1, *res;

  e0 = BTOR_IMPORT_BOOLECTOR_NODE (n0);
  e1 = BTOR_IMPORT_BOOLECTOR_NODE (n1);
  BTOR_ABORT_ARG_NULL_BOOLECTOR (btor);
  BTOR_ABORT_ARG_NULL_BOOLECTOR (e0);
  BTOR_ABORT_ARG_NULL_BOOLECTOR (e1);
  BTOR_TRAPI_BINFUN (e0, e1);
  BTOR_ABORT_REFS_NOT_POS_BOOLECTOR (e0);
  BTOR_ABORT_REFS_NOT_POS_BOOLECTOR (e1);
  BTOR_ABORT_IF_BTOR_DOES_NOT_MATCH (btor, e0);
  BTOR_ABORT_IF_BTOR_DOES_NOT_MATCH (btor, e1);
  simp0 = btor_simplify_exp (btor, e0);
  simp1 = btor_simplify_exp (btor, e1);
  BTOR_ABORT_ARRAY_BOOLECTOR (simp0);
  BTOR_ABORT_ARRAY_BOOLECTOR (simp1);
  len = BTOR_REAL_ADDR_NODE (simp0)->len;
  BTOR_ABORT_BOOLECTOR (!btor_is_power_of_2_util (len),
                        "bit-width of 'e0' must be a power of 2");
  BTOR_ABORT_BOOLECTOR (
      btor_log_2_util (len) != BTOR_REAL_ADDR_NODE (simp1)->len,
      "bit-width of 'e1' must be equal to log2(bit-width of 'e0')");
  btor->external_refs++;
  res = btor_sll_exp (btor, simp0, simp1);
  BTOR_REAL_ADDR_NODE (res)->ext_refs += 1;
#ifndef NDEBUG
  BTOR_CHKCLONE_RES_PTR (res, sll, BTOR_CLONED_EXP (e0), BTOR_CLONED_EXP (e1));
#endif
  BTOR_TRAPI_RETURN_NODE (res);
  return BTOR_EXPORT_BOOLECTOR_NODE (res);
}

BoolectorNode *
boolector_srl (Btor *btor, BoolectorNode *n0, BoolectorNode *n1)
{
  int len;
  BtorNode *e0, *e1, *simp0, *simp1, *res;

  e0 = BTOR_IMPORT_BOOLECTOR_NODE (n0);
  e1 = BTOR_IMPORT_BOOLECTOR_NODE (n1);
  BTOR_ABORT_ARG_NULL_BOOLECTOR (btor);
  BTOR_ABORT_ARG_NULL_BOOLECTOR (e0);
  BTOR_ABORT_ARG_NULL_BOOLECTOR (e1);
  BTOR_TRAPI_BINFUN (e0, e1);
  BTOR_ABORT_REFS_NOT_POS_BOOLECTOR (e0);
  BTOR_ABORT_REFS_NOT_POS_BOOLECTOR (e1);
  BTOR_ABORT_IF_BTOR_DOES_NOT_MATCH (btor, e0);
  BTOR_ABORT_IF_BTOR_DOES_NOT_MATCH (btor, e1);
  simp0 = btor_simplify_exp (btor, e0);
  simp1 = btor_simplify_exp (btor, e1);
  BTOR_ABORT_ARRAY_BOOLECTOR (simp0);
  BTOR_ABORT_ARRAY_BOOLECTOR (simp1);
  len = BTOR_REAL_ADDR_NODE (simp0)->len;
  BTOR_ABORT_BOOLECTOR (!btor_is_power_of_2_util (len),
                        "bit-width of 'e0' must be a power of 2");
  BTOR_ABORT_BOOLECTOR (
      btor_log_2_util (len) != BTOR_REAL_ADDR_NODE (simp1)->len,
      "bit-width of 'e1' must be equal to log2(bit-width of 'e0')");
  btor->external_refs++;
  res = btor_srl_exp (btor, simp0, simp1);
  BTOR_REAL_ADDR_NODE (res)->ext_refs += 1;
#ifndef NDEBUG
  BTOR_CHKCLONE_RES_PTR (res, srl, BTOR_CLONED_EXP (e0), BTOR_CLONED_EXP (e1));
#endif
  BTOR_TRAPI_RETURN_NODE (res);
  return BTOR_EXPORT_BOOLECTOR_NODE (res);
}

BoolectorNode *
boolector_sra (Btor *btor, BoolectorNode *n0, BoolectorNode *n1)
{
  int len;
  BtorNode *e0, *e1, *simp0, *simp1, *res;

  e0 = BTOR_IMPORT_BOOLECTOR_NODE (n0);
  e1 = BTOR_IMPORT_BOOLECTOR_NODE (n1);
  BTOR_ABORT_ARG_NULL_BOOLECTOR (btor);
  BTOR_ABORT_ARG_NULL_BOOLECTOR (e0);
  BTOR_ABORT_ARG_NULL_BOOLECTOR (e1);
  BTOR_TRAPI_BINFUN (e0, e1);
  BTOR_ABORT_REFS_NOT_POS_BOOLECTOR (e0);
  BTOR_ABORT_REFS_NOT_POS_BOOLECTOR (e1);
  BTOR_ABORT_IF_BTOR_DOES_NOT_MATCH (btor, e0);
  BTOR_ABORT_IF_BTOR_DOES_NOT_MATCH (btor, e1);
  simp0 = btor_simplify_exp (btor, e0);
  simp1 = btor_simplify_exp (btor, e1);
  BTOR_ABORT_ARRAY_BOOLECTOR (simp0);
  BTOR_ABORT_ARRAY_BOOLECTOR (simp1);
  len = BTOR_REAL_ADDR_NODE (simp0)->len;
  BTOR_ABORT_BOOLECTOR (!btor_is_power_of_2_util (len),
                        "bit-width of 'e0' must be a power of 2");
  BTOR_ABORT_BOOLECTOR (
      btor_log_2_util (len) != BTOR_REAL_ADDR_NODE (simp1)->len,
      "bit-width of 'e1' must be equal to log2(bit-width of 'e0')");
  btor->external_refs++;
  res = btor_sra_exp (btor, simp0, simp1);
  BTOR_REAL_ADDR_NODE (res)->ext_refs += 1;
#ifndef NDEBUG
  BTOR_CHKCLONE_RES_PTR (res, sra, BTOR_CLONED_EXP (e0), BTOR_CLONED_EXP (e1));
#endif
  BTOR_TRAPI_RETURN_NODE (res);
  return BTOR_EXPORT_BOOLECTOR_NODE (res);
}

BoolectorNode *
boolector_rol (Btor *btor, BoolectorNode *n0, BoolectorNode *n1)
{
  int len;
  BtorNode *e0, *e1, *simp0, *simp1, *res;

  BTOR_ABORT_ARG_NULL_BOOLECTOR (btor);
  e0 = BTOR_IMPORT_BOOLECTOR_NODE (n0);
  e1 = BTOR_IMPORT_BOOLECTOR_NODE (n1);
  BTOR_ABORT_ARG_NULL_BOOLECTOR (e0);
  BTOR_ABORT_ARG_NULL_BOOLECTOR (e1);
  BTOR_TRAPI_BINFUN (e0, e1);
  BTOR_ABORT_REFS_NOT_POS_BOOLECTOR (e0);
  BTOR_ABORT_REFS_NOT_POS_BOOLECTOR (e1);
  BTOR_ABORT_IF_BTOR_DOES_NOT_MATCH (btor, e0);
  BTOR_ABORT_IF_BTOR_DOES_NOT_MATCH (btor, e1);
  simp0 = btor_simplify_exp (btor, e0);
  simp1 = btor_simplify_exp (btor, e1);
  BTOR_ABORT_ARRAY_BOOLECTOR (simp0);
  BTOR_ABORT_ARRAY_BOOLECTOR (simp1);
  len = BTOR_REAL_ADDR_NODE (simp0)->len;
  BTOR_ABORT_BOOLECTOR (!btor_is_power_of_2_util (len),
                        "bit-width of 'e0' must be a power of 2");
  BTOR_ABORT_BOOLECTOR (
      btor_log_2_util (len) != BTOR_REAL_ADDR_NODE (simp1)->len,
      "bit-width of 'e1' must be equal to log2(bit-width of 'e0')");
  btor->external_refs++;
  res = btor_rol_exp (btor, simp0, simp1);
  BTOR_REAL_ADDR_NODE (res)->ext_refs += 1;
#ifndef NDEBUG
  BTOR_CHKCLONE_RES_PTR (res, rol, BTOR_CLONED_EXP (e0), BTOR_CLONED_EXP (e1));
#endif
  BTOR_TRAPI_RETURN_NODE (res);
  return BTOR_EXPORT_BOOLECTOR_NODE (res);
}

BoolectorNode *
boolector_ror (Btor *btor, BoolectorNode *n0, BoolectorNode *n1)
{
  int len;
  BtorNode *e0, *e1, *simp0, *simp1, *res;

  e0 = BTOR_IMPORT_BOOLECTOR_NODE (n0);
  e1 = BTOR_IMPORT_BOOLECTOR_NODE (n1);
  BTOR_ABORT_ARG_NULL_BOOLECTOR (btor);
  BTOR_ABORT_ARG_NULL_BOOLECTOR (e0);
  BTOR_ABORT_ARG_NULL_BOOLECTOR (e1);
  BTOR_TRAPI_BINFUN (e0, e1);
  BTOR_ABORT_REFS_NOT_POS_BOOLECTOR (e0);
  BTOR_ABORT_REFS_NOT_POS_BOOLECTOR (e1);
  BTOR_ABORT_IF_BTOR_DOES_NOT_MATCH (btor, e0);
  BTOR_ABORT_IF_BTOR_DOES_NOT_MATCH (btor, e1);
  simp0 = btor_simplify_exp (btor, e0);
  simp1 = btor_simplify_exp (btor, e1);
  BTOR_ABORT_ARRAY_BOOLECTOR (simp0);
  BTOR_ABORT_ARRAY_BOOLECTOR (simp1);
  len = BTOR_REAL_ADDR_NODE (simp0)->len;
  BTOR_ABORT_BOOLECTOR (!btor_is_power_of_2_util (len),
                        "bit-width of 'e0' must be a power of 2");
  BTOR_ABORT_BOOLECTOR (
      btor_log_2_util (len) != BTOR_REAL_ADDR_NODE (simp1)->len,
      "bit-width of 'e1' must be equal to log2(bit-width of 'e0')");
  btor->external_refs++;
  res = btor_ror_exp (btor, simp0, simp1);
  BTOR_REAL_ADDR_NODE (res)->ext_refs += 1;
#ifndef NDEBUG
  BTOR_CHKCLONE_RES_PTR (res, ror, BTOR_CLONED_EXP (e0), BTOR_CLONED_EXP (e1));
#endif
  BTOR_TRAPI_RETURN_NODE (res);
  return BTOR_EXPORT_BOOLECTOR_NODE (res);
}

BoolectorNode *
boolector_sub (Btor *btor, BoolectorNode *n0, BoolectorNode *n1)
{
  BtorNode *e0, *e1, *simp0, *simp1, *res;

  e0 = BTOR_IMPORT_BOOLECTOR_NODE (n0);
  e1 = BTOR_IMPORT_BOOLECTOR_NODE (n1);
  BTOR_ABORT_ARG_NULL_BOOLECTOR (btor);
  BTOR_ABORT_ARG_NULL_BOOLECTOR (e0);
  BTOR_ABORT_ARG_NULL_BOOLECTOR (e1);
  BTOR_TRAPI_BINFUN (e0, e1);
  BTOR_ABORT_REFS_NOT_POS_BOOLECTOR (e0);
  BTOR_ABORT_REFS_NOT_POS_BOOLECTOR (e1);
  BTOR_ABORT_IF_BTOR_DOES_NOT_MATCH (btor, e0);
  BTOR_ABORT_IF_BTOR_DOES_NOT_MATCH (btor, e1);
  simp0 = btor_simplify_exp (btor, e0);
  simp1 = btor_simplify_exp (btor, e1);
  BTOR_ABORT_ARRAY_BOOLECTOR (simp0);
  BTOR_ABORT_ARRAY_BOOLECTOR (simp1);
  BTOR_ABORT_NE_BW (simp0, simp1);
  btor->external_refs++;
  res = btor_sub_exp (btor, simp0, simp1);
  BTOR_REAL_ADDR_NODE (res)->ext_refs += 1;
#ifndef NDEBUG
  BTOR_CHKCLONE_RES_PTR (res, sub, BTOR_CLONED_EXP (e0), BTOR_CLONED_EXP (e1));
#endif
  BTOR_TRAPI_RETURN_NODE (res);
  return BTOR_EXPORT_BOOLECTOR_NODE (res);
}

BoolectorNode *
boolector_usubo (Btor *btor, BoolectorNode *n0, BoolectorNode *n1)
{
  BtorNode *e0, *e1, *simp0, *simp1, *res;

  e0 = BTOR_IMPORT_BOOLECTOR_NODE (n0);
  e1 = BTOR_IMPORT_BOOLECTOR_NODE (n1);
  BTOR_ABORT_ARG_NULL_BOOLECTOR (btor);
  BTOR_ABORT_ARG_NULL_BOOLECTOR (e0);
  BTOR_ABORT_ARG_NULL_BOOLECTOR (e1);
  BTOR_TRAPI_BINFUN (e0, e1);
  BTOR_ABORT_REFS_NOT_POS_BOOLECTOR (e0);
  BTOR_ABORT_REFS_NOT_POS_BOOLECTOR (e1);
  simp0 = btor_simplify_exp (btor, e0);
  simp1 = btor_simplify_exp (btor, e1);
  BTOR_ABORT_ARRAY_BOOLECTOR (simp0);
  BTOR_ABORT_ARRAY_BOOLECTOR (simp1);
  BTOR_ABORT_NE_BW (simp0, simp1);
  btor->external_refs++;
  res = btor_usubo_exp (btor, simp0, simp1);
  BTOR_REAL_ADDR_NODE (res)->ext_refs += 1;
#ifndef NDEBUG
  BTOR_CHKCLONE_RES_PTR (
      res, usubo, BTOR_CLONED_EXP (e0), BTOR_CLONED_EXP (e1));
#endif
  BTOR_TRAPI_RETURN_NODE (res);
  return BTOR_EXPORT_BOOLECTOR_NODE (res);
}

BoolectorNode *
boolector_ssubo (Btor *btor, BoolectorNode *n0, BoolectorNode *n1)
{
  BtorNode *e0, *e1, *simp0, *simp1, *res;

  e0 = BTOR_IMPORT_BOOLECTOR_NODE (n0);
  e1 = BTOR_IMPORT_BOOLECTOR_NODE (n1);
  BTOR_ABORT_ARG_NULL_BOOLECTOR (btor);
  BTOR_ABORT_ARG_NULL_BOOLECTOR (e0);
  BTOR_ABORT_ARG_NULL_BOOLECTOR (e1);
  BTOR_TRAPI_BINFUN (e0, e1);
  BTOR_ABORT_REFS_NOT_POS_BOOLECTOR (e0);
  BTOR_ABORT_REFS_NOT_POS_BOOLECTOR (e1);
  BTOR_ABORT_IF_BTOR_DOES_NOT_MATCH (btor, e0);
  BTOR_ABORT_IF_BTOR_DOES_NOT_MATCH (btor, e1);
  simp0 = btor_simplify_exp (btor, e0);
  simp1 = btor_simplify_exp (btor, e1);
  BTOR_ABORT_ARRAY_BOOLECTOR (simp0);
  BTOR_ABORT_ARRAY_BOOLECTOR (simp1);
  BTOR_ABORT_NE_BW (simp0, simp1);
  btor->external_refs++;
  res = btor_ssubo_exp (btor, simp0, simp1);
  BTOR_REAL_ADDR_NODE (res)->ext_refs += 1;
#ifndef NDEBUG
  BTOR_CHKCLONE_RES_PTR (
      res, ssubo, BTOR_CLONED_EXP (e0), BTOR_CLONED_EXP (e1));
#endif
  BTOR_TRAPI_RETURN_NODE (res);
  return BTOR_EXPORT_BOOLECTOR_NODE (res);
}

BoolectorNode *
boolector_udiv (Btor *btor, BoolectorNode *n0, BoolectorNode *n1)
{
  BtorNode *e0, *e1, *simp0, *simp1, *res;

  e0 = BTOR_IMPORT_BOOLECTOR_NODE (n0);
  e1 = BTOR_IMPORT_BOOLECTOR_NODE (n1);
  BTOR_ABORT_ARG_NULL_BOOLECTOR (btor);
  BTOR_ABORT_ARG_NULL_BOOLECTOR (e0);
  BTOR_ABORT_ARG_NULL_BOOLECTOR (e1);
  BTOR_TRAPI_BINFUN (e0, e1);
  BTOR_ABORT_REFS_NOT_POS_BOOLECTOR (e0);
  BTOR_ABORT_REFS_NOT_POS_BOOLECTOR (e1);
  simp0 = btor_simplify_exp (btor, e0);
  simp1 = btor_simplify_exp (btor, e1);
  BTOR_ABORT_ARRAY_BOOLECTOR (simp0);
  BTOR_ABORT_ARRAY_BOOLECTOR (simp1);
  BTOR_ABORT_NE_BW (simp0, simp1);
  btor->external_refs++;
  res = btor_udiv_exp (btor, simp0, simp1);
  BTOR_REAL_ADDR_NODE (res)->ext_refs += 1;
#ifndef NDEBUG
  BTOR_CHKCLONE_RES_PTR (res, udiv, BTOR_CLONED_EXP (e0), BTOR_CLONED_EXP (e1));
#endif
  BTOR_TRAPI_RETURN_NODE (res);
  return BTOR_EXPORT_BOOLECTOR_NODE (res);
}

BoolectorNode *
boolector_sdiv (Btor *btor, BoolectorNode *n0, BoolectorNode *n1)
{
  BtorNode *e0, *e1, *simp0, *simp1, *res;

  e0 = BTOR_IMPORT_BOOLECTOR_NODE (n0);
  e1 = BTOR_IMPORT_BOOLECTOR_NODE (n1);
  BTOR_ABORT_ARG_NULL_BOOLECTOR (btor);
  BTOR_ABORT_ARG_NULL_BOOLECTOR (e0);
  BTOR_ABORT_ARG_NULL_BOOLECTOR (e1);
  BTOR_TRAPI_BINFUN (e0, e1);
  BTOR_ABORT_REFS_NOT_POS_BOOLECTOR (e0);
  BTOR_ABORT_REFS_NOT_POS_BOOLECTOR (e1);
  BTOR_ABORT_IF_BTOR_DOES_NOT_MATCH (btor, e0);
  BTOR_ABORT_IF_BTOR_DOES_NOT_MATCH (btor, e1);
  simp0 = btor_simplify_exp (btor, e0);
  simp1 = btor_simplify_exp (btor, e1);
  BTOR_ABORT_ARRAY_BOOLECTOR (simp0);
  BTOR_ABORT_ARRAY_BOOLECTOR (simp1);
  BTOR_ABORT_NE_BW (simp0, simp1);
  btor->external_refs++;
  res = btor_sdiv_exp (btor, simp0, simp1);
  BTOR_REAL_ADDR_NODE (res)->ext_refs += 1;
#ifndef NDEBUG
  BTOR_CHKCLONE_RES_PTR (res, sdiv, BTOR_CLONED_EXP (e0), BTOR_CLONED_EXP (e1));
#endif
  BTOR_TRAPI_RETURN_NODE (res);
  return BTOR_EXPORT_BOOLECTOR_NODE (res);
}

BoolectorNode *
boolector_sdivo (Btor *btor, BoolectorNode *n0, BoolectorNode *n1)
{
  BtorNode *e0, *e1, *simp0, *simp1, *res;

  e0 = BTOR_IMPORT_BOOLECTOR_NODE (n0);
  e1 = BTOR_IMPORT_BOOLECTOR_NODE (n1);
  BTOR_ABORT_ARG_NULL_BOOLECTOR (btor);
  BTOR_ABORT_ARG_NULL_BOOLECTOR (e0);
  BTOR_ABORT_ARG_NULL_BOOLECTOR (e1);
  BTOR_TRAPI_BINFUN (e0, e1);
  BTOR_ABORT_REFS_NOT_POS_BOOLECTOR (e0);
  BTOR_ABORT_REFS_NOT_POS_BOOLECTOR (e1);
  BTOR_ABORT_IF_BTOR_DOES_NOT_MATCH (btor, e0);
  BTOR_ABORT_IF_BTOR_DOES_NOT_MATCH (btor, e1);
  simp0 = btor_simplify_exp (btor, e0);
  simp1 = btor_simplify_exp (btor, e1);
  BTOR_ABORT_ARRAY_BOOLECTOR (simp0);
  BTOR_ABORT_ARRAY_BOOLECTOR (simp1);
  BTOR_ABORT_NE_BW (simp0, simp1);
  btor->external_refs++;
  res = btor_sdivo_exp (btor, simp0, simp1);
  BTOR_REAL_ADDR_NODE (res)->ext_refs += 1;
#ifndef NDEBUG
  BTOR_CHKCLONE_RES_PTR (
      res, sdivo, BTOR_CLONED_EXP (e0), BTOR_CLONED_EXP (e1));
#endif
  BTOR_TRAPI_RETURN_NODE (res);
  return BTOR_EXPORT_BOOLECTOR_NODE (res);
}

BoolectorNode *
boolector_urem (Btor *btor, BoolectorNode *n0, BoolectorNode *n1)
{
  BtorNode *e0, *e1, *simp0, *simp1, *res;

  e0 = BTOR_IMPORT_BOOLECTOR_NODE (n0);
  e1 = BTOR_IMPORT_BOOLECTOR_NODE (n1);
  BTOR_ABORT_ARG_NULL_BOOLECTOR (btor);
  BTOR_ABORT_ARG_NULL_BOOLECTOR (e0);
  BTOR_ABORT_ARG_NULL_BOOLECTOR (e1);
  BTOR_TRAPI_BINFUN (e0, e1);
  BTOR_ABORT_REFS_NOT_POS_BOOLECTOR (e0);
  BTOR_ABORT_REFS_NOT_POS_BOOLECTOR (e1);
  BTOR_ABORT_IF_BTOR_DOES_NOT_MATCH (btor, e0);
  BTOR_ABORT_IF_BTOR_DOES_NOT_MATCH (btor, e1);
  simp0 = btor_simplify_exp (btor, e0);
  simp1 = btor_simplify_exp (btor, e1);
  BTOR_ABORT_ARRAY_BOOLECTOR (simp0);
  BTOR_ABORT_ARRAY_BOOLECTOR (simp1);
  BTOR_ABORT_NE_BW (simp0, simp1);
  btor->external_refs++;
  res = btor_urem_exp (btor, simp0, simp1);
  BTOR_REAL_ADDR_NODE (res)->ext_refs += 1;
#ifndef NDEBUG
  BTOR_CHKCLONE_RES_PTR (res, urem, BTOR_CLONED_EXP (e0), BTOR_CLONED_EXP (e1));
#endif
  BTOR_TRAPI_RETURN_NODE (res);
  return BTOR_EXPORT_BOOLECTOR_NODE (res);
}

BoolectorNode *
boolector_srem (Btor *btor, BoolectorNode *n0, BoolectorNode *n1)
{
  BtorNode *e0, *e1, *simp0, *simp1, *res;

  e0 = BTOR_IMPORT_BOOLECTOR_NODE (n0);
  e1 = BTOR_IMPORT_BOOLECTOR_NODE (n1);
  BTOR_ABORT_ARG_NULL_BOOLECTOR (btor);
  BTOR_ABORT_ARG_NULL_BOOLECTOR (e0);
  BTOR_ABORT_ARG_NULL_BOOLECTOR (e1);
  BTOR_TRAPI_BINFUN (e0, e1);
  BTOR_ABORT_REFS_NOT_POS_BOOLECTOR (e0);
  BTOR_ABORT_REFS_NOT_POS_BOOLECTOR (e1);
  BTOR_ABORT_IF_BTOR_DOES_NOT_MATCH (btor, e0);
  BTOR_ABORT_IF_BTOR_DOES_NOT_MATCH (btor, e1);
  simp0 = btor_simplify_exp (btor, e0);
  simp1 = btor_simplify_exp (btor, e1);
  BTOR_ABORT_ARRAY_BOOLECTOR (simp0);
  BTOR_ABORT_ARRAY_BOOLECTOR (simp1);
  BTOR_ABORT_NE_BW (simp0, simp1);
  btor->external_refs++;
  res = btor_srem_exp (btor, simp0, simp1);
  BTOR_REAL_ADDR_NODE (res)->ext_refs += 1;
#ifndef NDEBUG
  BTOR_CHKCLONE_RES_PTR (res, srem, BTOR_CLONED_EXP (e0), BTOR_CLONED_EXP (e1));
#endif
  BTOR_TRAPI_RETURN_NODE (res);
  return BTOR_EXPORT_BOOLECTOR_NODE (res);
}

BoolectorNode *
boolector_smod (Btor *btor, BoolectorNode *n0, BoolectorNode *n1)
{
  BtorNode *e0, *e1, *simp0, *simp1, *res;

  e0 = BTOR_IMPORT_BOOLECTOR_NODE (n0);
  e1 = BTOR_IMPORT_BOOLECTOR_NODE (n1);
  BTOR_ABORT_ARG_NULL_BOOLECTOR (btor);
  BTOR_ABORT_ARG_NULL_BOOLECTOR (e0);
  BTOR_ABORT_ARG_NULL_BOOLECTOR (e1);
  BTOR_TRAPI_BINFUN (e0, e1);
  BTOR_ABORT_REFS_NOT_POS_BOOLECTOR (e0);
  BTOR_ABORT_REFS_NOT_POS_BOOLECTOR (e1);
  BTOR_ABORT_IF_BTOR_DOES_NOT_MATCH (btor, e0);
  BTOR_ABORT_IF_BTOR_DOES_NOT_MATCH (btor, e1);
  simp0 = btor_simplify_exp (btor, e0);
  simp1 = btor_simplify_exp (btor, e1);
  BTOR_ABORT_ARRAY_BOOLECTOR (simp0);
  BTOR_ABORT_ARRAY_BOOLECTOR (simp1);
  BTOR_ABORT_NE_BW (simp0, simp1);
  btor->external_refs++;
  res = btor_smod_exp (btor, simp0, simp1);
  BTOR_REAL_ADDR_NODE (res)->ext_refs += 1;
#ifndef NDEBUG
  BTOR_CHKCLONE_RES_PTR (res, smod, BTOR_CLONED_EXP (e0), BTOR_CLONED_EXP (e1));
#endif
  BTOR_TRAPI_RETURN_NODE (res);
  return BTOR_EXPORT_BOOLECTOR_NODE (res);
}

BoolectorNode *
boolector_concat (Btor *btor, BoolectorNode *n0, BoolectorNode *n1)
{
  BtorNode *e0, *e1, *simp0, *simp1, *res;

  e0 = BTOR_IMPORT_BOOLECTOR_NODE (n0);
  e1 = BTOR_IMPORT_BOOLECTOR_NODE (n1);
  BTOR_ABORT_ARG_NULL_BOOLECTOR (btor);
  BTOR_ABORT_ARG_NULL_BOOLECTOR (e0);
  BTOR_ABORT_ARG_NULL_BOOLECTOR (e1);
  BTOR_TRAPI_BINFUN (e0, e1);
  BTOR_ABORT_REFS_NOT_POS_BOOLECTOR (e0);
  BTOR_ABORT_REFS_NOT_POS_BOOLECTOR (e1);
  BTOR_ABORT_IF_BTOR_DOES_NOT_MATCH (btor, e0);
  BTOR_ABORT_IF_BTOR_DOES_NOT_MATCH (btor, e1);
  simp0 = btor_simplify_exp (btor, e0);
  simp1 = btor_simplify_exp (btor, e1);
  BTOR_ABORT_ARRAY_BOOLECTOR (simp0);
  BTOR_ABORT_ARRAY_BOOLECTOR (simp1);
  BTOR_ABORT_BOOLECTOR (BTOR_REAL_ADDR_NODE (e0)->len
                            > INT_MAX - BTOR_REAL_ADDR_NODE (simp1)->len,
                        "bit-width of result is too large");
  btor->external_refs++;
  res = btor_concat_exp (btor, simp0, simp1);
  BTOR_REAL_ADDR_NODE (res)->ext_refs += 1;
#ifndef NDEBUG
  BTOR_CHKCLONE_RES_PTR (
      res, concat, BTOR_CLONED_EXP (e0), BTOR_CLONED_EXP (e1));
#endif
  BTOR_TRAPI_RETURN_NODE (res);
  return BTOR_EXPORT_BOOLECTOR_NODE (res);
}

BoolectorNode *
boolector_read (Btor *btor, BoolectorNode *n_array, BoolectorNode *n_index)
{
  BtorNode *e_array, *e_index, *simp_array, *simp_index, *res;

  e_array = BTOR_IMPORT_BOOLECTOR_NODE (n_array);
  e_index = BTOR_IMPORT_BOOLECTOR_NODE (n_index);
  BTOR_ABORT_ARG_NULL_BOOLECTOR (btor);
  BTOR_ABORT_ARG_NULL_BOOLECTOR (e_array);
  BTOR_ABORT_ARG_NULL_BOOLECTOR (e_index);
  BTOR_TRAPI_BINFUN (e_array, e_index);
  BTOR_ABORT_REFS_NOT_POS_BOOLECTOR (e_array);
  BTOR_ABORT_REFS_NOT_POS_BOOLECTOR (e_index);
  BTOR_ABORT_IF_BTOR_DOES_NOT_MATCH (btor, e_array);
  BTOR_ABORT_IF_BTOR_DOES_NOT_MATCH (btor, e_index);
  simp_array = btor_simplify_exp (btor, e_array);
  simp_index = btor_simplify_exp (btor, e_index);
  BTOR_ABORT_BV_BOOLECTOR (simp_array);
  BTOR_ABORT_ARRAY_BOOLECTOR (simp_index);
  BTOR_ABORT_BOOLECTOR (
      BTOR_ARRAY_INDEX_LEN (simp_array)
          != BTOR_REAL_ADDR_NODE (simp_index)->len,
      "index bit-width of 'e_array' and bit-width of 'e_index' must be equal");
  btor->external_refs++;
  res = btor_read_exp (btor, simp_array, simp_index);
  BTOR_REAL_ADDR_NODE (res)->ext_refs += 1;
#ifndef NDEBUG
  BTOR_CHKCLONE_RES_PTR (
      res, read, BTOR_CLONED_EXP (e_array), BTOR_CLONED_EXP (e_index));
#endif
  BTOR_TRAPI_RETURN_NODE (res);
  return BTOR_EXPORT_BOOLECTOR_NODE (res);
}

BoolectorNode *
boolector_write (Btor *btor,
                 BoolectorNode *n_array,
                 BoolectorNode *n_index,
                 BoolectorNode *n_value)
{
  BtorNode *e_array, *e_index, *e_value, *simp_array, *simp_index, *simp_value;
  BtorNode *res;

  e_array = BTOR_IMPORT_BOOLECTOR_NODE (n_array);
  e_index = BTOR_IMPORT_BOOLECTOR_NODE (n_index);
  e_value = BTOR_IMPORT_BOOLECTOR_NODE (n_value);
  BTOR_ABORT_ARG_NULL_BOOLECTOR (btor);
  BTOR_ABORT_ARG_NULL_BOOLECTOR (e_array);
  BTOR_ABORT_ARG_NULL_BOOLECTOR (e_index);
  BTOR_ABORT_ARG_NULL_BOOLECTOR (e_value);
  BTOR_TRAPI_TERFUN (e_array, e_index, e_value);
  BTOR_ABORT_REFS_NOT_POS_BOOLECTOR (e_array);
  BTOR_ABORT_REFS_NOT_POS_BOOLECTOR (e_index);
  BTOR_ABORT_REFS_NOT_POS_BOOLECTOR (e_value);
  BTOR_ABORT_IF_BTOR_DOES_NOT_MATCH (btor, e_array);
  BTOR_ABORT_IF_BTOR_DOES_NOT_MATCH (btor, e_index);
  BTOR_ABORT_IF_BTOR_DOES_NOT_MATCH (btor, e_value);
  simp_array = btor_simplify_exp (btor, e_array);
  simp_index = btor_simplify_exp (btor, e_index);
  simp_value = btor_simplify_exp (btor, e_value);
  BTOR_ABORT_BV_BOOLECTOR (simp_array);
  BTOR_ABORT_ARRAY_BOOLECTOR (simp_index);
  BTOR_ABORT_ARRAY_BOOLECTOR (simp_value);
  BTOR_ABORT_BOOLECTOR (
      BTOR_ARRAY_INDEX_LEN (simp_array)
          != BTOR_REAL_ADDR_NODE (simp_index)->len,
      "index bit-width of 'e_array' and bit-width of 'e_index' must be equal");
  BTOR_ABORT_BOOLECTOR (
      simp_array->len != BTOR_REAL_ADDR_NODE (simp_value)->len,
      "element bit-width of 'e_array' and bit-width of 'e_value' must be "
      "equal");
  btor->external_refs++;
  res = btor_write_exp (btor, simp_array, simp_index, simp_value);
  BTOR_REAL_ADDR_NODE (res)->ext_refs += 1;
#ifndef NDEBUG
  BTOR_CHKCLONE_RES_PTR (res,
                         write,
                         BTOR_CLONED_EXP (e_array),
                         BTOR_CLONED_EXP (e_index),
                         BTOR_CLONED_EXP (e_value));
#endif
  BTOR_TRAPI_RETURN_NODE (res);
  return BTOR_EXPORT_BOOLECTOR_NODE (res);
}

BoolectorNode *
boolector_cond (Btor *btor,
                BoolectorNode *n_cond,
                BoolectorNode *n_if,
                BoolectorNode *n_else)
{
  BtorNode *e_cond, *e_if, *e_else;
  BtorNode *simp_cond, *simp_if, *simp_else, *real_simp_if, *real_simp_else;
  BtorNode *res;
  int is_array_simp_if, is_array_simp_else;

  e_cond = BTOR_IMPORT_BOOLECTOR_NODE (n_cond);
  e_if   = BTOR_IMPORT_BOOLECTOR_NODE (n_if);
  e_else = BTOR_IMPORT_BOOLECTOR_NODE (n_else);
  BTOR_ABORT_ARG_NULL_BOOLECTOR (btor);
  BTOR_ABORT_ARG_NULL_BOOLECTOR (e_cond);
  BTOR_ABORT_ARG_NULL_BOOLECTOR (e_if);
  BTOR_ABORT_ARG_NULL_BOOLECTOR (e_else);
  BTOR_TRAPI_TERFUN (e_cond, e_if, e_else);
  BTOR_ABORT_REFS_NOT_POS_BOOLECTOR (e_cond);
  BTOR_ABORT_REFS_NOT_POS_BOOLECTOR (e_if);
  BTOR_ABORT_REFS_NOT_POS_BOOLECTOR (e_else);
  BTOR_ABORT_IF_BTOR_DOES_NOT_MATCH (btor, e_cond);
  BTOR_ABORT_IF_BTOR_DOES_NOT_MATCH (btor, e_if);
  BTOR_ABORT_IF_BTOR_DOES_NOT_MATCH (btor, e_else);
  simp_cond = btor_simplify_exp (btor, e_cond);
  simp_if   = btor_simplify_exp (btor, e_if);
  simp_else = btor_simplify_exp (btor, e_else);
  BTOR_ABORT_ARRAY_BOOLECTOR (simp_cond);
  BTOR_ABORT_BOOLECTOR (BTOR_REAL_ADDR_NODE (simp_cond)->len != 1,
                        "bit-width of 'e_cond' must be equal to 1");
  real_simp_if       = BTOR_REAL_ADDR_NODE (simp_if);
  real_simp_else     = BTOR_REAL_ADDR_NODE (simp_else);
  is_array_simp_if   = BTOR_IS_FUN_NODE (real_simp_if);
  is_array_simp_else = BTOR_IS_FUN_NODE (real_simp_else);
  BTOR_ABORT_BOOLECTOR (is_array_simp_if != is_array_simp_else,
                        "array must not be combined with bit-vector");
  BTOR_ABORT_BOOLECTOR (!is_array_simp_if && real_simp_if && real_simp_else
                            && real_simp_if->len != real_simp_else->len,
                        "bit-vectors must not have unequal bit-width");
  BTOR_ABORT_BOOLECTOR (is_array_simp_if && real_simp_if && real_simp_else
                            && real_simp_if->len != real_simp_else->len,
                        "arrays must not have unequal element bit-width");
  BTOR_ABORT_BOOLECTOR (is_array_simp_if && real_simp_if && real_simp_else
                            && BTOR_ARRAY_INDEX_LEN (real_simp_if)
                                   != BTOR_ARRAY_INDEX_LEN (real_simp_else),
                        "arrays must not have unequal index bit-width");
  btor->external_refs++;
  res = btor_cond_exp (btor, simp_cond, simp_if, simp_else);
  BTOR_REAL_ADDR_NODE (res)->ext_refs += 1;
#ifndef NDEBUG
  BTOR_CHKCLONE_RES_PTR (res,
                         cond,
                         BTOR_CLONED_EXP (e_cond),
                         BTOR_CLONED_EXP (e_if),
                         BTOR_CLONED_EXP (e_else));
#endif
  BTOR_TRAPI_RETURN_NODE (res);
  return BTOR_EXPORT_BOOLECTOR_NODE (res);
}

BoolectorNode *
boolector_param (Btor *btor, int width, const char *symbol)
{
  BtorNode *res;
  char *symb;

  BTOR_ABORT_ARG_NULL_BOOLECTOR (btor);

  if ((symb = (char *) symbol) == NULL)
  {
    BTOR_NEWN (btor->mm, symb, 20);
    sprintf (symb, "DPN%d", btor->dpn_id++);
    BTOR_TRAPI ("%d %s", width, symb);
    BTOR_ABORT_BOOLECTOR (width < 1, "'width' must not be < 1");
    btor->external_refs++;
    res = btor_param_exp (btor, width, symb);
  }
  else
  {
    BTOR_TRAPI ("%d %s", width, symbol);
    BTOR_ABORT_BOOLECTOR (width < 1, "'width' must not be < 1");
    btor->external_refs++;
    res = btor_param_exp (btor, width, symbol);
  }
  BTOR_REAL_ADDR_NODE (res)->ext_refs += 1;

  if (symbol == NULL) BTOR_DELETEN (btor->mm, symb, 20);
#ifndef NDEBUG
  BTOR_CHKCLONE_RES_PTR (res, param, width, symbol);
#endif
  BTOR_TRAPI_RETURN_NODE (res);
  return BTOR_EXPORT_BOOLECTOR_NODE (res);
}

BoolectorNode *
boolector_fun (Btor *btor,
               int paramc,
               BoolectorNode **param_nodes,
               BoolectorNode *node)
{
  int i, len;
  char *strtrapi;
  BtorNode **params, *exp, *res;

  params = BTOR_IMPORT_BOOLECTOR_NODE_ARRAY (param_nodes);
  exp    = BTOR_IMPORT_BOOLECTOR_NODE (node);

  BTOR_ABORT_ARG_NULL_BOOLECTOR (btor);
  BTOR_ABORT_ARG_NULL_BOOLECTOR (params);
  BTOR_ABORT_ARG_NULL_BOOLECTOR (exp);
  BTOR_ABORT_REFS_NOT_POS_BOOLECTOR (exp);
  BTOR_ABORT_IF_BTOR_DOES_NOT_MATCH (btor, exp);
  BTOR_ABORT_BOOLECTOR (paramc < 1, "'paramc' must not be < 1");

  len = 5 + 10 + paramc * 20 + 20;
  BTOR_NEWN (btor->mm, strtrapi, len);
  sprintf (strtrapi, "%d ", paramc);

  for (i = 0; i < paramc; i++)
  {
    BTOR_ABORT_BOOLECTOR (
        !params[i] || !BTOR_IS_PARAM_NODE (BTOR_REAL_ADDR_NODE (params[i])),
        "'params[%d]' is not a parameter",
        i);
    BTOR_ABORT_REFS_NOT_POS_BOOLECTOR (params[i]);
    sprintf (
        strtrapi + strlen (strtrapi), NODE_FMT, BTOR_TRAPI_NODE_ID (params[i]));
  }
  sprintf (strtrapi + strlen (strtrapi), NODE_FMT, BTOR_TRAPI_NODE_ID (exp));
  BTOR_TRAPI (strtrapi);
  BTOR_DELETEN (btor->mm, strtrapi, len);
  btor->external_refs++;
  res = btor_fun_exp (btor, paramc, params, exp);
  BTOR_REAL_ADDR_NODE (res)->ext_refs += 1;
#ifndef NDEBUG
  BoolectorNode *cparam_nodes[paramc];
  for (i = 0; btor->clone && i < paramc; i++)
    cparam_nodes[i] = BTOR_CLONED_EXP (params[i]);
  BTOR_CHKCLONE_RES_PTR (res, fun, paramc, cparam_nodes, BTOR_CLONED_EXP (exp));
#endif
  BTOR_TRAPI_RETURN_NODE (res);
  return BTOR_EXPORT_BOOLECTOR_NODE (res);
}

BoolectorNode *
boolector_uf (Btor *btor, BoolectorSort *sort, const char *symbol)
{
  BTOR_ABORT_ARG_NULL_BOOLECTOR (btor);
  BTOR_ABORT_ARG_NULL_BOOLECTOR (sort);

  char *symb;
  BtorNode *res;

  symb = (char *) symbol;
  if (!symb)
  {
    BTOR_NEWN (btor->mm, symb, 20);
    sprintf (symb, "DFN%d", btor->dfn_id++);
  }

  BTOR_TRAPI (SORT_FMT "%s", BTOR_TRAPI_SORT_ID ((BtorSort *) sort), symb);
  BTOR_ABORT_BOOLECTOR (((BtorSort *) sort)->kind != BTOR_FUN_SORT,
                        "given UF sort is not BTOR_FUN_SORT");

  res = btor_uf_exp (btor, (BtorSort *) sort, symb);
  assert (BTOR_IS_REGULAR_NODE (res));

  if (!symbol) BTOR_DELETEN (btor->mm, symb, 20);

  res->ext_refs++;
  btor->external_refs++;
  BTOR_TRAPI_RETURN_NODE (res);
  return (BoolectorNode *) res;
}

BoolectorNode *
boolector_args (Btor *btor, int argc, BoolectorNode **arg_nodes)
{
  int i, len;
  char *strtrapi;
  BtorNode **args, *res;

  args = BTOR_IMPORT_BOOLECTOR_NODE_ARRAY (arg_nodes);

  BTOR_ABORT_ARG_NULL_BOOLECTOR (btor);
  BTOR_ABORT_ARG_NULL_BOOLECTOR (args);
  BTOR_ABORT_BOOLECTOR (argc < 1, "'argc' must not be < 1");

  len = 6 + 10 + argc * 20;
  BTOR_NEWN (btor->mm, strtrapi, len);
  sprintf (strtrapi, "%d", argc);

  for (i = 0; i < argc; i++)
  {
    BTOR_ABORT_ARG_NULL_BOOLECTOR (args[i]);
    BTOR_ABORT_REFS_NOT_POS_BOOLECTOR (args[i]);
    BTOR_ABORT_IF_BTOR_DOES_NOT_MATCH (btor, args[i]);
    sprintf (
        strtrapi + strlen (strtrapi), NODE_FMT, BTOR_TRAPI_NODE_ID (args[i]));
  }
  BTOR_TRAPI (strtrapi);
  BTOR_DELETEN (btor->mm, strtrapi, len);
  btor->external_refs++;
  res = btor_args_exp (btor, argc, args);
  BTOR_REAL_ADDR_NODE (res)->ext_refs += 1;
#ifndef NDEBUG
  BoolectorNode *carg_nodes[argc];
  for (i = 0; btor->clone && i < argc; i++)
    carg_nodes[i] = BTOR_CLONED_EXP (args[i]);
  BTOR_CHKCLONE_RES_PTR (res, args, argc, carg_nodes);
#endif
  BTOR_TRAPI_RETURN_NODE (res);
  return BTOR_EXPORT_BOOLECTOR_NODE (res);
}

BoolectorNode *
boolector_apply (Btor *btor,
                 int argc,
                 BoolectorNode **arg_nodes,
                 BoolectorNode *n_fun)
{
  int i, len;
  char *strtrapi;
  BtorNode **args, *e_fun, *res, *cur;

  args  = BTOR_IMPORT_BOOLECTOR_NODE_ARRAY (arg_nodes);
  e_fun = BTOR_IMPORT_BOOLECTOR_NODE (n_fun);

  BTOR_ABORT_ARG_NULL_BOOLECTOR (btor);
  BTOR_ABORT_ARG_NULL_BOOLECTOR (e_fun);

  BTOR_ABORT_REFS_NOT_POS_BOOLECTOR (n_fun);
  BTOR_ABORT_IF_BTOR_DOES_NOT_MATCH (btor, n_fun);

  len = 7 + 10 + argc * 20 + 20;
  BTOR_NEWN (btor->mm, strtrapi, len);
  sprintf (strtrapi, "%d", argc);

  cur = BTOR_REAL_ADDR_NODE (btor_simplify_exp (btor, e_fun));
  for (i = 0; i < argc; i++)
  {
    BTOR_ABORT_BOOLECTOR (
        !BTOR_IS_UF_NODE (cur) && !BTOR_IS_LAMBDA_NODE (cur),
        "number of arguments must be <= number of parameters in 'fun'");
    sprintf (
        strtrapi + strlen (strtrapi), NODE_FMT, BTOR_TRAPI_NODE_ID (args[i]));
    if (!BTOR_IS_UF_NODE (cur))
      cur = BTOR_REAL_ADDR_NODE (btor_simplify_exp (btor, cur->e[1]));
  }
  sprintf (strtrapi + strlen (strtrapi), NODE_FMT, BTOR_TRAPI_NODE_ID (e_fun));

  BTOR_TRAPI (strtrapi);
  BTOR_DELETEN (btor->mm, strtrapi, len);

  e_fun = btor_simplify_exp (btor, e_fun);
  BTOR_ABORT_BOOLECTOR (argc < 1, "'argc' must not be < 1");
  BTOR_ABORT_BOOLECTOR (argc >= 1 && !args,
                        "no arguments given but argc defined > 0");
  BTOR_ABORT_BOOLECTOR (!btor_is_fun_exp (btor, e_fun)
                            || argc != btor_get_fun_arity (btor, e_fun),
                        "number of arguments does not match arity of 'fun'");
  i = btor_fun_sort_check (btor, argc, args, e_fun);
  BTOR_ABORT_BOOLECTOR (i >= 0,
                        "sort of argument at position %d does not match given"
                        " function signature",
                        i);
  btor->external_refs++;
  res = btor_apply_exps (btor, argc, args, e_fun);
  BTOR_REAL_ADDR_NODE (res)->ext_refs += 1;
#ifndef NDEBUG
  BoolectorNode *carg_nodes[argc];
  for (i = 0; btor->clone && i < argc; i++)
    carg_nodes[i] = BTOR_CLONED_EXP (args[i]);
  BTOR_CHKCLONE_RES_PTR (res, apply, argc, carg_nodes, BTOR_CLONED_EXP (e_fun));
#endif
  BTOR_TRAPI_RETURN_NODE (res);
  return BTOR_EXPORT_BOOLECTOR_NODE (res);
}

BoolectorNode *
boolector_apply_args (Btor *btor, BoolectorNode *n_args, BoolectorNode *n_fun)
{
  BtorNode *e_args, *e_fun, *res;

  e_args = BTOR_IMPORT_BOOLECTOR_NODE (n_args);
  e_fun  = BTOR_IMPORT_BOOLECTOR_NODE (n_fun);

  BTOR_ABORT_ARG_NULL_BOOLECTOR (btor);
  BTOR_ABORT_ARG_NULL_BOOLECTOR (e_args);
  BTOR_ABORT_ARG_NULL_BOOLECTOR (e_fun);
  BTOR_ABORT_REFS_NOT_POS_BOOLECTOR (e_args);
  BTOR_ABORT_REFS_NOT_POS_BOOLECTOR (e_fun);
  BTOR_ABORT_IF_BTOR_DOES_NOT_MATCH (btor, e_args);
  BTOR_ABORT_IF_BTOR_DOES_NOT_MATCH (btor, e_fun);
  BTOR_TRAPI_BINFUN (e_args, e_fun);
  BTOR_ABORT_BOOLECTOR (!BTOR_IS_REGULAR_NODE (e_args),
                        "'args' must not be inverted");
  BTOR_ABORT_BOOLECTOR (!BTOR_IS_ARGS_NODE (e_args),
                        "'args' is not an argument node");
  btor->external_refs++;
  res = btor_apply_exp (btor, e_fun, e_args);
  BTOR_REAL_ADDR_NODE (res)->ext_refs += 1;
#ifndef NDEBUG
  BTOR_CHKCLONE_RES_PTR (
      res, apply_args, BTOR_CLONED_EXP (e_args), BTOR_CLONED_EXP (e_fun));
#endif
  BTOR_TRAPI_RETURN_NODE (res);
  return BTOR_EXPORT_BOOLECTOR_NODE (res);
}

BoolectorNode *
boolector_inc (Btor *btor, BoolectorNode *node)
{
  BtorNode *exp, *simp, *res;

  exp = BTOR_IMPORT_BOOLECTOR_NODE (node);
  BTOR_ABORT_ARG_NULL_BOOLECTOR (btor);
  BTOR_ABORT_ARG_NULL_BOOLECTOR (exp);
  BTOR_TRAPI_UNFUN (exp);
  BTOR_ABORT_REFS_NOT_POS_BOOLECTOR (exp);
  BTOR_ABORT_IF_BTOR_DOES_NOT_MATCH (btor, exp);
  simp = btor_simplify_exp (btor, exp);
  BTOR_ABORT_ARRAY_BOOLECTOR (simp);

  btor->external_refs++;
  res = btor_inc_exp (btor, simp);
  BTOR_REAL_ADDR_NODE (res)->ext_refs += 1;
#ifndef NDEBUG
  BTOR_CHKCLONE_RES_PTR (res, inc, BTOR_CLONED_EXP (exp));
#endif
  BTOR_TRAPI_RETURN_NODE (res);
  return BTOR_EXPORT_BOOLECTOR_NODE (res);
}

BoolectorNode *
boolector_dec (Btor *btor, BoolectorNode *node)
{
  BtorNode *exp, *simp, *res;

  exp = BTOR_IMPORT_BOOLECTOR_NODE (node);
  BTOR_ABORT_ARG_NULL_BOOLECTOR (btor);
  BTOR_ABORT_ARG_NULL_BOOLECTOR (exp);
  BTOR_TRAPI_UNFUN (exp);
  BTOR_ABORT_REFS_NOT_POS_BOOLECTOR (exp);
  BTOR_ABORT_IF_BTOR_DOES_NOT_MATCH (btor, exp);
  simp = btor_simplify_exp (btor, exp);
  BTOR_ABORT_ARRAY_BOOLECTOR (simp);

  btor->external_refs++;
  res = btor_dec_exp (btor, simp);
  BTOR_REAL_ADDR_NODE (res)->ext_refs += 1;
#ifndef NDEBUG
  BTOR_CHKCLONE_RES_PTR (res, dec, BTOR_CLONED_EXP (exp));
#endif
  BTOR_TRAPI_RETURN_NODE (res);
  return BTOR_EXPORT_BOOLECTOR_NODE (res);
}

/*------------------------------------------------------------------------*/

Btor *
boolector_get_btor (BoolectorNode *node)
{
  BtorNode *exp, *real_exp, *simp, *real_simp;
  Btor *btor;
  BTOR_ABORT_ARG_NULL_BOOLECTOR (node);
  exp = BTOR_IMPORT_BOOLECTOR_NODE (node);
  BTOR_ABORT_REFS_NOT_POS_BOOLECTOR (exp);
  real_exp  = BTOR_REAL_ADDR_NODE (exp);
  simp      = btor_simplify_exp (real_exp->btor, exp);
  real_simp = BTOR_REAL_ADDR_NODE (simp);
  btor      = real_simp->btor;
  assert (real_simp->btor == real_exp->btor);
  BTOR_TRAPI_UNFUN (exp);
#ifndef NDEBUG
  if (btor->clone)
  {
    Btor *clone = boolector_get_btor (BTOR_CLONED_EXP (exp));
    assert (clone == btor->clone);
    btor_chkclone (btor);
  }
#endif
  BTOR_TRAPI_RETURN_PTR (btor);
  return btor;
}

int
boolector_is_const (Btor *btor, BoolectorNode *node)
{
  BtorNode *exp, *simp, *real;
  int res;
  exp = BTOR_IMPORT_BOOLECTOR_NODE (node);
  BTOR_ABORT_ARG_NULL_BOOLECTOR (btor);
  BTOR_ABORT_ARG_NULL_BOOLECTOR (exp);
  BTOR_ABORT_IF_BTOR_DOES_NOT_MATCH (btor, exp);
  BTOR_TRAPI_UNFUN (exp);
  BTOR_ABORT_REFS_NOT_POS_BOOLECTOR (exp);
  simp = btor_simplify_exp (btor, exp);
  real = BTOR_REAL_ADDR_NODE (simp);
  res  = BTOR_IS_BV_CONST_NODE (real);
#ifndef NDEBUG
  BTOR_CHKCLONE_RES (res, is_const, BTOR_CLONED_EXP (exp));
#endif
  BTOR_TRAPI_RETURN_INT (res);
  return res;
}

int
boolector_is_var (Btor *btor, BoolectorNode *node)
{
  BtorNode *exp, *simp, *real;
  int res;
  exp = BTOR_IMPORT_BOOLECTOR_NODE (node);
  BTOR_ABORT_ARG_NULL_BOOLECTOR (btor);
  BTOR_ABORT_ARG_NULL_BOOLECTOR (exp);
  BTOR_TRAPI_UNFUN (exp);
  BTOR_ABORT_REFS_NOT_POS_BOOLECTOR (exp);
  BTOR_ABORT_IF_BTOR_DOES_NOT_MATCH (btor, exp);
  simp = btor_simplify_exp (btor, exp);
  real = BTOR_REAL_ADDR_NODE (simp);
  res  = BTOR_IS_BV_VAR_NODE (real);
#ifndef NDEBUG
  BTOR_CHKCLONE_RES (res, is_const, BTOR_CLONED_EXP (exp));
#endif
  BTOR_TRAPI_RETURN_INT (res);
  return res;
}

const char *
boolector_get_bits (Btor *btor, BoolectorNode *node)
{
  BtorNode *exp, *simp, *real;
  const char *res;
  BTOR_ABORT_ARG_NULL_BOOLECTOR (btor);
  BTOR_ABORT_ARG_NULL_BOOLECTOR (node);
  exp = BTOR_IMPORT_BOOLECTOR_NODE (node);
  BTOR_ABORT_REFS_NOT_POS_BOOLECTOR (exp);
  BTOR_ABORT_IF_BTOR_DOES_NOT_MATCH (btor, exp);
  simp = btor_simplify_exp (btor, exp);
  real = BTOR_REAL_ADDR_NODE (simp);
  BTOR_ABORT_BOOLECTOR (!BTOR_IS_BV_CONST_NODE (real),
                        "argument is not a constant node");
  if (BTOR_IS_INVERTED_NODE (simp))
  {
    if (!real->invbits)
      real->invbits = btor_not_const_3vl (btor->mm, real->bits);
    res = real->invbits;
  }
  else
    res = simp->bits;
#ifndef NDEBUG
  if (btor->clone)
  {
    const char *cloned_res =
        boolector_get_bits (btor->clone, BTOR_CLONED_EXP (node));
    assert (!strcmp (cloned_res, res));
  }
#endif
  return res;
}

int
boolector_is_array (Btor *btor, BoolectorNode *node)
{
  int res;
  BtorNode *exp, *simp;

  exp = BTOR_IMPORT_BOOLECTOR_NODE (node);
  BTOR_ABORT_ARG_NULL_BOOLECTOR (btor);
  BTOR_ABORT_ARG_NULL_BOOLECTOR (exp);
  BTOR_TRAPI_UNFUN (exp);
  BTOR_ABORT_REFS_NOT_POS_BOOLECTOR (exp);
  BTOR_ABORT_IF_BTOR_DOES_NOT_MATCH (btor, exp);
  simp = btor_simplify_exp (btor, exp);
  res  = btor_is_array_exp (btor, simp);
#ifndef NDEBUG
  BTOR_CHKCLONE_RES (res, is_array, BTOR_CLONED_EXP (exp));
#endif
  BTOR_TRAPI_RETURN_INT (res);
  return res;
}

int
boolector_is_array_var (Btor *btor, BoolectorNode *node)
{
  int res;
  BtorNode *exp, *simp;

  exp = BTOR_IMPORT_BOOLECTOR_NODE (node);
  BTOR_ABORT_ARG_NULL_BOOLECTOR (btor);
  BTOR_ABORT_ARG_NULL_BOOLECTOR (exp);
  BTOR_TRAPI_UNFUN (exp);
  BTOR_ABORT_REFS_NOT_POS_BOOLECTOR (exp);
  BTOR_ABORT_IF_BTOR_DOES_NOT_MATCH (btor, exp);
  simp = btor_simplify_exp (btor, exp);
  res  = btor_is_array_var_exp (btor, simp);
#ifndef NDEBUG
  BTOR_CHKCLONE_RES (res, is_array_var, BTOR_CLONED_EXP (exp));
#endif
  BTOR_TRAPI_RETURN_INT (res);
  return res;
}

int
boolector_is_param (Btor *btor, BoolectorNode *node)
{
  BtorNode *exp, *simp;
  int res;

  exp = BTOR_IMPORT_BOOLECTOR_NODE (node);
  BTOR_ABORT_ARG_NULL_BOOLECTOR (btor);
  BTOR_ABORT_ARG_NULL_BOOLECTOR (exp);
  BTOR_TRAPI_UNFUN (exp);
  BTOR_ABORT_REFS_NOT_POS_BOOLECTOR (exp);
  BTOR_ABORT_IF_BTOR_DOES_NOT_MATCH (btor, exp);
  simp = btor_simplify_exp (btor, exp);
  res  = btor_is_param_exp (btor, simp);
#ifndef NDEBUG
  BTOR_CHKCLONE_RES (res, is_param, node);
#endif
  BTOR_TRAPI_RETURN_INT (res);
  return res;
}

int
boolector_is_bound_param (Btor *btor, BoolectorNode *node)
{
  BtorNode *exp, *simp;
  int res;

  exp = BTOR_IMPORT_BOOLECTOR_NODE (node);
  BTOR_ABORT_ARG_NULL_BOOLECTOR (btor);
  BTOR_ABORT_ARG_NULL_BOOLECTOR (exp);
  BTOR_TRAPI_UNFUN (exp);
  BTOR_ABORT_REFS_NOT_POS_BOOLECTOR (exp);
  BTOR_ABORT_IF_BTOR_DOES_NOT_MATCH (btor, exp);
  simp = btor_simplify_exp (btor, exp);
  BTOR_ABORT_BOOLECTOR (!BTOR_IS_PARAM_NODE (BTOR_REAL_ADDR_NODE (simp)),
                        "given expression is not a parameter node");
  res = btor_is_bound_param_exp (btor, simp);
#ifndef NDEBUG
  BTOR_CHKCLONE_RES (res, is_bound_param, node);
#endif
  BTOR_TRAPI_RETURN_INT (res);
  return res;
}

int
boolector_is_fun (Btor *btor, BoolectorNode *node)
{
  int res;
  BtorNode *exp, *simp;

  exp = BTOR_IMPORT_BOOLECTOR_NODE (node);
  BTOR_ABORT_ARG_NULL_BOOLECTOR (btor);
  BTOR_ABORT_ARG_NULL_BOOLECTOR (exp);
  BTOR_TRAPI_UNFUN (exp);
  BTOR_ABORT_REFS_NOT_POS_BOOLECTOR (exp);
  BTOR_ABORT_IF_BTOR_DOES_NOT_MATCH (btor, exp);
  simp = btor_simplify_exp (btor, exp);
  res  = btor_is_fun_exp (btor, simp);
#ifndef NDEBUG
  BTOR_CHKCLONE_RES (res, is_fun, BTOR_CLONED_EXP (exp));
#endif
  BTOR_TRAPI_RETURN_INT (res);
  return res;
}

int
boolector_get_fun_arity (Btor *btor, BoolectorNode *node)
{
  int res;
  BtorNode *exp, *simp;

  exp = BTOR_IMPORT_BOOLECTOR_NODE (node);
  BTOR_ABORT_ARG_NULL_BOOLECTOR (btor);
  BTOR_ABORT_ARG_NULL_BOOLECTOR (exp);
  BTOR_TRAPI_UNFUN (exp);
  BTOR_ABORT_REFS_NOT_POS_BOOLECTOR (exp);
  BTOR_ABORT_IF_BTOR_DOES_NOT_MATCH (btor, exp);
  simp = btor_simplify_exp (btor, exp);
  BTOR_ABORT_BOOLECTOR (!btor_is_fun_exp (btor, simp),
                        "given expression is not a function node");
  res = btor_get_fun_arity (btor, simp);
#ifndef NDEBUG
  BTOR_CHKCLONE_RES (res, get_fun_arity, BTOR_CLONED_EXP (exp));
#endif
  BTOR_TRAPI_RETURN_INT (res);
  return res;
}

int
boolector_is_args (Btor *btor, BoolectorNode *node)
{
  int res;
  BtorNode *exp, *simp;

  exp = BTOR_IMPORT_BOOLECTOR_NODE (node);
  BTOR_ABORT_ARG_NULL_BOOLECTOR (btor);
  BTOR_ABORT_ARG_NULL_BOOLECTOR (exp);
  BTOR_TRAPI_UNFUN (exp);
  BTOR_ABORT_REFS_NOT_POS_BOOLECTOR (exp);
  BTOR_ABORT_IF_BTOR_DOES_NOT_MATCH (btor, exp);
  simp = btor_simplify_exp (btor, exp);
  res  = btor_is_args_exp (btor, simp);
#ifndef NDEBUG
  BTOR_CHKCLONE_RES (res, is_args, BTOR_CLONED_EXP (exp));
#endif
  BTOR_TRAPI_RETURN_INT (res);
  return res;
}

int
boolector_get_args_arity (Btor *btor, BoolectorNode *node)
{
  int res;
  BtorNode *exp, *simp;

  exp = BTOR_IMPORT_BOOLECTOR_NODE (node);
  BTOR_ABORT_ARG_NULL_BOOLECTOR (btor);
  BTOR_ABORT_ARG_NULL_BOOLECTOR (exp);
  BTOR_TRAPI_UNFUN (exp);
  BTOR_ABORT_REFS_NOT_POS_BOOLECTOR (exp);
  BTOR_ABORT_IF_BTOR_DOES_NOT_MATCH (btor, exp);
  simp = btor_simplify_exp (btor, exp);
  BTOR_ABORT_BOOLECTOR (!BTOR_IS_ARGS_NODE (BTOR_REAL_ADDR_NODE (simp)),
                        "given expression is not an argument node");
  res = btor_get_args_arity (btor, simp);
#ifndef NDEBUG
  BTOR_CHKCLONE_RES (res, get_args_arity, BTOR_CLONED_EXP (exp));
#endif
  BTOR_TRAPI_RETURN_INT (res);
  return res;
}

int
boolector_get_width (Btor *btor, BoolectorNode *node)
{
  int res;
  BtorNode *exp;

  exp = BTOR_IMPORT_BOOLECTOR_NODE (node);
  BTOR_ABORT_ARG_NULL_BOOLECTOR (btor);
  BTOR_ABORT_ARG_NULL_BOOLECTOR (exp);
  BTOR_TRAPI_UNFUN (exp);
  BTOR_ABORT_REFS_NOT_POS_BOOLECTOR (exp);
  BTOR_ABORT_IF_BTOR_DOES_NOT_MATCH (btor, exp);
  res = btor_get_exp_len (btor, exp);
#ifndef NDEBUG
  BTOR_CHKCLONE_RES (res, get_width, BTOR_CLONED_EXP (exp));
#endif
  BTOR_TRAPI_RETURN_INT (res);
  return res;
}

int
boolector_get_index_width (Btor *btor, BoolectorNode *n_array)
{
  int res;
  BtorNode *e_array, *simp_array;

  e_array = BTOR_IMPORT_BOOLECTOR_NODE (n_array);
  BTOR_ABORT_ARG_NULL_BOOLECTOR (btor);
  BTOR_ABORT_ARG_NULL_BOOLECTOR (e_array);
  BTOR_TRAPI_UNFUN (e_array);
  BTOR_ABORT_REFS_NOT_POS_BOOLECTOR (e_array);
  BTOR_ABORT_IF_BTOR_DOES_NOT_MATCH (btor, e_array);
  simp_array = btor_simplify_exp (btor, e_array);
  BTOR_ABORT_BV_BOOLECTOR (simp_array);
  res = btor_get_index_exp_len (btor, simp_array);
#ifndef NDEBUG
  BTOR_CHKCLONE_RES (res, get_index_width, BTOR_CLONED_EXP (e_array));
#endif
  BTOR_TRAPI_RETURN_INT (res);
  return res;
}

int
boolector_fun_sort_check (Btor *btor,
                          int argc,
                          BoolectorNode **arg_nodes,
                          BoolectorNode *n_fun)
{
  BtorNode **args, *e_fun, *simp;
  char *strtrapi;
  int i, len, res;

  args  = BTOR_IMPORT_BOOLECTOR_NODE_ARRAY (arg_nodes);
  e_fun = BTOR_IMPORT_BOOLECTOR_NODE (n_fun);
  BTOR_ABORT_ARG_NULL_BOOLECTOR (btor);
  BTOR_ABORT_ARG_NULL_BOOLECTOR (e_fun);
  BTOR_ABORT_BOOLECTOR (argc < 1, "'argc' must not be < 1");
  BTOR_ABORT_BOOLECTOR (argc >= 1 && !args,
                        "no arguments given but argc defined > 0");

  len = 15 + 10 + argc * 20 + 20;
  BTOR_NEWN (btor->mm, strtrapi, len);
  sprintf (strtrapi, "%d", argc);

  for (i = 0; i < argc; i++)
  {
    BTOR_ABORT_ARG_NULL_BOOLECTOR (args[i]);
    BTOR_ABORT_REFS_NOT_POS_BOOLECTOR (args[i]);
    BTOR_ABORT_IF_BTOR_DOES_NOT_MATCH (btor, args[i]);
    sprintf (
        strtrapi + strlen (strtrapi), NODE_FMT, BTOR_TRAPI_NODE_ID (args[i]));
  }
  sprintf (strtrapi + strlen (strtrapi), NODE_FMT, BTOR_TRAPI_NODE_ID (e_fun));
  BTOR_TRAPI (strtrapi);
  BTOR_DELETEN (btor->mm, strtrapi, len);
  simp = btor_simplify_exp (btor, e_fun);
  res  = btor_fun_sort_check (btor, argc, args, simp);
#ifndef NDEBUG
  BoolectorNode *carg_nodes[argc];
  for (i = 0; btor->clone && i < argc; i++)
    carg_nodes[i] = BTOR_CLONED_EXP (args[i]);
  BTOR_CHKCLONE_RES (
      res, fun_sort_check, argc, carg_nodes, BTOR_CLONED_EXP (e_fun));
#endif
  BTOR_TRAPI_RETURN_INT (res);
  return res;
}

const char *
boolector_get_symbol (Btor *btor, BoolectorNode *node)
{
  const char *res;
  BtorNode *exp;

  exp = BTOR_IMPORT_BOOLECTOR_NODE (node);
  BTOR_ABORT_ARG_NULL_BOOLECTOR (btor);
  BTOR_ABORT_ARG_NULL_BOOLECTOR (exp);
  BTOR_TRAPI_UNFUN (exp);
  BTOR_ABORT_REFS_NOT_POS_BOOLECTOR (exp);
  BTOR_ABORT_IF_BTOR_DOES_NOT_MATCH (btor, exp);
  res = (const char *) btor_get_symbol_exp (btor, exp);
#ifndef NDEBUG
  BTOR_CHKCLONE_RES_STR (res, get_symbol_of_var, BTOR_CLONED_EXP (exp));
#endif
  BTOR_TRAPI_RETURN_STR (res);
  return res;
}

const char *
boolector_get_symbol_of_var (Btor *btor, BoolectorNode *node)
{
  BTOR_WARN_DEPRECATED ("boolector_get_symbol");
  return boolector_get_symbol (btor, node);
}

const char *
boolector_bv_assignment (Btor *btor, BoolectorNode *node)
{
  const char *ass;
  const char *res;
  BtorNode *exp, *simp;
  BtorBVAssignment *bvass;

  exp = BTOR_IMPORT_BOOLECTOR_NODE (node);
  BTOR_ABORT_ARG_NULL_BOOLECTOR (btor);
  BTOR_ABORT_ARG_NULL_BOOLECTOR (exp);
  BTOR_TRAPI_UNFUN (exp);
  BTOR_ABORT_BOOLECTOR (
      btor->last_sat_result != BTOR_SAT,
      "cannot retrieve assignment if input formula is not SAT");
  BTOR_ABORT_REFS_NOT_POS_BOOLECTOR (exp);
  BTOR_ABORT_IF_BTOR_DOES_NOT_MATCH (btor, exp);
  simp = btor_simplify_exp (btor, exp);
  BTOR_ABORT_ARRAY_BOOLECTOR (simp);
  BTOR_ABORT_BOOLECTOR (!btor->options.model_gen.val,
                        "model generation has not been enabled");
  ass   = btor_bv_assignment_str (btor, simp);
  bvass = btor_new_bv_assignment (btor->bv_assignments, (char *) ass);
  btor_release_bv_assignment_str (btor, (char *) ass);
  res = btor_get_bv_assignment_str (bvass);
#ifndef NDEBUG
  if (btor->clone)
  {
    const char *cloneres =
        boolector_bv_assignment (btor->clone, BTOR_CLONED_EXP (exp));
    assert (!strcmp (cloneres, res));
    bvass->cloned_assignment = cloneres;
    btor_chkclone (btor);
  }
#endif
  BTOR_TRAPI_RETURN_PTR (res);
  return res;
}

void
boolector_free_bv_assignment (Btor *btor, const char *assignment)
{
  BTOR_ABORT_ARG_NULL_BOOLECTOR (btor);
  BTOR_TRAPI ("%p", assignment);
  BTOR_ABORT_ARG_NULL_BOOLECTOR (assignment);
#ifndef NDEBUG
  char *cass;
  cass = (char *) btor_get_bv_assignment ((const char *) assignment)
             ->cloned_assignment;
#endif
  btor_release_bv_assignment (btor->bv_assignments, assignment);
#ifndef NDEBUG
  BTOR_CHKCLONE_NORES (free_bv_assignment, cass);
#endif
}

void
boolector_array_assignment (Btor *btor,
                            BoolectorNode *n_array,
                            char ***indices,
                            char ***values,
                            int *size)
{
  int i;
  char **ind, **val;
  BtorNode *e_array, *simp;
  BtorArrayAssignment *arrass;

  e_array = BTOR_IMPORT_BOOLECTOR_NODE (n_array);
  BTOR_ABORT_ARG_NULL_BOOLECTOR (btor);
  BTOR_ABORT_BOOLECTOR (
      btor->last_sat_result != BTOR_SAT,
      "cannot retrieve assignment if input formula is not SAT");
  BTOR_ABORT_ARG_NULL_BOOLECTOR (e_array);
  BTOR_TRAPI_UNFUN (e_array);
  BTOR_ABORT_ARG_NULL_BOOLECTOR (indices);
  BTOR_ABORT_ARG_NULL_BOOLECTOR (values);
  BTOR_ABORT_ARG_NULL_BOOLECTOR (size);
  BTOR_ABORT_REFS_NOT_POS_BOOLECTOR (e_array);
  BTOR_ABORT_IF_BTOR_DOES_NOT_MATCH (btor, e_array);
  simp = btor_simplify_exp (btor, e_array);
  BTOR_ABORT_BV_BOOLECTOR (simp);
  BTOR_ABORT_BOOLECTOR (!btor->options.model_gen.val,
                        "model generation has not been enabled");

  btor_array_assignment_str (btor, simp, &ind, &val, size);

  if (*size)
  {
    arrass =
        btor_new_array_assignment (btor->array_assignments, ind, val, *size);
    for (i = 0; i < *size; i++)
    {
      btor_release_bv_assignment_str (btor, ind[i]);
      btor_release_bv_assignment_str (btor, val[i]);
    }
    btor_free (btor->mm, ind, *size * sizeof (*ind));
    btor_free (btor->mm, val, *size * sizeof (*val));
    btor_get_array_assignment_indices_values (arrass, indices, values, *size);
  }
  else
    arrass = 0;  // remove warning

#ifndef NDEBUG
  if (btor->clone)
  {
    char **cindices, **cvalues;
    int csize;

    boolector_array_assignment (
        btor->clone, BTOR_CLONED_EXP (e_array), &cindices, &cvalues, &csize);
    assert (csize == *size);
    for (i = 0; i < *size; i++)
    {
      assert (!strcmp ((*indices)[i], cindices[i]));
      assert (!strcmp ((*values)[i], cvalues[i]));
    }
    if (arrass)
    {
      assert (*size);
      arrass->cloned_indices = cindices;
      arrass->cloned_values  = cvalues;
    }
    btor_chkclone (btor);
  }
#endif
  /* special case: we treat out parameters as return values for btoruntrace */
  BTOR_TRAPI_RETURN ("%p %p %d", *indices, *values, *size);
}

void
boolector_free_array_assignment (Btor *btor,
                                 char **indices,
                                 char **values,
                                 int size)
{
  BtorArrayAssignment *arrass;

  BTOR_ABORT_ARG_NULL_BOOLECTOR (btor);
  BTOR_TRAPI ("%p %p %d", indices, values, size);
  BTOR_ABORT_BOOLECTOR (size < 0, "negative size");
  if (size)
  {
    BTOR_ABORT_ARG_NULL_BOOLECTOR (indices);
    BTOR_ABORT_ARG_NULL_BOOLECTOR (values);
  }
  else
  {
    BTOR_ABORT_BOOLECTOR (indices, "non zero 'indices' but 'size == 0'");
    BTOR_ABORT_BOOLECTOR (values, "non zero 'values' but 'size == 0'");
  }
  arrass = btor_get_array_assignment (
      (const char **) indices, (const char **) values, size);
  (void) arrass;
#ifndef NDEBUG
  char **cindices, **cvalues;
  cindices = arrass->cloned_indices;
  cvalues  = arrass->cloned_values;
#endif
  btor_release_array_assignment (
      btor->array_assignments, indices, values, size);
#ifndef NDEBUG
  BTOR_CHKCLONE_NORES (free_array_assignment, cindices, cvalues, size);
#endif
}

void
boolector_print_model (Btor *btor, FILE *file)
{
  BTOR_ABORT_ARG_NULL_BOOLECTOR (btor);
  BTOR_ABORT_ARG_NULL_BOOLECTOR (file);
  BTOR_TRAPI ("print_model");
  btor_print_model (btor, file);
#ifndef NDEBUG
  BTOR_CHKCLONE_NORES (print_model, file);
#endif
}

/*------------------------------------------------------------------------*/

BoolectorSort *
boolector_bitvec_sort (Btor *btor, int len)
{
  BTOR_ABORT_ARG_NULL_BOOLECTOR (btor);
  BTOR_TRAPI ("%d", len);
  BTOR_ABORT_BOOLECTOR (len <= 0, "'len' must be > 0");

  BtorSort *res;
  res = btor_bitvec_sort (&btor->sorts_unique_table, len);
  res->ext_refs++;
  BTOR_TRAPI_RETURN_SORT (res);
  return (BoolectorSort *) res;
}

BoolectorSort *
boolector_tuple_sort (Btor *btor, BoolectorSort **elements, int num_elements)
{
  BTOR_ABORT_ARG_NULL_BOOLECTOR (btor);
  BTOR_ABORT_ARG_NULL_BOOLECTOR (elements);
  BTOR_ABORT_BOOLECTOR (num_elements <= 1, "'num_elements' must be > 1");

  int i, len;
  char *strtrapi;
  BtorSort *res;

  len = 11 + 10 + num_elements * 20;
  BTOR_NEWN (btor->mm, strtrapi, len);
  sprintf (strtrapi, "%d", num_elements);

  for (i = 0; i < num_elements; i++)
    sprintf (strtrapi + strlen (strtrapi),
             SORT_FMT,
             BTOR_TRAPI_SORT_ID ((BtorSort *) elements[i]));
  BTOR_TRAPI (strtrapi);
  BTOR_DELETEN (btor->mm, strtrapi, len);

  res = btor_tuple_sort (
      &btor->sorts_unique_table, (BtorSort **) elements, num_elements);
  res->ext_refs++;
  BTOR_TRAPI_RETURN_SORT (res);
  return (BoolectorSort *) res;
}

BoolectorSort *
boolector_fun_sort (Btor *btor, BoolectorSort *domain, BoolectorSort *codomain)
{
  BTOR_ABORT_ARG_NULL_BOOLECTOR (btor);
  BTOR_ABORT_ARG_NULL_BOOLECTOR (domain);
  BTOR_ABORT_ARG_NULL_BOOLECTOR (codomain);
  BTOR_TRAPI (SORT_FMT SORT_FMT,
              BTOR_TRAPI_SORT_ID ((BtorSort *) domain),
              BTOR_TRAPI_SORT_ID ((BtorSort *) codomain));

  BtorSort *res;

  res = btor_fun_sort (
      &btor->sorts_unique_table, (BtorSort *) domain, (BtorSort *) codomain);
  res->ext_refs++;
  BTOR_TRAPI_RETURN_SORT (res);
  return (BoolectorSort *) res;
}

void
boolector_release_sort (Btor *btor, BoolectorSort *sort)
{
  BTOR_ABORT_ARG_NULL_BOOLECTOR (btor);
  BTOR_ABORT_ARG_NULL_BOOLECTOR (sort);
  BTOR_TRAPI (SORT_FMT, BTOR_TRAPI_SORT_ID ((BtorSort *) sort));

  BtorSort *s = (BtorSort *) sort;
  assert (s->ext_refs > 0);
  s->ext_refs--;
  btor_release_sort (&btor->sorts_unique_table, (BtorSort *) sort);
}

/*------------------------------------------------------------------------*/

int
boolector_parse (Btor *btor,
                 FILE *file,
                 const char *file_name,
                 char **error_msg,
                 int *status)
{
  int res;

  BTOR_ABORT_ARG_NULL_BOOLECTOR (btor);
  BTOR_ABORT_ARG_NULL_BOOLECTOR (file);
  BTOR_ABORT_ARG_NULL_BOOLECTOR (file_name);
  BTOR_ABORT_ARG_NULL_BOOLECTOR (error_msg);
  BTOR_ABORT_ARG_NULL_BOOLECTOR (status);
  BTOR_ABORT_BOOLECTOR (
      BTOR_COUNT_STACK (btor->nodes_id_table) > 2,
      "file parsing must be done before creating expressions");
  // TODO TRAPI
  res = btor_parse (btor, file, file_name, error_msg, status);
  // TODO CHKCLONE
  return res;
}

int
boolector_parse_btor (Btor *btor,
                      FILE *file,
                      const char *file_name,
                      char **error_msg,
                      int *status)
{
  int res;

  BTOR_ABORT_ARG_NULL_BOOLECTOR (btor);
  BTOR_ABORT_ARG_NULL_BOOLECTOR (file);
  BTOR_ABORT_ARG_NULL_BOOLECTOR (file_name);
  BTOR_ABORT_ARG_NULL_BOOLECTOR (error_msg);
  BTOR_ABORT_ARG_NULL_BOOLECTOR (status);
  BTOR_ABORT_BOOLECTOR (
      BTOR_COUNT_STACK (btor->nodes_id_table) > 2,
      "file parsing must be done before creating expressions");
  // TODO TRAPI
  res = btor_parse_btor (btor, file, file_name, error_msg, status);
  // TODO CHKCLONE
  return res;
}

int
boolector_parse_smt1 (Btor *btor,
                      FILE *file,
                      const char *file_name,
                      char **error_msg,
                      int *status)
{
  int res;

  BTOR_ABORT_ARG_NULL_BOOLECTOR (btor);
  BTOR_ABORT_ARG_NULL_BOOLECTOR (file);
  BTOR_ABORT_ARG_NULL_BOOLECTOR (file_name);
  BTOR_ABORT_ARG_NULL_BOOLECTOR (error_msg);
  BTOR_ABORT_ARG_NULL_BOOLECTOR (status);
  BTOR_ABORT_BOOLECTOR (
      BTOR_COUNT_STACK (btor->nodes_id_table) > 2,
      "file parsing must be done before creating expressions");
  // TODO TRAPI
  res = btor_parse_smt1 (btor, file, file_name, error_msg, status);
  // TODO CHKCLONE
  return res;
}

int
boolector_parse_smt2 (Btor *btor,
                      FILE *file,
                      const char *file_name,
                      char **error_msg,
                      int *status)
{
  int res;

  BTOR_ABORT_ARG_NULL_BOOLECTOR (btor);
  BTOR_ABORT_ARG_NULL_BOOLECTOR (file);
  BTOR_ABORT_ARG_NULL_BOOLECTOR (file_name);
  BTOR_ABORT_ARG_NULL_BOOLECTOR (error_msg);
  BTOR_ABORT_ARG_NULL_BOOLECTOR (status);
  BTOR_ABORT_BOOLECTOR (
      BTOR_COUNT_STACK (btor->nodes_id_table) > 2,
      "file parsing must be done before creating expressions");
  // TODO TRAPI
  res = btor_parse_smt2 (btor, file, file_name, error_msg, status);
  // TODO CHKCLONE
  return res;
}

/*------------------------------------------------------------------------*/

void
boolector_dump_btor_node (Btor *btor, FILE *file, BoolectorNode *node)
{
  BtorNode *exp;

  exp = BTOR_IMPORT_BOOLECTOR_NODE (node);
  BTOR_TRAPI_UNFUN (exp);
  BTOR_ABORT_ARG_NULL_BOOLECTOR (btor);
  BTOR_ABORT_ARG_NULL_BOOLECTOR (file);
  BTOR_ABORT_ARG_NULL_BOOLECTOR (exp);
  BTOR_ABORT_REFS_NOT_POS_BOOLECTOR (exp);
  BTOR_ABORT_IF_BTOR_DOES_NOT_MATCH (btor, exp);
  btor_dump_btor_node (btor, file, exp);
#ifndef NDEBUG
  BTOR_CHKCLONE_NORES (dump_btor_node, file, BTOR_CLONED_EXP (exp));
#endif
}

void
boolector_dump_btor (Btor *btor, FILE *file)
{
  BTOR_TRAPI ("");
  BTOR_ABORT_ARG_NULL_BOOLECTOR (btor);
  BTOR_ABORT_ARG_NULL_BOOLECTOR (file);
  btor_dump_btor (btor, file);
#ifndef NDEBUG
  BTOR_CHKCLONE_NORES (dump_btor, file);
#endif
}

void
boolector_dump_smt1_node (Btor *btor, FILE *file, BoolectorNode *node)
{
  BtorNode *exp;

  exp = BTOR_IMPORT_BOOLECTOR_NODE (node);
  BTOR_TRAPI_UNFUN (exp);
  BTOR_ABORT_ARG_NULL_BOOLECTOR (btor);
  BTOR_ABORT_ARG_NULL_BOOLECTOR (file);
  BTOR_ABORT_ARG_NULL_BOOLECTOR (exp);
  BTOR_ABORT_REFS_NOT_POS_BOOLECTOR (exp);
  BTOR_ABORT_IF_BTOR_DOES_NOT_MATCH (btor, exp);
  btor_dump_smt1_nodes (btor, file, &exp, 1);
#ifndef NDEBUG
  BTOR_CHKCLONE_NORES (dump_smt1_node, file, BTOR_CLONED_EXP (exp));
#endif
}

void
boolector_dump_smt1 (Btor *btor, FILE *file)
{
  BTOR_TRAPI ("");
  BTOR_ABORT_ARG_NULL_BOOLECTOR (btor);
  BTOR_ABORT_ARG_NULL_BOOLECTOR (file);
  btor_dump_smt1 (btor, file);
#ifndef NDEBUG
  BTOR_CHKCLONE_NORES (dump_smt1, file);
#endif
}

void
boolector_dump_smt2_node (Btor *btor, FILE *file, BoolectorNode *node)
{
  BtorNode *exp;

  exp = BTOR_IMPORT_BOOLECTOR_NODE (node);
  BTOR_TRAPI_UNFUN (exp);
  BTOR_ABORT_ARG_NULL_BOOLECTOR (btor);
  BTOR_ABORT_ARG_NULL_BOOLECTOR (file);
  BTOR_ABORT_ARG_NULL_BOOLECTOR (exp);
  BTOR_ABORT_REFS_NOT_POS_BOOLECTOR (exp);
  BTOR_ABORT_IF_BTOR_DOES_NOT_MATCH (btor, exp);
  btor_dump_smt2_nodes (btor, file, &exp, 1);
#ifndef NDEBUG
  BTOR_CHKCLONE_NORES (dump_smt2_node, file, BTOR_CLONED_EXP (exp));
#endif
}

void
boolector_dump_smt2 (Btor *btor, FILE *file)
{
  BTOR_TRAPI ("");
  BTOR_ABORT_ARG_NULL_BOOLECTOR (btor);
  BTOR_ABORT_ARG_NULL_BOOLECTOR (file);
  btor_dump_smt2 (btor, file);
#ifndef NDEBUG
  BTOR_CHKCLONE_NORES (dump_smt2, file);
#endif
}

/* DEPRECATED API */

void
boolector_enable_model_gen (Btor *btor)
{
  BTOR_WARN_DEPRECATED ("boolector_set_opt");
  boolector_set_opt (btor, "model_gen", 1);
}

void
boolector_generate_model_for_all_reads (Btor *btor)
{
  BTOR_WARN_DEPRECATED ("boolector_set_opt");
  boolector_set_opt (btor, "model_gen_all_reads", 1);
}

void
boolector_enable_inc_usage (Btor *btor)
{
  BTOR_WARN_DEPRECATED ("boolector_set_opt");
  boolector_set_opt (btor, "incremental", 1);
}

void
boolector_set_rewrite_level (Btor *btor, int val)
{
  BTOR_WARN_DEPRECATED ("boolector_set_opt");
  boolector_set_opt (btor, "rewrite_level", val);
}

void
boolector_set_verbosity (Btor *btor, int val)
{
  BTOR_WARN_DEPRECATED ("boolector_set_opt");
  boolector_set_opt (btor, "verbosity", val);
}

void
boolector_set_loglevel (Btor *btor, int val)
{
  BTOR_WARN_DEPRECATED ("boolector_set_opt");
  boolector_set_opt (btor, "loglevel", val);
}<|MERGE_RESOLUTION|>--- conflicted
+++ resolved
@@ -48,7 +48,7 @@
 #ifndef BTOR_USE_LINGELING
   BTOR_ABORT_BOOLECTOR (1, "cloning requires lingeling as SAT solver");
 #endif
-  BTOR_TRAPI ("chkclone");
+  BTOR_TRAPI ("");
 #ifndef NDEBUG
   if (btor->clone) btor_delete_btor (btor->clone);
   btor->clone = btor; /* mark clone as going-to-be shadow clone */
@@ -102,13 +102,8 @@
 boolector_delete (Btor *btor)
 {
   BTOR_ABORT_ARG_NULL_BOOLECTOR (btor);
-<<<<<<< HEAD
-  BTOR_TRAPI ("delete");
+  BTOR_TRAPI ("");
   if (btor->close_apitrace == 1)
-=======
-  BTOR_TRAPI ("");
-  if (btor->closeapitrace == 1)
->>>>>>> ef395ab9
     fclose (btor->apitrace);
   else if (btor->close_apitrace == 2)
     pclose (btor->apitrace);
@@ -120,7 +115,7 @@
 boolector_set_msg_prefix (Btor *btor, const char *prefix)
 {
   BTOR_ABORT_ARG_NULL_BOOLECTOR (btor);
-  BTOR_TRAPI ("set_msg_prefix %s", prefix);
+  BTOR_TRAPI ("%s", prefix);
   btor_set_msg_prefix_btor (btor, prefix);
 #ifndef NDEBUG
   BTOR_CHKCLONE_NORES (set_msg_prefix, prefix);
@@ -168,7 +163,7 @@
 boolector_print_stats (Btor *btor)
 {
   BTOR_ABORT_ARG_NULL_BOOLECTOR (btor);
-  BTOR_TRAPI ("print_stats");
+  BTOR_TRAPI ("");
   btor_print_stats_sat (btor_get_sat_mgr_btor (btor));
   btor_print_stats_btor (btor);
 #ifndef NDEBUG
@@ -199,7 +194,7 @@
   int res;
 
   BTOR_ABORT_ARG_NULL_BOOLECTOR (btor);
-  BTOR_TRAPI ("file_exists");
+  BTOR_TRAPI ("");
   res = btor_file_exists (path);
 #ifndef NDEBUG
   BTOR_CHKCLONE_RES (res, get_refs);
@@ -352,11 +347,7 @@
   int res;
 
   BTOR_ABORT_ARG_NULL_BOOLECTOR (btor);
-<<<<<<< HEAD
-  BTOR_TRAPI ("set_sat_solver %s %s %d", solver, optstr, nofork);
-=======
-  BTOR_TRAPI ("%s", solver);
->>>>>>> ef395ab9
+  BTOR_TRAPI ("%s %s %d", solver, optstr, nofork);
   BTOR_ABORT_ARG_NULL_BOOLECTOR (solver);
   BTOR_ABORT_BOOLECTOR (
       btor->btor_sat_btor_called > 0,
@@ -400,13 +391,9 @@
 boolector_set_opt (Btor *btor, const char *opt, int val)
 {
   BTOR_ABORT_ARG_NULL_BOOLECTOR (btor);
-<<<<<<< HEAD
-  BTOR_TRAPI ("set_opt %s %d", opt, val);
+  BTOR_TRAPI ("%s %d", opt, val);
   BTOR_ABORT_BOOLECTOR (!btor_get_opt (btor, opt), "invalid option '%s'", opt);
-=======
-  BTOR_TRAPI ("%s %d", opt, val);
-
->>>>>>> ef395ab9
+
   if (!strcmp (opt, "m") || !strcmp (opt, "model_gen"))
   {
     BTOR_ABORT_BOOLECTOR (
@@ -471,7 +458,7 @@
 {
   BtorOpt *res;
   BTOR_ABORT_ARG_NULL_BOOLECTOR (btor);
-  BTOR_TRAPI ("get_opt%s", opt);
+  BTOR_TRAPI ("%s", opt);
   res = btor_get_opt (btor, opt);
 #ifndef NDEBUG
   BTOR_CHKCLONE_RES_OPT (res, get_opt, opt);
@@ -485,7 +472,7 @@
 {
   BtorOpt *res;
   BTOR_ABORT_ARG_NULL_BOOLECTOR (btor);
-  BTOR_TRAPI ("first_opt");
+  BTOR_TRAPI ("");
   res = btor_first_opt (btor);
 #ifndef NDEBUG
   BTOR_CHKCLONE_RES_OPT (res, first_opt);
@@ -499,7 +486,7 @@
 {
   BtorOpt *res;
   BTOR_ABORT_ARG_NULL_BOOLECTOR (btor);
-  BTOR_TRAPI ("last_opt");
+  BTOR_TRAPI ("");
   res = btor_last_opt (btor);
 #ifndef NDEBUG
   BTOR_CHKCLONE_RES_OPT (res, last_opt);
@@ -514,7 +501,7 @@
   BtorOpt *res;
   BTOR_ABORT_ARG_NULL_BOOLECTOR (btor);
   BTOR_ABORT_ARG_NULL_BOOLECTOR (opt);
-  BTOR_TRAPI ("next_opt %p", opt);
+  BTOR_TRAPI ("%p", opt);
   res = btor_next_opt (btor, opt);
 #ifndef NDEBUG
   BTOR_CHKCLONE_RES_OPT (res, next_opt, opt);
@@ -3202,7 +3189,7 @@
 {
   BTOR_ABORT_ARG_NULL_BOOLECTOR (btor);
   BTOR_ABORT_ARG_NULL_BOOLECTOR (file);
-  BTOR_TRAPI ("print_model");
+  BTOR_TRAPI ("");
   btor_print_model (btor, file);
 #ifndef NDEBUG
   BTOR_CHKCLONE_NORES (print_model, file);
