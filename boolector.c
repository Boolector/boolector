--- conflicted
+++ resolved
@@ -36,116 +36,6 @@
 
 /*------------------------------------------------------------------------*/
 
-<<<<<<< HEAD
-=======
-#define BTOR_TRAPI_NODE_ID(exp) \
-  (BTOR_IS_INVERTED_NODE (exp) ? -BTOR_REAL_ADDR_NODE (exp)->id : exp->id)
-
-#define BTOR_TRAPI_SORT_ID(sort) (sort)->id
-
-#define NODE_FMT " e%d"
-
-#define SORT_FMT " s%d"
-
-#define BTOR_TRAPI(msg, args...)    \
-  do                                \
-  {                                 \
-    if (!btor->apitrace) break;     \
-    btor_trapi (btor, msg, ##args); \
-  } while (0)
-
-#define BTOR_TRAPI_UNFUN_EXT(name, exp, fmt, args...) \
-  BTOR_TRAPI (name NODE_FMT " " fmt, BTOR_TRAPI_NODE_ID (exp), ##args)
-
-#define BTOR_TRAPI_UNFUN(name, exp) \
-  BTOR_TRAPI (name NODE_FMT, BTOR_TRAPI_NODE_ID (exp))
-
-#define BTOR_TRAPI_BINFUN(name, e0, e1) \
-  BTOR_TRAPI (name NODE_FMT NODE_FMT,   \
-              BTOR_TRAPI_NODE_ID (e0),  \
-              BTOR_TRAPI_NODE_ID (e1))
-
-#define BTOR_TRAPI_TERFUN(name, e0, e1, e2)    \
-  BTOR_TRAPI (name NODE_FMT NODE_FMT NODE_FMT, \
-              BTOR_TRAPI_NODE_ID (e0),         \
-              BTOR_TRAPI_NODE_ID (e1),         \
-              BTOR_TRAPI_NODE_ID (e2))
-
-#define BTOR_TRAPI_RETURN(res)     \
-  do                               \
-  {                                \
-    BTOR_TRAPI ("return %d", res); \
-  } while (0)
-
-#define BTOR_TRAPI_RETURN_NODE(res)                           \
-  do                                                          \
-  {                                                           \
-    BTOR_TRAPI ("return" NODE_FMT, BTOR_TRAPI_NODE_ID (res)); \
-  } while (0)
-
-#define BTOR_TRAPI_RETURN_PTR(res) \
-  do                               \
-  {                                \
-    BTOR_TRAPI ("return %p", res); \
-  } while (0)
-
-#define BTOR_TRAPI_RETURN_STR(res) \
-  do                               \
-  {                                \
-    BTOR_TRAPI ("return %s", res); \
-  } while (0)
-
-#define BTOR_TRAPI_RETURN_SORT(sort)                            \
-  do                                                            \
-  {                                                             \
-    BTOR_TRAPI ("return " SORT_FMT, BTOR_TRAPI_SORT_ID (sort)); \
-  } while (0)
-
-static void
-btor_trapi (Btor *btor, const char *msg, ...)
-{
-  assert (btor);
-  assert (btor->apitrace);
-
-  va_list args;
-
-  va_start (args, msg);
-  vfprintf (btor->apitrace, msg, args);
-  va_end (args);
-  fputc ('\n', btor->apitrace);
-  fflush (btor->apitrace);
-}
-
-static void
-btor_open_apitrace (Btor *btor, const char *name)
-{
-  assert (btor);
-  assert (name);
-
-  FILE *file;
-  char *cmd;
-  int len = strlen (name);
-
-  if (len >= 3 && !strcmp (name + len - 3, ".gz"))
-  {
-    len += 20;
-    BTOR_NEWN (btor->mm, cmd, len);
-    sprintf (cmd, "gzip -c > %s", name);
-    if ((file = popen (cmd, "w"))) btor->closeapitrace = 2;
-    BTOR_DELETEN (btor->mm, cmd, len);
-  }
-  else
-  {
-    if ((file = fopen (name, "w"))) btor->closeapitrace = 1;
-  }
-
-  if (file)
-    btor->apitrace = file;
-  else
-    printf ("[boolector] WARNING failed to write API trace file to '%s'", name);
-}
-
->>>>>>> 23c4a23f
 void
 boolector_set_trapi (Btor *btor, FILE *apitrace)
 {
