--- conflicted
+++ resolved
@@ -179,17 +179,14 @@
 #endif
   BTOR_OPT ("ls", lazy_synthesize, 1, 0, 1, "lazily synthesize expressions");
   BTOR_OPT ("es", eliminate_slices, 1, 0, 1, "eliminate slices on variables");
-<<<<<<< HEAD
   BTOR_OPT ("sp",
             skeleton_preprocessing,
             1,
             0,
             1,
             "enable propositional skeletone preprocessing");
-=======
   BTOR_OPT ("el", eager_lemmas, 0, 0, 1, "eager lemma generation");
   BTOR_OPT ("ml", merge_lambdas, 1, 0, 1, "merge lambda chains");
->>>>>>> 464de520
   BTOR_OPT ("ac", auto_cleanup, 0, 0, 1, "auto cleanup on exit");
   BTOR_OPT ("p", pretty_print, 1, 0, 1, "pretty print when dumping");
 #ifndef NBTORLOG
