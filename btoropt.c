/*  Boolector: Satisfiablity Modulo Theories (SMT) solver.
 *
 *  Copyright (C) 2014-2015 Aina Niemetz.
 *  Copyright (C) 2014-2015 Mathias Preiner.
 *  Copyright (C) 2015 Armin Biere.
 *
 *  All rights reserved.
 *
 *  This file is part of Boolector.
 *  See COPYING for more information on using this software.
 */

#include "btoropt.h"
#include <ctype.h>
#include <limits.h>
#include "boolector.h"
#include "btorcore.h"
#include "btorlog.h"
#include "btormodel.h"
#include "btortrapi.h"
#include "utils/btoriter.h"

static char *
getenv_value (const char *lname)
{
  char uname[40];
  size_t i, j;

  assert (strlen (lname) + 4 + 1 < sizeof (uname));
  uname[0] = 'B';
  uname[1] = 'T';
  uname[2] = 'O';
  uname[3] = 'R';
  for (i = 4, j = 0; i < sizeof (uname); i++, j++)
  {
    if (lname[j] == '_')
    {
      i -= 1;
      continue;
    }
    uname[i] = toupper ((int) lname[j]);
  }

  return getenv (uname);
}

static void
set_opt_values (BtorOpt *opt,
                int internal,
                char *shrt,
                char *lng,
                uint32_t val,
                uint32_t min,
                uint32_t max,
                char *desc)
{
  assert (opt);
  assert (max <= UINT_MAX);
  assert (min <= val);
  assert (val <= max);

  opt->internal = internal;
  opt->shrt     = shrt;
  opt->lng      = lng;
  opt->val      = val;
  opt->dflt     = val;
  opt->min      = min;
  opt->max      = max;
  opt->desc     = desc;
}

#define BTOR_SET_OPT(LNG, VAL)           \
  do                                     \
  {                                      \
    boolector_set_opt (btor, #LNG, VAL); \
  } while (0)

#define BTOR_SET_OPT_INTL(LNG, VAL) \
  do                                \
  {                                 \
    btor_set_opt (btor, #LNG, VAL); \
  } while (0)

#define BTOR_OPT(SHRT, LNG, VAL, MIN, MAX, DESC)                             \
  do                                                                         \
  {                                                                          \
    set_opt_values (&btor->options.LNG, 0, SHRT, #LNG, VAL, MIN, MAX, DESC); \
    valstr = getenv_value (#LNG);                                            \
    if (valstr == NULL) break;                                               \
    val = atoi (valstr);                                                     \
    if (val < btor->options.LNG.min) val = btor->options.LNG.min;            \
    if (val > btor->options.LNG.max) val = btor->options.LNG.max;            \
    if (val == btor->options.LNG.val) break;                                 \
    BTOR_SET_OPT (LNG, val);                                                 \
  } while (0)

#define BTOR_OPT_INTL(SHRT, LNG, VAL, MIN, MAX, DESC)                        \
  do                                                                         \
  {                                                                          \
    set_opt_values (&btor->options.LNG, 1, SHRT, #LNG, VAL, MIN, MAX, DESC); \
    valstr = getenv_value (#LNG);                                            \
    if (valstr == NULL) break;                                               \
    val = atoi (valstr);                                                     \
    if (val < btor->options.LNG.min) val = btor->options.LNG.min;            \
    if (val > btor->options.LNG.max) val = btor->options.LNG.max;            \
    if (val == btor->options.LNG.val) break;                                 \
    BTOR_SET_OPT_INTL (LNG, val);                                            \
  } while (0)

void
btor_init_opts (Btor *btor)
{
  uint32_t val;
  char *valstr;

  BTOR_OPT ("m", model_gen, 0, 0, 2, "print model for satisfiable instances");

  BTOR_OPT ("i", incremental, 0, 0, 1, "incremental usage");
  BTOR_OPT (
      "I", incremental_all, 0, 0, 1, "incremental, solve all (SMT1 only)");

  BTOR_OPT (0,
            input_format,
            BTOR_INPUT_FORMAT_DFLT,
            BTOR_INPUT_FORMAT_MIN,
            BTOR_INPUT_FORMAT_MAX,
            "input file format");
  BTOR_OPT (0,
            output_number_format,
            BTOR_OUTPUT_BASE_DFLT,
            BTOR_OUTPUT_BASE_MIN,
            BTOR_OUTPUT_BASE_MAX,
            "output number format");
  BTOR_OPT (0,
            output_format,
            BTOR_OUTPUT_FORMAT_DFLT,
            BTOR_OUTPUT_FORMAT_MIN,
            BTOR_OUTPUT_FORMAT_MAX,
            "output file format");

  BTOR_OPT ("rwl", rewrite_level, 3, 0, 3, "rewrite level");

  BTOR_OPT (
      "bra", beta_reduce_all, 0, 0, 1, "eagerly eliminate lambda expressions");
  BTOR_OPT ("ack", ackermannize, 0, 0, 1, "add ackermann constraints");
<<<<<<< HEAD
#ifdef BTOR_ENABLE_BETA_REDUCTION_PROBING
  BTOR_OPT ("pbra",
            probe_beta_reduce_all,
            0,
            0,
            1,
            "probe -bra until given LOD or SAT limit");
  BTOR_OPT (
      0, pbra_lod_limit, 10, 0, UINT_MAX, "LOD limit (#lemmas) for -pbra");
  BTOR_OPT (0,
            pbra_sat_limit,
            55000,
            0,
            UINT_MAX,
            "SAT limit (#conflicts) for -pbra");
  BTOR_OPT (0,
            pbra_ops_factor,
            10,
            0,
            UINT_MAX,
            "factor by which the size of the red. formula may be greater than "
            "the original formula");
#endif

  BTOR_OPT ("E",
            engine,
            BTOR_ENGINE_DFLT,
            BTOR_ENGINE_MIN,
            BTOR_ENGINE_MAX,
            "enable specific engine");

  // TODO MAKE SLS FACTORS CONFIGURABLE VIA BTOROPT
  BTOR_OPT (0,
            sls_strategy,
            BTOR_SLS_STRAT_DFLT,
            BTOR_SLS_STRAT_MIN,
            BTOR_SLS_STRAT_MAX,
            "move strategy for sls");
  BTOR_OPT (0,
            sls_move_gw,
            0,
            0,
            1,
            "select move by altering not only one but all candidate variables "
            "at once");
  BTOR_OPT (
      0, sls_move_range, 0, 0, 1, "try range-wise flips when selecting moves");
  BTOR_OPT (0,
            sls_move_segment,
            0,
            0,
            1,
            "try segment-wise flips when selecting moves");
  BTOR_OPT (0,
            sls_move_rand_walk,
            0,
            0,
            1,
            "do a random walk (with given probability)");
  BTOR_OPT (0,
            sls_move_rand_walk_prob,
            10,
            0,
            INT_MAX,
            "probability for choosing random walks (interpreted as 1:<n>)");
  BTOR_OPT (0,
            sls_move_rand_all,
            0,
            0,
            1,
            "randomize all candidate variables (instead of only one) if no "
            "neighbor with better score is found");
  BTOR_OPT (0,
            sls_move_rand_range,
            0,
            0,
            1,
            "randomize a range of bits of a randomly chosen candidate variable "
            "if neighbor with better score is found");
  BTOR_OPT (0,
            sls_move_prop,
            0,
            0,
            1,
            "enable propagation moves (with given ratio of propagation to "
            " regular moves)");
  BTOR_OPT (
      0,
      sls_move_prop_n_prop,
      1,
      0,
      UINT_MAX,
      "number of prop moves (moves are performed as <n>:m prop to sls moves");
  BTOR_OPT (
      0,
      sls_move_prop_n_sls,
      1,
      0,
      UINT_MAX,
      "number of sls moves (moves are performed as m:<n> prop to sls moves");
  BTOR_OPT (
      0,
      sls_move_prop_no_flip_cond,
      0,
      0,
      1,
      "do not choose to flip the condition for ITE during path selection");
  BTOR_OPT (0,
            sls_move_prop_force_rw,
            0,
            0,
            1,
            "force random walk if propagation move fails");
  BTOR_OPT (0,
            sls_move_prop_flip_cond_prob,
            10,
            0,
            INT_MAX,
            "probability for choosing to flip the condition (rather than "
            "choosing the enabled path) for ITE during path selection "
            "for prop moves (interpreted as 1:<n>)");
  BTOR_OPT (0,
            sls_move_inc_move_test,
            0,
            0,
            1,
            "use prev. neighbor with better score as base for next move test");

  BTOR_OPT (0, sls_use_restarts, 1, 0, 1, "use restarts");
  BTOR_OPT (
      0, sls_use_bandit, 1, 0, 1, "use bandit scheme for constraint selection");

=======
>>>>>>> 3614ca49
  BTOR_OPT ("dp", dual_prop, 0, 0, 1, "dual propagation optimization");
  BTOR_OPT ("ju", just, 0, 0, 1, "justification optimization");
  BTOR_OPT (0,
            just_heuristic,
            BTOR_JUST_HEUR_DFLT,
            BTOR_JUST_HEUR_MIN,
            BTOR_JUST_HEUR_MAX,
            "justification heuristic");
#ifndef BTOR_DO_NOT_OPTIMIZE_UNCONSTRAINED
  BTOR_OPT ("uc", ucopt, 0, 0, 1, "unconstrained optimization");
#endif
  BTOR_OPT ("ls", lazy_synthesize, 0, 0, 1, "lazily synthesize expressions");
  BTOR_OPT ("es", eliminate_slices, 1, 0, 1, "eliminate slices on variables");
  BTOR_OPT ("el", eager_lemmas, 1, 0, 1, "eager lemma generation");
  BTOR_OPT ("ml", merge_lambdas, 1, 0, 1, "merge lambda chains");
  BTOR_OPT ("xl", extract_lambdas, 1, 0, 1, "extract lambda terms");
  BTOR_OPT (
      "sp", skeleton_preproc, 1, 0, 1, "propositional skeleton preprocessing");
  BTOR_OPT (0, sort_exp, 1, 0, 1, "sort commutative expression nodes");
  BTOR_OPT (0, sort_aig, 1, 0, 1, "sort AIG nodes");
  BTOR_OPT (0, sort_aigvec, 1, 0, 1, "sort AIG vectors");
  BTOR_OPT ("ac", auto_cleanup, 0, 0, 1, "auto cleanup on exit");
  BTOR_OPT ("p", pretty_print, 1, 0, 1, "pretty print when dumping");
  BTOR_OPT ("e", exit_codes, 1, 0, 1, "use Boolector exit codes");
#ifndef NBTORLOG
  BTOR_OPT ("l", loglevel, 0, 0, UINT_MAX, "increase loglevel");
#endif
  BTOR_OPT ("v", verbosity, 0, 0, BTOR_VERBOSITY_MAX, "increase verbosity");
  BTOR_OPT ("s", seed, 0, 0, INT_MAX, "random number generator seed");

  BTOR_OPT_INTL (0, simplify_constraints, 1, 0, 1, 0);
  BTOR_OPT_INTL (0, auto_cleanup_internal, 0, 0, 1, 0);
#ifdef BTOR_CHECK_FAILED
  BTOR_OPT_INTL (0, chk_failed_assumptions, 1, 0, 1, 0);
#endif
  BTOR_OPT_INTL (0,
                 incremental_in_depth,
                 0,
                 0,
                 1,
                 "incremental in-depth mode width (SMT1 only)");
  BTOR_OPT_INTL (0,
                 incremental_look_ahead,
                 0,
                 0,
                 1,
                 "incremental look-ahead width (SMT1 only)");
  BTOR_OPT_INTL (0,
                 incremental_interval,
                 0,
                 0,
                 1,
                 "incremental interval mode width (SMT1 only)");
  BTOR_OPT_INTL (0, parse_interactive, 1, 0, 1, "interactive parse mode");
  BTOR_OPT_INTL (0, rw_normalize, 1, 0, 1, "normalize during rewriting");
}

#define BTOR_FIRST_OPT(btor) (&(btor)->options.first + 1)
#define BTOR_LAST_OPT(btor) (&(btor)->options.last - 1)

BtorOpt *
btor_get_opt_aux (Btor *btor, const char *name, int skip_internal)
{
  assert (btor);
  assert (name);

  BtorOpt *o;

  for (o = BTOR_FIRST_OPT (btor); o <= BTOR_LAST_OPT (btor); o++)
    if ((o->shrt && !strcmp (o->shrt, name))
        || (o->lng && !strcmp (o->lng, name)))
    {
      if (skip_internal && o->internal) continue;
      return o;
    }

  return 0;
}

BtorOpt *
btor_get_opt (Btor *btor, const char *name)
{
  BtorOpt *o = btor_get_opt_aux (btor, name, 0);
  return o;
}

int
btor_get_opt_val (Btor *btor, const char *name)
{
  return btor_get_opt (btor, name)->val;
}

int
btor_get_opt_min (Btor *btor, const char *name)
{
  return btor_get_opt (btor, name)->min;
}

int
btor_get_opt_max (Btor *btor, const char *name)
{
  return btor_get_opt (btor, name)->max;
}

int
btor_get_opt_dflt (Btor *btor, const char *name)
{
  return btor_get_opt (btor, name)->dflt;
}

const char *
btor_get_opt_shrt (Btor *btor, const char *name)
{
  return (const char *) btor_get_opt (btor, name)->shrt;
}

const char *
btor_get_opt_desc (Btor *btor, const char *name)
{
  return (const char *) btor_get_opt (btor, name)->desc;
}

void
btor_set_opt (Btor *btor, const char *name, uint32_t val)
{
  assert (btor);
  assert (name);

  BtorOpt *o;

#ifdef NBTORLOG
  if (!strcmp (name, BTOR_OPT_LOGLEVEL)) return;
#endif

  o = btor_get_opt (btor, name);
  assert (o);
#ifndef NDEBUG
  uint32_t oldval = o->val;
#endif
  if (val > o->max) val = o->max;
  if (val < o->min) val = o->min;
  o->val = val;

  if (!strcmp (name, "m") || !strcmp (name, BTOR_OPT_MODEL_GEN))
  {
    if (!val && btor->options.model_gen.val) btor_delete_model (btor);
    assert (!val || !btor->options.ucopt.val);
  }
  else if (!strcmp (name, "i") || !strcmp (name, BTOR_OPT_INCREMENTAL))
  {
    assert (val > 0);
    assert (btor->btor_sat_btor_called == 0);
  }
  else if (!strcmp (name, BTOR_OPT_INCREMENTAL_IN_DEPTH))
  {
    assert (val > 1);
    assert (!btor->options.incremental_look_ahead.val
            && !btor->options.incremental_interval.val);
  }
  else if (!strcmp (name, BTOR_OPT_INCREMENTAL_LOOK_AHEAD))
  {
    assert (val > 1);
    assert (!btor->options.incremental_in_depth.val
            && !btor->options.incremental_interval.val);
  }
  else if (!strcmp (name, BTOR_OPT_INCREMENTAL_INTERVAL))
  {
    assert (val > 1);
    assert (!btor->options.incremental_in_depth.val
            && !btor->options.incremental_look_ahead.val);
  }
  else if (!strcmp (name, "dp") || !strcmp (name, BTOR_OPT_DUAL_PROP))
  {
    assert (!val || !btor->options.just.val);
  }
  else if (!strcmp (name, "ju") || !strcmp (name, BTOR_OPT_JUST))
  {
    assert (!val || !btor->options.dual_prop.val);
  }
  else if (!strcmp (name, "sls") || !strcmp (name, BTOR_OPT_SLS))
  {
    assert (btor->btor_sat_btor_called == 0);
  }
  else if (!strcmp (name, "rwl") || !strcmp (name, BTOR_OPT_REWRITE_LEVEL))
  {
    assert (val <= 3);
    assert (oldval <= 3);
  }
}

const char *
btor_first_opt (Btor *btor)
{
  assert (btor);
  assert (BTOR_FIRST_OPT (btor));
  return (const char *) BTOR_FIRST_OPT (btor)->lng;
}

const char *
btor_next_opt (Btor *btor, const char *cur)
{
  assert (btor);
  assert (cur);

  BtorOpt *cur_opt;

  cur_opt = btor_get_opt (btor, cur) + 1;
  /* skip internal options */
  while (cur_opt <= BTOR_LAST_OPT (btor) && cur_opt->internal) cur_opt += 1;
  if (cur_opt > BTOR_LAST_OPT (btor)) return 0;
  return (const char *) cur_opt->lng;
}<|MERGE_RESOLUTION|>--- conflicted
+++ resolved
@@ -143,30 +143,6 @@
   BTOR_OPT (
       "bra", beta_reduce_all, 0, 0, 1, "eagerly eliminate lambda expressions");
   BTOR_OPT ("ack", ackermannize, 0, 0, 1, "add ackermann constraints");
-<<<<<<< HEAD
-#ifdef BTOR_ENABLE_BETA_REDUCTION_PROBING
-  BTOR_OPT ("pbra",
-            probe_beta_reduce_all,
-            0,
-            0,
-            1,
-            "probe -bra until given LOD or SAT limit");
-  BTOR_OPT (
-      0, pbra_lod_limit, 10, 0, UINT_MAX, "LOD limit (#lemmas) for -pbra");
-  BTOR_OPT (0,
-            pbra_sat_limit,
-            55000,
-            0,
-            UINT_MAX,
-            "SAT limit (#conflicts) for -pbra");
-  BTOR_OPT (0,
-            pbra_ops_factor,
-            10,
-            0,
-            UINT_MAX,
-            "factor by which the size of the red. formula may be greater than "
-            "the original formula");
-#endif
 
   BTOR_OPT ("E",
             engine,
@@ -276,8 +252,6 @@
   BTOR_OPT (
       0, sls_use_bandit, 1, 0, 1, "use bandit scheme for constraint selection");
 
-=======
->>>>>>> 3614ca49
   BTOR_OPT ("dp", dual_prop, 0, 0, 1, "dual propagation optimization");
   BTOR_OPT ("ju", just, 0, 0, 1, "justification optimization");
   BTOR_OPT (0,
