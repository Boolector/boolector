/*  Boolector: Satisfiablity Modulo Theories (SMT) solver.
 *
 *  Copyright (C) 2014-2015 Aina Niemetz.
 *  Copyright (C) 2014-2015 Mathias Preiner.
 *  Copyright (C) 2015 Armin Biere.
 *
 *  All rights reserved.
 *
 *  This file is part of Boolector.
 *  See COPYING for more information on using this software.
 */

#include "btoropt.h"
<<<<<<< HEAD
=======
#include <ctype.h>
#include <limits.h>
>>>>>>> a3f9c1a2
#include "boolector.h"
#include "btorcore.h"
#include "btorlog.h"
#include "btormodel.h"
#include "btortrapi.h"
#include "utils/btoriter.h"

#include <ctype.h>
#include <limits.h>

static char *
getenv_value (const char *lname)
{
  char uname[40];
  size_t i, j;

  assert (strlen (lname) + 4 + 1 < sizeof (uname));
  uname[0] = 'B';
  uname[1] = 'T';
  uname[2] = 'O';
  uname[3] = 'R';
  for (i = 4, j = 0; i < sizeof (uname); i++, j++)
  {
    if (lname[j] == '_')
    {
      i -= 1;
      continue;
    }
    uname[i] = toupper ((int) lname[j]);
  }

  return getenv (uname);
}

static void
set_opt_values (BtorOpt *opt,
                int internal,
                char *shrt,
                char *lng,
                int val,
                int min,
                int max,
                char *desc)
{
  assert (opt);
  assert (min <= val);
  assert (max == -1 || val <= max);

  opt->internal = internal;
  opt->shrt     = shrt;
  opt->lng      = lng;
  opt->val      = val;
  opt->dflt     = val;
  opt->min      = min;
  opt->max      = max;
  opt->desc     = desc;
}

#define BTOR_SET_OPT(LNG, VAL)           \
  do                                     \
  {                                      \
    boolector_set_opt (btor, #LNG, VAL); \
  } while (0)

#define BTOR_SET_OPT_INTL(LNG, VAL) \
  do                                \
  {                                 \
    btor_set_opt (btor, #LNG, VAL); \
  } while (0)

#define BTOR_OPT(SHRT, LNG, VAL, MIN, MAX, DESC)                             \
  do                                                                         \
  {                                                                          \
    set_opt_values (&btor->options.LNG, 0, SHRT, #LNG, VAL, MIN, MAX, DESC); \
    valstr = getenv_value (#LNG);                                            \
    if (valstr == NULL) break;                                               \
    val = atoi (valstr);                                                     \
    if (val < btor->options.LNG.min) val = btor->options.LNG.min;            \
    if (val > btor->options.LNG.max) val = btor->options.LNG.max;            \
    if (val == btor->options.LNG.val) break;                                 \
    BTOR_SET_OPT (LNG, val);                                                 \
  } while (0)

#define BTOR_OPT_INTL(SHRT, LNG, VAL, MIN, MAX, DESC)                        \
  do                                                                         \
  {                                                                          \
    set_opt_values (&btor->options.LNG, 1, SHRT, #LNG, VAL, MIN, MAX, DESC); \
    valstr = getenv_value (#LNG);                                            \
    if (valstr == NULL) break;                                               \
    val = atoi (valstr);                                                     \
    if (val < btor->options.LNG.min) val = btor->options.LNG.min;            \
    if (val > btor->options.LNG.max) val = btor->options.LNG.max;            \
    if (val == btor->options.LNG.val) break;                                 \
    BTOR_SET_OPT_INTL (LNG, val);                                            \
  } while (0)

void
btor_init_opts (Btor *btor)
{
  int val;
  char *valstr;

  BTOR_OPT ("m", model_gen, 0, 0, 2, "print model for satisfiable instances");

  BTOR_OPT ("i", incremental, 0, 0, 1, "incremental usage");
  BTOR_OPT (
      "I", incremental_all, 0, 0, 1, "incremental, solve all (SMT1 only)");

  BTOR_OPT (0,
            input_format,
            BTOR_INPUT_FORMAT_DFLT,
            BTOR_INPUT_FORMAT_MIN,
            BTOR_INPUT_FORMAT_MAX,
            "input file format");
  BTOR_OPT (0,
            output_number_format,
            BTOR_OUTPUT_BASE_DFLT,
            BTOR_OUTPUT_BASE_MIN,
            BTOR_OUTPUT_BASE_MAX,
            "output number format");
  BTOR_OPT (0,
            output_format,
            BTOR_OUTPUT_FORMAT_DFLT,
            BTOR_OUTPUT_FORMAT_MIN,
            BTOR_OUTPUT_FORMAT_MAX,
            "output file format");

  BTOR_OPT ("rwl", rewrite_level, 3, 0, 3, "rewrite level");
  BTOR_OPT (
      0, rewrite_level_pbr, 1, 0, 3, "rewrite level partial beta reduction");

  BTOR_OPT (
      "bra", beta_reduce_all, 0, 0, 1, "eagerly eliminate lambda expressions");
  BTOR_OPT ("ack", ackermannize, 0, 0, 1, "add ackermann constraints");
#ifdef BTOR_ENABLE_BETA_REDUCTION_PROBING
  BTOR_OPT ("pbra",
            probe_beta_reduce_all,
            0,
            0,
            1,
            "probe -bra until given LOD or SAT limit");
  BTOR_OPT (0, pbra_lod_limit, 10, 0, -1, "LOD limit (#lemmas) for -pbra");
  BTOR_OPT (
      0, pbra_sat_limit, 55000, 0, -1, "SAT limit (#conflicts) for -pbra");
  BTOR_OPT (0,
            pbra_ops_factor,
            10,
            0,
            -1,
            "factor by which the size of the red. formula may be greater than "
            "the original formula");
#endif

  // TODO MAKE SLS FACTORS CONFIGURABLE VIA BTOROPT
  BTOR_OPT ("sls", sls, 0, 0, 1, "enable sls engine (SAT only)");
  BTOR_OPT (0,
            sls_strategy,
            BTOR_SLS_STRAT_DFLT,
            BTOR_SLS_STRAT_MIN,
            BTOR_SLS_STRAT_MAX,
            "move strategy for sls");
  BTOR_OPT (0,
            sls_move_gw,
            0,
            0,
            1,
            "select move by altering not only one but all candidate variables "
            "at once");
  BTOR_OPT (
      0, sls_move_range, 0, 0, 1, "try range-wise flips when selecting moves");
  BTOR_OPT (0,
            sls_move_segment,
            0,
            0,
            1,
            "try segment-wise flips when selecting moves");
  BTOR_OPT (0,
            sls_move_rand_walk,
            0,
            0,
            1,
            "do a random walk (with given probability)");
  BTOR_OPT (0,
            sls_move_rand_walk_prob,
            10,
            0,
            INT_MAX,
            "probability for choosing random walks (interpreted as 1:<n>)");
  BTOR_OPT (0,
            sls_move_rand_all,
            0,
            0,
            1,
            "randomize all candidate variables (instead of only one) if no "
            "neighbor with better score is found");
  BTOR_OPT (0,
            sls_move_rand_range,
            0,
            0,
            1,
            "randomize a range of bits of a randomly chosen candidate variable "
            "if neighbor with better score is found");
  BTOR_OPT (0,
            sls_move_prop,
            0,
            0,
            1,
            "enable propagation moves (with given ratio of propagation to "
            " regular moves)");
  BTOR_OPT (0,
            sls_move_prop_moves,
            1,
            INT_MIN,
            INT_MAX,
            "ratio of prop moves versus regular moves (use <n> > 0 for <n> "
            "prop moves per one regular move, and <n> < 0 for <n> regular "
            "moves per one prop move)");
  BTOR_OPT (0,
            sls_move_prop_no_flip_cond,
            0,
            0,
            1,
            "do not choose to flip the condition for ITE during path "
            "selection");
  BTOR_OPT (0,
            sls_move_prop_force_rw,
            0,
            0,
            1,
            "force random walk if propagation move fails");
  BTOR_OPT (0,
            sls_move_prop_flip_cond_prob,
            5,
            0,
            INT_MAX,
            "probability for choosing to flip the condition (rather than "
            "choosing the enabled path) for ITE during path selection "
            "for prop moves (interpreted as 1:<n>)");
  BTOR_OPT (0,
            sls_move_inc_move_test,
            0,
            0,
            1,
            "use prev. neighbor with better score as base for next move test");

  BTOR_OPT ("dp", dual_prop, 0, 0, 1, "dual propagation optimization");
  BTOR_OPT ("ju", just, 0, 0, 1, "justification optimization");
  BTOR_OPT (0,
            just_heuristic,
            BTOR_JUST_HEUR_DFLT,
            BTOR_JUST_HEUR_MIN,
            BTOR_JUST_HEUR_MAX,
            "justification heuristic");
#ifndef BTOR_DO_NOT_OPTIMIZE_UNCONSTRAINED
  BTOR_OPT ("uc", ucopt, 0, 0, 1, "unconstrained optimization");
#endif
  BTOR_OPT ("ls", lazy_synthesize, 0, 0, 1, "lazily synthesize expressions");
  BTOR_OPT ("es", eliminate_slices, 1, 0, 1, "eliminate slices on variables");
  BTOR_OPT ("el", eager_lemmas, 1, 0, 1, "eager lemma generation");
  BTOR_OPT ("ml", merge_lambdas, 1, 0, 1, "merge lambda chains");
  BTOR_OPT ("xl", extract_lambdas, 1, 0, 1, "extract lambda terms");
  BTOR_OPT (
      "sp", skeleton_preproc, 1, 0, 1, "propositional skeleton preprocessing");
  BTOR_OPT (0, sort_exp, 1, 0, 1, "sort commutative expression nodes");
  BTOR_OPT (0, sort_aig, 1, 0, 1, "sort AIG nodes");
  BTOR_OPT (0, sort_aigvec, 1, 0, 1, "sort AIG vectors");
  BTOR_OPT ("ac", auto_cleanup, 0, 0, 1, "auto cleanup on exit");
  BTOR_OPT ("p", pretty_print, 1, 0, 1, "pretty print when dumping");
  BTOR_OPT ("e", exit_codes, 1, 0, 1, "use Boolector exit codes");
#ifndef NBTORLOG
  BTOR_OPT ("l", loglevel, 0, 0, INT_MAX, "increase loglevel");
#endif
  BTOR_OPT ("v", verbosity, 0, 0, BTOR_VERBOSITY_MAX, "increase verbosity");
  BTOR_OPT ("s", seed, 0, 0, INT_MAX, "random number generator seed");

  BTOR_OPT_INTL (0, simplify_constraints, 1, 0, 1, 0);
  BTOR_OPT_INTL (0, auto_cleanup_internal, 0, 0, 1, 0);
#ifdef BTOR_CHECK_FAILED
  BTOR_OPT_INTL (0, chk_failed_assumptions, 1, 0, 1, 0);
#endif
  BTOR_OPT_INTL (0,
                 incremental_in_depth,
                 0,
                 0,
                 1,
                 "incremental in-depth mode width (SMT1 only)");
  BTOR_OPT_INTL (0,
                 incremental_look_ahead,
                 0,
                 0,
                 1,
                 "incremental look-ahead width (SMT1 only)");
  BTOR_OPT_INTL (0,
                 incremental_interval,
                 0,
                 0,
                 1,
                 "incremental interval mode width (SMT1 only)");
  BTOR_OPT_INTL (0, parse_interactive, 1, 0, 1, "interactive parse mode");
  BTOR_OPT_INTL (0, rw_normalize, 1, 0, 1, "normalize during rewriting");
}

#define BTOR_FIRST_OPT(btor) (&(btor)->options.first + 1)
#define BTOR_LAST_OPT(btor) (&(btor)->options.last - 1)

BtorOpt *
btor_get_opt_aux (Btor *btor, const char *name, int skip_internal)
{
  assert (btor);
  assert (name);

  BtorOpt *o;

  for (o = BTOR_FIRST_OPT (btor); o <= BTOR_LAST_OPT (btor); o++)
    if ((o->shrt && !strcmp (o->shrt, name))
        || (o->lng && !strcmp (o->lng, name)))
    {
      if (skip_internal && o->internal) continue;
      return o;
    }

  return 0;
}

BtorOpt *
btor_get_opt (Btor *btor, const char *name)
{
  BtorOpt *o = btor_get_opt_aux (btor, name, 0);
  return o;
}

int
btor_get_opt_val (Btor *btor, const char *name)
{
  return btor_get_opt (btor, name)->val;
}

int
btor_get_opt_min (Btor *btor, const char *name)
{
  return btor_get_opt (btor, name)->min;
}

int
btor_get_opt_max (Btor *btor, const char *name)
{
  return btor_get_opt (btor, name)->max;
}

int
btor_get_opt_dflt (Btor *btor, const char *name)
{
  return btor_get_opt (btor, name)->dflt;
}

const char *
btor_get_opt_shrt (Btor *btor, const char *name)
{
  return (const char *) btor_get_opt (btor, name)->shrt;
}

const char *
btor_get_opt_desc (Btor *btor, const char *name)
{
  return (const char *) btor_get_opt (btor, name)->desc;
}

void
btor_set_opt (Btor *btor, const char *name, int val)
{
  assert (btor);
  assert (name);

  BtorOpt *o;

#ifdef NBTORLOG
  if (!strcmp (name, BTOR_OPT_LOGLEVEL)) return;
#endif

  o = btor_get_opt (btor, name);
  assert (o);
#ifndef NDEBUG
  int oldval = o->val;
#endif
  if (val > o->max) val = o->max;
  if (val < o->min) val = o->min;
  o->val = val;

  if (!strcmp (name, "m") || !strcmp (name, BTOR_OPT_MODEL_GEN))
  {
    if (!val && btor->options.model_gen.val) btor_delete_model (btor);
    assert (!val || !btor->options.ucopt.val);
#ifdef BTOR_ENABLE_BETA_REDUCTION_PROBING
    assert (!val || !btor->options.probe_beta_reduce_all.val);
#endif
  }
  else if (!strcmp (name, "i") || !strcmp (name, BTOR_OPT_INCREMENTAL))
  {
    assert (val > 0);
    assert (btor->btor_sat_btor_called == 0);
  }
  else if (!strcmp (name, BTOR_OPT_INCREMENTAL_IN_DEPTH))
  {
    assert (val > 1);
    assert (!btor->options.incremental_look_ahead.val
            && !btor->options.incremental_interval.val);
  }
  else if (!strcmp (name, BTOR_OPT_INCREMENTAL_LOOK_AHEAD))
  {
    assert (val > 1);
    assert (!btor->options.incremental_in_depth.val
            && !btor->options.incremental_interval.val);
  }
  else if (!strcmp (name, BTOR_OPT_INCREMENTAL_INTERVAL))
  {
    assert (val > 1);
    assert (!btor->options.incremental_in_depth.val
            && !btor->options.incremental_look_ahead.val);
  }
  else if (!strcmp (name, "dp") || !strcmp (name, BTOR_OPT_DUAL_PROP))
  {
    assert (!val || !btor->options.just.val);
  }
  else if (!strcmp (name, "ju") || !strcmp (name, BTOR_OPT_JUST))
  {
    assert (!val || !btor->options.dual_prop.val);
  }
  else if (!strcmp (name, "sls") || !strcmp (name, BTOR_OPT_SLS))
  {
    assert (btor->btor_sat_btor_called == 0);
  }
  else if (!strcmp (name, "rwl") || !strcmp (name, BTOR_OPT_REWRITE_LEVEL))
  {
    assert (val >= 0 && val <= 3);
    assert (oldval >= 0 && oldval <= 3);
  }
  else if (!strcmp (name, BTOR_OPT_REWRITE_LEVEL_PBR))
  {
    assert (val >= 0 && val <= 3);
    assert (oldval >= 0 && oldval <= 3);
  }
}

const char *
btor_first_opt (Btor *btor)
{
  assert (btor);
  assert (BTOR_FIRST_OPT (btor));
  return (const char *) BTOR_FIRST_OPT (btor)->lng;
}

const char *
btor_next_opt (Btor *btor, const char *cur)
{
  assert (btor);
  assert (cur);

  BtorOpt *cur_opt;

  cur_opt = btor_get_opt (btor, cur) + 1;
  /* skip internal options */
  while (cur_opt <= BTOR_LAST_OPT (btor) && cur_opt->internal) cur_opt += 1;
  if (cur_opt > BTOR_LAST_OPT (btor)) return 0;
  return (const char *) cur_opt->lng;
}<|MERGE_RESOLUTION|>--- conflicted
+++ resolved
@@ -11,11 +11,7 @@
  */
 
 #include "btoropt.h"
-<<<<<<< HEAD
-=======
-#include <ctype.h>
 #include <limits.h>
->>>>>>> a3f9c1a2
 #include "boolector.h"
 #include "btorcore.h"
 #include "btorlog.h"
