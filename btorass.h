--- conflicted
+++ resolved
@@ -21,13 +21,9 @@
 
 struct BtorBVAssignment
 {
-<<<<<<< HEAD
-  const char *cloned_assignment; /* needed for shadow clone only */
-=======
 #ifndef NDEBUG
   const char *cloned_assignment; /* needed for shadow clone only */
 #endif
->>>>>>> 07795e44
   BtorBVAssignment *prev;
   BtorBVAssignment *next;
 };
