/*  Boolector: Satisfiablity Modulo Theories (SMT) solver.
 *
 *  Copyright (C) 2011-2014 Armin Biere.
 *  Copyright (C) 2013-2015 Aina Niemetz.
 *  Copyright (C) 2013-2015 Mathias Preiner.
 *
 *  All rights reserved.
 *
 *  This file is part of Boolector.
 *  See COPYING for more information on using this software.
 */

#include "btorsmt2.h"
#include "btorconst.h"
#include "btorcore.h"
#include "btormsg.h"
#include "btoropt.h"
#include "utils/btormem.h"
#include "utils/btorutil.h"

#include <ctype.h>
#include <limits.h>
#include <stdarg.h>
#include <stdbool.h>

//#define BTOR_USE_CLONE_SCOPES

/*------------------------------------------------------------------------*/

void boolector_print_value (
    Btor *btor, BoolectorNode *node, char *node_str, char *format, FILE *file);

/*------------------------------------------------------------------------*/

typedef enum BtorSMT2TagClass
{
  BTOR_CLASS_BITS_SMT2 = 6,
  BTOR_CLASS_SIZE_SMT2 = (1 << BTOR_CLASS_BITS_SMT2),
  BTOR_CLASS_MASK_SMT2 = (BTOR_CLASS_SIZE_SMT2 - 1),

  BTOR_OTHER_TAG_CLASS_SMT2 = 0,

  BTOR_CONSTANT_TAG_CLASS_SMT2 = (BTOR_CLASS_SIZE_SMT2 << 0),
  BTOR_RESERVED_TAG_CLASS_SMT2 = (BTOR_CLASS_SIZE_SMT2 << 1),
  BTOR_COMMAND_TAG_CLASS_SMT2  = (BTOR_CLASS_SIZE_SMT2 << 2),
  BTOR_KEYWORD_TAG_CLASS_SMT2  = (BTOR_CLASS_SIZE_SMT2 << 3),
  BTOR_CORE_TAG_CLASS_SMT2     = (BTOR_CLASS_SIZE_SMT2 << 4),
  BTOR_ARRAY_TAG_CLASS_SMT2    = (BTOR_CLASS_SIZE_SMT2 << 5),
  BTOR_BITVEC_TAG_CLASS_SMT2   = (BTOR_CLASS_SIZE_SMT2 << 6),
  BTOR_LOGIC_TAG_CLASS_SMT2    = (BTOR_CLASS_SIZE_SMT2 << 7),
} BtorSMT2TagClass;

typedef enum BtorSMT2Tag
{
  BTOR_INVALID_TAG_SMT2   = 0 + BTOR_OTHER_TAG_CLASS_SMT2,
  BTOR_PARENT_TAG_SMT2    = 1 + BTOR_OTHER_TAG_CLASS_SMT2,
  BTOR_LPAR_TAG_SMT2      = 2 + BTOR_OTHER_TAG_CLASS_SMT2,
  BTOR_RPAR_TAG_SMT2      = 3 + BTOR_OTHER_TAG_CLASS_SMT2,
  BTOR_SYMBOL_TAG_SMT2    = 4 + BTOR_OTHER_TAG_CLASS_SMT2,
  BTOR_ATTRIBUTE_TAG_SMT2 = 5 + BTOR_OTHER_TAG_CLASS_SMT2,
  BTOR_EXP_TAG_SMT2       = 6 + BTOR_OTHER_TAG_CLASS_SMT2,
  /* <var_binding> */
  BTOR_LETBIND_TAG_SMT2 = 7 + BTOR_OTHER_TAG_CLASS_SMT2,
  /* (<var_binding>+) */
  BTOR_PARLETBINDING_TAG_SMT2 = 8 + BTOR_OTHER_TAG_CLASS_SMT2,
  /* <sorted_var> */
  BTOR_SORTED_VAR_TAG_SMT2 = 9 + BTOR_OTHER_TAG_CLASS_SMT2,
  /* (<sorted_var>+) */
  BTOR_SORTED_VARS_TAG_SMT2 = 10 + BTOR_OTHER_TAG_CLASS_SMT2,

  BTOR_DECIMAL_CONSTANT_TAG_SMT2     = 0 + BTOR_CONSTANT_TAG_CLASS_SMT2,
  BTOR_HEXADECIMAL_CONSTANT_TAG_SMT2 = 1 + BTOR_CONSTANT_TAG_CLASS_SMT2,
  BTOR_BINARY_CONSTANT_TAG_SMT2      = 2 + BTOR_CONSTANT_TAG_CLASS_SMT2,
  BTOR_STRING_CONSTANT_TAG_SMT2      = 3 + BTOR_CONSTANT_TAG_CLASS_SMT2,

  BTOR_PAR_TAG_SMT2                   = 0 + BTOR_RESERVED_TAG_CLASS_SMT2,
  BTOR_NUMERAL_RESERVED_WORD_TAG_SMT2 = 1 + BTOR_RESERVED_TAG_CLASS_SMT2,
  BTOR_DECIMAL_RESERVED_WORD_TAG_SMT2 = 2 + BTOR_RESERVED_TAG_CLASS_SMT2,
  BTOR_STRING_RESERVED_WORD_TAG_SMT2  = 3 + BTOR_RESERVED_TAG_CLASS_SMT2,
  BTOR_UNDERSCORE_TAG_SMT2            = 4 + BTOR_RESERVED_TAG_CLASS_SMT2,
  BTOR_BANG_TAG_SMT2                  = 5 + BTOR_RESERVED_TAG_CLASS_SMT2,
  BTOR_AS_TAG_SMT2                    = 6 + BTOR_RESERVED_TAG_CLASS_SMT2,
  BTOR_LET_TAG_SMT2                   = 7 + BTOR_RESERVED_TAG_CLASS_SMT2,
  BTOR_FORALL_TAG_SMT2                = 8 + BTOR_RESERVED_TAG_CLASS_SMT2,
  BTOR_EXISTS_TAG_SMT2                = 9 + BTOR_RESERVED_TAG_CLASS_SMT2,

  BTOR_SET_LOGIC_TAG_SMT2      = 0 + BTOR_COMMAND_TAG_CLASS_SMT2,
  BTOR_SET_OPTION_TAG_SMT2     = 1 + BTOR_COMMAND_TAG_CLASS_SMT2,
  BTOR_SET_INFO_TAG_SMT2       = 2 + BTOR_COMMAND_TAG_CLASS_SMT2,
  BTOR_DECLARE_SORT_TAG_SMT2   = 3 + BTOR_COMMAND_TAG_CLASS_SMT2,
  BTOR_DEFINE_SORT_TAG_SMT2    = 4 + BTOR_COMMAND_TAG_CLASS_SMT2,
  BTOR_DECLARE_FUN_TAG_SMT2    = 5 + BTOR_COMMAND_TAG_CLASS_SMT2,
  BTOR_DEFINE_FUN_TAG_SMT2     = 6 + BTOR_COMMAND_TAG_CLASS_SMT2,
  BTOR_PUSH_TAG_SMT2           = 7 + BTOR_COMMAND_TAG_CLASS_SMT2,
  BTOR_POP_TAG_SMT2            = 8 + BTOR_COMMAND_TAG_CLASS_SMT2,
  BTOR_ASSERT_TAG_SMT2         = 9 + BTOR_COMMAND_TAG_CLASS_SMT2,
  BTOR_CHECK_SAT_TAG_SMT2      = 10 + BTOR_COMMAND_TAG_CLASS_SMT2,
  BTOR_GET_ASSERTIONS_TAG_SMT2 = 11 + BTOR_COMMAND_TAG_CLASS_SMT2,
  BTOR_GET_PROOF_TAG_SMT2      = 12 + BTOR_COMMAND_TAG_CLASS_SMT2,
  BTOR_GET_UNSAT_CORE_TAG_SMT2 = 13 + BTOR_COMMAND_TAG_CLASS_SMT2,
  BTOR_GET_VALUE_TAG_SMT2      = 14 + BTOR_COMMAND_TAG_CLASS_SMT2,
  BTOR_GET_ASSIGNMENT_TAG_SMT2 = 15 + BTOR_COMMAND_TAG_CLASS_SMT2,
  BTOR_GET_OPTION_TAG_SMT2     = 16 + BTOR_COMMAND_TAG_CLASS_SMT2,
  BTOR_GET_INFO_TAG_SMT2       = 17 + BTOR_COMMAND_TAG_CLASS_SMT2,
  BTOR_EXIT_TAG_SMT2           = 18 + BTOR_COMMAND_TAG_CLASS_SMT2,
  BTOR_GET_MODEL_TAG_SMT2      = 19 + BTOR_COMMAND_TAG_CLASS_SMT2,
  BTOR_MODEL_TAG_SMT2          = 20 + BTOR_COMMAND_TAG_CLASS_SMT2,

  BTOR_ALL_STATISTICS_TAG_SMT2         = 0 + BTOR_KEYWORD_TAG_CLASS_SMT2,
  BTOR_AUTHORS_TAG_SMT2                = 1 + BTOR_KEYWORD_TAG_CLASS_SMT2,
  BTOR_AXIOMS_TAG_SMT2                 = 2 + BTOR_KEYWORD_TAG_CLASS_SMT2,
  BTOR_CHAINABLE_TAG_SMT2              = 3 + BTOR_KEYWORD_TAG_CLASS_SMT2,
  BTOR_DEFINITION_TAG_SMT2             = 4 + BTOR_KEYWORD_TAG_CLASS_SMT2,
  BTOR_DIAG_OUTPUT_CHANNEL_TAG_SMT2    = 5 + BTOR_KEYWORD_TAG_CLASS_SMT2,
  BTOR_ERROR_BEHAVIOR_TAG_SMT2         = 6 + BTOR_KEYWORD_TAG_CLASS_SMT2,
  BTOR_EXPAND_DEFINITIONS_TAG_SMT2     = 7 + BTOR_KEYWORD_TAG_CLASS_SMT2,
  BTOR_EXTENSIONS_TAG_SMT2             = 8 + BTOR_KEYWORD_TAG_CLASS_SMT2,
  BTOR_FUNS_TAG_SMT2                   = 9 + BTOR_KEYWORD_TAG_CLASS_SMT2,
  BTOR_FUNS_DESCRIPTION_TAG_SMT2       = 10 + BTOR_KEYWORD_TAG_CLASS_SMT2,
  BTOR_INTERACTIVE_MODE_TAG_SMT2       = 11 + BTOR_KEYWORD_TAG_CLASS_SMT2,
  BTOR_LANGUAGE_TAG_SMT2               = 12 + BTOR_KEYWORD_TAG_CLASS_SMT2,
  BTOR_LEFT_ASSOC_TAG_SMT2             = 13 + BTOR_KEYWORD_TAG_CLASS_SMT2,
  BTOR_NAME_TAG_SMT2                   = 14 + BTOR_KEYWORD_TAG_CLASS_SMT2,
  BTOR_NAMED_TAG_SMT2                  = 15 + BTOR_KEYWORD_TAG_CLASS_SMT2,
  BTOR_NOTES_TAG_SMT2                  = 16 + BTOR_KEYWORD_TAG_CLASS_SMT2,
  BTOR_PRINT_SUCCESS_TAG_SMT2          = 17 + BTOR_KEYWORD_TAG_CLASS_SMT2,
  BTOR_PRODUCE_ASSIGNMENTS_TAG_SMT2    = 18 + BTOR_KEYWORD_TAG_CLASS_SMT2,
  BTOR_PRODUCE_MODELS_TAG_SMT2         = 19 + BTOR_KEYWORD_TAG_CLASS_SMT2,
  BTOR_PRODUCE_PROOFS_TAG_SMT2         = 20 + BTOR_KEYWORD_TAG_CLASS_SMT2,
  BTOR_PRODUCE_UNSAT_CORES_TAG_SMT2    = 21 + BTOR_KEYWORD_TAG_CLASS_SMT2,
  BTOR_RANDOM_SEED_TAG_SMT2            = 22 + BTOR_KEYWORD_TAG_CLASS_SMT2,
  BTOR_REASON_UNKNOWN_TAG_SMT2         = 23 + BTOR_KEYWORD_TAG_CLASS_SMT2,
  BTOR_REGULAR_OUTPUT_CHANNEL_TAG_SMT2 = 24 + BTOR_KEYWORD_TAG_CLASS_SMT2,
  BTOR_RIGHT_ASSOC_TAG_SMT2            = 25 + BTOR_KEYWORD_TAG_CLASS_SMT2,
  BTOR_SORTS_TAG_SMT2                  = 26 + BTOR_KEYWORD_TAG_CLASS_SMT2,
  BTOR_SORTS_DESCRIPTION_TAG_SMT2      = 27 + BTOR_KEYWORD_TAG_CLASS_SMT2,
  BTOR_STATUS_TAG_SMT2                 = 28 + BTOR_KEYWORD_TAG_CLASS_SMT2,
  BTOR_THEORIES_TAG_SMT2               = 29 + BTOR_KEYWORD_TAG_CLASS_SMT2,
  BTOR_VALUES_TAG_SMT2                 = 30 + BTOR_KEYWORD_TAG_CLASS_SMT2,
  BTOR_VERBOSITY_TAG_SMT2              = 31 + BTOR_KEYWORD_TAG_CLASS_SMT2,
  BTOR_VERSION_TAG_SMT2                = 32 + BTOR_KEYWORD_TAG_CLASS_SMT2,
  /* we define Boolector options as keywords, too ------------------------- */
  BTOR_OPT_MODEL_GEN_TAG_SMT2            = 33 + BTOR_KEYWORD_TAG_CLASS_SMT2,
  BTOR_OPT_INCREMENTAL_TAG_SMT2          = 34 + BTOR_KEYWORD_TAG_CLASS_SMT2,
  BTOR_OPT_INPUT_FORMAT_TAG_SMT2         = 35 + BTOR_KEYWORD_TAG_CLASS_SMT2,
  BTOR_OPT_OUTPUT_NUMBER_FORMAT_TAG_SMT2 = 36 + BTOR_KEYWORD_TAG_CLASS_SMT2,
  BTOR_OPT_OUTPUT_FORMAT_TAG_SMT2        = 37 + BTOR_KEYWORD_TAG_CLASS_SMT2,
  BTOR_OPT_REWRITE_LEVEL_TAG_SMT2        = 38 + BTOR_KEYWORD_TAG_CLASS_SMT2,
  BTOR_OPT_BETA_REDUCE_ALL_TAG_SMT2      = 40 + BTOR_KEYWORD_TAG_CLASS_SMT2,
  BTOR_OPT_DUAL_PROP_TAG_SMT2            = 41 + BTOR_KEYWORD_TAG_CLASS_SMT2,
  BTOR_OPT_JUST_TAG_SMT2                 = 42 + BTOR_KEYWORD_TAG_CLASS_SMT2,
#ifndef BTOR_DO_NOT_OPTIMIZE_UNCONSTRAINED
  BTOR_OPT_UCOPT_TAG_SMT2 = 47 + BTOR_KEYWORD_TAG_CLASS_SMT2,
#endif
  BTOR_OPT_AUTO_CLEANUP_TAG_SMT2     = 48 + BTOR_KEYWORD_TAG_CLASS_SMT2,
  BTOR_OPT_PRETTY_PRINT_TAG_SMT2     = 49 + BTOR_KEYWORD_TAG_CLASS_SMT2,
  BTOR_OPT_LOGLEVEL_TAG_SMT2         = 50 + BTOR_KEYWORD_TAG_CLASS_SMT2,
  BTOR_OPT_LAZY_SYNTHESIZE_TAG_SMT2  = 51 + BTOR_KEYWORD_TAG_CLASS_SMT2,
  BTOR_OPT_ELIMINATE_SLICES_TAG_SMT2 = 52 + BTOR_KEYWORD_TAG_CLASS_SMT2,
  /* ---------------------------------------------------------------------- */

  BTOR_BOOL_TAG_SMT2     = 0 + BTOR_CORE_TAG_CLASS_SMT2,
  BTOR_TRUE_TAG_SMT2     = 1 + BTOR_CORE_TAG_CLASS_SMT2,
  BTOR_FALSE_TAG_SMT2    = 2 + BTOR_CORE_TAG_CLASS_SMT2,
  BTOR_NOT_TAG_SMT2      = 3 + BTOR_CORE_TAG_CLASS_SMT2,
  BTOR_IMPLIES_TAG_SMT2  = 4 + BTOR_CORE_TAG_CLASS_SMT2,
  BTOR_AND_TAG_SMT2      = 5 + BTOR_CORE_TAG_CLASS_SMT2,
  BTOR_OR_TAG_SMT2       = 6 + BTOR_CORE_TAG_CLASS_SMT2,
  BTOR_XOR_TAG_SMT2      = 7 + BTOR_CORE_TAG_CLASS_SMT2,
  BTOR_EQUAL_TAG_SMT2    = 8 + BTOR_CORE_TAG_CLASS_SMT2,
  BTOR_DISTINCT_TAG_SMT2 = 9 + BTOR_CORE_TAG_CLASS_SMT2,
  BTOR_ITE_TAG_SMT2      = 10 + BTOR_CORE_TAG_CLASS_SMT2,

  BTOR_ARRAY_TAG_SMT2  = 0 + BTOR_ARRAY_TAG_CLASS_SMT2,
  BTOR_SELECT_TAG_SMT2 = 1 + BTOR_ARRAY_TAG_CLASS_SMT2,
  BTOR_STORE_TAG_SMT2  = 2 + BTOR_ARRAY_TAG_CLASS_SMT2,

  BTOR_BITVEC_TAG_SMT2       = 0 + BTOR_BITVEC_TAG_CLASS_SMT2,
  BTOR_CONCAT_TAG_SMT2       = 1 + BTOR_BITVEC_TAG_CLASS_SMT2,
  BTOR_EXTRACT_TAG_SMT2      = 2 + BTOR_BITVEC_TAG_CLASS_SMT2,
  BTOR_BVNOT_TAG_SMT2        = 3 + BTOR_BITVEC_TAG_CLASS_SMT2,
  BTOR_BVNEG_TAG_SMT2        = 4 + BTOR_BITVEC_TAG_CLASS_SMT2,
  BTOR_BVAND_TAG_SMT2        = 5 + BTOR_BITVEC_TAG_CLASS_SMT2,
  BTOR_BVOR_TAG_SMT2         = 6 + BTOR_BITVEC_TAG_CLASS_SMT2,
  BTOR_BVADD_TAG_SMT2        = 7 + BTOR_BITVEC_TAG_CLASS_SMT2,
  BTOR_BVMUL_TAG_SMT2        = 8 + BTOR_BITVEC_TAG_CLASS_SMT2,
  BTOR_BVUDIV_TAG_SMT2       = 9 + BTOR_BITVEC_TAG_CLASS_SMT2,
  BTOR_BVUREM_TAG_SMT2       = 10 + BTOR_BITVEC_TAG_CLASS_SMT2,
  BTOR_BVSHL_TAG_SMT2        = 11 + BTOR_BITVEC_TAG_CLASS_SMT2,
  BTOR_BVLSHR_TAG_SMT2       = 12 + BTOR_BITVEC_TAG_CLASS_SMT2,
  BTOR_BVULT_TAG_SMT2        = 13 + BTOR_BITVEC_TAG_CLASS_SMT2,
  BTOR_BVNAND_TAG_SMT2       = 14 + BTOR_BITVEC_TAG_CLASS_SMT2,
  BTOR_BVNOR_TAG_SMT2        = 15 + BTOR_BITVEC_TAG_CLASS_SMT2,
  BTOR_BVXOR_TAG_SMT2        = 16 + BTOR_BITVEC_TAG_CLASS_SMT2,
  BTOR_BVXNOR_TAG_SMT2       = 17 + BTOR_BITVEC_TAG_CLASS_SMT2,
  BTOR_BVCOMP_TAG_SMT2       = 18 + BTOR_BITVEC_TAG_CLASS_SMT2,
  BTOR_BVSUB_TAG_SMT2        = 19 + BTOR_BITVEC_TAG_CLASS_SMT2,
  BTOR_BVSDIV_TAG_SMT2       = 20 + BTOR_BITVEC_TAG_CLASS_SMT2,
  BTOR_BVSREM_TAG_SMT2       = 21 + BTOR_BITVEC_TAG_CLASS_SMT2,
  BTOR_BVSMOD_TAG_SMT2       = 22 + BTOR_BITVEC_TAG_CLASS_SMT2,
  BTOR_BVASHR_TAG_SMT2       = 23 + BTOR_BITVEC_TAG_CLASS_SMT2,
  BTOR_REPEAT_TAG_SMT2       = 24 + BTOR_BITVEC_TAG_CLASS_SMT2,
  BTOR_ZERO_EXTEND_TAG_SMT2  = 25 + BTOR_BITVEC_TAG_CLASS_SMT2,
  BTOR_SIGN_EXTEND_TAG_SMT2  = 26 + BTOR_BITVEC_TAG_CLASS_SMT2,
  BTOR_ROTATE_LEFT_TAG_SMT2  = 27 + BTOR_BITVEC_TAG_CLASS_SMT2,
  BTOR_ROTATE_RIGHT_TAG_SMT2 = 28 + BTOR_BITVEC_TAG_CLASS_SMT2,
  BTOR_BVULE_TAG_SMT2        = 29 + BTOR_BITVEC_TAG_CLASS_SMT2,
  BTOR_BVUGT_TAG_SMT2        = 30 + BTOR_BITVEC_TAG_CLASS_SMT2,
  BTOR_BVUGE_TAG_SMT2        = 31 + BTOR_BITVEC_TAG_CLASS_SMT2,
  BTOR_BVSLT_TAG_SMT2        = 32 + BTOR_BITVEC_TAG_CLASS_SMT2,
  BTOR_BVSLE_TAG_SMT2        = 33 + BTOR_BITVEC_TAG_CLASS_SMT2,
  BTOR_BVSGT_TAG_SMT2        = 34 + BTOR_BITVEC_TAG_CLASS_SMT2,
  BTOR_BVSGE_TAG_SMT2        = 35 + BTOR_BITVEC_TAG_CLASS_SMT2,
  /* Z3 extensions */
  BTOR_BVREDOR_TAG_SMT2          = 36 + BTOR_BITVEC_TAG_CLASS_SMT2,
  BTOR_BVREDAND_TAG_SMT2         = 37 + BTOR_BITVEC_TAG_CLASS_SMT2,
  BTOR_EXT_ROTATE_LEFT_TAG_SMT2  = 38 + BTOR_BITVEC_TAG_CLASS_SMT2,
  BTOR_EXT_ROTATE_RIGHT_TAG_SMT2 = 39 + BTOR_BITVEC_TAG_CLASS_SMT2,

  BTOR_AUFLIA_TAG_SMT2    = 0 + BTOR_LOGIC_TAG_CLASS_SMT2,
  BTOR_AUFLIRA_TAG_SMT2   = 1 + BTOR_LOGIC_TAG_CLASS_SMT2,
  BTOR_AUFNIRA_TAG_SMT2   = 2 + BTOR_LOGIC_TAG_CLASS_SMT2,
  BTOR_LRA_TAG_SMT2       = 3 + BTOR_LOGIC_TAG_CLASS_SMT2,
  BTOR_QF_ABV_TAG_SMT2    = 4 + BTOR_LOGIC_TAG_CLASS_SMT2,
  BTOR_QF_AUFBV_TAG_SMT2  = 5 + BTOR_LOGIC_TAG_CLASS_SMT2,
  BTOR_QF_AUFLIA_TAG_SMT2 = 6 + BTOR_LOGIC_TAG_CLASS_SMT2,
  BTOR_QF_AX_TAG_SMT2     = 7 + BTOR_LOGIC_TAG_CLASS_SMT2,
  BTOR_QF_BV_TAG_SMT2     = 8 + BTOR_LOGIC_TAG_CLASS_SMT2,
  BTOR_QF_IDL_TAG_SMT2    = 9 + BTOR_LOGIC_TAG_CLASS_SMT2,
  BTOR_QF_LIA_TAG_SMT2    = 10 + BTOR_LOGIC_TAG_CLASS_SMT2,
  BTOR_QF_LRA_TAG_SMT2    = 11 + BTOR_LOGIC_TAG_CLASS_SMT2,
  BTOR_QF_NIA_TAG_SMT2    = 12 + BTOR_LOGIC_TAG_CLASS_SMT2,
  BTOR_QF_NRA_TAG_SMT2    = 13 + BTOR_LOGIC_TAG_CLASS_SMT2,
  BTOR_QF_RDL_TAG_SMT2    = 14 + BTOR_LOGIC_TAG_CLASS_SMT2,
  BTOR_QF_UF_TAG_SMT2     = 15 + BTOR_LOGIC_TAG_CLASS_SMT2,
  BTOR_QF_UFBV_TAG_SMT2   = 16 + BTOR_LOGIC_TAG_CLASS_SMT2,
  BTOR_QF_UFIDL_TAG_SMT2  = 17 + BTOR_LOGIC_TAG_CLASS_SMT2,
  BTOR_QF_UFLIA_TAG_SMT2  = 18 + BTOR_LOGIC_TAG_CLASS_SMT2,
  BTOR_QF_UFLRA_TAG_SMT2  = 19 + BTOR_LOGIC_TAG_CLASS_SMT2,
  BTOR_QF_UFNRA_TAG_SMT2  = 20 + BTOR_LOGIC_TAG_CLASS_SMT2,
  BTOR_UFLRA_TAG_SMT2     = 21 + BTOR_LOGIC_TAG_CLASS_SMT2,
  BTOR_UFNIA_TAG_SMT2     = 22 + BTOR_LOGIC_TAG_CLASS_SMT2,
  BTOR_BV_TAG_SMT2        = 23 + BTOR_LOGIC_TAG_CLASS_SMT2,

} BtorSMT2Tag;

typedef struct BtorSMT2Coo
{
  int x, y;
} BtorSMT2Coo;

typedef struct BtorSMT2Node
{
  BtorSMT2Tag tag;
  unsigned bound : 1;
  unsigned scope_level;
  BtorSMT2Coo coo;
  char *name;
  BoolectorNode *exp;
  struct BtorSMT2Node *next;
} BtorSMT2Node;

typedef struct BtorSMT2Item
{
  BtorSMT2Tag tag;
  BtorSMT2Coo coo;
  union
  {
    int num;
    struct
    {
      int hi, lo;
    };
  };
  union
  {
    BtorSMT2Node *node;
    BoolectorNode *exp;
    char *str;
  };
} BtorSMT2Item;

BTOR_DECLARE_STACK (BtorSMT2Item, BtorSMT2Item);
BTOR_DECLARE_STACK (BtorPtr, Btor *);

/*------------------------------------------------------------------------*/

static const char *btor_printable_ascii_chars_smt2 =
    "!\"#$%&'()*+,-./"
    "0123456789"
    ":;<=>?@"
    "ABCDEFGHIJKLMNOPQRSTUVWXYZ"
    "[\\]^_`"
    "abcdefghijklmnopqrstuvwxyz"
    "{|}~"
    " \t\r\n";

static const char *btor_letters_smt2 =
    "ABCDEFGHIJKLMNOPQRSTUVWXYZ"
    "abcdefghijklmnopqrstuvwxyz";

static const char *btor_decimal_digits_smt2 = "0123456789";

static const char *btor_hexadecimal_digits_smt2 = "0123456789abcdefABCDEF";

static const char *btor_extra_symbol_chars_smt2 = "+-/*=%?!.$_~&^<>@";

static const char *btor_extra_keyword_chars_smt2 = "+-/*=%?!.$_~&^<>@";

typedef enum BtorSMT2CharClass
{
  BTOR_DECIMAL_DIGIT_CHAR_CLASS_SMT2     = (1 << 0),
  BTOR_HEXADECIMAL_DIGIT_CHAR_CLASS_SMT2 = (1 << 1),
  BTOR_STRING_CHAR_CLASS_SMT2            = (1 << 2),
  BTOR_SYMBOL_CHAR_CLASS_SMT2            = (1 << 3),
  BTOR_QUOTED_SYMBOL_CHAR_CLASS_SMT2     = (1 << 4),
  BTOR_KEYWORD_CHAR_CLASS_SMT2           = (1 << 5),
} BtorSMT2CharClass;

typedef struct BtorSMT2Parser
{
  Btor *btor;
  BtorMemMgr *mem;
  int verbosity, incremental, model, need_functions, interactive, done;
  int saved, savedch;
  int last_end_of_line_ycoo;
  int nprefix;
  int var_binding;
  int sorted_var;
  const char *expecting_body;
  char *error;
  unsigned char cc[256];
  FILE *infile;
  char *infile_name;
  FILE *outfile;
  BtorCharStack *prefix, token;
  BoolectorNodePtrStack outputs, inputs;
  BtorUIntStack outputs_trail, inputs_trail;
  BtorSMT2ItemStack work;
  BtorSMT2Coo coo, lastcoo, nextcoo, perrcoo;
  BtorSMT2Node *last_node;
  BtorParseResult *res;
#ifdef BTOR_USE_CLONE_SCOPES
  BtorPtrStack btor_scopes;
#endif
  BoolectorNodePtrStack assumptions;
  BtorUIntStack assumptions_trail;
  unsigned num_scopes;
  unsigned cur_scope_num_terms;
  struct
  {
    unsigned size, count;
    BtorSMT2Node **table;
  } symbol;
  struct
  {
    int all, set_logic, asserts, check_sat, exits, model;
  } commands;

  /* SMT2 options */
  bool print_success;
} BtorSMT2Parser;

static int
btor_xcoo_smt2 (BtorSMT2Parser *parser)
{
  return parser->perrcoo.x ? parser->perrcoo.x : parser->coo.x;
}

static int
btor_ycoo_smt2 (BtorSMT2Parser *parser)
{
  return parser->perrcoo.x ? parser->perrcoo.y : parser->coo.y;
}

static char *
btor_perr_smt2 (BtorSMT2Parser *parser, const char *fmt, ...)
{
  size_t bytes;
  va_list ap;
  if (!parser->error)
  {
    va_start (ap, fmt);
    bytes = btor_parse_error_message_length (parser->infile_name, fmt, ap);
    va_end (ap);
    va_start (ap, fmt);
    parser->error = btor_parse_error_message (parser->mem,
                                              parser->infile_name,
                                              btor_xcoo_smt2 (parser),
                                              btor_ycoo_smt2 (parser),
                                              fmt,
                                              ap,
                                              bytes);
    va_end (ap);
  }
  return parser->error;
}

static void
btor_savech_smt2 (BtorSMT2Parser *parser, char ch)
{
  assert (!parser->saved);
  parser->saved   = 1;
  parser->savedch = ch;
  if (ch == '\n')
  {
    assert (parser->nextcoo.x > 1);
    parser->nextcoo.x--;
    parser->nextcoo.y = parser->last_end_of_line_ycoo;
  }
  else
  {
    assert (parser->nextcoo.y > 1);
    parser->nextcoo.y--;
  }
}

static char *
btor_cerr_smt2 (BtorSMT2Parser *parser, const char *p, int ch, const char *s)
{
  const char *d, *n;

  if (!parser->saved) btor_savech_smt2 (parser, ch);
  parser->perrcoo = parser->nextcoo;

  if (ch == EOF)
    return btor_perr_smt2 (
        parser, "%s end-of-file%s%s", p, (s ? " " : ""), (s ? s : ""));
  if (isprint (ch) && ch != '\\')
    return btor_perr_smt2 (
        parser, "%s character '%c'%s%s", p, ch, (s ? " " : ""), (s ? s : ""));

  switch (ch)
  {
    case '\\':
      n = "backslash";
      d = "\\\\";
      break;
    case '\n':
      n = "new line";
      d = "\\n";
      break;
    case '\t':
      n = "horizontal tabulator";
      d = "\\t";
      break;
    case '\r':
      n = "carriage return";
      d = "\\r";
      break;
    default:
      n = "character";
      d = 0;
      break;
  }

  if (d)
    return btor_perr_smt2 (
        parser, "%s %s '%s'%s%s", p, n, d, (s ? " " : ""), (s ? s : ""));

  return btor_perr_smt2 (parser,
                         "%s (non-printable) character (code %d)%s%s",
                         p,
                         ch,
                         (s ? " " : ""),
                         (s ? s : ""));
}

static unsigned btor_primes_smt2[] = {
    1000000007u, 2000000011u, 3000000019u, 4000000007u};

#define BTOR_NPRIMES_SMT2 (sizeof btor_primes_smt2 / sizeof *btor_primes_smt2)

static unsigned
btor_hash_name_smt2 (BtorSMT2Parser *parser, const char *name)
{
  unsigned res = 0, i = 0;
  unsigned char ch;
  const char *p;
  for (p = name; (ch = *p); p++)
  {
    res += ch;
    res *= btor_primes_smt2[i++];
    if (i == BTOR_NPRIMES_SMT2) i = 0;
  }
  return res & (parser->symbol.size - 1);
}

static BtorSMT2Node **
btor_symbol_position_smt2 (BtorSMT2Parser *parser, const char *name)
{
  unsigned h = btor_hash_name_smt2 (parser, name);
  BtorSMT2Node **p, *s;
  for (p = parser->symbol.table + h; (s = *p) && strcmp (s->name, name);
       p = &s->next)
    ;
  return p;
}

static int
btor_nextch_smt2 (BtorSMT2Parser *parser)
{
  int res;
  if (parser->saved)
    res = parser->savedch, parser->saved = 0;
  else if (parser->prefix
           && parser->nprefix < BTOR_COUNT_STACK (*parser->prefix))
    res = parser->prefix->start[parser->nprefix++];
  else
    res = getc (parser->infile);
  if (res == '\n')
  {
    parser->nextcoo.x++;
    assert (parser->nextcoo.x > 0);
    parser->last_end_of_line_ycoo = parser->nextcoo.y;
    parser->nextcoo.y             = 1;
  }
  else
    parser->nextcoo.y++, assert (parser->nextcoo.y > 0);
  return res;
}

static void
btor_enlarge_symbol_table_smt2 (BtorSMT2Parser *parser)
{
  unsigned old_size        = parser->symbol.size;
  unsigned new_size        = old_size ? 2 * old_size : 1;
  BtorSMT2Node **old_table = parser->symbol.table, *p, *next, **q;
  unsigned h, i;
  BTOR_NEWN (parser->mem, parser->symbol.table, new_size);
  BTOR_CLRN (parser->symbol.table, new_size);
  parser->symbol.size = new_size;
  for (i = 0; i < old_size; i++)
    for (p = old_table[i]; p; p = next)
    {
      next    = p->next;
      h       = btor_hash_name_smt2 (parser, p->name);
      p->next = *(q = parser->symbol.table + h);
      *q      = p;
    }
  BTOR_DELETEN (parser->mem, old_table, old_size);
}

static void
btor_insert_symbol_smt2 (BtorSMT2Parser *parser, BtorSMT2Node *symbol)
{
  BtorSMT2Node **p;
  if (parser->symbol.size <= parser->symbol.count)
    btor_enlarge_symbol_table_smt2 (parser);
  p = btor_symbol_position_smt2 (parser, symbol->name);
  assert (!*p);
  *p = symbol;
  parser->symbol.count++;
  assert (parser->symbol.count > 0);
}

static BtorSMT2Node *
btor_find_symbol_smt2 (BtorSMT2Parser *parser, const char *name)
{
  return *btor_symbol_position_smt2 (parser, name);
}

static BtorSMT2Node *
btor_new_node_smt2 (BtorSMT2Parser *parser, BtorSMT2Tag tag)
{
  BtorSMT2Node *res;
  BTOR_NEW (parser->mem, res);
  BTOR_CLR (res);
  res->tag = tag;
#ifdef BTOR_USE_CLONE_SCOPES
  res->scope_level = BTOR_COUNT_STACK (parser->btor_scopes);
#else
  res->scope_level = BTOR_COUNT_STACK (parser->assumptions_trail);
#endif
  return res;
}

static void
btor_release_symbol_smt2 (BtorSMT2Parser *parser, BtorSMT2Node *symbol)
{
  assert (symbol->tag != BTOR_PARENT_TAG_SMT2);
  if (symbol->exp) boolector_release (parser->btor, symbol->exp);
  btor_freestr (parser->mem, symbol->name);
  BTOR_DELETE (parser->mem, symbol);
}

static void
btor_remove_symbol_smt2 (BtorSMT2Parser *parser, BtorSMT2Node *symbol)
{
  BtorSMT2Node **p;
  p = btor_symbol_position_smt2 (parser, symbol->name);
  assert (*p == symbol);
  *p = symbol->next;
  btor_release_symbol_smt2 (parser, symbol);
  assert (parser->symbol.count > 0);
  parser->symbol.count--;
}

static void
btor_release_symbols_smt2 (BtorSMT2Parser *parser)
{
  BtorSMT2Node *p, *next;
  unsigned i;
  for (i = 0; i < parser->symbol.size; i++)
    for (p = parser->symbol.table[i]; p; p = next)
      next = p->next, btor_release_symbol_smt2 (parser, p);
  BTOR_DELETEN (parser->mem, parser->symbol.table, parser->symbol.size);
}

static void
btor_release_item_smt2 (BtorSMT2Parser *parser, BtorSMT2Item *item)
{
  if (item->tag == BTOR_EXP_TAG_SMT2)
  {
    boolector_release (parser->btor, item->exp);
  }
  else if (item->tag & BTOR_CONSTANT_TAG_CLASS_SMT2)
    btor_freestr (parser->mem, item->str);
}

static unsigned
get_current_formula_size (BtorSMT2Parser *parser)
{
  return parser->btor->bv_vars->count + parser->btor->ufs->count
         + parser->btor->nodes_unique_table.num_elements;
}

static void
open_new_scope (BtorSMT2Parser *parser)
{
  double start;
  start = btor_time_stamp ();

  parser->num_scopes++;
  BTOR_PUSH_STACK (parser->mem,
                   parser->assumptions_trail,
                   BTOR_COUNT_STACK (parser->assumptions));
  BTOR_PUSH_STACK (
      parser->mem, parser->inputs_trail, BTOR_COUNT_STACK (parser->inputs));
  parser->cur_scope_num_terms = get_current_formula_size (parser);

  BTOR_MSG (parser->btor->msg,
            2,
            "opened new scope at level %d in %.3f seconds",
            BTOR_COUNT_STACK (parser->assumptions_trail) - 1,
            btor_time_stamp () - start);
}

static void
close_current_scope (BtorSMT2Parser *parser)
{
  assert (!BTOR_EMPTY_STACK (parser->assumptions_trail));

  double start;
  unsigned i, offset, scope_level;
  BtorSMT2Node *node, *next;

  start       = btor_time_stamp ();
  scope_level = BTOR_COUNT_STACK (parser->assumptions_trail);
  offset      = BTOR_POP_STACK (parser->assumptions_trail);
  while (BTOR_COUNT_STACK (parser->assumptions) > offset)
    boolector_release (parser->btor, BTOR_POP_STACK (parser->assumptions));

  /* delete symbols from current scope */
  for (i = 0; i < parser->symbol.size; i++)
  {
    node = parser->symbol.table[i];
    while (node)
    {
      next = node->next;
      if (node->scope_level == scope_level)
        btor_remove_symbol_smt2 (parser, node);
      node = next;
    }
  }

  /* delete inputs added in current scope */
  offset = BTOR_POP_STACK (parser->inputs_trail);
  assert (offset <= BTOR_COUNT_STACK (parser->inputs));
  while (BTOR_COUNT_STACK (parser->inputs) > offset)
    boolector_release (parser->btor, BTOR_POP_STACK (parser->inputs));

  BTOR_MSG (parser->btor->msg,
            2,
            "closed scope at level %d in %.3f seconds",
            BTOR_COUNT_STACK (parser->assumptions_trail),
            btor_time_stamp () - start);
}

static char *
create_symbol_current_scope (BtorSMT2Parser *parser, char *symbol)
{
  char *symb;
  size_t len;
  if (!BTOR_EMPTY_STACK (parser->assumptions_trail))
  {
    len = strlen (symbol) + 1;
    len += strlen ("BTOR@");
    len += btor_num_digits_util (parser->num_scopes);
    BTOR_CNEWN (parser->mem, symb, len);
    sprintf (symb, "BTOR@%u%s", parser->num_scopes, symbol);
  }
  else
    symb = btor_strdup (parser->mem, symbol);
  return symb;
}

#ifdef BTOR_USE_CLONE_SCOPES
static Btor *
get_current_btor_scope (BtorSMT2Parser *parser)
{
  assert (!BTOR_EMPTY_STACK (parser->btor_scopes));
  return BTOR_TOP_STACK (parser->btor_scopes);
}

static void
open_new_btor_scope (BtorSMT2Parser *parser)
{
  double start;
  unsigned i;
  Btor *scope;
  BtorSMT2Node *node;

  start = btor_time_stamp ();
  /* create new boolector instance (new scope) */
  scope = boolector_clone (get_current_btor_scope (parser));
  //  boolector_set_opt (scope, "auto_cleanup", 1);
  BTOR_PUSH_STACK (parser->mem, parser->btor_scopes, scope);
  BTOR_PUSH_STACK (
      parser->mem, parser->outputs_trail, BTOR_COUNT_STACK (parser->outputs));
  BTOR_PUSH_STACK (
      parser->mem, parser->inputs_trail, BTOR_COUNT_STACK (parser->inputs));

  /* work stack is always empty if a new scope is opened */
  assert (BTOR_EMPTY_STACK (parser->work));

  /* update expressions in symbol table to match current boolector instance */
  for (i = 0; i < parser->symbol.size; i++)
    for (node = parser->symbol.table[i]; node; node = node->next)
    {
      if (!node->exp) continue;
      assert (node->scope_level < BTOR_COUNT_STACK (parser->btor_scopes));
      node->exp = boolector_match_node (scope, node->exp);
      assert (node->exp);
      boolector_release (scope, node->exp);
    }
  BTOR_MSG (parser->btor->msg,
            2,
            "opened new scope at level %d in %.3f seconds",
            BTOR_COUNT_STACK (parser->btor_scopes) - 1,
            btor_time_stamp () - start);
  parser->btor = scope;
}

static void
close_current_btor_scope (BtorSMT2Parser *parser)
{
  assert (BTOR_COUNT_STACK (parser->btor_scopes) > 1);

  double start;
  unsigned i, scope_level, offset;
  Btor *scope;
  BtorSMT2Node *node, *next;
  BtorSMT2Item item;

  start = btor_time_stamp ();
  /* restore previous boolector instance (scope) */
  scope_level = BTOR_COUNT_STACK (parser->btor_scopes);
  /* pop current scope */
  (void) BTOR_POP_STACK (parser->btor_scopes);
  scope = get_current_btor_scope (parser);

  /* in case of an error we have to delete all items on the work stack */
  assert (parser->error || BTOR_EMPTY_STACK (parser->work));
  while (!BTOR_EMPTY_STACK (parser->work))
  {
    item = BTOR_POP_STACK (parser->work);
    btor_release_item_smt2 (parser, &item);
  }

  /* reset outputs added in current scope */
  offset = BTOR_POP_STACK (parser->outputs_trail);
  assert (offset <= BTOR_COUNT_STACK (parser->outputs));
  parser->outputs.top = parser->outputs.start + offset;
  /* reset inputs added in current scope */
  offset = BTOR_POP_STACK (parser->inputs_trail);
  assert (offset <= BTOR_COUNT_STACK (parser->inputs));
  parser->inputs.top = parser->inputs.start + offset;

  /* restore expressions in symbol table to match current boolector instance */
  for (i = 0; i < parser->symbol.size; i++)
  {
    node = parser->symbol.table[i];
    while (node)
    {
      next = node->next;
      if (node->scope_level == scope_level)
        btor_remove_symbol_smt2 (parser, node);
      else if (node->exp)
      {
        node->exp = boolector_match_node (scope, node->exp);
        assert (node->exp);
        boolector_release (scope, node->exp);
      }
      node = next;
    }
  }
  boolector_delete (parser->btor);
  parser->btor = scope;
  BTOR_MSG (parser->btor->msg,
            2,
            "closed scope at level %d in %.3f seconds",
            BTOR_COUNT_STACK (parser->btor_scopes),
            btor_time_stamp () - start);
}
#endif

static void
btor_init_char_classes_smt2 (BtorSMT2Parser *parser)
{
  unsigned char *cc = parser->cc;
  const char *p;

  BTOR_CLRN (cc, 256);

  for (p = btor_decimal_digits_smt2; *p; p++)
    cc[(unsigned char) *p] |= BTOR_DECIMAL_DIGIT_CHAR_CLASS_SMT2;

  for (p = btor_hexadecimal_digits_smt2; *p; p++)
    cc[(unsigned char) *p] |= BTOR_HEXADECIMAL_DIGIT_CHAR_CLASS_SMT2;

  for (p = btor_printable_ascii_chars_smt2; *p; p++)
    cc[(unsigned char) *p] |= BTOR_STRING_CHAR_CLASS_SMT2;

  for (p = btor_letters_smt2; *p; p++)
    cc[(unsigned char) *p] |= BTOR_SYMBOL_CHAR_CLASS_SMT2;
  for (p = btor_decimal_digits_smt2; *p; p++)
    cc[(unsigned char) *p] |= BTOR_SYMBOL_CHAR_CLASS_SMT2;
  for (p = btor_extra_symbol_chars_smt2; *p; p++)
    cc[(unsigned char) *p] |= BTOR_SYMBOL_CHAR_CLASS_SMT2;

  for (p = btor_printable_ascii_chars_smt2; *p; p++)
    if (*p != '\\' && *p != '|')
      cc[(unsigned char) *p] |= BTOR_QUOTED_SYMBOL_CHAR_CLASS_SMT2;

  for (p = btor_letters_smt2; *p; p++)
    cc[(unsigned char) *p] |= BTOR_KEYWORD_CHAR_CLASS_SMT2;
  for (p = btor_decimal_digits_smt2; *p; p++)
    cc[(unsigned char) *p] |= BTOR_KEYWORD_CHAR_CLASS_SMT2;
  for (p = btor_extra_keyword_chars_smt2; *p; p++)
    cc[(unsigned char) *p] |= BTOR_KEYWORD_CHAR_CLASS_SMT2;
}

#define INSERT(STR, TAG)                                     \
  do                                                         \
  {                                                          \
    BtorSMT2Node *NODE = btor_new_node_smt2 (parser, (TAG)); \
    NODE->name         = btor_strdup (parser->mem, (STR));   \
    btor_insert_symbol_smt2 (parser, NODE);                  \
  } while (0)

static void
btor_insert_keywords_smt2 (BtorSMT2Parser *parser)
{
  INSERT (":all-statistics", BTOR_ALL_STATISTICS_TAG_SMT2);
  INSERT (":authors", BTOR_AUTHORS_TAG_SMT2);
  INSERT (":axioms", BTOR_AXIOMS_TAG_SMT2);
  INSERT (":chainable", BTOR_CHAINABLE_TAG_SMT2);
  INSERT (":definition", BTOR_DEFINITION_TAG_SMT2);
  INSERT (":diagnostic-output-channel", BTOR_DIAG_OUTPUT_CHANNEL_TAG_SMT2);
  INSERT (":error-behavior", BTOR_ERROR_BEHAVIOR_TAG_SMT2);
  INSERT (":expand-definitions", BTOR_EXPAND_DEFINITIONS_TAG_SMT2);
  INSERT (":extensions", BTOR_EXTENSIONS_TAG_SMT2);
  INSERT (":funs", BTOR_FUNS_TAG_SMT2);
  INSERT (":funs-description", BTOR_FUNS_DESCRIPTION_TAG_SMT2);
  INSERT (":interactive-mode", BTOR_INTERACTIVE_MODE_TAG_SMT2);
  INSERT (":language", BTOR_LANGUAGE_TAG_SMT2);
  INSERT (":left-assoc", BTOR_LEFT_ASSOC_TAG_SMT2);
  INSERT (":name", BTOR_NAME_TAG_SMT2);
  INSERT (":named", BTOR_NAMED_TAG_SMT2);
  INSERT (":notes", BTOR_NOTES_TAG_SMT2);
  INSERT (":print-success", BTOR_PRINT_SUCCESS_TAG_SMT2);
  INSERT (":produce-assignments", BTOR_PRODUCE_ASSIGNMENTS_TAG_SMT2);
  INSERT (":produce-models", BTOR_PRODUCE_MODELS_TAG_SMT2);
  INSERT (":produce-proofs", BTOR_PRODUCE_PROOFS_TAG_SMT2);
  INSERT (":produce-unsat-cores", BTOR_PRODUCE_UNSAT_CORES_TAG_SMT2);
  INSERT (":random-seed", BTOR_RANDOM_SEED_TAG_SMT2);
  INSERT (":reason-unknown", BTOR_REASON_UNKNOWN_TAG_SMT2);
  INSERT (":regular-output-channel", BTOR_REGULAR_OUTPUT_CHANNEL_TAG_SMT2);
  INSERT (":right-assoc", BTOR_RIGHT_ASSOC_TAG_SMT2);
  INSERT (":sorts", BTOR_SORTS_TAG_SMT2);
  INSERT (":sorts-description", BTOR_SORTS_DESCRIPTION_TAG_SMT2);
  INSERT (":status", BTOR_STATUS_TAG_SMT2);
  INSERT (":theories", BTOR_THEORIES_TAG_SMT2);
  INSERT (":values", BTOR_VALUES_TAG_SMT2);
  INSERT (":verbosity", BTOR_VERBOSITY_TAG_SMT2);
  INSERT (":version", BTOR_VERSION_TAG_SMT2);
  /* we define Boolector options as keywords, too */
  INSERT (":model-gen", BTOR_OPT_MODEL_GEN_TAG_SMT2);
  INSERT (":incremental", BTOR_OPT_INCREMENTAL_TAG_SMT2);
  INSERT (":input-format", BTOR_OPT_INPUT_FORMAT_TAG_SMT2);
  INSERT (":output-number-format", BTOR_OPT_OUTPUT_NUMBER_FORMAT_TAG_SMT2);
  INSERT (":output-format", BTOR_OPT_OUTPUT_FORMAT_TAG_SMT2);
  INSERT (":rewrite-level", BTOR_OPT_REWRITE_LEVEL_TAG_SMT2);
  INSERT (":beta-reduce-all", BTOR_OPT_BETA_REDUCE_ALL_TAG_SMT2);
  INSERT (":dual-prop", BTOR_OPT_DUAL_PROP_TAG_SMT2);
  INSERT (":just", BTOR_OPT_JUST_TAG_SMT2);
#ifndef BTOR_DO_NOT_OPTIMIZE_UNCONSTRAINED
  INSERT (":ucopt", BTOR_OPT_UCOPT_TAG_SMT2);
#endif
  INSERT (":auto-cleanup", BTOR_OPT_AUTO_CLEANUP_TAG_SMT2);
  INSERT (":pretty-print", BTOR_OPT_PRETTY_PRINT_TAG_SMT2);
  INSERT (":loglevel", BTOR_OPT_LOGLEVEL_TAG_SMT2);
  INSERT (":lazy-synthesize", BTOR_OPT_LAZY_SYNTHESIZE_TAG_SMT2);
  INSERT (":eliminate-slices", BTOR_OPT_ELIMINATE_SLICES_TAG_SMT2);
}

static void
btor_insert_reserved_words_smt2 (BtorSMT2Parser *parser)
{
  INSERT ("!", BTOR_BANG_TAG_SMT2);
  INSERT ("_", BTOR_UNDERSCORE_TAG_SMT2);
  INSERT ("as", BTOR_AS_TAG_SMT2);
  INSERT ("DECIMAL", BTOR_DECIMAL_RESERVED_WORD_TAG_SMT2);
  INSERT ("exists", BTOR_EXISTS_TAG_SMT2);
  INSERT ("forall", BTOR_FORALL_TAG_SMT2);
  INSERT ("let", BTOR_LET_TAG_SMT2);
  INSERT ("par", BTOR_PAR_TAG_SMT2);
  INSERT ("STRING", BTOR_STRING_RESERVED_WORD_TAG_SMT2);
}

static void
btor_insert_commands_smt2 (BtorSMT2Parser *parser)
{
  INSERT ("assert", BTOR_ASSERT_TAG_SMT2);
  INSERT ("check-sat", BTOR_CHECK_SAT_TAG_SMT2);
  INSERT ("declare-sort", BTOR_DECLARE_SORT_TAG_SMT2);
  INSERT ("declare-fun", BTOR_DECLARE_FUN_TAG_SMT2);
  INSERT ("define-sort", BTOR_DEFINE_SORT_TAG_SMT2);
  INSERT ("define-fun", BTOR_DEFINE_FUN_TAG_SMT2);
  INSERT ("exit", BTOR_EXIT_TAG_SMT2);
  INSERT ("get-model", BTOR_GET_MODEL_TAG_SMT2);
  INSERT ("get-assertions", BTOR_GET_ASSERTIONS_TAG_SMT2);
  INSERT ("get-assignment", BTOR_GET_ASSIGNMENT_TAG_SMT2);
  INSERT ("get-info", BTOR_GET_INFO_TAG_SMT2);
  INSERT ("get-option", BTOR_GET_OPTION_TAG_SMT2);
  INSERT ("get-proof", BTOR_GET_PROOF_TAG_SMT2);
  INSERT ("get-unsat-core", BTOR_GET_UNSAT_CORE_TAG_SMT2);
  INSERT ("get-value", BTOR_GET_VALUE_TAG_SMT2);
  INSERT ("model", BTOR_MODEL_TAG_SMT2);
  INSERT ("pop", BTOR_POP_TAG_SMT2);
  INSERT ("push", BTOR_PUSH_TAG_SMT2);
  INSERT ("set-logic", BTOR_SET_LOGIC_TAG_SMT2);
  INSERT ("set-info", BTOR_SET_INFO_TAG_SMT2);
  INSERT ("set-option", BTOR_SET_OPTION_TAG_SMT2);
}

static void
btor_insert_core_symbols_smt2 (BtorSMT2Parser *parser)
{
  INSERT ("Bool", BTOR_BOOL_TAG_SMT2);
  INSERT ("true", BTOR_TRUE_TAG_SMT2);
  INSERT ("false", BTOR_FALSE_TAG_SMT2);
  INSERT ("not", BTOR_NOT_TAG_SMT2);
  INSERT ("=>", BTOR_IMPLIES_TAG_SMT2);
  INSERT ("and", BTOR_AND_TAG_SMT2);
  INSERT ("or", BTOR_OR_TAG_SMT2);
  INSERT ("xor", BTOR_XOR_TAG_SMT2);
  INSERT ("=", BTOR_EQUAL_TAG_SMT2);
  INSERT ("distinct", BTOR_DISTINCT_TAG_SMT2);
  INSERT ("ite", BTOR_ITE_TAG_SMT2);
}

static void
btor_insert_array_symbols_smt2 (BtorSMT2Parser *parser)
{
  INSERT ("Array", BTOR_ARRAY_TAG_SMT2);
  INSERT ("select", BTOR_SELECT_TAG_SMT2);
  INSERT ("store", BTOR_STORE_TAG_SMT2);
}

static void
btor_insert_bitvec_symbols_smt2 (BtorSMT2Parser *parser)
{
  INSERT ("BitVec", BTOR_BITVEC_TAG_SMT2);
  INSERT ("concat", BTOR_CONCAT_TAG_SMT2);
  INSERT ("extract", BTOR_EXTRACT_TAG_SMT2);
  INSERT ("bvnot", BTOR_BVNOT_TAG_SMT2);
  INSERT ("bvneg", BTOR_BVNEG_TAG_SMT2);
  INSERT ("bvand", BTOR_BVAND_TAG_SMT2);
  INSERT ("bvor", BTOR_BVOR_TAG_SMT2);
  INSERT ("bvadd", BTOR_BVADD_TAG_SMT2);
  INSERT ("bvmul", BTOR_BVMUL_TAG_SMT2);
  INSERT ("bvudiv", BTOR_BVUDIV_TAG_SMT2);
  INSERT ("bvurem", BTOR_BVUREM_TAG_SMT2);
  INSERT ("bvshl", BTOR_BVSHL_TAG_SMT2);
  INSERT ("bvlshr", BTOR_BVLSHR_TAG_SMT2);
  INSERT ("bvult", BTOR_BVULT_TAG_SMT2);
  INSERT ("bvnand", BTOR_BVNAND_TAG_SMT2);
  INSERT ("bvnor", BTOR_BVNOR_TAG_SMT2);
  INSERT ("bvxor", BTOR_BVXOR_TAG_SMT2);
  INSERT ("bvxnor", BTOR_BVXNOR_TAG_SMT2);
  INSERT ("bvcomp", BTOR_BVCOMP_TAG_SMT2);
  INSERT ("bvsub", BTOR_BVSUB_TAG_SMT2);
  INSERT ("bvsdiv", BTOR_BVSDIV_TAG_SMT2);
  INSERT ("bvsrem", BTOR_BVSREM_TAG_SMT2);
  INSERT ("bvsmod", BTOR_BVSMOD_TAG_SMT2);
  INSERT ("bvashr", BTOR_BVASHR_TAG_SMT2);
  INSERT ("repeat", BTOR_REPEAT_TAG_SMT2);
  INSERT ("zero_extend", BTOR_ZERO_EXTEND_TAG_SMT2);
  INSERT ("sign_extend", BTOR_SIGN_EXTEND_TAG_SMT2);
  INSERT ("rotate_left", BTOR_ROTATE_LEFT_TAG_SMT2);
  INSERT ("rotate_right", BTOR_ROTATE_RIGHT_TAG_SMT2);
  INSERT ("bvule", BTOR_BVULE_TAG_SMT2);
  INSERT ("bvugt", BTOR_BVUGT_TAG_SMT2);
  INSERT ("bvuge", BTOR_BVUGE_TAG_SMT2);
  INSERT ("bvslt", BTOR_BVSLT_TAG_SMT2);
  INSERT ("bvsle", BTOR_BVSLE_TAG_SMT2);
  INSERT ("bvsgt", BTOR_BVSGT_TAG_SMT2);
  INSERT ("bvsge", BTOR_BVSGE_TAG_SMT2);
  /* Z3 extensions */
  INSERT ("bvredor", BTOR_BVREDOR_TAG_SMT2);
  INSERT ("bvredand", BTOR_BVREDAND_TAG_SMT2);
  INSERT ("ext_rotate_left", BTOR_EXT_ROTATE_LEFT_TAG_SMT2);
  INSERT ("ext_rotate_right", BTOR_EXT_ROTATE_RIGHT_TAG_SMT2);
}

static void
btor_insert_logics_smt2 (BtorSMT2Parser *parser)
{
  INSERT ("AUFLIA", BTOR_AUFLIA_TAG_SMT2);
  INSERT ("AUFLIRA", BTOR_AUFLIRA_TAG_SMT2);
  INSERT ("AUFNIRA", BTOR_AUFNIRA_TAG_SMT2);
  INSERT ("LRA", BTOR_LRA_TAG_SMT2);
  INSERT ("QF_ABV", BTOR_QF_ABV_TAG_SMT2);
  INSERT ("QF_AUFBV", BTOR_QF_AUFBV_TAG_SMT2);
  INSERT ("QF_AUFLIA", BTOR_QF_AUFLIA_TAG_SMT2);
  INSERT ("QF_AX", BTOR_QF_AX_TAG_SMT2);
  INSERT ("QF_BV", BTOR_QF_BV_TAG_SMT2);
  INSERT ("QF_IDL", BTOR_QF_IDL_TAG_SMT2);
  INSERT ("QF_LIA", BTOR_QF_LIA_TAG_SMT2);
  INSERT ("QF_LRA", BTOR_QF_LRA_TAG_SMT2);
  INSERT ("QF_NIA", BTOR_QF_NIA_TAG_SMT2);
  INSERT ("QF_NRA", BTOR_QF_NRA_TAG_SMT2);
  INSERT ("QF_RDL", BTOR_QF_RDL_TAG_SMT2);
  INSERT ("QF_UF", BTOR_QF_UF_TAG_SMT2);
  INSERT ("QF_UFBV", BTOR_QF_UFBV_TAG_SMT2);
  INSERT ("QF_UFIDL", BTOR_QF_UFIDL_TAG_SMT2);
  INSERT ("QF_UFLIA", BTOR_QF_UFLIA_TAG_SMT2);
  INSERT ("QF_UFLRA", BTOR_QF_UFLRA_TAG_SMT2);
  INSERT ("QF_UFNRA", BTOR_QF_UFNRA_TAG_SMT2);
  INSERT ("UFLRA", BTOR_UFLRA_TAG_SMT2);
  INSERT ("UFNIA", BTOR_UFNIA_TAG_SMT2);
  INSERT ("BV", BTOR_BV_TAG_SMT2);
}

static BtorSMT2Parser *
btor_new_smt2_parser (Btor *btor, BtorParseOpt *opts)
{
  BtorSMT2Parser *res;
  BtorMemMgr *mem = btor_new_mem_mgr ();
  BTOR_NEW (mem, res);
  BTOR_CLR (res);
  res->verbosity     = opts->verbosity;
  res->incremental   = opts->incremental;
  res->interactive   = opts->interactive;
  res->model         = opts->need_model;
  res->done          = 0;
  res->btor          = btor;
  res->mem           = mem;
  res->num_scopes    = 0;
  res->print_success = false;

#ifdef BTOR_USE_CLONE_SCOPES
  BTOR_INIT_STACK (res->btor_scopes);
  BTOR_PUSH_STACK (mem, res->btor_scopes, btor);
#endif
  BTOR_INIT_STACK (res->outputs_trail);
  BTOR_INIT_STACK (res->inputs_trail);

  BTOR_INIT_STACK (res->assumptions);
  BTOR_INIT_STACK (res->assumptions_trail);

  btor_init_char_classes_smt2 (res);

  btor_insert_keywords_smt2 (res);
  btor_insert_reserved_words_smt2 (res);
  btor_insert_commands_smt2 (res);
  btor_insert_core_symbols_smt2 (res);
  btor_insert_array_symbols_smt2 (res);
  btor_insert_bitvec_symbols_smt2 (res);
  btor_insert_logics_smt2 (res);

  return res;
}

static void
btor_release_work_smt2 (BtorSMT2Parser *parser)
{
  BtorSMT2Item item;
  while (!BTOR_EMPTY_STACK (parser->work))
  {
    item = BTOR_POP_STACK (parser->work);
    btor_release_item_smt2 (parser, &item);
  }
  BTOR_RELEASE_STACK (parser->mem, parser->work);
}

static void
btor_delete_smt2_parser (BtorSMT2Parser *parser)
{
  BtorMemMgr *mem = parser->mem;

#ifdef BTOR_USE_CLONE_SCOPES
  while (BTOR_COUNT_STACK (parser->btor_scopes) > 1)
    close_current_btor_scope (parser);
#endif

  while (!BTOR_EMPTY_STACK (parser->assumptions_trail))
    close_current_scope (parser);

  btor_release_symbols_smt2 (parser);
  btor_release_work_smt2 (parser);

  if (parser->infile_name) btor_freestr (mem, parser->infile_name);
  if (parser->error) btor_freestr (mem, parser->error);

  while (!BTOR_EMPTY_STACK (parser->inputs))
    boolector_release (parser->btor, BTOR_POP_STACK (parser->inputs));
  BTOR_RELEASE_STACK (mem, parser->inputs);

  while (!BTOR_EMPTY_STACK (parser->outputs))
    boolector_release (parser->btor, BTOR_POP_STACK (parser->outputs));
  BTOR_RELEASE_STACK (mem, parser->outputs);

  BTOR_RELEASE_STACK (mem, parser->outputs_trail);
  BTOR_RELEASE_STACK (mem, parser->inputs_trail);
#ifdef BTOR_USE_CLONE_SCOPES
  BTOR_RELEASE_STACK (mem, parser->btor_scopes);
#endif
  BTOR_RELEASE_STACK (mem, parser->assumptions);
  BTOR_RELEASE_STACK (mem, parser->assumptions_trail);
  BTOR_RELEASE_STACK (mem, parser->token);

  BTOR_DELETE (mem, parser);
  btor_delete_mem_mgr (mem);
}

static int
btor_isspace_smt2 (int ch)
{
  return ch == ' ' || ch == '\t' || ch == '\r' || ch == '\n';
}

static unsigned
btor_cc_smt2 (BtorSMT2Parser *parser, int ch)
{
  if (ch < 0 || ch >= 256) return 0;
  return parser->cc[(unsigned char) ch];
}

static void
btor_pushch_smt2 (BtorSMT2Parser *parser, int ch)
{
  assert (ch != EOF);
  BTOR_PUSH_STACK (parser->mem, parser->token, ch);
}

static int
btor_read_token_aux_smt2 (BtorSMT2Parser *parser)
{
  BtorSMT2Node *node;
  unsigned char cc;
  int ch;
  assert (!BTOR_INVALID_TAG_SMT2);  // error code:          0
  BTOR_RESET_STACK (parser->token);
  parser->last_node = 0;
RESTART:
  do
  {
    parser->coo = parser->nextcoo;
    if ((ch = btor_nextch_smt2 (parser)) == EOF)
    {
      assert (EOF < 0);
      return EOF;  // end of tokens:       EOF
    }
  } while (btor_isspace_smt2 (ch));
  if (ch == ';')
  {
    while ((ch = btor_nextch_smt2 (parser)) != '\n')
      if (ch == EOF)
      {
        assert (!BTOR_INVALID_TAG_SMT2);
        return !btor_perr_smt2 (parser, "unexpected end-of-file in comment");
      }
    goto RESTART;
  }
  cc = btor_cc_smt2 (parser, ch);
  if (ch == '(')
  {
    btor_pushch_smt2 (parser, '(');
    btor_pushch_smt2 (parser, 0);
    return BTOR_LPAR_TAG_SMT2;
  }
  if (ch == ')')
  {
    btor_pushch_smt2 (parser, ')');
    btor_pushch_smt2 (parser, 0);
    return BTOR_RPAR_TAG_SMT2;
  }
  if (ch == '#')
  {
    btor_pushch_smt2 (parser, '#');
    if ((ch = btor_nextch_smt2 (parser)) == EOF)
      return !btor_perr_smt2 (parser, "unexpected end-of-file after '#'");
    if (ch == 'b')
    {
      btor_pushch_smt2 (parser, 'b');
      if ((ch = btor_nextch_smt2 (parser)) == EOF)
        return !btor_perr_smt2 (parser, "unexpected end-of-file after '#b'");
      if (ch != '0' && ch != '1')
        return !btor_perr_smt2 (parser, "expected '0' or '1' after '#b'");
      btor_pushch_smt2 (parser, ch);
      for (;;)
      {
        ch = btor_nextch_smt2 (parser);
        if (ch != '0' && ch != '1') break;
        btor_pushch_smt2 (parser, ch);
      }
      btor_savech_smt2 (parser, ch);
      btor_pushch_smt2 (parser, 0);
      return BTOR_BINARY_CONSTANT_TAG_SMT2;
    }
    else if (ch == 'x')
    {
      btor_pushch_smt2 (parser, 'x');
      if ((ch = btor_nextch_smt2 (parser)) == EOF)
        return !btor_perr_smt2 (parser, "unexpected end-of-file after '#x'");
      if (!(btor_cc_smt2 (parser, ch) & BTOR_HEXADECIMAL_DIGIT_CHAR_CLASS_SMT2))
        return !btor_perr_smt2 (parser,
                                "expected hexa-decimal digit after '#x'");
      btor_pushch_smt2 (parser, ch);
      for (;;)
      {
        ch = btor_nextch_smt2 (parser);
        if (!(btor_cc_smt2 (parser, ch)
              & BTOR_HEXADECIMAL_DIGIT_CHAR_CLASS_SMT2))
          break;
        btor_pushch_smt2 (parser, ch);
      }
      btor_savech_smt2 (parser, ch);
      btor_pushch_smt2 (parser, 0);
      return BTOR_HEXADECIMAL_CONSTANT_TAG_SMT2;
    }
    else
      return !btor_perr_smt2 (parser, "expected 'x' or 'b' after '#'");
  }
  else if (ch == '"')
  {
    btor_pushch_smt2 (parser, '"');
    for (;;)
    {
      if ((ch = btor_nextch_smt2 (parser)) == EOF)
        return !btor_cerr_smt2 (parser, "unexpected", ch, "in string");
      if (ch == '"')
      {
        btor_pushch_smt2 (parser, '"');
        btor_pushch_smt2 (parser, 0);
        return BTOR_STRING_CONSTANT_TAG_SMT2;
      }
      if (ch == '\\')
      {
        if ((ch = btor_nextch_smt2 (parser)) != '"' && ch != '\\')
          return !btor_cerr_smt2 (
              parser, "unexpected", ch, "after backslash '\\\\' in string");
      }
      else if (!(btor_cc_smt2 (parser, ch) & BTOR_STRING_CHAR_CLASS_SMT2))
      {
        // TODO unreachable?
        return !btor_cerr_smt2 (parser, "invalid", ch, "in string");
      }
      btor_pushch_smt2 (parser, ch);
    }
  }
  else if (ch == '|')
  {
    for (;;)
    {
      if ((ch = btor_nextch_smt2 (parser)) == EOF)
        return !btor_cerr_smt2 (parser, "unexpected", ch, "in quoted symbol");
      if (ch == '|')
      {
        btor_pushch_smt2 (parser, 0);
        if (!(node = btor_find_symbol_smt2 (parser, parser->token.start)))
        {
          node       = btor_new_node_smt2 (parser, BTOR_SYMBOL_TAG_SMT2);
          node->name = btor_strdup (parser->mem, parser->token.start);
          btor_insert_symbol_smt2 (parser, node);
        }
        parser->last_node = node;
        return BTOR_SYMBOL_TAG_SMT2;
      }
      if (!(btor_cc_smt2 (parser, ch) & BTOR_QUOTED_SYMBOL_CHAR_CLASS_SMT2))
        return !btor_cerr_smt2 (parser, "invalid", ch, "in quoted symbol");
      btor_pushch_smt2 (parser, ch);
    }
  }
  else if (ch == ':')
  {
    btor_pushch_smt2 (parser, ':');
    if ((ch = btor_nextch_smt2 (parser)) == EOF)
      return !btor_perr_smt2 (parser, "unexpected end-of-file after ':'");
    if (!(btor_cc_smt2 (parser, ch) & BTOR_KEYWORD_CHAR_CLASS_SMT2))
      return !btor_cerr_smt2 (parser, "unexpected", ch, "after ':'");
    btor_pushch_smt2 (parser, ch);
    while ((btor_cc_smt2 (parser, ch = btor_nextch_smt2 (parser))
            & BTOR_KEYWORD_CHAR_CLASS_SMT2))
    {
      assert (ch != EOF);
      btor_pushch_smt2 (parser, ch);
    }
    btor_savech_smt2 (parser, ch);
    btor_pushch_smt2 (parser, 0);
    if (!(node = btor_find_symbol_smt2 (parser, parser->token.start)))
    {
      node       = btor_new_node_smt2 (parser, BTOR_ATTRIBUTE_TAG_SMT2);
      node->name = btor_strdup (parser->mem, parser->token.start);
      btor_insert_symbol_smt2 (parser, node);
    }
    parser->last_node = node;
    return node->tag;
  }
  else if (ch == '0')
  {
    btor_pushch_smt2 (parser, '0');
    ch = btor_nextch_smt2 (parser);
    if (ch == '.')
    {
      btor_pushch_smt2 (parser, '.');
      if ((ch = btor_nextch_smt2 (parser)) == EOF)
        return !btor_perr_smt2 (parser, "unexpected end-of-file after '0.'");
      if (!(btor_cc_smt2 (parser, ch) & BTOR_DECIMAL_DIGIT_CHAR_CLASS_SMT2))
        return !btor_perr_smt2 (parser, "expected decimal digit after '0.'");
      btor_pushch_smt2 (parser, ch);
      for (;;)
      {
        ch = btor_nextch_smt2 (parser);
        if (!(btor_cc_smt2 (parser, ch) & BTOR_DECIMAL_DIGIT_CHAR_CLASS_SMT2))
          break;
        btor_pushch_smt2 (parser, ch);
      }
    }
    btor_savech_smt2 (parser, ch);
    btor_pushch_smt2 (parser, 0);
    return BTOR_DECIMAL_CONSTANT_TAG_SMT2;
  }
  else if (cc & BTOR_DECIMAL_DIGIT_CHAR_CLASS_SMT2)
  {
    btor_pushch_smt2 (parser, ch);
    for (;;)
    {
      ch = btor_nextch_smt2 (parser);
      if (!(btor_cc_smt2 (parser, ch) & BTOR_DECIMAL_DIGIT_CHAR_CLASS_SMT2))
        break;
      btor_pushch_smt2 (parser, ch);
    }
    if (ch == '.')
    {
      btor_pushch_smt2 (parser, '.');
      if ((ch = btor_nextch_smt2 (parser)) == EOF)
      {
        btor_pushch_smt2 (parser, 0);
        return !btor_perr_smt2 (
            parser, "unexpected end-of-file after '%s'", parser->token.start);
      }
      if (!(btor_cc_smt2 (parser, ch) & BTOR_DECIMAL_DIGIT_CHAR_CLASS_SMT2))
      {
        btor_pushch_smt2 (parser, 0);
        return !btor_perr_smt2 (
            parser, "expected decimal digit after '%s'", parser->token.start);
      }
      btor_pushch_smt2 (parser, ch);
      for (;;)
      {
        ch = btor_nextch_smt2 (parser);
        if (!(btor_cc_smt2 (parser, ch) & BTOR_DECIMAL_DIGIT_CHAR_CLASS_SMT2))
          break;
        btor_pushch_smt2 (parser, ch);
      }
    }
    btor_savech_smt2 (parser, ch);
    btor_pushch_smt2 (parser, 0);
    return BTOR_DECIMAL_CONSTANT_TAG_SMT2;
  }
  else if (cc & BTOR_SYMBOL_CHAR_CLASS_SMT2)
  {
    btor_pushch_smt2 (parser, ch);
    for (;;)
    {
      ch = btor_nextch_smt2 (parser);
      if (!(btor_cc_smt2 (parser, ch) & BTOR_SYMBOL_CHAR_CLASS_SMT2)) break;
      btor_pushch_smt2 (parser, ch);
    }
    btor_savech_smt2 (parser, ch);
    btor_pushch_smt2 (parser, 0);
    if (!strcmp (parser->token.start, "_")) return BTOR_UNDERSCORE_TAG_SMT2;
    if (!(node = btor_find_symbol_smt2 (parser, parser->token.start)))
    {
      node       = btor_new_node_smt2 (parser, BTOR_SYMBOL_TAG_SMT2);
      node->name = btor_strdup (parser->mem, parser->token.start);
      btor_insert_symbol_smt2 (parser, node);
    }
    parser->last_node = node;
    return node->tag;
  }
  else
    return !btor_cerr_smt2 (parser, "illegal", ch, 0);

  // TODO should be dead code ...?
  return !btor_perr_smt2 (parser, "internal token reading error");
}

static int
btor_read_token_smt2 (BtorSMT2Parser *parser)
{
  int res;
  parser->lastcoo = parser->coo;
  res             = btor_read_token_aux_smt2 (parser);
  if (parser->verbosity >= 4)
  {
    printf ("[btorsmt2] line %-8d column %-4d token %08x %s\n",
            parser->coo.x,
            parser->coo.y,
            res,
            res == EOF ? "<end-of-file>"
                       : res == BTOR_INVALID_TAG_SMT2 ? "<error>"
                                                      : parser->token.start);
    fflush (stdout);
  }
  return res;
}

static int
btor_read_rpar_smt2 (BtorSMT2Parser *parser, const char *msg)
{
  int tag = btor_read_token_smt2 (parser);
  if (tag == EOF)
    return !btor_perr_smt2 (
        parser, "expected ')'%s at end-of-file", msg ? msg : "");
  if (tag == BTOR_INVALID_TAG_SMT2)
  {
    assert (parser->error);
    return 0;
  }
  if (tag != BTOR_RPAR_TAG_SMT2)
    return !btor_perr_smt2 (
        parser, "expected ')'%s at '%s'", msg ? msg : "", parser->token.start);
  return 1;
}

static int
btor_read_lpar_smt2 (BtorSMT2Parser *parser, const char *msg)
{
  int tag = btor_read_token_smt2 (parser);
  if (tag == EOF)
    return !btor_perr_smt2 (
        parser, "expected '('%s at end-of-file", msg ? msg : "");
  if (tag == BTOR_INVALID_TAG_SMT2)
  {
    assert (parser->error);
    return 0;
  }
  if (tag != BTOR_LPAR_TAG_SMT2)
    return !btor_perr_smt2 (
        parser, "expected '('%s at '%s'", msg ? msg : "", parser->token.start);
  return 1;
}

static int
btor_skip_sexprs (BtorSMT2Parser *parser, int initial)
{
  int tag, open = initial;
  while (open > 0)
  {
    tag = btor_read_token_smt2 (parser);
    if (tag == EOF)
    {
      if (open > 0)
        return !btor_perr_smt2 (parser, "')' missing at end-of-file");
      return 1;
    }
    if (tag == BTOR_INVALID_TAG_SMT2)
    {
      assert (parser->error);
      return 0;
    }
    else if (tag == BTOR_LPAR_TAG_SMT2)
      open++;
    else if (tag == BTOR_RPAR_TAG_SMT2)
      open--;
  }
  return 1;
}

static int
btor_read_symbol (BtorSMT2Parser *parser,
                  const char *errmsg,
                  BtorSMT2Node **resptr)
{
  int tag = btor_read_token_smt2 (parser);
  if (tag == BTOR_INVALID_TAG_SMT2) return 0;
  if (tag == EOF)
    return !btor_perr_smt2 (parser,
                            "expected symbol%s but reached end-of-file",
                            errmsg ? errmsg : "");
  if (tag != BTOR_SYMBOL_TAG_SMT2)
    return !btor_perr_smt2 (parser,
                            "expected symbol%s at '%s'",
                            errmsg ? errmsg : "",
                            parser->token.start);
  assert (parser->last_node->tag == BTOR_SYMBOL_TAG_SMT2);
  *resptr = parser->last_node;
  return 1;
}

static int
btor_str2int32_smt2 (BtorSMT2Parser *parser,
                     int posonly,
                     const char *str,
                     int *resptr)
{
  int res, ch, digit;
  const char *p;
  res = 0;
  assert (sizeof (int) == 4);
  for (p = str; (ch = *p); p++)
  {
    if (res > INT_MAX / 10 || ch < '0' || ch > '9')
    INVALID:
      return !btor_perr_smt2 (parser, "invalid 32-bit integer '%s'", str);
    assert ('0' <= ch && ch <= '9');
    if (res) res *= 10;
    digit = ch - '0';
    if (INT_MAX - digit < res) goto INVALID;
    res += digit;
  }
  if (posonly && !res)
    return !btor_perr_smt2 (
        parser, "expected positive non-zero 32-bit integer at '%s'", str);
  *resptr = res;
  return 1;
}

static BtorSMT2Item *
btor_push_item_smt2 (BtorSMT2Parser *parser, BtorSMT2Tag tag)
{
  BtorSMT2Item item;
  BTOR_CLR (&item);
  item.coo = parser->coo;
  item.tag = tag;
  BTOR_PUSH_STACK (parser->mem, parser->work, item);
  return parser->work.top - 1;
}

static BtorSMT2Item *
btor_last_lpar_smt2 (BtorSMT2Parser *parser)
{
  BtorSMT2Item *p = parser->work.top;
  do
  {
    if (p-- == parser->work.start) return 0;
  } while (p->tag != BTOR_LPAR_TAG_SMT2);
  return p;
}

#define BTOR_TAG_CLASS_MASK_SMT2                              \
  (BTOR_RESERVED_TAG_CLASS_SMT2 | BTOR_COMMAND_TAG_CLASS_SMT2 \
   | BTOR_KEYWORD_TAG_CLASS_SMT2 | BTOR_CORE_TAG_CLASS_SMT2   \
   | BTOR_ARRAY_TAG_CLASS_SMT2 | BTOR_BITVEC_TAG_CLASS_SMT2   \
   | BTOR_LOGIC_TAG_CLASS_SMT2)

static int
btor_item_with_node_smt2 (BtorSMT2Item *item)
{
  if (item->tag == BTOR_SYMBOL_TAG_SMT2) return 1;
  if (item->tag == BTOR_ATTRIBUTE_TAG_SMT2) return 1;
  if (item->tag & BTOR_TAG_CLASS_MASK_SMT2) return 1;
  return 0;
}

static const char *
btor_item2str_smt2 (BtorSMT2Item *item)
{
  if (btor_item_with_node_smt2 (item))
  {
    if (!item->node) return "<zero-node-item>";
    assert (item->node->name);
    return item->node->name;
  }
  else if (item->tag & BTOR_CONSTANT_TAG_CLASS_SMT2)
  {
    assert (item->str);
    return item->str;
  }
  else
    return "<non-printable-item>";
}

static int
btor_bvconst_str_smt2 (const char *str)
{
  const char *p;
  if (str[0] != 'b' || str[1] != 'v') return 0;
  if (!isdigit ((int) str[2])) return 0;
  for (p = str + 3; *p; p++)
    if (!isdigit ((int) *p)) return 0;
  return 1;
}

static int
btor_prev_item_was_lpar_smt2 (BtorSMT2Parser *parser)
{
  if (BTOR_COUNT_STACK (parser->work) >= 2
      && parser->work.top[-2].tag == BTOR_LPAR_TAG_SMT2)
    return 1;
  return !btor_perr_smt2 (
      parser, "expected '(' before '%s'", parser->token.start);
}

/* Note: we need tokens string only for get-value (for printing the originally
 *	 parsed, non-simplified expression) */
static int
btor_parse_int32_smt2 (BtorSMT2Parser *parser,
                       int posonly,
                       int *resptr,
                       BtorCharStack *tokens)
{
  int i, tag;
  char c, t;

  tag = btor_read_token_smt2 (parser);
  for (i = 0; tokens && i < BTOR_COUNT_STACK (parser->token); i++)
  {
    c = BTOR_PEEK_STACK (parser->token, i);
    t = BTOR_COUNT_STACK (*tokens) ? BTOR_TOP_STACK (*tokens) : 0;
    if (!c && t == '(') continue;
    if (c == ')' && t == ' ') (void) BTOR_POP_STACK (*tokens);
    if (t == ')' && c == '(') BTOR_PUSH_STACK (parser->mem, *tokens, ' ');
    BTOR_PUSH_STACK (parser->mem, *tokens, c ? c : ' ');
  }

  if (tag == BTOR_INVALID_TAG_SMT2) return 0;
  if (tag == EOF)
    return !btor_perr_smt2 (
        parser, "expected decimal constant but reached end-of-file");
  if (tag != BTOR_DECIMAL_CONSTANT_TAG_SMT2)
    return !btor_perr_smt2 (
        parser, "expected decimal constant at '%s'", parser->token.start);
  return btor_str2int32_smt2 (parser, posonly, parser->token.start, resptr);
}

static int
is_boolean_exp_smt2 (BtorSMT2Parser *parser, BtorSMT2Item *p)
{
  if (boolector_is_array (parser->btor, p->exp)
      || boolector_is_fun (parser->btor, p->exp)
      || boolector_get_width (parser->btor, p->exp) != 1)
    return 0;
  return 1;
}

static int
btor_check_boolean_args_smt2 (BtorSMT2Parser *parser,
                              BtorSMT2Item *p,
                              int nargs)
{
  int i, width;
  for (i = 1; i <= nargs; i++)
  {
    if (boolector_is_array (parser->btor, p[i].exp))
    {
      parser->perrcoo = p[i].coo;
      return !btor_perr_smt2 (
          parser, "argument %d of '%s' is an array term", i, p->node->name);
    }
    if ((width = boolector_get_width (parser->btor, p[i].exp)) != 1)
    {
      parser->perrcoo = p[i].coo;
      return !btor_perr_smt2 (parser,
                              "argument %d of '%s' is a bit-vector of width %d",
                              i,
                              p->node->name,
                              width);
    }
  }
  return 1;
}

static int
btor_check_arg_sorts_match_smt2 (BtorSMT2Parser *parser,
                                 BtorSMT2Item *p,
                                 int nargs)
{
  int i, domain, width, len;
  assert (nargs >= 1);
  width           = boolector_get_width (parser->btor, p[1].exp);
  parser->perrcoo = p->coo;
  if (boolector_is_array (parser->btor, p[1].exp))
  {
    domain = boolector_get_index_width (parser->btor, p[1].exp);
    for (i = 2; i <= nargs; i++)
    {
      if (!boolector_is_array (parser->btor, p[i].exp))
        return !btor_perr_smt2 (
            parser,
            "first argument of '%s' is an array but argument %d not",
            p->node->name,
            i);
      if ((len = boolector_get_width (parser->btor, p[i].exp)) != width)
        return !btor_perr_smt2 (
            parser,
            "first argument of '%s' is an array of bit-vectors of width %d "
            "but argument %d is an array of bit-vectors of width %d",
            p->node->name,
            width,
            i,
            len);
      if ((len = boolector_get_index_width (parser->btor, p[i].exp)) != domain)
        return !btor_perr_smt2 (
            parser,
            "first argument of '%s' is an array with index bit-vectors of "
            "width %d "
            "but argument %d is an array with index bit-vectors of width %d",
            p->node->name,
            domain,
            i,
            len);
    }
  }
  else if (boolector_is_fun (parser->btor, p[1].exp))
  {
    for (i = 2; i <= nargs; i++)
    {
      if (!boolector_is_fun (parser->btor, p[i].exp))
        return !btor_perr_smt2 (
            parser,
            "first argument of '%s' is a function but argument %d not",
            p->node->name,
            i);
      if (!boolector_is_equal_sort (parser->btor, p[1].exp, p[i].exp))
        return !btor_perr_smt2 (
            parser,
            "sort of argument %d does not match with sort of first "
            "argument of '%s'",
            i,
            p->node->name);
    }
  }
  else
  {
    for (i = 1; i <= nargs; i++)
    {
      if (boolector_is_array (parser->btor, p[i].exp))
        return !btor_perr_smt2 (
            parser,
            "argument %d of '%s' is an array but first argument not",
            i,
            p->node->name);
      if (boolector_is_fun (parser->btor, p[i].exp))
        return !btor_perr_smt2 (
            parser,
            "argument %d of '%s' is a function but first argument not",
            i,
            p->node->name);
      if ((len = boolector_get_width (parser->btor, p[i].exp)) != width)
        return !btor_perr_smt2 (
            parser,
            "first argument of '%s' is bit-vector of width %d "
            "but argument %d is a bit-vector of width %d",
            p->node->name,
            width,
            i,
            len);
    }
  }
  parser->perrcoo.x = 0;
  return 1;
}

static int
btor_check_ite_args_sorts_match_smt2 (BtorSMT2Parser *parser, BtorSMT2Item *p)
{
  int domain, width, len;
  assert (p->tag == BTOR_ITE_TAG_SMT2);
  if (boolector_is_array (parser->btor, p[1].exp))
  {
    parser->perrcoo = p[1].coo;
    return !btor_perr_smt2 (parser, "first argument of 'ite' is an array");
  }
  if (boolector_is_fun (parser->btor, p[1].exp))
  {
    parser->perrcoo = p[1].coo;
    return !btor_perr_smt2 (parser, "first argument of 'ite' is a function");
  }
  if ((len = boolector_get_width (parser->btor, p[1].exp)) != 1)
  {
    parser->perrcoo = p[1].coo;
    return !btor_perr_smt2 (
        parser, "first argument of 'ite' is bit-vector of bit-width %d", len);
  }
  if (boolector_is_array (parser->btor, p[2].exp))
  {
    if (!boolector_is_array (parser->btor, p[3].exp))
    {
      parser->perrcoo = p->coo;
      return !btor_perr_smt2 (
          parser, "second argument of 'ite' is an array but third not");
    }
    width = boolector_get_width (parser->btor, p[2].exp);
    len   = boolector_get_width (parser->btor, p[3].exp);
    if (width != len)
    {
      parser->perrcoo = p->coo;
      return !btor_perr_smt2 (
          parser,
          "second argument of 'ite' is array of bit-vectors of width %d and "
          "third argument is array of bit-vectors of width %d",
          width,
          len);
    }
    domain = boolector_get_index_width (parser->btor, p[2].exp);
    len    = boolector_get_index_width (parser->btor, p[3].exp);
    if (domain != len)
    {
      parser->perrcoo = p->coo;
      return !btor_perr_smt2 (
          parser,
          "second argument of 'ite' is array with index bit-vectors of width "
          "%d and "
          "third argument is array with index bit-vectors of width %d",
          domain,
          len);
    }
  }
  else
  {
    if (boolector_is_array (parser->btor, p[3].exp))
    {
      parser->perrcoo = p->coo;
      return !btor_perr_smt2 (
          parser, "third argument of 'ite' is an array but second not");
    }
    width = boolector_get_width (parser->btor, p[2].exp);
    len   = boolector_get_width (parser->btor, p[3].exp);
    if (width != len)
    {
      parser->perrcoo = p->coo;
      return !btor_perr_smt2 (
          parser,
          "second argument of 'ite' is bit-vector of width %d and "
          "third argument is bit-vector of width %d",
          width,
          len);
    }
  }
  return 1;
}

static int
btor_check_nargs_smt2 (BtorSMT2Parser *parser,
                       BtorSMT2Item *p,
                       int actual,
                       int required)
{
  int diff       = actual - required;
  const char *op = p->node->name;
  if (diff) parser->perrcoo = p->coo;
  if (diff == -1)
    return !btor_perr_smt2 (parser, "one argument to '%s' missing", op);
  if (diff < 0)
    return !btor_perr_smt2 (parser, "%d arguments to '%s' missing", -diff, op);
  if (diff == 1)
    return !btor_perr_smt2 (parser, "'%s' has one argument too much", op);
  if (diff > 0)
    return !btor_perr_smt2 (parser, "'%s' has %d arguments too much", op, diff);
  return 1;
}

static int
btor_check_not_array_or_uf_args_smt2 (BtorSMT2Parser *parser,
                                      BtorSMT2Item *p,
                                      int nargs)
{
  int i;
  for (i = 1; i <= nargs; i++)
  {
    if (boolector_is_array (parser->btor, p[i].exp))
    {
      parser->perrcoo = p[i].coo;
      return !btor_perr_smt2 (
          parser, "argument %d of '%s' is an array", i, p->node->name);
    }
    if (boolector_is_fun (parser->btor, p[i].exp))
    {
      parser->perrcoo = p[i].coo;
      return !btor_perr_smt2 (
          parser, "argument %d of '%s' is a function", i, p->node->name);
    }
  }
  return 1;
}

static BoolectorNode *
btor_translate_shift_smt2 (Btor *btor,
                           BoolectorNode *a0,
                           BoolectorNode *a1,
                           BoolectorNode *(*f) (Btor *,
                                                BoolectorNode *,
                                                BoolectorNode *) )
{
  BoolectorNode *c, *e, *t, *e0, *u, *l, *tmp, *res;
  int len, l0, l1, p0, p1;

  len = boolector_get_width (btor, a0);

  assert (len == boolector_get_width (btor, a1));

  l1 = 0;
  for (l0 = 1; l0 < len; l0 *= 2) l1++;

  assert (l0 == (1 << l1));

  if (len == 1)
  {
    assert (l0 == 1);
    assert (l1 == 0);

    if (f != boolector_sra)
    {
      tmp = boolector_not (btor, a1);
      res = boolector_and (btor, a0, tmp);
      boolector_release (btor, tmp);
    }
    else
      res = boolector_copy (btor, a0);
  }
  else
  {
    assert (len >= 1);

    p0 = l0 - len;
    p1 = len - l1;

    assert (p0 >= 0);
    assert (p1 > 0);

    u = boolector_slice (btor, a1, len - 1, len - p1);
    l = boolector_slice (btor, a1, l1 - 1, 0);

    assert (boolector_get_width (btor, u) == p1);
    assert (boolector_get_width (btor, l) == l1);

    if (p1 > 1)
      c = boolector_redor (btor, u);
    else
      c = boolector_copy (btor, u);

    boolector_release (btor, u);

    if (f == boolector_sra)
    {
      tmp = boolector_slice (btor, a0, len - 1, len - 1);
      t   = boolector_sext (btor, tmp, len - 1);
      boolector_release (btor, tmp);
    }
    else
      t = boolector_zero (btor, len);

    if (!p0)
      e0 = boolector_copy (btor, a0);
    else if (f == boolector_sra)
      e0 = boolector_sext (btor, a0, p0);
    else
      e0 = boolector_uext (btor, a0, p0);

    assert (boolector_get_width (btor, e0) == l0);

    e = f (btor, e0, l);
    boolector_release (btor, e0);
    boolector_release (btor, l);

    if (p0 > 0)
    {
      tmp = boolector_slice (btor, e, len - 1, 0);
      boolector_release (btor, e);
      e = tmp;
    }

    res = boolector_cond (btor, c, t, e);

    boolector_release (btor, c);
    boolector_release (btor, t);
    boolector_release (btor, e);
  }
  return res;
}

static BoolectorNode *
btor_shl_smt2 (Btor *btor, BoolectorNode *a, BoolectorNode *b)
{
  return btor_translate_shift_smt2 (btor, a, b, boolector_sll);
}

static BoolectorNode *
btor_ashr_smt2 (Btor *btor, BoolectorNode *a, BoolectorNode *b)
{
  return btor_translate_shift_smt2 (btor, a, b, boolector_sra);
}

static BoolectorNode *
btor_lshr_smt2 (Btor *btor, BoolectorNode *a, BoolectorNode *b)
{
  return btor_translate_shift_smt2 (btor, a, b, boolector_srl);
}

static BoolectorNode *
btor_translate_rotate_smt2 (Btor *btor, BoolectorNode *exp, int shift, int left)
{
  BoolectorNode *l, *r, *res;
  int len;

  assert (shift >= 0);

  len = boolector_get_width (btor, exp);
  assert (len > 0);
  shift %= len;

  if (shift)
  {
    if (left) shift = len - shift;

    assert (1 <= shift && shift < len);

    l = boolector_slice (btor, exp, shift - 1, 0);
    r = boolector_slice (btor, exp, len - 1, shift);

    res = boolector_concat (btor, l, r);

    boolector_release (btor, l);
    boolector_release (btor, r);
  }
  else
    res = boolector_copy (btor, exp);
  assert (boolector_get_width (btor, res) == len);
  return res;
}

static BoolectorNode *
btor_rotate_left_smt2 (Btor *btor, BoolectorNode *exp, int shift)
{
  return btor_translate_rotate_smt2 (btor, exp, shift, 1);
}

static BoolectorNode *
btor_rotate_right_smt2 (Btor *btor, BoolectorNode *exp, int shift)
{
  return btor_translate_rotate_smt2 (btor, exp, shift, 0);
}

<<<<<<< HEAD
static int parse_sort (BtorSMT2Parser *parser,
                       int tag,
                       int *width,
                       int *domain,
                       bool allow_array_sort);

/*
 * skiptokens = 1 -> skip BTOR_LPAR_TAG_SMT2
 * skiptokens = 2 -> skip BTOR_UNDERSCORE_TAG_SMT2
 */
static int
parse_bitvec_sort (BtorSMT2Parser *parser, int skiptokens, int *resptr)
{
  assert (skiptokens >= 0);
  assert (skiptokens <= 2);

  int tag, res;
  if (skiptokens < 1 && !btor_read_lpar_smt2 (parser, 0)) return 0;
  if (skiptokens < 2)
  {
    tag = btor_read_token_smt2 (parser);
    if (tag == EOF)
      return !btor_perr_smt2 (parser, "expected '_' but reached end-of-file");
    if (tag != BTOR_UNDERSCORE_TAG_SMT2)
      return !btor_perr_smt2 (
          parser, "expected '_' at '%s'", parser->token.start);
  }
  tag = btor_read_token_smt2 (parser);
  if (tag == BTOR_INVALID_TAG_SMT2) return 0;
  if (tag == EOF)
    return !btor_perr_smt2 (parser,
                            "expected 'BitVec' but reached end-of-file");
  if (tag != BTOR_BITVEC_TAG_SMT2)
    return !btor_perr_smt2 (
        parser, "expected 'BitVec' at '%s'", parser->token.start);
  tag = btor_read_token_smt2 (parser);
  if (tag == BTOR_INVALID_TAG_SMT2) return 0;
  if (tag == EOF)
    return !btor_perr_smt2 (parser,
                            "expected bit-width but reached end-of-file");
  if (tag != BTOR_DECIMAL_CONSTANT_TAG_SMT2)
    return !btor_perr_smt2 (
        parser, "expected bit-width at '%s'", parser->token.start);
  assert (parser->token.start[0] != '-');
  if (strchr (parser->token.start, '.'))
    return !btor_perr_smt2 (
        parser, "invalid floating point bit-width '%s'", parser->token.start);
  if (parser->token.start[0] == '0')
  {
    assert (!parser->token.start[1]);
    return !btor_perr_smt2 (parser, "invalid zero bit-width");
  }
  res = 0;
  if (!btor_str2int32_smt2 (parser, 1, parser->token.start, &res)) return 0;
  *resptr = res;
  BTOR_MSG (boolector_get_btor_msg (parser->btor),
            3,
            "parsed bit-vector sort of width %d",
            res);
  return btor_read_rpar_smt2 (parser, " to close bit-vector sort");
}

static int
parse_array_sort (BtorSMT2Parser *parser, int tag, int *domain, int *width)
{
  if (tag == BTOR_ARRAY_TAG_SMT2)
  {
    if (parser->commands.set_logic && parser->res->logic == BTOR_LOGIC_QF_BV)
      return !btor_perr_smt2 (parser, "'Array' invalid for logic 'QF_BV'");
    tag = btor_read_token_smt2 (parser);
    if (!parse_sort (parser, tag, domain, 0, false)) return 0;
    tag = btor_read_token_smt2 (parser);
    if (!parse_sort (parser, tag, width, 0, false)) return 0;
    if (!btor_read_rpar_smt2 (parser, " after element sort of Array")) return 0;
    return 1;
  }
  else if (tag == EOF)
    return !btor_perr_smt2 (parser, "reached end-of-file but expected 'Array'");
  return !btor_perr_smt2 (
      parser, "expected 'Array' at '%s'", parser->token.start);
}

static int
parse_sort (BtorSMT2Parser *parser,
            int tag,
            int *width,
            int *domain,
            bool allow_array_sort)
{
  if (tag == BTOR_BOOL_TAG_SMT2)
  {
    *width = 1;
    return 1;
  }
  else if (tag == BTOR_LPAR_TAG_SMT2)
  {
    if (allow_array_sort)
    {
      tag = btor_read_token_smt2 (parser);
      if (tag == BTOR_ARRAY_TAG_SMT2)
        return parse_array_sort (parser, tag, domain, width);
      else
      {
        if (tag == EOF)
          return !btor_perr_smt2 (
              parser, "expected '_' or 'Array' but reached end-of-file");
        if (tag != BTOR_UNDERSCORE_TAG_SMT2)
          return !btor_perr_smt2 (
              parser, "expected '_' or 'Array' at '%s'", parser->token.start);
        return parse_bitvec_sort (parser, 2, width);
      }
    }
    else
      return parse_bitvec_sort (parser, 1, width);
  }
  else if (tag == EOF)
    return !btor_perr_smt2 (parser,
                            "reached end-of-file but expected '(' or 'Bool'");
  return !btor_perr_smt2 (
      parser, "expected '(' or 'Bool' at '%s'", parser->token.start);
=======
static BoolectorNode *
translate_ext_rotate_smt2 (Btor *btor,
                           BoolectorNode *exp,
                           BoolectorNode *shift,
                           int left)
{
  assert (boolector_is_const (btor, shift));

  char *len;
  int shift_len;

  len = btor_const_to_decimal (btor->mm, boolector_get_bits (btor, shift));
  shift_len = atoi (len);
  assert (shift_len < boolector_get_width (btor, exp));
  btor_freestr (btor->mm, len);
  return btor_translate_rotate_smt2 (btor, exp, shift_len, left);
>>>>>>> 475d49c6
}

/* Note: we need look ahead and tokens string only for get-value
 *	 (for parsing a term list and printing the originally parsed,
 *	 non-simplified expression) */
static int
btor_parse_term_smt2_aux (BtorSMT2Parser *parser,
                          int have_look_ahead,
                          int look_ahead,
                          BoolectorNode **resptr,
                          BtorSMT2Coo *cooptr,
                          BtorCharStack *tokens)
{
  char c, t;
  const char *msg;
  int tag, width, domain, len, nargs, i, j, open = 0, work_cnt;
  BoolectorNode *(*binfun) (Btor *, BoolectorNode *, BoolectorNode *);
  BoolectorNode *(*extfun) (Btor *, BoolectorNode *, int);
  BoolectorNode *(*rotatefun) (Btor *, BoolectorNode *, int);
  BoolectorNode *(*unaryfun) (Btor *, BoolectorNode *);
  BoolectorNode *(*quantfun) (Btor *, BoolectorNode *[], int, BoolectorNode *);
  BoolectorNode *res, *exp, *tmp, *old;
  BtorSMT2Item *l, *p;

  assert (!tokens || !BTOR_COUNT_STACK (*tokens));

  unaryfun = 0;
  binfun   = 0;
  work_cnt = BTOR_COUNT_STACK (parser->work);

  do
  {
    if (have_look_ahead)
    {
      tag             = look_ahead;
      have_look_ahead = 0;
    }
    else
      tag = btor_read_token_smt2 (parser);

    for (i = 0; tokens && i < BTOR_COUNT_STACK (parser->token); i++)
    {
      c = BTOR_PEEK_STACK (parser->token, i);
      t = BTOR_COUNT_STACK (*tokens) ? BTOR_TOP_STACK (*tokens) : 0;
      if (!c && t == '(') continue;
      if (c == ')' && t == ' ') (void) BTOR_POP_STACK (*tokens);
      if (t == ')' && c == '(') BTOR_PUSH_STACK (parser->mem, *tokens, ' ');
      BTOR_PUSH_STACK (parser->mem, *tokens, c ? c : ' ');
    }

    if (tag == BTOR_INVALID_TAG_SMT2)
    {
      assert (parser->error);
      return 0;
    }
    if (tag == EOF)
    {
      l = btor_last_lpar_smt2 (parser);
      if (!l)
        return !btor_perr_smt2 (parser,
                                "expected expression but reached end-of-file");
      return !btor_perr_smt2 (
          parser,
          "unexpected end-of-file since '(' at line %d column %d still open",
          l->coo.x,
          l->coo.y);
    }

    /* close term */
    if (tag == BTOR_RPAR_TAG_SMT2)
    {
      if (parser->expecting_body)
      {
        l = 0;
        if (open)
        {
          l = btor_last_lpar_smt2 (parser);
          if (++l >= parser->work.top) l = 0;
        }
        if (l)
        {
          assert (l->tag == BTOR_LET_TAG_SMT2);
          return !btor_perr_smt2 (parser,
                                  "body to '%s' at line %d column %d missing",
                                  parser->expecting_body,
                                  l->coo.x,
                                  l->coo.y);
        }
        else
        {
          // TODO reachable?
          return !btor_perr_smt2 (parser, "body to 'let' missing");
        }
      }
      assert (open >= 0);
      if (!open) return !btor_perr_smt2 (parser, "expected expression");
      l = btor_last_lpar_smt2 (parser);
      assert (l);
      p = l + 1;
      if (p == parser->work.top)
        return !btor_perr_smt2 (parser, "unexpected '()'");
      nargs = parser->work.top - p - 1;
      tag   = p->tag;
      /* check if operands are expressions */
      if (tag != BTOR_LET_TAG_SMT2 && tag != BTOR_LETBIND_TAG_SMT2
          && tag != BTOR_PARLETBINDING_TAG_SMT2
          && tag != BTOR_SORTED_VAR_TAG_SMT2 && tag != BTOR_SORTED_VARS_TAG_SMT2
          && tag != BTOR_FORALL_TAG_SMT2 && tag != BTOR_EXISTS_TAG_SMT2)
      {
        for (i = 1; i <= nargs; i++)
          if (p[i].tag != BTOR_EXP_TAG_SMT2)
          {
            parser->perrcoo = p[i].coo;
            return !btor_perr_smt2 (parser, "expected expression");
          }
      }
      /* function application */
      if (tag == BTOR_EXP_TAG_SMT2 && nargs
          && boolector_is_fun (parser->btor, p[0].exp))
      {
        BoolectorNodePtrStack fargs;
        BTOR_INIT_STACK (fargs);
        for (i = 1; i <= nargs; i++)
        {
          if (p[i].tag != BTOR_EXP_TAG_SMT2)
          {
            BTOR_RELEASE_STACK (parser->mem, fargs);
            parser->perrcoo = p[i].coo;
            return !btor_perr_smt2 (parser, "expected expression");
          }
          BTOR_PUSH_STACK (parser->mem, fargs, p[i].exp);
        }
        tmp = p[0].exp;
        if (nargs != boolector_get_fun_arity (parser->btor, tmp))
        {
          BTOR_RELEASE_STACK (parser->mem, fargs);
          return !btor_perr_smt2 (parser, "invalid number of arguments");
        }
        i = boolector_fun_sort_check (parser->btor, fargs.start, nargs, tmp);
        if (i >= 0)
        {
          BTOR_RELEASE_STACK (parser->mem, fargs);
          return !btor_perr_smt2 (
              parser, "invalid sort for argument %d", i + 1);
        }
        parser->work.top = p;
        l->tag           = BTOR_EXP_TAG_SMT2;
        l->exp = boolector_apply (parser->btor, fargs.start, nargs, tmp);
        for (i = 0; i <= nargs; i++) boolector_release (parser->btor, p[i].exp);
        BTOR_RELEASE_STACK (parser->mem, fargs);
      }
      else if (tag == BTOR_EXP_TAG_SMT2)
      {
        if (nargs)
        {
          parser->perrcoo = l->coo;
          return !btor_perr_smt2 (
              parser, "list with %d expressions", nargs + 1);
        }
        p->coo = l->coo;
        *l     = *p;
        parser->work.top--;
        assert (l + 1 == parser->work.top);
      }
      else if (tag == BTOR_NOT_TAG_SMT2)
      {
        if (nargs != 1)
        {
          parser->perrcoo = p->coo;
          return !btor_perr_smt2 (
              parser,
              "'not' with %d arguments but expected exactly one",
              nargs);
        }
        tmp = p[1].exp;
        if (boolector_is_array (parser->btor, tmp))
        {
          parser->perrcoo = p[1].coo;
          return !btor_perr_smt2 (
              parser, "unexpected array expression as argument to 'not'");
        }
        if ((width = boolector_get_width (parser->btor, tmp)) != 1)
        {
          parser->perrcoo = p[1].coo;
          return !btor_perr_smt2 (
              parser,
              "unexpected bit-vector of width %d as argument to 'not'",
              width);
        }
        parser->work.top = p;
        l->tag           = BTOR_EXP_TAG_SMT2;
        l->exp           = boolector_not (parser->btor, tmp);
        boolector_release (parser->btor, tmp);
      }
      else if (tag == BTOR_IMPLIES_TAG_SMT2)
      {
        if (!nargs)
          return !btor_perr_smt2 (
              parser, "argument to '%s' missing", p->node->name);
        if (!btor_check_boolean_args_smt2 (parser, p, nargs)) return 0;
        exp = 0;
        for (i = nargs; i >= 1; i--)
        {
          if (exp)
          {
            old = exp;
            exp = boolector_implies (parser->btor, p[i].exp, old);
            boolector_release (parser->btor, old);
          }
          else
            exp = boolector_copy (parser->btor, p[i].exp);
        }
        assert (exp);
      RELEASE_EXP_AND_OVERWRITE:
        for (i = 1; i <= nargs; i++) boolector_release (parser->btor, p[i].exp);
        parser->work.top = p;
        l->tag           = BTOR_EXP_TAG_SMT2;
        l->exp           = exp;
      }
      else if (tag == BTOR_AND_TAG_SMT2)
      {
        binfun = boolector_and;
      BIN_BOOL_LEFT_ASSOCIATIVE_CORE:
        if (nargs < 2)
        {
          parser->perrcoo = p->coo;
          return !btor_perr_smt2 (
              parser, "argument to '%s' missing", p->node->name);
        }
        if (!btor_check_boolean_args_smt2 (parser, p, nargs)) return 0;
        exp = 0;
        for (i = 1; i <= nargs; i++)
        {
          if (exp)
          {
            old = exp;
            exp = binfun (parser->btor, old, p[i].exp);
            boolector_release (parser->btor, old);
          }
          else
            exp = boolector_copy (parser->btor, p[i].exp);
        }
        assert (exp);
        goto RELEASE_EXP_AND_OVERWRITE;
      }
      else if (tag == BTOR_OR_TAG_SMT2)
      {
        binfun = boolector_or;
        goto BIN_BOOL_LEFT_ASSOCIATIVE_CORE;
      }
      else if (tag == BTOR_XOR_TAG_SMT2)
      {
        binfun = boolector_xor;
        goto BIN_BOOL_LEFT_ASSOCIATIVE_CORE;
      }
      // TODO (ma): merge with distinct
      else if (tag == BTOR_EQUAL_TAG_SMT2)
      {
        if (!nargs)
        {
          parser->perrcoo = p->coo;
          return !btor_perr_smt2 (parser, "arguments to '=' missing");
        }
        if (nargs == 1)
        {
          parser->perrcoo = p->coo;
          return !btor_perr_smt2 (parser, "only one argument to '='");
        }
        if (!btor_check_arg_sorts_match_smt2 (parser, p, nargs)) return 0;
        exp = boolector_true (parser->btor);
        for (i = 1; i < nargs; i++)
        {
          tmp = boolector_eq (parser->btor, p[i].exp, p[i + 1].exp);
          old = exp;
          exp = boolector_and (parser->btor, old, tmp);
          boolector_release (parser->btor, old);
          boolector_release (parser->btor, tmp);
        }
        goto RELEASE_EXP_AND_OVERWRITE;
      }
      else if (tag == BTOR_DISTINCT_TAG_SMT2)
      {
        if (!nargs)
        {
          parser->perrcoo = p->coo;
          return !btor_perr_smt2 (parser, "arguments to 'distinct' missing");
        }
        if (nargs == 1)
        {
          parser->perrcoo = p->coo;
          return !btor_perr_smt2 (parser, "only one argument to 'distinct'");
        }
        if (!btor_check_arg_sorts_match_smt2 (parser, p, nargs)) return 0;
        exp = boolector_true (parser->btor);
        for (i = 1; i < nargs; i++)
        {
          for (j = i + 1; j <= nargs; j++)
          {
            tmp = boolector_ne (parser->btor, p[i].exp, p[j].exp);
            old = exp;
            exp = boolector_and (parser->btor, old, tmp);
            boolector_release (parser->btor, old);
            boolector_release (parser->btor, tmp);
          }
        }
        goto RELEASE_EXP_AND_OVERWRITE;
      }
      else if (tag == BTOR_ITE_TAG_SMT2)
      {
        if (!btor_check_nargs_smt2 (parser, p, nargs, 3)) return 0;
        if (!btor_check_ite_args_sorts_match_smt2 (parser, p)) return 0;
        exp = boolector_cond (parser->btor, p[1].exp, p[2].exp, p[3].exp);
        goto RELEASE_EXP_AND_OVERWRITE;
      }
      else if (tag == BTOR_SELECT_TAG_SMT2)
      {
        if (!btor_check_nargs_smt2 (parser, p, nargs, 2)) return 0;
        if (!boolector_is_array (parser->btor, p[1].exp))
        {
          parser->perrcoo = p[1].coo;
          return !btor_perr_smt2 (parser,
                                  "first argument of 'select' is not an array");
        }
        if (boolector_is_array (parser->btor, p[2].exp))
        {
          parser->perrcoo = p[2].coo;
          return !btor_perr_smt2 (parser,
                                  "second argument of 'select' is an array");
        }
        width  = boolector_get_width (parser->btor, p[2].exp);
        domain = boolector_get_index_width (parser->btor, p[1].exp);
        if (width != domain)
        {
          parser->perrcoo = p->coo;
          return !btor_perr_smt2 (
              parser,
              "first (array) argument of 'select' has index "
              "bit-width %d but the second (index) argument "
              "has bit-width %d",
              domain,
              width);
        }
        exp = boolector_read (parser->btor, p[1].exp, p[2].exp);
        goto RELEASE_EXP_AND_OVERWRITE;
      }
      else if (tag == BTOR_STORE_TAG_SMT2)
      {
        if (!btor_check_nargs_smt2 (parser, p, nargs, 3)) return 0;
        if (!boolector_is_array (parser->btor, p[1].exp))
        {
          parser->perrcoo = p[1].coo;
          return !btor_perr_smt2 (parser,
                                  "first argument of 'store' is not an array");
        }
        if (boolector_is_array (parser->btor, p[2].exp))
        {
          parser->perrcoo = p[2].coo;
          return !btor_perr_smt2 (parser,
                                  "second argument of 'store' is an array");
        }
        if (boolector_is_array (parser->btor, p[3].exp))
        {
          parser->perrcoo = p[3].coo;
          return !btor_perr_smt2 (parser,
                                  "third argument of 'store' is an array");
        }
        width  = boolector_get_width (parser->btor, p[2].exp);
        domain = boolector_get_index_width (parser->btor, p[1].exp);
        if (width != domain)
        {
          parser->perrcoo = p->coo;
          return !btor_perr_smt2 (
              parser,
              "first (array) argument of 'store' has index "
              "bit-width %d but the second (index) argument "
              "has bit-width %d",
              domain,
              width);
        }
        width = boolector_get_width (parser->btor, p[1].exp);
        len   = boolector_get_width (parser->btor, p[3].exp);
        if (width != len)
        {
          parser->perrcoo = p->coo;
          return !btor_perr_smt2 (
              parser,
              "first (array) argument of 'store' has element "
              "bit-width %d but the third (stored bit-vector) "
              "argument has bit-width %d",
              width,
              len);
        }
        exp = boolector_write (parser->btor, p[1].exp, p[2].exp, p[3].exp);
        goto RELEASE_EXP_AND_OVERWRITE;
      }
      else if (tag == BTOR_EXTRACT_TAG_SMT2)
      {
        if (!btor_check_nargs_smt2 (parser, p, nargs, 1)) return 0;
        if (!btor_check_not_array_or_uf_args_smt2 (parser, p, nargs)) return 0;
        width = boolector_get_width (parser->btor, p[1].exp);
        if (width <= p->hi)
        {
          parser->perrcoo = p->coo;
          return !btor_perr_smt2 (
              parser,
              "first (high) 'extract' parameter %d too large "
              "for bit-vector argument of bit-width %d",
              p->hi,
              width);
        }
        exp = boolector_slice (parser->btor, p[1].exp, p->hi, p->lo);
        goto RELEASE_EXP_AND_OVERWRITE;
      }
      else if (tag == BTOR_BVNOT_TAG_SMT2)
      {
        unaryfun = boolector_not;
      UNARY_BV_FUN:
        if (!btor_check_nargs_smt2 (parser, p, nargs, 1)) return 0;
        if (!btor_check_not_array_or_uf_args_smt2 (parser, p, nargs)) return 0;
        exp = unaryfun (parser->btor, p[1].exp);
        goto RELEASE_EXP_AND_OVERWRITE;
      }
      else if (tag == BTOR_BVNEG_TAG_SMT2)
      {
        unaryfun = boolector_neg;
        goto UNARY_BV_FUN;
      }
      else if (tag == BTOR_BVREDOR_TAG_SMT2)
      {
        unaryfun = boolector_redor;
        goto UNARY_BV_FUN;
      }
      else if (tag == BTOR_BVREDAND_TAG_SMT2)
      {
        unaryfun = boolector_redand;
        goto UNARY_BV_FUN;
      }
      else if (tag == BTOR_CONCAT_TAG_SMT2)
      {
        binfun = boolector_concat;
      BIN_BV_LEFT_ASSOCIATIVE_CORE:
        if (nargs < 2)
        {
          parser->perrcoo = p->coo;
          return !btor_perr_smt2 (
              parser, "argument to '%s' missing", p->node->name);
        }
        if (tag != BTOR_CONCAT_TAG_SMT2
            && !btor_check_arg_sorts_match_smt2 (parser, p, nargs))
          return 0;
        if (!btor_check_not_array_or_uf_args_smt2 (parser, p, nargs)) return 0;
        exp = 0;
        for (i = 1; i <= nargs; i++)
        {
          if (exp)
          {
            old = exp;
            exp = binfun (parser->btor, old, p[i].exp);
            boolector_release (parser->btor, old);
          }
          else
            exp = boolector_copy (parser->btor, p[i].exp);
        }
        assert (exp);
        goto RELEASE_EXP_AND_OVERWRITE;
      }
      else if (tag == BTOR_BVAND_TAG_SMT2)
      {
        binfun = boolector_and;
        goto BIN_BV_LEFT_ASSOCIATIVE_CORE;
      }
      else if (tag == BTOR_BVOR_TAG_SMT2)
      {
        binfun = boolector_or;
        goto BIN_BV_LEFT_ASSOCIATIVE_CORE;
      }
      else if (tag == BTOR_BVXOR_TAG_SMT2)
      {
        binfun = boolector_xor;
        goto BIN_BV_LEFT_ASSOCIATIVE_CORE;
      }
      else if (tag == BTOR_BVADD_TAG_SMT2)
      {
        binfun = boolector_add;
        goto BIN_BV_LEFT_ASSOCIATIVE_CORE;
      }
      else if (tag == BTOR_BVSUB_TAG_SMT2)
      {
        binfun = boolector_sub;
        goto BIN_BV_LEFT_ASSOCIATIVE_CORE;
      }
      else if (tag == BTOR_BVMUL_TAG_SMT2)
      {
        binfun = boolector_mul;
        goto BIN_BV_LEFT_ASSOCIATIVE_CORE;
      }
      else if (tag == BTOR_BVUDIV_TAG_SMT2)
      {
        binfun = boolector_udiv;
      BINARY_BV_FUN:
        if (!btor_check_nargs_smt2 (parser, p, nargs, 2)) return 0;
        if (!btor_check_arg_sorts_match_smt2 (parser, p, 2)) return 0;
        if (!btor_check_not_array_or_uf_args_smt2 (parser, p, nargs)) return 0;
        exp = binfun (parser->btor, p[1].exp, p[2].exp);
        goto RELEASE_EXP_AND_OVERWRITE;
      }
      else if (tag == BTOR_BVUREM_TAG_SMT2)
      {
        binfun = boolector_urem;
        goto BINARY_BV_FUN;
      }
      else if (tag == BTOR_BVSHL_TAG_SMT2)
      {
        binfun = btor_shl_smt2;
        goto BINARY_BV_FUN;
      }
      else if (tag == BTOR_BVLSHR_TAG_SMT2)
      {
        binfun = btor_lshr_smt2;
        goto BINARY_BV_FUN;
      }
      else if (tag == BTOR_BVULT_TAG_SMT2)
      {
        binfun = boolector_ult;
        goto BINARY_BV_FUN;
      }
      else if (tag == BTOR_BVNAND_TAG_SMT2)
      {
        binfun = boolector_nand;
        goto BINARY_BV_FUN;
      }
      else if (tag == BTOR_BVNOR_TAG_SMT2)
      {
        binfun = boolector_nor;
        goto BINARY_BV_FUN;
      }
      else if (tag == BTOR_BVXNOR_TAG_SMT2)
      {
        binfun = boolector_xnor;
        goto BINARY_BV_FUN;
      }
      else if (tag == BTOR_BVCOMP_TAG_SMT2)
      {
        binfun = boolector_eq;
        goto BINARY_BV_FUN;
      }
      else if (tag == BTOR_BVSDIV_TAG_SMT2)
      {
        binfun = boolector_sdiv;
        goto BINARY_BV_FUN;
      }
      else if (tag == BTOR_BVSREM_TAG_SMT2)
      {
        binfun = boolector_srem;
        goto BINARY_BV_FUN;
      }
      else if (tag == BTOR_BVSMOD_TAG_SMT2)
      {
        binfun = boolector_smod;
        goto BINARY_BV_FUN;
      }
      else if (tag == BTOR_BVASHR_TAG_SMT2)
      {
        binfun = btor_ashr_smt2;
        goto BINARY_BV_FUN;
      }
      else if (tag == BTOR_REPEAT_TAG_SMT2)
      {
        if (!btor_check_nargs_smt2 (parser, p, nargs, 1)) return 0;
        if (!btor_check_not_array_or_uf_args_smt2 (parser, p, nargs)) return 0;
        width = boolector_get_width (parser->btor, p[1].exp);
        if (p->num && ((INT_MAX / p->num) < width))
        {
          parser->perrcoo = p->coo;
          return !btor_perr_smt2 (parser,
                                  "resulting bit-width of 'repeat' too large");
        }
        exp = boolector_copy (parser->btor, p[1].exp);
        for (i = 1; i < p->num; i++)
        {
          old = exp;
          exp = boolector_concat (parser->btor, old, p[1].exp);
          boolector_release (parser->btor, old);
        }
        goto RELEASE_EXP_AND_OVERWRITE;
      }
      else if (tag == BTOR_ZERO_EXTEND_TAG_SMT2)
      {
        extfun = boolector_uext;
      EXTEND_BV_FUN:
        if (!btor_check_nargs_smt2 (parser, p, nargs, 1)) return 0;
        if (!btor_check_not_array_or_uf_args_smt2 (parser, p, nargs)) return 0;
        width = boolector_get_width (parser->btor, p[1].exp);
        if (INT_MAX - p->num < width)
        {
          parser->perrcoo = p->coo;
          return !btor_perr_smt2 (
              parser, "resulting bit-width of '%s' too large", p->node->name);
        }
        exp = extfun (parser->btor, p[1].exp, p->num);
        goto RELEASE_EXP_AND_OVERWRITE;
      }
      else if (tag == BTOR_SIGN_EXTEND_TAG_SMT2)
      {
        extfun = boolector_sext;
        goto EXTEND_BV_FUN;
      }
      else if (tag == BTOR_ROTATE_LEFT_TAG_SMT2)
      {
        rotatefun = btor_rotate_left_smt2;
      ROTATE_BV_FUN:
        if (!btor_check_nargs_smt2 (parser, p, nargs, 1)) return 0;
        if (!btor_check_not_array_or_uf_args_smt2 (parser, p, nargs)) return 0;
        width = boolector_get_width (parser->btor, p[1].exp);
        exp   = rotatefun (parser->btor, p[1].exp, p->num % width);
        goto RELEASE_EXP_AND_OVERWRITE;
      }
      else if (tag == BTOR_ROTATE_RIGHT_TAG_SMT2)
      {
        rotatefun = btor_rotate_right_smt2;
        goto ROTATE_BV_FUN;
      }
      /* Z3 bit vector extension */
      else if (tag == BTOR_EXT_ROTATE_LEFT_TAG_SMT2
               || tag == BTOR_EXT_ROTATE_RIGHT_TAG_SMT2)
      {
        if (!btor_check_nargs_smt2 (parser, p, nargs, 2)) return 0;
        if (!btor_check_not_array_or_uf_args_smt2 (parser, p, nargs)) return 0;
        if (!boolector_is_const (parser->btor, p[2].exp))
        {
          parser->perrcoo = p[2].coo;
          return !btor_perr_smt2 (
              parser,
              "second argument '%s' of ext_rotate_%s"
              "is not a bit vector constant",
              p[2].node->name,
              tag == BTOR_EXT_ROTATE_LEFT_TAG_SMT2 ? "left" : "right");
        }
        exp = translate_ext_rotate_smt2 (parser->btor,
                                         p[1].exp,
                                         p[2].exp,
                                         tag == BTOR_EXT_ROTATE_LEFT_TAG_SMT2);
        goto RELEASE_EXP_AND_OVERWRITE;
      }
      else if (tag == BTOR_BVULE_TAG_SMT2)
      {
        binfun = boolector_ulte;
        goto BINARY_BV_FUN;
      }
      else if (tag == BTOR_BVUGT_TAG_SMT2)
      {
        binfun = boolector_ugt;
        goto BINARY_BV_FUN;
      }
      else if (tag == BTOR_BVUGE_TAG_SMT2)
      {
        binfun = boolector_ugte;
        goto BINARY_BV_FUN;
      }
      else if (tag == BTOR_BVSLT_TAG_SMT2)
      {
        binfun = boolector_slt;
        goto BINARY_BV_FUN;
      }
      else if (tag == BTOR_BVSLE_TAG_SMT2)
      {
        binfun = boolector_slte;
        goto BINARY_BV_FUN;
      }
      else if (tag == BTOR_BVSGT_TAG_SMT2)
      {
        binfun = boolector_sgt;
        goto BINARY_BV_FUN;
      }
      else if (tag == BTOR_BVSGE_TAG_SMT2)
      {
        binfun = boolector_sgte;
        goto BINARY_BV_FUN;
      }
      /* let (<var_binding>+) <term> */
      else if (tag == BTOR_LET_TAG_SMT2)
      {
        BtorSMT2Node *s;
        for (i = 1; i < nargs; i++)
        {
          if (p[i].tag != BTOR_SYMBOL_TAG_SMT2)
          {
            parser->perrcoo = p[i].coo;
            return !btor_perr_smt2 (
                parser, "expected symbol as argument %d of 'let'", i);
          }
        }
        if (p[nargs].tag != BTOR_SYMBOL_TAG_SMT2)
        {
          if (p[i].tag != BTOR_EXP_TAG_SMT2)
          {
            parser->perrcoo = p[i].coo;
            return !btor_perr_smt2 (
                parser, "expected expression as argument %d of 'let'", nargs);
          }
        }
        l[0].tag = BTOR_EXP_TAG_SMT2;
        l[0].exp = p[nargs].exp;
        for (i = 1; i < nargs; i++)
        {
          assert (p[i].tag == BTOR_SYMBOL_TAG_SMT2);
          s = p[i].node;
          assert (s);
          assert (s->coo.x);
          assert (s->tag == BTOR_SYMBOL_TAG_SMT2);
          btor_remove_symbol_smt2 (parser, s);
        }
        parser->work.top = p;
      }
      /* <var_binding> */
      else if (tag == BTOR_LETBIND_TAG_SMT2)
      {
        assert (p[1].tag == BTOR_SYMBOL_TAG_SMT2);
        if (nargs == 1)
          return !btor_perr_smt2 (
              parser, "term to be bound to '%s' missing", p[1].node->name);
        if (nargs > 2)
        {
          parser->perrcoo = p[3].coo;
          return !btor_perr_smt2 (
              parser, "second term bound to '%s'", p[1].node->name);
        }
        if (p[2].tag != BTOR_EXP_TAG_SMT2)
        {
          parser->perrcoo = p[2].coo;
          return !btor_perr_smt2 (parser,
                                  "expected expression in 'let' var binding");
        }
        l[0] = p[1];
        assert (!l[0].node->exp);
        assert (p[2].tag == BTOR_EXP_TAG_SMT2);
        l[0].node->exp = p[2].exp;
        assert (!l[0].node->bound);
        l[0].node->bound = 1;
        parser->work.top = p;
        assert (!parser->var_binding);
        parser->var_binding = 1;
      }
      /* (<var_binding>+) */
      else if (tag == BTOR_PARLETBINDING_TAG_SMT2)
      {
        assert (parser->var_binding);
        parser->var_binding = 0;
#ifndef NDEBUG
        for (i = 1; i <= nargs; i++) assert (p[i].tag == BTOR_SYMBOL_TAG_SMT2);
#endif
        for (i = 0; i < nargs; i++) l[i] = p[i + 1];
        parser->work.top = l + nargs;
        assert (!parser->expecting_body);
        parser->expecting_body = "let";
      }
      /* forall (<sorted_var>+) <term> */
      else if (tag == BTOR_FORALL_TAG_SMT2)
      {
        BtorSMT2Node *s;
        BoolectorNodePtrStack params;
        msg      = "forall";
        quantfun = boolector_forall;
      CREATE_QUANTIFIER_TERM:
        for (i = 1; i < nargs; i++)
        {
          if (p[i].tag != BTOR_SYMBOL_TAG_SMT2)
          {
            parser->perrcoo = p[i].coo;
            return !btor_perr_smt2 (
                parser, "expected symbol as argument %d of '%s'", i, msg);
          }
        }
        if (p[nargs].tag != BTOR_SYMBOL_TAG_SMT2
            && p[nargs].tag != BTOR_EXP_TAG_SMT2)
        {
          parser->perrcoo = p[nargs].coo;
          return !btor_perr_smt2 (
              parser, "expected expression as argument %d of '%s'", nargs, msg);
        }
        if (!is_boolean_exp_smt2 (parser, p + nargs))
        {
          parser->perrcoo = p[nargs].coo;
          return !btor_perr_smt2 (
              parser, "body of '%s' is not a boolean term", msg);
        }
        BTOR_INIT_STACK (params);
        for (i = 1; i < nargs; i++)
        {
          assert (p[i].tag == BTOR_SYMBOL_TAG_SMT2);
          s = p[i].node;
          assert (s);
          assert (s->coo.x);
          assert (s->tag);
          assert (s->tag == BTOR_SYMBOL_TAG_SMT2);
          assert (s->exp);
          BTOR_PUSH_STACK (
              parser->mem, params, boolector_copy (parser->btor, s->exp));
          btor_remove_symbol_smt2 (parser, s);
        }
        l[0].tag = BTOR_EXP_TAG_SMT2;
        l[0].exp = quantfun (parser->btor,
                             params.start,
                             BTOR_COUNT_STACK (params),
                             p[nargs].exp);
        while (!BTOR_EMPTY_STACK (params))
          boolector_release (parser->btor, BTOR_POP_STACK (params));
        boolector_release (parser->btor, p[nargs].exp);
        BTOR_RELEASE_STACK (parser->mem, params);
        parser->work.top = p;
      }
      /* exists (<sorted_var>+) <term> */
      else if (tag == BTOR_EXISTS_TAG_SMT2)
      {
        msg      = "exists";
        quantfun = boolector_exists;
        goto CREATE_QUANTIFIER_TERM;
      }
      /* <sorted_var> */
      else if (tag == BTOR_SORTED_VAR_TAG_SMT2)
      {
        assert (p[1].tag == BTOR_SYMBOL_TAG_SMT2);
        if (nargs != 1)
        {
          parser->perrcoo = p[1].coo;
          return !btor_perr_smt2 (
              parser,
              "expected only one variable at sorted var '%s'",
              p[1].node->name);
        }
        parser->work.top = p;
        l->tag           = BTOR_SYMBOL_TAG_SMT2;
        l->node          = p[1].node;
        assert (boolector_is_param (parser->btor, l->node->exp));
        assert (!parser->sorted_var);
        parser->sorted_var = 1;
      }
      /* (<sorted_var>+) */
      else if (tag == BTOR_SORTED_VARS_TAG_SMT2)
      {
        assert (parser->sorted_var);
        parser->sorted_var = 0;
#ifndef NDEBUG
        for (i = 1; i <= nargs; i++)
        {
          assert (p[i].tag == BTOR_SYMBOL_TAG_SMT2);
          assert (boolector_is_param (parser->btor, p[i].node->exp));
        }
#endif
        for (i = 0; i < nargs; i++) l[i] = p[i + 1];
        parser->work.top = l + nargs;
        assert (!parser->expecting_body);
        parser->expecting_body = "quantifier";
      }
      else
      {
        // This should not occur, but we keep it as a bad style of
        // defensive programming for future extensions of the parser.
        parser->perrcoo = p->coo;
        return !btor_perr_smt2 (
            parser,
            "internal parse error: can not close yet unsupported '%s'",
            btor_item2str_smt2 (p));
      }
      assert (open > 0);
      open--;
    }
    else
    {
      if (parser->expecting_body) parser->expecting_body = 0;
      p = btor_push_item_smt2 (parser, tag);
      if (tag == BTOR_LPAR_TAG_SMT2)
      {
        BtorSMT2Node *s;
        BtorSMT2Item *q;
        if (parser->var_binding)
        {
          btor_push_item_smt2 (parser, BTOR_LETBIND_TAG_SMT2);
          parser->var_binding = 0;

          tag = btor_read_token_smt2 (parser);

          for (i = 0; tokens && i < BTOR_COUNT_STACK (parser->token); i++)
          {
            c = BTOR_PEEK_STACK (parser->token, i);
            BTOR_PUSH_STACK (parser->mem, *tokens, c ? c : ' ');
          }

          if (tag == BTOR_INVALID_TAG_SMT2) return 0;
          if (tag == EOF)
            return !btor_perr_smt2 (
                parser,
                "expected symbol to be bound after '(' at line %d "
                "column %d but reached end-of-file",
                p->coo.x,
                p->coo.y);

          if (tag != BTOR_SYMBOL_TAG_SMT2)
            return !btor_perr_smt2 (
                parser,
                "expected symbol to be bound at '%s' after '(' at "
                "line %d column %d",
                parser->token.start,
                p->coo.x,
                p->coo.y);
          s = parser->last_node;
          assert (s);
          if (s->coo.x)
            return !btor_perr_smt2 (
                parser,
                "symbol '%s' to be bound already %s at line %d "
                "column %d",
                s->name,
                s->bound ? "bound with 'let'" : "declared as function",
                s->coo.x,
                s->coo.y);
          s->coo  = parser->coo;
          q       = btor_push_item_smt2 (parser, BTOR_SYMBOL_TAG_SMT2);
          q->node = s;
        }
        /* parse <sorted_var>: <symbol> <sort> */
        else if (parser->sorted_var)
        {
          btor_push_item_smt2 (parser, BTOR_SORTED_VAR_TAG_SMT2);
          parser->sorted_var = 0;
          s                  = 0;
          if (!btor_read_symbol (parser, " in sorted var after '('", &s))
            return 0;
          assert (s && s->tag == BTOR_SYMBOL_TAG_SMT2);
          if (s->coo.x)
            return !btor_perr_smt2 (
                parser,
                "symbol '%s' already defined at line %d column %d",
                s->name,
                s->coo.x,
                s->coo.y);
          s->coo = parser->coo;

          tag = btor_read_token_smt2 (parser);
          if (!parse_sort (parser, tag, &width, 0, false)) return 0;

          q       = btor_push_item_smt2 (parser, BTOR_SYMBOL_TAG_SMT2);
          q->node = s;
          // TODO (ma): rename param symbols in order to prevent symbol
          // conflicts
          s->exp = boolector_param (parser->btor, width, 0);  // s->name);
        }
        open++;
      }
      else if (parser->var_binding)
      {
        return !btor_perr_smt2 (
            parser, "expected var binding at '%s'", parser->token.start);
      }
      else if (parser->sorted_var)
      {
        return !btor_perr_smt2 (
            parser, "expected sorted variable at '%s'", parser->token.start);
      }
      else if (btor_item_with_node_smt2 (p))
      {
        p->node = parser->last_node;
        if (tag & BTOR_COMMAND_TAG_CLASS_SMT2)
          return !btor_perr_smt2 (
              parser, "unexpected command '%s'", p->node->name);
        if (tag & BTOR_KEYWORD_TAG_CLASS_SMT2)
          return !btor_perr_smt2 (
              parser, "unexpected keyword '%s'", p->node->name);
        if (tag & BTOR_LOGIC_TAG_CLASS_SMT2)
          return !btor_perr_smt2 (
              parser, "unexpected logic '%s'", p->node->name);
        if (tag & BTOR_RESERVED_TAG_CLASS_SMT2)
        {
          if (tag == BTOR_LET_TAG_SMT2)
          {
            if (!btor_read_lpar_smt2 (parser, " after 'let'")) return 0;
            btor_push_item_smt2 (parser, BTOR_LPAR_TAG_SMT2);
            open++, assert (open > 0);
            btor_push_item_smt2 (parser, BTOR_PARLETBINDING_TAG_SMT2);
            assert (!parser->var_binding);
            parser->var_binding = 1;
          }
          else if (tag == BTOR_FORALL_TAG_SMT2)
          {
            msg = " after 'forall'";
          PARSE_QUANTIFIER_TERM:
            if (!btor_read_lpar_smt2 (parser, msg)) return 0;
            btor_push_item_smt2 (parser, BTOR_LPAR_TAG_SMT2);
            open++, assert (open > 0);
            btor_push_item_smt2 (parser, BTOR_SORTED_VARS_TAG_SMT2);
            assert (!parser->sorted_var);
            parser->sorted_var = 1;
          }
          else if (tag == BTOR_EXISTS_TAG_SMT2)
          {
            msg = " after 'exists'";
            goto PARSE_QUANTIFIER_TERM;
          }
          else if (tag == BTOR_UNDERSCORE_TAG_SMT2)
          {
            const char *read_rpar_msg = 0;
            BtorSMT2Node *node        = 0;

            if (!btor_prev_item_was_lpar_smt2 (parser)) return 0;

            tag  = btor_read_token_smt2 (parser);
            node = parser->last_node;

            for (i = 0; tokens && i < BTOR_COUNT_STACK (parser->token); i++)
            {
              c = BTOR_PEEK_STACK (parser->token, i);
              BTOR_PUSH_STACK (parser->mem, *tokens, c ? c : ' ');
            }

            if (tag == BTOR_INVALID_TAG_SMT2) return 0;
            if (tag == EOF)
              return !btor_perr_smt2 (parser,
                                      "unexpected end-of-file after '_'");

            if (tag == BTOR_REPEAT_TAG_SMT2)
            {
              assert (node && tag == (int) node->tag);
              read_rpar_msg = " to close '(_ repeat'";
            ONE_FIXED_NUM_PARAMETRIC:
              assert (BTOR_COUNT_STACK (parser->work) >= 2);
              if (BTOR_COUNT_STACK (parser->work) < 3)
              {
                assert (BTOR_COUNT_STACK (parser->work) == 2);
                assert (parser->work.start[0].tag == BTOR_LPAR_TAG_SMT2);
                assert (parser->work.start[1].tag == BTOR_UNDERSCORE_TAG_SMT2);
                parser->perrcoo = parser->work.start[0].coo;
                return !btor_perr_smt2 (
                    parser, "expected another '(' before '(_ %s'", node->name);
              }
              if (parser->work.top[-3].tag != BTOR_LPAR_TAG_SMT2)
              {
                parser->perrcoo = parser->work.top[-3].coo;
                return !btor_perr_smt2 (
                    parser,
                    "expected '(' at '%s' before '(_ %s'",
                    btor_item2str_smt2 (parser->work.top - 3),
                    node->name);
              }
              l = p - 1;
              if (!btor_parse_int32_smt2 (parser, 0, &l->num, tokens)) return 0;
              l->tag           = tag;
              l->node          = node;
              parser->work.top = p;
              if (!btor_read_rpar_smt2 (parser, read_rpar_msg)) return 0;
              if (tokens) BTOR_PUSH_STACK (parser->mem, *tokens, ')');
              assert (open > 0);
              open--;
            }
            else if (tag == BTOR_ZERO_EXTEND_TAG_SMT2)
            {
              read_rpar_msg = " to close '(_ zero_extend'";
              goto ONE_FIXED_NUM_PARAMETRIC;
            }
            else if (tag == BTOR_SIGN_EXTEND_TAG_SMT2)
            {
              read_rpar_msg = " to close '(_ sign_extend'";
              goto ONE_FIXED_NUM_PARAMETRIC;
            }
            else if (tag == BTOR_ROTATE_LEFT_TAG_SMT2)
            {
              read_rpar_msg = " to close '(_ rotate_left'";
              goto ONE_FIXED_NUM_PARAMETRIC;
            }
            else if (tag == BTOR_ROTATE_RIGHT_TAG_SMT2)
            {
              read_rpar_msg = " to close '(_ rotate_right'";
              goto ONE_FIXED_NUM_PARAMETRIC;
            }
            else if (tag == BTOR_EXTRACT_TAG_SMT2)
            {
              BtorSMT2Coo firstcoo;
              assert (node && tag == (int) node->tag);
              if (BTOR_COUNT_STACK (parser->work) < 3
                  || parser->work.top[-3].tag != BTOR_LPAR_TAG_SMT2)
                goto ONE_FIXED_NUM_PARAMETRIC;
              l = p - 1;
              if (!btor_parse_int32_smt2 (parser, 0, &l->hi, tokens)) return 0;
              firstcoo = parser->coo;
              if (!btor_parse_int32_smt2 (parser, 0, &l->lo, tokens)) return 0;
              if (l->hi < l->lo)
              {
                parser->perrcoo = firstcoo;
                return !btor_perr_smt2 (parser,
                                        "first parameter '%d' of '(_ extract' "
                                        "smaller than second '%d'",
                                        l->hi,
                                        l->lo);
              }
              l->tag           = tag;
              l->node          = node;
              parser->work.top = p;
              if (!btor_read_rpar_smt2 (parser, " to close '(_ extract'"))
                return 0;
              if (tokens) BTOR_PUSH_STACK (parser->mem, *tokens, ')');
              assert (open > 0);
              open--;
            }
            else if (tag == BTOR_SYMBOL_TAG_SMT2
                     && btor_bvconst_str_smt2 (parser->token.start))
            {
              char *constr, *decstr;
              BtorSMT2Coo coo;
              int len;
              exp    = 0;
              decstr = btor_strdup (parser->mem, parser->token.start + 2);
              constr =
                  btor_decimal_to_const (parser->mem, parser->token.start + 2);
              coo = parser->coo;
              coo.y += 2;
              if (!btor_parse_int32_smt2 (parser, 1, &width, tokens))
                goto UNDERSCORE_DONE;
              len = (int) strlen (constr);
              if (len > width)
              {
                parser->perrcoo = coo;
                (void) btor_perr_smt2 (
                    parser,
                    "decimal constant '%s' needs %d bits which "
                    "exceeds bit-width '%d'",
                    decstr,
                    len,
                    width);
              }
              else if (len == width)
                exp = boolector_const (parser->btor, constr);
              else if (!len)
                exp = boolector_zero (parser->btor, width);
              else
              {
                char *uconstr =
                    btor_uext_const (parser->mem, constr, width - len);
                exp = boolector_const (parser->btor, uconstr);
                btor_freestr (parser->mem, uconstr);
              }
            UNDERSCORE_DONE:
              btor_freestr (parser->mem, decstr);
              btor_delete_const (parser->mem, constr);
              if (!exp) return 0;
              assert (boolector_get_width (parser->btor, exp) == width);
              assert (p > parser->work.start);
              p--, parser->work.top--;
              assert (p->tag == BTOR_LPAR_TAG_SMT2);
              assert (open > 0);
              open--;
              p->tag = BTOR_EXP_TAG_SMT2;
              p->exp = exp;
              if (!btor_read_rpar_smt2 (parser, " to close '(_ bv..'"))
                return 0;
              if (tokens) BTOR_PUSH_STACK (parser->mem, *tokens, ')');
            }
            else
              return !btor_perr_smt2 (parser,
                                      "invalid parametric term '_ %s'",
                                      parser->token.start);
          }
          else
          {
            assert (p->node->name);
            return !btor_perr_smt2 (
                parser, "unsupported reserved word '%s'", p->node->name);
          }
        }
        else if (tag == BTOR_SYMBOL_TAG_SMT2)
        {
          assert (p->node);
          if (!p->node->exp)
            return !btor_perr_smt2 (
                parser, "undefined symbol '%s'", p->node->name);
          p->tag = BTOR_EXP_TAG_SMT2;
          p->exp = boolector_copy (parser->btor, p->node->exp);
        }
        else if (tag == BTOR_TRUE_TAG_SMT2)
        {
          p->tag = BTOR_EXP_TAG_SMT2;
          p->exp = boolector_true (parser->btor);
        }
        else if (tag == BTOR_FALSE_TAG_SMT2)
        {
          p->tag = BTOR_EXP_TAG_SMT2;
          p->exp = boolector_false (parser->btor);
        }
        else if (tag == BTOR_ATTRIBUTE_TAG_SMT2)
        {
          return !btor_perr_smt2 (
              parser, "unexpected attribute '%s'", parser->token.start);
        }
        else if (tag & BTOR_CORE_TAG_CLASS_SMT2)
        {
          if (tag == BTOR_BOOL_TAG_SMT2)
            return !btor_perr_smt2 (parser, "unexpected 'Bool'");
        }
        else if (tag & BTOR_ARRAY_TAG_CLASS_SMT2)
        {
          if (tag == BTOR_ARRAY_TAG_SMT2)
            return !btor_perr_smt2 (parser, "unexpected 'Array'");
        }
        else if (tag & BTOR_BITVEC_TAG_CLASS_SMT2)
        {
          if (tag == BTOR_BITVEC_TAG_SMT2)
            return !btor_perr_smt2 (parser, "unexpected 'BitVec'");
        }
        else
          return !btor_perr_smt2 (
              parser, "unexpected token '%s'", btor_item2str_smt2 (p));
      }
      else if (tag == BTOR_BINARY_CONSTANT_TAG_SMT2)
      {
        p->tag = BTOR_EXP_TAG_SMT2;
        p->exp = boolector_const (parser->btor, parser->token.start + 2);
      }
      else if (tag == BTOR_HEXADECIMAL_CONSTANT_TAG_SMT2)
      {
        char *constr = btor_hex_to_const (parser->mem, parser->token.start + 2);
        int len      = strlen (constr);
        int width    = strlen (parser->token.start + 2) * 4;
        char *uconstr;
        assert (len <= width);
        if (len == width)
          uconstr = constr;
        else
          uconstr = btor_uext_const (parser->mem, constr, width - len);
        p->tag = BTOR_EXP_TAG_SMT2;
        p->exp = boolector_const (parser->btor, uconstr);
        if (uconstr != constr) btor_delete_const (parser->mem, uconstr);
        btor_delete_const (parser->mem, constr);
      }
      else
        return !btor_perr_smt2 (
            parser, "unexpected token '%s'", parser->token.start);
    }
  } while (open);
  if (BTOR_COUNT_STACK (parser->work) - work_cnt != 1)
  {
    parser->perrcoo = p->coo;
    // This should not occur, but we keep it as a bad style of
    // defensive programming for future extensions of the parser.
    return !btor_perr_smt2 (parser,
                            "internal parse error: worker stack of size %d",
                            BTOR_COUNT_STACK (parser->work));
  }
  parser->work.top -= 1;
  p = parser->work.top;
  if (p->tag != BTOR_EXP_TAG_SMT2)
  {
    parser->perrcoo = p->coo;
    // Ditto, same comment wrt defensive programming an future use.
    return !btor_perr_smt2 (
        parser,
        "internal parse error: failed to translate parsed term at '%s'",
        btor_item2str_smt2 (p));
  }
  res     = boolector_copy (parser->btor, p->exp);
  *cooptr = p->coo;
  btor_release_item_smt2 (parser, p);
  assert (BTOR_COUNT_STACK (parser->work) == work_cnt);
  *resptr = res;
  if (tokens && BTOR_TOP_STACK (*tokens) == ' ')
    tokens->start[BTOR_COUNT_STACK (*tokens) - 1] = 0;
  return 1;
}

static int
btor_parse_term_smt2 (BtorSMT2Parser *parser,
                      BoolectorNode **resptr,
                      BtorSMT2Coo *cooptr)
{
  return btor_parse_term_smt2_aux (parser, 0, 0, resptr, cooptr, 0);
}

static int
btor_declare_fun_smt2 (BtorSMT2Parser *parser)
{
  char *symbol;
  int i, tag, domain, width;
  BtorIntStack args;
  BtorSMT2Node *fun;
  fun   = 0;
  width = domain = 0;

  if (!btor_read_symbol (parser, " after 'declare-fun'", &fun)) return 0;
  assert (fun && fun->tag == BTOR_SYMBOL_TAG_SMT2);
  if (fun->coo.x)
    return !btor_perr_smt2 (parser,
                            "symbol '%s' already defined at line %d column %d",
                            fun->name,
                            fun->coo.x,
                            fun->coo.y);
  fun->coo = parser->coo;
  if (!btor_read_lpar_smt2 (parser, " after function name")) return 0;

  BTOR_INIT_STACK (args);
  do
  {
    tag = btor_read_token_smt2 (parser);
    if (tag != BTOR_RPAR_TAG_SMT2)
    {
      if (!parse_sort (parser, tag, &width, 0, false))
      {
        BTOR_RELEASE_STACK (parser->mem, args);
        return 0;
      }
      BTOR_PUSH_STACK (parser->mem, args, width);
    }
  } while (tag != BTOR_RPAR_TAG_SMT2);

  /* parse return sort */
  tag = btor_read_token_smt2 (parser);
  if (!parse_sort (parser, tag, &width, &domain, true))
  {
    BTOR_RELEASE_STACK (parser->mem, args);
    return 0;
  }
  if (domain > 0)
  {
    if (!BTOR_EMPTY_STACK (args))
    {
      BTOR_RELEASE_STACK (parser->mem, args);
      return !btor_perr_smt2 (parser,
                              "sort Array is not supported for arity > 0");
    }
    fun->exp = boolector_array (parser->btor, width, domain, fun->name);
    BTOR_MSG (boolector_get_btor_msg (parser->btor),
              2,
              "declared bit-vector array '%s' "
              "index element width %d %d at line %d column %d",
              fun->name,
              domain,
              width,
              fun->coo.x,
              fun->coo.y);
    parser->need_functions = 1;
  }
  else
  {
    if (BTOR_EMPTY_STACK (args))
    {
      symbol   = create_symbol_current_scope (parser, fun->name);
      fun->exp = boolector_var (parser->btor, width, symbol);
      btor_freestr (parser->mem, symbol);
      BTOR_MSG (boolector_get_btor_msg (parser->btor),
                2,
                "declared '%s' as bit-vector of width %d at line %d column %d",
                fun->name,
                width,
                fun->coo.x,
                fun->coo.y);
    }
    else
    {
      BoolectorSort sort, scodomain;
      BoolectorSort sdomain[BTOR_COUNT_STACK (args)];

      if (BTOR_COUNT_STACK (args) > 1)
      {
        for (i = 0; i < BTOR_COUNT_STACK (args); i++)
          sdomain[i] =
              boolector_bitvec_sort (parser->btor, BTOR_PEEK_STACK (args, i));
      }
      else
        sdomain[0] =
            boolector_bitvec_sort (parser->btor, BTOR_TOP_STACK (args));

      scodomain = boolector_bitvec_sort (parser->btor, width);
      sort      = boolector_fun_sort (
          parser->btor, sdomain, BTOR_COUNT_STACK (args), scodomain);
      symbol   = create_symbol_current_scope (parser, fun->name);
      fun->exp = boolector_uf (parser->btor, sort, symbol);
      btor_freestr (parser->mem, symbol);
      for (i = 0; i < BTOR_COUNT_STACK (args); i++)
        boolector_release_sort (parser->btor, sdomain[i]);
      boolector_release_sort (parser->btor, scodomain);
      boolector_release_sort (parser->btor, sort);
      BTOR_MSG (boolector_get_btor_msg (parser->btor),
                2,
                "declared '%s' as uninterpreted function at line %d column %d",
                fun->name,
                fun->coo.x,
                fun->coo.y);
      parser->need_functions = 1;
    }
  }
  (void) boolector_copy (parser->btor, fun->exp);
  BTOR_PUSH_STACK (parser->mem, parser->inputs, fun->exp);
  BTOR_RELEASE_STACK (parser->mem, args);
  return btor_read_rpar_smt2 (parser, " to close declaration");
}

/* Note: if we're currently parsing a model, define-fun for sorted vars
 *	 have to be transformed into assertions of the form
 *       assert (= var assignment), define-funs for funs with args >= 1
 *       have to be built before asserting.
 *       Further, all symbols we parse are already defined -> check sort. */
static int
btor_define_fun_smt2 (BtorSMT2Parser *parser)
{
  int tag, domain, width, nargs = 0, len;
  BoolectorNode *eq, *tmp, *exp = 0;
  BtorSMT2Coo coo;
  BtorSMT2Item *item;
  BtorSMT2Node *fun, *arg;
  BoolectorNodePtrStack args;
  char *psym, *symbol;

  fun   = 0;
  arg   = 0;
  width = domain = 0;
  coo.x = coo.y = 0;

  if (!btor_read_symbol (parser, " after 'define-fun'", &fun)) return 0;
  assert (fun && fun->tag == BTOR_SYMBOL_TAG_SMT2);

  if (fun->coo.x && !parser->commands.model)
  {
    return !btor_perr_smt2 (parser,
                            "symbol '%s' already defined at line %d column %d",
                            fun->name,
                            fun->coo.x,
                            fun->coo.y);
  }
  else if (!fun->coo.x && parser->commands.model)
  {
    return !btor_perr_smt2 (parser, "symbol '%s' undefined");
  }
  else /* do not redefine during model parsing */
  {
    fun->coo = parser->coo;
  }

  if (!btor_read_lpar_smt2 (parser, " after function name")) return 0;

  /* parse function arguments */
  do
  {
    tag = btor_read_token_smt2 (parser);

    if (tag != BTOR_RPAR_TAG_SMT2)
    {
      if (tag != BTOR_LPAR_TAG_SMT2)
        return !btor_perr_smt2 (parser, "expected '('");
      if (!btor_read_symbol (parser, " after '('", &arg)) return 0;
      assert (arg && arg->tag == BTOR_SYMBOL_TAG_SMT2);
      if (arg->coo.x)
        return !btor_perr_smt2 (
            parser,
            "symbol '%s' already defined at line %d column %d",
            arg->name,
            arg->coo.x,
            arg->coo.y);
      arg->coo = parser->coo;

      tag = btor_read_token_smt2 (parser);
      if (!parse_sort (parser, tag, &width, 0, false)) return 0;
      nargs++;
      len = strlen (fun->name) + strlen (arg->name) + 3;
      BTOR_CNEWN (parser->mem, psym, len);
      sprintf (psym, "_%s_%s", fun->name, arg->name);
      arg->exp = boolector_param (parser->btor, width, psym);
      BTOR_DELETEN (parser->mem, psym, len);
      item       = btor_push_item_smt2 (parser, arg->tag);
      item->node = arg;

      if (!btor_read_rpar_smt2 (parser, " after argument sort")) return 0;
    }
  } while (tag != BTOR_RPAR_TAG_SMT2);

  /* parse return sort */
  tag = btor_read_token_smt2 (parser);
  if (!parse_sort (parser, tag, &width, &domain, true)) return 0;
  if (domain > 0)
  {
    if (nargs)
      return !btor_perr_smt2 (parser,
                              "sort Array is not supported for arity > 0");

    if (!parser->commands.model)
    {
      BTOR_MSG (boolector_get_btor_msg (parser->btor),
                2,
                "defined bit-vector array '%s' "
                "index element width %d %d at line %d column %d",
                fun->name,
                domain,
                width,
                fun->coo.x,
                fun->coo.y);
      parser->need_functions = 1;
    }
    else
    {
      if (!boolector_is_array (parser->btor, fun->exp))
        return !btor_perr_smt2 (parser, "sort Array expected");
      if (boolector_get_index_width (parser->btor, fun->exp) != domain)
        return !btor_perr_smt2 (
            parser,
            "expected index bit-width '%d' but was '%d'",
            boolector_get_index_width (parser->btor, fun->exp),
            domain);
      if (boolector_get_width (parser->btor, fun->exp) != width)
        return !btor_perr_smt2 (parser,
                                "expected element bit-width '%d' but was '%d'",
                                boolector_get_width (parser->btor, fun->exp),
                                width);
      BTOR_MSG (boolector_get_btor_msg (parser->btor),
                2,
                "parsed bit-vector array '%s' "
                "index element width %d %d at line %d column %d",
                fun->name,
                domain,
                width,
                fun->coo.x,
                fun->coo.y);
      assert (parser->need_functions);
    }
  }
  else
  {
    if (!parser->commands.model)
      BTOR_MSG (boolector_get_btor_msg (parser->btor),
                2,
                "defined '%s' as bit-vector of width %d at line %d column %d",
                fun->name,
                width,
                fun->coo.x,
                fun->coo.y);
    else
    {
      if (boolector_get_width (parser->btor, fun->exp) != width)
        return !btor_perr_smt2 (
            parser,
            "invalid sort, expected bit-width '%d' but was '%d'",
            boolector_get_width (parser->btor, fun->exp),
            width);
      BTOR_MSG (boolector_get_btor_msg (parser->btor),
                2,
                "parsed '%s' as bit-vector of width %d at line %d column %d",
                fun->name,
                width,
                fun->coo.x,
                fun->coo.y);
    }
  }

  if (!btor_parse_term_smt2 (parser, &exp, &coo)) return 0;

  if (boolector_get_width (parser->btor, exp) != width)
  {
    domain = boolector_get_width (parser->btor, exp);
    boolector_release (parser->btor, exp);
    return !btor_perr_smt2 (parser,
                            "invalid term bit-width, expected %d but was %d",
                            width,
                            domain);
  }
  if (boolector_is_array (parser->btor, exp)
      && boolector_get_index_width (parser->btor, exp) != domain)
  {
    width = boolector_get_index_width (parser->btor, exp);
    boolector_release (parser->btor, exp);
    return !btor_perr_smt2 (parser,
                            "invalid array index bit-width, expected %d but "
                            "was %d",
                            domain,
                            width);
  }

  if (nargs)
  {
    BTOR_INIT_STACK (args);
    item = parser->work.top - nargs;
    /* collect arguments, remove symbols (scope is only this function) */
    while (item < parser->work.top)
    {
      arg = item->node;
      item++;
      assert (arg);
      assert (arg->coo.x);
      assert (arg->tag == BTOR_SYMBOL_TAG_SMT2);
      BTOR_PUSH_STACK (
          parser->mem, args, boolector_copy (parser->btor, arg->exp));
      btor_remove_symbol_smt2 (parser, arg);
    }
    parser->work.top -= nargs;
    assert (BTOR_EMPTY_STACK (parser->work));
    tmp = boolector_fun (parser->btor, args.start, nargs, exp);
    if (parser->commands.model)
    {
      if (!boolector_is_equal_sort (parser->btor, fun->exp, tmp))
      {
        boolector_release (parser->btor, tmp);
        while (!BTOR_EMPTY_STACK (args))
          boolector_release (parser->btor, BTOR_POP_STACK (args));
        boolector_release (parser->btor, exp);
        BTOR_RELEASE_STACK (parser->mem, args);
        return !btor_perr_smt2 (parser, "model must have equal sort");
      }
      eq = boolector_eq (parser->btor, fun->exp, tmp);
      boolector_assert (parser->btor, eq);
      boolector_release (parser->btor, eq);
      boolector_release (parser->btor, tmp);
    }
    else
    {
      fun->exp = tmp;
      symbol   = create_symbol_current_scope (parser, fun->name);
      boolector_set_symbol (parser->btor, fun->exp, symbol);
      btor_freestr (parser->mem, symbol);
      parser->need_functions = 1;
    }
    while (!BTOR_EMPTY_STACK (args))
      boolector_release (parser->btor, BTOR_POP_STACK (args));
    boolector_release (parser->btor, exp);
    BTOR_RELEASE_STACK (parser->mem, args);
  }
  else
  {
    if (parser->commands.model)
    {
      if (!boolector_is_equal_sort (parser->btor, fun->exp, exp))
      {
        boolector_release (parser->btor, exp);
        return !btor_perr_smt2 (parser, "model must have equal sort");
      }
      eq = boolector_eq (parser->btor, fun->exp, exp);
      boolector_assert (parser->btor, eq);
      boolector_release (parser->btor, eq);
      boolector_release (parser->btor, exp);
    }
    else
      fun->exp = exp;
  }

  return btor_read_rpar_smt2 (parser, " to close definition");
}

static int
btor_set_info_smt2 (BtorSMT2Parser *parser)
{
  int tag = btor_read_token_smt2 (parser);
  if (tag == BTOR_INVALID_TAG_SMT2) return 0;
  if (tag == EOF)
    return !btor_perr_smt2 (parser, "unexpected end-of-file after 'set-info'");
  if (tag == BTOR_RPAR_TAG_SMT2)
    return !btor_perr_smt2 (parser, "keyword after 'set-info' missing");
  if (tag == BTOR_STATUS_TAG_SMT2)
  {
    tag = btor_read_token_smt2 (parser);
    if (tag == BTOR_INVALID_TAG_SMT2) return 0;
    if (tag == EOF)
      return !btor_perr_smt2 (parser, "unexpected end-of-file after ':status'");
    if (tag == BTOR_RPAR_TAG_SMT2)
      return !btor_perr_smt2 (parser, "value after ':status' missing");
    if (tag != BTOR_SYMBOL_TAG_SMT2)
    INVALID_STATUS_VALUE:
      return !btor_perr_smt2 (
          parser, "invalid value '%s' after ':status'", parser->token.start);
    if (!strcmp (parser->token.start, "sat"))
      parser->res->status = BOOLECTOR_SAT;
    else if (!strcmp (parser->token.start, "unsat"))
      parser->res->status = BOOLECTOR_UNSAT;
    else if (!strcmp (parser->token.start, "unknown"))
      parser->res->status = BOOLECTOR_UNKNOWN;
    else
      goto INVALID_STATUS_VALUE;

    BTOR_MSG (boolector_get_btor_msg (parser->btor),
              2,
              "parsed status '%s'",
              parser->token.start);
    return btor_read_rpar_smt2 (parser, " after 'set-info'");
  }
  return btor_skip_sexprs (parser, 1);
}

static int
btor_set_option_smt2 (BtorSMT2Parser *parser)
{
  int tag, val, verb = 0;
  char *opt;

  tag = btor_read_token_smt2 (parser);
  if (tag == BTOR_INVALID_TAG_SMT2) return 0;
  if (tag == EOF)
    return !btor_perr_smt2 (parser,
                            "unexpected end-of-file after 'set-option'");
  if (tag == BTOR_RPAR_TAG_SMT2)
    return !btor_perr_smt2 (parser, "keyword after 'set-option' missing");

  /* parser specific options */
  if (tag == BTOR_REGULAR_OUTPUT_CHANNEL_TAG_SMT2)
  {
    assert (parser->outfile != stdin);
    if (parser->outfile != stdout && parser->outfile != stderr)
      fclose (parser->outfile);
    tag = btor_read_token_smt2 (parser);
    if (tag == BTOR_INVALID_TAG_SMT2)
    {
      assert (parser->error);
      return 0;
    }
    parser->outfile = fopen (parser->token.start, "w");
    if (!parser->outfile)
      return !btor_perr_smt2 (
          parser, "can not create '%s'", parser->token.start);
  }
  else if (tag == BTOR_PRINT_SUCCESS_TAG_SMT2)
  {
    tag = btor_read_token_smt2 (parser);
    if (tag == BTOR_INVALID_TAG_SMT2)
    {
      assert (parser->error);
      return 0;
    }
    else if (tag == BTOR_TRUE_TAG_SMT2)
      parser->print_success = true;
    else if (tag == BTOR_FALSE_TAG_SMT2)
      parser->print_success = false;
    else
      return !btor_perr_smt2 (
          parser, "expected boolean argument at '%s'", parser->token.start);
  }
  /* boolector specific options */
  else
  {
    switch (tag)
    {
      case BTOR_PRODUCE_MODELS_TAG_SMT2:
      case BTOR_OPT_MODEL_GEN_TAG_SMT2: opt = BTOR_OPT_MODEL_GEN; break;
      case BTOR_VERBOSITY_TAG_SMT2:
        opt  = BTOR_OPT_VERBOSITY;
        verb = 1;
        break;
      case BTOR_OPT_INCREMENTAL_TAG_SMT2: opt = BTOR_OPT_INCREMENTAL; break;
      case BTOR_OPT_INPUT_FORMAT_TAG_SMT2: opt = BTOR_OPT_INPUT_FORMAT; break;
      case BTOR_OPT_OUTPUT_NUMBER_FORMAT_TAG_SMT2:
        opt = BTOR_OPT_OUTPUT_NUMBER_FORMAT;
        break;
      case BTOR_OPT_OUTPUT_FORMAT_TAG_SMT2: opt = BTOR_OPT_OUTPUT_FORMAT; break;
      case BTOR_OPT_REWRITE_LEVEL_TAG_SMT2: opt = BTOR_OPT_REWRITE_LEVEL; break;
      case BTOR_OPT_BETA_REDUCE_ALL_TAG_SMT2:
        opt = BTOR_OPT_BETA_REDUCE_ALL;
        break;
      case BTOR_OPT_DUAL_PROP_TAG_SMT2: opt = BTOR_OPT_DUAL_PROP; break;
      case BTOR_OPT_JUST_TAG_SMT2: opt = BTOR_OPT_JUST; break;
#ifndef BTOR_DO_NOT_OPTIMIZE_UNCONSTRAINED
      case BTOR_OPT_UCOPT_TAG_SMT2: opt = BTOR_OPT_UCOPT; break;
#endif
      case BTOR_OPT_AUTO_CLEANUP_TAG_SMT2: opt = BTOR_OPT_AUTO_CLEANUP; break;
      case BTOR_OPT_PRETTY_PRINT_TAG_SMT2: opt = BTOR_OPT_PRETTY_PRINT; break;
      case BTOR_OPT_LOGLEVEL_TAG_SMT2: opt = BTOR_OPT_LOGLEVEL; break;
      case BTOR_OPT_LAZY_SYNTHESIZE_TAG_SMT2:
        opt = BTOR_OPT_LAZY_SYNTHESIZE;
        break;
      case BTOR_OPT_ELIMINATE_SLICES_TAG_SMT2:
        opt = BTOR_OPT_ELIMINATE_SLICES;
        break;
      default: opt = 0;
    }

    if (opt)
    {
      tag = btor_read_token_smt2 (parser);
      if (tag == BTOR_INVALID_TAG_SMT2)
      {
        assert (parser->error);
        return 0;
      }
      val = boolector_get_opt_val (parser->btor, opt);
      if (tag == BTOR_FALSE_TAG_SMT2)
        val = 0;
      else if (tag == BTOR_TRUE_TAG_SMT2)
        val = 1;
      else
        val = verb ? val + atoi (parser->token.start)
                   : atoi (parser->token.start);
      boolector_set_opt (parser->btor, opt, val);

      /* update parser options */
      if (!strcmp (opt, BTOR_OPT_INCREMENTAL))
        parser->incremental = val;
      else if (!strcmp (opt, BTOR_OPT_VERBOSITY))
        parser->verbosity = val;
    }
    else
      return !btor_perr_smt2 (parser, "unsupported option");
  }
  return btor_skip_sexprs (parser, 1);
}

static void
print_success (BtorSMT2Parser *parser)
{
  if (!parser->print_success) return;
  fprintf (parser->outfile, "success\n");
  fflush (parser->outfile);
}

static int
btor_read_command_smt2 (BtorSMT2Parser *parser)
{
#if 0
  float ratio;
  unsigned fsize
#endif
  unsigned i;
  int tag, width;
  BoolectorNode *exp = 0;
  BtorSMT2Coo coo;
  BtorCharStack tokens; /* for get-value (printing the originally parsed
                           non-simplified expression */

  coo.x = coo.y = 0;
  tag           = btor_read_token_smt2 (parser);

  if (parser->commands.model && tag == BTOR_RPAR_TAG_SMT2)
  {
    parser->commands.model = 0;
    return 0;
  }
  if (parser->commands.model && tag == EOF)
    return !btor_perr_smt2 (parser,
                            "expected ')' after 'model' at end-of-file");

  if (tag == EOF || tag == BTOR_INVALID_TAG_SMT2) return 0;
  if (tag != BTOR_LPAR_TAG_SMT2)
    return !btor_perr_smt2 (
        parser, "expected '(' at '%s'", parser->token.start);
  tag = btor_read_token_smt2 (parser);

  if (tag == EOF)
  {
    parser->perrcoo = parser->lastcoo;
    return !btor_perr_smt2 (parser, "unexpected end-of-file after '('");
  }

  if (tag == BTOR_INVALID_TAG_SMT2)
  {
    assert (parser->error);
    return 0;
  }

  if (parser->commands.model && tag != BTOR_DEFINE_FUN_TAG_SMT2)
    return !btor_perr_smt2 (parser, "expected 'define-fun' after 'model'");

  if (!(tag & BTOR_COMMAND_TAG_CLASS_SMT2))
    return !btor_perr_smt2 (
        parser, "expected command at '%s'", parser->token.start);

  if (parser->commands.model && tag != BTOR_DEFINE_FUN_TAG_SMT2)
    return !btor_perr_smt2 (parser, "'define-fun' command expected");

  switch (tag)
  {
    case BTOR_SET_LOGIC_TAG_SMT2:
      if (parser->commands.all)
        BTOR_MSG (boolector_get_btor_msg (parser->btor),
                  1,
                  "WARNING 'set-logic' not first command in '%s'",
                  parser->infile_name);
      tag = btor_read_token_smt2 (parser);
      if (tag == EOF)
      {
        parser->perrcoo = parser->lastcoo;
        return !btor_perr_smt2 (parser,
                                "unexpected end-of-file after 'set-logic'");
      }
      if (tag == BTOR_INVALID_TAG_SMT2)
      {
        assert (parser->error);
        return 0;
      }
      if (!(tag & BTOR_LOGIC_TAG_CLASS_SMT2))
        return !btor_perr_smt2 (
            parser, "expected logic at '%s'", parser->token.start);
      switch (tag)
      {
        case BTOR_QF_BV_TAG_SMT2: parser->res->logic = BTOR_LOGIC_QF_BV; break;
        case BTOR_QF_AUFBV_TAG_SMT2:
        case BTOR_QF_UFBV_TAG_SMT2:
        case BTOR_QF_ABV_TAG_SMT2:
          parser->res->logic = BTOR_LOGIC_QF_AUFBV;
          break;
        case BTOR_BV_TAG_SMT2: parser->res->logic = BTOR_LOGIC_BV; break;
        default:
          return !btor_perr_smt2 (
              parser, "unsupported logic '%s'", parser->token.start);
      }
      BTOR_MSG (boolector_get_btor_msg (parser->btor),
                2,
                "logic %s",
                parser->token.start);
      if (!btor_read_rpar_smt2 (parser, " after logic")) return 0;
      if (parser->commands.set_logic++)
        BTOR_MSG (boolector_get_btor_msg (parser->btor),
                  1,
                  "WARNING additional 'set-logic' command");
      print_success (parser);
      break;

    case BTOR_CHECK_SAT_TAG_SMT2:
      if (!btor_read_rpar_smt2 (parser, " after 'check-sat'")) return 0;
      if (parser->commands.check_sat++ && !parser->incremental)
        BTOR_MSG (boolector_get_btor_msg (parser->btor),
                  1,
                  "WARNING additional 'check-sat' command");
      if (parser->interactive)
      {
#if 1
        for (i = 0; i < BTOR_COUNT_STACK (parser->assumptions); i++)
          boolector_assume (parser->btor,
                            BTOR_PEEK_STACK (parser->assumptions, i));
#else
        ratio = 0.0f;
        if (!BTOR_EMPTY_STACK (parser->assumptions_trail))
        {
          for (i = 0; i < BTOR_COUNT_STACK (parser->assumptions); i++)
            boolector_assume (parser->btor,
                              BTOR_PEEK_STACK (parser->assumptions, i));
          fsize = get_current_formula_size (parser);
          ratio = (float) (fsize - parser->cur_scope_num_terms) / fsize;
        }

        /* 0.06f is the best factor right now for keeping the cloning
         * overhead as low as possible */
        if (!BTOR_EMPTY_STACK (parser->assumptions_trail) && ratio >= 0.06f)
        {
          Btor *c = boolector_clone (parser->btor);
          boolector_fixate_assumptions (c);
          parser->res->result = boolector_sat (c);
          boolector_delete (c);
          boolector_reset_assumptions (parser->btor);
        }
        else
#endif
        parser->res->result = boolector_sat (parser->btor);
        if (parser->res->result == BOOLECTOR_SAT)
          fprintf (parser->outfile, "sat\n");
        else if (parser->res->result == BOOLECTOR_UNSAT)
          fprintf (parser->outfile, "unsat\n");
        else
          fprintf (parser->outfile, "unknown\n");
        fflush (parser->outfile);
      }
      else
      {
        BTOR_MSG (boolector_get_btor_msg (parser->btor),
                  1,
                  "parser not interactive, aborted on first "
                  "'check-sat' command");
        parser->done = 1;
      }
      break;

    case BTOR_DECLARE_FUN_TAG_SMT2:
      if (!btor_declare_fun_smt2 (parser)) return 0;
      print_success (parser);
      break;

    case BTOR_DEFINE_FUN_TAG_SMT2:
      if (!btor_define_fun_smt2 (parser)) return 0;
      print_success (parser);
      break;

    case BTOR_ASSERT_TAG_SMT2:
      if (!btor_parse_term_smt2 (parser, &exp, &coo)) return 0;
      assert (!parser->error);
      if (boolector_is_array (parser->btor, exp))
      {
        parser->perrcoo = coo;
        boolector_release (parser->btor, exp);
        return !btor_perr_smt2 (
            parser, "assert argument is an array and not a formula");
      }
      if (!btor_read_rpar_smt2 (parser, " after asserted expression"))
      {
        boolector_release (parser->btor, exp);
        return 0;
      }
      if ((width = boolector_get_width (parser->btor, exp)) != 1)
      {
        parser->perrcoo = coo;
        boolector_release (parser->btor, exp);
        return !btor_perr_smt2 (
            parser, "assert argument is a bit-vector of length %d", width);
      }
      if (!BTOR_EMPTY_STACK (parser->assumptions_trail))
        BTOR_PUSH_STACK (parser->mem,
                         parser->assumptions,
                         boolector_copy (parser->btor, exp));
      else
        boolector_assert (parser->btor, exp);
      boolector_release (parser->btor, exp);
      assert (!parser->error);
      parser->commands.asserts++;
      print_success (parser);
      break;

    case BTOR_EXIT_TAG_SMT2:
      if (!btor_read_rpar_smt2 (parser, " after 'exit'")) return 0;
      assert (!parser->commands.exits);
      parser->commands.exits++;
      parser->done = 1;
      print_success (parser);
      break;

    case BTOR_GET_MODEL_TAG_SMT2:
      if (!btor_read_rpar_smt2 (parser, " after 'get-model'")) return 0;
      if (!boolector_get_opt_val (parser->btor, "model_gen"))
        return !btor_perr_smt2 (parser, "model generation is not enabled");
      if (parser->res->result != BOOLECTOR_SAT) break;
      boolector_print_model (parser->btor, "smt2", parser->outfile);
      fflush (parser->outfile);
      break;

    case BTOR_GET_VALUE_TAG_SMT2:
      if (!btor_read_lpar_smt2 (parser, " after 'get-value'")) return 0;
      if (!boolector_get_opt_val (parser->btor, "model_gen"))
        return !btor_perr_smt2 (parser, "model generation is not enabled");
      if (parser->res->result != BOOLECTOR_SAT) break;
      tag = 0;
      BTOR_INIT_STACK (tokens);
      if (!btor_parse_term_smt2_aux (parser, 0, 0, &exp, &coo, &tokens))
      {
        BTOR_RELEASE_STACK (parser->mem, tokens);
        return 0;
      }
      fprintf (parser->outfile, "(");
      boolector_print_value (
          parser->btor, exp, tokens.start, "smt2", parser->outfile);
      BTOR_RESET_STACK (tokens);
      boolector_release (parser->btor, exp);
      tag = btor_read_token_smt2 (parser);
      while (tag != EOF && tag != BTOR_RPAR_TAG_SMT2)
      {
        if (!btor_parse_term_smt2_aux (parser, 1, tag, &exp, &coo, &tokens))
        {
          BTOR_RELEASE_STACK (parser->mem, tokens);
          return 0;
        }
        fprintf (parser->outfile, "\n ");
        boolector_print_value (
            parser->btor, exp, tokens.start, "smt2", parser->outfile);
        BTOR_RESET_STACK (tokens);
        boolector_release (parser->btor, exp);
        tag = btor_read_token_smt2 (parser);
      }
      fprintf (parser->outfile, ")\n");
      fflush (parser->outfile);
      if (tag != BTOR_RPAR_TAG_SMT2)
      {
        BTOR_RELEASE_STACK (parser->mem, tokens);
        return !btor_perr_smt2 (
            parser, "expected ')' after 'get-value' at end-of-file");
      }
      if (!btor_read_rpar_smt2 (parser, " after 'get-value'"))
      {
        BTOR_RELEASE_STACK (parser->mem, tokens);
        return 0;
      }
      BTOR_RELEASE_STACK (parser->mem, tokens);
      break;

    case BTOR_MODEL_TAG_SMT2:
      if (parser->commands.model)
        return !btor_perr_smt2 (parser, "nesting models is invalid");
      parser->commands.model = 1;
      while (btor_read_command_smt2 (parser)
             && !boolector_terminate (parser->btor))
        ;
      print_success (parser);
      break;

    case BTOR_SET_INFO_TAG_SMT2:
      if (!btor_set_info_smt2 (parser)) return 0;
      print_success (parser);
      break;

    case BTOR_SET_OPTION_TAG_SMT2:
      if (!btor_set_option_smt2 (parser)) return 0;
      print_success (parser);
      break;

    case BTOR_PUSH_TAG_SMT2:
      tag = btor_parse_int32_smt2 (parser, 1, &tag, 0);
      if (!btor_read_rpar_smt2 (parser, " after 'push'")) return 0;
        // TODO: open more scopes if tag > 1
#ifdef BTOR_USE_CLONE_SCOPES
      open_new_btor_scope (parser);
#else
      open_new_scope (parser);
#endif
      print_success (parser);
      break;

    case BTOR_POP_TAG_SMT2:
      tag = btor_parse_int32_smt2 (parser, 1, &tag, 0);
      if (!btor_read_rpar_smt2 (parser, " after 'pop'")) return 0;
        // TODO: close more scopes if tag > 1
#ifdef BTOR_USE_CLONE_SCOPES
      close_current_btor_scope (parser);
#else
      close_current_scope (parser);
#endif
      print_success (parser);
      break;

    default:
      return !btor_perr_smt2 (
          parser, "unsupported command '%s'", parser->token.start);
      break;
  }
  parser->commands.all++;
  return 1;
}

static const char *
btor_parse_smt2_parser (BtorSMT2Parser *parser,
                        BtorCharStack *prefix,
                        FILE *infile,
                        const char *infile_name,
                        FILE *outfile,
                        BtorParseResult *res)
{
  double start = btor_time_stamp (), delta;

  parser->nprefix     = 0;
  parser->prefix      = prefix;
  parser->nextcoo.x   = 1;
  parser->nextcoo.y   = 1;
  parser->infile      = infile;
  parser->infile_name = btor_strdup (parser->mem, infile_name);
  parser->outfile     = outfile;
  parser->saved       = 0;
  BTOR_CLR (res);
  parser->res = res;

  while (btor_read_command_smt2 (parser) && !parser->done
         && !boolector_terminate (parser->btor))
    ;

  if (parser->error) return parser->error;

  if (!boolector_terminate (parser->btor))
  {
    if (!parser->commands.all)
      BTOR_MSG (boolector_get_btor_msg (parser->btor),
                1,
                "WARNING no commands in '%s'",
                parser->infile_name);
    else
    {
      if (!parser->commands.set_logic)
        BTOR_MSG (boolector_get_btor_msg (parser->btor),
                  1,
                  "WARNING 'set-logic' command missing in '%s'",
                  parser->infile_name);
      if (!parser->commands.asserts)
        BTOR_MSG (boolector_get_btor_msg (parser->btor),
                  1,
                  "WARNING no 'assert' command in '%s'",
                  parser->infile_name);
      if (!parser->commands.check_sat)
        BTOR_MSG (boolector_get_btor_msg (parser->btor),
                  1,
                  "WARNING 'check-sat' command missing in '%s'",
                  parser->infile_name);
      if (!parser->commands.exits)
        BTOR_MSG (boolector_get_btor_msg (parser->btor),
                  1,
                  "WARNING no 'exit' command at end of '%s'",
                  parser->infile_name);
    }
  }
  parser->res->inputs = parser->inputs.start;
  // TODO (ma): this stack is not used anymore for SMT2
  parser->res->outputs  = parser->outputs.start;
  parser->res->ninputs  = BTOR_COUNT_STACK (parser->inputs);
  parser->res->noutputs = BTOR_COUNT_STACK (parser->outputs);
  delta                 = btor_time_stamp () - start;
  if (delta < 0) delta = 0;
  BTOR_MSG (boolector_get_btor_msg (parser->btor),
            1,
            "parsed %d commands in %.2f seconds",
            parser->commands.all,
            delta);

  if (parser->need_functions && parser->res->logic == BTOR_LOGIC_QF_BV)
  {
    BTOR_MSG (boolector_get_btor_msg (parser->btor),
              1,
              "found functions thus using 'QF_AUFBV' logic");
    parser->res->logic = BTOR_LOGIC_QF_AUFBV;
  }
  else if (parser->commands.set_logic)
  {
    assert (!parser->need_functions
            || parser->res->logic == BTOR_LOGIC_QF_AUFBV);
    if (!parser->need_functions && parser->res->logic == BTOR_LOGIC_QF_AUFBV)
    {
      BTOR_MSG (boolector_get_btor_msg (parser->btor),
                1,
                "no functions found thus restricting logic to 'QF_BV'");
      parser->res->logic = BTOR_LOGIC_QF_BV;
    }
  }
  return 0;
}

static BtorParserAPI static_btor_smt2_parser_api = {
    (BtorInitParser) btor_new_smt2_parser,
    (BtorResetParser) btor_delete_smt2_parser,
    (BtorParse) btor_parse_smt2_parser};

const BtorParserAPI *
btor_smt2_parser_api ()
{
  return &static_btor_smt2_parser_api;
}<|MERGE_RESOLUTION|>--- conflicted
+++ resolved
@@ -2067,7 +2067,6 @@
   return btor_translate_rotate_smt2 (btor, exp, shift, 0);
 }
 
-<<<<<<< HEAD
 static int parse_sort (BtorSMT2Parser *parser,
                        int tag,
                        int *width,
@@ -2188,7 +2187,8 @@
                             "reached end-of-file but expected '(' or 'Bool'");
   return !btor_perr_smt2 (
       parser, "expected '(' or 'Bool' at '%s'", parser->token.start);
-=======
+}
+
 static BoolectorNode *
 translate_ext_rotate_smt2 (Btor *btor,
                            BoolectorNode *exp,
@@ -2205,7 +2205,6 @@
   assert (shift_len < boolector_get_width (btor, exp));
   btor_freestr (btor->mm, len);
   return btor_translate_rotate_smt2 (btor, exp, shift_len, left);
->>>>>>> 475d49c6
 }
 
 /* Note: we need look ahead and tokens string only for get-value
