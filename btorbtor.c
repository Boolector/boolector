/*  Boolector: Satisfiablity Modulo Theories (SMT) solver.
 *
 *  Copyright (C) 2007 Robert Daniel Brummayer.
 *  Copyright (C) 2007-2012 Armin Biere.
 *
 *  All rights reserved.
 *
 *  This file is part of Boolector.
 *  See COPYING for more information on using this software.
 */

#include "btorbtor.h"
#include "btorconst.h"
#include "btormem.h"
#include "btorparse.h"
#include "btorstack.h"
#include "btorutil.h"

#include <assert.h>
#include <ctype.h>
#include <stdarg.h>
#include <stdio.h>
#include <string.h>

typedef struct BtorBTORParser BtorBTORParser;

typedef BtorNode *(*BtorOpParser) (BtorBTORParser *, int len);
typedef BtorNode *(*Unary) (Btor *, BtorNode *);
typedef BtorNode *(*Binary) (Btor *, BtorNode *, BtorNode *);
typedef BtorNode *(*Shift) (Btor *, BtorNode *, BtorNode *);
typedef BtorNode *(*Extend) (Btor *, BtorNode *, int);

#define SIZE_PARSERS 128

typedef struct Info Info;

struct Info
{
  unsigned var : 1;
  unsigned array : 1;
};

BTOR_DECLARE_STACK (Info, Info);

struct BtorBTORParser
{
  BtorMemMgr *mem;
  Btor *btor;

  int nprefix;
  BtorCharStack *prefix;
  FILE *file;
  int lineno;
  int saved; /* boolean flag */
  int saved_char;
  const char *name;
  char *error;

  BtorNodePtrStack exps;
  BtorInfoStack info;

  BtorNodePtrStack inputs;
  BtorNodePtrStack outputs;
  BtorNodePtrStack regs;
<<<<<<< HEAD
  BtorNodePtrStack nexts;
  BtorNodePtrStack params;
  BtorIntStack params_idx;
=======
>>>>>>> d74d7c84

  BtorCharStack op;
  BtorCharStack constant;
  BtorCharStack symbol;

  BtorOpParser *parsers;
  const char **ops;

  int idx;
  int verbosity;

  int found_arrays;
};

static unsigned btor_primes_btor[4] = {
    111130391, 22237357, 33355519, 444476887};

#define BTOR_PRIMES_BTOR \
  ((sizeof btor_primes_btor) / sizeof btor_primes_btor[0])

static void
btor_msg_btor (char *fmt, ...)
{
  va_list ap;
  fprintf (stdout, "[btorbtor] ");
  va_start (ap, fmt);
  vfprintf (stdout, fmt, ap);
  va_end (ap);
  fputc ('\n', stdout);
  fflush (stdout);
}

static unsigned
hash_op (const char *str, unsigned salt)
{
  unsigned i, res;
  const char *p;

  assert (salt < BTOR_PRIMES_BTOR);

  res = 0;
  i   = salt;
  for (p = str; *p; p++)
  {
    res += btor_primes_btor[i++] * (unsigned) *p;
    if (i == BTOR_PRIMES_BTOR) i = 0;
  }

  res &= SIZE_PARSERS - 1;

  return res;
}

static const char *
btor_perr_btor (BtorBTORParser *parser, const char *fmt, ...)
{
  size_t bytes;
  va_list ap;

  if (!parser->error)
  {
    va_start (ap, fmt);
    bytes = btor_parse_error_message_length (parser->name, fmt, ap);
    va_end (ap);

    va_start (ap, fmt);
    parser->error = btor_parse_error_message (
        parser->mem, parser->name, parser->lineno, 0, fmt, ap, bytes);
    va_end (ap);
  }

  return parser->error;
}

static int
btor_nextch_btor (BtorBTORParser *parser)
{
  int ch;

  if (parser->saved)
  {
    ch            = parser->saved_char;
    parser->saved = 0;
  }
  else if (parser->prefix
           && parser->nprefix < BTOR_COUNT_STACK (*parser->prefix))
  {
    ch = parser->prefix->start[parser->nprefix++];
  }
  else
    ch = getc (parser->file);

  if (ch == '\n') parser->lineno++;

  return ch;
}

static void
btor_savech_btor (BtorBTORParser *parser, int ch)
{
  assert (!parser->saved);

  parser->saved_char = ch;
  parser->saved      = 1;

  if (ch == '\n')
  {
    assert (parser->lineno > 1);
    parser->lineno--;
  }
}

static const char *
parse_non_negative_int (BtorBTORParser *parser, int *res_ptr)
{
  int res, ch;

  ch = btor_nextch_btor (parser);
  if (!isdigit (ch)) return btor_perr_btor (parser, "expected digit");

  if (ch == '0')
  {
    res = 0;
    ch  = btor_nextch_btor (parser);
    if (isdigit (ch)) return btor_perr_btor (parser, "digit after '0'");
  }
  else
  {
    res = ch - '0';

    while (isdigit (ch = btor_nextch_btor (parser)))
      res = 10 * res + (ch - '0');
  }

  btor_savech_btor (parser, ch);
  *res_ptr = res;

  return 0;
}

static const char *
parse_positive_int (BtorBTORParser *parser, int *res_ptr)
{
  int res, ch;

  ch = btor_nextch_btor (parser);
  if (!isdigit (ch)) return btor_perr_btor (parser, "expected digit");

  if (ch == '0') return btor_perr_btor (parser, "expected non zero digit");

  res = ch - '0';

  while (isdigit (ch = btor_nextch_btor (parser))) res = 10 * res + (ch - '0');

  btor_savech_btor (parser, ch);
  *res_ptr = res;

  return 0;
}

static const char *
parse_non_zero_int (BtorBTORParser *parser, int *res_ptr)
{
  int res, sign, ch;

  ch = btor_nextch_btor (parser);

  if (ch == '-')
  {
    sign = -1;
    ch   = btor_nextch_btor (parser);

    if (!isdigit (ch) || ch == '0')
      return btor_perr_btor (parser, "expected non zero digit after '-'");
  }
  else
  {
    sign = 1;
    if (!isdigit (ch) || ch == '0')
      return btor_perr_btor (parser, "expected non zero digit or '-'");
  }

  res = ch - '0';

  while (isdigit (ch = btor_nextch_btor (parser))) res = 10 * res + (ch - '0');

  btor_savech_btor (parser, ch);

  res *= sign;
  *res_ptr = res;

  return 0;
}

static BtorNode *
parse_exp (BtorBTORParser *parser, int expected_len, int can_be_array)
{
  int lit, idx, len_res;
  BtorNode *res;

  lit = 0;
  if (parse_non_zero_int (parser, &lit)) return 0;

  idx = abs (lit);
  assert (idx);

  if (idx >= BTOR_COUNT_STACK (parser->exps)
      || !(res = parser->exps.start[idx]))
  {
    (void) btor_perr_btor (parser, "literal '%d' undefined", lit);
    return 0;
  }

  if (btor_is_param_exp (parser->btor, res)
      && btor_is_bound_param (parser->btor, res))
  {
    (void) btor_perr_btor (
        parser, "param '%d' cannot be used outside of its defined scope", lit);
    return 0;
  }

  if (!can_be_array && btor_is_array_exp (parser->btor, res))
  {
    (void) btor_perr_btor (
        parser, "literal '%d' refers to an unexpected array expression", lit);
    return 0;
  }

  if (expected_len)
  {
    len_res = btor_get_exp_len (parser->btor, res);

    if (expected_len != len_res)
    {
      (void) btor_perr_btor (parser,
                             "literal '%d' has length '%d' but expected '%d'",
                             lit,
                             len_res,
                             expected_len);

      return 0;
    }
  }

  if (lit < 0)
    res = btor_not_exp (parser->btor, res);
  else
    res = btor_copy_exp (parser->btor, res);

  return res;
}

static const char *
parse_space (BtorBTORParser *parser)
{
  int ch;

  ch = btor_nextch_btor (parser);
  if (ch != ' ' && ch != '\t')
    return btor_perr_btor (parser, "expected space or tab");

SKIP:
  ch = btor_nextch_btor (parser);
  if (ch == ' ' || ch == '\t') goto SKIP;

  if (!ch) return btor_perr_btor (parser, "unexpected character");

  btor_savech_btor (parser, ch);

  return 0;
}

static int
parse_symbol (BtorBTORParser *parser)
{
  char buffer[20];
  const char *p;
  int ch;

  while ((ch = btor_nextch_btor (parser)) == ' ' || ch == '\t')
    ;

  if (ch == EOF)
  {
  UNEXPECTED_EOF:
    (void) btor_perr_btor (parser, "unexpected EOF");
    return 0;
  }

  assert (BTOR_EMPTY_STACK (parser->symbol));

  if (ch == '\n')
  {
    sprintf (buffer, "%d", parser->idx);
    for (p = buffer; *p; p++) BTOR_PUSH_STACK (parser->mem, parser->symbol, *p);
  }
  else
  {
    BTOR_PUSH_STACK (parser->mem, parser->symbol, ch);

    while (!isspace (ch = btor_nextch_btor (parser)))
    {
      if (ch == EOF) goto UNEXPECTED_EOF;

      BTOR_PUSH_STACK (parser->mem, parser->symbol, ch);
    }
  }

  btor_savech_btor (parser, ch);

  BTOR_PUSH_STACK (parser->mem, parser->symbol, 0);
  BTOR_RESET_STACK (parser->symbol);

  return 1;
}

static BtorNode *
parse_var (BtorBTORParser *parser, int len)
{
  BtorNode *res;

  if (!parse_symbol (parser)) return 0;

  res = btor_var_exp (parser->btor, len, parser->symbol.start);
  BTOR_PUSH_STACK (parser->mem, parser->inputs, res);
  parser->info.start[parser->idx].var = 1;

  return res;
}

static BtorNode *
parse_param (BtorBTORParser *parser, int len)
{
  BtorNode *res;

  if (!parse_symbol (parser)) return 0;

  res = btor_param_exp (parser->btor, len, parser->symbol.start);
  BTOR_PUSH_STACK (parser->mem, parser->params_idx, parser->idx);
  BTOR_PUSH_STACK (parser->mem, parser->params, res);

  return res;
}

static BtorNode *
parse_param_exp (BtorBTORParser *parser, int len)
{
  BtorNode *res;

  res = parse_exp (parser, len, 0);
  if (!res) return 0;

  if (btor_is_param_exp (parser->btor, res)) return res;

  (void) btor_perr_btor (parser, "expected parameter");
  btor_release_exp (parser->btor, res);

  return 0;
}

static BtorNode *
parse_array (BtorBTORParser *parser, int len)
{
  BtorNode *res;
  int idx_len;

  if (parse_space (parser)) return 0;

  if (parse_positive_int (parser, &idx_len)) return 0;

  if (!parse_symbol (parser)) return 0;

  res = btor_array_exp (parser->btor, len, idx_len, parser->symbol.start);
  BTOR_PUSH_STACK (parser->mem, parser->inputs, res);
  parser->info.start[parser->idx].array = 1;

  parser->found_arrays = 1;

  return res;
}

static BtorNode *
parse_array_exp (BtorBTORParser *parser, int len)
{
  BtorNode *res;

  res = parse_exp (parser, len, 1);
  if (!res) return 0;

  if (btor_is_array_exp (parser->btor, res)) return res;

  (void) btor_perr_btor (parser, "expected array expression");
  btor_release_exp (parser->btor, res);

  return 0;
}

static BtorNode *
parse_const (BtorBTORParser *parser, int len)
{
  BtorNode *res;
  int ch, clen;

  if (parse_space (parser)) return 0;

  assert (BTOR_EMPTY_STACK (parser->constant));
  while (!isspace (ch = btor_nextch_btor (parser)) && ch != EOF && ch != ';')
  {
    if (ch != '0' && ch != '1')
    {
      (void) btor_perr_btor (parser, "expected '0' or '1'");
      return 0;
    }

    BTOR_PUSH_STACK (parser->mem, parser->constant, ch);
  }

  btor_savech_btor (parser, ch);
  clen = BTOR_COUNT_STACK (parser->constant);
  BTOR_PUSH_STACK (parser->mem, parser->constant, 0);
  BTOR_RESET_STACK (parser->constant);

  if (clen != len)
  {
    (void) btor_perr_btor (parser,
                           "binary constant '%s' exceeds bit width %d",
                           parser->constant.start,
                           len);
    return 0;
  }

  res = btor_const_exp (parser->btor, parser->constant.start);

  return res;
}

static BtorNode *
parse_consth (BtorBTORParser *parser, int len)
{
  char *tmp, *extended;
  BtorNode *res;
  int ch, clen;

  if (parse_space (parser)) return 0;

  assert (BTOR_EMPTY_STACK (parser->constant));

  while (!isspace (ch = btor_nextch_btor (parser)) && ch != EOF && ch != ';')
  {
    if (!isxdigit (ch))
    {
      (void) btor_perr_btor (parser, "expected hexidecimal digit");
      return 0;
    }

    BTOR_PUSH_STACK (parser->mem, parser->constant, ch);
  }

  btor_savech_btor (parser, ch);

  clen = BTOR_COUNT_STACK (parser->constant);
  BTOR_PUSH_STACK (parser->mem, parser->constant, 0);
  BTOR_RESET_STACK (parser->constant);

  tmp  = btor_hex_to_const_n (parser->mem, parser->constant.start, clen);
  clen = (int) strlen (tmp);

  if (clen > len)
  {
    (void) btor_perr_btor (parser,
                           "hexadecimal constant '%s' exceeds bit width %d",
                           parser->constant.start,
                           len);

    btor_freestr (parser->mem, tmp);
    return 0;
  }

  if (clen < len)
  {
    extended = btor_uext_const (parser->mem, tmp, len - clen);
    btor_delete_const (parser->mem, tmp);
    tmp = extended;
  }

  assert (len == (int) strlen (tmp));
  res = btor_const_exp (parser->btor, tmp);
  btor_freestr (parser->mem, tmp);

  assert (btor_get_exp_len (parser->btor, res) == len);

  return res;
}

static BtorNode *
parse_constd (BtorBTORParser *parser, int len)
{
  char ch, *tmp, *extended;
  BtorNode *res;
  int clen;

  if (parse_space (parser)) return 0;

  assert (BTOR_EMPTY_STACK (parser->constant));

  ch = btor_nextch_btor (parser);
  if (!isdigit (ch))
  {
    (void) btor_perr_btor (parser, "expected digit");
    return 0;
  }

  BTOR_PUSH_STACK (parser->mem, parser->constant, ch);

  if (ch == '0')
  {
    ch = btor_nextch_btor (parser);

    if (isdigit (ch))
    {
      (void) btor_perr_btor (parser, "digit after '0'");
      return 0;
    }

    tmp = btor_strdup (parser->mem, "");
  }
  else
  {
    while (isdigit (ch = btor_nextch_btor (parser)))
      BTOR_PUSH_STACK (parser->mem, parser->constant, ch);

    clen = BTOR_COUNT_STACK (parser->constant);

    tmp = btor_decimal_to_const_n (parser->mem, parser->constant.start, clen);
  }

  BTOR_PUSH_STACK (parser->mem, parser->constant, 0);
  BTOR_RESET_STACK (parser->constant);

  btor_savech_btor (parser, ch);

  clen = (int) strlen (tmp);
  if (clen > len)
  {
    (void) btor_perr_btor (parser,
                           "decimal constant '%s' exceeds bit width %d",
                           parser->constant.start,
                           len);
    btor_freestr (parser->mem, tmp);
    return 0;
  }

  if (clen < len)
  {
    extended = btor_uext_const (parser->mem, tmp, len - clen);
    btor_delete_const (parser->mem, tmp);
    tmp = extended;
  }

  assert (len == (int) strlen (tmp));
  res = btor_const_exp (parser->btor, tmp);
  btor_delete_const (parser->mem, tmp);

  assert (btor_get_exp_len (parser->btor, res) == len);

  return res;
}

static BtorNode *
parse_zero (BtorBTORParser *parser, int len)
{
  return btor_zero_exp (parser->btor, len);
}

static BtorNode *
parse_one (BtorBTORParser *parser, int len)
{
  return btor_one_exp (parser->btor, len);
}

static BtorNode *
parse_ones (BtorBTORParser *parser, int len)
{
  return btor_ones_exp (parser->btor, len);
}

static BtorNode *
parse_root (BtorBTORParser *parser, int len)
{
  BtorNode *res;

  if (parse_space (parser)) return 0;

  if (!(res = parse_exp (parser, len, 0))) return 0;

  BTOR_PUSH_STACK (parser->mem, parser->outputs, res);

  return res;
}

static BtorNode *
parse_unary (BtorBTORParser *parser, int len, Unary f)
{
  BtorNode *tmp, *res;

  assert (len);
  if (parse_space (parser)) return 0;

  if (!(tmp = parse_exp (parser, len, 0))) return 0;

  res = f (parser->btor, tmp);
  btor_release_exp (parser->btor, tmp);
  assert (btor_get_exp_len (parser->btor, res) == len);

  return res;
}

static BtorNode *
parse_not (BtorBTORParser *parser, int len)
{
  return parse_unary (parser, len, btor_not_exp);
}

static BtorNode *
parse_neg (BtorBTORParser *parser, int len)
{
  return parse_unary (parser, len, btor_neg_exp);
}

static BtorNode *
parse_inc (BtorBTORParser *parser, int len)
{
  return parse_unary (parser, len, btor_inc_exp);
}

static BtorNode *
parse_dec (BtorBTORParser *parser, int len)
{
  return parse_unary (parser, len, btor_dec_exp);
}

static BtorNode *
parse_proxy (BtorBTORParser *parser, int len)
{
  return parse_unary (parser, len, btor_copy_exp);
}

static BtorNode *
parse_redunary (BtorBTORParser *parser, int len, Unary f)
{
  BtorNode *tmp, *res;

  (void) len;
  assert (len == 1);

  if (parse_space (parser)) return 0;

  if (!(tmp = parse_exp (parser, 0, 0))) return 0;

  if (btor_get_exp_len (parser->btor, tmp) == 1)
  {
    (void) btor_perr_btor (parser,
                           "argument of reduction operation of width 1");
    btor_release_exp (parser->btor, tmp);
    return 0;
  }

  res = f (parser->btor, tmp);
  btor_release_exp (parser->btor, tmp);
  assert (btor_get_exp_len (parser->btor, res) == 1);

  return res;
}

static BtorNode *
parse_redand (BtorBTORParser *parser, int len)
{
  return parse_redunary (parser, len, btor_redand_exp);
}

static BtorNode *
parse_redor (BtorBTORParser *parser, int len)
{
  return parse_redunary (parser, len, btor_redor_exp);
}

static BtorNode *
parse_redxor (BtorBTORParser *parser, int len)
{
  return parse_redunary (parser, len, btor_redxor_exp);
}

static BtorNode *
parse_binary (BtorBTORParser *parser, int len, Binary f)
{
  BtorNode *l, *r, *res;

  assert (len);

  if (parse_space (parser)) return 0;

  if (!(l = parse_exp (parser, len, 0))) return 0;

  if (parse_space (parser))
  {
  RELEASE_L_AND_RETURN_ERROR:
    btor_release_exp (parser->btor, l);
    return 0;
  }

  if (!(r = parse_exp (parser, len, 0))) goto RELEASE_L_AND_RETURN_ERROR;

  res = f (parser->btor, l, r);
  btor_release_exp (parser->btor, r);
  btor_release_exp (parser->btor, l);
  assert (btor_get_exp_len (parser->btor, res) == len);

  return res;
}

static BtorNode *
parse_add (BtorBTORParser *parser, int len)
{
  return parse_binary (parser, len, btor_add_exp);
}

static BtorNode *
parse_and (BtorBTORParser *parser, int len)
{
  return parse_binary (parser, len, btor_and_exp);
}

static BtorNode *
parse_smod (BtorBTORParser *parser, int len)
{
  return parse_binary (parser, len, btor_smod_exp);
}

static BtorNode *
parse_srem (BtorBTORParser *parser, int len)
{
  return parse_binary (parser, len, btor_srem_exp);
}

static BtorNode *
parse_mul (BtorBTORParser *parser, int len)
{
  return parse_binary (parser, len, btor_mul_exp);
}

static BtorNode *
parse_sub (BtorBTORParser *parser, int len)
{
  return parse_binary (parser, len, btor_sub_exp);
}

static BtorNode *
parse_udiv (BtorBTORParser *parser, int len)
{
  return parse_binary (parser, len, btor_udiv_exp);
}

static BtorNode *
parse_urem (BtorBTORParser *parser, int len)
{
  return parse_binary (parser, len, btor_urem_exp);
}

static BtorNode *
parse_xor (BtorBTORParser *parser, int len)
{
  return parse_binary (parser, len, btor_xor_exp);
}

static BtorNode *
parse_xnor (BtorBTORParser *parser, int len)
{
  return parse_binary (parser, len, btor_xnor_exp);
}

static BtorNode *
parse_or (BtorBTORParser *parser, int len)
{
  return parse_binary (parser, len, btor_or_exp);
}

static BtorNode *
parse_nor (BtorBTORParser *parser, int len)
{
  return parse_binary (parser, len, btor_nor_exp);
}

static BtorNode *
parse_nand (BtorBTORParser *parser, int len)
{
  return parse_binary (parser, len, btor_nand_exp);
}

static BtorNode *
parse_sdiv (BtorBTORParser *parser, int len)
{
  return parse_binary (parser, len, btor_sdiv_exp);
}

static BtorNode *
parse_logical (BtorBTORParser *parser, int len, Binary f)
{
  BtorNode *l, *r, *res;

  if (len != 1)
  {
    (void) btor_perr_btor (parser, "logical operator bit width '%d'", len);
    return 0;
  }

  if (parse_space (parser)) return 0;

  if (!(l = parse_exp (parser, 0, 0))) return 0;

  if (btor_get_exp_len (parser->btor, l) != 1)
  {
  BIT_WIDTH_ERROR_RELEASE_L_AND_RETURN:
    (void) btor_perr_btor (parser, "expected argument of bit width '1'");
  RELEASE_L_AND_RETURN_ERROR:
    btor_release_exp (parser->btor, l);
    return 0;
  }

  if (parse_space (parser)) goto RELEASE_L_AND_RETURN_ERROR;

  if (!(r = parse_exp (parser, 0, 0))) goto RELEASE_L_AND_RETURN_ERROR;

  if (btor_get_exp_len (parser->btor, r) != 1)
  {
    btor_release_exp (parser->btor, r);
    goto BIT_WIDTH_ERROR_RELEASE_L_AND_RETURN;
  }

  res = f (parser->btor, l, r);
  btor_release_exp (parser->btor, r);
  btor_release_exp (parser->btor, l);
  assert (btor_get_exp_len (parser->btor, res) == 1);

  return res;
}

static BtorNode *
parse_implies (BtorBTORParser *parser, int len)
{
  return parse_logical (parser, len, btor_implies_exp);
}

static BtorNode *
parse_iff (BtorBTORParser *parser, int len)
{
  return parse_logical (parser, len, btor_iff_exp);
}

static BtorNode *
parse_compare_and_overflow (BtorBTORParser *parser,
                            int len,
                            Binary f,
                            int can_be_array)
{
  BtorNode *l, *r, *res;
  int llen, rlen;

  if (len != 1)
  {
    (void) btor_perr_btor (
        parser, "comparison or overflow operator returns %d bits", len);
    return 0;
  }

  if (parse_space (parser)) return 0;

  if (!(l = parse_exp (parser, 0, can_be_array))) return 0;

  if (parse_space (parser))
  {
  RELEASE_L_AND_RETURN_ERROR:
    btor_release_exp (parser->btor, l);
    return 0;
  }

  if (!(r = parse_exp (parser, 0, can_be_array)))
    goto RELEASE_L_AND_RETURN_ERROR;

  llen = btor_get_exp_len (parser->btor, l);
  rlen = btor_get_exp_len (parser->btor, r);

  if (llen != rlen)
  {
    (void) btor_perr_btor (
        parser, "operands have different bit width %d and %d", llen, rlen);
  RELEASE_L_AND_R_AND_RETURN_ZERO:
    btor_release_exp (parser->btor, r);
    btor_release_exp (parser->btor, l);
    return 0;
  }

  if (can_be_array)
  {
    if (btor_is_array_exp (parser->btor, l)
        && !btor_is_array_exp (parser->btor, r))
    {
      (void) btor_perr_btor (parser, "first operand is array and second not");
      goto RELEASE_L_AND_R_AND_RETURN_ZERO;
    }

    if (!btor_is_array_exp (parser->btor, l)
        && btor_is_array_exp (parser->btor, r))
    {
      (void) btor_perr_btor (parser, "second operand is array and first not");
      goto RELEASE_L_AND_R_AND_RETURN_ZERO;
    }

    if (btor_is_array_exp (parser->btor, l)
        && btor_is_array_exp (parser->btor, r))
    {
      llen = btor_get_index_exp_len (parser->btor, l);
      rlen = btor_get_index_exp_len (parser->btor, r);

      if (llen != rlen)
      {
        (void) btor_perr_btor (
            parser,
            "array operands have different index width %d and %d",
            llen,
            rlen);
        goto RELEASE_L_AND_R_AND_RETURN_ZERO;
      }

      if (btor_is_lambda_exp (parser->btor, l)
          || btor_is_lambda_exp (parser->btor, r))
      {
        (void) btor_perr_btor (parser,
                               "extensionality on lambdas not supported");

        goto RELEASE_L_AND_R_AND_RETURN_ZERO;
      }
    }
  }

  res = f (parser->btor, l, r);

  btor_release_exp (parser->btor, r);
  btor_release_exp (parser->btor, l);

  assert (btor_get_exp_len (parser->btor, res) == 1);

  return res;
}

static BtorNode *
parse_eq (BtorBTORParser *parser, int len)
{
  return parse_compare_and_overflow (parser, len, btor_eq_exp, 1);
}

static BtorNode *
parse_ne (BtorBTORParser *parser, int len)
{
  return parse_compare_and_overflow (parser, len, btor_ne_exp, 1);
}

static BtorNode *
parse_sgt (BtorBTORParser *parser, int len)
{
  return parse_compare_and_overflow (parser, len, btor_sgt_exp, 0);
}

static BtorNode *
parse_sgte (BtorBTORParser *parser, int len)
{
  return parse_compare_and_overflow (parser, len, btor_sgte_exp, 0);
}

static BtorNode *
parse_slt (BtorBTORParser *parser, int len)
{
  return parse_compare_and_overflow (parser, len, btor_slt_exp, 0);
}

static BtorNode *
parse_slte (BtorBTORParser *parser, int len)
{
  return parse_compare_and_overflow (parser, len, btor_slte_exp, 0);
}

static BtorNode *
parse_ugt (BtorBTORParser *parser, int len)
{
  return parse_compare_and_overflow (parser, len, btor_ugt_exp, 0);
}

static BtorNode *
parse_ugte (BtorBTORParser *parser, int len)
{
  return parse_compare_and_overflow (parser, len, btor_ugte_exp, 0);
}

static BtorNode *
parse_ult (BtorBTORParser *parser, int len)
{
  return parse_compare_and_overflow (parser, len, btor_ult_exp, 0);
}

static BtorNode *
parse_ulte (BtorBTORParser *parser, int len)
{
  return parse_compare_and_overflow (parser, len, btor_ulte_exp, 0);
}

static BtorNode *
parse_saddo (BtorBTORParser *parser, int len)
{
  return parse_compare_and_overflow (parser, len, btor_saddo_exp, 0);
}

static BtorNode *
parse_ssubo (BtorBTORParser *parser, int len)
{
  return parse_compare_and_overflow (parser, len, btor_ssubo_exp, 0);
}

static BtorNode *
parse_smulo (BtorBTORParser *parser, int len)
{
  return parse_compare_and_overflow (parser, len, btor_smulo_exp, 0);
}

static BtorNode *
parse_sdivo (BtorBTORParser *parser, int len)
{
  return parse_compare_and_overflow (parser, len, btor_sdivo_exp, 0);
}

static BtorNode *
parse_uaddo (BtorBTORParser *parser, int len)
{
  return parse_compare_and_overflow (parser, len, btor_uaddo_exp, 0);
}

static BtorNode *
parse_usubo (BtorBTORParser *parser, int len)
{
  return parse_compare_and_overflow (parser, len, btor_usubo_exp, 0);
}

static BtorNode *
parse_umulo (BtorBTORParser *parser, int len)
{
  return parse_compare_and_overflow (parser, len, btor_umulo_exp, 0);
}

static BtorNode *
parse_concat (BtorBTORParser *parser, int len)
{
  BtorNode *l, *r, *res;
  int llen, rlen;

  if (parse_space (parser)) return 0;

  if (!(l = parse_exp (parser, 0, 0))) return 0;

  if (parse_space (parser))
  {
  RELEASE_L_AND_RETURN_ERROR:
    btor_release_exp (parser->btor, l);
    return 0;
  }

  if (!(r = parse_exp (parser, 0, 0))) goto RELEASE_L_AND_RETURN_ERROR;

  llen = btor_get_exp_len (parser->btor, l);
  rlen = btor_get_exp_len (parser->btor, r);

  if (llen + rlen != len)
  {
    (void) btor_perr_btor (parser,
                           "operands widths %d and %d do not add up to %d",
                           llen,
                           rlen,
                           len);

    btor_release_exp (parser->btor, r);
    btor_release_exp (parser->btor, l);
    return 0;
  }

  res = btor_concat_exp (parser->btor, l, r);
  btor_release_exp (parser->btor, r);
  btor_release_exp (parser->btor, l);
  assert (btor_get_exp_len (parser->btor, res) == len);

  return res;
}

static BtorNode *
parse_shift (BtorBTORParser *parser, int len, Shift f)
{
  BtorNode *l, *r, *res;
  int rlen;

  for (rlen = 1; rlen <= 30 && len != (1 << rlen); rlen++)
    ;

  if (len != (1 << rlen))
  {
    (void) btor_perr_btor (parser, "length %d is not a power of two", len);
    return 0;
  }

  if (parse_space (parser)) return 0;

  if (!(l = parse_exp (parser, len, 0))) return 0;

  if (parse_space (parser))
  {
  RELEASE_L_AND_RETURN_ERROR:
    btor_release_exp (parser->btor, l);
    return 0;
  }

  if (!(r = parse_exp (parser, rlen, 0))) goto RELEASE_L_AND_RETURN_ERROR;

  res = f (parser->btor, l, r);
  btor_release_exp (parser->btor, r);
  btor_release_exp (parser->btor, l);
  assert (btor_get_exp_len (parser->btor, res) == len);

  return res;
}

static BtorNode *
parse_rol (BtorBTORParser *parser, int len)
{
  return parse_shift (parser, len, btor_rol_exp);
}

static BtorNode *
parse_ror (BtorBTORParser *parser, int len)
{
  return parse_shift (parser, len, btor_ror_exp);
}

static BtorNode *
parse_sll (BtorBTORParser *parser, int len)
{
  return parse_shift (parser, len, btor_sll_exp);
}

static BtorNode *
parse_sra (BtorBTORParser *parser, int len)
{
  return parse_shift (parser, len, btor_sra_exp);
}

static BtorNode *
parse_srl (BtorBTORParser *parser, int len)
{
  return parse_shift (parser, len, btor_srl_exp);
}

static BtorNode *
parse_cond (BtorBTORParser *parser, int len)
{
  BtorNode *c, *t, *e, *res;

  if (parse_space (parser)) return 0;

  if (!(c = parse_exp (parser, 1, 0))) return 0;

  if (parse_space (parser))
  {
  RELEASE_C_AND_RETURN_ERROR:
    btor_release_exp (parser->btor, c);
    return 0;
  }

  if (!(t = parse_exp (parser, len, 0))) goto RELEASE_C_AND_RETURN_ERROR;

  if (parse_space (parser))
  {
  RELEASE_C_AND_T_AND_RETURN_ERROR:
    btor_release_exp (parser->btor, t);
    goto RELEASE_C_AND_RETURN_ERROR;
  }

  if (!(e = parse_exp (parser, len, 0))) goto RELEASE_C_AND_T_AND_RETURN_ERROR;

  res = btor_cond_exp (parser->btor, c, t, e);
  btor_release_exp (parser->btor, e);
  btor_release_exp (parser->btor, t);
  btor_release_exp (parser->btor, c);

  return res;
}

static BtorNode *
parse_acond (BtorBTORParser *parser, int len)
{
  BtorNode *c, *t, *e, *res;
  int idxlen;

  if (parse_space (parser)) return 0;

  if (parse_positive_int (parser, &idxlen)) return 0;

  if (parse_space (parser)) return 0;

  if (!(c = parse_exp (parser, 1, 0))) return 0;

  if (parse_space (parser))
  {
  RELEASE_C_AND_RETURN_ERROR:
    btor_release_exp (parser->btor, c);
    return 0;
  }

  if (!(t = parse_array_exp (parser, len))) goto RELEASE_C_AND_RETURN_ERROR;

  if (idxlen != btor_get_index_exp_len (parser->btor, t))
  {
    (void) btor_perr_btor (parser,
                           "mismatch of index bit width of 'then' array");
  RELEASE_C_AND_T_AND_RETURN_ERROR:
    btor_release_exp (parser->btor, t);
    goto RELEASE_C_AND_RETURN_ERROR;
  }

  if (parse_space (parser)) goto RELEASE_C_AND_T_AND_RETURN_ERROR;

  if (!(e = parse_array_exp (parser, len)))
    goto RELEASE_C_AND_T_AND_RETURN_ERROR;

  if (idxlen != btor_get_index_exp_len (parser->btor, e))
  {
    (void) btor_perr_btor (parser,
                           "mismatch of index bit width of 'else' array");
    btor_release_exp (parser->btor, e);
    goto RELEASE_C_AND_T_AND_RETURN_ERROR;
  }

  res = btor_cond_exp (parser->btor, c, t, e);
  btor_release_exp (parser->btor, e);
  btor_release_exp (parser->btor, t);
  btor_release_exp (parser->btor, c);

  return res;
}

static BtorNode *
parse_slice (BtorBTORParser *parser, int len)
{
  int arglen, upper, lower, delta;
  BtorNode *res, *arg;

  if (parse_space (parser)) return 0;

  if (!(arg = parse_exp (parser, 0, 0))) return 0;

  if (parse_space (parser))
  {
  RELEASE_ARG_AND_RETURN_ERROR:
    btor_release_exp (parser->btor, arg);
    return 0;
  }

  arglen = btor_get_exp_len (parser->btor, arg);

  if (parse_non_negative_int (parser, &upper))
    goto RELEASE_ARG_AND_RETURN_ERROR;

  if (upper >= arglen)
  {
    (void) btor_perr_btor (
        parser, "upper index '%d' >= argument width '%d", upper, arglen);
    goto RELEASE_ARG_AND_RETURN_ERROR;
  }

  if (parse_space (parser)) goto RELEASE_ARG_AND_RETURN_ERROR;

  if (parse_non_negative_int (parser, &lower))
    goto RELEASE_ARG_AND_RETURN_ERROR;

  if (upper < lower)
  {
    (void) btor_perr_btor (
        parser, "upper index '%d' smaller than lower index '%d'", upper, lower);
    goto RELEASE_ARG_AND_RETURN_ERROR;
  }

  delta = upper - lower + 1;
  if (delta != len)
  {
    (void) btor_perr_btor (parser,
                           "slice width '%d' not equal to expected width '%d'",
                           delta,
                           len);
    goto RELEASE_ARG_AND_RETURN_ERROR;
  }

  res = btor_slice_exp (parser->btor, arg, upper, lower);
  btor_release_exp (parser->btor, arg);

  return res;
}

static BtorNode *
parse_read (BtorBTORParser *parser, int len)
{
  BtorNode *array, *idx, *res;
  int idxlen;

  if (parse_space (parser)) return 0;

  if (!(array = parse_array_exp (parser, len))) return 0;

  if (parse_space (parser))
  {
  RELEASE_ARRAY_AND_RETURN_ERROR:
    btor_release_exp (parser->btor, array);
    return 0;
  }

  idxlen = btor_get_index_exp_len (parser->btor, array);
  if (!(idx = parse_exp (parser, idxlen, 0)))
    goto RELEASE_ARRAY_AND_RETURN_ERROR;

  res = btor_read_exp (parser->btor, array, idx);
  btor_release_exp (parser->btor, idx);
  btor_release_exp (parser->btor, array);

  return res;
}

static BtorNode *
parse_write (BtorBTORParser *parser, int len)
{
  BtorNode *array, *idx, *val, *res;
  int idxlen, vallen;

  if (parse_space (parser)) return 0;

  if (parse_positive_int (parser, &idxlen)) return 0;

  if (parse_space (parser)) return 0;

  if (!(array = parse_array_exp (parser, len))) return 0;

  if (parse_space (parser))
  {
  RELEASE_ARRAY_AND_RETURN_ERROR:
    btor_release_exp (parser->btor, array);
    return 0;
  }

  if (!(idx = parse_exp (parser, idxlen, 0)))
    goto RELEASE_ARRAY_AND_RETURN_ERROR;

  if (parse_space (parser))
  {
  RELEASE_ARRAY_AND_IDX_AND_RETURN_ERROR:
    btor_release_exp (parser->btor, idx);
    goto RELEASE_ARRAY_AND_RETURN_ERROR;
  }

  vallen = btor_get_exp_len (parser->btor, array);
  if (!(val = parse_exp (parser, vallen, 0)))
    goto RELEASE_ARRAY_AND_IDX_AND_RETURN_ERROR;

  res = btor_write_exp (parser->btor, array, idx, val);

  btor_release_exp (parser->btor, array);
  btor_release_exp (parser->btor, idx);
  btor_release_exp (parser->btor, val);

  return res;
}

static BtorNode *
parse_lambda (BtorBTORParser *parser, int len)
{
  int paramlen;
  BtorNode *param, *exp, *res;

  if (parse_space (parser)) return 0;

  if (parse_positive_int (parser, &paramlen)) return 0;

  if (parse_space (parser)) return 0;

  if (!(param = parse_param_exp (parser, paramlen))) return 0;

  if (BTOR_IS_INVERTED_NODE (param))
  {
    btor_perr_btor (parser, "negated params in lambda definitions not allowed");
    goto RELEASE_PARAM_AND_RETURN_ERROR;
  }

  if (btor_is_bound_param (parser->btor, param))
  {
    btor_perr_btor (parser, "param already bound by other lambda");
    goto RELEASE_PARAM_AND_RETURN_ERROR;
  }

  if (parse_space (parser))
  {
  RELEASE_PARAM_AND_RETURN_ERROR:
    btor_release_exp (parser->btor, param);
    return 0;
  }

  if (!(exp = parse_exp (parser, len, 0))) goto RELEASE_PARAM_AND_RETURN_ERROR;

  res = btor_lambda_exp (parser->btor, param, exp);

  btor_release_exp (parser->btor, param);
  btor_release_exp (parser->btor, exp);

  return res;
}

static BtorNode *
parse_ext (BtorBTORParser *parser, int len, Extend f)
{
  BtorNode *res, *arg;
  int alen, elen;

  if (parse_space (parser)) return 0;

  if (!(arg = parse_exp (parser, 0, 0))) return 0;

  alen = btor_get_exp_len (parser->btor, arg);

  if (parse_space (parser))
  {
  RELEASE_ARG_AND_RETURN_ERROR:
    btor_release_exp (parser->btor, arg);
    return 0;
  }

  if (parse_non_negative_int (parser, &elen)) goto RELEASE_ARG_AND_RETURN_ERROR;

  if (alen + elen != len)
  {
    (void) btor_perr_btor (parser,
                           "argument length of %d plus %d does not match %d",
                           alen,
                           elen,
                           len);
    goto RELEASE_ARG_AND_RETURN_ERROR;
  }

  res = f (parser->btor, arg, elen);
  assert (btor_get_exp_len (parser->btor, res) == len);
  btor_release_exp (parser->btor, arg);

  return res;
}

static BtorNode *
parse_sext (BtorBTORParser *parser, int len)
{
  return parse_ext (parser, len, btor_sext_exp);
}

static BtorNode *
parse_uext (BtorBTORParser *parser, int len)
{
  return parse_ext (parser, len, btor_uext_exp);
}

static void
new_parser (BtorBTORParser *parser, BtorOpParser op_parser, const char *op)
{
  unsigned p, d;

  p = hash_op (op, 0);
  assert (p < SIZE_PARSERS);

  if (parser->ops[p])
  {
    d = hash_op (op, 1);
    if (!(d & 1)) d++;

    do
    {
      p += d;
      if (p >= SIZE_PARSERS) p -= SIZE_PARSERS;
      assert (p < SIZE_PARSERS);
    } while (parser->ops[p]);
  }

  parser->ops[p]     = op;
  parser->parsers[p] = op_parser;
}

static BtorOpParser
find_parser (BtorBTORParser *parser, const char *op)
{
  const char *str;
  unsigned p, d;

  p = hash_op (op, 0);
  if ((str = parser->ops[p]) && strcasecmp (str, op))
  {
    d = hash_op (op, 1);
    if (!(d & 1)) d++;

    do
    {
      p += d;
      if (p >= SIZE_PARSERS) p -= SIZE_PARSERS;
    } while ((str = parser->ops[p]) && strcasecmp (str, op));
  }

  return str ? parser->parsers[p] : 0;
}

static BtorBTORParser *
btor_new_btor_parser (Btor *btor, BtorParseOpt *opts)
{
  BtorMemMgr *mem = btor->mm;
  BtorBTORParser *res;

  (void) opts->incremental;  // TODO what about incremental?
  (void) opts->need_model;   // TODO use at least this

  assert (opts->verbosity >= -1);

  BTOR_NEW (mem, res);
  BTOR_CLR (res);

  res->mem  = mem;
  res->btor = btor;

  BTOR_NEWN (mem, res->parsers, SIZE_PARSERS);
  BTOR_NEWN (mem, res->ops, SIZE_PARSERS);
  BTOR_CLRN (res->ops, SIZE_PARSERS);

  new_parser (res, parse_add, "add");
  new_parser (res, parse_and, "and");
  new_parser (res, parse_array, "array");
  new_parser (res, parse_concat, "concat");
  new_parser (res, parse_cond, "cond");
  new_parser (res, parse_acond, "acond");
  new_parser (res, parse_const, "const");
  new_parser (res, parse_constd, "constd");
  new_parser (res, parse_consth, "consth");
  new_parser (res, parse_eq, "eq");
  new_parser (res, parse_iff, "iff");
  new_parser (res, parse_implies, "implies");
  new_parser (res, parse_mul, "mul");
  new_parser (res, parse_nand, "nand");
  new_parser (res, parse_neg, "neg");
  new_parser (res, parse_inc, "inc");
  new_parser (res, parse_dec, "dec");
  new_parser (res, parse_ne, "ne");
  new_parser (res, parse_nor, "nor");
  new_parser (res, parse_not, "not");
  new_parser (res, parse_one, "one");
  new_parser (res, parse_ones, "ones");
  new_parser (res, parse_or, "or");
  new_parser (res, parse_proxy, "proxy");
  new_parser (res, parse_read, "read");
  new_parser (res, parse_redand, "redand");
  new_parser (res, parse_redor, "redor");
  new_parser (res, parse_redxor, "redxor");
  new_parser (res, parse_rol, "rol");
  new_parser (res, parse_root, "root"); /* only in parser */
  new_parser (res, parse_ror, "ror");
  new_parser (res, parse_saddo, "saddo");
  new_parser (res, parse_sdivo, "sdivo");
  new_parser (res, parse_sdiv, "sdiv");
  new_parser (res, parse_sext, "sext");
  new_parser (res, parse_sgte, "sgte");
  new_parser (res, parse_sgt, "sgt");
  new_parser (res, parse_slice, "slice");
  new_parser (res, parse_sll, "sll");
  new_parser (res, parse_slte, "slte");
  new_parser (res, parse_slt, "slt");
  new_parser (res, parse_smod, "smod");
  new_parser (res, parse_smulo, "smulo");
  new_parser (res, parse_sra, "sra");
  new_parser (res, parse_srem, "srem");
  new_parser (res, parse_srl, "srl");
  new_parser (res, parse_ssubo, "ssubo");
  new_parser (res, parse_sub, "sub");
  new_parser (res, parse_uaddo, "uaddo");
  new_parser (res, parse_udiv, "udiv");
  new_parser (res, parse_uext, "uext");
  new_parser (res, parse_ugte, "ugte");
  new_parser (res, parse_ugt, "ugt");
  new_parser (res, parse_ulte, "ulte");
  new_parser (res, parse_ult, "ult");
  new_parser (res, parse_umulo, "umulo");
  new_parser (res, parse_urem, "urem");
  new_parser (res, parse_usubo, "usubo");
  new_parser (res, parse_var, "var");
  new_parser (res, parse_write, "write");
  new_parser (res, parse_xnor, "xnor");
  new_parser (res, parse_xor, "xor");
  new_parser (res, parse_zero, "zero");
  new_parser (res, parse_param, "param");
  new_parser (res, parse_lambda, "lambda");

  res->verbosity = opts->verbosity;

  return res;
}

static void
btor_delete_btor_parser (BtorBTORParser *parser)
{
  BtorNode *e;
  int i;

  for (i = 0; i < BTOR_COUNT_STACK (parser->exps); i++)
    if ((e = parser->exps.start[i]))
      btor_release_exp (parser->btor, parser->exps.start[i]);

  BTOR_RELEASE_STACK (parser->mem, parser->exps);
  BTOR_RELEASE_STACK (parser->mem, parser->info);
  BTOR_RELEASE_STACK (parser->mem, parser->inputs);
  BTOR_RELEASE_STACK (parser->mem, parser->outputs);
  BTOR_RELEASE_STACK (parser->mem, parser->regs);
<<<<<<< HEAD
  BTOR_RELEASE_STACK (parser->mem, parser->nexts);
  BTOR_RELEASE_STACK (parser->mem, parser->params);
  BTOR_RELEASE_STACK (parser->mem, parser->params_idx);
=======
>>>>>>> d74d7c84

  BTOR_RELEASE_STACK (parser->mem, parser->op);
  BTOR_RELEASE_STACK (parser->mem, parser->constant);
  BTOR_RELEASE_STACK (parser->mem, parser->symbol);

  BTOR_DELETEN (parser->mem, parser->parsers, SIZE_PARSERS);
  BTOR_DELETEN (parser->mem, parser->ops, SIZE_PARSERS);

  btor_freestr (parser->mem, parser->error);
  BTOR_DELETE (parser->mem, parser);
}

static const char *
check_params_bound (BtorBTORParser *parser)
{
  assert (parser);

  int i;
  BtorNode *param;

  for (i = 0; i < BTOR_COUNT_STACK (parser->params); i++)
  {
    param = parser->params.start[i];
    assert (BTOR_IS_PARAM_NODE (param));

    if (!btor_is_bound_param (parser->btor, param))
    {
      return btor_perr_btor (parser,
                             "param '%d' not bound to any lambda expression",
                             parser->params_idx.start[i]);
    }
  }

  return 0;
}

static const char *
btor_parse_btor_parser (BtorBTORParser *parser,
                        BtorCharStack *prefix,
                        FILE *file,
                        const char *name,
                        BtorParseResult *res)
{
  BtorOpParser op_parser;
  int ch, len;
  BtorNode *e;

  assert (name);
  assert (file);

  if (parser->verbosity > 0) btor_msg_btor ("parsing %s", name);

  parser->nprefix = 0;
  parser->prefix  = prefix;
  parser->file    = file;
  parser->name    = name;
  parser->lineno  = 1;
  parser->saved   = 0;

  BTOR_INIT_STACK (parser->params);
  BTOR_INIT_STACK (parser->params_idx);

  BTOR_CLR (res);

NEXT:
  assert (!parser->error);
  ch = btor_nextch_btor (parser);
  if (isspace (ch)) /* also skip empty lines */
    goto NEXT;

  if (ch == EOF)
  {
  DONE:

    if (res)
    {
<<<<<<< HEAD
      remove_regs_from_vars (parser);

      if (check_params_bound (parser)) return parser->error;

=======
>>>>>>> d74d7c84
      if (parser->found_arrays)
        res->logic = BTOR_LOGIC_QF_AUFBV;
      else
        res->logic = BTOR_LOGIC_QF_BV;
      res->status = BTOR_PARSE_SAT_STATUS_UNKNOWN;

      res->ninputs = BTOR_COUNT_STACK (parser->inputs);
      res->inputs  = parser->inputs.start;

      res->noutputs = BTOR_COUNT_STACK (parser->outputs);
      res->outputs  = parser->outputs.start;

      if (parser->verbosity > 0)
      {
        btor_msg_btor ("parsed %d inputs", res->ninputs);
        btor_msg_btor ("parsed %d outputs", res->noutputs);
      }
    }

    return 0;
  }

  if (ch == ';') /* skip comments */
  {
  COMMENTS:
    while ((ch = btor_nextch_btor (parser)) != '\n')
      if (ch == EOF) goto DONE;

    goto NEXT;
  }

  if (!isdigit (ch)) return btor_perr_btor (parser, "expected ';' or digit");

  btor_savech_btor (parser, ch);

  if (parse_positive_int (parser, &parser->idx)) return parser->error;

  while (BTOR_COUNT_STACK (parser->exps) <= parser->idx)
  {
    Info info;
    memset (&info, 0, sizeof info);
    BTOR_PUSH_STACK (parser->mem, parser->info, info);
    BTOR_PUSH_STACK (parser->mem, parser->exps, 0);
  }

  if (parser->exps.start[parser->idx])
    return btor_perr_btor (parser, "'%d' defined twice", parser->idx);

  if (parse_space (parser)) return parser->error;

  assert (BTOR_EMPTY_STACK (parser->op));
  while (!isspace (ch = btor_nextch_btor (parser)) && ch != EOF)
    BTOR_PUSH_STACK (parser->mem, parser->op, ch);

  BTOR_PUSH_STACK (parser->mem, parser->op, 0);
  BTOR_RESET_STACK (parser->op);
  btor_savech_btor (parser, ch);

  if (parse_space (parser)) return parser->error;

  if (parse_positive_int (parser, &len)) return parser->error;

  if (!(op_parser = find_parser (parser, parser->op.start)))
    return btor_perr_btor (parser, "invalid operator '%s'", parser->op.start);

  if (!(e = op_parser (parser, len)))
  {
    assert (parser->error);
    return parser->error;
  }

  assert (btor_get_exp_len (parser->btor, e) == len);
  parser->exps.start[parser->idx] = e;

SKIP:
  ch = btor_nextch_btor (parser);
  if (ch == ' ' || ch == '\t') goto SKIP;

  if (ch == ';') goto COMMENTS; /* ... and force new line */

  if (ch != '\n') return btor_perr_btor (parser, "expected new line");

  goto NEXT;
}

static BtorParserAPI static_btor_btor_parser_api = {
    (BtorInitParser) btor_new_btor_parser,
    (BtorResetParser) btor_delete_btor_parser,
    (BtorParse) btor_parse_btor_parser,
};

const BtorParserAPI *
btor_btor_parser_api ()
{
  return &static_btor_btor_parser_api;
}<|MERGE_RESOLUTION|>--- conflicted
+++ resolved
@@ -62,12 +62,8 @@
   BtorNodePtrStack inputs;
   BtorNodePtrStack outputs;
   BtorNodePtrStack regs;
-<<<<<<< HEAD
-  BtorNodePtrStack nexts;
   BtorNodePtrStack params;
   BtorIntStack params_idx;
-=======
->>>>>>> d74d7c84
 
   BtorCharStack op;
   BtorCharStack constant;
@@ -1697,12 +1693,8 @@
   BTOR_RELEASE_STACK (parser->mem, parser->inputs);
   BTOR_RELEASE_STACK (parser->mem, parser->outputs);
   BTOR_RELEASE_STACK (parser->mem, parser->regs);
-<<<<<<< HEAD
-  BTOR_RELEASE_STACK (parser->mem, parser->nexts);
   BTOR_RELEASE_STACK (parser->mem, parser->params);
   BTOR_RELEASE_STACK (parser->mem, parser->params_idx);
-=======
->>>>>>> d74d7c84
 
   BTOR_RELEASE_STACK (parser->mem, parser->op);
   BTOR_RELEASE_STACK (parser->mem, parser->constant);
@@ -1779,13 +1771,8 @@
 
     if (res)
     {
-<<<<<<< HEAD
-      remove_regs_from_vars (parser);
-
       if (check_params_bound (parser)) return parser->error;
 
-=======
->>>>>>> d74d7c84
       if (parser->found_arrays)
         res->logic = BTOR_LOGIC_QF_AUFBV;
       else
