/*  Boolector: Satisfiablity Modulo Theories (SMT) solver.
 *
 *  Copyright (C) 2015 Mathias Preiner.
 *  Copyright (C) 2015 Aina Niemetz.
 *
 *  All rights reserved.
 *
 *  This file is part of Boolector.
 *  See COPYING for more information on using this software.
 */

#include "simplifier/btorextract.h"
#include "btorbitvec.h"
#include "btorconst.h"
#include "btorcore.h"
#include "utils/btoriter.h"
#include "utils/btorutil.h"

<<<<<<< HEAD
#include "dumper/btordumpsmt.h"

inline static bool is_idxidx_pattern (BtorNode *, BtorNode *);
inline static bool is_idxinc_pattern (BtorNode *, BtorNode *);
inline static bool is_memcopy_pattern (BtorNode *, BtorNode *);
static void memcopy_pattern_get_arguments (BtorNode *index,
                                           BtorNode *value,
                                           BtorNode **src_array,
                                           BtorNode **src,
                                           BtorNode **dst,
                                           BtorNode **off);

struct MemcopyOp
{
  BtorNode *src_array;
  BtorNode *src_addr;
  BtorNode *dst_addr;
  BtorNode *index;
  BtorNode *orig_index;
};

typedef struct MemcopyOp MemcopyOp;

BTOR_DECLARE_STACK (MemcopyOpPtr, MemcopyOp *);

static MemcopyOp *
new_memcopy_op (BtorMemMgr *mm, BtorNode *index, BtorNode *value)
{
  assert (is_memcopy_pattern (index, value));
  MemcopyOp *res;
  BtorBitVector *invbits;

  BTOR_NEW (mm, res);
  memcopy_pattern_get_arguments (index,
                                 value,
                                 &res->src_array,
                                 &res->src_addr,
                                 &res->dst_addr,
                                 &res->index);
  res->orig_index = index;

  if (BTOR_IS_INVERTED_NODE (res->index)
      && !btor_const_get_invbits (res->index))
  {
    invbits = btor_not_bv (mm, btor_const_get_bits (res->index));
    btor_const_set_invbits (res->index, invbits);
  }

  return res;
}

static void
free_memcopy_op (BtorMemMgr *mm, MemcopyOp *mcpyop)
{
  BTOR_DELETE (mm, mcpyop);
}

=======
>>>>>>> 4f0e8a3e
#define BTOR_CONST_GET_BITS(c)                           \
  BTOR_IS_INVERTED_NODE (c) ? btor_const_get_invbits (c) \
                            : btor_const_get_bits (c)

<<<<<<< HEAD
static int
cmp_bvconst_bits (const void *a, const void *b)
{
  BtorBitVector *b0, *b1;
  BtorNode *x, *y;

  x = *((BtorNode **) a);
  y = *((BtorNode **) b);
  assert (BTOR_IS_BV_CONST_NODE (BTOR_REAL_ADDR_NODE (x)));
  assert (BTOR_IS_BV_CONST_NODE (BTOR_REAL_ADDR_NODE (y)));

  b0 = BTOR_CONST_GET_BITS (x);
  b1 = BTOR_CONST_GET_BITS (y);

  assert (b0);
  assert (b1);
  return btor_compare_bv (b0, b1);
}

=======
>>>>>>> 4f0e8a3e
inline static void
extract_base_addr_offset (BtorNode *bvadd, BtorNode **base, BtorNode **offset)
{
  assert (BTOR_IS_REGULAR_NODE (bvadd));
  assert (BTOR_IS_ADD_NODE (bvadd));

  if (BTOR_IS_BV_CONST_NODE (BTOR_REAL_ADDR_NODE (bvadd->e[0])))
  {
    if (offset) *offset = bvadd->e[0];
    if (base) *base = bvadd->e[1];
  }
  else
  {
    assert (BTOR_IS_BV_CONST_NODE (BTOR_REAL_ADDR_NODE (bvadd->e[1])));
    if (offset) *offset = bvadd->e[1];
    if (base) *base = bvadd->e[0];
  }
}

static int
cmp_abs_rel_indices (const void *a, const void *b)
{
<<<<<<< HEAD
  BtorBitVector *b0, *b1;
  MemcopyOp *op_a, *op_b;
=======
  bool is_abs;
  const char *bx, *by;
  BtorNode *x, *y, *x_base_addr, *y_base_addr, *x_offset, *y_offset;
>>>>>>> 4f0e8a3e

  x = *((BtorNode **) a);
  y = *((BtorNode **) b);

  is_abs = BTOR_IS_BV_CONST_NODE (BTOR_REAL_ADDR_NODE (x))
           && BTOR_IS_BV_CONST_NODE (BTOR_REAL_ADDR_NODE (y));

<<<<<<< HEAD
  b0 = BTOR_CONST_GET_BITS (op_a->index);
  b1 = BTOR_CONST_GET_BITS (op_b->index);
  assert (b0);
  assert (b1);
  return btor_compare_bv (b0, b1);
=======
  if (is_abs) /* absolute address */
  {
    bx = BTOR_CONST_GET_BITS (x);
    by = BTOR_CONST_GET_BITS (y);
  }
  else /* relative address */
  {
    assert (!BTOR_IS_INVERTED_NODE (x));
    assert (!BTOR_IS_INVERTED_NODE (y));
    assert (BTOR_IS_ADD_NODE (x));
    assert (BTOR_IS_ADD_NODE (y));
    extract_base_addr_offset (x, &x_base_addr, &x_offset);
    extract_base_addr_offset (y, &y_base_addr, &y_offset);
    assert (x_base_addr == y_base_addr);
    assert (BTOR_IS_BV_CONST_NODE (BTOR_REAL_ADDR_NODE (x_offset)));
    assert (BTOR_IS_BV_CONST_NODE (BTOR_REAL_ADDR_NODE (y_offset)));
    bx = BTOR_CONST_GET_BITS (x_offset);
    by = BTOR_CONST_GET_BITS (y_offset);
  }
  assert (bx);
  assert (by);
  return strcmp (bx, by);
>>>>>>> 4f0e8a3e
}

/*
 *
 * diff: d
 * l,....,u
 * l <= i && i <= u && (u - i) % d == 0
 *
 * optimization if d is power of two
 *   l <= i && i <= u && (u - i) & (d - 1) = 0
 *
 *   l <= i && i <= u && (u - i)[bits(d) - 1 - 1: 0] = 0
 *
 *   d: 1
 *   l <= i && i <= u
 *
 *   d: 2
 *   l <= i && i <= u && (u - i)[0:0] = 0
 *
 *   d: 4
 *   l <= i && i <= u && (u - i)[1:0] = 0
 *
 *   d: 8
 *   l <= i && i <= u && (u - i)[2:0] = 0
 */
static inline BtorNode *
create_range (Btor *btor,
              BtorNode *lower,
              BtorNode *upper,
              BtorNode *param,
              BtorBitVector *offset)
{
  assert (lower);
  assert (upper);
  assert (param);
  assert (BTOR_IS_REGULAR_NODE (param));
  assert (BTOR_IS_PARAM_NODE (param));
  assert (BTOR_IS_BV_CONST_NODE (BTOR_REAL_ADDR_NODE (lower))
          || BTOR_IS_ADD_NODE (BTOR_REAL_ADDR_NODE (lower)));
  assert (BTOR_IS_BV_CONST_NODE (BTOR_REAL_ADDR_NODE (upper))
          || BTOR_IS_ADD_NODE (BTOR_REAL_ADDR_NODE (upper)));
  assert (BTOR_REAL_ADDR_NODE (lower)->sort_id
          == BTOR_REAL_ADDR_NODE (upper)->sort_id);
  assert (offset);

  int pos;
  BtorNode *res, *le0, *le1, *and, *off, *sub, *rem, *eq, *zero, *slice;

  le0 = btor_ulte_exp (btor, lower, param);
  le1 = btor_ulte_exp (btor, param, upper);
  and = btor_and_exp (btor, le0, le1);

  /* increment by one */
  if (btor_is_one_bv (offset)) res = btor_copy_exp (btor, and);
  /* increment by power of two */
  else if ((pos = btor_is_power_of_two_bv (offset)) > -1)
  {
    assert (pos > 0);
    sub   = btor_sub_exp (btor, upper, param);
    slice = btor_slice_exp (btor, sub, pos - 1, 0);
    zero  = btor_zero_exp (btor, btor_get_exp_width (btor, slice));
    eq    = btor_eq_exp (btor, slice, zero);
    res   = btor_and_exp (btor, and, eq);

    btor_release_exp (btor, zero);
    btor_release_exp (btor, slice);
    btor_release_exp (btor, sub);
    btor_release_exp (btor, eq);
  }
  /* increment by some arbitrary value */
  else
  {
    zero = btor_zero_exp (btor, btor_get_exp_width (btor, lower));
    off  = btor_const_exp (btor, offset);
    assert (BTOR_REAL_ADDR_NODE (off)->sort_id
            == BTOR_REAL_ADDR_NODE (lower)->sort_id);
    sub = btor_sub_exp (btor, upper, param);
    rem = btor_urem_exp (btor, sub, off);
    eq  = btor_eq_exp (btor, rem, zero);
    res = btor_and_exp (btor, and, eq);

    btor_release_exp (btor, zero);
    btor_release_exp (btor, off);
    btor_release_exp (btor, sub);
    btor_release_exp (btor, rem);
    btor_release_exp (btor, eq);
  }
  btor_release_exp (btor, le0);
  btor_release_exp (btor, le1);
  btor_release_exp (btor, and);
  return res;
}

/* pattern: lower <= j <= upper && range_cond ? value : a[j] */
static inline BtorNode *
create_pattern_memset (Btor *btor,
                       BtorNode *lower,
                       BtorNode *upper,
                       BtorNode *value,
                       BtorNode *array,
                       BtorBitVector *offset)
{
  assert (lower);
  assert (upper);
  assert (BTOR_REAL_ADDR_NODE (lower)->kind
          == BTOR_REAL_ADDR_NODE (upper)->kind);
  assert (BTOR_IS_BV_CONST_NODE (BTOR_REAL_ADDR_NODE (lower))
          || BTOR_IS_ADD_NODE (BTOR_REAL_ADDR_NODE (lower)));
  assert (BTOR_REAL_ADDR_NODE (lower)->sort_id
          == BTOR_REAL_ADDR_NODE (upper)->sort_id);
  assert (offset);

  BtorNode *res, *param, *ite, *read, *cond;

  param = btor_param_exp (btor, btor_get_exp_width (btor, lower), 0);
  read  = btor_read_exp (btor, array, param);
  cond  = create_range (btor, lower, upper, param, offset);
  ;
  ite = btor_cond_exp (btor, cond, value, read);
  res = btor_lambda_exp (btor, param, ite);

  btor_release_exp (btor, param);
  btor_release_exp (btor, read);
  btor_release_exp (btor, cond);
  btor_release_exp (btor, ite);

  return res;
}

/* pattern: lower <= j <= upper && range_cond ? j : a[j] */
static inline BtorNode *
<<<<<<< HEAD
create_pattern_idxidx (Btor *btor,
                       BtorNode *lower,
                       BtorNode *upper,
                       BtorNode *array,
                       BtorBitVector *offset)
=======
create_pattern_itoi (
    Btor *btor, BtorNode *lower, BtorNode *upper, BtorNode *array, char *offset)
>>>>>>> 4f0e8a3e
{
  assert (lower);
  assert (upper);
  assert (BTOR_REAL_ADDR_NODE (lower)->kind
          == BTOR_REAL_ADDR_NODE (upper)->kind);
  assert (BTOR_IS_BV_CONST_NODE (BTOR_REAL_ADDR_NODE (lower))
          || BTOR_IS_ADD_NODE (BTOR_REAL_ADDR_NODE (lower)));
  assert (BTOR_REAL_ADDR_NODE (lower)->sort_id
          == BTOR_REAL_ADDR_NODE (upper)->sort_id);
  assert (btor_get_codomain_fun_sort (&btor->sorts_unique_table, array->sort_id)
          == BTOR_REAL_ADDR_NODE (lower)->sort_id);
  assert (offset);

  BtorNode *res, *param, *ite, *read, *cond;

  param = btor_param_exp (btor, btor_get_exp_width (btor, lower), 0);
  read  = btor_read_exp (btor, array, param);
  cond  = create_range (btor, lower, upper, param, offset);
  ;
  ite = btor_cond_exp (btor, cond, param, read);
  res = btor_lambda_exp (btor, param, ite);

  btor_release_exp (btor, param);
  btor_release_exp (btor, read);
  btor_release_exp (btor, cond);
  btor_release_exp (btor, ite);

  return res;
}

/* pattern: lower <= j <= upper && range_cond ? j + 1 : a[j] */
static inline BtorNode *
<<<<<<< HEAD
create_pattern_idxinc (Btor *btor,
                       BtorNode *lower,
                       BtorNode *upper,
                       BtorNode *array,
                       BtorBitVector *offset)
=======
create_pattern_itoip1 (
    Btor *btor, BtorNode *lower, BtorNode *upper, BtorNode *array, char *offset)
>>>>>>> 4f0e8a3e
{
  assert (lower);
  assert (upper);
  assert (BTOR_REAL_ADDR_NODE (lower)->kind
          == BTOR_REAL_ADDR_NODE (upper)->kind);
  assert (BTOR_IS_BV_CONST_NODE (BTOR_REAL_ADDR_NODE (lower))
          || BTOR_IS_ADD_NODE (BTOR_REAL_ADDR_NODE (lower)));
  assert (BTOR_REAL_ADDR_NODE (lower)->sort_id
          == BTOR_REAL_ADDR_NODE (upper)->sort_id);
  assert (btor_get_codomain_fun_sort (&btor->sorts_unique_table, array->sort_id)
          == BTOR_REAL_ADDR_NODE (lower)->sort_id);
  assert (offset);

  BtorNode *res, *param, *ite, *read, *cond, *inc;

  param = btor_param_exp (btor, btor_get_exp_width (btor, lower), 0);
  read  = btor_read_exp (btor, array, param);
  cond  = create_range (btor, lower, upper, param, offset);
  ;
  inc = btor_inc_exp (btor, param);
  ite = btor_cond_exp (btor, cond, inc, read);
  res = btor_lambda_exp (btor, param, ite);

  btor_release_exp (btor, param);
  btor_release_exp (btor, read);
  btor_release_exp (btor, cond);
  btor_release_exp (btor, inc);
  btor_release_exp (btor, ite);

  return res;
}

static inline BtorNode *
<<<<<<< HEAD
create_pattern_memcopy (Btor *btor,
                        MemcopyOp *lower,
                        MemcopyOp *upper,
                        BtorNode *dst_array,
                        BtorBitVector *offset)
=======
create_pattern_cpy (Btor *btor,
                    BtorNode *lower,
                    BtorNode *upper,
                    BtorNode *src_array,
                    BtorNode *dst_array,
                    BtorNode *src_addr,
                    BtorNode *dst_addr,
                    char *offset)
>>>>>>> 4f0e8a3e
{
  assert (!BTOR_IS_INVERTED_NODE (lower));
  assert (!BTOR_IS_INVERTED_NODE (upper));
  assert (BTOR_IS_ADD_NODE (lower));
  assert (BTOR_IS_ADD_NODE (upper));

  BtorNode *res, *param, *ite, *read, *cond, *read_src, *add, *sub;

  param = btor_param_exp (btor, btor_get_exp_width (btor, lower), 0);
  read  = btor_read_exp (btor, dst_array, param);
  cond  = create_range (btor, lower, upper, param, offset);

  sub      = btor_sub_exp (btor, param, dst_addr);
  add      = btor_add_exp (btor, src_addr, sub);
  read_src = btor_read_exp (btor, src_array, add);
  ite      = btor_cond_exp (btor, cond, read_src, read);
  res      = btor_lambda_exp (btor, param, ite);

  btor_release_exp (btor, param);
  btor_release_exp (btor, read);
  btor_release_exp (btor, cond);
  btor_release_exp (btor, sub);
  btor_release_exp (btor, add);
  btor_release_exp (btor, read_src);
  btor_release_exp (btor, ite);
  return res;
}

static int
is_write_exp (BtorNode *exp,
              BtorNode **array,
              BtorNode **index,
              BtorNode **value)
{
  assert (exp);
  assert (BTOR_IS_REGULAR_NODE (exp));

  BtorNode *param, *body, *eq, *app;

  if (!BTOR_IS_LAMBDA_NODE (exp) || btor_get_fun_arity (exp->btor, exp) > 1)
    return 0;

  param = exp->e[0];
  body  = btor_lambda_get_body (exp);

  if (BTOR_IS_INVERTED_NODE (body) || !BTOR_IS_BV_COND_NODE (body)) return 0;

  /* check condition */
  eq = body->e[0];
  if (BTOR_IS_INVERTED_NODE (eq) || !BTOR_IS_BV_EQ_NODE (eq)
      || !eq->parameterized || (eq->e[0] != param && eq->e[1] != param))
    return 0;

  /* check value */
  if (BTOR_REAL_ADDR_NODE (body->e[1])->parameterized) return 0;

  /* check apply on unmodified array */
  app = body->e[2];
  if (BTOR_IS_INVERTED_NODE (app) || !BTOR_IS_APPLY_NODE (app)
      || btor_get_fun_arity (app->btor, app->e[0]) > 1
      || app->e[1]->e[0] != param)
    return 0;

  if (array) *array = app->e[0];
  if (index) *index = eq->e[1] == param ? eq->e[0] : eq->e[1];
  if (value) *value = body->e[1];
  return 1;
}

static int
is_array_ite_exp (BtorNode *exp, BtorNode **array_if, BtorNode **array_else)
{
  assert (exp);
  assert (BTOR_IS_REGULAR_NODE (exp));

  BtorNode *param, *body, *app_if, *app_else;

  if (!BTOR_IS_LAMBDA_NODE (exp) || btor_get_fun_arity (exp->btor, exp) > 1)
    return 0;

  param = exp->e[0];
  body  = btor_lambda_get_body (exp);

  if (BTOR_IS_INVERTED_NODE (body) || !BTOR_IS_BV_COND_NODE (body)) return 0;

  /* check value */
  if (!BTOR_REAL_ADDR_NODE (body->e[1])->parameterized
      || !BTOR_REAL_ADDR_NODE (body->e[2])->parameterized)
    return 0;

  /* check applies in if and else branch */
  app_if = body->e[1];
  if (BTOR_IS_INVERTED_NODE (app_if) || !BTOR_IS_APPLY_NODE (app_if)
      || btor_get_fun_arity (app_if->btor, app_if->e[0]) > 1
      || app_if->e[1]->e[0] != param)
    return 0;

  app_else = body->e[1];
  if (BTOR_IS_INVERTED_NODE (app_else) || !BTOR_IS_APPLY_NODE (app_else)
      || btor_get_fun_arity (app_else->btor, app_else->e[0]) > 1
      || app_else->e[1]->e[0] != param)
    return 0;

  if (array_if) *array_if = app_if->e[0];
  if (array_else) *array_else = app_else->e[0];
  return 1;
}

inline static bool
is_itoi_pattern (BtorNode *index, BtorNode *value)
{
  return index == value;
}

inline static bool
is_itoip1_pattern (BtorNode *index, BtorNode *value)
{
  bool res;
  BtorNode *inc;

  inc = btor_inc_exp (BTOR_REAL_ADDR_NODE (index)->btor, index);
  res = inc == value;
  btor_release_exp (BTOR_REAL_ADDR_NODE (index)->btor, inc);
  return res;
}

inline static bool
is_cpy_pattern (BtorNode *index, BtorNode *value)
{
  BtorNode *bvadd, *dst_addr, *off;

  if (BTOR_IS_INVERTED_NODE (index) || !BTOR_IS_ADD_NODE (index)
      || BTOR_IS_INVERTED_NODE (value) || !BTOR_IS_APPLY_NODE (value)
      || BTOR_IS_INVERTED_NODE (value->e[1]->e[0])
      || !BTOR_IS_ADD_NODE (value->e[1]->e[0]))
    return false;

  if (BTOR_IS_BV_CONST_NODE (BTOR_REAL_ADDR_NODE (index->e[0])))
    off = index->e[0];
  else if (BTOR_IS_BV_CONST_NODE (BTOR_REAL_ADDR_NODE (index->e[1])))
    off = index->e[1];
  else
    return false;

  bvadd    = value->e[1]->e[0];
  dst_addr = 0;
  if (bvadd->e[0] == off)
    dst_addr = bvadd->e[1];
  else if (bvadd->e[1] == off)
    dst_addr = bvadd->e[0];

  return dst_addr != 0;
}

/* extracts source array, source address, destination address and offset of
 * a memcopy pattern. */
static void
extract_cpy_src_dst_info (BtorNode *index,
                          BtorNode *value,
                          BtorNode **src_array,
                          BtorNode **src_addr,
                          BtorNode **dst_addr,
                          BtorNode **off)
{
  assert (is_cpy_pattern (index, value));

  BtorNode *bvadd, *offset;

  extract_base_addr_offset (index, dst_addr, &offset);
  bvadd = value->e[1]->e[0];
  if (off) *off = offset;
  if (src_addr) *src_addr = bvadd->e[0] == offset ? bvadd->e[1] : bvadd->e[0];
  if (src_array) *src_array = value->e[0];
}

inline static bool
is_abs_set_pattern (BtorNode *index, BtorNode *prev_index)
{
  return BTOR_IS_BV_CONST_NODE (BTOR_REAL_ADDR_NODE (index))
         && (!prev_index
             || BTOR_IS_BV_CONST_NODE (BTOR_REAL_ADDR_NODE (prev_index)));
}

inline static bool
is_rel_set_pattern (BtorNode *index, BtorNode *prev_index)
{
  BtorNode *base_addr, *offset, *prev_base_addr, *prev_offset;

  if (BTOR_IS_INVERTED_NODE (index) || !BTOR_IS_ADD_NODE (index)) return false;

  if (!BTOR_IS_BV_CONST_NODE (BTOR_REAL_ADDR_NODE (index->e[0]))
      && !BTOR_IS_BV_CONST_NODE (BTOR_REAL_ADDR_NODE (index->e[1])))
    return false;

  if (!prev_index) return true;

  if (BTOR_IS_INVERTED_NODE (prev_index) || !BTOR_IS_ADD_NODE (prev_index))
    return false;

  if (!BTOR_IS_BV_CONST_NODE (BTOR_REAL_ADDR_NODE (prev_index->e[0]))
      && !BTOR_IS_BV_CONST_NODE (BTOR_REAL_ADDR_NODE (prev_index->e[1])))
    return false;

  extract_base_addr_offset (index, &base_addr, &offset);
  extract_base_addr_offset (prev_index, &prev_base_addr, &prev_offset);
  assert (BTOR_IS_BV_CONST_NODE (BTOR_REAL_ADDR_NODE (offset)));
  assert (BTOR_IS_BV_CONST_NODE (BTOR_REAL_ADDR_NODE (prev_offset)));

  return base_addr == prev_base_addr;
}

/* Pattern 1)
 *
 *   dst0 := write(dst, dst_addr + c, read(src, src_addr + c))
 *   dst1 := write(dst0, dst_addr + c + 1, read(src, src_addr + c + 1))
 *   dst2 := write(dst1, dst_addr + c + 2, read(src, src_addr + c + 2))
 *
 * Pattern 2) overlapping memory regions
 *
 *   dst0 := write(dst, dst_addr + c, read(dst, src_addr + c))
 *   dst1 := write(dst0, dst_addr + c + 1, read(dst0, src_addr + c + 1))
 *   dst2 := write(dst1, dst_addr + c + 2, read(dst1, src_addr + c + 2))
 */
inline static bool
is_copy_pattern (BtorNode *index,
                 BtorNode *value,
                 BtorNode *prev_index,
                 BtorNode *prev_value,
                 BtorNode *array)
{
  BtorNode *src_addr, *dst_addr;
  BtorNode *prev_src_addr, *prev_dst_addr;

  if (!is_cpy_pattern (index, value)) return false;

  /* 'index' is the first index collected for the current memcopy pattern */
  if (!prev_index) return true;

  /* 'index' belongs to a new memcopy pattern (create new pattern) */
  if (!is_cpy_pattern (prev_index, prev_value)) return false;

  extract_cpy_src_dst_info (index, value, 0, &src_addr, &dst_addr, 0);
  extract_cpy_src_dst_info (
      prev_index, prev_value, 0, &prev_src_addr, &prev_dst_addr, 0);

  return src_addr == prev_src_addr
         && dst_addr == prev_dst_addr
         /* destination array check: either every copy step uses the same
          * destination array or they use the intermediate results of the write
          * operations */
         && (value->e[0] == prev_value->e[0] || value->e[0] == array);
}

static void
add_to_index_map (Btor *btor,
                  BtorPtrHashTable *map_value_index,
                  BtorNode *lambda,
                  BtorNode *index,
                  BtorNode *value)
{
  BtorMemMgr *mm;
  BtorPtrHashBucket *b;
  BtorPtrHashTable *t;
  BtorNodePtrStack *indices;
  BtorNode *offset;
  BtorBitVector *invbits;

  mm = btor->mm;

  if (!(b = btor_find_in_ptr_hash_table (map_value_index, lambda)))
  {
    b             = btor_insert_in_ptr_hash_table (map_value_index, lambda);
    t             = btor_new_ptr_hash_table (mm, 0, 0);
    b->data.asPtr = t;
  }
  else
    t = b->data.asPtr;
  assert (t);

  if (!(b = btor_find_in_ptr_hash_table (t, value)))
  {
    b = btor_insert_in_ptr_hash_table (t, value);
    BTOR_NEW (mm, indices);
    BTOR_INIT_STACK (*indices);
    b->data.asPtr = indices;
  }
  else
    indices = (BtorNodePtrStack *) b->data.asPtr;
  assert (indices);
  if (BTOR_IS_BV_CONST_NODE (BTOR_REAL_ADDR_NODE (index)))
<<<<<<< HEAD
  {
    if (BTOR_IS_INVERTED_NODE (index) && !btor_const_get_invbits (index))
    {
      invbits = btor_not_bv (mm, btor_const_get_bits (index));
      btor_const_set_invbits (index, invbits);
    }
  }
=======
    offset = index;
>>>>>>> 4f0e8a3e
  else
  {
    assert (BTOR_IS_REGULAR_NODE (index));
    assert (BTOR_IS_ADD_NODE (index));
<<<<<<< HEAD
    assert (BTOR_IS_BV_CONST_NODE (BTOR_REAL_ADDR_NODE (index->e[0]))
            || BTOR_IS_BV_CONST_NODE (BTOR_REAL_ADDR_NODE (index->e[1])));
    if (BTOR_IS_BV_CONST_NODE (BTOR_REAL_ADDR_NODE (index->e[0])))
      offset = BTOR_REAL_ADDR_NODE (index->e[0]);
    else
      offset = BTOR_REAL_ADDR_NODE (index->e[1]);

    if (BTOR_IS_INVERTED_NODE (offset) && !btor_const_get_invbits (offset))
    {
      invbits = btor_not_bv (mm, btor_const_get_bits (offset));
      btor_const_set_invbits (offset, invbits);
    }
=======
    extract_base_addr_offset (index, 0, &offset);
    assert (BTOR_IS_BV_CONST_NODE (BTOR_REAL_ADDR_NODE (offset)));
>>>>>>> 4f0e8a3e
  }

  /* generate inverted bit string for constants if required */
  if (BTOR_IS_INVERTED_NODE (offset) && !btor_const_get_invbits (offset))
    btor_const_set_invbits (offset,
                            btor_not_const (mm, btor_const_get_bits (offset)));

  BTOR_PUSH_STACK (mm, *indices, index);
}

static void
collect_indices_writes (Btor *btor,
                        BtorPtrHashTable *map_value_index,
                        BtorPtrHashTable *map_lambda_base)
{
  int is_top;
  BtorNode *lambda, *cur, *array, *index, *value, *tmp, *array_if, *array_else;
  BtorNode *prev_index, *prev_value;
  BtorHashTableIterator it;
  BtorNodeIterator pit;
  BtorNodePtrStack lambdas;
  BtorPtrHashTable *index_cache, *visit_cache;
  BtorMemMgr *mm;

  mm = btor->mm;
  BTOR_INIT_STACK (lambdas);
  visit_cache = btor_new_ptr_hash_table (mm, 0, 0);

  /* collect lambdas that are at the top of lambda chains */
  btor_init_reversed_hash_table_iterator (&it, btor->lambdas);
  while (btor_has_next_node_hash_table_iterator (&it))
  {
    lambda = btor_next_node_hash_table_iterator (&it);
    assert (BTOR_IS_REGULAR_NODE (lambda));

    /* already visited */
    if (btor_find_in_ptr_hash_table (map_value_index, lambda)) continue;

    /* we only consider writes */
    if (btor_get_fun_arity (btor, lambda) > 1) continue;

    is_top = 0;
    btor_init_apply_parent_iterator (&pit, lambda);
    while (btor_has_next_apply_parent_iterator (&pit))
    {
      tmp = btor_next_apply_parent_iterator (&pit);

      if (!tmp->parameterized)
      {
        is_top = 1;
        break;
      }
    }

    if (!is_top) continue;

    BTOR_PUSH_STACK (mm, lambdas, lambda);
    while (!BTOR_EMPTY_STACK (lambdas))
    {
      lambda = BTOR_POP_STACK (lambdas);

      /* already visited */
      if (btor_find_in_ptr_hash_table (visit_cache, lambda)) continue;

      btor_insert_in_ptr_hash_table (visit_cache, lambda);

      cur         = lambda;
      index_cache = btor_new_ptr_hash_table (mm, 0, 0);
      prev_index = prev_value = 0;
      while (is_write_exp (cur, &array, &index, &value))
      {
        assert (BTOR_IS_REGULAR_NODE (array));
        assert (BTOR_IS_FUN_NODE (array));

        /* index already cached, this index will be overwritten anyways,
         * so we can skip it */
        if (btor_find_in_ptr_hash_table (index_cache, index))
        {
          cur = array;
          continue;
        }

        /* collect index/value pairs for absolute set patterns */
        if (is_abs_set_pattern (index, prev_index))
        {
          btor_insert_in_ptr_hash_table (index_cache, index);
          add_to_index_map (btor, map_value_index, lambda, index, value);
        }
        // TODO (ma): is there a way to recognize base_addr + 0 as
        //            relative?
        //            -> only if its the last index
        //	       - prev_index->base_addr == index
        else if (is_rel_set_pattern (index, prev_index))
        {
          /* collect index/value pairs for memcopy pattern if 'index'
           * and 'value' still belong to current memcopy pattern */
          if (is_copy_pattern (index, value, prev_index, prev_value, array))
          {
            /* optimization for memcopy: do not visit lambdas that
             * are only accessed via this lambda (reduces number of
             * redundant memcopy patterns) */
            if (value->e[0] == array && array->parents == 2)
              btor_insert_in_ptr_hash_table (visit_cache, array);
            btor_insert_in_ptr_hash_table (index_cache, index);
            add_to_index_map (btor, map_value_index, lambda, index, value);
          }
          /* collect index/value pairs for relative set patterns */
          else
          {
            btor_insert_in_ptr_hash_table (index_cache, index);
            add_to_index_map (btor, map_value_index, lambda, index, value);
          }
        }
        /* use array as new start point */
        else
        {
          BTOR_PUSH_STACK (mm, lambdas, array);
          break;
        }

        cur        = array;
        prev_index = index;
        prev_value = value;
      }
      if (btor_find_in_ptr_hash_table (map_value_index, lambda))
      {
        assert (!btor_find_in_ptr_hash_table (map_lambda_base, lambda));
        btor_insert_in_ptr_hash_table (map_lambda_base, lambda)->data.asPtr =
            cur;
      }
      btor_delete_ptr_hash_table (index_cache);

      if (is_array_ite_exp (cur, &array_if, &array_else))
      {
        BTOR_PUSH_STACK (mm, lambdas, array_if);
        BTOR_PUSH_STACK (mm, lambdas, array_else);
      }
    }
  }
  btor_delete_ptr_hash_table (visit_cache);
  BTOR_RELEASE_STACK (mm, lambdas);
}

static void
collect_indices_top_eqs (Btor *btor, BtorPtrHashTable *map_value_index)
{
  BtorHashTableIterator it;
  BtorNode *cur, *lhs, *rhs, *read, *array, *index, *value;

  /* top level equality pre-initialization */
  btor_init_node_hash_table_iterator (&it, btor->unsynthesized_constraints);
  btor_queue_node_hash_table_iterator (&it, btor->synthesized_constraints);
  btor_queue_node_hash_table_iterator (&it, btor->embedded_constraints);
  while (btor_has_next_node_hash_table_iterator (&it))
  {
    cur = btor_next_node_hash_table_iterator (&it);
    if (BTOR_IS_INVERTED_NODE (cur) || !BTOR_IS_BV_EQ_NODE (cur)) continue;

    lhs = cur->e[0];
    rhs = cur->e[1];

    index = value = 0;
    if (!BTOR_IS_INVERTED_NODE (lhs) && BTOR_IS_APPLY_NODE (lhs)
        && BTOR_IS_UF_ARRAY_NODE (lhs->e[0])
        && BTOR_IS_BV_CONST_NODE (BTOR_REAL_ADDR_NODE (lhs->e[1]->e[0]))
        && BTOR_IS_BV_CONST_NODE (BTOR_REAL_ADDR_NODE (rhs)))
    {
      read  = lhs;
      array = lhs->e[0];
      index = lhs->e[1]->e[0];
      value = rhs;
    }
    else if (!BTOR_IS_INVERTED_NODE (rhs) && BTOR_IS_APPLY_NODE (rhs)
             && BTOR_IS_UF_ARRAY_NODE (rhs->e[0])
             && BTOR_IS_BV_CONST_NODE (BTOR_REAL_ADDR_NODE (rhs->e[1]->e[0]))
             && BTOR_IS_BV_CONST_NODE (BTOR_REAL_ADDR_NODE (lhs)))
    {
      read  = rhs;
      array = rhs->e[0];
      index = rhs->e[1]->e[0];
      value = lhs;
    }

    if (!index) continue;

    if (btor_find_in_ptr_hash_table (btor->substitutions, read)) continue;

    /* only add each index once */
    add_to_index_map (btor, map_value_index, array, index, value);

    /* substitute 'read' with 'value', in order to prevent down propgation
     * rewriting for 'read' during substitute_and_rebuild(...), which
     * simplifies 'read' to 'value' anyways.
     * NOTE: if 'read' is already in 'substitutions', we let the rewriting
     * engine handle inconsistencies (i,e., if 'value' is not the same
     * as in 'substitutions'. */
    btor_insert_substitution (btor, read, value, 0);
  }
}

void
find_ranges (Btor *btor,
             BtorNodePtrStack *stack,
             BtorNodePtrStack *ranges,
<<<<<<< HEAD
             BtorBitVectorPtrStack *offsets,
=======
             BtorCharPtrStack *increments,
>>>>>>> 4f0e8a3e
             BtorNodePtrStack *indices,
             unsigned *num_pat,
             unsigned *num_pat_inc,
             unsigned *size_pat,
             unsigned *size_pat_inc)
{
  assert (stack);
  assert (ranges);
  assert (increments);
  assert (indices);
  assert (num_pat);
  assert (size_pat);

#ifndef NDEBUG
  unsigned num_indices = 0;
  int i;
#endif
  bool in_range;
<<<<<<< HEAD
  BtorBitVector *b0, *b1, *diff, *last_diff;
  unsigned cnt, lower, upper, range_size = 0, range_size_inc = 0;
  unsigned num_memset = 0, num_memset_inc = 0;
  BtorNode *n0, *n1;
=======
  char *b0, *b1, *inc, *prev_inc;
  unsigned cnt, lower, upper;
  unsigned num_pattern = 0, num_pattern_inc = 0, size_pattern = 0;
  unsigned size_pattern_inc = 0;
  BtorNode *n0, *n1, *n0_base_addr, *n1_base_addr, *n0_offset, *n1_offset;
>>>>>>> 4f0e8a3e
  BtorMemMgr *mm;
  BtorNodePtrStack index_stack;

  mm          = btor->mm;
  index_stack = *stack;
  cnt         = BTOR_COUNT_STACK (index_stack);
  if (cnt == 0) return;

  if (cnt == 1)
    BTOR_PUSH_STACK (mm, *indices, BTOR_PEEK_STACK (index_stack, 0));
  else
  {
    assert (cnt > 1);
#ifndef NDEBUG
    /* sanity check: 'index_stack' contains either absolute or relative
     * addresses */
    for (i = 1; i < BTOR_COUNT_STACK (index_stack); i++)
    {
      n0 = BTOR_REAL_ADDR_NODE (BTOR_PEEK_STACK (index_stack, i - 1));
      n1 = BTOR_REAL_ADDR_NODE (BTOR_PEEK_STACK (index_stack, i));
      assert (n0->kind == n1->kind);
      assert (BTOR_IS_ADD_NODE (n0) || BTOR_IS_BV_CONST_NODE (n0));
      if (BTOR_IS_ADD_NODE (n0))
      {
        extract_base_addr_offset (n0, &n0_base_addr, &n0_offset);
        extract_base_addr_offset (n1, &n1_base_addr, &n1_offset);
        assert (n0_base_addr == n1_base_addr);
        assert (BTOR_IS_BV_CONST_NODE (BTOR_REAL_ADDR_NODE (n0_offset)));
        assert (BTOR_IS_BV_CONST_NODE (BTOR_REAL_ADDR_NODE (n1_offset)));
      }
    }
#endif
    qsort (index_stack.start, cnt, sizeof (BtorNode *), cmp_abs_rel_indices);
    inc = prev_inc = 0;
    lower = upper = 0;
    while (upper < cnt)
    {
      in_range = false;
      inc      = 0;
      if (upper + 1 < cnt)
      {
        n0 = BTOR_PEEK_STACK (index_stack, upper);
        n1 = BTOR_PEEK_STACK (index_stack, upper + 1);

        if (BTOR_IS_BV_CONST_NODE (BTOR_REAL_ADDR_NODE (n0)))
        {
          assert (BTOR_IS_BV_CONST_NODE (BTOR_REAL_ADDR_NODE (n1)));
          b0 = BTOR_CONST_GET_BITS (n0);
          b1 = BTOR_CONST_GET_BITS (n1);
        }
        else
        {
          assert (!BTOR_IS_INVERTED_NODE (n0));
          assert (!BTOR_IS_INVERTED_NODE (n1));
          assert (BTOR_IS_ADD_NODE (n0));
          assert (BTOR_IS_ADD_NODE (n1));
          extract_base_addr_offset (n0, &n0_base_addr, &n0_offset);
          extract_base_addr_offset (n1, &n1_base_addr, &n1_offset);
          assert (n0_base_addr == n1_base_addr);
          b0 = BTOR_CONST_GET_BITS (n0_offset);
          b1 = BTOR_CONST_GET_BITS (n1_offset);
        }
        assert (b0);
        assert (b1);
<<<<<<< HEAD
        diff = btor_sub_bv (mm, b1, b0);

        if (!last_diff) last_diff = btor_copy_bv (mm, diff);

        /* increment upper bound of range */
        in_range = btor_compare_bv (diff, last_diff) == 0;
=======
        inc = btor_sub_const (mm, b1, b0);

        if (!prev_inc) prev_inc = btor_copy_const (mm, inc);

        /* increment upper bound of range */
        in_range = strcmp (inc, prev_inc) == 0;
>>>>>>> 4f0e8a3e
        if (in_range) upper += 1;
      }

      if (!in_range)
      {
        /* push index */
        if (upper == lower)
        {
          BTOR_PUSH_STACK (mm, *indices, BTOR_PEEK_STACK (index_stack, lower));
#ifndef NDEBUG
          num_indices++;
#endif
          goto NEW_RANGE;
        }
        /* range is too small, push separate indices */
        else if (upper - lower <= 1
                 /* range with an offset greater than 1 */
<<<<<<< HEAD
                 && btor_is_power_of_two_bv (last_diff) != 0)
=======
                 && btor_is_power_of_two_const (prev_inc) != 0)
>>>>>>> 4f0e8a3e
        {
          /* last iteration step: if range contains all indices
           * up to the last one, we can push all indices */
          if (upper == cnt - 1) upper += 1;

          /* push all indices from lower until upper - 1 */
          for (; lower < upper; lower++)
          {
            BTOR_PUSH_STACK (
                mm, *indices, BTOR_PEEK_STACK (index_stack, lower));
#ifndef NDEBUG
            num_indices++;
#endif
          }
          /* lower is now that last index in the range, from
           * which we try to find a new range */
          upper += 1;
        }
        /* found range */
        else
        {
          assert (upper - lower > 0);
          BTOR_PUSH_STACK (mm, *increments, prev_inc);
          BTOR_PUSH_STACK (mm, *ranges, BTOR_PEEK_STACK (index_stack, lower));
          BTOR_PUSH_STACK (mm, *ranges, BTOR_PEEK_STACK (index_stack, upper));
#ifndef NDEBUG
          num_indices += upper - lower + 1;
#endif
<<<<<<< HEAD
          if (btor_is_one_bv (last_diff))
=======
          if (btor_is_one_const (prev_inc))
>>>>>>> 4f0e8a3e
          {
            size_pattern += upper - lower + 1;
            num_pattern++;
          }
          else
          {
            size_pattern_inc += upper - lower + 1;
            num_pattern_inc++;
          }
          /* 'prev_inc' will be released later */
          prev_inc = 0;
        NEW_RANGE:
          /* reset range */
          upper += 1;
          lower = upper;
<<<<<<< HEAD
          if (diff) btor_free_bv (mm, diff);
          diff = 0;
        }
      }
      if (last_diff) btor_free_bv (mm, last_diff);
      last_diff = diff;
    }
    if (diff) btor_free_bv (mm, diff);
    assert (num_indices == cnt);
  }
  if (res_num_memset) *res_num_memset += num_memset;
  if (res_num_memset_inc) *res_num_memset_inc += num_memset_inc;
  if (res_range_size) *res_range_size += range_size;
  if (res_range_size_inc) *res_range_size_inc += range_size_inc;
}

unsigned
find_memcopy_ranges (Btor *btor,
                     MemcopyOpPtrStack *stack,
                     MemcopyOpPtrStack *ranges,
                     BtorBitVectorPtrStack *offsets,
                     BtorNodePtrStack *indices)
{
  assert (stack);
  assert (ranges);
  assert (offsets);
  assert (indices);

#ifndef NDEBUG
  unsigned num_indices = 0;
#endif
  bool in_range;
  BtorBitVector *b0, *b1, *diff, *last_diff;
  unsigned cnt, lower, upper, range_size = 0;
  BtorMemMgr *mm;
  MemcopyOpPtrStack memcopy_stack;
  MemcopyOp *op0, *op1;
=======
          if (inc) btor_delete_const (mm, inc);
          inc = 0;
        }
      }
      if (prev_inc) btor_delete_const (mm, prev_inc);
      prev_inc = inc;
    }
    if (inc) btor_delete_const (mm, inc);
    assert (num_indices == cnt);
  }
>>>>>>> 4f0e8a3e

  /* return statistics */
  if (num_pat)
  {
    *num_pat += num_pattern;
    /* if no separate statistic variable is given for the 'inc' pattern,
     * we just add the number to the normal one */
    if (!num_pat_inc) *num_pat += num_pattern_inc;
  }
  if (num_pat_inc) *num_pat_inc += num_pattern_inc;
  if (size_pat)
  {
<<<<<<< HEAD
    assert (cnt > 1);
    qsort (memcopy_stack.start, cnt, sizeof (MemcopyOp *), cmp_memcopy_op);
    diff = last_diff = 0;
    lower = upper = 0;
    while (upper < cnt)
    {
      in_range = false;
      diff     = 0;
      if (upper + 1 < cnt)
      {
        op0 = BTOR_PEEK_STACK (memcopy_stack, upper);
        op1 = BTOR_PEEK_STACK (memcopy_stack, upper + 1);
        b0  = BTOR_CONST_GET_BITS (op0->index);
        b1  = BTOR_CONST_GET_BITS (op1->index);
        assert (b0);
        assert (b1);
        diff = btor_sub_bv (mm, b1, b0);

        if (!last_diff) last_diff = btor_copy_bv (mm, diff);

        /* increment upper bound of range */
        in_range = op0->src_addr == op1->src_addr
                   && op0->dst_addr == op1->dst_addr
                   && btor_compare_bv (diff, last_diff) == 0;
        if (in_range) upper += 1;
      }

      if (!in_range)
      {
        /* push index */
        if (upper == lower)
        {
          op0 = BTOR_PEEK_STACK (memcopy_stack, lower);
          BTOR_PUSH_STACK (mm, *indices, op0->orig_index);
#ifndef NDEBUG
          num_indices++;
#endif
          goto NEW_RANGE;
        }
        /* range is too small, push separate indices */
        else if (upper - lower <= 1
                 /* range with an offset greater than 1 */
                 && btor_is_power_of_two_bv (last_diff) != 0)
        {
          /* last iteration step: if range contains all indices
           * up to the last one, we can push all indices */
          if (upper == cnt - 1) upper += 1;

          /* push all indices from lower until upper - 1 */
          for (; lower < upper; lower++)
          {
            op0 = BTOR_PEEK_STACK (memcopy_stack, lower);
            BTOR_PUSH_STACK (mm, *indices, op0->orig_index);
#ifndef NDEBUG
            num_indices++;
#endif
          }
          /* lower is now that last index in the range, from
           * which we try to find a new range */
          upper += 1;
        }
        /* found range */
        else
        {
          assert (upper - lower > 0);
          BTOR_PUSH_STACK (mm, *offsets, last_diff);
          BTOR_PUSH_STACK (mm, *ranges, BTOR_PEEK_STACK (memcopy_stack, lower));
          BTOR_PUSH_STACK (mm, *ranges, BTOR_PEEK_STACK (memcopy_stack, upper));
#ifndef NDEBUG
          num_indices += upper - lower + 1;
#endif
          range_size += upper - lower + 1;
          /* 'last_diff' will be released later */
          last_diff = 0;
        NEW_RANGE:
          /* reset range */
          upper += 1;
          lower = upper;
          if (diff) btor_free_bv (mm, diff);
          diff = 0;
        }
      }
      if (last_diff) btor_free_bv (mm, last_diff);
      last_diff = diff;
    }
    if (diff) btor_free_bv (mm, diff);
    assert (num_indices == cnt);
=======
    *size_pat += size_pattern;
    /* if no separate statistic variable is given for the 'inc' pattern,
     * we just add the size to the normal one */
    if (!size_pat_inc) *size_pat += size_pattern_inc;
>>>>>>> 4f0e8a3e
  }
  if (size_pat_inc) *size_pat_inc += size_pattern_inc;
}

static unsigned
extract_lambdas (Btor *btor,
                 BtorPtrHashTable *map_value_index,
                 BtorPtrHashTable *map_lambda_base)
{
  assert (btor);
  assert (map_value_index);
  assert (map_lambda_base);

  bool is_top_eq;
<<<<<<< HEAD
  unsigned i_range, i_rel_range, i_index, i_value, i_offset, i_rel_offset;
  unsigned num_patterns = 0, num_writes = 0;
  unsigned num_pat_memset = 0, num_pat_idxidx = 0, num_pat_idxinc = 0;
  unsigned num_pat_memcopy = 0, num_indices_memset = 0, num_indices_memcopy = 0;
  unsigned num_pat_memset_inc = 0, num_indices_memset_inc = 0;
  unsigned num_indices_idxidx = 0, num_indices_idxinc = 0;
=======
  char *inc;
  unsigned i_range, i_index, i_value, i_inc;
>>>>>>> 4f0e8a3e
  BtorNode *subst, *base, *tmp, *array, *value, *lower, *upper;
  BtorNode *src_array, *src_addr, *dst_addr;
  BtorHashTableIterator it, iit;
  BtorPtrHashTable *t, *index_value_map;
  BtorPtrHashBucket *b;
<<<<<<< HEAD
  BtorNodePtrStack ranges, indices, values, idxidx, idxinc, remidx;
  BtorNodePtrStack *stack;
  BtorBitVectorPtrStack offsets;
  BtorBitVector *offset;
=======
  BtorNodePtrStack ranges, indices, values, indices_itoi, indices_itoip1;
  BtorNodePtrStack indices_cpy, indices_rem, *stack;
  BtorCharPtrStack increments;
>>>>>>> 4f0e8a3e
  BtorMemMgr *mm;

  /* statistics */
  unsigned num_total = 0, num_writes = 0;
  unsigned num_set = 0, num_set_inc = 0, num_set_itoi = 0, num_set_itoip1 = 0;
  unsigned num_cpy = 0, size_set = 0, size_set_inc = 0, size_set_itoi = 0;
  unsigned size_set_itoip1 = 0, size_cpy = 0;

  mm = btor->mm;
  BTOR_INIT_STACK (ranges);
  BTOR_INIT_STACK (indices);
  BTOR_INIT_STACK (increments);
  BTOR_INIT_STACK (values);
  BTOR_INIT_STACK (indices_itoi);
  BTOR_INIT_STACK (indices_itoip1);
  BTOR_INIT_STACK (indices_cpy);
  BTOR_INIT_STACK (indices_rem);
  btor_init_node_hash_table_iterator (&it, map_value_index);
  while (btor_has_next_node_hash_table_iterator (&it))
  {
    t     = it.bucket->data.asPtr;
    array = btor_next_node_hash_table_iterator (&it);
    assert (t);

    /* find memset patterns, the remaining unused indices are pushed onto
     * stack 'indices' */
    btor_init_node_hash_table_iterator (&iit, t);
    while (btor_has_next_node_hash_table_iterator (&iit))
    {
      stack = iit.bucket->data.asPtr;
      value = btor_next_node_hash_table_iterator (&iit);
      assert (stack);
      find_ranges (btor,
                   stack,
                   &ranges,
                   &increments,
                   &indices,
                   &num_set,
                   &num_set_inc,
                   &size_set,
                   &size_set_inc);
      BTOR_RELEASE_STACK (mm, *stack);
      BTOR_DELETE (mm, stack);
      BTOR_PUSH_STACK (mm, ranges, 0);
      BTOR_PUSH_STACK (mm, indices, 0);
      BTOR_PUSH_STACK (mm, values, value);
      assert (BTOR_COUNT_STACK (ranges) - BTOR_COUNT_STACK (values) > 0
              || BTOR_COUNT_STACK (indices) - BTOR_COUNT_STACK (values) > 0);
      assert ((BTOR_COUNT_STACK (ranges) - BTOR_COUNT_STACK (values)) % 2 == 0);
      assert ((BTOR_COUNT_STACK (ranges) - BTOR_COUNT_STACK (values)) / 2
              == BTOR_COUNT_STACK (increments));
    }

    /* choose base array for patterns/writes:
     *  1) write chains: base array of the write chains
     *  2) top eqs: a new UF symbol */
    if ((b = btor_find_in_ptr_hash_table (map_lambda_base, array)))
    {
      assert (BTOR_IS_LAMBDA_NODE (array));
      b = btor_find_in_ptr_hash_table (map_lambda_base, array);
      assert (b);
      subst     = btor_copy_exp (btor, b->data.asPtr);
      is_top_eq = false;
    }
    else
    {
      assert (BTOR_IS_UF_ARRAY_NODE (array));
      subst     = btor_uf_exp (btor, array->sort_id, 0);
      is_top_eq = true;
    }

    index_value_map = btor_new_ptr_hash_table (mm, 0, 0);
    base            = subst;
    i_range = i_index = i_inc = 0;
    for (i_value = 0; i_value < BTOR_COUNT_STACK (values); i_value++)
    {
      value = BTOR_PEEK_STACK (values, i_value);

      /* create memset regions */
      for (; i_range < BTOR_COUNT_STACK (ranges) - 1; i_range += 2)
      {
        lower = BTOR_PEEK_STACK (ranges, i_range);
        /* next value */
        if (!lower)
        {
          i_range++;
          break;
        }
        upper = BTOR_PEEK_STACK (ranges, i_range + 1);
        assert (i_inc < BTOR_COUNT_STACK (increments));
        inc = BTOR_PEEK_STACK (increments, i_inc);
        tmp = create_pattern_memset (btor, lower, upper, value, subst, inc);
        btor_release_exp (btor, subst);
        subst = tmp;
<<<<<<< HEAD
        btor_free_bv (mm, offset);
        i_offset++;
=======
        btor_delete_const (mm, inc);
        i_inc++;
>>>>>>> 4f0e8a3e
      }

      /* find patterns that are dependent on the current index */
      for (; i_index < BTOR_COUNT_STACK (indices); i_index++)
      {
        lower = BTOR_PEEK_STACK (indices, i_index);
        /* next value */
        if (!lower)
        {
          i_index++;
          break;
        }
        assert (!btor_find_in_ptr_hash_table (index_value_map, lower));
        /* save index value pairs for later */
        btor_insert_in_ptr_hash_table (index_value_map, lower)->data.asPtr =
            value;

        /* pattern 1: index -> index */
        if (is_itoi_pattern (lower, value))
          BTOR_PUSH_STACK (mm, indices_itoi, lower);
        /* pattern 2: index -> index + 1 */
        else if (is_itoip1_pattern (lower, value))
          BTOR_PUSH_STACK (mm, indices_itoip1, lower);
        /* pattern 3: memcopy pattern */
        else if (is_cpy_pattern (lower, value))
          BTOR_PUSH_STACK (mm, indices_cpy, lower);
        else /* no pattern found */
          BTOR_PUSH_STACK (mm, indices_rem, lower);
      }
    }

    /* pattern: index -> index */
    BTOR_RESET_STACK (ranges);
    BTOR_RESET_STACK (increments);
    find_ranges (btor,
                 &indices_itoi,
                 &ranges,
                 &increments,
                 &indices_rem,
                 &num_set_itoi,
                 0,
                 &size_set_itoi,
                 0);
    if (!BTOR_EMPTY_STACK (ranges))
    {
      assert (BTOR_COUNT_STACK (ranges) % 2 == 0);
      for (i_range = 0, i_inc = 0; i_range < BTOR_COUNT_STACK (ranges) - 1;
           i_range += 2, i_inc++)
      {
        lower = BTOR_PEEK_STACK (ranges, i_range);
        upper = BTOR_PEEK_STACK (ranges, i_range + 1);
        assert (i_inc < BTOR_COUNT_STACK (increments));
        inc = BTOR_PEEK_STACK (increments, i_inc);
        tmp = create_pattern_itoi (btor, lower, upper, subst, inc);
        btor_release_exp (btor, subst);
        subst = tmp;
<<<<<<< HEAD
        btor_free_bv (mm, offset);
        i_offset++;
=======
        btor_delete_const (mm, inc);
>>>>>>> 4f0e8a3e
      }
    }

    /* pattern: index -> index + 1 */
    BTOR_RESET_STACK (ranges);
    BTOR_RESET_STACK (increments);
    find_ranges (btor,
                 &indices_itoip1,
                 &ranges,
                 &increments,
                 &indices_rem,
                 &num_set_itoip1,
                 0,
                 &size_set_itoip1,
                 0);
    if (!BTOR_EMPTY_STACK (ranges))
    {
      assert (BTOR_COUNT_STACK (ranges) % 2 == 0);
      for (i_range = 0, i_inc = 0; i_range < BTOR_COUNT_STACK (ranges) - 1;
           i_range += 2, i_inc++)
      {
        lower = BTOR_PEEK_STACK (ranges, i_range);
        upper = BTOR_PEEK_STACK (ranges, i_range + 1);
        assert (i_inc < BTOR_COUNT_STACK (increments));
        inc = BTOR_PEEK_STACK (increments, i_inc);
        tmp = create_pattern_itoip1 (btor, lower, upper, subst, inc);
        btor_release_exp (btor, subst);
        subst = tmp;
<<<<<<< HEAD
        btor_free_bv (mm, offset);
        i_offset++;
=======
        btor_delete_const (mm, inc);
>>>>>>> 4f0e8a3e
      }
    }

    /* pattern: memcopy */
    BTOR_RESET_STACK (ranges);
    BTOR_RESET_STACK (increments);
    find_ranges (btor,
                 &indices_cpy,
                 &ranges,
                 &increments,
                 &indices_rem,
                 &num_cpy,
                 0,
                 &size_cpy,
                 0);
    if (!BTOR_EMPTY_STACK (ranges))
    {
      assert (base == subst);
      assert (BTOR_COUNT_STACK (ranges) % 2 == 0);
      for (i_range = 0, i_inc = 0; i_range < BTOR_COUNT_STACK (ranges) - 1;
           i_range += 2, i_inc++)
      {
        lower = BTOR_PEEK_STACK (ranges, i_range);
        upper = BTOR_PEEK_STACK (ranges, i_range + 1);
        assert (i_inc < BTOR_COUNT_STACK (increments));
        inc   = BTOR_PEEK_STACK (increments, i_inc);
        b     = btor_find_in_ptr_hash_table (index_value_map, lower);
        value = b->data.asPtr;
        extract_cpy_src_dst_info (
            lower, value, &src_array, &src_addr, &dst_addr, 0);
        /* 'subst' == destination array */
        tmp = create_pattern_cpy (
            btor, lower, upper, src_array, subst, src_addr, dst_addr, inc);
        btor_release_exp (btor, subst);
        subst = tmp;
<<<<<<< HEAD
        btor_free_bv (mm, offset);
        i_offset++;
        num_pat_memcopy++;
=======
        btor_delete_const (mm, inc);
>>>>>>> 4f0e8a3e
      }
    }

    num_total = num_set + num_set_inc + num_set_itoi + num_set_itoip1 + num_cpy;

    /* we can skip creating writes if we did not find any pattern in a write
     * chain, and thus can leave the write chain as-is.
     * for the top equality case we always have to create writes since we
     * convert top level equalities to writes. */
    if (is_top_eq || num_total > 0)
    {
      /* no pattern found for indices in 'indices_rem'. create writes */
      for (i_index = 0; i_index < BTOR_COUNT_STACK (indices_rem); i_index++)
      {
        lower = BTOR_PEEK_STACK (indices_rem, i_index);
        b     = btor_find_in_ptr_hash_table (index_value_map, lower);
        assert (b);
        value = b->data.asPtr;
        tmp   = btor_write_exp (btor, subst, lower, value);
        btor_release_exp (btor, subst);
        subst = tmp;
        num_writes++;
      }
    }

    assert ((is_top_eq || num_total > 0) || base == subst);
    if (base != subst) btor_insert_substitution (btor, array, subst, 0);
    btor_release_exp (btor, subst);

    btor_delete_ptr_hash_table (index_value_map);
    btor_delete_ptr_hash_table (t);
    BTOR_RESET_STACK (ranges);
    BTOR_RESET_STACK (indices);
    BTOR_RESET_STACK (values);
    BTOR_RESET_STACK (increments);
    BTOR_RESET_STACK (indices_itoi);
    BTOR_RESET_STACK (indices_itoip1);
    BTOR_RESET_STACK (indices_cpy);
    BTOR_RESET_STACK (indices_rem);
  }
  BTOR_RELEASE_STACK (mm, ranges);
  BTOR_RELEASE_STACK (mm, indices);
  BTOR_RELEASE_STACK (mm, values);
  BTOR_RELEASE_STACK (mm, increments);
  BTOR_RELEASE_STACK (mm, indices_itoi);
  BTOR_RELEASE_STACK (mm, indices_itoip1);
  BTOR_RELEASE_STACK (mm, indices_cpy);
  BTOR_RELEASE_STACK (mm, indices_rem);

  BTOR_MSG (btor->msg,
            1,
            "set: %u (%u), "
            "set_inc: %u (%u), "
            "set_itoi: %u (%u), "
            "set_itoip1: %u (%u), "
            "cpy: %u (%u)",
            num_set,
            size_set,
            num_set_inc,
            size_set_inc,
            num_set_itoi,
            size_set_itoi,
            num_set_itoip1,
            size_set_itoip1,
            num_cpy,
            size_cpy);
  return num_total;
}

void
btor_extract_lambdas (Btor *btor)
{
  assert (btor);

  unsigned num_lambdas;
  double start, delta;
  BtorPtrHashTable *map_value_index, *map_lambda_base;
  BtorMemMgr *mm;

  start = btor_time_stamp ();

  mm = btor->mm;
  /* maps for each array values to stacks of indices */
  map_value_index = btor_new_ptr_hash_table (mm, 0, 0);
  /* contains the base array for each write chain */
  map_lambda_base = btor_new_ptr_hash_table (mm, 0, 0);
  btor_init_substitutions (btor);

  /* collect lambdas that are at the top of lambda chains */
  collect_indices_writes (btor, map_value_index, map_lambda_base);
  /* top level equality pre-initialization */
  collect_indices_top_eqs (btor, map_value_index);
  num_lambdas = extract_lambdas (btor, map_value_index, map_lambda_base);
  btor_delete_ptr_hash_table (map_lambda_base);
  btor_delete_ptr_hash_table (map_value_index);

  btor_substitute_and_rebuild (btor, btor->substitutions, 0);
  btor_delete_substitutions (btor);
  delta = btor_time_stamp () - start;
  BTOR_MSG (
      btor->msg, 1, "extracted %u lambdas in %.3f seconds", num_lambdas, delta);
}<|MERGE_RESOLUTION|>--- conflicted
+++ resolved
@@ -16,92 +16,10 @@
 #include "utils/btoriter.h"
 #include "utils/btorutil.h"
 
-<<<<<<< HEAD
-#include "dumper/btordumpsmt.h"
-
-inline static bool is_idxidx_pattern (BtorNode *, BtorNode *);
-inline static bool is_idxinc_pattern (BtorNode *, BtorNode *);
-inline static bool is_memcopy_pattern (BtorNode *, BtorNode *);
-static void memcopy_pattern_get_arguments (BtorNode *index,
-                                           BtorNode *value,
-                                           BtorNode **src_array,
-                                           BtorNode **src,
-                                           BtorNode **dst,
-                                           BtorNode **off);
-
-struct MemcopyOp
-{
-  BtorNode *src_array;
-  BtorNode *src_addr;
-  BtorNode *dst_addr;
-  BtorNode *index;
-  BtorNode *orig_index;
-};
-
-typedef struct MemcopyOp MemcopyOp;
-
-BTOR_DECLARE_STACK (MemcopyOpPtr, MemcopyOp *);
-
-static MemcopyOp *
-new_memcopy_op (BtorMemMgr *mm, BtorNode *index, BtorNode *value)
-{
-  assert (is_memcopy_pattern (index, value));
-  MemcopyOp *res;
-  BtorBitVector *invbits;
-
-  BTOR_NEW (mm, res);
-  memcopy_pattern_get_arguments (index,
-                                 value,
-                                 &res->src_array,
-                                 &res->src_addr,
-                                 &res->dst_addr,
-                                 &res->index);
-  res->orig_index = index;
-
-  if (BTOR_IS_INVERTED_NODE (res->index)
-      && !btor_const_get_invbits (res->index))
-  {
-    invbits = btor_not_bv (mm, btor_const_get_bits (res->index));
-    btor_const_set_invbits (res->index, invbits);
-  }
-
-  return res;
-}
-
-static void
-free_memcopy_op (BtorMemMgr *mm, MemcopyOp *mcpyop)
-{
-  BTOR_DELETE (mm, mcpyop);
-}
-
-=======
->>>>>>> 4f0e8a3e
 #define BTOR_CONST_GET_BITS(c)                           \
   BTOR_IS_INVERTED_NODE (c) ? btor_const_get_invbits (c) \
                             : btor_const_get_bits (c)
 
-<<<<<<< HEAD
-static int
-cmp_bvconst_bits (const void *a, const void *b)
-{
-  BtorBitVector *b0, *b1;
-  BtorNode *x, *y;
-
-  x = *((BtorNode **) a);
-  y = *((BtorNode **) b);
-  assert (BTOR_IS_BV_CONST_NODE (BTOR_REAL_ADDR_NODE (x)));
-  assert (BTOR_IS_BV_CONST_NODE (BTOR_REAL_ADDR_NODE (y)));
-
-  b0 = BTOR_CONST_GET_BITS (x);
-  b1 = BTOR_CONST_GET_BITS (y);
-
-  assert (b0);
-  assert (b1);
-  return btor_compare_bv (b0, b1);
-}
-
-=======
->>>>>>> 4f0e8a3e
 inline static void
 extract_base_addr_offset (BtorNode *bvadd, BtorNode **base, BtorNode **offset)
 {
@@ -124,14 +42,9 @@
 static int
 cmp_abs_rel_indices (const void *a, const void *b)
 {
-<<<<<<< HEAD
-  BtorBitVector *b0, *b1;
-  MemcopyOp *op_a, *op_b;
-=======
   bool is_abs;
-  const char *bx, *by;
+  BtorBitVector *bx, *by;
   BtorNode *x, *y, *x_base_addr, *y_base_addr, *x_offset, *y_offset;
->>>>>>> 4f0e8a3e
 
   x = *((BtorNode **) a);
   y = *((BtorNode **) b);
@@ -139,13 +52,6 @@
   is_abs = BTOR_IS_BV_CONST_NODE (BTOR_REAL_ADDR_NODE (x))
            && BTOR_IS_BV_CONST_NODE (BTOR_REAL_ADDR_NODE (y));
 
-<<<<<<< HEAD
-  b0 = BTOR_CONST_GET_BITS (op_a->index);
-  b1 = BTOR_CONST_GET_BITS (op_b->index);
-  assert (b0);
-  assert (b1);
-  return btor_compare_bv (b0, b1);
-=======
   if (is_abs) /* absolute address */
   {
     bx = BTOR_CONST_GET_BITS (x);
@@ -167,8 +73,7 @@
   }
   assert (bx);
   assert (by);
-  return strcmp (bx, by);
->>>>>>> 4f0e8a3e
+  return btor_compare_bv (bx, by);
 }
 
 /*
@@ -300,16 +205,11 @@
 
 /* pattern: lower <= j <= upper && range_cond ? j : a[j] */
 static inline BtorNode *
-<<<<<<< HEAD
-create_pattern_idxidx (Btor *btor,
-                       BtorNode *lower,
-                       BtorNode *upper,
-                       BtorNode *array,
-                       BtorBitVector *offset)
-=======
-create_pattern_itoi (
-    Btor *btor, BtorNode *lower, BtorNode *upper, BtorNode *array, char *offset)
->>>>>>> 4f0e8a3e
+create_pattern_itoi (Btor *btor,
+                     BtorNode *lower,
+                     BtorNode *upper,
+                     BtorNode *array,
+                     BtorBitVector *offset)
 {
   assert (lower);
   assert (upper);
@@ -342,16 +242,11 @@
 
 /* pattern: lower <= j <= upper && range_cond ? j + 1 : a[j] */
 static inline BtorNode *
-<<<<<<< HEAD
-create_pattern_idxinc (Btor *btor,
+create_pattern_itoip1 (Btor *btor,
                        BtorNode *lower,
                        BtorNode *upper,
                        BtorNode *array,
                        BtorBitVector *offset)
-=======
-create_pattern_itoip1 (
-    Btor *btor, BtorNode *lower, BtorNode *upper, BtorNode *array, char *offset)
->>>>>>> 4f0e8a3e
 {
   assert (lower);
   assert (upper);
@@ -385,13 +280,6 @@
 }
 
 static inline BtorNode *
-<<<<<<< HEAD
-create_pattern_memcopy (Btor *btor,
-                        MemcopyOp *lower,
-                        MemcopyOp *upper,
-                        BtorNode *dst_array,
-                        BtorBitVector *offset)
-=======
 create_pattern_cpy (Btor *btor,
                     BtorNode *lower,
                     BtorNode *upper,
@@ -399,8 +287,7 @@
                     BtorNode *dst_array,
                     BtorNode *src_addr,
                     BtorNode *dst_addr,
-                    char *offset)
->>>>>>> 4f0e8a3e
+                    BtorBitVector *offset)
 {
   assert (!BTOR_IS_INVERTED_NODE (lower));
   assert (!BTOR_IS_INVERTED_NODE (upper));
@@ -666,7 +553,6 @@
   BtorPtrHashTable *t;
   BtorNodePtrStack *indices;
   BtorNode *offset;
-  BtorBitVector *invbits;
 
   mm = btor->mm;
 
@@ -691,44 +577,19 @@
     indices = (BtorNodePtrStack *) b->data.asPtr;
   assert (indices);
   if (BTOR_IS_BV_CONST_NODE (BTOR_REAL_ADDR_NODE (index)))
-<<<<<<< HEAD
-  {
-    if (BTOR_IS_INVERTED_NODE (index) && !btor_const_get_invbits (index))
-    {
-      invbits = btor_not_bv (mm, btor_const_get_bits (index));
-      btor_const_set_invbits (index, invbits);
-    }
-  }
-=======
     offset = index;
->>>>>>> 4f0e8a3e
   else
   {
     assert (BTOR_IS_REGULAR_NODE (index));
     assert (BTOR_IS_ADD_NODE (index));
-<<<<<<< HEAD
-    assert (BTOR_IS_BV_CONST_NODE (BTOR_REAL_ADDR_NODE (index->e[0]))
-            || BTOR_IS_BV_CONST_NODE (BTOR_REAL_ADDR_NODE (index->e[1])));
-    if (BTOR_IS_BV_CONST_NODE (BTOR_REAL_ADDR_NODE (index->e[0])))
-      offset = BTOR_REAL_ADDR_NODE (index->e[0]);
-    else
-      offset = BTOR_REAL_ADDR_NODE (index->e[1]);
-
-    if (BTOR_IS_INVERTED_NODE (offset) && !btor_const_get_invbits (offset))
-    {
-      invbits = btor_not_bv (mm, btor_const_get_bits (offset));
-      btor_const_set_invbits (offset, invbits);
-    }
-=======
     extract_base_addr_offset (index, 0, &offset);
     assert (BTOR_IS_BV_CONST_NODE (BTOR_REAL_ADDR_NODE (offset)));
->>>>>>> 4f0e8a3e
   }
 
   /* generate inverted bit string for constants if required */
   if (BTOR_IS_INVERTED_NODE (offset) && !btor_const_get_invbits (offset))
     btor_const_set_invbits (offset,
-                            btor_not_const (mm, btor_const_get_bits (offset)));
+                            btor_not_bv (mm, btor_const_get_bits (offset)));
 
   BTOR_PUSH_STACK (mm, *indices, index);
 }
@@ -927,11 +788,7 @@
 find_ranges (Btor *btor,
              BtorNodePtrStack *stack,
              BtorNodePtrStack *ranges,
-<<<<<<< HEAD
-             BtorBitVectorPtrStack *offsets,
-=======
-             BtorCharPtrStack *increments,
->>>>>>> 4f0e8a3e
+             BtorBitVectorPtrStack *increments,
              BtorNodePtrStack *indices,
              unsigned *num_pat,
              unsigned *num_pat_inc,
@@ -950,18 +807,11 @@
   int i;
 #endif
   bool in_range;
-<<<<<<< HEAD
-  BtorBitVector *b0, *b1, *diff, *last_diff;
-  unsigned cnt, lower, upper, range_size = 0, range_size_inc = 0;
-  unsigned num_memset = 0, num_memset_inc = 0;
-  BtorNode *n0, *n1;
-=======
-  char *b0, *b1, *inc, *prev_inc;
+  BtorBitVector *b0, *b1, *inc, *prev_inc;
   unsigned cnt, lower, upper;
   unsigned num_pattern = 0, num_pattern_inc = 0, size_pattern = 0;
   unsigned size_pattern_inc = 0;
   BtorNode *n0, *n1, *n0_base_addr, *n1_base_addr, *n0_offset, *n1_offset;
->>>>>>> 4f0e8a3e
   BtorMemMgr *mm;
   BtorNodePtrStack index_stack;
 
@@ -1026,21 +876,12 @@
         }
         assert (b0);
         assert (b1);
-<<<<<<< HEAD
-        diff = btor_sub_bv (mm, b1, b0);
-
-        if (!last_diff) last_diff = btor_copy_bv (mm, diff);
+        inc = btor_sub_bv (mm, b1, b0);
+
+        if (!prev_inc) prev_inc = btor_copy_bv (mm, inc);
 
         /* increment upper bound of range */
-        in_range = btor_compare_bv (diff, last_diff) == 0;
-=======
-        inc = btor_sub_const (mm, b1, b0);
-
-        if (!prev_inc) prev_inc = btor_copy_const (mm, inc);
-
-        /* increment upper bound of range */
-        in_range = strcmp (inc, prev_inc) == 0;
->>>>>>> 4f0e8a3e
+        in_range = btor_compare_bv (inc, prev_inc) == 0;
         if (in_range) upper += 1;
       }
 
@@ -1058,11 +899,7 @@
         /* range is too small, push separate indices */
         else if (upper - lower <= 1
                  /* range with an offset greater than 1 */
-<<<<<<< HEAD
-                 && btor_is_power_of_two_bv (last_diff) != 0)
-=======
-                 && btor_is_power_of_two_const (prev_inc) != 0)
->>>>>>> 4f0e8a3e
+                 && btor_is_power_of_two_bv (prev_inc) != 0)
         {
           /* last iteration step: if range contains all indices
            * up to the last one, we can push all indices */
@@ -1091,11 +928,7 @@
 #ifndef NDEBUG
           num_indices += upper - lower + 1;
 #endif
-<<<<<<< HEAD
-          if (btor_is_one_bv (last_diff))
-=======
-          if (btor_is_one_const (prev_inc))
->>>>>>> 4f0e8a3e
+          if (btor_is_one_bv (prev_inc))
           {
             size_pattern += upper - lower + 1;
             num_pattern++;
@@ -1111,56 +944,16 @@
           /* reset range */
           upper += 1;
           lower = upper;
-<<<<<<< HEAD
-          if (diff) btor_free_bv (mm, diff);
-          diff = 0;
-        }
-      }
-      if (last_diff) btor_free_bv (mm, last_diff);
-      last_diff = diff;
-    }
-    if (diff) btor_free_bv (mm, diff);
-    assert (num_indices == cnt);
-  }
-  if (res_num_memset) *res_num_memset += num_memset;
-  if (res_num_memset_inc) *res_num_memset_inc += num_memset_inc;
-  if (res_range_size) *res_range_size += range_size;
-  if (res_range_size_inc) *res_range_size_inc += range_size_inc;
-}
-
-unsigned
-find_memcopy_ranges (Btor *btor,
-                     MemcopyOpPtrStack *stack,
-                     MemcopyOpPtrStack *ranges,
-                     BtorBitVectorPtrStack *offsets,
-                     BtorNodePtrStack *indices)
-{
-  assert (stack);
-  assert (ranges);
-  assert (offsets);
-  assert (indices);
-
-#ifndef NDEBUG
-  unsigned num_indices = 0;
-#endif
-  bool in_range;
-  BtorBitVector *b0, *b1, *diff, *last_diff;
-  unsigned cnt, lower, upper, range_size = 0;
-  BtorMemMgr *mm;
-  MemcopyOpPtrStack memcopy_stack;
-  MemcopyOp *op0, *op1;
-=======
-          if (inc) btor_delete_const (mm, inc);
+          if (inc) btor_free_bv (mm, inc);
           inc = 0;
         }
       }
-      if (prev_inc) btor_delete_const (mm, prev_inc);
+      if (prev_inc) btor_free_bv (mm, prev_inc);
       prev_inc = inc;
     }
-    if (inc) btor_delete_const (mm, inc);
+    if (inc) btor_free_bv (mm, inc);
     assert (num_indices == cnt);
   }
->>>>>>> 4f0e8a3e
 
   /* return statistics */
   if (num_pat)
@@ -1173,100 +966,10 @@
   if (num_pat_inc) *num_pat_inc += num_pattern_inc;
   if (size_pat)
   {
-<<<<<<< HEAD
-    assert (cnt > 1);
-    qsort (memcopy_stack.start, cnt, sizeof (MemcopyOp *), cmp_memcopy_op);
-    diff = last_diff = 0;
-    lower = upper = 0;
-    while (upper < cnt)
-    {
-      in_range = false;
-      diff     = 0;
-      if (upper + 1 < cnt)
-      {
-        op0 = BTOR_PEEK_STACK (memcopy_stack, upper);
-        op1 = BTOR_PEEK_STACK (memcopy_stack, upper + 1);
-        b0  = BTOR_CONST_GET_BITS (op0->index);
-        b1  = BTOR_CONST_GET_BITS (op1->index);
-        assert (b0);
-        assert (b1);
-        diff = btor_sub_bv (mm, b1, b0);
-
-        if (!last_diff) last_diff = btor_copy_bv (mm, diff);
-
-        /* increment upper bound of range */
-        in_range = op0->src_addr == op1->src_addr
-                   && op0->dst_addr == op1->dst_addr
-                   && btor_compare_bv (diff, last_diff) == 0;
-        if (in_range) upper += 1;
-      }
-
-      if (!in_range)
-      {
-        /* push index */
-        if (upper == lower)
-        {
-          op0 = BTOR_PEEK_STACK (memcopy_stack, lower);
-          BTOR_PUSH_STACK (mm, *indices, op0->orig_index);
-#ifndef NDEBUG
-          num_indices++;
-#endif
-          goto NEW_RANGE;
-        }
-        /* range is too small, push separate indices */
-        else if (upper - lower <= 1
-                 /* range with an offset greater than 1 */
-                 && btor_is_power_of_two_bv (last_diff) != 0)
-        {
-          /* last iteration step: if range contains all indices
-           * up to the last one, we can push all indices */
-          if (upper == cnt - 1) upper += 1;
-
-          /* push all indices from lower until upper - 1 */
-          for (; lower < upper; lower++)
-          {
-            op0 = BTOR_PEEK_STACK (memcopy_stack, lower);
-            BTOR_PUSH_STACK (mm, *indices, op0->orig_index);
-#ifndef NDEBUG
-            num_indices++;
-#endif
-          }
-          /* lower is now that last index in the range, from
-           * which we try to find a new range */
-          upper += 1;
-        }
-        /* found range */
-        else
-        {
-          assert (upper - lower > 0);
-          BTOR_PUSH_STACK (mm, *offsets, last_diff);
-          BTOR_PUSH_STACK (mm, *ranges, BTOR_PEEK_STACK (memcopy_stack, lower));
-          BTOR_PUSH_STACK (mm, *ranges, BTOR_PEEK_STACK (memcopy_stack, upper));
-#ifndef NDEBUG
-          num_indices += upper - lower + 1;
-#endif
-          range_size += upper - lower + 1;
-          /* 'last_diff' will be released later */
-          last_diff = 0;
-        NEW_RANGE:
-          /* reset range */
-          upper += 1;
-          lower = upper;
-          if (diff) btor_free_bv (mm, diff);
-          diff = 0;
-        }
-      }
-      if (last_diff) btor_free_bv (mm, last_diff);
-      last_diff = diff;
-    }
-    if (diff) btor_free_bv (mm, diff);
-    assert (num_indices == cnt);
-=======
     *size_pat += size_pattern;
     /* if no separate statistic variable is given for the 'inc' pattern,
      * we just add the size to the normal one */
     if (!size_pat_inc) *size_pat += size_pattern_inc;
->>>>>>> 4f0e8a3e
   }
   if (size_pat_inc) *size_pat_inc += size_pattern_inc;
 }
@@ -1281,32 +984,16 @@
   assert (map_lambda_base);
 
   bool is_top_eq;
-<<<<<<< HEAD
-  unsigned i_range, i_rel_range, i_index, i_value, i_offset, i_rel_offset;
-  unsigned num_patterns = 0, num_writes = 0;
-  unsigned num_pat_memset = 0, num_pat_idxidx = 0, num_pat_idxinc = 0;
-  unsigned num_pat_memcopy = 0, num_indices_memset = 0, num_indices_memcopy = 0;
-  unsigned num_pat_memset_inc = 0, num_indices_memset_inc = 0;
-  unsigned num_indices_idxidx = 0, num_indices_idxinc = 0;
-=======
-  char *inc;
+  BtorBitVector *inc;
   unsigned i_range, i_index, i_value, i_inc;
->>>>>>> 4f0e8a3e
   BtorNode *subst, *base, *tmp, *array, *value, *lower, *upper;
   BtorNode *src_array, *src_addr, *dst_addr;
   BtorHashTableIterator it, iit;
   BtorPtrHashTable *t, *index_value_map;
   BtorPtrHashBucket *b;
-<<<<<<< HEAD
-  BtorNodePtrStack ranges, indices, values, idxidx, idxinc, remidx;
-  BtorNodePtrStack *stack;
-  BtorBitVectorPtrStack offsets;
-  BtorBitVector *offset;
-=======
   BtorNodePtrStack ranges, indices, values, indices_itoi, indices_itoip1;
   BtorNodePtrStack indices_cpy, indices_rem, *stack;
-  BtorCharPtrStack increments;
->>>>>>> 4f0e8a3e
+  BtorBitVectorPtrStack increments;
   BtorMemMgr *mm;
 
   /* statistics */
@@ -1401,13 +1088,8 @@
         tmp = create_pattern_memset (btor, lower, upper, value, subst, inc);
         btor_release_exp (btor, subst);
         subst = tmp;
-<<<<<<< HEAD
-        btor_free_bv (mm, offset);
-        i_offset++;
-=======
-        btor_delete_const (mm, inc);
+        btor_free_bv (mm, inc);
         i_inc++;
->>>>>>> 4f0e8a3e
       }
 
       /* find patterns that are dependent on the current index */
@@ -1464,12 +1146,7 @@
         tmp = create_pattern_itoi (btor, lower, upper, subst, inc);
         btor_release_exp (btor, subst);
         subst = tmp;
-<<<<<<< HEAD
-        btor_free_bv (mm, offset);
-        i_offset++;
-=======
-        btor_delete_const (mm, inc);
->>>>>>> 4f0e8a3e
+        btor_free_bv (mm, inc);
       }
     }
 
@@ -1498,12 +1175,7 @@
         tmp = create_pattern_itoip1 (btor, lower, upper, subst, inc);
         btor_release_exp (btor, subst);
         subst = tmp;
-<<<<<<< HEAD
-        btor_free_bv (mm, offset);
-        i_offset++;
-=======
-        btor_delete_const (mm, inc);
->>>>>>> 4f0e8a3e
+        btor_free_bv (mm, inc);
       }
     }
 
@@ -1539,13 +1211,7 @@
             btor, lower, upper, src_array, subst, src_addr, dst_addr, inc);
         btor_release_exp (btor, subst);
         subst = tmp;
-<<<<<<< HEAD
-        btor_free_bv (mm, offset);
-        i_offset++;
-        num_pat_memcopy++;
-=======
-        btor_delete_const (mm, inc);
->>>>>>> 4f0e8a3e
+        btor_free_bv (mm, inc);
       }
     }
 
