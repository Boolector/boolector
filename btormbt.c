/*  Boolector: Satisfiablity Modulo Theories (SMT) solver.
 *
 *  Copyright (C) 2013 Christian Reisenberger.
 *  Copyright (C) 2013-2014 Aina Niemetz.
 *  Copyright (C) 2013 Mathias Preiner.
 *  Copyright (C) 2013 Armin Biere.
 *
 *  All rights reserved.
 *
 *  This file is part of Boolector.
 *  See COPYING for more information on using this software.
 */

#include "boolector.h"
#include "btorcore.h"

#include <assert.h>
#include <ctype.h>
#include <fcntl.h>
#include <limits.h>
#include <signal.h>
#include <stdarg.h>
#include <stdio.h>
#include <stdlib.h>
#include <string.h>
#include <sys/time.h>
#include <sys/times.h>
#include <sys/wait.h>
#include <unistd.h>

#ifdef __GNUC__
#if __GNUC__ > 3 && __GNUC_MAJOR__ >= 6
#define USE_PRAGMAS_TO_DISABLE_WARNINGS
#endif
#endif

// TODO externalize all parameters

/*------------------------------------------------------------------------*/

#define NORM_VAL 1000.0f

#define MAX_BITWIDTH 128 /* must be >= 2 */
#define MAX_INDEXWIDTH 8
#define MAX_MULDIVWIDTH 8
#define MIN_NPARAMS 1 /* must be >= 1 */
#define MAX_NPARAMS 5
#define MAX_NPARAMOPS 5
#define MAX_NNESTEDBFUNS 50

#define EXIT_OK 0
#define EXIT_ERROR 1
#define EXIT_TIMEOUT 2

/*------------------------------------------------------------------------*/

#define BTORMBT_USAGE                                                          \
  "usage: btormbt [<option>]\n"                                                \
  "\n"                                                                         \
  "where <option> is one of the following:\n"                                  \
  "\n"                                                                         \
  "  -h, --help                       print this message and exit\n"           \
  "  -v, --verbose                    be verbose\n"                            \
  "  -k, --keep-lines                 do not clear output lines\n"             \
  "  -a, --always-fork                fork even if seed given\n"               \
  "  -n, --no-modelgen                do not enable model generation \n"       \
<<<<<<< HEAD
  "  -e, --no-extensionality          do not use extensionality\n"             \
  "  -d, --dual-prop		      enable dual prop optimization\n"                   \
=======
  "  -e, --extensionality          do not use extensionality\n"                \
>>>>>>> 06cf6c95
  "\n"                                                                         \
  "  -f, --quit-after-first           quit after first bug encountered\n"      \
  "  -m <maxruns>                     quit after <maxruns> rounds\n"           \
  "  -t <seconds>                     set time limit for calls to boolector\n" \
  "\n"                                                                         \
  "  --bverb <verblevel>              enable boolector verbosity\n"

#ifndef NBTORLOG
#define BTORMBT_LOG_USAGE \
  "  --blog <loglevel>                enable boolector logging\n"
#else
#define BTORMBT_LOG_USAGE ""
#endif

/*------------------------------------------------------------------------*/

#define BTORMBT_LOG(c, fmt, args...) \
  do                                 \
  {                                  \
    if ((c) && btormbt->verbose)     \
    {                                \
      printf ("[btormbt] ");         \
      printf (fmt, ##args);          \
      printf ("\n");                 \
    }                                \
  } while (0)

/*------------------------------------------------------------------------*/

#define BTORMBT_MIN(x, y) ((x) < (y) ? (x) : (y))

/* avoid compiler warnings for unused variables in DEBUG assertions */
#define BTORMBT_UNUSED(expr) \
  do                         \
  {                          \
    (void) (expr);           \
  } while (0)

/*------------------------------------------------------------------------*/

typedef struct RNG
{
  unsigned z, w;
} RNG;

typedef enum Op
{
  /* const */
  CONST,
  ZERO,
  FALSE,
  ONES,
  TRUE,
  ONE,
  UINT,
  INT,
  /* var, array */
  VAR,
  ARRAY,
  /* unary funs */
  NOT,
  NEG,
  SLICE,
  INC,
  DEC,
  UEXT,
  SEXT,
  /* boolean unary funs */
  REDOR,
  REDXOR,
  REDAND,
  /* boolean binary funs */
  EQ,
  NE,
  UADDO,
  SADDO,
  USUBO,
  SSUBO,
  UMULO,
  SMULO,
  SDIVO,
  ULT,
  SLT,
  ULTE,
  SLTE,
  UGT,
  SGT,
  UGTE,
  SGTE,
  IMPLIES,
  IFF,
  /* binary funs */
  XOR,
  XNOR,
  AND,
  NAND,
  OR,
  NOR,
  ADD,
  SUB,
  MUL,
  UDIV,
  SDIV,
  UREM,
  SREM,
  SMOD,
  SLL,
  SRL,
  SRA,
  ROL,
  ROR,
  CONCAT,
  /* ternary funs */
  COND,
  /* array funs */
  READ,
  WRITE,
  /* bv funs */
  APPLY
} Op;

typedef enum ExpType
{
  T_BO, /* Boolean */
  T_BV, /* bit vector */
  T_BB, /* Boolean or bit vector */
  T_ARR /* array */
} ExpType;

typedef struct Exp
{
  BoolectorNode *exp;
  int pars; /* number of parents */
} Exp;

typedef struct ExpStack
{
  Exp *exps;
  int size, n, sexp; /* marker for selected expressions */
  int initlayer;     /* marker for init layer */
} ExpStack;

typedef struct BtorMBT
{
  Btor *btor;

  double start_time;

  int seed;
  int round;
  int bugs;
  int forked;
  int ppid; /* parent pid */

  int verbose;
  int terminal;
  int quit_after_first;
  int fork;
  int force_nomgen;
  int ext;
  int dual_prop;
  int shadow;
  int max_nrounds;
  int time_limit;

  int bloglevel;
  int bverblevel;

  Btor *clone;

  /* Note: no global settings after this point! Do not change order! */

  int is_init;
  int inc;
  int mgen;

  /* prob. distribution of variables, constants, arrays in current round */
  float p_var, p_const, p_arr;
  /* prop. distrbution of add and release operations in current round */
  float p_addop, p_relop;
  /* prob. distribution of functions (without macros and array operations),
   * array operations, macros, literals in current round */
  float p_fun, p_afun, p_bfun, p_lit;
  /* prob. distribution of assertions in current round */
  float p_ass;

  int nops;    /* number of operations in current round */
  int nassert; /* number of produced asserts in current round */
  int nassume; /* number of produced assumes in current round */

  int max_nlits; /* max number of literals in current round */
  int max_nops;  /* max number of operations in current round */
  int max_nass;  /* max number of asserts / assumes in current round */

  int tot_nassert; /* total number of asserts in current round */

  ExpStack assumptions;
  ExpStack bo, bv, arr, fun;
  ExpStack *parambo, *parambv, *paramarr;
  ExpStack cnf;

  RNG rng;

} BtorMBT;

typedef void *(*State) (BtorMBT *, unsigned rand);

/*------------------------------------------------------------------------*/

static BtorMBT *
new_btormbt (void)
{
  BtorMBT *btormbt;

  btormbt = malloc (sizeof (BtorMBT));
  memset (btormbt, 0, sizeof (BtorMBT));
  btormbt->max_nrounds = INT_MAX;
  btormbt->seed        = -1;
  btormbt->terminal    = isatty (1);
  btormbt->fork        = 1;
  btormbt->ext         = 0;
  return btormbt;
}

/*------------------------------------------------------------------------*/

static BtorMBT *btormbt;

void boolector_chkclone (Btor *);

/*------------------------------------------------------------------------*/

void
es_push (ExpStack *es, BoolectorNode *exp)
{
  assert (es);
  assert (exp);

  if (es->n == es->size)
  {
    es->size = es->size ? es->size * 2 : 2;
    es->exps = realloc (es->exps, es->size * sizeof *es->exps);
  }
  es->exps[es->n].exp  = exp;
  es->exps[es->n].pars = 0;
  es->n++;
}

BoolectorNode *
es_pop (ExpStack *es)
{
  BoolectorNode *res;

  if (!es->n) return 0;
  es->n -= 1;
  res = es->exps[es->n].exp;
  return res;
}

static void
es_del (ExpStack *es, int idx)
{
  assert (es);
  assert (idx >= 0 && idx < es->n);

  int i;

  for (i = idx; i < es->n - 1; i++) es->exps[i] = es->exps[i + 1];
  es->n -= 1;
  if (idx < es->sexp) es->sexp -= 1;
}

static void
es_reset (ExpStack *es)
{
  assert (es);

  es->n         = 0;
  es->sexp      = 0;
  es->initlayer = 0;
}

void
es_release (ExpStack *es)
{
  if (!es) return;

  es->n         = 0;
  es->size      = 0;
  es->sexp      = 0;
  es->initlayer = 0;
  free (es->exps);
  es->exps = NULL;
}

/*------------------------------------------------------------------------*/

/**
 * initialize probability distribution of literals
 * parameter: ratio var:const:arr (e.g. 3:1:1)
 * normalized to NORM_VAL
 */
static void
init_pd_lits (BtorMBT *btormbt,
              float ratio_var,
              float ratio_const,
              float ratio_arr)
{
  float sum;

  sum = ratio_var + ratio_const + ratio_arr;

  assert (sum > 0);

  btormbt->p_var   = (ratio_var * NORM_VAL) / sum;
  btormbt->p_const = (ratio_const * NORM_VAL) / sum;
  btormbt->p_arr   = (ratio_arr * NORM_VAL) / sum;
}

/**
 * initialize probability distribution of add operation
 * parameter: ratio fun:afun:lit (e.g. 1:1:1)
 * normalized to NORM_VAL
 */
static void
init_pd_addop (BtorMBT *btormbt,
               float ratio_fun,
               float ratio_afun,
               float ratio_bfun,
               float ratio_lit)
{
  float sum;

  sum = ratio_fun + ratio_afun + ratio_lit;

  assert (sum > 0);

  btormbt->p_fun  = (ratio_fun * NORM_VAL) / sum;
  btormbt->p_afun = (ratio_afun * NORM_VAL) / sum;
  btormbt->p_bfun = (ratio_bfun * NORM_VAL) / sum;
  btormbt->p_lit  = (ratio_lit * NORM_VAL) / sum;
}

/**
 * initialize probability distribution of add/release op
 * parameter: ratio addop:relop (e.g. 1:0)
 * normalized to NORM_VAL
 */
static void
init_pd_op (BtorMBT *btormbt, float ratio_addop, float ratio_relop)
{
  float sum;

  sum = ratio_addop + ratio_relop;

  assert (sum > 0);

  btormbt->p_addop = (ratio_addop * NORM_VAL) / sum;
  btormbt->p_relop = (ratio_relop * NORM_VAL) / sum;
}

/*------------------------------------------------------------------------*/

static RNG
initrng (unsigned seed)
{
  RNG res;
  res.z = seed * 1000632769u;
  res.w = seed * 2019164533u;
  return res;
}

static unsigned
nextrand (RNG *rng)
{
  rng->z = 36969 * (rng->z & 65535) + (rng->z >> 16);
  rng->w = 18000 * (rng->w & 65535) + (rng->w >> 16);
  return (rng->z << 16) + rng->w; /* 32-bit result */
}

static int
pick (RNG *rng_ptr, unsigned from, unsigned to)
{
  unsigned tmp = nextrand (rng_ptr);
  int res;
  assert (from <= to && to < UINT_MAX);
  tmp %= to - from + 1;
  tmp += from;
  res = tmp;
  return res;
}

/*------------------------------------------------------------------------*/

static int
is_unary_fun (Op op)
{
  return op >= NOT && op <= REDAND;
}

static int
is_boolean_unary_fun (Op op)
{
  return (op >= REDOR && op <= REDAND);
}

static int
is_binary_fun (Op op)
{
  return (op >= EQ && op <= CONCAT);
}

static int
is_boolean_binary_fun (Op op)
{
  return (op >= EQ && op <= IFF);
}

#ifndef NDEBUG
static int
is_ternary_fun (Op op)
{
  return op == COND;
}
#endif

static int
is_array_fun (Op op)
{
  return (op >= COND && op <= WRITE) || (op >= EQ && op <= NE);
}

/*------------------------------------------------------------------------*/

/* returns power of 2 val nearest to i and its log2, minimum of pow2 = 2*/
/* used for log2 operators */
static void
nextpow2 (int val, int *pow2, int *log2)
{
  *pow2 = 2;
  *log2 = 1;
  val   = val >> 2;
  while (val)
  {
    val   = val >> 1;
    *pow2 = *pow2 << 1;
    (*log2)++;
  }
}

/* Change node e with width ew to width tow.
 * Note: param ew prevents too many boolector_get_width calls. */
static BoolectorNode *
modifybv (
    BtorMBT *btormbt, RNG *rng, BoolectorNode *e, int ew, int tow, int is_param)
{
  int tmp;
  ExpStack *es;

  assert (tow > 0 && ew > 0);

  if (tow > 1)
    es = is_param ? btormbt->parambv : &btormbt->bv;
  else
    es = is_param ? btormbt->parambo : &btormbt->bo;

  if (tow < ew)
  {
    tmp = pick (rng, 0, ew - tow);
    e   = boolector_slice (btormbt->btor, e, tmp + tow - 1, tmp);
    es_push (es, e);
    es->exps[es->n - 1].pars++;
  }
  else if (tow > ew)
  {
    // TODO 'tmp' unused so remove?
#if 0
      tmp = boolector_get_width (btormbt->btor, e);
#endif
    e = (pick (rng, 0, 1) ? boolector_uext (btormbt->btor, e, tow - ew)
                          : boolector_sext (btormbt->btor, e, tow - ew));
    es_push (es, e);
    es->exps[es->n - 1].pars++;
  }

  assert (tow == boolector_get_width (btormbt->btor, e));
  return e;
}

static void
make_var (BtorMBT *btormbt, RNG *rng, ExpType type)
{
  int width;
  if (type == T_BO)
    width = 1;
  else if (type == T_BV)
    width = pick (rng, 2, MAX_BITWIDTH);
  else
    width = pick (rng, 1, MAX_BITWIDTH);

  if (width == 1)
    es_push (&btormbt->bo, boolector_var (btormbt->btor, width, NULL));
  else
    es_push (&btormbt->bv, boolector_var (btormbt->btor, width, NULL));
}

static void
make_const (BtorMBT *btormbt, RNG *rng)
{
  int width, val, i;
  ExpStack *es;

  width = 0;

  val = 0;

  Op op = pick (rng, CONST, INT);
  if (op != TRUE && op != FALSE)
  {
    width = pick (rng, 1, MAX_BITWIDTH);
    if (width == 1)
      es = &btormbt->bo;
    else
      es = &btormbt->bv;
  }
  else
  {
    es = &btormbt->bo;
  }
  if (op == UINT || op == INT)
  {
    if (width < 32)
      val = (1 << width) - 1;
    else
      val = UINT_MAX - 1; /* UINT_MAX leads to divison by 0 in pick */
    val = pick (rng, 0, val);
  }
  switch (op)
  {
    case CONST:
    {
      char *buff = malloc (width + 1); /* generate random binary string */
      for (i = 0; i < width; i++) buff[i] = pick (rng, 0, 1) ? '1' : '0';
      buff[width] = '\0';
      es_push (es, boolector_const (btormbt->btor, buff));
      free (buff);
      break;
    }
    case ZERO: es_push (es, boolector_zero (btormbt->btor, width)); break;
    case FALSE: es_push (es, boolector_false (btormbt->btor)); break;
    case ONES: es_push (es, boolector_ones (btormbt->btor, width)); break;
    case TRUE: es_push (es, boolector_true (btormbt->btor)); break;
    case ONE: es_push (es, boolector_one (btormbt->btor, width)); break;
    case UINT:
      es_push (es, boolector_unsigned_int (btormbt->btor, val, width));
      break;
    case INT: es_push (es, boolector_int (btormbt->btor, val, width)); break;
    default: assert (0);
  }
}

static void
make_arr (BtorMBT *btormbt, RNG *rng)
{
  int ew = pick (rng, 1, MAX_BITWIDTH);
  int iw = pick (rng, 1, MAX_INDEXWIDTH);

  es_push (&btormbt->arr, boolector_array (btormbt->btor, ew, iw, NULL));
}

/* randomly select variables from bo within the range ifrom - ito */
static BoolectorNode *
make_clause (BtorMBT *btormbt, RNG *rng, int ifrom, int ito)
{
  int i, idx;
  BoolectorNode *e0, *e1;
  ExpStack *es;

  es = &btormbt->bo;
  e0 = NULL;
  /* make clause with 3 literals */
  for (i = 0; i < 3; i++)
  {
    idx = pick (rng, ifrom, ito);
    if (e0 == NULL)
    {
      e0 = es->exps[idx].exp;
      if (pick (rng, 0, 1))
      {
        e0 = boolector_not (btormbt->btor, e0);
        es_push (&btormbt->cnf, e0);
      }
    }
    else
    {
      e1 = es->exps[idx].exp;
      if (pick (rng, 0, 1))
      {
        e1 = boolector_not (btormbt->btor, e1);
        es_push (&btormbt->cnf, e1);
      }
      e0 = boolector_or (btormbt->btor, e0, e1);
      es_push (&btormbt->cnf, e0);
    }
  }
  return e0;
}

static void
unary_fun (BtorMBT *btormbt, RNG *rng, Op op, BoolectorNode *e0, int is_param)
{
  int tmp0, tmp1, e0w, rw;
  ExpStack *es;

  tmp0 = 0;
  tmp1 = 0;

  assert (is_unary_fun (op));
  e0w = boolector_get_width (btormbt->btor, e0);
  assert (e0w <= MAX_BITWIDTH);
  /* set default result width */
  if (is_boolean_unary_fun (op))
    rw = 1;
  else
    rw = e0w;

  if (op == SLICE)
  {
    tmp0 = pick (rng, 0, e0w - 1);
    tmp1 = pick (rng, 0, tmp0);
    rw   = tmp0 - tmp1 + 1; /* update resulting width */
  }
  else if (op == UEXT || op == SEXT)
  {
    tmp0 = pick (rng, 0, MAX_BITWIDTH - e0w);
    rw   = e0w + tmp0;
  }

  assert (rw > 0);
  if (rw == 1)
    es = is_param ? btormbt->parambo : &btormbt->bo;
  else
    es = is_param ? btormbt->parambv : &btormbt->bv;

  switch (op)
  {
    case NOT: es_push (es, boolector_not (btormbt->btor, e0)); break;
    case NEG: es_push (es, boolector_neg (btormbt->btor, e0)); break;
    case SLICE:
      es_push (es, boolector_slice (btormbt->btor, e0, tmp0, tmp1));
      break;
    case INC: es_push (es, boolector_inc (btormbt->btor, e0)); break;
    case DEC: es_push (es, boolector_dec (btormbt->btor, e0)); break;
    case UEXT: es_push (es, boolector_uext (btormbt->btor, e0, tmp0)); break;
    case SEXT: es_push (es, boolector_sext (btormbt->btor, e0, tmp0)); break;
    case REDOR: es_push (es, boolector_redor (btormbt->btor, e0)); break;
    case REDXOR: es_push (es, boolector_redxor (btormbt->btor, e0)); break;
    case REDAND: es_push (es, boolector_redand (btormbt->btor, e0)); break;
    default: assert (0);
  }
}

static void
binary_fun (BtorMBT *btormbt,
            RNG *rng,
            Op op,
            BoolectorNode *e0,
            BoolectorNode *e1,
            int is_param)
{
  int tmp0, tmp1, e0w, e1w, rw;
  ExpStack *es;

  assert (is_binary_fun (op));
  e0w = boolector_get_width (btormbt->btor, e0);
  assert (e0w <= MAX_BITWIDTH);
  e1w = boolector_get_width (btormbt->btor, e1);
  assert (e1w <= MAX_BITWIDTH);

  /* set default result width */
  if (is_boolean_binary_fun (op))
    rw = 1;
  else
    rw = e0w;

  if ((op >= XOR && op <= SMOD) || (op >= EQ && op <= SGTE))
  {
    /* modify e1w equal to e0w, guarded mul and div */
    if ((op >= UMULO && op <= SDIVO) || (op >= MUL && op <= SMOD))
    {
      if (e0w > MAX_MULDIVWIDTH)
      {
        e0  = modifybv (btormbt, rng, e0, e0w, MAX_MULDIVWIDTH, is_param);
        e0w = MAX_MULDIVWIDTH;
        if (op >= MUL && op <= SMOD)
        {
          rw = e0w;
        }
      }
    }
    e1  = modifybv (btormbt, rng, e1, e1w, e0w, is_param);
    e1w = e0w;
    (void) e1w;  // TODO remove since never used?
  }
  else if (op >= SLL && op <= ROR)
  {
    /* modify width of e0 power of 2 and e1 log2(e0) */
    nextpow2 (e0w, &tmp0, &tmp1);
    e0  = modifybv (btormbt, rng, e0, e0w, tmp0, is_param);
    e1  = modifybv (btormbt, rng, e1, e1w, tmp1, is_param);
    e0w = tmp0;
    e1w = tmp1;
    (void) e1w;  // TODO remove since never used?
    rw = e0w;
  }
  else if (op == CONCAT)
  {
    if (e0w + e1w > MAX_BITWIDTH)
    {
      // printf("concat modify\n ")
      if (e0w > 1)
      {
        e0  = modifybv (btormbt, rng, e0, e0w, e0w / 2, is_param);
        e0w = e0w / 2;
      }
      if (e1w > 1)
      {
        e1  = modifybv (btormbt, rng, e1, e1w, e1w / 2, is_param);
        e1w = e1w / 2;
      }
    }
    /* set e0w to select right exp stack */
    rw = e0w + e1w;
  }

  if (rw == 1)
    es = is_param ? btormbt->parambo : &btormbt->bo;
  else
    es = is_param ? btormbt->parambv : &btormbt->bv;

  switch (op)
  {
    case XOR: es_push (es, boolector_xor (btormbt->btor, e0, e1)); break;
    case XNOR: es_push (es, boolector_xnor (btormbt->btor, e0, e1)); break;
    case AND: es_push (es, boolector_and (btormbt->btor, e0, e1)); break;
    case NAND: es_push (es, boolector_nand (btormbt->btor, e0, e1)); break;
    case OR: es_push (es, boolector_or (btormbt->btor, e0, e1)); break;
    case NOR: es_push (es, boolector_nor (btormbt->btor, e0, e1)); break;
    case ADD: es_push (es, boolector_add (btormbt->btor, e0, e1)); break;
    case SUB: es_push (es, boolector_sub (btormbt->btor, e0, e1)); break;
    case MUL: es_push (es, boolector_mul (btormbt->btor, e0, e1)); break;
    case UDIV: es_push (es, boolector_udiv (btormbt->btor, e0, e1)); break;
    case SDIV: es_push (es, boolector_sdiv (btormbt->btor, e0, e1)); break;
    case UREM: es_push (es, boolector_urem (btormbt->btor, e0, e1)); break;
    case SREM: es_push (es, boolector_srem (btormbt->btor, e0, e1)); break;
    case SMOD: es_push (es, boolector_smod (btormbt->btor, e0, e1)); break;
    case SLL: es_push (es, boolector_sll (btormbt->btor, e0, e1)); break;
    case SRL: es_push (es, boolector_srl (btormbt->btor, e0, e1)); break;
    case SRA: es_push (es, boolector_sra (btormbt->btor, e0, e1)); break;
    case ROL: es_push (es, boolector_rol (btormbt->btor, e0, e1)); break;
    case ROR: es_push (es, boolector_ror (btormbt->btor, e0, e1)); break;
    case CONCAT: es_push (es, boolector_concat (btormbt->btor, e0, e1)); break;
    case EQ: es_push (es, boolector_eq (btormbt->btor, e0, e1)); break;
    case NE: es_push (es, boolector_ne (btormbt->btor, e0, e1)); break;
    case UADDO: es_push (es, boolector_uaddo (btormbt->btor, e0, e1)); break;
    case SADDO: es_push (es, boolector_saddo (btormbt->btor, e0, e1)); break;
    case USUBO: es_push (es, boolector_usubo (btormbt->btor, e0, e1)); break;
    case SSUBO: es_push (es, boolector_ssubo (btormbt->btor, e0, e1)); break;
    case UMULO: es_push (es, boolector_umulo (btormbt->btor, e0, e1)); break;
    case SMULO: es_push (es, boolector_smulo (btormbt->btor, e0, e1)); break;
    case SDIVO: es_push (es, boolector_sdivo (btormbt->btor, e0, e1)); break;
    case ULT: es_push (es, boolector_ult (btormbt->btor, e0, e1)); break;
    case SLT: es_push (es, boolector_slt (btormbt->btor, e0, e1)); break;
    case ULTE: es_push (es, boolector_ulte (btormbt->btor, e0, e1)); break;
    case SLTE: es_push (es, boolector_slte (btormbt->btor, e0, e1)); break;
    case UGT: es_push (es, boolector_ugt (btormbt->btor, e0, e1)); break;
    case SGT: es_push (es, boolector_sgt (btormbt->btor, e0, e1)); break;
    case UGTE: es_push (es, boolector_ugte (btormbt->btor, e0, e1)); break;
    case SGTE: es_push (es, boolector_sgte (btormbt->btor, e0, e1)); break;
    case IMPLIES:
      es_push (es, boolector_implies (btormbt->btor, e0, e1));
      break;
    default:
      assert (op == IFF);
      es_push (es, boolector_iff (btormbt->btor, e0, e1));
  }
}

static void
ternary_fun (BtorMBT *btormbt,
             RNG *rng,
             Op op,
             BoolectorNode *e0,
             BoolectorNode *e1,
             BoolectorNode *e2,
             int is_param)
{
  int e1w, e2w;
  ExpStack *es;

  (void) op;

  assert (is_ternary_fun (op));
  assert (boolector_get_width (btormbt->btor, e0) == 1);

  e1w = boolector_get_width (btormbt->btor, e1);
  assert (e1w <= MAX_BITWIDTH);
  e2w = boolector_get_width (btormbt->btor, e2);
  assert (e2w <= MAX_BITWIDTH);

  /* bitvectors must have same bit width */
  e2  = modifybv (btormbt, rng, e2, e2w, e1w, is_param);
  e2w = e1w;
  (void) e2w;  // TODO remove since 'e2w' never used?

  if (e1w == 1)
    es = is_param ? btormbt->parambo : &btormbt->bo;
  else
    es = is_param ? btormbt->parambv : &btormbt->bv;

  es_push (es, boolector_cond (btormbt->btor, e0, e1, e2));
}

/* calling convention:
 * if op ==
 *          READ:  bolector_read (btor, e0(arr), e1(bv))
 *          WRITE: bolector_write(btor, e0(arr), e1(bv), e2(bv))
 *          EQ:    bolector_eq   (btor, e0(arr), e1(arr))
 *          NEQ:   bolector_neq  (btor, e0(arr), e1(arr))
 *          COND:  bolector_cond (btor, e2(bo),  e0(arr), e1(arr))
 *
 * if e0 && e1 are arrays they have to be the same size
 */
static void
afun (BtorMBT *btormbt,
      RNG *rng,
      Op op,
      BoolectorNode *e0,
      BoolectorNode *e1,
      BoolectorNode *e2,
      int is_param)
{
  assert (e0);
  assert (e1);
  assert (boolector_is_array (btormbt->btor, e0));

  int e0w, e0iw, e1w, e2w;
  ExpStack *es;

  int isarr = is_array_fun (op);
  BTORMBT_UNUSED (isarr);
  assert (isarr);

  e0w = boolector_get_width (btormbt->btor, e0);
  assert (e0w <= MAX_BITWIDTH);
  e0iw = boolector_get_index_width (btormbt->btor, e0);
  assert (e0iw <= MAX_INDEXWIDTH);

  if (op >= READ && op <= WRITE)
  {
    e1w = boolector_get_width (btormbt->btor, e1);
    assert (e1w <= MAX_BITWIDTH);

    e1  = modifybv (btormbt, rng, e1, e1w, e0iw, is_param);
    e1w = e0iw;
    if (op == WRITE)
    {
      e2w = boolector_get_width (btormbt->btor, e2);
      assert (e1w <= MAX_BITWIDTH);

      e2 = modifybv (btormbt, rng, e2, e2w, e0w, is_param);
      es_push (is_param ? btormbt->paramarr : &btormbt->arr,
               boolector_write (btormbt->btor, e0, e1, e2));
    }
    else
    {
      if (e0w == 1)
        es = is_param ? btormbt->parambo : &btormbt->bo;
      else
        es = is_param ? btormbt->parambv : &btormbt->bv;
      es_push (es, boolector_read (btormbt->btor, e0, e1));
    }
  }
  else
  {
    assert (boolector_is_array (btormbt->btor, e1));
    e1w = boolector_get_width (btormbt->btor, e1);
    assert (e1w == e0w && e1w <= MAX_BITWIDTH);
    assert (boolector_get_index_width (btormbt->btor, e1) == e0iw
            && boolector_get_index_width (btormbt->btor, e1) <= MAX_INDEXWIDTH);

    if (op == EQ)
      es_push (is_param ? btormbt->parambo : &btormbt->bo,
               boolector_eq (btormbt->btor, e0, e1));
    else if (op == NE)
      es_push (is_param ? btormbt->parambo : &btormbt->bo,
               boolector_ne (btormbt->btor, e0, e1));
    else
    {
      assert (op == COND);
      es_push (is_param ? btormbt->paramarr : &btormbt->arr,
               boolector_cond (btormbt->btor, e2, e0, e1));
    }
  }
}

/* Randomly select expression by given type, nodes with no parents (yet unused)
 * are preferred.
 */
static BoolectorNode *
selexp (
    BtorMBT *btormbt, RNG *rng, ExpType type, int force_param, int *is_param)
{
  assert (force_param != 1 || (btormbt->parambo && btormbt->parambo->n)
          || (btormbt->parambv && btormbt->parambv->n)
          || (btormbt->paramarr && btormbt->paramarr->n));

  int rand, i, bw, idx = -1;
  ExpStack *es, *bo, *bv, *arr;
  BoolectorNode *exp, *e[3];

  /* choose between param. exps and non-param. exps with p = 0.5 */
  rand = pick (rng, 0, NORM_VAL - 1);

  assert ((!btormbt->parambo && !btormbt->parambv && !btormbt->paramarr)
          || (btormbt->parambo && btormbt->parambv && btormbt->paramarr));
  if (force_param == -1
      || (!btormbt->parambo && !btormbt->parambv && !btormbt->paramarr)
      || (!btormbt->parambo->n && !btormbt->parambv->n && !btormbt->paramarr->n)
      || (force_param == 0 && (rand < 0.5 * NORM_VAL)))
  // FIXME store p value in btormbt
  {
    bo  = &btormbt->bo;
    bv  = &btormbt->bv;
    arr = &btormbt->arr;
    if (is_param) *is_param = 0;
  }
  else
  {
    bo  = btormbt->parambo;
    bv  = btormbt->parambv;
    arr = btormbt->paramarr;
    if (is_param) *is_param = 1;
  }

  switch (type)
  {
    case T_BO: es = bo; break;
    case T_BV: es = bv; break;
    case T_ARR: es = arr; break;
    default:
    {
      assert (type == T_BB);
      /* select target exp stack with prob. proportional to size */
      rand = pick (rng, 0, bo->n + bv->n - 1);
      es   = rand < bo->n ? bo : bv;
    }
  }

  if (es->n == 0)
  {
    assert (es == btormbt->parambo || es == btormbt->paramarr);
    assert (bv == btormbt->parambv);
    if (es == btormbt->parambo)
    {
      rand = pick (rng, 0, bv->n - 1);
      exp  = bv->exps[rand].exp;
      bw   = boolector_get_width (btormbt->btor, exp) - 1;
      es_push (es, boolector_slice (btormbt->btor, exp, bw, bw));
    }
    else
    {
      /* generate parameterized WRITE */
      e[0] = selexp (btormbt, rng, T_ARR, -1, NULL);
      rand = pick (rng, 1, 2);
      for (i = 1; i < 3; i++)
        e[i] = selexp (btormbt, rng, T_BV, rand == i ? 1 : 0, NULL);
      afun (btormbt, rng, WRITE, e[0], e[1], e[2], 1);
    }
  }

  /* select first nodes without parents (not yet referenced) */
  while (es->sexp < es->n)
  {
    if (es->exps[es->sexp].pars <= 0)
    {
      idx = es->sexp++;
      break;
    }
    es->sexp++;
  }
  if (idx < 0)
  {
    /* select random literal
     * select from initlayer with lower probability
     * - from range (initlayer - n) with p = 0.666
     * - from ragne (0 - n)         with p = 0.333 */
    idx = pick (rng,
                es->initlayer && es->n > es->initlayer && pick (rng, 0, 3)
                    ? es->initlayer - 1
                    : 0,
                es->n - 1);
  }
  exp = es->exps[idx].exp;
  es->exps[idx].pars++;
  return exp;
}

/* Search and select array expression with element width eew
 * and index width eiw.  If no suitable expression is found,
 * create new array/parameterized WRITE eew->eiw.
 */
static BoolectorNode *
selarrexp (BtorMBT *btormbt,
           RNG *rng,
           BoolectorNode *exp,
           int eew,
           int eiw,
           int force_param)
{
  int i, rand, idx, sel_eew, sel_eiw;
  ExpStack *es;
  BoolectorNode *sel_e, *e[3];

  /* choose between param. exps and non-param. exps with p = 0.5 */
  rand = pick (rng, 0, NORM_VAL - 1);

  assert ((!btormbt->parambo && !btormbt->parambv && !btormbt->paramarr)
          || (btormbt->parambo && btormbt->parambv && btormbt->paramarr));
  if (force_param == -1
      || (!btormbt->parambo && !btormbt->parambv && !btormbt->paramarr)
      || (!btormbt->parambo->n && !btormbt->parambv->n && !btormbt->paramarr->n)
      || (force_param == 0 && (rand < 0.5 * NORM_VAL)))
    // FIXME store p value in btormbt
    es = &btormbt->arr;
  else
    es = btormbt->paramarr;
  assert (es->n);

  /* random search start idx */
  idx = i = pick (rng, 0, es->n - 1);
  do
  {
    sel_e   = es->exps[i].exp;
    sel_eew = boolector_get_width (btormbt->btor, sel_e);
    sel_eiw = boolector_get_index_width (btormbt->btor, sel_e);
    if (sel_eew == eew && sel_eiw == eiw && sel_e != exp)
    {
      es->exps[i].pars++;
      return sel_e;
    }
    i = (i + 1) % es->n;
  } while (idx != i);

  /* no suitable array exp found */
  if (force_param == 1)
  {
    /* generate parameterized WRITE */
    e[0] = selarrexp (btormbt, rng, NULL, eew, eiw, -1);
    rand = pick (rng, 1, 2);
    for (i = 1; i < 3; i++)
      e[i] = selexp (btormbt, rng, T_BV, rand == i ? 1 : 0, NULL);
    afun (btormbt, rng, WRITE, e[0], e[1], e[2], 1);
    sel_e = btormbt->paramarr->exps[btormbt->paramarr->n - 1].exp;
  }
  else
  {
    sel_e = boolector_array (btormbt->btor, eew, eiw, NULL);
    es_push (es, sel_e);
  }
  es->exps[es->n - 1].pars++;
  return sel_e;
}

/* Generate parameterized unary/binary/ternary operation. */
static void
param_fun (BtorMBT *btormbt, RNG *rng, int op_from, int op_to)
{
  int i, rand;
  BoolectorNode *e[3];
  Op op;

  assert (op_from >= NOT && op_from <= COND);
  assert (op_to >= NOT && op_to <= COND);

  op = pick (rng, op_from, op_to);
  if (is_unary_fun (op))
  {
    e[0] = selexp (btormbt, rng, T_BB, 1, NULL);
    unary_fun (btormbt, rng, op, e[0], 1);
  }
  else if (is_binary_fun (op))
  {
    rand = pick (rng, 0, 1);
    for (i = 0; i < 2; i++)
      e[i] = selexp (btormbt,
                     rng,
                     ((op >= IMPLIES && op <= IFF) ? T_BO : T_BB),
                     i == rand ? 1 : 0,
                     NULL);
    binary_fun (btormbt, rng, op, e[0], e[1], 1);
  }
  else
  {
    assert (is_ternary_fun (op));
    rand = pick (rng, 0, 2);
    for (i = 0; i < 3; i++)
      e[i] =
          selexp (btormbt, rng, i == 0 ? T_BO : T_BB, i == rand ? 1 : 0, NULL);
    ternary_fun (btormbt, rng, op, e[0], e[1], e[2], 1);
  }
}

/* Generate parameterized operations on arrays.
 * Force array expressions with non-parameterized arrays via parameter
 * force_arrnparr (mostly needed for initializing the paramarr stack).
 * Note that this forces either a WRITE or COND expression. */
static void
param_afun (BtorMBT *btormbt, RNG *rng, int force_arrnparr)
{
  int i, rand, eiw, eew;
  BoolectorNode *e[3];
  Op op;

  /* force array exp with non-parameterized arrays? */
  rand = force_arrnparr ? -1 : pick (rng, 0, 1);
  e[0] = selexp (btormbt, rng, T_ARR, rand, NULL);
  e[1] = e[2] = 0;
  eew         = boolector_get_width (btormbt->btor, e[0]);
  eiw         = boolector_get_index_width (btormbt->btor, e[0]);

  /* choose READ/WRITE with p = 0.666, else EQ/NE/COND */
  if (pick (rng, 0, 2))
  {
    /* force WRITE if array exp with non-parameterized arrays forced */
    op = rand == -1 ? WRITE : pick (rng, READ, WRITE);
    if (op == WRITE)
    {
      rand = pick (rng, 1, 2);
      for (i = 1; i < 3; i++)
        e[i] = selexp (btormbt, rng, T_BV, rand == i ? 1 : 0, NULL);
    }
    else
      e[1] = selexp (btormbt, rng, T_BV, 1, NULL);
  }
  else
  {
    /* force COND if array exp with non-parameterized arrays forced,
     * else distribute EQ, NE and COND evenly */
    op = rand >= 0 && pick (rng, 0, 2) && btormbt->ext ? pick (rng, EQ, NE)
                                                       : COND;
    e[1] =
        selarrexp (btormbt, rng, e[0], eew, eiw, rand == -1 ? rand : rand ^ 1);
    if (op == COND) e[2] = selexp (btormbt, rng, T_BO, rand < 0 ? 1 : 0, NULL);
  }
  afun (btormbt, rng, op, e[0], e[1], e[2], 1);
}

static void
bfun (BtorMBT *btormbt, unsigned r, int *nparams, int *width, int nlevel)
{
  int i, n, np, ip, w, max_nops, rand;
  ExpStack parambo, parambv, paramarr;
  ExpStack *es, *tmpparambo, *tmpparambv, *tmpparamarr;
  BoolectorNode *tmp, *fun, **params, **args;
  RNG rng;

  rng = initrng (r);
  /* choose between apply on random existing function and apply on new
   * function with p = 0.5 */
  // FIXME externalise p
  if (btormbt->fun.n && pick (&rng, 0, 1)) /* use existing function */
  {
    rand     = pick (&rng, 0, btormbt->fun.n - 1);
    fun      = btormbt->fun.exps[rand].exp;
    *nparams = boolector_get_fun_arity (btormbt->btor, fun);
    assert (*nparams);
    *width = boolector_get_index_width (btormbt->btor, fun);
  }
  else /* generate new function */
  {
    tmpparambo  = btormbt->parambo;
    tmpparambv  = btormbt->parambv;
    tmpparamarr = btormbt->paramarr;

    memset (&parambo, 0, sizeof (parambo));
    memset (&parambv, 0, sizeof (parambv));
    memset (&paramarr, 0, sizeof (paramarr));
    btormbt->parambo  = &parambo;
    btormbt->parambv  = &parambv;
    btormbt->paramarr = &paramarr;

    /* choose function parameters */
    *width   = pick (&rng, 1, MAX_BITWIDTH);
    *nparams = pick (&rng, MIN_NPARAMS, MAX_NPARAMS);
    params   = malloc (sizeof (BoolectorNode *) * *nparams);
    for (i = 0; i < *nparams; i++)
    {
      tmp       = boolector_param (btormbt->btor, *width, NULL);
      params[i] = tmp;
      es_push (*width == 1 ? btormbt->parambo : btormbt->parambv, tmp);
    }

    /* initialize parameterized stacks to be non-empty */
    if (btormbt->parambv->n == 0)
    {
      assert (btormbt->parambo->n);
      rand = pick (&rng, 0, btormbt->parambo->n - 1);
      tmp  = btormbt->parambo->exps[rand].exp;
      assert (boolector_get_width (btormbt->btor, tmp) == 1);
      modifybv (btormbt, &rng, tmp, 1, pick (&rng, 2, MAX_BITWIDTH), 1);
    }
    assert (btormbt->parambv->n);
    if (btormbt->parambo->n == 0) param_fun (btormbt, &rng, REDOR, IFF);
    assert (btormbt->parambo->n);
    param_afun (btormbt, &rng, 1);
    assert (btormbt->paramarr->n);

    /* generate parameterized expressions */
    max_nops = pick (&rng, 0, MAX_NPARAMOPS);
    n        = 0;
    while (n++ < max_nops)
    {
    BFUN_PICK_FUN_TYPE:
      assert (parambo.n);
      assert (parambv.n);
      assert (paramarr.n);
      rand = pick (&rng, 0, NORM_VAL - 1);
      if (rand < btormbt->p_fun)
        param_fun (btormbt, &rng, NOT, COND);
      else if (rand < btormbt->p_fun + btormbt->p_afun)
        param_afun (btormbt, &rng, 0);
      else
      {
        if (nlevel < MAX_NNESTEDBFUNS)
        {
          bfun (btormbt, nextrand (&rng), &np, &w, nlevel + 1);
          btormbt->parambo  = &parambo;
          btormbt->parambv  = &parambv;
          btormbt->paramarr = &paramarr;
        }
        else
          goto BFUN_PICK_FUN_TYPE;
      }
    }

    /* pick exp from parambo/parambo with p = 0.5 if non-empty */
    es = parambo.n ? (parambv.n ? (pick (&rng, 0, 1) ? &parambo : &parambv)
                                : &parambo)
                   : &parambv;
    assert (es->n);
    rand = pick (&rng, 0, es->n - 1);
    fun  = boolector_fun (btormbt->btor, *nparams, params, es->exps[rand].exp);
    es_push (&btormbt->fun, fun);

    /* reset scope for arguments to apply node */
    btormbt->parambo  = tmpparambo;
    btormbt->parambv  = tmpparambv;
    btormbt->paramarr = tmpparamarr;

    /* cleanup */
    for (i = 0; i < parambo.n; i++)
      boolector_release (btormbt->btor, parambo.exps[i].exp);
    es_release (&parambo);
    for (i = 0; i < parambv.n; i++)
      boolector_release (btormbt->btor, parambv.exps[i].exp);
    es_release (&parambv);
    for (i = 0; i < paramarr.n; i++)
      boolector_release (btormbt->btor, paramarr.exps[i].exp);
    es_release (&paramarr);
    free (params);
  }

  /* generate apply expression with arguments within scope of apply */
  args = malloc (sizeof (BoolectorNode *) * *nparams);
  for (i = 0; i < *nparams; i++)
  {
    tmp     = selexp (btormbt, &rng, T_BV, 0, &ip);
    args[i] = modifybv (btormbt,
                        &rng,
                        tmp,
                        boolector_get_width (btormbt->btor, tmp),
                        *width,
                        ip);
  }

  tmp = boolector_apply (btormbt->btor, *nparams, args, fun);
  es_push (boolector_get_width (btormbt->btor, fun) == 1
               ? (BTOR_REAL_ADDR_NODE (tmp)->parameterized ? btormbt->parambo
                                                           : &btormbt->bo)
               : (BTOR_REAL_ADDR_NODE (tmp)->parameterized ? btormbt->parambv
                                                           : &btormbt->bv),
           tmp);

  free (args);
}

/*------------------------------------------------------------------------*/

/* states */
static void *_new (BtorMBT *, unsigned);
static void *_opt (BtorMBT *, unsigned);
static void *_init (BtorMBT *, unsigned);
static void *_main (BtorMBT *, unsigned);
static void *_addop (BtorMBT *, unsigned);
static void *_fun (BtorMBT *, unsigned);
static void *_afun (BtorMBT *, unsigned);
static void *_bfun (BtorMBT *, unsigned);
static void *_lit (BtorMBT *, unsigned);
static void *_relop (BtorMBT *, unsigned);
static void *_ass (BtorMBT *, unsigned);
static void *_sat (BtorMBT *, unsigned);
static void *_mgen (BtorMBT *, unsigned);
static void *_inc (BtorMBT *, unsigned);
static void *_del (BtorMBT *, unsigned);

static void *
_new (BtorMBT *btormbt, unsigned r)
{
  RNG rng = initrng (r);

  // FIXME externalise
  /* number of initial literals */
  // btormbt->max_nlits = pick (&rng, 5, 40);
  btormbt->max_nlits = pick (&rng, 3, 30);
  /* number of initial operations */
  // btormbt->max_nops = pick (&rng, 0, 100);
  btormbt->max_nops = pick (&rng, 0, 50);

  init_pd_lits (
      btormbt, pick (&rng, 1, 10), pick (&rng, 0, 5), pick (&rng, 2, 5));

  /* no delete operation at init */
  init_pd_op (btormbt, 1, 0);
  /* no additional lits at init */
  init_pd_addop (
      btormbt, pick (&rng, 1, 10), pick (&rng, 0, 5), pick (&rng, 0, 5), 0);

  BTORMBT_LOG (1,
               "init: pick %d ops (add:rel=%0.1f%%:%0.1f%%), %d lits",
               btormbt->max_nops,
               btormbt->p_addop / 10,
               btormbt->p_relop / 10,
               btormbt->max_nlits);

  btormbt->btor = boolector_new ();
  assert (btormbt->btor);
  return _opt;
}

static void *
_opt (BtorMBT *btormbt, unsigned r)
{
  int rw;
  RNG rng = initrng (r);

  BTORMBT_LOG (1, "enable force cleanup");
  boolector_enable_force_cleanup (btormbt->btor);

  if (btormbt->dual_prop)
  {
    BTORMBT_LOG (1, "enable dual prop");
    btormbt->clone = boolector_clone (btormbt->btor);
    boolector_enable_dual_prop (btormbt->btor);
  }
#ifndef NBTORLOG
  if (btormbt->bloglevel)
  {
    BTORMBT_LOG (1, "boolector log level: '%d'", btormbt->bloglevel);
    boolector_set_loglevel (btormbt->btor, btormbt->bloglevel);
  }
#endif
  if (btormbt->bverblevel)
  {
    BTORMBT_LOG (1, "boolector verbose level: '%d'", btormbt->bverblevel);
    boolector_set_verbosity (btormbt->btor, btormbt->bverblevel);
  }
  btormbt->mgen = 0;
  if (!btormbt->force_nomgen && pick (&rng, 0, 1))
  {
    BTORMBT_LOG (1, "enable model generation");
    boolector_enable_model_gen (btormbt->btor);
    btormbt->mgen = 1;
  }

  if (pick (&rng, 0, 1))
  {
    BTORMBT_LOG (1, "enable incremental usage");
    boolector_enable_inc_usage (btormbt->btor);
    btormbt->inc = 1;
  }

  rw = pick (&rng, 0, 3);
  BTORMBT_LOG (1, "set rewrite level %d", rw);
  boolector_set_rewrite_level (btormbt->btor, rw);

  return _init;
}

static void *
_init (BtorMBT *btormbt, unsigned r)
{
  int rand;
  RNG rng = initrng (r);

  if (btormbt->bo.n + btormbt->bv.n + btormbt->arr.n < btormbt->max_nlits)
  {
    return _lit;
  }

  /* generate at least one bool-var, one bv-var and one arr;
   * to ensure nonempty expression stacks */
  if (btormbt->bo.n < 1) make_var (btormbt, &rng, T_BO);
  if (btormbt->bv.n < 1) make_var (btormbt, &rng, T_BV);
  if (btormbt->arr.n < 1) make_arr (btormbt, &rng);

  if (btormbt->nops < btormbt->max_nops)
  {
    btormbt->nops++;
    rand = pick (&rng, 0, NORM_VAL - 1);
    if (rand < btormbt->p_addop)
      return _addop;
    else
      return _relop;
  }

  BTORMBT_LOG (1,
               "after init: nexps: booleans %d, bitvectors %d, arrays %d",
               btormbt->bo.n,
               btormbt->bv.n,
               btormbt->arr.n);

  btormbt->bo.initlayer  = btormbt->bo.n;
  btormbt->bv.initlayer  = btormbt->bv.n;
  btormbt->arr.initlayer = btormbt->arr.n;

  // FIXME externalise
  /* adapt paramters for main */
  btormbt->nops = 0; /* reset operation counter */
  // btormbt->max_nops = pick (&rng, 20, 200);
  // btormbt->max_nass = pick (&rng, 10, 70);  /* how many assertions of nops */
  btormbt->max_nops = pick (&rng, 20, 100);
  /* how many operations should be assertions?
   * -> max_nops and nass should be in relation (the more ops, the more
   * assertions) in order to keep the sat/unsat ratio balanced */
  // TODO may improve?
  // btormbt->max_nass = pick (&rng, 10, 30);
  // does this find as many bugs??
  if (btormbt->max_nops < 50)
    btormbt->max_nass = BTORMBT_MIN (btormbt->max_nops, pick (&rng, 5, 25));
  else
    btormbt->max_nass = pick (&rng, 20, 30);

  //  FIXME externalise
  //  init_pd_lits (btormbt, pick (&rng, 1, 10), pick (&rng, 0, 5),
  //		pick (&rng, 0, 5));
  init_pd_lits (
      btormbt, pick (&rng, 1, 10), pick (&rng, 0, 5), pick (&rng, 0, 5));
  init_pd_op (btormbt, pick (&rng, 1, 8), pick (&rng, 1, 3));
  init_pd_addop (btormbt,
                 pick (&rng, 1, 10),
                 pick (&rng, 0, 5),
                 pick (&rng, 0, 5),
                 pick (&rng, 0, 3));

  BTORMBT_LOG (1,
               "main: pick %d ops (add:rel=%0.1f%%:%0.1f%%)",
               btormbt->max_nops,
               btormbt->p_addop / 10,
               btormbt->p_relop / 10);
  BTORMBT_LOG (1, "      make ~%d asserts/assumes", btormbt->max_nass);

  btormbt->is_init = 1;
  return _main;
}

static void *
_main (BtorMBT *btormbt, unsigned r)
{
  float rand;
  RNG rng = initrng (r);

  assert (btormbt->bo.n > 0);
  assert (btormbt->bv.n > 0);
  assert (btormbt->arr.n > 0);

  /* main operations */
  if (btormbt->nops < btormbt->max_nops)
  {
    btormbt->nops++;
    rand = pick (&rng, 0, NORM_VAL - 1);
    if (rand < btormbt->max_nass * NORM_VAL / btormbt->max_nops)
      return _ass;
    else
    {
      rand = pick (&rng, 0, NORM_VAL - 1);
      if (rand < btormbt->p_addop)
        return _addop;
      else
        return _relop;
    }
  }

  BTORMBT_LOG (1,
               "after main: nexps: booleans %d, bitvectors %d, arrays %d",
               btormbt->bo.n,
               btormbt->bv.n,
               btormbt->arr.n);
  BTORMBT_LOG (1,
               "after main: number of asserts: %d, assumps: %d",
               btormbt->tot_nassert,
               btormbt->nassume);

  return _sat;
}

static void *
_addop (BtorMBT *btormbt, unsigned r)
{
  int rand;
  void *next;
  RNG rng = initrng (r);

  rand = pick (&rng, 0, NORM_VAL - 1);

  if (rand < btormbt->p_fun)
    next = _fun;
  else if (rand < btormbt->p_fun + btormbt->p_afun)
    next = _afun;
  else if (rand < btormbt->p_fun + btormbt->p_afun + btormbt->p_bfun)
    next = _bfun;
  else
    next = _lit;

  return next;
}

static void *
_fun (BtorMBT *btormbt, unsigned r)
{
  BoolectorNode *e0, *e1, *e2;
  RNG rng = initrng (r);

  Op op = pick (&rng, NOT, COND);

  if (is_unary_fun (op))
  {
    e0 = selexp (btormbt, &rng, T_BB, 0, NULL);
    unary_fun (btormbt, &rng, op, e0, 0);
  }
  else if (is_binary_fun (op))
  {
    e0 = selexp (
        btormbt, &rng, ((op >= IMPLIES && op <= IFF) ? T_BO : T_BB), 0, NULL);
    e1 = selexp (
        btormbt, &rng, ((op >= IMPLIES && op <= IFF) ? T_BO : T_BB), 0, NULL);
    binary_fun (btormbt, &rng, op, e0, e1, 0);
  }
  else
  {
    assert (is_ternary_fun (op));
    e0 = selexp (btormbt, &rng, T_BO, 0, NULL);
    e1 = selexp (btormbt, &rng, T_BB, 0, NULL);
    e2 = selexp (btormbt, &rng, T_BB, 0, NULL);
    ternary_fun (btormbt, &rng, op, e0, e1, e2, 0);
  }
  return (btormbt->is_init ? _main : _init);
}

static void *
_afun (BtorMBT *btormbt, unsigned r)
{
  int e0w, e0iw;
  Op op;
  BoolectorNode *e0, *e1, *e2 = NULL;
  RNG rng = initrng (r);

  e0   = selexp (btormbt, &rng, T_ARR, 0, NULL);
  e0w  = boolector_get_width (btormbt->btor, e0);
  e0iw = boolector_get_index_width (btormbt->btor, e0);

  /* use read/write with p=0.666 else EQ/NE/COND */
  // TODO may use p=0.5??
  if (pick (&rng, 0, 2))
  {
    op = pick (&rng, READ, WRITE);
    e1 = selexp (btormbt, &rng, T_BV, 0, NULL);
    if (op == WRITE) e2 = selexp (btormbt, &rng, T_BV, 0, NULL);
    afun (btormbt, &rng, op, e0, e1, e2, 0);
  }
  else
  {
    /* select EQ/NE/COND with same propability */
    op = pick (&rng, 0, 2) && btormbt->ext ? pick (&rng, EQ, NE) : COND;
    e1 = selarrexp (btormbt, &rng, e0, e0w, e0iw, 0);
    if (op == COND) e2 = selexp (btormbt, &rng, T_BO, 0, NULL);
    afun (btormbt, &rng, op, e0, e1, e2, 0);
  }

  return (btormbt->is_init ? _main : _init);
}

static void *
_bfun (BtorMBT *btormbt, unsigned r)
{
  assert (!btormbt->parambo && !btormbt->parambv && !btormbt->paramarr);

  int nparams, width;

  bfun (btormbt, r, &nparams, &width, 0);

  btormbt->parambo = btormbt->parambv = btormbt->paramarr = NULL; /* cleanup */

  return (btormbt->is_init ? _main : _init);
}

static void *
_lit (BtorMBT *btormbt, unsigned r)
{
  int rand;
  RNG rng = initrng (r);

  rand = pick (&rng, 0, NORM_VAL - 1);
  if (rand < btormbt->p_var)
    make_var (btormbt, &rng, T_BB);
  else if (rand < btormbt->p_const + btormbt->p_var)
    make_const (btormbt, &rng);
  else
    make_arr (btormbt, &rng);

  return (btormbt->is_init ? _main : _init);
}

static void *
_relop (BtorMBT *btormbt, unsigned r)
{
  int idx, rand;
  ExpStack *es;
  RNG rng = initrng (r);

  /* select target exp stack with probabilty proportional to size */
  rand = pick (&rng, 0, btormbt->bo.n + btormbt->bv.n + btormbt->arr.n - 1);
  if (rand < btormbt->bo.n)
    es = &btormbt->bo;
  else if (rand < btormbt->bo.n + btormbt->bv.n)
    es = &btormbt->bv;
  else
    es = &btormbt->arr;
  if (es->n > 1)
  {
    idx = pick (&rng, 0, es->n - 1);

    if (es == &btormbt->bo)
      assert (boolector_get_width (btormbt->btor, btormbt->bo.exps[idx].exp)
              == 1);
    else if (es == &btormbt->bv)
      assert (boolector_get_width (btormbt->btor, btormbt->bv.exps[idx].exp)
              > 1);
    else
      assert (boolector_is_array (btormbt->btor, btormbt->arr.exps[idx].exp));

    boolector_release (btormbt->btor, es->exps[idx].exp);
    es_del (es, idx);
  }
  return (btormbt->is_init ? _main : _init);
}

static void *
_ass (BtorMBT *btormbt, unsigned r)
{
  int lower;
  RNG rng = initrng (r);
  BoolectorNode *node;

  /* select from init layer with lower probability */
  lower = btormbt->bo.initlayer && btormbt->bo.n > btormbt->bo.initlayer
                  && pick (&rng, 0, 4)
              ? btormbt->bo.initlayer - 1
              : 0;
  node = make_clause (btormbt, &rng, lower, btormbt->bo.n - 1);
  assert (!BTOR_REAL_ADDR_NODE (node)->parameterized);

  if (btormbt->inc && pick (&rng, 0, 4))
  {
    boolector_assume (btormbt->btor, node);
    es_push (&btormbt->assumptions, node);
    btormbt->nassume++;
  }
  else
  {
    boolector_assert (btormbt->btor, node);
    btormbt->nassert++;
    btormbt->tot_nassert++;
  }
  return _main;
}

static void *
_sat (BtorMBT *btormbt, unsigned r)
{
  int res, failed;
  RNG rng;
  BoolectorNode *ass;

  rng = initrng (r);

  if (btormbt->shadow && (!btormbt->btor->clone || !pick (&rng, 0, 50)))
  {
    BTORMBT_LOG (1, "cloning...");
    /* cleanup done by boolector */
    boolector_chkclone (btormbt->btor);
  }

  BTORMBT_LOG (1, "calling sat...");
  res = boolector_sat (btormbt->btor);
  if (btormbt->clone)
  {
    int cloneres = boolector_sat (btormbt->clone);
    printf ("-- res: %d\n", res);
    printf ("--cloneres: %d\n", cloneres);
    assert (res == cloneres);
  }
  if (res == BOOLECTOR_UNSAT)
    BTORMBT_LOG (1, "unsat");
  else if (res == BOOLECTOR_SAT)
    BTORMBT_LOG (1, "sat");
  else
    BTORMBT_LOG (1, "sat call returned %d", res);

  while (res == BOOLECTOR_UNSAT && btormbt->assumptions.n)
  {
    ass = es_pop (&btormbt->assumptions);
    assert (ass);
    failed = boolector_failed (btormbt->btor, ass);
    BTORMBT_LOG (1, "assumption %p failed: %d", ass, failed);
  }
  es_reset (&btormbt->assumptions);

  return btormbt->mgen && res == BOOLECTOR_SAT ? _mgen : _inc;
}

static void *
_mgen (BtorMBT *btormbt, unsigned r)
{
  int i, size = 0;
  const char *bv = NULL;
  char **indices = NULL, **values = NULL;

  BTORMBT_UNUSED (r);
  assert (btormbt->mgen);

  for (i = 0; i < btormbt->bo.n; i++)
  {
    bv = boolector_bv_assignment (btormbt->btor, btormbt->bo.exps[i].exp);
    boolector_free_bv_assignment (btormbt->btor, (char *) bv);
  }
  for (i = 0; i < btormbt->bv.n; i++)
  {
    bv = boolector_bv_assignment (btormbt->btor, btormbt->bv.exps[i].exp);
    boolector_free_bv_assignment (btormbt->btor, (char *) bv);
  }
  for (i = 0; i < btormbt->arr.n; i++)
  {
    boolector_array_assignment (
        btormbt->btor, btormbt->arr.exps[i].exp, &indices, &values, &size);
    if (size > 0)
      boolector_free_array_assignment (btormbt->btor, indices, values, size);
  }
  return _inc;
}

static void *
_inc (BtorMBT *btormbt, unsigned r)
{
  int i;
  RNG rng;

  rng = initrng (r);

  /* release cnf expressions */
  for (i = 0; i < btormbt->cnf.n; i++)
    boolector_release (btormbt->btor, btormbt->cnf.exps[i].exp);
  es_reset (&btormbt->cnf);

  // FIXME externalize
  if (btormbt->inc && pick (&rng, 0, 2))
  {
    btormbt->inc++;
    btormbt->nops     = 0; /* reset */
    btormbt->max_nass = btormbt->max_nass - btormbt->nassert;
    btormbt->nassume  = 0; /* reset */
    btormbt->nassert  = 0;
    // btormbt->max_nops = pick (&rng, 0, 150);
    btormbt->max_nops = pick (&rng, 20, 50);
    init_pd_lits (
        btormbt, pick (&rng, 1, 10), pick (&rng, 0, 5), pick (&rng, 0, 5));
    init_pd_op (btormbt, pick (&rng, 1, 5), pick (&rng, 1, 5));
    init_pd_addop (btormbt,
                   pick (&rng, 1, 10),
                   pick (&rng, 0, 5),
                   pick (&rng, 1, 5),
                   pick (&rng, 0, 3));

    BTORMBT_LOG (1,
                 "inc: pick %d ops(add:rel=%0.1f%%:%0.1f%%)",
                 btormbt->max_nops,
                 btormbt->p_addop / 10,
                 btormbt->p_relop / 10);
    BTORMBT_LOG (btormbt->inc, "number of increments: %d", btormbt->inc - 1);

    return _main;
  }
  return _del;
}

static void *
_del (BtorMBT *btormbt, unsigned r)
{
  assert (btormbt);
  assert (btormbt->btor);

  int i;

  BTORMBT_UNUSED (r);

  for (i = 0; i < btormbt->bo.n; i++)
    boolector_release (btormbt->btor, btormbt->bo.exps[i].exp);
  es_release (&btormbt->bo);
  for (i = 0; i < btormbt->bv.n; i++)
    boolector_release (btormbt->btor, btormbt->bv.exps[i].exp);
  es_release (&btormbt->bv);
  for (i = 0; i < btormbt->arr.n; i++)
    boolector_release (btormbt->btor, btormbt->arr.exps[i].exp);
  es_release (&btormbt->arr);
  for (i = 0; i < btormbt->fun.n; i++)
    boolector_release (btormbt->btor, btormbt->fun.exps[i].exp);
  es_release (&btormbt->fun);
  for (i = 0; i < btormbt->cnf.n; i++)
    boolector_release (btormbt->btor, btormbt->cnf.exps[i].exp);
  es_release (&btormbt->cnf);
  es_release (&btormbt->assumptions);

  assert (btormbt->parambo == NULL);
  assert (btormbt->parambv == NULL);
  assert (btormbt->paramarr == NULL);

  boolector_delete (btormbt->btor);
  btormbt->btor = NULL;
  return 0;
}

static void
rantrav (BtorMBT *btormbt)
{
  assert (btormbt);

  State state, next;
  unsigned rand;

  memset (&btormbt->is_init,
          0,
          (char *) &btormbt->rng - (char *) &btormbt->is_init);
  assert (btormbt->is_init == 0);
  assert (btormbt->tot_nassert == 0);
  btormbt->rng.z = btormbt->rng.w = btormbt->seed;

  /* state loop */
  for (state = _new; state; state = next)
  {
    rand = nextrand (&btormbt->rng);
    next = state (btormbt, rand);
  }
}

static void (*sig_alrm_handler) (int);

static void
reset_alarm (void)
{
  alarm (0);
  (void) signal (SIGALRM, sig_alrm_handler);
}

static void
catch_alarm (int sig)
{
  assert (sig == SIGALRM);
  (void) sig;

  reset_alarm ();
  exit (EXIT_TIMEOUT);
}

static void
set_alarm (void)
{
  sig_alrm_handler = signal (SIGALRM, catch_alarm);
  assert (btormbt->time_limit > 0);
  alarm (btormbt->time_limit);
}

static int
run (BtorMBT *btormbt, void (*process) (BtorMBT *))
{
  assert (btormbt);
  assert (process);

  int res, status, saved1, saved2, null;
  pid_t id;

  if (!btormbt->fork)
    process (btormbt);
  else
  {
    (void) saved1;
    btormbt->forked++;
    fflush (stdout);
    if ((id = fork ()))
    {
      reset_alarm ();
#ifndef NDEBUG
      pid_t wid =
#endif
          wait (&status);
      assert (wid == id);
    }
    else
    {
      if (btormbt->time_limit)
      {
        set_alarm ();
        BTORMBT_LOG (btormbt->verbose,
                     "set time limit to %d second(s)",
                     btormbt->time_limit);
      }
#ifndef NDEBUG
      int tmp;
#endif
      if (!btormbt->verbose)
      {
        saved1 = dup (1);
        saved2 = dup (2);
        null   = open ("/dev/null", O_WRONLY);
        close (1);
        close (2);
#ifndef NDEBUG
        tmp =
#endif
#ifdef USE_PRAGMAS_TO_DISABLE_WARNINGS
#pragma GCC diagnostic ignored "-Wunused-result"
#endif
            dup (null);
        assert (tmp == 1);
#ifndef NDEBUG
        tmp =
#endif
            dup (null);
#ifndef NDEBUG
        assert (tmp == 2);
#endif
      }
      process (btormbt);
      close (null);
      close (2);
#ifndef NDEBUG
      tmp =
#endif
          dup (saved2);
#ifndef NDEBUG
      assert (tmp == 2);
      close (1);
#ifndef NDEBUG
      tmp =
#endif
          dup (saved1);
#ifdef USE_PRAGMAS_TO_DISABLE_WARNINGS
#pragma GCC diagnostic ignored "-Wunused-result"
#endif
#ifdef NDEBUG
      assert (tmp == 1);
#endif
      BTORMBT_UNUSED (tmp);
#endif
      exit (EXIT_OK);
    }

    if (WIFEXITED (status))
    {
      res = WEXITSTATUS (status);
      BTORMBT_LOG (res == EXIT_TIMEOUT,
                   "TIMEOUT: time limit %d seconds reached\n",
                   btormbt->time_limit);
      if (res == EXIT_TIMEOUT && !btormbt->verbose)
        printf ("timed out after %d second(s)\n", btormbt->time_limit);
      else if (!btormbt->seed)
        printf ("exit %d ", res);
    }
    else if (WIFSIGNALED (status))
    {
      if (btormbt->verbose) printf ("signal %d", WTERMSIG (status));
      res = EXIT_ERROR;
    }
    else
    {
      if (btormbt->verbose) printf ("unknown");
      res = EXIT_ERROR;
    }
  }
  return res;
}

/*------------------------------------------------------------------------*/

static void
erase (void)
{
  int i;
  fputc ('\r', stdout);
  for (i = 0; i < 80; i++) fputc (' ', stdout);
  fputc ('\r', stdout);
}

static int
isnumstr (const char *str)
{
  const char *p;
  for (p = str; *p; p++)
    if (!isdigit (*p)) return 0;
  return 1;
}

static void
die (const char *msg, ...)
{
  va_list ap;
  fputs ("*** btormbt: ", stderr);
  va_start (ap, msg);
  vfprintf (stderr, msg, ap);
  va_end (ap);
  fputc ('\n', stderr);
  fflush (stderr);
  exit (EXIT_ERROR);
}

static int
hashmac (void)
{
  FILE *file = fopen ("/sys/class/net/eth0/address", "r");
  int mac[6], res = 0;
  if (!file) return 0;
  if (fscanf (file,
              "%02x:%02x:%02x:%02x:%02x:%02x",
              mac + 0,
              mac + 1,
              mac + 2,
              mac + 3,
              mac + 4,
              mac + 5)
      == 6)
  {
    res = mac[5];
    res ^= mac[4] << 4;
    res ^= mac[3] << 8;
    res ^= mac[2] << 16;
    res ^= mac[1] << 20;
    res ^= mac[0] << 24;
  }
  fclose (file);
  return res;
}

static double
current_time (void)
{
  double res = 0;
  struct timeval tv;
  if (!gettimeofday (&tv, 0)) res = 1e-6 * tv.tv_usec, res += tv.tv_sec;
  return res;
}

static double
get_time ()
{
  return current_time () - btormbt->start_time;
}

static double
average (double a, double b)
{
  return b ? a / b : 0;
}

static void
stats (BtorMBT *btormbt)
{
  double t = get_time ();
  printf ("finished after %0.2f seconds\n", t);
  printf ("%d rounds = %0.2f rounds per second\n",
          btormbt->round,
          average (btormbt->round, t));
  printf ("%d bugs = %0.2f bugs per second\n",
          btormbt->bugs,
          average (btormbt->bugs, t));
}

/* Note: - do not call non-reentrant function here, see:
 *         https://www.securecoding.cert.org/confluence/display/seccode/SIG30-C.+Call+only+asynchronous-safe+functions+within+signal+handlers
 *       - do not use printf here (causes segfault when SIGINT and valgrind) */
static void
sig_handler (int sig)
{
  char str[100];

  sprintf (str, "*** btormbt: caught signal %d\n\n", sig);
#ifdef USE_PRAGMAS_TO_DISABLE_WARNINGS
#pragma GCC diagnostic ignored "-Wunused-result"
#pragma GCC diagnostic ignored "-Wunused-variable"
#endif
  write (1, str, strlen (str));
#ifdef USE_PRAGMAS_TO_DISABLE_WARNINGS
#pragma GCC diagnostic warning "-Wunused-result"
#pragma GCC diagnostic warning "-Wunused-variable"
#endif
  /* Note: if _exit is used here (which is reentrant, in contrast to exit),
   *       atexit handler is not called. Hence, use exit here. */
  exit (EXIT_ERROR);
}

static void
set_sig_handlers (void)
{
  (void) signal (SIGINT, sig_handler);
  (void) signal (SIGSEGV, sig_handler);
  (void) signal (SIGABRT, sig_handler);
  (void) signal (SIGTERM, sig_handler);
}

static void
finish (void)
{
  fflush (stderr);
  fflush (stdout);
  if (btormbt->ppid == getpid ()) stats (btormbt);
  free (btormbt);
  fflush (stdout);
}

int
main (int argc, char **argv)
{
  int i, mac, pid, prev, res, seeded, verbose, always_fork = 0;
  char *name, *cmd;

  btormbt             = new_btormbt ();
  btormbt->start_time = current_time ();

  pid    = 0;
  prev   = 0;
  seeded = 0;

  atexit (finish);

  for (i = 1; i < argc; i++)
  {
    if (!strcmp (argv[i], "-h") || !strcmp (argv[i], "--help"))
    {
      printf ("%s%s", BTORMBT_USAGE, BTORMBT_LOG_USAGE);
      exit (EXIT_OK);
    }
    else if (!strcmp (argv[i], "-v") || !strcmp (argv[i], "--verbose"))
      btormbt->verbose = 1;
    else if (!strcmp (argv[i], "-k") || !strcmp (argv[i], "--keep-lines"))
      btormbt->terminal = 0;
    else if (!strcmp (argv[i], "-a") || !strcmp (argv[i], "--always-fork"))
      always_fork = 1;
    else if (!strcmp (argv[i], "-f") || !strcmp (argv[i], "--quit-after-first"))
      btormbt->quit_after_first = 1;
    else if (!strcmp (argv[i], "-n") || !strcmp (argv[i], "--no-modelgen"))
      btormbt->force_nomgen = 1;
<<<<<<< HEAD
    else if (!strcmp (argv[i], "-e")
             || !strcmp (argv[i], "--no-extensionality"))
      btormbt->ext = 0;
    else if (!strcmp (argv[i], "-d") || !strcmp (argv[i], "--enable-dual-prop"))
      btormbt->dual_prop = 1;
=======
    else if (!strcmp (argv[i], "-e") || !strcmp (argv[i], "--extensionality"))
      btormbt->ext = 1;
>>>>>>> 06cf6c95
    else if (!strcmp (argv[i], "-s") || !strcmp (argv[i], "--shadow-clone"))
      btormbt->shadow = 1;
    else if (!strcmp (argv[i], "-m"))
    {
      if (++i == argc) die ("argument to '-m' missing (try '-h')");
      if (!isnumstr (argv[i]))
        die ("argument '%s' to '-m' is not a number (try '-h')", argv[i]);
      btormbt->max_nrounds = atoi (argv[i]);
    }
    else if (!strcmp (argv[i], "-t"))
    {
      if (++i == argc) die ("argument to '-t' missing (try '-h')");
      if (!isnumstr (argv[i]))
        die ("argument '%s' to '-t' is not a number (try '-h')", argv[i]);
      btormbt->time_limit = atoi (argv[i]);
      btormbt->fork       = 1;
    }
    else if (!strcmp (argv[i], "--blog"))
    {
      if (++i == argc) die ("argument to '--blog' missing (try '-h')");
      if (!isnumstr (argv[i]))
        die ("argument '%s' to '--blog' not a number (try '-h')", argv[i]);
      btormbt->bloglevel = atoi (argv[i]);
    }
    else if (!strcmp (argv[i], "--bverb"))
    {
      if (++i == argc) die ("argument to '--bverb' missing (try '-h')");
      if (!isnumstr (argv[i]))
        die ("argument '%s' to '--bverb' not a number (try '-h')", argv[i]);
      btormbt->bverblevel = atoi (argv[i]);
    }
    else if (!isnumstr (argv[i]))
    {
      die ("invalid command line option '%s' (try '-h')", argv[i]);
    }
    else
    {
      btormbt->seed = atoi (argv[i]);
      seeded        = 1;
    }
  }

  verbose       = btormbt->verbose;
  btormbt->ppid = getpid ();
  set_sig_handlers ();

  if (btormbt->seed >= 0)
  {
    if (!always_fork && !btormbt->time_limit) btormbt->fork = 0;
    (void) run (btormbt, rantrav);
  }
  else
  {
    mac = hashmac ();
    for (btormbt->round = 0; btormbt->round < btormbt->max_nrounds;
         btormbt->round++)
    {
      if (!(prev & 1)) prev++;

      if (!seeded)
      {
        btormbt->seed = mac;
        btormbt->seed *= 123301093;
        btormbt->seed += times (0);
        btormbt->seed *= 223531513;
        btormbt->seed += pid;
        btormbt->seed *= 31752023;
        btormbt->seed += prev;
        btormbt->seed *= 43376579;
        prev = btormbt->seed = abs (btormbt->seed) >> 1;
      }

      if (btormbt->terminal) erase ();
      printf ("%d %d ", btormbt->round, btormbt->seed);
      fflush (stdout);

      btormbt->verbose = 0;
      res              = run (btormbt, rantrav);
      btormbt->verbose = verbose;

      if (res == EXIT_ERROR)
      {
        btormbt->bugs++;

        if (!(name = getenv ("BTORAPITRACE")))
        {
          name = malloc (100 * sizeof (char));
          sprintf (name, "/tmp/bug-%d-mbt.trace", getpid ());
          /* replay run */
          setenv ("BTORAPITRACE", name, 1);
          res = run (btormbt, rantrav);
          assert (res);
          unsetenv ("BTORAPITRACE");
        }

        cmd = malloc (strlen (name) + 80);
        sprintf (cmd, "cp %s btormbt-bug-%d.trace", name, btormbt->seed);

        if (!getenv ("BTORAPITRACE")) free (name);
        if (system (cmd))
        {
          printf ("Error on copy command %s \n", cmd);
          exit (EXIT_ERROR);
        }
        free (cmd);
      }

      if ((res == EXIT_ERROR && btormbt->quit_after_first) || seeded) break;
    }
  }
  if (btormbt->verbose)
  {
    if (btormbt->terminal) erase ();
    printf ("forked %d\n", btormbt->forked);
  }
  return 0;
}<|MERGE_RESOLUTION|>--- conflicted
+++ resolved
@@ -64,12 +64,8 @@
   "  -k, --keep-lines                 do not clear output lines\n"             \
   "  -a, --always-fork                fork even if seed given\n"               \
   "  -n, --no-modelgen                do not enable model generation \n"       \
-<<<<<<< HEAD
-  "  -e, --no-extensionality          do not use extensionality\n"             \
+  "  -e, --extensionality	      use extensionality\n"                          \
   "  -d, --dual-prop		      enable dual prop optimization\n"                   \
-=======
-  "  -e, --extensionality          do not use extensionality\n"                \
->>>>>>> 06cf6c95
   "\n"                                                                         \
   "  -f, --quit-after-first           quit after first bug encountered\n"      \
   "  -m <maxruns>                     quit after <maxruns> rounds\n"           \
@@ -2249,16 +2245,10 @@
       btormbt->quit_after_first = 1;
     else if (!strcmp (argv[i], "-n") || !strcmp (argv[i], "--no-modelgen"))
       btormbt->force_nomgen = 1;
-<<<<<<< HEAD
-    else if (!strcmp (argv[i], "-e")
-             || !strcmp (argv[i], "--no-extensionality"))
-      btormbt->ext = 0;
+    else if (!strcmp (argv[i], "-e") || !strcmp (argv[i], "--extensionality"))
+      btormbt->ext = 1;
     else if (!strcmp (argv[i], "-d") || !strcmp (argv[i], "--enable-dual-prop"))
       btormbt->dual_prop = 1;
-=======
-    else if (!strcmp (argv[i], "-e") || !strcmp (argv[i], "--extensionality"))
-      btormbt->ext = 1;
->>>>>>> 06cf6c95
     else if (!strcmp (argv[i], "-s") || !strcmp (argv[i], "--shadow-clone"))
       btormbt->shadow = 1;
     else if (!strcmp (argv[i], "-m"))
