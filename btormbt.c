--- conflicted
+++ resolved
@@ -99,12 +99,8 @@
 
 typedef struct Env
 {
-<<<<<<< HEAD
   int seed, quiet, alwaysfork, round, bugs, first, forked, print, noext;
-=======
-  int seed, quiet, alwaysfork, round, bugs, first, forked, print;
   int ppid; /* parent pid */
->>>>>>> 6f543adc
   int terminal;
   RNG rng;
 } Env;
