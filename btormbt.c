--- conflicted
+++ resolved
@@ -371,13 +371,9 @@
   " --p-inc <val>                     probability of choosing an " \
                                       "incremental step\n" \
   "                                   (default: " \
-<<<<<<< HEAD
-                                      BTORMBT_M2STR (P_INC) ")\n"
-=======
 				      BTORMBT_M2STR (P_INC) ")\n" \
   " --p-dump <val>		      probabilty of dumping formula " \
   "				      (default: " BTORMBT_M2STR (P_DUMP) ")\n"
->>>>>>> 5c248eb1
 
 /*------------------------------------------------------------------------*/
 
