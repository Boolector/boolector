--- conflicted
+++ resolved
@@ -1845,12 +1845,9 @@
 {
   int res, status, saved1, saved2, null;
   pid_t id;
-<<<<<<< HEAD
+
+  (void) saved1;
   env.forked++;
-=======
-  (void) saved1;
-  env->forked++;
->>>>>>> 80c25cb0
   fflush (stdout);
   if ((id = fork ()))
   {
