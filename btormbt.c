/*  Boolector: Satisfiablity Modulo Theories (SMT) solver.
 *
 *  Copyright (C) 2013 Christian Reisenberger.
 *  Copyright (C) 2013 Aina Niemetz.
 *
 *  All rights reserved.
 *
 *  This file is part of Boolector.
 *  See COPYING for more information on using this software.
 */

#include "boolector.h"
#include "btorexp.h"

#include <assert.h>
#include <ctype.h>
#include <fcntl.h>
#include <limits.h>
#include <signal.h>
#include <stdarg.h>
#include <stdio.h>
#include <stdlib.h>
#include <string.h>
#include <sys/time.h>
#include <sys/times.h>
#include <sys/wait.h>
#include <unistd.h>

// TODO externalize all parameters

#define NORM_VAL 1000.0f

#define MAX_BITWIDTH 128 /* must be >= 2 */
#define MAX_INDEXWIDTH 8
#define MAX_MULDIVWIDTH 8
#define MIN_NPARAMS 1 /* must be >= 1 */
#define MAX_NPARAMS 5
#define MAX_NPARAMOPS 5
#define MAX_NNESTEDBFUNS 50

#define USAGE                                 \
  "usage: btormbt [-k][-q][-f][-a]\n"         \
  "\n"                                        \
  "where <option> is one of the following:\n" \
  "\n"                                        \
  "  -k | --keep-lines\n"                     \
  "  -q | --quiet\n"                          \
  "  -f | --first-bug-only\n"                 \
  "  -a | --always-fork\n"                    \
  "\n"                                        \
  "  -m <maxruns>\n"

/*------------------------------------------------------------------------*/
#ifndef NDEBUG
/*------------------------------------------------------------------------*/
#define BTORMBT_DEBUG_MSG(msg, ARGS...)  \
  do                                     \
  {                                      \
    printf ("[btormbt] *** debug *** "); \
    printf (msg, ##ARGS);                \
    fflush (stdout);                     \
  } while (0)
#else
#define BTORMBT_DEBUG_MSG(msg, ARGS...) \
  do                                    \
  {                                     \
  } while (0)
/*------------------------------------------------------------------------*/
#endif
/*------------------------------------------------------------------------*/

/* avoid compiler warnings for unused variables in DEBUG assertions */
#define BTORMBT_UNUSED(expr) \
  do                         \
  {                          \
    (void) (expr);           \
  } while (0)

/*------------------------------------------------------------------------*/

typedef struct RNG
{
  unsigned z, w;
} RNG;

typedef struct Env
{
  int seed, quiet, alwaysfork, round, bugs, first, forked, print;
  int terminal;
  RNG rng;
} Env;

typedef enum Op
{
  /* const */
  CONST,
  ZERO,
  FALSE,
  ONES,
  TRUE,
  ONE,
  UINT,
  INT,
  /* var, array */
  VAR,
  ARRAY,
  /* unary funs */
  NOT,
  NEG,
  SLICE,
  INC,
  DEC,
  UEXT,
  SEXT,
  /* boolean unary funs */
  REDOR,
  REDXOR,
  REDAND,
  /* boolean binary funs */
  EQ,
  NE,
  UADDO,
  SADDO,
  USUBO,
  SSUBO,
  UMULO,
  SMULO,
  SDIVO,
  ULT,
  SLT,
  ULTE,
  SLTE,
  UGT,
  SGT,
  UGTE,
  SGTE,
  IMPLIES,
  IFF,
  /* binary funs */
  XOR,
  XNOR,
  AND,
  NAND,
  OR,
  NOR,
  ADD,
  SUB,
  MUL,
  UDIV,
  SDIV,
  UREM,
  SREM,
  SMOD,
  SLL,
  SRL,
  SRA,
  ROL,
  ROR,
  CONCAT,
  /* ternary funs */
  COND,
  /* array funs */
  READ,
  WRITE,
  /* bv funs */
  APPLY
} Op;

typedef enum ExpType
{
  T_BO, /* Boolean */
  T_BV, /* bit vector */
  T_BB, /* Boolean or bit vector */
  T_ARR /* array */
} ExpType;

typedef struct Exp
{
  BtorNode *exp;
  int pars; /* number of parents */
} Exp;

typedef struct ExpStack
{
  Exp *exps;
  int size, n, sexp, /* marker for selected expressions */
      initlayer;     /* marker for init layer */
} ExpStack;

typedef struct BtorMBT
{
  Btor *btor;
  int print, isinit;
  int inc, mgen;
  int nlits, ops, nops;
  /* probability distribution of variables, constants, arrays */
  float p_var, p_const, p_arr;
  /* propability distrbution of add and release operations */
  float p_addop, p_relop;
  /* probability distribution of functions (without macros and array
   * operations), array operations, macros, literals */
  float p_fun, p_afun, p_bfun, p_lit;
  /* probability distribution of assertions */
  float p_ass;

  ExpStack bo, bv, arr, fun;
  ExpStack *parambo, *parambv, *paramarr;
  ExpStack cnf;

  int nass;       /* number of asserts / assumes todo in actual round */
  int nassert;    /* number of produced asserts in actual round */
  int nassume;    /* number of produced assumes in actual round */
  int totasserts; /* total asserts done save for printing */
} BtorMBT;

typedef void *(*State) (BtorMBT *, unsigned rand);

/*------------------------------------------------------------------------*/

static double start_time;
static Env env;

/*------------------------------------------------------------------------*/

void
es_push (ExpStack *es, BtorNode *exp)
{
  assert (es);
  assert (exp);

  if (es->n == es->size)
  {
<<<<<<< HEAD
    int prev_size = es->size;
    es->size      = es->size ? prev_size * 2 : 2;
    es->exps      = realloc (es->exps, es->size * sizeof *es->exps);
=======
    es->size = es->size ? es->size * 2 : 2;
    es->exps = realloc (es->exps, es->size * sizeof *es->exps);
>>>>>>> 9554948c
  }
  es->exps[es->n].exp  = exp;
  es->exps[es->n].pars = 0;
  es->n++;
}

static void
es_del (BtorMBT *btormbt, ExpStack *es, int idx)
{
  assert (es);
  assert (idx >= 0 && idx < es->n);

  int i;

  boolector_release (btormbt->btor, es->exps[idx].exp);
  for (i = idx; i < es->n - 1; i++) es->exps[i] = es->exps[i + 1];
  es->n -= 1;
  if (idx < es->sexp) es->sexp -= 1;
}

static void
es_reset (BtorMBT *btormbt, ExpStack *es)
{
  assert (es);

  int i;

  for (i = 0; i < es->n; i++)
    boolector_release (btormbt->btor, es->exps[i].exp);
  es->n = 0;
}

void
es_release (BtorMBT *btormbt, ExpStack *es)
{
  assert (es);

  int i;

  if (es)
  {
    for (i = 0; i < es->n; i++)
      boolector_release (btormbt->btor, es->exps[i].exp);
    es->n = 0;
    free (es->exps);
  }
}

/*------------------------------------------------------------------------*/

/**
 * initialize probability distribution of literals
 * parameter: ratio var:const:arr (e.g. 3:1:1)
 * normalized to NORM_VAL
 */
static void
init_pd_lits (BtorMBT *btormbt,
              float ratio_var,
              float ratio_const,
              float ratio_arr)
{
  float sum;

  sum = ratio_var + ratio_const + ratio_arr;

  assert (sum > 0);

  btormbt->p_var   = (ratio_var * NORM_VAL) / sum;
  btormbt->p_const = (ratio_const * NORM_VAL) / sum;
  btormbt->p_arr   = (ratio_arr * NORM_VAL) / sum;
}

/**
 * initialize probability distribution of add operation
 * parameter: ratio fun:afun:lit (e.g. 1:1:1)
 * normalized to NORM_VAL
 */
static void
init_pd_addop (BtorMBT *btormbt,
               float ratio_fun,
               float ratio_afun,
               float ratio_bfun,
               float ratio_lit)
{
  float sum;

  sum = ratio_fun + ratio_afun + ratio_lit;

  assert (sum > 0);

  btormbt->p_fun  = (ratio_fun * NORM_VAL) / sum;
  btormbt->p_afun = (ratio_afun * NORM_VAL) / sum;
  btormbt->p_bfun = (ratio_bfun * NORM_VAL) / sum;
  btormbt->p_lit  = (ratio_lit * NORM_VAL) / sum;
}

/**
 * initialize probability distribution of add/release op
 * parameter: ratio addop:relop (e.g. 1:0)
 * normalized to NORM_VAL
 */
static void
init_pd_op (BtorMBT *btormbt, float ratio_addop, float ratio_relop)
{
  float sum;

  sum = ratio_addop + ratio_relop;

  assert (sum > 0);

  btormbt->p_addop = (ratio_addop * NORM_VAL) / sum;
  btormbt->p_relop = (ratio_relop * NORM_VAL) / sum;
}

/*------------------------------------------------------------------------*/

static RNG
initrng (unsigned seed)
{
  RNG res;
  res.z = seed * 1000632769u;
  res.w = seed * 2019164533u;
  return res;
}

static unsigned
nextrand (RNG *rng)
{
  rng->z = 36969 * (rng->z & 65535) + (rng->z >> 16);
  rng->w = 18000 * (rng->w & 65535) + (rng->w >> 16);
  return (rng->z << 16) + rng->w; /* 32-bit result */
}

static int
pick (RNG *rng_ptr, unsigned from, unsigned to)
{
  unsigned tmp = nextrand (rng_ptr);
  int res;
  assert (from <= to && to < UINT_MAX);
  tmp %= to - from + 1;
  tmp += from;
  res = tmp;
  return res;
}

/*------------------------------------------------------------------------*/

static int
is_unary_fun (Op op)
{
  return op >= NOT && op <= REDAND;
}

static int
is_boolean_unary_fun (Op op)
{
  return (op >= REDOR && op <= REDAND);
}

static int
is_binary_fun (Op op)
{
  return (op >= EQ && op <= CONCAT);
}

static int
is_boolean_binary_fun (Op op)
{
  return (op >= EQ && op <= IFF);
}

static int
is_ternary_fun (Op op)
{
  return op == COND;
}

static int
is_array_fun (Op op)
{
  return (op >= COND && op <= WRITE) || (op >= EQ && op <= NE);
}

/*------------------------------------------------------------------------*/

/* returns power of 2 val nearest to i and its log2, minimum of pow2 = 2*/
/* used for log2 operators */
static void
nextpow2 (int val, int *pow2, int *log2)
{
  *pow2 = 2;
  *log2 = 1;
  val   = val >> 2;
  while (val)
  {
    val   = val >> 1;
    *pow2 = *pow2 << 1;
    (*log2)++;
  }
}

/* Change node e with width ew to width tow.
 * Note: param ew prevents too many boolector_get_width calls. */
static BtorNode *
modifybv (
    BtorMBT *btormbt, RNG *rng, BtorNode *e, int ew, int tow, int is_param)
{
  int tmp;
  ExpStack *es;

  assert (tow > 0 && ew > 0);

  if (tow > 1)
    es = is_param ? btormbt->parambv : &btormbt->bv;
  else
    es = is_param ? btormbt->parambo : &btormbt->bo;

  if (tow < ew)
  {
    tmp = pick (rng, 0, ew - tow);
    e   = boolector_slice (btormbt->btor, e, tmp + tow - 1, tmp);
    es_push (es, e);
    es->exps[es->n - 1].pars++;
  }
  else if (tow > ew)
  {
    tmp = boolector_get_width (btormbt->btor, e);
    e   = (pick (rng, 0, 1) ? boolector_uext (btormbt->btor, e, tow - ew)
                          : boolector_sext (btormbt->btor, e, tow - ew));
    es_push (es, e);
    es->exps[es->n - 1].pars++;
  }

  assert (tow == boolector_get_width (btormbt->btor, e));
  return e;
}

static void
make_var (BtorMBT *btormbt, RNG *rng, ExpType type)
{
  int width;
  if (type == T_BO)
    width = 1;
  else if (type == T_BV)
    width = pick (rng, 2, MAX_BITWIDTH);
  else
    width = pick (rng, 1, MAX_BITWIDTH);

  if (width == 1)
    es_push (&btormbt->bo, boolector_var (btormbt->btor, width, NULL));
  else
    es_push (&btormbt->bv, boolector_var (btormbt->btor, width, NULL));
}

static void
make_const (BtorMBT *btormbt, RNG *rng)
{
  int width, val, i;
  ExpStack *es;

  width = 0;

  val = 0;

  Op op = pick (rng, CONST, INT);
  if (op != TRUE && op != FALSE)
  {
    width = pick (rng, 1, MAX_BITWIDTH);
    if (width == 1)
      es = &btormbt->bo;
    else
      es = &btormbt->bv;
  }
  else
  {
    es = &btormbt->bo;
  }
  if (op == UINT || op == INT)
  {
    if (width < 32)
      val = (1 << width) - 1;
    else
      val = UINT_MAX - 1; /* UINT_MAX leads to divison by 0 in pick */
    val = pick (rng, 0, val);
  }
  switch (op)
  {
    case CONST:
    {
      char *buff = malloc (width + 1); /* generate random binary string */
      for (i = 0; i < width; i++) buff[i] = pick (rng, 0, 1) ? '1' : '0';
      buff[width] = '\0';
      es_push (es, boolector_const (btormbt->btor, buff));
      free (buff);
      break;
    }
    case ZERO: es_push (es, boolector_zero (btormbt->btor, width)); break;
    case FALSE: es_push (es, boolector_false (btormbt->btor)); break;
    case ONES: es_push (es, boolector_ones (btormbt->btor, width)); break;
    case TRUE: es_push (es, boolector_true (btormbt->btor)); break;
    case ONE: es_push (es, boolector_one (btormbt->btor, width)); break;
    case UINT:
      es_push (es, boolector_unsigned_int (btormbt->btor, val, width));
      break;
    case INT: es_push (es, boolector_int (btormbt->btor, val, width)); break;
    default: assert (0);
  }
}

static void
make_arr (BtorMBT *btormbt, RNG *rng)
{
  int ew = pick (rng, 1, MAX_BITWIDTH);
  int iw = pick (rng, 1, MAX_INDEXWIDTH);

  es_push (&btormbt->arr, boolector_array (btormbt->btor, ew, iw, NULL));
}

/* randomly select variables from bo within the range ifrom - ito */
static BtorNode *
make_clause (BtorMBT *btormbt, RNG *rng, int ifrom, int ito)
{
  int i, idx;
  BtorNode *e0, *e1;
  ExpStack *es;

  es = &btormbt->bo;
  e0 = NULL;
  /* make clause with 3 literals */
  for (i = 0; i < 3; i++)
  {
    idx = pick (rng, ifrom, ito);
    if (e0 == NULL)
    {
      e0 = es->exps[idx].exp;
      if (pick (rng, 0, 1))
      {
        e0 = boolector_not (btormbt->btor, e0);
        es_push (&btormbt->cnf, e0);
      }
    }
    else
    {
      e1 = es->exps[idx].exp;
      if (pick (rng, 0, 1))
      {
        e1 = boolector_not (btormbt->btor, e1);
        es_push (&btormbt->cnf, e1);
      }
      e0 = boolector_or (btormbt->btor, e0, e1);
      es_push (&btormbt->cnf, e0);
    }
  }
  return e0;
}

static void
unary_fun (BtorMBT *btormbt, RNG *rng, Op op, BtorNode *e0, int is_param)
{
  int tmp0, tmp1, e0w, rw;
  ExpStack *es;

  tmp0 = 0;
  tmp1 = 0;

  assert (is_unary_fun (op));
  e0w = boolector_get_width (btormbt->btor, e0);
  assert (e0w <= MAX_BITWIDTH);
  /* set default result width */
  if (is_boolean_unary_fun (op))
    rw = 1;
  else
    rw = e0w;

  if (op == SLICE)
  {
    tmp0 = pick (rng, 0, e0w - 1);
    tmp1 = pick (rng, 0, tmp0);
    rw   = tmp0 - tmp1 + 1; /* update resulting width */
  }
  else if (op == UEXT || op == SEXT)
  {
    tmp0 = pick (rng, 0, MAX_BITWIDTH - e0w);
    rw   = e0w + tmp0;
  }

  assert (rw > 0);
  if (rw == 1)
    es = is_param ? btormbt->parambo : &btormbt->bo;
  else
    es = is_param ? btormbt->parambv : &btormbt->bv;

  switch (op)
  {
    case NOT: es_push (es, boolector_not (btormbt->btor, e0)); break;
    case NEG: es_push (es, boolector_neg (btormbt->btor, e0)); break;
    case SLICE:
      es_push (es, boolector_slice (btormbt->btor, e0, tmp0, tmp1));
      break;
    case INC: es_push (es, boolector_inc (btormbt->btor, e0)); break;
    case DEC: es_push (es, boolector_dec (btormbt->btor, e0)); break;
    case UEXT: es_push (es, boolector_uext (btormbt->btor, e0, tmp0)); break;
    case SEXT: es_push (es, boolector_sext (btormbt->btor, e0, tmp0)); break;
    case REDOR: es_push (es, boolector_redor (btormbt->btor, e0)); break;
    case REDXOR: es_push (es, boolector_redxor (btormbt->btor, e0)); break;
    case REDAND: es_push (es, boolector_redand (btormbt->btor, e0)); break;
    default: assert (0);
  }
}

static void
binary_fun (
    BtorMBT *btormbt, RNG *rng, Op op, BtorNode *e0, BtorNode *e1, int is_param)
{
  int tmp0, tmp1, e0w, e1w, rw;
  ExpStack *es;

  assert (is_binary_fun (op));
  e0w = boolector_get_width (btormbt->btor, e0);
  assert (e0w <= MAX_BITWIDTH);
  e1w = boolector_get_width (btormbt->btor, e1);
  assert (e1w <= MAX_BITWIDTH);

  /* set default result width */
  if (is_boolean_binary_fun (op))
    rw = 1;
  else
    rw = e0w;

  if ((op >= XOR && op <= SMOD) || (op >= EQ && op <= SGTE))
  {
    /* modify e1w equal to e0w, guarded mul and div */
    if ((op >= UMULO && op <= SDIVO) || (op >= MUL && op <= SMOD))
    {
      if (e0w > MAX_MULDIVWIDTH)
      {
        e0  = modifybv (btormbt, rng, e0, e0w, MAX_MULDIVWIDTH, is_param);
        e0w = MAX_MULDIVWIDTH;
        if (op >= MUL && op <= SMOD)
        {
          rw = e0w;
        }
      }
    }
    e1  = modifybv (btormbt, rng, e1, e1w, e0w, is_param);
    e1w = e0w;
  }
  else if (op >= SLL && op <= ROR)
  {
    /* modify width of e0 power of 2 and e1 log2(e0) */
    nextpow2 (e0w, &tmp0, &tmp1);
    e0  = modifybv (btormbt, rng, e0, e0w, tmp0, is_param);
    e1  = modifybv (btormbt, rng, e1, e1w, tmp1, is_param);
    e0w = tmp0;
    e1w = tmp1;
    rw  = e0w;
  }
  else if (op == CONCAT)
  {
    if (e0w + e1w > MAX_BITWIDTH)
    {
      // printf("concat modify\n ")
      if (e0w > 1)
      {
        e0  = modifybv (btormbt, rng, e0, e0w, e0w / 2, is_param);
        e0w = e0w / 2;
      }
      if (e1w > 1)
      {
        e1  = modifybv (btormbt, rng, e1, e1w, e1w / 2, is_param);
        e1w = e1w / 2;
      }
    }
    /* set e0w to select right exp stack */
    rw = e0w + e1w;
  }

  if (rw == 1)
    es = is_param ? btormbt->parambo : &btormbt->bo;
  else
    es = is_param ? btormbt->parambv : &btormbt->bv;

  switch (op)
  {
    case XOR: es_push (es, boolector_xor (btormbt->btor, e0, e1)); break;
    case XNOR: es_push (es, boolector_xnor (btormbt->btor, e0, e1)); break;
    case AND: es_push (es, boolector_and (btormbt->btor, e0, e1)); break;
    case NAND: es_push (es, boolector_nand (btormbt->btor, e0, e1)); break;
    case OR: es_push (es, boolector_or (btormbt->btor, e0, e1)); break;
    case NOR: es_push (es, boolector_nor (btormbt->btor, e0, e1)); break;
    case ADD: es_push (es, boolector_add (btormbt->btor, e0, e1)); break;
    case SUB: es_push (es, boolector_sub (btormbt->btor, e0, e1)); break;
    case MUL: es_push (es, boolector_mul (btormbt->btor, e0, e1)); break;
    case UDIV: es_push (es, boolector_udiv (btormbt->btor, e0, e1)); break;
    case SDIV: es_push (es, boolector_sdiv (btormbt->btor, e0, e1)); break;
    case UREM: es_push (es, boolector_urem (btormbt->btor, e0, e1)); break;
    case SREM: es_push (es, boolector_srem (btormbt->btor, e0, e1)); break;
    case SMOD: es_push (es, boolector_smod (btormbt->btor, e0, e1)); break;
    case SLL: es_push (es, boolector_sll (btormbt->btor, e0, e1)); break;
    case SRL: es_push (es, boolector_srl (btormbt->btor, e0, e1)); break;
    case SRA: es_push (es, boolector_sra (btormbt->btor, e0, e1)); break;
    case ROL: es_push (es, boolector_rol (btormbt->btor, e0, e1)); break;
    case ROR: es_push (es, boolector_ror (btormbt->btor, e0, e1)); break;
    case CONCAT: es_push (es, boolector_concat (btormbt->btor, e0, e1)); break;
    case EQ: es_push (es, boolector_eq (btormbt->btor, e0, e1)); break;
    case NE: es_push (es, boolector_ne (btormbt->btor, e0, e1)); break;
    case UADDO: es_push (es, boolector_uaddo (btormbt->btor, e0, e1)); break;
    case SADDO: es_push (es, boolector_saddo (btormbt->btor, e0, e1)); break;
    case USUBO: es_push (es, boolector_usubo (btormbt->btor, e0, e1)); break;
    case SSUBO: es_push (es, boolector_ssubo (btormbt->btor, e0, e1)); break;
    case UMULO: es_push (es, boolector_umulo (btormbt->btor, e0, e1)); break;
    case SMULO: es_push (es, boolector_smulo (btormbt->btor, e0, e1)); break;
    case SDIVO: es_push (es, boolector_sdivo (btormbt->btor, e0, e1)); break;
    case ULT: es_push (es, boolector_ult (btormbt->btor, e0, e1)); break;
    case SLT: es_push (es, boolector_slt (btormbt->btor, e0, e1)); break;
    case ULTE: es_push (es, boolector_ulte (btormbt->btor, e0, e1)); break;
    case SLTE: es_push (es, boolector_slte (btormbt->btor, e0, e1)); break;
    case UGT: es_push (es, boolector_ugt (btormbt->btor, e0, e1)); break;
    case SGT: es_push (es, boolector_sgt (btormbt->btor, e0, e1)); break;
    case UGTE: es_push (es, boolector_ugte (btormbt->btor, e0, e1)); break;
    case SGTE: es_push (es, boolector_sgte (btormbt->btor, e0, e1)); break;
    case IMPLIES:
      es_push (es, boolector_implies (btormbt->btor, e0, e1));
      break;
    default:
      assert (op == IFF);
      es_push (es, boolector_iff (btormbt->btor, e0, e1));
  }
}

static void
ternary_fun (BtorMBT *btormbt,
             RNG *rng,
             Op op,
             BtorNode *e0,
             BtorNode *e1,
             BtorNode *e2,
             int is_param)
{
  assert (is_ternary_fun (op));
  assert (boolector_get_width (btormbt->btor, e0) == 1);

  int e1w, e2w;
  ExpStack *es;

  e1w = boolector_get_width (btormbt->btor, e1);
  assert (e1w <= MAX_BITWIDTH);
  e2w = boolector_get_width (btormbt->btor, e2);
  assert (e2w <= MAX_BITWIDTH);

  /* bitvectors must have same bit width */
  e2  = modifybv (btormbt, rng, e2, e2w, e1w, is_param);
  e2w = e1w;

  if (e1w == 1)
    es = is_param ? btormbt->parambo : &btormbt->bo;
  else
    es = is_param ? btormbt->parambv : &btormbt->bv;

  es_push (es, boolector_cond (btormbt->btor, e0, e1, e2));
}

/* calling convention:
 * if op ==
 *          READ:  bolector_read (btor, e0(arr), e1(bv))
 *          WRITE: bolector_write(btor, e0(arr), e1(bv), e2(bv))
 *          EQ:    bolector_eq   (btor, e0(arr), e1(arr))
 *          NEQ:   bolector_neq  (btor, e0(arr), e1(arr))
 *          COND:  bolector_cond (btor, e2(bo),  e0(arr), e1(arr))
 *
 * if e0 && e1 are arrays they have to be the same size
 */
static void
afun (BtorMBT *btormbt,
      RNG *rng,
      Op op,
      BtorNode *e0,
      BtorNode *e1,
      BtorNode *e2,
      int is_param)
{
  assert (e0);
  assert (e1);
  assert (boolector_is_array (btormbt->btor, e0));

  int e0w, e0iw, e1w, e2w;
  ExpStack *es;

  int isarr = is_array_fun (op);
  BTORMBT_UNUSED (isarr);
  assert (isarr);

  e0w = boolector_get_width (btormbt->btor, e0);
  assert (e0w <= MAX_BITWIDTH);
  e0iw = boolector_get_index_width (btormbt->btor, e0);
  assert (e0iw <= MAX_INDEXWIDTH);

  if (op >= READ && op <= WRITE)
  {
    e1w = boolector_get_width (btormbt->btor, e1);
    assert (e1w <= MAX_BITWIDTH);

    e1  = modifybv (btormbt, rng, e1, e1w, e0iw, is_param);
    e1w = e0iw;
    if (op == WRITE)
    {
      e2w = boolector_get_width (btormbt->btor, e2);
      assert (e1w <= MAX_BITWIDTH);

      e2 = modifybv (btormbt, rng, e2, e2w, e0w, is_param);
      es_push (is_param ? btormbt->paramarr : &btormbt->arr,
               boolector_write (btormbt->btor, e0, e1, e2));
    }
    else
    {
      if (e0w == 1)
        es = is_param ? btormbt->parambo : &btormbt->bo;
      else
        es = is_param ? btormbt->parambv : &btormbt->bv;
      es_push (es, boolector_read (btormbt->btor, e0, e1));
    }
  }
  else
  {
    assert (boolector_is_array (btormbt->btor, e1));
    e1w = boolector_get_width (btormbt->btor, e1);
    assert (e1w == e0w && e1w <= MAX_BITWIDTH);
    assert (boolector_get_index_width (btormbt->btor, e1) == e0iw
            && boolector_get_index_width (btormbt->btor, e1) <= MAX_INDEXWIDTH);

    if (op == EQ)
      es_push (is_param ? btormbt->parambo : &btormbt->bo,
               boolector_eq (btormbt->btor, e0, e1));
    else if (op == NE)
      es_push (is_param ? btormbt->parambo : &btormbt->bo,
               boolector_ne (btormbt->btor, e0, e1));
    else
    {
      assert (op == COND);
      es_push (is_param ? btormbt->paramarr : &btormbt->arr,
               boolector_cond (btormbt->btor, e2, e0, e1));
    }
  }
}

/* Randomly select expression by given type, nodes with no parents (yet unused)
 * are preferred.
 */
static BtorNode *
selexp (
    BtorMBT *btormbt, RNG *rng, ExpType type, int force_param, int *is_param)
{
  assert (force_param != 1 || (btormbt->parambo && btormbt->parambo->n)
          || (btormbt->parambv && btormbt->parambv->n)
          || (btormbt->paramarr && btormbt->paramarr->n));

  int rand, i, bw, idx = -1;
  ExpStack *es, *bo, *bv, *arr;
  BtorNode *exp, *e[3];

  /* choose between param. exps and non-param. exps with p = 0.5 */
  rand = pick (rng, 0, NORM_VAL - 1);

  if (force_param == -1
      || (!btormbt->parambo && !btormbt->parambv && !btormbt->paramarr)
      || (!btormbt->parambo->n && !btormbt->parambv->n && !btormbt->paramarr->n)
      || (force_param == 0 && (rand < 0.5 * NORM_VAL)))
  // FIXME store p value in btormbt
  {
    bo  = &btormbt->bo;
    bv  = &btormbt->bv;
    arr = &btormbt->arr;
    if (is_param) *is_param = 0;
  }
  else
  {
    bo  = btormbt->parambo;
    bv  = btormbt->parambv;
    arr = btormbt->paramarr;
    if (is_param) *is_param = 1;
  }

  switch (type)
  {
    case T_BO: es = bo; break;
    case T_BV: es = bv; break;
    case T_ARR: es = arr; break;
    default:
    {
      assert (type == T_BB);
      /* select target exp stack with prob. proportional to size */
      rand = pick (rng, 0, bo->n + bv->n - 1);
      es   = rand < bo->n ? bo : bv;
    }
  }

  if (es->n == 0)
  {
    assert (es == btormbt->parambo || es == btormbt->paramarr);
    assert (bv == btormbt->parambv);
    if (es == btormbt->parambo)
    {
      rand = pick (rng, 0, bv->n - 1);
      exp  = bv->exps[rand].exp;
      bw   = boolector_get_width (btormbt->btor, exp) - 1;
      es_push (es, boolector_slice (btormbt->btor, exp, bw, bw));
    }
    else
    {
      /* generate parameterized WRITE */
      e[0] = selexp (btormbt, rng, T_ARR, -1, NULL);
      rand = pick (rng, 1, 2);
      for (i = 1; i < 3; i++)
        e[i] = selexp (btormbt, rng, T_BV, rand == i ? 1 : 0, NULL);
      afun (btormbt, rng, WRITE, e[0], e[1], e[2], 1);
    }
  }

  /* select first nodes without parents (not yet referenced) */
  while (es->sexp < es->n)
  {
    if (es->exps[es->sexp].pars <= 0)
    {
      idx = es->sexp++;
      break;
    }
    es->sexp++;
  }
  if (idx < 0)
  {
    /* select random literal */
    idx = pick (rng, 0, es->n - 1);
  }
  exp = es->exps[idx].exp;
  es->exps[idx].pars++;
  return exp;
}

/* Search and select array expression with element width eew
 * and index width eiw.  If no suitable expression is found,
 * create new array/parameterized WRITE eew->eiw.
 */
static BtorNode *
selarrexp (BtorMBT *btormbt,
           RNG *rng,
           BtorNode *exp,
           int eew,
           int eiw,
           int force_param)
{
  int i, rand, idx, sel_eew, sel_eiw;
  ExpStack *es;
  BtorNode *sel_e, *e[3];

  /* choose between param. exps and non-param. exps with p = 0.5 */
  rand = pick (rng, 0, NORM_VAL - 1);
  if (force_param == -1
      || (!btormbt->parambo && !btormbt->parambv && !btormbt->paramarr)
      || (!btormbt->parambo->n && !btormbt->parambv->n && !btormbt->paramarr->n)
      || (force_param == 0 && (rand < 0.5 * NORM_VAL)))
    // FIXME store p value in btormbt
    es = &btormbt->arr;
  else
    es = btormbt->paramarr;

  assert (es->n);
  /* random search start idx */
  idx = i = pick (rng, 0, es->n - 1);
  do
  {
    sel_e   = es->exps[i].exp;
    sel_eew = boolector_get_width (btormbt->btor, sel_e);
    sel_eiw = boolector_get_index_width (btormbt->btor, sel_e);
    if (sel_eew == eew && sel_eiw == eiw && sel_e != exp)
    {
      es->exps[i].pars++;
      return sel_e;
    }
    i = (i + 1) % es->n;
  } while (idx != i);

  /* no suitable array exp found */
  if (force_param == 1)
  {
    /* generate parameterized WRITE */
    e[0] = selarrexp (btormbt, rng, NULL, eew, eiw, -1);
    rand = pick (rng, 1, 2);
    for (i = 1; i < 3; i++)
      e[i] = selexp (btormbt, rng, T_BV, rand == i ? 1 : 0, NULL);
    afun (btormbt, rng, WRITE, e[0], e[1], e[2], 1);
    sel_e = btormbt->paramarr->exps[btormbt->paramarr->n - 1].exp;
  }
  else
  {
    sel_e = boolector_array (btormbt->btor, eew, eiw, NULL);
    es_push (es, sel_e);
  }
  es->exps[es->n - 1].pars++;
  return sel_e;
}
/* Generate parameterized unary/binary/ternary operation. */
static void
param_fun (BtorMBT *btormbt, RNG *rng, int op_from, int op_to)
{
  int i, rand;
  BtorNode *e[3];
  Op op;

  assert (op_from >= NOT && op_from <= COND);
  assert (op_to >= NOT && op_to <= COND);

  op = pick (rng, op_from, op_to);
  if (is_unary_fun (op))
  {
    e[0] = selexp (btormbt, rng, T_BB, 1, NULL);
    unary_fun (btormbt, rng, op, e[0], 1);
  }
  else if (is_binary_fun (op))
  {
    rand = pick (rng, 0, 1);
    for (i = 0; i < 2; i++)
      e[i] = selexp (btormbt,
                     rng,
                     ((op >= IMPLIES && op <= IFF) ? T_BO : T_BB),
                     i == rand ? 1 : 0,
                     NULL);
    binary_fun (btormbt, rng, op, e[0], e[1], 1);
  }
  else
  {
    assert (is_ternary_fun (op));
    rand = pick (rng, 0, 2);
    for (i = 0; i < 3; i++)
      e[i] =
          selexp (btormbt, rng, i == 0 ? T_BO : T_BB, i == rand ? 1 : 0, NULL);
    ternary_fun (btormbt, rng, op, e[0], e[1], e[2], 1);
  }
}

/* Generate parameterized operations on arrays.
 * Force array expressions with non-parameterized arrays via parameter
 * force_arrnparr (mostly needed for initializing the paramarr stack).
 * Note that this forces either a WRITE or COND expression. */
static void
param_afun (BtorMBT *btormbt, RNG *rng, int force_arrnparr)
{
  int i, rand, eiw, eew;
  BtorNode *e[3];
  Op op;

  /* force array exp with non-parameterized arrays? */
  rand = force_arrnparr ? -1 : pick (rng, 0, 1);
  e[0] = selexp (btormbt, rng, T_ARR, rand, NULL);
  eew  = boolector_get_width (btormbt->btor, e[0]);
  eiw  = boolector_get_index_width (btormbt->btor, e[0]);

  /* choose READ/WRITE with p = 0.666, else EQ/NE/COND */
  if (pick (rng, 0, 2))
  {
    /* force WRITE if array exp with non-parameterized arrays forced */
    op = rand == -1 ? WRITE : pick (rng, READ, WRITE);
    if (op == WRITE)
    {
      rand = pick (rng, 1, 2);
      for (i = 1; i < 3; i++)
        e[i] = selexp (btormbt, rng, T_BV, rand == i ? 1 : 0, NULL);
    }
    else
      e[1] = selexp (btormbt, rng, T_BV, 1, NULL);
  }
  else
  {
    /* force COND if array exp with non-parameterized arrays forced,
     * else distribute EQ, NE and COND evenly */
    op = rand >= 0 && pick (rng, 0, 2) ? pick (rng, EQ, NE) : COND;
    e[1] =
        selarrexp (btormbt, rng, e[0], eew, eiw, rand == -1 ? rand : rand ^ 1);
    if (op == COND) e[2] = selexp (btormbt, rng, T_BO, rand < 0 ? 1 : 0, NULL);
  }
  afun (btormbt, rng, op, e[0], e[1], e[2], 1);
}

static void
bfun (BtorMBT *btormbt, unsigned r, int *nparams, int *width, int nlevel)
{
  int i, n, np, ip, w, nops, rand;
  ExpStack parambo, parambv, paramarr;
  BtorNode *tmp, *fun, **params, **args;
  RNG rng;

  rng = initrng (r);
  /* choose between apply on random existing function and apply on new
   * function with p = 0.5 */
  // FIXME externalise p
  if (btormbt->fun.n && pick (&rng, 0, 1)) /* use existing function */
  {
    btormbt->parambo  = NULL;
    btormbt->parambv  = NULL;
    btormbt->paramarr = NULL;

    rand     = pick (&rng, 0, btormbt->fun.n - 1);
    fun      = btormbt->fun.exps[rand].exp;
    *nparams = boolector_get_fun_arity (btormbt->btor, fun);
    assert (*nparams);
    *width = boolector_get_index_width (btormbt->btor, fun);
  }
  else /* generate new function */
  {
    memset (&parambo, 0, sizeof (parambo));
    memset (&parambv, 0, sizeof (parambv));
    memset (&paramarr, 0, sizeof (paramarr));
    btormbt->parambo  = &parambo;
    btormbt->parambv  = &parambv;
    btormbt->paramarr = &paramarr;

    /* choose function parameters */
    *width   = pick (&rng, 1, MAX_BITWIDTH);
    *nparams = pick (&rng, MIN_NPARAMS, MAX_NPARAMS);
    params   = malloc (sizeof (BtorNode *) * *nparams);
    for (i = 0; i < *nparams; i++)
    {
      tmp       = boolector_param (btormbt->btor, *width, NULL);
      params[i] = tmp;
      es_push (*width == 1 ? btormbt->parambo : btormbt->parambv, tmp);
    }

    /* initialize stacks for non-bv parameterized expressions */
    if (btormbt->parambv->n == 0)
    {
      assert (btormbt->parambo->n);
      rand = pick (&rng, 0, btormbt->parambo->n - 1);
      tmp  = btormbt->parambo->exps[rand].exp;
      assert (boolector_get_width (btormbt->btor, tmp) == 1);
      modifybv (btormbt, &rng, tmp, 1, pick (&rng, 2, MAX_BITWIDTH), 1);
    }
    assert (btormbt->parambv->n);
    if (btormbt->parambo->n == 0) param_fun (btormbt, &rng, REDOR, IFF);
    assert (btormbt->parambo->n);
    param_afun (btormbt, &rng, 1);
    assert (btormbt->paramarr->n);

    /* generate parameterized expressions */
    nops = pick (&rng, 0, MAX_NPARAMOPS);
    n    = 0;
    while (n++ < nops)
    {
    BFUN_PICK_FUN_TYPE:
      rand = pick (&rng, 0, NORM_VAL - 1);
      if (rand < btormbt->p_fun)
        param_fun (btormbt, &rng, NOT, COND);
      else if (rand < btormbt->p_fun + btormbt->p_afun)
        param_afun (btormbt, &rng, 0);
      else
      {
        if (nlevel < MAX_NNESTEDBFUNS)
        {
          bfun (btormbt, nextrand (&rng), &np, &w, nlevel + 1);
          btormbt->parambo  = &parambo;
          btormbt->parambv  = &parambv;
          btormbt->paramarr = &paramarr;
        }
        else
          goto BFUN_PICK_FUN_TYPE;
      }
    }

    rand = pick (&rng, 0, parambv.n - 1);
    fun =
        boolector_fun (btormbt->btor, *nparams, params, parambv.exps[rand].exp);
    es_push (&btormbt->fun, fun);

    free (params);
  }

  /* generate apply expression with arguments */
  args = malloc (sizeof (BtorNode *) * *nparams);
  for (i = 0; i < *nparams; i++)
  {
    tmp     = selexp (btormbt, &rng, T_BV, -1, &ip);
    args[i] = modifybv (btormbt,
                        &rng,
                        tmp,
                        boolector_get_width (btormbt->btor, tmp),
                        *width,
                        ip);
  }
  es_push (&btormbt->bv, boolector_apply (btormbt->btor, *nparams, args, fun));

  /* cleanup */
  es_release (btormbt, btormbt->parambo);
  btormbt->parambo = NULL;
  es_release (btormbt, btormbt->parambv);
  btormbt->parambv = NULL;
  es_release (btormbt, btormbt->paramarr);
  btormbt->paramarr = NULL;
  free (args);
}

/*------------------------------------------------------------------------*/

/* states */
static void *_new (BtorMBT *, unsigned);
static void *_opt (BtorMBT *, unsigned);
static void *_init (BtorMBT *, unsigned);
static void *_main (BtorMBT *, unsigned);
static void *_addop (BtorMBT *, unsigned);
static void *_fun (BtorMBT *, unsigned);
static void *_afun (BtorMBT *, unsigned);
static void *_bfun (BtorMBT *, unsigned);
static void *_lit (BtorMBT *, unsigned);
static void *_relop (BtorMBT *, unsigned);
static void *_ass (BtorMBT *, unsigned);
static void *_sat (BtorMBT *, unsigned);
static void *_mgen (BtorMBT *, unsigned);
static void *_inc (BtorMBT *, unsigned);
static void *_relall (BtorMBT *, unsigned);
static void *_del (BtorMBT *, unsigned);

static void *
_new (BtorMBT *btormbt, unsigned r)
{
  RNG rng = initrng (r);

  /* number of initial literals */
  btormbt->nlits = pick (&rng, 5, 40);
  /* number of initial operations */
  btormbt->nops = pick (&rng, 0, 100);

  init_pd_lits (
      btormbt, pick (&rng, 1, 10), pick (&rng, 0, 5), pick (&rng, 2, 5));

  /* no delete operation at init */
  init_pd_op (btormbt, 1, 0);
  /* no additional lits at init */
  init_pd_addop (
      btormbt, pick (&rng, 1, 10), pick (&rng, 0, 5), pick (&rng, 0, 5), 0);

  if (btormbt->print)
    printf (
        "[btormbt] init: pick %d ops (add:rel=%0.1f%%:%0.1f%%), %d lits, \n",
        btormbt->nops,
        btormbt->p_addop / 10,
        btormbt->p_relop / 10,
        btormbt->nlits);

  btormbt->btor = boolector_new ();
  assert (btormbt->btor);
  assert (btormbt->btor->apitrace);
  return _opt;
}

static void *
_opt (BtorMBT *btormbt, unsigned r)
{
  int rw;
  RNG rng = initrng (r);

  if (pick (&rng, 0, 1))
  {
    if (btormbt->print)
      printf ("[btormbt] enable model generation \n"), fflush (stdout);
    boolector_enable_model_gen (btormbt->btor);
    btormbt->mgen = 1;
  }
  if (pick (&rng, 0, 1))
  {
    if (btormbt->print)
      printf ("[btormbt] enable incremental usage \n"), fflush (stdout);
    boolector_enable_inc_usage (btormbt->btor);
    btormbt->inc = 1;
  }

  rw = pick (&rng, 0, 3);
  if (btormbt->print)
    printf ("[btormbt] set rewrite level %d \n", rw), fflush (stdout);
  boolector_set_rewrite_level (btormbt->btor, rw);

  return _init;
}

static void *
_init (BtorMBT *btormbt, unsigned r)
{
  int rand;
  RNG rng = initrng (r);

  if (btormbt->bo.n + btormbt->bv.n + btormbt->arr.n < btormbt->nlits)
  {
    return _lit;
  }

  /* generate at least one bool-var, one bv-var and one arr;
   * to ensure nonempty expression stacks */
  if (btormbt->bo.n < 1) make_var (btormbt, &rng, T_BO);
  if (btormbt->bv.n < 1) make_var (btormbt, &rng, T_BV);
  if (btormbt->arr.n < 1) make_arr (btormbt, &rng);

  if (btormbt->ops < btormbt->nops)
  {
    btormbt->ops++;
    rand = pick (&rng, 0, NORM_VAL - 1);
    if (rand < btormbt->p_addop)
      return _addop;
    else
      return _relop;
  }

  if (btormbt->print)
    printf (
        "[btormbt] after init: nexps: booleans %d, bitvectors %d, arrays %d \n",
        btormbt->bo.n,
        btormbt->bv.n,
        btormbt->arr.n);

  btormbt->bo.initlayer  = btormbt->bo.n;
  btormbt->bv.initlayer  = btormbt->bv.n;
  btormbt->arr.initlayer = btormbt->arr.n;

  /* adapt paramters for main */
  btormbt->ops  = 0; /* reset operation counter */
  btormbt->nops = pick (&rng, 20, 200);
  btormbt->nass = pick (&rng, 10, 70); /* how many assertions of nops */
  // TODO the more operation the higher and vice versa - or may ok like that

  init_pd_lits (
      btormbt, pick (&rng, 1, 10), pick (&rng, 0, 5), pick (&rng, 0, 5));
  init_pd_op (btormbt, pick (&rng, 1, 8), pick (&rng, 1, 3));
  init_pd_addop (btormbt,
                 pick (&rng, 1, 10),
                 pick (&rng, 0, 5),
                 pick (&rng, 0, 5),
                 pick (&rng, 0, 3));

  if (btormbt->print)
  {
    printf ("[btormbt] main: pick %d ops (add:rel=%0.1f%%:%0.1f%%)\n",
            btormbt->nops,
            btormbt->p_addop / 10,
            btormbt->p_relop / 10);
    printf ("[btormbt]       make ~%d asserts/assumes \n", btormbt->nass);
  }

  btormbt->isinit = 1;
  return _main;
}

static void *
_main (BtorMBT *btormbt, unsigned r)
{
  float rand;
  RNG rng = initrng (r);

  assert (btormbt->bo.n > 0);
  assert (btormbt->bv.n > 0);
  assert (btormbt->arr.n > 0);

  /* main operations */
  if (btormbt->ops < btormbt->nops)
  {
    btormbt->ops++;
    rand = pick (&rng, 0, NORM_VAL - 1);
    if (rand < btormbt->nass * NORM_VAL / btormbt->nops)
      return _ass;
    else
    {
      rand = pick (&rng, 0, NORM_VAL - 1);
      if (rand < btormbt->p_addop)
        return _addop;
      else
        return _relop;
    }
  }

  if (btormbt->print)
    printf (
        "[btormbt] after main: nexps: booleans %d, bitvectors %d, arrays %d \n",
        btormbt->bo.n,
        btormbt->bv.n,
        btormbt->arr.n);
  if (btormbt->print)
    printf ("[btormbt] after main: number of asserts: %d, assumps: %d \n",
            btormbt->totasserts,
            btormbt->nassume);

  return _sat;
}

static void *
_addop (BtorMBT *btormbt, unsigned r)
{
  int rand;
  void *next;
  RNG rng = initrng (r);

  rand = pick (&rng, 0, NORM_VAL - 1);

  if (rand < btormbt->p_fun)
    next = _fun;
  else if (rand < btormbt->p_fun + btormbt->p_afun)
    next = _afun;
  else if (rand < btormbt->p_fun + btormbt->p_afun + btormbt->p_bfun)
    next = _bfun;
  else
    next = _lit;

  return next;
}

static void *
_fun (BtorMBT *btormbt, unsigned r)
{
  BtorNode *e0, *e1, *e2;
  RNG rng = initrng (r);

  Op op = pick (&rng, NOT, COND);

  if (is_unary_fun (op))
  {
    e0 = selexp (btormbt, &rng, T_BB, 0, NULL);
    unary_fun (btormbt, &rng, op, e0, 0);
  }
  else if (is_binary_fun (op))
  {
    e0 = selexp (
        btormbt, &rng, ((op >= IMPLIES && op <= IFF) ? T_BO : T_BB), 0, NULL);
    e1 = selexp (
        btormbt, &rng, ((op >= IMPLIES && op <= IFF) ? T_BO : T_BB), 0, NULL);
    binary_fun (btormbt, &rng, op, e0, e1, 0);
  }
  else
  {
    assert (is_ternary_fun (op));
    e0 = selexp (btormbt, &rng, T_BO, 0, NULL);
    e1 = selexp (btormbt, &rng, T_BB, 0, NULL);
    e2 = selexp (btormbt, &rng, T_BB, 0, NULL);
    ternary_fun (btormbt, &rng, op, e0, e1, e2, 0);
  }
  return (btormbt->isinit ? _main : _init);
}

static void *
_afun (BtorMBT *btormbt, unsigned r)
{
  int e0w, e0iw;
  Op op;
  BtorNode *e0, *e1, *e2 = NULL;
  RNG rng = initrng (r);

  e0   = selexp (btormbt, &rng, T_ARR, 0, NULL);
  e0w  = boolector_get_width (btormbt->btor, e0);
  e0iw = boolector_get_index_width (btormbt->btor, e0);

  /* use read/write with p=0.666 else EQ/NE/COND */
  // TODO may use p=0.5??
  if (pick (&rng, 0, 2))
  {
    op = pick (&rng, READ, WRITE);
    e1 = selexp (btormbt, &rng, T_BV, 0, NULL);
    if (op == WRITE) e2 = selexp (btormbt, &rng, T_BV, 0, NULL);
    afun (btormbt, &rng, op, e0, e1, e2, 0);
  }
  else
  {
    /* select EQ/NE/COND with same propability */
    op = pick (&rng, 0, 2) ? pick (&rng, EQ, NE) : COND;
    e1 = selarrexp (btormbt, &rng, e0, e0w, e0iw, 0);
    if (op == COND) e2 = selexp (btormbt, &rng, T_BO, 0, NULL);
    afun (btormbt, &rng, op, e0, e1, e2, 0);
  }

  return (btormbt->isinit ? _main : _init);
}

static void *
_bfun (BtorMBT *btormbt, unsigned r)
{
  assert (!btormbt->parambo && !btormbt->parambv && !btormbt->paramarr);

  int nparams, width;

  bfun (btormbt, r, &nparams, &width, 0);

  btormbt->parambo = btormbt->parambv = btormbt->paramarr = NULL; /* cleanup */

  return (btormbt->isinit ? _main : _init);
}

static void *
_lit (BtorMBT *btormbt, unsigned r)
{
  int rand;
  RNG rng = initrng (r);

  rand = pick (&rng, 0, NORM_VAL - 1);
  if (rand < btormbt->p_var)
    make_var (btormbt, &rng, T_BB);
  else if (rand < btormbt->p_const + btormbt->p_var)
    make_const (btormbt, &rng);
  else
    make_arr (btormbt, &rng);

  return (btormbt->isinit ? _main : _init);
}

static void *
_relop (BtorMBT *btormbt, unsigned r)
{
  int idx, rand;
  ExpStack *es;
  RNG rng = initrng (r);

  /* select target exp stack with probabilty proportional to size */
  rand = pick (&rng, 0, btormbt->bo.n + btormbt->bv.n + btormbt->arr.n - 1);
  if (rand < btormbt->bo.n)
    es = &btormbt->bo;
  else if (rand < btormbt->bo.n + btormbt->bv.n)
    es = &btormbt->bv;
  else
    es = &btormbt->arr;
  if (es->n > 1)
  {
    idx = pick (&rng, 0, es->n - 1);

    if (es == &btormbt->bo)
      assert (boolector_get_width (btormbt->btor, btormbt->bo.exps[idx].exp)
              == 1);
    else if (es == &btormbt->bv)
      assert (boolector_get_width (btormbt->btor, btormbt->bv.exps[idx].exp)
              > 1);
    else
      assert (boolector_is_array (btormbt->btor, btormbt->arr.exps[idx].exp));

    es_del (btormbt, es, idx);
  }
  return (btormbt->isinit ? _main : _init);
}

static void *
_ass (BtorMBT *btormbt, unsigned r)
{
  int lower;
  RNG rng = initrng (r);
  BtorNode *cls;

  /* select from init layer with lower probability */
  lower = (btormbt->bo.n > btormbt->bo.initlayer && pick (&rng, 0, 4)
               ? btormbt->bo.initlayer - 1
               : 0);
  cls   = make_clause (btormbt, &rng, lower, btormbt->bo.n - 1);

  if (btormbt->inc && pick (&rng, 0, 4))
  {
    boolector_assume (btormbt->btor, cls);
    btormbt->nassume++;
  }
  else
  {
    boolector_assert (btormbt->btor, cls);
    btormbt->nassert++;
    btormbt->totasserts++;
  }
  return _main;
}

static void *
_sat (BtorMBT *btormbt, unsigned r)
{
  BTORMBT_UNUSED (r);
  int res;

  if (btormbt->print) printf ("[btormbt] call sat...\n");

  res = boolector_sat (btormbt->btor);

  if (res == BOOLECTOR_UNSAT)
  {
    if (btormbt->print) printf ("[btormbt] unsat\n");
  }
  else if (res == BOOLECTOR_SAT)
  {
    if (btormbt->print) printf ("[btormbt] sat\n");
  }
  else
  {
    if (btormbt->print) printf ("[btormbt]  sat call returned %d\n", res);
  }

  return btormbt->mgen && res == BOOLECTOR_SAT ? _mgen : _inc;
}

static void *
_mgen (BtorMBT *btormbt, unsigned r)
{
  BTORMBT_UNUSED (r);
  int i, size = 0;
  char *bv = NULL, **indices = NULL, **values = NULL;

  assert (btormbt->mgen);

  for (i = 0; i < btormbt->bo.n; i++)
  {
    bv = boolector_bv_assignment (btormbt->btor, btormbt->bo.exps[i].exp);
    boolector_free_bv_assignment (btormbt->btor, bv);
  }
  for (i = 0; i < btormbt->bv.n; i++)
  {
    bv = boolector_bv_assignment (btormbt->btor, btormbt->bv.exps[i].exp);
    boolector_free_bv_assignment (btormbt->btor, bv);
  }
  for (i = 0; i < btormbt->arr.n; i++)
  {
    boolector_array_assignment (
        btormbt->btor, btormbt->arr.exps[i].exp, &indices, &values, &size);
    if (size > 0)
    {
      /*
         BTORMBT_DEBUG_MSG("**Array %d\n", i);
         int j;
         for (j = 0; j < size; j++) {
         BTORMBT_DEBUG_MSG("**[%s]=%s\n", indices[j], values[j]);
         }
       */
      boolector_free_array_assignment (btormbt->btor, indices, values, size);
    }
  }
  return _inc;
}

static void *
_inc (BtorMBT *btormbt, unsigned r)
{
  RNG rng = initrng (r);

  /* release cnf expressions */
  es_reset (btormbt, &btormbt->cnf);

  if (btormbt->inc && pick (&rng, 0, 2))
  {
    btormbt->inc++;
    btormbt->ops     = 0; /* reset */
    btormbt->nass    = btormbt->nass - btormbt->nassert;
    btormbt->nassume = 0; /* reset */
    btormbt->nassert = 0;
    btormbt->nops    = pick (&rng, 0, 150);
    init_pd_lits (
        btormbt, pick (&rng, 1, 10), pick (&rng, 0, 5), pick (&rng, 0, 5));
    init_pd_op (btormbt, pick (&rng, 1, 5), pick (&rng, 1, 5));
    init_pd_addop (btormbt,
                   pick (&rng, 1, 10),
                   pick (&rng, 0, 5),
                   pick (&rng, 1, 5),
                   pick (&rng, 0, 3));

    if (btormbt->print)
      printf ("[btormbt] inc: pick %d ops(add:rel=%0.1f%%:%0.1f%%) \n",
              btormbt->nops,
              btormbt->p_addop / 10,
              btormbt->p_relop / 10);

    return _main;
  }
  return _relall;
}

static void *
_relall (BtorMBT *btormbt, unsigned r)
{
  BTORMBT_UNUSED (r);
  int i;
  for (i = 0; i < btormbt->bo.n; i++)
  {
    assert (boolector_get_width (btormbt->btor, btormbt->bo.exps[i].exp) == 1);
    boolector_release (btormbt->btor, btormbt->bo.exps[i].exp);
  }
  for (i = 0; i < btormbt->bv.n; i++)
  {
    assert (boolector_get_width (btormbt->btor, btormbt->bv.exps[i].exp) > 1);
    boolector_release (btormbt->btor, btormbt->bv.exps[i].exp);
  }
  for (i = 0; i < btormbt->arr.n; i++)
  {
    assert (boolector_is_array (btormbt->btor, btormbt->arr.exps[i].exp));
    boolector_release (btormbt->btor, btormbt->arr.exps[i].exp);
  }
  for (i = 0; i < btormbt->fun.n; i++)
  {
    assert (boolector_is_fun (btormbt->btor, btormbt->fun.exps[i].exp));
    boolector_release (btormbt->btor, btormbt->fun.exps[i].exp);
  }
  return _del;
}

static void *
_del (BtorMBT *btormbt, unsigned r)
{
  BTORMBT_UNUSED (r);
  boolector_delete (btormbt->btor);
  if (btormbt->print && btormbt->inc)
    printf ("[btormbt] number of increments: %d \n", btormbt->inc - 1);
  return 0;
}

static void
rantrav (Env *env)
{
  State state, next;
  unsigned rand;
  BtorMBT btormbt;
  memset (&btormbt, 0, sizeof btormbt);

  btormbt.print = !env->quiet;
  memset (&btormbt.bo, 0, sizeof (btormbt.bo));
  memset (&btormbt.bv, 0, sizeof (btormbt.bv));
  memset (&btormbt.arr, 0, sizeof (btormbt.arr));
  memset (&btormbt.fun, 0, sizeof (btormbt.fun));
  memset (&btormbt.cnf, 0, sizeof (btormbt.cnf));
  btormbt.parambo = btormbt.parambv = btormbt.paramarr = NULL;

  env->rng.z = env->rng.w = env->seed;

  /* state loop */
  for (state = _new; state; state = next)
  {
    rand = nextrand (&env->rng);
    next = state (&btormbt, rand);
  }

  /* Note: all btor exps have been previously released in _relall! */
  free (btormbt.bv.exps);
  free (btormbt.bo.exps);
  free (btormbt.arr.exps);
  free (btormbt.fun.exps);
  free (btormbt.cnf.exps);
}

static int
run (Env *env, void (*process) (Env *))
{
  int res, status, saved1, saved2, null;
  pid_t id;
  env->forked++;
  fflush (stdout);
  if ((id = fork ()))
  {
#ifndef NDEBUG
    pid_t wid =
#endif
        wait (&status);
    assert (wid == id);
  }
  else
  {
#ifndef NDEBUG
    int tmp;
#endif
    saved1 = dup (1);
    saved2 = dup (2);
    null   = open ("/dev/null", O_WRONLY);
    close (1);
    close (2);
#ifndef NDEBUG
    tmp =
#endif
        dup (null);
    assert (tmp == 1);
#ifndef NDEBUG
    tmp =
#endif
        dup (null);
#ifndef NDEBUG
    assert (tmp == 2);
#endif
    process (env);
    close (null);
    close (2);
#ifndef NDEBUG
    tmp =
#endif
        dup (saved2);
#ifndef NDEBUG
    assert (tmp == 2);
    close (1);
#ifndef NDEBUG
    tmp =
#endif
        dup (saved1);
#ifdef NDEBUG
    assert (tmp == 1);
#endif
    BTORMBT_UNUSED (tmp);
#endif
    exit (0);
  }
  if (WIFEXITED (status))
  {
    res = WEXITSTATUS (status);
    if (env->print) printf ("exit %d ", res);
  }
  else if (WIFSIGNALED (status))
  {
    if (env->print) printf ("signal");
    res = 1;
  }
  else
  {
    if (env->print) printf ("unknown");
    res = 1;
  }
  return res;
}

/*------------------------------------------------------------------------*/

static void
erase (void)
{
  int i;
  fputc ('\r', stdout);
  for (i = 0; i < 80; i++) fputc (' ', stdout);
  fputc ('\r', stdout);
}

static int
isnumstr (const char *str)
{
  const char *p;
  for (p = str; *p; p++)
    if (!isdigit (*p)) return 0;
  return 1;
}

static void
die (const char *msg, ...)
{
  va_list ap;
  fputs ("*** lglmbt: ", stderr);
  va_start (ap, msg);
  vfprintf (stderr, msg, ap);
  va_end (ap);
  fputc ('\n', stderr);
  fflush (stderr);
  exit (1);
}

static int
hashmac (void)
{
  FILE *file = fopen ("/sys/class/net/eth0/address", "r");
  int mac[6], res = 0;
  if (!file) return 0;
  if (fscanf (file,
              "%02x:%02x:%02x:%02x:%02x:%02x",
              mac + 0,
              mac + 1,
              mac + 2,
              mac + 3,
              mac + 4,
              mac + 5)
      == 6)
  {
    res = mac[5];
    res ^= mac[4] << 4;
    res ^= mac[3] << 8;
    res ^= mac[2] << 16;
    res ^= mac[1] << 20;
    res ^= mac[0] << 24;
  }
  fclose (file);
  return res;
}

static double
current_time (void)
{
  double res = 0;
  struct timeval tv;
  if (!gettimeofday (&tv, 0)) res = 1e-6 * tv.tv_usec, res += tv.tv_sec;
  return res;
}

static double
get_time ()
{
  return current_time () - start_time;
}

static double
average (double a, double b)
{
  return b ? a / b : 0;
}

static void
stats (void)
{
  double t = get_time ();
  printf ("[btormbt] finished after %.2f seconds\n", t);
  printf ("[btormbt] %d rounds = %.2f rounds per second\n",
          env.round,
          average (env.round, t));
  printf ("[btormbt] %d bugs = %.2f bugs per second\n",
          env.bugs,
          average (env.bugs, t));
}

static void
sighandler (int sig)
{
  fflush (stdout);
  fflush (stderr);
  printf ("*** btormbt: caught signal %d in round %d\n", sig, env.round);
  fflush (stdout);
  stats ();
  exit (1);
}

static void
setsighandlers (void)
{
  (void) signal (SIGINT, sighandler);
  (void) signal (SIGSEGV, sighandler);
  (void) signal (SIGABRT, sighandler);
  (void) signal (SIGTERM, sighandler);
}

int
main (int argc, char **argv)
{
  int i, max, mac, pid, prev, res;
  char name[100];
  char *aname, *cmd;

  start_time = current_time ();

  memset (&env, 0, sizeof env);
  max          = INT_MAX;
  prev         = 0;
  env.seed     = -1;
  env.terminal = isatty (1);

  for (i = 1; i < argc; i++)
  {
    if (!strcmp (argv[i], "-h"))
    {
      printf ("%s", USAGE);
      exit (0);
    }
    else if (!strcmp (argv[i], "-k") || !strcmp (argv[i], "--keep-lines"))
      env.terminal = 0;
    else if (!strcmp (argv[i], "-q") || !strcmp (argv[i], "--quiet"))
      env.quiet = 1;
    else if (!strcmp (argv[i], "-a") || !strcmp (argv[i], "--always-fork"))
      env.alwaysfork = 1;
    else if (!strcmp (argv[i], "-f") || !strcmp (argv[i], "--first-bug-only"))
      env.first = 1;
    else if (!strcmp (argv[i], "-m"))
    {
      if (++i == argc) die ("argument to '-m' missing (try '-h')");
      if (!isnumstr (argv[i]))
        die ("argument '%s' to '-m' not a number (try '-h')", argv[i]);
      max = atoi (argv[i]);
    }
    else if (!isnumstr (argv[i]))
    {
      die ("invalid command line option '%s' (try '-h')", argv[i]);
    }
    else
      env.seed = atoi (argv[i]);
  }

  if (!(aname = getenv ("BTORAPITRACE")))
  {
    sprintf (name, "/tmp/bug-%d-mbt.trace", getpid ());
    setenv ("BTORAPITRACE", name, 1);
  }
  env.print = !env.quiet;

  if (env.seed >= 0 && !env.alwaysfork)
  {
    rantrav (&env);
    printf ("\n");
  }
  else
  {
    mac = hashmac ();
    pid = getpid ();
    setsighandlers ();
    for (env.round = 0; env.round < max; env.round++)
    {
      if (!(prev & 1)) prev++;

      env.seed = mac;
      env.seed *= 123301093;
      env.seed += times (0);
      env.seed *= 223531513;
      env.seed += pid;
      env.seed *= 31752023;
      env.seed += prev;
      env.seed *= 43376579;
      prev = env.seed = abs (env.seed) >> 1;

      if (!env.quiet)
      {
        if (env.terminal) erase ();
        printf ("%d %d ", env.round, env.seed);
        fflush (stdout);
      }

      res = run (&env, rantrav);

      if (res > 0)
      {
        env.bugs++;
        env.bugs++;
        cmd = malloc (strlen (name) + 80);
        sprintf (cmd, "cp %s btormbt-bug-%d.trace", name, env.seed);

        if (system (cmd))
        {
          printf (" [btormbt] Error on copy command %s \n", cmd);
          exit (1);
        }

        free (cmd);
      }
      if (!env.quiet)
      {
        if (res || !env.terminal) printf ("\n");
        fflush (stdout);
      }
      if (res && env.first) break;
    }
  }
  if (!env.quiet)
  {
    if (env.terminal) erase ();
    printf ("forked %d\n", env.forked);
  }
  stats ();
  return 0;
}<|MERGE_RESOLUTION|>--- conflicted
+++ resolved
@@ -230,14 +230,8 @@
 
   if (es->n == es->size)
   {
-<<<<<<< HEAD
-    int prev_size = es->size;
-    es->size      = es->size ? prev_size * 2 : 2;
-    es->exps      = realloc (es->exps, es->size * sizeof *es->exps);
-=======
     es->size = es->size ? es->size * 2 : 2;
     es->exps = realloc (es->exps, es->size * sizeof *es->exps);
->>>>>>> 9554948c
   }
   es->exps[es->n].exp  = exp;
   es->exps[es->n].pars = 0;
