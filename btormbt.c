/*  Boolector: Satisfiablity Modulo Theories (SMT) solver.
 *
 *  Copyright (C) 2013 Christian Reisenberger.
 *  Copyright (C) 2013-2014 Aina Niemetz.
 *  Copyright (C) 2013-2014 Mathias Preiner.
 *  Copyright (C) 2013 Armin Biere.
 *
 *  All rights reserved.
 *
 *  This file is part of Boolector.
 *  See COPYING for more information on using this software.
 */

#include "boolector.h"
#include "btorcore.h"

#include <assert.h>
#include <ctype.h>
#include <fcntl.h>
#include <limits.h>
#include <signal.h>
#include <stdarg.h>
#include <stdio.h>
#include <stdlib.h>
#include <string.h>
#include <sys/time.h>
#include <sys/times.h>
#include <sys/wait.h>
#include <unistd.h>

// TODO externalize all parameters

/*------------------------------------------------------------------------*/

#define NORM_VAL 1000.0f

#define MAX_BITWIDTH 128 /* must be >= 2 */
#define MAX_INDEXWIDTH 8
#define MAX_MULDIVWIDTH 8

#define MIN_NPARAMS 1 /* must be >= 1 */
#define MAX_NPARAMS 5
#define MAX_NPARAMOPS 5
#define MAX_NNESTEDBFUNS 50

#define MIN_NLITS 3
#define MAX_NLITS 30

#define MIN_NVARS_INIT 1
#define MAX_NVARS_INIT 10
#define MIN_NVARS 1
#define MAX_NVARS 10
#define MIN_NVARS_INC 1
#define MAX_NVARS_INC 10
#define MIN_NCONSTS_INIT 0
#define MAX_NCONSTS_INIT 5
#define MIN_NCONSTS 0
#define MAX_NCONSTS 5
#define MIN_NCONSTS_INC 0
#define MAX_NCONSTS_INC 5
#define MIN_NARRS_INIT 2
#define MAX_NARRS_INIT 5
#define MIN_NARRS 0
#define MAX_NARRS 5
#define MIN_NARRS_INC 0
#define MAX_NARRS_INC 5
#define MIN_NADDOPFUNS_INIT 1
#define MAX_NADDOPFUNS_INIT 10
#define MIN_NADDOPFUNS 1
#define MAX_NADDOPFUNS 10
#define MIN_NADDOPFUNS_INC 1
#define MAX_NADDOPFUNS_INC 10
#define MIN_NADDOPAFUNS_INIT 0
#define MAX_NADDOPAFUNS_INIT 5
#define MIN_NADDOPAFUNS 0
#define MAX_NADDOPAFUNS 5
#define MIN_NADDOPAFUNS_INC 0
#define MAX_NADDOPAFUNS_INC 5
#define MIN_NADDOPBFUNS_INIT 0
#define MAX_NADDOPBFUNS_INIT 5
#define MIN_NADDOPBFUNS 0
#define MAX_NADDOPBFUNS 5
#define MIN_NADDOPBFUNS_INC 1
#define MAX_NADDOPBFUNS_INC 5
#define MIN_NADDOPLITS_INIT 0
#define MAX_NADDOPLITS_INIT 0
#define MIN_NADDOPLITS 0
#define MAX_NADDOPLITS 3
#define MIN_NADDOPLITS_INC 0
#define MAX_NADDOPLITS_INC 3

#define MIN_NOPS_INIT 0
#define MAX_NOPS_INIT 50
#define MIN_NOPS 20
#define MAX_NOPS 100
#define MIN_NOPS_INC 20
#define MAX_NOPS_INC 50
#define MIN_NADDOPS_INIT 1
#define MAX_NADDOPS_INIT 1
#define MIN_NADDOPS 1
#define MAX_NADDOPS 8
#define MIN_NADDOPS_INC 1
#define MAX_NADDOPS_INC 5
#define MIN_NRELOPS_INIT 0
#define MAX_NRELOPS_INIT 0
#define MIN_NRELOPS 1
#define MAX_NRELOPS 3
#define MIN_NRELOPS_INC 1
#define MAX_NRELOPS_INC 5

#define MAX_NOPS_LOWER 50
#define MIN_NASSERTS_LOWER 5
#define MAX_NASSERTS_LOWER 25
#define MIN_NASSERTS_UPPER 20
#define MAX_NASSERTS_UPPER 30

#define P_PARAM_EXP 0.5
#define P_PARAM_ARR_EXP 0.5
#define P_APPLY_FUN 0.5
#define P_RW 0.66
#define P_READ 0.5
#define P_COND 0.33
#define P_EQ 0.5
#define P_INC 0.33
#define P_DUMP 0.1

#define EXIT_OK 0
#define EXIT_ERROR 1
#define EXIT_TIMEOUT 2
#define EXIT_SIGNALED 3
#define EXIT_UNKNOWN 4

/*------------------------------------------------------------------------*/

#define BTORMBT_STR(str) #str
#define BTORMBT_M2STR(m) BTORMBT_STR (m)

#ifndef NBTORLOG
#define BTORMBT_LOG_USAGE \
  "  --blog <loglevel>                enable boolector logging\n"
#else
#define BTORMBT_LOG_USAGE ""
#endif

#define BTORMBT_USAGE \
  "usage: btormbt [<option>]\n" \
  "\n" \
  "where <option> is one of the following:\n" \
  "\n" \
  "  -h, --help                       print this message and exit\n" \
  "  -v, --verbose                    be verbose\n" \
  "  -k, --keep-lines                 do not clear output lines\n" \
  "  -a, --always-fork                fork even if seed given\n" \
  "  -n, --no-modelgen                do not enable model generation \n" \
  "  -e, --extensionality             use extensionality\n" \
<<<<<<< HEAD
  "  -dp, --dual-prop                 enable dual prop optimization\n" \
=======
  "  -s, --shadow                     create and check shadow clone\n" \
>>>>>>> fd1287ac
  "\n" \
  "  -f, --quit-after-first           quit after first bug encountered\n" \
  "  -m <maxruns>                     quit after <maxruns> rounds\n" \
  "  -t <seconds>                     set time limit for calls to boolector\n" \
  "\n" \
  "  --bverb <verblevel>              enable boolector verbosity\n" \
  BTORMBT_LOG_USAGE \
  "\n" \
  "  --nlits <min> <max>              number of literals\n" \
  "                                   (default: " \
                                      BTORMBT_M2STR (MIN_NLITS) " " \
                                      BTORMBT_M2STR (MAX_NLITS) ")\n" \
  "  --nvars-init <min> <max>         number of variables for initial layer\n" \
  "                                   (default: "\
                                      BTORMBT_M2STR (MIN_NVARS_INIT) " " \
                                      BTORMBT_M2STR (MAX_NVARS_INIT) ")\n" \
  "  --nvars <min> <max>              number of variables after initial " \
                                      "layer\n" \
  "                                   (default: "\
                                      BTORMBT_M2STR (MIN_NVARS) " " \
                                      BTORMBT_M2STR (MAX_NVARS) ")\n" \
  "  --nvars-inc <min> <max>          number of variables " \
                                      "for reinitializing\n"\
  "                                   incremental step\n" \
  "                                   (default: "\
                                      BTORMBT_M2STR (MIN_NVARS_INC) " " \
                                      BTORMBT_M2STR (MAX_NVARS_INC) ")\n" \
  "  --nconsts-init <min> <max>       number of constants for initial layer\n" \
  "                                   (default: "\
                                      BTORMBT_M2STR (MIN_NCONSTS_INIT) " " \
                                      BTORMBT_M2STR (MAX_NCONSTS_INIT) ")\n" \
  "  --nconsts <min> <max>            number of constants after initial " \
                                      "layer\n" \
  "                                   (default: "\
                                      BTORMBT_M2STR (MIN_NCONSTS) " " \
                                      BTORMBT_M2STR (MAX_NCONSTS) ")\n" \
  "  --nconsts-inc <min> <max>        number of constants " \
                                      "for reinitializing\n"\
  "                                   incremental step\n" \
  "                                   (default: "\
                                      BTORMBT_M2STR (MIN_NCONSTS_INC) " " \
                                      BTORMBT_M2STR (MAX_NCONSTS_INC) ")\n" \
  "  --narrs-init <min> <max>         number of arrays for initial layer\n" \
  "                                   (default: "\
                                      BTORMBT_M2STR (MIN_NARRS_INIT) " " \
                                      BTORMBT_M2STR (MAX_NARRS_INIT) ")\n" \
  "  --narrs <min> <max>              number of arrays after initial " \
                                      "layer\n" \
  "                                   (default: "\
                                      BTORMBT_M2STR (MIN_NARRS) " " \
                                      BTORMBT_M2STR (MAX_NARRS) ")\n" \
  "  --narrs-inc <min> <max>          number of arrays for reinitializing\n"\
  "                                   incremental step\n" \
  "                                   (default: "\
                                      BTORMBT_M2STR (MIN_NARRS_INC) " " \
                                      BTORMBT_M2STR (MAX_NARRS_INC) ")\n" \
  "  --naddopfuns-init <min> <max>    number of funs in add operation\n" \
  "                                   for initial layer\n" \
  "                                   (default: "\
                                      BTORMBT_M2STR (MIN_NADDOPFUNS_INIT) " " \
                                      BTORMBT_M2STR (MAX_NADDOPFUNS_INIT)")\n"\
  "  --naddopfuns <min> <max>         number of funs in add operation\n" \
  "                                   after initial layer\n" \
  "                                   (default: "\
                                      BTORMBT_M2STR (MIN_NADDOPFUNS) " " \
                                      BTORMBT_M2STR (MAX_NADDOPFUNS) ")\n" \
  "  --naddopfuns-inc <min> <max>     number of funs in add operation\n" \
  "                                   for reinitializing incremental step\n" \
  "                                   (default: "\
                                      BTORMBT_M2STR (MIN_NADDOPFUNS_INC) " " \
                                      BTORMBT_M2STR (MAX_NADDOPFUNS_INC) ")\n" \
  "  --naddopafuns-init <min> <max>   number of array funs in add operation\n" \
  "                                   for initial layer\n" \
  "                                   (default: "\
                                      BTORMBT_M2STR (MIN_NADDOPAFUNS_INIT) " " \
                                      BTORMBT_M2STR (MAX_NADDOPAFUNS_INIT)")\n"\
  "  --naddopafuns <min> <max>        number of array funs in add operation\n" \
  "                                   after initial layer\n" \
  "                                   (default: "\
                                      BTORMBT_M2STR (MIN_NADDOPAFUNS) " " \
                                      BTORMBT_M2STR (MAX_NADDOPAFUNS) ")\n" \
  "  --naddopafuns-inc <min> <max>    number of array funs in add operation\n" \
  "                                   for reinitializing incremental step\n" \
  "                                   (default: "\
                                      BTORMBT_M2STR (MIN_NADDOPAFUNS_INC) " " \
                                      BTORMBT_M2STR (MAX_NADDOPAFUNS_INC) ")\n"\
  "  --naddopbfuns-init <min> <max>   number of bv funs in add operation\n" \
  "                                   for initial layer\n" \
  "                                   (default: "\
                                      BTORMBT_M2STR (MIN_NADDOPBFUNS_INIT) " " \
                                      BTORMBT_M2STR (MAX_NADDOPBFUNS_INIT)")\n"\
  "  --naddopbfuns <min> <max>        number of bv funs in add operation\n" \
  "                                   after initial layer\n" \
  "                                   (default: "\
                                      BTORMBT_M2STR (MIN_NADDOPBFUNS) " " \
                                      BTORMBT_M2STR (MAX_NADDOPBFUNS) ")\n" \
  "  --naddopbfuns-inc <min> <max>    number of bv funs in add operation\n" \
  "                                    for reinitializing incremental step\n" \
  "                                   (default: "\
                                      BTORMBT_M2STR (MIN_NADDOPBFUNS_INC) " " \
                                      BTORMBT_M2STR (MAX_NADDOPBFUNS_INC) ")\n"\
  "  --naddoplits-init <min> <max>    number of lits in add operation\n" \
  "                                   for initial layer\n" \
  "                                   (default: "\
                                      BTORMBT_M2STR (MIN_NADDOPLITS_INIT) " " \
                                      BTORMBT_M2STR (MAX_NADDOPLITS_INIT) ")\n"\
  "  --naddoplits <min> <max>         number of lits in add operation\n" \
  "                                   after initial layer\n" \
  "                                   (default: "\
                                      BTORMBT_M2STR (MIN_NADDOPLITS) " " \
                                      BTORMBT_M2STR (MAX_NADDOPLITS) ")\n" \
  "  --naddoplits-inc <min> <max>     number of lits in add operation\n" \
  "                                   for reinitializing incremental step\n" \
  "                                   (default: "\
                                      BTORMBT_M2STR (MIN_NADDOPLITS_INC) " " \
                                      BTORMBT_M2STR (MAX_NADDOPLITS_INC) ")\n" \
  "\n" \
  "  --nops-init <min> <max>          number of operations " \
                                      "for init layer\n" \
  "                                   (default: " \
                                      BTORMBT_M2STR (MIN_NOPS_INIT) " " \
                                      BTORMBT_M2STR (MAX_NOPS_INIT) ")\n" \
  "  --nops <min> <max>               number of operations " \
                                      "after init layer\n" \
  "                                   (default: " \
                                      BTORMBT_M2STR (MIN_NOPS) " " \
                                      BTORMBT_M2STR (MAX_NOPS) ")\n" \
  "  --nops-inc <min> <max>           number of operations " \
                                      "for reinitalizing\n" \
  "                                   incremental step\n" \
  "                                   (default: " \
                                      BTORMBT_M2STR (MIN_NOPS_INC) " " \
                                      BTORMBT_M2STR (MAX_NOPS_INC) ")\n" \
  "\n" \
  "  --naddops-init <min> <max>       number of add operations " \
                                      "for init layer\n" \
  "                                   (default: " \
                                      BTORMBT_M2STR (MIN_NADDOPS_INIT) " " \
                                      BTORMBT_M2STR (MAX_NADDOPS_INIT) ")\n" \
  "  --naddops <min> <max>            number of add operations " \
                                      "after init layer\n" \
  "                                   (default: " \
                                      BTORMBT_M2STR (MIN_NADDOPS) " " \
                                      BTORMBT_M2STR (MAX_NADDOPS) ")\n" \
  "  --naddops-inc <min> <max>        number of add operations " \
                                      "for reinitalizing\n" \
  "                                   incremental step\n" \
  "                                   (default: " \
                                      BTORMBT_M2STR (MIN_NADDOPS_INC) " " \
                                      BTORMBT_M2STR (MAX_NADDOPS_INC) ")\n" \
  "  --nrelops-init <min> <max>       number of release operations " \
                                      "for init layer\n" \
  "                                   (default: " \
                                      BTORMBT_M2STR (MIN_NRELOPS_INIT) " " \
                                      BTORMBT_M2STR (MAX_NRELOPS_INIT) ")\n" \
  "  --nrelops <min> <max>            number of release operations " \
                                      "after init layer\n" \
  "                                   (default: " \
                                      BTORMBT_M2STR (MIN_NRELOPS) " " \
                                      BTORMBT_M2STR (MAX_NRELOPS) ")\n" \
  "  --nrelops-inc <min> <max>        number of release operations\n" \
  "                                    for reinitalizing\n" \
  "                                   incremental step\n" \
  "                                   (default: " \
                                      BTORMBT_M2STR (MIN_NRELOPS_INC) " " \
                                      BTORMBT_M2STR (MAX_NRELOPS_INC) ")\n" \
  "\n" \
  "  --max-nops-lower <val>           lower bound for max-nops in current " \
                                      "round\n" \
  "                                   (default: " \
                                      BTORMBT_M2STR (MAX_NOPS_LOWER) ")\n" \
  "\n" \
  "  --asserts-lower <min> <max>      number of assertions " \
                                      "for current\n" \
  "                                   max-nops < max-nops-lower\n" \
  "                                   (default: " \
                                      BTORMBT_M2STR (MIN_NASSERTS_LOWER) " " \
                                      BTORMBT_M2STR (MAX_NASSERTS_LOWER) ")\n" \
  "  --asserts-upper <min> <max>      number of assertions " \
                                      "for current\n" \
  "                                   max-nops >= max-nops-lower\n" \
  "                                   (default: " \
                                      BTORMBT_M2STR (MIN_NASSERTS_UPPER) " " \
                                      BTORMBT_M2STR (MAX_NASSERTS_UPPER) ")\n" \
  "\n" \
  "  --p-param-exp <val>              probability of choosing parameterized " \
                                      "over\n" \
  "                                   non-parameterized expressions\n" \
  "                                   (default: " \
                                      BTORMBT_M2STR (P_PARAM_EXP) ")\n" \
  "  --p-param-arr-exp <val>          probability of choosing parameterized " \
                                      "over\n" \
  "                                   non-parameterized array expressions\n" \
  "                                   (default: " \
                                      BTORMBT_M2STR (P_PARAM_ARR_EXP) ")\n" \
  " --p-apply-fun <val>               probability of choosing an apply on\n" \
  "                                   existing over new function\n" \
  "                                   (default: " \
                                      BTORMBT_M2STR (P_APPLY_FUN) ")\n" \
  " --p-rw <val>                      probability of choosing read/write\n" \
  "                                   over eq/ne/cond\n" \
  "                                   (default: " \
                                      BTORMBT_M2STR (P_RW) ")\n" \
  " --p-read <val>                    probability of choosing read over " \
                                      "write\n" \
  "                                   (default: " \
                                      BTORMBT_M2STR (P_READ) ")\n" \
  " --p-cond <val>                    probability of choosing cond over " \
                                      "eq/ne\n" \
  "                                   (default: " \
                                      BTORMBT_M2STR (P_COND) ")\n" \
  " --p-eq <val>                      probability of choosing eq over ne\n" \
  "                                   (default: " \
                                      BTORMBT_M2STR (P_EQ) ")\n" \
  " --p-inc <val>                     probability of choosing an " \
                                      "incremental step\n" \
  "                                   (default: " \
				      BTORMBT_M2STR (P_INC) ")\n" \
  " --p-dump <val>		      probabilty of dumping formula " \
  "				      (default: " BTORMBT_M2STR (P_DUMP) ")\n"

/*------------------------------------------------------------------------*/

#define BTORMBT_LOG(c, fmt, args...) \
  do                                 \
  {                                  \
    if ((c) && btormbt->verbose)     \
    {                                \
      printf ("[btormbt] ");         \
      printf (fmt, ##args);          \
      printf ("\n");                 \
    }                                \
  } while (0)

/*------------------------------------------------------------------------*/

#define BTORMBT_MIN(x, y) ((x) < (y) ? (x) : (y))

/*------------------------------------------------------------------------*/

typedef struct RNG
{
  unsigned z, w;
} RNG;

typedef enum Op
{
  /* const */
  CONST,
  ZERO,
  FALSE,
  ONES,
  TRUE,
  ONE,
  UINT,
  INT,
  /* var, array */
  VAR,
  ARRAY,
  /* unary funs */
  NOT,
  NEG,
  SLICE,
  INC,
  DEC,
  UEXT,
  SEXT,
  /* boolean unary funs */
  REDOR,
  REDXOR,
  REDAND,
  /* boolean binary funs */
  EQ,
  NE,
  UADDO,
  SADDO,
  USUBO,
  SSUBO,
  UMULO,
  SMULO,
  SDIVO,
  ULT,
  SLT,
  ULTE,
  SLTE,
  UGT,
  SGT,
  UGTE,
  SGTE,
  IMPLIES,
  IFF,
  /* binary funs */
  XOR,
  XNOR,
  AND,
  NAND,
  OR,
  NOR,
  ADD,
  SUB,
  MUL,
  UDIV,
  SDIV,
  UREM,
  SREM,
  SMOD,
  SLL,
  SRL,
  SRA,
  ROL,
  ROR,
  CONCAT,
  /* ternary funs */
  COND,
  /* array funs */
  READ,
  WRITE,
  /* bv funs */
  APPLY
} Op;

typedef enum ExpType
{
  T_BO, /* Boolean */
  T_BV, /* bit vector */
  T_BB, /* Boolean or bit vector */
  T_ARR /* array */
} ExpType;

typedef struct Exp
{
  BoolectorNode *exp;
  int pars; /* number of parents */
} Exp;

typedef struct ExpStack
{
  Exp *exps;
  int size, n, sexp; /* marker for selected expressions */
  int initlayer;     /* marker for init layer */
} ExpStack;

typedef struct BtorMBT
{
  Btor *btor;

  double start_time;

  int seed;
  int seeded;
  int round;
  int bugs;
  int forked;
  int ppid; /* parent pid */

  int verbose;
  int terminal;
  int quit_after_first;
  int fork;
  int force_nomgen;
  int ext;
  int dual_prop;
  int shadow;
  int time_limit;

  int bloglevel;
  int bverblevel;

  int g_max_nrounds;

  int g_min_nlits; /* min number of literals in a round */
  int g_max_nlits; /* max number of literals in a round */

  int g_min_nvars_init; /* min number of variables (initial layer) */
  int g_max_nvars_init; /* max number of variables (initial layer) */
  int g_min_nvars;      /* min number of variables (after init. layer) */
  int g_max_nvars;      /* max number of variables (after init. layer) */
  int g_min_nvars_inc;  /* min number of variables (reinit inc step) */
  int g_max_nvars_inc;  /* max number of variables (reinit inc step) */

  int g_min_nconsts_init; /* min number of constants (initial layer) */
  int g_max_nconsts_init; /* max number of constants (initial layer) */
  int g_min_nconsts;      /* min number of constants (after init. layer) */
  int g_max_nconsts;      /* max number of constants (after init. layer) */
  int g_min_nconsts_inc;  /* min number of constants (reinit inc step) */
  int g_max_nconsts_inc;  /* max number of constants (reinit inc step) */

  int g_min_narrs_init; /* min number of arrays (initial layer) */
  int g_max_narrs_init; /* max number of arrays (initial layer) */
  int g_min_narrs;      /* min number of arrays (after init. layer) */
  int g_max_narrs;      /* max number of arrays (after init. layer) */
  int g_min_narrs_inc;  /* min number of arrays (reinit inc step) */
  int g_max_narrs_inc;  /* max number of arrays (reinit inc step) */

  int g_min_naddopfuns_init; /* min number of funs in add op (initial layer) */
  int g_max_naddopfuns_init; /* max number of funs in add op (initial layer) */
  int g_min_naddopfuns;      /* min no of funs in add op (after init. layer) */
  int g_max_naddopfuns;      /* max no of funs in add op (after init. layer) */
  int g_min_naddopfuns_inc;  /* min no of funs in add op (reinit inc step) */
  int g_max_naddopfuns_inc;  /* max no of funs in add op (reinit inc step) */

  int g_min_naddopafuns_init; /* min number of array funs in add op
                                 (initial layer) */
  int g_max_naddopafuns_init; /* max number of array funs in add op
                                 (initial layer) */
  int g_min_naddopafuns;      /* min number of array funs in add op
                                 (after init. layer) */
  int g_max_naddopafuns;      /* max number of array funs in add op
                                 (after init. layer) */
  int g_min_naddopafuns_inc;  /* min number of array funs in add op
                                 (reinit inc step) */
  int g_max_naddopafuns_inc;  /* max number of array funs in add op
                                 (reinit inc step) */

  int g_min_naddopbfuns_init; /* min number of bv funs in add op
                                 (initial layer) */
  int g_max_naddopbfuns_init; /* max number of bv funs in add op
                                 (initial layer) */
  int g_min_naddopbfuns;      /* min number of bv funs in add op
                                 (after init. layer) */
  int g_max_naddopbfuns;      /* max number of bv funs in add op
                                 (after init. layer) */
  int g_min_naddopbfuns_inc;  /* min number of bv funs in add op
                                 (reinit inc step) */
  int g_max_naddopbfuns_inc;  /* max number of bv funs in add op
                                 (reinit inc step) */

  int g_min_naddoplits_init; /* min number of lits in add op (initial layer) */
  int g_max_naddoplits_init; /* max number of lits in add op (initial layer) */
  int g_min_naddoplits;      /* min no of lits in add op (after init. layer) */
  int g_max_naddoplits;      /* max no of lits in add op (after init. layer) */
  int g_min_naddoplits_inc;  /* min no of lits in add op (reinit inc step) */
  int g_max_naddoplits_inc;  /* max no of lits in add op (reinit inc step) */

  int g_min_nops_init; /* min number of operations (initial layer) */
  int g_max_nops_init; /* max number of operations (initial layer) */
  int g_min_nops;      /* min number of operations (after init. layer) */
  int g_max_nops;      /* max number of operations (after init. layer) */
  int g_min_nops_inc;  /* min number of operations (reinit inc step) */
  int g_max_nops_inc;  /* max number of operations (reinit inc step) */

  int g_min_naddops_init; /* min number of add ops (initial layer) */
  int g_max_naddops_init; /* max number of add ops (initial layer) */
  int g_min_naddops;      /* min number of add ops (after init. layer) */
  int g_max_naddops;      /* max number of add ops (after init. layer) */
  int g_min_naddops_inc;  /* min number of add ops (reinit inc step) */
  int g_max_naddops_inc;  /* max number of add ops (reinit inc step) */

  int g_min_nrelops_init; /* min number of release ops (initial layer) */
  int g_max_nrelops_init; /* max number of release ops (initial layer) */
  int g_min_nrelops;      /* min number of rel. ops (after init. layer) */
  int g_max_nrelops;      /* max number of rel. ops (after init. layer) */
  int g_min_nrelops_inc;  /* min number of rel. ops (reinit inc step) */
  int g_max_nrelops_inc;  /* max number of release ops (reinit inc step) */

  int g_max_nops_lower; /* lower bound for current max_nops (for
                           determining max_nass of current round) */

  int g_min_nasserts_lower; /* min number of assertions in a round
                               for max_ops < g_max_nops_lower */
  int g_max_nasserts_lower; /* max number of assertions in a round
                               for max_ops < g_max_nops_lower */
  int g_min_nasserts_upper; /* min number of assertions in a round
                               for max_ops >= g_max_nops_lower */
  int g_max_nasserts_upper; /* max number of assertions in a round
                               for max_ops >= g_max_nops_lower */

  int p_param_exp;     /* probability of choosing parameterized expressions
                          over non-parameterized expressions */
  int p_param_arr_exp; /* probability of choosing parameterized expressions
                          over non-parameterized array expressions */
  int p_apply_fun;     /* probability of choosing an apply on an existing
                          over an apply on a new function */
  int p_rw;            /* probability of choosing read/write over
                          eq/ne/cond */
  int p_read;          /* probability of choosing read over write */
  int p_cond;          /* probability of choosing cond over eq/ne */
  int p_eq;            /* probability of choosing eq over ne */
  int p_inc;           /* probability of choosing an incremental step */
  int p_dump;          /* probability of dumping formula and exit */

  int r_addop_init; /* number of add operations (wrt to number of release
                       operations (initial layer) */
  int r_relop_init; /* number of release operations (wrt to number of
                       add operations (initial layer) */
  int r_addop;      /* number of add operations (wrt to number of release
                       operations (after initial layer) */
  int r_relop;      /* number of release operations (wrt to number of
                       add operations (after initial layer) */
  int r_addop_inc;  /* number of add operations (wrt to number of release
                       operations (reinit inc step) */
  int r_relop_inc;  /* number of release operations (wrt to number of
                       add operations (reinit inc step) */

  /* Note: no global settings after this point! Do not change order! */

  int is_init;
  int inc;
  int mgen;
  int dump;

  /* prob. distribution of variables, constants, arrays in current round */
  float p_var, p_const, p_arr;
  /* prop. distrbution of add and release operations in current round */
  float p_addop, p_relop;
  /* prob. distribution of functions (without macros and array operations),
   * array operations, macros, literals in current round */
  float p_fun, p_afun, p_bfun, p_lit;
  /* prob. distribution of assertions in current round */
  float p_ass;

  int nops;     /* number of operations in current round */
  int nasserts; /* number of produced asserts in current round */
  int nassumes; /* number of produced assumes in current round */

  int max_nlits; /* max number of literals in current round */
  int max_nops;  /* max number of operations in current round */
  int max_nass;  /* max number of asserts / assumes in current round */

  int tot_nasserts; /* total number of asserts in current round */

  ExpStack assumptions;
  ExpStack bo, bv, arr, fun;
  ExpStack *parambo, *parambv, *paramarr;
  ExpStack cnf;

  RNG rng;

} BtorMBT;

typedef void *(*State) (BtorMBT *, unsigned rand);

/*------------------------------------------------------------------------*/

static BtorMBT *
new_btormbt (void)
{
  BtorMBT *btormbt;

  btormbt = malloc (sizeof (BtorMBT));
  memset (btormbt, 0, sizeof (BtorMBT));
  btormbt->g_max_nrounds          = INT_MAX;
  btormbt->seed                   = -1;
  btormbt->seeded                 = 0;
  btormbt->terminal               = isatty (1);
  btormbt->fork                   = 0;
  btormbt->ext                    = 0;
  btormbt->g_min_nlits            = MIN_NLITS;
  btormbt->g_max_nlits            = MAX_NLITS;
  btormbt->g_min_nvars_init       = MIN_NVARS_INIT;
  btormbt->g_max_nvars_init       = MAX_NVARS_INIT;
  btormbt->g_min_nvars            = MIN_NVARS;
  btormbt->g_max_nvars            = MAX_NVARS;
  btormbt->g_min_nvars_inc        = MIN_NVARS_INC;
  btormbt->g_max_nvars_inc        = MAX_NVARS_INC;
  btormbt->g_min_nconsts_init     = MIN_NCONSTS_INIT;
  btormbt->g_max_nconsts_init     = MAX_NCONSTS_INIT;
  btormbt->g_min_nconsts          = MIN_NCONSTS;
  btormbt->g_max_nconsts          = MAX_NCONSTS;
  btormbt->g_min_nconsts_inc      = MIN_NCONSTS_INC;
  btormbt->g_max_nconsts_inc      = MAX_NCONSTS_INC;
  btormbt->g_min_narrs_init       = MIN_NARRS_INIT;
  btormbt->g_max_narrs_init       = MAX_NARRS_INIT;
  btormbt->g_min_narrs            = MIN_NARRS;
  btormbt->g_max_narrs            = MAX_NARRS;
  btormbt->g_min_narrs_inc        = MIN_NARRS_INC;
  btormbt->g_max_narrs_inc        = MAX_NARRS_INC;
  btormbt->g_min_naddopfuns_init  = MIN_NADDOPFUNS_INIT;
  btormbt->g_max_naddopfuns_init  = MAX_NADDOPFUNS_INIT;
  btormbt->g_min_naddopfuns       = MIN_NADDOPFUNS;
  btormbt->g_max_naddopfuns       = MAX_NADDOPFUNS;
  btormbt->g_min_naddopfuns_inc   = MIN_NADDOPFUNS_INC;
  btormbt->g_max_naddopfuns_inc   = MAX_NADDOPFUNS_INC;
  btormbt->g_min_naddopafuns_init = MIN_NADDOPAFUNS_INIT;
  btormbt->g_max_naddopafuns_init = MAX_NADDOPAFUNS_INIT;
  btormbt->g_min_naddopafuns      = MIN_NADDOPAFUNS;
  btormbt->g_max_naddopafuns      = MAX_NADDOPAFUNS;
  btormbt->g_min_naddopafuns_inc  = MIN_NADDOPAFUNS_INC;
  btormbt->g_max_naddopafuns_inc  = MAX_NADDOPAFUNS_INC;
  btormbt->g_min_naddopbfuns_init = MIN_NADDOPBFUNS_INIT;
  btormbt->g_max_naddopbfuns_init = MAX_NADDOPBFUNS_INIT;
  btormbt->g_min_naddopbfuns      = MIN_NADDOPBFUNS;
  btormbt->g_max_naddopbfuns      = MAX_NADDOPBFUNS;
  btormbt->g_min_naddopbfuns_inc  = MIN_NADDOPBFUNS_INC;
  btormbt->g_max_naddopbfuns_inc  = MAX_NADDOPBFUNS_INC;
  btormbt->g_min_naddoplits_init  = MIN_NADDOPLITS_INIT;
  btormbt->g_max_naddoplits_init  = MAX_NADDOPLITS_INIT;
  btormbt->g_min_naddoplits       = MIN_NADDOPLITS;
  btormbt->g_max_naddoplits       = MAX_NADDOPLITS;
  btormbt->g_min_naddoplits_inc   = MIN_NADDOPLITS_INC;
  btormbt->g_max_naddoplits_inc   = MAX_NADDOPLITS_INC;
  btormbt->g_min_nops_init        = MIN_NOPS_INIT;
  btormbt->g_max_nops_init        = MAX_NOPS_INIT;
  btormbt->g_min_nops             = MIN_NOPS;
  btormbt->g_max_nops             = MAX_NOPS;
  btormbt->g_min_nops_inc         = MIN_NOPS_INC;
  btormbt->g_max_nops_inc         = MAX_NOPS_INC;
  btormbt->g_min_naddops_init     = MIN_NADDOPS_INIT;
  btormbt->g_max_naddops_init     = MAX_NADDOPS_INIT;
  btormbt->g_min_naddops          = MIN_NADDOPS;
  btormbt->g_max_naddops          = MAX_NADDOPS;
  btormbt->g_min_naddops_inc      = MIN_NADDOPS_INC;
  btormbt->g_max_naddops_inc      = MAX_NADDOPS_INC;
  btormbt->g_min_nrelops_init     = MIN_NRELOPS_INIT;
  btormbt->g_max_nrelops_init     = MAX_NRELOPS_INIT;
  btormbt->g_min_nrelops          = MIN_NRELOPS;
  btormbt->g_max_nrelops          = MAX_NRELOPS;
  btormbt->g_min_nrelops_inc      = MIN_NRELOPS_INC;
  btormbt->g_max_nrelops_inc      = MAX_NRELOPS_INC;
  btormbt->g_min_nasserts_lower   = MIN_NASSERTS_LOWER;
  btormbt->g_max_nasserts_lower   = MAX_NASSERTS_LOWER;
  btormbt->g_min_nasserts_upper   = MIN_NASSERTS_UPPER;
  btormbt->g_max_nasserts_upper   = MAX_NASSERTS_UPPER;
  btormbt->p_param_exp            = P_PARAM_EXP * NORM_VAL;
  btormbt->p_param_arr_exp        = P_PARAM_ARR_EXP * NORM_VAL;
  btormbt->p_apply_fun            = P_APPLY_FUN * NORM_VAL;
  btormbt->p_rw                   = P_RW * NORM_VAL;
  btormbt->p_read                 = P_READ * NORM_VAL;
  btormbt->p_cond                 = P_COND * NORM_VAL;
  btormbt->p_eq                   = P_EQ * NORM_VAL;
  btormbt->p_inc                  = P_INC * NORM_VAL;
  btormbt->p_dump                 = P_DUMP * NORM_VAL;
  return btormbt;
}

/*------------------------------------------------------------------------*/

static BtorMBT *btormbt;

void boolector_chkclone (Btor *);

/*------------------------------------------------------------------------*/

void
es_push (ExpStack *es, BoolectorNode *exp)
{
  assert (es);
  assert (exp);

  if (es->n == es->size)
  {
    es->size = es->size ? es->size * 2 : 2;
    es->exps = realloc (es->exps, es->size * sizeof *es->exps);
  }
  es->exps[es->n].exp  = exp;
  es->exps[es->n].pars = 0;
  es->n++;
}

BoolectorNode *
es_pop (ExpStack *es)
{
  BoolectorNode *res;

  if (!es->n) return 0;
  es->n -= 1;
  res = es->exps[es->n].exp;
  return res;
}

static void
es_del (ExpStack *es, int idx)
{
  assert (es);
  assert (idx >= 0 && idx < es->n);

  int i;

  for (i = idx; i < es->n - 1; i++) es->exps[i] = es->exps[i + 1];
  es->n -= 1;
  if (idx < es->sexp) es->sexp -= 1;
}

static void
es_reset (ExpStack *es)
{
  assert (es);

  es->n         = 0;
  es->sexp      = 0;
  es->initlayer = 0;
}

void
es_release (ExpStack *es)
{
  if (!es) return;

  es->n         = 0;
  es->size      = 0;
  es->sexp      = 0;
  es->initlayer = 0;
  free (es->exps);
  es->exps = NULL;
}

/*------------------------------------------------------------------------*/

/**
 * initialize probability distribution of literals
 * parameter: ratio var:const:arr (e.g. 3:1:1)
 * normalized to NORM_VAL
 */
static void
init_pd_lits (BtorMBT *btormbt,
              float ratio_var,
              float ratio_const,
              float ratio_arr)
{
  float sum;

  sum = ratio_var + ratio_const + ratio_arr;

  assert (sum > 0);

  btormbt->p_var   = (ratio_var * NORM_VAL) / sum;
  btormbt->p_const = (ratio_const * NORM_VAL) / sum;
  btormbt->p_arr   = (ratio_arr * NORM_VAL) / sum;
}

/**
 * initialize probability distribution of add operation
 * parameter: ratio fun:afun:lit (e.g. 1:1:1)
 * normalized to NORM_VAL
 */
static void
init_pd_addop (BtorMBT *btormbt,
               float ratio_fun,
               float ratio_afun,
               float ratio_bfun,
               float ratio_lit)
{
  float sum;

  sum = ratio_fun + ratio_afun + ratio_lit;

  assert (sum > 0);

  btormbt->p_fun  = (ratio_fun * NORM_VAL) / sum;
  btormbt->p_afun = (ratio_afun * NORM_VAL) / sum;
  btormbt->p_bfun = (ratio_bfun * NORM_VAL) / sum;
  btormbt->p_lit  = (ratio_lit * NORM_VAL) / sum;
}

/**
 * initialize probability distribution of add/release op
 * parameter: ratio addop:relop (e.g. 1:0)
 * normalized to NORM_VAL
 */
static void
init_pd_ops (BtorMBT *btormbt, float ratio_addop, float ratio_relop)
{
  float sum;

  sum = ratio_addop + ratio_relop;

  assert (sum > 0);

  btormbt->p_addop = (ratio_addop * NORM_VAL) / sum;
  btormbt->p_relop = (ratio_relop * NORM_VAL) / sum;
}

/*------------------------------------------------------------------------*/

static RNG
initrng (unsigned seed)
{
  RNG res;
  res.z = seed * 1000632769u;
  res.w = seed * 2019164533u;
  return res;
}

static unsigned
nextrand (RNG *rng)
{
  rng->z = 36969 * (rng->z & 65535) + (rng->z >> 16);
  rng->w = 18000 * (rng->w & 65535) + (rng->w >> 16);
  return (rng->z << 16) + rng->w; /* 32-bit result */
}

static int
pick (RNG *rng_ptr, unsigned from, unsigned to)
{
  unsigned tmp = nextrand (rng_ptr);
  int res;
  assert (from <= to && to < UINT_MAX);
  tmp %= to - from + 1;
  tmp += from;
  res = tmp;
  return res;
}

/*------------------------------------------------------------------------*/

static int
is_unary_fun (Op op)
{
  return op >= NOT && op <= REDAND;
}

static int
is_boolean_unary_fun (Op op)
{
  return (op >= REDOR && op <= REDAND);
}

static int
is_binary_fun (Op op)
{
  return (op >= EQ && op <= CONCAT);
}

static int
is_boolean_binary_fun (Op op)
{
  return (op >= EQ && op <= IFF);
}

#ifndef NDEBUG
static int
is_ternary_fun (Op op)
{
  return op == COND;
}

static int
is_array_fun (Op op)
{
  return (op >= COND && op <= WRITE) || (op >= EQ && op <= NE);
}
#endif

/*------------------------------------------------------------------------*/

/* returns power of 2 val nearest to i and its log2, minimum of pow2 = 2*/
/* used for log2 operators */
static void
nextpow2 (int val, int *pow2, int *log2)
{
  *pow2 = 2;
  *log2 = 1;
  val   = val >> 2;
  while (val)
  {
    val   = val >> 1;
    *pow2 = *pow2 << 1;
    (*log2)++;
  }
}

/* Change node e with width ew to width tow.
 * Note: param ew prevents too many boolector_get_width calls. */
static BoolectorNode *
modifybv (
    BtorMBT *btormbt, RNG *rng, BoolectorNode *e, int ew, int tow, int is_param)
{
  int tmp;
  ExpStack *es;

  assert (tow > 0 && ew > 0);

  if (tow > 1)
    es = is_param ? btormbt->parambv : &btormbt->bv;
  else
    es = is_param ? btormbt->parambo : &btormbt->bo;

  if (tow < ew)
  {
    tmp = pick (rng, 0, ew - tow);
    e   = boolector_slice (btormbt->btor, e, tmp + tow - 1, tmp);
    es_push (es, e);
    es->exps[es->n - 1].pars++;
  }
  else if (tow > ew)
  {
    e = (pick (rng, 0, 1) ? boolector_uext (btormbt->btor, e, tow - ew)
                          : boolector_sext (btormbt->btor, e, tow - ew));
    es_push (es, e);
    es->exps[es->n - 1].pars++;
  }

  assert (tow == boolector_get_width (btormbt->btor, e));
  return e;
}

static void
make_var (BtorMBT *btormbt, RNG *rng, ExpType type)
{
  int width;
  if (type == T_BO)
    width = 1;
  else if (type == T_BV)
    width = pick (rng, 2, MAX_BITWIDTH);
  else
    width = pick (rng, 1, MAX_BITWIDTH);

  if (width == 1)
    es_push (&btormbt->bo, boolector_var (btormbt->btor, width, NULL));
  else
    es_push (&btormbt->bv, boolector_var (btormbt->btor, width, NULL));
}

static void
make_const (BtorMBT *btormbt, RNG *rng)
{
  int width, val, i;
  ExpStack *es;

  width = 0;

  val = 0;

  Op op = pick (rng, CONST, INT);
  if (op != TRUE && op != FALSE)
  {
    width = pick (rng, 1, MAX_BITWIDTH);
    if (width == 1)
      es = &btormbt->bo;
    else
      es = &btormbt->bv;
  }
  else
  {
    es = &btormbt->bo;
  }
  if (op == UINT || op == INT)
  {
    if (width < 32)
      val = (1 << width) - 1;
    else
      val = UINT_MAX - 1; /* UINT_MAX leads to divison by 0 in pick */
    val = pick (rng, 0, val);
  }
  switch (op)
  {
    case CONST:
    {
      char *buff = malloc (width + 1); /* generate random binary string */
      for (i = 0; i < width; i++) buff[i] = pick (rng, 0, 1) ? '1' : '0';
      buff[width] = '\0';
      es_push (es, boolector_const (btormbt->btor, buff));
      free (buff);
      break;
    }
    case ZERO: es_push (es, boolector_zero (btormbt->btor, width)); break;
    case FALSE: es_push (es, boolector_false (btormbt->btor)); break;
    case ONES: es_push (es, boolector_ones (btormbt->btor, width)); break;
    case TRUE: es_push (es, boolector_true (btormbt->btor)); break;
    case ONE: es_push (es, boolector_one (btormbt->btor, width)); break;
    case UINT:
      es_push (es, boolector_unsigned_int (btormbt->btor, val, width));
      break;
    case INT: es_push (es, boolector_int (btormbt->btor, val, width)); break;
    default: assert (0);
  }
}

static void
make_arr (BtorMBT *btormbt, RNG *rng)
{
  int ew = pick (rng, 1, MAX_BITWIDTH);
  int iw = pick (rng, 1, MAX_INDEXWIDTH);

  es_push (&btormbt->arr, boolector_array (btormbt->btor, ew, iw, NULL));
}

/* randomly select variables from bo within the range ifrom - ito */
static BoolectorNode *
make_clause (BtorMBT *btormbt, RNG *rng, int ifrom, int ito)
{
  int i, idx;
  BoolectorNode *e0, *e1;
  ExpStack *es;

  es = &btormbt->bo;
  e0 = NULL;
  /* make clause with 3 literals */
  for (i = 0; i < 3; i++)
  {
    idx = pick (rng, ifrom, ito);
    if (e0 == NULL)
    {
      e0 = es->exps[idx].exp;
      if (pick (rng, 0, 1))
      {
        e0 = boolector_not (btormbt->btor, e0);
        es_push (&btormbt->cnf, e0);
      }
    }
    else
    {
      e1 = es->exps[idx].exp;
      if (pick (rng, 0, 1))
      {
        e1 = boolector_not (btormbt->btor, e1);
        es_push (&btormbt->cnf, e1);
      }
      e0 = boolector_or (btormbt->btor, e0, e1);
      es_push (&btormbt->cnf, e0);
    }
  }
  return e0;
}

static void
unary_fun (BtorMBT *btormbt, RNG *rng, Op op, BoolectorNode *e0, int is_param)
{
  int tmp0, tmp1, e0w, rw;
  ExpStack *es;

  tmp0 = 0;
  tmp1 = 0;

  assert (is_unary_fun (op));
  e0w = boolector_get_width (btormbt->btor, e0);
  assert (e0w <= MAX_BITWIDTH);
  /* set default result width */
  if (is_boolean_unary_fun (op))
    rw = 1;
  else
    rw = e0w;

  if (op == SLICE)
  {
    tmp0 = pick (rng, 0, e0w - 1);
    tmp1 = pick (rng, 0, tmp0);
    rw   = tmp0 - tmp1 + 1; /* update resulting width */
  }
  else if (op == UEXT || op == SEXT)
  {
    tmp0 = pick (rng, 0, MAX_BITWIDTH - e0w);
    rw   = e0w + tmp0;
  }

  assert (rw > 0);
  if (rw == 1)
    es = is_param ? btormbt->parambo : &btormbt->bo;
  else
    es = is_param ? btormbt->parambv : &btormbt->bv;

  switch (op)
  {
    case NOT: es_push (es, boolector_not (btormbt->btor, e0)); break;
    case NEG: es_push (es, boolector_neg (btormbt->btor, e0)); break;
    case SLICE:
      es_push (es, boolector_slice (btormbt->btor, e0, tmp0, tmp1));
      break;
    case INC: es_push (es, boolector_inc (btormbt->btor, e0)); break;
    case DEC: es_push (es, boolector_dec (btormbt->btor, e0)); break;
    case UEXT: es_push (es, boolector_uext (btormbt->btor, e0, tmp0)); break;
    case SEXT: es_push (es, boolector_sext (btormbt->btor, e0, tmp0)); break;
    case REDOR: es_push (es, boolector_redor (btormbt->btor, e0)); break;
    case REDXOR: es_push (es, boolector_redxor (btormbt->btor, e0)); break;
    case REDAND: es_push (es, boolector_redand (btormbt->btor, e0)); break;
    default: assert (0);
  }
}

static void
binary_fun (BtorMBT *btormbt,
            RNG *rng,
            Op op,
            BoolectorNode *e0,
            BoolectorNode *e1,
            int is_param)
{
  int tmp0, tmp1, e0w, e1w, rw;
  ExpStack *es;

  assert (is_binary_fun (op));
  e0w = boolector_get_width (btormbt->btor, e0);
  assert (e0w <= MAX_BITWIDTH);
  e1w = boolector_get_width (btormbt->btor, e1);
  assert (e1w <= MAX_BITWIDTH);

  /* set default result width */
  if (is_boolean_binary_fun (op))
    rw = 1;
  else
    rw = e0w;

  if ((op >= XOR && op <= SMOD) || (op >= EQ && op <= SGTE))
  {
    /* modify e1w equal to e0w, guarded mul and div */
    if ((op >= UMULO && op <= SDIVO) || (op >= MUL && op <= SMOD))
    {
      if (e0w > MAX_MULDIVWIDTH)
      {
        e0  = modifybv (btormbt, rng, e0, e0w, MAX_MULDIVWIDTH, is_param);
        e0w = MAX_MULDIVWIDTH;
        if (op >= MUL && op <= SMOD)
        {
          rw = e0w;
        }
      }
    }
    e1 = modifybv (btormbt, rng, e1, e1w, e0w, is_param);
  }
  else if (op >= SLL && op <= ROR)
  {
    /* modify width of e0 power of 2 and e1 log2(e0) */
    nextpow2 (e0w, &tmp0, &tmp1);
    e0  = modifybv (btormbt, rng, e0, e0w, tmp0, is_param);
    e1  = modifybv (btormbt, rng, e1, e1w, tmp1, is_param);
    e0w = tmp0;
    rw  = e0w;
  }
  else if (op == CONCAT)
  {
    if (e0w + e1w > MAX_BITWIDTH)
    {
      // printf("concat modify\n ")
      if (e0w > 1)
      {
        e0  = modifybv (btormbt, rng, e0, e0w, e0w / 2, is_param);
        e0w = e0w / 2;
      }
      if (e1w > 1)
      {
        e1  = modifybv (btormbt, rng, e1, e1w, e1w / 2, is_param);
        e1w = e1w / 2;
      }
    }
    /* set e0w to select right exp stack */
    rw = e0w + e1w;
  }

  if (rw == 1)
    es = is_param ? btormbt->parambo : &btormbt->bo;
  else
    es = is_param ? btormbt->parambv : &btormbt->bv;

  switch (op)
  {
    case XOR: es_push (es, boolector_xor (btormbt->btor, e0, e1)); break;
    case XNOR: es_push (es, boolector_xnor (btormbt->btor, e0, e1)); break;
    case AND: es_push (es, boolector_and (btormbt->btor, e0, e1)); break;
    case NAND: es_push (es, boolector_nand (btormbt->btor, e0, e1)); break;
    case OR: es_push (es, boolector_or (btormbt->btor, e0, e1)); break;
    case NOR: es_push (es, boolector_nor (btormbt->btor, e0, e1)); break;
    case ADD: es_push (es, boolector_add (btormbt->btor, e0, e1)); break;
    case SUB: es_push (es, boolector_sub (btormbt->btor, e0, e1)); break;
    case MUL: es_push (es, boolector_mul (btormbt->btor, e0, e1)); break;
    case UDIV: es_push (es, boolector_udiv (btormbt->btor, e0, e1)); break;
    case SDIV: es_push (es, boolector_sdiv (btormbt->btor, e0, e1)); break;
    case UREM: es_push (es, boolector_urem (btormbt->btor, e0, e1)); break;
    case SREM: es_push (es, boolector_srem (btormbt->btor, e0, e1)); break;
    case SMOD: es_push (es, boolector_smod (btormbt->btor, e0, e1)); break;
    case SLL: es_push (es, boolector_sll (btormbt->btor, e0, e1)); break;
    case SRL: es_push (es, boolector_srl (btormbt->btor, e0, e1)); break;
    case SRA: es_push (es, boolector_sra (btormbt->btor, e0, e1)); break;
    case ROL: es_push (es, boolector_rol (btormbt->btor, e0, e1)); break;
    case ROR: es_push (es, boolector_ror (btormbt->btor, e0, e1)); break;
    case CONCAT: es_push (es, boolector_concat (btormbt->btor, e0, e1)); break;
    case EQ: es_push (es, boolector_eq (btormbt->btor, e0, e1)); break;
    case NE: es_push (es, boolector_ne (btormbt->btor, e0, e1)); break;
    case UADDO: es_push (es, boolector_uaddo (btormbt->btor, e0, e1)); break;
    case SADDO: es_push (es, boolector_saddo (btormbt->btor, e0, e1)); break;
    case USUBO: es_push (es, boolector_usubo (btormbt->btor, e0, e1)); break;
    case SSUBO: es_push (es, boolector_ssubo (btormbt->btor, e0, e1)); break;
    case UMULO: es_push (es, boolector_umulo (btormbt->btor, e0, e1)); break;
    case SMULO: es_push (es, boolector_smulo (btormbt->btor, e0, e1)); break;
    case SDIVO: es_push (es, boolector_sdivo (btormbt->btor, e0, e1)); break;
    case ULT: es_push (es, boolector_ult (btormbt->btor, e0, e1)); break;
    case SLT: es_push (es, boolector_slt (btormbt->btor, e0, e1)); break;
    case ULTE: es_push (es, boolector_ulte (btormbt->btor, e0, e1)); break;
    case SLTE: es_push (es, boolector_slte (btormbt->btor, e0, e1)); break;
    case UGT: es_push (es, boolector_ugt (btormbt->btor, e0, e1)); break;
    case SGT: es_push (es, boolector_sgt (btormbt->btor, e0, e1)); break;
    case UGTE: es_push (es, boolector_ugte (btormbt->btor, e0, e1)); break;
    case SGTE: es_push (es, boolector_sgte (btormbt->btor, e0, e1)); break;
    case IMPLIES:
      es_push (es, boolector_implies (btormbt->btor, e0, e1));
      break;
    default:
      assert (op == IFF);
      es_push (es, boolector_iff (btormbt->btor, e0, e1));
  }
}

static void
ternary_fun (BtorMBT *btormbt,
             RNG *rng,
             Op op,
             BoolectorNode *e0,
             BoolectorNode *e1,
             BoolectorNode *e2,
             int is_param)
{
  int e1w, e2w;
  ExpStack *es;

  (void) op;

  assert (is_ternary_fun (op));
  assert (boolector_get_width (btormbt->btor, e0) == 1);

  e1w = boolector_get_width (btormbt->btor, e1);
  assert (e1w <= MAX_BITWIDTH);
  e2w = boolector_get_width (btormbt->btor, e2);
  assert (e2w <= MAX_BITWIDTH);

  /* bitvectors must have same bit width */
  e2 = modifybv (btormbt, rng, e2, e2w, e1w, is_param);

  if (e1w == 1)
    es = is_param ? btormbt->parambo : &btormbt->bo;
  else
    es = is_param ? btormbt->parambv : &btormbt->bv;

  es_push (es, boolector_cond (btormbt->btor, e0, e1, e2));
}

/* calling convention:
 * if op ==
 *          READ:  bolector_read (btor, e0(arr), e1(bv))
 *          WRITE: bolector_write(btor, e0(arr), e1(bv), e2(bv))
 *          EQ:    bolector_eq   (btor, e0(arr), e1(arr))
 *          NEQ:   bolector_neq  (btor, e0(arr), e1(arr))
 *          COND:  bolector_cond (btor, e2(bo),  e0(arr), e1(arr))
 *
 * if e0 && e1 are arrays they have to be the same size
 */
static void
afun (BtorMBT *btormbt,
      RNG *rng,
      Op op,
      BoolectorNode *e0,
      BoolectorNode *e1,
      BoolectorNode *e2,
      int is_param)
{
  assert (e0);
  assert (e1);
  assert (boolector_is_array (btormbt->btor, e0));
  assert (is_array_fun (op));

  int e0w, e0iw, e1w, e2w;
  ExpStack *es;

  e0w = boolector_get_width (btormbt->btor, e0);
  assert (e0w <= MAX_BITWIDTH);
  e0iw = boolector_get_index_width (btormbt->btor, e0);
  assert (e0iw <= MAX_INDEXWIDTH);

  if (op >= READ && op <= WRITE)
  {
    e1w = boolector_get_width (btormbt->btor, e1);
    assert (e1w <= MAX_BITWIDTH);

    e1  = modifybv (btormbt, rng, e1, e1w, e0iw, is_param);
    e1w = e0iw;
    if (op == WRITE)
    {
      e2w = boolector_get_width (btormbt->btor, e2);
      assert (e1w <= MAX_BITWIDTH);

      e2 = modifybv (btormbt, rng, e2, e2w, e0w, is_param);
      es_push (is_param ? btormbt->paramarr : &btormbt->arr,
               boolector_write (btormbt->btor, e0, e1, e2));
    }
    else
    {
      if (e0w == 1)
        es = is_param ? btormbt->parambo : &btormbt->bo;
      else
        es = is_param ? btormbt->parambv : &btormbt->bv;
      es_push (es, boolector_read (btormbt->btor, e0, e1));
    }
  }
  else
  {
    assert (boolector_is_array (btormbt->btor, e1));
    e1w = boolector_get_width (btormbt->btor, e1);
    assert (e1w == e0w && e1w <= MAX_BITWIDTH);
    assert (boolector_get_index_width (btormbt->btor, e1) == e0iw
            && boolector_get_index_width (btormbt->btor, e1) <= MAX_INDEXWIDTH);

    if (op == EQ)
      es_push (is_param ? btormbt->parambo : &btormbt->bo,
               boolector_eq (btormbt->btor, e0, e1));
    else if (op == NE)
      es_push (is_param ? btormbt->parambo : &btormbt->bo,
               boolector_ne (btormbt->btor, e0, e1));
    else
    {
      assert (op == COND);
      es_push (is_param ? btormbt->paramarr : &btormbt->arr,
               boolector_cond (btormbt->btor, e2, e0, e1));
    }
  }
}

/* Randomly select expression by given type. Nodes with no parents
 * (yet unused) are preferred.
 */
static BoolectorNode *
selexp (
    BtorMBT *btormbt, RNG *rng, ExpType type, int force_param, int *is_param)
{
  assert (force_param != 1 || (btormbt->parambo && btormbt->parambo->n)
          || (btormbt->parambv && btormbt->parambv->n)
          || (btormbt->paramarr && btormbt->paramarr->n));

  int rand, i, bw, idx = -1;
  ExpStack *es, *bo, *bv, *arr;
  BoolectorNode *exp, *e[3];

  /* choose between param. exps and non-param. exps */
  rand = pick (rng, 0, NORM_VAL - 1);
  assert ((!btormbt->parambo && !btormbt->parambv && !btormbt->paramarr)
          || (btormbt->parambo && btormbt->parambv && btormbt->paramarr));
  if (force_param == -1
      || (!btormbt->parambo && !btormbt->parambv && !btormbt->paramarr)
      || (!btormbt->parambo->n && !btormbt->parambv->n && !btormbt->paramarr->n)
      || (force_param == 0 && rand >= btormbt->p_param_exp))
  {
    bo  = &btormbt->bo;
    bv  = &btormbt->bv;
    arr = &btormbt->arr;
    if (is_param) *is_param = 0;
  }
  else
  {
    bo  = btormbt->parambo;
    bv  = btormbt->parambv;
    arr = btormbt->paramarr;
    if (is_param) *is_param = 1;
  }

  switch (type)
  {
    case T_BO: es = bo; break;
    case T_BV: es = bv; break;
    case T_ARR: es = arr; break;
    default:
    {
      assert (type == T_BB);
      /* select target exp stack with prob. proportional to size */
      rand = pick (rng, 0, bo->n + bv->n - 1);
      es   = rand < bo->n ? bo : bv;
    }
  }

  if (es->n == 0)
  {
    assert (es == btormbt->parambo || es == btormbt->paramarr);
    assert (bv == btormbt->parambv);
    if (es == btormbt->parambo)
    {
      rand = pick (rng, 0, bv->n - 1);
      exp  = bv->exps[rand].exp;
      bw   = boolector_get_width (btormbt->btor, exp) - 1;
      es_push (es, boolector_slice (btormbt->btor, exp, bw, bw));
    }
    else
    {
      /* generate parameterized WRITE */
      e[0] = selexp (btormbt, rng, T_ARR, -1, NULL);
      rand = pick (rng, 1, 2);
      for (i = 1; i < 3; i++)
        e[i] = selexp (btormbt, rng, T_BV, rand == i ? 1 : 0, NULL);
      afun (btormbt, rng, WRITE, e[0], e[1], e[2], 1);
    }
  }

  /* select first nodes without parents (not yet referenced) */
  while (es->sexp < es->n)
  {
    if (es->exps[es->sexp].pars <= 0)
    {
      idx = es->sexp++;
      break;
    }
    es->sexp++;
  }
  if (idx < 0)
  {
    /* select random literal
     * select from initlayer with lower probability
     * - from range (initlayer - n) with p = 0.666
     * - from ragne (0 - n)         with p = 0.333 */
    idx = pick (rng,
                es->initlayer && es->n > es->initlayer && pick (rng, 0, 3)
                    ? es->initlayer - 1
                    : 0,
                es->n - 1);
  }
  exp = es->exps[idx].exp;
  es->exps[idx].pars++;
  return exp;
}

/* Search and select array expression with element width eew
 * and index width eiw.  If no suitable expression is found,
 * create new array/parameterized WRITE eew->eiw.
 */
static BoolectorNode *
selarrexp (BtorMBT *btormbt,
           RNG *rng,
           BoolectorNode *exp,
           int eew,
           int eiw,
           int force_param)
{
  int i, rand, idx, sel_eew, sel_eiw;
  ExpStack *es;
  BoolectorNode *sel_e, *e[3];

  /* choose between param. exps and non-param. array exps */
  rand = pick (rng, 0, NORM_VAL - 1);
  assert ((!btormbt->parambo && !btormbt->parambv && !btormbt->paramarr)
          || (btormbt->parambo && btormbt->parambv && btormbt->paramarr));
  if (force_param == -1
      || (!btormbt->parambo && !btormbt->parambv && !btormbt->paramarr)
      || (!btormbt->parambo->n && !btormbt->parambv->n && !btormbt->paramarr->n)
      || (force_param == 0 && rand >= btormbt->p_param_arr_exp))
    es = &btormbt->arr;
  else
    es = btormbt->paramarr;
  assert (es->n);

  /* random search start idx */
  idx = i = pick (rng, 0, es->n - 1);
  do
  {
    sel_e   = es->exps[i].exp;
    sel_eew = boolector_get_width (btormbt->btor, sel_e);
    sel_eiw = boolector_get_index_width (btormbt->btor, sel_e);
    if (sel_eew == eew && sel_eiw == eiw && sel_e != exp)
    {
      es->exps[i].pars++;
      return sel_e;
    }
    i = (i + 1) % es->n;
  } while (idx != i);

  /* no suitable array exp found */
  if (force_param == 1)
  {
    /* generate parameterized WRITE */
    e[0] = selarrexp (btormbt, rng, NULL, eew, eiw, -1);
    rand = pick (rng, 1, 2);
    for (i = 1; i < 3; i++)
      e[i] = selexp (btormbt, rng, T_BV, rand == i ? 1 : 0, NULL);
    afun (btormbt, rng, WRITE, e[0], e[1], e[2], 1);
    sel_e = btormbt->paramarr->exps[btormbt->paramarr->n - 1].exp;
  }
  else
  {
    sel_e = boolector_array (btormbt->btor, eew, eiw, NULL);
    es_push (es, sel_e);
  }
  es->exps[es->n - 1].pars++;
  return sel_e;
}

/* Generate parameterized unary/binary/ternary operation. */
static void
param_fun (BtorMBT *btormbt, RNG *rng, int op_from, int op_to)
{
  int i, rand;
  BoolectorNode *e[3];
  Op op;

  assert (op_from >= NOT && op_from <= COND);
  assert (op_to >= NOT && op_to <= COND);

  op = pick (rng, op_from, op_to);
  if (is_unary_fun (op))
  {
    e[0] = selexp (btormbt, rng, T_BB, 1, NULL);
    unary_fun (btormbt, rng, op, e[0], 1);
  }
  else if (is_binary_fun (op))
  {
    rand = pick (rng, 0, 1);
    for (i = 0; i < 2; i++)
      e[i] = selexp (btormbt,
                     rng,
                     ((op >= IMPLIES && op <= IFF) ? T_BO : T_BB),
                     i == rand ? 1 : 0,
                     NULL);
    binary_fun (btormbt, rng, op, e[0], e[1], 1);
  }
  else
  {
    assert (is_ternary_fun (op));
    rand = pick (rng, 0, 2);
    for (i = 0; i < 3; i++)
      e[i] =
          selexp (btormbt, rng, i == 0 ? T_BO : T_BB, i == rand ? 1 : 0, NULL);
    ternary_fun (btormbt, rng, op, e[0], e[1], e[2], 1);
  }
}

/* Generate parameterized operations on arrays.
 * Force array expressions with non-parameterized arrays via parameter
 * force_arrnparr (mostly needed for initializing the paramarr stack).
 * Note that this forces either a WRITE or COND expression. */
static void
param_afun (BtorMBT *btormbt, RNG *rng, int force_arrnparr)
{
  int i, rand, eiw, eew;
  BoolectorNode *e[3];
  Op op;

  /* force array exp with non-parameterized arrays? */
  rand = force_arrnparr ? -1 : pick (rng, 0, 1);
  e[0] = selexp (btormbt, rng, T_ARR, rand, NULL);
  e[1] = e[2] = 0;
  eew         = boolector_get_width (btormbt->btor, e[0]);
  eiw         = boolector_get_index_width (btormbt->btor, e[0]);

  /* choose READ/WRITE with p = 0.666, else EQ/NE/COND */
  if (pick (rng, 0, 2))
  {
    /* force WRITE if array exp with non-parameterized arrays forced */
    op = rand == -1 ? WRITE : pick (rng, READ, WRITE);
    if (op == WRITE)
    {
      rand = pick (rng, 1, 2);
      for (i = 1; i < 3; i++)
        e[i] = selexp (btormbt, rng, T_BV, rand == i ? 1 : 0, NULL);
    }
    else
      e[1] = selexp (btormbt, rng, T_BV, 1, NULL);
  }
  else
  {
    /* force COND if array exp with non-parameterized arrays forced,
     * else distribute EQ, NE and COND evenly */
    op = rand >= 0 && pick (rng, 0, 2) && btormbt->ext ? pick (rng, EQ, NE)
                                                       : COND;
    e[1] =
        selarrexp (btormbt, rng, e[0], eew, eiw, rand == -1 ? rand : rand ^ 1);
    if (op == COND) e[2] = selexp (btormbt, rng, T_BO, rand < 0 ? 1 : 0, NULL);
  }
  afun (btormbt, rng, op, e[0], e[1], e[2], 1);
}

static void
bfun (BtorMBT *btormbt, unsigned r, int *nparams, int *width, int nlevel)
{
  int i, n, np, ip, w, max_nops, rand;
  ExpStack parambo, parambv, paramarr;
  ExpStack *es, *tmpparambo, *tmpparambv, *tmpparamarr;
  BoolectorNode *tmp, *fun, **params, **args;
  RNG rng;

  rng = initrng (r);
  /* choose between apply on random existing and apply on new function */
  rand = pick (&rng, 0, NORM_VAL - 1);
  if (btormbt->fun.n && rand < btormbt->p_apply_fun) /* use existing function */
  {
    rand     = pick (&rng, 0, btormbt->fun.n - 1);
    fun      = btormbt->fun.exps[rand].exp;
    *nparams = boolector_get_fun_arity (btormbt->btor, fun);
    assert (*nparams);
    *width = boolector_get_index_width (btormbt->btor, fun);
  }
  else /* generate new function */
  {
    tmpparambo  = btormbt->parambo;
    tmpparambv  = btormbt->parambv;
    tmpparamarr = btormbt->paramarr;

    memset (&parambo, 0, sizeof (parambo));
    memset (&parambv, 0, sizeof (parambv));
    memset (&paramarr, 0, sizeof (paramarr));
    btormbt->parambo  = &parambo;
    btormbt->parambv  = &parambv;
    btormbt->paramarr = &paramarr;

    /* choose function parameters */
    *width   = pick (&rng, 1, MAX_BITWIDTH);
    *nparams = pick (&rng, MIN_NPARAMS, MAX_NPARAMS);
    params   = malloc (sizeof (BoolectorNode *) * *nparams);
    for (i = 0; i < *nparams; i++)
    {
      tmp       = boolector_param (btormbt->btor, *width, NULL);
      params[i] = tmp;
      es_push (*width == 1 ? btormbt->parambo : btormbt->parambv, tmp);
    }

    /* initialize parameterized stacks to be non-empty */
    if (btormbt->parambv->n == 0)
    {
      assert (btormbt->parambo->n);
      rand = pick (&rng, 0, btormbt->parambo->n - 1);
      tmp  = btormbt->parambo->exps[rand].exp;
      assert (boolector_get_width (btormbt->btor, tmp) == 1);
      modifybv (btormbt, &rng, tmp, 1, pick (&rng, 2, MAX_BITWIDTH), 1);
    }
    assert (btormbt->parambv->n);
    if (btormbt->parambo->n == 0) param_fun (btormbt, &rng, REDOR, IFF);
    assert (btormbt->parambo->n);
    param_afun (btormbt, &rng, 1);
    assert (btormbt->paramarr->n);

    /* generate parameterized expressions */
    max_nops = pick (&rng, 0, MAX_NPARAMOPS);
    n        = 0;
    while (n++ < max_nops)
    {
    BFUN_PICK_FUN_TYPE:
      assert (parambo.n);
      assert (parambv.n);
      assert (paramarr.n);
      rand = pick (&rng, 0, NORM_VAL - 1);
      if (rand < btormbt->p_fun)
        param_fun (btormbt, &rng, NOT, COND);
      else if (rand < btormbt->p_fun + btormbt->p_afun)
        param_afun (btormbt, &rng, 0);
      else
      {
        if (nlevel < MAX_NNESTEDBFUNS)
        {
          bfun (btormbt, nextrand (&rng), &np, &w, nlevel + 1);
          btormbt->parambo  = &parambo;
          btormbt->parambv  = &parambv;
          btormbt->paramarr = &paramarr;
        }
        else
          goto BFUN_PICK_FUN_TYPE;
      }
    }

    /* pick exp from parambo/parambo with p = 0.5 if non-empty */
    es = parambo.n ? (parambv.n ? (pick (&rng, 0, 1) ? &parambo : &parambv)
                                : &parambo)
                   : &parambv;
    assert (es->n);
    rand = pick (&rng, 0, es->n - 1);
    fun  = boolector_fun (btormbt->btor, *nparams, params, es->exps[rand].exp);
    es_push (&btormbt->fun, fun);

    /* reset scope for arguments to apply node */
    btormbt->parambo  = tmpparambo;
    btormbt->parambv  = tmpparambv;
    btormbt->paramarr = tmpparamarr;

    /* cleanup */
    for (i = 0; i < parambo.n; i++)
      boolector_release (btormbt->btor, parambo.exps[i].exp);
    es_release (&parambo);
    for (i = 0; i < parambv.n; i++)
      boolector_release (btormbt->btor, parambv.exps[i].exp);
    es_release (&parambv);
    for (i = 0; i < paramarr.n; i++)
      boolector_release (btormbt->btor, paramarr.exps[i].exp);
    es_release (&paramarr);
    free (params);
  }

  /* generate apply expression with arguments within scope of apply */
  args = malloc (sizeof (BoolectorNode *) * *nparams);
  for (i = 0; i < *nparams; i++)
  {
    tmp     = selexp (btormbt, &rng, T_BV, 0, &ip);
    args[i] = modifybv (btormbt,
                        &rng,
                        tmp,
                        boolector_get_width (btormbt->btor, tmp),
                        *width,
                        ip);
  }

  tmp = boolector_apply (btormbt->btor, *nparams, args, fun);
  es_push (boolector_get_width (btormbt->btor, fun) == 1
               ? (BTOR_REAL_ADDR_NODE (tmp)->parameterized ? btormbt->parambo
                                                           : &btormbt->bo)
               : (BTOR_REAL_ADDR_NODE (tmp)->parameterized ? btormbt->parambv
                                                           : &btormbt->bv),
           tmp);

  free (args);
}

/*------------------------------------------------------------------------*/

/* states */
static void *_new (BtorMBT *, unsigned);
static void *_opt (BtorMBT *, unsigned);
static void *_init (BtorMBT *, unsigned);
static void *_main (BtorMBT *, unsigned);
static void *_addop (BtorMBT *, unsigned);
static void *_fun (BtorMBT *, unsigned);
static void *_afun (BtorMBT *, unsigned);
static void *_bfun (BtorMBT *, unsigned);
static void *_lit (BtorMBT *, unsigned);
static void *_relop (BtorMBT *, unsigned);
static void *_ass (BtorMBT *, unsigned);
static void *_sat (BtorMBT *, unsigned);
static void *_dump (BtorMBT *, unsigned);
static void *_mgen (BtorMBT *, unsigned);
static void *_inc (BtorMBT *, unsigned);
static void *_del (BtorMBT *, unsigned);

static void *
_new (BtorMBT *btormbt, unsigned r)
{
  RNG rng = initrng (r);

  /* number of initial literals */
  btormbt->max_nlits = pick (&rng, btormbt->g_min_nlits, btormbt->g_max_nlits);
  /* number of initial operations */
  btormbt->max_nops =
      pick (&rng, btormbt->g_min_nops_init, btormbt->g_max_nops_init);

  init_pd_lits (
      btormbt,
      pick (&rng, btormbt->g_min_nvars_init, btormbt->g_max_nvars_init),
      pick (&rng, btormbt->g_min_nconsts_init, btormbt->g_max_nconsts_init),
      pick (&rng, btormbt->g_min_narrs_init, btormbt->g_max_narrs_init));

  /* no delete operation at init */
  init_pd_ops (
      btormbt,
      pick (&rng, btormbt->g_min_naddops_init, btormbt->g_max_naddops_init),
      pick (&rng, btormbt->g_min_nrelops_init, btormbt->g_max_nrelops_init));

  /* no additional lits at init */
  init_pd_addop (
      btormbt,
      pick (
          &rng, btormbt->g_min_naddopfuns_init, btormbt->g_max_naddopfuns_init),
      pick (&rng,
            btormbt->g_min_naddopafuns_init,
            btormbt->g_max_naddopafuns_init),
      pick (&rng,
            btormbt->g_min_naddopbfuns_init,
            btormbt->g_max_naddopbfuns_init),
      pick (&rng,
            btormbt->g_min_naddoplits_init,
            btormbt->g_max_naddoplits_init));

  BTORMBT_LOG (1,
               "init: pick %d ops (add:rel=%0.1f%%:%0.1f%%), %d lits",
               btormbt->max_nops,
               btormbt->p_addop / 10,
               btormbt->p_relop / 10,
               btormbt->max_nlits);

  btormbt->btor = boolector_new ();
  assert (btormbt->btor);
  return _opt;
}

static void *
_opt (BtorMBT *btormbt, unsigned r)
{
  int rw;
  RNG rng = initrng (r);

  BTORMBT_LOG (1, "enable force cleanup");
  boolector_enable_force_cleanup (btormbt->btor);

  if (btormbt->bloglevel)
  {
    BTORMBT_LOG (1, "boolector log level: '%d'", btormbt->bloglevel);
    boolector_set_loglevel (btormbt->btor, btormbt->bloglevel);
  }
  if (btormbt->bverblevel)
  {
    BTORMBT_LOG (1, "boolector verbose level: '%d'", btormbt->bverblevel);
    boolector_set_verbosity (btormbt->btor, btormbt->bverblevel);
  }

  if (pick (&rng, 0, NORM_VAL - 1) < btormbt->p_dump) btormbt->dump = 1;

  btormbt->mgen = 0;
  if (!btormbt->dump && !btormbt->force_nomgen && pick (&rng, 0, 1))
  {
    BTORMBT_LOG (1, "enable model generation");
    boolector_enable_model_gen (btormbt->btor);
    btormbt->mgen = 1;
  }

  if (!btormbt->dump && pick (&rng, 0, 1))
  {
    BTORMBT_LOG (1, "enable incremental usage");
    boolector_enable_inc_usage (btormbt->btor);
    btormbt->inc = 1;
  }

  if (pick (&rng, 0, 9) == 5)
  {
    BTORMBT_LOG (1, "enable full beta reduction");
    boolector_enable_beta_reduce_all (btormbt->btor);
  }

  rw = pick (&rng, 0, 3);
  BTORMBT_LOG (1, "set rewrite level %d", rw);
  boolector_set_rewrite_level (btormbt->btor, rw);

  return _init;
}

static void *
_init (BtorMBT *btormbt, unsigned r)
{
  int rand;
  RNG rng = initrng (r);

  if (btormbt->bo.n + btormbt->bv.n + btormbt->arr.n < btormbt->max_nlits)
  {
    return _lit;
  }

  /* generate at least one bool-var, one bv-var and one arr;
   * to ensure nonempty expression stacks */
  if (btormbt->bo.n < 1) make_var (btormbt, &rng, T_BO);
  if (btormbt->bv.n < 1) make_var (btormbt, &rng, T_BV);
  if (btormbt->arr.n < 1) make_arr (btormbt, &rng);

  if (btormbt->nops < btormbt->max_nops)
  {
    btormbt->nops++;
    rand = pick (&rng, 0, NORM_VAL - 1);
    if (rand < btormbt->p_addop)
      return _addop;
    else
      return _relop;
  }

  BTORMBT_LOG (1,
               "after init: nexps: booleans %d, bitvectors %d, arrays %d",
               btormbt->bo.n,
               btormbt->bv.n,
               btormbt->arr.n);

  btormbt->bo.initlayer  = btormbt->bo.n;
  btormbt->bv.initlayer  = btormbt->bv.n;
  btormbt->arr.initlayer = btormbt->arr.n;

  /* adapt paramters for main */
  btormbt->nops     = 0;
  btormbt->max_nops = pick (&rng, btormbt->g_min_nops, btormbt->g_max_nops);
  /* how many operations should be assertions?
   * -> max_nops and nass should be in relation (the more ops, the more
   * assertions) in order to keep the sat/unsat ratio balanced */
  if (btormbt->max_nops < btormbt->g_max_nops_lower)
    btormbt->max_nass = BTORMBT_MIN (btormbt->max_nops,
                                     pick (&rng,
                                           btormbt->g_min_nasserts_lower,
                                           btormbt->g_max_nasserts_lower));
  else
    btormbt->max_nass = pick (
        &rng, btormbt->g_min_nasserts_upper, btormbt->g_max_nasserts_upper);

  init_pd_lits (btormbt,
                pick (&rng, btormbt->g_min_nvars, btormbt->g_max_nvars),
                pick (&rng, btormbt->g_min_nconsts, btormbt->g_max_nconsts),
                pick (&rng, btormbt->g_min_narrs, btormbt->g_max_narrs));
  init_pd_ops (btormbt,
               pick (&rng, btormbt->g_min_naddops, btormbt->g_max_naddops),
               pick (&rng, btormbt->g_min_nrelops, btormbt->g_max_nrelops));
  init_pd_addop (
      btormbt,
      pick (&rng, btormbt->g_min_naddopfuns, btormbt->g_max_naddopfuns),
      pick (&rng, btormbt->g_min_naddopafuns, btormbt->g_max_naddopafuns),
      pick (&rng, btormbt->g_min_naddopbfuns, btormbt->g_max_naddopbfuns),
      pick (&rng, btormbt->g_min_naddoplits, btormbt->g_max_naddoplits));

  BTORMBT_LOG (1,
               "main: pick %d ops (add:rel=%0.1f%%:%0.1f%%)",
               btormbt->max_nops,
               btormbt->p_addop / 10,
               btormbt->p_relop / 10);
  BTORMBT_LOG (1, "      make ~%d asserts/assumes", btormbt->max_nass);

  btormbt->is_init = 1;
  return _main;
}

static void *
_main (BtorMBT *btormbt, unsigned r)
{
  float rand;
  RNG rng = initrng (r);

  assert (btormbt->bo.n > 0);
  assert (btormbt->bv.n > 0);
  assert (btormbt->arr.n > 0);

  /* main operations */
  if (btormbt->nops < btormbt->max_nops)
  {
    btormbt->nops++;
    rand = pick (&rng, 0, NORM_VAL - 1);
    if (rand < btormbt->max_nass * NORM_VAL / btormbt->max_nops)
      return _ass;
    else
    {
      rand = pick (&rng, 0, NORM_VAL - 1);
      if (rand < btormbt->p_addop)
        return _addop;
      else
        return _relop;
    }
  }

  BTORMBT_LOG (1,
               "after main: nexps: booleans %d, bitvectors %d, arrays %d",
               btormbt->bo.n,
               btormbt->bv.n,
               btormbt->arr.n);
  BTORMBT_LOG (1,
               "after main: number of asserts: %d, assumps: %d",
               btormbt->tot_nasserts,
               btormbt->nassumes);

  if (btormbt->dump) return _dump;

  return _sat;
}

static void *
_addop (BtorMBT *btormbt, unsigned r)
{
  int rand;
  void *next;
  RNG rng = initrng (r);

  rand = pick (&rng, 0, NORM_VAL - 1);

  if (rand < btormbt->p_fun)
    next = _fun;
  else if (rand < btormbt->p_fun + btormbt->p_afun)
    next = _afun;
  else if (rand < btormbt->p_fun + btormbt->p_afun + btormbt->p_bfun)
    next = _bfun;
  else
    next = _lit;

  return next;
}

static void *
_fun (BtorMBT *btormbt, unsigned r)
{
  BoolectorNode *e0, *e1, *e2;
  RNG rng = initrng (r);

  Op op = pick (&rng, NOT, COND);

  if (is_unary_fun (op))
  {
    e0 = selexp (btormbt, &rng, T_BB, 0, NULL);
    unary_fun (btormbt, &rng, op, e0, 0);
  }
  else if (is_binary_fun (op))
  {
    e0 = selexp (
        btormbt, &rng, ((op >= IMPLIES && op <= IFF) ? T_BO : T_BB), 0, NULL);
    e1 = selexp (
        btormbt, &rng, ((op >= IMPLIES && op <= IFF) ? T_BO : T_BB), 0, NULL);
    binary_fun (btormbt, &rng, op, e0, e1, 0);
  }
  else
  {
    assert (is_ternary_fun (op));
    e0 = selexp (btormbt, &rng, T_BO, 0, NULL);
    e1 = selexp (btormbt, &rng, T_BB, 0, NULL);
    e2 = selexp (btormbt, &rng, T_BB, 0, NULL);
    ternary_fun (btormbt, &rng, op, e0, e1, e2, 0);
  }
  return (btormbt->is_init ? _main : _init);
}

static void *
_afun (BtorMBT *btormbt, unsigned r)
{
  int e0w, e0iw, rand;
  Op op;
  BoolectorNode *e0, *e1, *e2;
  RNG rng;

  rng  = initrng (r);
  rand = pick (&rng, 0, NORM_VAL - 1);

  e0   = selexp (btormbt, &rng, T_ARR, 0, NULL);
  e0w  = boolector_get_width (btormbt->btor, e0);
  e0iw = boolector_get_index_width (btormbt->btor, e0);

  e2 = NULL;

  /* use read/write with p=0.666 else EQ/NE/COND */
  if (rand < btormbt->p_rw)
  {
    rand = pick (&rng, 0, NORM_VAL - 1);
    op   = rand < btormbt->p_read ? READ : WRITE;
    e1   = selexp (btormbt, &rng, T_BV, 0, NULL);
    if (op == WRITE) e2 = selexp (btormbt, &rng, T_BV, 0, NULL);
    afun (btormbt, &rng, op, e0, e1, e2, 0);
  }
  else
  {
    /* select EQ/NE/COND with same propability */
    rand = pick (&rng, 0, NORM_VAL - 1);
    if (!btormbt->ext || rand < btormbt->p_cond)
      op = COND;
    else
    {
      rand = pick (&rng, 0, NORM_VAL - 1);
      op   = rand < btormbt->p_eq ? EQ : NE;
    }
    e1 = selarrexp (btormbt, &rng, e0, e0w, e0iw, 0);
    if (op == COND) e2 = selexp (btormbt, &rng, T_BO, 0, NULL);
    afun (btormbt, &rng, op, e0, e1, e2, 0);
  }

  return (btormbt->is_init ? _main : _init);
}

static void *
_bfun (BtorMBT *btormbt, unsigned r)
{
  assert (!btormbt->parambo && !btormbt->parambv && !btormbt->paramarr);

  int nparams, width;

  bfun (btormbt, r, &nparams, &width, 0);

  btormbt->parambo = btormbt->parambv = btormbt->paramarr = NULL; /* cleanup */

  return (btormbt->is_init ? _main : _init);
}

// FIXME s/lit/input
static void *
_lit (BtorMBT *btormbt, unsigned r)
{
  int rand;
  RNG rng = initrng (r);

  rand = pick (&rng, 0, NORM_VAL - 1);
  if (rand < btormbt->p_var)
    make_var (btormbt, &rng, T_BB);
  else if (rand < btormbt->p_const + btormbt->p_var)
    make_const (btormbt, &rng);
  else
    make_arr (btormbt, &rng);

  return (btormbt->is_init ? _main : _init);
}

static void *
_relop (BtorMBT *btormbt, unsigned r)
{
  int idx, rand;
  ExpStack *es;
  RNG rng = initrng (r);

  /* select target exp stack with probabilty proportional to size */
  rand = pick (&rng, 0, btormbt->bo.n + btormbt->bv.n + btormbt->arr.n - 1);
  if (rand < btormbt->bo.n)
    es = &btormbt->bo;
  else if (rand < btormbt->bo.n + btormbt->bv.n)
    es = &btormbt->bv;
  else
    es = &btormbt->arr;
  if (es->n > 1)
  {
    idx = pick (&rng, 0, es->n - 1);

    if (es == &btormbt->bo)
      assert (boolector_get_width (btormbt->btor, btormbt->bo.exps[idx].exp)
              == 1);
    else if (es == &btormbt->bv)
      assert (boolector_get_width (btormbt->btor, btormbt->bv.exps[idx].exp)
              > 1);
    else
      assert (boolector_is_array (btormbt->btor, btormbt->arr.exps[idx].exp));

    boolector_release (btormbt->btor, es->exps[idx].exp);
    es_del (es, idx);
  }
  return (btormbt->is_init ? _main : _init);
}

static void *
_ass (BtorMBT *btormbt, unsigned r)
{
  int lower;
  RNG rng = initrng (r);
  BoolectorNode *node;

  /* select from init layer with lower probability */
  lower = btormbt->bo.initlayer && btormbt->bo.n > btormbt->bo.initlayer
                  && pick (&rng, 0, 4)
              ? btormbt->bo.initlayer - 1
              : 0;
  node = make_clause (btormbt, &rng, lower, btormbt->bo.n - 1);
  assert (!BTOR_REAL_ADDR_NODE (node)->parameterized);

  if (btormbt->inc && pick (&rng, 0, 4))
  {
    boolector_assume (btormbt->btor, node);
    es_push (&btormbt->assumptions, node);
    btormbt->nassumes++;
  }
  else
  {
    boolector_assert (btormbt->btor, node);
    btormbt->nasserts++;
    btormbt->tot_nasserts++;
  }
  return _main;
}

static void *
_dump (BtorMBT *btormbt, unsigned r)
{
  assert (!btormbt->inc);
  assert (!btormbt->mgen);

  RNG rng;
  rng = initrng (r);

  if (pick (&rng, 0, 1))
    boolector_dump_btor (btormbt->btor, stdout);
  else
    boolector_dump_smt2 (btormbt->btor, stdout);
  return _del;
}

static void *
_sat (BtorMBT *btormbt, unsigned r)
{
  int res, failed;
  RNG rng;
  BoolectorNode *ass;

  rng = initrng (r);

  if (btormbt->shadow && !pick (&rng, 0, 50))
  {
    BTORMBT_LOG (1, "cloning...");
    /* cleanup done by boolector */
    boolector_chkclone (btormbt->btor);
  }

  BTORMBT_LOG (1, "calling sat...");
  res = boolector_sat (btormbt->btor);
  if (res == BOOLECTOR_UNSAT)
    BTORMBT_LOG (1, "unsat");
  else if (res == BOOLECTOR_SAT)
    BTORMBT_LOG (1, "sat");
  else
    BTORMBT_LOG (1, "sat call returned %d", res);

  while (res == BOOLECTOR_UNSAT && btormbt->assumptions.n)
  {
    ass = es_pop (&btormbt->assumptions);
    assert (ass);
    failed = boolector_failed (btormbt->btor, ass);
    BTORMBT_LOG (1, "assumption %p failed: %d", ass, failed);
  }
  es_reset (&btormbt->assumptions);

  return btormbt->mgen && res == BOOLECTOR_SAT ? _mgen : _inc;
}

static void *
_mgen (BtorMBT *btormbt, unsigned r)
{
  (void) r;
  int i, size = 0;
  const char *bv = NULL;
  char **indices = NULL, **values = NULL;

  assert (btormbt->mgen);

  for (i = 0; i < btormbt->bo.n; i++)
  {
    bv = boolector_bv_assignment (btormbt->btor, btormbt->bo.exps[i].exp);
    boolector_free_bv_assignment (btormbt->btor, (char *) bv);
  }
  for (i = 0; i < btormbt->bv.n; i++)
  {
    bv = boolector_bv_assignment (btormbt->btor, btormbt->bv.exps[i].exp);
    boolector_free_bv_assignment (btormbt->btor, (char *) bv);
  }
  for (i = 0; i < btormbt->arr.n; i++)
  {
    boolector_array_assignment (
        btormbt->btor, btormbt->arr.exps[i].exp, &indices, &values, &size);
    if (size > 0)
      boolector_free_array_assignment (btormbt->btor, indices, values, size);
  }
  return _inc;
}

static void *
_inc (BtorMBT *btormbt, unsigned r)
{
  int i, rand;
  RNG rng;

  rng  = initrng (r);
  rand = pick (&rng, 0, NORM_VAL - 1);

  /* release cnf expressions */
  for (i = 0; i < btormbt->cnf.n; i++)
    boolector_release (btormbt->btor, btormbt->cnf.exps[i].exp);
  es_reset (&btormbt->cnf);

  if (btormbt->inc && rand < btormbt->p_inc)
  {
    btormbt->inc++;
    btormbt->nops     = 0; /* reset */
    btormbt->max_nass = btormbt->max_nass - btormbt->nasserts;
    btormbt->nassumes = 0; /* reset */
    btormbt->nasserts = 0;

    btormbt->max_nops =
        pick (&rng, btormbt->g_min_nops_inc, btormbt->g_max_nops_inc);

    init_pd_lits (
        btormbt,
        pick (&rng, btormbt->g_min_nvars_inc, btormbt->g_max_nvars_inc),
        pick (&rng, btormbt->g_min_nconsts_inc, btormbt->g_max_nconsts_inc),
        pick (&rng, btormbt->g_min_narrs_inc, btormbt->g_max_narrs_inc));
    init_pd_ops (
        btormbt,
        pick (&rng, btormbt->g_min_naddops_inc, btormbt->g_max_naddops_inc),
        pick (&rng, btormbt->g_min_nrelops_inc, btormbt->g_max_nrelops_inc));
    init_pd_addop (
        btormbt,
        pick (
            &rng, btormbt->g_min_naddopfuns_inc, btormbt->g_max_naddopfuns_inc),
        pick (&rng,
              btormbt->g_min_naddopafuns_inc,
              btormbt->g_max_naddopafuns_inc),
        pick (&rng,
              btormbt->g_min_naddopbfuns_inc,
              btormbt->g_max_naddopbfuns_inc),
        pick (&rng,
              btormbt->g_min_naddoplits_inc,
              btormbt->g_max_naddoplits_inc));
    BTORMBT_LOG (1,
                 "inc: pick %d ops(add:rel=%0.1f%%:%0.1f%%)",
                 btormbt->max_nops,
                 btormbt->p_addop / 10,
                 btormbt->p_relop / 10);
    BTORMBT_LOG (btormbt->inc, "number of increments: %d", btormbt->inc - 1);

    return _main;
  }
  return _del;
}

static void *
_del (BtorMBT *btormbt, unsigned r)
{
  (void) r;
  assert (btormbt);
  assert (btormbt->btor);

  int i;

  for (i = 0; i < btormbt->bo.n; i++)
    boolector_release (btormbt->btor, btormbt->bo.exps[i].exp);
  es_release (&btormbt->bo);
  for (i = 0; i < btormbt->bv.n; i++)
    boolector_release (btormbt->btor, btormbt->bv.exps[i].exp);
  es_release (&btormbt->bv);
  for (i = 0; i < btormbt->arr.n; i++)
    boolector_release (btormbt->btor, btormbt->arr.exps[i].exp);
  es_release (&btormbt->arr);
  for (i = 0; i < btormbt->fun.n; i++)
    boolector_release (btormbt->btor, btormbt->fun.exps[i].exp);
  es_release (&btormbt->fun);
  for (i = 0; i < btormbt->cnf.n; i++)
    boolector_release (btormbt->btor, btormbt->cnf.exps[i].exp);
  es_release (&btormbt->cnf);
  es_release (&btormbt->assumptions);

  assert (btormbt->parambo == NULL);
  assert (btormbt->parambv == NULL);
  assert (btormbt->paramarr == NULL);

  boolector_delete (btormbt->btor);
  btormbt->btor = NULL;
  return 0;
}

static void
rantrav (BtorMBT *btormbt)
{
  assert (btormbt);

  State state, next;
  unsigned rand;

  memset (&btormbt->is_init,
          0,
          (char *) &btormbt->rng - (char *) &btormbt->is_init);
  assert (btormbt->is_init == 0);
  assert (btormbt->tot_nasserts == 0);
  btormbt->rng.z = btormbt->rng.w = btormbt->seed;

  /* state loop */
  for (state = _new; state; state = next)
  {
    rand = nextrand (&btormbt->rng);
    next = state (btormbt, rand);
  }
}

static void (*sig_alrm_handler) (int);

static void
reset_alarm (void)
{
  alarm (0);
  (void) signal (SIGALRM, sig_alrm_handler);
}

static void
catch_alarm (int sig)
{
  assert (sig == SIGALRM);
  (void) sig;

  reset_alarm ();
  exit (EXIT_TIMEOUT);
}

static void
set_alarm (void)
{
  sig_alrm_handler = signal (SIGALRM, catch_alarm);
  assert (btormbt->time_limit > 0);
  alarm (btormbt->time_limit);
}

static int
run (BtorMBT *btormbt)
{
  assert (btormbt);

  int status, null;
  pid_t id;

  if (!btormbt->fork)
    rantrav (btormbt);
  else
  {
    btormbt->forked++;
    fflush (stdout);
    if ((id = fork ()))
    {
      reset_alarm ();
#ifndef NDEBUG
      pid_t wid =
#endif
          wait (&status);
      assert (wid == id);
    }
    else
    {
      if (btormbt->time_limit)
      {
        set_alarm ();
        BTORMBT_LOG (btormbt->verbose,
                     "set time limit to %d second(s)",
                     btormbt->time_limit);
      }

      /* redirect output from child to /dev/null if we don't want to have
       * verbose output */
      if (!btormbt->verbose)
      {
        null = open ("/dev/null", O_WRONLY);
        dup2 (null, STDOUT_FILENO);
        dup2 (null, STDERR_FILENO);
        close (null);
      }

      rantrav (btormbt);
      exit (EXIT_OK);
    }
  }

  return status;
}

/*------------------------------------------------------------------------*/

static void
erase (void)
{
  int i;
  fputc ('\r', stdout);
  for (i = 0; i < 80; i++) fputc (' ', stdout);
  fputc ('\r', stdout);
}

static int
isnumstr (const char *str)
{
  const char *p;
  for (p = str; *p; p++)
    if (!isdigit (*p)) return 0;
  return 1;
}

static int
isfloatnumstr (const char *str)
{
  const char *p;
  for (p = str; *p; p++)
    if (!isdigit (*p) && !*p == '.') return 0;
  return 1;
}

static void
die (const char *msg, ...)
{
  va_list ap;
  fputs ("*** btormbt: ", stderr);
  va_start (ap, msg);
  vfprintf (stderr, msg, ap);
  va_end (ap);
  fputc ('\n', stderr);
  fflush (stderr);
  exit (EXIT_ERROR);
}

static int
hashmac (void)
{
  FILE *file = fopen ("/sys/class/net/eth0/address", "r");
  int mac[6], res = 0;
  if (!file) return 0;
  if (fscanf (file,
              "%02x:%02x:%02x:%02x:%02x:%02x",
              mac + 0,
              mac + 1,
              mac + 2,
              mac + 3,
              mac + 4,
              mac + 5)
      == 6)
  {
    res = mac[5];
    res ^= mac[4] << 4;
    res ^= mac[3] << 8;
    res ^= mac[2] << 16;
    res ^= mac[1] << 20;
    res ^= mac[0] << 24;
  }
  fclose (file);
  return res;
}

static double
current_time (void)
{
  double res = 0;
  struct timeval tv;
  if (!gettimeofday (&tv, 0)) res = 1e-6 * tv.tv_usec, res += tv.tv_sec;
  return res;
}

static double
get_time ()
{
  return current_time () - btormbt->start_time;
}

static double
average (double a, double b)
{
  return b ? a / b : 0;
}

static void
stats (BtorMBT *btormbt)
{
  double t = get_time ();
  printf ("finished after %0.2f seconds\n", t);
  printf ("%d rounds = %0.2f rounds per second\n",
          btormbt->round,
          average (btormbt->round, t));
  printf ("%d bugs = %0.2f bugs per second\n",
          btormbt->bugs,
          average (btormbt->bugs, t));
}

/* Note: - do not call non-reentrant function here, see:
 *         https://www.securecoding.cert.org/confluence/display/seccode/SIG30-C.+Call+only+asynchronous-safe+functions+within+signal+handlers
 *       - do not use printf here (causes segfault when SIGINT and valgrind) */
static void
sig_handler (int sig)
{
  char str[100];

  sprintf (str, "*** btormbt: caught signal %d\n\n", sig);
  if (!write (STDOUT_FILENO, str, strlen (str)))
  {
    // error message failed ....
  }
  /* Note: if _exit is used here (which is reentrant, in contrast to exit),
   *       atexit handler is not called. Hence, use exit here. */
  exit (EXIT_ERROR);
}

static void
set_sig_handlers (void)
{
  (void) signal (SIGINT, sig_handler);
  (void) signal (SIGSEGV, sig_handler);
  (void) signal (SIGABRT, sig_handler);
  (void) signal (SIGTERM, sig_handler);
}

static void
finish (void)
{
  fflush (stderr);
  fflush (stdout);
  if (btormbt->ppid == getpid ()) stats (btormbt);
  free (btormbt);
  fflush (stdout);
}

int
main (int argc, char **argv)
{
  int i, mac, pid, prev, res, verbose, status;
  char *name, *cmd;

  btormbt             = new_btormbt ();
  btormbt->start_time = current_time ();

  pid  = 0;
  prev = 0;

  atexit (finish);

  for (i = 1; i < argc; i++)
  {
    if (!strcmp (argv[i], "-h") || !strcmp (argv[i], "--help"))
    {
      printf ("%s", BTORMBT_USAGE);
      exit (EXIT_OK);
    }
    else if (!strcmp (argv[i], "-v") || !strcmp (argv[i], "--verbose"))
      btormbt->verbose = 1;
    else if (!strcmp (argv[i], "-k") || !strcmp (argv[i], "--keep-lines"))
      btormbt->terminal = 0;
    else if (!strcmp (argv[i], "-a") || !strcmp (argv[i], "--always-fork"))
      btormbt->fork = 1;
    else if (!strcmp (argv[i], "-f") || !strcmp (argv[i], "--quit-after-first"))
      btormbt->quit_after_first = 1;
    else if (!strcmp (argv[i], "-n") || !strcmp (argv[i], "--no-modelgen"))
      btormbt->force_nomgen = 1;
    else if (!strcmp (argv[i], "-e") || !strcmp (argv[i], "--extensionality"))
      btormbt->ext = 1;
    else if (!strcmp (argv[i], "-dp")
             || !strcmp (argv[i], "--enable-dual-prop"))
      btormbt->dual_prop = 1;
    else if (!strcmp (argv[i], "-s") || !strcmp (argv[i], "--shadow-clone"))
      btormbt->shadow = 1;
    else if (!strcmp (argv[i], "-m"))
    {
      if (++i == argc) die ("argument to '-m' missing (try '-h')");
      if (!isnumstr (argv[i]))
        die ("argument '%s' to '-m' is not a number (try '-h')", argv[i]);
      btormbt->g_max_nrounds = atoi (argv[i]);
    }
    else if (!strcmp (argv[i], "-t"))
    {
      if (++i == argc) die ("argument to '-t' missing (try '-h')");
      if (!isnumstr (argv[i]))
        die ("argument '%s' to '-t' is not a number (try '-h')", argv[i]);
      btormbt->time_limit = atoi (argv[i]);
      btormbt->fork       = 1;
    }
    else if (!strcmp (argv[i], "--blog"))
    {
      if (++i == argc) die ("argument to '--blog' missing (try '-h')");
      if (!isnumstr (argv[i]))
        die ("argument '%s' to '--blog' not a number (try '-h')", argv[i]);
      btormbt->bloglevel = atoi (argv[i]);
    }
    else if (!strcmp (argv[i], "--bverb"))
    {
      if (++i == argc) die ("argument to '--bverb' missing (try '-h')");
      if (!isnumstr (argv[i]))
        die ("argument '%s' to '--bverb' not a number (try '-h')", argv[i]);
      btormbt->bverblevel = atoi (argv[i]);
    }
    else if (!strcmp (argv[i], "--nlits"))
    {
      if (++i == argc) die ("argument to '--nlits' missing (try '-h')");
      if (!isnumstr (argv[i]))
        die ("argument to '--nlits' is not a number (try '-h')");
      btormbt->g_min_nlits = atoi (argv[i]);
      if (++i == argc) die ("argument to '--nlits' missing (try '-h')");
      if (!isnumstr (argv[i]))
        die ("argument to '--nlits' is not a number (try '-h')");
      btormbt->g_max_nlits = atoi (argv[i]);
    }
    else if (!strcmp (argv[i], "--nvars-init"))
    {
      if (++i == argc) die ("argument to '--nvars-init' missing (try '-h')");
      if (!isnumstr (argv[i]))
        die ("argument to '--nvars-init' is not a number (try '-h')");
      btormbt->g_min_nvars_init = atoi (argv[i]);
      if (++i == argc) die ("argument to '--nvars-init' missing (try '-h')");
      if (!isnumstr (argv[i]))
        die ("argument to '--nvars-init' is not a number (try '-h')");
      btormbt->g_max_nvars_init = atoi (argv[i]);
    }
    else if (!strcmp (argv[i], "--nvars"))
    {
      if (++i == argc) die ("argument to '--nvars' missing (try '-h')");
      if (!isnumstr (argv[i]))
        die ("argument to '--nvars' is not a number (try '-h')");
      btormbt->g_min_nvars = atoi (argv[i]);
      if (++i == argc) die ("argument to '--nvars' missing (try '-h')");
      if (!isnumstr (argv[i]))
        die ("argument to '--nvars' is not a number (try '-h')");
      btormbt->g_max_nvars = atoi (argv[i]);
    }
    else if (!strcmp (argv[i], "--nvars-inc"))
    {
      if (++i == argc) die ("argument to '--nvars-inc' missing (try '-h')");
      if (!isnumstr (argv[i]))
        die ("argument to '--nvars-inc' is not a number (try '-h')");
      btormbt->g_min_nvars_inc = atoi (argv[i]);
      if (++i == argc) die ("argument to '--nvars-inc' missing (try '-h')");
      if (!isnumstr (argv[i]))
        die ("argument to '--nvars-inc' is not a number (try '-h')");
      btormbt->g_max_nvars_inc = atoi (argv[i]);
    }
    else if (!strcmp (argv[i], "--nconsts-init"))
    {
      if (++i == argc) die ("argument to '--nconsts-init' missing (try '-h')");
      if (!isnumstr (argv[i]))
        die ("argument to '--nconsts-init' is not a number (try '-h')");
      btormbt->g_min_nconsts_init = atoi (argv[i]);
      if (++i == argc) die ("argument to '--nconsts-init' missing (try '-h')");
      if (!isnumstr (argv[i]))
        die ("argument to '--nconsts-init' is not a number (try '-h')");
      btormbt->g_max_nconsts_init = atoi (argv[i]);
    }
    else if (!strcmp (argv[i], "--nconsts"))
    {
      if (++i == argc) die ("argument to '--nconsts' missing (try '-h')");
      if (!isnumstr (argv[i]))
        die ("argument to '--nconsts' is not a number (try '-h')");
      btormbt->g_min_nconsts = atoi (argv[i]);
      if (++i == argc) die ("argument to '--nconsts' missing (try '-h')");
      if (!isnumstr (argv[i]))
        die ("argument to '--nconsts' is not a number (try '-h')");
      btormbt->g_max_nconsts = atoi (argv[i]);
    }
    else if (!strcmp (argv[i], "--nconsts-inc"))
    {
      if (++i == argc) die ("argument to '--nconsts-inc' missing (try '-h')");
      if (!isnumstr (argv[i]))
        die ("argument to '--nconsts-inc' is not a number (try '-h')");
      btormbt->g_min_nconsts_inc = atoi (argv[i]);
      if (++i == argc) die ("argument to '--nconsts-inc' missing (try '-h')");
      if (!isnumstr (argv[i]))
        die ("argument to '--nconsts-inc' is not a number (try '-h')");
      btormbt->g_max_nconsts_inc = atoi (argv[i]);
    }
    else if (!strcmp (argv[i], "--narrs-init"))
    {
      if (++i == argc) die ("argument to '--narrs-init' missing (try '-h')");
      if (!isnumstr (argv[i]))
        die ("argument to '--narrs-init' is not a number (try '-h')");
      btormbt->g_min_narrs_init = atoi (argv[i]);
      if (++i == argc) die ("argument to '--narrs-init' missing (try '-h')");
      if (!isnumstr (argv[i]))
        die ("argument to '--narrs-init' is not a number (try '-h')");
      btormbt->g_max_narrs_init = atoi (argv[i]);
    }
    else if (!strcmp (argv[i], "--narrs"))
    {
      if (++i == argc) die ("argument to '--narrs' missing (try '-h')");
      if (!isnumstr (argv[i]))
        die ("argument to '--narrs' is not a number (try '-h')");
      btormbt->g_min_narrs = atoi (argv[i]);
      if (++i == argc) die ("argument to '--narrs' missing (try '-h')");
      if (!isnumstr (argv[i]))
        die ("argument to '--narrs' is not a number (try '-h')");
      btormbt->g_max_narrs = atoi (argv[i]);
    }
    else if (!strcmp (argv[i], "--narrs-inc"))
    {
      if (++i == argc) die ("argument to '--narrs-inc' missing (try '-h')");
      if (!isnumstr (argv[i]))
        die ("argument to '--narrs-inc' is not a number (try '-h')");
      btormbt->g_min_narrs_inc = atoi (argv[i]);
      if (++i == argc) die ("argument to '--narrs-inc' missing (try '-h')");
      if (!isnumstr (argv[i]))
        die ("argument to '--narrs-inc' is not a number (try '-h')");
      btormbt->g_max_narrs_inc = atoi (argv[i]);
    }
    else if (!strcmp (argv[i], "--naddopfuns-init"))
    {
      if (++i == argc)
        die ("argument to '--naddopfuns-init' missing (try '-h')");
      if (!isnumstr (argv[i]))
        die ("argument to '--naddopfuns-init' is not a number (try '-h')");
      btormbt->g_min_naddopfuns_init = atoi (argv[i]);
      if (++i == argc)
        die ("argument to '--naddopfuns-init' missing (try '-h')");
      if (!isnumstr (argv[i]))
        die ("argument to '--naddopfuns-init' is not a number (try '-h')");
      btormbt->g_max_naddopfuns_init = atoi (argv[i]);
    }
    else if (!strcmp (argv[i], "--naddopfuns"))
    {
      if (++i == argc) die ("argument to '--naddopfuns' missing (try '-h')");
      if (!isnumstr (argv[i]))
        die ("argument to '--naddopfuns' is not a number (try '-h')");
      btormbt->g_min_naddopfuns = atoi (argv[i]);
      if (++i == argc) die ("argument to '--naddopfuns' missing (try '-h')");
      if (!isnumstr (argv[i]))
        die ("argument to '--naddopfuns' is not a number (try '-h')");
      btormbt->g_max_naddopfuns = atoi (argv[i]);
    }
    else if (!strcmp (argv[i], "--naddopfuns-inc"))
    {
      if (++i == argc)
        die ("argument to '--naddopfuns-inc' missing (try '-h')");
      if (!isnumstr (argv[i]))
        die ("argument to '--naddopfuns-inc' is not a number (try '-h')");
      btormbt->g_min_naddopfuns_inc = atoi (argv[i]);
      if (++i == argc)
        die ("argument to '--naddopfuns-inc' missing (try '-h')");
      if (!isnumstr (argv[i]))
        die ("argument to '--naddopfuns-inc' is not a number (try '-h')");
      btormbt->g_max_naddopfuns_inc = atoi (argv[i]);
    }
    else if (!strcmp (argv[i], "--naddopafuns-init"))
    {
      if (++i == argc)
        die ("argument to '--naddopafuns-init' missing (try '-h')");
      if (!isnumstr (argv[i]))
        die ("argument to '--naddopafuns-init' is not a number (try '-h')");
      btormbt->g_min_naddopafuns_init = atoi (argv[i]);
      if (++i == argc)
        die ("argument to '--naddopafuns-init' missing (try '-h')");
      if (!isnumstr (argv[i]))
        die ("argument to '--naddopafuns-init' is not a number (try '-h')");
      btormbt->g_max_naddopafuns_init = atoi (argv[i]);
    }
    else if (!strcmp (argv[i], "--naddopafuns"))
    {
      if (++i == argc) die ("argument to '--naddopafuns' missing (try '-h')");
      if (!isnumstr (argv[i]))
        die ("argument to '--naddopafuns' is not a number (try '-h')");
      btormbt->g_min_naddopafuns = atoi (argv[i]);
      if (++i == argc) die ("argument to '--naddopafuns' missing (try '-h')");
      if (!isnumstr (argv[i]))
        die ("argument to '--naddopafuns' is not a number (try '-h')");
      btormbt->g_max_naddopafuns = atoi (argv[i]);
    }
    else if (!strcmp (argv[i], "--naddopafuns-inc"))
    {
      if (++i == argc)
        die ("argument to '--naddopafuns-inc' missing (try '-h')");
      if (!isnumstr (argv[i]))
        die ("argument to '--naddopafuns-inc' is not a number (try '-h')");
      btormbt->g_min_naddopafuns_inc = atoi (argv[i]);
      if (++i == argc)
        die ("argument to '--naddopafuns-inc' missing (try '-h')");
      if (!isnumstr (argv[i]))
        die ("argument to '--naddopafuns-inc' is not a number (try '-h')");
      btormbt->g_max_naddopafuns_inc = atoi (argv[i]);
    }
    else if (!strcmp (argv[i], "--naddopbfuns-init"))
    {
      if (++i == argc)
        die ("argument to '--naddopbfuns-init' missing (try '-h')");
      if (!isnumstr (argv[i]))
        die ("argument to '--naddopbfuns-init' is not a number (try '-h')");
      btormbt->g_min_naddopbfuns_init = atoi (argv[i]);
      if (++i == argc)
        die ("argument to '--naddopbfuns-init' missing (try '-h')");
      if (!isnumstr (argv[i]))
        die ("argument to '--naddopbfuns-init' is not a number (try '-h')");
      btormbt->g_max_naddopbfuns_init = atoi (argv[i]);
    }
    else if (!strcmp (argv[i], "--naddopbfuns"))
    {
      if (++i == argc) die ("argument to '--naddopbfuns' missing (try '-h')");
      if (!isnumstr (argv[i]))
        die ("argument to '--naddopbfuns' is not a number (try '-h')");
      btormbt->g_min_naddopbfuns = atoi (argv[i]);
      if (++i == argc) die ("argument to '--naddopbfuns' missing (try '-h')");
      if (!isnumstr (argv[i]))
        die ("argument to '--naddopbfuns' is not a number (try '-h')");
      btormbt->g_max_naddopbfuns = atoi (argv[i]);
    }
    else if (!strcmp (argv[i], "--naddopbfuns-inc"))
    {
      if (++i == argc)
        die ("argument to '--naddopbfuns-inc' missing (try '-h')");
      if (!isnumstr (argv[i]))
        die ("argument to '--naddopbfuns-inc' is not a number (try '-h')");
      btormbt->g_min_naddopbfuns_inc = atoi (argv[i]);
      if (++i == argc)
        die ("argument to '--naddopbfuns-inc' missing (try '-h')");
      if (!isnumstr (argv[i]))
        die ("argument to '--naddopbfuns-inc' is not a number (try '-h')");
      btormbt->g_max_naddopbfuns_inc = atoi (argv[i]);
    }
    else if (!strcmp (argv[i], "--naddoplits-init"))
    {
      if (++i == argc)
        die ("argument to '--naddoplits-init' missing (try '-h')");
      if (!isnumstr (argv[i]))
        die ("argument to '--naddoplits-init' is not a number (try '-h')");
      btormbt->g_min_naddoplits_init = atoi (argv[i]);
      if (++i == argc)
        die ("argument to '--naddoplits-init' missing (try '-h')");
      if (!isnumstr (argv[i]))
        die ("argument to '--naddoplits-init' is not a number (try '-h')");
      btormbt->g_max_naddoplits_init = atoi (argv[i]);
    }
    else if (!strcmp (argv[i], "--naddoplits"))
    {
      if (++i == argc) die ("argument to '--naddoplits' missing (try '-h')");
      if (!isnumstr (argv[i]))
        die ("argument to '--naddoplits' is not a number (try '-h')");
      btormbt->g_min_naddoplits = atoi (argv[i]);
      if (++i == argc) die ("argument to '--naddoplits' missing (try '-h')");
      if (!isnumstr (argv[i]))
        die ("argument to '--naddoplits' is not a number (try '-h')");
      btormbt->g_max_naddoplits = atoi (argv[i]);
    }
    else if (!strcmp (argv[i], "--naddoplits-inc"))
    {
      if (++i == argc)
        die ("argument to '--naddoplits-inc' missing (try '-h')");
      if (!isnumstr (argv[i]))
        die ("argument to '--naddoplits-inc' is not a number (try '-h')");
      btormbt->g_min_naddoplits_inc = atoi (argv[i]);
      if (++i == argc)
        die ("argument to '--naddoplits-inc' missing (try '-h')");
      if (!isnumstr (argv[i]))
        die ("argument to '--naddoplits-inc' is not a number (try '-h')");
      btormbt->g_max_naddoplits_inc = atoi (argv[i]);
    }
    else if (!strcmp (argv[i], "--nops-init"))
    {
      if (++i == argc) die ("argument to '--nops-init' missing (try '-h')");
      if (!isnumstr (argv[i]))
        die ("argument to '--nops-init' is not a number (try '-h')");
      btormbt->g_min_nops_init = atoi (argv[i]);
      if (++i == argc) die ("argument to '--nops-init' missing (try '-h')");
      if (!isnumstr (argv[i]))
        die ("argument to '--nops-init' is not a number (try '-h')");
      btormbt->g_max_nops_init = atoi (argv[i]);
    }
    else if (!strcmp (argv[i], "--nops"))
    {
      if (++i == argc) die ("argument to '--nops' missing (try '-h')");
      if (!isnumstr (argv[i]))
        die ("argument to '--nops' is not a number (try '-h')");
      btormbt->g_min_nops = atoi (argv[i]);
      if (++i == argc) die ("argument to '--nops' missing (try '-h')");
      if (!isnumstr (argv[i]))
        die ("argument to '--nops' is not a number (try '-h')");
      btormbt->g_max_nops = atoi (argv[i]);
    }
    else if (!strcmp (argv[i], "--nops-inc"))
    {
      if (++i == argc) die ("argument to '--nops-inc' missing (try '-h')");
      if (!isnumstr (argv[i]))
        die ("argument to '--nops-inc' is not a number (try '-h')");
      btormbt->g_min_nops_inc = atoi (argv[i]);
      if (++i == argc) die ("argument to '--nops-inc' missing (try '-h')");
      if (!isnumstr (argv[i]))
        die ("argument to '--nops-inc' is not a number (try '-h')");
      btormbt->g_max_nops_inc = atoi (argv[i]);
    }
    else if (!strcmp (argv[i], "--naddops-init"))
    {
      if (++i == argc) die ("argument to '--naddops-init' missing (try '-h')");
      if (!isnumstr (argv[i]))
        die ("argument to '--naddops-init' is not a number (try '-h')");
      btormbt->g_min_naddops_init = atoi (argv[i]);
      if (++i == argc) die ("argument to '--naddops-init' missing (try '-h')");
      if (!isnumstr (argv[i]))
        die ("argument to '--naddops-init' is not a number (try '-h')");
      btormbt->g_max_naddops_init = atoi (argv[i]);
    }
    else if (!strcmp (argv[i], "--naddops"))
    {
      if (++i == argc) die ("argument to '--naddops' missing (try '-h')");
      if (!isnumstr (argv[i]))
        die ("argument to '--naddops' is not a number (try '-h')");
      btormbt->g_min_naddops = atoi (argv[i]);
      if (++i == argc) die ("argument to '--naddops' missing (try '-h')");
      if (!isnumstr (argv[i]))
        die ("argument to '--naddops' is not a number (try '-h')");
      btormbt->g_max_naddops = atoi (argv[i]);
    }
    else if (!strcmp (argv[i], "--naddops-inc"))
    {
      if (++i == argc) die ("argument to '--naddops-inc' missing (try '-h')");
      if (!isnumstr (argv[i]))
        die ("argument to '--naddops-inc' is not a number (try '-h')");
      btormbt->g_min_naddops_inc = atoi (argv[i]);
      if (++i == argc) die ("argument to '--naddops-inc' missing (try '-h')");
      if (!isnumstr (argv[i]))
        die ("argument to '--naddops-inc' is not a number (try '-h')");
      btormbt->g_max_naddops_inc = atoi (argv[i]);
    }
    else if (!strcmp (argv[i], "--nrelops-init"))
    {
      if (++i == argc) die ("argument to '--nrelops-init' missing (try '-h')");
      if (!isnumstr (argv[i]))
        die ("argument to '--nrelops-init' is not a number (try '-h')");
      btormbt->g_min_nrelops_init = atoi (argv[i]);
      if (++i == argc) die ("argument to '--nrelops-init' missing (try '-h')");
      if (!isnumstr (argv[i]))
        die ("argument to '--nrelops-init' is not a number (try '-h')");
      btormbt->g_max_nrelops_init = atoi (argv[i]);
    }
    else if (!strcmp (argv[i], "--nrelops"))
    {
      if (++i == argc) die ("argument to '--nrelops' missing (try '-h')");
      if (!isnumstr (argv[i]))
        die ("argument to '--nrelops' is not a number (try '-h')");
      btormbt->g_min_nrelops = atoi (argv[i]);
      if (++i == argc) die ("argument to '--nrelops' missing (try '-h')");
      if (!isnumstr (argv[i]))
        die ("argument to '--nrelops' is not a number (try '-h')");
      btormbt->g_max_nrelops = atoi (argv[i]);
    }
    else if (!strcmp (argv[i], "--nrelops-inc"))
    {
      if (++i == argc) die ("argument to '--nrelops-inc' missing (try '-h')");
      if (!isnumstr (argv[i]))
        die ("argument to '--nrelops-inc' is not a number (try '-h')");
      btormbt->g_min_nrelops_inc = atoi (argv[i]);
      if (++i == argc) die ("argument to '--nrelops-inc' missing (try '-h')");
      if (!isnumstr (argv[i]))
        die ("argument to '--nrelops-inc' is not a number (try '-h')");
      btormbt->g_max_nrelops_inc = atoi (argv[i]);
    }
    else if (!strcmp (argv[i], "--max-nops-lower"))
    {
      if (++i == argc)
        die ("argument to '--max-nops-lower' missing (try '-h')");
      if (!isnumstr (argv[i]))
        die ("argument to '--max-nops-lower' is not a number (try '-h')");
      btormbt->g_max_nops_lower = atoi (argv[i]);
    }
    else if (!strcmp (argv[i], "--nasserts-lower"))
    {
      if (++i == argc)
        die ("argument to '--nasserts-lower' missing (try '-h')");
      if (!isnumstr (argv[i]))
        die ("argument to '--nasserts-lower' is not a number (try '-h')");
      btormbt->g_min_nasserts_lower = atoi (argv[i]);
      if (++i == argc)
        die ("argument to '--nasserts-lower' missing (try '-h')");
      if (!isnumstr (argv[i]))
        die ("argument to '--nasserts-lower' is not a number (try '-h')");
      btormbt->g_max_nasserts_lower = atoi (argv[i]);
    }
    else if (!strcmp (argv[i], "--nasserts-upper"))
    {
      if (++i == argc)
        die ("argument to '--nasserts-upper' missing (try '-h')");
      if (!isnumstr (argv[i]))
        die ("argument to '--nasserts-upper' is not a number (try '-h')");
      btormbt->g_min_nasserts_upper = atoi (argv[i]);
      if (++i == argc)
        die ("argument to '--nasserts-upper' missing (try '-h')");
      if (!isnumstr (argv[i]))
        die ("argument to '--nasserts-upper' is not a number (try '-h')");
      btormbt->g_max_nasserts_upper = atoi (argv[i]);
    }
    else if (!strcmp (argv[i], "--p-param-exp"))
    {
      if (++i == argc) die ("argument to '--p-param-exp' missing (try '-h')");
      if (!isfloatnumstr (argv[i]))
        die ("argument to '--p-param-exp' is not a number (try '-h')");
      btormbt->p_param_exp = atof (argv[i]) * NORM_VAL;
      if (btormbt->p_param_exp > NORM_VAL)
        die ("argument to '--p-param-exp' must be < 1.0");
    }
    else if (!strcmp (argv[i], "--p-param-arr-exp"))
    {
      if (++i == argc)
        die ("argument to '--p-param-arr-exp' missing (try '-h')");
      if (!isfloatnumstr (argv[i]))
        die ("argument to '--p-param-arr-exp' is not a number (try '-h')");
      btormbt->p_param_arr_exp = atof (argv[i]) * NORM_VAL;
      if (btormbt->p_param_arr_exp > NORM_VAL)
        die ("argument to '--p-param-arr-exp' must be < 1.0");
    }
    else if (!strcmp (argv[i], "--p-apply-fun"))
    {
      if (++i == argc) die ("argument to '--p-apply-fun' missing (try '-h')");
      if (!isfloatnumstr (argv[i]))
        die ("argument to '--p-apply-fun' is not a number (try '-h')");
      btormbt->p_apply_fun = atof (argv[i]) * NORM_VAL;
      if (btormbt->p_apply_fun > NORM_VAL)
        die ("argument to '--p-apply-fun' must be < 1.0");
    }
    else if (!strcmp (argv[i], "--p-rw"))
    {
      if (++i == argc) die ("argument to '--p-rw' missing (try '-h')");
      if (!isfloatnumstr (argv[i]))
        die ("argument to '--p-rw' is not a number (try '-h')");
      btormbt->p_rw = atof (argv[i]) * NORM_VAL;
      if (btormbt->p_rw > NORM_VAL) die ("argument to '--p-rw' must be < 1.0");
    }
    else if (!strcmp (argv[i], "--p-read"))
    {
      if (++i == argc) die ("argument to '--p-read' missing (try '-h')");
      if (!isfloatnumstr (argv[i]))
        die ("argument to '--p-read' is not a number (try '-h')");
      btormbt->p_read = atof (argv[i]) * NORM_VAL;
      if (btormbt->p_read > NORM_VAL)
        die ("argument to '--p-read' must be < 1.0");
    }
    else if (!strcmp (argv[i], "--p-cond"))
    {
      if (++i == argc) die ("argument to '--p-cond' missing (try '-h')");
      if (!isfloatnumstr (argv[i]))
        die ("argument to '--p-cond' is not a number (try '-h')");
      btormbt->p_cond = atof (argv[i]) * NORM_VAL;
      if (btormbt->p_cond > NORM_VAL)
        die ("argument to '--p-cond' must be < 1.0");
    }
    else if (!strcmp (argv[i], "--p-eq"))
    {
      if (++i == argc) die ("argument to '--p-eq' missing (try '-h')");
      if (!isfloatnumstr (argv[i]))
        die ("argument to '--p-eq' is not a number (try '-h')");
      btormbt->p_eq = atof (argv[i]) * NORM_VAL;
      if (btormbt->p_eq > NORM_VAL) die ("argument to '--p-eq' must be < 1.0");
    }
    else if (!strcmp (argv[i], "--p-inc"))
    {
      if (++i == argc) die ("argument to '--p-inc' missing (try '-h')");
      if (!isfloatnumstr (argv[i]))
        die ("argument to '--p-inc' is not a number (try '-h')");
      btormbt->p_inc = atof (argv[i]) * NORM_VAL;
      if (btormbt->p_inc > NORM_VAL)
        die ("argument to '--p-inc' must be < 1.0");
    }
    else if (!strcmp (argv[i], "--p-dump"))
    {
      if (++i == argc) die ("argument to '--p-dump' missing (try '-h')");
      if (!isfloatnumstr (argv[i]))
        die ("argument to '--p-dump' is not a number (try '-h')");
      btormbt->p_dump = atof (argv[i]) * NORM_VAL;
      if (btormbt->p_dump > NORM_VAL)
        die ("argument to '--p-inc' must be < 1.0");
    }
    else if (!isnumstr (argv[i]))
    {
      die ("invalid command line option '%s' (try '-h')", argv[i]);
    }
    else
    {
      btormbt->seed   = atoi (argv[i]);
      btormbt->seeded = 1;
    }
  }

  verbose       = btormbt->verbose;
  btormbt->ppid = getpid ();
  set_sig_handlers ();

  if (btormbt->seeded)
  {
    (void) run (btormbt);
  }
  else
  {
    btormbt->fork = 1;

    mac = hashmac ();
    for (btormbt->round = 0; btormbt->round < btormbt->g_max_nrounds;
         btormbt->round++)
    {
      if (!(prev & 1)) prev++;

      btormbt->seed = mac;
      btormbt->seed *= 123301093;
      btormbt->seed += times (0);
      btormbt->seed *= 223531513;
      btormbt->seed += pid;
      btormbt->seed *= 31752023;
      btormbt->seed += prev;
      btormbt->seed *= 43376579;
      prev = btormbt->seed = abs (btormbt->seed) >> 1;

      if (btormbt->terminal) erase ();
      printf ("%d %d ", btormbt->round, btormbt->seed);
      fflush (stdout);

      /* reset verbose flag for initial run, only print on replay */
      btormbt->verbose = 0;
      status           = run (btormbt);
      btormbt->verbose = verbose;

      if (WIFEXITED (status))
        res = WEXITSTATUS (status);
      else if (WIFSIGNALED (status))
        res = EXIT_SIGNALED;
      else
        res = EXIT_UNKNOWN;

      /* replay run on error */
      if (res == EXIT_ERROR)
      {
        btormbt->bugs++;

        if (!(name = getenv ("BTORAPITRACE")))
        {
          name = malloc (100 * sizeof (char));
          sprintf (name, "/tmp/bug-%d-mbt.trace", getpid ());
          /* replay run */
          setenv ("BTORAPITRACE", name, 1);
          i = run (btormbt);
          assert (WIFEXITED (i));
          assert (WEXITSTATUS (i) == res);
          unsetenv ("BTORAPITRACE");
        }

        cmd = malloc (strlen (name) + 80);
        sprintf (cmd, "cp %s btormbt-bug-%d.trace", name, btormbt->seed);

        if (!getenv ("BTORAPITRACE")) free (name);
        if (system (cmd))
        {
          printf ("Error on copy command %s \n", cmd);
          exit (EXIT_ERROR);
        }
        free (cmd);
      }

      if (res == EXIT_SIGNALED)
      {
        if (btormbt->verbose) printf ("signal %d", WTERMSIG (status));
      }
      else if (res == EXIT_UNKNOWN)
      {
        if (btormbt->verbose) printf ("unknown");
      }
      else if (res == EXIT_TIMEOUT)
      {
        BTORMBT_LOG (
            1, "TIMEOUT: time limit %d seconds reached\n", btormbt->time_limit);
        if (!btormbt->verbose)
          printf ("timed out after %d second(s)\n", btormbt->time_limit);
      }
      else if (res == EXIT_ERROR)
      {
        printf ("exit %d\n", res);
      }

      if ((res == EXIT_ERROR && btormbt->quit_after_first) || btormbt->seeded)
        break;
    }
  }
  if (btormbt->verbose)
  {
    if (btormbt->terminal) erase ();
    printf ("forked %d\n", btormbt->forked);
  }
  return 0;
}<|MERGE_RESOLUTION|>--- conflicted
+++ resolved
@@ -153,11 +153,8 @@
   "  -a, --always-fork                fork even if seed given\n" \
   "  -n, --no-modelgen                do not enable model generation \n" \
   "  -e, --extensionality             use extensionality\n" \
-<<<<<<< HEAD
   "  -dp, --dual-prop                 enable dual prop optimization\n" \
-=======
   "  -s, --shadow                     create and check shadow clone\n" \
->>>>>>> fd1287ac
   "\n" \
   "  -f, --quit-after-first           quit after first bug encountered\n" \
   "  -m <maxruns>                     quit after <maxruns> rounds\n" \
