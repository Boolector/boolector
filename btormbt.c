--- conflicted
+++ resolved
@@ -2,11 +2,7 @@
  *
  *  Copyright (C) 2013 Christian Reisenberger.
  *  Copyright (C) 2013-2015 Aina Niemetz.
-<<<<<<< HEAD
- *  Copyright (C) 2013-2014 Mathias Preiner.
-=======
  *  Copyright (C) 2013-2015 Mathias Preiner.
->>>>>>> a3f9c1a2
  *  Copyright (C) 2013-2014 Armin Biere.
  *
  *  All rights reserved.
@@ -3124,24 +3120,16 @@
   else
     BTORMBT_LOG (1, "sat call returned %d", res);
 
-<<<<<<< HEAD
-  if (res == BOOLECTOR_UNSAT && !boolector_get_opt_val (btormbt->btor, "sls"))
-  {
-    while (btormbt->assumptions.n)
-    {
-      ass = es_pop (&btormbt->assumptions);
+  if (res == BOOLECTOR_UNSAT
+      && !boolector_get_opt_val (mbt->btor, BTOR_OPT_SLS))
+  {
+    while (BTOR_COUNT_STACK (mbt->assumptions->exps))
+    {
+      ass = btormbt_pop_exp_stack (mbt->mm, mbt->assumptions);
       assert (ass);
-      failed = boolector_failed (btormbt->btor, ass);
+      failed = boolector_failed (mbt->btor, ass);
       BTORMBT_LOG (1, "assumption %p failed: %d", ass, failed);
     }
-=======
-  while (res == BOOLECTOR_UNSAT && BTOR_COUNT_STACK (mbt->assumptions->exps))
-  {
-    ass = btormbt_pop_exp_stack (mbt->mm, mbt->assumptions);
-    assert (ass);
-    failed = boolector_failed (mbt->btor, ass);
-    BTORMBT_LOG (1, "assumption %p failed: %d", ass, failed);
->>>>>>> a3f9c1a2
   }
   btormbt_reset_exp_stack (mbt->mm, mbt->assumptions);
 
