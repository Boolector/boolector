/*  Boolector: Satisfiablity Modulo Theories (SMT) solver.
 *
 *  Copyright (C) 2013 Christian Reisenberger.
 *  Copyright (C) 2013-2014 Aina Niemetz.
 *  Copyright (C) 2013-2014 Mathias Preiner.
 *  Copyright (C) 2013 Armin Biere.
 *
 *  All rights reserved.
 *
 *  This file is part of Boolector.
 *  See COPYING for more information on using this software.
 */

#include "boolector.h"
#include "btorcore.h"

#include <assert.h>
#include <ctype.h>
#include <fcntl.h>
#include <limits.h>
#include <signal.h>
#include <stdarg.h>
#include <stdio.h>
#include <stdlib.h>
#include <string.h>
#include <sys/time.h>
#include <sys/times.h>
#include <sys/wait.h>
#include <unistd.h>

// TODO externalize all parameters

/*------------------------------------------------------------------------*/

#define NORM_VAL 1000.0f

#define MAX_BITWIDTH 128 /* must be >= 2 */
#define MAX_INDEXWIDTH 8
#define MAX_MULDIVWIDTH 8

#define MIN_NPARAMS 1 /* must be >= 1 */
#define MAX_NPARAMS 5
#define MAX_NPARAMOPS 5
#define MAX_NNESTEDBFUNS 50

#define MIN_NLITS 3
#define MAX_NLITS 30

#define MIN_NVARS_INIT 1
#define MAX_NVARS_INIT 10
#define MIN_NVARS 1
#define MAX_NVARS 10
#define MIN_NVARS_INC 1
#define MAX_NVARS_INC 10
#define MIN_NCONSTS_INIT 0
#define MAX_NCONSTS_INIT 5
#define MIN_NCONSTS 0
#define MAX_NCONSTS 5
#define MIN_NCONSTS_INC 0
#define MAX_NCONSTS_INC 5
#define MIN_NARRS_INIT 2
#define MAX_NARRS_INIT 5
#define MIN_NARRS 0
#define MAX_NARRS 5
#define MIN_NARRS_INC 0
#define MAX_NARRS_INC 5
#define MIN_NADDOPFUNS_INIT 1
#define MAX_NADDOPFUNS_INIT 10
#define MIN_NADDOPFUNS 1
#define MAX_NADDOPFUNS 10
#define MIN_NADDOPFUNS_INC 1
#define MAX_NADDOPFUNS_INC 10
#define MIN_NADDOPAFUNS_INIT 0
#define MAX_NADDOPAFUNS_INIT 5
#define MIN_NADDOPAFUNS 0
#define MAX_NADDOPAFUNS 5
#define MIN_NADDOPAFUNS_INC 0
#define MAX_NADDOPAFUNS_INC 5
#define MIN_NADDOPBFUNS_INIT 0
#define MAX_NADDOPBFUNS_INIT 5
#define MIN_NADDOPBFUNS 0
#define MAX_NADDOPBFUNS 5
#define MIN_NADDOPBFUNS_INC 1
#define MAX_NADDOPBFUNS_INC 5
#define MIN_NADDOPLITS_INIT 0
#define MAX_NADDOPLITS_INIT 0
#define MIN_NADDOPLITS 0
#define MAX_NADDOPLITS 3
#define MIN_NADDOPLITS_INC 0
#define MAX_NADDOPLITS_INC 3

#define MIN_NOPS_INIT 0
#define MAX_NOPS_INIT 50
#define MIN_NOPS 20
#define MAX_NOPS 100
#define MIN_NOPS_INC 20
#define MAX_NOPS_INC 50
#define MIN_NADDOPS_INIT 1
#define MAX_NADDOPS_INIT 1
#define MIN_NADDOPS 1
#define MAX_NADDOPS 8
#define MIN_NADDOPS_INC 1
#define MAX_NADDOPS_INC 5
#define MIN_NRELOPS_INIT 0
#define MAX_NRELOPS_INIT 0
#define MIN_NRELOPS 1
#define MAX_NRELOPS 3
#define MIN_NRELOPS_INC 1
#define MAX_NRELOPS_INC 5

#define MAX_NOPS_LOWER 50
#define MIN_NASSERTS_LOWER 5
#define MAX_NASSERTS_LOWER 25
#define MIN_NASSERTS_UPPER 20
#define MAX_NASSERTS_UPPER 30

#define P_PARAM_EXP 0.5
#define P_PARAM_ARR_EXP 0.5
#define P_APPLY_FUN 0.5
#define P_RW 0.66
#define P_READ 0.5
#define P_COND 0.33
#define P_EQ 0.5
#define P_INC 0.33

#define EXIT_OK 0
#define EXIT_ERROR 1
#define EXIT_TIMEOUT 2
#define EXIT_SIGNALED 3
#define EXIT_UNKNOWN 4

/*------------------------------------------------------------------------*/

<<<<<<< HEAD
#define BTORMBT_USAGE                                                          \
  "usage: btormbt [<option>]\n"                                                \
  "\n"                                                                         \
  "where <option> is one of the following:\n"                                  \
  "\n"                                                                         \
  "  -h, --help                       print this message and exit\n"           \
  "  -v, --verbose                    be verbose\n"                            \
  "  -k, --keep-lines                 do not clear output lines\n"             \
  "  -a, --always-fork                fork even if seed given\n"               \
  "  -n, --no-modelgen                do not enable model generation \n"       \
  "  -e, --extensionality	      use extensionality\n"                          \
  "  -d, --dual-prop		      enable dual prop optimization\n"                   \
  "\n"                                                                         \
  "  -f, --quit-after-first           quit after first bug encountered\n"      \
  "  -m <maxruns>                     quit after <maxruns> rounds\n"           \
  "  -t <seconds>                     set time limit for calls to boolector\n" \
  "\n"                                                                         \
  "  --bverb <verblevel>              enable boolector verbosity\n"
=======
#define BTORMBT_STR(str) #str
#define BTORMBT_M2STR(m) BTORMBT_STR (m)
>>>>>>> 417d1334

#ifndef NBTORLOG
#define BTORMBT_LOG_USAGE \
  "  --blog <loglevel>                enable boolector logging\n"
#else
#define BTORMBT_LOG_USAGE ""
#endif

#define BTORMBT_USAGE \
  "usage: btormbt [<option>]\n" \
  "\n" \
  "where <option> is one of the following:\n" \
  "\n" \
  "  -h, --help                       print this message and exit\n" \
  "  -v, --verbose                    be verbose\n" \
  "  -k, --keep-lines                 do not clear output lines\n" \
  "  -a, --always-fork                fork even if seed given\n" \
  "  -n, --no-modelgen                do not enable model generation \n" \
  "  -e, --extensionality             use extensionality\n" \
  "\n" \
  "  -f, --first-bug-only             quit after first bug encountered\n" \
  "  -m <maxruns>                     quit after <maxruns> rounds\n" \
  "  -t <seconds>                     set time limit for calls to boolector\n" \
  "\n" \
  "  --bverb <verblevel>              enable boolector verbosity\n" \
  BTORMBT_LOG_USAGE \
  "\n" \
  "  --nlits <min> <max>              number of literals\n" \
  "                                   (default: " \
                                      BTORMBT_M2STR (MIN_NLITS) " " \
                                      BTORMBT_M2STR (MAX_NLITS) ")\n" \
  "  --nvars-init <min> <max>         number of variables for initial layer\n" \
  "                                   (default: "\
                                      BTORMBT_M2STR (MIN_NVARS_INIT) " " \
                                      BTORMBT_M2STR (MAX_NVARS_INIT) ")\n" \
  "  --nvars <min> <max>              number of variables after initial " \
                                      "layer\n" \
  "                                   (default: "\
                                      BTORMBT_M2STR (MIN_NVARS) " " \
                                      BTORMBT_M2STR (MAX_NVARS) ")\n" \
  "  --nvars-inc <min> <max>          number of variables " \
                                      "for reinitializing\n"\
  "                                   incremental step\n" \
  "                                   (default: "\
                                      BTORMBT_M2STR (MIN_NVARS_INC) " " \
                                      BTORMBT_M2STR (MAX_NVARS_INC) ")\n" \
  "  --nconsts-init <min> <max>       number of constants for initial layer\n" \
  "                                   (default: "\
                                      BTORMBT_M2STR (MIN_NCONSTS_INIT) " " \
                                      BTORMBT_M2STR (MAX_NCONSTS_INIT) ")\n" \
  "  --nconsts <min> <max>            number of constants after initial " \
                                      "layer\n" \
  "                                   (default: "\
                                      BTORMBT_M2STR (MIN_NCONSTS) " " \
                                      BTORMBT_M2STR (MAX_NCONSTS) ")\n" \
  "  --nconsts-inc <min> <max>        number of constants " \
                                      "for reinitializing\n"\
  "                                   incremental step\n" \
  "                                   (default: "\
                                      BTORMBT_M2STR (MIN_NCONSTS_INC) " " \
                                      BTORMBT_M2STR (MAX_NCONSTS_INC) ")\n" \
  "  --narrs-init <min> <max>         number of arrays for initial layer\n" \
  "                                   (default: "\
                                      BTORMBT_M2STR (MIN_NARRS_INIT) " " \
                                      BTORMBT_M2STR (MAX_NARRS_INIT) ")\n" \
  "  --narrs <min> <max>              number of arrays after initial " \
                                      "layer\n" \
  "                                   (default: "\
                                      BTORMBT_M2STR (MIN_NARRS) " " \
                                      BTORMBT_M2STR (MAX_NARRS) ")\n" \
  "  --narrs-inc <min> <max>          number of arrays for reinitializing\n"\
  "                                   incremental step\n" \
  "                                   (default: "\
                                      BTORMBT_M2STR (MIN_NARRS_INC) " " \
                                      BTORMBT_M2STR (MAX_NARRS_INC) ")\n" \
  "  --naddopfuns-init <min> <max>    number of funs in add operation\n" \
  "                                   for initial layer\n" \
  "                                   (default: "\
                                      BTORMBT_M2STR (MIN_NADDOPFUNS_INIT) " " \
                                      BTORMBT_M2STR (MAX_NADDOPFUNS_INIT)")\n"\
  "  --naddopfuns <min> <max>         number of funs in add operation\n" \
  "                                   after initial layer\n" \
  "                                   (default: "\
                                      BTORMBT_M2STR (MIN_NADDOPFUNS) " " \
                                      BTORMBT_M2STR (MAX_NADDOPFUNS) ")\n" \
  "  --naddopfuns-inc <min> <max>     number of funs in add operation\n" \
  "                                   for reinitializing incremental step\n" \
  "                                   (default: "\
                                      BTORMBT_M2STR (MIN_NADDOPFUNS_INC) " " \
                                      BTORMBT_M2STR (MAX_NADDOPFUNS_INC) ")\n" \
  "  --naddopafuns-init <min> <max>   number of array funs in add operation\n" \
  "                                   for initial layer\n" \
  "                                   (default: "\
                                      BTORMBT_M2STR (MIN_NADDOPAFUNS_INIT) " " \
                                      BTORMBT_M2STR (MAX_NADDOPAFUNS_INIT)")\n"\
  "  --naddopafuns <min> <max>        number of array funs in add operation\n" \
  "                                   after initial layer\n" \
  "                                   (default: "\
                                      BTORMBT_M2STR (MIN_NADDOPAFUNS) " " \
                                      BTORMBT_M2STR (MAX_NADDOPAFUNS) ")\n" \
  "  --naddopafuns-inc <min> <max>    number of array funs in add operation\n" \
  "                                   for reinitializing incremental step\n" \
  "                                   (default: "\
                                      BTORMBT_M2STR (MIN_NADDOPAFUNS_INC) " " \
                                      BTORMBT_M2STR (MAX_NADDOPAFUNS_INC) ")\n"\
  "  --naddopbfuns-init <min> <max>   number of bv funs in add operation\n" \
  "                                   for initial layer\n" \
  "                                   (default: "\
                                      BTORMBT_M2STR (MIN_NADDOPBFUNS_INIT) " " \
                                      BTORMBT_M2STR (MAX_NADDOPBFUNS_INIT)")\n"\
  "  --naddopbfuns <min> <max>        number of bv funs in add operation\n" \
  "                                   after initial layer\n" \
  "                                   (default: "\
                                      BTORMBT_M2STR (MIN_NADDOPBFUNS) " " \
                                      BTORMBT_M2STR (MAX_NADDOPBFUNS) ")\n" \
  "  --naddopbfuns-inc <min> <max>    number of bv funs in add operation\n" \
  "                                    for reinitializing incremental step\n" \
  "                                   (default: "\
                                      BTORMBT_M2STR (MIN_NADDOPBFUNS_INC) " " \
                                      BTORMBT_M2STR (MAX_NADDOPBFUNS_INC) ")\n"\
  "  --naddoplits-init <min> <max>    number of lits in add operation\n" \
  "                                   for initial layer\n" \
  "                                   (default: "\
                                      BTORMBT_M2STR (MIN_NADDOPLITS_INIT) " " \
                                      BTORMBT_M2STR (MAX_NADDOPLITS_INIT) ")\n"\
  "  --naddoplits <min> <max>         number of lits in add operation\n" \
  "                                   after initial layer\n" \
  "                                   (default: "\
                                      BTORMBT_M2STR (MIN_NADDOPLITS) " " \
                                      BTORMBT_M2STR (MAX_NADDOPLITS) ")\n" \
  "  --naddoplits-inc <min> <max>     number of lits in add operation\n" \
  "                                   for reinitializing incremental step\n" \
  "                                   (default: "\
                                      BTORMBT_M2STR (MIN_NADDOPLITS_INC) " " \
                                      BTORMBT_M2STR (MAX_NADDOPLITS_INC) ")\n" \
  "\n" \
  "  --nops-init <min> <max>          number of operations " \
                                      "for init layer\n" \
  "                                   (default: " \
                                      BTORMBT_M2STR (MIN_NOPS_INIT) " " \
                                      BTORMBT_M2STR (MAX_NOPS_INIT) ")\n" \
  "  --nops <min> <max>               number of operations " \
                                      "after init layer\n" \
  "                                   (default: " \
                                      BTORMBT_M2STR (MIN_NOPS) " " \
                                      BTORMBT_M2STR (MAX_NOPS) ")\n" \
  "  --nops-inc <min> <max>           number of operations " \
                                      "for reinitalizing\n" \
  "                                   incremental step\n" \
  "                                   (default: " \
                                      BTORMBT_M2STR (MIN_NOPS_INC) " " \
                                      BTORMBT_M2STR (MAX_NOPS_INC) ")\n" \
  "\n" \
  "  --naddops-init <min> <max>       number of add operations " \
                                      "for init layer\n" \
  "                                   (default: " \
                                      BTORMBT_M2STR (MIN_NADDOPS_INIT) " " \
                                      BTORMBT_M2STR (MAX_NADDOPS_INIT) ")\n" \
  "  --naddops <min> <max>            number of add operations " \
                                      "after init layer\n" \
  "                                   (default: " \
                                      BTORMBT_M2STR (MIN_NADDOPS) " " \
                                      BTORMBT_M2STR (MAX_NADDOPS) ")\n" \
  "  --naddops-inc <min> <max>        number of add operations " \
                                      "for reinitalizing\n" \
  "                                   incremental step\n" \
  "                                   (default: " \
                                      BTORMBT_M2STR (MIN_NADDOPS_INC) " " \
                                      BTORMBT_M2STR (MAX_NADDOPS_INC) ")\n" \
  "  --nrelops-init <min> <max>       number of release operations " \
                                      "for init layer\n" \
  "                                   (default: " \
                                      BTORMBT_M2STR (MIN_NRELOPS_INIT) " " \
                                      BTORMBT_M2STR (MAX_NRELOPS_INIT) ")\n" \
  "  --nrelops <min> <max>            number of release operations " \
                                      "after init layer\n" \
  "                                   (default: " \
                                      BTORMBT_M2STR (MIN_NRELOPS) " " \
                                      BTORMBT_M2STR (MAX_NRELOPS) ")\n" \
  "  --nrelops-inc <min> <max>        number of release operations\n" \
  "                                    for reinitalizing\n" \
  "                                   incremental step\n" \
  "                                   (default: " \
                                      BTORMBT_M2STR (MIN_NRELOPS_INC) " " \
                                      BTORMBT_M2STR (MAX_NRELOPS_INC) ")\n" \
  "\n" \
  "  --max-nops-lower <val>           lower bound for max-nops in current " \
                                      "round\n" \
  "                                   (default: " \
				      BTORMBT_M2STR (MAX_NOPS_LOWER) ")\n" \
  "\n" \
  "  --asserts-lower <min> <max>      number of assertions " \
                                      "for current\n" \
  "                                   max-nops < max-nops-lower\n" \
  "                                   (default: " \
                                      BTORMBT_M2STR (MIN_NASSERTS_LOWER) " " \
                                      BTORMBT_M2STR (MAX_NASSERTS_LOWER) ")\n" \
  "  --asserts-upper <min> <max>      number of assertions " \
                                      "for current\n" \
  "                                   max-nops >= max-nops-lower\n" \
  "                                   (default: " \
                                      BTORMBT_M2STR (MIN_NASSERTS_UPPER) " " \
                                      BTORMBT_M2STR (MAX_NASSERTS_UPPER) ")\n" \
  "\n" \
  "  --p-param-exp <val>              probability of choosing parameterized " \
				      "over\n" \
  "                                   non-parameterized expressions\n" \
  "                                   (default: " \
				      BTORMBT_M2STR (P_PARAM_EXP) ")\n" \
  "  --p-param-arr-exp <val>          probability of choosing parameterized " \
				      "over\n" \
  "                                   non-parameterized array expressions\n" \
  "                                   (default: " \
				      BTORMBT_M2STR (P_PARAM_ARR_EXP) ")\n" \
  " --p-apply-fun <val>               probability of choosing an apply on\n" \
  "                                   existing over new function\n" \
  "                                   (default: " \
				      BTORMBT_M2STR (P_APPLY_FUN) ")\n" \
  " --p-rw <val>                      probability of choosing read/write\n" \
  "                                   over eq/ne/cond\n" \
  "                                   (default: " \
				      BTORMBT_M2STR (P_RW) ")\n" \
  " --p-read <val>                    probability of choosing read over " \
                                      "write\n" \
  "                                   (default: " \
				      BTORMBT_M2STR (P_READ) ")\n" \
  " --p-cond <val>                    probability of choosing cond over " \
                                      "eq/ne\n" \
  "                                   (default: " \
				      BTORMBT_M2STR (P_COND) ")\n" \
  " --p-eq <val>                      probability of choosing eq over ne\n" \
  "                                   (default: " \
				      BTORMBT_M2STR (P_EQ) ")\n" \
  " --p-inc <val>                     probability of choosing an " \
                                      "incremental step\n" \
  "                                   (default: " \
				      BTORMBT_M2STR (P_INC) ")\n"

/*------------------------------------------------------------------------*/

#define BTORMBT_LOG(c, fmt, args...) \
  do                                 \
  {                                  \
    if ((c) && btormbt->verbose)     \
    {                                \
      printf ("[btormbt] ");         \
      printf (fmt, ##args);          \
      printf ("\n");                 \
    }                                \
  } while (0)

/*------------------------------------------------------------------------*/

#define BTORMBT_MIN(x, y) ((x) < (y) ? (x) : (y))

/*------------------------------------------------------------------------*/

typedef struct RNG
{
  unsigned z, w;
} RNG;

typedef enum Op
{
  /* const */
  CONST,
  ZERO,
  FALSE,
  ONES,
  TRUE,
  ONE,
  UINT,
  INT,
  /* var, array */
  VAR,
  ARRAY,
  /* unary funs */
  NOT,
  NEG,
  SLICE,
  INC,
  DEC,
  UEXT,
  SEXT,
  /* boolean unary funs */
  REDOR,
  REDXOR,
  REDAND,
  /* boolean binary funs */
  EQ,
  NE,
  UADDO,
  SADDO,
  USUBO,
  SSUBO,
  UMULO,
  SMULO,
  SDIVO,
  ULT,
  SLT,
  ULTE,
  SLTE,
  UGT,
  SGT,
  UGTE,
  SGTE,
  IMPLIES,
  IFF,
  /* binary funs */
  XOR,
  XNOR,
  AND,
  NAND,
  OR,
  NOR,
  ADD,
  SUB,
  MUL,
  UDIV,
  SDIV,
  UREM,
  SREM,
  SMOD,
  SLL,
  SRL,
  SRA,
  ROL,
  ROR,
  CONCAT,
  /* ternary funs */
  COND,
  /* array funs */
  READ,
  WRITE,
  /* bv funs */
  APPLY
} Op;

typedef enum ExpType
{
  T_BO, /* Boolean */
  T_BV, /* bit vector */
  T_BB, /* Boolean or bit vector */
  T_ARR /* array */
} ExpType;

typedef struct Exp
{
  BoolectorNode *exp;
  int pars; /* number of parents */
} Exp;

typedef struct ExpStack
{
  Exp *exps;
  int size, n, sexp; /* marker for selected expressions */
  int initlayer;     /* marker for init layer */
} ExpStack;

typedef struct BtorMBT
{
  Btor *btor;

  double start_time;

  int seed;
  int seeded;
  int round;
  int bugs;
  int forked;
  int ppid; /* parent pid */

  int verbose;
  int terminal;
  int quit_after_first;
  int fork;
  int force_nomgen;
  int ext;
  int dual_prop;
  int shadow;
  int time_limit;

  int bloglevel;
  int bverblevel;

<<<<<<< HEAD
  Btor *clone;
=======
  int g_max_nrounds;

  int g_min_nlits; /* min number of literals in a round */
  int g_max_nlits; /* max number of literals in a round */

  int g_min_nvars_init; /* min number of variables (initial layer) */
  int g_max_nvars_init; /* max number of variables (initial layer) */
  int g_min_nvars;      /* min number of variables (after init. layer) */
  int g_max_nvars;      /* max number of variables (after init. layer) */
  int g_min_nvars_inc;  /* min number of variables (reinit inc step) */
  int g_max_nvars_inc;  /* max number of variables (reinit inc step) */

  int g_min_nconsts_init; /* min number of constants (initial layer) */
  int g_max_nconsts_init; /* max number of constants (initial layer) */
  int g_min_nconsts;      /* min number of constants (after init. layer) */
  int g_max_nconsts;      /* max number of constants (after init. layer) */
  int g_min_nconsts_inc;  /* min number of constants (reinit inc step) */
  int g_max_nconsts_inc;  /* max number of constants (reinit inc step) */

  int g_min_narrs_init; /* min number of arrays (initial layer) */
  int g_max_narrs_init; /* max number of arrays (initial layer) */
  int g_min_narrs;      /* min number of arrays (after init. layer) */
  int g_max_narrs;      /* max number of arrays (after init. layer) */
  int g_min_narrs_inc;  /* min number of arrays (reinit inc step) */
  int g_max_narrs_inc;  /* max number of arrays (reinit inc step) */

  int g_min_naddopfuns_init; /* min number of funs in add op (initial layer) */
  int g_max_naddopfuns_init; /* max number of funs in add op (initial layer) */
  int g_min_naddopfuns;      /* min no of funs in add op (after init. layer) */
  int g_max_naddopfuns;      /* max no of funs in add op (after init. layer) */
  int g_min_naddopfuns_inc;  /* min no of funs in add op (reinit inc step) */
  int g_max_naddopfuns_inc;  /* max no of funs in add op (reinit inc step) */

  int g_min_naddopafuns_init; /* min number of array funs in add op
                                 (initial layer) */
  int g_max_naddopafuns_init; /* max number of array funs in add op
                                 (initial layer) */
  int g_min_naddopafuns;      /* min number of array funs in add op
                                 (after init. layer) */
  int g_max_naddopafuns;      /* max number of array funs in add op
                                 (after init. layer) */
  int g_min_naddopafuns_inc;  /* min number of array funs in add op
                                 (reinit inc step) */
  int g_max_naddopafuns_inc;  /* max number of array funs in add op
                                 (reinit inc step) */

  int g_min_naddopbfuns_init; /* min number of bv funs in add op
                                 (initial layer) */
  int g_max_naddopbfuns_init; /* max number of bv funs in add op
                                 (initial layer) */
  int g_min_naddopbfuns;      /* min number of bv funs in add op
                                 (after init. layer) */
  int g_max_naddopbfuns;      /* max number of bv funs in add op
                                 (after init. layer) */
  int g_min_naddopbfuns_inc;  /* min number of bv funs in add op
                                 (reinit inc step) */
  int g_max_naddopbfuns_inc;  /* max number of bv funs in add op
                                 (reinit inc step) */

  int g_min_naddoplits_init; /* min number of lits in add op (initial layer) */
  int g_max_naddoplits_init; /* max number of lits in add op (initial layer) */
  int g_min_naddoplits;      /* min no of lits in add op (after init. layer) */
  int g_max_naddoplits;      /* max no of lits in add op (after init. layer) */
  int g_min_naddoplits_inc;  /* min no of lits in add op (reinit inc step) */
  int g_max_naddoplits_inc;  /* max no of lits in add op (reinit inc step) */

  int g_min_nops_init; /* min number of operations (initial layer) */
  int g_max_nops_init; /* max number of operations (initial layer) */
  int g_min_nops;      /* min number of operations (after init. layer) */
  int g_max_nops;      /* max number of operations (after init. layer) */
  int g_min_nops_inc;  /* min number of operations (reinit inc step) */
  int g_max_nops_inc;  /* max number of operations (reinit inc step) */

  int g_min_naddops_init; /* min number of add ops (initial layer) */
  int g_max_naddops_init; /* max number of add ops (initial layer) */
  int g_min_naddops;      /* min number of add ops (after init. layer) */
  int g_max_naddops;      /* max number of add ops (after init. layer) */
  int g_min_naddops_inc;  /* min number of add ops (reinit inc step) */
  int g_max_naddops_inc;  /* max number of add ops (reinit inc step) */

  int g_min_nrelops_init; /* min number of release ops (initial layer) */
  int g_max_nrelops_init; /* max number of release ops (initial layer) */
  int g_min_nrelops;      /* min number of rel. ops (after init. layer) */
  int g_max_nrelops;      /* max number of rel. ops (after init. layer) */
  int g_min_nrelops_inc;  /* min number of rel. ops (reinit inc step) */
  int g_max_nrelops_inc;  /* max number of release ops (reinit inc step) */

  int g_max_nops_lower; /* lower bound for current max_nops (for
                           determining max_nass of current round) */

  int g_min_nasserts_lower; /* min number of assertions in a round
                               for max_ops < g_max_nops_lower */
  int g_max_nasserts_lower; /* max number of assertions in a round
                               for max_ops < g_max_nops_lower */
  int g_min_nasserts_upper; /* min number of assertions in a round
                               for max_ops >= g_max_nops_lower */
  int g_max_nasserts_upper; /* max number of assertions in a round
                               for max_ops >= g_max_nops_lower */

  int p_param_exp;     /* probability of choosing parameterized expressions
                          over non-parameterized expressions */
  int p_param_arr_exp; /* probability of choosing parameterized expressions
                          over non-parameterized array expressions */
  int p_apply_fun;     /* probability of choosing an apply on an existing
                          over an apply on a new function */
  int p_rw;            /* probability of choosing read/write over
                          eq/ne/cond */
  int p_read;          /* probability of choosing read over write */
  int p_cond;          /* probability of choosing cond over eq/ne */
  int p_eq;            /* probability of choosing eq over ne */
  int p_inc;           /* probability of choosing an incremental step */

  int r_addop_init; /* number of add operations (wrt to number of release
                       operations (initial layer) */
  int r_relop_init; /* number of release operations (wrt to number of
                       add operations (initial layer) */
  int r_addop;      /* number of add operations (wrt to number of release
                       operations (after initial layer) */
  int r_relop;      /* number of release operations (wrt to number of
                       add operations (after initial layer) */
  int r_addop_inc;  /* number of add operations (wrt to number of release
                       operations (reinit inc step) */
  int r_relop_inc;  /* number of release operations (wrt to number of
                       add operations (reinit inc step) */
>>>>>>> 417d1334

  /* Note: no global settings after this point! Do not change order! */

  int is_init;
  int inc;
  int mgen;

  /* prob. distribution of variables, constants, arrays in current round */
  float p_var, p_const, p_arr;
  /* prop. distrbution of add and release operations in current round */
  float p_addop, p_relop;
  /* prob. distribution of functions (without macros and array operations),
   * array operations, macros, literals in current round */
  float p_fun, p_afun, p_bfun, p_lit;
  /* prob. distribution of assertions in current round */
  float p_ass;

  int nops;     /* number of operations in current round */
  int nasserts; /* number of produced asserts in current round */
  int nassumes; /* number of produced assumes in current round */

  int max_nlits; /* max number of literals in current round */
  int max_nops;  /* max number of operations in current round */
  int max_nass;  /* max number of asserts / assumes in current round */

  int tot_nasserts; /* total number of asserts in current round */

  ExpStack assumptions;
  ExpStack bo, bv, arr, fun;
  ExpStack *parambo, *parambv, *paramarr;
  ExpStack cnf;

  RNG rng;

} BtorMBT;

typedef void *(*State) (BtorMBT *, unsigned rand);

/*------------------------------------------------------------------------*/

static BtorMBT *
new_btormbt (void)
{
  BtorMBT *btormbt;

  btormbt = malloc (sizeof (BtorMBT));
  memset (btormbt, 0, sizeof (BtorMBT));
  btormbt->g_max_nrounds          = INT_MAX;
  btormbt->seed                   = -1;
  btormbt->seeded                 = 0;
  btormbt->terminal               = isatty (1);
  btormbt->fork                   = 0;
  btormbt->ext                    = 0;
  btormbt->g_min_nlits            = MIN_NLITS;
  btormbt->g_max_nlits            = MAX_NLITS;
  btormbt->g_min_nvars_init       = MIN_NVARS_INIT;
  btormbt->g_max_nvars_init       = MAX_NVARS_INIT;
  btormbt->g_min_nvars            = MIN_NVARS;
  btormbt->g_max_nvars            = MAX_NVARS;
  btormbt->g_min_nvars_inc        = MIN_NVARS_INC;
  btormbt->g_max_nvars_inc        = MAX_NVARS_INC;
  btormbt->g_min_nconsts_init     = MIN_NCONSTS_INIT;
  btormbt->g_max_nconsts_init     = MAX_NCONSTS_INIT;
  btormbt->g_min_nconsts          = MIN_NCONSTS;
  btormbt->g_max_nconsts          = MAX_NCONSTS;
  btormbt->g_min_nconsts_inc      = MIN_NCONSTS_INC;
  btormbt->g_max_nconsts_inc      = MAX_NCONSTS_INC;
  btormbt->g_min_narrs_init       = MIN_NARRS_INIT;
  btormbt->g_max_narrs_init       = MAX_NARRS_INIT;
  btormbt->g_min_narrs            = MIN_NARRS;
  btormbt->g_max_narrs            = MAX_NARRS;
  btormbt->g_min_narrs_inc        = MIN_NARRS_INC;
  btormbt->g_max_narrs_inc        = MAX_NARRS_INC;
  btormbt->g_min_naddopfuns_init  = MIN_NADDOPFUNS_INIT;
  btormbt->g_max_naddopfuns_init  = MAX_NADDOPFUNS_INIT;
  btormbt->g_min_naddopfuns       = MIN_NADDOPFUNS;
  btormbt->g_max_naddopfuns       = MAX_NADDOPFUNS;
  btormbt->g_min_naddopfuns_inc   = MIN_NADDOPFUNS_INC;
  btormbt->g_max_naddopfuns_inc   = MAX_NADDOPFUNS_INC;
  btormbt->g_min_naddopafuns_init = MIN_NADDOPAFUNS_INIT;
  btormbt->g_max_naddopafuns_init = MAX_NADDOPAFUNS_INIT;
  btormbt->g_min_naddopafuns      = MIN_NADDOPAFUNS;
  btormbt->g_max_naddopafuns      = MAX_NADDOPAFUNS;
  btormbt->g_min_naddopafuns_inc  = MIN_NADDOPAFUNS_INC;
  btormbt->g_max_naddopafuns_inc  = MAX_NADDOPAFUNS_INC;
  btormbt->g_min_naddopbfuns_init = MIN_NADDOPBFUNS_INIT;
  btormbt->g_max_naddopbfuns_init = MAX_NADDOPBFUNS_INIT;
  btormbt->g_min_naddopbfuns      = MIN_NADDOPBFUNS;
  btormbt->g_max_naddopbfuns      = MAX_NADDOPBFUNS;
  btormbt->g_min_naddopbfuns_inc  = MIN_NADDOPBFUNS_INC;
  btormbt->g_max_naddopbfuns_inc  = MAX_NADDOPBFUNS_INC;
  btormbt->g_min_naddoplits_init  = MIN_NADDOPLITS_INIT;
  btormbt->g_max_naddoplits_init  = MAX_NADDOPLITS_INIT;
  btormbt->g_min_naddoplits       = MIN_NADDOPLITS;
  btormbt->g_max_naddoplits       = MAX_NADDOPLITS;
  btormbt->g_min_naddoplits_inc   = MIN_NADDOPLITS_INC;
  btormbt->g_max_naddoplits_inc   = MAX_NADDOPLITS_INC;
  btormbt->g_min_nops_init        = MIN_NOPS_INIT;
  btormbt->g_max_nops_init        = MAX_NOPS_INIT;
  btormbt->g_min_nops             = MIN_NOPS;
  btormbt->g_max_nops             = MAX_NOPS;
  btormbt->g_min_nops_inc         = MIN_NOPS_INC;
  btormbt->g_max_nops_inc         = MAX_NOPS_INC;
  btormbt->g_min_naddops_init     = MIN_NADDOPS_INIT;
  btormbt->g_max_naddops_init     = MAX_NADDOPS_INIT;
  btormbt->g_min_naddops          = MIN_NADDOPS;
  btormbt->g_max_naddops          = MAX_NADDOPS;
  btormbt->g_min_naddops_inc      = MIN_NADDOPS_INC;
  btormbt->g_max_naddops_inc      = MAX_NADDOPS_INC;
  btormbt->g_min_nrelops_init     = MIN_NRELOPS_INIT;
  btormbt->g_max_nrelops_init     = MAX_NRELOPS_INIT;
  btormbt->g_min_nrelops          = MIN_NRELOPS;
  btormbt->g_max_nrelops          = MAX_NRELOPS;
  btormbt->g_min_nrelops_inc      = MIN_NRELOPS_INC;
  btormbt->g_max_nrelops_inc      = MAX_NRELOPS_INC;
  btormbt->g_min_nasserts_lower   = MIN_NASSERTS_LOWER;
  btormbt->g_max_nasserts_lower   = MAX_NASSERTS_LOWER;
  btormbt->g_min_nasserts_upper   = MIN_NASSERTS_UPPER;
  btormbt->g_max_nasserts_upper   = MAX_NASSERTS_UPPER;
  btormbt->p_param_exp            = P_PARAM_EXP * NORM_VAL;
  btormbt->p_param_arr_exp        = P_PARAM_ARR_EXP * NORM_VAL;
  btormbt->p_apply_fun            = P_APPLY_FUN * NORM_VAL;
  btormbt->p_rw                   = P_RW * NORM_VAL;
  btormbt->p_read                 = P_READ * NORM_VAL;
  btormbt->p_cond                 = P_COND * NORM_VAL;
  btormbt->p_eq                   = P_EQ * NORM_VAL;
  btormbt->p_inc                  = P_INC * NORM_VAL;
  return btormbt;
}

/*------------------------------------------------------------------------*/

static BtorMBT *btormbt;

void boolector_chkclone (Btor *);

/*------------------------------------------------------------------------*/

void
es_push (ExpStack *es, BoolectorNode *exp)
{
  assert (es);
  assert (exp);

  if (es->n == es->size)
  {
    es->size = es->size ? es->size * 2 : 2;
    es->exps = realloc (es->exps, es->size * sizeof *es->exps);
  }
  es->exps[es->n].exp  = exp;
  es->exps[es->n].pars = 0;
  es->n++;
}

BoolectorNode *
es_pop (ExpStack *es)
{
  BoolectorNode *res;

  if (!es->n) return 0;
  es->n -= 1;
  res = es->exps[es->n].exp;
  return res;
}

static void
es_del (ExpStack *es, int idx)
{
  assert (es);
  assert (idx >= 0 && idx < es->n);

  int i;

  for (i = idx; i < es->n - 1; i++) es->exps[i] = es->exps[i + 1];
  es->n -= 1;
  if (idx < es->sexp) es->sexp -= 1;
}

static void
es_reset (ExpStack *es)
{
  assert (es);

  es->n         = 0;
  es->sexp      = 0;
  es->initlayer = 0;
}

void
es_release (ExpStack *es)
{
  if (!es) return;

  es->n         = 0;
  es->size      = 0;
  es->sexp      = 0;
  es->initlayer = 0;
  free (es->exps);
  es->exps = NULL;
}

/*------------------------------------------------------------------------*/

/**
 * initialize probability distribution of literals
 * parameter: ratio var:const:arr (e.g. 3:1:1)
 * normalized to NORM_VAL
 */
static void
init_pd_lits (BtorMBT *btormbt,
              float ratio_var,
              float ratio_const,
              float ratio_arr)
{
  float sum;

  sum = ratio_var + ratio_const + ratio_arr;

  assert (sum > 0);

  btormbt->p_var   = (ratio_var * NORM_VAL) / sum;
  btormbt->p_const = (ratio_const * NORM_VAL) / sum;
  btormbt->p_arr   = (ratio_arr * NORM_VAL) / sum;
}

/**
 * initialize probability distribution of add operation
 * parameter: ratio fun:afun:lit (e.g. 1:1:1)
 * normalized to NORM_VAL
 */
static void
init_pd_addop (BtorMBT *btormbt,
               float ratio_fun,
               float ratio_afun,
               float ratio_bfun,
               float ratio_lit)
{
  float sum;

  sum = ratio_fun + ratio_afun + ratio_lit;

  assert (sum > 0);

  btormbt->p_fun  = (ratio_fun * NORM_VAL) / sum;
  btormbt->p_afun = (ratio_afun * NORM_VAL) / sum;
  btormbt->p_bfun = (ratio_bfun * NORM_VAL) / sum;
  btormbt->p_lit  = (ratio_lit * NORM_VAL) / sum;
}

/**
 * initialize probability distribution of add/release op
 * parameter: ratio addop:relop (e.g. 1:0)
 * normalized to NORM_VAL
 */
static void
init_pd_ops (BtorMBT *btormbt, float ratio_addop, float ratio_relop)
{
  float sum;

  sum = ratio_addop + ratio_relop;

  assert (sum > 0);

  btormbt->p_addop = (ratio_addop * NORM_VAL) / sum;
  btormbt->p_relop = (ratio_relop * NORM_VAL) / sum;
}

/*------------------------------------------------------------------------*/

static RNG
initrng (unsigned seed)
{
  RNG res;
  res.z = seed * 1000632769u;
  res.w = seed * 2019164533u;
  return res;
}

static unsigned
nextrand (RNG *rng)
{
  rng->z = 36969 * (rng->z & 65535) + (rng->z >> 16);
  rng->w = 18000 * (rng->w & 65535) + (rng->w >> 16);
  return (rng->z << 16) + rng->w; /* 32-bit result */
}

static int
pick (RNG *rng_ptr, unsigned from, unsigned to)
{
  unsigned tmp = nextrand (rng_ptr);
  int res;
  assert (from <= to && to < UINT_MAX);
  tmp %= to - from + 1;
  tmp += from;
  res = tmp;
  return res;
}

/*------------------------------------------------------------------------*/

static int
is_unary_fun (Op op)
{
  return op >= NOT && op <= REDAND;
}

static int
is_boolean_unary_fun (Op op)
{
  return (op >= REDOR && op <= REDAND);
}

static int
is_binary_fun (Op op)
{
  return (op >= EQ && op <= CONCAT);
}

static int
is_boolean_binary_fun (Op op)
{
  return (op >= EQ && op <= IFF);
}

#ifndef NDEBUG
static int
is_ternary_fun (Op op)
{
  return op == COND;
}

static int
is_array_fun (Op op)
{
  return (op >= COND && op <= WRITE) || (op >= EQ && op <= NE);
}
#endif

/*------------------------------------------------------------------------*/

/* returns power of 2 val nearest to i and its log2, minimum of pow2 = 2*/
/* used for log2 operators */
static void
nextpow2 (int val, int *pow2, int *log2)
{
  *pow2 = 2;
  *log2 = 1;
  val   = val >> 2;
  while (val)
  {
    val   = val >> 1;
    *pow2 = *pow2 << 1;
    (*log2)++;
  }
}

/* Change node e with width ew to width tow.
 * Note: param ew prevents too many boolector_get_width calls. */
static BoolectorNode *
modifybv (
    BtorMBT *btormbt, RNG *rng, BoolectorNode *e, int ew, int tow, int is_param)
{
  int tmp;
  ExpStack *es;

  assert (tow > 0 && ew > 0);

  if (tow > 1)
    es = is_param ? btormbt->parambv : &btormbt->bv;
  else
    es = is_param ? btormbt->parambo : &btormbt->bo;

  if (tow < ew)
  {
    tmp = pick (rng, 0, ew - tow);
    e   = boolector_slice (btormbt->btor, e, tmp + tow - 1, tmp);
    es_push (es, e);
    es->exps[es->n - 1].pars++;
  }
  else if (tow > ew)
  {
    e = (pick (rng, 0, 1) ? boolector_uext (btormbt->btor, e, tow - ew)
                          : boolector_sext (btormbt->btor, e, tow - ew));
    es_push (es, e);
    es->exps[es->n - 1].pars++;
  }

  assert (tow == boolector_get_width (btormbt->btor, e));
  return e;
}

static void
make_var (BtorMBT *btormbt, RNG *rng, ExpType type)
{
  int width;
  if (type == T_BO)
    width = 1;
  else if (type == T_BV)
    width = pick (rng, 2, MAX_BITWIDTH);
  else
    width = pick (rng, 1, MAX_BITWIDTH);

  if (width == 1)
    es_push (&btormbt->bo, boolector_var (btormbt->btor, width, NULL));
  else
    es_push (&btormbt->bv, boolector_var (btormbt->btor, width, NULL));
}

static void
make_const (BtorMBT *btormbt, RNG *rng)
{
  int width, val, i;
  ExpStack *es;

  width = 0;

  val = 0;

  Op op = pick (rng, CONST, INT);
  if (op != TRUE && op != FALSE)
  {
    width = pick (rng, 1, MAX_BITWIDTH);
    if (width == 1)
      es = &btormbt->bo;
    else
      es = &btormbt->bv;
  }
  else
  {
    es = &btormbt->bo;
  }
  if (op == UINT || op == INT)
  {
    if (width < 32)
      val = (1 << width) - 1;
    else
      val = UINT_MAX - 1; /* UINT_MAX leads to divison by 0 in pick */
    val = pick (rng, 0, val);
  }
  switch (op)
  {
    case CONST:
    {
      char *buff = malloc (width + 1); /* generate random binary string */
      for (i = 0; i < width; i++) buff[i] = pick (rng, 0, 1) ? '1' : '0';
      buff[width] = '\0';
      es_push (es, boolector_const (btormbt->btor, buff));
      free (buff);
      break;
    }
    case ZERO: es_push (es, boolector_zero (btormbt->btor, width)); break;
    case FALSE: es_push (es, boolector_false (btormbt->btor)); break;
    case ONES: es_push (es, boolector_ones (btormbt->btor, width)); break;
    case TRUE: es_push (es, boolector_true (btormbt->btor)); break;
    case ONE: es_push (es, boolector_one (btormbt->btor, width)); break;
    case UINT:
      es_push (es, boolector_unsigned_int (btormbt->btor, val, width));
      break;
    case INT: es_push (es, boolector_int (btormbt->btor, val, width)); break;
    default: assert (0);
  }
}

static void
make_arr (BtorMBT *btormbt, RNG *rng)
{
  int ew = pick (rng, 1, MAX_BITWIDTH);
  int iw = pick (rng, 1, MAX_INDEXWIDTH);

  es_push (&btormbt->arr, boolector_array (btormbt->btor, ew, iw, NULL));
}

/* randomly select variables from bo within the range ifrom - ito */
static BoolectorNode *
make_clause (BtorMBT *btormbt, RNG *rng, int ifrom, int ito)
{
  int i, idx;
  BoolectorNode *e0, *e1;
  ExpStack *es;

  es = &btormbt->bo;
  e0 = NULL;
  /* make clause with 3 literals */
  for (i = 0; i < 3; i++)
  {
    idx = pick (rng, ifrom, ito);
    if (e0 == NULL)
    {
      e0 = es->exps[idx].exp;
      if (pick (rng, 0, 1))
      {
        e0 = boolector_not (btormbt->btor, e0);
        es_push (&btormbt->cnf, e0);
      }
    }
    else
    {
      e1 = es->exps[idx].exp;
      if (pick (rng, 0, 1))
      {
        e1 = boolector_not (btormbt->btor, e1);
        es_push (&btormbt->cnf, e1);
      }
      e0 = boolector_or (btormbt->btor, e0, e1);
      es_push (&btormbt->cnf, e0);
    }
  }
  return e0;
}

static void
unary_fun (BtorMBT *btormbt, RNG *rng, Op op, BoolectorNode *e0, int is_param)
{
  int tmp0, tmp1, e0w, rw;
  ExpStack *es;

  tmp0 = 0;
  tmp1 = 0;

  assert (is_unary_fun (op));
  e0w = boolector_get_width (btormbt->btor, e0);
  assert (e0w <= MAX_BITWIDTH);
  /* set default result width */
  if (is_boolean_unary_fun (op))
    rw = 1;
  else
    rw = e0w;

  if (op == SLICE)
  {
    tmp0 = pick (rng, 0, e0w - 1);
    tmp1 = pick (rng, 0, tmp0);
    rw   = tmp0 - tmp1 + 1; /* update resulting width */
  }
  else if (op == UEXT || op == SEXT)
  {
    tmp0 = pick (rng, 0, MAX_BITWIDTH - e0w);
    rw   = e0w + tmp0;
  }

  assert (rw > 0);
  if (rw == 1)
    es = is_param ? btormbt->parambo : &btormbt->bo;
  else
    es = is_param ? btormbt->parambv : &btormbt->bv;

  switch (op)
  {
    case NOT: es_push (es, boolector_not (btormbt->btor, e0)); break;
    case NEG: es_push (es, boolector_neg (btormbt->btor, e0)); break;
    case SLICE:
      es_push (es, boolector_slice (btormbt->btor, e0, tmp0, tmp1));
      break;
    case INC: es_push (es, boolector_inc (btormbt->btor, e0)); break;
    case DEC: es_push (es, boolector_dec (btormbt->btor, e0)); break;
    case UEXT: es_push (es, boolector_uext (btormbt->btor, e0, tmp0)); break;
    case SEXT: es_push (es, boolector_sext (btormbt->btor, e0, tmp0)); break;
    case REDOR: es_push (es, boolector_redor (btormbt->btor, e0)); break;
    case REDXOR: es_push (es, boolector_redxor (btormbt->btor, e0)); break;
    case REDAND: es_push (es, boolector_redand (btormbt->btor, e0)); break;
    default: assert (0);
  }
}

static void
binary_fun (BtorMBT *btormbt,
            RNG *rng,
            Op op,
            BoolectorNode *e0,
            BoolectorNode *e1,
            int is_param)
{
  int tmp0, tmp1, e0w, e1w, rw;
  ExpStack *es;

  assert (is_binary_fun (op));
  e0w = boolector_get_width (btormbt->btor, e0);
  assert (e0w <= MAX_BITWIDTH);
  e1w = boolector_get_width (btormbt->btor, e1);
  assert (e1w <= MAX_BITWIDTH);

  /* set default result width */
  if (is_boolean_binary_fun (op))
    rw = 1;
  else
    rw = e0w;

  if ((op >= XOR && op <= SMOD) || (op >= EQ && op <= SGTE))
  {
    /* modify e1w equal to e0w, guarded mul and div */
    if ((op >= UMULO && op <= SDIVO) || (op >= MUL && op <= SMOD))
    {
      if (e0w > MAX_MULDIVWIDTH)
      {
        e0  = modifybv (btormbt, rng, e0, e0w, MAX_MULDIVWIDTH, is_param);
        e0w = MAX_MULDIVWIDTH;
        if (op >= MUL && op <= SMOD)
        {
          rw = e0w;
        }
      }
    }
    e1 = modifybv (btormbt, rng, e1, e1w, e0w, is_param);
  }
  else if (op >= SLL && op <= ROR)
  {
    /* modify width of e0 power of 2 and e1 log2(e0) */
    nextpow2 (e0w, &tmp0, &tmp1);
    e0  = modifybv (btormbt, rng, e0, e0w, tmp0, is_param);
    e1  = modifybv (btormbt, rng, e1, e1w, tmp1, is_param);
    e0w = tmp0;
    rw  = e0w;
  }
  else if (op == CONCAT)
  {
    if (e0w + e1w > MAX_BITWIDTH)
    {
      // printf("concat modify\n ")
      if (e0w > 1)
      {
        e0  = modifybv (btormbt, rng, e0, e0w, e0w / 2, is_param);
        e0w = e0w / 2;
      }
      if (e1w > 1)
      {
        e1  = modifybv (btormbt, rng, e1, e1w, e1w / 2, is_param);
        e1w = e1w / 2;
      }
    }
    /* set e0w to select right exp stack */
    rw = e0w + e1w;
  }

  if (rw == 1)
    es = is_param ? btormbt->parambo : &btormbt->bo;
  else
    es = is_param ? btormbt->parambv : &btormbt->bv;

  switch (op)
  {
    case XOR: es_push (es, boolector_xor (btormbt->btor, e0, e1)); break;
    case XNOR: es_push (es, boolector_xnor (btormbt->btor, e0, e1)); break;
    case AND: es_push (es, boolector_and (btormbt->btor, e0, e1)); break;
    case NAND: es_push (es, boolector_nand (btormbt->btor, e0, e1)); break;
    case OR: es_push (es, boolector_or (btormbt->btor, e0, e1)); break;
    case NOR: es_push (es, boolector_nor (btormbt->btor, e0, e1)); break;
    case ADD: es_push (es, boolector_add (btormbt->btor, e0, e1)); break;
    case SUB: es_push (es, boolector_sub (btormbt->btor, e0, e1)); break;
    case MUL: es_push (es, boolector_mul (btormbt->btor, e0, e1)); break;
    case UDIV: es_push (es, boolector_udiv (btormbt->btor, e0, e1)); break;
    case SDIV: es_push (es, boolector_sdiv (btormbt->btor, e0, e1)); break;
    case UREM: es_push (es, boolector_urem (btormbt->btor, e0, e1)); break;
    case SREM: es_push (es, boolector_srem (btormbt->btor, e0, e1)); break;
    case SMOD: es_push (es, boolector_smod (btormbt->btor, e0, e1)); break;
    case SLL: es_push (es, boolector_sll (btormbt->btor, e0, e1)); break;
    case SRL: es_push (es, boolector_srl (btormbt->btor, e0, e1)); break;
    case SRA: es_push (es, boolector_sra (btormbt->btor, e0, e1)); break;
    case ROL: es_push (es, boolector_rol (btormbt->btor, e0, e1)); break;
    case ROR: es_push (es, boolector_ror (btormbt->btor, e0, e1)); break;
    case CONCAT: es_push (es, boolector_concat (btormbt->btor, e0, e1)); break;
    case EQ: es_push (es, boolector_eq (btormbt->btor, e0, e1)); break;
    case NE: es_push (es, boolector_ne (btormbt->btor, e0, e1)); break;
    case UADDO: es_push (es, boolector_uaddo (btormbt->btor, e0, e1)); break;
    case SADDO: es_push (es, boolector_saddo (btormbt->btor, e0, e1)); break;
    case USUBO: es_push (es, boolector_usubo (btormbt->btor, e0, e1)); break;
    case SSUBO: es_push (es, boolector_ssubo (btormbt->btor, e0, e1)); break;
    case UMULO: es_push (es, boolector_umulo (btormbt->btor, e0, e1)); break;
    case SMULO: es_push (es, boolector_smulo (btormbt->btor, e0, e1)); break;
    case SDIVO: es_push (es, boolector_sdivo (btormbt->btor, e0, e1)); break;
    case ULT: es_push (es, boolector_ult (btormbt->btor, e0, e1)); break;
    case SLT: es_push (es, boolector_slt (btormbt->btor, e0, e1)); break;
    case ULTE: es_push (es, boolector_ulte (btormbt->btor, e0, e1)); break;
    case SLTE: es_push (es, boolector_slte (btormbt->btor, e0, e1)); break;
    case UGT: es_push (es, boolector_ugt (btormbt->btor, e0, e1)); break;
    case SGT: es_push (es, boolector_sgt (btormbt->btor, e0, e1)); break;
    case UGTE: es_push (es, boolector_ugte (btormbt->btor, e0, e1)); break;
    case SGTE: es_push (es, boolector_sgte (btormbt->btor, e0, e1)); break;
    case IMPLIES:
      es_push (es, boolector_implies (btormbt->btor, e0, e1));
      break;
    default:
      assert (op == IFF);
      es_push (es, boolector_iff (btormbt->btor, e0, e1));
  }
}

static void
ternary_fun (BtorMBT *btormbt,
             RNG *rng,
             Op op,
             BoolectorNode *e0,
             BoolectorNode *e1,
             BoolectorNode *e2,
             int is_param)
{
  int e1w, e2w;
  ExpStack *es;

  (void) op;

  assert (is_ternary_fun (op));
  assert (boolector_get_width (btormbt->btor, e0) == 1);

  e1w = boolector_get_width (btormbt->btor, e1);
  assert (e1w <= MAX_BITWIDTH);
  e2w = boolector_get_width (btormbt->btor, e2);
  assert (e2w <= MAX_BITWIDTH);

  /* bitvectors must have same bit width */
  e2 = modifybv (btormbt, rng, e2, e2w, e1w, is_param);

  if (e1w == 1)
    es = is_param ? btormbt->parambo : &btormbt->bo;
  else
    es = is_param ? btormbt->parambv : &btormbt->bv;

  es_push (es, boolector_cond (btormbt->btor, e0, e1, e2));
}

/* calling convention:
 * if op ==
 *          READ:  bolector_read (btor, e0(arr), e1(bv))
 *          WRITE: bolector_write(btor, e0(arr), e1(bv), e2(bv))
 *          EQ:    bolector_eq   (btor, e0(arr), e1(arr))
 *          NEQ:   bolector_neq  (btor, e0(arr), e1(arr))
 *          COND:  bolector_cond (btor, e2(bo),  e0(arr), e1(arr))
 *
 * if e0 && e1 are arrays they have to be the same size
 */
static void
afun (BtorMBT *btormbt,
      RNG *rng,
      Op op,
      BoolectorNode *e0,
      BoolectorNode *e1,
      BoolectorNode *e2,
      int is_param)
{
  assert (e0);
  assert (e1);
  assert (boolector_is_array (btormbt->btor, e0));
  assert (is_array_fun (op));

  int e0w, e0iw, e1w, e2w;
  ExpStack *es;

  e0w = boolector_get_width (btormbt->btor, e0);
  assert (e0w <= MAX_BITWIDTH);
  e0iw = boolector_get_index_width (btormbt->btor, e0);
  assert (e0iw <= MAX_INDEXWIDTH);

  if (op >= READ && op <= WRITE)
  {
    e1w = boolector_get_width (btormbt->btor, e1);
    assert (e1w <= MAX_BITWIDTH);

    e1  = modifybv (btormbt, rng, e1, e1w, e0iw, is_param);
    e1w = e0iw;
    if (op == WRITE)
    {
      e2w = boolector_get_width (btormbt->btor, e2);
      assert (e1w <= MAX_BITWIDTH);

      e2 = modifybv (btormbt, rng, e2, e2w, e0w, is_param);
      es_push (is_param ? btormbt->paramarr : &btormbt->arr,
               boolector_write (btormbt->btor, e0, e1, e2));
    }
    else
    {
      if (e0w == 1)
        es = is_param ? btormbt->parambo : &btormbt->bo;
      else
        es = is_param ? btormbt->parambv : &btormbt->bv;
      es_push (es, boolector_read (btormbt->btor, e0, e1));
    }
  }
  else
  {
    assert (boolector_is_array (btormbt->btor, e1));
    e1w = boolector_get_width (btormbt->btor, e1);
    assert (e1w == e0w && e1w <= MAX_BITWIDTH);
    assert (boolector_get_index_width (btormbt->btor, e1) == e0iw
            && boolector_get_index_width (btormbt->btor, e1) <= MAX_INDEXWIDTH);

    if (op == EQ)
      es_push (is_param ? btormbt->parambo : &btormbt->bo,
               boolector_eq (btormbt->btor, e0, e1));
    else if (op == NE)
      es_push (is_param ? btormbt->parambo : &btormbt->bo,
               boolector_ne (btormbt->btor, e0, e1));
    else
    {
      assert (op == COND);
      es_push (is_param ? btormbt->paramarr : &btormbt->arr,
               boolector_cond (btormbt->btor, e2, e0, e1));
    }
  }
}

/* Randomly select expression by given type. Nodes with no parents
 * (yet unused) are preferred.
 */
static BoolectorNode *
selexp (
    BtorMBT *btormbt, RNG *rng, ExpType type, int force_param, int *is_param)
{
  assert (force_param != 1 || (btormbt->parambo && btormbt->parambo->n)
          || (btormbt->parambv && btormbt->parambv->n)
          || (btormbt->paramarr && btormbt->paramarr->n));

  int rand, i, bw, idx = -1;
  ExpStack *es, *bo, *bv, *arr;
  BoolectorNode *exp, *e[3];

  /* choose between param. exps and non-param. exps */
  rand = pick (rng, 0, NORM_VAL - 1);
  assert ((!btormbt->parambo && !btormbt->parambv && !btormbt->paramarr)
          || (btormbt->parambo && btormbt->parambv && btormbt->paramarr));
  if (force_param == -1
      || (!btormbt->parambo && !btormbt->parambv && !btormbt->paramarr)
      || (!btormbt->parambo->n && !btormbt->parambv->n && !btormbt->paramarr->n)
      || (force_param == 0 && rand >= btormbt->p_param_exp))
  {
    bo  = &btormbt->bo;
    bv  = &btormbt->bv;
    arr = &btormbt->arr;
    if (is_param) *is_param = 0;
  }
  else
  {
    bo  = btormbt->parambo;
    bv  = btormbt->parambv;
    arr = btormbt->paramarr;
    if (is_param) *is_param = 1;
  }

  switch (type)
  {
    case T_BO: es = bo; break;
    case T_BV: es = bv; break;
    case T_ARR: es = arr; break;
    default:
    {
      assert (type == T_BB);
      /* select target exp stack with prob. proportional to size */
      rand = pick (rng, 0, bo->n + bv->n - 1);
      es   = rand < bo->n ? bo : bv;
    }
  }

  if (es->n == 0)
  {
    assert (es == btormbt->parambo || es == btormbt->paramarr);
    assert (bv == btormbt->parambv);
    if (es == btormbt->parambo)
    {
      rand = pick (rng, 0, bv->n - 1);
      exp  = bv->exps[rand].exp;
      bw   = boolector_get_width (btormbt->btor, exp) - 1;
      es_push (es, boolector_slice (btormbt->btor, exp, bw, bw));
    }
    else
    {
      /* generate parameterized WRITE */
      e[0] = selexp (btormbt, rng, T_ARR, -1, NULL);
      rand = pick (rng, 1, 2);
      for (i = 1; i < 3; i++)
        e[i] = selexp (btormbt, rng, T_BV, rand == i ? 1 : 0, NULL);
      afun (btormbt, rng, WRITE, e[0], e[1], e[2], 1);
    }
  }

  /* select first nodes without parents (not yet referenced) */
  while (es->sexp < es->n)
  {
    if (es->exps[es->sexp].pars <= 0)
    {
      idx = es->sexp++;
      break;
    }
    es->sexp++;
  }
  if (idx < 0)
  {
    /* select random literal
     * select from initlayer with lower probability
     * - from range (initlayer - n) with p = 0.666
     * - from ragne (0 - n)         with p = 0.333 */
    idx = pick (rng,
                es->initlayer && es->n > es->initlayer && pick (rng, 0, 3)
                    ? es->initlayer - 1
                    : 0,
                es->n - 1);
  }
  exp = es->exps[idx].exp;
  es->exps[idx].pars++;
  return exp;
}

/* Search and select array expression with element width eew
 * and index width eiw.  If no suitable expression is found,
 * create new array/parameterized WRITE eew->eiw.
 */
static BoolectorNode *
selarrexp (BtorMBT *btormbt,
           RNG *rng,
           BoolectorNode *exp,
           int eew,
           int eiw,
           int force_param)
{
  int i, rand, idx, sel_eew, sel_eiw;
  ExpStack *es;
  BoolectorNode *sel_e, *e[3];

  /* choose between param. exps and non-param. array exps */
  rand = pick (rng, 0, NORM_VAL - 1);
  assert ((!btormbt->parambo && !btormbt->parambv && !btormbt->paramarr)
          || (btormbt->parambo && btormbt->parambv && btormbt->paramarr));
  if (force_param == -1
      || (!btormbt->parambo && !btormbt->parambv && !btormbt->paramarr)
      || (!btormbt->parambo->n && !btormbt->parambv->n && !btormbt->paramarr->n)
      || (force_param == 0 && rand >= btormbt->p_param_arr_exp))
    es = &btormbt->arr;
  else
    es = btormbt->paramarr;
  assert (es->n);

  /* random search start idx */
  idx = i = pick (rng, 0, es->n - 1);
  do
  {
    sel_e   = es->exps[i].exp;
    sel_eew = boolector_get_width (btormbt->btor, sel_e);
    sel_eiw = boolector_get_index_width (btormbt->btor, sel_e);
    if (sel_eew == eew && sel_eiw == eiw && sel_e != exp)
    {
      es->exps[i].pars++;
      return sel_e;
    }
    i = (i + 1) % es->n;
  } while (idx != i);

  /* no suitable array exp found */
  if (force_param == 1)
  {
    /* generate parameterized WRITE */
    e[0] = selarrexp (btormbt, rng, NULL, eew, eiw, -1);
    rand = pick (rng, 1, 2);
    for (i = 1; i < 3; i++)
      e[i] = selexp (btormbt, rng, T_BV, rand == i ? 1 : 0, NULL);
    afun (btormbt, rng, WRITE, e[0], e[1], e[2], 1);
    sel_e = btormbt->paramarr->exps[btormbt->paramarr->n - 1].exp;
  }
  else
  {
    sel_e = boolector_array (btormbt->btor, eew, eiw, NULL);
    es_push (es, sel_e);
  }
  es->exps[es->n - 1].pars++;
  return sel_e;
}

/* Generate parameterized unary/binary/ternary operation. */
static void
param_fun (BtorMBT *btormbt, RNG *rng, int op_from, int op_to)
{
  int i, rand;
  BoolectorNode *e[3];
  Op op;

  assert (op_from >= NOT && op_from <= COND);
  assert (op_to >= NOT && op_to <= COND);

  op = pick (rng, op_from, op_to);
  if (is_unary_fun (op))
  {
    e[0] = selexp (btormbt, rng, T_BB, 1, NULL);
    unary_fun (btormbt, rng, op, e[0], 1);
  }
  else if (is_binary_fun (op))
  {
    rand = pick (rng, 0, 1);
    for (i = 0; i < 2; i++)
      e[i] = selexp (btormbt,
                     rng,
                     ((op >= IMPLIES && op <= IFF) ? T_BO : T_BB),
                     i == rand ? 1 : 0,
                     NULL);
    binary_fun (btormbt, rng, op, e[0], e[1], 1);
  }
  else
  {
    assert (is_ternary_fun (op));
    rand = pick (rng, 0, 2);
    for (i = 0; i < 3; i++)
      e[i] =
          selexp (btormbt, rng, i == 0 ? T_BO : T_BB, i == rand ? 1 : 0, NULL);
    ternary_fun (btormbt, rng, op, e[0], e[1], e[2], 1);
  }
}

/* Generate parameterized operations on arrays.
 * Force array expressions with non-parameterized arrays via parameter
 * force_arrnparr (mostly needed for initializing the paramarr stack).
 * Note that this forces either a WRITE or COND expression. */
static void
param_afun (BtorMBT *btormbt, RNG *rng, int force_arrnparr)
{
  int i, rand, eiw, eew;
  BoolectorNode *e[3];
  Op op;

  /* force array exp with non-parameterized arrays? */
  rand = force_arrnparr ? -1 : pick (rng, 0, 1);
  e[0] = selexp (btormbt, rng, T_ARR, rand, NULL);
  e[1] = e[2] = 0;
  eew         = boolector_get_width (btormbt->btor, e[0]);
  eiw         = boolector_get_index_width (btormbt->btor, e[0]);

  /* choose READ/WRITE with p = 0.666, else EQ/NE/COND */
  if (pick (rng, 0, 2))
  {
    /* force WRITE if array exp with non-parameterized arrays forced */
    op = rand == -1 ? WRITE : pick (rng, READ, WRITE);
    if (op == WRITE)
    {
      rand = pick (rng, 1, 2);
      for (i = 1; i < 3; i++)
        e[i] = selexp (btormbt, rng, T_BV, rand == i ? 1 : 0, NULL);
    }
    else
      e[1] = selexp (btormbt, rng, T_BV, 1, NULL);
  }
  else
  {
    /* force COND if array exp with non-parameterized arrays forced,
     * else distribute EQ, NE and COND evenly */
    op = rand >= 0 && pick (rng, 0, 2) && btormbt->ext ? pick (rng, EQ, NE)
                                                       : COND;
    e[1] =
        selarrexp (btormbt, rng, e[0], eew, eiw, rand == -1 ? rand : rand ^ 1);
    if (op == COND) e[2] = selexp (btormbt, rng, T_BO, rand < 0 ? 1 : 0, NULL);
  }
  afun (btormbt, rng, op, e[0], e[1], e[2], 1);
}

static void
bfun (BtorMBT *btormbt, unsigned r, int *nparams, int *width, int nlevel)
{
  int i, n, np, ip, w, max_nops, rand;
  ExpStack parambo, parambv, paramarr;
  ExpStack *es, *tmpparambo, *tmpparambv, *tmpparamarr;
  BoolectorNode *tmp, *fun, **params, **args;
  RNG rng;

  rng = initrng (r);
  /* choose between apply on random existing and apply on new function */
  rand = pick (&rng, 0, NORM_VAL - 1);
  if (btormbt->fun.n && rand < btormbt->p_apply_fun) /* use existing function */
  {
    rand     = pick (&rng, 0, btormbt->fun.n - 1);
    fun      = btormbt->fun.exps[rand].exp;
    *nparams = boolector_get_fun_arity (btormbt->btor, fun);
    assert (*nparams);
    *width = boolector_get_index_width (btormbt->btor, fun);
  }
  else /* generate new function */
  {
    tmpparambo  = btormbt->parambo;
    tmpparambv  = btormbt->parambv;
    tmpparamarr = btormbt->paramarr;

    memset (&parambo, 0, sizeof (parambo));
    memset (&parambv, 0, sizeof (parambv));
    memset (&paramarr, 0, sizeof (paramarr));
    btormbt->parambo  = &parambo;
    btormbt->parambv  = &parambv;
    btormbt->paramarr = &paramarr;

    /* choose function parameters */
    *width   = pick (&rng, 1, MAX_BITWIDTH);
    *nparams = pick (&rng, MIN_NPARAMS, MAX_NPARAMS);
    params   = malloc (sizeof (BoolectorNode *) * *nparams);
    for (i = 0; i < *nparams; i++)
    {
      tmp       = boolector_param (btormbt->btor, *width, NULL);
      params[i] = tmp;
      es_push (*width == 1 ? btormbt->parambo : btormbt->parambv, tmp);
    }

    /* initialize parameterized stacks to be non-empty */
    if (btormbt->parambv->n == 0)
    {
      assert (btormbt->parambo->n);
      rand = pick (&rng, 0, btormbt->parambo->n - 1);
      tmp  = btormbt->parambo->exps[rand].exp;
      assert (boolector_get_width (btormbt->btor, tmp) == 1);
      modifybv (btormbt, &rng, tmp, 1, pick (&rng, 2, MAX_BITWIDTH), 1);
    }
    assert (btormbt->parambv->n);
    if (btormbt->parambo->n == 0) param_fun (btormbt, &rng, REDOR, IFF);
    assert (btormbt->parambo->n);
    param_afun (btormbt, &rng, 1);
    assert (btormbt->paramarr->n);

    /* generate parameterized expressions */
    max_nops = pick (&rng, 0, MAX_NPARAMOPS);
    n        = 0;
    while (n++ < max_nops)
    {
    BFUN_PICK_FUN_TYPE:
      assert (parambo.n);
      assert (parambv.n);
      assert (paramarr.n);
      rand = pick (&rng, 0, NORM_VAL - 1);
      if (rand < btormbt->p_fun)
        param_fun (btormbt, &rng, NOT, COND);
      else if (rand < btormbt->p_fun + btormbt->p_afun)
        param_afun (btormbt, &rng, 0);
      else
      {
        if (nlevel < MAX_NNESTEDBFUNS)
        {
          bfun (btormbt, nextrand (&rng), &np, &w, nlevel + 1);
          btormbt->parambo  = &parambo;
          btormbt->parambv  = &parambv;
          btormbt->paramarr = &paramarr;
        }
        else
          goto BFUN_PICK_FUN_TYPE;
      }
    }

    /* pick exp from parambo/parambo with p = 0.5 if non-empty */
    es = parambo.n ? (parambv.n ? (pick (&rng, 0, 1) ? &parambo : &parambv)
                                : &parambo)
                   : &parambv;
    assert (es->n);
    rand = pick (&rng, 0, es->n - 1);
    fun  = boolector_fun (btormbt->btor, *nparams, params, es->exps[rand].exp);
    es_push (&btormbt->fun, fun);

    /* reset scope for arguments to apply node */
    btormbt->parambo  = tmpparambo;
    btormbt->parambv  = tmpparambv;
    btormbt->paramarr = tmpparamarr;

    /* cleanup */
    for (i = 0; i < parambo.n; i++)
      boolector_release (btormbt->btor, parambo.exps[i].exp);
    es_release (&parambo);
    for (i = 0; i < parambv.n; i++)
      boolector_release (btormbt->btor, parambv.exps[i].exp);
    es_release (&parambv);
    for (i = 0; i < paramarr.n; i++)
      boolector_release (btormbt->btor, paramarr.exps[i].exp);
    es_release (&paramarr);
    free (params);
  }

  /* generate apply expression with arguments within scope of apply */
  args = malloc (sizeof (BoolectorNode *) * *nparams);
  for (i = 0; i < *nparams; i++)
  {
    tmp     = selexp (btormbt, &rng, T_BV, 0, &ip);
    args[i] = modifybv (btormbt,
                        &rng,
                        tmp,
                        boolector_get_width (btormbt->btor, tmp),
                        *width,
                        ip);
  }

  tmp = boolector_apply (btormbt->btor, *nparams, args, fun);
  es_push (boolector_get_width (btormbt->btor, fun) == 1
               ? (BTOR_REAL_ADDR_NODE (tmp)->parameterized ? btormbt->parambo
                                                           : &btormbt->bo)
               : (BTOR_REAL_ADDR_NODE (tmp)->parameterized ? btormbt->parambv
                                                           : &btormbt->bv),
           tmp);

  free (args);
}

/*------------------------------------------------------------------------*/

/* states */
static void *_new (BtorMBT *, unsigned);
static void *_opt (BtorMBT *, unsigned);
static void *_init (BtorMBT *, unsigned);
static void *_main (BtorMBT *, unsigned);
static void *_addop (BtorMBT *, unsigned);
static void *_fun (BtorMBT *, unsigned);
static void *_afun (BtorMBT *, unsigned);
static void *_bfun (BtorMBT *, unsigned);
static void *_lit (BtorMBT *, unsigned);
static void *_relop (BtorMBT *, unsigned);
static void *_ass (BtorMBT *, unsigned);
static void *_sat (BtorMBT *, unsigned);
static void *_mgen (BtorMBT *, unsigned);
static void *_inc (BtorMBT *, unsigned);
static void *_del (BtorMBT *, unsigned);

static void *
_new (BtorMBT *btormbt, unsigned r)
{
  RNG rng = initrng (r);

  /* number of initial literals */
  btormbt->max_nlits = pick (&rng, btormbt->g_min_nlits, btormbt->g_max_nlits);
  /* number of initial operations */
  btormbt->max_nops =
      pick (&rng, btormbt->g_min_nops_init, btormbt->g_max_nops_init);

  init_pd_lits (
      btormbt,
      pick (&rng, btormbt->g_min_nvars_init, btormbt->g_max_nvars_init),
      pick (&rng, btormbt->g_min_nconsts_init, btormbt->g_max_nconsts_init),
      pick (&rng, btormbt->g_min_narrs_init, btormbt->g_max_narrs_init));

  /* no delete operation at init */
  init_pd_ops (
      btormbt,
      pick (&rng, btormbt->g_min_naddops_init, btormbt->g_max_naddops_init),
      pick (&rng, btormbt->g_min_nrelops_init, btormbt->g_max_nrelops_init));

  /* no additional lits at init */
  init_pd_addop (
      btormbt,
      pick (
          &rng, btormbt->g_min_naddopfuns_init, btormbt->g_max_naddopfuns_init),
      pick (&rng,
            btormbt->g_min_naddopafuns_init,
            btormbt->g_max_naddopafuns_init),
      pick (&rng,
            btormbt->g_min_naddopbfuns_init,
            btormbt->g_max_naddopbfuns_init),
      pick (&rng,
            btormbt->g_min_naddoplits_init,
            btormbt->g_max_naddoplits_init));

  BTORMBT_LOG (1,
               "init: pick %d ops (add:rel=%0.1f%%:%0.1f%%), %d lits",
               btormbt->max_nops,
               btormbt->p_addop / 10,
               btormbt->p_relop / 10,
               btormbt->max_nlits);

  btormbt->btor = boolector_new ();
  assert (btormbt->btor);
  return _opt;
}

static void *
_opt (BtorMBT *btormbt, unsigned r)
{
  int rw;
  RNG rng = initrng (r);

  BTORMBT_LOG (1, "enable force cleanup");
  boolector_enable_force_cleanup (btormbt->btor);

  if (btormbt->dual_prop)
  {
    BTORMBT_LOG (1, "enable dual prop");
    btormbt->clone = boolector_clone (btormbt->btor);
    boolector_enable_dual_prop (btormbt->btor);
  }
#ifndef NBTORLOG
  if (btormbt->bloglevel)
  {
    BTORMBT_LOG (1, "boolector log level: '%d'", btormbt->bloglevel);
    boolector_set_loglevel (btormbt->btor, btormbt->bloglevel);
  }
#endif
  if (btormbt->bverblevel)
  {
    BTORMBT_LOG (1, "boolector verbose level: '%d'", btormbt->bverblevel);
    boolector_set_verbosity (btormbt->btor, btormbt->bverblevel);
  }
  btormbt->mgen = 0;
  if (!btormbt->force_nomgen && pick (&rng, 0, 1))
  {
    BTORMBT_LOG (1, "enable model generation");
    boolector_enable_model_gen (btormbt->btor);
    btormbt->mgen = 1;
  }

  if (pick (&rng, 0, 1))
  {
    BTORMBT_LOG (1, "enable incremental usage");
    boolector_enable_inc_usage (btormbt->btor);
    btormbt->inc = 1;
  }

  rw = pick (&rng, 0, 3);
  BTORMBT_LOG (1, "set rewrite level %d", rw);
  boolector_set_rewrite_level (btormbt->btor, rw);

  return _init;
}

static void *
_init (BtorMBT *btormbt, unsigned r)
{
  int rand;
  RNG rng = initrng (r);

  if (btormbt->bo.n + btormbt->bv.n + btormbt->arr.n < btormbt->max_nlits)
  {
    return _lit;
  }

  /* generate at least one bool-var, one bv-var and one arr;
   * to ensure nonempty expression stacks */
  if (btormbt->bo.n < 1) make_var (btormbt, &rng, T_BO);
  if (btormbt->bv.n < 1) make_var (btormbt, &rng, T_BV);
  if (btormbt->arr.n < 1) make_arr (btormbt, &rng);

  if (btormbt->nops < btormbt->max_nops)
  {
    btormbt->nops++;
    rand = pick (&rng, 0, NORM_VAL - 1);
    if (rand < btormbt->p_addop)
      return _addop;
    else
      return _relop;
  }

  BTORMBT_LOG (1,
               "after init: nexps: booleans %d, bitvectors %d, arrays %d",
               btormbt->bo.n,
               btormbt->bv.n,
               btormbt->arr.n);

  btormbt->bo.initlayer  = btormbt->bo.n;
  btormbt->bv.initlayer  = btormbt->bv.n;
  btormbt->arr.initlayer = btormbt->arr.n;

  /* adapt paramters for main */
  btormbt->nops     = 0;
  btormbt->max_nops = pick (&rng, btormbt->g_min_nops, btormbt->g_max_nops);
  /* how many operations should be assertions?
   * -> max_nops and nass should be in relation (the more ops, the more
   * assertions) in order to keep the sat/unsat ratio balanced */
  if (btormbt->max_nops < btormbt->g_max_nops_lower)
    btormbt->max_nass = BTORMBT_MIN (btormbt->max_nops,
                                     pick (&rng,
                                           btormbt->g_min_nasserts_lower,
                                           btormbt->g_max_nasserts_lower));
  else
    btormbt->max_nass = pick (
        &rng, btormbt->g_min_nasserts_upper, btormbt->g_max_nasserts_upper);

  init_pd_lits (btormbt,
                pick (&rng, btormbt->g_min_nvars, btormbt->g_max_nvars),
                pick (&rng, btormbt->g_min_nconsts, btormbt->g_max_nconsts),
                pick (&rng, btormbt->g_min_narrs, btormbt->g_max_narrs));
  init_pd_ops (btormbt,
               pick (&rng, btormbt->g_min_naddops, btormbt->g_max_naddops),
               pick (&rng, btormbt->g_min_nrelops, btormbt->g_max_nrelops));
  init_pd_addop (
      btormbt,
      pick (&rng, btormbt->g_min_naddopfuns, btormbt->g_max_naddopfuns),
      pick (&rng, btormbt->g_min_naddopafuns, btormbt->g_max_naddopafuns),
      pick (&rng, btormbt->g_min_naddopbfuns, btormbt->g_max_naddopbfuns),
      pick (&rng, btormbt->g_min_naddoplits, btormbt->g_max_naddoplits));

  BTORMBT_LOG (1,
               "main: pick %d ops (add:rel=%0.1f%%:%0.1f%%)",
               btormbt->max_nops,
               btormbt->p_addop / 10,
               btormbt->p_relop / 10);
  BTORMBT_LOG (1, "      make ~%d asserts/assumes", btormbt->max_nass);

  btormbt->is_init = 1;
  return _main;
}

static void *
_main (BtorMBT *btormbt, unsigned r)
{
  float rand;
  RNG rng = initrng (r);

  assert (btormbt->bo.n > 0);
  assert (btormbt->bv.n > 0);
  assert (btormbt->arr.n > 0);

  /* main operations */
  if (btormbt->nops < btormbt->max_nops)
  {
    btormbt->nops++;
    rand = pick (&rng, 0, NORM_VAL - 1);
    if (rand < btormbt->max_nass * NORM_VAL / btormbt->max_nops)
      return _ass;
    else
    {
      rand = pick (&rng, 0, NORM_VAL - 1);
      if (rand < btormbt->p_addop)
        return _addop;
      else
        return _relop;
    }
  }

  BTORMBT_LOG (1,
               "after main: nexps: booleans %d, bitvectors %d, arrays %d",
               btormbt->bo.n,
               btormbt->bv.n,
               btormbt->arr.n);
  BTORMBT_LOG (1,
               "after main: number of asserts: %d, assumps: %d",
               btormbt->tot_nasserts,
               btormbt->nassumes);

  return _sat;
}

static void *
_addop (BtorMBT *btormbt, unsigned r)
{
  int rand;
  void *next;
  RNG rng = initrng (r);

  rand = pick (&rng, 0, NORM_VAL - 1);

  if (rand < btormbt->p_fun)
    next = _fun;
  else if (rand < btormbt->p_fun + btormbt->p_afun)
    next = _afun;
  else if (rand < btormbt->p_fun + btormbt->p_afun + btormbt->p_bfun)
    next = _bfun;
  else
    next = _lit;

  return next;
}

static void *
_fun (BtorMBT *btormbt, unsigned r)
{
  BoolectorNode *e0, *e1, *e2;
  RNG rng = initrng (r);

  Op op = pick (&rng, NOT, COND);

  if (is_unary_fun (op))
  {
    e0 = selexp (btormbt, &rng, T_BB, 0, NULL);
    unary_fun (btormbt, &rng, op, e0, 0);
  }
  else if (is_binary_fun (op))
  {
    e0 = selexp (
        btormbt, &rng, ((op >= IMPLIES && op <= IFF) ? T_BO : T_BB), 0, NULL);
    e1 = selexp (
        btormbt, &rng, ((op >= IMPLIES && op <= IFF) ? T_BO : T_BB), 0, NULL);
    binary_fun (btormbt, &rng, op, e0, e1, 0);
  }
  else
  {
    assert (is_ternary_fun (op));
    e0 = selexp (btormbt, &rng, T_BO, 0, NULL);
    e1 = selexp (btormbt, &rng, T_BB, 0, NULL);
    e2 = selexp (btormbt, &rng, T_BB, 0, NULL);
    ternary_fun (btormbt, &rng, op, e0, e1, e2, 0);
  }
  return (btormbt->is_init ? _main : _init);
}

static void *
_afun (BtorMBT *btormbt, unsigned r)
{
  int e0w, e0iw, rand;
  Op op;
  BoolectorNode *e0, *e1, *e2;
  RNG rng;

  rng  = initrng (r);
  rand = pick (&rng, 0, NORM_VAL - 1);

  e0   = selexp (btormbt, &rng, T_ARR, 0, NULL);
  e0w  = boolector_get_width (btormbt->btor, e0);
  e0iw = boolector_get_index_width (btormbt->btor, e0);

  e2 = NULL;

  /* use read/write with p=0.666 else EQ/NE/COND */
  if (rand < btormbt->p_rw)
  {
    rand = pick (&rng, 0, NORM_VAL - 1);
    op   = rand < btormbt->p_read ? READ : WRITE;
    e1   = selexp (btormbt, &rng, T_BV, 0, NULL);
    if (op == WRITE) e2 = selexp (btormbt, &rng, T_BV, 0, NULL);
    afun (btormbt, &rng, op, e0, e1, e2, 0);
  }
  else
  {
    /* select EQ/NE/COND with same propability */
    rand = pick (&rng, 0, NORM_VAL - 1);
    if (!btormbt->ext || rand < btormbt->p_cond)
      op = COND;
    else
    {
      rand = pick (&rng, 0, NORM_VAL - 1);
      op   = rand < btormbt->p_eq ? EQ : NE;
    }
    e1 = selarrexp (btormbt, &rng, e0, e0w, e0iw, 0);
    if (op == COND) e2 = selexp (btormbt, &rng, T_BO, 0, NULL);
    afun (btormbt, &rng, op, e0, e1, e2, 0);
  }

  return (btormbt->is_init ? _main : _init);
}

static void *
_bfun (BtorMBT *btormbt, unsigned r)
{
  assert (!btormbt->parambo && !btormbt->parambv && !btormbt->paramarr);

  int nparams, width;

  bfun (btormbt, r, &nparams, &width, 0);

  btormbt->parambo = btormbt->parambv = btormbt->paramarr = NULL; /* cleanup */

  return (btormbt->is_init ? _main : _init);
}

// FIXME s/lit/input
static void *
_lit (BtorMBT *btormbt, unsigned r)
{
  int rand;
  RNG rng = initrng (r);

  rand = pick (&rng, 0, NORM_VAL - 1);
  if (rand < btormbt->p_var)
    make_var (btormbt, &rng, T_BB);
  else if (rand < btormbt->p_const + btormbt->p_var)
    make_const (btormbt, &rng);
  else
    make_arr (btormbt, &rng);

  return (btormbt->is_init ? _main : _init);
}

static void *
_relop (BtorMBT *btormbt, unsigned r)
{
  int idx, rand;
  ExpStack *es;
  RNG rng = initrng (r);

  /* select target exp stack with probabilty proportional to size */
  rand = pick (&rng, 0, btormbt->bo.n + btormbt->bv.n + btormbt->arr.n - 1);
  if (rand < btormbt->bo.n)
    es = &btormbt->bo;
  else if (rand < btormbt->bo.n + btormbt->bv.n)
    es = &btormbt->bv;
  else
    es = &btormbt->arr;
  if (es->n > 1)
  {
    idx = pick (&rng, 0, es->n - 1);

    if (es == &btormbt->bo)
      assert (boolector_get_width (btormbt->btor, btormbt->bo.exps[idx].exp)
              == 1);
    else if (es == &btormbt->bv)
      assert (boolector_get_width (btormbt->btor, btormbt->bv.exps[idx].exp)
              > 1);
    else
      assert (boolector_is_array (btormbt->btor, btormbt->arr.exps[idx].exp));

    boolector_release (btormbt->btor, es->exps[idx].exp);
    es_del (es, idx);
  }
  return (btormbt->is_init ? _main : _init);
}

static void *
_ass (BtorMBT *btormbt, unsigned r)
{
  int lower;
  RNG rng = initrng (r);
  BoolectorNode *node;

  /* select from init layer with lower probability */
  lower = btormbt->bo.initlayer && btormbt->bo.n > btormbt->bo.initlayer
                  && pick (&rng, 0, 4)
              ? btormbt->bo.initlayer - 1
              : 0;
  node = make_clause (btormbt, &rng, lower, btormbt->bo.n - 1);
  assert (!BTOR_REAL_ADDR_NODE (node)->parameterized);

  if (btormbt->inc && pick (&rng, 0, 4))
  {
    boolector_assume (btormbt->btor, node);
    es_push (&btormbt->assumptions, node);
    btormbt->nassumes++;
  }
  else
  {
    boolector_assert (btormbt->btor, node);
    btormbt->nasserts++;
    btormbt->tot_nasserts++;
  }
  return _main;
}

static void *
_sat (BtorMBT *btormbt, unsigned r)
{
  int res, failed;
  RNG rng;
  BoolectorNode *ass;

  rng = initrng (r);

  if (btormbt->shadow && (!btormbt->btor->clone || !pick (&rng, 0, 50)))
  {
    BTORMBT_LOG (1, "cloning...");
    /* cleanup done by boolector */
    boolector_chkclone (btormbt->btor);
  }

  BTORMBT_LOG (1, "calling sat...");
  res = boolector_sat (btormbt->btor);
  if (btormbt->clone)
  {
    int cloneres = boolector_sat (btormbt->clone);
    assert (res == cloneres);
  }
  if (res == BOOLECTOR_UNSAT)
    BTORMBT_LOG (1, "unsat");
  else if (res == BOOLECTOR_SAT)
    BTORMBT_LOG (1, "sat");
  else
    BTORMBT_LOG (1, "sat call returned %d", res);

  while (res == BOOLECTOR_UNSAT && btormbt->assumptions.n)
  {
    ass = es_pop (&btormbt->assumptions);
    assert (ass);
    failed = boolector_failed (btormbt->btor, ass);
    BTORMBT_LOG (1, "assumption %p failed: %d", ass, failed);
  }
  es_reset (&btormbt->assumptions);

  return btormbt->mgen && res == BOOLECTOR_SAT ? _mgen : _inc;
}

static void *
_mgen (BtorMBT *btormbt, unsigned r)
{
  (void) r;
  int i, size = 0;
  const char *bv = NULL;
  char **indices = NULL, **values = NULL;

  assert (btormbt->mgen);

  for (i = 0; i < btormbt->bo.n; i++)
  {
    bv = boolector_bv_assignment (btormbt->btor, btormbt->bo.exps[i].exp);
    boolector_free_bv_assignment (btormbt->btor, (char *) bv);
  }
  for (i = 0; i < btormbt->bv.n; i++)
  {
    bv = boolector_bv_assignment (btormbt->btor, btormbt->bv.exps[i].exp);
    boolector_free_bv_assignment (btormbt->btor, (char *) bv);
  }
  for (i = 0; i < btormbt->arr.n; i++)
  {
    boolector_array_assignment (
        btormbt->btor, btormbt->arr.exps[i].exp, &indices, &values, &size);
    if (size > 0)
      boolector_free_array_assignment (btormbt->btor, indices, values, size);
  }
  return _inc;
}

static void *
_inc (BtorMBT *btormbt, unsigned r)
{
  int i, rand;
  RNG rng;

  rng  = initrng (r);
  rand = pick (&rng, 0, NORM_VAL - 1);

  /* release cnf expressions */
  for (i = 0; i < btormbt->cnf.n; i++)
    boolector_release (btormbt->btor, btormbt->cnf.exps[i].exp);
  es_reset (&btormbt->cnf);

  if (btormbt->inc && rand < btormbt->p_inc)
  {
    btormbt->inc++;
    btormbt->nops     = 0; /* reset */
    btormbt->max_nass = btormbt->max_nass - btormbt->nasserts;
    btormbt->nassumes = 0; /* reset */
    btormbt->nasserts = 0;

    btormbt->max_nops =
        pick (&rng, btormbt->g_min_nops_inc, btormbt->g_max_nops_inc);

    init_pd_lits (
        btormbt,
        pick (&rng, btormbt->g_min_nvars_inc, btormbt->g_max_nvars_inc),
        pick (&rng, btormbt->g_min_nconsts_inc, btormbt->g_max_nconsts_inc),
        pick (&rng, btormbt->g_min_narrs_inc, btormbt->g_max_narrs_inc));
    init_pd_ops (
        btormbt,
        pick (&rng, btormbt->g_min_naddops_inc, btormbt->g_max_naddops_inc),
        pick (&rng, btormbt->g_min_nrelops_inc, btormbt->g_max_nrelops_inc));
    init_pd_addop (
        btormbt,
        pick (
            &rng, btormbt->g_min_naddopfuns_inc, btormbt->g_max_naddopfuns_inc),
        pick (&rng,
              btormbt->g_min_naddopafuns_inc,
              btormbt->g_max_naddopafuns_inc),
        pick (&rng,
              btormbt->g_min_naddopbfuns_inc,
              btormbt->g_max_naddopbfuns_inc),
        pick (&rng,
              btormbt->g_min_naddoplits_inc,
              btormbt->g_max_naddoplits_inc));
    BTORMBT_LOG (1,
                 "inc: pick %d ops(add:rel=%0.1f%%:%0.1f%%)",
                 btormbt->max_nops,
                 btormbt->p_addop / 10,
                 btormbt->p_relop / 10);
    BTORMBT_LOG (btormbt->inc, "number of increments: %d", btormbt->inc - 1);

    return _main;
  }
  return _del;
}

static void *
_del (BtorMBT *btormbt, unsigned r)
{
  (void) r;
  assert (btormbt);
  assert (btormbt->btor);

  int i;

  for (i = 0; i < btormbt->bo.n; i++)
    boolector_release (btormbt->btor, btormbt->bo.exps[i].exp);
  es_release (&btormbt->bo);
  for (i = 0; i < btormbt->bv.n; i++)
    boolector_release (btormbt->btor, btormbt->bv.exps[i].exp);
  es_release (&btormbt->bv);
  for (i = 0; i < btormbt->arr.n; i++)
    boolector_release (btormbt->btor, btormbt->arr.exps[i].exp);
  es_release (&btormbt->arr);
  for (i = 0; i < btormbt->fun.n; i++)
    boolector_release (btormbt->btor, btormbt->fun.exps[i].exp);
  es_release (&btormbt->fun);
  for (i = 0; i < btormbt->cnf.n; i++)
    boolector_release (btormbt->btor, btormbt->cnf.exps[i].exp);
  es_release (&btormbt->cnf);
  es_release (&btormbt->assumptions);

  assert (btormbt->parambo == NULL);
  assert (btormbt->parambv == NULL);
  assert (btormbt->paramarr == NULL);

  boolector_delete (btormbt->btor);
  btormbt->btor = NULL;
  return 0;
}

static void
rantrav (BtorMBT *btormbt)
{
  assert (btormbt);

  State state, next;
  unsigned rand;

  memset (&btormbt->is_init,
          0,
          (char *) &btormbt->rng - (char *) &btormbt->is_init);
  assert (btormbt->is_init == 0);
  assert (btormbt->tot_nasserts == 0);
  btormbt->rng.z = btormbt->rng.w = btormbt->seed;

  /* state loop */
  for (state = _new; state; state = next)
  {
    rand = nextrand (&btormbt->rng);
    next = state (btormbt, rand);
  }
}

static void (*sig_alrm_handler) (int);

static void
reset_alarm (void)
{
  alarm (0);
  (void) signal (SIGALRM, sig_alrm_handler);
}

static void
catch_alarm (int sig)
{
  assert (sig == SIGALRM);
  (void) sig;

  reset_alarm ();
  exit (EXIT_TIMEOUT);
}

static void
set_alarm (void)
{
  sig_alrm_handler = signal (SIGALRM, catch_alarm);
  assert (btormbt->time_limit > 0);
  alarm (btormbt->time_limit);
}

static int
run (BtorMBT *btormbt)
{
  assert (btormbt);

  int status, null;
  pid_t id;

  if (!btormbt->fork)
    rantrav (btormbt);
  else
  {
    btormbt->forked++;
    fflush (stdout);
    if ((id = fork ()))
    {
      reset_alarm ();
#ifndef NDEBUG
      pid_t wid =
#endif
          wait (&status);
      assert (wid == id);
    }
    else
    {
      if (btormbt->time_limit)
      {
        set_alarm ();
        BTORMBT_LOG (btormbt->verbose,
                     "set time limit to %d second(s)",
                     btormbt->time_limit);
      }

      /* redirect output from child to /dev/null if we don't want to have
       * verbose output */
      if (!btormbt->verbose)
      {
        null = open ("/dev/null", O_WRONLY);
        dup2 (null, STDOUT_FILENO);
        dup2 (null, STDERR_FILENO);
        close (null);
      }

      rantrav (btormbt);
      exit (EXIT_OK);
    }
  }

  return status;
}

/*------------------------------------------------------------------------*/

static void
erase (void)
{
  int i;
  fputc ('\r', stdout);
  for (i = 0; i < 80; i++) fputc (' ', stdout);
  fputc ('\r', stdout);
}

static int
isnumstr (const char *str)
{
  const char *p;
  for (p = str; *p; p++)
    if (!isdigit (*p)) return 0;
  return 1;
}

static int
isfloatnumstr (const char *str)
{
  const char *p;
  for (p = str; *p; p++)
    if (!isdigit (*p) && !*p == '.') return 0;
  return 1;
}

static void
die (const char *msg, ...)
{
  va_list ap;
  fputs ("*** btormbt: ", stderr);
  va_start (ap, msg);
  vfprintf (stderr, msg, ap);
  va_end (ap);
  fputc ('\n', stderr);
  fflush (stderr);
  exit (EXIT_ERROR);
}

static int
hashmac (void)
{
  FILE *file = fopen ("/sys/class/net/eth0/address", "r");
  int mac[6], res = 0;
  if (!file) return 0;
  if (fscanf (file,
              "%02x:%02x:%02x:%02x:%02x:%02x",
              mac + 0,
              mac + 1,
              mac + 2,
              mac + 3,
              mac + 4,
              mac + 5)
      == 6)
  {
    res = mac[5];
    res ^= mac[4] << 4;
    res ^= mac[3] << 8;
    res ^= mac[2] << 16;
    res ^= mac[1] << 20;
    res ^= mac[0] << 24;
  }
  fclose (file);
  return res;
}

static double
current_time (void)
{
  double res = 0;
  struct timeval tv;
  if (!gettimeofday (&tv, 0)) res = 1e-6 * tv.tv_usec, res += tv.tv_sec;
  return res;
}

static double
get_time ()
{
  return current_time () - btormbt->start_time;
}

static double
average (double a, double b)
{
  return b ? a / b : 0;
}

static void
stats (BtorMBT *btormbt)
{
  double t = get_time ();
  printf ("finished after %0.2f seconds\n", t);
  printf ("%d rounds = %0.2f rounds per second\n",
          btormbt->round,
          average (btormbt->round, t));
  printf ("%d bugs = %0.2f bugs per second\n",
          btormbt->bugs,
          average (btormbt->bugs, t));
}

/* Note: - do not call non-reentrant function here, see:
 *         https://www.securecoding.cert.org/confluence/display/seccode/SIG30-C.+Call+only+asynchronous-safe+functions+within+signal+handlers
 *       - do not use printf here (causes segfault when SIGINT and valgrind) */
static void
sig_handler (int sig)
{
  char str[100];

  sprintf (str, "*** btormbt: caught signal %d\n\n", sig);
  (void) write (STDOUT_FILENO, str, strlen (str));
  /* Note: if _exit is used here (which is reentrant, in contrast to exit),
   *       atexit handler is not called. Hence, use exit here. */
  exit (EXIT_ERROR);
}

static void
set_sig_handlers (void)
{
  (void) signal (SIGINT, sig_handler);
  (void) signal (SIGSEGV, sig_handler);
  (void) signal (SIGABRT, sig_handler);
  (void) signal (SIGTERM, sig_handler);
}

static void
finish (void)
{
  fflush (stderr);
  fflush (stdout);
  if (btormbt->ppid == getpid ()) stats (btormbt);
  free (btormbt);
  fflush (stdout);
}

int
main (int argc, char **argv)
{
  int i, mac, pid, prev, res, verbose, status;
  char *name, *cmd;

  btormbt             = new_btormbt ();
  btormbt->start_time = current_time ();

  pid  = 0;
  prev = 0;

  atexit (finish);

  for (i = 1; i < argc; i++)
  {
    if (!strcmp (argv[i], "-h") || !strcmp (argv[i], "--help"))
    {
      printf ("%s", BTORMBT_USAGE);
      exit (EXIT_OK);
    }
    else if (!strcmp (argv[i], "-v") || !strcmp (argv[i], "--verbose"))
      btormbt->verbose = 1;
    else if (!strcmp (argv[i], "-k") || !strcmp (argv[i], "--keep-lines"))
      btormbt->terminal = 0;
    else if (!strcmp (argv[i], "-a") || !strcmp (argv[i], "--always-fork"))
      btormbt->fork = 1;
    else if (!strcmp (argv[i], "-f") || !strcmp (argv[i], "--quit-after-first"))
      btormbt->quit_after_first = 1;
    else if (!strcmp (argv[i], "-n") || !strcmp (argv[i], "--no-modelgen"))
      btormbt->force_nomgen = 1;
    else if (!strcmp (argv[i], "-e") || !strcmp (argv[i], "--extensionality"))
      btormbt->ext = 1;
    else if (!strcmp (argv[i], "-d") || !strcmp (argv[i], "--enable-dual-prop"))
      btormbt->dual_prop = 1;
    else if (!strcmp (argv[i], "-s") || !strcmp (argv[i], "--shadow-clone"))
      btormbt->shadow = 1;
    else if (!strcmp (argv[i], "-m"))
    {
      if (++i == argc) die ("argument to '-m' missing (try '-h')");
      if (!isnumstr (argv[i]))
        die ("argument '%s' to '-m' is not a number (try '-h')", argv[i]);
      btormbt->g_max_nrounds = atoi (argv[i]);
    }
    else if (!strcmp (argv[i], "-t"))
    {
      if (++i == argc) die ("argument to '-t' missing (try '-h')");
      if (!isnumstr (argv[i]))
        die ("argument '%s' to '-t' is not a number (try '-h')", argv[i]);
      btormbt->time_limit = atoi (argv[i]);
      btormbt->fork       = 1;
    }
    else if (!strcmp (argv[i], "--blog"))
    {
      if (++i == argc) die ("argument to '--blog' missing (try '-h')");
      if (!isnumstr (argv[i]))
        die ("argument '%s' to '--blog' not a number (try '-h')", argv[i]);
      btormbt->bloglevel = atoi (argv[i]);
    }
    else if (!strcmp (argv[i], "--bverb"))
    {
      if (++i == argc) die ("argument to '--bverb' missing (try '-h')");
      if (!isnumstr (argv[i]))
        die ("argument '%s' to '--bverb' not a number (try '-h')", argv[i]);
      btormbt->bverblevel = atoi (argv[i]);
    }
    else if (!strcmp (argv[i], "--nlits"))
    {
      if (++i == argc) die ("argument to '--nlits' missing (try '-h')");
      if (!isnumstr (argv[i]))
        die ("argument to '--nlits' is not a number (try '-h')");
      btormbt->g_min_nlits = atoi (argv[i]);
      if (++i == argc) die ("argument to '--nlits' missing (try '-h')");
      if (!isnumstr (argv[i]))
        die ("argument to '--nlits' is not a number (try '-h')");
      btormbt->g_max_nlits = atoi (argv[i]);
    }
    else if (!strcmp (argv[i], "--nvars-init"))
    {
      if (++i == argc) die ("argument to '--nvars-init' missing (try '-h')");
      if (!isnumstr (argv[i]))
        die ("argument to '--nvars-init' is not a number (try '-h')");
      btormbt->g_min_nvars_init = atoi (argv[i]);
      if (++i == argc) die ("argument to '--nvars-init' missing (try '-h')");
      if (!isnumstr (argv[i]))
        die ("argument to '--nvars-init' is not a number (try '-h')");
      btormbt->g_max_nvars_init = atoi (argv[i]);
    }
    else if (!strcmp (argv[i], "--nvars"))
    {
      if (++i == argc) die ("argument to '--nvars' missing (try '-h')");
      if (!isnumstr (argv[i]))
        die ("argument to '--nvars' is not a number (try '-h')");
      btormbt->g_min_nvars = atoi (argv[i]);
      if (++i == argc) die ("argument to '--nvars' missing (try '-h')");
      if (!isnumstr (argv[i]))
        die ("argument to '--nvars' is not a number (try '-h')");
      btormbt->g_max_nvars = atoi (argv[i]);
    }
    else if (!strcmp (argv[i], "--nvars-inc"))
    {
      if (++i == argc) die ("argument to '--nvars-inc' missing (try '-h')");
      if (!isnumstr (argv[i]))
        die ("argument to '--nvars-inc' is not a number (try '-h')");
      btormbt->g_min_nvars_inc = atoi (argv[i]);
      if (++i == argc) die ("argument to '--nvars-inc' missing (try '-h')");
      if (!isnumstr (argv[i]))
        die ("argument to '--nvars-inc' is not a number (try '-h')");
      btormbt->g_max_nvars_inc = atoi (argv[i]);
    }
    else if (!strcmp (argv[i], "--nconsts-init"))
    {
      if (++i == argc) die ("argument to '--nconsts-init' missing (try '-h')");
      if (!isnumstr (argv[i]))
        die ("argument to '--nconsts-init' is not a number (try '-h')");
      btormbt->g_min_nconsts_init = atoi (argv[i]);
      if (++i == argc) die ("argument to '--nconsts-init' missing (try '-h')");
      if (!isnumstr (argv[i]))
        die ("argument to '--nconsts-init' is not a number (try '-h')");
      btormbt->g_max_nconsts_init = atoi (argv[i]);
    }
    else if (!strcmp (argv[i], "--nconsts"))
    {
      if (++i == argc) die ("argument to '--nconsts' missing (try '-h')");
      if (!isnumstr (argv[i]))
        die ("argument to '--nconsts' is not a number (try '-h')");
      btormbt->g_min_nconsts = atoi (argv[i]);
      if (++i == argc) die ("argument to '--nconsts' missing (try '-h')");
      if (!isnumstr (argv[i]))
        die ("argument to '--nconsts' is not a number (try '-h')");
      btormbt->g_max_nconsts = atoi (argv[i]);
    }
    else if (!strcmp (argv[i], "--nconsts-inc"))
    {
      if (++i == argc) die ("argument to '--nconsts-inc' missing (try '-h')");
      if (!isnumstr (argv[i]))
        die ("argument to '--nconsts-inc' is not a number (try '-h')");
      btormbt->g_min_nconsts_inc = atoi (argv[i]);
      if (++i == argc) die ("argument to '--nconsts-inc' missing (try '-h')");
      if (!isnumstr (argv[i]))
        die ("argument to '--nconsts-inc' is not a number (try '-h')");
      btormbt->g_max_nconsts_inc = atoi (argv[i]);
    }
    else if (!strcmp (argv[i], "--narrs-init"))
    {
      if (++i == argc) die ("argument to '--narrs-init' missing (try '-h')");
      if (!isnumstr (argv[i]))
        die ("argument to '--narrs-init' is not a number (try '-h')");
      btormbt->g_min_narrs_init = atoi (argv[i]);
      if (++i == argc) die ("argument to '--narrs-init' missing (try '-h')");
      if (!isnumstr (argv[i]))
        die ("argument to '--narrs-init' is not a number (try '-h')");
      btormbt->g_max_narrs_init = atoi (argv[i]);
    }
    else if (!strcmp (argv[i], "--narrs"))
    {
      if (++i == argc) die ("argument to '--narrs' missing (try '-h')");
      if (!isnumstr (argv[i]))
        die ("argument to '--narrs' is not a number (try '-h')");
      btormbt->g_min_narrs = atoi (argv[i]);
      if (++i == argc) die ("argument to '--narrs' missing (try '-h')");
      if (!isnumstr (argv[i]))
        die ("argument to '--narrs' is not a number (try '-h')");
      btormbt->g_max_narrs = atoi (argv[i]);
    }
    else if (!strcmp (argv[i], "--narrs-inc"))
    {
      if (++i == argc) die ("argument to '--narrs-inc' missing (try '-h')");
      if (!isnumstr (argv[i]))
        die ("argument to '--narrs-inc' is not a number (try '-h')");
      btormbt->g_min_narrs_inc = atoi (argv[i]);
      if (++i == argc) die ("argument to '--narrs-inc' missing (try '-h')");
      if (!isnumstr (argv[i]))
        die ("argument to '--narrs-inc' is not a number (try '-h')");
      btormbt->g_max_narrs_inc = atoi (argv[i]);
    }
    else if (!strcmp (argv[i], "--naddopfuns-init"))
    {
      if (++i == argc)
        die ("argument to '--naddopfuns-init' missing (try '-h')");
      if (!isnumstr (argv[i]))
        die ("argument to '--naddopfuns-init' is not a number (try '-h')");
      btormbt->g_min_naddopfuns_init = atoi (argv[i]);
      if (++i == argc)
        die ("argument to '--naddopfuns-init' missing (try '-h')");
      if (!isnumstr (argv[i]))
        die ("argument to '--naddopfuns-init' is not a number (try '-h')");
      btormbt->g_max_naddopfuns_init = atoi (argv[i]);
    }
    else if (!strcmp (argv[i], "--naddopfuns"))
    {
      if (++i == argc) die ("argument to '--naddopfuns' missing (try '-h')");
      if (!isnumstr (argv[i]))
        die ("argument to '--naddopfuns' is not a number (try '-h')");
      btormbt->g_min_naddopfuns = atoi (argv[i]);
      if (++i == argc) die ("argument to '--naddopfuns' missing (try '-h')");
      if (!isnumstr (argv[i]))
        die ("argument to '--naddopfuns' is not a number (try '-h')");
      btormbt->g_max_naddopfuns = atoi (argv[i]);
    }
    else if (!strcmp (argv[i], "--naddopfuns-inc"))
    {
      if (++i == argc)
        die ("argument to '--naddopfuns-inc' missing (try '-h')");
      if (!isnumstr (argv[i]))
        die ("argument to '--naddopfuns-inc' is not a number (try '-h')");
      btormbt->g_min_naddopfuns_inc = atoi (argv[i]);
      if (++i == argc)
        die ("argument to '--naddopfuns-inc' missing (try '-h')");
      if (!isnumstr (argv[i]))
        die ("argument to '--naddopfuns-inc' is not a number (try '-h')");
      btormbt->g_max_naddopfuns_inc = atoi (argv[i]);
    }
    else if (!strcmp (argv[i], "--naddopafuns-init"))
    {
      if (++i == argc)
        die ("argument to '--naddopafuns-init' missing (try '-h')");
      if (!isnumstr (argv[i]))
        die ("argument to '--naddopafuns-init' is not a number (try '-h')");
      btormbt->g_min_naddopafuns_init = atoi (argv[i]);
      if (++i == argc)
        die ("argument to '--naddopafuns-init' missing (try '-h')");
      if (!isnumstr (argv[i]))
        die ("argument to '--naddopafuns-init' is not a number (try '-h')");
      btormbt->g_max_naddopafuns_init = atoi (argv[i]);
    }
    else if (!strcmp (argv[i], "--naddopafuns"))
    {
      if (++i == argc) die ("argument to '--naddopafuns' missing (try '-h')");
      if (!isnumstr (argv[i]))
        die ("argument to '--naddopafuns' is not a number (try '-h')");
      btormbt->g_min_naddopafuns = atoi (argv[i]);
      if (++i == argc) die ("argument to '--naddopafuns' missing (try '-h')");
      if (!isnumstr (argv[i]))
        die ("argument to '--naddopafuns' is not a number (try '-h')");
      btormbt->g_max_naddopafuns = atoi (argv[i]);
    }
    else if (!strcmp (argv[i], "--naddopafuns-inc"))
    {
      if (++i == argc)
        die ("argument to '--naddopafuns-inc' missing (try '-h')");
      if (!isnumstr (argv[i]))
        die ("argument to '--naddopafuns-inc' is not a number (try '-h')");
      btormbt->g_min_naddopafuns_inc = atoi (argv[i]);
      if (++i == argc)
        die ("argument to '--naddopafuns-inc' missing (try '-h')");
      if (!isnumstr (argv[i]))
        die ("argument to '--naddopafuns-inc' is not a number (try '-h')");
      btormbt->g_max_naddopafuns_inc = atoi (argv[i]);
    }
    else if (!strcmp (argv[i], "--naddopbfuns-init"))
    {
      if (++i == argc)
        die ("argument to '--naddopbfuns-init' missing (try '-h')");
      if (!isnumstr (argv[i]))
        die ("argument to '--naddopbfuns-init' is not a number (try '-h')");
      btormbt->g_min_naddopbfuns_init = atoi (argv[i]);
      if (++i == argc)
        die ("argument to '--naddopbfuns-init' missing (try '-h')");
      if (!isnumstr (argv[i]))
        die ("argument to '--naddopbfuns-init' is not a number (try '-h')");
      btormbt->g_max_naddopbfuns_init = atoi (argv[i]);
    }
    else if (!strcmp (argv[i], "--naddopbfuns"))
    {
      if (++i == argc) die ("argument to '--naddopbfuns' missing (try '-h')");
      if (!isnumstr (argv[i]))
        die ("argument to '--naddopbfuns' is not a number (try '-h')");
      btormbt->g_min_naddopbfuns = atoi (argv[i]);
      if (++i == argc) die ("argument to '--naddopbfuns' missing (try '-h')");
      if (!isnumstr (argv[i]))
        die ("argument to '--naddopbfuns' is not a number (try '-h')");
      btormbt->g_max_naddopbfuns = atoi (argv[i]);
    }
    else if (!strcmp (argv[i], "--naddopbfuns-inc"))
    {
      if (++i == argc)
        die ("argument to '--naddopbfuns-inc' missing (try '-h')");
      if (!isnumstr (argv[i]))
        die ("argument to '--naddopbfuns-inc' is not a number (try '-h')");
      btormbt->g_min_naddopbfuns_inc = atoi (argv[i]);
      if (++i == argc)
        die ("argument to '--naddopbfuns-inc' missing (try '-h')");
      if (!isnumstr (argv[i]))
        die ("argument to '--naddopbfuns-inc' is not a number (try '-h')");
      btormbt->g_max_naddopbfuns_inc = atoi (argv[i]);
    }
    else if (!strcmp (argv[i], "--naddoplits-init"))
    {
      if (++i == argc)
        die ("argument to '--naddoplits-init' missing (try '-h')");
      if (!isnumstr (argv[i]))
        die ("argument to '--naddoplits-init' is not a number (try '-h')");
      btormbt->g_min_naddoplits_init = atoi (argv[i]);
      if (++i == argc)
        die ("argument to '--naddoplits-init' missing (try '-h')");
      if (!isnumstr (argv[i]))
        die ("argument to '--naddoplits-init' is not a number (try '-h')");
      btormbt->g_max_naddoplits_init = atoi (argv[i]);
    }
    else if (!strcmp (argv[i], "--naddoplits"))
    {
      if (++i == argc) die ("argument to '--naddoplits' missing (try '-h')");
      if (!isnumstr (argv[i]))
        die ("argument to '--naddoplits' is not a number (try '-h')");
      btormbt->g_min_naddoplits = atoi (argv[i]);
      if (++i == argc) die ("argument to '--naddoplits' missing (try '-h')");
      if (!isnumstr (argv[i]))
        die ("argument to '--naddoplits' is not a number (try '-h')");
      btormbt->g_max_naddoplits = atoi (argv[i]);
    }
    else if (!strcmp (argv[i], "--naddoplits-inc"))
    {
      if (++i == argc)
        die ("argument to '--naddoplits-inc' missing (try '-h')");
      if (!isnumstr (argv[i]))
        die ("argument to '--naddoplits-inc' is not a number (try '-h')");
      btormbt->g_min_naddoplits_inc = atoi (argv[i]);
      if (++i == argc)
        die ("argument to '--naddoplits-inc' missing (try '-h')");
      if (!isnumstr (argv[i]))
        die ("argument to '--naddoplits-inc' is not a number (try '-h')");
      btormbt->g_max_naddoplits_inc = atoi (argv[i]);
    }
    else if (!strcmp (argv[i], "--nops-init"))
    {
      if (++i == argc) die ("argument to '--nops-init' missing (try '-h')");
      if (!isnumstr (argv[i]))
        die ("argument to '--nops-init' is not a number (try '-h')");
      btormbt->g_min_nops_init = atoi (argv[i]);
      if (++i == argc) die ("argument to '--nops-init' missing (try '-h')");
      if (!isnumstr (argv[i]))
        die ("argument to '--nops-init' is not a number (try '-h')");
      btormbt->g_max_nops_init = atoi (argv[i]);
    }
    else if (!strcmp (argv[i], "--nops"))
    {
      if (++i == argc) die ("argument to '--nops' missing (try '-h')");
      if (!isnumstr (argv[i]))
        die ("argument to '--nops' is not a number (try '-h')");
      btormbt->g_min_nops = atoi (argv[i]);
      if (++i == argc) die ("argument to '--nops' missing (try '-h')");
      if (!isnumstr (argv[i]))
        die ("argument to '--nops' is not a number (try '-h')");
      btormbt->g_max_nops = atoi (argv[i]);
    }
    else if (!strcmp (argv[i], "--nops-inc"))
    {
      if (++i == argc) die ("argument to '--nops-inc' missing (try '-h')");
      if (!isnumstr (argv[i]))
        die ("argument to '--nops-inc' is not a number (try '-h')");
      btormbt->g_min_nops_inc = atoi (argv[i]);
      if (++i == argc) die ("argument to '--nops-inc' missing (try '-h')");
      if (!isnumstr (argv[i]))
        die ("argument to '--nops-inc' is not a number (try '-h')");
      btormbt->g_max_nops_inc = atoi (argv[i]);
    }
    else if (!strcmp (argv[i], "--naddops-init"))
    {
      if (++i == argc) die ("argument to '--naddops-init' missing (try '-h')");
      if (!isnumstr (argv[i]))
        die ("argument to '--naddops-init' is not a number (try '-h')");
      btormbt->g_min_naddops_init = atoi (argv[i]);
      if (++i == argc) die ("argument to '--naddops-init' missing (try '-h')");
      if (!isnumstr (argv[i]))
        die ("argument to '--naddops-init' is not a number (try '-h')");
      btormbt->g_max_naddops_init = atoi (argv[i]);
    }
    else if (!strcmp (argv[i], "--naddops"))
    {
      if (++i == argc) die ("argument to '--naddops' missing (try '-h')");
      if (!isnumstr (argv[i]))
        die ("argument to '--naddops' is not a number (try '-h')");
      btormbt->g_min_naddops = atoi (argv[i]);
      if (++i == argc) die ("argument to '--naddops' missing (try '-h')");
      if (!isnumstr (argv[i]))
        die ("argument to '--naddops' is not a number (try '-h')");
      btormbt->g_max_naddops = atoi (argv[i]);
    }
    else if (!strcmp (argv[i], "--naddops-inc"))
    {
      if (++i == argc) die ("argument to '--naddops-inc' missing (try '-h')");
      if (!isnumstr (argv[i]))
        die ("argument to '--naddops-inc' is not a number (try '-h')");
      btormbt->g_min_naddops_inc = atoi (argv[i]);
      if (++i == argc) die ("argument to '--naddops-inc' missing (try '-h')");
      if (!isnumstr (argv[i]))
        die ("argument to '--naddops-inc' is not a number (try '-h')");
      btormbt->g_max_naddops_inc = atoi (argv[i]);
    }
    else if (!strcmp (argv[i], "--nrelops-init"))
    {
      if (++i == argc) die ("argument to '--nrelops-init' missing (try '-h')");
      if (!isnumstr (argv[i]))
        die ("argument to '--nrelops-init' is not a number (try '-h')");
      btormbt->g_min_nrelops_init = atoi (argv[i]);
      if (++i == argc) die ("argument to '--nrelops-init' missing (try '-h')");
      if (!isnumstr (argv[i]))
        die ("argument to '--nrelops-init' is not a number (try '-h')");
      btormbt->g_max_nrelops_init = atoi (argv[i]);
    }
    else if (!strcmp (argv[i], "--nrelops"))
    {
      if (++i == argc) die ("argument to '--nrelops' missing (try '-h')");
      if (!isnumstr (argv[i]))
        die ("argument to '--nrelops' is not a number (try '-h')");
      btormbt->g_min_nrelops = atoi (argv[i]);
      if (++i == argc) die ("argument to '--nrelops' missing (try '-h')");
      if (!isnumstr (argv[i]))
        die ("argument to '--nrelops' is not a number (try '-h')");
      btormbt->g_max_nrelops = atoi (argv[i]);
    }
    else if (!strcmp (argv[i], "--nrelops-inc"))
    {
      if (++i == argc) die ("argument to '--nrelops-inc' missing (try '-h')");
      if (!isnumstr (argv[i]))
        die ("argument to '--nrelops-inc' is not a number (try '-h')");
      btormbt->g_min_nrelops_inc = atoi (argv[i]);
      if (++i == argc) die ("argument to '--nrelops-inc' missing (try '-h')");
      if (!isnumstr (argv[i]))
        die ("argument to '--nrelops-inc' is not a number (try '-h')");
      btormbt->g_max_nrelops_inc = atoi (argv[i]);
    }
    else if (!strcmp (argv[i], "--max-nops-lower"))
    {
      if (++i == argc)
        die ("argument to '--max-nops-lower' missing (try '-h')");
      if (!isnumstr (argv[i]))
        die ("argument to '--max-nops-lower' is not a number (try '-h')");
      btormbt->g_max_nops_lower = atoi (argv[i]);
    }
    else if (!strcmp (argv[i], "--nasserts-lower"))
    {
      if (++i == argc)
        die ("argument to '--nasserts-lower' missing (try '-h')");
      if (!isnumstr (argv[i]))
        die ("argument to '--nasserts-lower' is not a number (try '-h')");
      btormbt->g_min_nasserts_lower = atoi (argv[i]);
      if (++i == argc)
        die ("argument to '--nasserts-lower' missing (try '-h')");
      if (!isnumstr (argv[i]))
        die ("argument to '--nasserts-lower' is not a number (try '-h')");
      btormbt->g_max_nasserts_lower = atoi (argv[i]);
    }
    else if (!strcmp (argv[i], "--nasserts-upper"))
    {
      if (++i == argc)
        die ("argument to '--nasserts-upper' missing (try '-h')");
      if (!isnumstr (argv[i]))
        die ("argument to '--nasserts-upper' is not a number (try '-h')");
      btormbt->g_min_nasserts_upper = atoi (argv[i]);
      if (++i == argc)
        die ("argument to '--nasserts-upper' missing (try '-h')");
      if (!isnumstr (argv[i]))
        die ("argument to '--nasserts-upper' is not a number (try '-h')");
      btormbt->g_max_nasserts_upper = atoi (argv[i]);
    }
    else if (!strcmp (argv[i], "--p-param-exp"))
    {
      if (++i == argc) die ("argument to '--p-param-exp' missing (try '-h')");
      if (!isfloatnumstr (argv[i]))
        die ("argument to '--p-param-exp' is not a number (try '-h')");
      btormbt->p_param_exp = atof (argv[i]) * NORM_VAL;
      if (btormbt->p_param_exp > NORM_VAL)
        die ("argument to '--p-param-exp' must be < 1.0");
    }
    else if (!strcmp (argv[i], "--p-param-arr-exp"))
    {
      if (++i == argc)
        die ("argument to '--p-param-arr-exp' missing (try '-h')");
      if (!isfloatnumstr (argv[i]))
        die ("argument to '--p-param-arr-exp' is not a number (try '-h')");
      btormbt->p_param_arr_exp = atof (argv[i]) * NORM_VAL;
      if (btormbt->p_param_exp > NORM_VAL)
        die ("argument to '--p-param-arr-exp' must be < 1.0");
    }
    else if (!strcmp (argv[i], "--p-apply-fun"))
    {
      if (++i == argc) die ("argument to '--p-apply-fun' missing (try '-h')");
      if (!isfloatnumstr (argv[i]))
        die ("argument to '--p-apply-fun' is not a number (try '-h')");
      btormbt->p_apply_fun = atof (argv[i]) * NORM_VAL;
      if (btormbt->p_param_exp > NORM_VAL)
        die ("argument to '--p-apply-fun' must be < 1.0");
    }
    else if (!strcmp (argv[i], "--p-rw"))
    {
      if (++i == argc) die ("argument to '--p-rw' missing (try '-h')");
      if (!isfloatnumstr (argv[i]))
        die ("argument to '--p-rw' is not a number (try '-h')");
      btormbt->p_rw = atof (argv[i]) * NORM_VAL;
      if (btormbt->p_param_exp > NORM_VAL)
        die ("argument to '--p-rw' must be < 1.0");
    }
    else if (!strcmp (argv[i], "--p-read"))
    {
      if (++i == argc) die ("argument to '--p-read' missing (try '-h')");
      if (!isfloatnumstr (argv[i]))
        die ("argument to '--p-read' is not a number (try '-h')");
      btormbt->p_read = atof (argv[i]) * NORM_VAL;
      if (btormbt->p_param_exp > NORM_VAL)
        die ("argument to '--p-read' must be < 1.0");
    }
    else if (!strcmp (argv[i], "--p-cond"))
    {
      if (++i == argc) die ("argument to '--p-cond' missing (try '-h')");
      if (!isfloatnumstr (argv[i]))
        die ("argument to '--p-cond' is not a number (try '-h')");
      btormbt->p_cond = atof (argv[i]) * NORM_VAL;
      if (btormbt->p_param_exp > NORM_VAL)
        die ("argument to '--p-cond' must be < 1.0");
    }
    else if (!strcmp (argv[i], "--p-eq"))
    {
      if (++i == argc) die ("argument to '--p-eq' missing (try '-h')");
      if (!isfloatnumstr (argv[i]))
        die ("argument to '--p-eq' is not a number (try '-h')");
      btormbt->p_eq = atof (argv[i]) * NORM_VAL;
      if (btormbt->p_param_exp > NORM_VAL)
        die ("argument to '--p-eq' must be < 1.0");
    }
    else if (!strcmp (argv[i], "--p-inc"))
    {
      if (++i == argc) die ("argument to '--p-inc' missing (try '-h')");
      if (!isfloatnumstr (argv[i]))
        die ("argument to '--p-inc' is not a number (try '-h')");
      btormbt->p_inc = atof (argv[i]) * NORM_VAL;
      if (btormbt->p_param_exp > NORM_VAL)
        die ("argument to '--p-inc' must be < 1.0");
    }
    else if (!isnumstr (argv[i]))
    {
      die ("invalid command line option '%s' (try '-h')", argv[i]);
    }
    else
    {
      btormbt->seed   = atoi (argv[i]);
      btormbt->seeded = 1;
    }
  }

  verbose       = btormbt->verbose;
  btormbt->ppid = getpid ();
  set_sig_handlers ();

  if (btormbt->seeded)
  {
    (void) run (btormbt);
  }
  else
  {
    btormbt->fork = 1;

    mac = hashmac ();
    for (btormbt->round = 0; btormbt->round < btormbt->g_max_nrounds;
         btormbt->round++)
    {
      if (!(prev & 1)) prev++;

      btormbt->seed = mac;
      btormbt->seed *= 123301093;
      btormbt->seed += times (0);
      btormbt->seed *= 223531513;
      btormbt->seed += pid;
      btormbt->seed *= 31752023;
      btormbt->seed += prev;
      btormbt->seed *= 43376579;
      prev = btormbt->seed = abs (btormbt->seed) >> 1;

      if (btormbt->terminal) erase ();
      printf ("%d %d ", btormbt->round, btormbt->seed);
      fflush (stdout);

      /* reset verbose flag for initial run, only print on replay */
      btormbt->verbose = 0;
      status           = run (btormbt);
      btormbt->verbose = verbose;

      if (WIFEXITED (status))
        res = WEXITSTATUS (status);
      else if (WIFSIGNALED (status))
        res = EXIT_SIGNALED;
      else
        res = EXIT_UNKNOWN;

      /* replay run on error */
      if (res == EXIT_ERROR)
      {
        btormbt->bugs++;

        if (!(name = getenv ("BTORAPITRACE")))
        {
          name = malloc (100 * sizeof (char));
          sprintf (name, "/tmp/bug-%d-mbt.trace", getpid ());
          /* replay run */
          setenv ("BTORAPITRACE", name, 1);
          i = run (btormbt);
          assert (WIFEXITED (i));
          assert (WEXITSTATUS (i) == res);
          unsetenv ("BTORAPITRACE");
        }

        cmd = malloc (strlen (name) + 80);
        sprintf (cmd, "cp %s btormbt-bug-%d.trace", name, btormbt->seed);

        if (!getenv ("BTORAPITRACE")) free (name);
        if (system (cmd))
        {
          printf ("Error on copy command %s \n", cmd);
          exit (EXIT_ERROR);
        }
        free (cmd);
      }

      if (res == EXIT_SIGNALED)
      {
        if (btormbt->verbose) printf ("signal %d", WTERMSIG (status));
      }
      else if (res == EXIT_UNKNOWN)
      {
        if (btormbt->verbose) printf ("unknown");
      }
      else if (res == EXIT_TIMEOUT)
      {
        BTORMBT_LOG (
            1, "TIMEOUT: time limit %d seconds reached\n", btormbt->time_limit);
        if (!btormbt->verbose)
          printf ("timed out after %d second(s)\n", btormbt->time_limit);
      }
      else if (res == EXIT_ERROR)
      {
        printf ("exit %d\n", res);
      }

      if ((res == EXIT_ERROR && btormbt->quit_after_first) || btormbt->seeded)
        break;
    }
  }
  if (btormbt->verbose)
  {
    if (btormbt->terminal) erase ();
    printf ("forked %d\n", btormbt->forked);
  }
  return 0;
}<|MERGE_RESOLUTION|>--- conflicted
+++ resolved
@@ -131,29 +131,8 @@
 
 /*------------------------------------------------------------------------*/
 
-<<<<<<< HEAD
-#define BTORMBT_USAGE                                                          \
-  "usage: btormbt [<option>]\n"                                                \
-  "\n"                                                                         \
-  "where <option> is one of the following:\n"                                  \
-  "\n"                                                                         \
-  "  -h, --help                       print this message and exit\n"           \
-  "  -v, --verbose                    be verbose\n"                            \
-  "  -k, --keep-lines                 do not clear output lines\n"             \
-  "  -a, --always-fork                fork even if seed given\n"               \
-  "  -n, --no-modelgen                do not enable model generation \n"       \
-  "  -e, --extensionality	      use extensionality\n"                          \
-  "  -d, --dual-prop		      enable dual prop optimization\n"                   \
-  "\n"                                                                         \
-  "  -f, --quit-after-first           quit after first bug encountered\n"      \
-  "  -m <maxruns>                     quit after <maxruns> rounds\n"           \
-  "  -t <seconds>                     set time limit for calls to boolector\n" \
-  "\n"                                                                         \
-  "  --bverb <verblevel>              enable boolector verbosity\n"
-=======
 #define BTORMBT_STR(str) #str
 #define BTORMBT_M2STR(m) BTORMBT_STR (m)
->>>>>>> 417d1334
 
 #ifndef NBTORLOG
 #define BTORMBT_LOG_USAGE \
@@ -172,9 +151,10 @@
   "  -k, --keep-lines                 do not clear output lines\n" \
   "  -a, --always-fork                fork even if seed given\n" \
   "  -n, --no-modelgen                do not enable model generation \n" \
-  "  -e, --extensionality             use extensionality\n" \
+  "  -e, --extensionality	      use extensionality\n" \
+  "  -d, --dual-prop		      enable dual prop optimization\n" \
   "\n" \
-  "  -f, --first-bug-only             quit after first bug encountered\n" \
+  "  -f, --quit-after-first           quit after first bug encountered\n" \
   "  -m <maxruns>                     quit after <maxruns> rounds\n" \
   "  -t <seconds>                     set time limit for calls to boolector\n" \
   "\n" \
@@ -539,9 +519,6 @@
   int bloglevel;
   int bverblevel;
 
-<<<<<<< HEAD
-  Btor *clone;
-=======
   int g_max_nrounds;
 
   int g_min_nlits; /* min number of literals in a round */
@@ -666,7 +643,8 @@
                        operations (reinit inc step) */
   int r_relop_inc;  /* number of release operations (wrt to number of
                        add operations (reinit inc step) */
->>>>>>> 417d1334
+
+  Btor *clone;
 
   /* Note: no global settings after this point! Do not change order! */
 
