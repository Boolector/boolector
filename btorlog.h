/*  Boolector: Satisfiablity Modulo Theories (SMT) solver.
 *
 *  Copyright (C) 2012 Armin Biere.
 *  Copyright (C) 2013-2015 Aina Niemetz.
 *  Copyright (C) 2014 Mathias Preiner.
 *
 *  All rights reserved.

 *  This file is part of Boolector.
 *  See COPYING for more information on using this software.
 */

#ifndef BTORLOG_H_INCLUDED
#define BTORLOG_H_INCLUDED

#include "btormsg.h"

/*------------------------------------------------------------------------*/
#ifndef NBTORLOG
/*------------------------------------------------------------------------*/

<<<<<<< HEAD
#define BTORLOG_LEVEL_MAX 2 /* at the moment we support en/disabling only */

#define BTORLOG(LEVEL, FMT, ARGS...)                   \
  do                                                   \
  {                                                    \
    if (btor->options.loglevel.val < LEVEL) break;     \
    btor_msg (btor->msg, true, __FILE__, FMT, ##ARGS); \
=======
#define BTORLOG(LEVEL, FMT, ARGS...)                     \
  do                                                     \
  {                                                      \
    if (btor->options.loglevel.val < LEVEL) break;       \
    (void) btor_log_start (btor, __FILE__, FMT, ##ARGS); \
    btor_log_end (btor);                                 \
>>>>>>> e9e3b208
  } while (0)

#define BTORLOG_TIMESTAMP(start) \
  do                             \
  {                              \
    start = btor_time_stamp ();  \
  } while (0)

/*------------------------------------------------------------------------*/
#else
/*------------------------------------------------------------------------*/

#define BTORLOG(...) \
  do                 \
  {                  \
    (void) btor;     \
  } while (0)
#define BTORLOG_TIMESTAMP(start) \
  do                             \
  {                              \
    (void) start;                \
  } while (0)

/*------------------------------------------------------------------------*/
#endif
/*------------------------------------------------------------------------*/

#endif<|MERGE_RESOLUTION|>--- conflicted
+++ resolved
@@ -19,22 +19,11 @@
 #ifndef NBTORLOG
 /*------------------------------------------------------------------------*/
 
-<<<<<<< HEAD
-#define BTORLOG_LEVEL_MAX 2 /* at the moment we support en/disabling only */
-
 #define BTORLOG(LEVEL, FMT, ARGS...)                   \
   do                                                   \
   {                                                    \
     if (btor->options.loglevel.val < LEVEL) break;     \
     btor_msg (btor->msg, true, __FILE__, FMT, ##ARGS); \
-=======
-#define BTORLOG(LEVEL, FMT, ARGS...)                     \
-  do                                                     \
-  {                                                      \
-    if (btor->options.loglevel.val < LEVEL) break;       \
-    (void) btor_log_start (btor, __FILE__, FMT, ##ARGS); \
-    btor_log_end (btor);                                 \
->>>>>>> e9e3b208
   } while (0)
 
 #define BTORLOG_TIMESTAMP(start) \
