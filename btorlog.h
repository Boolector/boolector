--- conflicted
+++ resolved
@@ -2,11 +2,7 @@
  *
  *  Copyright (C) 2012 Armin Biere.
  *  Copyright (C) 2013-2015 Aina Niemetz.
-<<<<<<< HEAD
- *  Copyright (C) 2014 Mathias Preiner.
-=======
  *  Copyright (C) 2014-2015 Mathias Preiner.
->>>>>>> a3f9c1a2
  *
  *  All rights reserved.
 
@@ -23,20 +19,11 @@
 #ifndef NBTORLOG
 /*------------------------------------------------------------------------*/
 
-<<<<<<< HEAD
-#define BTORLOG(LEVEL, FMT, ARGS...)                     \
-  do                                                     \
-  {                                                      \
-    if (btor->options.loglevel.val < LEVEL) break;       \
-    (void) btor_log_start (btor, __FILE__, FMT, ##ARGS); \
-    btor_log_end (btor);                                 \
-=======
 #define BTORLOG(LEVEL, FMT, ARGS...)                   \
   do                                                   \
   {                                                    \
     if (btor->options.loglevel.val < LEVEL) break;     \
     btor_msg (btor->msg, true, __FILE__, FMT, ##ARGS); \
->>>>>>> a3f9c1a2
   } while (0)
 
 #define BTORLOG_TIMESTAMP(start) \
