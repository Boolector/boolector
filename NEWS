--- conflicted
+++ resolved
@@ -1,5 +1,3 @@
-<<<<<<< HEAD
-=======
 news for release 1.6.0 since 1.5.119
 --------------------------------------
 * extensionality support disabled
@@ -9,7 +7,6 @@
 * improved quality of SMT2 parse error messages
 * added missing semantic checks in SMT2 parser
 
->>>>>>> 643bf57e
 news for release 1.5.119 since 1.5.118
 --------------------------------------
 * fixed '{boolector,btor}_set_sat_solver 
