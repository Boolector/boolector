--- conflicted
+++ resolved
@@ -28,11 +28,8 @@
 enum BtorSolverKind
 {
   BTOR_CORE_SOLVER_KIND,
-<<<<<<< HEAD
+  BTOR_SLS_SOLVER_KIND,
   BTOR_EF_SOLVER_KIND,
-=======
-  BTOR_SLS_SOLVER_KIND,
->>>>>>> 475d49c6
 };
 typedef enum BtorSolverKind BtorSolverKind;
 
