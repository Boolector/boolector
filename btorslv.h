/*  Boolector: Satisfiablity Modulo Theories (SMT) solver.
 *
 *  Copyright (C) 2015 Aina Niemetz.
 *
 *  All rights reserved.
 *
 *  This file is part of Boolector.
 *  See COPYING for more information on using this software.
 */

#ifndef BTORSLV_H_INCLUDED
#define BTORSLV_H_INCLUDED

#include "btortypes.h"
#include "utils/btormap.h"
#include "utils/btormem.h"

enum BtorSolverKind
{
  BTOR_CORE_SOLVER_KIND,
  BTOR_SLS_SOLVER_KIND,
<<<<<<< HEAD
  BTOR_AIGPROP_SOLVER_KIND,
=======
  BTOR_PROP_SOLVER_KIND,
>>>>>>> a8770f6b
};
typedef enum BtorSolverKind BtorSolverKind;

#define BTOR_SOLVER_STRUCT                            \
  struct                                              \
  {                                                   \
    BtorSolverKind kind;                              \
    struct                                            \
    {                                                 \
      void *(*clone) (Btor *, Btor *, BtorNodeMap *); \
      void (*delet) (Btor *);                         \
      int (*sat) (Btor *, int, int);                  \
      void (*generate_model) (Btor *, int, int);      \
      void (*print_stats) (Btor *);                   \
      void (*print_time_stats) (Btor *);              \
    } api;                                            \
  }

struct BtorSolver
{
  BTOR_SOLVER_STRUCT;
};
typedef struct BtorSolver BtorSolver;

#endif<|MERGE_RESOLUTION|>--- conflicted
+++ resolved
@@ -19,11 +19,8 @@
 {
   BTOR_CORE_SOLVER_KIND,
   BTOR_SLS_SOLVER_KIND,
-<<<<<<< HEAD
+  BTOR_PROP_SOLVER_KIND,
   BTOR_AIGPROP_SOLVER_KIND,
-=======
-  BTOR_PROP_SOLVER_KIND,
->>>>>>> a8770f6b
 };
 typedef enum BtorSolverKind BtorSolverKind;
 
