--- conflicted
+++ resolved
@@ -130,11 +130,7 @@
 
 #--------------------------------------------------------------------------#
 
-<<<<<<< HEAD
-SRCDIRS=". simplifier parser dumper util"
-=======
-SRCDIRS=". parser dumper utils"
->>>>>>> 7c60e0c6
+SRCDIRS=". simplifier parser dumper utils"
 if [ $python = yes ]
 then
   SRCDIRS="$SRCDIRS api/python"
