/*  Boolector: Satisfiablity Modulo Theories (SMT) solver.
 *
 *  Copyright (C) 2015 Aina Niemetz.
 *
 *  All rights reserved.
 *
 *  This file is part of Boolector.
 *  See COPYING for more information on using this software.
 */

#include "btorprop.h"
#include "btorabort.h"
#include "btorbitvec.h"
#include "btorclone.h"
#include "btorcore.h"
#include "btordbg.h"
#include "btorlog.h"
#include "btormodel.h"
#include "btoropt.h"
#include "btorsls.h"  // currently needed, TODO maybe get rid of in the future

#include "utils/btorhashptr.h"
#include "utils/btoriter.h"
#include "utils/btormisc.h"

#include <math.h>

/*------------------------------------------------------------------------*/

#define BTOR_PROP_MAXSTEPS_CFACT 100
#define BTOR_PROP_MAXSTEPS(i) \
  (BTOR_PROP_MAXSTEPS_CFACT * ((i) &1u ? 1 : 1 << ((i) >> 1)))

#define BTOR_PROP_SELECT_CFACT 20

/*------------------------------------------------------------------------*/

static inline int
select_path_non_const (BtorNode *exp)
{
  assert (exp);
  assert (BTOR_IS_REGULAR_NODE (exp));
  assert (exp->arity <= 2);
  assert (!BTOR_IS_BV_CONST_NODE (BTOR_REAL_ADDR_NODE (exp->e[0]))
          || (exp->arity > 1
              && !BTOR_IS_BV_CONST_NODE (BTOR_REAL_ADDR_NODE (exp->e[1]))));

  int i, eidx;

  for (i = 0, eidx = -1; i < exp->arity; i++)
    if (BTOR_IS_BV_CONST_NODE (BTOR_REAL_ADDR_NODE (exp->e[i])))
    {
      eidx = i ? 0 : 1;
      break;
    }
  assert (exp->arity == 1 || !BTOR_IS_BV_CONST_NODE (exp->e[i ? 0 : 1]));
  return eidx;
}

static inline int
select_path_random (Btor *btor, BtorNode *exp)
{
  assert (btor);
  assert (exp);
  return (int) btor_pick_rand_rng (&btor->rng, 0, exp->arity - 1);
}

static inline int
select_path_add (Btor *btor,
                 BtorNode *add,
                 BtorBitVector *bvadd,
                 BtorBitVector **bve)
{
  assert (btor);
  assert (add);
  assert (BTOR_IS_REGULAR_NODE (add));
  assert (bvadd);
  assert (bve);

  (void) bvadd;
  (void) bve;

  int eidx;

  eidx = select_path_non_const (add);
  if (eidx == -1) eidx = select_path_random (btor, add);
  assert (eidx >= 0);
#ifndef NDEBUG
  char *a;
  BTORLOG (2, "");
  BTORLOG (2, "select path: %s", node2string (add));
  a = btor_bv_to_char_bv (btor->mm, bve[0]);
  BTORLOG (2, "       e[0]: %s (%s)", node2string (add->e[0]), a);
  btor_freestr (btor->mm, a);
  a = btor_bv_to_char_bv (btor->mm, bve[1]);
  BTORLOG (2, "       e[1]: %s (%s)", node2string (add->e[1]), a);
  btor_freestr (btor->mm, a);
  BTORLOG (2, "    * chose: %d", eidx);
#endif
  return eidx;
}

static inline int
select_path_and (Btor *btor,
                 BtorNode *and,
                 BtorBitVector *bvand,
                 BtorBitVector **bve)
{
  assert (btor);
  assert (and);
  assert (BTOR_IS_REGULAR_NODE (and));
  assert (bvand);
  assert (bve);

  int i, eidx;
  BtorBitVector *tmp;

  (void) bvand;
  eidx = select_path_non_const (and);

  if (eidx == -1)
  {
    if (btor_get_exp_width (btor, and) == 1)
    {
      /* choose 0-branch if exactly one branch is 0, else choose randomly */
      for (i = 0; i < and->arity; i++)
        if (btor_is_zero_bv (bve[i])) eidx = eidx == -1 ? i : -1;
      if (eidx == -1) eidx = select_path_random (btor, and);
    }
    else if (btor->options.prop_use_full_path.val == 1)
    {
      /* 1) all bits set in bvand must be set in both inputs, but
       * 2) all bits NOT set in bvand can be cancelled out by either or both
       * -> choose single input that violates 1)
       * -> else choose randomly */
      for (i = 0; i < and->arity; i++)
      {
        tmp = btor_and_bv (btor->mm, bvand, bve[i]);
        if (btor_compare_bv (tmp, bvand)) eidx = eidx == -1 ? i : -1;
        btor_free_bv (btor->mm, tmp);
      }
    }
    if (eidx == -1) eidx = select_path_random (btor, and);
  }

  assert (eidx >= 0);
#ifndef NDEBUG
  char *a;
  BTORLOG (2, "");
  BTORLOG (2, "select path: %s", node2string (and));
  a = btor_bv_to_char_bv (btor->mm, bve[0]);
  BTORLOG (2, "       e[0]: %s (%s)", node2string (and->e[0]), a);
  btor_freestr (btor->mm, a);
  a = btor_bv_to_char_bv (btor->mm, bve[1]);
  BTORLOG (2, "       e[1]: %s (%s)", node2string (and->e[1]), a);
  btor_freestr (btor->mm, a);
  BTORLOG (2, "    * chose: %d", eidx);
#endif
  return eidx;
}

static inline int
select_path_eq (Btor *btor,
                BtorNode *eq,
                BtorBitVector *bveq,
                BtorBitVector **bve)
{
  assert (btor);
  assert (eq);
  assert (BTOR_IS_REGULAR_NODE (eq));
  assert (bveq);
  assert (bve);

  (void) bveq;
  (void) bve;

  int eidx;
  eidx = select_path_non_const (eq);
  if (eidx == -1) eidx = select_path_random (btor, eq);
  assert (eidx >= 0);
#ifndef NDEBUG
  char *a;
  BTORLOG (2, "");
  BTORLOG (2, "select path: %s", node2string (eq));
  a = btor_bv_to_char_bv (btor->mm, bve[0]);
  BTORLOG (2, "       e[0]: %s (%s)", node2string (eq->e[0]), a);
  btor_freestr (btor->mm, a);
  a = btor_bv_to_char_bv (btor->mm, bve[1]);
  BTORLOG (2, "       e[1]: %s (%s)", node2string (eq->e[1]), a);
  btor_freestr (btor->mm, a);
  BTORLOG (2, "    * chose: %d", eidx);
#endif
  return eidx;
}

static inline int
select_path_ult (Btor *btor,
                 BtorNode *ult,
                 BtorBitVector *bvult,
                 BtorBitVector **bve)
{
  assert (btor);
  assert (ult);
  assert (BTOR_IS_REGULAR_NODE (ult));
  assert (bvult);
  assert (bve);

  int eidx;
  BtorBitVector *bvmax;

  eidx = select_path_non_const (ult);

  if (eidx == -1)
  {
    if (btor->options.prop_use_full_path.val == 1)
    {
      bvmax = btor_ones_bv (btor->mm, bve[0]->width);
      if (btor_is_one_bv (bvult))
      {
        /* 1...1 < bve[1] */
        if (!btor_compare_bv (bve[0], bvmax)) eidx = 0;
        /* bve[0] < 0 */
        if (btor_is_zero_bv (bve[1])) eidx = eidx == -1 ? 1 : -1;
      }
      btor_free_bv (btor->mm, bvmax);
    }
    if (eidx == -1) eidx = select_path_random (btor, ult);
  }

  assert (eidx >= 0);
#ifndef NDEBUG
  char *a;
  BTORLOG (2, "");
  BTORLOG (2, "select path: %s", node2string (ult));
  a = btor_bv_to_char_bv (btor->mm, bve[0]);
  BTORLOG (2, "       e[0]: %s (%s)", node2string (ult->e[0]), a);
  btor_freestr (btor->mm, a);
  a = btor_bv_to_char_bv (btor->mm, bve[1]);
  BTORLOG (2, "       e[1]: %s (%s)", node2string (ult->e[1]), a);
  btor_freestr (btor->mm, a);
  BTORLOG (2, "    * chose: %d", eidx);
#endif
  return eidx;
}

static inline int
select_path_sll (Btor *btor,
                 BtorNode *sll,
                 BtorBitVector *bvsll,
                 BtorBitVector **bve)
{
  assert (btor);
  assert (sll);
  assert (BTOR_IS_REGULAR_NODE (sll));
  assert (bvsll);
  assert (bve);

  int eidx;
  uint64_t i, j, shift;

  eidx = select_path_non_const (sll);

  if (eidx == -1)
  {
    if (btor->options.prop_use_full_path.val == 1)
    {
      shift = btor_bv_to_uint64_bv (bve[1]);
      /* bve[1] and number of LSB 0-bits in bvsll must match */
      for (i = 0; i < shift; i++)
        if (btor_get_bit_bv (bvsll, i))
        {
          eidx = 1;
          goto DONE;
        }
      /* bve[0] and bvsll (except for the bits shifted out) must match */
      for (i = 0, j = shift; i < bvsll->width - j; i++)
        if (btor_get_bit_bv (bve[0], i) != btor_get_bit_bv (bvsll, j + i))
        {
          eidx = eidx == -1 ? 0 : -1;
          break;
        }
    }
    if (eidx == -1) eidx = select_path_random (btor, sll);
  }
DONE:
  assert (eidx >= 0);
#ifndef NDEBUG
  char *a;
  BTORLOG (2, "");
  BTORLOG (2, "select path: %s", node2string (sll));
  a = btor_bv_to_char_bv (btor->mm, bve[0]);
  BTORLOG (2, "       e[0]: %s (%s)", node2string (sll->e[0]), a);
  btor_freestr (btor->mm, a);
  a = btor_bv_to_char_bv (btor->mm, bve[1]);
  BTORLOG (2, "       e[1]: %s (%s)", node2string (sll->e[1]), a);
  btor_freestr (btor->mm, a);
  BTORLOG (2, "    * chose: %d", eidx);
#endif
  return eidx;
}

static inline int
select_path_srl (Btor *btor,
                 BtorNode *srl,
                 BtorBitVector *bvsrl,
                 BtorBitVector **bve)
{
  assert (btor);
  assert (srl);
  assert (BTOR_IS_REGULAR_NODE (srl));
  assert (bvsrl);
  assert (bve);

  int eidx;
  uint64_t i, j, shift;

  eidx = select_path_non_const (srl);

  if (eidx == -1)
  {
    if (btor->options.prop_use_full_path.val == 1)
    {
      shift = btor_bv_to_uint64_bv (bve[1]);
      /* bve[1] and number of MSB 0-bits in bvsrl must match */
      for (i = 0; i < shift; i++)
        if (btor_get_bit_bv (bvsrl, bvsrl->width - 1 - i))
        {
          eidx = 1;
          goto DONE;
        }
      /* bve[0] and bvsrl (except for the bits shifted out) must match */
      for (i = 0, j = shift; i < bvsrl->width - j; i++)
        if (btor_get_bit_bv (bve[0], bve[0]->width - 1 - i)
            != btor_get_bit_bv (bvsrl, bvsrl->width - 1 - (j + i)))
        {
          eidx = eidx == -1 ? 0 : -1;
          break;
        }
    }
    if (eidx == -1) eidx = select_path_random (btor, srl);
  }
DONE:
  assert (eidx >= 0);
#ifndef NDEBUG
  char *a;
  BTORLOG (2, "");
  BTORLOG (2, "select path: %s", node2string (srl));
  a = btor_bv_to_char_bv (btor->mm, bve[0]);
  BTORLOG (2, "       e[0]: %s (%s)", node2string (srl->e[0]), a);
  btor_freestr (btor->mm, a);
  a = btor_bv_to_char_bv (btor->mm, bve[1]);
  BTORLOG (2, "       e[1]: %s (%s)", node2string (srl->e[1]), a);
  btor_freestr (btor->mm, a);
  BTORLOG (2, "    * chose: %d", eidx);
#endif
  return eidx;
}

static inline int
select_path_mul (Btor *btor,
                 BtorNode *mul,
                 BtorBitVector *bvmul,
                 BtorBitVector **bve)
{
  assert (btor);
  assert (mul);
  assert (BTOR_IS_REGULAR_NODE (mul));
  assert (bvmul);
  assert (bve);

  (void) bvmul;
  (void) bve;

  uint32_t i, j;
  int eidx, lsbve0, lsbve1;
  bool iszerobve0, iszerobve1;

  eidx = select_path_non_const (mul);

  if (eidx == -1)
  {
    if (btor->options.prop_use_full_path.val == 1)
    {
      iszerobve0 = btor_is_zero_bv (bve[0]);
      iszerobve1 = btor_is_zero_bv (bve[1]);

      lsbve0 = btor_get_bit_bv (bve[0], 0);
      lsbve1 = btor_get_bit_bv (bve[1], 0);

      /* either bve[0] or bve[1] are 0 but bvmul > 0 */
      if ((iszerobve0 || iszerobve1) && !btor_is_zero_bv (bvmul))
      {
        if (iszerobve0) eidx = 0;
        if (iszerobve1) eidx = eidx == -1 ? 1 : -1;
      }
      /* bvmul is odd but either bve[0] or bve[1] are even */
      else if (btor_get_bit_bv (bvmul, 0) && (!lsbve0 || !lsbve1))
      {
        if (!lsbve0) eidx = 0;
        if (!lsbve1) eidx = eidx == -1 ? 1 : -1;
      }
      /* number of 0-LSBs in bvmul < number of 0-LSBs in bve[0|1] */
      else
      {
        for (i = 0; i < bvmul->width; i++)
          if (btor_get_bit_bv (bvmul, i)) break;
        for (j = 0; j < bve[0]->width; j++)
          if (btor_get_bit_bv (bve[0], j)) break;
        if (i < j) eidx = 0;
        for (j = 0; j < bve[1]->width; j++)
          if (btor_get_bit_bv (bve[1], j)) break;
        if (i < j) eidx = eidx == -1 ? 1 : -1;
      }
    }
    if (eidx == -1) eidx = select_path_random (btor, mul);
  }
  assert (eidx >= 0);
#ifndef NDEBUG
  char *a;
  BTORLOG (2, "");
  BTORLOG (2, "select path: %s", node2string (mul));
  a = btor_bv_to_char_bv (btor->mm, bve[0]);
  BTORLOG (2, "       e[0]: %s (%s)", node2string (mul->e[0]), a);
  btor_freestr (btor->mm, a);
  a = btor_bv_to_char_bv (btor->mm, bve[1]);
  BTORLOG (2, "       e[1]: %s (%s)", node2string (mul->e[1]), a);
  btor_freestr (btor->mm, a);
  BTORLOG (2, "    * chose: %d", eidx);
#endif
  return eidx;
}

static inline int
select_path_udiv (Btor *btor,
                  BtorNode *udiv,
                  BtorBitVector *bvudiv,
                  BtorBitVector **bve)
{
  assert (btor);
  assert (udiv);
  assert (BTOR_IS_REGULAR_NODE (udiv));
  assert (bvudiv);
  assert (bve);

  int eidx;
  int cmp_udiv_max;
  BtorBitVector *bvmax, *up, *lo, *tmp;

  eidx = select_path_non_const (udiv);

  if (eidx == -1)
  {
    if (btor->options.prop_use_full_path.val == 1)
    {
      bvmax        = btor_ones_bv (btor->mm, bve[0]->width);
      cmp_udiv_max = btor_compare_bv (bvudiv, bvmax);

      /* bve[0] / bve[1] = 1...1 -> choose e[1]
       *   + 1...1 / 0 = 1...1
       *   + 1...1 / 1 = 1...1
       *   + x...x / 0 = 1...1 */
      if (!cmp_udiv_max)
        eidx = 1;
      else
      {
        /* 1...1 / e[0] = 0 -> choose e[0] */
        if (btor_is_zero_bv (bvudiv) && !btor_compare_bv (bve[0], bvmax))
          eidx = 0;
        /* bve[0] < bvudiv -> choose e[0] */
        else if (btor_compare_bv (bve[0], bvudiv) < 0)
          eidx = 0;
        else
        {
          up  = btor_udiv_bv (btor->mm, bve[0], bvudiv);
          lo  = btor_inc_bv (btor->mm, bvudiv);
          tmp = btor_udiv_bv (btor->mm, bve[0], lo);
          btor_free_bv (btor->mm, lo);
          lo = btor_inc_bv (btor->mm, tmp);

          if (btor_compare_bv (lo, up) > 0) eidx = 0;
          btor_free_bv (btor->mm, up);
          btor_free_bv (btor->mm, lo);
          btor_free_bv (btor->mm, tmp);
        }

        /* e[0] / 0 != 1...1 -> choose e[1] */
        if (btor_is_zero_bv (bve[1])
            || btor_is_umulo_bv (btor->mm, bve[1], bvudiv))
          eidx = eidx == -1 ? 1 : -1;
      }
      btor_free_bv (btor->mm, bvmax);
    }
    if (eidx == -1) eidx = select_path_random (btor, udiv);
  }

  assert (eidx >= 0);
#ifndef NDEBUG
  char *a;
  BTORLOG (2, "");
  BTORLOG (2, "select path: %s", node2string (udiv));
  a = btor_bv_to_char_bv (btor->mm, bve[0]);
  BTORLOG (2, "       e[0]: %s (%s)", node2string (udiv->e[0]), a);
  btor_freestr (btor->mm, a);
  a = btor_bv_to_char_bv (btor->mm, bve[1]);
  BTORLOG (2, "       e[1]: %s (%s)", node2string (udiv->e[1]), a);
  btor_freestr (btor->mm, a);
  BTORLOG (2, "    * chose: %d", eidx);
#endif
  return eidx;
}

static inline int
select_path_urem (Btor *btor,
                  BtorNode *urem,
                  BtorBitVector *bvurem,
                  BtorBitVector **bve)
{
  assert (btor);
  assert (urem);
  assert (BTOR_IS_REGULAR_NODE (urem));
  assert (bvurem);
  assert (bve);

  int eidx;
  BtorBitVector *bvmax, *sub, *tmp;

  eidx = select_path_non_const (urem);

  if (eidx == -1)
  {
    if (btor->options.prop_use_full_path.val == 1)
    {
      bvmax = btor_ones_bv (btor->mm, bve[0]->width);
      sub   = btor_sub_bv (btor->mm, bve[0], bvurem);
      tmp   = btor_dec_bv (btor->mm, bve[0]);

      /* bvurem = 1...1 -> bve[0] = 1...1 and bve[1] = 0...0 */
      if (!btor_compare_bv (bvurem, bvmax))
      {
        if (!btor_is_zero_bv (bve[1])) eidx = 1;
        if (btor_compare_bv (bve[0], bvmax)) eidx = eidx == -1 ? 0 : -1;
      }
      /* bvurem > 0 and bve[1] = 1 */
      else if (!btor_is_zero_bv (bvurem) && btor_is_one_bv (bve[1]))
      {
        eidx = 1;
      }
      /* 0 < bve[1] <= bvurem */
      else if (!btor_is_zero_bv (bve[1])
               && btor_compare_bv (bve[1], bvurem) <= 0)
      {
        eidx = eidx == -1 ? 1 : -1;
      }
      /* bve[0] < bvurem or
       * bve[0] > bvurem and bve[0] - bvurem <= bvurem or
       *                 and bve[0] - 1 = bvurem */
      else if (btor_compare_bv (bve[0], bvurem) < 0
               || (btor_compare_bv (bve[0], bvurem) > 0
                   && (btor_compare_bv (sub, bvurem) <= 0
                       || !btor_compare_bv (tmp, bvurem))))
      {
        eidx = 0;
      }

      btor_free_bv (btor->mm, tmp);
      btor_free_bv (btor->mm, bvmax);
      btor_free_bv (btor->mm, sub);
    }

    if (eidx == -1) eidx = select_path_random (btor, urem);
  }

  assert (eidx >= 0);
#ifndef NDEBUG
  char *a;
  BTORLOG (2, "");
  BTORLOG (2, "select path: %s", node2string (urem));
  a = btor_bv_to_char_bv (btor->mm, bve[0]);
  BTORLOG (2, "       e[0]: %s (%s)", node2string (urem->e[0]), a);
  btor_freestr (btor->mm, a);
  a = btor_bv_to_char_bv (btor->mm, bve[1]);
  BTORLOG (2, "       e[1]: %s (%s)", node2string (urem->e[1]), a);
  btor_freestr (btor->mm, a);
  BTORLOG (2, "    * chose: %d", eidx);
#endif
  return eidx;
}

static inline int
select_path_concat (Btor *btor,
                    BtorNode *concat,
                    BtorBitVector *bvconcat,
                    BtorBitVector **bve)
{
  assert (btor);
  assert (concat);
  assert (BTOR_IS_REGULAR_NODE (concat));
  assert (bvconcat);
  assert (bve);

  int eidx;
  BtorBitVector *tmp;

  eidx = select_path_non_const (concat);

  if (eidx == -1)
  {
    if (btor->options.prop_use_full_path.val == 1)
    {
      /* bve[0] o bve[1] = bvconcat
       * -> bve[0] resp. bve[1] must match with bvconcat */
      tmp = btor_slice_bv (btor->mm,
                           bvconcat,
                           bvconcat->width - 1,
                           bvconcat->width - bve[0]->width);
      if (btor_compare_bv (tmp, bve[0])) eidx = 0;
      btor_free_bv (btor->mm, tmp);
      tmp = btor_slice_bv (btor->mm, bvconcat, bve[1]->width - 1, 0);
      if (btor_compare_bv (tmp, bve[1])) eidx = eidx == -1 ? 1 : -1;
      btor_free_bv (btor->mm, tmp);
    }

    if (eidx == -1) eidx = select_path_random (btor, concat);
  }

  assert (eidx >= 0);
#ifndef NDEBUG
  char *a;
  BTORLOG (2, "");
  BTORLOG (2, "select path: %s", node2string (concat));
  a = btor_bv_to_char_bv (btor->mm, bve[0]);
  BTORLOG (2, "       e[0]: %s (%s)", node2string (concat->e[0]), a);
  btor_freestr (btor->mm, a);
  a = btor_bv_to_char_bv (btor->mm, bve[1]);
  BTORLOG (2, "       e[1]: %s (%s)", node2string (concat->e[1]), a);
  btor_freestr (btor->mm, a);
  BTORLOG (2, "    * chose: %d", eidx);
#endif
  return eidx;
}

static inline int
select_path_slice (Btor *btor,
                   BtorNode *slice,
                   BtorBitVector *bvslice,
                   BtorBitVector **bve)
{
  assert (btor);
  assert (slice);
  assert (BTOR_IS_REGULAR_NODE (slice));
  assert (bvslice);
  assert (bve);

  assert (!BTOR_IS_BV_CONST_NODE (BTOR_REAL_ADDR_NODE (slice->e[0])));

  (void) btor;
  (void) slice;
  (void) bvslice;
  (void) bve;
#ifndef NDEBUG
  char *a;
  BTORLOG (2, "");
  BTORLOG (2, "select path: %s", node2string (slice));
  a = btor_bv_to_char_bv (btor->mm, bve[0]);
  BTORLOG (2, "       e[0]: %s (%s)", node2string (slice->e[0]), a);
  btor_freestr (btor->mm, a);
  BTORLOG (2, "    * chose: 0");
#endif

  return 0;
}

/*------------------------------------------------------------------------*/

#define BTOR_INC_REC_CONF_STATS(btor, inc)                      \
  do                                                            \
  {                                                             \
    if (btor->options.engine.val == BTOR_ENGINE_PROP)           \
      BTOR_PROP_SOLVER (btor)->stats.move_prop_rec_conf += inc; \
    else                                                        \
      BTOR_SLS_SOLVER (btor)->stats.move_prop_rec_conf += inc;  \
  } while (0)

#define BTOR_INC_NON_REC_CONF_STATS(btor, inc)                      \
  do                                                                \
  {                                                                 \
    if (btor->options.engine.val == BTOR_ENGINE_PROP)               \
      BTOR_PROP_SOLVER (btor)->stats.move_prop_non_rec_conf += inc; \
    else                                                            \
      BTOR_SLS_SOLVER (btor)->stats.move_prop_non_rec_conf += inc;  \
  } while (0)

#ifdef NDEBUG
static inline BtorBitVector *
#else
BtorBitVector *
#endif
inv_add_bv (Btor *btor,
            BtorNode *add,
            BtorBitVector *bvadd,
            BtorBitVector *bve,
            int eidx)
{
  assert (btor);
  assert (btor->options.engine.val == BTOR_ENGINE_SLS
          || btor->options.engine.val == BTOR_ENGINE_PROP);
  assert (add);
  assert (BTOR_IS_REGULAR_NODE (add));
  assert (bvadd);
  assert (bve);
  assert (bve->width == bvadd->width);
  assert (eidx >= 0 && eidx <= 1);
  assert (!BTOR_IS_BV_CONST_NODE (BTOR_REAL_ADDR_NODE (add->e[eidx])));

  BtorBitVector *res;
  BtorMemMgr *mm;
#ifndef NDEBUG
  BtorBitVector *tmpdbg;
#endif

  mm = btor->mm;
  (void) add;
  (void) eidx;

<<<<<<< HEAD
  /* choose random value with prob = 0.1 */
  if (!btor_pick_rand_rng (&btor->rng, 0, 9))
  {
    res = btor_new_random_bv (btor->mm, &btor->rng, bve->width);
  }
  else
  {
    /* res + bve = bve + res = bvadd -> res = bvadd - bve */
    res = btor_sub_bv (mm, bvadd, bve);
  }
=======
  /* res + bve = bve + res = bvadd -> res = bvadd - bve */
  res = btor_sub_bv (mm, bvadd, bve);

>>>>>>> 310849d1
#ifndef NDEBUG
  if (eidx)
    tmpdbg = btor_add_bv (mm, bve, res);
  else
    tmpdbg = btor_add_bv (mm, res, bve);
  assert (!btor_compare_bv (tmpdbg, bvadd));
  btor_free_bv (mm, tmpdbg);

  char *sbvadd = btor_bv_to_char_bv (btor->mm, bvadd);
  char *sbve   = btor_bv_to_char_bv (btor->mm, bve);
  char *sres   = btor_bv_to_char_bv (btor->mm, res);
  if (eidx)
    BTORLOG (3,
             "prop (e[%d]): %s: %s := %s + %s",
             eidx,
             node2string (add),
             sbvadd,
             eidx ? sbve : sres,
             eidx ? sres : sbve);
  btor_freestr (btor->mm, sbvadd);
  btor_freestr (btor->mm, sbve);
  btor_freestr (btor->mm, sres);
#endif
  return res;
}

#ifdef NDEBUG
static inline BtorBitVector *
#else
BtorBitVector *
#endif
inv_and_bv (Btor *btor,
            BtorNode *and,
            BtorBitVector *bvand,
            BtorBitVector *bve,
            int eidx)
{
  assert (btor);
  assert (btor->options.engine.val == BTOR_ENGINE_SLS
          || btor->options.engine.val == BTOR_ENGINE_PROP);
  assert (and);
  assert (BTOR_IS_REGULAR_NODE (and));
  assert (bvand);
  assert (bve);
  assert (bve->width == bvand->width);
  assert (eidx >= 0 && eidx <= 1);
  assert (!BTOR_IS_BV_CONST_NODE (BTOR_REAL_ADDR_NODE (and->e[eidx])));

  uint32_t i;
  int bitand, bite, isreccon;
  BtorNode *e;
  BtorBitVector *res;
  BtorMemMgr *mm;
#ifndef NDEBUG
  BtorBitVector *tmpdbg;
  int iscon = 0;
#endif

  mm = btor->mm;
  e  = and->e[eidx ? 0 : 1];
  assert (e);

  res = btor_new_bv (mm, bvand->width);

  for (i = 0, isreccon = 0; i < bvand->width; i++)
  {
    bitand = btor_get_bit_bv (bvand, i);
    bite   = btor_get_bit_bv (bve, i);
    /* all bits set in bvand, must be set in bve, else conflict */
    if (bitand&&!bite)
    {
#ifndef NDEBUG
      iscon = 1;
#endif
      /* check for non-recoverable conflict */
      if (btor->options.engine.val == BTOR_ENGINE_SLS
          && BTOR_IS_BV_CONST_NODE (BTOR_REAL_ADDR_NODE (e)))
      {
        btor_free_bv (mm, res);
        res = 0;
        BTOR_SLS_SOLVER (btor)->stats.move_prop_non_rec_conf += 1;
#ifndef NDEBUG
        char *sbvand = btor_bv_to_char_bv (btor->mm, bvand);
        char *sbve   = btor_bv_to_char_bv (btor->mm, bve);
        BTORLOG (2, "prop CONFLICT: %s := %s AND x", sbvand, sbve);
        btor_freestr (btor->mm, sbvand);
        btor_freestr (btor->mm, sbve);
#endif
        break;
      }

      isreccon = 1;
    }
    /* res & bve = bve & res = bvand
     * -> all bits set in bvand and bve must be set in res
     * -> all bits not set in bvand but set in bve must not be set in res
     * -> all bits not set in bve can be chosen to be set randomly */
    if (bitand)
      btor_set_bit_bv (res, i, 1);
    else if (bite)
      btor_set_bit_bv (res, i, 0);
    else
      btor_set_bit_bv (res, i, btor_pick_rand_rng (&btor->rng, 0, 1));
  }

  BTOR_INC_REC_CONF_STATS (btor, isreccon);

#ifndef NDEBUG
  if (!iscon)
  {
    if (eidx)
      tmpdbg = btor_and_bv (mm, bve, res);
    else
      tmpdbg = btor_and_bv (mm, res, bve);
    assert (!btor_compare_bv (tmpdbg, bvand));
    btor_free_bv (mm, tmpdbg);

    char *sbvand = btor_bv_to_char_bv (btor->mm, bvand);
    char *sbve   = btor_bv_to_char_bv (btor->mm, bve);
    char *sres   = btor_bv_to_char_bv (btor->mm, res);
    if (eidx)
      BTORLOG (3,
               "prop (e[%d]): %s: %s := %s AND %s",
               eidx,
               node2string (and),
               sbvand,
               eidx ? sbve : sres,
               eidx ? sres : sbve);
    btor_freestr (btor->mm, sbvand);
    btor_freestr (btor->mm, sbve);
    btor_freestr (btor->mm, sres);
  }
  else
  {
    for (i = 0; res && i < bvand->width; i++)
      assert (!btor_get_bit_bv (bvand, i) || btor_get_bit_bv (res, i));
  }
#endif
  return res;
}

#ifdef NDEBUG
static inline BtorBitVector *
#else
BtorBitVector *
#endif
inv_eq_bv (
    Btor *btor, BtorNode *eq, BtorBitVector *bveq, BtorBitVector *bve, int eidx)
{
  assert (btor);
  assert (btor->options.engine.val == BTOR_ENGINE_SLS
          || btor->options.engine.val == BTOR_ENGINE_PROP);
  assert (eq);
  assert (BTOR_IS_REGULAR_NODE (eq));
  assert (bveq);
  assert (bveq->width = 1);
  assert (bve);
  assert (eidx >= 0 && eidx <= 1);
  assert (!BTOR_IS_BV_CONST_NODE (BTOR_REAL_ADDR_NODE (eq->e[eidx])));

  BtorBitVector *res;
  BtorMemMgr *mm;
#ifndef NDEBUG
  BtorBitVector *tmpdbg;
#endif

  mm = btor->mm;
  (void) eq;
  (void) eidx;

  /* res != bveq -> choose random res != bveq */
  if (btor_is_zero_bv (bveq))
  {
    res = 0;
    do
    {
      if (res) btor_free_bv (mm, res);
      res = btor_new_random_bv (mm, &btor->rng, bve->width);
    } while (!btor_compare_bv (res, bve));
  }
  /* res = bveq */
  else
    res = btor_copy_bv (mm, bve);

#ifndef NDEBUG
  if (eidx)
    tmpdbg = btor_eq_bv (mm, bve, res);
  else
    tmpdbg = btor_eq_bv (mm, res, bve);
  assert (!btor_compare_bv (tmpdbg, bveq));
  btor_free_bv (mm, tmpdbg);

  char *sbveq = btor_bv_to_char_bv (btor->mm, bveq);
  char *sbve  = btor_bv_to_char_bv (btor->mm, bve);
  char *sres  = btor_bv_to_char_bv (btor->mm, res);
  if (eidx)
    BTORLOG (3,
             "prop (e[%d]): %s: %s := %s = %s",
             eidx,
             node2string (eq),
             sbveq,
             eidx ? sbve : sres,
             eidx ? sres : sbve);
  btor_freestr (btor->mm, sbveq);
  btor_freestr (btor->mm, sbve);
  btor_freestr (btor->mm, sres);
#endif
  return res;
}

#ifdef NDEBUG
static inline BtorBitVector *
#else
BtorBitVector *
#endif
inv_ult_bv (Btor *btor,
            BtorNode *ult,
            BtorBitVector *bvult,
            BtorBitVector *bve,
            int eidx)
{
  assert (btor);
  assert (btor->options.engine.val == BTOR_ENGINE_SLS
          || btor->options.engine.val == BTOR_ENGINE_PROP);
  assert (ult);
  assert (BTOR_IS_REGULAR_NODE (ult));
  assert (bvult);
  assert (bvult->width = 1);
  assert (bve);
  assert (eidx >= 0 && eidx <= 1);
  assert (!BTOR_IS_BV_CONST_NODE (BTOR_REAL_ADDR_NODE (ult->e[eidx])));

  bool isult;
  uint32_t bw;
  BtorNode *e;
  BtorBitVector *res, *zero, *one, *bvmax, *tmp;
  BtorMemMgr *mm;
#ifndef NDEBUG
  BtorBitVector *tmpdbg;
  int iscon = 0;
#endif

  mm = btor->mm;
  e  = ult->e[eidx ? 0 : 1];
  assert (e);

  zero  = btor_new_bv (mm, bve->width);
  one   = btor_one_bv (mm, bve->width);
  bvmax = btor_ones_bv (mm, bve->width);
  isult = !btor_is_zero_bv (bvult);
  bw    = bve->width;

  res = 0;

  if (eidx)
  {
    /* conflict: 1...1 < e[1] */
    if (!btor_compare_bv (bve, bvmax) && isult)
    {
#ifndef NDEBUG
      iscon = 1;
#endif
      /* check for non-recoverable conflict */
      if (btor->options.engine.val == BTOR_ENGINE_SLS
          && BTOR_IS_BV_CONST_NODE (BTOR_REAL_ADDR_NODE (e)))
      {
        res = 0;
        BTOR_SLS_SOLVER (btor)->stats.move_prop_non_rec_conf += 1;
#ifndef NDEBUG
        char *sbvult = btor_bv_to_char_bv (btor->mm, bvult);
        char *sbve   = btor_bv_to_char_bv (btor->mm, bve);
        BTORLOG (2, "prop CONFLICT: %s := %s < x", sbvult, sbve);
        btor_freestr (btor->mm, sbvult);
        btor_freestr (btor->mm, sbve);
#endif
      }
      else if (isult)
      {
        res = btor_new_random_range_bv (mm, &btor->rng, bw, one, bvmax);
        BTOR_INC_REC_CONF_STATS (btor, 1);
      }
      else
      {
        tmp = btor_sub_bv (mm, bvmax, one);
        res = btor_new_random_range_bv (mm, &btor->rng, bw, zero, tmp);
        btor_free_bv (mm, tmp);
        BTOR_INC_REC_CONF_STATS (btor, 1);
      }
    }
    else
    {
      /* bve >= e[1] */
      if (!isult)
        res = btor_new_random_range_bv (mm, &btor->rng, bw, zero, bve);
      /* bve < e[1] */
      else
      {
        tmp = btor_add_bv (mm, bve, one);
        res = btor_new_random_range_bv (mm, &btor->rng, bw, tmp, bvmax);
        btor_free_bv (mm, tmp);
      }
    }
  }
  else
  {
    /* conflict: e[0] < 0 */
    if (btor_is_zero_bv (bve) && isult)
    {
#ifndef NDEBUG
      iscon = 1;
#endif
      /* check for non-recoverable conflict */
      if (btor->options.engine.val == BTOR_ENGINE_SLS
          && BTOR_IS_BV_CONST_NODE (BTOR_REAL_ADDR_NODE (e)))
      {
        res = 0;
        BTOR_SLS_SOLVER (btor)->stats.move_prop_non_rec_conf += 1;
#ifndef NDEBUG
        char *sbvult = btor_bv_to_char_bv (btor->mm, bvult);
        char *sbve   = btor_bv_to_char_bv (btor->mm, bve);
        BTORLOG (2, "prop CONFLICT: %s := x < %s", sbvult, sbve);
        btor_freestr (btor->mm, sbvult);
        btor_freestr (btor->mm, sbve);
#endif
      }
      else if (!isult)
      {
        res = btor_new_random_range_bv (btor->mm, &btor->rng, bw, one, bvmax);
        BTOR_INC_REC_CONF_STATS (btor, 1);
      }
      else
      {
        tmp = btor_sub_bv (btor->mm, bvmax, one);
        res = btor_new_random_range_bv (btor->mm, &btor->rng, bw, zero, tmp);
        btor_free_bv (btor->mm, tmp);
        BTOR_INC_REC_CONF_STATS (btor, 1);
      }
    }
    else
    {
      /* e[0] >= bve */
      if (!isult)
        res = btor_new_random_range_bv (mm, &btor->rng, bw, bve, bvmax);
      /* e[0] < bve */
      else
      {
        tmp = btor_sub_bv (mm, bve, one);
        res = btor_new_random_range_bv (mm, &btor->rng, bw, zero, tmp);
        btor_free_bv (mm, tmp);
      }
    }
  }

#ifndef NDEBUG
  if (!iscon)
  {
    if (eidx)
      tmpdbg = btor_ult_bv (mm, bve, res);
    else
      tmpdbg = btor_ult_bv (mm, res, bve);
    assert (!btor_compare_bv (tmpdbg, bvult));
    btor_free_bv (mm, tmpdbg);

    char *sbvult = btor_bv_to_char_bv (btor->mm, bvult);
    char *sbve   = btor_bv_to_char_bv (btor->mm, bve);
    char *sres   = btor_bv_to_char_bv (btor->mm, res);
    if (eidx)
      BTORLOG (3,
               "prop (e[%d]): %s: %s := %s < %s",
               eidx,
               node2string (ult),
               eidx ? sbve : sres,
               eidx ? sres : sbve,
               sbvult);
    btor_freestr (btor->mm, sbvult);
    btor_freestr (btor->mm, sbve);
    btor_freestr (btor->mm, sres);
  }
#endif
  btor_free_bv (mm, zero);
  btor_free_bv (mm, one);
  btor_free_bv (mm, bvmax);
  return res;
}

#ifdef NDEBUG
static inline BtorBitVector *
#else
BtorBitVector *
#endif
inv_sll_bv (Btor *btor,
            BtorNode *sll,
            BtorBitVector *bvsll,
            BtorBitVector *bve,
            int eidx)
{
  assert (btor);
  assert (btor->options.engine.val == BTOR_ENGINE_SLS
          || btor->options.engine.val == BTOR_ENGINE_PROP);
  assert (sll);
  assert (BTOR_IS_REGULAR_NODE (sll));
  assert (bvsll);
  assert (bve);
  assert (eidx >= 0 && eidx <= 1);
  assert (!eidx || bve->width == bvsll->width);
  assert (eidx || btor_log_2_util (bvsll->width) == bve->width);
  assert (!BTOR_IS_BV_CONST_NODE (BTOR_REAL_ADDR_NODE (sll->e[eidx])));

  uint32_t i, j, shift, shiftconf, sbw;
  int oneidx;
  BtorNode *e;
  BtorBitVector *res, *tmp, *bvmax;
  BtorMemMgr *mm;
#ifndef NDEBUG
  BtorBitVector *tmpdbg;
  int iscon = 0;
#endif

  mm = btor->mm;
  e  = sll->e[eidx ? 0 : 1];
  assert (e);

  res = 0;

  /* bve << e[1] = bvsll
   * -> identify possible shift value via zero LSB in bvsll
   *    (considering zero LSB in bve) */
  if (eidx)
  {
    sbw = btor_log_2_util (bvsll->width);

    /* 0...0 << e[1] = 0...0 */
    if (btor_is_zero_bv (bve) && btor_is_zero_bv (bvsll))
    {
    BVSLL_RANDOM_SHIFT:
      res = btor_new_random_bv (btor->mm, &btor->rng, sbw);
    }
    else
    {
      for (i = 0, oneidx = -1; i < bvsll->width; i++)
      {
        if (oneidx == -1 && btor_get_bit_bv (bve, i)) oneidx = i;
        if (btor_get_bit_bv (bvsll, i)) break;
      }
      shift     = oneidx == -1 ? i : i - oneidx;
      shiftconf = i;
#ifndef NDEBUG
      for (i = 0; i < shift; i++) assert (!btor_get_bit_bv (bvsll, i));
#endif

      /* check for conflict -> do not allow shift by bw */
      if (shift > bvsll->width - 1)
      {
        assert (btor_is_zero_bv (bvsll));

        /* check for non-recoverable conflict */
        if (btor->options.engine.val == BTOR_ENGINE_SLS
            && BTOR_IS_BV_CONST_NODE (BTOR_REAL_ADDR_NODE (e)))
        {
#ifndef NDEBUG
          char *sbvsll = btor_bv_to_char_bv (btor->mm, bvsll);
          char *sbve   = btor_bv_to_char_bv (btor->mm, bve);
          BTORLOG (2, "prop CONFLICT: %s := %s << x", sbvsll, sbve);
          btor_freestr (btor->mm, sbvsll);
          btor_freestr (btor->mm, sbve);
#endif
          BTOR_SLS_SOLVER (btor)->stats.move_prop_non_rec_conf += 1;
          return 0;
        }
#ifndef NDEBUG
        iscon = 1;
#endif
        BTOR_INC_REC_CONF_STATS (btor, 1);
        goto BVSLL_RANDOM_SHIFT;
      }
      /* x...x0 << e[1] = 0...0 */
      else if (btor_is_zero_bv (bvsll))
      {
        bvmax = btor_ones_bv (btor->mm, sbw);
        tmp   = btor_uint64_to_bv (mm, (uint64_t) shift, sbw);
        res = btor_new_random_range_bv (btor->mm, &btor->rng, sbw, tmp, bvmax);
        btor_free_bv (btor->mm, bvmax);
        btor_free_bv (btor->mm, tmp);
      }
      else
      {
        /* check for conflict -> shifted bits must match */
        for (i = 0, j = shift, res = 0; i < bve->width - j; i++)
        {
          if (btor_get_bit_bv (bve, i) != btor_get_bit_bv (bvsll, j + i))
          {
            /* check for non-recoverable conflict */
            if (btor->options.engine.val == BTOR_ENGINE_SLS
                && BTOR_IS_BV_CONST_NODE (BTOR_REAL_ADDR_NODE (e)))
            {
#ifndef NDEBUG
              char *sbvsll = btor_bv_to_char_bv (btor->mm, bvsll);
              char *sbve   = btor_bv_to_char_bv (btor->mm, bve);
              BTORLOG (2, "prop CONFLICT: %s := %s << x", sbvsll, sbve);
              btor_freestr (btor->mm, sbvsll);
              btor_freestr (btor->mm, sbve);
#endif
              BTOR_SLS_SOLVER (btor)->stats.move_prop_non_rec_conf += 1;
              return 0;
            }
#ifndef NDEBUG
            iscon = 1;
#endif
            res = btor_uint64_to_bv (mm, (uint64_t) shiftconf, sbw);
            BTOR_INC_REC_CONF_STATS (btor, 1);
            break;
          }
        }
        if (!res) res = btor_uint64_to_bv (mm, (uint64_t) shift, sbw);
      }
    }
  }
  /* e[0] << bve = bvsll
   * -> e[0] = bvsll >> bve
   *    set irrelevant MSBs (the ones that get shifted out) randomly */
  else
  {
    /* using uint64_t here is no problem
     * (max bit width currently handled by Boolector is INT_MAX) */
    shift = btor_bv_to_uint64_bv (bve);

    /* check for conflict -> the LSBs shifted must be zero */
    for (i = 0; i < shift; i++)
    {
      if (btor_get_bit_bv (bvsll, i))
      {
        printf ("1\n");
        /* check for non-recoverable conflict */
        if (btor->options.engine.val == BTOR_ENGINE_SLS
            && BTOR_IS_BV_CONST_NODE (BTOR_REAL_ADDR_NODE (e)))
        {
#ifndef NDEBUG
          char *sbvsll = btor_bv_to_char_bv (btor->mm, bvsll);
          char *sbve   = btor_bv_to_char_bv (btor->mm, bve);
          BTORLOG (2, "prop CONFLICT: %s := x << %s", sbvsll, sbve);
          btor_freestr (btor->mm, sbvsll);
          btor_freestr (btor->mm, sbve);
#endif
          BTOR_SLS_SOLVER (btor)->stats.move_prop_non_rec_conf += 1;
          return 0;
        }
#ifndef NDEBUG
        iscon = 1;
#endif
        BTOR_INC_REC_CONF_STATS (btor, 1);
        break;
      }
    }

    res = btor_srl_bv (mm, bvsll, bve);
    for (i = 0; i < shift; i++)
      btor_set_bit_bv (
          res, res->width - 1 - i, btor_pick_rand_rng (&btor->rng, 0, 1));
  }
#ifndef NDEBUG
  if (!iscon)
  {
    if (eidx)
      tmpdbg = btor_sll_bv (mm, bve, res);
    else
      tmpdbg = btor_sll_bv (mm, res, bve);
    assert (!btor_compare_bv (tmpdbg, bvsll));
    btor_free_bv (mm, tmpdbg);

    char *sbvsll = btor_bv_to_char_bv (btor->mm, bvsll);
    char *sbve   = btor_bv_to_char_bv (btor->mm, bve);
    char *sres   = btor_bv_to_char_bv (btor->mm, res);
    if (eidx)
      BTORLOG (3,
               "prop (e[%d]): %s: %s := %s << %s",
               eidx,
               node2string (sll),
               sbvsll,
               eidx ? sbve : sres,
               eidx ? sres : sbve);
    btor_freestr (btor->mm, sbvsll);
    btor_freestr (btor->mm, sbve);
    btor_freestr (btor->mm, sres);
  }
#endif
  return res;
}

#ifdef NDEBUG
static inline BtorBitVector *
#else
BtorBitVector *
#endif
inv_srl_bv (Btor *btor,
            BtorNode *srl,
            BtorBitVector *bvsrl,
            BtorBitVector *bve,
            int eidx)
{
  assert (btor);
  assert (btor->options.engine.val == BTOR_ENGINE_SLS
          || btor->options.engine.val == BTOR_ENGINE_PROP);
  assert (srl);
  assert (BTOR_IS_REGULAR_NODE (srl));
  assert (bvsrl);
  assert (bve);
  assert (eidx >= 0 && eidx <= 1);
  assert (!eidx || bve->width == bvsrl->width);
  assert (eidx || btor_log_2_util (bvsrl->width) == bve->width);
  assert (!BTOR_IS_BV_CONST_NODE (BTOR_REAL_ADDR_NODE (srl->e[eidx])));

  uint32_t i, j, shift, shiftconf, sbw;
  int oneidx;
  BtorNode *e;
  BtorBitVector *res, *bvmax, *tmp;
  BtorMemMgr *mm;
#ifndef NDEBUG
  BtorBitVector *tmpdbg;
  int iscon = 0;
#endif

  mm = btor->mm;
  e  = srl->e[eidx ? 0 : 1];
  assert (e);

  res = 0;

  /* bve >> e[1] = bvsll
   * -> identify possible shift value via zero MSBs in bvsll
   *    (considering zero MSBs in bve) */
  if (eidx)
  {
    sbw = btor_log_2_util (bvsrl->width);

    /* 0...0 >> e[1] = 0...0 */
    if (btor_is_zero_bv (bve) && btor_is_zero_bv (bvsrl))
    {
    BVSRL_RANDOM_SHIFT:
      res = btor_new_random_bv (btor->mm, &btor->rng, sbw);
    }
    else
    {
      for (i = 0, oneidx = -1; i < bvsrl->width; i++)
      {
        if (oneidx == -1 && btor_get_bit_bv (bve, bve->width - 1 - i))
          oneidx = i;
        if (btor_get_bit_bv (bvsrl, bvsrl->width - 1 - i)) break;
      }
      shift     = oneidx == -1 ? i : i - oneidx;
      shiftconf = i;
#ifndef NDEBUG
      for (i = 0; i < shift; i++)
        assert (!btor_get_bit_bv (bvsrl, bvsrl->width - 1 - i));
#endif
      /* check for conflict -> do not allow shift by bw */
      if (shift > bvsrl->width - 1)
      {
        /* check for non-recoverable conflict */
        if (btor->options.engine.val == BTOR_ENGINE_SLS
            && BTOR_IS_BV_CONST_NODE (BTOR_REAL_ADDR_NODE (e)))
        {
#ifndef NDEBUG
          char *sbvsrl = btor_bv_to_char_bv (btor->mm, bvsrl);
          char *sbve   = btor_bv_to_char_bv (btor->mm, bve);
          BTORLOG (2, "prop CONFLICT: %s := %s >> x", sbvsrl, sbve);
          btor_freestr (btor->mm, sbvsrl);
          btor_freestr (btor->mm, sbve);
#endif
          BTOR_SLS_SOLVER (btor)->stats.move_prop_non_rec_conf += 1;
          return 0;
        }
#ifndef NDEBUG
        iscon = 1;
#endif
        BTOR_INC_REC_CONF_STATS (btor, 1);
        goto BVSRL_RANDOM_SHIFT;
      }
      /* x...x0 >> e[1] = 0...0 */
      else if (btor_is_zero_bv (bvsrl))
      {
        bvmax = btor_ones_bv (btor->mm, sbw);
        tmp   = btor_uint64_to_bv (mm, (uint64_t) shift, sbw);
        res = btor_new_random_range_bv (btor->mm, &btor->rng, sbw, tmp, bvmax);
        btor_free_bv (btor->mm, bvmax);
        btor_free_bv (btor->mm, tmp);
      }
      else
      {
        /* check for conflict -> shifted bits must match */
        for (i = 0, j = shift, res = 0; i < bve->width - j; i++)
        {
          if (btor_get_bit_bv (bve, bve->width - 1 - i)
              != btor_get_bit_bv (bvsrl, bvsrl->width - 1 - (j + i)))
          {
            /* check for non-recoverable conflict */
            if (btor->options.engine.val == BTOR_ENGINE_SLS
                && BTOR_IS_BV_CONST_NODE (BTOR_REAL_ADDR_NODE (e)))
            {
#ifndef NDEBUG
              char *sbvsrl = btor_bv_to_char_bv (btor->mm, bvsrl);
              char *sbve   = btor_bv_to_char_bv (btor->mm, bve);
              BTORLOG (2, "prop CONFLICT: %s := %s >> x", sbvsrl, sbve);
              btor_freestr (btor->mm, sbvsrl);
              btor_freestr (btor->mm, sbve);
#endif
              BTOR_SLS_SOLVER (btor)->stats.move_prop_non_rec_conf += 1;
              return 0;
            }
#ifndef NDEBUG
            iscon = 1;
#endif
            res = btor_uint64_to_bv (mm, (uint64_t) shiftconf, sbw);
            BTOR_INC_REC_CONF_STATS (btor, 1);
            break;
          }
        }

        if (!res) res = btor_uint64_to_bv (mm, (uint64_t) shift, sbw);
      }
    }
  }
  /* e[0] >> bve = bvsll
   * -> e[0] = bvsll << bve
   *    set irrelevant LSBs (the ones that get shifted out) randomly */
  else
  {
    /* cast is no problem (max bit width handled by Boolector is INT_MAX) */
    shift = (int) btor_bv_to_uint64_bv (bve);

    /* check for conflict -> the MSBs shifted must be zero */
    for (i = 0; i < shift; i++)
    {
      if (btor_get_bit_bv (bvsrl, bvsrl->width - 1 - i))
      {
        /* check for non-recoverable conflict */
        if (btor->options.engine.val == BTOR_ENGINE_SLS
            && BTOR_IS_BV_CONST_NODE (BTOR_REAL_ADDR_NODE (e)))
        {
#ifndef NDEBUG
          char *sbvsrl = btor_bv_to_char_bv (btor->mm, bvsrl);
          char *sbve   = btor_bv_to_char_bv (btor->mm, bve);
          BTORLOG (2, "prop CONFLICT: %s := x >> %s", sbvsrl, sbve);
          btor_freestr (btor->mm, sbvsrl);
          btor_freestr (btor->mm, sbve);
#endif
          BTOR_SLS_SOLVER (btor)->stats.move_prop_non_rec_conf += 1;
          return 0;
        }
#ifndef NDEBUG
        iscon = 1;
#endif
        BTOR_INC_REC_CONF_STATS (btor, 1);
        break;
      }
    }

    res = btor_sll_bv (mm, bvsrl, bve);
    for (i = 0; i < shift; i++)
      btor_set_bit_bv (res, i, btor_pick_rand_rng (&btor->rng, 0, 1));
  }

#ifndef NDEBUG
  if (!iscon)
  {
    if (eidx)
      tmpdbg = btor_srl_bv (mm, bve, res);
    else
      tmpdbg = btor_srl_bv (mm, res, bve);
    assert (!btor_compare_bv (tmpdbg, bvsrl));
    btor_free_bv (mm, tmpdbg);

    char *sbvsrl = btor_bv_to_char_bv (btor->mm, bvsrl);
    char *sbve   = btor_bv_to_char_bv (btor->mm, bve);
    char *sres   = btor_bv_to_char_bv (btor->mm, res);
    if (eidx)
      BTORLOG (3,
               "prop (e[%d]): %s: %s := %s >> %s",
               eidx,
               node2string (srl),
               sbvsrl,
               eidx ? sbve : sres,
               eidx ? sres : sbve);
    btor_freestr (btor->mm, sbvsrl);
    btor_freestr (btor->mm, sbve);
    btor_freestr (btor->mm, sres);
  }
#endif
  return res;
}

#ifdef NDEBUG
static inline BtorBitVector *
#else
BtorBitVector *
#endif
inv_mul_bv (Btor *btor,
            BtorNode *mul,
            BtorBitVector *bvmul,
            BtorBitVector *bve,
            int eidx)
{
  assert (btor);
  assert (btor->options.engine.val == BTOR_ENGINE_SLS
          || btor->options.engine.val == BTOR_ENGINE_PROP);
  assert (mul);
  assert (BTOR_IS_REGULAR_NODE (mul));
  assert (bvmul);
  assert (bve);
  assert (bve->width == bvmul->width);
  assert (eidx >= 0 && eidx <= 1);
  assert (!BTOR_IS_BV_CONST_NODE (BTOR_REAL_ADDR_NODE (mul->e[eidx])));

  int lsbve, lsbvmul, ispow2_bve;
  uint32_t i, j, bw;
  unsigned r;
  BtorBitVector *res, *inv, *tmp, *tmp2;
  BtorMemMgr *mm;
  BtorNode *e;
#ifndef NDEBUG
  BtorBitVector *tmpdbg;
  int iscon = 0;
#endif

  mm = btor->mm;
  e  = mul->e[eidx ? 0 : 1];
  assert (e);
  bw = bvmul->width;

  res = 0;

  /* bve * res = bvmul
   *
   * -> if bve = 0: * bvmul = 0 -> choose random value for res
   *                * bvmul > 0 -> conflict
   *
   * -> if bvmul odd and bve even -> conflict
   *
   * -> if bve odd -> determine res via modular inverse (extended euklid)
   *		      (unique solution)
   *
   * -> else if bve is even (non-unique, multiple solutions possible!)
   *      * bve = 2^n: + if number of 0-LSBs in bvmul < n -> conflict
   *                   + else res = bvmul >> n
   *                     (with all bits shifted in randomly set to 0 or 1)
   *      * else: bve = 2^n * m, m is odd
   *		  + if number of 0-LSBs in bvmul < n -> conflict
   *	          + else c' = bvmul >> n
   *	            (with all bits shifted in randomly set to 0 or 1)
   *		    -> res = c' * m^-1 (with m^-1 the mod inverse of m, m odd)
   */

  lsbve   = btor_get_bit_bv (bve, 0);
  lsbvmul = btor_get_bit_bv (bvmul, 0);

  /* bve = 0 -> if bvmul = 0 choose random value, else conflict */
  if (btor_is_zero_bv (bve))
  {
    if (btor_is_zero_bv (bvmul))
    {
      res = btor_new_random_bv (mm, &btor->rng, bw);
    }
    else /* conflict */
    {
    BVMUL_CONF:
      /* check for non-recoverable conflict */
      if (btor->options.engine.val == BTOR_ENGINE_SLS
          && BTOR_IS_BV_CONST_NODE (BTOR_REAL_ADDR_NODE (e)))
      {
        res = 0;
        BTOR_SLS_SOLVER (btor)->stats.move_prop_non_rec_conf += 1;
#ifndef NDEBUG
        char *sbvmul = btor_bv_to_char_bv (btor->mm, bvmul);
        char *sbve   = btor_bv_to_char_bv (btor->mm, bve);
        BTORLOG (2, "prop CONFLICT: %s := %s * x", sbvmul, sbve);
        btor_freestr (btor->mm, sbvmul);
        btor_freestr (btor->mm, sbve);
#endif
      }
      else
      {
        /* bvmul odd -> do not choose even value for res
         * bvmul even -> choose either odd or even value for res */
        if (lsbvmul || btor_pick_rand_rng (&btor->rng, 0, 1))
        {
          /* res odd */
          res = btor_new_random_bv (mm, &btor->rng, bw);
          if (!btor_get_bit_bv (res, 0)) btor_set_bit_bv (res, 0, 1);
        }
        else
        {
          /* res even */
          r = btor_pick_rand_rng (&btor->rng, 0, 9);
          for (i = 0; i < bw; i++)
            if (btor_get_bit_bv (bvmul, i)) break;
          /* choose res as 2^n with prob 0.4 */
          if (r < 4)
          {
            res = btor_new_bv (mm, bw);
            btor_set_bit_bv (res, btor_pick_rand_rng (&btor->rng, 1, i), 1);
          }
          /* choose res as bvmul / 2^n with prob 0.4
           * (note: bw not necessarily power of 2 -> do not use srl) */
          else if (r < 8)
          {
            r   = btor_pick_rand_rng (&btor->rng, 1, i);
            tmp = btor_slice_bv (mm, bvmul, bw - 1, r);
            res = btor_uext_bv (mm, tmp, r);
            btor_free_bv (mm, tmp);
          }
          /* choose random even value with prob 0.2 */
          else
          {
            res = btor_new_random_bv (mm, &btor->rng, bw);
            if (btor_get_bit_bv (res, 0)) btor_set_bit_bv (res, 0, 0);
            btor_set_bit_bv (res, i, 1);
          }
        }
        BTOR_INC_REC_CONF_STATS (btor, 1);
      }
#ifndef NDEBUG
      iscon = 1;
#endif
    }
  }
  /* bvmul odd and bve even -> conflict */
  else if (lsbvmul && !lsbve)
  {
    goto BVMUL_CONF;
  }
  else
  {
    /* bve odd
     * -> determine res via modular inverse (extended euklid)
     *    (unique solution) */
    if (lsbve)
    {
      inv = btor_mod_inverse_bv (mm, bve);
      res = btor_mul_bv (mm, inv, bvmul);
      btor_free_bv (mm, inv);
    }
    /* bve even
     * (non-unique, multiple solutions possible!)
     * if bve = 2^n: + if number of 0-LSBs in bvmul < n -> conflict
     *               + else res = bvmul >> n
     *                      (with all bits shifted in set randomly)
     * else: bve = 2^n * m, m is odd
     *       + if number of 0-LSBs in bvmul < n -> conflict
     *       + else c' = bvmul >> n (with all bits shifted in set randomly)
     *	      res = c' * m^-1 (with m^-1 the mod inverse of m) */
    else
    {
      if ((ispow2_bve = btor_is_power_of_two_bv (bve)) >= 0)
      {
        for (i = 0; i < bw; i++)
          if (btor_get_bit_bv (bvmul, i)) break;
        /* number of 0-LSBs in bvmul < n (for bve = 2^n) -> conflict */
        if (i < (uint32_t) ispow2_bve)
        {
          goto BVMUL_CONF;
        }
        /* res = bvmul >> n with all bits shifted in set randomly
         * (note: bw is not necessarily power of 2 -> do not use srl) */
        else
        {
          tmp = btor_slice_bv (mm, bvmul, bw - 1, ispow2_bve);
          res = btor_uext_bv (mm, tmp, ispow2_bve);
          assert (res->width == bw);
          for (i = 0; i < (uint32_t) ispow2_bve; i++)
            btor_set_bit_bv (
                res, bw - 1 - i, btor_pick_rand_rng (&btor->rng, 0, 1));
          btor_free_bv (mm, tmp);
        }
      }
      else
      {
        for (i = 0; i < bw; i++)
          if (btor_get_bit_bv (bvmul, i)) break;
        for (j = 0; j < bw; j++)
          if (btor_get_bit_bv (bve, j)) break;
        /* number of 0-LSBs in bvmul < number of 0-SLBs in bve
         * -> conflict */
        if (i < j)
        {
          goto BVMUL_CONF;
        }
        /* c' = bvmul >> n (with all bits shifted in set randomly)
         * (note: bw is not necessarily power of 2 -> do not use srl)
         * -> res = c' * m^-1 (with m^-1 the mod inverse of m, m odd) */
        else
        {
          tmp = btor_slice_bv (mm, bvmul, bw - 1, j);
          res = btor_uext_bv (mm, tmp, j);
          assert (res->width == bw);
          for (i = 0; i < j; i++)
            btor_set_bit_bv (
                res, bw - 1 - i, btor_pick_rand_rng (&btor->rng, 0, 1));
          btor_free_bv (mm, tmp);

          tmp  = btor_slice_bv (mm, bve, bw - 1, j);
          tmp2 = btor_uext_bv (mm, tmp, j);
          assert (tmp2->width == bw);
          assert (btor_get_bit_bv (tmp2, 0));
          inv = btor_mod_inverse_bv (mm, tmp2);
          btor_free_bv (mm, tmp);
          btor_free_bv (mm, tmp2);
          tmp = res;
          res = btor_mul_bv (mm, tmp, inv);
          btor_free_bv (mm, tmp);
          btor_free_bv (mm, inv);
        }
      }
    }
  }

#ifndef NDEBUG
  if (!iscon)
  {
    if (eidx)
      tmpdbg = btor_mul_bv (mm, bve, res);
    else
      tmpdbg = btor_mul_bv (mm, res, bve);
    assert (!btor_compare_bv (tmpdbg, bvmul));
    btor_free_bv (mm, tmpdbg);

    char *sbvmul = btor_bv_to_char_bv (btor->mm, bvmul);
    char *sbve   = btor_bv_to_char_bv (btor->mm, bve);
    char *sres   = btor_bv_to_char_bv (btor->mm, res);
    if (eidx)
      BTORLOG (3,
               "prop (e[%d]): %s: %s := %s * %s",
               eidx,
               node2string (mul),
               sbvmul,
               eidx ? sbve : sres,
               eidx ? sres : sbve);
    btor_freestr (btor->mm, sbvmul);
    btor_freestr (btor->mm, sbve);
    btor_freestr (btor->mm, sres);
  }
#endif
  return res;
}

#ifdef NDEBUG
static inline BtorBitVector *
#else
BtorBitVector *
#endif
inv_udiv_bv (Btor *btor,
             BtorNode *udiv,
             BtorBitVector *bvudiv,
             BtorBitVector *bve,
             int eidx)
{
  assert (btor);
  assert (btor->options.engine.val == BTOR_ENGINE_SLS
          || btor->options.engine.val == BTOR_ENGINE_PROP);
  assert (udiv);
  assert (BTOR_IS_REGULAR_NODE (udiv));
  assert (bvudiv);
  assert (bve);
  assert (bve->width == bvudiv->width);
  assert (eidx >= 0 && eidx <= 1);
  assert (!BTOR_IS_BV_CONST_NODE (BTOR_REAL_ADDR_NODE (udiv->e[eidx])));

  uint32_t bw;
  BtorNode *e;
  BtorBitVector *res, *lo, *up, *one, *bvmax, *tmp, *tmpbve;
  BtorMemMgr *mm;
  BtorRNG *rng;
#ifndef NDEBUG
  BtorBitVector *tmpdbg;
  int iscon = 0;
#endif

  mm  = btor->mm;
  rng = &btor->rng;
  e   = udiv->e[eidx ? 0 : 1];
  assert (e);
  bw = bve->width;

  one   = btor_one_bv (mm, bve->width);
  bvmax = btor_ones_bv (mm, bvudiv->width); /* 2^bw - 1 */

  res = 0;

  /* bve / e[1] = bvudiv
   *
   * -> if bvudiv = 2^bw - 1: + bve = bvudiv = 2^bw - 1 -> e[1] = 1 or e[1] = 0
   *                          + bve != bvudiv -> e[1] = 0
   * -> if bvudiv = 0 and 0 < bve < 2^bw - 1 choose random e[1] > bve
   *                  and bve = 0            choose random e[1] > 0
   *                  else conflict
   * -> if bve < bvudiv -> conflict
   * -> if bvudiv is a divisor of bve choose with 0.5 prob out of
   *      + e[1] = bvudiv / bve
   *      + choose bve s.t. bve / e[1] = bvudiv
   * -> else choose bve s.t. bve / e[1] = bvudiv  */
  if (eidx)
  {
    if (!btor_compare_bv (bvudiv, bvmax))
    {
      /* bve = bvudiv = 2^bw - 1 -> choose either e[1] = 0 or e[1] = 1
       * with prob 0.5 */
      if (!btor_compare_bv (bve, bvudiv)
          && btor_pick_rand_rng (&btor->rng, 0, 1))
        res = btor_one_bv (mm, bw);
      /* bvudiv = 2^bw - 1 and bve != bvudiv -> e[1] = 0 */
      else
        res = btor_new_bv (mm, bw);
    }
    else if (btor_is_zero_bv (bvudiv))
    {
      /* bvudiv = 0 and bve = 0 -> choose random e[1] > 0 */
      if (btor_is_zero_bv (bve))
        res = btor_new_random_range_bv (mm, rng, bw, one, bvmax);
      /* bvudiv = 0 and 0 < bve < 2^bw - 1 -> choose random e[1] > bve */
      else if (btor_compare_bv (bve, bvmax))
      {
        tmp = btor_inc_bv (mm, bve);
        res = btor_new_random_range_bv (mm, rng, bw, tmp, bvmax);
        btor_free_bv (mm, tmp);
      }
      /* conflict */
      else
      {
      BVUDIV_E1_CONF:
        /* check for non-recoverable conflict */
        if (btor->options.engine.val == BTOR_ENGINE_SLS
            && BTOR_IS_BV_CONST_NODE (BTOR_REAL_ADDR_NODE (e)))
        {
          res = 0;
          BTOR_SLS_SOLVER (btor)->stats.move_prop_non_rec_conf += 1;
#ifndef NDEBUG
          char *sbvudiv = btor_bv_to_char_bv (btor->mm, bvudiv);
          char *sbve    = btor_bv_to_char_bv (btor->mm, bve);
          BTORLOG (2, "prop CONFLICT: %s := %s / x", sbvudiv, sbve);
          btor_freestr (btor->mm, sbvudiv);
          btor_freestr (btor->mm, sbve);
#endif
        }
        /* disregard bve, choose e[1] s.t. e[1] * bvudiv does
         * not overflow */
        else
        {
          res = btor_new_random_range_bv (mm, rng, bw, one, bvmax);
          while (btor_is_umulo_bv (mm, res, bvudiv))
          {
            tmp = btor_sub_bv (mm, res, one);
            btor_free_bv (mm, res);
            res = btor_new_random_range_bv (mm, rng, bw, one, tmp);
            btor_free_bv (mm, tmp);
          }

          BTOR_INC_REC_CONF_STATS (btor, 1);
        }
#ifndef NDEBUG
        iscon = 1;
#endif
      }
    }
    else if (btor_compare_bv (bve, bvudiv) < 0)
    {
      /* bve < bvudiv -> conflict */
      goto BVUDIV_E1_CONF;
    }
    else
    {
      /* if bvudiv is a divisor of bve, choose e[1] = bvudiv / bve
       * with prob = 0.5 and a bve s.t. bve / e[1] = bvudiv otherwise */
      tmp = btor_urem_bv (mm, bve, bvudiv);
      if (btor_is_zero_bv (tmp) && btor_pick_rand_rng (rng, 0, 1))
      {
        btor_free_bv (mm, tmp);
        res = btor_udiv_bv (mm, bve, bvudiv);
      }
      else
      {
        /* choose e[1] out of all options that yield bve / e[1] = bvudiv
         * Note: udiv always truncates the results towards 0. */

        /* determine upper and lower bounds for e[1]:
         * up = bve / bvudiv
         * lo = bve / (bvudiv + 1) + 1
         * if lo > up -> conflict */
        btor_free_bv (mm, tmp);
        up  = btor_udiv_bv (mm, bve, bvudiv); /* upper bound */
        tmp = btor_inc_bv (mm, bvudiv);
        lo  = btor_udiv_bv (mm, bve, tmp); /* lower bound (excl.) */
        btor_free_bv (mm, tmp);
        tmp = lo;
        lo  = btor_inc_bv (mm, tmp); /* lower bound (incl.) */
        btor_free_bv (mm, tmp);

        /* lo > up -> conflict */
        if (btor_compare_bv (lo, up) > 0)
        {
          btor_free_bv (mm, lo);
          btor_free_bv (mm, up);
          goto BVUDIV_E1_CONF;
        }
        /* choose lo <= e[1] <= up */
        else
        {
          res = btor_new_random_range_bv (mm, rng, bw, lo, up);
          btor_free_bv (mm, lo);
          btor_free_bv (mm, up);
        }
      }
    }
  }

  /* e[0] / bve = bvudiv
   *
   * -> if bvudiv = 2^bw - 1 and bve = 1 e[0] = 2^bw-1
   *                         and bve = 0, choose random e[0] > 0
   *                         and bve > 0 -> conflict
   * -> if bve = 0 and bvudiv < 2^bw - 1 -> conflict
   * -> if bve * bvudiv does not overflow, choose with 0.5 prob out of
   *      + e[0] = bve * bvudiv
   *      + choose bve s.t. e[0] / bve = bvudiv
   * -> else choose bve s.t. e[0] / bve = bvudiv  */
  else
  {
    if (!btor_compare_bv (bvudiv, bvmax))
    {
      /* bvudiv = 2^bw-1 and bve = 1 -> e[0] = 2^bw-1 */
      if (!btor_compare_bv (bve, one)) res = btor_copy_bv (mm, bvmax);
      /* bvudiv = 2^bw - 1 and bve = 0 -> choose random e[0] */
      else if (btor_is_zero_bv (bve))
        res = btor_new_random_bv (mm, rng, bw);
      /* conflict */
      else
      {
      BVUDIV_E0_CONF:
        /* check for non-recoverable conflict */
        if (btor->options.engine.val == BTOR_ENGINE_SLS
            && BTOR_IS_BV_CONST_NODE (BTOR_REAL_ADDR_NODE (e)))
        {
          res = 0;
          BTOR_SLS_SOLVER (btor)->stats.move_prop_non_rec_conf += 1;
#ifndef NDEBUG
          char *sbvudiv = btor_bv_to_char_bv (btor->mm, bvudiv);
          char *sbve    = btor_bv_to_char_bv (btor->mm, bve);
          BTORLOG (2, "prop CONFLICT: %s := x / %s", sbvudiv, sbve);
          btor_freestr (btor->mm, sbvudiv);
          btor_freestr (btor->mm, sbve);
#endif
        }
        /* disregard bve, choose bve s.t. e[0] = bve * bvudiv does
         * not overflow */
        else
        {
          tmpbve = btor_new_random_range_bv (mm, rng, bw, one, bvmax);
          while (btor_is_umulo_bv (mm, tmpbve, bvudiv))
          {
            tmp = btor_sub_bv (mm, tmpbve, one);
            btor_free_bv (mm, tmpbve);
            tmpbve = btor_new_random_range_bv (mm, rng, bw, one, tmp);
            btor_free_bv (mm, tmp);
          }
          res = btor_mul_bv (mm, tmpbve, bvudiv);
          btor_free_bv (mm, tmpbve);

          BTOR_INC_REC_CONF_STATS (btor, 1);
        }
#ifndef NDEBUG
        iscon = 1;
#endif
      }
    }
    else if (btor_is_zero_bv (bve))
    {
      /* bve = 0 and bvudiv < 2^bw - 1 -> conflict */
      goto BVUDIV_E0_CONF;
    }
    else
    {
      /* if bve * bvudiv does not overflow, choose e[0] = bve * bvudiv
       * with prob = 0.5 and a bve s.t. e[0] / bve = bvudiv otherwise */
      if (btor_is_umulo_bv (mm, bve, bvudiv))
        goto BVUDIV_E0_CONF;
      else
      {
        if (btor_pick_rand_rng (rng, 0, 1))
          res = btor_mul_bv (mm, bve, bvudiv);
        else
        {
          /* choose e[0] out of all options that yield
           * e[0] / bve = bvudiv
           * Note: udiv always truncates the results towards 0. */

          /* determine upper and lower bounds for e[0]:
           * up = bve * (budiv + 1) - 1
           *	  if bve * (bvudiv + 1) does not overflow
           *	  else 2^bw - 1
           * lo = bve * bvudiv */
          lo  = btor_mul_bv (mm, bve, bvudiv);
          tmp = btor_inc_bv (mm, bvudiv);
          if (btor_is_umulo_bv (mm, bve, tmp))
          {
            btor_free_bv (mm, tmp);
            up = btor_copy_bv (mm, bvmax);
          }
          else
          {
            up = btor_mul_bv (mm, bve, tmp);
            btor_free_bv (mm, tmp);
            tmp = btor_dec_bv (mm, up);
            btor_free_bv (mm, up);
            up = tmp;
          }

          res = btor_new_random_range_bv (mm, &btor->rng, bve->width, lo, up);

          btor_free_bv (mm, up);
          btor_free_bv (mm, lo);
        }
      }
    }
  }

  btor_free_bv (mm, bvmax);
  btor_free_bv (mm, one);
#ifndef NDEBUG
  if (!iscon)
  {
    if (eidx)
    {
      tmpdbg = btor_udiv_bv (mm, bve, res);
      assert (!btor_compare_bv (tmpdbg, bvudiv));
      btor_free_bv (mm, tmpdbg);
    }
    else
    {
      tmpdbg = btor_udiv_bv (mm, res, bve);
      assert (!btor_compare_bv (tmpdbg, bvudiv));
      btor_free_bv (mm, tmpdbg);
    }

    char *sbvudiv = btor_bv_to_char_bv (btor->mm, bvudiv);
    char *sbve    = btor_bv_to_char_bv (btor->mm, bve);
    char *sres    = btor_bv_to_char_bv (btor->mm, res);
    if (eidx)
      BTORLOG (3,
               "prop (e[%d]): %s: %s := %s * %s",
               eidx,
               node2string (udiv),
               sbvudiv,
               eidx ? sbve : sres,
               eidx ? sres : sbve);
    btor_freestr (btor->mm, sbvudiv);
    btor_freestr (btor->mm, sbve);
    btor_freestr (btor->mm, sres);
  }
#endif
  return res;
}

#ifdef NDEBUG
static inline BtorBitVector *
#else
BtorBitVector *
#endif
inv_urem_bv (Btor *btor,
             BtorNode *urem,
             BtorBitVector *bvurem,
             BtorBitVector *bve,
             int eidx)
{
  assert (btor);
  assert (btor->options.engine.val == BTOR_ENGINE_SLS
          || btor->options.engine.val == BTOR_ENGINE_PROP);
  assert (urem);
  assert (BTOR_IS_REGULAR_NODE (urem));
  assert (bvurem);
  assert (bve);
  assert (bve->width == bvurem->width);
  assert (eidx >= 0 && eidx <= 1);
  assert (!BTOR_IS_BV_CONST_NODE (BTOR_REAL_ADDR_NODE (urem->e[eidx])));

  uint32_t bw, cnt;
  int cmp;
  BtorNode *e;
  BtorBitVector *res, *bvmax, *tmp, *tmp2, *one, *n, *mul, *up, *sub;
  BtorMemMgr *mm;
#ifndef NDEBUG
  BtorBitVector *tmpdbg;
  int iscon = 0;
#endif

  mm = btor->mm;
  e  = urem->e[eidx ? 0 : 1];
  assert (e);

  bw = bvurem->width;

  bvmax = btor_ones_bv (mm, bw); /* 2^bw - 1 */
  one   = btor_one_bv (mm, bw);

  res = 0;

  /* bve % e[1] = bvurem
   * -> if bvurem = 1...1 -> bve = 1...1 and e[1] = 0...0, else conflict
   * -> if bve = bvurem, choose either e[1] = 0 or some e[1] > bvurem randomly
   * -> if bvurem > 0 and bvurem = bve - 1, conflict
   * -> if bve > bvurem, e[1] = ((bve - bvurem) / n) > bvurem, else conflict
   * -> if bve < bvurem, conflict */
  if (eidx)
  {
    /* bve % e[1] = 1...1 -> bve = 1...1, e[1] = 0 */
    if (!btor_compare_bv (bvurem, bvmax))
    {
      /* conflict */
      if (btor_compare_bv (bve, bvmax))
      {
#ifndef NDEBUG
        iscon = 1;
#endif
        /* check for non-recoverable conflict */
        if (btor->options.engine.val == BTOR_ENGINE_SLS
            && BTOR_IS_BV_CONST_NODE (BTOR_REAL_ADDR_NODE (e)))
        {
          res = 0;
          BTOR_SLS_SOLVER (btor)->stats.move_prop_non_rec_conf += 1;
#ifndef NDEBUG
          char *sbvurem = btor_bv_to_char_bv (btor->mm, bvurem);
          char *sbve    = btor_bv_to_char_bv (btor->mm, bve);
          BTORLOG (2, "prop CONFLICT: %s := %s %% x", sbvurem, sbve);
          btor_freestr (btor->mm, sbvurem);
          btor_freestr (btor->mm, sbve);
#endif
        }
        else
        {
          res = btor_new_bv (mm, bw);
          BTOR_INC_REC_CONF_STATS (btor, 1);
        }
      }
      else
      {
        res = btor_new_bv (mm, bw);
      }
    }
    else
    {
      cmp = btor_compare_bv (bve, bvurem);

      /* bve = bvurem, choose either e[1] = 0 or random e[1] > bvurem */
      if (cmp == 0)
      {
      BVUREM_EQ_1:
        /* choose e[1] = 0 with prob = 0.25*/
        if (!btor_pick_rand_rng (&btor->rng, 0, 3)) res = btor_new_bv (mm, bw);
        /* bvurem < res <= 2^bw - 1 */
        else
        {
          tmp = btor_add_bv (mm, bvurem, one);
          res = btor_new_random_range_bv (mm, &btor->rng, bw, tmp, bvmax);
          btor_free_bv (mm, tmp);
        }
      }
      /* bve > bvurem, e[1] = (bve - bvurem) / n */
      else if (cmp > 0)
      {
        if (!btor_is_zero_bv (bvurem))
        {
          tmp = btor_dec_bv (mm, bve);
          /* bvurem = bve - 1 -> bve % e[1] = bve - 1
           * -> not possible if bvurem > 0 -> conflict */
          if (!btor_compare_bv (bvurem, tmp))
          {
            btor_free_bv (mm, tmp);
            goto BVUREM_CONF_1;
          }
          btor_free_bv (mm, tmp);
        }

        sub = btor_sub_bv (mm, bve, bvurem);

        /* bve - bvurem <= bvurem -> conflict */
        if (btor_compare_bv (sub, bvurem) <= 0)
        {
          btor_free_bv (mm, sub);
          goto BVUREM_CONF_1;
        }
        /* choose either n = 1 or 1 <= n < (bve - bvurem) / bvurem
         * with prob = 0.5 */
        else
        {
          if (!btor_pick_rand_rng (&btor->rng, 0, 1))
          {
            res = btor_copy_bv (mm, sub);
          }
          else
          {
            /* 1 <= n < (bve - bvurem) / bvurem (non-truncating)
             * (note: div truncates towards 0!) */

            /* bvurem = 0 -> 1 <= n <= bve */
            if (btor_is_zero_bv (bvurem))
            {
              up = btor_copy_bv (mm, bve);
            }
            /* e[1] > bvurem
             * -> (bve - bvurem) / n > bvurem
             * -> (bve - bvurem) / bvurem > n */
            else
            {
              tmp  = btor_urem_bv (mm, sub, bvurem);
              tmp2 = btor_udiv_bv (mm, sub, bvurem);
              if (btor_is_zero_bv (tmp))
              {
                /* (bve - bvurem) / bvurem is not truncated
                 * (remainder is 0), therefore the EXclusive
                 * upper bound
                 * -> up = (bve - bvurem) / bvurem - 1 */
                up = btor_sub_bv (mm, tmp2, one);
                btor_free_bv (mm, tmp2);
              }
              else
              {
                /* (bve - bvurem) / bvurem is truncated
                 * (remainder is not 0), therefore the INclusive
                 * upper bound
                 * -> up = (bve - bvurem) / bvurem */
                up = tmp2;
              }
              btor_free_bv (mm, tmp);
            }

            if (btor_is_zero_bv (up))
              res = btor_udiv_bv (mm, sub, one);
            else
            {
              /* choose 1 <= n <= up randomly
               * s.t (bve - bvurem) % n = 0 */
              n   = btor_new_random_range_bv (mm, &btor->rng, bw, one, up);
              tmp = btor_urem_bv (mm, sub, n);
              for (cnt = 0; cnt < bw && !btor_is_zero_bv (tmp); cnt++)
              {
                btor_free_bv (mm, n);
                btor_free_bv (mm, tmp);
                n   = btor_new_random_range_bv (mm, &btor->rng, bw, one, up);
                tmp = btor_urem_bv (mm, sub, n);
              }

              /* res = (bve - bvurem) / n */
              if (btor_is_zero_bv (tmp)) res = btor_udiv_bv (mm, sub, n);
              /* fallback: n = 1 */
              else
                res = btor_copy_bv (mm, sub);

              btor_free_bv (mm, n);
              btor_free_bv (mm, tmp);
            }
            btor_free_bv (mm, up);
          }
        }
        btor_free_bv (mm, sub);
      }
      /* bve < bvurem (conflict) */
      else
      {
      BVUREM_CONF_1:
        /* check for non-recoverable conflict */
#ifndef NDEBUG
        iscon = 1;
#endif
        if (btor->options.engine.val == BTOR_ENGINE_SLS
            && BTOR_IS_BV_CONST_NODE (BTOR_REAL_ADDR_NODE (e)))
        {
          res = 0;
          BTOR_SLS_SOLVER (btor)->stats.move_prop_non_rec_conf += 1;
#ifndef NDEBUG
          char *sbvurem = btor_bv_to_char_bv (btor->mm, bvurem);
          char *sbve    = btor_bv_to_char_bv (btor->mm, bve);
          BTORLOG (2, "prop CONFLICT: %s := %s %% x", sbvurem, sbve);
          btor_freestr (btor->mm, sbvurem);
          btor_freestr (btor->mm, sbve);
#endif
        }
        else
        {
          BTOR_INC_REC_CONF_STATS (btor, 1);

          /* choose simplest solution with prob 0.5 */
          if (btor_pick_rand_rng (&btor->rng, 0, 1)) goto BVUREM_EQ_1;
          /* choose random value > bvurem */
          else
          {
            tmp = btor_add_bv (mm, bvurem, one);
            res = btor_new_random_range_bv (mm, &btor->rng, bw, tmp, bvmax);
            btor_free_bv (mm, tmp);
          }
        }
      }
    }
  }
  /* e[0] % bve = bvurem
   * -> if bve = 0, e[0] = bvurem
   * -> if bvurem = 1...1 and bve != 0, conflict
   * -> if bve <= bvurem, conflict
   * -> if bvurem > 0 and bve = 1, conflict
   * -> else choose either
   *      - e[0] = bvurem, or
   *      - e[0] = bve * n + b, with n s.t. (bve * n + b) does not overflow */
  else
  {
    /* bve = 0 -> e[0] = bvurem */
    if (btor_is_zero_bv (bve))
    {
    BVUREM_ZERO_0:
      res = btor_copy_bv (btor->mm, bvurem);
    }
    /* bvurem > 0 and bve = 1, conflict */
    else if (!btor_is_zero_bv (bvurem) && btor_is_one_bv (bve))
      goto BVUREM_CONF_0;
    /* bvurem = 1...1 -> bve = 0, e[0] = 1...1 */
    else if (!btor_compare_bv (bvurem, bvmax))
    {
      /* conflict (bve != 0) */
      if (!btor_is_zero_bv (bve))
      {
#ifndef NDEBUG
        iscon = 1;
#endif
        /* check for non-recoverable conflict */
        if (btor->options.engine.val == BTOR_ENGINE_SLS
            && BTOR_IS_BV_CONST_NODE (BTOR_REAL_ADDR_NODE (e)))
        {
          res = 0;
          BTOR_SLS_SOLVER (btor)->stats.move_prop_non_rec_conf += 1;
#ifndef NDEBUG
          char *sbvurem = btor_bv_to_char_bv (btor->mm, bvurem);
          char *sbve    = btor_bv_to_char_bv (btor->mm, bve);
          BTORLOG (2, "prop CONFLICT: %s := x %% %s", sbvurem, sbve);
          btor_freestr (btor->mm, sbvurem);
          btor_freestr (btor->mm, sbve);
#endif
        }
        else
        {
          BTOR_INC_REC_CONF_STATS (btor, 1);
          goto BVUREM_ZERO_0;
        }
      }
      else
      {
        goto BVUREM_ZERO_0;
      }
    }
    else if (btor_compare_bv (bve, bvurem) > 0)
    {
      /* choose simplest solution (0 <= res < bve -> res = bvurem)
       * with prob 0.5 */
      if (btor_pick_rand_rng (&btor->rng, 0, 1))
      {
      BVUREM_EQ_0:
        res = btor_copy_bv (mm, bvurem);
      }
      /* e[0] = bve * n + bvurem,
       * with n s.t. (bve * n + bvurem) does not overflow */
      else
      {
        tmp2 = btor_sub_bv (mm, bvmax, bve);

        /* overflow for n = 1 -> only simplest solution possible */
        if (btor_compare_bv (tmp2, bvurem) < 0)
        {
          btor_free_bv (mm, tmp2);
          goto BVUREM_EQ_0;
        }
        else
        {
          btor_free_bv (mm, tmp2);

          tmp = btor_copy_bv (mm, bvmax);
          n   = btor_new_random_range_bv (mm, &btor->rng, bw, one, tmp);

          while (btor_is_umulo_bv (mm, bve, n))
          {
            btor_free_bv (mm, tmp);
            tmp = btor_sub_bv (mm, n, one);
            btor_free_bv (mm, n);
            n = btor_new_random_range_bv (mm, &btor->rng, bw, one, tmp);
          }

          mul  = btor_mul_bv (mm, bve, n);
          tmp2 = btor_sub_bv (mm, bvmax, mul);

          if (btor_compare_bv (tmp2, bvurem) < 0)
          {
            btor_free_bv (mm, tmp);
            tmp = btor_sub_bv (mm, n, one);
            btor_free_bv (mm, n);
            n = btor_new_random_range_bv (mm, &btor->rng, bw, one, tmp);
            btor_free_bv (mm, mul);
            mul = btor_mul_bv (mm, bve, n);
          }

          res = btor_add_bv (mm, mul, bvurem);
          assert (btor_compare_bv (res, mul) >= 0);
          assert (btor_compare_bv (res, bvurem) >= 0);

          btor_free_bv (mm, tmp);
          btor_free_bv (mm, tmp2);
          btor_free_bv (mm, mul);
          btor_free_bv (mm, n);
        }
      }
    }
    else /* conflict */
    {
    BVUREM_CONF_0:
      /* check for non-recoverable conflict */
#ifndef NDEBUG
      iscon = 1;
#endif
      if (btor->options.engine.val == BTOR_ENGINE_SLS
          && BTOR_IS_BV_CONST_NODE (BTOR_REAL_ADDR_NODE (e)))
      {
        res = 0;
        BTOR_SLS_SOLVER (btor)->stats.move_prop_non_rec_conf += 1;
#ifndef NDEBUG
        char *sbvurem = btor_bv_to_char_bv (btor->mm, bvurem);
        char *sbve    = btor_bv_to_char_bv (btor->mm, bve);
        BTORLOG (2, "prop CONFLICT: %s := x %% %s", sbvurem, sbve);
        btor_freestr (btor->mm, sbvurem);
        btor_freestr (btor->mm, sbve);
#endif
      }
      else
      {
        BTOR_INC_REC_CONF_STATS (btor, 1);
        /* choose simplest solution with prob 0.5 */
        if (btor_pick_rand_rng (&btor->rng, 0, 1)) goto BVUREM_EQ_0;
        /* choose random value > bvurem */
        else
        {
          tmp = btor_add_bv (mm, bvurem, one);
          res = btor_new_random_range_bv (mm, &btor->rng, bw, tmp, bvmax);
          btor_free_bv (mm, tmp);
        }
      }
    }
  }

  btor_free_bv (mm, one);
  btor_free_bv (mm, bvmax);

#ifndef NDEBUG
  if (!iscon)
  {
    if (eidx)
      tmpdbg = btor_urem_bv (mm, bve, res);
    else
      tmpdbg = btor_urem_bv (mm, res, bve);
    assert (!btor_compare_bv (tmpdbg, bvurem));
    btor_free_bv (mm, tmpdbg);

    char *sbvurem = btor_bv_to_char_bv (btor->mm, bvurem);
    char *sbve    = btor_bv_to_char_bv (btor->mm, bve);
    char *sres    = btor_bv_to_char_bv (btor->mm, res);
    if (eidx)
      BTORLOG (3,
               "prop (e[%d]): %s: %s := %s %% %s",
               eidx,
               node2string (urem),
               sbvurem,
               eidx ? sbve : sres,
               eidx ? sres : sbve);
    btor_freestr (btor->mm, sbvurem);
    btor_freestr (btor->mm, sbve);
    btor_freestr (btor->mm, sres);
  }
#endif
  return res;
}

#ifdef NDEBUG
static inline BtorBitVector *
#else
BtorBitVector *
#endif
inv_concat_bv (Btor *btor,
               BtorNode *concat,
               BtorBitVector *bvconcat,
               BtorBitVector *bve,
               int eidx)
{
  assert (btor);
  assert (btor->options.engine.val == BTOR_ENGINE_SLS
          || btor->options.engine.val == BTOR_ENGINE_PROP);
  assert (concat);
  assert (BTOR_IS_REGULAR_NODE (concat));
  assert (bvconcat);
  assert (bve);
  assert (eidx >= 0 && eidx <= 1);
  assert (!BTOR_IS_BV_CONST_NODE (BTOR_REAL_ADDR_NODE (concat->e[eidx])));

  BtorNode *e;
  BtorBitVector *res, *tmp;
  BtorMemMgr *mm;
#ifndef NDEBUG
  BtorBitVector *tmpdbg;
  int iscon = 0;
#endif

  mm = btor->mm;
  e  = concat->e[eidx ? 0 : 1];
  assert (e);

  res = 0;

  /* bve o e[1] = bvconcat, slice e[1] out of the lower bits of bvconcat */
  if (eidx)
  {
    tmp = btor_slice_bv (
        mm, bvconcat, bvconcat->width - 1, bvconcat->width - bve->width);
    /* check for conflict */
    if (btor_compare_bv (tmp, bve))
    {
#ifndef NDEBUG
      iscon = 1;
#endif
      /* check for non-recoverable conflict */
      if (btor->options.engine.val == BTOR_ENGINE_SLS
          && BTOR_IS_BV_CONST_NODE (BTOR_REAL_ADDR_NODE (e)))
      {
        res = 0;
        BTOR_SLS_SOLVER (btor)->stats.move_prop_non_rec_conf += 1;
#ifndef NDEBUG
        char *sbvconcat = btor_bv_to_char_bv (btor->mm, bvconcat);
        char *sbve      = btor_bv_to_char_bv (btor->mm, bve);
        BTORLOG (2, "prop CONFLICT: %s := %s o x", sbvconcat, sbve);
        btor_freestr (btor->mm, sbvconcat);
        btor_freestr (btor->mm, sbve);
#endif
      }
      else
      {
        BTOR_INC_REC_CONF_STATS (btor, 1);
        goto SLICE_EIDX1;
      }
    }
    else
    {
    SLICE_EIDX1:
      res = btor_slice_bv (mm, bvconcat, bvconcat->width - bve->width - 1, 0);
    }
  }
  /* e[0] o bve = bvconcat, slice e[0] out of the upper bits of bvconcat */
  else
  {
    tmp = btor_slice_bv (mm, bvconcat, bve->width - 1, 0);
    /* check for conflict */
    if (btor_compare_bv (tmp, bve))
    {
#ifndef NDEBUG
      iscon = 1;
#endif
      /* check for non-recoverable conflict */
      if (btor->options.engine.val == BTOR_ENGINE_SLS
          && BTOR_IS_BV_CONST_NODE (BTOR_REAL_ADDR_NODE (e)))
      {
        res = 0;
        BTOR_SLS_SOLVER (btor)->stats.move_prop_non_rec_conf += 1;
#ifndef NDEBUG
        char *sbvconcat = btor_bv_to_char_bv (btor->mm, bvconcat);
        char *sbve      = btor_bv_to_char_bv (btor->mm, bve);
        BTORLOG (2, "prop CONFLICT: %s := x o %s", sbvconcat, sbve);
        btor_freestr (btor->mm, sbvconcat);
        btor_freestr (btor->mm, sbve);
#endif
      }
      else
      {
        BTOR_INC_REC_CONF_STATS (btor, 1);
        goto SLICE_EIDX0;
      }
    }
    else
    {
    SLICE_EIDX0:
      res = btor_slice_bv (mm, bvconcat, bvconcat->width - 1, bve->width);
    }
  }
  btor_free_bv (mm, tmp);
#ifndef NDEBUG
  if (!iscon)
  {
    if (eidx)
      tmpdbg = btor_concat_bv (mm, bve, res);
    else
      tmpdbg = btor_concat_bv (mm, res, bve);
    assert (!btor_compare_bv (tmpdbg, bvconcat));
    btor_free_bv (mm, tmpdbg);

    char *sbvconcat = btor_bv_to_char_bv (btor->mm, bvconcat);
    char *sbve      = btor_bv_to_char_bv (btor->mm, bve);
    char *sres      = btor_bv_to_char_bv (btor->mm, res);
    if (eidx)
      BTORLOG (3,
               "prop (e[%d]): %s: %s := %s o %s",
               eidx,
               node2string (concat),
               sbvconcat,
               eidx ? sbve : sres,
               eidx ? sres : sbve);
    btor_freestr (btor->mm, sbvconcat);
    btor_freestr (btor->mm, sbve);
    btor_freestr (btor->mm, sres);
  }
#endif
  return res;
}

#ifdef NDEBUG
static inline BtorBitVector *
#else
BtorBitVector *
#endif
inv_slice_bv (Btor *btor,
              BtorNode *slice,
              BtorBitVector *bvslice,
              BtorBitVector *bve)
{
  assert (btor);
  assert (btor->options.engine.val == BTOR_ENGINE_SLS
          || btor->options.engine.val == BTOR_ENGINE_PROP);
  assert (slice);
  assert (BTOR_IS_REGULAR_NODE (slice));
  assert (bvslice);
  assert (!BTOR_IS_BV_CONST_NODE (BTOR_REAL_ADDR_NODE (slice->e[0])));

  uint32_t i, r, upper, lower;
  BtorNode *e;
  BtorBitVector *res;
  BtorMemMgr *mm;
#ifndef NDEBUG
  BtorBitVector *tmpdbg;
#endif

  mm = btor->mm;
  e  = slice->e[0];
  assert (e);

  r = btor_pick_rand_rng (&btor->rng, 0, 1);

  upper = btor_slice_get_upper (slice);
  lower = btor_slice_get_lower (slice);

  res = btor_new_bv (mm, btor_get_exp_width (btor, e));
  /* keep previous value for don't care bits or set randomly with prob = 0.5 */
  for (i = 0; i < lower; i++)
    btor_set_bit_bv (res,
                     i,
                     r ? btor_get_bit_bv (bve, i)
                       : (int) btor_pick_rand_rng (&btor->rng, 0, 1));
  /* set sliced bits to propagated value */
  for (i = lower; i <= upper; i++)
    btor_set_bit_bv (res, i, btor_get_bit_bv (bvslice, i - lower));
  /* keep previous value for don't care bits or set randomly with prob = 0.5 */
  for (i = upper + 1; i < res->width; i++)
    btor_set_bit_bv (res,
                     i,
                     r ? btor_get_bit_bv (bve, i)
                       : (int) btor_pick_rand_rng (&btor->rng, 0, 1));

#ifndef NDEBUG
  tmpdbg = btor_slice_bv (mm, res, upper, lower);
  assert (!btor_compare_bv (tmpdbg, bvslice));
  btor_free_bv (mm, tmpdbg);

  char *sbvslice = btor_bv_to_char_bv (btor->mm, bvslice);
  char *sres     = btor_bv_to_char_bv (btor->mm, res);
  BTORLOG (3,
           "prop (xxxxx): %s: %s := %s[%d:%d]",
           node2string (slice),
           sbvslice,
           sres,
           lower,
           upper);
  btor_freestr (btor->mm, sbvslice);
  btor_freestr (btor->mm, sres);
#endif
  return res;
}

/*------------------------------------------------------------------------*/

static inline BtorBitVector *
cons_add_bv (Btor *btor,
             BtorNode *add,
             BtorBitVector *bvadd,
             BtorBitVector *bve,
             int eidx)
{
  assert (btor);
  assert (add);
  assert (BTOR_IS_REGULAR_NODE (add));
  assert (bvadd);
  assert (bve);
  assert (bve->width == bvadd->width);
  assert (eidx >= 0 && eidx <= 1);
  assert (!BTOR_IS_BV_CONST_NODE (BTOR_REAL_ADDR_NODE (add->e[eidx])));

  (void) add;
  (void) bve;
  (void) eidx;

  return btor_new_random_bv (btor->mm, &btor->rng, bvadd->width);
}

static inline BtorBitVector *
cons_and_bv (Btor *btor,
             BtorNode *and,
             BtorBitVector *bvand,
             BtorBitVector *bve,
             int eidx)
{
  assert (btor);
  assert (and);
  assert (BTOR_IS_REGULAR_NODE (and));
  assert (bvand);
  assert (bve);
  assert (bve->width == bvand->width);
  assert (eidx >= 0 && eidx <= 1);
  assert (!BTOR_IS_BV_CONST_NODE (BTOR_REAL_ADDR_NODE (and->e[eidx])));

  uint32_t i;
  BtorBitVector *res;

  (void) and;
  (void) bve;
  (void) eidx;

  res = btor_new_bv (btor->mm, bvand->width);

  /* bve & res = bvand
   * -> all bits set in bvand must be set in res
   * -> all bits not set in bvand are chosen to be set randomly */
  for (i = 0; i < bvand->width; i++)
  {
    if (btor_get_bit_bv (bvand, i))
      btor_set_bit_bv (res, i, 1);
    else
      btor_set_bit_bv (res, i, btor_pick_rand_rng (&btor->rng, 0, 1));
  }

  return res;
}

static inline BtorBitVector *
cons_eq_bv (
    Btor *btor, BtorNode *eq, BtorBitVector *bveq, BtorBitVector *bve, int eidx)
{
  assert (btor);
  assert (eq);
  assert (BTOR_IS_REGULAR_NODE (eq));
  assert (bveq);
  assert (bveq->width = 1);
  assert (bve);
  assert (eidx >= 0 && eidx <= 1);
  assert (!BTOR_IS_BV_CONST_NODE (BTOR_REAL_ADDR_NODE (eq->e[eidx])));

  (void) eq;
  (void) bveq;
  (void) bve;
  (void) eidx;

  return btor_new_random_bv (btor->mm, &btor->rng, bve->width);
}

static inline BtorBitVector *
cons_ult_bv (Btor *btor,
             BtorNode *ult,
             BtorBitVector *bvult,
             BtorBitVector *bve,
             int eidx)
{
  assert (btor);
  assert (ult);
  assert (BTOR_IS_REGULAR_NODE (ult));
  assert (bvult);
  assert (bvult->width = 1);
  assert (bve);
  assert (eidx >= 0 && eidx <= 1);
  assert (!BTOR_IS_BV_CONST_NODE (BTOR_REAL_ADDR_NODE (ult->e[eidx])));

  bool isult;
  uint32_t bw;
  BtorBitVector *bvmax, *zero, *tmp, *res;

  (void) ult;

  bw    = bve->width;
  isult = !btor_is_zero_bv (bvult);
  zero  = btor_new_bv (btor->mm, bw);
  bvmax = btor_ones_bv (btor->mm, bw);

  if (eidx && isult)
  {
    /* bve < res = 1  ->  res > 0 */
    tmp = btor_one_bv (btor->mm, bw);
    res = btor_new_random_range_bv (btor->mm, &btor->rng, bw, tmp, bvmax);
    btor_free_bv (btor->mm, tmp);
  }
  else if (!eidx && isult)
  {
    /* res < bve = 1  ->  0 <= res < 1...1 */
    tmp = btor_dec_bv (btor->mm, bvmax);
    res = btor_new_random_range_bv (btor->mm, &btor->rng, bw, zero, tmp);
    btor_free_bv (btor->mm, tmp);
  }
  else
  {
    res = btor_new_random_bv (btor->mm, &btor->rng, bw);
  }

  btor_free_bv (btor->mm, bvmax);
  btor_free_bv (btor->mm, zero);

  return res;
}

static inline BtorBitVector *
cons_sll_bv (Btor *btor,
             BtorNode *sll,
             BtorBitVector *bvsll,
             BtorBitVector *bve,
             int eidx)
{
  assert (btor);
  assert (sll);
  assert (BTOR_IS_REGULAR_NODE (sll));
  assert (bvsll);
  assert (bve);
  assert (eidx >= 0 && eidx <= 1);
  assert (!eidx || bve->width == bvsll->width);
  assert (eidx || btor_log_2_util (bvsll->width) == bve->width);
  assert (!BTOR_IS_BV_CONST_NODE (BTOR_REAL_ADDR_NODE (sll->e[eidx])));

  uint32_t i, s, bw, sbw;
  BtorBitVector *res, *from, *to, *shift;

  (void) sll;
  (void) bve;

  bw  = bvsll->width;
  sbw = btor_log_2_util (bw);

  for (i = 0; i < bw; i++)
    if (btor_get_bit_bv (bvsll, i)) break;

  from  = btor_new_bv (btor->mm, sbw);
  to    = btor_uint64_to_bv (btor->mm, i == bw ? i - 1 : i, sbw);
  shift = btor_new_random_range_bv (btor->mm, &btor->rng, sbw, from, to);
  btor_free_bv (btor->mm, from);
  btor_free_bv (btor->mm, to);

  if (eidx)
  {
    res = shift;
  }
  else
  {
    s   = btor_bv_to_uint64_bv (shift);
    res = btor_srl_bv (btor->mm, bvsll, shift);
    for (i = 0; i < s; i++)
      btor_set_bit_bv (res, bw - 1 - i, btor_pick_rand_rng (&btor->rng, 0, 1));
    btor_free_bv (btor->mm, shift);
  }

  return res;
}

static inline BtorBitVector *
cons_srl_bv (Btor *btor,
             BtorNode *srl,
             BtorBitVector *bvsrl,
             BtorBitVector *bve,
             int eidx)
{
  assert (btor);
  assert (srl);
  assert (BTOR_IS_REGULAR_NODE (srl));
  assert (bvsrl);
  assert (bve);
  assert (eidx >= 0 && eidx <= 1);
  assert (!eidx || bve->width == bvsrl->width);
  assert (eidx || btor_log_2_util (bvsrl->width) == bve->width);
  assert (!BTOR_IS_BV_CONST_NODE (BTOR_REAL_ADDR_NODE (srl->e[eidx])));

  uint32_t i, s, bw, sbw;
  BtorBitVector *res, *from, *to, *shift;

  (void) srl;
  (void) bve;

  bw  = bvsrl->width;
  sbw = btor_log_2_util (bw);

  for (i = 0; i < bw; i++)
    if (btor_get_bit_bv (bvsrl, bw - 1 - i)) break;

  from  = btor_new_bv (btor->mm, sbw);
  to    = btor_uint64_to_bv (btor->mm, i == bw ? i - 1 : i, sbw);
  shift = btor_new_random_range_bv (btor->mm, &btor->rng, sbw, from, to);
  btor_free_bv (btor->mm, from);
  btor_free_bv (btor->mm, to);

  if (eidx)
  {
    res = shift;
  }
  else
  {
    s   = btor_bv_to_uint64_bv (shift);
    res = btor_srl_bv (btor->mm, bvsrl, shift);
    for (i = 0; i < s; i++)
      btor_set_bit_bv (res, i, btor_pick_rand_rng (&btor->rng, 0, 1));
    btor_free_bv (btor->mm, shift);
  }

  return res;
}

static inline BtorBitVector *
cons_mul_bv (Btor *btor,
             BtorNode *mul,
             BtorBitVector *bvmul,
             BtorBitVector *bve,
             int eidx)
{
  assert (btor);
  assert (mul);
  assert (BTOR_IS_REGULAR_NODE (mul));
  assert (bvmul);
  assert (bve);
  assert (bve->width == bvmul->width);
  assert (eidx >= 0 && eidx <= 1);
  assert (!BTOR_IS_BV_CONST_NODE (BTOR_REAL_ADDR_NODE (mul->e[eidx])));

  uint32_t bw;
  BtorBitVector *res, *zero, *bvmax;

  (void) mul;
  (void) bve;
  (void) eidx;

  bw  = bvmul->width;
  res = btor_new_random_bv (btor->mm, &btor->rng, bw);
  if (!btor_is_zero_bv (bvmul))
  {
    /* bvmul odd -> choose odd value > 0
     * bvmul even -> choose random value > 0 */
    if (btor_is_zero_bv (res))
    {
      zero  = res;
      bvmax = btor_ones_bv (btor->mm, bw);
      res   = btor_new_random_range_bv (btor->mm, &btor->rng, bw, zero, bvmax);
      btor_free_bv (btor->mm, zero);
      btor_free_bv (btor->mm, bvmax);
    }
    if (btor_get_bit_bv (bvmul, 0) && !btor_get_bit_bv (res, 0))
      btor_set_bit_bv (res, 0, 1);
  }

  return res;
}

static inline BtorBitVector *
cons_udiv_bv (Btor *btor,
              BtorNode *udiv,
              BtorBitVector *bvudiv,
              BtorBitVector *bve,
              int eidx)
{
  assert (btor);
  assert (udiv);
  assert (BTOR_IS_REGULAR_NODE (udiv));
  assert (bvudiv);
  assert (bve);
  assert (bve->width == bvudiv->width);
  assert (eidx >= 0 && eidx <= 1);
  assert (!BTOR_IS_BV_CONST_NODE (BTOR_REAL_ADDR_NODE (udiv->e[eidx])));

  uint32_t bw;
  BtorBitVector *res, *tmp, *tmpbve, *one, *bvmax;

  bw    = bvudiv->width;
  one   = btor_one_bv (btor->mm, bw);
  bvmax = btor_ones_bv (btor->mm, bw);

  (void) udiv;
  (void) bve;

  if (eidx)
  {
    /* choose res s.t. res * bvudiv does not overflow */
    res = btor_new_random_range_bv (btor->mm, &btor->rng, bw, one, bvmax);
    while (btor_is_umulo_bv (btor->mm, res, bvudiv))
    {
      tmp = btor_sub_bv (btor->mm, res, one);
      btor_free_bv (btor->mm, res);
      res = btor_new_random_range_bv (btor->mm, &btor->rng, bw, one, tmp);
      btor_free_bv (btor->mm, tmp);
    }
  }
  else
  {
    /* choose tmpbve s.t. res = tmpbve * bvudiv does not overflow */
    tmpbve = btor_new_random_range_bv (btor->mm, &btor->rng, bw, one, bvmax);
    while (btor_is_umulo_bv (btor->mm, tmpbve, bvudiv))
    {
      tmp = btor_sub_bv (btor->mm, tmpbve, one);
      btor_free_bv (btor->mm, tmpbve);
      tmpbve = btor_new_random_range_bv (btor->mm, &btor->rng, bw, one, tmp);
      btor_free_bv (btor->mm, tmp);
    }
    res = btor_mul_bv (btor->mm, tmpbve, bvudiv);
    btor_free_bv (btor->mm, tmpbve);
  }

  btor_free_bv (btor->mm, one);
  btor_free_bv (btor->mm, bvmax);
  return res;
}

static inline BtorBitVector *
cons_urem_bv (Btor *btor,
              BtorNode *urem,
              BtorBitVector *bvurem,
              BtorBitVector *bve,
              int eidx)
{
  assert (btor);
  assert (urem);
  assert (BTOR_IS_REGULAR_NODE (urem));
  assert (bvurem);
  assert (bve);
  assert (bve->width == bvurem->width);
  assert (eidx >= 0 && eidx <= 1);
  assert (!BTOR_IS_BV_CONST_NODE (BTOR_REAL_ADDR_NODE (urem->e[eidx])));

  uint32_t bw;
  BtorBitVector *res, *bvmax, *zero, *tmp;

  (void) urem;
  (void) bve;

  bw    = bvurem->width;
  bvmax = btor_ones_bv (btor->mm, bw);

  if (eidx)
  {
    /* bvurem = 0  ->  res > 0 */
    if (btor_is_zero_bv (bvurem))
    {
      tmp = btor_one_bv (btor->mm, bw);
      res = btor_new_random_range_bv (btor->mm, &btor->rng, bw, tmp, bvmax);
      btor_free_bv (btor->mm, tmp);
    }
    /* bvurem = 1...1  ->  res = 0 */
    else if (!btor_compare_bv (bvurem, bvmax))
    {
      res = btor_new_bv (btor->mm, bw);
    }
    /* else res > c */
    else
    {
      tmp = btor_inc_bv (btor->mm, bvurem);
      res = btor_new_random_range_bv (btor->mm, &btor->rng, bw, tmp, bvmax);
      btor_free_bv (btor->mm, tmp);
    }
  }
  else
  {
    /* bvurem = 0  ->  res < 1...1 */
    if (btor_is_zero_bv (bvurem))
    {
      zero = btor_new_bv (btor->mm, bw);
      tmp  = btor_dec_bv (btor->mm, bvmax);
      res  = btor_new_random_range_bv (btor->mm, &btor->rng, bw, zero, tmp);
      btor_free_bv (btor->mm, tmp);
      btor_free_bv (btor->mm, zero);
    }
    /* bvurem = 1...1  ->  res = 1...1 */
    else if (!btor_compare_bv (bvurem, bvmax))
    {
      res = btor_copy_bv (btor->mm, bvmax);
    }
    /* else res >= bvurem */
    else
    {
      res = btor_new_random_range_bv (btor->mm, &btor->rng, bw, bvurem, bvmax);
    }
  }

  btor_free_bv (btor->mm, bvmax);
  return res;
}

static inline BtorBitVector *
cons_concat_bv (Btor *btor,
                BtorNode *concat,
                BtorBitVector *bvconcat,
                BtorBitVector *bve,
                int eidx)
{
  assert (btor);
  assert (btor->options.engine.val == BTOR_ENGINE_SLS
          || btor->options.engine.val == BTOR_ENGINE_PROP);
  assert (concat);
  assert (BTOR_IS_REGULAR_NODE (concat));
  assert (bvconcat);
  assert (bve);
  assert (eidx >= 0 && eidx <= 1);
  assert (!BTOR_IS_BV_CONST_NODE (BTOR_REAL_ADDR_NODE (concat->e[eidx])));

  (void) concat;

  if (eidx)
    return btor_slice_bv (
        btor->mm, bvconcat, bvconcat->width - bve->width - 1, 0);
  else
    return btor_slice_bv (btor->mm, bvconcat, bvconcat->width - 1, bve->width);
}

static inline BtorBitVector *
cons_slice_bv (Btor *btor,
               BtorNode *slice,
               BtorBitVector *bvslice,
               BtorBitVector *bve)
{
  return inv_slice_bv (btor, slice, bvslice, bve);
}

/*------------------------------------------------------------------------*/

void
btor_select_move_prop (Btor *btor,
                       BtorNode *root,
                       BtorNode **input,
                       BtorBitVector **assignment)
{
  assert (btor);
  assert (btor_check_id_table_mark_unset_dbg (btor));
  assert (root);
  assert (
      btor_bv_to_uint64_bv ((BtorBitVector *) btor_get_bv_model (btor, root))
      == 0);

  int i, nconst, eidx, idx;
  uint32_t r, p;
  BtorNode *cur, *real_cur;
  BtorBitVector *bve[3], *bvcur, *bvenew, *tmp;

  *input      = 0;
  *assignment = 0;

  cur   = root;
  bvcur = btor_one_bv (btor->mm, 1);

  if (BTOR_IS_BV_VAR_NODE (BTOR_REAL_ADDR_NODE (cur)))
  {
    *input      = BTOR_REAL_ADDR_NODE (cur);
    *assignment = BTOR_IS_INVERTED_NODE (cur) ? btor_not_bv (btor->mm, bvcur)
                                              : btor_copy_bv (btor->mm, bvcur);
  }
  else
  {
    for (;;)
    {
      real_cur = BTOR_REAL_ADDR_NODE (cur);
      assert (!BTOR_IS_BV_COND_NODE (real_cur));
      assert (!BTOR_IS_BV_CONST_NODE (real_cur));
      assert (!BTOR_IS_BV_VAR_NODE (real_cur));
      assert (real_cur->arity <= 2);

      if (BTOR_IS_INVERTED_NODE (cur))
      {
        tmp   = bvcur;
        bvcur = btor_not_bv (btor->mm, tmp);
        btor_free_bv (btor->mm, tmp);
      }

      /* conflict */
      for (i = 0, nconst = 0; i < real_cur->arity; i++)
      {
        bve[i] = (BtorBitVector *) btor_get_bv_model (btor, real_cur->e[i]);
        if (BTOR_IS_BV_CONST_NODE (BTOR_REAL_ADDR_NODE (real_cur->e[i])))
          nconst += 1;
      }
      if (nconst > real_cur->arity - 1) break;

#ifndef NDEBUG
      char *a = btor_bv_to_char_bv (btor->mm, bvcur);
      BTORLOG (2, "");
      BTORLOG (2, "propagate: %s", a);
      btor_freestr (btor->mm, a);
#endif
      /* we either select a consistent or inverse value
       * as path assignment, depending on the given probability p
       * -> if r < p then inverse else consistent */
      p = btor->options.prop_use_inv_value.val;
      r = btor_pick_rand_rng (&btor->rng,
                              btor->options.prop_use_inv_value.min,
                              btor->options.prop_use_inv_value.max - 1);

      /* select path and determine path assignment */
      switch (real_cur->kind)
      {
        case BTOR_ADD_NODE:
          eidx = select_path_add (btor, real_cur, bvcur, bve);
          idx  = eidx ? 0 : 1;
          assert (eidx >= 0);
          bvenew = r < p ? inv_add_bv (btor, real_cur, bvcur, bve[idx], eidx)
                         : cons_add_bv (btor, real_cur, bvcur, bve[idx], eidx);
          break;
        case BTOR_AND_NODE:
          eidx = select_path_and (btor, real_cur, bvcur, bve);
          idx  = eidx ? 0 : 1;
          assert (eidx >= 0);
          bvenew = r < p ? inv_and_bv (btor, real_cur, bvcur, bve[idx], eidx)
                         : cons_and_bv (btor, real_cur, bvcur, bve[idx], eidx);
          break;
        case BTOR_BEQ_NODE:
          eidx = select_path_eq (btor, real_cur, bvcur, bve);
          idx  = eidx ? 0 : 1;
          assert (eidx >= 0);
          bvenew = r < p ? inv_eq_bv (btor, real_cur, bvcur, bve[idx], eidx)
                         : cons_eq_bv (btor, real_cur, bvcur, bve[idx], eidx);
          break;
        case BTOR_ULT_NODE:
          eidx = select_path_ult (btor, real_cur, bvcur, bve);
          idx  = eidx ? 0 : 1;
          assert (eidx >= 0);
          bvenew = r < p ? inv_ult_bv (btor, real_cur, bvcur, bve[idx], eidx)
                         : cons_ult_bv (btor, real_cur, bvcur, bve[idx], eidx);
          break;
        case BTOR_SLL_NODE:
          eidx = select_path_sll (btor, real_cur, bvcur, bve);
          idx  = eidx ? 0 : 1;
          assert (eidx >= 0);
          bvenew = r < p ? inv_sll_bv (btor, real_cur, bvcur, bve[idx], eidx)
                         : cons_sll_bv (btor, real_cur, bvcur, bve[idx], eidx);
          break;
        case BTOR_SRL_NODE:
          eidx = select_path_srl (btor, real_cur, bvcur, bve);
          idx  = eidx ? 0 : 1;
          assert (eidx >= 0);
          bvenew = r < p ? inv_srl_bv (btor, real_cur, bvcur, bve[idx], eidx)
                         : cons_srl_bv (btor, real_cur, bvcur, bve[idx], eidx);
          break;
        case BTOR_MUL_NODE:
          eidx = select_path_mul (btor, real_cur, bvcur, bve);
          idx  = eidx ? 0 : 1;
          assert (eidx >= 0);
          bvenew = r < p ? inv_mul_bv (btor, real_cur, bvcur, bve[idx], eidx)
                         : cons_mul_bv (btor, real_cur, bvcur, bve[idx], eidx);
          break;
        case BTOR_UDIV_NODE:
          eidx = select_path_udiv (btor, real_cur, bvcur, bve);
          idx  = eidx ? 0 : 1;
          assert (eidx >= 0);
          bvenew = r < p ? inv_udiv_bv (btor, real_cur, bvcur, bve[idx], eidx)
                         : cons_udiv_bv (btor, real_cur, bvcur, bve[idx], eidx);
          break;
        case BTOR_UREM_NODE:
          eidx = select_path_urem (btor, real_cur, bvcur, bve);
          idx  = eidx ? 0 : 1;
          assert (eidx >= 0);
          bvenew = r < p ? inv_urem_bv (btor, real_cur, bvcur, bve[idx], eidx)
                         : cons_urem_bv (btor, real_cur, bvcur, bve[idx], eidx);
          break;
        case BTOR_CONCAT_NODE:
          eidx = select_path_concat (btor, real_cur, bvcur, bve);
          idx  = eidx ? 0 : 1;
          assert (eidx >= 0);
          bvenew = r < p
                       ? inv_concat_bv (btor, real_cur, bvcur, bve[idx], eidx)
                       : cons_concat_bv (btor, real_cur, bvcur, bve[idx], eidx);
          break;
        default:
          assert (real_cur->kind == BTOR_SLICE_NODE);
          eidx = select_path_slice (btor, real_cur, bvcur, bve);
          idx  = eidx ? 0 : 1;
          assert (eidx >= 0),
              bvenew = inv_slice_bv (btor, real_cur, bvcur, bve[0]);
      }

      if (!bvenew) break; /* non-recoverable conflict */

      cur = real_cur->e[eidx];

      /* found input and assignment */
      if (BTOR_IS_BV_VAR_NODE (BTOR_REAL_ADDR_NODE (real_cur->e[eidx])))
      {
      FOUND_RESULT:
        *input      = BTOR_REAL_ADDR_NODE (cur);
        *assignment = BTOR_IS_INVERTED_NODE (cur)
                          ? btor_not_bv (btor->mm, bvenew)
                          : btor_copy_bv (btor->mm, bvenew);
        btor_free_bv (btor->mm, bvenew);
        break;
      }
      else if (BTOR_IS_BV_COND_NODE (BTOR_REAL_ADDR_NODE (real_cur->e[eidx])))
      {
        real_cur = BTOR_REAL_ADDR_NODE (cur);
        do
        {
          /* either assume that cond is fixed and propagate bvenew
           * to enabled path, or flip condition */
          tmp = (BtorBitVector *) btor_get_bv_model (btor, real_cur->e[0]);
          // TODO RENAME OPTIONS
          if (btor->options.sls_move_prop_no_flip_cond.val
              || btor_pick_rand_rng (
                     &btor->rng,
                     0,
                     btor->options.sls_move_prop_flip_cond_prob.val))
          {
            /* assume cond to be fixed */
            cur = btor_is_zero_bv (tmp) ? real_cur->e[2] : real_cur->e[1];
          }
          else
          {
            /* flip condition */
            btor_free_bv (btor->mm, bvenew);
            bvenew = btor_not_bv (btor->mm, tmp);
            cur    = real_cur->e[0];
          }

          real_cur = BTOR_REAL_ADDR_NODE (cur);
        } while (BTOR_IS_BV_COND_NODE (real_cur));

        if (BTOR_IS_BV_VAR_NODE (BTOR_REAL_ADDR_NODE (cur)))
        {
          goto FOUND_RESULT;
        }
        else if (BTOR_IS_BV_CONST_NODE (BTOR_REAL_ADDR_NODE (cur)))
        {
          /* if input is const -> conflict */
          btor_free_bv (btor->mm, bvenew);
          break;
        }
      }

      btor_free_bv (btor->mm, bvcur);
      bvcur = bvenew;
    }
  }
  btor_free_bv (btor->mm, bvcur);
}

/*------------------------------------------------------------------------*/

static void
reset_cone (Btor *btor, BtorNode *exp)
{
  assert (btor);
  assert (btor_check_id_table_mark_unset_dbg (btor));
  assert (exp);
  assert (BTOR_IS_REGULAR_NODE (exp));

  BtorNode *cur;
  BtorNodeIterator nit;
  BtorPtrHashTable *bv_model, *score;
  BtorPtrHashBucket *b;
  BtorNodePtrStack stack, unmark_stack;
  BtorPropSolver *slv;

  bv_model = btor->bv_model;
  assert (bv_model);
  slv = BTOR_PROP_SOLVER (btor);
  assert (slv);
  score = slv->score;
  assert (!btor->options.prop_use_bandit.val || score);

  BTOR_INIT_STACK (stack);
  BTOR_INIT_STACK (unmark_stack);

  BTOR_PUSH_STACK (btor->mm, stack, exp);
  while (!BTOR_EMPTY_STACK (stack))
  {
    cur = BTOR_POP_STACK (stack);
    assert (BTOR_IS_REGULAR_NODE (cur));
    if (cur->mark) continue;
    cur->mark = 1;
    BTOR_PUSH_STACK (btor->mm, unmark_stack, cur);

    /* reset previous assignment */
    if ((b = btor_get_ptr_hash_table (bv_model, cur)))
    {
      btor_free_bv (btor->mm, b->data.as_ptr);
      btor_remove_ptr_hash_table (bv_model, cur, 0, 0);
      btor_release_exp (btor, cur);
    }
    if ((b = btor_get_ptr_hash_table (bv_model, BTOR_INVERT_NODE (cur))))
    {
      btor_free_bv (btor->mm, b->data.as_ptr);
      btor_remove_ptr_hash_table (bv_model, BTOR_INVERT_NODE (cur), 0, 0);
      btor_release_exp (btor, cur);
    }
    /* reset previous score */
    if (btor->options.prop_use_bandit.val)
    {
      if ((b = btor_get_ptr_hash_table (score, cur)))
        btor_remove_ptr_hash_table (score, cur, 0, 0);
      if ((b = btor_get_ptr_hash_table (score, BTOR_INVERT_NODE (cur))))
        btor_remove_ptr_hash_table (score, BTOR_INVERT_NODE (cur), 0, 0);
    }

    /* push parents */
    btor_init_parent_iterator (&nit, cur);
    while (btor_has_next_parent_iterator (&nit))
      BTOR_PUSH_STACK (btor->mm, stack, btor_next_parent_iterator (&nit));
  }

  /* cleanup */
  while (!BTOR_EMPTY_STACK (unmark_stack))
    BTOR_POP_STACK (unmark_stack)->mark = 0;

  BTOR_RELEASE_STACK (btor->mm, stack);
  BTOR_RELEASE_STACK (btor->mm, unmark_stack);
}

static void
update_cone (Btor *btor, BtorNode *exp, BtorBitVector *assignment)
{
  assert (btor);
  assert (BTOR_PROP_SOLVER (btor));
  assert (exp);

  reset_cone (btor, exp);
  btor_add_to_bv_model (btor, btor->bv_model, exp, assignment);
  btor_generate_model (btor, btor->bv_model, btor->fun_model, 0);
  if (btor->options.prop_use_bandit.val)
    btor_compute_sls_scores (btor, BTOR_PROP_SOLVER (btor)->score);
}

static BtorNode *
select_constraint (Btor *btor, uint32_t nmoves)
{
  assert (btor);

  BtorNode *res, *cur;
  BtorPropSolver *slv;
  BtorHashTableIterator it;

  slv = BTOR_PROP_SOLVER (btor);
  assert (slv);
  assert (slv->roots);
  res = 0;

  if (btor->options.prop_use_bandit.val)
  {
    assert (slv->score);

    int *selected;
    double value, max_value, score;
    BtorPtrHashBucket *b;

    max_value = 0.0;
    btor_init_hash_table_iterator (&it, slv->roots);
    while (btor_has_next_node_hash_table_iterator (&it))
    {
      selected = &it.bucket->data.as_int;
      cur      = btor_next_node_hash_table_iterator (&it);
      if (BTOR_IS_BV_CONST_NODE (BTOR_REAL_ADDR_NODE (cur))
          && btor_is_zero_bv (btor_get_bv_model (btor, cur)))
        return 0; /* contains false constraint -> unsat */
      b = btor_get_ptr_hash_table (slv->score, cur);
      assert (b);
      if ((score = b->data.as_dbl) >= 1.0) continue;
      if (!res)
      {
        res = cur;
        *selected += 1;
        continue;
      }

      value = score + BTOR_PROP_SELECT_CFACT * sqrt (log (*selected) / nmoves);
      if (value > max_value)
      {
        res       = cur;
        max_value = value;
        *selected += 1;
      }
    }
  }
  else
  {
    uint32_t r;
    BtorNodePtrStack stack;

    BTOR_INIT_STACK (stack);
    btor_init_hash_table_iterator (&it, slv->roots);
    while (btor_has_next_node_hash_table_iterator (&it))
    {
      cur = btor_next_node_hash_table_iterator (&it);
      if (BTOR_IS_BV_CONST_NODE (BTOR_REAL_ADDR_NODE (cur))
          && btor_is_zero_bv (btor_get_bv_model (btor, cur)))
      {
        BTOR_RELEASE_STACK (btor->mm, stack);
        return 0; /* contains false constraint -> unsat */
      }
      if (!btor_is_zero_bv (btor_get_bv_model (btor, cur))) continue;
      BTOR_PUSH_STACK (btor->mm, stack, cur);
    }
    assert (BTOR_COUNT_STACK (stack));
    r   = btor_pick_rand_rng (&btor->rng, 0, BTOR_COUNT_STACK (stack) - 1);
    res = stack.start[r];
    BTOR_RELEASE_STACK (btor->mm, stack);
  }

  assert (res);

  BTORLOG (1, "");
  BTORLOG (1, "select constraint: %s", node2string (res));

  return res;
}

static bool
all_constraints_sat (Btor *btor)
{
  assert (btor);

  bool res;
  BtorNode *root;
  BtorHashTableIterator it;

  res = true;
  btor_init_node_hash_table_iterator (&it, BTOR_PROP_SOLVER (btor)->roots);
  while (btor_has_next_node_hash_table_iterator (&it))
  {
    root = btor_next_node_hash_table_iterator (&it);
    if (btor_is_zero_bv (btor_get_bv_model (btor, root)))
    {
      res = false;
      break;
    }
  }
  return res;
}

static int
move (Btor *btor, uint32_t nmoves)
{
  assert (btor);
  assert (!all_constraints_sat (btor));

  BTORLOG (1, "");
  BTORLOG (1, "*** move");

  BtorNode *root, *input;
  BtorBitVector *assignment;

  /* roots contain false constraint -> unsat */
  if (!(root = select_constraint (btor, nmoves))) return 0;

  do
  {
    btor_select_move_prop (btor, root, &input, &assignment);
  } while (!input);

#ifndef NBTORLOG
  char *a;
  BtorBitVector *ass;
  ass = (BtorBitVector *) btor_get_bv_model (btor, input);
  a   = btor_bv_to_char_bv (btor->mm, ass);
  BTORLOG (1, "");
  BTORLOG (1, "move");
  BTORLOG (1,
           "  input: %s%s",
           BTOR_IS_REGULAR_NODE (input) ? "" : "-",
           node2string (input));
  BTORLOG (1, "  prev. assignment: %s", a);
  btor_freestr (btor->mm, a);
  a = btor_bv_to_char_bv (btor->mm, assignment);
  BTORLOG (1, "  new   assignment: %s", a);
  btor_freestr (btor->mm, a);
#endif

  update_cone (btor, input, assignment);
  BTOR_PROP_SOLVER (btor)->stats.moves += 1;
  btor_free_bv (btor->mm, assignment);

  return 1;
}

/*------------------------------------------------------------------------*/

static void *
clone_prop_solver (Btor *clone, Btor *btor, BtorNodeMap *exp_map)
{
  assert (clone);
  assert (btor);
  assert (exp_map);

  BtorPropSolver *slv, *res;

  if (!(slv = BTOR_PROP_SOLVER (btor))) return 0;

  BTOR_NEW (clone->mm, res);
  memcpy (res, slv, sizeof (BtorPropSolver));

  res->roots = btor_clone_ptr_hash_table (clone->mm,
                                          slv->roots,
                                          btor_clone_key_as_node,
                                          btor_clone_data_as_int,
                                          exp_map,
                                          0);
  res->score = btor_clone_ptr_hash_table (clone->mm,
                                          slv->score,
                                          btor_clone_key_as_node,
                                          btor_clone_data_as_dbl,
                                          exp_map,
                                          0);

  return res;
}

static void
delete_prop_solver (Btor *btor)
{
  assert (btor);

  BtorPropSolver *slv;

  if (!(slv = BTOR_PROP_SOLVER (btor))) return;

  if (slv->score) btor_delete_ptr_hash_table (slv->score);
  if (slv->roots) btor_delete_ptr_hash_table (slv->roots);

  BTOR_DELETE (btor->mm, slv);
}

/* This is an extra function in order to be able to test completeness
 * via test suite. */
#ifdef NDEBUG
static inline int
#else
int
#endif
sat_prop_solver_aux (Btor *btor, int limit0, int limit1)
{
  assert (btor);

  int j, max_steps;
  int sat_result;
  uint32_t nmoves;
  BtorNode *root;
  BtorHashTableIterator it;
  BtorPropSolver *slv;

  (void) limit0;
  (void) limit1;

  slv = BTOR_PROP_SOLVER (btor);
  assert (slv);

  nmoves = 0;

  /* collect roots */
  assert (!slv->roots);
  slv->roots = btor_new_ptr_hash_table (btor->mm,
                                        (BtorHashPtr) btor_hash_exp_by_id,
                                        (BtorCmpPtr) btor_compare_exp_by_id);
  assert (btor->synthesized_constraints->count == 0);
  btor_init_node_hash_table_iterator (&it, btor->unsynthesized_constraints);
  btor_queue_node_hash_table_iterator (&it, btor->assumptions);
  while (btor_has_next_node_hash_table_iterator (&it))
  {
    root = btor_next_node_hash_table_iterator (&it);
    if (!btor_get_ptr_hash_table (slv->roots, root))
      btor_add_ptr_hash_table (slv->roots, root);
  }

  if (!slv->score && btor->options.prop_use_bandit.val)
    slv->score = btor_new_ptr_hash_table (btor->mm,
                                          (BtorHashPtr) btor_hash_exp_by_id,
                                          (BtorCmpPtr) btor_compare_exp_by_id);

  for (;;)
  {
    if (btor_terminate_btor (btor))
    {
      sat_result = BTOR_UNKNOWN;
      goto DONE;
    }

    /* compute initial sls score */
    if (btor->options.prop_use_bandit.val)
      btor_compute_sls_scores (btor, slv->score);

    if (all_constraints_sat (btor)) goto SAT;

    for (j = 0, max_steps = BTOR_PROP_MAXSTEPS (slv->stats.restarts + 1);
         !btor->options.prop_use_restarts.val || j < max_steps;
         j++)
    {
      if (btor_terminate_btor (btor))
      {
        sat_result = BTOR_UNKNOWN;
        goto DONE;
      }

      if (!(move (btor, nmoves))) goto UNSAT;
      nmoves += 1;

      if (all_constraints_sat (btor)) goto SAT;
    }

    /* restart */
    slv->api.generate_model (btor, 0, 1);
    if (btor->options.prop_use_bandit.val)
    {
      btor_delete_ptr_hash_table (slv->score);
      slv->score =
          btor_new_ptr_hash_table (btor->mm,
                                   (BtorHashPtr) btor_hash_exp_by_id,
                                   (BtorCmpPtr) btor_compare_exp_by_id);
    }
    slv->stats.restarts += 1;
  }

SAT:
  sat_result = BTOR_SAT;
  goto DONE;

UNSAT:
  sat_result = BTOR_UNSAT;

DONE:
  btor->valid_assignments = 1;
  if (slv->roots)
  {
    btor_delete_ptr_hash_table (slv->roots);
    slv->roots = 0;
  }
  if (slv->score)
  {
    btor_delete_ptr_hash_table (slv->score);
    slv->score = 0;
  }
  btor->last_sat_result = sat_result;
  return sat_result;
}

/* Note: failed assumptions -> no handling necessary, prop only works for SAT
 * Note: limits are currently unused */
static int
sat_prop_solver (Btor *btor, int limit0, int limit1)
{
  assert (btor);

  double start;
  int sat_result;

  (void) limit0;
  (void) limit1;

  start = btor_time_stamp ();

  if (btor->inconsistent)
  {
    sat_result = BTOR_UNSAT;
    goto DONE;
  }

  BTOR_MSG (btor->msg, 1, "calling SAT");

  if (btor_terminate_btor (btor))
  {
    sat_result = BTOR_UNKNOWN;
    goto DONE;
  }

  sat_result = btor_simplify (btor);
  btor_update_assumptions (btor);
  BTOR_ABORT_BOOLECTOR (
      btor->ufs->count != 0
          || (!btor->options.beta_reduce_all.val && btor->lambdas->count != 0),
      "prop engine supports QF_BV only");

  if (btor->inconsistent)
  {
    sat_result = BTOR_UNSAT;
    goto DONE;
  }

  if (btor_terminate_btor (btor))
  {
    sat_result = BTOR_UNKNOWN;
    goto DONE;
  }

  /* Generate intial model, all bv vars are initialized with zero. We do
   * not have to consider model_for_all_nodes, but let this be handled by
   * the model generation (if enabled) after SAT has been determined. */
  BTOR_PROP_SOLVER (btor)->api.generate_model (btor, 0, 1);
  sat_result = sat_prop_solver_aux (btor, limit0, limit1);
DONE:
  BTOR_PROP_SOLVER (btor)->time.sat += btor_time_stamp () - start;
  return sat_result;
}

static void
generate_model_prop_solver (Btor *btor, int model_for_all_nodes, int reset)
{
  assert (btor);

  if (!reset && btor->bv_model) return;
  btor_init_bv_model (btor, &btor->bv_model);
  btor_init_fun_model (btor, &btor->fun_model);
  btor_generate_model (
      btor, btor->bv_model, btor->fun_model, model_for_all_nodes);
}

static void
print_stats_prop_solver (Btor *btor)
{
  assert (btor);

  BtorPropSolver *slv;

  if (!(slv = BTOR_PROP_SOLVER (btor))) return;

  BTOR_MSG (btor->msg, 1, "");
  BTOR_MSG (btor->msg, 1, "restarts: %d", slv->stats.restarts);
  BTOR_MSG (btor->msg, 1, "moves: %d", slv->stats.moves);
  BTOR_MSG (btor->msg,
            1,
            "moves per second: %.2f",
            (double) slv->stats.moves / slv->time.sat);
  BTOR_MSG (btor->msg, 1, "");
  BTOR_MSG (btor->msg,
            1,
            "propagation move conflicts (recoverable): %d",
            slv->stats.move_prop_rec_conf);
  BTOR_MSG (btor->msg,
            1,
            "propagation move conflicts (non-recoverable): %d",
            slv->stats.move_prop_non_rec_conf);
}

static void
print_time_stats_prop_solver (Btor *btor)
{
  assert (btor);

  BtorPropSolver *slv;

  if (!(slv = BTOR_PROP_SOLVER (btor))) return;

  BTOR_MSG (btor->msg, 1, "");
  BTOR_MSG (btor->msg, 1, "%.2f seconds for sat call", slv->time.sat);
  BTOR_MSG (btor->msg, 1, "");
}

BtorSolver *
btor_new_prop_solver (Btor *btor)
{
  assert (btor);

  BtorPropSolver *slv;

  BTOR_CNEW (btor->mm, slv);

  slv->kind = BTOR_PROP_SOLVER_KIND;

  slv->api.clone            = clone_prop_solver;
  slv->api.delet            = delete_prop_solver;
  slv->api.sat              = sat_prop_solver;
  slv->api.generate_model   = generate_model_prop_solver;
  slv->api.print_stats      = print_stats_prop_solver;
  slv->api.print_time_stats = print_time_stats_prop_solver;

  BTOR_MSG (btor->msg, 1, "enabled prop engine");

  return (BtorSolver *) slv;
}<|MERGE_RESOLUTION|>--- conflicted
+++ resolved
@@ -722,22 +722,9 @@
   (void) add;
   (void) eidx;
 
-<<<<<<< HEAD
-  /* choose random value with prob = 0.1 */
-  if (!btor_pick_rand_rng (&btor->rng, 0, 9))
-  {
-    res = btor_new_random_bv (btor->mm, &btor->rng, bve->width);
-  }
-  else
-  {
-    /* res + bve = bve + res = bvadd -> res = bvadd - bve */
-    res = btor_sub_bv (mm, bvadd, bve);
-  }
-=======
   /* res + bve = bve + res = bvadd -> res = bvadd - bve */
   res = btor_sub_bv (mm, bvadd, bve);
 
->>>>>>> 310849d1
 #ifndef NDEBUG
   if (eidx)
     tmpdbg = btor_add_bv (mm, bve, res);
