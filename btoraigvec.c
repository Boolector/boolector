--- conflicted
+++ resolved
@@ -121,66 +121,6 @@
   return result;
 }
 
-<<<<<<< HEAD
-static void
-ripple_compare_aig (BtorAIGMgr *amgr,
-                    BtorAIG *x,
-                    BtorAIG *y,
-                    BtorAIG *lt_in,
-                    BtorAIG *eq_in,
-                    BtorAIG *gt_in,
-                    BtorAIG **lt_out,
-                    BtorAIG **eq_out,
-                    BtorAIG **gt_out)
-{
-  BtorAIG *lt     = NULL;
-  BtorAIG *eq     = NULL;
-  BtorAIG *gt     = NULL;
-  BtorAIG *temp   = NULL;
-  BtorAIG *x_lt_y = NULL;
-  BtorAIG *x_eq_y = NULL;
-  BtorAIG *x_gt_y = NULL;
-  assert (amgr != NULL);
-  assert (lt_out != NULL);
-  assert (eq_out != NULL);
-  assert (gt_out != NULL);
-
-  x_lt_y = btor_and_aig (amgr, BTOR_INVERT_AIG (x), y);
-  x_eq_y = btor_eq_aig (amgr, x, y);
-  x_gt_y = btor_and_aig (amgr, x, BTOR_INVERT_AIG (y));
-
-  temp = btor_and_aig (amgr, lt_in, BTOR_INVERT_AIG (eq_in));
-  lt   = btor_and_aig (amgr, temp, BTOR_INVERT_AIG (gt_in));
-  btor_release_aig (amgr, temp);
-
-  temp = btor_and_aig (amgr, BTOR_INVERT_AIG (lt_in), eq_in);
-  eq   = btor_and_aig (amgr, temp, BTOR_INVERT_AIG (gt_in));
-  btor_release_aig (amgr, temp);
-
-  temp = btor_and_aig (amgr, BTOR_INVERT_AIG (lt_in), BTOR_INVERT_AIG (eq_in));
-  gt   = btor_and_aig (amgr, temp, gt_in);
-  btor_release_aig (amgr, temp);
-
-  temp    = btor_and_aig (amgr, eq, x_lt_y);
-  *lt_out = btor_or_aig (amgr, lt, temp);
-  btor_release_aig (amgr, temp);
-
-  *eq_out = btor_and_aig (amgr, eq, x_eq_y);
-
-  temp    = btor_and_aig (amgr, eq, x_gt_y);
-  *gt_out = btor_or_aig (amgr, gt, temp);
-  btor_release_aig (amgr, temp);
-
-  btor_release_aig (amgr, x_lt_y);
-  btor_release_aig (amgr, x_eq_y);
-  btor_release_aig (amgr, x_gt_y);
-  btor_release_aig (amgr, lt);
-  btor_release_aig (amgr, eq);
-  btor_release_aig (amgr, gt);
-}
-
-=======
->>>>>>> 9646ef6c
 static BtorAIG *
 compare_aigvec (BtorAIGVecMgr *avmgr,
                 BtorAIGVec *av1,
