/*  Boolector: Satisfiablity Modulo Theories (SMT) solver.
 *
 *  Copyright (C) 2013-2015 Aina Niemetz.
 *  Copyright (C) 2013-2015 Mathias Preiner.
 *
 *  All rights reserved.
 *
 *  This file is part of Boolector.
 *  See COPYING for more information on using this software.
 */

/*------------------------------------------------------------------------*/
#ifndef NDEBUG
/*------------------------------------------------------------------------*/

#include "btorchkclone.h"
#include "btorbitvec.h"
#include "btorcore.h"
#include "btoropt.h"
#include "btorprop.h"
#include "btorsls.h"
#include "btorslv.h"
#include "utils/btoriter.h"

static void
btor_chkclone_mem (Btor *btor)
{
  assert (btor);
  assert (btor->clone);
  assert (btor->mm);
  assert (btor->clone->mm);
  assert (
      btor->mm->allocated
          - (btor->msg->prefix
                 ? (strlen (btor->msg->prefix) + 1) * sizeof (char)
                 : 0)
      == btor->clone->mm->allocated
             - (btor->clone->msg->prefix
                    ? (strlen (btor->clone->msg->prefix) + 1) * sizeof (char)
                    : 0));
  assert (btor->mm->sat_allocated == btor->clone->mm->sat_allocated);
  /* Note: both maxallocated and sat_maxallocated may differ! */
}

#define BTOR_CHKCLONE_STATE(field)        \
  do                                      \
  {                                       \
    assert (clone->field == btor->field); \
  } while (0)

static void
btor_chkclone_state (Btor *btor)
{
  assert (btor);

  Btor *clone;

  clone = btor->clone;
  assert (clone);

  BTOR_CHKCLONE_STATE (rec_rw_calls);
  BTOR_CHKCLONE_STATE (valid_assignments);
  BTOR_CHKCLONE_STATE (vis_idx);
  BTOR_CHKCLONE_STATE (inconsistent);
  BTOR_CHKCLONE_STATE (found_constraint_false);
  BTOR_CHKCLONE_STATE (external_refs);
  BTOR_CHKCLONE_STATE (btor_sat_btor_called);
  BTOR_CHKCLONE_STATE (last_sat_result);
}

#define BTOR_CHKCLONE_STATS(field)                    \
  do                                                  \
  {                                                   \
    assert (clone->stats.field == btor->stats.field); \
  } while (0)

#define BTOR_CHKCLONE_CONSTRAINTSTATS(constraints, field)                     \
  do                                                                          \
  {                                                                           \
    assert (clone->stats.constraints.field == btor->stats.constraints.field); \
  } while (0)

static void
btor_chkclone_stats (Btor *btor)
{
  assert (btor);

  Btor *clone;

  clone = btor->clone;
  assert (clone);

  BTOR_CHKCLONE_STATS (max_rec_rw_calls);
  BTOR_CHKCLONE_STATS (var_substitutions);
  BTOR_CHKCLONE_STATS (uf_substitutions);
  BTOR_CHKCLONE_STATS (ec_substitutions);
  BTOR_CHKCLONE_STATS (linear_equations);
  BTOR_CHKCLONE_STATS (gaussian_eliminations);
  BTOR_CHKCLONE_STATS (eliminated_slices);
  BTOR_CHKCLONE_STATS (skeleton_constraints);
  BTOR_CHKCLONE_STATS (adds_normalized);
  BTOR_CHKCLONE_STATS (ands_normalized);
  BTOR_CHKCLONE_STATS (muls_normalized);
  BTOR_CHKCLONE_STATS (apply_props_construct);
#ifndef BTOR_DO_NOT_OPTIMIZE_UNCONSTRAINED
  BTOR_CHKCLONE_STATS (bv_uc_props);
  BTOR_CHKCLONE_STATS (fun_uc_props);
#endif
  BTOR_CHKCLONE_STATS (lambdas_merged);

  BTOR_CHKCLONE_CONSTRAINTSTATS (constraints, varsubst);
  BTOR_CHKCLONE_CONSTRAINTSTATS (constraints, embedded);
  BTOR_CHKCLONE_CONSTRAINTSTATS (constraints, unsynthesized);
  BTOR_CHKCLONE_CONSTRAINTSTATS (constraints, synthesized);
  BTOR_CHKCLONE_CONSTRAINTSTATS (oldconstraints, varsubst);
  BTOR_CHKCLONE_CONSTRAINTSTATS (oldconstraints, embedded);
  BTOR_CHKCLONE_CONSTRAINTSTATS (oldconstraints, unsynthesized);
  BTOR_CHKCLONE_CONSTRAINTSTATS (oldconstraints, synthesized);

  BTOR_CHKCLONE_STATS (expressions);
  BTOR_CHKCLONE_STATS (node_bytes_alloc);
  BTOR_CHKCLONE_STATS (beta_reduce_calls);
}

#define BTOR_CHKCLONE_OPT(field)                                          \
  do                                                                      \
  {                                                                       \
    BTOR_CHKCLONE_STATE (options.field.internal);                         \
    assert ((!btor->options.field.shrt && !clone->options.field.shrt)     \
            || (btor->options.field.shrt                                  \
                && !strcmp (clone->options.field.shrt,                    \
                            btor->options.field.shrt)));                  \
    assert (!strcmp (clone->options.field.lng, btor->options.field.lng)); \
    assert ((!btor->options.field.desc && !clone->options.field.desc)     \
            || (btor->options.field.desc                                  \
                && !strcmp (clone->options.field.desc,                    \
                            btor->options.field.desc)));                  \
    BTOR_CHKCLONE_STATE (options.field.val);                              \
    BTOR_CHKCLONE_STATE (options.field.dflt);                             \
    BTOR_CHKCLONE_STATE (options.field.min);                              \
    BTOR_CHKCLONE_STATE (options.field.max);                              \
  } while (0)

static void
btor_chkclone_opts (Btor *btor)
{
  assert (btor);

  Btor *clone;

  clone = btor->clone;
  assert (clone);

  BTOR_CHKCLONE_OPT (model_gen);

  BTOR_CHKCLONE_OPT (incremental);
  BTOR_CHKCLONE_OPT (incremental_all);
  BTOR_CHKCLONE_OPT (incremental_in_depth);
  BTOR_CHKCLONE_OPT (incremental_look_ahead);
  BTOR_CHKCLONE_OPT (incremental_interval);

  BTOR_CHKCLONE_OPT (input_format);

  BTOR_CHKCLONE_OPT (output_number_format);
  BTOR_CHKCLONE_OPT (output_format);

  BTOR_CHKCLONE_OPT (rewrite_level);
  BTOR_CHKCLONE_OPT (rewrite_level_pbr);

  BTOR_CHKCLONE_OPT (beta_reduce_all);
#ifdef BTOR_ENABLE_BETA_REDUCTION_PROBING
  BTOR_CHKCLONE_OPT (probe_beta_reduce_all);
  BTOR_CHKCLONE_OPT (pbra_lod_limit);
  BTOR_CHKCLONE_OPT (pbra_sat_limit);
  BTOR_CHKCLONE_OPT (pbra_ops_factor);
#endif

  BTOR_CHKCLONE_OPT (dual_prop);
  BTOR_CHKCLONE_OPT (just);
#ifndef BTOR_DO_NOT_OPTIMIZE_UNCONSTRAINED
  BTOR_CHKCLONE_OPT (ucopt);
#endif

  /* Note: auto_cleanup.val = 1 in clone! */
  BTOR_CHKCLONE_STATE (options.auto_cleanup.internal);
  assert (
      (!btor->options.auto_cleanup.shrt && !clone->options.auto_cleanup.shrt)
      || (btor->options.auto_cleanup.shrt
          && !strcmp (clone->options.auto_cleanup.shrt,
                      btor->options.auto_cleanup.shrt)));
  assert (!strcmp (clone->options.auto_cleanup.lng,
                   btor->options.auto_cleanup.lng));
  assert (
      (!btor->options.auto_cleanup.desc && !clone->options.auto_cleanup.desc)
      || (btor->options.auto_cleanup.desc
          && !strcmp (clone->options.auto_cleanup.desc,
                      btor->options.auto_cleanup.desc)));
  BTOR_CHKCLONE_STATE (options.auto_cleanup.dflt);
  BTOR_CHKCLONE_STATE (options.auto_cleanup.min);
  BTOR_CHKCLONE_STATE (options.auto_cleanup.max);

  BTOR_CHKCLONE_OPT (pretty_print);
#ifndef NBTORLOG
  BTOR_CHKCLONE_OPT (loglevel);
#endif
  BTOR_CHKCLONE_OPT (verbosity);

  BTOR_CHKCLONE_OPT (simplify_constraints);
  BTOR_CHKCLONE_OPT (auto_cleanup_internal);
#ifdef BTOR_CHECK_FAILED
  BTOR_CHKCLONE_OPT (chk_failed_assumptions);
#endif
}

#define BTOR_CHKCLONE_AIG(field)                   \
  do                                               \
  {                                                \
    assert (real_clone->field == real_aig->field); \
  } while (0)

#define BTOR_CHKCLONE_AIGPID(field)                        \
  do                                                       \
  {                                                        \
    if (!real_aig->field)                                  \
    {                                                      \
      assert (!real_clone->field);                         \
      break;                                               \
    }                                                      \
    assert (BTOR_IS_CONST_AIG (real_aig->field)            \
            || real_aig->field != real_clone->field);      \
    assert (real_aig->field->id == real_clone->field->id); \
  } while (0)

#define BTOR_CHKCLONE_AIGINV(field)                       \
  do                                                      \
  {                                                       \
    if (!real_aig->field)                                 \
    {                                                     \
      assert (!real_clone->field);                        \
      break;                                              \
    }                                                     \
    assert (BTOR_IS_INVERTED_AIG (real_aig->field)        \
            == BTOR_IS_INVERTED_AIG (real_clone->field)); \
    BTOR_CHKCLONE_AIGPID (field);                         \
  } while (0)

static void
btor_chkclone_aig (BtorAIG *aig, BtorAIG *clone)
{
  int i;
  BtorAIG *real_aig, *real_clone;

  real_aig   = BTOR_REAL_ADDR_AIG (aig);
  real_clone = BTOR_REAL_ADDR_AIG (clone);
  assert ((real_aig == BTOR_AIG_FALSE && real_clone == BTOR_AIG_FALSE)
          || real_aig != real_clone);

  if (real_aig != BTOR_AIG_FALSE)
  {
    BTOR_CHKCLONE_AIG (id);
    BTOR_CHKCLONE_AIG (refs);
    BTOR_CHKCLONE_AIG (next);
    BTOR_CHKCLONE_AIG (cnf_id);
    BTOR_CHKCLONE_AIG (mark);
    BTOR_CHKCLONE_AIG (is_var);
    BTOR_CHKCLONE_AIG (local);
    if (!real_aig->is_var)
      for (i = 0; i < 2; i++) BTOR_CHKCLONE_AIG (children[i]);
  }
}

#define BTOR_CHKCLONE_AIG_UNIQUE_TABLE(table, clone)   \
  do                                                   \
  {                                                    \
    int i;                                             \
    assert (table.size == clone.size);                 \
    assert (table.num_elements == clone.num_elements); \
    for (i = 0; i < table.size; i++)                   \
      assert (table.chains[i] == clone.chains[i]);     \
  } while (0)

#define BTOR_CHKCLONE_AIG_ID_TABLE(table, clone)                   \
  do                                                               \
  {                                                                \
    int i;                                                         \
    assert (BTOR_COUNT_STACK (table) == BTOR_COUNT_STACK (clone)); \
    assert (BTOR_SIZE_STACK (table) == BTOR_SIZE_STACK (clone));   \
    for (i = 0; i < BTOR_COUNT_STACK (table); i++)                 \
      btor_chkclone_aig (table.start[i], clone.start[i]);          \
  } while (0)

#define BTOR_CHKCLONE_AIG_CNF_ID_TABLE(table, clone)               \
  do                                                               \
  {                                                                \
    int i;                                                         \
    assert (BTOR_COUNT_STACK (table) == 0);                        \
    assert (BTOR_COUNT_STACK (table) == BTOR_COUNT_STACK (clone)); \
    assert (BTOR_SIZE_STACK (table) == BTOR_SIZE_STACK (clone));   \
    for (i = 0; i < BTOR_SIZE_STACK (table); i++)                  \
      assert (table.start[i] == clone.start[i]);                   \
  } while (0)

#define BTOR_CHKCLONE_EXP(field)                   \
  do                                               \
  {                                                \
    assert (real_exp->field == real_clone->field); \
  } while (0)

#define BTOR_CHKCLONE_EXPID(exp, clone)                                        \
  do                                                                           \
  {                                                                            \
    assert (BTOR_REAL_ADDR_NODE (exp)->id == BTOR_REAL_ADDR_NODE (clone)->id); \
  } while (0)

#define BTOR_CHKCLONE_EXPPID(field)                            \
  do                                                           \
  {                                                            \
    if (!real_exp->field)                                      \
    {                                                          \
      assert (!real_clone->field);                             \
      break;                                                   \
    }                                                          \
    assert (real_exp->field != real_clone->field);             \
    BTOR_CHKCLONE_EXPID (real_exp->field, real_clone->field);  \
    assert (BTOR_REAL_ADDR_NODE (real_exp->field)->btor->clone \
            == BTOR_REAL_ADDR_NODE (real_clone->field)->btor); \
  } while (0)

#define BTOR_CHKCLONE_EXPPINV(field)                       \
  do                                                       \
  {                                                        \
    BTOR_CHKCLONE_EXPPID (field);                          \
    assert (BTOR_IS_INVERTED_NODE (real_exp->field)        \
            == BTOR_IS_INVERTED_NODE (real_clone->field)); \
  } while (0)

#define BTOR_CHKCLONE_EXPPTAG(field)                   \
  do                                                   \
  {                                                    \
    BTOR_CHKCLONE_EXPPID (field);                      \
    assert (BTOR_GET_TAG_NODE (real_exp->field)        \
            == BTOR_GET_TAG_NODE (real_clone->field)); \
  } while (0)

#define BTOR_CHKCLONE_NODE_PTR_HASH_TABLE(table, clone)                  \
  do                                                                     \
  {                                                                      \
    BtorHashTableIterator iter, citer;                                   \
    if (!(table))                                                        \
    {                                                                    \
      assert (!(clone));                                                 \
      break;                                                             \
    }                                                                    \
    assert ((table)->size == (clone)->size);                             \
    assert ((table)->count == (clone)->count);                           \
    assert ((table)->hash == (clone)->hash);                             \
    assert ((table)->cmp == (clone)->cmp);                               \
    btor_init_node_hash_table_iterator (&iter, (table));                 \
    btor_init_node_hash_table_iterator (&citer, (clone));                \
    while (btor_has_next_node_hash_table_iterator (&iter))               \
    {                                                                    \
      assert (btor_has_next_node_hash_table_iterator (&citer));          \
      BTOR_CHKCLONE_EXPID (btor_next_node_hash_table_iterator (&iter),   \
                           btor_next_node_hash_table_iterator (&citer)); \
    }                                                                    \
    assert (!btor_has_next_node_hash_table_iterator (&citer));           \
  } while (0)

static int
cmp_data_as_int (const BtorPtrHashData *d1, const BtorPtrHashData *d2)
{
  assert (d1);
  assert (d2);

  return d1->asInt - d2->asInt;
}

static int
cmp_data_as_dbl (const BtorPtrHashData *d1, const BtorPtrHashData *d2)
{
  assert (d1);
  assert (d2);

  return d1->asDbl == d2->asDbl ? 0 : (d1->asDbl > d2->asDbl ? 1 : -1);
}

static int
cmp_data_as_bv_ptr (const BtorPtrHashData *d1, const BtorPtrHashData *d2)
{
  assert (d1);
  assert (d2);

  return btor_compare_bv (d1->asPtr, d2->asPtr);
}

static int
cmp_data_as_sls_constr_data_ptr (const BtorPtrHashData *d1,
                                 const BtorPtrHashData *d2)
{
  assert (d1);
  assert (d2);

  BtorSLSConstrData *scd1, *scd2;

  scd1 = (BtorSLSConstrData *) d1->asPtr;
  scd2 = (BtorSLSConstrData *) d2->asPtr;
  if (scd1->weight != scd2->weight) return 1;
  if (scd1->selected != scd2->selected) return 1;
  return 0;
}

static inline void
chkclone_node_ptr_hash_table (BtorPtrHashTable *table,
                              BtorPtrHashTable *clone,
                              int (*cmp_data) (const BtorPtrHashData *,
                                               const BtorPtrHashData *))
{
  BtorHashTableIterator it, cit;

  if (!table)
  {
    assert (!clone);
    return;
  }

  assert (table->size == clone->size);
  assert (table->count == clone->count);
  assert (table->hash == clone->hash);
  assert (table->cmp == clone->cmp);
  btor_init_node_hash_table_iterator (&it, table);
  btor_init_node_hash_table_iterator (&cit, clone);
  while (btor_has_next_node_hash_table_iterator (&it))
  {
    assert (btor_has_next_node_hash_table_iterator (&cit));
    if (cmp_data) assert (!cmp_data (&it.bucket->data, &cit.bucket->data));
    BTOR_CHKCLONE_EXPID (btor_next_node_hash_table_iterator (&it),
                         btor_next_node_hash_table_iterator (&cit));
  }
  assert (!btor_has_next_node_hash_table_iterator (&cit));
}

void
btor_chkclone_exp (BtorNode *exp, BtorNode *clone)
{
  assert (exp);
  assert (clone);
  assert (exp != clone);
  assert ((!BTOR_IS_INVERTED_NODE (exp) && !BTOR_IS_INVERTED_NODE (clone))
          || (BTOR_IS_INVERTED_NODE (exp) && BTOR_IS_INVERTED_NODE (clone)));

  unsigned i;
  BtorNode *real_exp, *real_clone, *e, *ce;
  BtorHashTableIterator it, cit;

  real_exp   = BTOR_REAL_ADDR_NODE (exp);
  real_clone = BTOR_REAL_ADDR_NODE (clone);
  assert (real_exp != real_clone);
  assert (real_exp->id == real_clone->id);
  assert (real_exp->btor->clone == real_clone->btor);

  BTOR_CHKCLONE_EXP (kind);
  BTOR_CHKCLONE_EXP (mark);
  BTOR_CHKCLONE_EXP (aux_mark);
  BTOR_CHKCLONE_EXP (beta_mark);
  BTOR_CHKCLONE_EXP (eval_mark);
  BTOR_CHKCLONE_EXP (reachable);
  BTOR_CHKCLONE_EXP (constraint);
  BTOR_CHKCLONE_EXP (erased);
  BTOR_CHKCLONE_EXP (disconnected);
  BTOR_CHKCLONE_EXP (unique);
  BTOR_CHKCLONE_EXP (bytes);
  BTOR_CHKCLONE_EXP (parameterized);
  BTOR_CHKCLONE_EXP (lambda_below);

  if (BTOR_IS_BV_CONST_NODE (real_exp))
  {
    assert (btor_const_get_bits (real_exp)->width
            == btor_const_get_bits (real_clone)->width);
    assert (btor_compare_bv (btor_const_get_bits (real_exp),
                             btor_const_get_bits (real_clone))
            == 0);
    if (btor_const_get_invbits (real_exp))
    {
      assert (btor_const_get_invbits (real_exp)->width
              == btor_const_get_invbits (real_clone)->width);
      assert (btor_compare_bv (btor_const_get_invbits (real_exp),
                               btor_const_get_invbits (real_clone))
              == 0);
    }
  }
  else
  {
    assert ((real_exp->av && real_clone->av)
            || (!real_exp->av && !real_clone->av));
  }

  BTOR_CHKCLONE_EXP (id);
  BTOR_CHKCLONE_EXP (refs);
  BTOR_CHKCLONE_EXP (ext_refs);
  BTOR_CHKCLONE_EXP (parents);
  BTOR_CHKCLONE_EXP (arity);

  if (!BTOR_IS_FUN_NODE (real_exp))
  {
    if (real_exp->av)
    {
      assert (real_exp->av->len == real_clone->av->len);
      for (i = 0; i < real_exp->av->len; i++)
        btor_chkclone_aig (real_exp->av->aigs[i], real_clone->av->aigs[i]);
    }
    else
      assert (real_exp->av == real_clone->av);
  }
  else if (real_exp->rho)
    chkclone_node_ptr_hash_table (real_exp->rho, real_clone->rho, 0);

  BTOR_CHKCLONE_EXPPID (next);
  BTOR_CHKCLONE_EXPPINV (simplified);
  assert (real_exp->btor->clone == real_clone->btor);
  BTOR_CHKCLONE_EXPPTAG (first_parent);
  BTOR_CHKCLONE_EXPPTAG (last_parent);

  if (BTOR_IS_PROXY_NODE (real_exp)) return;

  if (!BTOR_IS_BV_CONST_NODE (real_exp))
  {
    if (!BTOR_IS_BV_VAR_NODE (real_exp) && !BTOR_IS_UF_NODE (real_exp)
        && !BTOR_IS_PARAM_NODE (real_exp))
    {
      if (real_exp->arity)
      {
        for (i = 0; i < real_exp->arity; i++) BTOR_CHKCLONE_EXPPINV (e[i]);
      }
    }

    if (BTOR_IS_SLICE_NODE (real_exp))
    {
      assert (btor_slice_get_upper (real_exp)
              == btor_slice_get_upper (real_clone));
      assert (btor_slice_get_lower (real_exp)
              == btor_slice_get_lower (real_clone));
    }

    for (i = 0; i < real_exp->arity; i++)
    {
      BTOR_CHKCLONE_EXPPTAG (prev_parent[i]);
      BTOR_CHKCLONE_EXPPTAG (next_parent[i]);
    }
  }

#if 0
  if (BTOR_IS_FUN_NODE (real_exp))
    {
      BTOR_CHKCLONE_EXP (index_len);
      BTOR_CHKCLONE_EXPPTAG (first_aeq_acond_parent);
      BTOR_CHKCLONE_EXPPTAG (last_aeq_acond_parent);

      if (!BTOR_IS_ARRAY_VAR_NODE (real_exp))
	{
	  for (i = 0; i < real_exp->arity; i++)
	    {
	      BTOR_CHKCLONE_EXPPTAG (prev_aeq_acond_parent[i]);
	      BTOR_CHKCLONE_EXPPTAG (next_aeq_acond_parent[i]);
	    }
	}
    }
#endif

  if (BTOR_IS_PARAM_NODE (real_exp))
  {
    if (((BtorParamNode *) real_exp)->lambda_exp)
    {
      assert (((BtorParamNode *) real_exp)->lambda_exp
              != ((BtorParamNode *) real_clone)->lambda_exp);
      BTOR_CHKCLONE_EXPID (((BtorParamNode *) real_exp)->lambda_exp,
                           ((BtorParamNode *) real_clone)->lambda_exp);
    }
    else
      assert (!((BtorParamNode *) real_clone)->lambda_exp);

    if (((BtorParamNode *) real_exp)->assigned_exp)
    {
      assert (((BtorParamNode *) real_exp)->assigned_exp
              != ((BtorParamNode *) real_clone)->assigned_exp);
      BTOR_CHKCLONE_EXPID (((BtorParamNode *) real_exp)->assigned_exp,
                           ((BtorParamNode *) real_clone)->assigned_exp);
    }
    else
      assert (!((BtorParamNode *) real_clone)->assigned_exp);
  }

  if (BTOR_IS_LAMBDA_NODE (real_exp))
  {
    if (btor_lambda_get_static_rho (real_exp))
    {
      btor_init_node_hash_table_iterator (
          &it, btor_lambda_get_static_rho (real_exp));
      btor_init_node_hash_table_iterator (
          &cit, btor_lambda_get_static_rho (real_clone));
      while (btor_has_next_node_hash_table_iterator (&it))
      {
        assert (btor_has_next_node_hash_table_iterator (&cit));
        e  = btor_next_node_hash_table_iterator (&it);
        ce = btor_next_node_hash_table_iterator (&cit);
        if (e)
        {
          assert (ce);
          assert (e != ce);
          BTOR_CHKCLONE_EXPID (e, ce);
        }
        else
          assert (!ce);
      }
      assert (!btor_has_next_hash_table_iterator (&cit));
    }

#if 0
      if (((BtorLambdaNode *) real_exp)->head)
	{
	  assert (((BtorLambdaNode *) real_exp)->head
		  != ((BtorLambdaNode *) real_clone)->head);
	  BTOR_CHKCLONE_EXPID (((BtorLambdaNode *) real_exp)->head,
			    ((BtorLambdaNode *) real_clone)->head);
	}
      else
	assert (!((BtorLambdaNode *) real_clone)->head);
#endif

    if (((BtorLambdaNode *) real_exp)->body)
    {
      assert (((BtorLambdaNode *) real_exp)->body
              != ((BtorLambdaNode *) real_clone)->body);
      BTOR_CHKCLONE_EXPID (((BtorLambdaNode *) real_exp)->body,
                           ((BtorLambdaNode *) real_clone)->body);
    }
    else
      assert (!((BtorLambdaNode *) real_clone)->body);
  }
}

#define BTOR_CHKCLONE_NODE_PTR_STACK(stack, clone)                 \
  do                                                               \
  {                                                                \
    int i;                                                         \
    assert (BTOR_COUNT_STACK (stack) == BTOR_COUNT_STACK (clone)); \
    for (i = 0; i < BTOR_COUNT_STACK (stack); i++)                 \
    {                                                              \
      if (!BTOR_PEEK_STACK (stack, i))                             \
      {                                                            \
        assert (!BTOR_PEEK_STACK (clone, i));                      \
        continue;                                                  \
      }                                                            \
      BTOR_CHKCLONE_EXPID (BTOR_PEEK_STACK (stack, i),             \
                           BTOR_PEEK_STACK (clone, i));            \
    }                                                              \
  } while (0)

#define BTOR_CHKCLONE_NODE_ID_TABLE(stack, clone)                  \
  do                                                               \
  {                                                                \
    int i;                                                         \
    assert (BTOR_COUNT_STACK (stack) == BTOR_COUNT_STACK (clone)); \
    for (i = 0; i < BTOR_COUNT_STACK (stack); i++)                 \
    {                                                              \
      if (!BTOR_PEEK_STACK (stack, i))                             \
      {                                                            \
        assert (!BTOR_PEEK_STACK (clone, i));                      \
        continue;                                                  \
      }                                                            \
      btor_chkclone_exp (BTOR_PEEK_STACK (stack, i),               \
                         BTOR_PEEK_STACK (clone, i));              \
    }                                                              \
  } while (0)

/* Note: no need to check next pointers here as we catch all of them when
 *	 traversing through nodes id table. */
#define BTOR_CHKCLONE_NODE_UNIQUE_TABLE(table, clone)         \
  do                                                          \
  {                                                           \
    int i;                                                    \
    assert (table.size == clone.size);                        \
    assert (table.num_elements == clone.num_elements);        \
    for (i = 0; i < table.size; i++)                          \
    {                                                         \
      if (!table.chains[i])                                   \
      {                                                       \
        assert (!clone.chains[i]);                            \
        continue;                                             \
      }                                                       \
      BTOR_CHKCLONE_EXPID (table.chains[i], clone.chains[i]); \
    }                                                         \
  } while (0)

static void
btor_chkclone_assignment_lists (Btor *btor)
{
  BtorBVAssignment *bvass, *cbvass;
  BtorArrayAssignment *arrass, *carrass;
  char **ind, **val, **cind, **cval;
  int i;

  assert (btor->bv_assignments->count == btor->clone->bv_assignments->count);
  for (bvass = btor->bv_assignments->first,
      cbvass = btor->clone->bv_assignments->first;
       bvass;
       bvass = bvass->next, cbvass = cbvass->next)
  {
    assert (cbvass);
    assert (!strcmp (btor_get_bv_assignment_str (bvass),
                     btor_get_bv_assignment_str (cbvass)));
  }

  assert (btor->array_assignments->count
          == btor->clone->array_assignments->count);
  for (arrass = btor->array_assignments->first,
      carrass = btor->clone->array_assignments->first;
       arrass;
       arrass = arrass->next, carrass = carrass->next)
  {
    assert (carrass);
    assert (arrass->size == carrass->size);
    btor_get_array_assignment_indices_values (arrass, &ind, &val, arrass->size);
    btor_get_array_assignment_indices_values (
        carrass, &cind, &cval, carrass->size);
    for (i = 0; i < arrass->size; i++)
    {
      assert (!strcmp (ind[i], cind[i]));
      assert (!strcmp (val[i], cval[i]));
    }
  }
}

static void
btor_chkclone_tables (Btor *btor)
{
  BtorHashTableIterator it, cit, nit, cnit;
  char *sym, *csym;

  if (btor->symbols)
  {
    assert (btor->clone->symbols);
    assert (btor->symbols->size == btor->clone->symbols->size);
    assert (btor->symbols->count == btor->clone->symbols->count);
    assert (btor->symbols->hash == btor->clone->symbols->hash);
    assert (btor->symbols->cmp == btor->clone->symbols->cmp);
    assert (!btor->symbols->first || btor->clone->symbols->first);
    btor_init_hash_table_iterator (&it, btor->symbols);
    btor_init_hash_table_iterator (&cit, btor->clone->symbols);
    while (btor_has_next_hash_table_iterator (&it))
    {
      assert (btor_has_next_hash_table_iterator (&cit));
      assert (!strcmp ((char *) btor_next_hash_table_iterator (&it),
                       (char *) btor_next_hash_table_iterator (&cit)));
    }
    assert (!btor_has_next_hash_table_iterator (&cit));
  }
  else
    assert (!btor->clone->symbols);

  if (btor->node2symbol)
  {
    assert (btor->clone->node2symbol);
    assert (btor->node2symbol->size == btor->clone->node2symbol->size);
    assert (btor->node2symbol->count == btor->clone->node2symbol->count);
    assert (btor->node2symbol->hash == btor->clone->node2symbol->hash);
    assert (btor->node2symbol->cmp == btor->clone->node2symbol->cmp);
    assert (!btor->node2symbol->first || btor->clone->node2symbol->first);
    btor_init_node_hash_table_iterator (&it, btor->node2symbol);
    btor_init_node_hash_table_iterator (&cit, btor->clone->node2symbol);
    while (btor_has_next_node_hash_table_iterator (&it))
    {
      assert (btor_has_next_node_hash_table_iterator (&cit));
      sym  = it.bucket->data.asStr;
      csym = cit.bucket->data.asStr;
      assert (sym != csym);
      assert (!strcmp (sym, csym));
      assert (btor_find_in_ptr_hash_table (btor->symbols, sym));
      assert (btor_find_in_ptr_hash_table (btor->clone->symbols, sym));
      BTOR_CHKCLONE_EXPID (btor_next_node_hash_table_iterator (&it),
                           btor_next_node_hash_table_iterator (&cit));
    }
    assert (!btor_has_next_node_hash_table_iterator (&cit));
  }
  else
    assert (!btor->clone->node2symbol);

  BTOR_CHKCLONE_NODE_PTR_HASH_TABLE (btor->bv_vars, btor->clone->bv_vars);
  BTOR_CHKCLONE_NODE_PTR_HASH_TABLE (btor->lambdas, btor->clone->lambdas);
  BTOR_CHKCLONE_NODE_PTR_HASH_TABLE (btor->feqs, btor->clone->feqs);
  BTOR_CHKCLONE_NODE_PTR_HASH_TABLE (btor->substitutions,
                                     btor->clone->substitutions);
  BTOR_CHKCLONE_NODE_PTR_HASH_TABLE (btor->varsubst_constraints,
                                     btor->clone->varsubst_constraints);
  BTOR_CHKCLONE_NODE_PTR_HASH_TABLE (btor->embedded_constraints,
                                     btor->clone->embedded_constraints);
  BTOR_CHKCLONE_NODE_PTR_HASH_TABLE (btor->unsynthesized_constraints,
                                     btor->clone->unsynthesized_constraints);
  BTOR_CHKCLONE_NODE_PTR_HASH_TABLE (btor->synthesized_constraints,
                                     btor->clone->synthesized_constraints);
  BTOR_CHKCLONE_NODE_PTR_HASH_TABLE (btor->assumptions,
                                     btor->clone->assumptions);
  BTOR_CHKCLONE_NODE_PTR_HASH_TABLE (btor->var_rhs, btor->clone->var_rhs);
  BTOR_CHKCLONE_NODE_PTR_HASH_TABLE (btor->fun_rhs, btor->clone->fun_rhs);
  BTOR_CHKCLONE_NODE_PTR_HASH_TABLE (btor->cache, btor->clone->cache);

  if (btor->parameterized)
  {
    assert (btor->clone->parameterized);
    assert (btor->parameterized->size == btor->clone->parameterized->size);
    assert (btor->parameterized->count == btor->clone->parameterized->count);
    assert (btor->parameterized->hash == btor->clone->parameterized->hash);
    assert (btor->parameterized->cmp == btor->clone->parameterized->cmp);
    assert (!btor->parameterized->first || btor->clone->parameterized->first);
    btor_init_node_hash_table_iterator (&it, btor->parameterized);
    btor_init_node_hash_table_iterator (&cit, btor->clone->parameterized);
    while (btor_has_next_node_hash_table_iterator (&it))
    {
      assert (btor_has_next_node_hash_table_iterator (&cit));
      chkclone_node_ptr_hash_table ((BtorPtrHashTable *) it.bucket->data.asPtr,
                                    (BtorPtrHashTable *) cit.bucket->data.asPtr,
                                    0);
      BTOR_CHKCLONE_EXPID (btor_next_node_hash_table_iterator (&it),
                           btor_next_node_hash_table_iterator (&cit));
    }
    assert (!btor_has_next_node_hash_table_iterator (&cit));
  }
  else
    assert (!btor->clone->parameterized);

  if (btor->bv_model)
  {
    assert (btor->clone->bv_model);
    assert (btor->bv_model->size == btor->clone->bv_model->size);
    assert (btor->bv_model->count == btor->clone->bv_model->count);
    assert (btor->bv_model->hash == btor->clone->bv_model->hash);
    assert (btor->bv_model->cmp == btor->clone->bv_model->cmp);
    btor_init_node_hash_table_iterator (&it, btor->bv_model);
    btor_init_node_hash_table_iterator (&cit, btor->clone->bv_model);
    while (btor_has_next_node_hash_table_iterator (&it))
    {
      assert (btor_has_next_node_hash_table_iterator (&cit));
      BTOR_CHKCLONE_EXPID ((BtorNode *) it.cur, (BtorNode *) cit.cur);
      assert (it.bucket->data.asPtr);
      assert (cit.bucket->data.asPtr);
      assert (!btor_compare_bv ((BtorBitVector *) it.bucket->data.asPtr,
                                (BtorBitVector *) cit.bucket->data.asPtr));
      (void) btor_next_node_hash_table_iterator (&it);
      (void) btor_next_node_hash_table_iterator (&cit);
    }
    assert (!btor_has_next_node_hash_table_iterator (&cit));
  }
  else
    assert (!btor->clone->bv_model);

  if (btor->fun_model)
  {
    assert (btor->clone->fun_model);
    assert (btor->fun_model->size == btor->clone->fun_model->size);
    assert (btor->fun_model->count == btor->clone->fun_model->count);
    assert (btor->fun_model->hash == btor->clone->fun_model->hash);
    assert (btor->fun_model->cmp == btor->clone->fun_model->cmp);
    btor_init_node_hash_table_iterator (&it, btor->fun_model);
    btor_init_node_hash_table_iterator (&cit, btor->clone->fun_model);
    while (btor_has_next_node_hash_table_iterator (&it))
    {
      assert (btor_has_next_node_hash_table_iterator (&cit));
      assert (it.bucket->data.asPtr);
      assert (cit.bucket->data.asPtr);
      btor_init_hash_table_iterator (
          &nit, (BtorPtrHashTable *) it.bucket->data.asPtr);
      btor_init_hash_table_iterator (
          &cnit, (BtorPtrHashTable *) cit.bucket->data.asPtr);
      while (btor_has_next_hash_table_iterator (&nit))
      {
        assert (btor_has_next_hash_table_iterator (&cnit));
        assert (!btor_compare_bv ((BtorBitVector *) nit.bucket->data.asPtr,
                                  (BtorBitVector *) cnit.bucket->data.asPtr));
        assert (!btor_compare_bv_tuple ((BtorBitVectorTuple *) nit.cur,
                                        (BtorBitVectorTuple *) cnit.cur));
        (void) btor_next_hash_table_iterator (&nit);
        (void) btor_next_hash_table_iterator (&cnit);
      }
      assert (!btor_has_next_hash_table_iterator (&cnit));
      BTOR_CHKCLONE_EXPID (btor_next_node_hash_table_iterator (&it),
                           btor_next_node_hash_table_iterator (&cit));
    }
    assert (!btor_has_next_node_hash_table_iterator (&cit));
  }
  else
    assert (!btor->clone->fun_model);
}

void
btor_chkclone_sort (const BtorSort *sort, const BtorSort *clone)
{
  assert (sort->id == clone->id);
  assert (sort->kind == clone->kind);
  assert (sort->refs == clone->refs);
  assert (sort->ext_refs == clone->ext_refs);
  assert (sort->parents == clone->parents);

  unsigned i;

  switch (sort->kind)
  {
    case BTOR_BITVEC_SORT:
      assert (sort->bitvec.width == clone->bitvec.width);
      break;

    case BTOR_ARRAY_SORT:
      assert (sort->array.index->id == clone->array.index->id);
      assert (sort->array.element->id == clone->array.element->id);
      break;

    case BTOR_FUN_SORT:
      assert (sort->fun.arity == clone->fun.arity);
      assert (sort->fun.domain->id == clone->fun.domain->id);
      assert (sort->fun.codomain->id == clone->fun.codomain->id);
      break;

    case BTOR_TUPLE_SORT:
      assert (sort->tuple.num_elements == clone->tuple.num_elements);
      for (i = 0; i < sort->tuple.num_elements; i++)
        assert (sort->tuple.elements[i]->id == clone->tuple.elements[i]->id);
      break;

    case BTOR_LST_SORT:
      assert (sort->lst.head->id == clone->lst.head->id);
      assert (sort->lst.tail->id == clone->lst.tail->id);
      break;

    default: break;
  }
}

#define BTOR_CHKCLONE_SLV_STATS(solver, csolver, field)   \
  do                                                      \
  {                                                       \
    assert (csolver->stats.field == solver->stats.field); \
  } while (0)

void
btor_chkclone_slv (Btor *btor)
{
  int i, h = btor->options.just_heuristic.val;

  assert ((!btor->slv && !btor->clone->slv) || (btor->slv && btor->clone->slv));
  if (!btor->slv) return;
  assert (btor->slv != btor->clone->slv);
  assert (btor->slv->kind == btor->clone->slv->kind);

  if (btor->slv->kind == BTOR_CORE_SOLVER_KIND)
  {
    BtorCoreSolver *slv  = BTOR_CORE_SOLVER (btor);
    BtorCoreSolver *cslv = BTOR_CORE_SOLVER (btor->clone);
    BtorHashTableIterator it;
    BtorHashTableIterator cit;

    BTOR_CHKCLONE_NODE_PTR_HASH_TABLE (slv->lemmas, cslv->lemmas);

    if (slv->score)
    {
      assert (cslv->score);
      assert (slv->score->size == cslv->score->size);
      assert (slv->score->count == cslv->score->count);
      assert (slv->score->hash == cslv->score->hash);
      assert (slv->score->cmp == cslv->score->cmp);
      assert (!slv->score->first || cslv->score->first);
      if (h == BTOR_JUST_HEUR_BRANCH_MIN_APP)
      {
        btor_init_node_hash_table_iterator (&it, slv->score);
        btor_init_node_hash_table_iterator (&cit, cslv->score);
        while (btor_has_next_node_hash_table_iterator (&it))
        {
          assert (btor_has_next_node_hash_table_iterator (&cit));
          BTOR_CHKCLONE_NODE_PTR_HASH_TABLE (
              (BtorPtrHashTable *) it.bucket->data.asPtr,
              (BtorPtrHashTable *) cit.bucket->data.asPtr);
          BTOR_CHKCLONE_EXPID (btor_next_node_hash_table_iterator (&it),
                               btor_next_node_hash_table_iterator (&cit));
        }
        assert (!btor_has_next_node_hash_table_iterator (&cit));
      }
      else
      {
        assert (h == BTOR_JUST_HEUR_BRANCH_MIN_DEP);
        chkclone_node_ptr_hash_table (slv->score, cslv->score, cmp_data_as_int);
      }
    }
    else
    {
      assert (!cslv->score);
    }

    assert (BTOR_COUNT_STACK (slv->stats.lemmas_size)
            == BTOR_COUNT_STACK (cslv->stats.lemmas_size));
    for (i = 0; i < BTOR_COUNT_STACK (slv->stats.lemmas_size); i++)
      assert (BTOR_PEEK_STACK (slv->stats.lemmas_size, i)
              == BTOR_PEEK_STACK (cslv->stats.lemmas_size, i));

    BTOR_CHKCLONE_SLV_STATS (slv, cslv, lod_refinements);
    BTOR_CHKCLONE_SLV_STATS (slv, cslv, refinement_iterations);
    BTOR_CHKCLONE_SLV_STATS (slv, cslv, function_congruence_conflicts);
    BTOR_CHKCLONE_SLV_STATS (slv, cslv, beta_reduction_conflicts);
    BTOR_CHKCLONE_SLV_STATS (slv, cslv, extensionality_lemmas);
    BTOR_CHKCLONE_SLV_STATS (slv, cslv, lemmas_size_sum);
    BTOR_CHKCLONE_SLV_STATS (slv, cslv, dp_failed_vars);
    BTOR_CHKCLONE_SLV_STATS (slv, cslv, dp_assumed_vars);
    BTOR_CHKCLONE_SLV_STATS (slv, cslv, dp_failed_applies);
    BTOR_CHKCLONE_SLV_STATS (slv, cslv, dp_assumed_applies);
    BTOR_CHKCLONE_SLV_STATS (slv, cslv, eval_exp_calls);
    BTOR_CHKCLONE_SLV_STATS (slv, cslv, propagations);
    BTOR_CHKCLONE_SLV_STATS (slv, cslv, propagations_down);
    BTOR_CHKCLONE_SLV_STATS (slv, cslv, partial_beta_reduction_restarts);
  }
  else if (btor->slv->kind == BTOR_SLS_SOLVER_KIND)
  {
    BtorSLSMove *m, *cm;
    BtorSLSSolver *slv  = BTOR_SLS_SOLVER (btor);
    BtorSLSSolver *cslv = BTOR_SLS_SOLVER (btor->clone);

    chkclone_node_ptr_hash_table (
        slv->roots, cslv->roots, cmp_data_as_sls_constr_data_ptr);
    chkclone_node_ptr_hash_table (slv->score, cslv->score, cmp_data_as_dbl);

    assert (BTOR_COUNT_STACK (slv->moves) == BTOR_COUNT_STACK (cslv->moves));
    for (i = 0; i < BTOR_COUNT_STACK (slv->moves); i++)
    {
      m = BTOR_PEEK_STACK (slv->moves, i);
      assert (m);
      cm = BTOR_PEEK_STACK (cslv->moves, i);
      assert (cm);
      assert (m->sc == cm->sc);
      chkclone_node_ptr_hash_table (m->cans, cm->cans, cmp_data_as_bv_ptr);
    }

    chkclone_node_ptr_hash_table (
        slv->max_cans, cslv->max_cans, cmp_data_as_bv_ptr);

    BTOR_CHKCLONE_SLV_STATS (slv, cslv, restarts);
    BTOR_CHKCLONE_SLV_STATS (slv, cslv, moves);
    BTOR_CHKCLONE_SLV_STATS (slv, cslv, flips);
    BTOR_CHKCLONE_SLV_STATS (slv, cslv, move_flip);
    BTOR_CHKCLONE_SLV_STATS (slv, cslv, move_inc);
    BTOR_CHKCLONE_SLV_STATS (slv, cslv, move_dec);
    BTOR_CHKCLONE_SLV_STATS (slv, cslv, move_not);
    BTOR_CHKCLONE_SLV_STATS (slv, cslv, move_range);
    BTOR_CHKCLONE_SLV_STATS (slv, cslv, move_seg);
    BTOR_CHKCLONE_SLV_STATS (slv, cslv, move_rand);
    BTOR_CHKCLONE_SLV_STATS (slv, cslv, move_rand_walk);
<<<<<<< HEAD
    BTOR_CHKCLONE_SLV_STATS (slv, cslv, move_prop);
    BTOR_CHKCLONE_SLV_STATS (slv, cslv, move_prop_rec_conf);
    BTOR_CHKCLONE_SLV_STATS (slv, cslv, move_prop_non_rec_conf);
=======
>>>>>>> a4deb7ee
    BTOR_CHKCLONE_SLV_STATS (slv, cslv, move_gw_flip);
    BTOR_CHKCLONE_SLV_STATS (slv, cslv, move_gw_inc);
    BTOR_CHKCLONE_SLV_STATS (slv, cslv, move_gw_dec);
    BTOR_CHKCLONE_SLV_STATS (slv, cslv, move_gw_not);
    BTOR_CHKCLONE_SLV_STATS (slv, cslv, move_gw_range);
    BTOR_CHKCLONE_SLV_STATS (slv, cslv, move_gw_seg);
    BTOR_CHKCLONE_SLV_STATS (slv, cslv, move_gw_rand);
    BTOR_CHKCLONE_SLV_STATS (slv, cslv, move_gw_rand_walk);
  }
<<<<<<< HEAD
  else if (btor->slv->kind == BTOR_PROP_SOLVER_KIND)
  {
    BtorPropSolver *slv  = BTOR_PROP_SOLVER (btor);
    BtorPropSolver *cslv = BTOR_PROP_SOLVER (btor->clone);

    chkclone_node_ptr_hash_table (slv->roots, cslv->roots, cmp_data_as_int);
    chkclone_node_ptr_hash_table (slv->score, cslv->score, cmp_data_as_dbl);

    BTOR_CHKCLONE_SLV_STATS (slv, cslv, restarts);
    BTOR_CHKCLONE_SLV_STATS (slv, cslv, moves);
    BTOR_CHKCLONE_SLV_STATS (slv, cslv, move_prop_rec_conf);
    BTOR_CHKCLONE_SLV_STATS (slv, cslv, move_prop_non_rec_conf);
  }
=======
>>>>>>> a4deb7ee
}

void
btor_chkclone (Btor *btor)
{
  if (!btor->clone) return;

  btor_chkclone_mem (btor);
  btor_chkclone_state (btor);
  btor_chkclone_stats (btor);
  btor_chkclone_opts (btor);
  btor_chkclone_assignment_lists (btor);
  BTOR_CHKCLONE_AIG_UNIQUE_TABLE (
      btor_get_aig_mgr_aigvec_mgr (btor->avmgr)->table,
      btor_get_aig_mgr_aigvec_mgr (btor->clone->avmgr)->table);
  BTOR_CHKCLONE_AIG_ID_TABLE (
      btor_get_aig_mgr_aigvec_mgr (btor->avmgr)->id2aig,
      btor_get_aig_mgr_aigvec_mgr (btor->clone->avmgr)->id2aig);
  BTOR_CHKCLONE_AIG_CNF_ID_TABLE (
      btor_get_aig_mgr_aigvec_mgr (btor->avmgr)->cnfid2aig,
      btor_get_aig_mgr_aigvec_mgr (btor->clone->avmgr)->cnfid2aig);
  BTOR_CHKCLONE_NODE_ID_TABLE (btor->nodes_id_table,
                               btor->clone->nodes_id_table);
  BTOR_CHKCLONE_NODE_UNIQUE_TABLE (btor->nodes_unique_table,
                                   btor->clone->nodes_unique_table);
  BTOR_CHKCLONE_NODE_PTR_STACK (btor->functions_with_model,
                                btor->clone->functions_with_model);
  btor_chkclone_tables (btor);

  btor_chkclone_slv (btor);
}

/*------------------------------------------------------------------------*/
#endif
/*------------------------------------------------------------------------*/<|MERGE_RESOLUTION|>--- conflicted
+++ resolved
@@ -1048,12 +1048,9 @@
     BTOR_CHKCLONE_SLV_STATS (slv, cslv, move_seg);
     BTOR_CHKCLONE_SLV_STATS (slv, cslv, move_rand);
     BTOR_CHKCLONE_SLV_STATS (slv, cslv, move_rand_walk);
-<<<<<<< HEAD
     BTOR_CHKCLONE_SLV_STATS (slv, cslv, move_prop);
     BTOR_CHKCLONE_SLV_STATS (slv, cslv, move_prop_rec_conf);
     BTOR_CHKCLONE_SLV_STATS (slv, cslv, move_prop_non_rec_conf);
-=======
->>>>>>> a4deb7ee
     BTOR_CHKCLONE_SLV_STATS (slv, cslv, move_gw_flip);
     BTOR_CHKCLONE_SLV_STATS (slv, cslv, move_gw_inc);
     BTOR_CHKCLONE_SLV_STATS (slv, cslv, move_gw_dec);
@@ -1063,7 +1060,6 @@
     BTOR_CHKCLONE_SLV_STATS (slv, cslv, move_gw_rand);
     BTOR_CHKCLONE_SLV_STATS (slv, cslv, move_gw_rand_walk);
   }
-<<<<<<< HEAD
   else if (btor->slv->kind == BTOR_PROP_SOLVER_KIND)
   {
     BtorPropSolver *slv  = BTOR_PROP_SOLVER (btor);
@@ -1077,8 +1073,6 @@
     BTOR_CHKCLONE_SLV_STATS (slv, cslv, move_prop_rec_conf);
     BTOR_CHKCLONE_SLV_STATS (slv, cslv, move_prop_non_rec_conf);
   }
-=======
->>>>>>> a4deb7ee
 }
 
 void
