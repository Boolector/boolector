--- conflicted
+++ resolved
@@ -425,16 +425,16 @@
   assert (table->count == clone->count);
   assert (table->hash == clone->hash);
   assert (table->cmp == clone->cmp);
-  init_node_hash_table_iterator (&it, table);
-  init_node_hash_table_iterator (&cit, clone);
-  while (has_next_node_hash_table_iterator (&it))
-  {
-    assert (has_next_node_hash_table_iterator (&cit));
+  btor_init_node_hash_table_iterator (&it, table);
+  btor_init_node_hash_table_iterator (&cit, clone);
+  while (btor_has_next_node_hash_table_iterator (&it))
+  {
+    assert (btor_has_next_node_hash_table_iterator (&cit));
     if (cmp_data) assert (!cmp_data (&it.bucket->data, &cit.bucket->data));
-    BTOR_CHKCLONE_EXPID (next_node_hash_table_iterator (&it),
-                         next_node_hash_table_iterator (&cit));
-  }
-  assert (!has_next_node_hash_table_iterator (&cit));
+    BTOR_CHKCLONE_EXPID (btor_next_node_hash_table_iterator (&it),
+                         btor_next_node_hash_table_iterator (&cit));
+  }
+  assert (!btor_has_next_node_hash_table_iterator (&cit));
 }
 
 void
@@ -838,21 +838,12 @@
     btor_init_node_hash_table_iterator (&cit, btor->clone->parameterized);
     while (btor_has_next_node_hash_table_iterator (&it))
     {
-<<<<<<< HEAD
-      assert (has_next_node_hash_table_iterator (&cit));
+      assert (btor_has_next_node_hash_table_iterator (&cit));
       chkclone_node_ptr_hash_table ((BtorPtrHashTable *) it.bucket->data.asPtr,
                                     (BtorPtrHashTable *) cit.bucket->data.asPtr,
                                     0);
-      BTOR_CHKCLONE_EXPID (next_node_hash_table_iterator (&it),
-                           next_node_hash_table_iterator (&cit));
-=======
-      assert (btor_has_next_node_hash_table_iterator (&cit));
-      BTOR_CHKCLONE_NODE_PTR_HASH_TABLE (
-          (BtorPtrHashTable *) it.bucket->data.asPtr,
-          (BtorPtrHashTable *) cit.bucket->data.asPtr);
       BTOR_CHKCLONE_EXPID (btor_next_node_hash_table_iterator (&it),
                            btor_next_node_hash_table_iterator (&cit));
->>>>>>> a3f9c1a2
     }
     assert (!btor_has_next_node_hash_table_iterator (&cit));
   }
