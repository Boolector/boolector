/*  Boolector: Satisfiablity Modulo Theories (SMT) solver.
 *
 *  Copyright (C) 2013-2015 Aina Niemetz.
 *  Copyright (C) 2013-2015 Mathias Preiner.
 *
 *  All rights reserved.
 *
 *  This file is part of Boolector.
 *  See COPYING for more information on using this software.
 */

/*------------------------------------------------------------------------*/
#ifndef NDEBUG
/*------------------------------------------------------------------------*/

#include "btorchkclone.h"
#include "btorbitvec.h"
#include "btorcore.h"
#include "btoropt.h"
#include "btorslv.h"
#include "utils/btoriter.h"

static void
btor_chkclone_mem (Btor *btor)
{
  assert (btor);
  assert (btor->clone);
  assert (btor->mm);
  assert (btor->clone->mm);
  assert (
      btor->mm->allocated
          - (btor->msg->prefix
                 ? (strlen (btor->msg->prefix) + 1) * sizeof (char)
                 : 0)
      == btor->clone->mm->allocated
             - (btor->clone->msg->prefix
                    ? (strlen (btor->clone->msg->prefix) + 1) * sizeof (char)
                    : 0));
  assert (btor->mm->sat_allocated == btor->clone->mm->sat_allocated);
  /* Note: both maxallocated and sat_maxallocated may differ! */
}

#define BTOR_CHKCLONE_STATE(field)        \
  do                                      \
  {                                       \
    assert (clone->field == btor->field); \
  } while (0)

static void
btor_chkclone_state (Btor *btor)
{
  assert (btor);

  Btor *clone;

  clone = btor->clone;
  assert (clone);

  BTOR_CHKCLONE_STATE (rec_rw_calls);
  BTOR_CHKCLONE_STATE (rec_read_acond_calls);
  BTOR_CHKCLONE_STATE (valid_assignments);
  BTOR_CHKCLONE_STATE (vis_idx);
  BTOR_CHKCLONE_STATE (vread_index_id);
  BTOR_CHKCLONE_STATE (inconsistent);
  BTOR_CHKCLONE_STATE (found_constraint_false);
  BTOR_CHKCLONE_STATE (external_refs);
  BTOR_CHKCLONE_STATE (btor_sat_btor_called);
  BTOR_CHKCLONE_STATE (last_sat_result);
}

#define BTOR_CHKCLONE_STATS(field)                    \
  do                                                  \
  {                                                   \
    assert (clone->stats.field == btor->stats.field); \
  } while (0)

#define BTOR_CHKCLONE_CONSTRAINTSTATS(constraints, field)                     \
  do                                                                          \
  {                                                                           \
    assert (clone->stats.constraints.field == btor->stats.constraints.field); \
  } while (0)

static void
btor_chkclone_stats (Btor *btor)
{
  assert (btor);

  Btor *clone;

  clone = btor->clone;
  assert (clone);

  BTOR_CHKCLONE_STATS (max_rec_rw_calls);
  BTOR_CHKCLONE_STATS (var_substitutions);
  BTOR_CHKCLONE_STATS (uf_substitutions);
  BTOR_CHKCLONE_STATS (ec_substitutions);
  BTOR_CHKCLONE_STATS (linear_equations);
  BTOR_CHKCLONE_STATS (gaussian_eliminations);
  BTOR_CHKCLONE_STATS (eliminated_slices);
  BTOR_CHKCLONE_STATS (skeleton_constraints);
  BTOR_CHKCLONE_STATS (adds_normalized);
  BTOR_CHKCLONE_STATS (ands_normalized);
  BTOR_CHKCLONE_STATS (muls_normalized);
  BTOR_CHKCLONE_STATS (apply_props_construct);
#ifndef BTOR_DO_NOT_OPTIMIZE_UNCONSTRAINED
  BTOR_CHKCLONE_STATS (bv_uc_props);
  BTOR_CHKCLONE_STATS (fun_uc_props);
#endif
  BTOR_CHKCLONE_STATS (lambdas_merged);
  BTOR_CHKCLONE_STATS (vreads);

  BTOR_CHKCLONE_CONSTRAINTSTATS (constraints, varsubst);
  BTOR_CHKCLONE_CONSTRAINTSTATS (constraints, embedded);
  BTOR_CHKCLONE_CONSTRAINTSTATS (constraints, unsynthesized);
  BTOR_CHKCLONE_CONSTRAINTSTATS (constraints, synthesized);
  BTOR_CHKCLONE_CONSTRAINTSTATS (oldconstraints, varsubst);
  BTOR_CHKCLONE_CONSTRAINTSTATS (oldconstraints, embedded);
  BTOR_CHKCLONE_CONSTRAINTSTATS (oldconstraints, unsynthesized);
  BTOR_CHKCLONE_CONSTRAINTSTATS (oldconstraints, synthesized);

  BTOR_CHKCLONE_STATS (expressions);
  BTOR_CHKCLONE_STATS (node_bytes_alloc);
  BTOR_CHKCLONE_STATS (beta_reduce_calls);
}

#define BTOR_CHKCLONE_OPT(field)                                          \
  do                                                                      \
  {                                                                       \
    BTOR_CHKCLONE_STATE (options.field.internal);                         \
    assert ((!btor->options.field.shrt && !clone->options.field.shrt)     \
            || (btor->options.field.shrt                                  \
                && !strcmp (clone->options.field.shrt,                    \
                            btor->options.field.shrt)));                  \
    assert (!strcmp (clone->options.field.lng, btor->options.field.lng)); \
    assert ((!btor->options.field.desc && !clone->options.field.desc)     \
            || (btor->options.field.desc                                  \
                && !strcmp (clone->options.field.desc,                    \
                            btor->options.field.desc)));                  \
    BTOR_CHKCLONE_STATE (options.field.val);                              \
    BTOR_CHKCLONE_STATE (options.field.dflt);                             \
    BTOR_CHKCLONE_STATE (options.field.min);                              \
    BTOR_CHKCLONE_STATE (options.field.max);                              \
  } while (0)

static void
btor_chkclone_opts (Btor *btor)
{
  assert (btor);

  Btor *clone;

  clone = btor->clone;
  assert (clone);

  BTOR_CHKCLONE_OPT (model_gen);

  BTOR_CHKCLONE_OPT (incremental);
  BTOR_CHKCLONE_OPT (incremental_all);
  BTOR_CHKCLONE_OPT (incremental_in_depth);
  BTOR_CHKCLONE_OPT (incremental_look_ahead);
  BTOR_CHKCLONE_OPT (incremental_interval);

  BTOR_CHKCLONE_OPT (input_format);

  BTOR_CHKCLONE_OPT (output_number_format);
  BTOR_CHKCLONE_OPT (output_format);

  BTOR_CHKCLONE_OPT (rewrite_level);
  BTOR_CHKCLONE_OPT (rewrite_level_pbr);

  BTOR_CHKCLONE_OPT (beta_reduce_all);
#ifdef BTOR_ENABLE_BETA_REDUCTION_PROBING
  BTOR_CHKCLONE_OPT (probe_beta_reduce_all);
  BTOR_CHKCLONE_OPT (pbra_lod_limit);
  BTOR_CHKCLONE_OPT (pbra_sat_limit);
  BTOR_CHKCLONE_OPT (pbra_ops_factor);
#endif

  BTOR_CHKCLONE_OPT (dual_prop);
  BTOR_CHKCLONE_OPT (just);
#ifndef BTOR_DO_NOT_OPTIMIZE_UNCONSTRAINED
  BTOR_CHKCLONE_OPT (ucopt);
#endif

  /* Note: auto_cleanup.val = 1 in clone! */
  BTOR_CHKCLONE_STATE (options.auto_cleanup.internal);
  assert (
      (!btor->options.auto_cleanup.shrt && !clone->options.auto_cleanup.shrt)
      || (btor->options.auto_cleanup.shrt
          && !strcmp (clone->options.auto_cleanup.shrt,
                      btor->options.auto_cleanup.shrt)));
  assert (!strcmp (clone->options.auto_cleanup.lng,
                   btor->options.auto_cleanup.lng));
  assert (
      (!btor->options.auto_cleanup.desc && !clone->options.auto_cleanup.desc)
      || (btor->options.auto_cleanup.desc
          && !strcmp (clone->options.auto_cleanup.desc,
                      btor->options.auto_cleanup.desc)));
  BTOR_CHKCLONE_STATE (options.auto_cleanup.dflt);
  BTOR_CHKCLONE_STATE (options.auto_cleanup.min);
  BTOR_CHKCLONE_STATE (options.auto_cleanup.max);

  BTOR_CHKCLONE_OPT (pretty_print);
#ifndef NBTORLOG
  BTOR_CHKCLONE_OPT (loglevel);
#endif
  BTOR_CHKCLONE_OPT (verbosity);

  BTOR_CHKCLONE_OPT (simplify_constraints);
  BTOR_CHKCLONE_OPT (auto_cleanup_internal);
#ifdef BTOR_CHECK_FAILED
  BTOR_CHKCLONE_OPT (chk_failed_assumptions);
#endif
}

#define BTOR_CHKCLONE_AIG(field)                   \
  do                                               \
  {                                                \
    assert (real_clone->field == real_aig->field); \
  } while (0)

#define BTOR_CHKCLONE_AIGPID(field)                        \
  do                                                       \
  {                                                        \
    if (!real_aig->field)                                  \
    {                                                      \
      assert (!real_clone->field);                         \
      break;                                               \
    }                                                      \
    assert (BTOR_IS_CONST_AIG (real_aig->field)            \
            || real_aig->field != real_clone->field);      \
    assert (real_aig->field->id == real_clone->field->id); \
  } while (0)

#define BTOR_CHKCLONE_AIGINV(field)                       \
  do                                                      \
  {                                                       \
    if (!real_aig->field)                                 \
    {                                                     \
      assert (!real_clone->field);                        \
      break;                                              \
    }                                                     \
    assert (BTOR_IS_INVERTED_AIG (real_aig->field)        \
            == BTOR_IS_INVERTED_AIG (real_clone->field)); \
    BTOR_CHKCLONE_AIGPID (field);                         \
  } while (0)

static void
btor_chkclone_aig (BtorAIG *aig, BtorAIG *clone)
{
  int i;
  BtorAIG *real_aig, *real_clone;

  real_aig   = BTOR_REAL_ADDR_AIG (aig);
  real_clone = BTOR_REAL_ADDR_AIG (clone);
  assert ((real_aig == BTOR_AIG_FALSE && real_clone == BTOR_AIG_FALSE)
          || real_aig != real_clone);

  if (real_aig != BTOR_AIG_FALSE)
  {
    BTOR_CHKCLONE_AIG (id);
    BTOR_CHKCLONE_AIG (refs);

    for (i = 0; i < 2; i++) BTOR_CHKCLONE_AIGINV (children[i]);

    BTOR_CHKCLONE_AIGPID (next);

    BTOR_CHKCLONE_AIG (cnf_id);
    BTOR_CHKCLONE_AIG (mark);
    BTOR_CHKCLONE_AIG (local);
  }
}

#define BTOR_CHKCLONE_AIG_UNIQUE_TABLE(table, clone)        \
  do                                                        \
  {                                                         \
    int i;                                                  \
    BtorAIG *next, *clone_next;                             \
    assert (table.size == clone.size);                      \
    assert (table.num_elements == clone.num_elements);      \
    for (i = 0; i < table.size; i++)                        \
    {                                                       \
      if (!table.chains[i])                                 \
      {                                                     \
        assert (!clone.chains[i]);                          \
        continue;                                           \
      }                                                     \
      btor_chkclone_aig (table.chains[i], clone.chains[i]); \
      next       = table.chains[i]->next;                   \
      clone_next = clone.chains[i]->next;                   \
      while (next)                                          \
      {                                                     \
        assert (clone_next);                                \
        btor_chkclone_aig (next, clone_next);               \
        next       = next->next;                            \
        clone_next = clone_next->next;                      \
      }                                                     \
      assert (!clone_next);                                 \
    }                                                       \
  } while (0)

#define BTOR_CHKCLONE_AIG_CNF_ID_TABLE(table, clone)               \
  do                                                               \
  {                                                                \
    int i;                                                         \
    assert (BTOR_COUNT_STACK (table) == 0);                        \
    assert (BTOR_COUNT_STACK (table) == BTOR_COUNT_STACK (clone)); \
    assert (BTOR_SIZE_STACK (table) == BTOR_SIZE_STACK (clone));   \
    for (i = 0; i < BTOR_SIZE_STACK (table); i++)                  \
    {                                                              \
      if (!table.start[i])                                         \
      {                                                            \
        assert (!clone.start[i]);                                  \
        continue;                                                  \
      }                                                            \
      assert (BTOR_IS_INVERTED_AIG (table.start[i])                \
              == BTOR_IS_INVERTED_AIG (clone.start[i]));           \
      assert (table.start[i] != clone.start[i]);                   \
      assert (table.start[i]->id == clone.start[i]->id);           \
    }                                                              \
  } while (0)

#define BTOR_CHKCLONE_EXP(field)                   \
  do                                               \
  {                                                \
    assert (real_exp->field == real_clone->field); \
  } while (0)

#define BTOR_CHKCLONE_EXPID(exp, clone)                                        \
  do                                                                           \
  {                                                                            \
    assert (BTOR_REAL_ADDR_NODE (exp)->id == BTOR_REAL_ADDR_NODE (clone)->id); \
  } while (0)

#define BTOR_CHKCLONE_EXPPID(field)                            \
  do                                                           \
  {                                                            \
    if (!real_exp->field)                                      \
    {                                                          \
      assert (!real_clone->field);                             \
      break;                                                   \
    }                                                          \
    assert (real_exp->field != real_clone->field);             \
    BTOR_CHKCLONE_EXPID (real_exp->field, real_clone->field);  \
    assert (BTOR_REAL_ADDR_NODE (real_exp->field)->btor->clone \
            == BTOR_REAL_ADDR_NODE (real_clone->field)->btor); \
  } while (0)

#define BTOR_CHKCLONE_EXPPINV(field)                       \
  do                                                       \
  {                                                        \
    BTOR_CHKCLONE_EXPPID (field);                          \
    assert (BTOR_IS_INVERTED_NODE (real_exp->field)        \
            == BTOR_IS_INVERTED_NODE (real_clone->field)); \
  } while (0)

#define BTOR_CHKCLONE_EXPPTAG(field)                   \
  do                                                   \
  {                                                    \
    BTOR_CHKCLONE_EXPPID (field);                      \
    assert (BTOR_GET_TAG_NODE (real_exp->field)        \
            == BTOR_GET_TAG_NODE (real_clone->field)); \
  } while (0)

#define BTOR_CHKCLONE_NODE_PTR_HASH_TABLE(table, clone)             \
  do                                                                \
  {                                                                 \
    BtorHashTableIterator iter, citer;                              \
    if (!(table))                                                   \
    {                                                               \
      assert (!(clone));                                            \
      break;                                                        \
    }                                                               \
    assert ((table)->size == (clone)->size);                        \
    assert ((table)->count == (clone)->count);                      \
    assert ((table)->hash == (clone)->hash);                        \
    assert ((table)->cmp == (clone)->cmp);                          \
    init_node_hash_table_iterator (&iter, (table));                 \
    init_node_hash_table_iterator (&citer, (clone));                \
    while (has_next_node_hash_table_iterator (&iter))               \
    {                                                               \
      assert (has_next_node_hash_table_iterator (&citer));          \
      BTOR_CHKCLONE_EXPID (next_node_hash_table_iterator (&iter),   \
                           next_node_hash_table_iterator (&citer)); \
    }                                                               \
    assert (!has_next_node_hash_table_iterator (&citer));           \
  } while (0)

void
btor_chkclone_exp (BtorNode *exp, BtorNode *clone)
{
  assert (exp);
  assert (clone);
  assert (exp != clone);
  assert ((!BTOR_IS_INVERTED_NODE (exp) && !BTOR_IS_INVERTED_NODE (clone))
          || (BTOR_IS_INVERTED_NODE (exp) && BTOR_IS_INVERTED_NODE (clone)));

  int i;
  BtorNode *real_exp, *real_clone, *e, *ce;
  BtorHashTableIterator it, cit;

  real_exp   = BTOR_REAL_ADDR_NODE (exp);
  real_clone = BTOR_REAL_ADDR_NODE (clone);
  assert (real_exp != real_clone);
  assert (real_exp->id == real_clone->id);
  assert (real_exp->btor->clone == real_clone->btor);

  BTOR_CHKCLONE_EXP (kind);
  BTOR_CHKCLONE_EXP (mark);
  BTOR_CHKCLONE_EXP (aux_mark);
  BTOR_CHKCLONE_EXP (fun_mark);
  BTOR_CHKCLONE_EXP (beta_mark);
  BTOR_CHKCLONE_EXP (eval_mark);
  BTOR_CHKCLONE_EXP (synth_mark);
  BTOR_CHKCLONE_EXP (reachable);
  BTOR_CHKCLONE_EXP (tseitin);
  BTOR_CHKCLONE_EXP (lazy_tseitin);
  BTOR_CHKCLONE_EXP (vread);
  BTOR_CHKCLONE_EXP (vread_index);
  BTOR_CHKCLONE_EXP (constraint);
  BTOR_CHKCLONE_EXP (erased);
  BTOR_CHKCLONE_EXP (disconnected);
  BTOR_CHKCLONE_EXP (unique);
  BTOR_CHKCLONE_EXP (bytes);
  BTOR_CHKCLONE_EXP (parameterized);
  BTOR_CHKCLONE_EXP (lambda_below);
  BTOR_CHKCLONE_EXP (merge);
  BTOR_CHKCLONE_EXP (is_write);
  BTOR_CHKCLONE_EXP (is_read);

  if (BTOR_IS_BV_CONST_NODE (real_exp))
  {
    assert (strlen (btor_get_bits_const (real_exp))
            == strlen (btor_get_bits_const (real_clone)));
    assert (strcmp (btor_get_bits_const (real_exp),
                    btor_get_bits_const (real_clone))
            == 0);
  }
  else
  {
    assert ((real_exp->av && real_clone->av)
            || (!real_exp->av && !real_clone->av));
  }

  BTOR_CHKCLONE_EXP (id);
  BTOR_CHKCLONE_EXP (refs);
  BTOR_CHKCLONE_EXP (ext_refs);
  BTOR_CHKCLONE_EXP (parents);
  BTOR_CHKCLONE_EXP (arity);

  if (!BTOR_IS_FUN_NODE (real_exp))
  {
    if (real_exp->av)
    {
      assert (real_exp->av->len == real_clone->av->len);
      for (i = 0; i < real_exp->av->len; i++)
        btor_chkclone_aig (real_exp->av->aigs[i], real_clone->av->aigs[i]);
    }
    else
      assert (real_exp->av == real_clone->av);
  }
  else if (real_exp->rho)
    BTOR_CHKCLONE_NODE_PTR_HASH_TABLE (real_exp->rho, real_clone->rho);

  BTOR_CHKCLONE_EXPPID (next);
  /* Note: parent node used during BFS only, pointer is not reset after bfs,
   *	   hence not cloned, do not check */
  BTOR_CHKCLONE_EXPPINV (simplified);
  assert (real_exp->btor->clone == real_clone->btor);
  BTOR_CHKCLONE_EXPPTAG (first_parent);
  BTOR_CHKCLONE_EXPPTAG (last_parent);

  if (BTOR_IS_PROXY_NODE (real_exp)) return;

  if (!BTOR_IS_BV_CONST_NODE (real_exp))
  {
    if (!BTOR_IS_BV_VAR_NODE (real_exp) && !BTOR_IS_UF_NODE (real_exp)
        && !BTOR_IS_PARAM_NODE (real_exp))
    {
      if (real_exp->arity)
      {
        for (i = 0; i < real_exp->arity; i++) BTOR_CHKCLONE_EXPPINV (e[i]);
      }
      else
      {
        BTOR_CHKCLONE_EXP (upper);
        if (!BTOR_IS_FEQ_NODE (real_exp))
          BTOR_CHKCLONE_EXP (lower);
        else
        {
          assert (real_exp->vreads->exp1->id == real_clone->vreads->exp1->id);
          assert (real_exp->vreads->exp2->id == real_clone->vreads->exp2->id);
        }
      }
    }

    for (i = 0; i < real_exp->arity; i++)
    {
      BTOR_CHKCLONE_EXPPTAG (prev_parent[i]);
      BTOR_CHKCLONE_EXPPTAG (next_parent[i]);
    }
  }

#if 0
  if (BTOR_IS_FUN_NODE (real_exp))
    {
      BTOR_CHKCLONE_EXP (index_len);
      BTOR_CHKCLONE_EXPPTAG (first_aeq_acond_parent);
      BTOR_CHKCLONE_EXPPTAG (last_aeq_acond_parent);

      if (!BTOR_IS_ARRAY_VAR_NODE (real_exp))
	{
	  for (i = 0; i < real_exp->arity; i++)
	    {
	      BTOR_CHKCLONE_EXPPTAG (prev_aeq_acond_parent[i]);
	      BTOR_CHKCLONE_EXPPTAG (next_aeq_acond_parent[i]);
	    }
	}
    }
#endif

  if (BTOR_IS_PARAM_NODE (real_exp))
  {
    if (((BtorParamNode *) real_exp)->lambda_exp)
    {
      assert (((BtorParamNode *) real_exp)->lambda_exp
              != ((BtorParamNode *) real_clone)->lambda_exp);
      BTOR_CHKCLONE_EXPID (((BtorParamNode *) real_exp)->lambda_exp,
                           ((BtorParamNode *) real_clone)->lambda_exp);
    }
    else
      assert (!((BtorParamNode *) real_clone)->lambda_exp);

    if (((BtorParamNode *) real_exp)->assigned_exp)
    {
      assert (((BtorParamNode *) real_exp)->assigned_exp
              != ((BtorParamNode *) real_clone)->assigned_exp);
      BTOR_CHKCLONE_EXPID (((BtorParamNode *) real_exp)->assigned_exp,
                           ((BtorParamNode *) real_clone)->assigned_exp);
    }
    else
      assert (!((BtorParamNode *) real_clone)->assigned_exp);
  }

  if (BTOR_IS_LAMBDA_NODE (real_exp))
  {
    if (((BtorLambdaNode *) real_exp)->synth_apps)
    {
      init_node_hash_table_iterator (&it,
                                     ((BtorLambdaNode *) real_exp)->synth_apps);
      init_node_hash_table_iterator (
          &cit, ((BtorLambdaNode *) real_clone)->synth_apps);
      while (has_next_node_hash_table_iterator (&it))
      {
        assert (has_next_node_hash_table_iterator (&cit));
        e  = next_node_hash_table_iterator (&it);
        ce = next_node_hash_table_iterator (&cit);
        if (e)
        {
          assert (ce);
          assert (e != ce);
          BTOR_CHKCLONE_EXPID (e, ce);
        }
        else
          assert (!ce);
      }
      assert (!has_next_hash_table_iterator (&cit));
    }

    if (((BtorLambdaNode *) real_exp)->static_rho)
    {
      init_node_hash_table_iterator (&it,
                                     ((BtorLambdaNode *) real_exp)->static_rho);
      init_node_hash_table_iterator (
          &cit, ((BtorLambdaNode *) real_clone)->static_rho);
      while (has_next_node_hash_table_iterator (&it))
      {
        assert (has_next_node_hash_table_iterator (&cit));
        e  = next_node_hash_table_iterator (&it);
        ce = next_node_hash_table_iterator (&cit);
        if (e)
        {
          assert (ce);
          assert (e != ce);
          BTOR_CHKCLONE_EXPID (e, ce);
        }
        else
          assert (!ce);
      }
      assert (!has_next_hash_table_iterator (&cit));
    }

#if 0
      if (((BtorLambdaNode *) real_exp)->head)
	{
	  assert (((BtorLambdaNode *) real_exp)->head
		  != ((BtorLambdaNode *) real_clone)->head);
	  BTOR_CHKCLONE_EXPID (((BtorLambdaNode *) real_exp)->head,
			    ((BtorLambdaNode *) real_clone)->head);
	}
      else
	assert (!((BtorLambdaNode *) real_clone)->head);
#endif

    if (((BtorLambdaNode *) real_exp)->body)
    {
      assert (((BtorLambdaNode *) real_exp)->body
              != ((BtorLambdaNode *) real_clone)->body);
      BTOR_CHKCLONE_EXPID (((BtorLambdaNode *) real_exp)->body,
                           ((BtorLambdaNode *) real_clone)->body);
    }
    else
      assert (!((BtorLambdaNode *) real_clone)->body);
  }
}

#define BTOR_CHKCLONE_NODE_PTR_STACK(stack, clone)                 \
  do                                                               \
  {                                                                \
    int i;                                                         \
    assert (BTOR_COUNT_STACK (stack) == BTOR_COUNT_STACK (clone)); \
    for (i = 0; i < BTOR_COUNT_STACK (stack); i++)                 \
    {                                                              \
      if (!BTOR_PEEK_STACK (stack, i))                             \
      {                                                            \
        assert (!BTOR_PEEK_STACK (clone, i));                      \
        continue;                                                  \
      }                                                            \
      BTOR_CHKCLONE_EXPID (BTOR_PEEK_STACK (stack, i),             \
                           BTOR_PEEK_STACK (clone, i));            \
    }                                                              \
  } while (0)

#define BTOR_CHKCLONE_NODE_ID_TABLE(stack, clone)                  \
  do                                                               \
  {                                                                \
    int i;                                                         \
    assert (BTOR_COUNT_STACK (stack) == BTOR_COUNT_STACK (clone)); \
    for (i = 0; i < BTOR_COUNT_STACK (stack); i++)                 \
    {                                                              \
      if (!BTOR_PEEK_STACK (stack, i))                             \
      {                                                            \
        assert (!BTOR_PEEK_STACK (clone, i));                      \
        continue;                                                  \
      }                                                            \
      btor_chkclone_exp (BTOR_PEEK_STACK (stack, i),               \
                         BTOR_PEEK_STACK (clone, i));              \
    }                                                              \
  } while (0)

/* Note: no need to check next pointers here as we catch all of them when
 *	 traversing through nodes id table. */
#define BTOR_CHKCLONE_NODE_UNIQUE_TABLE(table, clone)         \
  do                                                          \
  {                                                           \
    int i;                                                    \
    assert (table.size == clone.size);                        \
    assert (table.num_elements == clone.num_elements);        \
    for (i = 0; i < table.size; i++)                          \
    {                                                         \
      if (!table.chains[i])                                   \
      {                                                       \
        assert (!clone.chains[i]);                            \
        continue;                                             \
      }                                                       \
      BTOR_CHKCLONE_EXPID (table.chains[i], clone.chains[i]); \
    }                                                         \
  } while (0)

static void
btor_chkclone_assignment_lists (Btor *btor)
{
  BtorBVAssignment *bvass, *cbvass;
  BtorArrayAssignment *arrass, *carrass;
  char **ind, **val, **cind, **cval;
  int i;

  assert (btor->bv_assignments->count == btor->clone->bv_assignments->count);
  for (bvass = btor->bv_assignments->first,
      cbvass = btor->clone->bv_assignments->first;
       bvass;
       bvass = bvass->next, cbvass = cbvass->next)
  {
    assert (cbvass);
    assert (!strcmp (btor_get_bv_assignment_str (bvass),
                     btor_get_bv_assignment_str (cbvass)));
  }

  assert (btor->array_assignments->count
          == btor->clone->array_assignments->count);
  for (arrass = btor->array_assignments->first,
      carrass = btor->clone->array_assignments->first;
       arrass;
       arrass = arrass->next, carrass = carrass->next)
  {
    assert (carrass);
    assert (arrass->size == carrass->size);
    btor_get_array_assignment_indices_values (arrass, &ind, &val, arrass->size);
    btor_get_array_assignment_indices_values (
        carrass, &cind, &cval, carrass->size);
    for (i = 0; i < arrass->size; i++)
    {
      assert (!strcmp (ind[i], cind[i]));
      assert (!strcmp (val[i], cval[i]));
    }
  }
}

static void
btor_chkclone_tables (Btor *btor)
{
  BtorHashTableIterator it, cit, nit, cnit;
  char *sym, *csym;

  if (btor->symbols)
  {
    assert (btor->clone->symbols);
    assert (btor->symbols->size == btor->clone->symbols->size);
    assert (btor->symbols->count == btor->clone->symbols->count);
    assert (btor->symbols->hash == btor->clone->symbols->hash);
    assert (btor->symbols->cmp == btor->clone->symbols->cmp);
    assert (!btor->symbols->first || btor->clone->symbols->first);
    init_hash_table_iterator (&it, btor->symbols);
    init_hash_table_iterator (&cit, btor->clone->symbols);
    while (has_next_hash_table_iterator (&it))
    {
      assert (has_next_hash_table_iterator (&cit));
      assert (!strcmp ((char *) next_hash_table_iterator (&it),
                       (char *) next_hash_table_iterator (&cit)));
    }
    assert (!has_next_hash_table_iterator (&cit));
  }
  else
    assert (!btor->clone->symbols);

  if (btor->node2symbol)
  {
    assert (btor->clone->node2symbol);
    assert (btor->node2symbol->size == btor->clone->node2symbol->size);
    assert (btor->node2symbol->count == btor->clone->node2symbol->count);
    assert (btor->node2symbol->hash == btor->clone->node2symbol->hash);
    assert (btor->node2symbol->cmp == btor->clone->node2symbol->cmp);
    assert (!btor->node2symbol->first || btor->clone->node2symbol->first);
    init_node_hash_table_iterator (&it, btor->node2symbol);
    init_node_hash_table_iterator (&cit, btor->clone->node2symbol);
    while (has_next_node_hash_table_iterator (&it))
    {
      assert (has_next_node_hash_table_iterator (&cit));
      sym  = it.bucket->data.asStr;
      csym = cit.bucket->data.asStr;
      assert (sym != csym);
      assert (!strcmp (sym, csym));
      assert (btor_find_in_ptr_hash_table (btor->symbols, sym));
      assert (btor_find_in_ptr_hash_table (btor->clone->symbols, sym));
      BTOR_CHKCLONE_EXPID (next_node_hash_table_iterator (&it),
                           next_node_hash_table_iterator (&cit));
    }
    assert (!has_next_node_hash_table_iterator (&cit));
  }
  else
    assert (!btor->clone->node2symbol);

  BTOR_CHKCLONE_NODE_PTR_HASH_TABLE (btor->bv_vars, btor->clone->bv_vars);
  BTOR_CHKCLONE_NODE_PTR_HASH_TABLE (btor->lambdas, btor->clone->lambdas);
  BTOR_CHKCLONE_NODE_PTR_HASH_TABLE (btor->substitutions,
                                     btor->clone->substitutions);
<<<<<<< HEAD
  BTOR_CHKCLONE_NODE_PTR_HASH_TABLE (btor->lemmas, btor->clone->lemmas);
=======
>>>>>>> e08a1e74
  BTOR_CHKCLONE_NODE_PTR_HASH_TABLE (btor->varsubst_constraints,
                                     btor->clone->varsubst_constraints);
  BTOR_CHKCLONE_NODE_PTR_HASH_TABLE (btor->embedded_constraints,
                                     btor->clone->embedded_constraints);
  BTOR_CHKCLONE_NODE_PTR_HASH_TABLE (btor->unsynthesized_constraints,
                                     btor->clone->unsynthesized_constraints);
  BTOR_CHKCLONE_NODE_PTR_HASH_TABLE (btor->synthesized_constraints,
                                     btor->clone->synthesized_constraints);
  BTOR_CHKCLONE_NODE_PTR_HASH_TABLE (btor->assumptions,
                                     btor->clone->assumptions);
  BTOR_CHKCLONE_NODE_PTR_HASH_TABLE (btor->var_rhs, btor->clone->var_rhs);
  BTOR_CHKCLONE_NODE_PTR_HASH_TABLE (btor->fun_rhs, btor->clone->fun_rhs);
  BTOR_CHKCLONE_NODE_PTR_HASH_TABLE (btor->cache, btor->clone->cache);

  if (btor->parameterized)
  {
    assert (btor->clone->parameterized);
    assert (btor->parameterized->size == btor->clone->parameterized->size);
    assert (btor->parameterized->count == btor->clone->parameterized->count);
    assert (btor->parameterized->hash == btor->clone->parameterized->hash);
    assert (btor->parameterized->cmp == btor->clone->parameterized->cmp);
    assert (!btor->parameterized->first || btor->clone->parameterized->first);
    init_node_hash_table_iterator (&it, btor->parameterized);
    init_node_hash_table_iterator (&cit, btor->clone->parameterized);
    while (has_next_node_hash_table_iterator (&it))
    {
      assert (has_next_node_hash_table_iterator (&cit));
      BTOR_CHKCLONE_NODE_PTR_HASH_TABLE (
          (BtorPtrHashTable *) it.bucket->data.asPtr,
          (BtorPtrHashTable *) cit.bucket->data.asPtr);
      BTOR_CHKCLONE_EXPID (next_node_hash_table_iterator (&it),
                           next_node_hash_table_iterator (&cit));
    }
    assert (!has_next_node_hash_table_iterator (&cit));
  }
  else
    assert (!btor->clone->parameterized);

  if (btor->bv_model)
  {
    assert (btor->clone->bv_model);
    assert (btor->bv_model->size == btor->clone->bv_model->size);
    assert (btor->bv_model->count == btor->clone->bv_model->count);
    assert (btor->bv_model->hash == btor->clone->bv_model->hash);
    assert (btor->bv_model->cmp == btor->clone->bv_model->cmp);
    init_node_hash_table_iterator (&it, btor->bv_model);
    init_node_hash_table_iterator (&cit, btor->clone->bv_model);
    while (has_next_node_hash_table_iterator (&it))
    {
      assert (has_next_node_hash_table_iterator (&cit));
      BTOR_CHKCLONE_EXPID ((BtorNode *) it.cur, (BtorNode *) cit.cur);
      assert (it.bucket->data.asPtr);
      assert (cit.bucket->data.asPtr);
      assert (!btor_compare_bv ((BtorBitVector *) it.bucket->data.asPtr,
                                (BtorBitVector *) cit.bucket->data.asPtr));
      (void) next_node_hash_table_iterator (&it);
      (void) next_node_hash_table_iterator (&cit);
    }
    assert (!has_next_node_hash_table_iterator (&cit));
  }
  else
    assert (!btor->clone->bv_model);

  if (btor->fun_model)
  {
    assert (btor->clone->fun_model);
    assert (btor->fun_model->size == btor->clone->fun_model->size);
    assert (btor->fun_model->count == btor->clone->fun_model->count);
    assert (btor->fun_model->hash == btor->clone->fun_model->hash);
    assert (btor->fun_model->cmp == btor->clone->fun_model->cmp);
    init_node_hash_table_iterator (&it, btor->fun_model);
    init_node_hash_table_iterator (&cit, btor->clone->fun_model);
    while (has_next_node_hash_table_iterator (&it))
    {
      assert (has_next_node_hash_table_iterator (&cit));
      assert (it.bucket->data.asPtr);
      assert (cit.bucket->data.asPtr);
      init_hash_table_iterator (&nit,
                                (BtorPtrHashTable *) it.bucket->data.asPtr);
      init_hash_table_iterator (&cnit,
                                (BtorPtrHashTable *) cit.bucket->data.asPtr);
      while (has_next_hash_table_iterator (&nit))
      {
        assert (has_next_hash_table_iterator (&cnit));
        assert (!btor_compare_bv ((BtorBitVector *) nit.bucket->data.asPtr,
                                  (BtorBitVector *) cnit.bucket->data.asPtr));
        assert (!btor_compare_bv_tuple ((BtorBitVectorTuple *) nit.cur,
                                        (BtorBitVectorTuple *) cnit.cur));
        (void) next_hash_table_iterator (&nit);
        (void) next_hash_table_iterator (&cnit);
      }
      assert (!has_next_hash_table_iterator (&cnit));
      BTOR_CHKCLONE_EXPID (next_node_hash_table_iterator (&it),
                           next_node_hash_table_iterator (&cit));
    }
    assert (!has_next_node_hash_table_iterator (&cit));
  }
  else
    assert (!btor->clone->fun_model);
}

void
btor_chkclone_sort (const BtorSort *sort, const BtorSort *clone)
{
  assert (sort->id == clone->id);
  assert (sort->kind == clone->kind);
  assert (sort->refs == clone->refs);
  assert (sort->ext_refs == clone->ext_refs);
  assert (sort->parents == clone->parents);

  unsigned i;

  switch (sort->kind)
  {
    case BTOR_BITVEC_SORT:
      assert (sort->bitvec.width == clone->bitvec.width);
      break;

    case BTOR_ARRAY_SORT:
      assert (sort->array.index->id == clone->array.index->id);
      assert (sort->array.element->id == clone->array.element->id);
      break;

    case BTOR_FUN_SORT:
      assert (sort->fun.arity == clone->fun.arity);
      assert (sort->fun.domain->id == clone->fun.domain->id);
      assert (sort->fun.codomain->id == clone->fun.codomain->id);
      break;

    case BTOR_TUPLE_SORT:
      assert (sort->tuple.num_elements == clone->tuple.num_elements);
      for (i = 0; i < sort->tuple.num_elements; i++)
        assert (sort->tuple.elements[i]->id == clone->tuple.elements[i]->id);
      break;

    case BTOR_LST_SORT:
      assert (sort->lst.head->id == clone->lst.head->id);
      assert (sort->lst.tail->id == clone->lst.tail->id);
      break;

    default: break;
  }
}

#define BTOR_CHKCLONE_SLV_STATS(solver, csolver, field)   \
  do                                                      \
  {                                                       \
    assert (csolver->stats.field == solver->stats.field); \
  } while (0)

void
btor_chkclone_slv (Btor *btor)
{
  int i, h = btor->options.just_heuristic.val;

  assert ((!btor->slv && !btor->clone->slv) || (btor->slv && btor->clone->slv));
  if (!btor->slv) return;
  assert (btor->slv->kind == btor->clone->slv->kind);

  if (btor->slv->kind == BTOR_CORE_SOLVER_KIND)
  {
    BtorCoreSolver *slv  = BTOR_CORE_SOLVER (btor);
    BtorCoreSolver *cslv = BTOR_CORE_SOLVER (btor->clone);
    BtorHashTableIterator it;
    BtorHashTableIterator cit;

    BTOR_CHKCLONE_NODE_PTR_HASH_TABLE (slv->lod_cache, cslv->lod_cache);

    if (slv->score)
    {
      assert (cslv->score);
      assert (slv->score->size == cslv->score->size);
      assert (slv->score->count == cslv->score->count);
      assert (slv->score->hash == cslv->score->hash);
      assert (slv->score->cmp == cslv->score->cmp);
      assert (!slv->score->first || cslv->score->first);
      if (h == BTOR_JUST_HEUR_BRANCH_MIN_APP)
      {
        init_node_hash_table_iterator (&it, slv->score);
        init_node_hash_table_iterator (&cit, cslv->score);
        while (has_next_node_hash_table_iterator (&it))
        {
          assert (has_next_node_hash_table_iterator (&cit));
          BTOR_CHKCLONE_NODE_PTR_HASH_TABLE (
              (BtorPtrHashTable *) it.bucket->data.asPtr,
              (BtorPtrHashTable *) cit.bucket->data.asPtr);
          BTOR_CHKCLONE_EXPID (next_node_hash_table_iterator (&it),
                               next_node_hash_table_iterator (&cit));
        }
        assert (!has_next_node_hash_table_iterator (&cit));
      }
      else
      {
        assert (h == BTOR_JUST_HEUR_BRANCH_MIN_DEP);
        // TODO check data as int
        BTOR_CHKCLONE_NODE_PTR_HASH_TABLE (slv->score, cslv->score);
      }
    }
    else
    {
      assert (!cslv->score);
    }

    assert (BTOR_COUNT_STACK (slv->stats.lemmas_size)
            == BTOR_COUNT_STACK (cslv->stats.lemmas_size));
    for (i = 0; i < BTOR_COUNT_STACK (slv->stats.lemmas_size); i++)
      assert (BTOR_PEEK_STACK (slv->stats.lemmas_size, i)
              == BTOR_PEEK_STACK (cslv->stats.lemmas_size, i));

    BTOR_CHKCLONE_SLV_STATS (slv, cslv, lod_refinements);
    BTOR_CHKCLONE_SLV_STATS (slv, cslv, synthesis_assignment_inconsistencies);
    BTOR_CHKCLONE_SLV_STATS (slv, cslv, synthesis_inconsistency_apply);
    BTOR_CHKCLONE_SLV_STATS (slv, cslv, synthesis_inconsistency_lambda);
    BTOR_CHKCLONE_SLV_STATS (slv, cslv, synthesis_inconsistency_var);
    BTOR_CHKCLONE_SLV_STATS (slv, cslv, function_congruence_conflicts);
    BTOR_CHKCLONE_SLV_STATS (slv, cslv, beta_reduction_conflicts);
    BTOR_CHKCLONE_SLV_STATS (slv, cslv, lemmas_size_sum);
    BTOR_CHKCLONE_SLV_STATS (slv, cslv, dp_failed_vars);
    BTOR_CHKCLONE_SLV_STATS (slv, cslv, dp_assumed_vars);
    BTOR_CHKCLONE_SLV_STATS (slv, cslv, dp_failed_applies);
    BTOR_CHKCLONE_SLV_STATS (slv, cslv, dp_assumed_applies);
    BTOR_CHKCLONE_SLV_STATS (slv, cslv, eval_exp_calls);
    BTOR_CHKCLONE_SLV_STATS (slv, cslv, lambda_synth_apps);
    BTOR_CHKCLONE_SLV_STATS (slv, cslv, propagations);
    BTOR_CHKCLONE_SLV_STATS (slv, cslv, propagations_down);
    BTOR_CHKCLONE_SLV_STATS (slv, cslv, partial_beta_reduction_restarts);
  }
}

void
btor_chkclone (Btor *btor)
{
  if (!btor->clone) return;

  btor_chkclone_mem (btor);
  btor_chkclone_state (btor);
  btor_chkclone_stats (btor);
  btor_chkclone_opts (btor);
  btor_chkclone_assignment_lists (btor);
  BTOR_CHKCLONE_AIG_UNIQUE_TABLE (
      btor_get_aig_mgr_aigvec_mgr (btor->avmgr)->table,
      btor_get_aig_mgr_aigvec_mgr (btor->clone->avmgr)->table);
  BTOR_CHKCLONE_AIG_CNF_ID_TABLE (
      btor_get_aig_mgr_aigvec_mgr (btor->avmgr)->id2aig,
      btor_get_aig_mgr_aigvec_mgr (btor->clone->avmgr)->id2aig);
  BTOR_CHKCLONE_NODE_ID_TABLE (btor->nodes_id_table,
                               btor->clone->nodes_id_table);
  BTOR_CHKCLONE_NODE_UNIQUE_TABLE (btor->nodes_unique_table,
                                   btor->clone->nodes_unique_table);
  BTOR_CHKCLONE_NODE_PTR_STACK (btor->functions_with_model,
                                btor->clone->functions_with_model);
  btor_chkclone_tables (btor);

  btor_chkclone_slv (btor);
}

/*------------------------------------------------------------------------*/
#endif
/*------------------------------------------------------------------------*/<|MERGE_RESOLUTION|>--- conflicted
+++ resolved
@@ -764,10 +764,6 @@
   BTOR_CHKCLONE_NODE_PTR_HASH_TABLE (btor->lambdas, btor->clone->lambdas);
   BTOR_CHKCLONE_NODE_PTR_HASH_TABLE (btor->substitutions,
                                      btor->clone->substitutions);
-<<<<<<< HEAD
-  BTOR_CHKCLONE_NODE_PTR_HASH_TABLE (btor->lemmas, btor->clone->lemmas);
-=======
->>>>>>> e08a1e74
   BTOR_CHKCLONE_NODE_PTR_HASH_TABLE (btor->varsubst_constraints,
                                      btor->clone->varsubst_constraints);
   BTOR_CHKCLONE_NODE_PTR_HASH_TABLE (btor->embedded_constraints,
