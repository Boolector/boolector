/*  Boolector: Satisfiablity Modulo Theories (SMT) solver.
 *
 *  Copyright (C) 2015 Aina Niemetz.
 *
 *  All rights reserved.
 *
 *  This file is part of Boolector.
 *  See COPYING for more information on using this software.
 */

#include "btorabort.h"
#include "btorbitvec.h"
#include "btorcore.h"
#include "btordbg.h"
#include "btordcr.h"
#include "btorhash.h"
#include "btoriter.h"
#include "btorlog.h"
#include "btormisc.h"
#include "btormodel.h"
#ifndef NDEBUG
#include "btorclone.h"
#include "btorprintmodel.h"
#endif

#include <math.h>

#define BTOR_SLS_MAXSTEPS_CFACT 100  // TODO best value? used by Z3 (c4)
// TODO best restart scheme? used by Z3
#define BTOR_SLS_MAXSTEPS(i) \
  (BTOR_SLS_MAXSTEPS_CFACT * ((i) &1u ? 1 : 1 << ((i) >> 1)))

#define BTOR_SLS_SCORE_CFACT 0.5      // TODO best value? used by Z3 (c1)
#define BTOR_SLS_SCORE_F_CFACT 0.025  // TODO best value? used by Z3 (c3)
#define BTOR_SLS_SCORE_F_PROB 20      // = 0.05 TODO best value? used by Z3 (sp)
#define BTOR_SLS_SELECT_CFACT 20      // TODO best value? used by Z3 (c2)

BTOR_DECLARE_STACK (BitVectorPtr, BitVector *);

static int
hamming_distance (Btor *btor, BitVector *bv1, BitVector *bv2)
{
  assert (bv1);
  assert (bv2);
  assert (bv1->width == bv2->width);
  assert (bv1->len == bv2->len);

  int res;
  BitVector *bv, *bvdec = 0, *zero, *ones, *tmp;

  zero = btor_new_bv (btor->mm, bv1->width);
  ones = btor_not_bv (btor->mm, zero);
  bv   = btor_xor_bv (btor->mm, bv1, bv2);
  for (res = 0; btor_compare_bv (bv, zero); res++)
  {
    bvdec = btor_add_bv (btor->mm, bv, ones);
    tmp   = bv;
    bv    = btor_and_bv (btor->mm, bv, bvdec);
    btor_free_bv (btor->mm, tmp);
    btor_free_bv (btor->mm, bvdec);
  }
  btor_free_bv (btor->mm, bv);
  btor_free_bv (btor->mm, ones);
  btor_free_bv (btor->mm, zero);
  return res;
}

// TODO find a better heuristic this might be too expensive
// this is not necessary the actual minimum, but the minimum if you flip
// bits in bv1 s.t. bv1 < bv2 (if bv2 is 0, we need to flip 1 bit in bv2, too)
static int
min_flip (Btor *btor, BitVector *bv1, BitVector *bv2)
{
  assert (bv1);
  assert (bv2);
  assert (bv1->width == bv2->width);
  assert (bv1->len == bv2->len);

  int i, res, b1;
  BitVector *tmp, *zero;

  zero = btor_new_bv (btor->mm, bv2->width);
  tmp  = btor_copy_bv (btor->mm, bv1);
  for (res = 0, i = tmp->width - 1; i >= 0; i--)
  {
    if (!(b1 = btor_get_bit_bv (tmp, i))) continue;
    res += 1;
    btor_set_bit_bv (tmp, i, 0);
    if (btor_compare_bv (tmp, bv2) < 0) break;
  }
  res = !btor_compare_bv (zero, bv2) ? res + 1 : res;
  btor_free_bv (btor->mm, zero);
  btor_free_bv (btor->mm, tmp);
  return res;
}

// score
//
// bw m == 1:
//   s (e[1], A) = A (e[1])
//
// bw m > 1:
//
//   score (e0[bw] /\ e1[bw], A)    =
//       1/2 * (score (e0[bw], A) + score (e1[bw], A))
//
//   score (-(e0[bw] /\ ... /\ e1[bw]), A) =
//       max (score (-e0[bw], A), score (-e1[bw], A))
//
//   score (e0[bw] = e1[bw], A) =
//       (A (e0) == A (e1))
//	 ? 1.0
//	 : c1 * (1 - (h (A(e0), A(e1)) / bw)
//
//   score (e0[bw] != e1[bw], A) =
//       (A (e0) == A (e1) ? 0.0 : 1.0
//
//   s (e0[bw] < e1[bw], A) =
//       (A (e0) < A (e1))
//	 ? 1.0
//	 : c1 * (1 - (min number of bits to flip s.t. e0[bw] < e1[bw]) / bw)
//

//#ifndef NBTORLOG
//#define BTOR_SLS_LOG_COMPUTE_SCORE
//#endif

static double
compute_sls_score_node (Btor *btor,
                        BtorPtrHashTable **bv_model,
                        BtorPtrHashTable **fun_model,
                        BtorPtrHashTable *score_sls,
                        BtorNode *exp)
{
  assert (btor);
  assert (bv_model);
  assert (fun_model);
  assert (score_sls);
  assert (check_id_table_aux_mark_unset_dbg (btor));
  assert (exp);

  int i;
  double res, s0, s1;
  BtorNode *cur, *real_cur;
  BitVector *bv0, *bv1;
  BtorPtrHashBucket *b;
  BtorNodePtrStack stack, unmark_stack;
#ifdef BTOR_SLS_LOG_COMPUTE_SCORE
  char *a0, *a1;
#endif

  res = 0.0;
  assert (BTOR_IS_BV_EQ_NODE (BTOR_REAL_ADDR_NODE (exp))
          || BTOR_IS_ULT_NODE (BTOR_REAL_ADDR_NODE (exp))
          || BTOR_REAL_ADDR_NODE (exp)->len == 1);

  if ((b = btor_find_in_ptr_hash_table (score_sls, exp))) return b->data.asDbl;

  BTOR_INIT_STACK (stack);
  BTOR_INIT_STACK (unmark_stack);

  BTOR_PUSH_STACK (btor->mm, stack, exp);
  while (!BTOR_EMPTY_STACK (stack))
  {
    cur      = BTOR_POP_STACK (stack);
    real_cur = BTOR_REAL_ADDR_NODE (cur);

    if (real_cur->aux_mark == 2 || btor_find_in_ptr_hash_table (score_sls, cur))
      continue;

    if (real_cur->aux_mark == 0)
    {
      real_cur->aux_mark = 1;
      BTOR_PUSH_STACK (btor->mm, stack, cur);
      BTOR_PUSH_STACK (btor->mm, unmark_stack, real_cur);

      for (i = 0; i < real_cur->arity; i++)
      {
        BTOR_PUSH_STACK (btor->mm, stack, real_cur->e[i]);
        BTOR_PUSH_STACK (btor->mm, stack, BTOR_INVERT_NODE (real_cur->e[i]));
      }

#if 0
	  if (BTOR_IS_AND_NODE (real_cur) && real_cur->len == 1)
	    {
	      for (i = 0; i < real_cur->arity; i++)
		{
		  e = BTOR_IS_INVERTED_NODE (cur)
		      ? BTOR_INVERT_NODE (real_cur->e[i])
		      : real_cur->e[i];
		  BTOR_PUSH_STACK (btor->mm, stack, e);
		}
	    }
#endif
    }
    else
    {
      assert (real_cur->aux_mark == 1);
      real_cur->aux_mark = 2;

      if (!BTOR_IS_BV_EQ_NODE (real_cur) && !BTOR_IS_ULT_NODE (real_cur)
          && real_cur->len != 1)
        continue;

#ifdef BTOR_SLS_LOG_COMPUTE_SCORE
      BTORLOG ("");
      BTORLOG ("*** compute sls score for: %s(%s)",
               BTOR_IS_INVERTED_NODE (cur) ? "-" : " ",
               node2string (cur));
#endif

      if (BTOR_IS_AND_NODE (real_cur))
      {
        assert (real_cur->len == 1);
        if (BTOR_IS_INVERTED_NODE (cur))
        {
          assert (btor_find_in_ptr_hash_table (
              score_sls, BTOR_INVERT_NODE (real_cur->e[0])));
          assert (btor_find_in_ptr_hash_table (
              score_sls, BTOR_INVERT_NODE (real_cur->e[1])));

          s0 = btor_find_in_ptr_hash_table (score_sls,
                                            BTOR_INVERT_NODE (real_cur->e[0]))
                   ->data.asDbl;
          s1 = btor_find_in_ptr_hash_table (score_sls,
                                            BTOR_INVERT_NODE (real_cur->e[1]))
                   ->data.asDbl;
#ifdef BTOR_SLS_LOG_COMPUTE_SCORE
          if (btor->options.loglevel.val)
          {
            a0 = (char *) btor_get_bv_model_str_aux (
                btor, bv_model, fun_model, BTOR_INVERT_NODE (real_cur->e[0]));
            a1 = (char *) btor_get_bv_model_str_aux (
                btor, bv_model, fun_model, BTOR_INVERT_NODE (real_cur->e[1]));
            BTORLOG ("      assignment e[0]: %s", a0);
            BTORLOG ("      assignment e[1]: %s", a1);
            btor_freestr (btor->mm, a0);
            btor_freestr (btor->mm, a1);
            BTORLOG ("      sls score e[0]: %f", s0);
            BTORLOG ("      sls score e[1]: %f", s1);
          }
#endif
          res = s0 > s1 ? s0 : s1;
        }
        else
        {
          assert (btor_find_in_ptr_hash_table (score_sls, real_cur->e[0]));
          assert (btor_find_in_ptr_hash_table (score_sls, real_cur->e[1]));

          s0 = btor_find_in_ptr_hash_table (score_sls, real_cur->e[0])
                   ->data.asDbl;
          s1 = btor_find_in_ptr_hash_table (score_sls, (real_cur->e[1]))
                   ->data.asDbl;
#ifdef BTOR_SLS_LOG_COMPUTE_SCORE
          if (btor->options.loglevel.val)
          {
            a0 = (char *) btor_get_bv_model_str_aux (
                btor, bv_model, fun_model, real_cur->e[0]);
            a1 = (char *) btor_get_bv_model_str_aux (
                btor, bv_model, fun_model, real_cur->e[1]);
            BTORLOG ("      assignment e[0]: %s", a0);
            BTORLOG ("      assignment e[1]: %s", a1);
            btor_freestr (btor->mm, a0);
            btor_freestr (btor->mm, a1);
            BTORLOG ("      sls score e[0]: %f", s0);
            BTORLOG ("      sls score e[1]: %f", s1);
          }
#endif
          res = (s0 + s1) / 2.0;
        }
      }
      else if (BTOR_IS_BV_EQ_NODE (real_cur))
      {
        bv0 = (BitVector *) btor_get_bv_model_aux (
            btor, bv_model, fun_model, real_cur->e[0]);
        bv1 = (BitVector *) btor_get_bv_model_aux (
            btor, bv_model, fun_model, real_cur->e[1]);
#ifdef BTOR_SLS_LOG_COMPUTE_SCORE
        if (btor->options.loglevel.val)
        {
          a0 = (char *) btor_get_bv_model_str_aux (
              btor, bv_model, fun_model, real_cur->e[0]);
          a1 = (char *) btor_get_bv_model_str_aux (
              btor, bv_model, fun_model, real_cur->e[1]);
          BTORLOG ("      assignment e[0]: %s", a0);
          BTORLOG ("      assignment e[1]: %s", a1);
          btor_freestr (btor->mm, a0);
          btor_freestr (btor->mm, a1);
        }
#endif
        if (BTOR_IS_INVERTED_NODE (cur))
          res = !btor_compare_bv (bv0, bv1) ? 0.0 : 1.0;
        else
          res = !btor_compare_bv (bv0, bv1)
                    ? 1.0
                    : BTOR_SLS_SCORE_CFACT
                          * (1.0
                             - hamming_distance (btor, bv0, bv1)
                                   / (double) bv0->width);
      }
      else if (BTOR_IS_ULT_NODE (real_cur))
      {
        bv0 = (BitVector *) btor_get_bv_model_aux (
            btor, bv_model, fun_model, real_cur->e[0]);
        bv1 = (BitVector *) btor_get_bv_model_aux (
            btor, bv_model, fun_model, real_cur->e[1]);
#ifdef BTOR_SLS_LOG_COMPUTE_SCORE
        if (btor->options.loglevel.val)
        {
          a0 = (char *) btor_get_bv_model_str_aux (
              btor, bv_model, fun_model, real_cur->e[0]);
          a1 = (char *) btor_get_bv_model_str_aux (
              btor, bv_model, fun_model, real_cur->e[1]);
          BTORLOG ("      assignment e[0]: %s", a0);
          BTORLOG ("      assignment e[1]: %s", a1);
          btor_freestr (btor->mm, a0);
          btor_freestr (btor->mm, a1);
        }
#endif
        if (BTOR_IS_INVERTED_NODE (cur))
          res = btor_compare_bv (bv0, bv1) >= 0
                    ? 1.0
                    : BTOR_SLS_SCORE_CFACT
                          * (1.0
                             - min_flip (btor, bv0, bv1) / (double) bv0->width);
        else
          res = btor_compare_bv (bv0, bv1) < 0
                    ? 1.0
                    : BTOR_SLS_SCORE_CFACT
                          * (1.0
                             - min_flip (btor, bv0, bv1) / (double) bv0->width);
      }
      else
      {
        assert (real_cur->len == 1);
#ifdef BTOR_SLS_LOG_COMPUTE_SCORE
        if (btor->options.loglevel.val)
        {
          a0 = (char *) btor_get_bv_model_str_aux (
              btor, bv_model, fun_model, cur);
          BTORLOG ("      assignment : %s", a0);
          btor_freestr (btor->mm, a0);
        }
#endif
        res = ((BitVector *) btor_get_bv_model_aux (
                   btor, bv_model, fun_model, cur))
                  ->bits[0];
      }

      assert (!btor_find_in_ptr_hash_table (score_sls, cur));
      b             = btor_insert_in_ptr_hash_table (score_sls, cur);
      b->data.asDbl = res;

#ifdef BTOR_SLS_LOG_COMPUTE_SCORE
      BTORLOG ("      sls score : %f", res);
#endif
    }
  }

  /* cleanup */
  while (!BTOR_EMPTY_STACK (unmark_stack))
    BTOR_POP_STACK (unmark_stack)->aux_mark = 0;
  BTOR_RELEASE_STACK (btor->mm, unmark_stack);
  BTOR_RELEASE_STACK (btor->mm, stack);

  assert (btor_find_in_ptr_hash_table (score_sls, exp));
  assert (res == btor_find_in_ptr_hash_table (score_sls, exp)->data.asDbl);
  return res;
}

static void
compute_sls_scores_aux (Btor *btor,
                        BtorPtrHashTable **bv_model,
                        BtorPtrHashTable **fun_model,
                        BtorPtrHashTable *roots,
                        BtorPtrHashTable *score)
{
  assert (btor);
  assert (bv_model);
  assert (fun_model);
  assert (check_id_table_mark_unset_dbg (btor));
  assert (roots);

  // TODO early pruning!!!
  //
  int i;
  BtorNode *cur, *real_cur, *e;
  BtorNodePtrStack stack, unmark_stack;
  BtorHashTableIterator it;

  BTOR_INIT_STACK (stack);
  BTOR_INIT_STACK (unmark_stack);

  /* collect roots */
  init_node_hash_table_iterator (&it, roots);
  while (has_next_node_hash_table_iterator (&it))
    BTOR_PUSH_STACK (btor->mm, stack, next_node_hash_table_iterator (&it));

  /* compute score */
  while (!BTOR_EMPTY_STACK (stack))
  {
    cur      = BTOR_POP_STACK (stack);
    real_cur = BTOR_REAL_ADDR_NODE (cur);

    if (real_cur->mark == 2 || btor_find_in_ptr_hash_table (score, cur))
      continue;

    if (real_cur->mark == 0)
    {
      real_cur->mark = 1;
      BTOR_PUSH_STACK (btor->mm, stack, cur);
      BTOR_PUSH_STACK (btor->mm, unmark_stack, real_cur);
      for (i = 0; i < real_cur->arity; i++)
      {
        e = BTOR_IS_AND_NODE (real_cur) && real_cur->len == 1
                    && BTOR_IS_INVERTED_NODE (cur)
                ? BTOR_INVERT_NODE (real_cur->e[i])
                : real_cur->e[i];
        BTOR_PUSH_STACK (btor->mm, stack, e);
      }
    }
    else
    {
      assert (real_cur->mark == 1);
      real_cur->mark = 2;
      if (!BTOR_IS_BV_EQ_NODE (real_cur) && !BTOR_IS_ULT_NODE (real_cur)
          && real_cur->len != 1)
        continue;
      compute_sls_score_node (btor, bv_model, fun_model, score, cur);
    }
  }

  /* cleanup */
  while (!BTOR_EMPTY_STACK (unmark_stack))
    BTOR_POP_STACK (unmark_stack)->mark = 0;

  BTOR_RELEASE_STACK (btor->mm, stack);
  BTOR_RELEASE_STACK (btor->mm, unmark_stack);
}

static void
compute_sls_scores (Btor *btor,
                    BtorPtrHashTable *roots,
                    BtorPtrHashTable *score)
{
  assert (btor);
  assert (roots);
  assert (score);

  compute_sls_scores_aux (
      btor, &btor->bv_model, &btor->fun_model, roots, score);
}

static double
compute_sls_score_formula (BtorPtrHashTable *roots, BtorPtrHashTable *score)
{
  assert (roots);
  assert (score);

  int allsat;
  double res, sc, weight;
  BtorNode *root;
  BtorHashTableIterator it;

  res    = 0.0;
  allsat = 1;
  init_node_hash_table_iterator (&it, roots);
  while (has_next_node_hash_table_iterator (&it))
  {
    weight = (double) it.bucket->data.asInt;
    root   = next_node_hash_table_iterator (&it);
    sc     = btor_find_in_ptr_hash_table (score, root)->data.asDbl;
    if (sc < 1.0) allsat = 0;
    res += weight * sc;
  }
  return allsat ? -1.0 : res;
}

static BtorNode *
select_candidate_constraint (Btor *btor, BtorPtrHashTable *roots, int moves)
{
  assert (btor);
  assert (btor->score_sls);
  assert (roots);

  int selected;
  double value, max_value, score;
  BtorNode *res, *cur;
  BtorHashTableIterator it;
  BtorPtrHashBucket *b, *bucket;

  res       = 0;
  max_value = 0.0;
  bucket    = 0;
  init_hash_table_iterator (&it, roots);
  while (has_next_node_hash_table_iterator (&it))
  {
    b   = it.bucket;
    cur = next_node_hash_table_iterator (&it);
    assert (btor_find_in_ptr_hash_table (btor->score_sls, cur));
    score = btor_find_in_ptr_hash_table (btor->score_sls, cur)->data.asDbl;
    if (score >= 1.0) continue;
    if (!res)
    {
      res = cur;
      continue;
    }
    else
    {
      selected = b->data.asInt;
      value    = score + BTOR_SLS_SELECT_CFACT * sqrt (log (selected) / moves);
      if (value > max_value)
      {
        res       = cur;
        max_value = value;
        bucket    = b;
      }
    }
  }
  if (bucket) bucket->data.asInt += 1; /* n times selected */

  assert (res);

  BTORLOG ("");
  BTORLOG ("*** select candidate constraint: %s", node2string (res));

  return res;
}

static void
select_candidates (Btor *btor,
                   BtorNode *root,
                   BtorNodePtrStack *candidates,
                   BtorNodePtrStack *parents)
{
  assert (btor);
  assert (check_id_table_mark_unset_dbg (btor));
  assert (root);
  assert (candidates);
  assert (parents);

  int i;  //, allbvvar;
  double sc;
  BtorNode *cur, *real_cur, *e;
  BtorNodePtrStack stack, unmark_stack;
  // BitVector *parass, *zero;

  BTORLOG ("");
  BTORLOG ("*** select candidates");

  BTOR_INIT_STACK (stack);
  BTOR_INIT_STACK (unmark_stack);

  BTOR_RESET_STACK (*candidates);
  BTOR_RESET_STACK (*parents);

  BTOR_PUSH_STACK (btor->mm, stack, root);
  while (!BTOR_EMPTY_STACK (stack))
  {
    cur      = BTOR_POP_STACK (stack);
    real_cur = BTOR_REAL_ADDR_NODE (cur);
    if (real_cur->mark) continue;
    real_cur->mark = 1;
    BTOR_PUSH_STACK (btor->mm, unmark_stack, real_cur);

    if (BTOR_IS_BV_VAR_NODE (real_cur))
    {
      BTOR_PUSH_STACK (btor->mm, *candidates, real_cur);
      BTORLOG ("  %s", node2string (real_cur));
      continue;
    }
    else
    {
#if 0
	  if (BTOR_IS_MUL_NODE (real_cur) || BTOR_IS_AND_NODE (real_cur))
	    {
	      parass = (BitVector *) btor_get_bv_model (btor, cur);
	      zero = btor_new_bv (btor->mm, parass->width);
	      if (!btor_compare_bv (parass, zero))
		{
		  BTOR_PUSH_STACK (btor->mm, *parents, cur);
		  BTORLOG ("  %s (parent)", node2string (real_cur));
		}
	      btor_free_bv (btor->mm, zero);
	    }
	  //for (i = 0, allbvvar = real_cur->arity; i < real_cur->arity; i++)
	  //  {
	  //    if (!BTOR_IS_BV_VAR_NODE (BTOR_REAL_ADDR_NODE (real_cur->e[i])))
	  //      {
	  //        allbvvar = 0;
	  //        break;
	  //      }
	  //  }
	  //if (allbvvar)
	  //  {
	  //    BTOR_PUSH_STACK (btor->mm, *parents, cur);
	  //    BTORLOG ("  %s (parent)", node2string (real_cur));
	  //  }
#endif
    }

    /* push children */
    if (BTOR_IS_AND_NODE (real_cur) && real_cur->len == 1)
    {
      for (i = 0; i < real_cur->arity; i++)
      {
        e = BTOR_IS_INVERTED_NODE (cur) ? BTOR_INVERT_NODE (real_cur->e[i])
                                        : real_cur->e[i];
        assert (btor_find_in_ptr_hash_table (btor->score_sls, e));
        sc = btor_find_in_ptr_hash_table (btor->score_sls, e)->data.asDbl;
        if (sc == 1.0) continue;
        BTOR_PUSH_STACK (btor->mm, stack, e);
      }
    }
    else
    {
      for (i = 0; i < real_cur->arity; i++)
        BTOR_PUSH_STACK (btor->mm, stack, real_cur->e[i]);
    }
  }

  /* cleanup */
  while (!BTOR_EMPTY_STACK (unmark_stack))
    BTOR_POP_STACK (unmark_stack)->mark = 0;

  BTOR_RELEASE_STACK (btor->mm, stack);
  BTOR_RELEASE_STACK (btor->mm, unmark_stack);
}

static void *
copy_node (BtorMemMgr *mm, const void *map, const void *key)
{
  assert (mm);
  assert (key);

  BtorNode *cloned_exp;

  (void) mm;
  (void) map;
  cloned_exp = (BtorNode *) key;
  cloned_exp =
      btor_copy_exp (BTOR_REAL_ADDR_NODE (cloned_exp)->btor, cloned_exp);
  return cloned_exp;
}

static void *
same_node (BtorMemMgr *mm, const void *map, const void *key)
{
  assert (mm);
  assert (key);

  (void) mm;
  (void) map;
  return (BtorNode *) key;
}

static void
data_as_bv_ptr (BtorMemMgr *mm,
                const void *map,
                BtorPtrHashData *data,
                BtorPtrHashData *cloned_data)
{
  assert (mm);
  assert (data);
  assert (cloned_data);

  (void) map;
  cloned_data->asPtr = btor_copy_bv (mm, (BitVector *) data->asPtr);
}

static void
data_as_double (BtorMemMgr *mm,
                const void *map,
                BtorPtrHashData *data,
                BtorPtrHashData *cloned_data)
{
  assert (mm);
  assert (data);
  assert (cloned_data);

  (void) mm;
  (void) map;
  cloned_data->asDbl = data->asDbl;
}

static void
reset_cone (Btor *btor,
            BtorNodePtrStack *exps,
            BtorPtrHashTable *bv_model,
            BtorPtrHashTable *score_sls)
{
  assert (btor);
  assert (check_id_table_mark_unset_dbg (btor));
  assert (exps);
  assert (BTOR_COUNT_STACK (*exps));
  assert (bv_model);
  assert (score_sls);

  int i;
  BtorNode *cur;
  BtorNodeIterator nit;
  BtorPtrHashBucket *b;
  BtorNodePtrStack stack, unmark_stack;

  BTOR_INIT_STACK (stack);
  BTOR_INIT_STACK (unmark_stack);

  for (i = 0; i < BTOR_COUNT_STACK (*exps); i++)
    BTOR_PUSH_STACK (btor->mm, stack, BTOR_PEEK_STACK (*exps, i));

  while (!BTOR_EMPTY_STACK (stack))
  {
    cur = BTOR_POP_STACK (stack);
    assert (BTOR_IS_REGULAR_NODE (cur));
    if (cur->mark) continue;
    cur->mark = 1;
    BTOR_PUSH_STACK (btor->mm, unmark_stack, cur);

    /* reset previous assignment */
    if ((b = btor_find_in_ptr_hash_table (bv_model, cur)))
    {
      btor_free_bv (btor->mm, b->data.asPtr);
      btor_remove_from_ptr_hash_table (bv_model, cur, 0, 0);
      btor_release_exp (btor, cur);
    }
    if ((b = btor_find_in_ptr_hash_table (bv_model, BTOR_INVERT_NODE (cur))))
    {
      btor_free_bv (btor->mm, b->data.asPtr);
      btor_remove_from_ptr_hash_table (bv_model, BTOR_INVERT_NODE (cur), 0, 0);
      btor_release_exp (btor, cur);
    }
    /* reset previous score */
    if ((b = btor_find_in_ptr_hash_table (score_sls, cur)))
      btor_remove_from_ptr_hash_table (score_sls, cur, 0, 0);
    if ((b = btor_find_in_ptr_hash_table (score_sls, BTOR_INVERT_NODE (cur))))
      btor_remove_from_ptr_hash_table (score_sls, BTOR_INVERT_NODE (cur), 0, 0);

    /* push parents */
    init_full_parent_iterator (&nit, cur);
    while (has_next_parent_full_parent_iterator (&nit))
      BTOR_PUSH_STACK (
          btor->mm, stack, next_parent_full_parent_iterator (&nit));
  }

  /* cleanup */
  while (!BTOR_EMPTY_STACK (unmark_stack))
    BTOR_POP_STACK (unmark_stack)->mark = 0;

  BTOR_RELEASE_STACK (btor->mm, stack);
  BTOR_RELEASE_STACK (btor->mm, unmark_stack);
}

static void
update_cone (Btor *btor,
             BtorPtrHashTable **bv_model,
             BtorPtrHashTable **fun_model,
             BtorPtrHashTable *roots,
             BtorNodePtrStack *exps,
             BitVectorPtrStack *assignments,
             BtorPtrHashTable *score_sls)
{
  assert (btor);
  assert (bv_model);
  assert (*bv_model);
  assert (fun_model);
  assert (*fun_model);
  assert (roots);
  assert (exps);
  assert (BTOR_COUNT_STACK (*exps));
  assert (assignments);
  assert (BTOR_COUNT_STACK (*exps) == BTOR_COUNT_STACK (*assignments));
  assert (score_sls);

  int i;
  BtorNode *exp;
  BitVector *assignment;

  reset_cone (btor, exps, *bv_model, score_sls);

  for (i = 0; i < BTOR_COUNT_STACK (*exps); i++)
  {
    exp        = BTOR_PEEK_STACK (*exps, i);
    assignment = BTOR_PEEK_STACK (*assignments, i);
    btor_add_to_bv_model (btor, *bv_model, exp, assignment);
  }

  btor_generate_model_aux (btor, *bv_model, *fun_model, 0);
  compute_sls_scores_aux (btor, bv_model, fun_model, roots, score_sls);
}

static inline void
update_assertion_weights (Btor *btor, BtorPtrHashTable *roots)
{
  assert (btor);
  assert (roots);

  BtorNode *cur;
  BtorPtrHashBucket *b;
  BtorHashTableIterator it;

  if (!btor_pick_rand_rng (&btor->rng, 0, BTOR_SLS_SCORE_F_PROB))
  {
    /* decrease the weight of all satisfied assertions */
    init_node_hash_table_iterator (&it, roots);
    while (has_next_node_hash_table_iterator (&it))
    {
      b   = it.bucket;
      cur = next_node_hash_table_iterator (&it);
      if (btor_find_in_ptr_hash_table (btor->score_sls, cur)->data.asDbl == 0.0)
        continue;
      if (b->data.asInt > 1) b->data.asInt -= 1;
    }
  }
  else
  {
    /* increase the weight of all unsatisfied assertions */
    init_node_hash_table_iterator (&it, roots);
    while (has_next_node_hash_table_iterator (&it))
    {
      b   = it.bucket;
      cur = next_node_hash_table_iterator (&it);
      if (btor_find_in_ptr_hash_table (btor->score_sls, cur)->data.asDbl == 1.0)
        continue;
      b->data.asInt += 1;
    }
  }
}

static inline double
try_move (Btor *btor,
          BtorPtrHashTable *roots,
          BtorPtrHashTable **bv_model,
          BtorPtrHashTable *score_sls,
          BtorNodePtrStack *candidates,
          BitVectorPtrStack *neighbors)
{
  assert (btor);
  assert (bv_model);
  assert (score_sls);
  assert (candidates);
  assert (neighbors);
  assert (BTOR_COUNT_STACK (*candidates));
  assert (BTOR_COUNT_STACK (*candidates) == BTOR_COUNT_STACK (*neighbors));

  btor->stats.sls_flips += 1;

#ifndef NBTORLOG
  int i;
  char *a;
  BtorNode *can;
  BitVector *prev_ass, *new_ass;

  BTORLOG ("");
  BTORLOG ("  * try move:");
  for (i = 0; i < BTOR_COUNT_STACK (*candidates); i++)
  {
    can      = BTOR_PEEK_STACK (*candidates, i);
    prev_ass = (BitVector *) btor_get_bv_model (btor, can);
    new_ass  = BTOR_PEEK_STACK (*neighbors, i);
    BTORLOG ("      candidate: %s%s",
             BTOR_IS_REGULAR_NODE (can) ? "" : "-",
             node2string (can));
    a = btor_bv_to_char_bv (btor->mm, prev_ass);
    BTORLOG ("        prev. assignment: %s", a);
    btor_freestr (btor->mm, a);
    a = btor_bv_to_char_bv (btor->mm, new_ass);
    BTORLOG ("        new   assignment: %s", a);
    btor_freestr (btor->mm, a);
  }
#endif

  /* we currently support QF_BV only, hence no funs */
  update_cone (btor,
               bv_model,
               &btor->fun_model,
               roots,
               candidates,
               neighbors,
               score_sls);

  return compute_sls_score_formula (roots, score_sls);
}

enum BtorSLSMove
{
  BTOR_SLS_MOVE_FLIP = 0,
  BTOR_SLS_MOVE_INC,
  BTOR_SLS_MOVE_DEC,
  BTOR_SLS_MOVE_NOT,
  BTOR_SLS_MOVE_FLIP_RANGE,
  BTOR_SLS_MOVE_FLIP_SEGMENT,
  BTOR_SLS_MOVE_DONE,
};

typedef enum BtorSLSMove BtorSLSMove;

#if 1

#define BTOR_SLS_SELECT_MOVE_CHECK_SCORE(sc)                                 \
  do                                                                         \
  {                                                                          \
    done = (sc) == -1.0;                                                     \
    if (done || (sc) > *max_score)                                           \
    {                                                                        \
      *max_score = (sc);                                                     \
      if ((*max_cans)->count)                                                \
      {                                                                      \
        init_node_hash_table_iterator (&it, *max_cans);                      \
        while (has_next_node_hash_table_iterator (&it))                      \
        {                                                                    \
          assert (it.bucket->data.asPtr);                                    \
          btor_free_bv (btor->mm,                                            \
                        next_data_node_hash_table_iterator (&it)->asPtr);    \
        }                                                                    \
        btor_delete_ptr_hash_table (*max_cans);                              \
        *max_cans =                                                          \
            btor_new_ptr_hash_table (btor->mm,                               \
                                     (BtorHashPtr) btor_hash_exp_by_id,      \
                                     (BtorCmpPtr) btor_compare_exp_by_id);   \
      }                                                                      \
      for (i = 0; i < BTOR_COUNT_STACK (cans); i++)                          \
      {                                                                      \
        btor_insert_in_ptr_hash_table (*max_cans, BTOR_PEEK_STACK (cans, i)) \
            ->data.asPtr = BTOR_PEEK_STACK (neighs, i);                      \
      }                                                                      \
      if (done || btor->options.sls_move_on_first.val) goto DONE;            \
    }                                                                        \
    else                                                                     \
    {                                                                        \
      for (i = 0; i < BTOR_COUNT_STACK (neighs); i++)                        \
        btor_free_bv (btor->mm, BTOR_PEEK_STACK (neighs, i));                \
    }                                                                        \
  } while (0)

static inline int
select_inc_dec_not_move (Btor *btor,
                         BitVector *(*fun) (BtorMemMgr *, BitVector *),
                         BtorPtrHashTable *roots,
                         BtorNodePtrStack *candidates,
                         BtorPtrHashTable **max_cans,
                         double *max_score)
{
  assert (btor);
  assert (fun);
  assert (roots);
  assert (candidates);
  assert (max_cans);
  assert (max_score);

  double sc;
  int i, done = 0;
  BitVector *ass, *max_neigh;
  BtorNode *can;
  BtorNodePtrStack cans;
  BitVectorPtrStack neighs;
  BtorHashTableIterator it;
  BtorPtrHashTable *bv_model, *score_sls;
  BtorPtrHashBucket *b;

  BTOR_INIT_STACK (cans);
  BTOR_INIT_STACK (neighs);

  bv_model = btor_clone_ptr_hash_table (
      btor->mm, btor->bv_model, copy_node, data_as_bv_ptr, 0, 0);
  score_sls = btor_clone_ptr_hash_table (
      btor->mm, btor->score_sls, same_node, data_as_double, 0, 0);

  for (i = 0; i < BTOR_COUNT_STACK (*candidates); i++)
  {
    can = BTOR_PEEK_STACK (*candidates, i);
    assert (can);

    ass = (BitVector *) btor_get_bv_model (btor, can);
    assert (ass);

    b         = btor_find_in_ptr_hash_table (*max_cans, can);
    max_neigh = b ? b->data.asPtr : 0;

    BTOR_PUSH_STACK (btor->mm, cans, BTOR_PEEK_STACK (*candidates, i));
    BTOR_PUSH_STACK (btor->mm,
                     neighs,
                     btor->options.sls_move_inc_move_test.val && max_neigh
                         ? fun (btor->mm, max_neigh)
                         : fun (btor->mm, ass));
  }

  sc = try_move (btor, roots, &bv_model, score_sls, &cans, &neighs);
  BTOR_SLS_SELECT_MOVE_CHECK_SCORE (sc);

DONE:
  btor_delete_bv_model (btor, &bv_model);
  btor_delete_ptr_hash_table (score_sls);
  BTOR_RELEASE_STACK (btor->mm, cans);
  BTOR_RELEASE_STACK (btor->mm, neighs);
  return done;
}

static inline int
select_flip_move (Btor *btor,
                  BtorPtrHashTable *roots,
                  BtorNodePtrStack *candidates,
                  BtorPtrHashTable **max_cans,
                  double *max_score)
{
  assert (btor);
  assert (roots);
  assert (candidates);
  assert (max_cans);
  assert (max_score);

  double sc;
  int i, pos, cpos, n_endpos, done = 0;
  BitVector *ass, *max_neigh;
  BtorNode *can;
  BtorNodePtrStack cans;
  BitVectorPtrStack neighs;
  BtorHashTableIterator it;
  BtorPtrHashTable *bv_model, *score_sls;
  BtorPtrHashBucket *b;

  BTOR_INIT_STACK (cans);
  BTOR_INIT_STACK (neighs);

  bv_model = btor_clone_ptr_hash_table (
      btor->mm, btor->bv_model, copy_node, data_as_bv_ptr, 0, 0);
  score_sls = btor_clone_ptr_hash_table (
      btor->mm, btor->score_sls, same_node, data_as_double, 0, 0);

  for (pos = 0, n_endpos = 0; n_endpos < BTOR_COUNT_STACK (*candidates); pos++)
  {
    for (i = 0; i < BTOR_COUNT_STACK (*candidates); i++)
    {
      can = BTOR_PEEK_STACK (*candidates, i);
      assert (can);

      ass = (BitVector *) btor_get_bv_model (btor, can);
      assert (ass);

      b         = btor_find_in_ptr_hash_table (*max_cans, can);
      max_neigh = b ? b->data.asPtr : 0;

      if (pos == ass->width - 1) n_endpos += 1;
      cpos = pos % ass->width;

      BTOR_PUSH_STACK (btor->mm, cans, BTOR_PEEK_STACK (*candidates, i));
      BTOR_PUSH_STACK (btor->mm,
                       neighs,
                       btor->options.sls_move_inc_move_test.val && max_neigh
                           ? btor_flipped_bit_bv (btor->mm, max_neigh, cpos)
                           : btor_flipped_bit_bv (btor->mm, ass, cpos));
    }

    sc = try_move (btor, roots, &bv_model, score_sls, &cans, &neighs);
    BTOR_SLS_SELECT_MOVE_CHECK_SCORE (sc);

    BTOR_RESET_STACK (cans);
    BTOR_RESET_STACK (neighs);
  }

DONE:
  btor_delete_bv_model (btor, &bv_model);
  btor_delete_ptr_hash_table (score_sls);
  BTOR_RELEASE_STACK (btor->mm, cans);
  BTOR_RELEASE_STACK (btor->mm, neighs);
  return done;
}

static inline int
select_flip_range_move (Btor *btor,
                        BtorPtrHashTable *roots,
                        BtorNodePtrStack *candidates,
                        BtorPtrHashTable **max_cans,
                        double *max_score)
{
  assert (btor);
  assert (roots);
  assert (candidates);
  assert (max_cans);
  assert (max_score);

  double sc;
  int i, up, cup, n_endpos, done = 0;
  BitVector *ass, *max_neigh;
  BtorNode *can;
  BtorNodePtrStack cans;
  BitVectorPtrStack neighs;
  BtorHashTableIterator it;
  BtorPtrHashTable *bv_model, *score_sls;
  BtorPtrHashBucket *b;

  BTOR_INIT_STACK (cans);
  BTOR_INIT_STACK (neighs);

  bv_model = btor_clone_ptr_hash_table (
      btor->mm, btor->bv_model, copy_node, data_as_bv_ptr, 0, 0);
  score_sls = btor_clone_ptr_hash_table (
      btor->mm, btor->score_sls, same_node, data_as_double, 0, 0);

  for (up = 1, n_endpos = 0; n_endpos < BTOR_COUNT_STACK (*candidates);
       up = 2 * up + 1)
  {
    for (i = 0; i < BTOR_COUNT_STACK (*candidates); i++)
    {
      can = BTOR_PEEK_STACK (*candidates, i);
      assert (can);

      ass = (BitVector *) btor_get_bv_model (btor, can);
      assert (ass);

      b         = btor_find_in_ptr_hash_table (*max_cans, can);
      max_neigh = b ? b->data.asPtr : 0;

      cup = up;

      if (up >= ass->width)
      {
        if ((up - 1) / 2 < ass->width) n_endpos += 1;
        cup = ass->width - 1;
      }

      BTOR_PUSH_STACK (btor->mm, cans, BTOR_PEEK_STACK (*candidates, i));
      BTOR_PUSH_STACK (
          btor->mm,
          neighs,
          btor->options.sls_move_inc_move_test.val && max_neigh
              ? btor_flipped_bit_range_bv (btor->mm, max_neigh, cup, 0)
              : btor_flipped_bit_range_bv (btor->mm, ass, cup, 0));
    }

    sc = try_move (btor, roots, &bv_model, score_sls, &cans, &neighs);
    BTOR_SLS_SELECT_MOVE_CHECK_SCORE (sc);

    BTOR_RESET_STACK (cans);
    BTOR_RESET_STACK (neighs);
  }

DONE:
  btor_delete_bv_model (btor, &bv_model);
  btor_delete_ptr_hash_table (score_sls);
  BTOR_RELEASE_STACK (btor->mm, cans);
  BTOR_RELEASE_STACK (btor->mm, neighs);
  return done;
}

static inline int
select_flip_segment_move (Btor *btor,
                          BtorPtrHashTable *roots,
                          BtorNodePtrStack *candidates,
                          BtorPtrHashTable **max_cans,
                          double *max_score)
{
  assert (btor);
  assert (roots);
  assert (candidates);
  assert (max_cans);
  assert (max_score);

  double sc;
  int i, lo, clo, up, cup, seg, n_endpos, done = 0;
  BitVector *ass, *max_neigh;
  BtorNode *can;
  BtorNodePtrStack cans;
  BitVectorPtrStack neighs;
  BtorHashTableIterator it;
  BtorPtrHashTable *bv_model, *score_sls;
  BtorPtrHashBucket *b;

  BTOR_INIT_STACK (cans);
  BTOR_INIT_STACK (neighs);

  bv_model = btor_clone_ptr_hash_table (
      btor->mm, btor->bv_model, copy_node, data_as_bv_ptr, 0, 0);
  score_sls = btor_clone_ptr_hash_table (
      btor->mm, btor->score_sls, same_node, data_as_double, 0, 0);

  for (seg = 2; seg <= 8; seg <<= 1)
  {
    for (lo = 0, up = seg - 1, n_endpos = 0;
         n_endpos < BTOR_COUNT_STACK (*candidates);
         lo += seg, up += seg)
    {
      for (i = 0; i < BTOR_COUNT_STACK (*candidates); i++)
      {
        can = BTOR_PEEK_STACK (*candidates, i);
        assert (can);

        ass = (BitVector *) btor_get_bv_model (btor, can);
        assert (ass);

        b         = btor_find_in_ptr_hash_table (*max_cans, can);
        max_neigh = b ? b->data.asPtr : 0;

        clo = lo;
        cup = up;

        if (up >= ass->width)
        {
          if (up - seg < ass->width) n_endpos += 1;
          cup = ass->width - 1;
        }

        if (lo >= ass->width - 1) clo = ass->width < seg ? 0 : ass->width - seg;

        BTOR_PUSH_STACK (btor->mm, cans, BTOR_PEEK_STACK (*candidates, i));
        BTOR_PUSH_STACK (
            btor->mm,
            neighs,
            btor->options.sls_move_inc_move_test.val && max_neigh
                ? btor_flipped_bit_range_bv (btor->mm, max_neigh, cup, clo)
                : btor_flipped_bit_range_bv (btor->mm, ass, cup, clo));
      }

      sc = try_move (btor, roots, &bv_model, score_sls, &cans, &neighs);
      BTOR_SLS_SELECT_MOVE_CHECK_SCORE (sc);

      BTOR_RESET_STACK (cans);
      BTOR_RESET_STACK (neighs);
    }
  }

DONE:
  btor_delete_bv_model (btor, &bv_model);
  btor_delete_ptr_hash_table (score_sls);
  BTOR_RELEASE_STACK (btor->mm, cans);
  BTOR_RELEASE_STACK (btor->mm, neighs);
  return done;
}

static inline int
select_move_aux (Btor *btor,
                 BtorPtrHashTable *roots,
                 BtorNodePtrStack *candidates,
                 BtorPtrHashTable **max_cans,
                 double *max_score)
{
  BtorSLSMove m;
  int done;

  for (m = 0, done = 0; m < BTOR_SLS_MOVE_DONE; m++)
  {
    switch (m)
    {
      case BTOR_SLS_MOVE_INC:
        if ((done = select_inc_dec_not_move (
                 btor, btor_inc_bv, roots, candidates, max_cans, max_score)))
          return done;
        break;

      case BTOR_SLS_MOVE_DEC:
        if ((done = select_inc_dec_not_move (
                 btor, btor_dec_bv, roots, candidates, max_cans, max_score)))
          return done;
        break;

      case BTOR_SLS_MOVE_NOT:
        if ((done = select_inc_dec_not_move (
                 btor, btor_not_bv, roots, candidates, max_cans, max_score)))
          return done;
        break;

      case BTOR_SLS_MOVE_FLIP_RANGE:
        if ((done = select_flip_range_move (
                 btor, roots, candidates, max_cans, max_score)))
          return done;
        break;

      case BTOR_SLS_MOVE_FLIP_SEGMENT:
        if ((done = select_flip_segment_move (
                 btor, roots, candidates, max_cans, max_score)))
          return done;
        break;

      default:
        assert (m == BTOR_SLS_MOVE_FLIP);
        if ((done = select_flip_move (
                 btor, roots, candidates, max_cans, max_score)))
          return done;
    }
  }

  return done;
}

static inline void
select_move (Btor *btor,
             BtorPtrHashTable *roots,
             BtorNodePtrStack *candidates,
             BtorPtrHashTable **max_cans,
             double *max_score)
{
  assert (btor);
  assert (roots);
  assert (candidates);
  assert (max_cans);
  assert (!(*max_cans)->count);

  int i, done;
  BtorNode *can;
  BtorNodePtrStack cans;

  BTOR_INIT_STACK (cans);

  for (i = 0; i < BTOR_COUNT_STACK (*candidates); i++)
  {
    can = BTOR_PEEK_STACK (*candidates, i);
    assert (can);
    BTOR_PUSH_STACK (btor->mm, cans, can);

    if ((done = select_move_aux (btor, roots, &cans, max_cans, max_score)))
      goto DONE;

    BTOR_RESET_STACK (cans);
  }

<<<<<<< HEAD
  if (BTOR_COUNT_STACK (*candidates) > 1) BTOR_SLS_SELECT_MOVE (candidates);
=======
  (void) select_move_aux (btor, roots, candidates, max_cans, max_score);
>>>>>>> 7a127e75

DONE:
  BTOR_RELEASE_STACK (btor->mm, cans);
}

#if 0
static inline void
select_move (Btor * btor,
	     BtorPtrHashTable * roots,
	     BtorNodePtrStack * candidates,
	     BtorPtrHashTable ** max_cans,
	     double * max_score)
{
  assert (btor);
  assert (roots);
  assert (candidates);
  assert (max_cans);
  assert (!(*max_cans)->count);


  int i, j, pos, up, lo, seg, segnext, flipall;
  double sc;
  BtorSLSMove m;
  BtorNode *can;
  BitVector *ass, *max_neighbor;
  BtorPtrHashTable *bv_model;
  BtorPtrHashTable *score_sls;
  BtorNodePtrStack cans;
  BitVectorPtrStack assignments, neighbors, max_neighbors;
  BtorPtrHashBucket *b;
  BtorHashTableIterator it;

  BTOR_INIT_STACK (cans);
  BTOR_INIT_STACK (neighbors);
  BTOR_INIT_STACK (assignments);
  BTOR_INIT_STACK (max_neighbors);

  for (flipall = 0, i = 0; i < BTOR_COUNT_STACK (*candidates); i++)
    {
      can = BTOR_PEEK_STACK (*candidates, i);
      assert (BTOR_IS_REGULAR_NODE (can));
      
      b = btor_find_in_ptr_hash_table (*max_cans, can);
      max_neighbor = b ? b->data.asPtr : 0;
      BTOR_PUSH_STACK (btor->mm, max_neighbors, max_neighbor);

      ass = (BitVector *) btor_get_bv_model (btor, can);
      assert (ass);
      BTOR_PUSH_STACK (btor->mm, assignments, ass);

SELECT:
      bv_model = btor_clone_ptr_hash_table (
	  btor->mm, btor->bv_model, copy_node, data_as_bv_ptr, 0, 0);
      score_sls = btor_clone_ptr_hash_table (
	  btor->mm, btor->score_sls, same_node, data_as_double, 0, 0);

      m = 0; pos = 0; up = 0; lo = 0; seg = 1; segnext = 1;
      while (m != BTOR_SLS_MOVE_DONE)
	{
	  switch (m)
	    {
	      case BTOR_SLS_MOVE_INC:
		m += 1;
		if (!flipall)
		  {
		    BTOR_PUSH_STACK (btor->mm, cans, can);
		    BTOR_PUSH_STACK (btor->mm, neighbors,
			btor->options.sls_move_inc_move_test.val
			&& max_neighbor
			    ? btor_inc_bv (btor->mm, max_neighbor)
			    : btor_inc_bv (btor->mm, ass));
		  }
		else
		  {
		    assert (BTOR_COUNT_STACK (*candidates)
			    == BTOR_COUNT_STACK (max_neighbors));
		    assert (BTOR_COUNT_STACK (*candidates)
			    == BTOR_COUNT_STACK (assignments));
		    for (j = 0; j < BTOR_COUNT_STACK (*candidates); j++)
		      {
			BTOR_PUSH_STACK (btor->mm, cans, 
			    BTOR_PEEK_STACK (*candidates, j));
			BTOR_PUSH_STACK (btor->mm, neighbors,
			    btor->options.sls_move_inc_move_test.val
			    && BTOR_PEEK_STACK (max_neighbors, j)
				? btor_inc_bv (btor->mm, 
				      BTOR_PEEK_STACK (max_neighbors, j))
				: btor_inc_bv (btor->mm, 
				      BTOR_PEEK_STACK (assignments, j)));
		      }
		  }
		break;
	      case BTOR_SLS_MOVE_DEC:
		m += 1;
		if (!flipall)
		  {
		    BTOR_PUSH_STACK (btor->mm, cans, can);
		    BTOR_PUSH_STACK (btor->mm, neighbors,
			btor->options.sls_move_inc_move_test.val
			&& max_neighbor
			    ? btor_dec_bv (btor->mm, max_neighbor)
			    : btor_dec_bv (btor->mm, ass));
		  }
		else
		  {
		    assert (BTOR_COUNT_STACK (*candidates)
			    == BTOR_COUNT_STACK (max_neighbors));
		    assert (BTOR_COUNT_STACK (*candidates)
			    == BTOR_COUNT_STACK (assignments));
		    for (j = 0; j < BTOR_COUNT_STACK (*candidates); j++)
		      {
			BTOR_PUSH_STACK (btor->mm, cans, 
			    BTOR_PEEK_STACK (*candidates, j));
			BTOR_PUSH_STACK (btor->mm, neighbors,
			    btor->options.sls_move_inc_move_test.val
			    && BTOR_PEEK_STACK (max_neighbors, j)
			      ? btor_dec_bv (btor->mm, 
				    BTOR_PEEK_STACK (max_neighbors, j))
			      : btor_dec_bv (btor->mm, 
				    BTOR_PEEK_STACK (assignments, j)));
		      }
		  }
		break;
	      case BTOR_SLS_MOVE_NOT:
		m += 1;
		if (!flipall)
		  {
		    BTOR_PUSH_STACK (btor->mm, cans, can);
		    BTOR_PUSH_STACK (btor->mm, neighbors,
			btor->options.sls_move_inc_move_test.val
			&& max_neighbor
			    ? btor_not_bv (btor->mm, max_neighbor)
			    : btor_not_bv (btor->mm, ass));
		  }
		else
		  {
		    assert (BTOR_COUNT_STACK (*candidates)
			    == BTOR_COUNT_STACK (max_neighbors));
		    assert (BTOR_COUNT_STACK (*candidates)
			    == BTOR_COUNT_STACK (assignments));
		    for (j = 0; j < BTOR_COUNT_STACK (*candidates); j++)
		      {
			BTOR_PUSH_STACK (btor->mm, cans, 
			    BTOR_PEEK_STACK (*candidates, j));
			BTOR_PUSH_STACK (btor->mm, neighbors,
			    btor->options.sls_move_inc_move_test.val
			    && BTOR_PEEK_STACK (max_neighbors, j)
			      ? btor_not_bv (btor->mm, 
				    BTOR_PEEK_STACK (max_neighbors, j))
			      : btor_not_bv (btor->mm, 
				    BTOR_PEEK_STACK (assignments, j)));
		      }
		  }
		break;
	      case BTOR_SLS_MOVE_FLIP_RANGE:
		if (!flipall)
		  {
		    assert (lo == 0);
		    if (up == ass->width - 1 ) m += 1;
		    if (up == 0) up = 1;  /* skip 0-0, already tested */
		    BTOR_PUSH_STACK (btor->mm, cans, can);
		    BTOR_PUSH_STACK (btor->mm, neighbors,
			btor->options.sls_move_inc_move_test.val
			&& max_neighbor
			    ? btor_flipped_bit_range_bv (
			          btor->mm, max_neighbor, up, lo)
			    : btor_flipped_bit_range_bv (
				  btor->mm, ass, up, lo));
		    up = 2*up+1;
		    assert (up);
		    up = up < ass->width ? up : ass->width - 1;
		    if (m != BTOR_SLS_MOVE_FLIP_RANGE) up = 0;  /* reset */
		  }
		else
		  {
		    assert (BTOR_COUNT_STACK (*candidates)
			    == BTOR_COUNT_STACK (max_neighbors));
		    assert (BTOR_COUNT_STACK (*candidates)
			    == BTOR_COUNT_STACK (assignments));
		    for (j = 0; j < BTOR_COUNT_STACK (*candidates); j++)
		      {
			BTOR_PUSH_STACK (btor->mm, cans, 
			    BTOR_PEEK_STACK (*candidates, j));
			BTOR_PUSH_STACK (btor->mm, neighbors,
			    btor->options.sls_move_inc_move_test.val
			    && BTOR_PEEK_STACK (max_neighbors, j)
				? btor_flipped_bit_range_bv (btor->mm,
				    BTOR_PEEK_STACK (max_neighbors, j), up, lo)
				: btor_flipped_bit_range_bv (btor->mm,
				    BTOR_PEEK_STACK (assignments, j), up, lo));
		      }
		  }
		break;
	      case BTOR_SLS_MOVE_FLIP_SEGMENT:
		if (!flipall)
		  {
		    if (up == ass->width - 1 ) segnext = 2*seg + 1;
		    if (segnext > 7) m += 1;
		    if (up == 0) { assert (lo == 0); up += seg; }
		    BTOR_PUSH_STACK (btor->mm, cans, can);
		    BTOR_PUSH_STACK (btor->mm, neighbors,
			btor->options.sls_move_inc_move_test.val
			&& max_neighbor
			    ? btor_flipped_bit_range_bv (
			          btor->mm, max_neighbor, up, lo)
			    : btor_flipped_bit_range_bv (
				  btor->mm, ass, up, lo));
		    lo = up + 1;
		    up += seg + 1;
		    up = up < ass->width ? up : ass->width - 1;
		    /* next segment size */
		    if (segnext != seg)
		      { up = 0; lo = 0; seg = segnext; } 
		    /* reset for next phase */
		    if (m != BTOR_SLS_MOVE_FLIP_SEGMENT)
		      { up = 0; lo = 0; seg = 1; segnext = 1; }
		  }
		else
		  {
		    assert (BTOR_COUNT_STACK (*candidates)
			    == BTOR_COUNT_STACK (max_neighbors));
		    assert (BTOR_COUNT_STACK (*candidates)
			    == BTOR_COUNT_STACK (assignments));
		    for (j = 0; j < BTOR_COUNT_STACK (*candidates); j++)
		      {
			BTOR_PUSH_STACK (btor->mm, cans, 
			    BTOR_PEEK_STACK (*candidates, j));
			BTOR_PUSH_STACK (btor->mm, neighbors,
			    btor->options.sls_move_inc_move_test.val
			    && BTOR_PEEK_STACK (max_neighbors, j)
				? btor_flipped_bit_range_bv (btor->mm,
				    BTOR_PEEK_STACK (max_neighbors, j), up, lo)
				: btor_flipped_bit_range_bv (btor->mm,
				    BTOR_PEEK_STACK (assignments, j), up, lo));
		      }
		  }
		break;
	      default:
		assert (m == BTOR_SLS_MOVE_FLIP);
		if (!flipall)
		  {
		    if (pos == ass->width - 1) m += 1;
		    assert (pos < ass->width);
		    BTOR_PUSH_STACK (btor->mm, cans, can);
		    BTOR_PUSH_STACK (btor->mm, neighbors,
			btor->options.sls_move_inc_move_test.val
			&& max_neighbor
			    ? btor_flipped_bit_bv (
				btor->mm, max_neighbor, pos++)
			    : btor_flipped_bit_bv (btor->mm, ass, pos++));
		  }
		else
		  {
		    assert (BTOR_COUNT_STACK (*candidates)
			    == BTOR_COUNT_STACK (max_neighbors));
		    assert (BTOR_COUNT_STACK (*candidates)
			    == BTOR_COUNT_STACK (assignments));
		    for (j = 0; j < BTOR_COUNT_STACK (*candidates); j++)
		      {
			ass = BTOR_PEEK_STACK (assignments, j);
			if (pos == ass->width - 1) m += 1;
			assert (pos < ass->width);
			BTOR_PUSH_STACK (btor->mm, cans, 
			    BTOR_PEEK_STACK (*candidates, j));
			BTOR_PUSH_STACK (btor->mm, neighbors,
			    btor->options.sls_move_inc_move_test.val
			    && BTOR_PEEK_STACK (max_neighbors, j)
				? btor_flipped_bit_bv (btor->mm, 
				    BTOR_PEEK_STACK (max_neighbors, j), pos)
				: btor_flipped_bit_bv (btor->mm, ass, pos));
		      }
		    pos += 1;
		  }
	    }

	  sc = try_move (btor, roots, &bv_model, score_sls, &cans, &neighbors);

	  if (sc == -1.0)
	    {
	      *max_score = sc;
	      if ((*max_cans)->count) 
		{
		  init_node_hash_table_iterator (&it, *max_cans);
		  while (has_next_node_hash_table_iterator (&it))
		    {
		      assert (it.bucket->data.asPtr);
		      btor_free_bv (btor->mm,
			  next_data_node_hash_table_iterator (&it)->asPtr);
		    }
		  btor_delete_ptr_hash_table (*max_cans);
		  *max_cans = btor_new_ptr_hash_table (btor->mm,
		      (BtorHashPtr) btor_hash_exp_by_id,
		      (BtorCmpPtr) btor_compare_exp_by_id);
		}
	      for (j = 0; j < BTOR_COUNT_STACK (cans); j++)
		{
		  b = btor_insert_in_ptr_hash_table (*max_cans, 
			  BTOR_PEEK_STACK (cans, j));
		  b->data.asPtr = BTOR_PEEK_STACK (neighbors, j);
		}
	      btor_delete_bv_model (btor, &bv_model);
	      btor_delete_ptr_hash_table (score_sls);
	      goto DONE;
	    }
	  if (sc > *max_score)
	    {
	      *max_score = sc;
	      if ((*max_cans)->count) 
		{
		  init_node_hash_table_iterator (&it, *max_cans);
		  while (has_next_node_hash_table_iterator (&it))
		    {
		      assert (it.bucket->data.asPtr);
		      btor_free_bv (btor->mm,
			  next_data_node_hash_table_iterator (&it)->asPtr);
		    }
		  btor_delete_ptr_hash_table (*max_cans);
		  *max_cans = btor_new_ptr_hash_table (btor->mm,
		      (BtorHashPtr) btor_hash_exp_by_id,
		      (BtorCmpPtr) btor_compare_exp_by_id);
		}
	      for (j = 0; j < BTOR_COUNT_STACK (cans); j++)
		{
		  b = btor_insert_in_ptr_hash_table (*max_cans, 
			  BTOR_PEEK_STACK (cans, j));
		  b->data.asPtr = BTOR_PEEK_STACK (neighbors, j);
		}
	      if (btor->options.sls_move_on_first.val)
		{
		  btor_delete_bv_model (btor, &bv_model);
		  btor_delete_ptr_hash_table (score_sls);
		  goto DONE;
		}
	    }
	  else
	    {
	      for (j = 0; j < BTOR_COUNT_STACK (neighbors); j++)
		btor_free_bv (btor->mm, BTOR_PEEK_STACK (neighbors, j));
	    }
	  BTOR_RESET_STACK (cans);
	  BTOR_RESET_STACK (neighbors);
	}
      btor_delete_bv_model (btor, &bv_model);
      btor_delete_ptr_hash_table (score_sls);

      /* first flip all candidates one after another,
       * then flip all of them at the same time */
      if (flipall) goto DONE;
      if ((flipall = i == BTOR_COUNT_STACK (*candidates) - 1)) goto SELECT;
    }
  
DONE:
  /* cleanup */
  BTOR_RELEASE_STACK (btor->mm, cans);
  BTOR_RELEASE_STACK (btor->mm, neighbors);
  BTOR_RELEASE_STACK (btor->mm, assignments);
  BTOR_RELEASE_STACK (btor->mm, max_neighbors);
}
#endif

static void
move_aux (Btor *btor, BtorPtrHashTable *roots, BtorNodePtrStack *candidates)
{
  assert (btor);
  assert (roots);
  assert (candidates);

  int r, randomized, randomizeall;
  double max_score;
  BtorNode *can;
  BitVector *ass, *neighbor;
  BtorNodePtrStack cans;
  BitVectorPtrStack neighbors;
  BtorPtrHashTable *max_cans;
  BtorHashTableIterator it;

  BTORLOG ("");
  BTORLOG ("*** move");

  btor->stats.sls_moves += 1;

  BTOR_INIT_STACK (cans);
  BTOR_INIT_STACK (neighbors);

  randomized = 0;
  max_score  = compute_sls_score_formula (roots, btor->score_sls);
  max_cans   = btor_new_ptr_hash_table (btor->mm,
                                      (BtorHashPtr) btor_hash_exp_by_id,
                                      (BtorCmpPtr) btor_compare_exp_by_id);

  select_move (btor, roots, candidates, &max_cans, &max_score);

  if (max_cans->count)
  {
    assert (BTOR_COUNT_STACK (cans) == 0);
    assert (BTOR_COUNT_STACK (neighbors) == 0);
    init_node_hash_table_iterator (&it, max_cans);
    while (has_next_node_hash_table_iterator (&it))
    {
      BTOR_PUSH_STACK (btor->mm, neighbors, it.bucket->data.asPtr);
      BTOR_PUSH_STACK (btor->mm, cans, next_node_hash_table_iterator (&it));
    }
  }
  else
  {
    /* randomize if no best move was found */
    randomized   = 1;
    randomizeall = btor->options.sls_move_randomizeall.val
                       ? btor_pick_rand_rng (&btor->rng, 0, 1)
                       : 0;

    if (randomizeall)
    {
      for (r = 0; r < BTOR_COUNT_STACK (*candidates) - 1; r++)
      {
        can = BTOR_PEEK_STACK (*candidates, r);
        BTOR_PUSH_STACK (btor->mm, cans, can);
        if (BTOR_REAL_ADDR_NODE (can)->len == 1)
        {
          ass      = (BitVector *) btor_get_bv_model (btor, can);
          neighbor = btor_flipped_bit_bv (btor->mm, ass, 0);
          BTOR_PUSH_STACK (btor->mm, neighbors, neighbor);
        }
        else
        {
          BTOR_PUSH_STACK (btor->mm,
                           neighbors,
                           btor_new_random_bv (btor->mm, &btor->rng, can->len));
        }
      }
    }
    else
    {
      r = btor_pick_rand_rng (
          &btor->rng, 0, BTOR_COUNT_STACK (*candidates) - 1);
      can = BTOR_PEEK_STACK (*candidates, r);
      BTOR_PUSH_STACK (btor->mm, cans, can);
      if (BTOR_REAL_ADDR_NODE (can)->len == 1)
      {
        ass      = (BitVector *) btor_get_bv_model (btor, can);
        neighbor = btor_flipped_bit_bv (btor->mm, ass, 0);
        BTOR_PUSH_STACK (btor->mm, neighbors, neighbor);
      }
      else
        BTOR_PUSH_STACK (btor->mm,
                         neighbors,
                         btor_new_random_bv (btor->mm, &btor->rng, can->len));
    }
  }

#ifndef NBTORLOG
  BTORLOG ("");
  BTORLOG (" * move");
  int i;
  char *a;
  assert (BTOR_COUNT_STACK (cans) == BTOR_COUNT_STACK (neighbors));
  for (i = 0; i < BTOR_COUNT_STACK (cans); i++)
  {
    can      = BTOR_PEEK_STACK (cans, i);
    neighbor = BTOR_PEEK_STACK (neighbors, i);
    ass      = (BitVector *) btor_get_bv_model (btor, can);
    a        = btor_bv_to_char_bv (btor->mm, ass);
    BTORLOG ("  candidate: %s%s",
             BTOR_IS_REGULAR_NODE (can) ? "" : "-",
             node2string (can));
    BTORLOG ("  prev. assignment: %s", a);
    btor_freestr (btor->mm, a);
    a = btor_bv_to_char_bv (btor->mm, neighbor);
    BTORLOG ("  new   assignment: %s", a);
    btor_freestr (btor->mm, a);
  }
#endif

  update_cone (btor,
               &btor->bv_model,
               &btor->fun_model,
               roots,
               &cans,
               &neighbors,
               btor->score_sls);

  if (randomized) update_assertion_weights (btor, roots);

  /** cleanup **/
  btor_delete_ptr_hash_table (max_cans);
  BTOR_RELEASE_STACK (btor->mm, cans);
  while (!BTOR_EMPTY_STACK (neighbors))
    btor_free_bv (btor->mm, BTOR_POP_STACK (neighbors));
  BTOR_RELEASE_STACK (btor->mm, neighbors);
}

#else

static inline void
select_move (Btor *btor,
             BtorPtrHashTable *roots,
             BtorNode *can,
             BtorNode **max_can,
             BitVector **max_neighbor,
             double *max_score)
{
  assert (btor);
  assert (roots);
  assert (can);
  assert (BTOR_IS_REGULAR_NODE (can));

  int i, up, lo, seg, segnext;
  double sc;
  BtorSLSMove m;
  BitVector *ass, *neighbor;
  BtorPtrHashTable *bv_model;
  BtorPtrHashTable *score_sls;
  BtorNodePtrStack cans;
  BitVectorPtrStack neighbors;

  BTOR_INIT_STACK (cans);
  BTOR_INIT_STACK (neighbors);

  ass = (BitVector *) btor_get_bv_model (btor, can);
  assert (ass);

  bv_model = btor_clone_ptr_hash_table (
      btor->mm, btor->bv_model, copy_node, data_as_bv_ptr, 0, 0);
  score_sls = btor_clone_ptr_hash_table (
      btor->mm, btor->score_sls, same_node, data_as_double, 0, 0);

  m       = 0;
  i       = 0;
  up      = 0;
  lo      = 0;
  seg     = 1;
  segnext = 1;
  while (m != BTOR_SLS_MOVE_DONE)
  {
    switch (m)
    {
      case BTOR_SLS_MOVE_INC:
        m += 1;
        neighbor = btor->options.sls_move_inc_move_test.val && *max_neighbor
                           && *max_can == can
                       ? btor_inc_bv (btor->mm, *max_neighbor)
                       : btor_inc_bv (btor->mm, ass);
        break;
      case BTOR_SLS_MOVE_DEC:
        m += 1;
        neighbor = btor->options.sls_move_inc_move_test.val && *max_neighbor
                           && *max_can == can
                       ? btor_dec_bv (btor->mm, *max_neighbor)
                       : btor_dec_bv (btor->mm, ass);
        break;
      case BTOR_SLS_MOVE_NOT:
        m += 1;
        neighbor = btor->options.sls_move_inc_move_test.val && *max_neighbor
                           && *max_can == can
                       ? btor_not_bv (btor->mm, *max_neighbor)
                       : btor_not_bv (btor->mm, ass);
        break;
      case BTOR_SLS_MOVE_FLIP_RANGE:
        assert (lo == 0);
        if (up == ass->width - 1) m += 1;
        if (up == 0) up = 1; /* skip 0-0, already tested */
        neighbor =
            btor->options.sls_move_inc_move_test.val && *max_neighbor
                    && *max_can == can
                ? btor_flipped_bit_range_bv (btor->mm, *max_neighbor, up, lo)
                : btor_flipped_bit_range_bv (btor->mm, ass, up, lo);
        up = 2 * up + 1;
        assert (up);
        up = up < ass->width ? up : ass->width - 1;
        if (m != BTOR_SLS_MOVE_FLIP_RANGE) up = 0; /* reset */
        break;
      case BTOR_SLS_MOVE_FLIP_SEGMENT:
        if (up == ass->width - 1) segnext = 2 * seg + 1;
        if (segnext > 7) m += 1;
        if (up == 0)
        {
          assert (lo == 0);
          up += seg;
        }
        neighbor =
            btor->options.sls_move_inc_move_test.val && *max_neighbor
                    && *max_can == can
                ? btor_flipped_bit_range_bv (btor->mm, *max_neighbor, up, lo)
                : btor_flipped_bit_range_bv (btor->mm, ass, up, lo);
        lo = up + 1;
        up += seg + 1;
        up = up < ass->width ? up : ass->width - 1;
        if (segnext != seg) /* next segment size */
        {
          up  = 0;
          lo  = 0;
          seg = segnext;
        }
        if (m != BTOR_SLS_MOVE_FLIP_SEGMENT) /* reset for next phase */
        {
          up      = 0;
          lo      = 0;
          seg     = 1;
          segnext = 1;
        }
        break;
      default:
        assert (m == BTOR_SLS_MOVE_FLIP);
        if (i == ass->width - 1) m += 1;
        assert (i < ass->width);
        neighbor = btor->options.sls_move_inc_move_test.val && *max_neighbor
                           && *max_can == can
                       ? btor_flipped_bit_bv (btor->mm, *max_neighbor, i++)
                       : btor_flipped_bit_bv (btor->mm, ass, i++);
    }

    BTOR_PUSH_STACK (btor->mm, cans, can);
    BTOR_PUSH_STACK (btor->mm, neighbors, neighbor);
    sc = try_move (btor, roots, &bv_model, score_sls, &cans, &neighbors);
    if (sc == -1.0)
    {
      *max_score = sc;
      if (*max_neighbor) btor_free_bv (btor->mm, *max_neighbor);
      *max_neighbor = neighbor;
      *max_can      = can;
      goto DONE;
    }
    BTOR_RESET_STACK (cans);
    BTOR_RESET_STACK (neighbors);
    if (sc > *max_score)
    {
      *max_score = sc;
      if (*max_neighbor) btor_free_bv (btor->mm, *max_neighbor);
      *max_neighbor = neighbor;
      *max_can      = can;
      if (btor->options.sls_move_on_first.val) goto DONE;
    }
    else
      btor_free_bv (btor->mm, neighbor);
  }

DONE:
  /* cleanup */
  btor_delete_bv_model (btor, &bv_model);
  btor_delete_ptr_hash_table (score_sls);
  BTOR_RELEASE_STACK (btor->mm, cans);
  BTOR_RELEASE_STACK (btor->mm, neighbors);
}

static void
move_aux (Btor *btor, BtorPtrHashTable *roots, BtorNodePtrStack *candidates)
{
  assert (btor);
  assert (roots);
  assert (candidates);

  int i, r, randomized, randomizeall;
  double max_score;
  BtorNode *can, *max_can;
  BitVector *ass, *neighbor, *max_neighbor;
  BtorNodePtrStack cans;
  BitVectorPtrStack neighbors;

  BTORLOG ("");
  BTORLOG ("*** move");

  btor->stats.sls_moves += 1;

  BTOR_INIT_STACK (cans);
  BTOR_INIT_STACK (neighbors);

  max_score    = compute_sls_score_formula (roots, btor->score_sls);
  max_neighbor = 0;
  max_can      = 0;
  randomized   = 0;

  for (i = 0; i < BTOR_COUNT_STACK (*candidates); i++)
    select_move (btor,
                 roots,
                 BTOR_PEEK_STACK (*candidates, i),
                 &max_can,
                 &max_neighbor,
                 &max_score);

  if (max_neighbor)
  {
    assert (max_can);
    assert (BTOR_COUNT_STACK (cans) == 0);
    assert (BTOR_COUNT_STACK (neighbors) == 0);
    BTOR_PUSH_STACK (btor->mm, cans, max_can);
    BTOR_PUSH_STACK (btor->mm, neighbors, max_neighbor);
  }
  else
  {
    /* randomize if no best move was found */
    randomized   = 1;
    randomizeall = btor->options.sls_move_randomizeall.val
                       ? btor_pick_rand_rng (&btor->rng, 0, 1)
                       : 0;

    if (randomizeall)
    {
      for (r = 0; r < BTOR_COUNT_STACK (*candidates) - 1; r++)
      {
        can = BTOR_PEEK_STACK (*candidates, r);
        BTOR_PUSH_STACK (btor->mm, cans, can);
        if (BTOR_REAL_ADDR_NODE (can)->len == 1)
        {
          ass      = (BitVector *) btor_get_bv_model (btor, can);
          neighbor = btor_flipped_bit_bv (btor->mm, ass, 0);
          BTOR_PUSH_STACK (btor->mm, neighbors, neighbor);
        }
        else
        {
          BTOR_PUSH_STACK (btor->mm,
                           neighbors,
                           btor_new_random_bv (btor->mm, &btor->rng, can->len));
        }
      }
    }
    else
    {
      r = btor_pick_rand_rng (
          &btor->rng, 0, BTOR_COUNT_STACK (*candidates) - 1);
      can = BTOR_PEEK_STACK (*candidates, r);
      BTOR_PUSH_STACK (btor->mm, cans, can);
      if (BTOR_REAL_ADDR_NODE (can)->len == 1)
      {
        ass      = (BitVector *) btor_get_bv_model (btor, can);
        neighbor = btor_flipped_bit_bv (btor->mm, ass, 0);
        BTOR_PUSH_STACK (btor->mm, neighbors, neighbor);
      }
      else
        BTOR_PUSH_STACK (btor->mm,
                         neighbors,
                         btor_new_random_bv (btor->mm, &btor->rng, can->len));
    }
  }

#ifndef NBTORLOG
  BTORLOG ("");
  BTORLOG (" * move");
  char *a;
  assert (BTOR_COUNT_STACK (cans) == BTOR_COUNT_STACK (neighbors));
  for (i = 0; i < BTOR_COUNT_STACK (cans); i++)
  {
    can      = BTOR_PEEK_STACK (cans, i);
    neighbor = BTOR_PEEK_STACK (neighbors, i);
    ass      = (BitVector *) btor_get_bv_model (btor, can);
    a        = btor_bv_to_char_bv (btor->mm, ass);
    BTORLOG ("  candidate: %s%s",
             BTOR_IS_REGULAR_NODE (can) ? "" : "-",
             node2string (can));
    BTORLOG ("  prev. assignment: %s", a);
    btor_freestr (btor->mm, a);
    a = btor_bv_to_char_bv (btor->mm, neighbor);
    BTORLOG ("  new   assignment: %s", a);
    btor_freestr (btor->mm, a);
  }
#endif

  update_cone (btor,
               &btor->bv_model,
               &btor->fun_model,
               roots,
               &cans,
               &neighbors,
               btor->score_sls);

  if (randomized) update_assertion_weights (btor, roots);

  /** cleanup **/
  BTOR_RELEASE_STACK (btor->mm, cans);
  while (!BTOR_EMPTY_STACK (neighbors))
    btor_free_bv (btor->mm, BTOR_POP_STACK (neighbors));
  BTOR_RELEASE_STACK (btor->mm, neighbors);
}
#endif

static void
move (Btor *btor, BtorPtrHashTable *roots, int moves)
{
  assert (btor);
  assert (roots);
  assert (compute_sls_score_formula (roots, btor->score_sls) != -1.0);

  // int i;
  // BtorNode *cur, *real_cur, *par, *real_par;
  // BitVector *zero, *parass, *ass, *n;
  BtorNodePtrStack candidates, parents, cans, stack, unmark_stack;
  BitVectorPtrStack neighs;

  BTOR_INIT_STACK (parents);
  BTOR_INIT_STACK (candidates);
  BTOR_INIT_STACK (cans);
  BTOR_INIT_STACK (neighs);
  BTOR_INIT_STACK (stack);
  BTOR_INIT_STACK (unmark_stack);

  select_candidates (btor,
                     select_candidate_constraint (btor, roots, moves),
                     &candidates,
                     &parents);
  assert (BTOR_COUNT_STACK (candidates));

#if 0
  while (!BTOR_EMPTY_STACK (parents))
    {
      par = BTOR_POP_STACK (parents);
      real_par = BTOR_REAL_ADDR_NODE (par);
      //assert (BTOR_IS_MUL_NODE (real_par));
//      zero = btor_new_bv (btor->mm, real_par->len);
//      if (!BTOR_IS_MUL_NODE (real_par)) continue;
//
//      parass = (BitVector *) btor_get_bv_model (btor, par);
//      zero = btor_new_bv (btor->mm, parass->width);
//      if (btor_compare_bv (parass, zero))
//	{
//	  btor_free_bv (btor->mm, zero);
//	  continue;
//	}
       
      /* avoid ineffective moves if assignment is 0, force all 0 inputs to 1 */

#ifndef NBTORLOG
      char *a;
      BTORLOG ("");
      BTORLOG ("*** move");
#endif
      BTOR_PUSH_STACK (btor->mm, stack, par);
      while (!BTOR_EMPTY_STACK (stack))
	{
	  cur = BTOR_POP_STACK (stack);
	  real_cur = BTOR_REAL_ADDR_NODE (cur);
	  if (real_cur->mark) continue;
	  real_cur->mark = 1;
	  BTOR_PUSH_STACK (btor->mm, unmark_stack, real_cur);
	  
	  if (BTOR_IS_BV_VAR_NODE (real_cur))
	    {
	      n = btor_uint64_to_bv (btor->mm, 1, real_cur->len);
	      ass = (BitVector *) btor_get_bv_model (btor, cur);
	      zero = btor_new_bv (btor->mm, ass->width);
	      if (!btor_compare_bv (ass, zero))
		{
		  BTOR_PUSH_STACK (btor->mm, cans, cur);
		  BTOR_PUSH_STACK (btor->mm, neighs, btor_copy_bv (btor->mm,n));
#ifndef NBTORLOG
		  BTORLOG ("  candidate: %s%s",
			   BTOR_IS_REGULAR_NODE (real_cur)
			   ? "" : "-", node2string (real_cur));
		  a = btor_bv_to_char_bv (btor->mm, ass);
		  BTORLOG ("    prev. assignment: %s", a);
		  btor_freestr (btor->mm, a);
		  a = btor_bv_to_char_bv (btor->mm, n);
		  BTORLOG ("    new   assignment: %s", a);
		  btor_freestr (btor->mm, a);
#endif
		}
	      btor_free_bv (btor->mm, zero);
	      btor_free_bv (btor->mm, n);
	    }

	  for (i = 0; i < real_cur->arity; i++)
	    BTOR_PUSH_STACK (btor->mm, stack, real_cur->e[i]);
	}

      while (!BTOR_EMPTY_STACK (unmark_stack))
	BTOR_POP_STACK (unmark_stack)->mark = 0;

//      n = btor_uint64_to_bv (btor->mm, 1, real_par->len);
//      for (i = 0; i < 2; i++)
//	{
//	  ass = (BitVector *) btor_get_bv_model (btor, real_par->e[i]);
//	  if (!btor_compare_bv (ass, zero))
//	    {
//	      BTOR_PUSH_STACK (btor->mm, cans, real_par->e[i]);
//	      BTOR_PUSH_STACK (btor->mm, neighs, btor_copy_bv (btor->mm, n));
//#ifndef NBTORLOG
//	      BTORLOG ("  candidate: %s%s",
//		       BTOR_IS_REGULAR_NODE (real_par->e[i])
//		       ? "" : "-", node2string (real_par->e[i]));
//	      a = btor_bv_to_char_bv (btor->mm, ass);
//	      BTORLOG ("  prev. assignment: %s", a);
//	      btor_freestr (btor->mm, a);
//#endif
//	    }
//	}
//
//      btor_free_bv (btor->mm, zero);
//      btor_free_bv (btor->mm, n);

      btor->stats.sls_moves += 1;
      update_cone (btor, &btor->bv_model, &btor->fun_model, roots,
		   &cans, &neighs, btor->score_sls);
      
      if (compute_sls_score_formula (roots, btor->score_sls) == -1.0)
	goto DONE;

      select_candidates (btor, select_candidate_constraint (btor, roots, moves),
			 &candidates, &parents);
      break;
    }
#endif

  move_aux (btor, roots, &candidates);

  // DONE:
  BTOR_RELEASE_STACK (btor->mm, parents);
  BTOR_RELEASE_STACK (btor->mm, candidates);
  BTOR_RELEASE_STACK (btor->mm, cans);
  while (!BTOR_EMPTY_STACK (neighs))
    btor_free_bv (btor->mm, BTOR_POP_STACK (neighs));
  BTOR_RELEASE_STACK (btor->mm, neighs);
  BTOR_RELEASE_STACK (btor->mm, stack);
  BTOR_RELEASE_STACK (btor->mm, unmark_stack);
}

void
btor_generate_model_sls (Btor *btor, int model_for_all_nodes, int reset)
{
  assert (btor);

  if (!reset && btor->bv_model) return;
  btor_init_bv_model (btor, &btor->bv_model);
  btor_init_fun_model (btor, &btor->fun_model);
  btor_generate_model_aux (
      btor, btor->bv_model, btor->fun_model, model_for_all_nodes);
}

/* Note: failed assumptions -> no handling necessary, sls only works for SAT */
int
btor_sat_aux_btor_sls (Btor *btor)
{
  assert (btor);

  int i, j, max_steps;
  int sat_result;
  int moves;
  BtorPtrHashTable *roots;
  BtorPtrHashBucket *b;
  BtorHashTableIterator it;
  BtorNodePtrStack candidates;

  roots = 0;
  moves = 0;

  //#ifndef NDEBUG
  //  Btor *clone = btor_clone_exp_layer (btor, 0, 0);
  //  clone->options.sls.val = 0;
  //  clone->options.auto_cleanup.val = 1;
  //  clone->options.auto_cleanup_internal.val = 1;
  //  clone->options.loglevel.val = 0;
  //  clone->options.verbosity.val = 0;
  //  clone->options.model_gen.val = 1;
  //  int csat_result = btor_sat_btor (clone, -1, -1);
  //  btor_delete_btor (clone);
  //  if (csat_result == BTOR_UNSAT) goto UNSAT;
  //  if (btor->lambdas->count || btor->ufs->count)
  //    {
  //      sat_result = csat_result;
  //      goto DONE;
  //    }
  //  //printf ("clone sat\n");
  //#endif
  BTOR_ABORT_BOOLECTOR (btor->lambdas->count != 0 || btor->ufs->count != 0,
                        "sls engine supports QF_BV only");

  if (btor->inconsistent) goto UNSAT;

  BTOR_MSG (btor->msg, 1, "calling SAT");

  sat_result = btor_simplify (btor);
  btor_update_assumptions (btor);

  if (btor->inconsistent) goto UNSAT;

  /* Generate intial model, all bv vars are initialized with zero. We do
   * not have to consider model_for_all_nodes, but let this be handled by
   * the model generation (if enabled) after SAT has been determined. */
  btor_generate_model_sls (btor, 0, 1);

  /* collect roots */
  roots = btor_new_ptr_hash_table (btor->mm,
                                   (BtorHashPtr) btor_hash_exp_by_id,
                                   (BtorCmpPtr) btor_compare_exp_by_id);
  assert (btor->synthesized_constraints->count == 0);
  init_node_hash_table_iterator (&it, btor->unsynthesized_constraints);
  queue_node_hash_table_iterator (&it, btor->assumptions);
  while (has_next_node_hash_table_iterator (&it))
  {
    b             = btor_insert_in_ptr_hash_table (roots,
                                       next_node_hash_table_iterator (&it));
    b->data.asInt = 1; /* initial assertion weight */
  }

  BTOR_INIT_STACK (candidates);

  if (!btor->score_sls)
    btor->score_sls =
        btor_new_ptr_hash_table (btor->mm,
                                 (BtorHashPtr) btor_hash_exp_by_id,
                                 (BtorCmpPtr) btor_compare_exp_by_id);

  i = 1;
  for (;;)
  {
    /* compute initial sls score */
    compute_sls_scores (btor, roots, btor->score_sls);

    if (compute_sls_score_formula (roots, btor->score_sls) == -1.0)
    {
      sat_result = BTOR_SAT;
      goto SAT;
    }

    for (j = 0, max_steps = BTOR_SLS_MAXSTEPS (i); j < max_steps; j++)
    {
      move (btor, roots, moves++);

      if (compute_sls_score_formula (roots, btor->score_sls) == -1.0)
      {
        sat_result = BTOR_SAT;
        goto SAT;
      }
    }

    /* restart */
    btor_generate_model_sls (btor, 0, 1);
    i += 1;
  }

SAT:
  assert (sat_result == BTOR_SAT);
  btor->stats.sls_restarts = i - 1;
  assert (btor->stats.sls_moves == moves);
  BTOR_RELEASE_STACK (btor->mm, candidates);
  goto DONE;

UNSAT:
  sat_result = BTOR_UNSAT;

DONE:
  if (roots) btor_delete_ptr_hash_table (roots);
  btor->last_sat_result = sat_result;
  return sat_result;
}<|MERGE_RESOLUTION|>--- conflicted
+++ resolved
@@ -1312,11 +1312,8 @@
     BTOR_RESET_STACK (cans);
   }
 
-<<<<<<< HEAD
-  if (BTOR_COUNT_STACK (*candidates) > 1) BTOR_SLS_SELECT_MOVE (candidates);
-=======
-  (void) select_move_aux (btor, roots, candidates, max_cans, max_score);
->>>>>>> 7a127e75
+  if (BTOR_COUNT_STACK (*candidates) > 1)
+    (void) select_move_aux (btor, roots, candidates, max_cans, max_score);
 
 DONE:
   BTOR_RELEASE_STACK (btor->mm, cans);
