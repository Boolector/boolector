/*  Boolector: Satisfiablity Modulo Theories (SMT) solver.
 *
 *  Copyright (C) 2007-2009 Robert Daniel Brummayer.
 *  Copyright (C) 2007-2014 Armin Biere.
 *  Copyright (C) 2012-2015 Aina Niemetz.
 *  Copyright (C) 2012-2015 Mathias Preiner.
 *
 *  All rights reserved.
 *
 *  This file is part of Boolector.
 *  See COPYING for more information on using this software.
 */

#include "btormain.h"
#include "boolector.h"
#include "btorconfig.h"
#include "btorexit.h"
#include "btoropt.h"
#include "btorparse.h"
#include "utils/btormem.h"
#include "utils/btorutil.h"

#include <assert.h>
#include <signal.h>
#include <stdarg.h>
#include <stdio.h>
#include <stdlib.h>
#include <string.h>
#include <unistd.h>

typedef struct BtorMainApp BtorMainApp;
static BtorMainApp *g_app;

static int g_verbosity;
static int g_set_alarm;
static int g_caught_sig;
#ifdef BTOR_HAVE_GETRUSAGE
static int g_start_time;
#endif

static void (*sig_int_handler) (int);
static void (*sig_segv_handler) (int);
static void (*sig_abrt_handler) (int);
static void (*sig_term_handler) (int);
static void (*sig_bus_handler) (int);

static void (*sig_alrm_handler) (int);

/*------------------------------------------------------------------------*/

typedef struct BtorMainOpt
{
  int general;      /* general option? */
  const char *shrt; /* short option identifier (may be 0) */
  const char *lng;  /* long option identifier */
  const char *desc; /* description */
  int val;          /* value */
  int dflt;         /* default value */
  int min;          /* min value */
  int max;          /* max value */
} BtorMainOpt;

typedef struct BtorMainOpts
{
  BtorMainOpt first; /* dummy for iteration */
  /* ------------------------------------ */
  BtorMainOpt help;
  BtorMainOpt copyright;
  BtorMainOpt version;
  BtorMainOpt time;
  BtorMainOpt output;
  BtorMainOpt smt2_model;
  /* ------------------------------------ */
  BtorMainOpt last; /* dummy for iteration */
} BtorMainOpts;

#define BTORMAIN_FIRST_OPT(OPTS) (&OPTS.first + 1)
#define BTORMAIN_LAST_OPT(OPTS) (&OPTS.last - 1)

#define BTORMAIN_INIT_OPT(OPT, GEN, SHRT, LNG, VAL, MIN, MAX, DESC) \
  do                                                                \
  {                                                                 \
    OPT.general = GEN;                                              \
    OPT.shrt    = SHRT;                                             \
    OPT.lng     = LNG;                                              \
    OPT.dflt = OPT.val = VAL;                                       \
    OPT.min            = MIN;                                       \
    OPT.max            = MAX;                                       \
    OPT.desc           = DESC;                                      \
  } while (0)

struct BtorMainApp
{
  Btor *btor;
  BtorMemMgr *mm;
  BtorMainOpts opts;
  int done;
  int err;
  char *infile_name;
  FILE *infile;
  int close_infile;
  FILE *outfile;
  char *outfile_name;
  int close_outfile;
};

static BtorMainApp *
btormain_new_btormain (Btor *btor)
{
  assert (btor);

  BtorMainApp *res;
  BtorMemMgr *mm;

  mm = btor_new_mem_mgr ();
  BTOR_CNEWN (mm, res, 1);
  res->mm          = mm;
  res->btor        = btor;
  res->infile      = stdin;
  res->infile_name = "<stdin>";
  res->outfile     = stdout;
  return res;
}

static void
btormain_delete_btormain (BtorMainApp *app)
{
  assert (app);
  BtorMemMgr *mm = app->mm;

  boolector_delete (app->btor);
  BTOR_DELETEN (mm, app, 1);
  btor_delete_mem_mgr (mm);
}

static void
btormain_init_opts (BtorMainApp *app)
{
  assert (app);

  BTORMAIN_INIT_OPT (
      app->opts.help, 1, "h", "help", 0, 0, 1, "print this message and exit");
  BTORMAIN_INIT_OPT (app->opts.copyright,
                     1,
                     "c",
                     "copyright",
                     0,
                     0,
                     1,
                     "print copyright and exit");
  BTORMAIN_INIT_OPT (
      app->opts.version, 1, "V", "version", 0, 0, 1, "print version and exit");
  BTORMAIN_INIT_OPT (
      app->opts.time, 1, "t", "time", 0, 0, -1, "set time limit");
  BTORMAIN_INIT_OPT (app->opts.output,
                     1,
                     "o",
                     "output",
                     0,
                     0,
                     0,
                     "set output file for dumping");
  BTORMAIN_INIT_OPT (
      app->opts.smt2_model,
      0,
      0,
      "smt2_model",
      0,
      0,
      1,
      "print model in SMT-LIB v2 format if model generation is enabled");
}

/*------------------------------------------------------------------------*/

static void
btormain_error (BtorMainApp *app, char *msg, ...)
{
  assert (app);

  va_list list;
  va_start (list, msg);
  fputs ("boolector: ", stderr);
  vfprintf (stderr, msg, list);
  fprintf (stderr, "\n");
  va_end (list);
  app->err = BTOR_ERR_EXIT;
}

static void
btormain_msg (char *msg, ...)
{
  assert (msg);

  va_list list;
  va_start (list, msg);
  fprintf (stdout, "[btor>main] ");
  vfprintf (stdout, msg, list);
  fprintf (stdout, "\n");
  va_end (list);
}

/*------------------------------------------------------------------------*/

#define LEN_OPTSTR 38
#define LEN_PARAMSTR 16
#define LEN_HELPSTR 80

static void
print_opt (BtorMainApp *app,
           const char *lng,
           const char *shrt,
           int dflt,
           const char *desc,
           int print_dflt)
{
  assert (app);
  assert (lng);
  assert (desc);

  char optstr[LEN_OPTSTR], paramstr[LEN_PARAMSTR];
  char *descstr, descstrline[LEN_HELPSTR], *lngstr, *word;
  int i, j, len;
  BtorCharPtrStack words;

  if (!strcmp (lng, BTOR_OPT_INCREMENTAL_LOOK_AHEAD)
      || !strcmp (lng, BTOR_OPT_INCREMENTAL_IN_DEPTH)
      || !strcmp (lng, BTOR_OPT_INCREMENTAL_INTERVAL))
    sprintf (paramstr, "<w>");
  else if (!strcmp (lng, "time"))
    sprintf (paramstr, "<seconds>");
  else if (!strcmp (lng, "output"))
    sprintf (paramstr, "<file>");
  else if (!strcmp (lng, BTOR_OPT_ENGINE) || !strcmp (lng, BTOR_OPT_SAT_ENGINE))
    sprintf (paramstr, "<engine>");
  else if (!strcmp (lng, BTOR_OPT_REWRITE_LEVEL)
           || !strcmp (lng, BTOR_OPT_SLS_MOVE_RAND_WALK_PROB)
           || !strcmp (lng, BTOR_OPT_SLS_MOVE_PROP_FLIP_COND_PROB))
    sprintf (paramstr, "<n>");
  else if (!strcmp (lng, "lingeling_opts"))
    sprintf (paramstr, "[,<opt>=<val>]+");
  else
    paramstr[0] = '\0';

  assert (!strcmp (lng, "lingeling_opts")
          || (shrt
              && (2 * strlen (paramstr) + strlen (shrt) + strlen (lng) + 7
                  <= LEN_OPTSTR))
          || (!shrt && (strlen (paramstr) + strlen (lng) + 7 <= LEN_OPTSTR)));

  /* option string ------------------------------------------ */
  memset (optstr, ' ', LEN_OPTSTR * sizeof (char));
  optstr[LEN_OPTSTR - 1] = '\0';
  len                    = strlen (lng);
  BTOR_NEWN (app->mm, lngstr, (len + 1) * sizeof (char));
  for (i = 0; i < len; i++) lngstr[i] = lng[i] == '_' ? '-' : lng[i];
  lngstr[len] = '\0';
  sprintf (optstr,
           "  %s%s%s%s%s--%s%s%s",
           shrt ? "-" : "",
           shrt ? shrt : "",
           shrt && strlen (paramstr) > 0 ? " " : "",
           shrt ? paramstr : "",
           shrt ? ", " : "",
           lngstr,
           strlen (paramstr) > 0 ? "=" : "",
           paramstr);
  BTOR_DELETEN (app->mm, lngstr, len + 1);
  len = strlen (optstr);
  for (i = len; i < LEN_OPTSTR - 1; i++) optstr[i] = ' ';
  optstr[LEN_OPTSTR - 1] = '\0';

  /* formatted description ---------------------------------- */
  /* append default value to description */
  if (print_dflt)
  {
    len = strlen (desc) + 3 + btor_num_digits_util (dflt);
    BTOR_CNEWN (app->mm, descstr, len + 1);
    sprintf (descstr, "%s [%d]", desc, dflt);
  }
  else
  {
    len = strlen (desc);
    BTOR_CNEWN (app->mm, descstr, len + 1);
    sprintf (descstr, "%s", desc);
  }
  BTOR_INIT_STACK (words);
  word = strtok (descstr, " ");
  while (word)
  {
    BTOR_PUSH_STACK (app->mm, words, btor_strdup (app->mm, word));
    word = strtok (0, " ");
  }
  BTOR_DELETEN (app->mm, descstr, len + 1);

  BTOR_CLRN (descstrline, LEN_HELPSTR);
  sprintf (descstrline, "%s ", optstr);
  i = 0;
  do
  {
    j = LEN_OPTSTR;
    for (; i < BTOR_COUNT_STACK (words); i++)
    {
      word = BTOR_PEEK_STACK (words, i);
      len  = strlen (word);

      /* word does not fit into remaining line */
      if (j + 1 + len >= LEN_HELPSTR) break;

      strcpy (descstrline + j, word);
      j += len;
      descstrline[j++] = ' ';
    }
    descstrline[j] = 0;
    fprintf (app->outfile, "%s\n", descstrline);
    BTOR_CLRN (descstrline, LEN_HELPSTR);
    memset (descstrline, ' ', LEN_OPTSTR * sizeof (char));
  } while (i < BTOR_COUNT_STACK (words));

  /* cleanup */
  while (!BTOR_EMPTY_STACK (words))
    btor_freestr (app->mm, BTOR_POP_STACK (words));
  BTOR_RELEASE_STACK (app->mm, words);
}

#define PRINT_MAIN_OPT(app, opt)                                           \
  do                                                                       \
  {                                                                        \
    print_opt (app, (opt)->lng, (opt)->shrt, (opt)->dflt, (opt)->desc, 0); \
  } while (0)

#define BOOLECTOR_OPTS_INFO_MSG                                                \
  "All of the following options can also be used in the form '-<short "        \
  "name>=<int>'\n"                                                             \
  "and '--<long name>=<int>'. Flags are disabled with 0 and enabled with a "   \
  "pos.\n"                                                                     \
  "integer. Alternatively, use '-no-<short name>' and '--no-<long name>' "     \
  "for\n"                                                                      \
  "disabling, and '-<short name>' and '--<long name>' for enabling flags.\n"   \
  "Note that all of the following options can also be set via env. variables " \
  "of\n"                                                                       \
  "the form 'BTOR<capitalized long name without '-'>=<int>'.\n\n"

static void
print_help (BtorMainApp *app)
{
  assert (app);

  char *o;
  BtorMainOpt to;
  BtorMainOpt *mo;
  FILE *out = app->outfile;

  fprintf (out, "usage: boolector [<option>...][<input>]\n");
  fprintf (out, "\n");
  fprintf (out, "where <option> is one of the following:\n");
  fprintf (out, "\n");

  for (mo = BTORMAIN_FIRST_OPT (app->opts); mo <= BTORMAIN_LAST_OPT (app->opts);
       mo++)
  {
    if (!mo->general) continue;
    if (!strcmp (mo->lng, "time")) fprintf (out, "\n");
    PRINT_MAIN_OPT (app, mo);
  }

  to.dflt = 0;

  fprintf (app->outfile, "\n");
  to.shrt = "E";
  to.lng  = "engine";
  to.desc = "set engine (core, sls) [core]";
  PRINT_MAIN_OPT (app, &to);
  to.shrt = "SE";
  to.lng  = "sat_engine";
  to.desc = "set SAT engine (lingeling, picosat, minisat) [lingeling]";
  PRINT_MAIN_OPT (app, &to);
#ifdef BTOR_USE_LINGELING
  to.shrt = 0;
  to.lng  = "lingeling_opts";
  to.desc = "set lingeling option(s) '--<opt>=<val>'";
  PRINT_MAIN_OPT (app, &to);
  to.shrt = 0;
  to.lng  = "lingeling_nofork";
  to.desc = "do not use 'fork/clone' for Lingeling";
  PRINT_MAIN_OPT (app, &to);
#endif

  fprintf (app->outfile, "\n");
  to.shrt = "x";
  to.lng  = "hex";
  to.desc = "force hexadecimal number output";
  PRINT_MAIN_OPT (app, &to);
  to.shrt = "d";
  to.lng  = "dec";
  to.desc = "force decimal number output";
  PRINT_MAIN_OPT (app, &to);

  fprintf (app->outfile, "\n");
  to.shrt = 0;
  to.lng  = "btor";
  to.desc = "force BTOR input format";
  PRINT_MAIN_OPT (app, &to);
  to.shrt = 0;
  to.lng  = "smt2";
  to.desc = "force SMT-LIB v2 input format";
  PRINT_MAIN_OPT (app, &to);
  to.shrt = 0;
  to.lng  = "smt1";
  to.desc = "force SMT-LIB v1 input format";
  PRINT_MAIN_OPT (app, &to);
  fprintf (app->outfile, "\n");

  to.shrt = "db";
  to.lng  = "dump_btor";
  to.desc = "dump formula in BTOR format";
  PRINT_MAIN_OPT (app, &to);
#if 0
  to.shrt = "db2"; to.lng = "dump_btor2";
  to.desc = "dump formula in BTOR 2.0 format";
  PRINT_MAIN_OPT (app, &to);
#endif
  to.shrt = "ds";
  to.lng  = "dump_smt2";
  to.desc = "dump formula in SMT-LIB v2 format";
  PRINT_MAIN_OPT (app, &to);
  to.shrt = "daa";
  to.lng  = "dump_aag";
  to.desc = "dump QF_BV formula in ascii AIGER format";
  PRINT_MAIN_OPT (app, &to);
  to.shrt = "dai";
  to.lng  = "dump_aig";
  to.desc = "dump QF_BV formula in binary AIGER format";
  PRINT_MAIN_OPT (app, &to);
  to.shrt = "dam";
  to.lng  = "dump_aiger_merge";
  to.desc = "merge all roots of AIG [0]";
  PRINT_MAIN_OPT (app, &to);
  fprintf (out, "\n");

  for (mo = BTORMAIN_FIRST_OPT (app->opts); mo <= BTORMAIN_LAST_OPT (app->opts);
       mo++)
  {
    if (mo->general) continue;
    PRINT_MAIN_OPT (app, mo);
    if (!strcmp (mo->lng, "smt2_model")) fprintf (out, "\n");
  }

  fprintf (out, "\n");

  fprintf (out, BOOLECTOR_OPTS_INFO_MSG);

  for (o = (char *) boolector_first_opt (app->btor); o;
       o = (char *) boolector_next_opt (app->btor, o))
  {
    if (!strcmp (o, BTOR_OPT_ENGINE) || !strcmp (o, BTOR_OPT_SAT_ENGINE)
        || !strcmp (o, BTOR_OPT_INPUT_FORMAT)
        || !strcmp (o, BTOR_OPT_OUTPUT_NUMBER_FORMAT)
        || !strcmp (o, BTOR_OPT_OUTPUT_FORMAT))
      continue;
    if (!strcmp (o, BTOR_OPT_INCREMENTAL) || !strcmp (o, BTOR_OPT_REWRITE_LEVEL)
        || !strcmp (o, BTOR_OPT_BETA_REDUCE_ALL)
        || !strcmp (o, BTOR_OPT_AUTO_CLEANUP) || !strcmp (o, BTOR_OPT_DUAL_PROP)
        || !strcmp (o, BTOR_OPT_LAZY_SYNTHESIZE))
      fprintf (out, "\n");
    print_opt (app,
               o,
               boolector_get_opt_shrt (app->btor, o),
               boolector_get_opt_dflt (app->btor, o),
               boolector_get_opt_desc (app->btor, o),
               1);
  }

  app->done = 1;
}

static void
print_copyright (BtorMainApp *app)
{
  assert (app);

  FILE *out = app->outfile;

  fprintf (out, "This software is\n");
  fprintf (out, "Copyright (c) 2007-2009 Robert Brummayer\n");
  fprintf (out, "Copyright (c) 2007-2015 Armin Biere\n");
  fprintf (out, "Copyright (c) 2012-2015 Aina Niemetz, Mathias Preiner\n");
  fprintf (out, "Institute for Formal Models and Verification\n");
  fprintf (out, "Johannes Kepler University, Linz, Austria\n");
#ifdef BTOR_USE_LINGELING
  fprintf (out, "\n");
  fprintf (out, "This software is linked against Lingeling\n");
  fprintf (out, "Copyright (c) 2010-2014 Armin Biere\n");
  fprintf (out, "Institute for Formal Models and Verification\n");
  fprintf (out, "Johannes Kepler University, Linz, Austria\n");
#endif
#ifdef BTOR_USE_PICOSAT
  fprintf (out, "\n");
  fprintf (out, "This software is linked against PicoSAT\n");
  fprintf (out, "Copyright (c) 2006-2014 Armin Biere\n");
  fprintf (out, "Institute for Formal Models and Verification\n");
  fprintf (out, "Johannes Kepler University, Linz, Austria\n");
#endif
#ifdef BTOR_USE_MINISAT
  fprintf (out, "\n");
  fprintf (out, "This software is linked against MiniSAT\n");
  fprintf (out, "Copyright (c) 2003-2013, Niklas Een, Niklas Sorensson\n");
#endif
  app->done = 1;
}

static void
print_version (BtorMainApp *app)
{
  assert (app);
  fprintf (app->outfile, "%s\n", BTOR_VERSION);
  app->done = 1;
}

static void
print_static_stats (int sat_res)
{
#ifdef BTOR_HAVE_GETRUSAGE
  double delta_time = delta_time = btor_time_stamp () - g_start_time;
  btormain_msg ("%.1f seconds", delta_time);
  btormain_msg ("%s",
                sat_res == BOOLECTOR_SAT
                    ? "sat"
                    : (sat_res == BOOLECTOR_UNSAT ? "unsat" : "unknown"));
#else
  btormain_msg ("can not determine run-time in seconds (no getrusage)");
#endif
}

static void
print_sat_result (BtorMainApp *app, int sat_result)
{
  assert (app);
  if (sat_result == BOOLECTOR_UNSAT)
    fprintf (app->outfile, "unsat\n");
  else if (sat_result == BOOLECTOR_SAT)
    fprintf (app->outfile, "sat\n");
  else
  {
    assert (sat_result == BOOLECTOR_UNKNOWN);
    fprintf (app->outfile, "unknown\n");
  }
}

/*------------------------------------------------------------------------*/

static void
reset_sig_handlers (void)
{
  (void) signal (SIGINT, sig_int_handler);
  (void) signal (SIGSEGV, sig_segv_handler);
  (void) signal (SIGABRT, sig_abrt_handler);
  (void) signal (SIGTERM, sig_term_handler);
  (void) signal (SIGBUS, sig_bus_handler);
}

static void
catch_sig (int sig)
{
  if (!g_caught_sig)
  {
    g_caught_sig = 1;
    if (g_verbosity > 0)
    {
      boolector_print_stats (g_app->btor);
      print_static_stats (0);
    }
    btormain_msg ("CAUGHT SIGNAL %d", sig);
    fputs ("unknown\n", stdout);
    fflush (stdout);
  }
  reset_sig_handlers ();
  raise (sig);
  exit (sig);
}

static void
set_sig_handlers (void)
{
  sig_int_handler  = signal (SIGINT, catch_sig);
  sig_segv_handler = signal (SIGSEGV, catch_sig);
  sig_abrt_handler = signal (SIGABRT, catch_sig);
  sig_term_handler = signal (SIGTERM, catch_sig);
  sig_bus_handler  = signal (SIGBUS, catch_sig);
}

static void
reset_alarm (void)
{
  alarm (0);
  (void) signal (SIGALRM, sig_alrm_handler);
}

static void
catch_alarm (int sig)
{
  (void) sig;
  assert (sig == SIGALRM);
  if (g_set_alarm > 0)
  {
    btormain_msg ("ALARM TRIGGERED: time limit %d seconds reached",
                  g_set_alarm);
    fputs ("unknown\n", stdout);
    fflush (stdout);
    if (g_verbosity > 0)
    {
      boolector_print_stats (g_app->btor);
      print_static_stats (0);
    }
  }
  reset_alarm ();
  exit (0);
}

static void
set_alarm (void)
{
  sig_alrm_handler = signal (SIGALRM, catch_alarm);
  assert (g_set_alarm > 0);
  alarm (g_set_alarm);
}

/*------------------------------------------------------------------------*/

static int
has_suffix (const char *str, const char *suffix)
{
  int l, k, d;
  l = strlen (str);
  k = strlen (suffix);
  d = l - k;
  if (d < 0) return 0;
  return !strcmp (str + d, suffix);
}

/*------------------------------------------------------------------------*/

#define IS_MAIN_OPT(lng_opt)                          \
  ((isshrt && g_app->opts.lng_opt.shrt                \
    && !strcmp (opt.start, g_app->opts.lng_opt.shrt)) \
   || (!isshrt && !strcmp (opt.start, g_app->opts.lng_opt.lng)))

#define IS_BTOR_OPT(shrt_opt, lng_opt)            \
  ((isshrt && oshrt && !strcmp (oshrt, shrt_opt)) \
   || (!isshrt && !strcmp (o, lng_opt)))

#define HAS_UNEXPECTED_ARGUMENT ((readval == 2 || (readval == 1 && isint)))
#define HAS_MISSING_ARGUMENT ((!readval || (readval == 1 && !isint)))
#define HAS_INVALID_ARGUMENT ((readval == 2 && !isint))

int
boolector_main (int argc, char **argv)
{
  bool dump_merge = false;
  int i, j, len, readval, val, format;
  int isshrt, isdisable, isint;
  int res, parse_res, parse_status, sat_res;
  int mgen, pmodel, inc, dump;
  char *arg, *cmd, *valstr, *tmp, *parse_err_msg;
  char *o;
  const char *oshrt;
  BtorCharStack opt, errarg;

#ifdef BTOR_HAVE_GETRUSAGE
  g_start_time = btor_time_stamp ();
#endif

  g_app = btormain_new_btormain (boolector_new ());
  btormain_init_opts (g_app);

  res          = BTOR_UNKNOWN_EXIT;
  parse_res    = BOOLECTOR_UNKNOWN;
  parse_status = BOOLECTOR_UNKNOWN;
  sat_res      = BOOLECTOR_UNKNOWN;
  inc          = 0;
  mgen         = 0;
  pmodel       = 0;
  dump         = 0;

  mgen = boolector_get_opt_val (g_app->btor, BTOR_OPT_MODEL_GEN);

  BTOR_INIT_STACK (opt);
  BTOR_INIT_STACK (errarg);

  for (i = 1; i < argc; i++)
  {
    arg       = argv[i];
    len       = strlen (argv[i]);
    isshrt    = 0;
    isdisable = 0;
    isint     = 0;
    readval   = 0;
    val       = 0;
    valstr    = 0;

    /* input file */

    if (arg[0] != '-')
    {
      if (g_app->close_infile)
      {
        btormain_error (g_app, "multiple input files");
        goto DONE;
      }

      g_app->infile_name = arg;

      if (!btor_file_exists (g_app->infile_name))
      {
        g_app->infile = 0;
      }
      else if (has_suffix (g_app->infile_name, ".gz")
               || has_suffix (g_app->infile_name, ".bz2")
               || has_suffix (g_app->infile_name, ".7z"))
      {
        BTOR_NEWN (g_app->mm, cmd, len + 40);
        if (has_suffix (g_app->infile_name, ".gz"))
          sprintf (cmd, "gunzip -c %s", g_app->infile_name);
        else if (has_suffix (g_app->infile_name, ".bz2"))
          sprintf (cmd, "bzcat %s", g_app->infile_name);
        else if (has_suffix (g_app->infile_name, ".7z"))
          sprintf (cmd, "7z x -so %s > /dev/null", g_app->infile_name);

        if ((g_app->infile = popen (cmd, "r"))) g_app->close_infile = 2;

        BTOR_DELETEN (g_app->mm, cmd, len + 40);
      }
      else if ((g_app->infile = fopen (g_app->infile_name, "r")))
      {
        g_app->close_infile = 1;
      }

      if (!g_app->infile)
      {
        btormain_error (g_app, "can not read '%s'", g_app->infile_name);
        goto DONE;
      }

      continue;
    }

    /* options */

    BTOR_RESET_STACK (errarg);
    BTOR_RESET_STACK (opt);

    /* save original option string (without arguments) for error messages */
    for (j = 0; j < len && arg[j] != '='; j++)
      BTOR_PUSH_STACK (g_app->mm, errarg, arg[j]);
    BTOR_PUSH_STACK (g_app->mm, errarg, '\0');

    /* extract option name */
    isshrt = arg[1] == '-' ? 0 : 1;
    j      = isshrt ? 1 : 2;
    isdisable =
        len > 3 && arg[j] == 'n' && arg[j + 1] == 'o' && arg[j + 2] == '-';
    for (j = isdisable ? j + 3 : j; j < len && arg[j] != '='; j++)
      BTOR_PUSH_STACK (g_app->mm, opt, arg[j] == '-' ? '_' : arg[j]);
    BTOR_PUSH_STACK (g_app->mm, opt, '\0');

    /* extract option argument (if any) */
    if (arg[j] == '=')
    {
      valstr = arg + j + 1;
      if (valstr[0] != 0)
      {
        readval = 2;
        val     = (int) strtol (valstr, &tmp, 10);
        isint   = tmp[0] == 0;
      }
    }
    else if ((readval = i + 1 < argc && argv[i + 1][0] != '-'))
    {
      valstr = argv[i + 1];
      val    = (int) strtol (valstr, &tmp, 10);
      if (tmp[0] == 0)
      {
        isint = 1;
        i += 1;
      }
    }

    /* set options */
    /* >> main options */
    if (IS_MAIN_OPT (help))
    {
      if (isdisable)
      {
      ERR_INVALID_OPTION:
        btormain_error (g_app, "invalid option '%s'", errarg.start);
        goto DONE;
      }

      if (HAS_UNEXPECTED_ARGUMENT)
      {
      ERR_UNEXPECTED_ARGUMENT:
        btormain_error (
            g_app, "option '%s' does not expect an argument", errarg.start);
        goto DONE;
      }

      print_help (g_app);
      goto DONE;
    }
    else if (IS_MAIN_OPT (copyright))
    {
      if (isdisable) goto ERR_INVALID_OPTION;
      if (HAS_UNEXPECTED_ARGUMENT) goto ERR_UNEXPECTED_ARGUMENT;

      print_copyright (g_app);
      goto DONE;
    }
    else if (IS_MAIN_OPT (version))
    {
      if (isdisable) goto ERR_INVALID_OPTION;
      if (HAS_UNEXPECTED_ARGUMENT) goto ERR_UNEXPECTED_ARGUMENT;

      print_version (g_app);
      goto DONE;
    }
    else if (IS_MAIN_OPT (time))
    {
      if (isdisable) goto ERR_INVALID_OPTION;

      if (HAS_MISSING_ARGUMENT)
      {
      ERR_MISSING_ARGUMENT:
        btormain_error (g_app, "missing argument for '%s'", errarg.start);
        goto DONE;
      }

      if (HAS_INVALID_ARGUMENT)
      {
      ERR_INVALID_ARGUMENT:
        btormain_error (
            g_app, "invalid argument for '%s', expected int", errarg.start);
        goto DONE;
      }

      g_set_alarm = val;
    }
    else if (IS_MAIN_OPT (output))
    {
      if (isdisable) goto ERR_INVALID_OPTION;
      if (!readval) goto ERR_MISSING_ARGUMENT;

      if (g_app->close_outfile)
      {
        btormain_error (g_app, "multiple output files");
        goto DONE;
      }

      g_app->outfile_name = valstr;
      if (readval == 1) i += 1;
    }
    else if (IS_MAIN_OPT (smt2_model))
    {
      if (isdisable) goto ERR_INVALID_OPTION;
      if (HAS_UNEXPECTED_ARGUMENT) goto ERR_UNEXPECTED_ARGUMENT;

      g_app->opts.smt2_model.val += 1;
    }
    /* >> sat solver options */
#ifdef BTOR_USE_LINGELING
    else if (!strcmp (opt.start, "lingeling_nofork"))
    {
      if (isdisable) goto ERR_INVALID_OPTION;
      if (HAS_UNEXPECTED_ARGUMENT) goto ERR_UNEXPECTED_ARGUMENT;
      boolector_set_opt (g_app->btor, BTOR_OPT_SAT_ENGINE_LGL_FORK, 0);
    }
    else if (!strcmp (opt.start, "lingeling_opts"))
    {
      if (isdisable) goto ERR_INVALID_OPTION;
      if (!readval) goto ERR_MISSING_ARGUMENT;

      // FIXME (ma): will be fixed with new option handling
      btor_set_opt_str (g_app->btor, BTOR_OPT_SAT_ENGINE, valstr);
    }
#endif
    /* >> meta options */
    else if (!strcmp (opt.start, "E") || !strcmp (opt.start, BTOR_OPT_ENGINE))
    {
      if (isdisable) goto ERR_INVALID_OPTION;
      if (!readval) goto ERR_MISSING_ARGUMENT;
      if (isint) goto ERR_INVALID_ARGUMENT;
      if (!strcasecmp (valstr, "core"))
        boolector_set_opt (g_app->btor, BTOR_OPT_ENGINE, BTOR_ENGINE_CORE);
      else if (!strcasecmp (valstr, "sls"))
        boolector_set_opt (g_app->btor, BTOR_OPT_ENGINE, BTOR_ENGINE_SLS);
<<<<<<< HEAD
      else if (!strcasecmp (valstr, "ef"))
        boolector_set_opt (g_app->btor, BTOR_OPT_ENGINE, BTOR_ENGINE_EF);
=======
      else
      {
      ERR_INVALID_ENGINE:
        btormain_error (
            g_app, "invalid engine '%s' for '%s'", valstr, errarg.start);
        goto DONE;
      }
    }
    else if (!strcmp (opt.start, "SE")
             || !strcmp (opt.start, BTOR_OPT_SAT_ENGINE))
    {
      if (isdisable) goto ERR_INVALID_OPTION;
      if (!readval) goto ERR_MISSING_ARGUMENT;
      if (isint) goto ERR_INVALID_ARGUMENT;
#ifdef BTOR_USE_LINGELING
      if (!strcasecmp (valstr, "lingeling"))
        boolector_set_opt (
            g_app->btor, BTOR_OPT_SAT_ENGINE, BTOR_SAT_ENGINE_LINGELING);
      else
#endif
#ifdef BTOR_USE_PICOSAT
          if (!strcasecmp (valstr, "picosat"))
        boolector_set_opt (
            g_app->btor, BTOR_OPT_SAT_ENGINE, BTOR_SAT_ENGINE_PICOSAT);
      else
#endif
#ifdef BTOR_USE_MINISAT
          if (!strcasecmp (valstr, "minisat"))
        boolector_set_opt (
            g_app->btor, BTOR_OPT_SAT_ENGINE, BTOR_SAT_ENGINE_MINISAT);
      else
#endif
        goto ERR_INVALID_ENGINE;
>>>>>>> 3bdd1db5
    }
    else if (!strcmp (opt.start, "btor"))
    {
      format = BTOR_INPUT_FORMAT_BTOR;
    SET_INPUT_FORMAT:
      if (isdisable) goto ERR_INVALID_OPTION;
      if (HAS_UNEXPECTED_ARGUMENT) goto ERR_UNEXPECTED_ARGUMENT;

      boolector_set_opt (g_app->btor, BTOR_OPT_INPUT_FORMAT, format);
    }
    else if (!strcmp (opt.start, "smt2"))
    {
      format = BTOR_INPUT_FORMAT_SMT2;
      goto SET_INPUT_FORMAT;
    }
    else if (!strcmp (opt.start, "smt1"))
    {
      format = BTOR_INPUT_FORMAT_SMT1;
      goto SET_INPUT_FORMAT;
    }
    else if (!strcmp (opt.start, "x") || !strcmp (opt.start, "hex"))
    {
      format = BTOR_OUTPUT_BASE_HEX;
    SET_OUTPUT_NUMBER_FORMAT:
      if (isdisable) goto ERR_INVALID_OPTION;
      if (HAS_UNEXPECTED_ARGUMENT) goto ERR_UNEXPECTED_ARGUMENT;

      boolector_set_opt (g_app->btor, BTOR_OPT_OUTPUT_NUMBER_FORMAT, format);
    }
    else if (!strcmp (opt.start, "d") || !strcmp (opt.start, "dec"))
    {
      format = BTOR_OUTPUT_BASE_DEC;
      goto SET_OUTPUT_NUMBER_FORMAT;
    }
    else if (!strcmp (opt.start, "db") || !strcmp (opt.start, "dump_btor"))
    {
      dump = BTOR_OUTPUT_FORMAT_BTOR;
    SET_OUTPUT_FORMAT:
      if (isdisable) goto ERR_INVALID_OPTION;
      if (HAS_UNEXPECTED_ARGUMENT) goto ERR_UNEXPECTED_ARGUMENT;

      boolector_set_opt (g_app->btor, BTOR_OPT_OUTPUT_FORMAT, dump);
      boolector_set_opt (g_app->btor, BTOR_OPT_PARSE_INTERACTIVE, 0);
    }
#if 0
      else if (!strcmp (opt.start, "db2") || !strcmp (opt.start, "dump_btor2"))
	{
	  dump = BTOR_OUTPUT_FORMAT_BTOR2;
	  goto SET_OUTPUT_FORMAT;
	}
#endif
    else if (!strcmp (opt.start, "ds") || !strcmp (opt.start, "dump_smt2"))
    {
      dump = BTOR_OUTPUT_FORMAT_SMT2;
      goto SET_OUTPUT_FORMAT;
    }
    else if (!strcmp (opt.start, "daa") || !strcmp (opt.start, "dump_aag"))
    {
      dump = BTOR_OUTPUT_FORMAT_AIGER_ASCII;
      goto SET_OUTPUT_FORMAT;
    }
    else if (!strcmp (opt.start, "dai") || !strcmp (opt.start, "dump_aig"))
    {
      dump = BTOR_OUTPUT_FORMAT_AIGER_BINARY;
      goto SET_OUTPUT_FORMAT;
    }
    else if (!strcmp (opt.start, "dam")
             || !strcmp (opt.start, "dump_aiger_merge"))
    {
      dump_merge = true;
    }
    /* >> btor options */
    else
    {
      for (o = (char *) boolector_first_opt (g_app->btor); o;
           o = (char *) boolector_next_opt (g_app->btor, o))
      {
        oshrt = boolector_get_opt_shrt (g_app->btor, o);
        if ((isshrt && oshrt && !strcmp (oshrt, opt.start))
            || (!isshrt && !strcmp (o, opt.start)))
          break;
      }

      if (!o) goto ERR_INVALID_OPTION;

      /* flags */
      if (IS_BTOR_OPT ("i", BTOR_OPT_INCREMENTAL))
      {
        if (readval == 2 && !isint) goto ERR_INVALID_ARGUMENT;

        inc = isdisable || (readval && isint && val == 0)
                  ? 0
                  : inc | BTOR_PARSE_MODE_BASIC_INCREMENTAL;
        boolector_set_opt (g_app->btor, o, inc);
      }
      else if (IS_BTOR_OPT ("I", BTOR_OPT_INCREMENTAL_ALL))
      {
        if (readval == 2 && !isint) goto ERR_INVALID_ARGUMENT;

        if (isdisable || (readval && isint && val == 0))
          boolector_set_opt (g_app->btor, o, 0);
        else
        {
          boolector_set_opt (
              g_app->btor, o, BTOR_PARSE_MODE_INCREMENTAL_BUT_CONTINUE);
          inc |= BTOR_PARSE_MODE_INCREMENTAL_BUT_CONTINUE;
          boolector_set_opt (g_app->btor, BTOR_OPT_INCREMENTAL, inc);
        }
      }
      else if (IS_BTOR_OPT ("m", BTOR_OPT_MODEL_GEN))
      {
        if (readval == 2 && !isint) goto ERR_INVALID_ARGUMENT;

        if (isdisable || (readval && isint && val == 0))
        {
          mgen   = 0;
          pmodel = 0;
        }
        else
        {
          mgen += 1;
          pmodel = 1;
        }
      }
      /* options requiring an integer argument */
      else if (IS_BTOR_OPT ("rwl", BTOR_OPT_REWRITE_LEVEL))
      {
        if (!readval) goto ERR_MISSING_ARGUMENT;
        if (!isint) goto ERR_INVALID_ARGUMENT;
        boolector_set_opt (g_app->btor, o, val);
      }
      /* options that can be used as a flag or with an argument */
      else
      {
        if (isdisable && HAS_UNEXPECTED_ARGUMENT) goto ERR_UNEXPECTED_ARGUMENT;

        if ((IS_BTOR_OPT ("dp", BTOR_OPT_DUAL_PROP)
             && boolector_get_opt_val (g_app->btor, BTOR_OPT_JUST))
            || (IS_BTOR_OPT ("ju", BTOR_OPT_JUST)
                && boolector_get_opt_val (g_app->btor, BTOR_OPT_DUAL_PROP)))
        {
          btormain_error (g_app,
                          "can only set one out of '--%s' and '--%s'",
                          BTOR_OPT_DUAL_PROP,
                          BTOR_OPT_JUST);
          goto DONE;
        }

        if (isdisable || (readval && isint && val == 0))
          boolector_set_opt (g_app->btor, o, 0);
        else if (readval && isint)
          boolector_set_opt (g_app->btor, o, val);
        else
          boolector_set_opt (
              g_app->btor, o, boolector_get_opt_val (g_app->btor, o) + 1);
      }
    }
  }

  assert (!g_app->done && !g_app->err);

  g_verbosity = boolector_get_opt_val (g_app->btor, BTOR_OPT_VERBOSITY);

  /* open output file */
  if (g_app->outfile_name)
  {
    if (!strcmp (g_app->outfile_name, g_app->infile_name))
    {
      btormain_error (g_app, "input and output file must not be the same");
      goto DONE;
    }

    g_app->outfile = fopen (g_app->outfile_name, "w");
    if (!g_app->outfile)
    {
      btormain_error (g_app, "can not create '%s'", g_app->outfile_name);
      goto DONE;
    }
    g_app->close_outfile = 1;
  }

  /* automatically enable model generation if smt2 models are forced */
  mgen =
      !mgen && g_app->opts.smt2_model.val ? g_app->opts.smt2_model.val : mgen;

  // TODO: disabling model generation not yet supported (ma)
  if (mgen > 0) boolector_set_opt (g_app->btor, BTOR_OPT_MODEL_GEN, mgen);

  /* print verbose info and set signal handlers */
  if (g_verbosity)
  {
    if (inc) btormain_msg ("incremental mode through command line option");
    btormain_msg ("Boolector Version %s %s", BTOR_VERSION, BTOR_ID);
    btormain_msg ("%s", BTOR_CFLAGS);
    btormain_msg ("released %s", BTOR_RELEASED);
    btormain_msg ("compiled %s", BTOR_COMPILED);
    if (*BTOR_CC) btormain_msg ("%s", BTOR_CC);
    btormain_msg ("setting signal handlers");
  }
  set_sig_handlers ();

  /* set alarm */
  if (g_set_alarm)
  {
    if (g_verbosity)
      btormain_msg ("setting time limit to %d seconds", g_set_alarm);
    set_alarm ();
  }
  else if (g_verbosity)
    btormain_msg ("no time limit given");

  if (inc && g_verbosity) btormain_msg ("starting incremental mode");

  /* parse */
  if ((val = boolector_get_opt_val (g_app->btor, "input_format")))
  {
    switch (val)
    {
      case BTOR_INPUT_FORMAT_BTOR:
        if (g_verbosity)
          btormain_msg ("BTOR input forced through cmd line options");
        parse_res = boolector_parse_btor (g_app->btor,
                                          g_app->infile,
                                          g_app->infile_name,
                                          g_app->outfile,
                                          &parse_err_msg,
                                          &parse_status);
        break;
      case BTOR_INPUT_FORMAT_SMT1:
        if (g_verbosity)
          btormain_msg ("SMT-LIB v1 input forced through cmd line options");
        parse_res = boolector_parse_smt1 (g_app->btor,
                                          g_app->infile,
                                          g_app->infile_name,
                                          g_app->outfile,
                                          &parse_err_msg,
                                          &parse_status);
        break;
      case BTOR_INPUT_FORMAT_SMT2:
        if (g_verbosity)
          btormain_msg ("SMT-LIB v2 input forced through cmd line options");
        parse_res = boolector_parse_smt2 (g_app->btor,
                                          g_app->infile,
                                          g_app->infile_name,
                                          g_app->outfile,
                                          &parse_err_msg,
                                          &parse_status);
        break;
    }
  }
  else
    parse_res = boolector_parse (g_app->btor,
                                 g_app->infile,
                                 g_app->infile_name,
                                 g_app->outfile,
                                 &parse_err_msg,
                                 &parse_status);

  /* verbosity may have been increased via input (set-option) */
  g_verbosity = boolector_get_opt_val (g_app->btor, BTOR_OPT_VERBOSITY);

  if (parse_res == BOOLECTOR_PARSE_ERROR)
  {
    /* NOTE: do not use btormain_error here as 'parse_err_msg' must not be
     * treated as format string --- it might contain unescaped '%' due to
     * invalid user input. */
    fprintf (stderr, "boolector: %s\n", parse_err_msg);
    g_app->err = BTOR_ERR_EXIT;
    goto DONE;
  }

  /* incremental mode */
  if (inc)
  {
    if (parse_res == BOOLECTOR_SAT)
    {
      if (g_verbosity) btormain_msg ("one formula SAT in incremental mode");
      sat_res = BOOLECTOR_SAT;
    }
    else if (parse_res == BOOLECTOR_UNSAT)
    {
      if (g_verbosity) btormain_msg ("all formulas UNSAT in incremental mode");
      sat_res = BOOLECTOR_UNSAT;
    }

    if (g_verbosity) boolector_print_stats (g_app->btor);

    if (pmodel && sat_res == BOOLECTOR_SAT)
    {
      assert (boolector_get_opt_val (g_app->btor, BTOR_OPT_MODEL_GEN));
      boolector_print_model (g_app->btor,
                             g_app->opts.smt2_model.val ? "smt2" : "btor",
                             g_app->outfile);
    }

#ifdef BTOR_HAVE_GETRUSAGE
    if (g_verbosity)
    {
      double delta_time = delta_time = btor_time_stamp () - g_start_time;
      btormain_msg ("%.1f seconds", delta_time);
    }
#endif
    goto DONE;
  }
  /* we don't dump formula(s) in incremental mode */
  else if (dump)
  {
    switch (dump)
    {
      case BTOR_OUTPUT_FORMAT_BTOR:
        if (g_verbosity) btormain_msg ("dumping BTOR expressions");
        boolector_dump_btor (g_app->btor, g_app->outfile);
        break;
#if 0
	  case BTOR_OUTPUT_FORMAT_BTOR2:
	    if (g_verbosity) btormain_msg ("dumping BTOR 2.0 expressions");
	    boolector_dump_btor2 (g_app->btor, g_app->outfile);
	    break;
#endif
      case BTOR_OUTPUT_FORMAT_SMT2:
        if (g_verbosity) btormain_msg ("dumping in SMT 2.0 format");
        boolector_dump_smt2 (g_app->btor, g_app->outfile);
        break;
      case BTOR_OUTPUT_FORMAT_AIGER_ASCII:
        if (g_verbosity) btormain_msg ("dumping in ascii AIGER format");
        boolector_dump_aiger_ascii (g_app->btor, g_app->outfile, dump_merge);
        break;
      default:
        assert (dump == BTOR_OUTPUT_FORMAT_AIGER_BINARY);
        if (g_verbosity) btormain_msg ("dumping in binary AIGER format");
        boolector_dump_aiger_binary (g_app->btor, g_app->outfile, dump_merge);
    }

    if (g_verbosity) boolector_print_stats (g_app->btor);

    goto DONE;
  }

  /* call sat (if not in incremental mode) */
  if (parse_res != BOOLECTOR_SAT && parse_res != BOOLECTOR_UNSAT
      && !boolector_terminate (g_app->btor))
  {
    sat_res = boolector_sat (g_app->btor);
    print_sat_result (g_app, sat_res);
  }
  else
    sat_res = parse_res;

  assert (boolector_terminate (g_app->btor) || sat_res != BOOLECTOR_UNKNOWN);

  /* check if status is equal to benchmark status (if provided) */
  if (sat_res == BOOLECTOR_SAT && parse_status == BOOLECTOR_UNSAT)
    btormain_error (g_app,
                    "'sat' but status of benchmark in '%s' is 'unsat'",
                    g_app->infile_name);
  else if (sat_res == BOOLECTOR_UNSAT && parse_status == BOOLECTOR_SAT)
    btormain_error (g_app,
                    "'unsat' but status of benchmark in '%s' is 'sat'",
                    g_app->infile_name);

  /* print stats */
  if (g_verbosity)
  {
    boolector_print_stats (g_app->btor);
    print_static_stats (sat_res);
  }

  /* print model */
  if (pmodel && sat_res == BOOLECTOR_SAT)
  {
    assert (boolector_get_opt_val (g_app->btor, BTOR_OPT_MODEL_GEN));
    boolector_print_model (g_app->btor,
                           g_app->opts.smt2_model.val ? "smt2" : "btor",
                           g_app->outfile);
  }

DONE:
  if (g_app->done)
    res = BTOR_SUCC_EXIT;
  else if (g_app->err)
    res = BTOR_ERR_EXIT;
  else if (sat_res == BOOLECTOR_UNSAT)
    res = BTOR_UNSAT_EXIT;
  else if (sat_res == BOOLECTOR_SAT)
    res = BTOR_SAT_EXIT;

  assert (res == BTOR_ERR_EXIT || res == BTOR_SUCC_EXIT || res == BTOR_SAT_EXIT
          || res == BTOR_UNSAT_EXIT || res == BTOR_UNKNOWN_EXIT);

  if (g_app->close_infile == 1)
    fclose (g_app->infile);
  else if (g_app->close_infile == 2)
    pclose (g_app->infile);
  if (g_app->close_outfile) fclose (g_app->outfile);

  if (!boolector_get_opt_val (g_app->btor, BTOR_OPT_EXIT_CODES))
  {
    switch (res)
    {
      case BTOR_UNSAT_EXIT:
      case BTOR_SAT_EXIT: res = BTOR_SUCC_EXIT; break;
      default: res = BTOR_ERR_EXIT;
    }
  }

  BTOR_RELEASE_STACK (g_app->mm, errarg);
  BTOR_RELEASE_STACK (g_app->mm, opt);
  btormain_delete_btormain (g_app);
  reset_sig_handlers ();

  return res;
}<|MERGE_RESOLUTION|>--- conflicted
+++ resolved
@@ -892,10 +892,8 @@
         boolector_set_opt (g_app->btor, BTOR_OPT_ENGINE, BTOR_ENGINE_CORE);
       else if (!strcasecmp (valstr, "sls"))
         boolector_set_opt (g_app->btor, BTOR_OPT_ENGINE, BTOR_ENGINE_SLS);
-<<<<<<< HEAD
       else if (!strcasecmp (valstr, "ef"))
         boolector_set_opt (g_app->btor, BTOR_OPT_ENGINE, BTOR_ENGINE_EF);
-=======
       else
       {
       ERR_INVALID_ENGINE:
@@ -929,7 +927,6 @@
       else
 #endif
         goto ERR_INVALID_ENGINE;
->>>>>>> 3bdd1db5
     }
     else if (!strcmp (opt.start, "btor"))
     {
