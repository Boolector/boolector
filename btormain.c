#include "btormain.h"
#include "boolector.h"
#include "btoraig.h"
#include "btoraigvec.h"
#include "btorbtor.h"
#include "btorconst.h"
#include "btorexit.h"
#include "btorexp.h"
#include "btormem.h"
#include "btorparse.h"
#include "btorsat.h"
#include "btorsmt.h"
#include "btorutil.h"

#include <assert.h>
#include <stdarg.h>
#include <stdio.h>
#include <stdlib.h>
#include <string.h>

/* BSD/Linux/SysV specific */
#define BTOR_HAVE_GETRUSAGE /* do we have 'getrusage' ? */

#ifdef BTOR_HAVE_GETRUSAGE
#include <sys/resource.h>
#include <sys/time.h>
#include <sys/unistd.h>
#endif

typedef struct BtorMainApp BtorMainApp;

struct BtorMainApp
{
  FILE *output_file;
  int quiet;
  int *err;
  int *i;
  int argc;
  char **argv;
};

static const char *g_usage =
    "usage: boolector [<option>...][<input>]\n"
    "\n"
    "where <option> is one of the following:"
    "\n"
    "  -h|--help                     print usage information and exit\n"
    "  -c|--copyright                print copyright\n"
    "  -V|--version                  print version and exit\n"
    "\n"
    "  -q|--quiet                    do not print any output\n"
    "  -v|--verbose                  increase verbosity (0 default, 3 max)\n"
    "\n"
    "  -x|--hex                      hexadecimal output\n"
    "  -o|--output <file>            set output file\n"
    "  -t|--trace <file>             set trace file\n"
    "  -de|--dump-exp <file>         dump expression in BAF\n"
    "  -da|--dump-aig <file>         dump AIG in AIGER\n"
    "  -dc|--dump-cnf <file>         dump CNF in DIMACS\n"
    "  --smt                         force SMT input\n"
    "\n"
    "  -rwl<n>|--rewrite-level<n>    set rewrite level [0,2] (default 2)\n"
    "  -nr|--no-read                 no read consistency (not sound (SAT))\n"
    "  -er|--eager-read              eager ackermann encoding\n"
    "  -lr|--lazy-read               iterative read refinement\n"
    "  -sr|--sat-solver-read         read consistency handled by SAT solver\n";

static const char *g_copyright =
    "Copyright (c) 2007, Robert Brummayer, Armin Biere\n"
    "Institute for Formal Models and Verification\n"
    "Johannes Kepler University, Linz, Austria\n";

#ifdef BTOR_HAVE_GETRUSAGE
static double
time_stamp (void)
{
  double res = -1;
  struct rusage u;
  res = 0;
  if (!getrusage (RUSAGE_SELF, &u))
  {
    res += u.ru_utime.tv_sec + 1e-6 * u.ru_utime.tv_usec;
    res += u.ru_stime.tv_sec + 1e-6 * u.ru_stime.tv_usec;
  }
  return res;
}
#endif

static void
print_verbose_msg (char *msg)
{
  assert (msg != NULL);
  fprintf (stderr, "[btormain] %s", msg);
  fflush (stderr);
}

static void
print_verbose_msg_va_args (char *msg, ...)
{
  va_list list;
  assert (msg != NULL);
  va_start (list, msg);
  fprintf (stderr, "[btormain] ");
  vfprintf (stderr, msg, list);
  va_end (list);
}

static void
print_msg (BtorMainApp *app, char *msg)
{
  assert (msg != NULL);
  if (!app->quiet) fprintf (app->output_file, msg);
}

static void
print_msg_va_args (BtorMainApp *app, char *msg, ...)
{
  va_list list;
  assert (msg != NULL);
  if (!app->quiet)
  {
    va_start (list, msg);
    vfprintf (app->output_file, msg, list);
    va_end (list);
  }
}

static void
handle_dump_file (BtorMainApp *app,
                  int *dump_file,
                  int *close_file,
                  const char *file_kind,
                  FILE **file)
{
  assert (dump_file != NULL);
  assert (close_file != NULL);
  assert (file_kind != NULL);
  assert (file != NULL);
  *dump_file = 1;
  if (*app->i < app->argc - 1)
  {
    if (*close_file)
    {
      assert (*file != NULL);
      fclose (*file);
      *close_file = 0;
      print_msg_va_args (app, "boolector: multiple %s files\n", file_kind);
      *app->err = 1;
    }
    else
    {
      (*app->i)++;
      *file = fopen (app->argv[*app->i], "w");
      if (*file == NULL)
      {
        print_msg_va_args (
            app, "boolector: can not create '%s'\n", app->argv[*app->i]);
        *app->err = 1;
      }
      else
      {
        *close_file = 1;
      }
    }
  }
}

static int
has_suffix (const char *str, const char *suffix)
{
  const char *p;

  for (p = str; *p; p++)
    if (!strcmp (p, suffix)) return 1;

  return 0;
}

int
btor_main (int argc, char **argv)
{
  BtorMainApp app;
#ifdef BTOR_HAVE_GETRUSAGE
  double start_time = time_stamp ();
  double delta_time = 0.0;
#endif
  int return_val              = 0;
  int sat_result              = 0;
  int done                    = 0;
  int err                     = 0;
  int i                       = 0;
  int close_input_file        = 0;
  int close_output_file       = 0;
  int close_exp_file          = 0;
  int close_aig_file          = 0;
  int close_cnf_file          = 0;
  int close_trace_file        = 0;
  int dump_exp                = 0;
  int dump_aig                = 0;
  int dump_cnf                = 0;
  int verbosity               = 0;
  int hex                     = 0;
<<<<<<< HEAD
  int force_smt_input         = 0;
  int read_mode               = 0;
=======
  BtorReadEnc read_enc        = BTOR_SAT_SOLVER_READ_ENC;
>>>>>>> 647864fd
  const char *input_file_name = "<stdin>";
  const char *parse_error     = NULL;
  char *witness               = NULL;
  char *pretty_witness        = NULL;
  FILE *file                  = NULL;
  FILE *input_file            = stdin;
  FILE *exp_file              = stdout;
  FILE *aig_file              = stdout;
  FILE *cnf_file              = stdout;
  FILE *trace_file            = stdout;
  BtorExpMgr *emgr            = NULL;
  BtorExp *cur_exp            = NULL;
  BtorAIGMgr *amgr            = NULL;
  BtorAIGVecMgr *avmgr        = NULL;
  BtorAIG *aig                = NULL;
  BtorSATMgr *smgr            = NULL;
  BtorParseResult parse_res;
  const BtorParserAPI *parser_api = NULL;
  BtorParser *parser              = NULL;
  BtorMemMgr *mem                 = NULL;
  int dump_trace                  = 0;
  int rewrite_level               = 2;

  app.quiet       = 0;
  app.output_file = stdout;
  app.argc        = argc;
  app.argv        = argv;
  app.i           = &i;
  app.err         = &err;

  for (i = 1; !done && !err && i < argc; i++)
  {
    if (!strcmp (argv[i], "-h") || !strcmp (argv[i], "--help"))
    {
      print_msg_va_args (&app, "%s\n", g_usage);
      done = 1;
    }
    else if (!strcmp (argv[i], "-c") || !strcmp (argv[i], "--copyright"))
    {
      print_msg_va_args (&app, "%s", g_copyright);
      done = 1;
    }
    else if (!strcmp (argv[i], "-de") || !strcmp (argv[i], "--dump-exp"))
    {
      handle_dump_file (
          &app, &dump_exp, &close_exp_file, "expression", &exp_file);
    }
    else if (!strcmp (argv[i], "-da") || !strcmp (argv[i], "--dump-aig"))
    {
      handle_dump_file (&app, &dump_aig, &close_aig_file, "AIG", &aig_file);
    }
    else if (!strcmp (argv[i], "-dc") || !strcmp (argv[i], "--dump-cnf"))
    {
      handle_dump_file (&app, &dump_cnf, &close_cnf_file, "CNF", &cnf_file);
    }
    else if (!strcmp (argv[i], "--smt"))
    {
      force_smt_input = 1;
    }
    else if (!strcmp (argv[i], "-t") || !strcmp (argv[i], "--trace"))
    {
      handle_dump_file (
          &app, &dump_trace, &close_trace_file, "trace", &trace_file);
    }
    else if ((strstr (argv[i], "-rwl") == argv[i]
              && strlen (argv[i]) == strlen ("-rlw") + 1)
             || (strstr (argv[i], "--rewrite-level") == argv[i]
                 && strlen (argv[i]) == strlen ("--rewrite-level") + 1))
    {
      rewrite_level = (int) argv[i][strlen (argv[i]) - 1] - 48;
      assert (rewrite_level >= 0);
      if (rewrite_level > 2)
      {
        print_msg (&app, "boolector: rewrite level has to be in [0,2]\n");
        err = 1;
      }
    }
    else if (!strcmp (argv[i], "-v") || !strcmp (argv[i], "--verbose"))
    {
      verbosity++;
      app.quiet = 0;
    }
    else if (!strcmp (argv[i], "-V") || !strcmp (argv[i], "--version"))
    {
      print_msg_va_args (&app, "%s\n", BTOR_VERSION);
      done = 1;
    }
    else if (!strcmp (argv[i], "-q") || !strcmp (argv[i], "--quiet"))
    {
      app.quiet = 1;
      verbosity = 0;
    }
    else if (!strcmp (argv[i], "-x") || !strcmp (argv[i], "--hex"))
    {
      hex = 1;
    }
    else if (!strcmp (argv[i], "-nr") || !strcmp (argv[i], "--no-read"))
    {
      read_enc = BTOR_NO_READ_ENC;
    }
    else if (!strcmp (argv[i], "-er") || !strcmp (argv[i], "--eager-read"))
    {
      read_enc = BTOR_EAGER_READ_ENC;
    }
    else if (!strcmp (argv[i], "-lr") || !strcmp (argv[i], "--lazy-read"))
    {
      read_enc = BTOR_LAZY_READ_ENC;
    }
    else if (!strcmp (argv[i], "-sr") || !strcmp (argv[i], "--sat-solver-read"))
    {
      read_enc = BTOR_SAT_SOLVER_READ_ENC;
    }
    else if (!strcmp (argv[i], "-o") || !strcmp (argv[i], "--output"))
    {
      if (i < argc - 1)
      {
        if (close_output_file)
        {
          fclose (app.output_file);
          close_output_file = 0;
          app.output_file   = stdout;
          print_msg_va_args (&app, "boolector: multiple output files\n");
          err = 1;
        }
        else
        {
          app.output_file = fopen (argv[++i], "w");
          if (app.output_file == NULL)
          {
            app.output_file = stdout;
            print_msg_va_args (
                &app, "boolector: can not create '%s'\n", argv[i]);
            err = 1;
          }
          else
            close_output_file = 1;
        }
      }
    }
    else if (argv[i][0] == '-')
    {
      print_msg_va_args (&app, "boolector: invalid option '%s'\n", argv[i]);
      err = 1;
    }
    else if (close_input_file)
    {
      print_msg_va_args (&app, "boolector: multiple input files\n");
      err = 1;
    }
    else if (!(file = fopen (argv[i], "r")))
    {
      print_msg_va_args (&app, "boolector: can not read '%s'\n", argv[i]);
      err = 1;
    }
    else
    {
      input_file_name  = argv[i];
      input_file       = file;
      close_input_file = 1;
    }
  }

  if (!done && !err)
  {
    emgr = btor_new_exp_mgr (rewrite_level, dump_trace, verbosity, trace_file);
    mem  = btor_get_mem_mgr_exp_mgr (emgr);

    if (force_smt_input
        || (close_input_file && has_suffix (input_file_name, ".smt")))
    {
      parser_api = btor_smt_parser_api;
    }
    else
      parser_api = btor_btor_parser_api;

    parser = parser_api->init (emgr, verbosity);

    parse_error =
        parser_api->parse (parser, input_file, input_file_name, &parse_res);

    if (parse_error)
    {
      print_msg_va_args (&app, "%s\n", parse_error);
      err = 1;
    }
    else if (parse_res.nroots != 1)
    {
      print_msg_va_args (&app,
                         "%s: found %d roots but expected exactly one\n",
                         input_file_name,
                         parse_res.nroots);
      err = 1;
    }
    else if (dump_exp || dump_aig || dump_cnf)
    {
      done = 1;
      if (dump_exp)
      {
        btor_dump_exp (emgr, exp_file, parse_res.roots[0]);
      }
      if (dump_aig || dump_cnf)
      {
<<<<<<< HEAD
        amgr = btor_get_aig_mgr_aigvec_mgr (btor_get_aigvec_mgr_exp_mgr (emgr));
        aig  = btor_exp_to_aig (emgr, parse_res.roots[0]);
=======
        avmgr = btor_get_aigvec_mgr_exp_mgr (emgr);
        amgr  = btor_get_aig_mgr_aigvec_mgr (avmgr);
        aig   = btor_exp_to_aig (emgr, ftor_res.roots[0]);
>>>>>>> 647864fd
        if (dump_aig) btor_dump_aig (amgr, aig_file, aig);
        if (dump_cnf)
        {
          smgr = btor_get_sat_mgr_aig_mgr (amgr);
          btor_init_sat (smgr);
          btor_aig_to_sat (amgr, aig);
          btor_dump_cnf_sat (smgr, cnf_file);
          btor_reset_sat (smgr);
        }
        btor_release_aig (amgr, aig);
      }
    }
    else
    {
      avmgr = btor_get_aigvec_mgr_exp_mgr (emgr);
      amgr  = btor_get_aig_mgr_aigvec_mgr (avmgr);
      smgr  = btor_get_sat_mgr_aig_mgr (amgr);
      btor_init_sat (smgr);
      btor_set_output_sat (smgr, stderr);
      if (verbosity >= 3) btor_enable_verbosity_sat (smgr);
      if (verbosity == 1) print_verbose_msg ("generating SAT instance\n");
<<<<<<< HEAD
      sat_result = btor_sat_exp (emgr, parse_res.roots[0]);
      if (!app.quiet)
=======
      btor_set_read_enc_aigvec_mgr (avmgr, read_enc);
      sat_result = btor_sat_exp (emgr, ftor_res.roots[0]);
      if (!g_quiet)
>>>>>>> 647864fd
      {
        if (sat_result == BTOR_UNSAT)
          print_msg (&app, "UNSATISFIABLE\n");
        else if (sat_result == BTOR_SAT)
        {
          print_msg (&app, "SATISFIABLE\n");
          for (i = 0; i < parse_res.nvars; i++)
          {
            cur_exp = parse_res.vars[i];
            witness = btor_get_assignment_var_exp (emgr, cur_exp);
            if (witness != NULL)
            {
              if (hex)
                pretty_witness = btor_const_to_hex (mem, witness);
              else
                pretty_witness = witness;

              print_msg_va_args (&app,
                                 "%s %s\n",
                                 btor_get_symbol_exp (emgr, cur_exp),
                                 pretty_witness);
              if (hex) btor_freestr (mem, pretty_witness);
            }
          }
        }
        else
        {
          print_msg (&app, "UNKNOWN SAT RESULT\n");
        }
      }
      if (verbosity >= 3) btor_print_stats_sat (smgr);
      btor_reset_sat (smgr);
    }

    parser_api->reset (parser);
    btor_delete_exp_mgr (emgr);
  }

  if (close_input_file) fclose (input_file);
  if (close_output_file) fclose (app.output_file);
  if (close_exp_file) fclose (exp_file);
  if (close_aig_file) fclose (aig_file);
  if (close_cnf_file) fclose (cnf_file);
  if (close_trace_file) fclose (trace_file);
  if (err)
    return_val = BTOR_ERR_EXIT;
  else if (done)
    return_val = BTOR_SUCC_EXIT;
  else if (sat_result == BTOR_UNSAT)
    return_val = BTOR_UNSAT_EXIT;
  else if (sat_result == BTOR_SAT)
    return_val = BTOR_SAT_EXIT;
  else
  {
    assert (sat_result == BTOR_SAT);
    return_val = BTOR_UNKNOWN_EXIT;
  }
#ifdef BTOR_HAVE_GETRUSAGE
  if (!err && !done && !app.quiet)
  {
    delta_time = time_stamp () - start_time;
    print_verbose_msg_va_args ("%.1f seconds\n", delta_time);
  }
#endif
  return return_val;
}<|MERGE_RESOLUTION|>--- conflicted
+++ resolved
@@ -200,12 +200,9 @@
   int dump_cnf                = 0;
   int verbosity               = 0;
   int hex                     = 0;
-<<<<<<< HEAD
   int force_smt_input         = 0;
   int read_mode               = 0;
-=======
   BtorReadEnc read_enc        = BTOR_SAT_SOLVER_READ_ENC;
->>>>>>> 647864fd
   const char *input_file_name = "<stdin>";
   const char *parse_error     = NULL;
   char *witness               = NULL;
@@ -302,7 +299,8 @@
     {
       hex = 1;
     }
-    else if (!strcmp (argv[i], "-nr") || !strcmp (argv[i], "--no-read"))
+    else if (!strcmp (argv[i], "-nrc")
+             || !strcmp (argv[i], "--no-read-consistency"))
     {
       read_enc = BTOR_NO_READ_ENC;
     }
@@ -408,14 +406,9 @@
       }
       if (dump_aig || dump_cnf)
       {
-<<<<<<< HEAD
-        amgr = btor_get_aig_mgr_aigvec_mgr (btor_get_aigvec_mgr_exp_mgr (emgr));
-        aig  = btor_exp_to_aig (emgr, parse_res.roots[0]);
-=======
         avmgr = btor_get_aigvec_mgr_exp_mgr (emgr);
         amgr  = btor_get_aig_mgr_aigvec_mgr (avmgr);
-        aig   = btor_exp_to_aig (emgr, ftor_res.roots[0]);
->>>>>>> 647864fd
+        aig   = btor_exp_to_aig (emgr, parse_res.roots[0]);
         if (dump_aig) btor_dump_aig (amgr, aig_file, aig);
         if (dump_cnf)
         {
@@ -437,14 +430,9 @@
       btor_set_output_sat (smgr, stderr);
       if (verbosity >= 3) btor_enable_verbosity_sat (smgr);
       if (verbosity == 1) print_verbose_msg ("generating SAT instance\n");
-<<<<<<< HEAD
+      btor_set_read_enc_aigvec_mgr (avmgr, read_enc);
       sat_result = btor_sat_exp (emgr, parse_res.roots[0]);
       if (!app.quiet)
-=======
-      btor_set_read_enc_aigvec_mgr (avmgr, read_enc);
-      sat_result = btor_sat_exp (emgr, ftor_res.roots[0]);
-      if (!g_quiet)
->>>>>>> 647864fd
       {
         if (sat_result == BTOR_UNSAT)
           print_msg (&app, "UNSATISFIABLE\n");
