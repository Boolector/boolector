/*  Boolector: Satisfiablity Modulo Theories (SMT) solver.
 *
 *  Copyright (C) 2007-2009 Robert Daniel Brummayer.
 *  Copyright (C) 2007-2014 Armin Biere.
 *  Copyright (C) 2012-2016 Aina Niemetz.
 *  Copyright (C) 2012-2015 Mathias Preiner.
 *
 *  All rights reserved.
 *
 *  This file is part of Boolector.
 *  See COPYING for more information on using this software.
 */

#include "btormain.h"
#include "boolector.h"
#include "btorconfig.h"
#include "btorexit.h"
#include "btoropt.h"
#include "btorparse.h"
#include "utils/btorhashptr.h"
#include "utils/btoriter.h"
#include "utils/btormem.h"
#include "utils/btorutil.h"

#include <assert.h>
#include <limits.h>
#include <signal.h>
#include <stdarg.h>
#include <stdio.h>
#include <stdlib.h>
#include <string.h>
#include <unistd.h>

typedef struct BtorMainApp BtorMainApp;
static BtorMainApp *g_app;

static int g_verbosity;
static int g_set_alarm;
static int g_caught_sig;
#ifdef BTOR_HAVE_GETRUSAGE
static int g_start_time;
#endif

static void (*sig_int_handler) (int);
static void (*sig_segv_handler) (int);
static void (*sig_abrt_handler) (int);
static void (*sig_term_handler) (int);
static void (*sig_bus_handler) (int);

static void (*sig_alrm_handler) (int);

/*------------------------------------------------------------------------*/

enum BtorMainOption
{
  BTORMAIN_OPT_HELP,
  BTORMAIN_OPT_COPYRIGHT,
  BTORMAIN_OPT_VERSION,
  BTORMAIN_OPT_TIME,
  BTORMAIN_OPT_OUTPUT,
  BTORMAIN_OPT_ENGINE,
  BTORMAIN_OPT_SAT_ENGINE,
  BTORMAIN_OPT_LGL_NOFORK,
  BTORMAIN_OPT_LGL_OPTS,
  BTORMAIN_OPT_HEX,
  BTORMAIN_OPT_DEC,
  BTORMAIN_OPT_BIN,
  BTORMAIN_OPT_BTOR,
  BTORMAIN_OPT_SMT2,
  BTORMAIN_OPT_SMT1,
  BTORMAIN_OPT_DUMP_BTOR,
#if 0
  BTORMAIN_OPT_DUMP_BTOR2,
#endif
  BTORMAIN_OPT_DUMP_SMT,
  BTORMAIN_OPT_DUMP_AAG,
  BTORMAIN_OPT_DUMP_AIG,
  BTORMAIN_OPT_DUMP_AIGER_MERGE,
  BTORMAIN_OPT_SMT2_MODEL,
  /* this MUST be the last entry! */
  BTORMAIN_OPT_NUM_OPTS,
};
typedef enum BtorMainOption BtorMainOption;

enum BtorMainOptArg
{
  BTORMAIN_OPT_ARG_NONE,
  BTORMAIN_OPT_ARG_INT,
  BTORMAIN_OPT_ARG_STR,
};
typedef enum BtorMainOptArg BtorMainOptArg;

typedef struct BtorMainOpt
{
  bool general;       /* general option? */
  const char *shrt;   /* short option identifier (may be 0) */
  const char *lng;    /* long option identifier */
  const char *desc;   /* description */
  uint32_t val;       /* value */
  uint32_t dflt;      /* default value */
  uint32_t min;       /* min value */
  uint32_t max;       /* max value */
  bool candisable;    /* can be disabled via '-(-)no-XX'? */
  BtorMainOptArg arg; /* expects argument? */
} BtorMainOpt;

/*------------------------------------------------------------------------*/

struct BtorMainApp
{
  Btor *btor;
  BtorMemMgr *mm;
  BtorMainOpt *options;
  int done;
  int err;
  char *infile_name;
  FILE *infile;
  int close_infile;
  FILE *outfile;
  char *outfile_name;
  int close_outfile;
};

/*------------------------------------------------------------------------*/

static void
init_main_opt (BtorMainApp *app,
               BtorMainOption opt,
               bool general,
               char *lng,
               char *shrt,
               uint32_t val,
               uint32_t min,
               uint32_t max,
               bool candisable,
               BtorMainOptArg arg,
               char *desc)
{
  assert (app);
  assert (lng);
  assert (desc);
  assert (max <= UINT_MAX);
  assert (min <= val);
  assert (val <= max);

  app->options[opt].general    = general;
  app->options[opt].lng        = lng;
  app->options[opt].shrt       = shrt;
  app->options[opt].val        = val;
  app->options[opt].dflt       = val;
  app->options[opt].min        = min;
  app->options[opt].max        = max;
  app->options[opt].desc       = desc;
  app->options[opt].candisable = candisable;
  app->options[opt].arg        = arg;
}

static void
btormain_init_opts (BtorMainApp *app)
{
  assert (app);

  BTOR_CNEWN (app->mm, app->options, BTORMAIN_OPT_NUM_OPTS);

  init_main_opt (app,
                 BTORMAIN_OPT_HELP,
                 true,
                 "help",
                 "h",
                 0,
                 0,
                 1,
                 false,
                 BTORMAIN_OPT_ARG_NONE,
                 "print this message and exit");
  init_main_opt (app,
                 BTORMAIN_OPT_COPYRIGHT,
                 true,
                 "copyright",
                 "c",
                 0,
                 0,
                 1,
                 false,
                 BTORMAIN_OPT_ARG_NONE,
                 "print copyright and exit");
  init_main_opt (app,
                 BTORMAIN_OPT_VERSION,
                 true,
                 "version",
                 "V",
                 0,
                 0,
                 1,
                 false,
                 BTORMAIN_OPT_ARG_NONE,
                 "print version and exit");
  init_main_opt (app,
                 BTORMAIN_OPT_TIME,
                 true,
                 "time",
                 "t",
                 0,
                 0,
                 UINT_MAX,
                 false,
                 BTORMAIN_OPT_ARG_INT,
                 "set time limit");
  init_main_opt (app,
                 BTORMAIN_OPT_OUTPUT,
                 true,
                 "output",
                 "o",
                 0,
                 0,
                 0,
                 false,
                 BTORMAIN_OPT_ARG_STR,
                 "set output file for dumping");
  init_main_opt (app,
                 BTORMAIN_OPT_ENGINE,
                 true,
                 (char *) boolector_get_opt_lng (app->btor, BTOR_OPT_ENGINE),
                 (char *) boolector_get_opt_shrt (app->btor, BTOR_OPT_ENGINE),
                 BTOR_ENGINE_DFLT,
                 BTOR_ENGINE_MIN,
                 BTOR_ENGINE_MAX,
                 false,
                 BTORMAIN_OPT_ARG_STR,
                 "set engine (core sls) [core]");
  init_main_opt (
      app,
      BTORMAIN_OPT_SAT_ENGINE,
      true,
      (char *) boolector_get_opt_lng (app->btor, BTOR_OPT_SAT_ENGINE),
      (char *) boolector_get_opt_shrt (app->btor, BTOR_OPT_SAT_ENGINE),
      BTOR_SAT_ENGINE_DFLT,
      BTOR_SAT_ENGINE_MIN + 1,
      BTOR_SAT_ENGINE_MAX - 1,
      false,
      BTORMAIN_OPT_ARG_STR,
      "set sat solver");
#ifdef BTOR_USE_LINGELING
  init_main_opt (app,
                 BTORMAIN_OPT_LGL_NOFORK,
                 true,
                 "lingeling-nofork",
                 0,
                 0,
                 0,
                 1,
                 false,
                 BTORMAIN_OPT_ARG_NONE,
                 "do not use 'fork/clone' for Lingeling");
  init_main_opt (app,
                 BTORMAIN_OPT_LGL_OPTS,
                 true,
                 "lingeling-opts",
                 0,
                 0,
                 0,
                 1,
                 false,
                 BTORMAIN_OPT_ARG_STR,
                 "set lingeling option(s) '--<opt>=<val>'");
#endif
  init_main_opt (app,
                 BTORMAIN_OPT_HEX,
                 true,
                 "hex",
                 "x",
                 0,
                 0,
                 1,
                 false,
                 BTORMAIN_OPT_ARG_NONE,
                 "force hexadecimal number output");
  init_main_opt (app,
                 BTORMAIN_OPT_DEC,
                 true,
                 "dec",
                 "d",
                 0,
                 0,
                 1,
                 false,
                 BTORMAIN_OPT_ARG_NONE,
                 "force decimal number output");
  init_main_opt (app,
                 BTORMAIN_OPT_BIN,
                 true,
                 "bin",
                 "b",
                 0,
                 0,
                 1,
                 false,
                 BTORMAIN_OPT_ARG_NONE,
                 "force binary number output");
  init_main_opt (app,
                 BTORMAIN_OPT_BTOR,
                 true,
                 "btor",
                 0,
                 0,
                 0,
                 1,
                 false,
                 BTORMAIN_OPT_ARG_NONE,
                 "force BTOR input format");
  init_main_opt (app,
                 BTORMAIN_OPT_SMT2,
                 true,
                 "smt2",
                 0,
                 0,
                 0,
                 1,
                 false,
                 BTORMAIN_OPT_ARG_NONE,
                 "force SMT-LIB v2 input format");
  init_main_opt (app,
                 BTORMAIN_OPT_SMT1,
                 true,
                 "smt1",
                 0,
                 0,
                 0,
                 1,
                 false,
                 BTORMAIN_OPT_ARG_NONE,
                 "force SMT-LIB v1 input format");
  init_main_opt (app,
                 BTORMAIN_OPT_DUMP_BTOR,
                 true,
                 "dump-btor",
                 "db",
                 0,
                 0,
                 1,
                 false,
                 BTORMAIN_OPT_ARG_NONE,
                 "dump formula in BTOR format");
#if 0
  init_main_opt (app, BTORMAIN_OPT_DUMP_BTOR2, true, "dump-btor2", "db2", 0, 0, 1,
		 false, BTORMAIN_OPT_ARG_NONE,
		 "dump formula in BTOR 2.0 format");
#endif
  init_main_opt (app,
                 BTORMAIN_OPT_DUMP_SMT,
                 true,
                 "dump-smt",
                 "ds",
                 0,
                 0,
                 1,
                 false,
                 BTORMAIN_OPT_ARG_NONE,
                 "dump formula in SMT-LIB v2 format");
  init_main_opt (app,
                 BTORMAIN_OPT_DUMP_AAG,
                 true,
                 "dump-aag",
                 "daa",
                 0,
                 0,
                 1,
                 false,
                 BTORMAIN_OPT_ARG_NONE,
                 "dump QF_BV formula in ascii AIGER format");
  init_main_opt (app,
                 BTORMAIN_OPT_DUMP_AIG,
                 true,
                 "dump-aig",
                 "dai",
                 0,
                 0,
                 1,
                 false,
                 BTORMAIN_OPT_ARG_NONE,
                 "dump QF_BV formula in binary AIGER format");
  init_main_opt (app,
                 BTORMAIN_OPT_DUMP_AIGER_MERGE,
                 true,
                 "dump-aiger-merge",
                 "dam",
                 0,
                 0,
                 1,
                 false,
                 BTORMAIN_OPT_ARG_NONE,
                 "merge all roots of AIG [0]");
  init_main_opt (app,
                 BTORMAIN_OPT_SMT2_MODEL,
                 false,
                 "smt2-model",
                 0,
                 0,
                 0,
                 1,
                 true,
                 BTORMAIN_OPT_ARG_INT,
                 "print model in SMT-LIB v2 format "
                 "if model generation is enabled");
}

/*------------------------------------------------------------------------*/

static BtorMainApp *
btormain_new_btormain (Btor *btor)
{
  assert (btor);

  BtorMainApp *res;
  BtorMemMgr *mm;

  mm = btor_new_mem_mgr ();
  BTOR_CNEWN (mm, res, 1);
  res->mm          = mm;
  res->btor        = btor;
  res->infile      = stdin;
  res->infile_name = "<stdin>";
  res->outfile     = stdout;
  btormain_init_opts (res);
  return res;
}

static void
btormain_delete_btormain (BtorMainApp *app)
{
  assert (app);

  BtorMemMgr *mm;

  mm = app->mm;
  BTOR_DELETEN (mm, app->options, BTORMAIN_OPT_NUM_OPTS);
  boolector_delete (app->btor);
  BTOR_DELETE (mm, app);
  btor_delete_mem_mgr (mm);
}

/*------------------------------------------------------------------------*/

static void
btormain_error (BtorMainApp *app, char *msg, ...)
{
  assert (app);

  va_list list;
  va_start (list, msg);
  fputs ("boolector: ", stderr);
  vfprintf (stderr, msg, list);
  fprintf (stderr, "\n");
  va_end (list);
  app->err = BTOR_ERR_EXIT;
}

static void
btormain_msg (char *msg, ...)
{
  assert (msg);

  va_list list;
  va_start (list, msg);
  fprintf (stdout, "[btor>main] ");
  vfprintf (stdout, msg, list);
  fprintf (stdout, "\n");
  va_end (list);
}

/*------------------------------------------------------------------------*/

#define LEN_OPTSTR 38
#define LEN_PARAMSTR 16
#define LEN_HELPSTR 80

#define IS_OPT(optlng, lng) (!strcmp (optlng, lng))

static void
print_opt (BtorMainApp *app,
           const char *lng,
           const char *shrt,
           int dflt,
           const char *desc,
           int print_dflt)
{
  assert (app);
  assert (lng);
  assert (desc);

  char optstr[LEN_OPTSTR], paramstr[LEN_PARAMSTR];
  char *descstr, descstrline[LEN_HELPSTR], *word;
  int i, j, len;
  BtorCharPtrStack words;

  if (!strcmp (lng, "time"))
    sprintf (paramstr, "<seconds>");
  else if (!strcmp (lng, "output"))
    sprintf (paramstr, "<file>");
  else if (!strcmp (lng, boolector_get_opt_lng (app->btor, BTOR_OPT_ENGINE))
           || !strcmp (lng,
                       boolector_get_opt_lng (app->btor, BTOR_OPT_SAT_ENGINE)))
    sprintf (paramstr, "<engine>");
  else if (!strcmp (lng,
                    boolector_get_opt_lng (app->btor, BTOR_OPT_REWRITE_LEVEL))
           || !strcmp (lng,
                       boolector_get_opt_lng (app->btor,
                                              BTOR_OPT_SLS_MOVE_RAND_WALK_PROB))
           || !strcmp (lng,
                       boolector_get_opt_lng (
                           app->btor, BTOR_OPT_SLS_MOVE_PROP_FLIP_COND_PROB)))
    sprintf (paramstr, "<n>");
  else if (!strcmp (lng, "lingeling-opts"))
    sprintf (paramstr, "[,<opt>=<val>]+");
  else
    paramstr[0] = '\0';

  assert (!strcmp (lng, "lingeling-opts")
          || (shrt
              && (2 * strlen (paramstr) + strlen (shrt) + strlen (lng) + 7
                  <= LEN_OPTSTR))
          || (!shrt && (strlen (paramstr) + strlen (lng) + 7 <= LEN_OPTSTR)));

  /* option string ------------------------------------------ */
  memset (optstr, ' ', LEN_OPTSTR * sizeof (char));
  optstr[LEN_OPTSTR - 1] = '\0';
  len                    = strlen (lng);
  sprintf (optstr,
           "  %s%s%s%s%s--%s%s%s",
           shrt ? "-" : "",
           shrt ? shrt : "",
           shrt && strlen (paramstr) > 0 ? " " : "",
           shrt ? paramstr : "",
           shrt ? ", " : "",
           lng,
           strlen (paramstr) > 0 ? "=" : "",
           paramstr);
  len = strlen (optstr);
  for (i = len; i < LEN_OPTSTR - 1; i++) optstr[i] = ' ';
  optstr[LEN_OPTSTR - 1] = '\0';

  /* formatted description ---------------------------------- */
  /* append default value to description */
  if (print_dflt)
  {
    len = strlen (desc) + 3 + btor_num_digits_util (dflt);
    BTOR_CNEWN (app->mm, descstr, len + 1);
    sprintf (descstr, "%s [%d]", desc, dflt);
  }
  else
  {
    len = strlen (desc);
    BTOR_CNEWN (app->mm, descstr, len + 1);
    sprintf (descstr, "%s", desc);
  }
  BTOR_INIT_STACK (words);
  word = strtok (descstr, " ");
  while (word)
  {
    BTOR_PUSH_STACK (app->mm, words, btor_strdup (app->mm, word));
    word = strtok (0, " ");
  }
  BTOR_DELETEN (app->mm, descstr, len + 1);

  BTOR_CLRN (descstrline, LEN_HELPSTR);
  sprintf (descstrline, "%s ", optstr);
  i = 0;
  do
  {
    j = LEN_OPTSTR;
    for (; i < BTOR_COUNT_STACK (words); i++)
    {
      word = BTOR_PEEK_STACK (words, i);
      len  = strlen (word);

      /* word does not fit into remaining line */
      if (j + 1 + len >= LEN_HELPSTR) break;

      strcpy (descstrline + j, word);
      j += len;
      descstrline[j++] = ' ';
    }
    descstrline[j] = 0;
    fprintf (app->outfile, "%s\n", descstrline);
    BTOR_CLRN (descstrline, LEN_HELPSTR);
    memset (descstrline, ' ', LEN_OPTSTR * sizeof (char));
  } while (i < BTOR_COUNT_STACK (words));

  /* cleanup */
  while (!BTOR_EMPTY_STACK (words))
    btor_freestr (app->mm, BTOR_POP_STACK (words));
  BTOR_RELEASE_STACK (app->mm, words);
}

#define PRINT_MAIN_OPT(app, opt)                                           \
  do                                                                       \
  {                                                                        \
    print_opt (app, (opt)->lng, (opt)->shrt, (opt)->dflt, (opt)->desc, 0); \
  } while (0)

#define BOOLECTOR_OPTS_INFO_MSG                                                \
  "All of the following options can also be used in the form '-<short "        \
  "name>=<int>'\n"                                                             \
  "and '--<long name>=<int>'. Flags are disabled with 0 and enabled with a "   \
  "pos.\n"                                                                     \
  "integer. Alternatively, use '-no-<short name>' and '--no-<long name>' "     \
  "for\n"                                                                      \
  "disabling, and '-<short name>' and '--<long name>' for enabling flags.\n"   \
  "Note that all of the following options can also be set via env. variables " \
  "of\n"                                                                       \
  "the form 'BTOR<capitalized long name without '-' and ':'>=<int>'.\n\n"

static void
print_help (BtorMainApp *app)
{
  assert (app);

  BtorOption o;
  BtorMainOption mo;
  FILE *out;

  out = app->outfile;

  fprintf (out, "usage: boolector [<option>...][<input>]\n");
  fprintf (out, "\n");
  fprintf (out, "where <option> is one of the following:\n");
  fprintf (out, "\n");

  for (mo = 0; mo < BTORMAIN_OPT_NUM_OPTS; mo++)
  {
    if (!app->options[mo].general) continue;
    if (mo == BTORMAIN_OPT_TIME || mo == BTORMAIN_OPT_ENGINE
        || mo == BTORMAIN_OPT_LGL_OPTS || mo == BTORMAIN_OPT_HEX
        || mo == BTORMAIN_OPT_BTOR || mo == BTORMAIN_OPT_DUMP_BTOR)
      fprintf (out, "\n");
    PRINT_MAIN_OPT (app, &app->options[mo]);
  }

  fprintf (out, "\n");

  for (mo = 0; mo < BTORMAIN_OPT_NUM_OPTS; mo++)
  {
    if (app->options[mo].general) continue;
    PRINT_MAIN_OPT (app, &app->options[mo]);
    if (mo == BTORMAIN_OPT_SMT2_MODEL) fprintf (out, "\n");
  }

  fprintf (out, "\n");

  fprintf (out, BOOLECTOR_OPTS_INFO_MSG);

  for (o = boolector_first_opt (app->btor); boolector_has_opt (app->btor, o);
       o = boolector_next_opt (app->btor, o))
  {
    if (app->btor->options[o].internal) continue;
    if (o == BTOR_OPT_ENGINE || o == BTOR_OPT_SAT_ENGINE
        || o == BTOR_OPT_INPUT_FORMAT || o == BTOR_OPT_OUTPUT_NUMBER_FORMAT
        || o == BTOR_OPT_OUTPUT_FORMAT)
      continue;
    if (o == BTOR_OPT_INCREMENTAL || o == BTOR_OPT_REWRITE_LEVEL
        || o == BTOR_OPT_BETA_REDUCE_ALL || o == BTOR_OPT_AUTO_CLEANUP
        || o == BTOR_OPT_FUN_DUAL_PROP || o == BTOR_OPT_SLS_STRATEGY
        || o == BTOR_OPT_SORT_EXP)
      fprintf (out, "\n");
    print_opt (app,
               boolector_get_opt_lng (app->btor, o),
               boolector_get_opt_shrt (app->btor, o),
               boolector_get_opt_dflt (app->btor, o),
               boolector_get_opt_desc (app->btor, o),
               1);
  }

  app->done = 1;
}

static void
print_copyright (BtorMainApp *app)
{
  assert (app);

  FILE *out = app->outfile;

  fprintf (out, "This software is\n");
  fprintf (out, "Copyright (c) 2007-2009 Robert Brummayer\n");
  fprintf (out, "Copyright (c) 2007-2015 Armin Biere\n");
  fprintf (out, "Copyright (c) 2012-2016 Aina Niemetz, Mathias Preiner\n");
  fprintf (out, "Institute for Formal Models and Verification\n");
  fprintf (out, "Johannes Kepler University, Linz, Austria\n");
#ifdef BTOR_USE_LINGELING
  fprintf (out, "\n");
  fprintf (out, "This software is linked against Lingeling\n");
  fprintf (out, "Copyright (c) 2010-2014 Armin Biere\n");
  fprintf (out, "Institute for Formal Models and Verification\n");
  fprintf (out, "Johannes Kepler University, Linz, Austria\n");
#endif
#ifdef BTOR_USE_PICOSAT
  fprintf (out, "\n");
  fprintf (out, "This software is linked against PicoSAT\n");
  fprintf (out, "Copyright (c) 2006-2014 Armin Biere\n");
  fprintf (out, "Institute for Formal Models and Verification\n");
  fprintf (out, "Johannes Kepler University, Linz, Austria\n");
#endif
#ifdef BTOR_USE_MINISAT
  fprintf (out, "\n");
  fprintf (out, "This software is linked against MiniSAT\n");
  fprintf (out, "Copyright (c) 2003-2013, Niklas Een, Niklas Sorensson\n");
#endif
  app->done = 1;
}

static void
print_version (BtorMainApp *app)
{
  assert (app);
  fprintf (app->outfile, "%s\n", BTOR_VERSION);
  app->done = 1;
}

static void
print_static_stats (int sat_res)
{
#ifdef BTOR_HAVE_GETRUSAGE
  double delta_time = delta_time = btor_time_stamp () - g_start_time;
  btormain_msg ("%.1f seconds", delta_time);
  btormain_msg ("%s",
                sat_res == BOOLECTOR_SAT
                    ? "sat"
                    : (sat_res == BOOLECTOR_UNSAT ? "unsat" : "unknown"));
#else
  btormain_msg ("can not determine run-time in seconds (no getrusage)");
#endif
}

static void
print_sat_result (BtorMainApp *app, int sat_result)
{
  assert (app);
  if (sat_result == BOOLECTOR_UNSAT)
    fprintf (app->outfile, "unsat\n");
  else if (sat_result == BOOLECTOR_SAT)
    fprintf (app->outfile, "sat\n");
  else
  {
    assert (sat_result == BOOLECTOR_UNKNOWN);
    fprintf (app->outfile, "unknown\n");
  }
}

/*------------------------------------------------------------------------*/

static void
reset_sig_handlers (void)
{
  (void) signal (SIGINT, sig_int_handler);
  (void) signal (SIGSEGV, sig_segv_handler);
  (void) signal (SIGABRT, sig_abrt_handler);
  (void) signal (SIGTERM, sig_term_handler);
  (void) signal (SIGBUS, sig_bus_handler);
}

static void
catch_sig (int sig)
{
  if (!g_caught_sig)
  {
    g_caught_sig = 1;
    if (g_verbosity > 0)
    {
      boolector_print_stats (g_app->btor);
      print_static_stats (0);
    }
    btormain_msg ("CAUGHT SIGNAL %d", sig);
    fputs ("unknown\n", stdout);
    fflush (stdout);
  }
  reset_sig_handlers ();
  raise (sig);
  exit (sig);
}

static void
set_sig_handlers (void)
{
  sig_int_handler  = signal (SIGINT, catch_sig);
  sig_segv_handler = signal (SIGSEGV, catch_sig);
  sig_abrt_handler = signal (SIGABRT, catch_sig);
  sig_term_handler = signal (SIGTERM, catch_sig);
  sig_bus_handler  = signal (SIGBUS, catch_sig);
}

static void
reset_alarm (void)
{
  alarm (0);
  (void) signal (SIGALRM, sig_alrm_handler);
}

static void
catch_alarm (int sig)
{
  (void) sig;
  assert (sig == SIGALRM);
  if (g_set_alarm > 0)
  {
    btormain_msg ("ALARM TRIGGERED: time limit %d seconds reached",
                  g_set_alarm);
    fputs ("unknown\n", stdout);
    fflush (stdout);
    if (g_verbosity > 0)
    {
      boolector_print_stats (g_app->btor);
      print_static_stats (0);
    }
  }
  reset_alarm ();
  exit (0);
}

static void
set_alarm (void)
{
  sig_alrm_handler = signal (SIGALRM, catch_alarm);
  assert (g_set_alarm > 0);
  alarm (g_set_alarm);
}

/*------------------------------------------------------------------------*/

static int
has_suffix (const char *str, const char *suffix)
{
  int l, k, d;
  l = strlen (str);
  k = strlen (suffix);
  d = l - k;
  if (d < 0) return 0;
  return !strcmp (str + d, suffix);
}

/*------------------------------------------------------------------------*/

#define NO_VALUE_READ(val) (readval == 0 || readval == 3)

#define HAS_UNEXPECTED_ARGUMENT(arg)               \
  ((arg == BTORMAIN_OPT_ARG_NONE                   \
    || (arg == BTORMAIN_OPT_ARG_INT && isdisable)) \
   && (readval == 2 || (readval == 1 && isint)))

#define HAS_MISSING_ARGUMENT(arg, candisable)                 \
  ((arg == BTORMAIN_OPT_ARG_STR && NO_VALUE_READ (readval))   \
   || (arg == BTORMAIN_OPT_ARG_INT                            \
       && (((!candisable && (NO_VALUE_READ (val) || !isint))) \
           || (readval == 3))))

#define HAS_INVALID_ARGUMENT(arg, candisable) \
  (arg == BTORMAIN_OPT_ARG_INT && readval == 2 && !isint)

int
boolector_main (int argc, char **argv)
{
  bool dump_merge;
  int i, j, len, readval, val, format;
  int isshrt, isdisable, isint;
  int res, parse_res, parse_status, sat_res;
  int mgen, pmodel, inc, dump;
  char *arg, *cmd, *valstr, *tmp, *parse_err_msg;
  BtorCharStack opt, errarg;
  BtorOption k;
  BtorMainOption l;
  BtorMainOpt *mo;
  BtorOpt *o;

#ifdef BTOR_HAVE_GETRUSAGE
  g_start_time = btor_time_stamp ();
#endif

  g_app = btormain_new_btormain (boolector_new ());

  res          = BTOR_UNKNOWN_EXIT;
  parse_res    = BOOLECTOR_UNKNOWN;
  parse_status = BOOLECTOR_UNKNOWN;
  sat_res      = BOOLECTOR_UNKNOWN;
  inc          = 0;
  mgen         = 0;
  pmodel       = 0;
  dump         = 0;
  dump_merge   = false;

  mgen = boolector_get_opt (g_app->btor, BTOR_OPT_MODEL_GEN);

  BTOR_INIT_STACK (opt);
  BTOR_INIT_STACK (errarg);

  for (i = 1; i < argc; i++)
  {
    arg       = argv[i];
    len       = strlen (argv[i]);
    isshrt    = 0;
    isdisable = 0;
    isint     = 0;
    readval   = 0;
    val       = 0;
    valstr    = 0;

    /* input file */

    if (arg[0] != '-')
    {
      if (g_app->close_infile)
      {
        btormain_error (g_app, "multiple input files");
        goto DONE;
      }

      g_app->infile_name = arg;

      if (!btor_file_exists (g_app->infile_name))
      {
        g_app->infile = 0;
      }
      else if (has_suffix (g_app->infile_name, ".gz")
               || has_suffix (g_app->infile_name, ".bz2")
               || has_suffix (g_app->infile_name, ".7z"))
      {
        BTOR_NEWN (g_app->mm, cmd, len + 40);
        if (has_suffix (g_app->infile_name, ".gz"))
          sprintf (cmd, "gunzip -c %s", g_app->infile_name);
        else if (has_suffix (g_app->infile_name, ".bz2"))
          sprintf (cmd, "bzcat %s", g_app->infile_name);
        else if (has_suffix (g_app->infile_name, ".7z"))
          sprintf (cmd, "7z x -so %s > /dev/null", g_app->infile_name);

        if ((g_app->infile = popen (cmd, "r"))) g_app->close_infile = 2;

        BTOR_DELETEN (g_app->mm, cmd, len + 40);
      }
      else if ((g_app->infile = fopen (g_app->infile_name, "r")))
      {
        g_app->close_infile = 1;
      }

      if (!g_app->infile)
      {
        btormain_error (g_app, "can not read '%s'", g_app->infile_name);
        goto DONE;
      }

      continue;
    }

    /* options ========================================================== */

    BTOR_RESET_STACK (errarg);
    BTOR_RESET_STACK (opt);

    /* save original option string (without arguments) for error messages */
    for (j = 0; j < len && arg[j] != '='; j++)
      BTOR_PUSH_STACK (g_app->mm, errarg, arg[j]);
    BTOR_PUSH_STACK (g_app->mm, errarg, '\0');

    /* extract option name */
    isshrt = arg[1] == '-' ? 0 : 1;
    j      = isshrt ? 1 : 2;
    isdisable =
        len > 3 && arg[j] == 'n' && arg[j + 1] == 'o' && arg[j + 2] == '-';
    for (j = isdisable ? j + 3 : j; j < len && arg[j] != '='; j++)
      BTOR_PUSH_STACK (g_app->mm, opt, arg[j]);
    BTOR_PUSH_STACK (g_app->mm, opt, '\0');

    /* extract option argument (if any) */
    if (arg[j] == '=')
    {
      readval = 3;
      valstr  = arg + j + 1;
      if (valstr[0] != 0)
      {
        readval = 2;
        val     = (int) strtol (valstr, &tmp, 10);
        isint   = tmp[0] == 0;
      }
    }
    else if ((readval = i + 1 < argc && argv[i + 1][0] != '-'))
    {
      valstr = argv[i + 1];
      val    = (int) strtol (valstr, &tmp, 10);
      if (tmp[0] == 0)
      {
        isint = 1;
        i += 1;
      }
    }

    /* main options ----------------------------------------------------- */
    for (l = 0, mo = 0; l < BTORMAIN_OPT_NUM_OPTS; l++)
    {
      mo = &g_app->options[l];
      if ((isshrt && mo->shrt && !strcmp (mo->shrt, opt.start))
          || (!isshrt && !strcmp (mo->lng, opt.start)))
        break;
      mo = 0;
    }
    if (mo)
    {
      /* check opt */
      if (isdisable && !mo->candisable)
      {
        btormain_error (g_app, "invalid option '%s'", errarg.start);
        goto DONE;
      }
      if (mo->arg == BTORMAIN_OPT_ARG_NONE)
      {
        if (HAS_UNEXPECTED_ARGUMENT (mo->arg))
        {
          btormain_error (
              g_app, "option '%s' does not expect an argument", errarg.start);
          goto DONE;
        }
      }
      else
      {
        if (HAS_MISSING_ARGUMENT (mo->arg, mo->candisable))
        {
          btormain_error (g_app, "missing argument for '%s'", errarg.start);
          goto DONE;
        }
        if (HAS_INVALID_ARGUMENT (mo->arg, mo->candisable))
        {
          btormain_error (
              g_app, "invalid argument for '%s', expected int", errarg.start);
          goto DONE;
        }
      }
      /* set opt */
<<<<<<< HEAD
      if (IS_OPT (mo->lng, "help"))
      {
        print_help (g_app);
        goto DONE;
      }
      else if (IS_OPT (mo->lng, "copyright"))
      {
        print_copyright (g_app);
        goto DONE;
      }
      else if (IS_OPT (mo->lng, "version"))
      {
        print_version (g_app);
        goto DONE;
      }
      else if (IS_OPT (mo->lng, "time"))
      {
        g_set_alarm = val;
      }
      else if (IS_OPT (mo->lng, "output"))
      {
        if (g_app->close_outfile)
        {
          btormain_error (g_app, "multiple output files");
          goto DONE;
        }
        g_app->outfile_name = valstr;
        if (readval == 1) i += 1;
      }
      else if (IS_OPT (mo->lng, "smt2-model"))
      {
        ((BtorMainOpt *) btor_get_ptr_hash_table (g_app->opts, "smt2-model")
             ->data.as_ptr)
            ->val += 1;
      }
      else if (IS_OPT (mo->lng,
                       boolector_get_opt_lng (g_app->btor, BTOR_OPT_ENGINE)))
      {
        if (!strcasecmp (valstr, "core"))
          boolector_set_opt (g_app->btor, BTOR_OPT_ENGINE, BTOR_ENGINE_FUN);
        else if (!strcasecmp (valstr, "sls"))
          boolector_set_opt (g_app->btor, BTOR_OPT_ENGINE, BTOR_ENGINE_SLS);
        else if (!strcasecmp (valstr, "ef"))
          boolector_set_opt (g_app->btor, BTOR_OPT_ENGINE, BTOR_ENGINE_EF);
        else
        {
          btormain_error (
              g_app, "invalid engine '%s' for '%s'", valstr, errarg.start);
          goto DONE;
        }
      }
      else if (IS_OPT (
                   mo->lng,
                   boolector_get_opt_lng (g_app->btor, BTOR_OPT_SAT_ENGINE)))
=======
      switch (l)
>>>>>>> f60e7312
      {
        case BTORMAIN_OPT_HELP: print_help (g_app); goto DONE;

        case BTORMAIN_OPT_COPYRIGHT: print_copyright (g_app); goto DONE;

        case BTORMAIN_OPT_VERSION: print_version (g_app); goto DONE;

        case BTORMAIN_OPT_TIME: g_set_alarm = val; break;

        case BTORMAIN_OPT_OUTPUT:
          if (g_app->close_outfile)
          {
            btormain_error (g_app, "multiple output files");
            goto DONE;
          }
          g_app->outfile_name = valstr;
          if (readval == 1) i += 1;
          break;

        case BTORMAIN_OPT_SMT2_MODEL:
          g_app->options[BTORMAIN_OPT_SMT2_MODEL].val += 1;
          break;

        case BTORMAIN_OPT_ENGINE:
          if (!strcasecmp (valstr, "core"))
            boolector_set_opt (g_app->btor, BTOR_OPT_ENGINE, BTOR_ENGINE_FUN);
          else if (!strcasecmp (valstr, "sls"))
            boolector_set_opt (g_app->btor, BTOR_OPT_ENGINE, BTOR_ENGINE_SLS);
          else
          {
            btormain_error (
                g_app, "invalid engine '%s' for '%s'", valstr, errarg.start);
            goto DONE;
          }
          break;

        case BTORMAIN_OPT_SAT_ENGINE:
#ifdef BTOR_USE_LINGELING
          if (!strcasecmp (valstr, "lingeling"))
          {
            boolector_set_opt (
                g_app->btor, BTOR_OPT_SAT_ENGINE, BTOR_SAT_ENGINE_LINGELING);
          }
          else
#endif
#ifdef BTOR_USE_PICOSAT
              if (!strcasecmp (valstr, "picosat"))
          {
            boolector_set_opt (
                g_app->btor, BTOR_OPT_SAT_ENGINE, BTOR_SAT_ENGINE_PICOSAT);
          }
          else
#endif
#ifdef BTOR_USE_MINISAT
              if (!strcasecmp (valstr, "minisat"))
            boolector_set_opt (
                g_app->btor, BTOR_OPT_SAT_ENGINE, BTOR_SAT_ENGINE_MINISAT);
          else
#endif
          {
            btormain_error (g_app,
                            "invalid sat solver '%s' for '%s'",
                            valstr,
                            errarg.start);
            goto DONE;
          }
          break;

#ifdef BTOR_USE_LINGELING
        case BTORMAIN_OPT_LGL_NOFORK:
          boolector_set_opt (g_app->btor, BTOR_OPT_SAT_ENGINE_LGL_FORK, 0);
          break;

        case BTORMAIN_OPT_LGL_OPTS:
          btor_set_opt_str (g_app->btor, BTOR_OPT_SAT_ENGINE, valstr);
          break;
#endif

        case BTORMAIN_OPT_HEX:
          format = BTOR_OUTPUT_BASE_HEX;
        SET_OUTPUT_NUMBER_FORMAT:
          boolector_set_opt (
              g_app->btor, BTOR_OPT_OUTPUT_NUMBER_FORMAT, format);
          break;

        case BTORMAIN_OPT_DEC:
          format = BTOR_OUTPUT_BASE_DEC;
          goto SET_OUTPUT_NUMBER_FORMAT;

        case BTORMAIN_OPT_BIN:
          format = BTOR_OUTPUT_BASE_BIN;
          goto SET_OUTPUT_NUMBER_FORMAT;

        case BTORMAIN_OPT_BTOR:
          format = BTOR_INPUT_FORMAT_BTOR;
        SET_INPUT_FORMAT:
          boolector_set_opt (g_app->btor, BTOR_OPT_INPUT_FORMAT, format);
          break;

        case BTORMAIN_OPT_SMT2:
          format = BTOR_INPUT_FORMAT_SMT2;
          goto SET_INPUT_FORMAT;

        case BTORMAIN_OPT_SMT1:
          format = BTOR_INPUT_FORMAT_SMT1;
          goto SET_INPUT_FORMAT;

        case BTORMAIN_OPT_DUMP_BTOR:
          dump = BTOR_OUTPUT_FORMAT_BTOR;
        SET_OUTPUT_FORMAT:
          boolector_set_opt (g_app->btor, BTOR_OPT_OUTPUT_FORMAT, dump);
          boolector_set_opt (g_app->btor, BTOR_OPT_PARSE_INTERACTIVE, 0);
          break;
#if 0
	      case BTORMAIN_OPT_DUMP_BTOR2:
		dump = BTOR_OUTPUT_FORMAT_BTOR2;
		goto SET_OUTPUT_FORMAT;
#endif
        case BTORMAIN_OPT_DUMP_SMT:
          dump = BTOR_OUTPUT_FORMAT_SMT2;
          goto SET_OUTPUT_FORMAT;

        case BTORMAIN_OPT_DUMP_AAG:
          dump = BTOR_OUTPUT_FORMAT_AIGER_ASCII;
          goto SET_OUTPUT_FORMAT;

        case BTORMAIN_OPT_DUMP_AIG:
          dump = BTOR_OUTPUT_FORMAT_AIGER_BINARY;
          goto SET_OUTPUT_FORMAT;

        case BTORMAIN_OPT_DUMP_AIGER_MERGE: dump_merge = true; break;

        default:
          /* get rid of compiler warnings, should be unreachable */
          assert (l == BTORMAIN_OPT_NUM_OPTS);
      }
    }

    /* >> btor options ------------------------------------------------ */
    else
    {
      for (k = boolector_first_opt (g_app->btor), o = 0;
           boolector_has_opt (g_app->btor, k);
           k = btor_next_opt (g_app->btor, k))
      {
        o = &g_app->btor->options[k];
        if ((isshrt && o->shrt && !strcmp (o->shrt, opt.start))
            || (!isshrt && !strcmp (o->lng, opt.start)))
          break;
        o = 0;
      }
      /* check opt */
      if (!o)
      {
        btormain_error (g_app, "invalid option '%s'", errarg.start);
        goto DONE;
      }
      if (HAS_MISSING_ARGUMENT (BTORMAIN_OPT_ARG_INT, o->isflag))
      {
        btormain_error (g_app, "missing argument for '%s'", errarg.start);
        goto DONE;
      }
      if (HAS_INVALID_ARGUMENT (BTORMAIN_OPT_ARG_INT, o->isflag))
      {
        btormain_error (
            g_app, "invalid argument for '%s', expected int", errarg.start);
        goto DONE;
      }
      if (o->isflag)
      {
        if (isdisable)
        {
          if (k == BTOR_OPT_MODEL_GEN)
          {
            mgen   = 0;
            pmodel = 0;
          }
          else
            boolector_set_opt (g_app->btor, k, 0);
        }
        else
        {
          switch (k)
          {
            case BTOR_OPT_INCREMENTAL:
              inc = (readval && isint && val == 0)
                        ? 0
                        : inc | BTOR_PARSE_MODE_BASIC_INCREMENTAL;
              boolector_set_opt (g_app->btor, k, inc);
              break;
            case BTOR_OPT_INCREMENTAL_ALL:
              boolector_set_opt (
                  g_app->btor, k, BTOR_PARSE_MODE_INCREMENTAL_BUT_CONTINUE);
              inc = (readval && isint && val == 0)
                        ? 0
                        : inc | BTOR_PARSE_MODE_INCREMENTAL_BUT_CONTINUE;
              boolector_set_opt (g_app->btor, BTOR_OPT_INCREMENTAL, inc);
              break;
            case BTOR_OPT_MODEL_GEN:
              if (readval && isint && val == 0)
              {
                mgen   = 0;
                pmodel = 0;
              }
              else
              {
                mgen += 1;
                pmodel = 1;
              }
              break;
            case BTOR_OPT_FUN_DUAL_PROP:
              if (boolector_get_opt (g_app->btor, BTOR_OPT_FUN_JUST))
              {
                btormain_error (g_app,
                                "can only set one out of '--%s' and '--%s'",
                                BTOR_OPT_FUN_DUAL_PROP,
                                BTOR_OPT_FUN_JUST);
                goto DONE;
              }
              goto DEFAULT;
            case BTOR_OPT_FUN_JUST:
              if (boolector_get_opt (g_app->btor, BTOR_OPT_FUN_DUAL_PROP))
              {
                btormain_error (g_app,
                                "can only set one out of '--%s' and '--%s'",
                                BTOR_OPT_FUN_DUAL_PROP,
                                BTOR_OPT_FUN_JUST);
                goto DONE;
              }
              goto DEFAULT;
#ifndef NBTORLOG
            case BTOR_OPT_VERBOSITY:
            case BTOR_OPT_LOGLEVEL:
#else
            case BTOR_OPT_VERBOSITY:
#endif
              if (readval && isint)
                boolector_set_opt (g_app->btor, k, val);
              else
                boolector_set_opt (
                    g_app->btor, k, boolector_get_opt (g_app->btor, k) + 1);
              break;
            default:
              assert (k != BTOR_OPT_NUM_OPTS);
            DEFAULT:
              if (readval && isint)
                boolector_set_opt (g_app->btor, k, val);
              else
                boolector_set_opt (g_app->btor, k, 1);
          }
        }
      }
      else
      {
        assert (readval);
        assert (isint);
        boolector_set_opt (g_app->btor, k, val);
      }
    }
  }

  assert (!g_app->done && !g_app->err);

  g_verbosity = boolector_get_opt (g_app->btor, BTOR_OPT_VERBOSITY);

  /* open output file */
  if (g_app->outfile_name)
  {
    if (!strcmp (g_app->outfile_name, g_app->infile_name))
    {
      btormain_error (g_app, "input and output file must not be the same");
      goto DONE;
    }

    g_app->outfile = fopen (g_app->outfile_name, "w");
    if (!g_app->outfile)
    {
      btormain_error (g_app, "can not create '%s'", g_app->outfile_name);
      goto DONE;
    }
    g_app->close_outfile = 1;
  }

  /* automatically enable model generation if smt2 models are forced */
  val  = g_app->options[BTORMAIN_OPT_SMT2_MODEL].val;
  mgen = !mgen && val ? val : mgen;

  // TODO: disabling model generation not yet supported (ma)
  if (mgen > 0) boolector_set_opt (g_app->btor, BTOR_OPT_MODEL_GEN, mgen);

  /* print verbose info and set signal handlers */
  if (g_verbosity)
  {
    if (inc) btormain_msg ("incremental mode through command line option");
    btormain_msg ("Boolector Version %s %s", BTOR_VERSION, BTOR_ID);
    btormain_msg ("%s", BTOR_CFLAGS);
    btormain_msg ("released %s", BTOR_RELEASED);
    btormain_msg ("compiled %s", BTOR_COMPILED);
    if (*BTOR_CC) btormain_msg ("%s", BTOR_CC);
    btormain_msg ("setting signal handlers");
  }
  set_sig_handlers ();

  /* set alarm */
  if (g_set_alarm)
  {
    if (g_verbosity)
      btormain_msg ("setting time limit to %d seconds", g_set_alarm);
    set_alarm ();
  }
  else if (g_verbosity)
    btormain_msg ("no time limit given");

  if (inc && g_verbosity) btormain_msg ("starting incremental mode");

  /* parse */
  if ((val = boolector_get_opt (g_app->btor, BTOR_OPT_INPUT_FORMAT)))
  {
    switch (val)
    {
      case BTOR_INPUT_FORMAT_BTOR:
        if (g_verbosity)
          btormain_msg ("BTOR input forced through cmd line options");
        parse_res = boolector_parse_btor (g_app->btor,
                                          g_app->infile,
                                          g_app->infile_name,
                                          g_app->outfile,
                                          &parse_err_msg,
                                          &parse_status);
        break;
      case BTOR_INPUT_FORMAT_SMT1:
        if (g_verbosity)
          btormain_msg ("SMT-LIB v1 input forced through cmd line options");
        parse_res = boolector_parse_smt1 (g_app->btor,
                                          g_app->infile,
                                          g_app->infile_name,
                                          g_app->outfile,
                                          &parse_err_msg,
                                          &parse_status);
        break;
      case BTOR_INPUT_FORMAT_SMT2:
        if (g_verbosity)
          btormain_msg ("SMT-LIB v2 input forced through cmd line options");
        parse_res = boolector_parse_smt2 (g_app->btor,
                                          g_app->infile,
                                          g_app->infile_name,
                                          g_app->outfile,
                                          &parse_err_msg,
                                          &parse_status);
        break;
    }
  }
  else
    parse_res = boolector_parse (g_app->btor,
                                 g_app->infile,
                                 g_app->infile_name,
                                 g_app->outfile,
                                 &parse_err_msg,
                                 &parse_status);

  /* verbosity may have been increased via input (set-option) */
  g_verbosity = boolector_get_opt (g_app->btor, BTOR_OPT_VERBOSITY);

  if (parse_res == BOOLECTOR_PARSE_ERROR)
  {
    /* NOTE: do not use btormain_error here as 'parse_err_msg' must not be
     * treated as format string --- it might contain unescaped '%' due to
     * invalid user input. */
    fprintf (stderr, "boolector: %s\n", parse_err_msg);
    g_app->err = BTOR_ERR_EXIT;
    goto DONE;
  }

  /* incremental mode */
  if (inc)
  {
    if (parse_res == BOOLECTOR_SAT)
    {
      if (g_verbosity) btormain_msg ("one formula SAT in incremental mode");
      sat_res = BOOLECTOR_SAT;
    }
    else if (parse_res == BOOLECTOR_UNSAT)
    {
      if (g_verbosity) btormain_msg ("all formulas UNSAT in incremental mode");
      sat_res = BOOLECTOR_UNSAT;
    }

    if (g_verbosity) boolector_print_stats (g_app->btor);

    if (pmodel && sat_res == BOOLECTOR_SAT)
    {
      assert (boolector_get_opt (g_app->btor, BTOR_OPT_MODEL_GEN));
      val = g_app->options[BTORMAIN_OPT_SMT2_MODEL].val;
      boolector_print_model (
          g_app->btor, val ? "smt2" : "btor", g_app->outfile);
    }

#ifdef BTOR_HAVE_GETRUSAGE
    if (g_verbosity)
    {
      double delta_time = delta_time = btor_time_stamp () - g_start_time;
      btormain_msg ("%.1f seconds", delta_time);
    }
#endif
    goto DONE;
  }
  /* we don't dump formula(s) in incremental mode */
  else if (dump)
  {
    switch (dump)
    {
      case BTOR_OUTPUT_FORMAT_BTOR:
        if (g_verbosity) btormain_msg ("dumping BTOR expressions");
        boolector_dump_btor (g_app->btor, g_app->outfile);
        break;
#if 0
	  case BTOR_OUTPUT_FORMAT_BTOR2:
	    if (g_verbosity) btormain_msg ("dumping BTOR 2.0 expressions");
	    boolector_dump_btor2 (g_app->btor, g_app->outfile);
	    break;
#endif
      case BTOR_OUTPUT_FORMAT_SMT2:
        if (g_verbosity) btormain_msg ("dumping in SMT 2.0 format");
        boolector_dump_smt2 (g_app->btor, g_app->outfile);
        break;
      case BTOR_OUTPUT_FORMAT_AIGER_ASCII:
        if (g_verbosity) btormain_msg ("dumping in ascii AIGER format");
        boolector_dump_aiger_ascii (g_app->btor, g_app->outfile, dump_merge);
        break;
      default:
        assert (dump == BTOR_OUTPUT_FORMAT_AIGER_BINARY);
        if (g_verbosity) btormain_msg ("dumping in binary AIGER format");
        boolector_dump_aiger_binary (g_app->btor, g_app->outfile, dump_merge);
    }

    if (g_verbosity) boolector_print_stats (g_app->btor);

    goto DONE;
  }

  /* call sat (if not in incremental mode) */
  if (parse_res != BOOLECTOR_SAT && parse_res != BOOLECTOR_UNSAT
      && !boolector_terminate (g_app->btor))
  {
    sat_res = boolector_sat (g_app->btor);
    print_sat_result (g_app, sat_res);
  }
  else
    sat_res = parse_res;

  assert (boolector_terminate (g_app->btor) || sat_res != BOOLECTOR_UNKNOWN);

  /* check if status is equal to benchmark status (if provided) */
  if (sat_res == BOOLECTOR_SAT && parse_status == BOOLECTOR_UNSAT)
    btormain_error (g_app,
                    "'sat' but status of benchmark in '%s' is 'unsat'",
                    g_app->infile_name);
  else if (sat_res == BOOLECTOR_UNSAT && parse_status == BOOLECTOR_SAT)
    btormain_error (g_app,
                    "'unsat' but status of benchmark in '%s' is 'sat'",
                    g_app->infile_name);

  /* print stats */
  if (g_verbosity)
  {
    boolector_print_stats (g_app->btor);
    print_static_stats (sat_res);
  }

  /* print model */
  if (pmodel && sat_res == BOOLECTOR_SAT)
  {
    assert (boolector_get_opt (g_app->btor, BTOR_OPT_MODEL_GEN));
    val = g_app->options[BTORMAIN_OPT_SMT2_MODEL].val;
    boolector_print_model (g_app->btor, val ? "smt2" : "btor", g_app->outfile);
  }

DONE:
  if (g_app->done)
    res = BTOR_SUCC_EXIT;
  else if (g_app->err)
    res = BTOR_ERR_EXIT;
  else if (sat_res == BOOLECTOR_UNSAT)
    res = BTOR_UNSAT_EXIT;
  else if (sat_res == BOOLECTOR_SAT)
    res = BTOR_SAT_EXIT;

  assert (res == BTOR_ERR_EXIT || res == BTOR_SUCC_EXIT || res == BTOR_SAT_EXIT
          || res == BTOR_UNSAT_EXIT || res == BTOR_UNKNOWN_EXIT);

  if (g_app->close_infile == 1)
    fclose (g_app->infile);
  else if (g_app->close_infile == 2)
    pclose (g_app->infile);
  if (g_app->close_outfile) fclose (g_app->outfile);

  if (!boolector_get_opt (g_app->btor, BTOR_OPT_EXIT_CODES))
  {
    switch (res)
    {
      case BTOR_UNSAT_EXIT:
      case BTOR_SAT_EXIT: res = BTOR_SUCC_EXIT; break;
      default: res = BTOR_ERR_EXIT;
    }
  }

  BTOR_RELEASE_STACK (g_app->mm, errarg);
  BTOR_RELEASE_STACK (g_app->mm, opt);
  btormain_delete_btormain (g_app);
  reset_sig_handlers ();

  return res;
}<|MERGE_RESOLUTION|>--- conflicted
+++ resolved
@@ -1031,64 +1031,7 @@
         }
       }
       /* set opt */
-<<<<<<< HEAD
-      if (IS_OPT (mo->lng, "help"))
-      {
-        print_help (g_app);
-        goto DONE;
-      }
-      else if (IS_OPT (mo->lng, "copyright"))
-      {
-        print_copyright (g_app);
-        goto DONE;
-      }
-      else if (IS_OPT (mo->lng, "version"))
-      {
-        print_version (g_app);
-        goto DONE;
-      }
-      else if (IS_OPT (mo->lng, "time"))
-      {
-        g_set_alarm = val;
-      }
-      else if (IS_OPT (mo->lng, "output"))
-      {
-        if (g_app->close_outfile)
-        {
-          btormain_error (g_app, "multiple output files");
-          goto DONE;
-        }
-        g_app->outfile_name = valstr;
-        if (readval == 1) i += 1;
-      }
-      else if (IS_OPT (mo->lng, "smt2-model"))
-      {
-        ((BtorMainOpt *) btor_get_ptr_hash_table (g_app->opts, "smt2-model")
-             ->data.as_ptr)
-            ->val += 1;
-      }
-      else if (IS_OPT (mo->lng,
-                       boolector_get_opt_lng (g_app->btor, BTOR_OPT_ENGINE)))
-      {
-        if (!strcasecmp (valstr, "core"))
-          boolector_set_opt (g_app->btor, BTOR_OPT_ENGINE, BTOR_ENGINE_FUN);
-        else if (!strcasecmp (valstr, "sls"))
-          boolector_set_opt (g_app->btor, BTOR_OPT_ENGINE, BTOR_ENGINE_SLS);
-        else if (!strcasecmp (valstr, "ef"))
-          boolector_set_opt (g_app->btor, BTOR_OPT_ENGINE, BTOR_ENGINE_EF);
-        else
-        {
-          btormain_error (
-              g_app, "invalid engine '%s' for '%s'", valstr, errarg.start);
-          goto DONE;
-        }
-      }
-      else if (IS_OPT (
-                   mo->lng,
-                   boolector_get_opt_lng (g_app->btor, BTOR_OPT_SAT_ENGINE)))
-=======
       switch (l)
->>>>>>> f60e7312
       {
         case BTORMAIN_OPT_HELP: print_help (g_app); goto DONE;
 
@@ -1117,6 +1060,8 @@
             boolector_set_opt (g_app->btor, BTOR_OPT_ENGINE, BTOR_ENGINE_FUN);
           else if (!strcasecmp (valstr, "sls"))
             boolector_set_opt (g_app->btor, BTOR_OPT_ENGINE, BTOR_ENGINE_SLS);
+          else if (!strcasecmp (valstr, "ef"))
+            boolector_set_opt (g_app->btor, BTOR_OPT_ENGINE, BTOR_ENGINE_EF);
           else
           {
             btormain_error (
