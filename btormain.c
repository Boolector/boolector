--- conflicted
+++ resolved
@@ -1082,15 +1082,12 @@
             boolector_set_opt (g_app->btor, BTOR_OPT_ENGINE, BTOR_ENGINE_FUN);
           else if (!strcasecmp (valstr, "sls"))
             boolector_set_opt (g_app->btor, BTOR_OPT_ENGINE, BTOR_ENGINE_SLS);
-<<<<<<< HEAD
-          else if (!strcasecmp (valstr, "ef"))
-            boolector_set_opt (g_app->btor, BTOR_OPT_ENGINE, BTOR_ENGINE_EF);
-=======
           else if (!strcasecmp (valstr, "prop"))
           {
             boolector_set_opt (g_app->btor, BTOR_OPT_ENGINE, BTOR_ENGINE_PROP);
           }
->>>>>>> a080fb01
+          else if (!strcasecmp (valstr, "ef"))
+            boolector_set_opt (g_app->btor, BTOR_OPT_ENGINE, BTOR_ENGINE_EF);
           else
           {
             btormain_error (
