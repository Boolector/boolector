/*  Boolector: Satisfiablity Modulo Theories (SMT) solver.
 *
 *  Copyright (C) 2007-2009 Robert Daniel Brummayer.
 *  Copyright (C) 2007-2014 Armin Biere.
 *  Copyright (C) 2012-2014 Aina Niemetz.
 *  Copyright (C) 2012-2014 Mathias Preiner.
 *
 *  All rights reserved.
 *
 *  This file is part of Boolector.
 *  See COPYING for more information on using this software.
 */

#include "btormain.h"
#include "boolector.h"
#include "btorconfig.h"
#include "btorexit.h"
#include "btormem.h"
#include "btoropt.h"
#include "btorparse.h"
#include "btorutil.h"

#include <assert.h>
#include <signal.h>
#include <stdarg.h>
#include <stdio.h>
#include <stdlib.h>
#include <string.h>
#include <unistd.h>

typedef struct BtorMainApp BtorMainApp;
static BtorMainApp *static_app;

static int static_verbosity;
static int static_set_alarm;
static int static_caught_sig;
#ifdef BTOR_HAVE_GETRUSAGE
static int static_start_time;
#endif

static void (*sig_int_handler) (int);
static void (*sig_segv_handler) (int);
static void (*sig_abrt_handler) (int);
static void (*sig_term_handler) (int);
static void (*sig_bus_handler) (int);

static void (*sig_alrm_handler) (int);

/*------------------------------------------------------------------------*/

typedef struct BtorMainOpts
{
  BtorOpt first; /* dummy for iteration */
  /* ------------------------------------ */
  BtorOpt help;
  BtorOpt copyright;
  BtorOpt version;
  BtorOpt time;
  BtorOpt output;
#ifdef BTOR_USE_LINGELING
  BtorOpt lingeling;
  BtorOpt lingeling_nofork;
  BtorOpt lingeling_opts;
#endif
#ifdef BTOR_USE_PICOSAT
  BtorOpt picosat;
#endif
#ifdef BTOR_USE_MINISAT
  BtorOpt minisat;
#endif
  /* ------------------------------------ */
  BtorOpt last; /* dummy for iteration */
} BtorMainOpts;

#define BTORMAIN_FIRST_OPT(OPTS) (&OPTS.first + 1)
#define BTORMAIN_LAST_OPT(OPTS) (&OPTS.last - 1)

#define BTORMAIN_INIT_OPT(OPT, INTL, SHRT, LNG, VAL, MIN, MAX, DESC) \
  do                                                                 \
  {                                                                  \
    OPT.internal = INTL;                                             \
    OPT.shrt     = SHRT;                                             \
    OPT.lng      = LNG;                                              \
    OPT.dflt = OPT.val = VAL;                                        \
    OPT.min            = MIN;                                        \
    OPT.max            = MAX;                                        \
    OPT.desc           = DESC;                                       \
  } while (0)

typedef struct BtorMainApp
{
  Btor *btor;
  BtorMemMgr *mm;
  BtorMainOpts opts;
  int done;
  int err;
  char *infile_name;
  FILE *infile;
  int close_infile;
  FILE *outfile;
  int close_outfile;
} BtorMainApp;

static BtorMainApp *
btormain_new_btormain (Btor *btor)
{
  assert (btor);

  BtorMainApp *res;
  BtorMemMgr *mm;

  mm = btor_new_mem_mgr ();
  BTOR_CNEWN (mm, res, 1);
  res->mm          = mm;
  res->btor        = btor;
  res->infile      = stdin;
  res->infile_name = "<stdin>";
  res->outfile     = stdout;
  return res;
}

static void
btormain_delete_btormain (BtorMainApp *app)
{
  assert (app);
  BtorMemMgr *mm = app->mm;

  boolector_delete (app->btor);
  BTOR_DELETEN (mm, app, 1);
  btor_delete_mem_mgr (mm);
}

static void
btormain_init_opts (BtorMainApp *app)
{
  assert (app);

  BTORMAIN_INIT_OPT (
      app->opts.help, 0, "h", "help", 0, 0, 1, "print this message and exit");
  BTORMAIN_INIT_OPT (app->opts.copyright,
                     0,
                     "c",
                     "copyright",
                     0,
                     0,
                     1,
                     "print copyright and exit");
  BTORMAIN_INIT_OPT (
      app->opts.version, 0, "V", "version", 0, 0, 1, "print version and exit");
  BTORMAIN_INIT_OPT (
      app->opts.time, 0, "t", "time", 0, 0, -1, "set time limit");
  BTORMAIN_INIT_OPT (app->opts.output,
                     1,
                     "o",
                     "output",
                     0,
                     0,
                     0,
                     "set output file for dumping");
#ifdef BTOR_USE_LINGELING
  BTORMAIN_INIT_OPT (app->opts.lingeling,
                     1,
                     0,
                     "lingeling",
                     0,
                     0,
                     1,
                     "force Lingeling as SAT solver");
  BTORMAIN_INIT_OPT (app->opts.lingeling_opts,
                     1,
                     0,
                     "lingeling_opts",
                     0,
                     0,
                     0,
                     "set lingeling option(s) '--<opt>=<val>'");
  BTORMAIN_INIT_OPT (app->opts.lingeling_nofork,
                     1,
                     0,
                     "lingeing_nofork",
                     0,
                     0,
                     0,
                     "do not use 'fork/clone' for Lingeling");
#endif
#ifdef BTOR_USE_PICOSAT
  BTORMAIN_INIT_OPT (app->opts.picosat,
                     1,
                     0,
                     "picosat",
                     0,
                     0,
                     1,
                     "force PicoSAT as SAT solver");
#endif
#ifdef BTOR_USE_MINISAT
  BTORMAIN_INIT_OPT (app->opts.minisat,
                     1,
                     0,
                     "minisat",
                     0,
                     0,
                     1,
                     "force MiniSAT as SAT solver");
#endif
}

/*------------------------------------------------------------------------*/

static void
btormain_error (BtorMainApp *app, char *msg, ...)
{
  assert (app);

  va_list list;
  va_start (list, msg);
  fputs ("boolector: ", stderr);
  vfprintf (stderr, msg, list);
  fprintf (stderr, "\n");
  va_end (list);
  app->err = BTOR_ERR_EXIT;
}

static void
btormain_msg (char *msg, ...)
{
  assert (msg);

  va_list list;
  va_start (list, msg);
  fprintf (stdout, "[btormain] ");
  vfprintf (stdout, msg, list);
  fprintf (stdout, "\n");
  va_end (list);
}

/*------------------------------------------------------------------------*/

#define LEN_OPTSTR 35
#define LEN_PARAMSTR 16
#define LEN_HELPSTR 80

static void
print_opt (BtorMainApp *app, BtorOpt *opt)
{
  assert (app);
  assert (opt);

  char optstr[LEN_OPTSTR], paramstr[LEN_PARAMSTR], defstr[LEN_HELPSTR];
  char *desc, **descs, descstr[LEN_HELPSTR], *lngstr;
  int i, j, n, len;

  if (!strcmp (opt->lng, "incremental_look_ahead")
      || !strcmp (opt->lng, "incremental_in_depth")
      || !strcmp (opt->lng, "incremental_interval"))
    sprintf (paramstr, "<w>");
  else if (!strcmp (opt->lng, "time"))
    sprintf (paramstr, "<seconds>");
  else if (!strcmp (opt->lng, "output"))
    sprintf (paramstr, "<file>");
  else if (!strcmp (opt->lng, "rewrite_level"))
    sprintf (paramstr, "<n>");
  else if (!strcmp (opt->lng, "rewrite_level_pbr"))
    sprintf (paramstr, "<n>");
  else if (!strcmp (opt->lng, "lingeling_opts"))
    sprintf (paramstr, "[,<opt>=<val>]+");
  else
    paramstr[0] = '\0';

  assert (
      !strcmp (opt->lng, "lingeling_opts")
      || (opt->shrt
          && 2 * strlen (paramstr) + strlen (opt->shrt) + strlen (opt->lng) + 7
                 <= LEN_OPTSTR)
      || (!opt->shrt
          && 2 * strlen (paramstr) + strlen (opt->lng) + 7 <= LEN_OPTSTR));

  /* option string */
  memset (optstr, ' ', LEN_OPTSTR * sizeof (char));
  optstr[LEN_OPTSTR - 1] = '\0';
  len                    = strlen (opt->lng);
  BTOR_NEWN (app->mm, lngstr, (len + 1) * sizeof (char));
  for (i = 0; i < len; i++) lngstr[i] = opt->lng[i] == '_' ? '-' : opt->lng[i];
  lngstr[len] = '\0';

  sprintf (optstr,
           "  %s%s%s%s%s--%s%s%s",
           opt->shrt ? "-" : "",
           opt->shrt ? opt->shrt : "",
           opt->shrt && strlen (paramstr) > 0 ? " " : "",
           opt->shrt ? paramstr : "",
           opt->shrt ? ", " : "",
           lngstr,
           strlen (paramstr) > 0 ? "=" : "",
           paramstr);

  BTOR_DELETEN (app->mm, lngstr, len + 1);

  len = strlen (optstr);
  for (i = len; i < LEN_OPTSTR - 1; i++) optstr[i] = ' ';
  optstr[LEN_OPTSTR - 1] = '\0';

  /* formatted description */
  len = strlen (opt->desc);
  /* Note: do not use btor_strdup for desc (' ' will be replaced by 0 but
   *       btor_freestr relies on 0 to determine string length). */
  BTOR_CNEWN (app->mm, desc, len + 1);
  n = 0;
  i = 0;
  while (i < len && opt->desc[i] == ' ') desc[i++] = 0;
  while (i < len)
  {
    while (i < len && opt->desc[i] != ' ')
    {
      desc[i] = opt->desc[i];
      i += 1;
    }
    while (i < len && opt->desc[i] == ' ') desc[i++] = 0;
    n += 1;
  }
  BTOR_NEWN (app->mm, descs, n);
  for (i = 0, j = 0; i < len; i++, j++)
  {
    while (i < len && desc[i] == 0) i += 1;
    if (i >= len) break;
    descs[j] = btor_strdup (app->mm, desc + i);
    while (i < len && desc[i] != 0) i += 1;
  }
  BTOR_DELETEN (app->mm, desc, len + 1);

  fprintf (app->outfile, "%s ", optstr);

  memset (descstr, 0, LEN_HELPSTR * sizeof (char));
  for (i = 0, j = 0, len = strlen (descs[i]);
       i < n && LEN_HELPSTR - LEN_OPTSTR - 1 - j > len;
       i++)
  {
    len = strlen (descs[i]);
    strcpy (descstr + j, descs[i]);
    j += len;
    descstr[j++] = ' ';
  }
  descstr[j - 1] = i < n ? '\n' : 0;
  fprintf (app->outfile, "%s", descstr);

  while (i < n)
  {
    memset (descstr, 0, LEN_HELPSTR * sizeof (char));
    memset (descstr, ' ', LEN_OPTSTR * sizeof (char));
    for (j = LEN_OPTSTR, len = strlen (descs[i]);
         i < n && LEN_HELPSTR - 1 - j > len;
         i++)
    {
      len = strlen (descs[i]);
      strcpy (descstr + j, descs[i]);
      j += len;
      descstr[j++] = ' ';
    }
    descstr[j - 1] = i < n ? '\n' : 0;
    fprintf (app->outfile, "%s", descstr);
  }

  /* cleanup */
  for (i = 0; i < n; i++) btor_freestr (app->mm, descs[i]);
  BTOR_DELETEN (app->mm, descs, n);

  /* default value */
  memset (defstr, ' ', LEN_HELPSTR * sizeof (char));
  defstr[LEN_HELPSTR - 1] = '\0';
  if (!strcmp (opt->lng, "rewrite_level")
      || !strcmp (opt->lng, "rewrite_level_pbr")
      || !strcmp (opt->lng, "pbra_lod_limit")
      || !strcmp (opt->lng, "pbra_sat_limit")
      || !strcmp (opt->lng, "pbra_ops_factor"))
  {
    sprintf (defstr + LEN_OPTSTR, "(default: %d)", opt->dflt);
    fprintf (app->outfile, "\n");
  }
  else
    defstr[0] = '\0';

  fprintf (app->outfile, "%s\n", defstr);
}

#define BOOLECTOR_OPTS_INFO_MSG                                                \
  "All of the following options can also be used in the form '-<short "        \
  "name>=<int>'\n"                                                             \
  "and '--<long name>=<int>'. Flags are disabled with 0 and enabled with a "   \
  "pos.\n"                                                                     \
  "integer. Alternatively, use '-no-<short name>' and '--no-<long name>' "     \
  "for\n"                                                                      \
  "disabling, and '-<short name>' and '--<long name>' for enabling flags.\n"   \
  "Note that all of the following options can also be set via env. variables " \
  "of\n"                                                                       \
  "the form 'BTOR<capitalized long name without '-'>=<int>'.\n\n"

static void
print_help (BtorMainApp *app)
{
  assert (app);

  BtorOpt to;
  BtorOpt *o;
  FILE *out = app->outfile;

  fprintf (out, "usage: boolector [<option>...][<input>]\n");
  fprintf (out, "\n");
  fprintf (out, "where <option> is one of the following:\n");
  fprintf (out, "\n");

  for (o = BTORMAIN_FIRST_OPT (app->opts); o <= BTORMAIN_LAST_OPT (app->opts);
       o++)
  {
    if (o->internal) continue;
    if (!strcmp (o->lng, "time") || !strcmp (o->lng, "output"))
      fprintf (out, "\n");
    print_opt (app, o);
  }
  fprintf (out, "\n");

  fprintf (out, BOOLECTOR_OPTS_INFO_MSG);

  for (o = (BtorOpt *) boolector_first_opt (app->btor);
       o <= (BtorOpt *) boolector_last_opt (app->btor);
       o++)
  {
    if (o->internal) continue;
    if (!strcmp (o->lng, "incremental") || !strcmp (o->lng, "beta_reduce_all")
        || !strcmp (o->lng, "pretty_print") || !strcmp (o->lng, "dual_prop"))
      fprintf (out, "\n");
    if (!strcmp (o->lng, "input_format"))
    {
      fprintf (app->outfile, "\n");
      to.shrt = 0;
      to.lng  = "btor";
      to.desc = "force BTOR input format";
      print_opt (app, &to);
      to.shrt = 0;
      to.lng  = "smt2";
      to.desc = "force SMT-LIB v2 input format";
      print_opt (app, &to);
      to.shrt = 0;
      to.lng  = "smt1";
      to.desc = "force SMT-LIB v1 input format";
      print_opt (app, &to);
      fprintf (app->outfile, "\n");
    }
    else if (!strcmp (o->lng, "output_number_format"))
    {
      print_opt (app, &app->opts.output);
      fprintf (app->outfile, "\n");
      to.shrt = "x";
      to.lng  = "hex";
      to.desc = "force hexadecimal number output";
      print_opt (app, &to);
      to.shrt = "d";
      to.lng  = "dec";
      to.desc = "force decimal number output";
      print_opt (app, &to);
    }
    else if (!strcmp (o->lng, "output_format"))
    {
      fprintf (app->outfile, "\n");
      to.shrt = "db";
      to.lng  = "dump_btor";
      to.desc = "dump formula in BTOR format";
      print_opt (app, &to);
      to.shrt = "ds";
      to.lng  = "dump_smt2";
      to.desc = "dump formula in SMT-LIB v2 format";
      print_opt (app, &to);
      to.shrt = "ds1";
      to.lng  = "dump_smt1";
      to.desc = "dump formula in SMT-LIB v1 format";
      print_opt (app, &to);
      fprintf (app->outfile, "\n");
    }
    else
      print_opt (app, o);
  }

#ifdef BTOR_USE_LINGELING
  fprintf (app->outfile, "\n");
  print_opt (app, &app->opts.lingeling);
  print_opt (app, &app->opts.lingeling_nofork);
  print_opt (app, &app->opts.lingeling_opts);
#endif
#ifdef BTOR_USE_PICOSAT
  print_opt (app, &app->opts.picosat);
#endif
#ifdef BTOR_USE_MINISAT
  print_opt (app, &app->opts.minisat);
#endif
  app->done = 1;
}

static void
print_copyright (BtorMainApp *app)
{
  assert (app);

  FILE *out = app->outfile;

  fprintf (out, "This software is\n");
  fprintf (out, "Copyright (c) 2007-2009 Robert Brummayer\n");
  fprintf (out, "Copyright (c) 2007-2014 Armin Biere\n");
  fprintf (out, "Copyright (c) 2012-2014 Aina Niemetz, Mathias Preiner\n");
  fprintf (out, "Copyright (c) 2013 Christian Reisenberger\n");
  fprintf (out, "Institute for Formal Models and Verification\n");
  fprintf (out, "Johannes Kepler University, Linz, Austria\n");
#ifdef BTOR_USE_LINGELING
  fprintf (out, "\n");
  fprintf (out, "This software is linked against Lingeling\n");
  fprintf (out, "Copyright (c) 2010-2014 Armin Biere\n");
  fprintf (out, "Institute for Formal Models and Verification\n");
  fprintf (out, "Johannes Kepler University, Linz, Austria\n");
#endif
#ifdef BTOR_USE_PICOSAT
  fprintf (out, "\n");
  fprintf (out, "This software is linked against PicoSAT\n");
  fprintf (out, "Copyright (c) 2006-2014 Armin Biere\n");
  fprintf (out, "Institute for Formal Models and Verification\n");
  fprintf (out, "Johannes Kepler University, Linz, Austria\n");
#endif
#ifdef BTOR_USE_MINISAT
  fprintf (out, "\n");
  fprintf (out, "This software is linked against MiniSAT\n");
  fprintf (out, "Copyright (c) 2003-2013, Niklas Een, Niklas Sorensson\n");
#endif
  app->done = 1;
}

static void
print_version (BtorMainApp *app)
{
  assert (app);
  fprintf (app->outfile, "%s\n", BTOR_VERSION);
  app->done = 1;
}

static void
print_static_stats (void)
{
#ifdef BTOR_HAVE_GETRUSAGE
  double delta_time = delta_time = btor_time_stamp () - static_start_time;
  btormain_msg ("%.1f seconds", delta_time);
#else
  btormain_msg ("can not determine run-time in seconds (no getrusage)");
#endif
}

static void
print_sat_result (BtorMainApp *app, int sat_result)
{
  assert (app);
  if (sat_result == BOOLECTOR_UNSAT)
    fprintf (app->outfile, "unsat\n");
  else if (sat_result == BOOLECTOR_SAT)
    fprintf (app->outfile, "sat\n");
  else
  {
    assert (sat_result == BOOLECTOR_UNKNOWN);
    fprintf (app->outfile, "unknown\n");
  }
}

/*------------------------------------------------------------------------*/

static void
reset_sig_handlers (void)
{
  (void) signal (SIGINT, sig_int_handler);
  (void) signal (SIGSEGV, sig_segv_handler);
  (void) signal (SIGABRT, sig_abrt_handler);
  (void) signal (SIGTERM, sig_term_handler);
  (void) signal (SIGBUS, sig_bus_handler);
}

static void
catch_sig (int sig)
{
  if (!static_caught_sig)
  {
    static_caught_sig = 1;
    btormain_msg ("CAUGHT SIGNAL %d", sig);
    fputs ("unknown\n", stdout);
    fflush (stdout);
    if (static_verbosity > 0)
    {
      boolector_print_stats (static_app->btor);
      print_static_stats ();
      btormain_msg ("CAUGHT SIGNAL %d", sig);
    }
  }
  reset_sig_handlers ();
  raise (sig);
  exit (sig);
}

static void
set_sig_handlers (void)
{
  sig_int_handler  = signal (SIGINT, catch_sig);
  sig_segv_handler = signal (SIGSEGV, catch_sig);
  sig_abrt_handler = signal (SIGABRT, catch_sig);
  sig_term_handler = signal (SIGTERM, catch_sig);
  sig_bus_handler  = signal (SIGBUS, catch_sig);
}

static void
reset_alarm (void)
{
  alarm (0);
  (void) signal (SIGALRM, sig_alrm_handler);
}

static void
catch_alarm (int sig)
{
  (void) sig;
  assert (sig == SIGALRM);
  if (static_set_alarm > 0)
  {
    btormain_msg ("ALARM TRIGGERED: time limit %d seconds reached",
                  static_set_alarm);
    fputs ("unknown\n", stdout);
    fflush (stdout);
    if (static_verbosity > 0)
    {
      boolector_print_stats (static_app->btor);
      print_static_stats ();
    }
  }
  reset_alarm ();
  exit (0);
}

static void
set_alarm (void)
{
  sig_alrm_handler = signal (SIGALRM, catch_alarm);
  assert (static_set_alarm > 0);
  alarm (static_set_alarm);
}

/*------------------------------------------------------------------------*/

static int
has_suffix (const char *str, const char *suffix)
{
  int l, k, d;
  l = strlen (str);
  k = strlen (suffix);
  d = l - k;
  if (d < 0) return 0;
  return !strcmp (str + d, suffix);
}

/*------------------------------------------------------------------------*/

int
boolector_main (int argc, char **argv)
{
  int res, sat_res;
  int i, j, k, len, shrt, disable, readval, val, forced_sat_solver;
#ifndef NBTORLOG
  int log = 0;
#endif
  int inc, incid, incla, incint, dump;
  int parse_result, parse_status;
<<<<<<< HEAD
  char opt[50], *cmd, *valstr, *parse_error_msg;
#ifdef BTOR_USE_LINGELING
  char *lingeling_opts = 0;
#endif
=======
  char opt[50], *cmd, *valstr, *lingeling_opts, *parse_error_msg, *tmp;
>>>>>>> 451b35ca
  BtorOpt *o;

#ifdef BTOR_HAVE_GETRUSAGE
  static_start_time = btor_time_stamp ();
#endif
  res              = BTOR_UNKNOWN_EXIT;
  sat_res          = BOOLECTOR_UNKNOWN;
  static_verbosity = 0;
  inc = incid = incla = incint = dump = 0;
  parse_result                        = BOOLECTOR_UNKNOWN;

  static_app = btormain_new_btormain (boolector_new ());

  btormain_init_opts (static_app);

  for (i = 1; i < argc; i++)
  {
    if (argv[i][0] != '-')
    {
      if (static_app->close_infile)
      {
        btormain_error (static_app, "multiple input files");
        goto DONE;
      }
      static_app->infile_name = argv[i];
      if (!btor_file_exists (static_app->infile_name))
        static_app->infile = 0;
      else if (has_suffix (static_app->infile_name, ".gz")
               || has_suffix (static_app->infile_name, ".bz2")
               || has_suffix (static_app->infile_name, "7z"))
      {
        BTOR_NEWN (static_app->mm, cmd, strlen (static_app->infile_name) + 40);
        if (has_suffix (static_app->infile_name, ".gz"))
          sprintf (cmd, "gunzip -c %s", static_app->infile_name);
        else if (has_suffix (static_app->infile_name, ".bz2"))
          sprintf (cmd, "bzcat %s", static_app->infile_name);
        else if (has_suffix (static_app->infile_name, ".7z"))
          sprintf (cmd, "7z x -so %s 2>/dev/null", static_app->infile_name);
        if ((static_app->infile = popen (cmd, "r")))
          static_app->close_infile = 2;
        BTOR_DELETEN (
            static_app->mm, cmd, strlen (static_app->infile_name) + 40);
      }
      else if ((static_app->infile = fopen (static_app->infile_name, "r")))
        static_app->close_infile = 1;

      if (!static_app->infile)
      {
        btormain_error (
            static_app, "can not read '%s'", static_app->infile_name);
        goto DONE;
      }

      continue;
    }

    k       = 0;
    val     = 0;
    readval = 0;
    len     = strlen (argv[i]);
    shrt    = argv[i][1] == '-' ? 0 : 1;
    j       = shrt ? 1 : 2;
    disable =
        argv[i][j] == 'n' && argv[i][j + 1] == 'o' && argv[i][j + 2] == '-';
    for (j = disable ? j + 3 : j; j < len && argv[i][j] != '='; j++, k++)
      opt[k] = argv[i][j] == '-' ? '_' : argv[i][j];
    opt[k] = '\0';
    valstr = argv[i] + j + 1;
    if (argv[i][j] == '=')
    {
      if (valstr[0] != 0)
      {
        val = (int) strtol (valstr, &tmp, 10);
        if (!tmp) readval = 1;
      }
    }
    else if (i + 1 < argc && argv[i + 1][0] != '-')
    {
      val = (int) strtol (argv[i + 1], &tmp, 10);
      if (!tmp)
      {
        readval = 1;
        i += 1;
      }
    }

    if ((shrt && static_app->opts.help.shrt
         && !strcmp (opt, static_app->opts.help.shrt))
        || (!shrt && !strcmp (opt, static_app->opts.help.lng)))
    {
      if (disable)
      {
        btormain_error (
            static_app, "invalid option '%sno-%s'", shrt ? "-" : "--", opt);
        goto DONE;
      }
      print_help (static_app);
      goto DONE;
    }
    else if ((shrt && static_app->opts.copyright.shrt
              && !strcmp (opt, static_app->opts.copyright.shrt))
             || (!shrt && !strcmp (opt, static_app->opts.copyright.lng)))
    {
      if (disable)
      {
        btormain_error (
            static_app, "invalid option '%sno-%s'", shrt ? "-" : "--", opt);
        goto DONE;
      }
      print_copyright (static_app);
      goto DONE;
    }
    else if ((shrt && static_app->opts.version.shrt
              && !strcmp (opt, static_app->opts.version.shrt))
             || (!shrt && !strcmp (opt, static_app->opts.version.lng)))
    {
      if (disable)
      {
        btormain_error (
            static_app, "invalid option '%sno-%s'", shrt ? "-" : "--", opt);
        goto DONE;
      }
      print_version (static_app);
      goto DONE;
    }
    else if ((shrt && static_app->opts.time.shrt
              && !strcmp (opt, static_app->opts.time.shrt))
             || (!shrt && !strcmp (opt, static_app->opts.time.lng)))
    {
      if (disable)
      {
        btormain_error (
            static_app, "invalid option '%sno-%s'", shrt ? "-" : "--", opt);
        goto DONE;
      }

      if (!readval)
      {
        btormain_error (
            static_app, "missing argument for '%s%s'", shrt ? "-" : "--", opt);
        goto DONE;
      }

      static_set_alarm = val;
      if (static_set_alarm <= 0)
      {
        btormain_error (
            static_app, "invalid argument for '%s%s'", shrt ? "-" : "--", opt);
        goto DONE;
      }
    }
    else if ((shrt && static_app->opts.output.shrt
              && !strcmp (opt, static_app->opts.output.shrt))
             || (!shrt && !strcmp (opt, static_app->opts.output.lng)))
    {
      if (disable)
      {
        btormain_error (
            static_app, "invalid option '%sno-%s'", shrt ? "-" : "--", opt);
        goto DONE;
      }

      if (++i > argc)
      {
        btormain_error (
            static_app, "missing argument for '%s%s'", shrt ? "-" : "--", opt);
        goto DONE;
      }

      if (static_app->close_outfile)
      {
        btormain_error (static_app, "multiple output files");
        goto DONE;
      }

      static_app->outfile = fopen (argv[i], "w");
      if (!static_app->outfile)
      {
        btormain_error (static_app, "can not create '%s'", argv[i]);
        goto DONE;
      }
      static_app->close_outfile = 1;
    }
#ifdef BTOR_USE_LINGELING
    else if ((shrt && static_app->opts.lingeling.shrt
              && !strcmp (opt, static_app->opts.lingeling.shrt))
             || (!shrt && !strcmp (opt, static_app->opts.lingeling.lng)))
    {
      if (disable)
      {
        btormain_error (
            static_app, "invalid option '%sno-%s'", shrt ? "-" : "--", opt);
        goto DONE;
      }
      static_app->opts.lingeling.val = 1;
    }
    else if ((shrt && static_app->opts.lingeling_opts.shrt
              && !strcmp (opt, static_app->opts.lingeling_opts.shrt))
             || (!shrt && !strcmp (opt, static_app->opts.lingeling_opts.lng)))
    {
      if (disable)
      {
        btormain_error (
            static_app, "invalid option '%sno-%s'", shrt ? "-" : "--", opt);
        goto DONE;
      }

      if (!valstr)
      {
        btormain_error (
            static_app, "missing argument for '%s%s'", shrt ? "-" : "--", opt);
        goto DONE;
      }

      lingeling_opts = valstr;
    }
#endif
#ifdef BTOR_USE_PICOSAT
    else if ((shrt && static_app->opts.picosat.shrt
              && !strcmp (opt, static_app->opts.picosat.shrt))
             || (!shrt && !strcmp (opt, static_app->opts.picosat.lng)))
    {
      if (disable)
      {
        btormain_error (
            static_app, "invalid option '%sno-%s'", shrt ? "-" : "--", opt);
        goto DONE;
      }
      static_app->opts.picosat.val = 1;
    }
#endif
#ifdef BTOR_USE_MINISAT
    else if ((shrt && static_app->opts.minisat.shrt
              && !strcmp (opt, static_app->opts.minisat.shrt))
             || (!shrt && !strcmp (opt, static_app->opts.minisat.lng)))
    {
      if (disable)
      {
        btormain_error (
            static_app, "invalid option '%sno-%s'", shrt ? "-" : "--", opt);
        goto DONE;
      }
      static_app->opts.minisat.val = 1;
    }
#endif
    else
    {
      if (!strcmp (opt, "btor"))
      {
        if (disable)
        {
          btormain_error (
              static_app, "invalid option '%sno-%s'", shrt ? "-" : "--", opt);
          goto DONE;
        }
        boolector_set_opt (
            static_app->btor, BTOR_OPT_INPUT_FORMAT, BTOR_INPUT_FORMAT_BTOR);
      }
      else if (!strcmp (opt, "smt2"))
      {
        if (disable)
        {
          btormain_error (
              static_app, "invalid option '%sno-%s'", shrt ? "-" : "--", opt);
          goto DONE;
        }
        boolector_set_opt (
            static_app->btor, BTOR_OPT_INPUT_FORMAT, BTOR_INPUT_FORMAT_SMT2);
      }
      else if (!strcmp (opt, "smt1"))
      {
        if (disable)
        {
          btormain_error (
              static_app, "invalid option '%sno-%s'", shrt ? "-" : "--", opt);
          goto DONE;
        }
        boolector_set_opt (
            static_app->btor, BTOR_OPT_INPUT_FORMAT, BTOR_INPUT_FORMAT_SMT1);
      }
      else if (!strcmp (opt, "x") || !strcmp (opt, "hex"))
      {
        if (disable)
        {
          btormain_error (
              static_app, "invalid option '%sno-%s'", shrt ? "-" : "--", opt);
          goto DONE;
        }
        boolector_set_opt (static_app->btor,
                           BTOR_OPT_OUTPUT_NUMBER_FORMAT,
                           BTOR_OUTPUT_BASE_HEX);
      }
      else if (!strcmp (opt, "d") || !strcmp (opt, "dec"))
      {
        if (disable)
        {
          btormain_error (
              static_app, "invalid option '%sno-%s'", shrt ? "-" : "--", opt);
          goto DONE;
        }
        boolector_set_opt (static_app->btor,
                           BTOR_OPT_OUTPUT_NUMBER_FORMAT,
                           BTOR_OUTPUT_BASE_DEC);
      }
      else if (!strcmp (opt, "db") || !strcmp (opt, "dump_btor"))
      {
        if (disable)
        {
          btormain_error (
              static_app, "invalid option '%sno-%s'", shrt ? "-" : "--", opt);
          goto DONE;
        }
        dump = BTOR_OUTPUT_FORMAT_BTOR;
        boolector_set_opt (static_app->btor, BTOR_OPT_OUTPUT_FORMAT, dump);
      }
      else if (!strcmp (opt, "ds") || !strcmp (opt, "dump_smt2"))
      {
        if (disable)
        {
          btormain_error (
              static_app, "invalid option '%sno-%s'", shrt ? "-" : "--", opt);
          goto DONE;
        }
        dump = BTOR_OUTPUT_FORMAT_SMT2;
        boolector_set_opt (static_app->btor, BTOR_OPT_OUTPUT_FORMAT, dump);
      }
      else if (!strcmp (opt, "ds1") || !strcmp (opt, "dump_smt1"))
      {
        if (disable)
        {
          btormain_error (
              static_app, "invalid option '%sno-%s'", shrt ? "-" : "--", opt);
          goto DONE;
        }
        dump = BTOR_OUTPUT_FORMAT_SMT1;
        boolector_set_opt (static_app->btor, BTOR_OPT_OUTPUT_FORMAT, dump);
      }
      else
      {
        for (o = btor_first_opt (static_app->btor);
             o <= btor_last_opt (static_app->btor);
             o++)
        {
          if ((shrt && o->shrt && !strcmp (o->shrt, opt))
              || (!shrt && !strcmp (o->lng, opt)))
            break;
        }

        if (o > btor_last_opt (static_app->btor))
        {
          btormain_error (
              static_app, "invalid option '%s%s'", shrt ? "-" : "--", opt);
          goto DONE;
        }

        if ((shrt && o->shrt && !strcmp (o->shrt, "i"))
            || (!shrt && !strcmp (o->lng, BTOR_OPT_INCREMENTAL)))
        {
          if (disable || (readval && val == 0))
            inc = 0;
          else
            inc |= BTOR_PARSE_MODE_BASIC_INCREMENTAL;
          boolector_set_opt (static_app->btor, o->lng, inc);
        }
        else if ((shrt && o->shrt && !strcmp (o->shrt, "I"))
                 || (!shrt && !strcmp (o->lng, BTOR_OPT_INCREMENTAL_ALL)))
        {
          if (disable || (readval && val == 0))
            boolector_set_opt (static_app->btor, o->lng, 0);
          else
          {
            boolector_set_opt (static_app->btor,
                               o->lng,
                               BTOR_PARSE_MODE_INCREMENTAL_BUT_CONTINUE);
            inc |= BTOR_PARSE_MODE_INCREMENTAL_BUT_CONTINUE;
            boolector_set_opt (static_app->btor, BTOR_OPT_INCREMENTAL, inc);
          }
        }
        else if ((!shrt && !strcmp (o->lng, BTOR_OPT_INCREMENTAL_IN_DEPTH)))
        {
          if (disable)
          {
            btormain_error (
                static_app, "invalid option '%sno-%s'", shrt ? "-" : "--", opt);
            goto DONE;
          }

          if (incla || incint)
          {
            btormain_error (static_app,
                            "Can only use one out of '--%s', '--%s', or '--%s'",
                            BTOR_OPT_INCREMENTAL_IN_DEPTH,
                            BTOR_OPT_INCREMENTAL_LOOK_AHEAD,
                            BTOR_OPT_INCREMENTAL_INTERVAL);
            goto DONE;
          }

          if (!readval)
          {
            btormain_error (static_app,
                            "missing argument for '%s%s'",
                            shrt ? "-" : "--",
                            opt);
            goto DONE;
          }

          if (val < 1)
          {
            btormain_error (static_app,
                            "incremental in-depth width must be >= 1");
            goto DONE;
          }

          boolector_set_opt (static_app->btor, o->lng, val);
          incid = val;
        }
        else if ((!shrt && !strcmp (o->lng, BTOR_OPT_INCREMENTAL_LOOK_AHEAD)))
        {
          if (disable)
          {
            btormain_error (
                static_app, "invalid option '%sno-%s'", shrt ? "-" : "--", opt);
            goto DONE;
          }

          if (incid || incint)
          {
            btormain_error (static_app,
                            "Can only use one out of '--%s', '--%s', or '--%s'",
                            BTOR_OPT_INCREMENTAL_IN_DEPTH,
                            BTOR_OPT_INCREMENTAL_LOOK_AHEAD,
                            BTOR_OPT_INCREMENTAL_INTERVAL);
            goto DONE;
          }

          if (!readval)
          {
            btormain_error (static_app,
                            "missing argument for '%s%s'",
                            shrt ? "-" : "--",
                            opt);
            goto DONE;
          }

          if (val < 1)
          {
            btormain_error (static_app,
                            "incremental look-ahead width must be >= 1");
            goto DONE;
          }

          boolector_set_opt (static_app->btor, o->lng, val);
          incla = val;
        }
        else if ((!shrt && !strcmp (o->lng, BTOR_OPT_INCREMENTAL_INTERVAL)))
        {
          if (disable)
          {
            btormain_error (
                static_app, "invalid option '%sno-%s'", shrt ? "-" : "--", opt);
            goto DONE;
          }

          if (incid || incla)
          {
            btormain_error (static_app,
                            "Can only use one out of '--%s', '--%s', or '--%s'",
                            BTOR_OPT_INCREMENTAL_IN_DEPTH,
                            BTOR_OPT_INCREMENTAL_LOOK_AHEAD,
                            BTOR_OPT_INCREMENTAL_INTERVAL);
            goto DONE;
          }

          if (!readval)
          {
            btormain_error (static_app,
                            "missing argument for '%s%s'",
                            shrt ? "-" : "--",
                            opt);
            goto DONE;
          }

          if (val < 1)
          {
            btormain_error (static_app,
                            "incremental interval width must be >= 1");
            goto DONE;
          }

          boolector_set_opt (static_app->btor, o->lng, val);
          incint = val;
        }
        else if ((shrt && o->shrt && !strcmp (o->shrt, "rwl"))
                 || (!shrt && !strcmp (o->lng, BTOR_OPT_REWRITE_LEVEL)))
        {
          if (disable)
          {
            btormain_error (
                static_app, "invalid option '%sno-%s'", shrt ? "-" : "--", opt);
            goto DONE;
          }
          if (!readval)
          {
            btormain_error (static_app,
                            "missing argument for '%s%s'",
                            shrt ? "-" : "--",
                            opt);
            goto DONE;
          }

          if (val > 3 || val < 0)
          {
            btormain_error (static_app, "rewrite level not in [0,3]");
            goto DONE;
          }

          boolector_set_opt (static_app->btor, o->lng, val);
        }
        else if ((!shrt && !strcmp (o->lng, BTOR_OPT_REWRITE_LEVEL_PBR)))
        {
          if (!readval)
          {
            btormain_error (static_app,
                            "missing argument for '%s%s'",
                            shrt ? "-" : "--",
                            opt);
            goto DONE;
          }

          if (val > 3 || val < 0)
          {
            btormain_error (static_app, "rewrite level not in [0,3]");
            goto DONE;
          }

          boolector_set_opt (static_app->btor, o->lng, val);
        }
#ifndef NBTORLOG
        else if ((shrt && o->shrt && !strcmp (o->shrt, "l"))
                 || (!shrt && !strcmp (o->lng, BTOR_OPT_LOGLEVEL)))
        {
          if (disable || (readval && val == 0))
            log = 0;
          else
            log += 1;
        }
#endif
        else if ((shrt && o->shrt && !strcmp (o->shrt, "v"))
                 || (!shrt && !strcmp (o->lng, BTOR_OPT_VERBOSITY)))
        {
          if (disable || (readval && val == 0))
            static_verbosity = 0;
          else
            static_verbosity += 1;
        }
        else
        {
          if (disable && readval)
          {
            btormain_error (static_app,
                            "'%sno-%s' does not take an argument",
                            shrt ? "-" : "--",
                            opt);
            goto DONE;
          }
          if (((shrt && o->shrt && !strcmp (o->shrt, "dp"))
               || (!shrt && !strcmp (o->lng, BTOR_OPT_DUAL_PROP)))
              && boolector_get_opt_val (static_app->btor, BTOR_OPT_JUST))
          {
            btormain_error (
                static_app,
                "multiple exclusive optimization techniques enabled");
            goto DONE;
          }
          else if (((shrt && o->shrt && !strcmp (o->shrt, "ju"))
                    || (!shrt && !strcmp (o->lng, BTOR_OPT_JUST)))
                   && boolector_get_opt_val (static_app->btor,
                                             BTOR_OPT_DUAL_PROP))
          {
            btormain_error (
                static_app,
                "multiple exclusive optimization techniques enabled");
            goto DONE;
          }

          if (disable || (readval && val == 0))
            boolector_set_opt (static_app->btor, o->lng, 0);
          else
            boolector_set_opt (static_app->btor, o->lng, 1);
        }
      }
    }
  }

  assert (!static_app->done && !static_app->err);

#ifndef NBTORLOG
  boolector_set_opt (static_app->btor, BTOR_OPT_LOGLEVEL, log);
#endif
  boolector_set_opt (static_app->btor, BTOR_OPT_VERBOSITY, static_verbosity);

  if (!inc && (incid || incla || incint))
  {
    inc = 1;
    boolector_set_opt (static_app->btor,
                       BTOR_OPT_INCREMENTAL,
                       BTOR_PARSE_MODE_BASIC_INCREMENTAL);
  }

  forced_sat_solver = 0;
#ifdef BTOR_USE_LINGELING
  if (static_app->opts.lingeling.val)
  {
    if (forced_sat_solver++)
    {
      btormain_error (static_app, "multiple sat solvers forced");
      goto DONE;
    }
    if (!boolector_set_sat_solver_lingeling (
            static_app->btor,
            lingeling_opts,
            static_app->opts.lingeling_nofork.val))
      btormain_error (
          static_app, "invalid options to Lingeling: '%s'", lingeling_opts);
  }
#endif
#ifdef BTOR_USE_PICOSAT
  if (static_app->opts.picosat.val)
  {
    if (forced_sat_solver++)
    {
      btormain_error (static_app, "multiple sat solvers forced");
      goto DONE;
    }
    boolector_set_sat_solver_picosat (static_app->btor);
  }
#endif
#ifdef BTOR_USE_MINISAT
  if (static_app->opts.minisat.val)
  {
    if (forced_sat_solver++)
    {
      btormain_error (static_app, "multiple sat solvers forced");
      goto DONE;
    }
    boolector_set_sat_solver_minisat (static_app->btor);
  }
#endif
  if (!forced_sat_solver)
  {
#if defined(BTOR_USE_LINGELING)
    if (!boolector_set_sat_solver_lingeling (
            static_app->btor,
            lingeling_opts,
            static_app->opts.lingeling_nofork.val))
      btormain_error (
          static_app, "invalid options to Lingeling: '%s'", lingeling_opts);
#elif defined(BTOR_USE_PICOSAT)
    boolector_set_sat_solver_picosat (static_app->btor);
#elif defined(BTOR_USE_MINISAT)
    boolector_set_sat_solver_minisat (static_app->btor);
#else
#error "no SAT solver configured"
#endif
  }

  if (static_verbosity)
  {
    if (inc) btormain_msg ("incremental mode through command line option");
    if (incid) btormain_msg ("incremental in-depth window of %d", incid);
    if (incla) btormain_msg ("incremental look-ahead window of %d", incla);
    if (incint) btormain_msg ("incremental interval window of %d", incint);

    btormain_msg ("Boolector Version %s %s", BTOR_VERSION, BTOR_ID);
    btormain_msg ("%s", BTOR_CFLAGS);
    btormain_msg ("released %s", BTOR_RELEASED);
    btormain_msg ("compiled %s", BTOR_COMPILED);
    if (*BTOR_CC) btormain_msg ("%s", BTOR_CC);

    btormain_msg ("setting signal handlers");
  }
  set_sig_handlers ();

  if (static_set_alarm)
  {
    if (static_verbosity)
      btormain_msg ("setting time limit to %d seconds", static_set_alarm);
    set_alarm ();
  }
  else if (static_verbosity)
    btormain_msg ("no time limit given");

  if (inc && static_verbosity) btormain_msg ("starting incremental mode");

  if ((val = boolector_get_opt_val (static_app->btor, "input_format")))
  {
    switch (val)
    {
      case BTOR_INPUT_FORMAT_BTOR:
        if (static_verbosity)
          btormain_msg ("BTOR input forced through cmd line options");
        parse_result = boolector_parse_btor (static_app->btor,
                                             static_app->infile,
                                             static_app->infile_name,
                                             &parse_error_msg,
                                             &parse_status);
        break;
      case BTOR_INPUT_FORMAT_SMT1:
        if (static_verbosity)
          btormain_msg ("SMT-LIB v1 input forced through cmd line options");
        parse_result = boolector_parse_smt1 (static_app->btor,
                                             static_app->infile,
                                             static_app->infile_name,
                                             &parse_error_msg,
                                             &parse_status);
        break;
      case BTOR_INPUT_FORMAT_SMT2:
        if (static_verbosity)
          btormain_msg ("SMT-LIB v2 input forced through cmd line options");
        parse_result = boolector_parse_smt2 (static_app->btor,
                                             static_app->infile,
                                             static_app->infile_name,
                                             &parse_error_msg,
                                             &parse_status);
        break;
    }
  }
  else
    parse_result = boolector_parse (static_app->btor,
                                    static_app->infile,
                                    static_app->infile_name,
                                    &parse_error_msg,
                                    &parse_status);

  if (parse_result == BOOLECTOR_PARSE_ERROR)
  {
    btormain_error (static_app, parse_error_msg);
    goto DONE;
  }

  if (inc)
  {
    if (parse_result == BOOLECTOR_SAT)
    {
      if (static_verbosity)
        btormain_msg ("one formula SAT in incremental mode");
      sat_res = BOOLECTOR_SAT;
    }
    else if (parse_result == BOOLECTOR_UNSAT)
    {
      if (static_verbosity)
        btormain_msg ("all formulas UNSAT in incremental mode");
      sat_res = BOOLECTOR_UNSAT;
    }

    print_sat_result (static_app, sat_res);

    if (boolector_get_opt_val (static_app->btor, BTOR_OPT_MODEL_GEN)
        && sat_res == BOOLECTOR_SAT)
      boolector_print_model (static_app->btor, static_app->outfile);

    if (static_verbosity) boolector_print_stats (static_app->btor);
    goto DONE;
  }
  else if (dump)
  {
    switch (dump)
    {
      case BTOR_OUTPUT_FORMAT_BTOR:
        if (static_verbosity) btormain_msg ("dumping BTOR expressions");
        boolector_dump_btor (static_app->btor, static_app->outfile);
        break;
      case BTOR_OUTPUT_FORMAT_SMT1:
        if (static_verbosity) btormain_msg ("dumping in SMT-LIB v1 format");
        boolector_dump_smt1 (static_app->btor, static_app->outfile);
        break;
      default:
        assert (dump == BTOR_OUTPUT_FORMAT_SMT2);
        if (static_verbosity) btormain_msg ("dumping in SMT 2.0 format");
        boolector_dump_smt2 (static_app->btor, static_app->outfile);
    }
    goto DONE;
  }

  sat_res = boolector_sat (static_app->btor);
  assert (sat_res != BOOLECTOR_UNKNOWN);

  /* check if status is equal to benchmark status */
  if (sat_res == BOOLECTOR_SAT && parse_status == BOOLECTOR_UNSAT)
    btormain_error (static_app,
                    "'sat' but status of benchmark in '%s' is 'unsat'",
                    static_app->infile_name);
  else if (sat_res == BOOLECTOR_UNSAT && parse_status == BOOLECTOR_SAT)
    btormain_error (static_app,
                    "'unsat' but status of benchmark in '%s' is 'sat'",
                    static_app->infile_name);
  else
    print_sat_result (static_app, sat_res);

  if (boolector_get_opt_val (static_app->btor, BTOR_OPT_MODEL_GEN)
      && sat_res == BOOLECTOR_SAT)
    boolector_print_model (static_app->btor, static_app->outfile);

  if (static_verbosity)
  {
    boolector_print_stats (static_app->btor);
    print_static_stats ();
  }

DONE:
  if (static_app->done)
    res = BTOR_SUCC_EXIT;
  else if (static_app->err)
    res = BTOR_ERR_EXIT;
  else if (sat_res == BOOLECTOR_UNSAT)
    res = BTOR_UNSAT_EXIT;
  else if (sat_res == BOOLECTOR_SAT)
    res = BTOR_SAT_EXIT;

  assert (res == BTOR_ERR_EXIT || res == BTOR_SUCC_EXIT || res == BTOR_SAT_EXIT
          || res == BTOR_UNSAT_EXIT || res == BTOR_UNKNOWN_EXIT);

  if (static_app->close_infile == 1)
    fclose (static_app->infile);
  else if (static_app->close_infile == 2)
    pclose (static_app->infile);
  if (static_app->close_outfile) fclose (static_app->outfile);

  btormain_delete_btormain (static_app);
  reset_sig_handlers ();

  return res;
}<|MERGE_RESOLUTION|>--- conflicted
+++ resolved
@@ -668,14 +668,10 @@
 #endif
   int inc, incid, incla, incint, dump;
   int parse_result, parse_status;
-<<<<<<< HEAD
-  char opt[50], *cmd, *valstr, *parse_error_msg;
+  char opt[50], *cmd, *valstr, *parse_error_msg, *tmp;
 #ifdef BTOR_USE_LINGELING
   char *lingeling_opts = 0;
 #endif
-=======
-  char opt[50], *cmd, *valstr, *lingeling_opts, *parse_error_msg, *tmp;
->>>>>>> 451b35ca
   BtorOpt *o;
 
 #ifdef BTOR_HAVE_GETRUSAGE
