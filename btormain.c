/*  Boolector: Satisfiablity Modulo Theories (SMT) solver.
 *
 *  Copyright (C) 2007 Robert Daniel Brummayer.
 *  Copyright (C) 2007-2012 Armin Biere.
 *
 *  All rights reserved.
 *
 *  This file is part of Boolector.
 *  See COPYING for more information on using this software.
 */

#include "btormain.h"
#include "btoraig.h"
#include "btoraigvec.h"
#include "btorbtor.h"
#include "btorconfig.h"
#include "btorconst.h"
#include "btorexit.h"
#include "btorexp.h"
#include "btorhash.h"
#include "btorlogic.h"
#include "btormem.h"
#include "btorparse.h"
#include "btorsat.h"
#include "btorsmt.h"
#include "btorsmt2.h"
#include "btorstack.h"
#include "btorutil.h"

#include <assert.h>
#include <ctype.h>
#include <signal.h>
#include <stdarg.h>
#include <stdio.h>
#include <stdlib.h>
#include <string.h>
#include <unistd.h>

/*------------------------------------------------------------------------*/

enum BtorBasis
{
  BTOR_BINARY_BASIS = 0,
  BTOR_DECIMAL_BASIS,
  BTOR_HEXADECIMAL_BASIS
};

typedef enum BtorBasis BtorBasis;

typedef enum BtorPrintModel BtorPrintModel;

struct BtorMainApp
{
  FILE *output_file;
  int close_output_file;
  FILE *input_file;
  char *input_file_name;
  int close_input_file;
  int verbosity;
  int incremental;
  int rewrite_writes;
#ifdef BTOR_USE_LINGELING
  int nofork;
#endif
  int indepth;
  int lookahead;
  int interval;
  int done;
  int err;
  int argpos;
  int argc;
  char **argv;
  BtorBasis basis;
  int dump_exp;
  int dump_smt;
  int rewrite_level;
  int force_smt_input;
  int print_model;
  const char *forced_sat_solver_name;
  int forced_sat_solvers;
#ifdef BTOR_USE_PICOSAT
  int force_picosat;
#endif
#ifdef BTOR_USE_LINGELING
  int force_lingeling;
  const char *lingeling_options;
#endif
#ifdef BTOR_USE_MINISAT
  int force_minisat;
#endif
};

typedef struct BtorMainApp BtorMainApp;

/*------------------------------------------------------------------------*/

static const char *g_usage =
    "usage: boolector [<option>...][<input>]\n"
    "\n"
    "where <option> is one of the following:\n"
    "\n"
    "  -h|--help                        print usage information and exit\n"
    "  -c|--copyright                   print copyright and exit\n"
    "  -V|--version                     print version and exit\n"
    "\n"
    "  -m|--model                       print model in the SAT case\n"
    "  -v|--verbose                     increase verbosity (0 default, 4 max)\n"
    "\n"
    "  -i|--inc[remental]               incremental mode (SMT1 only)\n"
    "  -I                               same as '-i' but solve all formulas\n"
    "  -look-ahead=<w>                  incremental lookahead mode width <w>\n"
    "  -in-depth=<w>                    incremental in-depth mode width <w>\n"
    "  -interval=<w>                    incremental interval mode width <w>\n"
    "\n"
#ifdef BTOR_USE_LINGELING
    "  --no-fork                        do not use 'fork/clone' for Lingeling\n"
#endif
    "\n"
    "  -t <time out in seconds>         set time limit\n"
    "\n"
    "  --btor                           force BTOR format input\n"
    "  --smt|--smt1                     force SMTLIB version 1 format input\n"
    "  --smt2                           force SMTLIB version 2 format input\n"
    "\n"
    "  -x|--hex                         hexadecimal output\n"
    "  -d|--dec                         decimal output\n"
    "  -de|--dump-exp                   dump expression in BTOR format\n"
    "  -ds|--dump-smt                   dump expression in SMT format\n"
    "  -o|--output <file>               set output file for dumping\n"
    "\n"
    "  -rwl<n>|--rewrite-level<n>       set rewrite level [0,3] (default 3)\n"
    "  --no-rewrite-writes              do not rewrite writes to lambda "
    "expressions\n"
    "\n"
#ifdef BTOR_USE_PICOSAT
    "  -picosat                         enforce usage of PicoSAT as SAT "
    "solver\n"
#endif
#ifdef BTOR_USE_LINGELING
    "  -lingeling                       enforce usage of Lingeling as SAT "
    "solver\n"
    "  -l[,<opt>=<val>]*                set lingeling option(s) "
    "'--<opt>=<val>'\n"
#endif
#ifdef BTOR_USE_MINISAT
    "  -minisat                         enforce usage of MiniSAT as SAT "
    "solver\n"
#endif
    ;

static const char *g_copyright =
    "Copyright (c) 2007-2010 Robert Brummayer\n"
    "Copyright (c) 2007-2012 Armin Biere\n"
    "Institute for Formal Models and Verification\n"
    "Johannes Kepler University, Linz, Austria\n";

static int btor_static_verbosity;
static BtorSATMgr *btor_static_smgr;
static Btor *btor_static_btor;
static int btor_static_catched_sig;
static int btor_static_set_alarm;
#ifdef BTOR_HAVE_GETRUSAGE
static double btor_static_start_time;
#endif

static void (*btor_sig_int_handler) (int);
static void (*btor_sig_segv_handler) (int);
static void (*btor_sig_abrt_handler) (int);
static void (*btor_sig_term_handler) (int);
static void (*btor_sig_bus_handler) (int);

/*------------------------------------------------------------------------*/

static void
btor_reset_sig_handlers (void)
{
  (void) signal (SIGINT, btor_sig_int_handler);
  (void) signal (SIGSEGV, btor_sig_segv_handler);
  (void) signal (SIGABRT, btor_sig_abrt_handler);
  (void) signal (SIGTERM, btor_sig_term_handler);
  (void) signal (SIGBUS, btor_sig_bus_handler);
}

static void
btor_catched_sig_msg (int sig)
{
  printf ("[btormain] CAUGHT SIGNAL %d\n", sig);
  fflush (stdout);
}

static void
btor_msg_main (char *msg)
{
  assert (msg);
  fprintf (stdout, "[btormain] %s", msg);
  fflush (stdout);
}

static void
btor_msg_main_va_args (char *msg, ...)
{
  va_list list;
  assert (msg);
  va_start (list, msg);
  fprintf (stdout, "[btormain] ");
  vfprintf (stdout, msg, list);
  va_end (list);
}

static void
btor_print_static_stats (void)
{
  size_t maxallocated;
#ifdef BTOR_HAVE_GETRUSAGE
  double delta_time = delta_time = btor_time_stamp () - btor_static_start_time;
  btor_msg_main_va_args ("%.1f seconds\n", delta_time);
#else
  btor_msg_main ("can not determine run-time in seconds (no getrusage)");
#endif
  maxallocated = btor_static_btor ? btor_static_btor->mm->maxallocated : 0;
  btor_msg_main_va_args ("%.1f MB\n", maxallocated / (double) (1 << 20));
}

static void
btor_catch_sig (int sig)
{
  if (!btor_static_catched_sig)
  {
    btor_static_catched_sig = 1;
    btor_catched_sig_msg (sig);
    fputs ("unknown\n", stdout);
    fflush (stdout);
    if (btor_static_verbosity > 0)
    {
      if (btor_static_smgr) btor_print_stats_sat (btor_static_smgr);
      if (btor_static_btor) btor_print_stats_btor (btor_static_btor);
      btor_print_static_stats ();
      btor_catched_sig_msg (sig);
    }
  }
  btor_reset_sig_handlers ();
  raise (sig);
  exit (sig);
}

static void
btor_set_sig_handlers (void)
{
  btor_sig_int_handler  = signal (SIGINT, btor_catch_sig);
  btor_sig_segv_handler = signal (SIGSEGV, btor_catch_sig);
  btor_sig_abrt_handler = signal (SIGABRT, btor_catch_sig);
  btor_sig_term_handler = signal (SIGTERM, btor_catch_sig);
  btor_sig_bus_handler  = signal (SIGBUS, btor_catch_sig);
}

static void (*btor_sig_alrm_handler) (int);

static void
btor_reset_alarm (void)
{
  alarm (0);
  (void) signal (SIGALRM, btor_sig_alrm_handler);
}

static void
btor_catch_alarm (int sig)
{
  assert (sig == SIGALRM);
  if (!btor_static_catched_sig)
  {
    btor_static_catched_sig = 1;
    if (btor_static_verbosity > 0)
      printf ("[btormain] CAUGHT SIGNAL %d (probably time limit reached)\n",
              SIGALRM);
    fputs ("unknown\n", stdout);
    fflush (stdout);
    if (btor_static_verbosity > 0)
    {
      if (btor_static_smgr) btor_print_stats_sat (btor_static_smgr);
      if (btor_static_btor) btor_print_stats_btor (btor_static_btor);
    }
  }
  btor_reset_sig_handlers ();
  btor_reset_alarm ();
  raise (sig);
  exit (sig);
}

static void
btor_set_alarm (void)
{
  btor_sig_alrm_handler = signal (SIGALRM, btor_catch_alarm);
  assert (btor_static_set_alarm > 0);
  alarm (btor_static_set_alarm);
}

static void
print_err (BtorMainApp *app, char *msg)
{
  assert (msg);
  if (app->verbosity >= 0)
  {
    fputs ("boolector: ", stdout);
    fputs (msg, stdout);
  }
}

static void
print_err_va_args (BtorMainApp *app, char *msg, ...)
{
  va_list list;
  assert (msg);
  if (app->verbosity >= 0)
  {
    fputs ("boolector: ", stdout);
    va_start (list, msg);
    vprintf (msg, list);
    va_end (list);
  }
}

static int
has_suffix (const char *str, const char *suffix)
{
  int l = strlen (str), k = strlen (suffix), d = l - k;
  if (d < 0) return 0;
  return !strcmp (str + d, suffix);
}

static int
file_name_has_suffix (const char *str, const char *suffix)
{
  int l = strlen (str), k = strlen (suffix), d = l - k;
  if (d < 0) return 0;
  if (!strcmp (str + d, suffix)) return 1;
  if (d - 3 >= 0 && !strcmp (str + l - 3, ".gz")
      && !strncmp (str + d - 3, suffix, k))
    return 1;
  return 0;
}

static char *
format_assignment (BtorMainApp *app, Btor *btor, char *assignment)
{
  char *pretty, *grounded;
  BtorBasis basis;
  int not_binary;
  BtorMemMgr *mm;

  assert (app);
  assert (btor);
  assert (assignment);

  basis = app->basis;
  not_binary =
      (basis == BTOR_HEXADECIMAL_BASIS) || (basis == BTOR_DECIMAL_BASIS);
  mm = btor->mm;

  if (not_binary)
  {
    grounded = btor_ground_const_3vl (mm, assignment);

    if (basis == BTOR_HEXADECIMAL_BASIS)
      pretty = btor_const_to_hex (mm, grounded);
    else
    {
      assert (basis == BTOR_DECIMAL_BASIS);
      pretty = btor_const_to_decimal (mm, grounded);
    }

    btor_delete_const (mm, grounded);
  }
  else
    pretty = btor_copy_const (mm, assignment);

  return pretty;
}

static void
print_bv_assignment (BtorMainApp *app, Btor *btor, BtorNode *exp)
{
  char *pretty, *assignment;

  assert (app);
  assert (btor);
  assert (exp);
  assert (!BTOR_IS_INVERTED_NODE (exp));

  assignment = btor_bv_assignment_exp (btor, exp);
  assert (assignment);

  pretty = format_assignment (app, btor, assignment);
  fprintf (
      app->output_file, "%s %s\n", btor_get_symbol_exp (btor, exp), pretty);
  btor_free_bv_assignment_exp (btor, pretty);
  btor_free_bv_assignment_exp (btor, assignment);
}

static void
print_array_assignment (BtorMainApp *app, Btor *btor, BtorNode *exp)
{
  char **indices, **values;
  char *pretty_index, *pretty_value;
  int i, size;

  assert (app);
  assert (btor);
  assert (exp);
  assert (!BTOR_IS_INVERTED_NODE (exp));
  btor_array_assignment_exp (btor, exp, &indices, &values, &size);
  if (size > 0)
  {
    for (i = 0; i < size; i++)
    {
      pretty_index = format_assignment (app, btor, indices[i]);
      pretty_value = format_assignment (app, btor, values[i]);
      fprintf (app->output_file,
               "%s[%s] %s\n",
               exp->symbol,
               pretty_index,
               pretty_value);
      btor_free_bv_assignment_exp (btor, pretty_index);
      btor_free_bv_assignment_exp (btor, pretty_value);
      btor_free_bv_assignment_exp (btor, indices[i]);
      btor_free_bv_assignment_exp (btor, values[i]);
    }
    BTOR_DELETEN (btor->mm, indices, size);
    BTOR_DELETEN (btor->mm, values, size);
  }
}

static void
print_assignment (BtorMainApp *app, Btor *btor, BtorParseResult *parse_res)
{
  BtorNode *var, *temp;
  int i;

  for (i = 0; i < parse_res->ninputs; i++)
  {
    var  = parse_res->inputs[i];
    temp = btor_pointer_chase_simplified_exp (btor, var);
    if (BTOR_IS_ARRAY_NODE (temp))
      print_array_assignment (app, btor, var);
    else
      print_bv_assignment (app, btor, var);
  }
}

static int
parse_option_with_int_value (BtorMainApp *app, const char *name, int *resptr)
{
  const char *p, *q;
  p = app->argv[app->argpos];
  if (*p++ != '-') return 0;
  for (q = name; *q; q++, p++)
    if (*p != *q) return 0;
  if (*p++ != '=') return 0;
  if (!*p) return 0;
  assert (resptr);
  *resptr = atoi (p);
  return 1;
}

static const char *
match_long_opt (const char *opt, const char *pattern)
{
  const char *p, *q;

  assert (opt);
  assert (pattern);

  if (opt[0] != '-' || opt[1] != '-') return 0;

  for (p = opt + 2, q = pattern; *q && (*p == *q); p++, q++)
    ;

  if (*q || p[0] != '=' || !p[1]) return 0;

  return p + 1;
}

static void
inc_forced_sat_solver (BtorMainApp *app)
{
  if (app->forced_sat_solvers++)
  {
    print_err (app, "can not force more than one SAT solver");
    app->err = 1;
  }
}

static void
parse_commandline_arguments (BtorMainApp *app)
{
  const char *matched_arg_str;
  FILE *temp_file;

  for (app->argpos = 1; !app->done && !app->err && app->argpos < app->argc;
       app->argpos++)
  {
    if (!strcmp (app->argv[app->argpos], "-h")
        || !strcmp (app->argv[app->argpos], "--help"))
    {
      fprintf (app->output_file, "%s\n", g_usage);
      app->done = 1;
    }
    else if (!strcmp (app->argv[app->argpos], "-c")
             || !strcmp (app->argv[app->argpos], "--copyright"))
    {
      fprintf (app->output_file, "%s", g_copyright);
      app->done = 1;
    }
    else if (!strcmp (app->argv[app->argpos], "-de")
             || !strcmp (app->argv[app->argpos], "--dump-exp"))
      app->dump_exp = 1;
    else if (!strcmp (app->argv[app->argpos], "-ds")
             || !strcmp (app->argv[app->argpos], "--dump-smt"))
      app->dump_smt = 1;
    else if (!strcmp (app->argv[app->argpos], "-m")
             || !strcmp (app->argv[app->argpos], "--model"))
      app->print_model = 1;
    else if (!strcmp (app->argv[app->argpos], "--btor"))
      app->force_smt_input = -1;
    else if (!strcmp (app->argv[app->argpos], "--smt")
             || !strcmp (app->argv[app->argpos], "--smt1"))
      app->force_smt_input = 1;
    else if (!strcmp (app->argv[app->argpos], "--smt2"))
      app->force_smt_input = 2;
#ifdef BTOR_USE_LINGELING
    else if (!strcmp (app->argv[app->argpos], "--no-fork"))
      app->nofork = 1;
#endif
    else if ((strstr (app->argv[app->argpos], "-rwl") == app->argv[app->argpos]
              && strlen (app->argv[app->argpos]) == strlen ("-rlw") + 1)
             || (strstr (app->argv[app->argpos], "--rewrite-level")
                     == app->argv[app->argpos]
                 && strlen (app->argv[app->argpos])
                        == strlen ("--rewrite-level") + 1))
    {
      app->rewrite_level =
          (int)
              app->argv[app->argpos][(int) strlen (app->argv[app->argpos]) - 1]
          - 48;
      if (app->rewrite_level > 3 || app->rewrite_level < 0)
      {
        print_err (app, "rewrite level has to be in [0,3]\n");
        app->err = 1;
      }
    }
    else if (!strcmp (app->argv[app->argpos], "--no-rewrite-writes"))
    {
      app->rewrite_writes = 0;
    }
    else if (!strcmp (app->argv[app->argpos], "-v")
             || !strcmp (app->argv[app->argpos], "--verbose"))
    {
      if (app->verbosity < 0)
      {
        print_err (app, "'-q' and '-v' can not be combined\n");
        app->err = 1;
      }
      else if (app->verbosity == 4)
      {
        print_err (app, "can not increase verbosity beyond '4'\n");
        app->err = 1;
      }
      else
        app->verbosity++;
    }
    else if (!strcmp (app->argv[app->argpos], "-i")
             || !strcmp (app->argv[app->argpos], "-inc")
             || !strcmp (app->argv[app->argpos], "--inc")
             || !strcmp (app->argv[app->argpos], "-incremental")
             || !strcmp (app->argv[app->argpos], "--incremental"))
    {
      app->incremental |= BTOR_PARSE_MODE_BASIC_INCREMENTAL;
    }
    else if (!strcmp (app->argv[app->argpos], "-I"))
    {
      app->incremental |= BTOR_PARSE_MODE_INCREMENTAL_BUT_CONTINUE;
    }
    else if (parse_option_with_int_value (app, "in-depth", &app->indepth))
    {
      if (app->indepth < 1)
      {
        print_err (app, "argument to '-in-depth' smaller than 1\n");
        app->err = 1;
      }
    }
    else if (parse_option_with_int_value (app, "look-ahead", &app->lookahead))
    {
      if (app->lookahead < 1)
      {
        print_err (app, "argument to '-look-ahead' smaller than 1\n");
        app->err = 1;
      }
    }
    else if (parse_option_with_int_value (app, "interval", &app->interval))
    {
      if (app->interval < 1)
      {
        print_err (app, "argument to '-interval' smaller than 1\n");
        app->err = 1;
      }
    }
    else if (!strcmp (app->argv[app->argpos], "-t"))
    {
      if (app->argpos + 1 < app->argc)
      {
        btor_static_set_alarm = atoi (app->argv[++app->argpos]);
        if (btor_static_set_alarm <= 0)
        {
          print_err (app, "argument to '-t' invalid (should be positive)");
          app->err = 1;
        }
      }
      else
      {
        print_err (app, "argument to '-t' option missing");
        app->err = 1;
      }
    }
    else if (!strcmp (app->argv[app->argpos], "-V")
             || !strcmp (app->argv[app->argpos], "--version"))
    {
      fprintf (app->output_file, "%s\n", BTOR_VERSION);
      app->done = 1;
    }
    else if ((matched_arg_str =
                  match_long_opt (app->argv[app->argpos], "solver")))
    {
      inc_forced_sat_solver (app);
      app->forced_sat_solver_name = matched_arg_str;
    }
#ifdef BTOR_USE_PICOSAT
    else if (!strcmp (app->argv[app->argpos], "-picosat")
             || !strcmp (app->argv[app->argpos], "--picosat"))
    {
      inc_forced_sat_solver (app);
      app->force_picosat = 1;
    }
#endif
#ifdef BTOR_USE_LINGELING
    else if (!strcmp (app->argv[app->argpos], "-lingeling")
             || !strcmp (app->argv[app->argpos], "--lingeling"))
    {
      inc_forced_sat_solver (app);
      app->force_lingeling = 1;
    }
#endif
#ifdef BTOR_USE_MINISAT
    else if (!strcmp (app->argv[app->argpos], "-minisat")
             || !strcmp (app->argv[app->argpos], "--minisat"))
    {
      inc_forced_sat_solver (app);
      app->force_minisat = 1;
    }
#endif
    else if (!strcmp (app->argv[app->argpos], "-x")
             || !strcmp (app->argv[app->argpos], "--hex"))
    {
      if (app->basis == BTOR_DECIMAL_BASIS)
      {
      HEXANDDECIMAL:
        print_err (app, "can not force hexadecimal and decimal output");
        app->err = 1;
      }
      else
        app->basis = BTOR_HEXADECIMAL_BASIS;
    }
    else if (!strcmp (app->argv[app->argpos], "-d")
             || !strcmp (app->argv[app->argpos], "--decimal"))
    {
      if (app->basis == BTOR_HEXADECIMAL_BASIS) goto HEXANDDECIMAL;

      app->basis = BTOR_DECIMAL_BASIS;
    }
    else if (!strcmp (app->argv[app->argpos], "-o")
             || !strcmp (app->argv[app->argpos], "--output"))
    {
      if (app->argpos < app->argc - 1)
      {
        if (app->close_output_file)
        {
          print_err_va_args (app, "multiple output files\n");
          app->err = 1;
        }
        else
        {
          app->output_file = fopen (app->argv[++app->argpos], "w");
          if (!app->output_file)
          {
            print_err_va_args (
                app, "can not create '%s'\n", app->argv[app->argpos]);
            app->err = 1;
          }
          else
            app->close_output_file = 1;
        }
      }
    }
    else if (app->argv[app->argpos][0] == '-'
             && app->argv[app->argpos][1] == 'l')
    {
#ifndef BTOR_USE_LINGELING
      print_err (app, "can not use '-l' without Lingeling support\n");
      app->err = 1;
#else
      if (app->lingeling_options)
      {
        print_err (app, "multiple '-l'\n");
        app->err = 1;
      }
      else
        app->lingeling_options = app->argv[app->argpos] + 2;
#endif
    }
    else if (app->argv[app->argpos][0] == '-')
    {
      print_err_va_args (app, "invalid option '%s'\n", app->argv[app->argpos]);
      app->err = 1;
    }
    else if (app->close_input_file)
    {
      print_err_va_args (app, "multiple input files\n");
      app->err = 1;
    }
    else
    {
      char *name = app->argv[app->argpos];
      if (!btor_file_exists (name))
      {
        temp_file = 0;
      }
      else if (has_suffix (name, ".gz"))
      {
        char *cmd = malloc (strlen (name) + 40);
        sprintf (cmd, "gunzip -c %s", name);
        if ((temp_file = popen (cmd, "r"))) app->close_input_file = 2;
        free (cmd);
      }
      else if (has_suffix (name, ".bz2"))
      {
        char *cmd = malloc (strlen (name) + 40);
        sprintf (cmd, "bzcat %s", name);
        if ((temp_file = popen (cmd, "r"))) app->close_input_file = 2;
        free (cmd);
      }
      else if (has_suffix (name, ".7z"))
      {
        char *cmd = malloc (strlen (name) + 40);
        sprintf (cmd, "7z x -so %s 2>/dev/null", name);
        if ((temp_file = popen (cmd, "r"))) app->close_input_file = 2;
        free (cmd);
      }
      else
      {
        if ((temp_file = fopen (name, "r"))) app->close_input_file = 1;
      }

      if (temp_file)
      {
        app->input_file_name = name;
        app->input_file      = temp_file;
      }
      else
      {
        print_err_va_args (app, "can not read '%s'\n", name);
        app->err = 1;
      }
    }
  }

  if (!app->err && !app->incremental
      && (app->indepth || app->lookahead || app->interval))
  {
    app->incremental = BTOR_PARSE_MODE_BASIC_INCREMENTAL;
  }

  if (!app->err
      && (app->indepth != 0) + (app->lookahead != 0) + (app->interval != 0)
             >= 2)
  {
    print_err_va_args (
        app,
        "Can only use one out of '-in-depth', '-look-ahead', or '-interval'");
    app->err = 1;
  }

  if (!app->err && app->verbosity > 0 && app->incremental)
    btor_msg_main ("incremental mode through command line option\n");
  if (!app->err && app->verbosity > 0 && app->indepth)
    btor_msg_main_va_args ("incremental in-depth window of %d\n", app->indepth);
  if (!app->err && app->verbosity > 0 && app->lookahead)
    btor_msg_main_va_args ("incremental look-ahead window of %d\n",
                           app->lookahead);
  if (!app->err && app->verbosity > 0 && app->interval)
    btor_msg_main_va_args ("incremental interval window of %d\n",
                           app->interval);
}

static void
print_sat_result (BtorMainApp *app, int sat_result)
{
  assert (app);
  if (sat_result == BTOR_UNSAT)
    fprintf (app->output_file, "unsat\n");
  else if (sat_result == BTOR_SAT)
    fprintf (app->output_file, "sat\n");
  else
  {
    assert (sat_result == BTOR_UNKNOWN);
    fprintf (app->output_file, "unknown\n");
  }
}

#ifdef BTOR_USE_LINGELING
static int
setup_lingeling (BtorMainApp *app, BtorSATMgr *smgr)
{
  if (btor_enable_lingeling_sat (smgr, app->lingeling_options, app->nofork))
    return 1;

  print_err_va_args (
      app, "invalid Lingeling options '-l%s'\n", app->lingeling_options);
  app->err = 1;
  return 0;
}
#endif

static int
setup_sat (BtorMainApp *app, BtorSATMgr *smgr)
{
  int forced_solvers = 0, used_solvers = 0;
#ifdef BTOR_USE_PICOSAT
  int use_picosat = 0;
#endif
#ifdef BTOR_USE_MINISAT
  int use_minisat = 0;
#endif
#ifdef BTOR_USE_LINGELING
  int use_lingeling = 0;
#endif
#ifdef BTOR_USE_PICOSAT
  if (app->force_picosat)
  {
    forced_solvers++;
    use_picosat = 1;
    used_solvers++;
  }
#endif
#ifdef BTOR_USE_MINISAT
  if (app->force_minisat)
  {
    forced_solvers++;
    use_minisat = 1;
    used_solvers++;
  }
#endif
#ifdef BTOR_USE_LINGELING
  if (app->force_lingeling)
  {
    forced_solvers++;
    use_lingeling = 1;
    used_solvers++;
  }
#endif
  assert (forced_solvers <= 1);

  // TODO remove the following defensive programming idiom.

  if (forced_solvers >= 2)
  {
    print_err (app, "can not force more than two SAT solvers\n");
    app->err = 1;
    return 0;
  }

#ifdef BTOR_USE_LINGELING
  if (!used_solvers)
  {
    use_lingeling = 1;
    used_solvers++;
  }
#endif
#ifdef BTOR_USE_MINISAT
  if (!used_solvers)
  {
    use_minisat = 1;
    used_solvers++;
  }
#endif
#ifdef BTOR_USE_PICOSAT
  if (!used_solvers)
  {
    use_picosat = 1;
    used_solvers++;
  }
#endif
  assert (used_solvers <= 1);

  if (!used_solvers)  // TODO make this a compile time error
  {
    print_err (app, "no usable SAT solver compiled in");
    app->err = 1;
    return 0;
  }

  assert (used_solvers == 1);
#ifdef BTOR_USE_PICOSAT
  if (use_picosat) btor_enable_picosat_sat (smgr);
#endif
#ifdef BTOR_USE_MINISAT
  if (use_minisat) btor_enable_minisat_sat (smgr);
#endif
#ifdef BTOR_USE_LINGELING
  if (use_lingeling) return setup_lingeling (app, smgr);
#endif
  return 1;
}

int
boolector_main (int argc, char **argv)
{
  BtorMainApp app;
  int return_val = 0;
  int sat_result = 0;
  int i          = 0;
  int root_len;
  const char *parse_error = 0;
  Btor *btor              = 0;
  BtorAIGMgr *amgr        = 0;
  BtorAIGVecMgr *avmgr    = 0;
  BtorSATMgr *smgr        = 0;
  BtorParseResult parse_res;
  const BtorParserAPI *parser_api = 0;
  BtorParser *parser              = 0;
  BtorParseOpt parse_opt;
  BtorMemMgr *mem = 0;
  BtorNode *root, *tmp, *all;
  BtorCharStack prefix;

  btor_static_start_time = btor_time_stamp ();

  memset (&app, 0, sizeof app);

<<<<<<< HEAD
  app.verbosity         = 0;
  app.incremental       = 0;
  app.indepth           = 0;
  app.lookahead         = 0;
  app.interval          = 0;
  app.output_file       = stdout;
  app.close_output_file = 0;
  app.input_file        = stdin;
  app.input_file_name   = "<stdin>";
  app.close_input_file  = 0;
  app.argc              = argc;
  app.argv              = argv;
  app.argpos            = 0;
  app.done              = 0;
  app.err               = 0;
  app.basis             = BTOR_BINARY_BASIS;
  app.dump_exp          = 0;
  app.dump_smt          = 0;
  app.rewrite_level     = 3;
  app.force_smt_input   = 0;
  app.print_model       = 0;
  app.rewrite_writes    = 1;  // TODO: only for debug?
=======
  app.verbosity              = 0;
  app.incremental            = 0;
  app.indepth                = 0;
  app.lookahead              = 0;
  app.interval               = 0;
  app.output_file            = stdout;
  app.close_output_file      = 0;
  app.input_file             = stdin;
  app.input_file_name        = "<stdin>";
  app.close_input_file       = 0;
  app.argc                   = argc;
  app.argv                   = argv;
  app.argpos                 = 0;
  app.done                   = 0;
  app.err                    = 0;
  app.basis                  = BTOR_BINARY_BASIS;
  app.dump_exp               = 0;
  app.dump_smt               = 0;
  app.rewrite_level          = 3;
  app.force_smt_input        = 0;
  app.print_model            = 0;
  app.forced_sat_solver_name = 0;
  app.forced_sat_solvers     = 0;
>>>>>>> 637ce9a1
#ifdef BTOR_USE_PICOSAT
  app.force_picosat = 0;
#endif
#ifdef BTOR_USE_LINGELING
  app.force_lingeling   = 0;
  app.lingeling_options = 0;
#endif
#ifdef BTOR_USE_MINISAT
  app.force_minisat = 0;
#endif
  btor_static_set_alarm = -1;

  parse_commandline_arguments (&app);

  if (app.verbosity > 0)
  {
    btor_msg_main_va_args ("Boolector Version %s %s\n", BTOR_VERSION, BTOR_ID);
    btor_msg_main_va_args ("%s\n", BTOR_CC);
    btor_msg_main_va_args ("%s\n", BTOR_CFLAGS);
    btor_msg_main_va_args ("released %s\n", BTOR_RELEASED);
    btor_msg_main_va_args ("compiled %s\n", BTOR_COMPILED);
    if (*BTOR_CC) btor_msg_main_va_args ("%s\n", BTOR_CC);
  }

  if (!app.done && !app.err)
  {
    parse_opt.verbosity   = app.verbosity;
    parse_opt.incremental = app.incremental;
    if (app.indepth)
    {
      parse_opt.incremental |= BTOR_PARSE_MODE_INCREMENTAL_IN_DEPTH;
      parse_opt.window = app.indepth;
    }
    else if (app.lookahead)
    {
      parse_opt.incremental |= BTOR_PARSE_MODE_INCREMENTAL_LOOK_AHEAD;
      parse_opt.window = app.lookahead;
    }
    else if (app.interval)
    {
      parse_opt.incremental |= BTOR_PARSE_MODE_INCREMENTAL_INTERVAL;
      parse_opt.window = app.interval;
    }
    parse_opt.need_model = app.print_model;

    BTOR_INIT_STACK (prefix);

    btor_static_btor = btor = btor_new_btor ();
    btor_static_verbosity   = app.verbosity;
    btor_set_rewrite_level_btor (btor, app.rewrite_level);

    if (!app.rewrite_writes) btor_disable_rewrite_writes (btor);

    if (app.print_model) btor_enable_model_gen (btor);

    btor_set_verbosity_btor (btor, app.verbosity);
    mem = btor->mm;

    avmgr            = btor->avmgr;
    amgr             = btor_get_aig_mgr_aigvec_mgr (avmgr);
    btor_static_smgr = smgr = btor_get_sat_mgr_aig_mgr (amgr);

    if (app.verbosity > 0) btor_msg_main ("setting signal handlers\n");
    btor_set_sig_handlers ();
    if (btor_static_set_alarm >= 0)
    {
      if (app.verbosity > 0)
        btor_msg_main_va_args ("setting time limit to %d seconds\n",
                               btor_static_set_alarm);
      btor_set_alarm ();
    }
    else if (app.verbosity > 0)
      btor_msg_main ("no time limit\n");

    if (app.force_smt_input == -1)
    {
      parser_api = btor_btor_parser_api ();
      if (app.verbosity > 0)
        btor_msg_main ("forced BTOR parsing through command line option\n");
    }
    else if (app.force_smt_input == 1)
    {
      parser_api = btor_smt_parser_api ();
      if (app.verbosity > 0)
        btor_msg_main (
            "forced SMTLIB version 1 parsing through command line option\n");
    }
    else if (app.force_smt_input == 2)
    {
      parser_api = btor_smt2_parser_api ();
      if (app.verbosity > 0)
        btor_msg_main (
            "forced SMTLIB version 2 parsing through command line option\n");
    }
    else if (app.close_input_file
             && file_name_has_suffix (app.input_file_name, ".btor"))
    {
      parser_api = btor_btor_parser_api ();
      if (app.verbosity > 0)
        btor_msg_main_va_args (
            "assuming BTOR parsing because of '.btor' suffix\n");
    }
    else if (app.close_input_file
             && file_name_has_suffix (app.input_file_name, ".smt2"))
    {
      parser_api = btor_smt2_parser_api ();
      if (app.verbosity > 0)
        btor_msg_main_va_args (
            "assuming SMTLIB version 2 parsing because of '.smt2' suffix\n");
    }
    else
    {
      int ch, first, second;
      parser_api = btor_btor_parser_api ();
      first = second = 0;
      for (;;)
      {
        ch = getc (app.input_file);
        BTOR_PUSH_STACK (mem, prefix, ch);
        if (!ch || ch == EOF) break;
        if (ch == ' ' || ch == '\t' || ch == '\r' || ch == '\n')
        {
          BTOR_PUSH_STACK (mem, prefix, ch);
        }
        else if (ch == ';')
        {
          BTOR_PUSH_STACK (mem, prefix, ';');
          do
          {
            ch = getc (app.input_file);
            if (ch == EOF) break;
            BTOR_PUSH_STACK (mem, prefix, ch);
          } while (ch != '\n');
          if (ch == EOF) break;
        }
        else if (!first)
          first = ch;
        else
        {
          second = ch;
          break;
        }
      }
      if (ch != EOF && ch)
      {
        assert (first && second);
        if (first == '(')
        {
          if (second == 'b')
          {
            parser_api = btor_smt_parser_api ();
            if (app.verbosity > 0)
              btor_msg_main_va_args (
                  "assuming SMTLIB version 1 parsing because of '(b' prefix\n");
          }
          else
          {
            parser_api = btor_smt2_parser_api ();
            if (app.verbosity > 0)
            {
              if (isprint (second))
                btor_msg_main_va_args (
                    "assuming SMTLIB version 2 parsing because of '(%c' "
                    "prefix\n",
                    second);
              else
                btor_msg_main_va_args (
                    "assuming SMTLIB version 2 parsing because of '(' but not "
                    "'(b' prefix\n");
            }
          }
        }
        else if (app.verbosity > 0)
          btor_msg_main_va_args (
              "assuming BTOR parsing because first character differs from "
              "'('\n");
      }
      else if (app.verbosity > 0)
      {
        if (ch == EOF)
          btor_msg_main_va_args (
              "assuming BTOR parsing because end-of-file found\n");
        else
        {
          assert (!ch);
          btor_msg_main_va_args (
              "assuming BTOR parsing because zero byte found\n");
        }
      }
    }

    parser = parser_api->init (btor, &parse_opt);

    if (app.forced_sat_solver_name)
    {
#ifdef BTOR_USE_LINGELING
      if (!strcasecmp (app.forced_sat_solver_name, "lingeling"))
      {
        if (!setup_lingeling (&app, smgr)) goto DONE;
      }
      else
#endif
          if (!boolector_set_sat_solver (btor, app.forced_sat_solver_name))
      {
        print_err_va_args (&app,
                           "invalid SAT solver in '--solver=%s'\n",
                           app.forced_sat_solver_name);
        app.err = 1;
        goto DONE;
      }
      // else SAT solver properly set up ...
    }
    else if (!setup_sat (&app, smgr))
      goto DONE;

    btor_init_sat (smgr);
    btor_set_output_sat (smgr, stdout);
    if (app.verbosity >= 1) btor_enable_verbosity_sat (smgr);

    if (app.incremental)
    {
      btor_enable_inc_usage (btor);

      if (app.verbosity >= 1)
        btor_msg_main ("starting incremental BTOR mode\n");

      sat_result = BTOR_UNKNOWN;

      if (app.err)
      {
        /* do nothing */
      }
      else if ((parse_error = parser_api->parse (parser,
                                                 &prefix,
                                                 app.input_file,
                                                 app.input_file_name,
                                                 &parse_res)))
      {
        fprintf (app.output_file, "%s\n", parse_error);
        app.err = 1;
      }
      else
      {
        if (parse_res.result == BTOR_PARSE_SAT_STATUS_SAT)
        {
          if (app.verbosity >= 1)
            btor_msg_main ("one formula SAT in incremental mode\n");

          sat_result = BTOR_SAT;
        }
        else if (parse_res.result == BTOR_PARSE_SAT_STATUS_UNSAT)
        {
          if (app.verbosity >= 1)
            btor_msg_main ("all formulas UNSAT in incremental mode\n");

          sat_result = BTOR_UNSAT;
        }
        else
          sat_result = BTOR_UNKNOWN;

        print_sat_result (&app, sat_result);

        if (app.print_model && sat_result == BTOR_SAT)
          print_assignment (&app, btor, &parse_res);

        if (app.verbosity > 0)
        {
          btor_print_stats_sat (smgr);
          btor_print_stats_btor (btor);
        }
      }
    }
    else if ((parse_error = parser_api->parse (parser,
                                               &prefix,
                                               app.input_file,
                                               app.input_file_name,
                                               &parse_res)))
    {
      fprintf (app.output_file, "%s\n", parse_error);
      app.err = 1;
    }
    else if (app.dump_exp)
    {
      if (app.verbosity > 0)
        btor_msg_main_va_args ("dumping BTOR expressions\n");

      assert (app.rewrite_level >= 0);
      assert (app.rewrite_level <= 3);
      if (app.rewrite_level >= 2)
      {
        for (i = 0; i < parse_res.noutputs; i++)
        {
          root     = parse_res.outputs[i];
          root_len = btor_get_exp_len (btor, root);
          assert (root_len >= 1);
          if (root_len > 1)
            root = btor_redor_exp (btor, root);
          else
            root = btor_copy_exp (btor, root);
          btor_add_constraint_exp (btor, root);
          btor_release_exp (btor, root);
        }
        parser_api->reset (parser);
        parser_api = 0;
        btor_dump_exps_after_global_rewriting (btor, app.output_file);
      }
      else
        btor_dump_exps (
            btor, app.output_file, parse_res.outputs, parse_res.noutputs);
      app.done = 1;
    }
    else if (app.dump_smt)
    {
      all = 0;
      for (i = 0; i < parse_res.noutputs; i++)
      {
        root     = parse_res.outputs[i];
        root_len = btor_get_exp_len (btor, root);
        assert (root_len >= 1);
        if (root_len > 1)
          root = btor_redor_exp (btor, root);
        else
          root = btor_copy_exp (btor, root);
        if (all)
        {
          tmp = btor_and_exp (btor, all, root);
          btor_release_exp (btor, root);
          btor_release_exp (btor, all);
          all = tmp;
        }
        else
          all = root;
      }
      if (app.verbosity > 0) btor_msg_main_va_args ("dumping in SMT format\n");

      app.done = 1;
      btor_dump_smt (btor, app.output_file, all);
      btor_release_exp (btor, all);
    }
    else if (parse_res.nregs > 0)
    {
      fprintf (app.output_file, "*** removed support for sequential models\n");
      app.err = 1;
    }
    else
    {
      assert (!app.incremental);
      if (app.verbosity > 0)
      {
        btor_msg_main_va_args ("parsed %d inputs and %d outputs\n",
                               parse_res.ninputs,
                               parse_res.noutputs);
        if (parse_res.logic == BTOR_LOGIC_QF_BV)
        {
          btor_msg_main ("logic QF_BV\n");
        }
        else
        {
          assert (parse_res.logic == BTOR_LOGIC_QF_AUFBV);
          btor_msg_main ("logic QF_AUFBV\n");
        }

        if (parse_res.status == BTOR_PARSE_SAT_STATUS_SAT)
          btor_msg_main ("status sat\n");
        else if (parse_res.status == BTOR_PARSE_SAT_STATUS_UNSAT)
          btor_msg_main ("status unsat\n");
        else
        {
          assert (parse_res.status == BTOR_PARSE_SAT_STATUS_UNKNOWN);
          btor_msg_main ("status unknown\n");
        }
      }

      if (parse_res.logic == BTOR_LOGIC_QF_BV)
      {
        if (app.verbosity)
          btor_msg_main ("no need for incremental SAT solving\n");
        smgr->inc_required = 0;
      }
      else
      {
        assert (parse_res.logic == BTOR_LOGIC_QF_AUFBV);
        assert (smgr->inc_required);
        if (app.verbosity)
          btor_msg_main ("requiring incremental SAT solving\n");
        smgr->inc_required = 1;
      }

      if (app.verbosity >= 1) btor_msg_main ("generating SAT instance\n");

      if (parse_res.nregs > 0)
      {
        fprintf (app.output_file, "** removed support for sequential models\n");
        app.err = 1;
      }
      else
      {
        for (i = 0; i < parse_res.noutputs; i++)
        {
          root     = parse_res.outputs[i];
          root_len = btor_get_exp_len (btor, root);
          assert (root_len >= 1);
          if (root_len > 1)
            root = btor_redor_exp (btor, root);
          else
            root = btor_copy_exp (btor, root);
          btor_add_constraint_exp (btor, root);
          btor_release_exp (btor, root);
        }

        if (!app.print_model)
        {
          parser_api->reset (parser);
          parser_api = 0;
        }

        if (app.verbosity > 1)
          btor_msg_main_va_args ("added %d outputs (100%)\n",
                                 parse_res.noutputs);

        sat_result = btor_sat_btor (btor);
        assert (sat_result != BTOR_UNKNOWN);

        /* check if status is equal to benchmark status */
        if (sat_result == BTOR_SAT
            && parse_res.status == BTOR_PARSE_SAT_STATUS_UNSAT)
        {
          fprintf (app.output_file,
                   "[btormain] ERROR: "
                   "'sat' but status of benchmark in '%s' is 'unsat'\n",
                   app.input_file_name);
        }
        else if (sat_result == BTOR_UNSAT
                 && parse_res.status == BTOR_PARSE_SAT_STATUS_SAT)
        {
          fprintf (app.output_file,
                   "[btormain] ERROR: "
                   "'unsat' but status of benchmark in '%s' is 'sat'\n",
                   app.input_file_name);
        }
        else
          print_sat_result (&app, sat_result);
      }

      if (sat_result == BTOR_SAT && app.print_model)
        print_assignment (&app, btor, &parse_res);

      if (app.verbosity > 0)
      {
        btor_print_stats_sat (smgr);
        btor_print_stats_btor (btor);
      }
    }

    btor_static_smgr = 0;
    btor_reset_sat (smgr);
  DONE:
    if (parser_api)
    {
      assert (parser);
      parser_api->reset (parser);
    }

    if (!app.err && !app.done && app.verbosity > 0) btor_print_static_stats ();

    btor_static_btor      = 0;
    btor_static_verbosity = 0;
    BTOR_RELEASE_STACK (mem, prefix);
    btor_delete_btor (btor);

    btor_reset_sig_handlers ();
  }

  if (app.close_input_file == 1) fclose (app.input_file);
  if (app.close_input_file == 2) pclose (app.input_file);
  if (app.close_output_file) fclose (app.output_file);
  if (app.err)
    return_val = BTOR_ERR_EXIT;
  else if (app.done)
    return_val = BTOR_SUCC_EXIT;
  else if (sat_result == BTOR_UNSAT)
    return_val = BTOR_UNSAT_EXIT;
  else if (sat_result == BTOR_SAT)
    return_val = BTOR_SAT_EXIT;
  else
  {
    assert (sat_result == BTOR_UNKNOWN);
    return_val = BTOR_UNKNOWN_EXIT;
  }
  return return_val;
}<|MERGE_RESOLUTION|>--- conflicted
+++ resolved
@@ -944,30 +944,6 @@
 
   memset (&app, 0, sizeof app);
 
-<<<<<<< HEAD
-  app.verbosity         = 0;
-  app.incremental       = 0;
-  app.indepth           = 0;
-  app.lookahead         = 0;
-  app.interval          = 0;
-  app.output_file       = stdout;
-  app.close_output_file = 0;
-  app.input_file        = stdin;
-  app.input_file_name   = "<stdin>";
-  app.close_input_file  = 0;
-  app.argc              = argc;
-  app.argv              = argv;
-  app.argpos            = 0;
-  app.done              = 0;
-  app.err               = 0;
-  app.basis             = BTOR_BINARY_BASIS;
-  app.dump_exp          = 0;
-  app.dump_smt          = 0;
-  app.rewrite_level     = 3;
-  app.force_smt_input   = 0;
-  app.print_model       = 0;
-  app.rewrite_writes    = 1;  // TODO: only for debug?
-=======
   app.verbosity              = 0;
   app.incremental            = 0;
   app.indepth                = 0;
@@ -989,9 +965,9 @@
   app.rewrite_level          = 3;
   app.force_smt_input        = 0;
   app.print_model            = 0;
+  app.rewrite_writes         = 1;  // TODO: only for debug?
   app.forced_sat_solver_name = 0;
   app.forced_sat_solvers     = 0;
->>>>>>> 637ce9a1
 #ifdef BTOR_USE_PICOSAT
   app.force_picosat = 0;
 #endif
