/*  Boolector: Satisfiablity Modulo Theories (SMT) solver.
 *
 *  Copyright (C) 2007-2009 Robert Daniel Brummayer.
 *  Copyright (C) 2007-2014 Armin Biere.
 *  Copyright (C) 2012-2015 Aina Niemetz.
 *  Copyright (C) 2012-2015 Mathias Preiner.
 *
 *  All rights reserved.
 *
 *  This file is part of Boolector.
 *  See COPYING for more information on using this software.
 */

#include "btormain.h"
#include "boolector.h"
#include "btorconfig.h"
#include "btorexit.h"
#include "btoropt.h"
#include "btorparse.h"
#include "utils/btormem.h"
#include "utils/btorutil.h"

#include <assert.h>
#include <signal.h>
#include <stdarg.h>
#include <stdio.h>
#include <stdlib.h>
#include <string.h>
#include <unistd.h>

typedef struct BtorMainApp BtorMainApp;
static BtorMainApp *g_app;

static int g_verbosity;
static int g_set_alarm;
static int g_caught_sig;
#ifdef BTOR_HAVE_GETRUSAGE
static int g_start_time;
#endif

static void (*sig_int_handler) (int);
static void (*sig_segv_handler) (int);
static void (*sig_abrt_handler) (int);
static void (*sig_term_handler) (int);
static void (*sig_bus_handler) (int);

static void (*sig_alrm_handler) (int);

/*------------------------------------------------------------------------*/

typedef struct BtorMainOpt
{
  int general;      /* general option? */
  const char *shrt; /* short option identifier (may be 0) */
  const char *lng;  /* long option identifier */
  const char *desc; /* description */
  int val;          /* value */
  int dflt;         /* default value */
  int min;          /* min value */
  int max;          /* max value */
} BtorMainOpt;

typedef struct BtorMainOpts
{
  BtorMainOpt first; /* dummy for iteration */
  /* ------------------------------------ */
  BtorMainOpt help;
  BtorMainOpt copyright;
  BtorMainOpt version;
  BtorMainOpt time;
  BtorMainOpt output;
  BtorMainOpt smt2_model;
#ifdef BTOR_USE_LINGELING
  BtorMainOpt lingeling;
  BtorMainOpt lingeling_nofork;
  BtorMainOpt lingeling_opts;
#endif
#ifdef BTOR_USE_PICOSAT
  BtorMainOpt picosat;
#endif
#ifdef BTOR_USE_MINISAT
  BtorMainOpt minisat;
#endif
  /* ------------------------------------ */
  BtorMainOpt last; /* dummy for iteration */
} BtorMainOpts;

#define BTORMAIN_FIRST_OPT(OPTS) (&OPTS.first + 1)
#define BTORMAIN_LAST_OPT(OPTS) (&OPTS.last - 1)

#define BTORMAIN_INIT_OPT(OPT, GEN, SHRT, LNG, VAL, MIN, MAX, DESC) \
  do                                                                \
  {                                                                 \
    OPT.general = GEN;                                              \
    OPT.shrt    = SHRT;                                             \
    OPT.lng     = LNG;                                              \
    OPT.dflt = OPT.val = VAL;                                       \
    OPT.min            = MIN;                                       \
    OPT.max            = MAX;                                       \
    OPT.desc           = DESC;                                      \
  } while (0)

struct BtorMainApp
{
  Btor *btor;
  BtorMemMgr *mm;
  BtorMainOpts opts;
  int done;
  int err;
  char *infile_name;
  FILE *infile;
  int close_infile;
  FILE *outfile;
  char *outfile_name;
  int close_outfile;
};

static BtorMainApp *
btormain_new_btormain (Btor *btor)
{
  assert (btor);

  BtorMainApp *res;
  BtorMemMgr *mm;

  mm = btor_new_mem_mgr ();
  BTOR_CNEWN (mm, res, 1);
  res->mm          = mm;
  res->btor        = btor;
  res->infile      = stdin;
  res->infile_name = "<stdin>";
  res->outfile     = stdout;
  return res;
}

static void
btormain_delete_btormain (BtorMainApp *app)
{
  assert (app);
  BtorMemMgr *mm = app->mm;

  boolector_delete (app->btor);
  BTOR_DELETEN (mm, app, 1);
  btor_delete_mem_mgr (mm);
}

static void
btormain_init_opts (BtorMainApp *app)
{
  assert (app);

  BTORMAIN_INIT_OPT (
      app->opts.help, 1, "h", "help", 0, 0, 1, "print this message and exit");
  BTORMAIN_INIT_OPT (app->opts.copyright,
                     1,
                     "c",
                     "copyright",
                     0,
                     0,
                     1,
                     "print copyright and exit");
  BTORMAIN_INIT_OPT (
      app->opts.version, 1, "V", "version", 0, 0, 1, "print version and exit");
  BTORMAIN_INIT_OPT (
      app->opts.time, 1, "t", "time", 0, 0, -1, "set time limit");
  BTORMAIN_INIT_OPT (app->opts.output,
                     1,
                     "o",
                     "output",
                     0,
                     0,
                     0,
                     "set output file for dumping");
  BTORMAIN_INIT_OPT (
      app->opts.smt2_model,
      0,
      0,
      "smt2_model",
      0,
      0,
      1,
      "print model in SMT-LIB v2 format if model generation is enabled");
#ifdef BTOR_USE_LINGELING
  BTORMAIN_INIT_OPT (app->opts.lingeling,
                     0,
                     0,
                     "lingeling",
                     0,
                     0,
                     1,
                     "force Lingeling as SAT solver");
  BTORMAIN_INIT_OPT (app->opts.lingeling_opts,
                     0,
                     0,
                     "lingeling_opts",
                     0,
                     0,
                     0,
                     "set lingeling option(s) '--<opt>=<val>'");
  BTORMAIN_INIT_OPT (app->opts.lingeling_nofork,
                     0,
                     0,
                     "lingeling_nofork",
                     0,
                     0,
                     0,
                     "do not use 'fork/clone' for Lingeling");
#endif
#ifdef BTOR_USE_PICOSAT
  BTORMAIN_INIT_OPT (app->opts.picosat,
                     0,
                     0,
                     "picosat",
                     0,
                     0,
                     1,
                     "force PicoSAT as SAT solver");
#endif
#ifdef BTOR_USE_MINISAT
  BTORMAIN_INIT_OPT (app->opts.minisat,
                     0,
                     0,
                     "minisat",
                     0,
                     0,
                     1,
                     "force MiniSAT as SAT solver");
#endif
}

/*------------------------------------------------------------------------*/

static void
btormain_error (BtorMainApp *app, char *msg, ...)
{
  assert (app);

  va_list list;
  va_start (list, msg);
  fputs ("boolector: ", stderr);
  vfprintf (stderr, msg, list);
  fprintf (stderr, "\n");
  va_end (list);
  app->err = BTOR_ERR_EXIT;
}

static void
btormain_msg (char *msg, ...)
{
  assert (msg);

  va_list list;
  va_start (list, msg);
  fprintf (stdout, "[btormain] ");
  vfprintf (stdout, msg, list);
  fprintf (stdout, "\n");
  va_end (list);
}

/*------------------------------------------------------------------------*/

#define LEN_OPTSTR 35
#define LEN_PARAMSTR 16
#define LEN_HELPSTR 80

static void
print_opt (BtorMainApp *app,
           const char *lng,
           const char *shrt,
           int dflt,
           const char *desc,
           int print_dflt)
{
  assert (app);
  assert (lng);
  assert (desc);

  char optstr[LEN_OPTSTR], paramstr[LEN_PARAMSTR];
  char *descstr, descstrline[LEN_HELPSTR], *lngstr, *word;
  int i, j, len;
  BtorCharPtrStack words;

  if (!strcmp (lng, BTOR_OPT_INCREMENTAL_LOOK_AHEAD)
      || !strcmp (lng, BTOR_OPT_INCREMENTAL_IN_DEPTH)
      || !strcmp (lng, BTOR_OPT_INCREMENTAL_INTERVAL))
    sprintf (paramstr, "<w>");
  else if (!strcmp (lng, "time"))
    sprintf (paramstr, "<seconds>");
  else if (!strcmp (lng, "output"))
    sprintf (paramstr, "<file>");
  else if (!strcmp (lng, BTOR_OPT_REWRITE_LEVEL)
           || !strcmp (lng, BTOR_OPT_REWRITE_LEVEL_PBR)
           || !strcmp (lng, BTOR_OPT_PBRA_LOD_LIMIT)
           || !strcmp (lng, BTOR_OPT_PBRA_SAT_LIMIT)
           || !strcmp (lng, BTOR_OPT_PBRA_OPS_FACTOR)
           || !strcmp (lng, BTOR_OPT_SLS_MOVE_RAND_WALK_PROB))
    sprintf (paramstr, "<n>");
  else if (!strcmp (lng, "lingeling_opts"))
    sprintf (paramstr, "[,<opt>=<val>]+");
  else
    paramstr[0] = '\0';

  assert (!strcmp (lng, "lingeling_opts")
          || (shrt
              && (2 * strlen (paramstr) + strlen (shrt) + strlen (lng) + 7
                  <= LEN_OPTSTR))
          || (!shrt && (strlen (paramstr) + strlen (lng) + 7 <= LEN_OPTSTR)));

  /* option string ------------------------------------------ */
  memset (optstr, ' ', LEN_OPTSTR * sizeof (char));
  optstr[LEN_OPTSTR - 1] = '\0';
  len                    = strlen (lng);
  BTOR_NEWN (app->mm, lngstr, (len + 1) * sizeof (char));
  for (i = 0; i < len; i++) lngstr[i] = lng[i] == '_' ? '-' : lng[i];
  lngstr[len] = '\0';
  sprintf (optstr,
           "  %s%s%s%s%s--%s%s%s",
           shrt ? "-" : "",
           shrt ? shrt : "",
           shrt && strlen (paramstr) > 0 ? " " : "",
           shrt ? paramstr : "",
           shrt ? ", " : "",
           lngstr,
           strlen (paramstr) > 0 ? "=" : "",
           paramstr);
  BTOR_DELETEN (app->mm, lngstr, len + 1);
  len = strlen (optstr);
  for (i = len; i < LEN_OPTSTR - 1; i++) optstr[i] = ' ';
  optstr[LEN_OPTSTR - 1] = '\0';

  /* formatted description ---------------------------------- */
  /* append default value to description */
<<<<<<< HEAD
  if (!strcmp (lng, BTOR_OPT_REWRITE_LEVEL)
      || !strcmp (lng, BTOR_OPT_REWRITE_LEVEL_PBR)
      || !strcmp (lng, BTOR_OPT_PBRA_LOD_LIMIT)
      || !strcmp (lng, BTOR_OPT_PBRA_SAT_LIMIT)
      || !strcmp (lng, BTOR_OPT_PBRA_OPS_FACTOR)
      || !strcmp (lng, BTOR_OPT_DUAL_PROP) || !strcmp (lng, BTOR_OPT_JUST)
      || !strcmp (lng, BTOR_OPT_JUST_HEURISTIC) || !strcmp (lng, BTOR_OPT_UCOPT)
      || !strcmp (lng, BTOR_OPT_LAZY_SYNTHESIZE)
      || !strcmp (lng, BTOR_OPT_ELIMINATE_SLICES)
      || !strcmp (lng, BTOR_OPT_PRETTY_PRINT)
      || !strcmp (lng, BTOR_OPT_VERBOSITY) || !strcmp (lng, BTOR_OPT_LOGLEVEL)
      || !strcmp (lng, BTOR_OPT_SEED) || !strcmp (lng, BTOR_OPT_SLS_STRATEGY)
      || !strcmp (lng, BTOR_OPT_SLS_MOVE_RAND_WALK_PROB))
=======
  if (print_dflt)
>>>>>>> 9ccd2380
  {
    len = strlen (desc) + 3 + btor_num_digits_util (dflt);
    BTOR_CNEWN (app->mm, descstr, len + 1);
    sprintf (descstr, "%s [%d]", desc, dflt);
  }
  else
  {
    len = strlen (desc);
    BTOR_CNEWN (app->mm, descstr, len + 1);
    sprintf (descstr, "%s", desc);
  }
  BTOR_INIT_STACK (words);
  word = strtok (descstr, " ");
  while (word)
  {
    BTOR_PUSH_STACK (app->mm, words, btor_strdup (app->mm, word));
    word = strtok (0, " ");
  }
  BTOR_DELETEN (app->mm, descstr, len + 1);

  BTOR_CLRN (descstrline, LEN_HELPSTR);
  sprintf (descstrline, "%s ", optstr);
  i = 0;
  do
  {
    j = LEN_OPTSTR;
    for (; i < BTOR_COUNT_STACK (words); i++)
    {
      word = BTOR_PEEK_STACK (words, i);
      len  = strlen (word);

      /* word does not fit into remaining line */
      if (j + 1 + len >= LEN_HELPSTR) break;

      strcpy (descstrline + j, word);
      j += len;
      descstrline[j++] = ' ';
    }
    descstrline[j] = 0;
    fprintf (app->outfile, "%s\n", descstrline);
    BTOR_CLRN (descstrline, LEN_HELPSTR);
    memset (descstrline, ' ', LEN_OPTSTR * sizeof (char));
  } while (i < BTOR_COUNT_STACK (words));

  /* cleanup */
  while (!BTOR_EMPTY_STACK (words))
    btor_freestr (app->mm, BTOR_POP_STACK (words));
  BTOR_RELEASE_STACK (app->mm, words);
}

#define PRINT_MAIN_OPT(app, opt)                                           \
  do                                                                       \
  {                                                                        \
    print_opt (app, (opt)->lng, (opt)->shrt, (opt)->dflt, (opt)->desc, 0); \
  } while (0)

#define BOOLECTOR_OPTS_INFO_MSG                                                \
  "All of the following options can also be used in the form '-<short "        \
  "name>=<int>'\n"                                                             \
  "and '--<long name>=<int>'. Flags are disabled with 0 and enabled with a "   \
  "pos.\n"                                                                     \
  "integer. Alternatively, use '-no-<short name>' and '--no-<long name>' "     \
  "for\n"                                                                      \
  "disabling, and '-<short name>' and '--<long name>' for enabling flags.\n"   \
  "Note that all of the following options can also be set via env. variables " \
  "of\n"                                                                       \
  "the form 'BTOR<capitalized long name without '-'>=<int>'.\n\n"

static void
print_help (BtorMainApp *app)
{
  assert (app);

  char *o;
  BtorMainOpt to;
  BtorMainOpt *mo;
  FILE *out = app->outfile;

  fprintf (out, "usage: boolector [<option>...][<input>]\n");
  fprintf (out, "\n");
  fprintf (out, "where <option> is one of the following:\n");
  fprintf (out, "\n");

  for (mo = BTORMAIN_FIRST_OPT (app->opts); mo <= BTORMAIN_LAST_OPT (app->opts);
       mo++)
  {
    if (!mo->general) continue;
    if (!strcmp (mo->lng, "time")) fprintf (out, "\n");
    PRINT_MAIN_OPT (app, mo);
  }

  fprintf (app->outfile, "\n");
  to.dflt = 0;
  to.shrt = "x";
  to.lng  = "hex";
  to.desc = "force hexadecimal number output";
  PRINT_MAIN_OPT (app, &to);
  to.shrt = "d";
  to.lng  = "dec";
  to.desc = "force decimal number output";
  PRINT_MAIN_OPT (app, &to);

  fprintf (app->outfile, "\n");
  to.shrt = 0;
  to.lng  = "btor";
  to.desc = "force BTOR input format";
  PRINT_MAIN_OPT (app, &to);
  to.shrt = 0;
  to.lng  = "smt2";
  to.desc = "force SMT-LIB v2 input format";
  PRINT_MAIN_OPT (app, &to);
  to.shrt = 0;
  to.lng  = "smt1";
  to.desc = "force SMT-LIB v1 input format";
  PRINT_MAIN_OPT (app, &to);
  fprintf (app->outfile, "\n");

  to.shrt = "db";
  to.lng  = "dump_btor";
  to.desc = "dump formula in BTOR format";
  PRINT_MAIN_OPT (app, &to);
#if 0
  to.shrt = "db2"; to.lng = "dump_btor2";
  to.desc = "dump formula in BTOR 2.0 format";
  PRINT_MAIN_OPT (app, &to);
#endif
  to.shrt = "ds";
  to.lng  = "dump_smt2";
  to.desc = "dump formula in SMT-LIB v2 format";
  PRINT_MAIN_OPT (app, &to);
  to.shrt = "ds1";
  to.lng  = "dump_smt1";
  to.desc = "dump formula in SMT-LIB v1 format";
  PRINT_MAIN_OPT (app, &to);
  fprintf (out, "\n");

  for (mo = BTORMAIN_FIRST_OPT (app->opts); mo <= BTORMAIN_LAST_OPT (app->opts);
       mo++)
  {
    if (mo->general) continue;
    PRINT_MAIN_OPT (app, mo);
    if (!strcmp (mo->lng, "smt2_model")) fprintf (out, "\n");
  }

  fprintf (out, "\n");

  fprintf (out, BOOLECTOR_OPTS_INFO_MSG);

  for (o = (char *) boolector_first_opt (app->btor); o;
       o = (char *) boolector_next_opt (app->btor, o))
  {
    if (!strcmp (o, BTOR_OPT_INPUT_FORMAT)
        || !strcmp (o, BTOR_OPT_OUTPUT_NUMBER_FORMAT)
        || !strcmp (o, BTOR_OPT_OUTPUT_FORMAT))
      continue;
    if (!strcmp (o, BTOR_OPT_INCREMENTAL) || !strcmp (o, BTOR_OPT_REWRITE_LEVEL)
        || !strcmp (o, BTOR_OPT_BETA_REDUCE_ALL)
        || !strcmp (o, BTOR_OPT_AUTO_CLEANUP) || !strcmp (o, BTOR_OPT_DUAL_PROP)
        || !strcmp (o, BTOR_OPT_LAZY_SYNTHESIZE))
      fprintf (out, "\n");
    print_opt (app,
               o,
               boolector_get_opt_shrt (app->btor, o),
               boolector_get_opt_dflt (app->btor, o),
               boolector_get_opt_desc (app->btor, o),
               1);
  }

  app->done = 1;
}

static void
print_copyright (BtorMainApp *app)
{
  assert (app);

  FILE *out = app->outfile;

  fprintf (out, "This software is\n");
  fprintf (out, "Copyright (c) 2007-2009 Robert Brummayer\n");
  fprintf (out, "Copyright (c) 2007-2015 Armin Biere\n");
  fprintf (out, "Copyright (c) 2012-2015 Aina Niemetz, Mathias Preiner\n");
  fprintf (out, "Institute for Formal Models and Verification\n");
  fprintf (out, "Johannes Kepler University, Linz, Austria\n");
#ifdef BTOR_USE_LINGELING
  fprintf (out, "\n");
  fprintf (out, "This software is linked against Lingeling\n");
  fprintf (out, "Copyright (c) 2010-2014 Armin Biere\n");
  fprintf (out, "Institute for Formal Models and Verification\n");
  fprintf (out, "Johannes Kepler University, Linz, Austria\n");
#endif
#ifdef BTOR_USE_PICOSAT
  fprintf (out, "\n");
  fprintf (out, "This software is linked against PicoSAT\n");
  fprintf (out, "Copyright (c) 2006-2014 Armin Biere\n");
  fprintf (out, "Institute for Formal Models and Verification\n");
  fprintf (out, "Johannes Kepler University, Linz, Austria\n");
#endif
#ifdef BTOR_USE_MINISAT
  fprintf (out, "\n");
  fprintf (out, "This software is linked against MiniSAT\n");
  fprintf (out, "Copyright (c) 2003-2013, Niklas Een, Niklas Sorensson\n");
#endif
  app->done = 1;
}

static void
print_version (BtorMainApp *app)
{
  assert (app);
  fprintf (app->outfile, "%s\n", BTOR_VERSION);
  app->done = 1;
}

static void
print_static_stats (int sat_res)
{
#ifdef BTOR_HAVE_GETRUSAGE
  double delta_time = delta_time = btor_time_stamp () - g_start_time;
  btormain_msg ("%.1f seconds", delta_time);
  btormain_msg ("%s",
                sat_res == BOOLECTOR_SAT
                    ? "sat"
                    : (sat_res == BOOLECTOR_UNSAT ? "unsat" : "unknown"));
#else
  btormain_msg ("can not determine run-time in seconds (no getrusage)");
#endif
}

static void
print_sat_result (BtorMainApp *app, int sat_result)
{
  assert (app);
  if (sat_result == BOOLECTOR_UNSAT)
    fprintf (app->outfile, "unsat\n");
  else if (sat_result == BOOLECTOR_SAT)
    fprintf (app->outfile, "sat\n");
  else
  {
    assert (sat_result == BOOLECTOR_UNKNOWN);
    fprintf (app->outfile, "unknown\n");
  }
}

/*------------------------------------------------------------------------*/

static void
reset_sig_handlers (void)
{
  (void) signal (SIGINT, sig_int_handler);
  (void) signal (SIGSEGV, sig_segv_handler);
  (void) signal (SIGABRT, sig_abrt_handler);
  (void) signal (SIGTERM, sig_term_handler);
  (void) signal (SIGBUS, sig_bus_handler);
}

static void
catch_sig (int sig)
{
  if (!g_caught_sig)
  {
    g_caught_sig = 1;
    btormain_msg ("CAUGHT SIGNAL %d", sig);
    fputs ("unknown\n", stdout);
    fflush (stdout);
    if (g_verbosity > 0)
    {
      boolector_print_stats (g_app->btor);
      print_static_stats (0);
      btormain_msg ("CAUGHT SIGNAL %d", sig);
    }
  }
  reset_sig_handlers ();
  raise (sig);
  exit (sig);
}

static void
set_sig_handlers (void)
{
  sig_int_handler  = signal (SIGINT, catch_sig);
  sig_segv_handler = signal (SIGSEGV, catch_sig);
  sig_abrt_handler = signal (SIGABRT, catch_sig);
  sig_term_handler = signal (SIGTERM, catch_sig);
  sig_bus_handler  = signal (SIGBUS, catch_sig);
}

static void
reset_alarm (void)
{
  alarm (0);
  (void) signal (SIGALRM, sig_alrm_handler);
}

static void
catch_alarm (int sig)
{
  (void) sig;
  assert (sig == SIGALRM);
  if (g_set_alarm > 0)
  {
    btormain_msg ("ALARM TRIGGERED: time limit %d seconds reached",
                  g_set_alarm);
    fputs ("unknown\n", stdout);
    fflush (stdout);
    if (g_verbosity > 0)
    {
      boolector_print_stats (g_app->btor);
      print_static_stats (0);
    }
  }
  reset_alarm ();
  exit (0);
}

static void
set_alarm (void)
{
  sig_alrm_handler = signal (SIGALRM, catch_alarm);
  assert (g_set_alarm > 0);
  alarm (g_set_alarm);
}

/*------------------------------------------------------------------------*/

static int
has_suffix (const char *str, const char *suffix)
{
  int l, k, d;
  l = strlen (str);
  k = strlen (suffix);
  d = l - k;
  if (d < 0) return 0;
  return !strcmp (str + d, suffix);
}

/*------------------------------------------------------------------------*/

#define IS_MAIN_OPT(lng_opt)                          \
  ((isshrt && g_app->opts.lng_opt.shrt                \
    && !strcmp (opt.start, g_app->opts.lng_opt.shrt)) \
   || (!isshrt && !strcmp (opt.start, g_app->opts.lng_opt.lng)))

#define IS_BTOR_OPT(shrt_opt, lng_opt)            \
  ((isshrt && oshrt && !strcmp (oshrt, shrt_opt)) \
   || (!isshrt && !strcmp (o, lng_opt)))

#define HAS_UNEXPECTED_ARGUMENT ((readval == 2 || (readval == 1 && isint)))
#define HAS_MISSING_ARGUMENT ((!readval || (readval == 1 && !isint)))
#define HAS_INVALID_ARGUMENT ((readval == 2 && !isint))

int
boolector_main (int argc, char **argv)
{
  int i, j, len, readval, val, format;
  int isshrt, isdisable, isint;
  int res, parse_res, parse_status, sat_res;
  int mgen, pmodel, inc, dump, force_sat;
  char *arg, *cmd, *valstr, *tmp, *parse_err_msg;
  char *o;
  const char *oshrt;
#ifdef BTOR_USE_LINGELING
  char *lglopts = 0;
#endif
  BtorCharStack opt, errarg;

#ifdef BTOR_HAVE_GETRUSAGE
  g_start_time = btor_time_stamp ();
#endif

  g_app = btormain_new_btormain (boolector_new ());
  btormain_init_opts (g_app);

  res          = BTOR_UNKNOWN_EXIT;
  parse_res    = BOOLECTOR_UNKNOWN;
  parse_status = BOOLECTOR_UNKNOWN;
  sat_res      = BOOLECTOR_UNKNOWN;
  inc          = 0;
  mgen         = 0;
  pmodel       = 0;
  dump         = 0;
  force_sat    = 0;

  mgen = boolector_get_opt_val (g_app->btor, BTOR_OPT_MODEL_GEN);

  BTOR_INIT_STACK (opt);
  BTOR_INIT_STACK (errarg);

  for (i = 1; i < argc; i++)
  {
    arg       = argv[i];
    len       = strlen (argv[i]);
    isshrt    = 0;
    isdisable = 0;
    isint     = 0;
    readval   = 0;
    val       = 0;
    valstr    = 0;

    /* input file */

    if (arg[0] != '-')
    {
      if (g_app->close_infile)
      {
        btormain_error (g_app, "multiple input files");
        goto DONE;
      }

      g_app->infile_name = arg;

      if (!btor_file_exists (g_app->infile_name))
      {
        g_app->infile = 0;
      }
      else if (has_suffix (g_app->infile_name, ".gz")
               || has_suffix (g_app->infile_name, ".bz2")
               || has_suffix (g_app->infile_name, ".7z"))
      {
        BTOR_NEWN (g_app->mm, cmd, len + 40);
        if (has_suffix (g_app->infile_name, ".gz"))
          sprintf (cmd, "gunzip -c %s", g_app->infile_name);
        else if (has_suffix (g_app->infile_name, ".bz2"))
          sprintf (cmd, "bzcat %s", g_app->infile_name);
        else if (has_suffix (g_app->infile_name, ".7z"))
          sprintf (cmd, "7z x -so %s > /dev/null", g_app->infile_name);

        if ((g_app->infile = popen (cmd, "r"))) g_app->close_infile = 2;

        BTOR_DELETEN (g_app->mm, cmd, len + 40);
      }
      else if ((g_app->infile = fopen (g_app->infile_name, "r")))
      {
        g_app->close_infile = 1;
      }

      if (!g_app->infile)
      {
        btormain_error (g_app, "can not read '%s'", g_app->infile_name);
        goto DONE;
      }

      continue;
    }

    /* options */

    BTOR_RESET_STACK (errarg);
    BTOR_RESET_STACK (opt);

    /* save original option string (without arguments) for error messages */
    for (j = 0; j < len && arg[j] != '='; j++)
      BTOR_PUSH_STACK (g_app->mm, errarg, arg[j]);
    BTOR_PUSH_STACK (g_app->mm, errarg, '\0');

    /* extract option name */
    isshrt = arg[1] == '-' ? 0 : 1;
    j      = isshrt ? 1 : 2;
    isdisable =
        len > 3 && arg[j] == 'n' && arg[j + 1] == 'o' && arg[j + 2] == '-';
    for (j = isdisable ? j + 3 : j; j < len && arg[j] != '='; j++)
      BTOR_PUSH_STACK (g_app->mm, opt, arg[j] == '-' ? '_' : arg[j]);
    BTOR_PUSH_STACK (g_app->mm, opt, '\0');

    /* extract option argument (if any) */
    if (arg[j] == '=')
    {
      valstr = arg + j + 1;
      if (valstr[0] != 0)
      {
        readval = 2;
        val     = (int) strtol (valstr, &tmp, 10);
        isint   = tmp[0] == 0;
      }
    }
    else if ((readval = i + 1 < argc && argv[i + 1][0] != '-'))
    {
      valstr = argv[i + 1];
      val    = (int) strtol (valstr, &tmp, 10);
      if (tmp[0] == 0)
      {
        isint = 1;
        i += 1;
      }
    }

    /* set options */
    /* >> main options */
    if (IS_MAIN_OPT (help))
    {
      if (isdisable)
      {
      ERR_INVALID_OPTION:
        btormain_error (g_app, "invalid option '%s'", errarg.start);
        goto DONE;
      }

      if (HAS_UNEXPECTED_ARGUMENT)
      {
      ERR_UNEXPECTED_ARGUMENT:
        btormain_error (
            g_app, "option '%s' does not expect an argument", errarg.start);
        goto DONE;
      }

      print_help (g_app);
      goto DONE;
    }
    else if (IS_MAIN_OPT (copyright))
    {
      if (isdisable) goto ERR_INVALID_OPTION;
      if (HAS_UNEXPECTED_ARGUMENT) goto ERR_UNEXPECTED_ARGUMENT;

      print_copyright (g_app);
      goto DONE;
    }
    else if (IS_MAIN_OPT (version))
    {
      if (isdisable) goto ERR_INVALID_OPTION;
      if (HAS_UNEXPECTED_ARGUMENT) goto ERR_UNEXPECTED_ARGUMENT;

      print_version (g_app);
      goto DONE;
    }
    else if (IS_MAIN_OPT (time))
    {
      if (isdisable) goto ERR_INVALID_OPTION;

      if (HAS_MISSING_ARGUMENT)
      {
      ERR_MISSING_ARGUMENT:
        btormain_error (g_app, "missing argument for '%s'", errarg.start);
        goto DONE;
      }

      if (HAS_INVALID_ARGUMENT)
      {
      ERR_INVALID_ARGUMENT:
        btormain_error (
            g_app, "invalid argument for '%s', expected int", errarg.start);
        goto DONE;
      }

      g_set_alarm = val;
    }
    else if (IS_MAIN_OPT (output))
    {
      if (isdisable) goto ERR_INVALID_OPTION;
      if (!readval) goto ERR_MISSING_ARGUMENT;

      if (g_app->close_outfile)
      {
        btormain_error (g_app, "multiple output files");
        goto DONE;
      }

      g_app->outfile_name = valstr;
      if (readval == 1) i += 1;
    }
    else if (IS_MAIN_OPT (smt2_model))
    {
      if (isdisable) goto ERR_INVALID_OPTION;
      if (HAS_UNEXPECTED_ARGUMENT) goto ERR_UNEXPECTED_ARGUMENT;

      g_app->opts.smt2_model.val += 1;
    }
    /* >> sat solver options */
#ifdef BTOR_USE_LINGELING
    else if (IS_MAIN_OPT (lingeling))
    {
      if (isdisable) goto ERR_INVALID_OPTION;
      if (HAS_UNEXPECTED_ARGUMENT) goto ERR_UNEXPECTED_ARGUMENT;

      g_app->opts.lingeling.val = 1;
    }
    else if (IS_MAIN_OPT (lingeling_nofork))
    {
      if (isdisable) goto ERR_INVALID_OPTION;
      if (HAS_UNEXPECTED_ARGUMENT) goto ERR_UNEXPECTED_ARGUMENT;

      g_app->opts.lingeling_nofork.val = 1;
    }
    else if (IS_MAIN_OPT (lingeling_opts))
    {
      if (isdisable) goto ERR_INVALID_OPTION;
      if (!readval) goto ERR_MISSING_ARGUMENT;

      lglopts = valstr;
    }
#endif
#ifdef BTOR_USE_PICOSAT
    else if (IS_MAIN_OPT (picosat))
    {
      if (isdisable) goto ERR_INVALID_OPTION;
      if (HAS_UNEXPECTED_ARGUMENT) goto ERR_UNEXPECTED_ARGUMENT;
      g_app->opts.picosat.val = 1;
    }
#endif
#ifdef BTOR_USE_MINISAT
    else if (IS_MAIN_OPT (minisat))
    {
      if (isdisable) goto ERR_INVALID_OPTION;
      if (HAS_UNEXPECTED_ARGUMENT) goto ERR_UNEXPECTED_ARGUMENT;
      g_app->opts.minisat.val = 1;
    }
#endif

    /* >> meta options */
    else if (!strcmp (opt.start, "btor"))
    {
      format = BTOR_INPUT_FORMAT_BTOR;
    SET_INPUT_FORMAT:
      if (isdisable) goto ERR_INVALID_OPTION;
      if (HAS_UNEXPECTED_ARGUMENT) goto ERR_UNEXPECTED_ARGUMENT;

      boolector_set_opt (g_app->btor, BTOR_OPT_INPUT_FORMAT, format);
    }
    else if (!strcmp (opt.start, "smt2"))
    {
      format = BTOR_INPUT_FORMAT_SMT2;
      goto SET_INPUT_FORMAT;
    }
    else if (!strcmp (opt.start, "smt1"))
    {
      format = BTOR_INPUT_FORMAT_SMT1;
      goto SET_INPUT_FORMAT;
    }
    else if (!strcmp (opt.start, "x") || !strcmp (opt.start, "hex"))
    {
      format = BTOR_OUTPUT_BASE_HEX;
    SET_OUTPUT_NUMBER_FORMAT:
      if (isdisable) goto ERR_INVALID_OPTION;
      if (HAS_UNEXPECTED_ARGUMENT) goto ERR_UNEXPECTED_ARGUMENT;

      boolector_set_opt (g_app->btor, BTOR_OPT_OUTPUT_NUMBER_FORMAT, format);
    }
    else if (!strcmp (opt.start, "d") || !strcmp (opt.start, "dec"))
    {
      format = BTOR_OUTPUT_BASE_DEC;
      goto SET_OUTPUT_NUMBER_FORMAT;
    }
    else if (!strcmp (opt.start, "db") || !strcmp (opt.start, "dump_btor"))
    {
      dump = BTOR_OUTPUT_FORMAT_BTOR;
    SET_OUTPUT_FORMAT:
      if (isdisable) goto ERR_INVALID_OPTION;
      if (HAS_UNEXPECTED_ARGUMENT) goto ERR_UNEXPECTED_ARGUMENT;

      boolector_set_opt (g_app->btor, BTOR_OPT_OUTPUT_FORMAT, dump);
      boolector_set_opt (g_app->btor, BTOR_OPT_PARSE_INTERACTIVE, 0);
    }
#if 0
      else if (!strcmp (opt.start, "db2") || !strcmp (opt.start, "dump_btor2"))
	{
	  dump = BTOR_OUTPUT_FORMAT_BTOR2;
	  goto SET_OUTPUT_FORMAT;
	}
#endif
    else if (!strcmp (opt.start, "ds") || !strcmp (opt.start, "dump_smt2"))
    {
      dump = BTOR_OUTPUT_FORMAT_SMT2;
      goto SET_OUTPUT_FORMAT;
    }
    else if (!strcmp (opt.start, "ds1") || !strcmp (opt.start, "dump_smt1"))
    {
      dump = BTOR_OUTPUT_FORMAT_SMT1;
      goto SET_OUTPUT_FORMAT;
    }

    /* >> btor options */
    else
    {
      for (o = (char *) boolector_first_opt (g_app->btor); o;
           o = (char *) boolector_next_opt (g_app->btor, o))
      {
        oshrt = boolector_get_opt_shrt (g_app->btor, o);
        if ((isshrt && oshrt && !strcmp (oshrt, opt.start))
            || (!isshrt && !strcmp (o, opt.start)))
          break;
      }

      if (!o) goto ERR_INVALID_OPTION;

      /* flags */
      if (IS_BTOR_OPT ("i", BTOR_OPT_INCREMENTAL))
      {
        if (readval == 2 && !isint) goto ERR_INVALID_ARGUMENT;

        inc = isdisable || (readval && isint && val == 0)
                  ? 0
                  : inc | BTOR_PARSE_MODE_BASIC_INCREMENTAL;
        boolector_set_opt (g_app->btor, o, inc);
      }
      else if (IS_BTOR_OPT ("I", BTOR_OPT_INCREMENTAL_ALL))
      {
        if (readval == 2 && !isint) goto ERR_INVALID_ARGUMENT;

        if (isdisable || (readval && isint && val == 0))
          boolector_set_opt (g_app->btor, o, 0);
        else
        {
          boolector_set_opt (
              g_app->btor, o, BTOR_PARSE_MODE_INCREMENTAL_BUT_CONTINUE);
          inc |= BTOR_PARSE_MODE_INCREMENTAL_BUT_CONTINUE;
          boolector_set_opt (g_app->btor, BTOR_OPT_INCREMENTAL, inc);
        }
      }
      else if (IS_BTOR_OPT ("m", BTOR_OPT_MODEL_GEN))
      {
        if (readval == 2 && !isint) goto ERR_INVALID_ARGUMENT;

        if (isdisable || (readval && isint && val == 0))
        {
          mgen   = 0;
          pmodel = 0;
        }
        else
        {
          mgen += 1;
          pmodel = 1;
        }
      }
      /* options requiring an integer argument */
      else if (IS_BTOR_OPT ("rwl", BTOR_OPT_REWRITE_LEVEL)
               || IS_BTOR_OPT ("", BTOR_OPT_REWRITE_LEVEL_PBR)
               || IS_BTOR_OPT ("", BTOR_OPT_PBRA_LOD_LIMIT)
               || IS_BTOR_OPT ("", BTOR_OPT_PBRA_SAT_LIMIT)
               || IS_BTOR_OPT ("", BTOR_OPT_PBRA_OPS_FACTOR))
      {
        if (!readval) goto ERR_MISSING_ARGUMENT;
        if (!isint) goto ERR_INVALID_ARGUMENT;
        boolector_set_opt (g_app->btor, o, val);
      }
      /* options that can be used as a flag or with an argument */
      else
      {
        if (isdisable && HAS_UNEXPECTED_ARGUMENT) goto ERR_UNEXPECTED_ARGUMENT;

        if ((IS_BTOR_OPT ("dp", BTOR_OPT_DUAL_PROP)
             && boolector_get_opt_val (g_app->btor, BTOR_OPT_JUST))
            || (IS_BTOR_OPT ("ju", BTOR_OPT_JUST)
                && boolector_get_opt_val (g_app->btor, BTOR_OPT_DUAL_PROP)))
        {
          btormain_error (g_app,
                          "can only set one out of '--%s' and '--%s'",
                          BTOR_OPT_DUAL_PROP,
                          BTOR_OPT_JUST);
          goto DONE;
        }

        if (isdisable || (readval && isint && val == 0))
          boolector_set_opt (g_app->btor, o, 0);
        else if (readval && isint)
          boolector_set_opt (g_app->btor, o, val);
        else
          boolector_set_opt (
              g_app->btor, o, boolector_get_opt_val (g_app->btor, o) + 1);
      }
    }
  }

  assert (!g_app->done && !g_app->err);

  g_verbosity = boolector_get_opt_val (g_app->btor, BTOR_OPT_VERBOSITY);

  /* open output file */
  if (g_app->outfile_name)
  {
    if (!strcmp (g_app->outfile_name, g_app->infile_name))
    {
      btormain_error (g_app, "input and output file must not be the same");
      goto DONE;
    }

    g_app->outfile = fopen (g_app->outfile_name, "w");
    if (!g_app->outfile)
    {
      btormain_error (g_app, "can not create '%s'", g_app->outfile_name);
      goto DONE;
    }
    g_app->close_outfile = 1;
  }

  /* automatically enable model generation if smt2 models are forced */
  mgen =
      !mgen && g_app->opts.smt2_model.val ? g_app->opts.smt2_model.val : mgen;

  // TODO: disabling model generation not yet supported (ma)
  if (mgen > 0) boolector_set_opt (g_app->btor, BTOR_OPT_MODEL_GEN, mgen);

    /* force sat solver */
#ifdef BTOR_USE_LINGELING
  if (g_app->opts.lingeling.val)
  {
    if (force_sat++)
    {
      btormain_error (g_app, "multiple sat solvers forced");
      goto DONE;
    }
    if (!boolector_set_sat_solver_lingeling (
            g_app->btor, lglopts, g_app->opts.lingeling_nofork.val))
      btormain_error (g_app, "invalid options to Lingeling: '%s'", lglopts);
  }
#endif
#ifdef BTOR_USE_PICOSAT
  if (g_app->opts.picosat.val)
  {
    if (force_sat++)
    {
      btormain_error (g_app, "multiple sat solvers forced");
      goto DONE;
    }
    boolector_set_sat_solver_picosat (g_app->btor);
  }
#endif
#ifdef BTOR_USE_MINISAT
  if (g_app->opts.minisat.val)
  {
    if (force_sat++)
    {
      btormain_error (g_app, "multiple sat solvers forced");
      goto DONE;
    }
    boolector_set_sat_solver_minisat (g_app->btor);
  }
#endif
#ifdef BTOR_USE_LINGELING
  if (g_app->opts.lingeling_nofork.val && !g_app->opts.lingeling.val)
  {
    btormain_error (g_app,
                    "option '%s' is invalid if Lingeling is not "
                    "configured as SAT solver",
                    errarg.start);
    goto DONE;
  }
#endif

  /* print verbose info and set signal handlers */
  if (g_verbosity)
  {
    if (inc) btormain_msg ("incremental mode through command line option");
    btormain_msg ("Boolector Version %s %s", BTOR_VERSION, BTOR_ID);
    btormain_msg ("%s", BTOR_CFLAGS);
    btormain_msg ("released %s", BTOR_RELEASED);
    btormain_msg ("compiled %s", BTOR_COMPILED);
    if (*BTOR_CC) btormain_msg ("%s", BTOR_CC);
    btormain_msg ("setting signal handlers");
  }
  set_sig_handlers ();

  /* set alarm */
  if (g_set_alarm)
  {
    if (g_verbosity)
      btormain_msg ("setting time limit to %d seconds", g_set_alarm);
    set_alarm ();
  }
  else if (g_verbosity)
    btormain_msg ("no time limit given");

  if (inc && g_verbosity) btormain_msg ("starting incremental mode");

  /* parse */
  if ((val = boolector_get_opt_val (g_app->btor, "input_format")))
  {
    switch (val)
    {
      case BTOR_INPUT_FORMAT_BTOR:
        if (g_verbosity)
          btormain_msg ("BTOR input forced through cmd line options");
        parse_res = boolector_parse_btor (g_app->btor,
                                          g_app->infile,
                                          g_app->infile_name,
                                          g_app->outfile,
                                          &parse_err_msg,
                                          &parse_status);
        break;
      case BTOR_INPUT_FORMAT_SMT1:
        if (g_verbosity)
          btormain_msg ("SMT-LIB v1 input forced through cmd line options");
        parse_res = boolector_parse_smt1 (g_app->btor,
                                          g_app->infile,
                                          g_app->infile_name,
                                          g_app->outfile,
                                          &parse_err_msg,
                                          &parse_status);
        break;
      case BTOR_INPUT_FORMAT_SMT2:
        if (g_verbosity)
          btormain_msg ("SMT-LIB v2 input forced through cmd line options");
        parse_res = boolector_parse_smt2 (g_app->btor,
                                          g_app->infile,
                                          g_app->infile_name,
                                          g_app->outfile,
                                          &parse_err_msg,
                                          &parse_status);
        break;
    }
  }
  else
    parse_res = boolector_parse (g_app->btor,
                                 g_app->infile,
                                 g_app->infile_name,
                                 g_app->outfile,
                                 &parse_err_msg,
                                 &parse_status);

  /* verbosity may have been increased via input (set-option) */
  g_verbosity = boolector_get_opt_val (g_app->btor, BTOR_OPT_VERBOSITY);

  if (parse_res == BOOLECTOR_PARSE_ERROR)
  {
    /* NOTE: do not use btormain_error here as 'parse_err_msg' must not be
     * treated as format string --- it might contain unescaped '%' due to
     * invalid user input. */
    fprintf (stderr, "boolector: %s\n", parse_err_msg);
    g_app->err = BTOR_ERR_EXIT;
    goto DONE;
  }

  /* incremental mode */
  if (inc)
  {
    if (parse_res == BOOLECTOR_SAT)
    {
      if (g_verbosity) btormain_msg ("one formula SAT in incremental mode");
      sat_res = BOOLECTOR_SAT;
    }
    else if (parse_res == BOOLECTOR_UNSAT)
    {
      if (g_verbosity) btormain_msg ("all formulas UNSAT in incremental mode");
      sat_res = BOOLECTOR_UNSAT;
    }

    if (g_verbosity) boolector_print_stats (g_app->btor);

    if (pmodel && sat_res == BOOLECTOR_SAT)
    {
      assert (boolector_get_opt_val (g_app->btor, BTOR_OPT_MODEL_GEN));
      boolector_print_model (g_app->btor,
                             g_app->opts.smt2_model.val ? "smt2" : "btor",
                             g_app->outfile);
    }

    goto DONE;
  }
  /* we don't dump formula(s) in incremental mode */
  else if (dump)
  {
    switch (dump)
    {
      case BTOR_OUTPUT_FORMAT_BTOR:
        if (g_verbosity) btormain_msg ("dumping BTOR expressions");
        boolector_dump_btor (g_app->btor, g_app->outfile);
        break;
#if 0
	  case BTOR_OUTPUT_FORMAT_BTOR2:
	    if (g_verbosity) btormain_msg ("dumping BTOR 2.0 expressions");
	    boolector_dump_btor2 (g_app->btor, g_app->outfile);
	    break;
#endif
      case BTOR_OUTPUT_FORMAT_SMT1:
        if (g_verbosity) btormain_msg ("dumping in SMT-LIB v1 format");
        boolector_dump_smt1 (g_app->btor, g_app->outfile);
        break;
      default:
        assert (dump == BTOR_OUTPUT_FORMAT_SMT2);
        if (g_verbosity) btormain_msg ("dumping in SMT 2.0 format");
        boolector_dump_smt2 (g_app->btor, g_app->outfile);
    }

    if (g_verbosity) boolector_print_stats (g_app->btor);

    goto DONE;
  }

  /* call sat (if not in incremental mode) */
  if (parse_res != BOOLECTOR_SAT && parse_res != BOOLECTOR_UNSAT
      && !boolector_terminate (g_app->btor))
  {
    sat_res = boolector_sat (g_app->btor);
    print_sat_result (g_app, sat_res);
  }
  else
    sat_res = parse_res;

  assert (boolector_terminate (g_app->btor) || sat_res != BOOLECTOR_UNKNOWN);

  /* check if status is equal to benchmark status (if provided) */
  if (sat_res == BOOLECTOR_SAT && parse_status == BOOLECTOR_UNSAT)
    btormain_error (g_app,
                    "'sat' but status of benchmark in '%s' is 'unsat'",
                    g_app->infile_name);
  else if (sat_res == BOOLECTOR_UNSAT && parse_status == BOOLECTOR_SAT)
    btormain_error (g_app,
                    "'unsat' but status of benchmark in '%s' is 'sat'",
                    g_app->infile_name);

  /* print stats */
  if (g_verbosity)
  {
    boolector_print_stats (g_app->btor);
    print_static_stats (sat_res);
  }

  /* print model */
  if (pmodel && sat_res == BOOLECTOR_SAT)
  {
    assert (boolector_get_opt_val (g_app->btor, BTOR_OPT_MODEL_GEN));
    boolector_print_model (g_app->btor,
                           g_app->opts.smt2_model.val ? "smt2" : "btor",
                           g_app->outfile);
  }

DONE:
  if (g_app->done)
    res = BTOR_SUCC_EXIT;
  else if (g_app->err)
    res = BTOR_ERR_EXIT;
  else if (sat_res == BOOLECTOR_UNSAT)
    res = BTOR_UNSAT_EXIT;
  else if (sat_res == BOOLECTOR_SAT)
    res = BTOR_SAT_EXIT;

  assert (res == BTOR_ERR_EXIT || res == BTOR_SUCC_EXIT || res == BTOR_SAT_EXIT
          || res == BTOR_UNSAT_EXIT || res == BTOR_UNKNOWN_EXIT);

  if (g_app->close_infile == 1)
    fclose (g_app->infile);
  else if (g_app->close_infile == 2)
    pclose (g_app->infile);
  if (g_app->close_outfile) fclose (g_app->outfile);

  if (!boolector_get_opt_val (g_app->btor, BTOR_OPT_EXIT_CODES))
  {
    switch (res)
    {
      case BTOR_UNSAT_EXIT:
      case BTOR_SAT_EXIT: res = BTOR_SUCC_EXIT; break;
      default: res = BTOR_ERR_EXIT;
    }
  }

  BTOR_RELEASE_STACK (g_app->mm, errarg);
  BTOR_RELEASE_STACK (g_app->mm, opt);
  btormain_delete_btormain (g_app);
  reset_sig_handlers ();

  return res;
}<|MERGE_RESOLUTION|>--- conflicted
+++ resolved
@@ -330,23 +330,7 @@
 
   /* formatted description ---------------------------------- */
   /* append default value to description */
-<<<<<<< HEAD
-  if (!strcmp (lng, BTOR_OPT_REWRITE_LEVEL)
-      || !strcmp (lng, BTOR_OPT_REWRITE_LEVEL_PBR)
-      || !strcmp (lng, BTOR_OPT_PBRA_LOD_LIMIT)
-      || !strcmp (lng, BTOR_OPT_PBRA_SAT_LIMIT)
-      || !strcmp (lng, BTOR_OPT_PBRA_OPS_FACTOR)
-      || !strcmp (lng, BTOR_OPT_DUAL_PROP) || !strcmp (lng, BTOR_OPT_JUST)
-      || !strcmp (lng, BTOR_OPT_JUST_HEURISTIC) || !strcmp (lng, BTOR_OPT_UCOPT)
-      || !strcmp (lng, BTOR_OPT_LAZY_SYNTHESIZE)
-      || !strcmp (lng, BTOR_OPT_ELIMINATE_SLICES)
-      || !strcmp (lng, BTOR_OPT_PRETTY_PRINT)
-      || !strcmp (lng, BTOR_OPT_VERBOSITY) || !strcmp (lng, BTOR_OPT_LOGLEVEL)
-      || !strcmp (lng, BTOR_OPT_SEED) || !strcmp (lng, BTOR_OPT_SLS_STRATEGY)
-      || !strcmp (lng, BTOR_OPT_SLS_MOVE_RAND_WALK_PROB))
-=======
   if (print_dflt)
->>>>>>> 9ccd2380
   {
     len = strlen (desc) + 3 + btor_num_digits_util (dflt);
     BTOR_CNEWN (app->mm, descstr, len + 1);
