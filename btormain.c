--- conflicted
+++ resolved
@@ -110,16 +110,11 @@
     "  -c, --copyright                  print copyright and exit\n"
     "  -V, --version                    print version and exit\n"
     "\n"
-<<<<<<< HEAD
-    "  -m, --model                      print model in the SAT case\n"
-    "  -v, --verbose                    increase verbosity (0 default, 4 max)\n"
-=======
     "  -m|--model                       print model in the SAT case\n"
     "  -v|--verbose                     increase verbosity (0 default, 4 max)\n"
 #ifndef NBTORLOG
     "  -l|--log                         increase loglevel (0 default)\n"
 #endif
->>>>>>> 2d9a96db
     "\n"
     "  -i, --inc[remental]              incremental mode (SMT1 only)\n"
     "  -I                               same as '-i' but solve all formulas\n"
