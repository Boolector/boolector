/*  Boolector: Satisfiablity Modulo Theories (SMT) solver.
 *
 *  Copyright (C) 2007-2009 Robert Daniel Brummayer.
 *  Copyright (C) 2007-2013 Armin Biere.
 *  Copyright (C) 2012-2014 Mathias Preiner.
 *  Copyright (C) 2012-2014 Aina Niemetz.
 *
 *  All rights reserved.
 *
 *  This file is part of Boolector.
 *  See COPYING for more information on using this software.
 */

#ifndef BTORCORE_H_INCLUDED
#define BTORCORE_H_INCLUDED

#include "boolector.h"
#include "btorass.h"
#include "btorexp.h"
#include "btormem.h"
#include "btoropt.h"
#include "btorsat.h"
#include "btorsort.h"

/*------------------------------------------------------------------------*/

#define BTOR_VERBOSITY_MAX 4

/*------------------------------------------------------------------------*/

#ifndef NDEBUG
//#define BTOR_CHECK_FAILED
#endif

//#define BTOR_DO_NOT_OPTIMIZE_UNCONSTRAINED

/*------------------------------------------------------------------------*/

// Currently these are just to hide syntactically the internal nodes.  For
// now we continue to assume that 'BtorNode' and 'BoolectorNode' are the
// same structs and internal 'btor_...' functions work the same way as
// external counter parts 'boolector_...', except for tracing and contract
// checking.  If this stops to hold we need to provide real containers for
// the external 'BoolectorNode', currently actually only 'BoolectorNodeMap'
// needs to be fixed.

#define BTOR_IMPORT_BOOLECTOR_NODE(node) (((BtorNode *) (node)))
#define BTOR_IMPORT_BOOLECTOR_NODE_ARRAY(array) (((BtorNode **) (array)))
#define BTOR_EXPORT_BOOLECTOR_NODE(node) (((BoolectorNode *) (node)))

/*------------------------------------------------------------------------*/

#define BOOLECTOR_IS_REGULAR_NODE BTOR_IS_INVERTED_NODE
#define BOOLECTOR_IS_INVERTED_NODE BTOR_IS_INVERTED_NODE

#define BOOLECTOR_REAL_ADDR_NODE(node) \
  BTOR_EXPORT_BOOLECTOR_NODE (         \
      BTOR_REAL_ADDR_NODE (BTOR_IMPORT_BOOLECTOR_NODE (node)))

#define BOOLECTOR_INVERT_NODE(node) \
  BTOR_EXPORT_BOOLECTOR_NODE (      \
      BTOR_INVERT_NODE (BTOR_IMPORT_BOOLECTOR_NODE (node)))

/*------------------------------------------------------------------------*/

struct BtorNodeUniqueTable
{
  int size;
  int num_elements;
  BtorNode **chains;
};

typedef struct BtorNodeUniqueTable BtorNodeUniqueTable;

struct ConstraintStats
{
  int varsubst;
  int embedded;
  int unsynthesized;
  int synthesized;
};

typedef struct ConstraintStats ConstraintStats;

enum BtorUAMode
{
  BTOR_UA_GLOBAL_MODE = 0,
  BTOR_UA_LOCAL_MODE,
  BTOR_UA_LOCAL_INDIVIDUAL_MODE
};

typedef enum BtorUAMode BtorUAMode;

enum BtorUARef
{
  BTOR_UA_REF_BY_DOUBLING = 0,
  BTOR_UA_REF_BY_INC_ONE
};

typedef enum BtorUARef BtorUARef;

enum BtorUAEnc
{
  BTOR_UA_ENC_SIGN_EXTEND = 0,
  BTOR_UA_ENC_ZERO_EXTEND,
  BTOR_UA_ENC_ONE_EXTEND,
  BTOR_UA_ENC_EQ_CLASSES
};

typedef enum BtorUAEnc BtorUAEnc;

struct Btor
{
  BtorMemMgr *mm;
  BtorBVAssignmentList *bv_assignments;
  BtorArrayAssignmentList *array_assignments;
  BtorNodePtrStack nodes_id_table;
  BtorNodeUniqueTable nodes_unique_table;
  BtorSortUniqueTable sorts_unique_table;
  BtorAIGVecMgr *avmgr;
  BtorPtrHashTable *inputs;
  BtorPtrHashTable *bv_vars;
  BtorPtrHashTable *ufs;
  BtorPtrHashTable *lambdas;
  BtorPtrHashTable *substitutions;
  BtorNode *true_exp;
  BtorPtrHashTable *bv_model;
  BtorPtrHashTable *fun_model;

  int dvn_id;       /* counter for vars (no symbol) via API */
  int dan_id;       /* counter for arrays (no symbol) via API */
  int dpn_id;       /* counter for params (no symbol) via API */
  int dfn_id;       /* counter for uf (no symbol) via API */
  int rec_rw_calls; /* calls for recursive rewriting */
  int rec_read_acond_calls;
  int valid_assignments;
  int vis_idx; /* file index for visualizing expressions */
  int vread_index_id;
  int inconsistent;
  int found_constraint_false;
  int external_refs;        /* external references (library mode) */
  int btor_sat_btor_called; /* how often is btor_sat_btor been called */
  int last_sat_result;      /* status of last SAT call (SAT/UNSAT) */

  char *msg_prefix; /* verbosity message prefix */

  BtorPtrHashTable *lod_cache;

  BtorPtrHashTable *varsubst_constraints;
  BtorPtrHashTable *embedded_constraints;
  BtorPtrHashTable *unsynthesized_constraints;
  BtorPtrHashTable *synthesized_constraints;
  BtorPtrHashTable *assumptions;
  BtorPtrHashTable *var_rhs;   /* only for model generation */
  BtorPtrHashTable *array_rhs; /* only for model generation */
  BtorNodePtrStack functions_with_model;
  BtorPtrHashTable *cache;
  BtorPtrHashTable *parameterized;
  BtorPtrHashTable *score;
  BtorPtrHashTable *score_depth;
  BtorPtrHashTable *searched_applies;

  /* compare fun for sorting the inputs in search_inital_applies_dual_prop */
  int (*dp_cmp_inputs) (const void *, const void *);

  /* shadow clone (debugging only) */
  Btor *clone;

  char *parse_error_msg;

  FILE *apitrace;
  int close_apitrace;

  /* statistics */
  struct
  {
    int max_rec_rw_calls; /* maximum number of recursive rewrite calls */
    int lod_refinements;  /* number of lemmas on demand refinements */
    int synthesis_assignment_inconsistencies; /* number of restarts as a
                                                 result of lazy synthesis */
    int synthesis_inconsistency_apply;
    int synthesis_inconsistency_lambda;
    int synthesis_inconsistency_var;
    int function_congruence_conflicts;
    int beta_reduction_conflicts;
#ifndef BTOR_DO_NOT_OPTIMIZE_UNCONSTRAINED
    int bv_uc_props;
    int array_uc_props;
#endif
    int var_substitutions;     /* number substituted vars (non array) */
    int array_substitutions;   /* num substituted array vars */
    int ec_substitutions;      /* embedded constraint substitutions */
    int vreads;                /* number of virtual reads */
    int linear_equations;      /* number of linear equations */
    int gaussian_eliminations; /* number of gaussian eliminations */
    int eliminated_slices;     /* number of eliminated slices */
    int skeleton_constraints;  /* number of extracted skeleton constraints */
    int adds_normalized;       /* number of add chains normalizations */
    int ands_normalized;       /* number of and chains normalizations */
    int muls_normalized;       /* number of mul chains normalizations */
    int read_props_construct;  /* how often have we pushed a read over
                                  write during construction */
    int dp_failed_vars;        /* number of vars in FA (dual prop) of last
                                  sat call (final bv skeleton) */
    int dp_assumed_vars;
    int dp_failed_applies; /* number of applies in FA (dual prop) of last
                              sat call (final bv skeleton) */
    int dp_assumed_applies;
    BtorIntStack lemmas_size;       /* distribution of n-size lemmas */
    long long int lemmas_size_sum;  /* sum of the size of all added lemmas */
    long long int lclause_size_sum; /* sum of the size of all linking clauses */
    ConstraintStats constraints;
    ConstraintStats oldconstraints;
    long long expressions;
    long long beta_reduce_calls;
    long long eval_exp_calls;
    long long lambda_synth_apps;
    long long lambdas_merged;
    long long propagations;
    long long propagations_down;
    long long apply_props_construct;
    long long partial_beta_reduction_restarts;
  } stats;

  struct
  {
    int cur, max;
  } ops[BTOR_NUM_OPS_NODE];

  struct
  {
    double rewrite;
    double sat;
    double subst;
    double betareduce;
    double embedded;
    double slicing;
    double skel;
    double beta;
    double eval;
    double enc_app;
    double enc_lambda;
    double enc_var;
    double find_dfs;
    double reachable;
    double failed;
    double search_init_apps;
    double search_init_apps_cloning;
    double search_init_apps_sat;
    double search_init_apps_collect_var_apps;
    double search_init_apps_collect_fa;
    double search_init_apps_collect_fa_cone;
    double lemma_gen;
    double find_nenc_app;
    double find_prop_app;
    double find_cond_prop_app;
    double cloning;
    double synth_exp;
    double model_gen;
    double br_probing;
#ifndef BTOR_DO_NOT_OPTIMIZE_UNCONSTRAINED
    double ucopt;
#endif
  } time;

  BtorOpts options;
};

/* Creates new boolector instance. */
Btor *btor_new_btor (void);

/* Deletes boolector. */
void btor_delete_btor (Btor *btor);

/* Gets version. */
const char *btor_version (Btor *btor);

/* Set verbosity message prefix. */
void btor_set_msg_prefix_btor (Btor *btor, const char *prefix);

/* Prints statistics. */
void btor_print_stats_btor (Btor *btor);

/* Reset time statistics. */
void btor_reset_time_btor (Btor *btor);

/* Reset other statistics. */
void btor_reset_stats_btor (Btor *btor);

/* Adds top level constraint. */
void btor_assert_exp (Btor *btor, BtorNode *exp);

/* Adds assumption. */
void btor_assume_exp (Btor *btor, BtorNode *exp);

/* Determines if expression has been previously assumed. */
int btor_is_assumption_exp (Btor *btor, BtorNode *exp);

/* Determines if assumption is a failed assumption. */
int btor_failed_exp (Btor *btor, BtorNode *exp);

<<<<<<< HEAD
/* Solves SAT instance. */
int btor_sat_btor (Btor *btor);

BtorSATMgr *btor_get_sat_mgr_btor (const Btor *btor);

=======
>>>>>>> ef395ab9
/* Solves instance, but with lemmas on demand limit 'lod_limit' and conflict
 * limit for the underlying SAT solver 'sat_limit'. */
int btor_sat_btor (Btor *btor, int lod_limit, int sat_limit);

/* Run rewriting engine */
int btor_simplify (Btor *btor);

/*------------------------------------------------------------------------*/

/* Check whether the sorts of given arguments match the signature of the
 * function. If sorts are correct -1 is returned, otherwise the position of
 * the invalid argument is returned. */
int btor_fun_sort_check (Btor *btor, int argc, BtorNode **args, BtorNode *fun);

/* Evaluates expression and returns its value. */
char *btor_eval_exp (Btor *btor, BtorNode *exp);

/* Synthesizes expression of arbitrary length to an AIG vector. Adds string
 * back annotation to the hash table, if the hash table is a non zero ptr.
 * The strings in 'data.asStr' are owned by the caller.  The hash table
 * is a map from AIG variables to strings.
 */
BtorAIGVec *btor_exp_to_aigvec (Btor *btor,
                                BtorNode *exp,
                                BtorPtrHashTable *table);

/* Checks for existing substitutions, finds most simplified expression and
 * shortens path to it */
BtorNode *btor_simplify_exp (Btor *btor, BtorNode *exp);

/* Finds most simplified expression and shortens path to it */
BtorNode *btor_pointer_chase_simplified_exp (Btor *btor, BtorNode *exp);

int btor_equal_sort (Btor *btor, BtorNode *e0, BtorNode *e1);

/* Builds current assignment string of expression (in the SAT case)
 * and returns it.
 * Do not call before calling btor_sat_exp.
 * strlen(result) = len(exp)
 */
void btor_array_assignment_str (
    Btor *btor, BtorNode *exp, char ***indices, char ***values, int *size);

const char *btor_bv_assignment_str (Btor *btor, BtorNode *exp);

/* Frees BV assignment obtained by calling 'btor_assignment_exp' */
void btor_release_bv_assignment_str (Btor *btor, char *assignment);

void btor_print_model (Btor *btor, FILE *file);

#endif<|MERGE_RESOLUTION|>--- conflicted
+++ resolved
@@ -299,17 +299,11 @@
 /* Determines if assumption is a failed assumption. */
 int btor_failed_exp (Btor *btor, BtorNode *exp);
 
-<<<<<<< HEAD
-/* Solves SAT instance. */
-int btor_sat_btor (Btor *btor);
-
-BtorSATMgr *btor_get_sat_mgr_btor (const Btor *btor);
-
-=======
->>>>>>> ef395ab9
 /* Solves instance, but with lemmas on demand limit 'lod_limit' and conflict
  * limit for the underlying SAT solver 'sat_limit'. */
 int btor_sat_btor (Btor *btor, int lod_limit, int sat_limit);
+
+BtorSATMgr *btor_get_sat_mgr_btor (const Btor *btor);
 
 /* Run rewriting engine */
 int btor_simplify (Btor *btor);
