--- conflicted
+++ resolved
@@ -249,6 +249,9 @@
 /* Enables model generation. */
 void btor_enable_model_gen (Btor *btor);
 
+/* Disables model generation. */
+void btor_disable_model_gen (Btor *btor);
+
 /* Forces all reads to be synthesized during model generation. */
 void btor_generate_model_for_all_reads (Btor *btor);
 
@@ -270,21 +273,6 @@
 /* Disable pretty printing when dumping and rewriting of writes is enabled.  */
 void btor_disable_pretty_print (Btor *btor);
 
-<<<<<<< HEAD
-=======
-/* Enables model generation. */
-void btor_enable_model_gen (Btor *btor);
-
-/* Disables model generation. */
-void btor_disable_model_gen (Btor *btor);
-
-/* Enables incremental usage which means that assumptions are enabled
- * and btor_sat_btor can be called more than once. Note that enabling this
- * feature turns off some optimizations which are not possible anymore.
- */
-void btor_enable_inc_usage (Btor *btor);
-
->>>>>>> 4a1a200b
 int btor_set_sat_solver (Btor *, const char *);
 
 /* Sets verbosity [-1,3] of btor and all sub-components
