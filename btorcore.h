/*  Boolector: Satisfiablity Modulo Theories (SMT) solver.
 *
 *  Copyright (C) 2007-2009 Robert Daniel Brummayer.
 *  Copyright (C) 2007-2014 Armin Biere.
 *  Copyright (C) 2012-2015 Mathias Preiner.
 *  Copyright (C) 2012-2015 Aina Niemetz.
 *
 *  All rights reserved.
 *
 *  This file is part of Boolector.
 *  See COPYING for more information on using this software.
 */

#ifndef BTORCORE_H_INCLUDED
#define BTORCORE_H_INCLUDED

#include "btorass.h"
#include "btorexp.h"
#include "btormsg.h"
#include "btoropt.h"
#include "btorsat.h"
#include "btorslv.h"
#include "btorsort.h"
#include "btortypes.h"
#include "utils/btormem.h"

/*------------------------------------------------------------------------*/

#define BTOR_VERBOSITY_MAX 4

/*------------------------------------------------------------------------*/

//#define BTOR_DO_NOT_OPTIMIZE_UNCONSTRAINED

/*------------------------------------------------------------------------*/

// Currently, 'BoolectorNode' (external) vs. 'BtorNode' (internal)
// syntactically hides internal nodes.  Hence, we assume that both structs
// 'BoolectorNode' and 'BtorNode' have/ the same structure and provide the
// following macros for type conversion (via typecasting).  We further assume
// that external 'boolector_xxx' functions provide the same functionality as
// their internal counter part 'btor_xxx' (except for API tracing and contract
// checks).
//
// If the assumption above does not hold, we have to provide
// real containers for 'BoolectorNode' (cf. 'BoolectorNodeMap').

#define BTOR_IMPORT_BOOLECTOR_NODE(node) (((BtorNode *) (node)))
#define BTOR_IMPORT_BOOLECTOR_NODE_ARRAY(array) (((BtorNode **) (array)))
#define BTOR_EXPORT_BOOLECTOR_NODE(node) (((BoolectorNode *) (node)))
#define BTOR_IMPORT_BOOLECTOR_SORT(sort) (((BtorSortId) (sort)))
#define BTOR_EXPORT_BOOLECTOR_SORT(sort) (((BoolectorSort) (sort)))

/*------------------------------------------------------------------------*/

#define BOOLECTOR_IS_REGULAR_NODE BTOR_IS_INVERTED_NODE
#define BOOLECTOR_IS_INVERTED_NODE BTOR_IS_INVERTED_NODE

#define BOOLECTOR_REAL_ADDR_NODE(node) \
  BTOR_EXPORT_BOOLECTOR_NODE (         \
      BTOR_REAL_ADDR_NODE (BTOR_IMPORT_BOOLECTOR_NODE (node)))

#define BOOLECTOR_INVERT_NODE(node) \
  BTOR_EXPORT_BOOLECTOR_NODE (      \
      BTOR_INVERT_NODE (BTOR_IMPORT_BOOLECTOR_NODE (node)))

/*------------------------------------------------------------------------*/

struct BtorNodeUniqueTable
{
  int size;
  int num_elements;
  BtorNode **chains;
};

typedef struct BtorNodeUniqueTable BtorNodeUniqueTable;

struct BtorCallbacks
{
  struct
  {
    /* the function to use for (checking) termination
     * (we need to distinguish between callbacks from C and Python) */
    int (*termfun) (void *);

    void *fun;   /* termination callback function */
    void *state; /* termination callback function arguments */
    int done;
  } term;
};

typedef struct BtorCallbacks BtorCallbacks;

struct BtorConstraintStats
{
  int varsubst;
  int embedded;
  int unsynthesized;
  int synthesized;
};

typedef struct BtorConstraintStats BtorConstraintStats;

// TODO (ma): array_assignments -> fun_assignments
struct Btor
{
  BtorMemMgr *mm;
  BtorSolver *slv;
  BtorCallbacks cbs;

  BtorBVAssignmentList *bv_assignments;
  BtorArrayAssignmentList *array_assignments;

  BtorNodePtrStack nodes_id_table;
  BtorNodeUniqueTable nodes_unique_table;
  BtorSortUniqueTable sorts_unique_table;

  BtorAIGVecMgr *avmgr;

  BtorPtrHashTable *symbols;
  BtorPtrHashTable *node2symbol;

  BtorPtrHashTable *inputs;
  BtorPtrHashTable *bv_vars;
  BtorPtrHashTable *ufs;
  BtorPtrHashTable *lambdas;
  BtorPtrHashTable *parameterized;

  BtorPtrHashTable *substitutions;

  BtorNode *true_exp;

  BtorPtrHashTable *bv_model;
  BtorPtrHashTable *fun_model;
  BtorNodePtrStack functions_with_model;

  int rec_rw_calls; /* calls for recursive rewriting */
  int rec_read_acond_calls;
  int valid_assignments;
  int vis_idx; /* file index for visualizing expressions */
  int vread_index_id;
  int inconsistent;
  int found_constraint_false;
  int external_refs;        /* external references (library mode) */
  int btor_sat_btor_called; /* how often is btor_sat_btor been called */
  int last_sat_result;      /* status of last SAT call (SAT/UNSAT) */

  BtorPtrHashTable *varsubst_constraints;
  BtorPtrHashTable *embedded_constraints;
  BtorPtrHashTable *unsynthesized_constraints;
  BtorPtrHashTable *synthesized_constraints;

  BtorPtrHashTable *assumptions;

  BtorPtrHashTable *var_rhs;
  BtorPtrHashTable *fun_rhs;

  BtorPtrHashTable *cache; /* for btor_simplify_btor */

  Btor *clone; /* shadow clone (debugging only) */

  char *parse_error_msg;

  FILE *apitrace;
  int close_apitrace;

  BtorOpts options;
  BtorMsg *msg;

  struct
  {
    int cur, max;
  } ops[BTOR_NUM_OPS_NODE];

  struct
  {
    int max_rec_rw_calls;      /* maximum number of recursive rewrite calls */
    int var_substitutions;     /* number substituted vars */
    int uf_substitutions;      /* num substituted uninterpreted functions */
    int ec_substitutions;      /* embedded constraint substitutions */
    int linear_equations;      /* number of linear equations */
    int gaussian_eliminations; /* number of gaussian eliminations */
    int eliminated_slices;     /* number of eliminated slices */
    int skeleton_constraints;  /* number of extracted skeleton constraints */
    int adds_normalized;       /* number of add chains normalizations */
    int ands_normalized;       /* number of and chains normalizations */
    int muls_normalized;       /* number of mul chains normalizations */
    int ackermann_constraints;
    long long apply_props_construct; /* number of static apply propagations */
#ifndef BTOR_DO_NOT_OPTIMIZE_UNCONSTRAINED
    int bv_uc_props;
    int fun_uc_props;
#endif
    long long lambdas_merged;
    int vreads; /* number of virtual reads */
    BtorConstraintStats constraints;
    BtorConstraintStats oldconstraints;
    long long expressions;
<<<<<<< HEAD
=======
    long long beta_reduce_calls;
    long long eval_exp_calls;
    long long lambda_synth_apps;
    long long lambdas_merged;
    long long propagations;
    long long propagations_down;
    long long apply_props_construct;
    long long partial_beta_reduction_restarts;
    long long clone_calls;
>>>>>>> 5effcf36
    size_t node_bytes_alloc;
    long long beta_reduce_calls;
  } stats;

  struct
  {
    double rewrite;
    double subst;
    double subst_rebuild;
    double betareduce;
    double embedded;
    double slicing;
    double skel;
    double propagate;
    double beta;
    double reachable;
    double failed;
    double cloning;
    double synth_exp;
    double model_gen;
    double br_probing;
#ifndef BTOR_DO_NOT_OPTIMIZE_UNCONSTRAINED
    double ucopt;
#endif
  } time;
};

/* Creates new boolector instance. */
Btor *btor_new_btor (void);

/* Creates new boolector instance without initializing options. */
Btor *btor_new_btor_no_init (void);

/* Deletes boolector. */
void btor_delete_btor (Btor *btor);

/* Gets version. */
const char *btor_version (Btor *btor);

/* Set termination callback. */
void btor_set_term_btor (Btor *btor, int (*fun) (void *), void *state);

/* Determine if boolector has been terminated via termination callback. */
int btor_terminate_btor (Btor *btor);

/* Set verbosity message prefix. */
void btor_set_msg_prefix_btor (Btor *btor, const char *prefix);

/* Prints statistics. */
void btor_print_stats_btor (Btor *btor);

/* Reset time statistics. */
void btor_reset_time_btor (Btor *btor);

/* Reset other statistics. */
void btor_reset_stats_btor (Btor *btor);

/* Adds top level constraint. */
void btor_assert_exp (Btor *btor, BtorNode *exp);

/* Adds assumption. */
void btor_assume_exp (Btor *btor, BtorNode *exp);

/* Determines if expression has been previously assumed. */
int btor_is_assumption_exp (Btor *btor, BtorNode *exp);

/* Determines if assumption is a failed assumption. */
int btor_failed_exp (Btor *btor, BtorNode *exp);

/* Adds assumptions as assertions and resets the assumptions. */
void btor_fixate_assumptions (Btor *btor);

/* Resets assumptions */
void btor_reset_assumptions (Btor *btor);

/* Solves instance, but with lemmas on demand limit 'lod_limit' and conflict
 * limit for the underlying SAT solver 'sat_limit'. */
int btor_sat_btor (Btor *btor, int lod_limit, int sat_limit);

BtorSATMgr *btor_get_sat_mgr_btor (const Btor *btor);
BtorAIGMgr *btor_get_aig_mgr_btor (const Btor *btor);
BtorMemMgr *btor_get_mem_mgr_btor (const Btor *btor);

/* Run rewriting engine */
int btor_simplify (Btor *btor);

/*------------------------------------------------------------------------*/

#define BTOR_CORE_SOLVER(btor) ((BtorCoreSolver *) (btor)->slv)

struct BtorCoreSolver
{
  BTOR_SOLVER_STRUCT;

  BtorPtrHashTable *lemmas;
  BtorNodePtrStack cur_lemmas;

  BtorPtrHashTable *score; /* dcr score */

  /* compare fun for sorting the inputs in search_inital_applies_dual_prop */
  int (*dp_cmp_inputs) (const void *, const void *);

  struct
  {
    int lod_refinements; /* number of lemmas on demand refinements */
    int refinement_iterations;

    int synthesis_assignment_inconsistencies; /* number of restarts as a
                                                 result of lazy synthesis */
    int synthesis_inconsistency_apply;
    int synthesis_inconsistency_lambda;
    int synthesis_inconsistency_var;

    int function_congruence_conflicts;
    int beta_reduction_conflicts;
    int extensionality_lemmas;

    BtorIntStack lemmas_size;      /* distribution of n-size lemmas */
    long long int lemmas_size_sum; /* sum of the size of all added lemmas */

    int dp_failed_vars; /* number of vars in FA (dual prop) of last
                           sat call (final bv skeleton) */
    int dp_assumed_vars;
    int dp_failed_applies; /* number of applies in FA (dual prop) of last
                              sat call (final bv skeleton) */
    int dp_assumed_applies;

    long long eval_exp_calls;
    long long lambda_synth_apps;
    long long propagations;
    long long propagations_down;
    long long partial_beta_reduction_restarts;
  } stats;

  struct
  {
    double sat;
    double eval;
    double enc_app;
    double enc_lambda;
    double enc_var;
    double search_init_apps;
    double search_init_apps_compute_scores;
    double search_init_apps_compute_scores_merge_applies;
    double search_init_apps_cloning;
    double search_init_apps_sat;
    double search_init_apps_collect_var_apps;
    double search_init_apps_collect_fa;
    double search_init_apps_collect_fa_cone;
    double lemma_gen;
    double find_nenc_app;
    double find_prop_app;
    double find_cond_prop_app;
  } time;
};

typedef struct BtorCoreSolver BtorCoreSolver;

/*------------------------------------------------------------------------*/

/* Check whether the sorts of given arguments match the signature of the
 * function. If sorts are correct -1 is returned, otherwise the position of
 * the invalid argument is returned. */
int btor_fun_sort_check (Btor *btor, int argc, BtorNode **args, BtorNode *fun);

/* Evaluates expression and returns its value. */
char *btor_eval_exp (Btor *btor, BtorNode *exp);

/* Synthesizes expression of arbitrary length to an AIG vector. Adds string
 * back annotation to the hash table, if the hash table is a non zero ptr.
 * The strings in 'data.asStr' are owned by the caller.  The hash table
 * is a map from AIG variables to strings.
 */
BtorAIGVec *btor_exp_to_aigvec (Btor *btor,
                                BtorNode *exp,
                                BtorPtrHashTable *table);

/* Checks for existing substitutions, finds most simplified expression and
 * shortens path to it */
BtorNode *btor_simplify_exp (Btor *btor, BtorNode *exp);

/* Finds most simplified expression and shortens path to it */
BtorNode *btor_pointer_chase_simplified_exp (Btor *btor, BtorNode *exp);

/* Frees BV assignment obtained by calling 'btor_assignment_exp' */
void btor_release_bv_assignment_str (Btor *btor, char *assignment);

void btor_release_all_ext_refs (Btor *btor);

void btor_init_substitutions (Btor *);
void btor_delete_substitutions (Btor *);
void btor_insert_substitution (Btor *, BtorNode *, BtorNode *, int);
BtorNode *btor_find_substitution (Btor *, BtorNode *);

void btor_substitute_and_rebuild (Btor *, BtorPtrHashTable *, int);
void btor_insert_varsubst_constraint (Btor *, BtorNode *, BtorNode *);

BtorNode *btor_aux_var_exp (Btor *, int);

#endif<|MERGE_RESOLUTION|>--- conflicted
+++ resolved
@@ -196,18 +196,7 @@
     BtorConstraintStats constraints;
     BtorConstraintStats oldconstraints;
     long long expressions;
-<<<<<<< HEAD
-=======
-    long long beta_reduce_calls;
-    long long eval_exp_calls;
-    long long lambda_synth_apps;
-    long long lambdas_merged;
-    long long propagations;
-    long long propagations_down;
-    long long apply_props_construct;
-    long long partial_beta_reduction_restarts;
     long long clone_calls;
->>>>>>> 5effcf36
     size_t node_bytes_alloc;
     long long beta_reduce_calls;
   } stats;
