/*  Boolector: Satisfiablity Modulo Theories (SMT) solver.
 *
 *  Copyright (C) 2007-2009 Robert Daniel Brummayer.
 *  Copyright (C) 2007-2014 Armin Biere.
 *  Copyright (C) 2012-2015 Mathias Preiner.
 *  Copyright (C) 2012-2015 Aina Niemetz.
 *
 *  All rights reserved.
 *
 *  This file is part of Boolector.
 *  See COPYING for more information on using this software.
 */

#ifndef BTORCORE_H_INCLUDED
#define BTORCORE_H_INCLUDED

#include "btorass.h"
#include "btorexp.h"
#include "btormsg.h"
#include "btoropt.h"
#include "btorsat.h"
#include "btorslv.h"
#include "btorsort.h"
#include "btortypes.h"
#include "utils/btormem.h"

/*------------------------------------------------------------------------*/

#define BTOR_VERBOSITY_MAX 4

/*------------------------------------------------------------------------*/

//#define BTOR_DO_NOT_OPTIMIZE_UNCONSTRAINED

/*------------------------------------------------------------------------*/

// Currently, 'BoolectorNode' (external) vs. 'BtorNode' (internal)
// syntactically hides internal nodes.  Hence, we assume that both structs
// 'BoolectorNode' and 'BtorNode' have/ the same structure and provide the
// following macros for type conversion (via typecasting).  We further assume
// that external 'boolector_xxx' functions provide the same functionality as
// their internal counter part 'btor_xxx' (except for API tracing and contract
// checks).
//
// If the assumption above does not hold, we have to provide
// real containers for 'BoolectorNode' (cf. 'BoolectorNodeMap').

#define BTOR_IMPORT_BOOLECTOR_NODE(node) (((BtorNode *) (node)))
#define BTOR_IMPORT_BOOLECTOR_NODE_ARRAY(array) (((BtorNode **) (array)))
#define BTOR_EXPORT_BOOLECTOR_NODE(node) (((BoolectorNode *) (node)))
#define BTOR_IMPORT_BOOLECTOR_SORT(sort) (((BtorSortId) (sort)))
#define BTOR_EXPORT_BOOLECTOR_SORT(sort) (((BoolectorSort) (sort)))

/*------------------------------------------------------------------------*/

#define BOOLECTOR_IS_REGULAR_NODE BTOR_IS_INVERTED_NODE
#define BOOLECTOR_IS_INVERTED_NODE BTOR_IS_INVERTED_NODE

#define BOOLECTOR_REAL_ADDR_NODE(node) \
  BTOR_EXPORT_BOOLECTOR_NODE (         \
      BTOR_REAL_ADDR_NODE (BTOR_IMPORT_BOOLECTOR_NODE (node)))

#define BOOLECTOR_INVERT_NODE(node) \
  BTOR_EXPORT_BOOLECTOR_NODE (      \
      BTOR_INVERT_NODE (BTOR_IMPORT_BOOLECTOR_NODE (node)))

/*------------------------------------------------------------------------*/

struct BtorNodeUniqueTable
{
  int size;
  int num_elements;
  BtorNode **chains;
};

typedef struct BtorNodeUniqueTable BtorNodeUniqueTable;

struct BtorCallbacks
{
  struct
  {
    /* the function to use for (checking) termination
     * (we need to distinguish between callbacks from C and Python) */
    int (*termfun) (void *);

    void *fun;   /* termination callback function */
    void *state; /* termination callback function arguments */
    int done;
  } term;
};

typedef struct BtorCallbacks BtorCallbacks;

struct BtorConstraintStats
{
  int varsubst;
  int embedded;
  int unsynthesized;
  int synthesized;
};

typedef struct BtorConstraintStats BtorConstraintStats;

// TODO (ma): array_assignments -> fun_assignments
struct Btor
{
  BtorMemMgr *mm;
  BtorSolver *slv;
  BtorCallbacks cbs;

  BtorBVAssignmentList *bv_assignments;
  BtorArrayAssignmentList *array_assignments;

  BtorNodePtrStack nodes_id_table;
  BtorNodeUniqueTable nodes_unique_table;
  BtorSortUniqueTable sorts_unique_table;

  BtorAIGVecMgr *avmgr;

  BtorPtrHashTable *symbols;
  BtorPtrHashTable *node2symbol;

  BtorPtrHashTable *inputs;
  BtorPtrHashTable *bv_vars;
  BtorPtrHashTable *ufs;
  BtorPtrHashTable *lambdas;
  BtorPtrHashTable *parameterized;

  BtorPtrHashTable *substitutions;

  BtorNode *true_exp;

  BtorPtrHashTable *bv_model;
  BtorPtrHashTable *fun_model;
  BtorNodePtrStack functions_with_model;

  int rec_rw_calls; /* calls for recursive rewriting */
  int rec_read_acond_calls;
  int valid_assignments;
  int vis_idx; /* file index for visualizing expressions */
  int vread_index_id;
  int inconsistent;
  int found_constraint_false;
  int external_refs;        /* external references (library mode) */
  int btor_sat_btor_called; /* how often is btor_sat_btor been called */
  int last_sat_result;      /* status of last SAT call (SAT/UNSAT) */

<<<<<<< HEAD
  BtorPtrHashTable *lemmas;
  BtorNodePtrStack cur_lemmas;

=======
>>>>>>> e08a1e74
  BtorPtrHashTable *varsubst_constraints;
  BtorPtrHashTable *embedded_constraints;
  BtorPtrHashTable *unsynthesized_constraints;
  BtorPtrHashTable *synthesized_constraints;

  BtorPtrHashTable *assumptions;

  BtorPtrHashTable *var_rhs;
  BtorPtrHashTable *fun_rhs;

  BtorPtrHashTable *cache; /* for btor_simplify_btor */

  Btor *clone; /* shadow clone (debugging only) */

  char *parse_error_msg;

  FILE *apitrace;
  int close_apitrace;

  BtorOpts options;
  BtorMsg *msg;

  struct
  {
<<<<<<< HEAD
    int max_rec_rw_calls; /* maximum number of recursive rewrite calls */
    int lod_refinements;  /* number of lemmas on demand refinements */
    int synthesis_assignment_inconsistencies; /* number of restarts as a
                                                 result of lazy synthesis */
    int refinement_iterations;
    int synthesis_inconsistency_apply;
    int synthesis_inconsistency_lambda;
    int synthesis_inconsistency_var;
    int function_congruence_conflicts;
    int beta_reduction_conflicts;
    int extensionality_lemmas;
#ifndef BTOR_DO_NOT_OPTIMIZE_UNCONSTRAINED
    int bv_uc_props;
    int fun_uc_props;
#endif
=======
    int cur, max;
  } ops[BTOR_NUM_OPS_NODE];

  struct
  {
    int max_rec_rw_calls;      /* maximum number of recursive rewrite calls */
>>>>>>> e08a1e74
    int var_substitutions;     /* number substituted vars */
    int uf_substitutions;      /* num substituted uninterpreted functions */
    int ec_substitutions;      /* embedded constraint substitutions */
    int linear_equations;      /* number of linear equations */
    int gaussian_eliminations; /* number of gaussian eliminations */
    int eliminated_slices;     /* number of eliminated slices */
    int skeleton_constraints;  /* number of extracted skeleton constraints */
    int adds_normalized;       /* number of add chains normalizations */
    int ands_normalized;       /* number of and chains normalizations */
    int muls_normalized;       /* number of mul chains normalizations */
<<<<<<< HEAD
    int read_props_construct;  /* how often have we pushed a read over
                                  write during construction */
    int dp_failed_vars;        /* number of vars in FA (dual prop) of last
                                  sat call (final bv skeleton) */
    int dp_assumed_vars;
    int dp_failed_applies; /* number of applies in FA (dual prop) of last
                              sat call (final bv skeleton) */
    int dp_assumed_applies;
    int ackermann_constraints;
    BtorIntStack lemmas_size;       /* distribution of n-size lemmas */
    long long int lemmas_size_sum;  /* sum of the size of all added lemmas */
    long long int lclause_size_sum; /* sum of the size of all linking clauses */
=======
    long long apply_props_construct; /* number of static apply propagations */
#ifndef BTOR_DO_NOT_OPTIMIZE_UNCONSTRAINED
    int bv_uc_props;
    int fun_uc_props;
#endif
    long long lambdas_merged;
    int vreads; /* number of virtual reads */
>>>>>>> e08a1e74
    BtorConstraintStats constraints;
    BtorConstraintStats oldconstraints;
    long long expressions;
    size_t node_bytes_alloc;
    long long beta_reduce_calls;
  } stats;

  struct
  {
    double rewrite;
    double subst;
    double subst_rebuild;
    double betareduce;
    double embedded;
    double slicing;
    double skel;
    double propagate;
    double beta;
    double reachable;
    double failed;
    double cloning;
    double synth_exp;
    double model_gen;
    double br_probing;
#ifndef BTOR_DO_NOT_OPTIMIZE_UNCONSTRAINED
    double ucopt;
#endif
  } time;
};

/* Creates new boolector instance. */
Btor *btor_new_btor (void);

/* Creates new boolector instance without initializing options. */
Btor *btor_new_btor_no_init (void);

/* Deletes boolector. */
void btor_delete_btor (Btor *btor);

/* Gets version. */
const char *btor_version (Btor *btor);

/* Set termination callback. */
void btor_set_term_btor (Btor *btor, int (*fun) (void *), void *state);

/* Determine if boolector has been terminated via termination callback. */
int btor_terminate_btor (Btor *btor);

/* Set verbosity message prefix. */
void btor_set_msg_prefix_btor (Btor *btor, const char *prefix);

/* Prints statistics. */
void btor_print_stats_btor (Btor *btor);

/* Reset time statistics. */
void btor_reset_time_btor (Btor *btor);

/* Reset other statistics. */
void btor_reset_stats_btor (Btor *btor);

/* Adds top level constraint. */
void btor_assert_exp (Btor *btor, BtorNode *exp);

/* Adds assumption. */
void btor_assume_exp (Btor *btor, BtorNode *exp);

/* Determines if expression has been previously assumed. */
int btor_is_assumption_exp (Btor *btor, BtorNode *exp);

/* Determines if assumption is a failed assumption. */
int btor_failed_exp (Btor *btor, BtorNode *exp);

/* Solves instance, but with lemmas on demand limit 'lod_limit' and conflict
 * limit for the underlying SAT solver 'sat_limit'. */
int btor_sat_btor (Btor *btor, int lod_limit, int sat_limit);

BtorSATMgr *btor_get_sat_mgr_btor (const Btor *btor);
BtorAIGMgr *btor_get_aig_mgr_btor (const Btor *btor);
BtorMemMgr *btor_get_mem_mgr_btor (const Btor *btor);

/* Run rewriting engine */
int btor_simplify (Btor *btor);

/*------------------------------------------------------------------------*/

#define BTOR_CORE_SOLVER(btor) ((BtorCoreSolver *) (btor)->slv)

struct BtorCoreSolver
{
  BTOR_SOLVER_STRUCT;

  BtorPtrHashTable *lod_cache;

  BtorPtrHashTable *score; /* dcr score */

  /* compare fun for sorting the inputs in search_inital_applies_dual_prop */
  int (*dp_cmp_inputs) (const void *, const void *);

  struct
  {
    int lod_refinements; /* number of lemmas on demand refinements */

    int synthesis_assignment_inconsistencies; /* number of restarts as a
                                                 result of lazy synthesis */
    int synthesis_inconsistency_apply;
    int synthesis_inconsistency_lambda;
    int synthesis_inconsistency_var;

    int function_congruence_conflicts;
    int beta_reduction_conflicts;

    BtorIntStack lemmas_size;      /* distribution of n-size lemmas */
    long long int lemmas_size_sum; /* sum of the size of all added lemmas */

    int dp_failed_vars; /* number of vars in FA (dual prop) of last
                           sat call (final bv skeleton) */
    int dp_assumed_vars;
    int dp_failed_applies; /* number of applies in FA (dual prop) of last
                              sat call (final bv skeleton) */
    int dp_assumed_applies;

    long long eval_exp_calls;
    long long lambda_synth_apps;
    long long propagations;
    long long propagations_down;
    long long partial_beta_reduction_restarts;
  } stats;

  struct
  {
    double sat;
    double eval;
    double enc_app;
    double enc_lambda;
    double enc_var;
    double search_init_apps;
    double search_init_apps_compute_scores;
    double search_init_apps_compute_scores_merge_applies;
    double search_init_apps_cloning;
    double search_init_apps_sat;
    double search_init_apps_collect_var_apps;
    double search_init_apps_collect_fa;
    double search_init_apps_collect_fa_cone;
    double lemma_gen;
    double find_nenc_app;
    double find_prop_app;
    double find_cond_prop_app;
  } time;
};

typedef struct BtorCoreSolver BtorCoreSolver;

/*------------------------------------------------------------------------*/

/* Check whether the sorts of given arguments match the signature of the
 * function. If sorts are correct -1 is returned, otherwise the position of
 * the invalid argument is returned. */
int btor_fun_sort_check (Btor *btor, int argc, BtorNode **args, BtorNode *fun);

/* Evaluates expression and returns its value. */
char *btor_eval_exp (Btor *btor, BtorNode *exp);

/* Synthesizes expression of arbitrary length to an AIG vector. Adds string
 * back annotation to the hash table, if the hash table is a non zero ptr.
 * The strings in 'data.asStr' are owned by the caller.  The hash table
 * is a map from AIG variables to strings.
 */
BtorAIGVec *btor_exp_to_aigvec (Btor *btor,
                                BtorNode *exp,
                                BtorPtrHashTable *table);

/* Checks for existing substitutions, finds most simplified expression and
 * shortens path to it */
BtorNode *btor_simplify_exp (Btor *btor, BtorNode *exp);

/* Finds most simplified expression and shortens path to it */
BtorNode *btor_pointer_chase_simplified_exp (Btor *btor, BtorNode *exp);

/* Frees BV assignment obtained by calling 'btor_assignment_exp' */
void btor_release_bv_assignment_str (Btor *btor, char *assignment);

void btor_release_all_ext_refs (Btor *btor);

void btor_init_substitutions (Btor *);
void btor_delete_substitutions (Btor *);
void btor_insert_substitution (Btor *, BtorNode *, BtorNode *, int);
BtorNode *btor_find_substitution (Btor *, BtorNode *);

void btor_substitute_and_rebuild (Btor *, BtorPtrHashTable *, int);
void btor_insert_varsubst_constraint (Btor *, BtorNode *, BtorNode *);

BtorNode *btor_aux_var_exp (Btor *, int);

#endif<|MERGE_RESOLUTION|>--- conflicted
+++ resolved
@@ -145,12 +145,6 @@
   int btor_sat_btor_called; /* how often is btor_sat_btor been called */
   int last_sat_result;      /* status of last SAT call (SAT/UNSAT) */
 
-<<<<<<< HEAD
-  BtorPtrHashTable *lemmas;
-  BtorNodePtrStack cur_lemmas;
-
-=======
->>>>>>> e08a1e74
   BtorPtrHashTable *varsubst_constraints;
   BtorPtrHashTable *embedded_constraints;
   BtorPtrHashTable *unsynthesized_constraints;
@@ -175,30 +169,12 @@
 
   struct
   {
-<<<<<<< HEAD
-    int max_rec_rw_calls; /* maximum number of recursive rewrite calls */
-    int lod_refinements;  /* number of lemmas on demand refinements */
-    int synthesis_assignment_inconsistencies; /* number of restarts as a
-                                                 result of lazy synthesis */
-    int refinement_iterations;
-    int synthesis_inconsistency_apply;
-    int synthesis_inconsistency_lambda;
-    int synthesis_inconsistency_var;
-    int function_congruence_conflicts;
-    int beta_reduction_conflicts;
-    int extensionality_lemmas;
-#ifndef BTOR_DO_NOT_OPTIMIZE_UNCONSTRAINED
-    int bv_uc_props;
-    int fun_uc_props;
-#endif
-=======
     int cur, max;
   } ops[BTOR_NUM_OPS_NODE];
 
   struct
   {
     int max_rec_rw_calls;      /* maximum number of recursive rewrite calls */
->>>>>>> e08a1e74
     int var_substitutions;     /* number substituted vars */
     int uf_substitutions;      /* num substituted uninterpreted functions */
     int ec_substitutions;      /* embedded constraint substitutions */
@@ -209,20 +185,7 @@
     int adds_normalized;       /* number of add chains normalizations */
     int ands_normalized;       /* number of and chains normalizations */
     int muls_normalized;       /* number of mul chains normalizations */
-<<<<<<< HEAD
-    int read_props_construct;  /* how often have we pushed a read over
-                                  write during construction */
-    int dp_failed_vars;        /* number of vars in FA (dual prop) of last
-                                  sat call (final bv skeleton) */
-    int dp_assumed_vars;
-    int dp_failed_applies; /* number of applies in FA (dual prop) of last
-                              sat call (final bv skeleton) */
-    int dp_assumed_applies;
     int ackermann_constraints;
-    BtorIntStack lemmas_size;       /* distribution of n-size lemmas */
-    long long int lemmas_size_sum;  /* sum of the size of all added lemmas */
-    long long int lclause_size_sum; /* sum of the size of all linking clauses */
-=======
     long long apply_props_construct; /* number of static apply propagations */
 #ifndef BTOR_DO_NOT_OPTIMIZE_UNCONSTRAINED
     int bv_uc_props;
@@ -230,7 +193,6 @@
 #endif
     long long lambdas_merged;
     int vreads; /* number of virtual reads */
->>>>>>> e08a1e74
     BtorConstraintStats constraints;
     BtorConstraintStats oldconstraints;
     long long expressions;
@@ -332,6 +294,7 @@
   struct
   {
     int lod_refinements; /* number of lemmas on demand refinements */
+    int refinement_iterations;
 
     int synthesis_assignment_inconsistencies; /* number of restarts as a
                                                  result of lazy synthesis */
@@ -341,6 +304,7 @@
 
     int function_congruence_conflicts;
     int beta_reduction_conflicts;
+    int extensionality_lemmas;
 
     BtorIntStack lemmas_size;      /* distribution of n-size lemmas */
     long long int lemmas_size_sum; /* sum of the size of all added lemmas */
