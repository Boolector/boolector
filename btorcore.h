--- conflicted
+++ resolved
@@ -2,13 +2,8 @@
  *
  *  Copyright (C) 2007-2009 Robert Daniel Brummayer.
  *  Copyright (C) 2007-2013 Armin Biere.
-<<<<<<< HEAD
  *  Copyright (C) 2012-2014 Mathias Preiner.
  *  Copyright (C) 2012-2014 Aina Niemetz.
-=======
- *  Copyright (C) 2012-2014 Aina Niemetz.
- *  Copyright (C) 2012-2013 Mathias Preiner.
->>>>>>> 765063ee
  *
  *  All rights reserved.
  *
@@ -212,13 +207,10 @@
     double enc_var;
     double find_dfs;
     double reachable;
-<<<<<<< HEAD
     double search_init_apps;
     double search_init_apps_cloning;
     double search_init_apps_sat;
     double search_init_apps_collect;
-=======
->>>>>>> 765063ee
     double lemma_gen;
     double find_nenc_app;
     double find_prop_app;
