/*  Boolector: Satisfiablity Modulo Theories (SMT) solver.
 *
 *  Copyright (C) 2007-2009 Robert Daniel Brummayer.
 *  Copyright (C) 2007-2014 Armin Biere.
 *  Copyright (C) 2012-2015 Mathias Preiner.
 *  Copyright (C) 2012-2015 Aina Niemetz.
 *
 *  All rights reserved.
 *
 *  This file is part of Boolector.
 *  See COPYING for more information on using this software.
 */

#ifndef BTORCORE_H_INCLUDED
#define BTORCORE_H_INCLUDED

#include "btorass.h"
#include "btorbitvec.h"
#include "btorexp.h"
#include "btormsg.h"
#include "btoropt.h"
#include "btorsat.h"
#include "btorsls.h"
#include "btorslv.h"
#include "btorsort.h"
#include "btortypes.h"
#include "utils/btormem.h"
#include "utils/btorutil.h"

/*------------------------------------------------------------------------*/

#define BTOR_VERBOSITY_MAX 4

/*------------------------------------------------------------------------*/

//#define BTOR_DO_NOT_OPTIMIZE_UNCONSTRAINED

/*------------------------------------------------------------------------*/

// Currently, 'BoolectorNode' (external) vs. 'BtorNode' (internal)
// syntactically hides internal nodes.  Hence, we assume that both structs
// 'BoolectorNode' and 'BtorNode' have/ the same structure and provide the
// following macros for type conversion (via typecasting).  We further assume
// that external 'boolector_xxx' functions provide the same functionality as
// their internal counter part 'btor_xxx' (except for API tracing and contract
// checks).
//
// If the assumption above does not hold, we have to provide
// real containers for 'BoolectorNode' (cf. 'BoolectorNodeMap').

#define BTOR_IMPORT_BOOLECTOR_NODE(node) (((BtorNode *) (node)))
#define BTOR_IMPORT_BOOLECTOR_NODE_ARRAY(array) (((BtorNode **) (array)))
#define BTOR_EXPORT_BOOLECTOR_NODE(node) (((BoolectorNode *) (node)))
#define BTOR_IMPORT_BOOLECTOR_SORT(sort) (((BtorSortId) (sort)))
#define BTOR_EXPORT_BOOLECTOR_SORT(sort) (((BoolectorSort) (sort)))

/*------------------------------------------------------------------------*/

#define BOOLECTOR_IS_REGULAR_NODE BTOR_IS_INVERTED_NODE
#define BOOLECTOR_IS_INVERTED_NODE BTOR_IS_INVERTED_NODE

#define BOOLECTOR_REAL_ADDR_NODE(node) \
  BTOR_EXPORT_BOOLECTOR_NODE (         \
      BTOR_REAL_ADDR_NODE (BTOR_IMPORT_BOOLECTOR_NODE (node)))

#define BOOLECTOR_INVERT_NODE(node) \
  BTOR_EXPORT_BOOLECTOR_NODE (      \
      BTOR_INVERT_NODE (BTOR_IMPORT_BOOLECTOR_NODE (node)))

/*------------------------------------------------------------------------*/

struct BtorNodeUniqueTable
{
  int size;
  int num_elements;
  BtorNode **chains;
};

typedef struct BtorNodeUniqueTable BtorNodeUniqueTable;

struct BtorCallbacks
{
  struct
  {
    /* the function to use for (checking) termination
     * (we need to distinguish between callbacks from C and Python) */
    int (*termfun) (void *);

    void *fun;   /* termination callback function */
    void *state; /* termination callback function arguments */
    int done;
  } term;
};

typedef struct BtorCallbacks BtorCallbacks;

struct BtorConstraintStats
{
  int varsubst;
  int embedded;
  int unsynthesized;
  int synthesized;
};

typedef struct BtorConstraintStats BtorConstraintStats;

// TODO (ma): array_assignments -> fun_assignments
struct Btor
{
  BtorMemMgr *mm;
  BtorSolver *slv;
  BtorCallbacks cbs;

  BtorBVAssignmentList *bv_assignments;
  BtorArrayAssignmentList *array_assignments;

  BtorNodePtrStack nodes_id_table;
  BtorNodeUniqueTable nodes_unique_table;
  BtorSortUniqueTable sorts_unique_table;

  BtorAIGVecMgr *avmgr;

  BtorPtrHashTable *symbols;
  BtorPtrHashTable *node2symbol;

  BtorPtrHashTable *inputs;
  BtorPtrHashTable *bv_vars;
  BtorPtrHashTable *ufs;
  BtorPtrHashTable *lambdas;
  BtorPtrHashTable *feqs;
  BtorPtrHashTable *parameterized;

  BtorPtrHashTable *substitutions;

  BtorNode *true_exp;

  BtorPtrHashTable *bv_model;
  BtorPtrHashTable *fun_model;
  BtorNodePtrStack functions_with_model;

  int rec_rw_calls; /* calls for recursive rewriting */
  int valid_assignments;
  int vis_idx; /* file index for visualizing expressions */
  int inconsistent;
  int found_constraint_false;
  int external_refs;        /* external references (library mode) */
  int btor_sat_btor_called; /* how often is btor_sat_btor been called */
  int last_sat_result;      /* status of last SAT call (SAT/UNSAT) */

  BtorPtrHashTable *varsubst_constraints;
  BtorPtrHashTable *embedded_constraints;
  BtorPtrHashTable *unsynthesized_constraints;
  BtorPtrHashTable *synthesized_constraints;

  BtorPtrHashTable *assumptions;

  BtorPtrHashTable *var_rhs;
  BtorPtrHashTable *fun_rhs;

  BtorPtrHashTable *cache; /* for btor_simplify_btor */

<<<<<<< HEAD
  /* shadow clone (debugging only) */
  Btor *clone;
=======
#ifndef NDEBUG
  Btor *clone; /* shadow clone (debugging only) */
#endif
>>>>>>> a3f9c1a2

  char *parse_error_msg;

  FILE *apitrace;
  int close_apitrace;

  BtorOpts options;
  BtorMsg *msg;
  BtorRNG rng;

  struct
  {
    int cur, max;
  } ops[BTOR_NUM_OPS_NODE];

  struct
  {
    int max_rec_rw_calls;      /* maximum number of recursive rewrite calls */
    int var_substitutions;     /* number substituted vars */
    int uf_substitutions;      /* num substituted uninterpreted functions */
    int ec_substitutions;      /* embedded constraint substitutions */
    int linear_equations;      /* number of linear equations */
    int gaussian_eliminations; /* number of gaussian eliminations */
    int eliminated_slices;     /* number of eliminated slices */
    int skeleton_constraints;  /* number of extracted skeleton constraints */
    int adds_normalized;       /* number of add chains normalizations */
    int ands_normalized;       /* number of and chains normalizations */
    int muls_normalized;       /* number of mul chains normalizations */
    int ackermann_constraints;
    long long apply_props_construct; /* number of static apply propagations */
#ifndef BTOR_DO_NOT_OPTIMIZE_UNCONSTRAINED
    int bv_uc_props;
    int fun_uc_props;
#endif
    long long lambdas_merged;
    BtorConstraintStats constraints;
    BtorConstraintStats oldconstraints;
    long long expressions;
    long long clone_calls;
    size_t node_bytes_alloc;
    long long beta_reduce_calls;
  } stats;

  struct
  {
    double rewrite;
    double subst;
    double subst_rebuild;
    double betareduce;
    double embedded;
    double slicing;
    double skel;
    double propagate;
    double beta;
    double reachable;
    double failed;
    double cloning;
    double synth_exp;
    double model_gen;
    double br_probing;
#ifndef BTOR_DO_NOT_OPTIMIZE_UNCONSTRAINED
    double ucopt;
#endif
  } time;
};

/* Creates new boolector instance. */
Btor *btor_new_btor (void);

/* Creates new boolector instance without initializing options. */
Btor *btor_new_btor_no_init (void);

/* Deletes boolector. */
void btor_delete_btor (Btor *btor);

/* Gets version. */
const char *btor_version (Btor *btor);

/* Set termination callback. */
void btor_set_term_btor (Btor *btor, int (*fun) (void *), void *state);

/* Determine if boolector has been terminated via termination callback. */
int btor_terminate_btor (Btor *btor);

/* Set verbosity message prefix. */
void btor_set_msg_prefix_btor (Btor *btor, const char *prefix);

/* Prints statistics. */
void btor_print_stats_btor (Btor *btor);

/* Reset time statistics. */
void btor_reset_time_btor (Btor *btor);

/* Reset other statistics. */
void btor_reset_stats_btor (Btor *btor);

/* Adds top level constraint. */
void btor_assert_exp (Btor *btor, BtorNode *exp);

/* Adds assumption. */
void btor_assume_exp (Btor *btor, BtorNode *exp);

/* Determines if expression has been previously assumed. */
int btor_is_assumption_exp (Btor *btor, BtorNode *exp);

void btor_update_assumptions (Btor *btor);

/* Determines if assumption is a failed assumption. */
int btor_failed_exp (Btor *btor, BtorNode *exp);

/* Adds assumptions as assertions and resets the assumptions. */
void btor_fixate_assumptions (Btor *btor);

/* Resets assumptions */
void btor_reset_assumptions (Btor *btor);

/* Solves instance, but with lemmas on demand limit 'lod_limit' and conflict
 * limit for the underlying SAT solver 'sat_limit'. */
int btor_sat_btor (Btor *btor, int lod_limit, int sat_limit);

BtorSATMgr *btor_get_sat_mgr_btor (const Btor *btor);
BtorAIGMgr *btor_get_aig_mgr_btor (const Btor *btor);
BtorMemMgr *btor_get_mem_mgr_btor (const Btor *btor);

/* Run rewriting engine */
int btor_simplify (Btor *btor);

/*------------------------------------------------------------------------*/

#define BTOR_CORE_SOLVER(btor) ((BtorCoreSolver *) (btor)->slv)

struct BtorCoreSolver
{
  BTOR_SOLVER_STRUCT;

  BtorPtrHashTable *lemmas;
  BtorNodePtrStack cur_lemmas;

  BtorPtrHashTable *score; /* dcr score */

  /* compare fun for sorting the inputs in search_inital_applies_dual_prop */
  int (*dp_cmp_inputs) (const void *, const void *);

  struct
  {
    int lod_refinements; /* number of lemmas on demand refinements */
    int refinement_iterations;

    int synthesis_assignment_inconsistencies; /* number of restarts as a
                                                 result of lazy synthesis */
    int synthesis_inconsistency_apply;
    int synthesis_inconsistency_lambda;
    int synthesis_inconsistency_var;

    int function_congruence_conflicts;
    int beta_reduction_conflicts;
    int extensionality_lemmas;

    BtorIntStack lemmas_size;      /* distribution of n-size lemmas */
    long long int lemmas_size_sum; /* sum of the size of all added lemmas */

    int dp_failed_vars; /* number of vars in FA (dual prop) of last
                           sat call (final bv skeleton) */
    int dp_assumed_vars;
    int dp_failed_applies; /* number of applies in FA (dual prop) of last
                              sat call (final bv skeleton) */
    int dp_assumed_applies;
    int dp_failed_eqs;
    int dp_assumed_eqs;

    long long eval_exp_calls;
    long long lambda_synth_apps;
    long long propagations;
    long long propagations_down;
    long long partial_beta_reduction_restarts;
  } stats;

  struct
  {
    double sat;
    double eval;
    double enc_app;
    double enc_lambda;
    double enc_var;
    double search_init_apps;
    double search_init_apps_compute_scores;
    double search_init_apps_compute_scores_merge_applies;
    double search_init_apps_cloning;
    double search_init_apps_sat;
    double search_init_apps_collect_var_apps;
    double search_init_apps_collect_fa;
    double search_init_apps_collect_fa_cone;
    double lemma_gen;
    double find_nenc_app;
    double find_prop_app;
    double find_cond_prop_app;
  } time;
};

typedef struct BtorCoreSolver BtorCoreSolver;

/*------------------------------------------------------------------------*/

/* Check whether the sorts of given arguments match the signature of the
 * function. If sorts are correct -1 is returned, otherwise the position of
 * the invalid argument is returned. */
int btor_fun_sort_check (Btor *btor,
                         uint32_t argc,
                         BtorNode **args,
                         BtorNode *fun);

/* Evaluates expression and returns its value. */
BtorBitVector *btor_eval_exp (Btor *btor, BtorNode *exp);

/* Synthesizes expression of arbitrary length to an AIG vector. Adds string
 * back annotation to the hash table, if the hash table is a non zero ptr.
 * The strings in 'data.asStr' are owned by the caller.  The hash table
 * is a map from AIG variables to strings.
 */
BtorAIGVec *btor_exp_to_aigvec (Btor *btor,
                                BtorNode *exp,
                                BtorPtrHashTable *table);

/* Checks for existing substitutions, finds most simplified expression and
 * shortens path to it */
BtorNode *btor_simplify_exp (Btor *btor, BtorNode *exp);

/* Finds most simplified expression and shortens path to it */
BtorNode *btor_pointer_chase_simplified_exp (Btor *btor, BtorNode *exp);

/* Frees BV assignment obtained by calling 'btor_assignment_exp' */
void btor_release_bv_assignment_str (Btor *btor, char *assignment);

void btor_release_all_ext_refs (Btor *btor);

void btor_init_substitutions (Btor *);
void btor_delete_substitutions (Btor *);
void btor_insert_substitution (Btor *, BtorNode *, BtorNode *, int);
BtorNode *btor_find_substitution (Btor *, BtorNode *);

void btor_substitute_and_rebuild (Btor *, BtorPtrHashTable *, int);
void btor_insert_varsubst_constraint (Btor *, BtorNode *, BtorNode *);

BtorNode *btor_aux_var_exp (Btor *, int);

#endif<|MERGE_RESOLUTION|>--- conflicted
+++ resolved
@@ -159,14 +159,9 @@
 
   BtorPtrHashTable *cache; /* for btor_simplify_btor */
 
-<<<<<<< HEAD
-  /* shadow clone (debugging only) */
-  Btor *clone;
-=======
 #ifndef NDEBUG
   Btor *clone; /* shadow clone (debugging only) */
 #endif
->>>>>>> a3f9c1a2
 
   char *parse_error_msg;
 
