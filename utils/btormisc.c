--- conflicted
+++ resolved
@@ -47,39 +47,7 @@
 
   real_exp = BTOR_REAL_ADDR_NODE (exp);
   btor     = real_exp->btor;
-<<<<<<< HEAD
-
-  switch (real_exp->kind)
-  {
-    case BTOR_INVALID_NODE: name = "invalid"; break;
-    case BTOR_BV_CONST_NODE: name = "const"; break;
-    case BTOR_BV_VAR_NODE: name = "var"; break;
-    case BTOR_PARAM_NODE: name = "param"; break;
-    case BTOR_UF_NODE: name = "uf"; break;
-    case BTOR_SLICE_NODE: name = "slice"; break;
-    case BTOR_AND_NODE: name = "and"; break;
-    case BTOR_BEQ_NODE:
-    case BTOR_FEQ_NODE: name = "eq"; break;
-    case BTOR_ADD_NODE: name = "add"; break;
-    case BTOR_MUL_NODE: name = "mul"; break;
-    case BTOR_ULT_NODE: name = "ult"; break;
-    case BTOR_SLL_NODE: name = "sll"; break;
-    case BTOR_SRL_NODE: name = "srl"; break;
-    case BTOR_UDIV_NODE: name = "udiv"; break;
-    case BTOR_UREM_NODE: name = "urem"; break;
-    case BTOR_CONCAT_NODE: name = "concat"; break;
-    case BTOR_FORALL_NODE: name = "forall"; break;
-    case BTOR_EXISTS_NODE: name = "exists"; break;
-    case BTOR_LAMBDA_NODE: name = "lambda"; break;
-    case BTOR_BCOND_NODE: name = "cond"; break;
-    case BTOR_ARGS_NODE: name = "args"; break;
-    case BTOR_APPLY_NODE: name = "apply"; break;
-    case BTOR_PROXY_NODE: name = "proxy"; break;
-    default: name = "unknown";
-  }
-=======
   name     = g_btor_op2str[real_exp->kind];
->>>>>>> a2bd1928
 
   strbuf[0] = '\0';
   cur_len   = 0;
