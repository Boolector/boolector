/*  Boolector: Satisfiablity Modulo Theories (SMT) solver.
 *
 *  Copyright (C) 2007-2009 Robert Daniel Brummayer.
<<<<<<< HEAD
 *  Copyright (C) 2007-2012 Armin Biere.
 *  Copyright (C) 2015 Aina Niemetz.
=======
 *  Copyright (C) 2007-2015 Armin Biere.
 *  Copyright (C) 2015 Mathias Preiner.
>>>>>>> a3f9c1a2
 *
 *  All rights reserved.
 *
 *  This file is part of Boolector.
 *  See COPYING for more information on using this software.
 */

#ifndef BTORUTIL_H_INCLUDED
#define BTORUTIL_H_INCLUDED

#include <stdint.h>

#define BTOR_HAVE_GETRUSAGE  // TODO make this a configuration option

#define BTOR_MAX_UTIL(x, y) ((x) > (y) ? (x) : (y))

#define BTOR_MIN_UTIL(x, y) ((x) < (y) ? (x) : (y))

#define BTOR_AVERAGE_UTIL(a, b) ((b) ? ((double) (a)) / ((double) (b)) : 0.0)

#define BTOR_SWAP(TYPE, A, B)           \
  do                                    \
  {                                     \
    TYPE BTOR_SWAP_TMP = (A);           \
    (A)                = (B);           \
    (B)                = BTOR_SWAP_TMP; \
  } while (0)

int btor_is_power_of_2_util (uint32_t x);

uint32_t btor_log_2_util (uint32_t x);

int btor_pow_2_util (int x);

int btor_next_power_of_2_util (int x);

int btor_num_digits_util (int x);

/*------------------------------------------------------------------------*/

#ifdef BTOR_HAVE_GETRUSAGE
double btor_time_stamp (void);
#endif

/*------------------------------------------------------------------------*/

int btor_file_exists (const char *);

/*------------------------------------------------------------------------*/

struct BtorRNG
{
  unsigned z, w;
};
typedef struct BtorRNG BtorRNG;

void btor_init_rng (BtorRNG *rng, unsigned seed);
unsigned btor_rand_rng (BtorRNG *rng);
unsigned btor_pick_rand_rng (BtorRNG *rng, unsigned from, unsigned to);
double btor_pick_rand_dbl_rng (BtorRNG *rng, double from, double to);

#endif<|MERGE_RESOLUTION|>--- conflicted
+++ resolved
@@ -1,13 +1,9 @@
 /*  Boolector: Satisfiablity Modulo Theories (SMT) solver.
  *
  *  Copyright (C) 2007-2009 Robert Daniel Brummayer.
-<<<<<<< HEAD
- *  Copyright (C) 2007-2012 Armin Biere.
+ *  Copyright (C) 2007-2015 Armin Biere.
  *  Copyright (C) 2015 Aina Niemetz.
-=======
- *  Copyright (C) 2007-2015 Armin Biere.
  *  Copyright (C) 2015 Mathias Preiner.
->>>>>>> a3f9c1a2
  *
  *  All rights reserved.
  *
