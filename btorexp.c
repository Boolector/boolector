/*  Boolector: Satisfiablity Modulo Theories (SMT) solver.
 *
 *  Copyright (C) 2007-2009 Robert Daniel Brummayer.
 *  Copyright (C) 2007-2013 Armin Biere.
 *  Copyright (C) 2012-2013 Aina Niemetz, Mathias Preiner.
 *
 *  All rights reserved.
 *
 *  This file is part of Boolector.
 *  See COPYING for more information on using this software.
 */

#include "btorexp.h"
#include "btoraig.h"
#include "btoraigvec.h"
#include "btorbeta.h"
#include "btorconfig.h"
#include "btorconst.h"
#include "btordump.h"
#include "btorexit.h"
#include "btorhash.h"
#include "btoriter.h"
#include "btorlog.h"
#include "btormisc.h"
#include "btorparamcache.h"
#include "btorrewrite.h"
#include "btorsat.h"
#include "btorutil.h"

#include <assert.h>
#include <ctype.h>
#include <limits.h>
#include <stdio.h>
#include <stdlib.h>
#include <string.h>

/*------------------------------------------------------------------------*/

// #define BTOR_DO_NOT_ELIMINATE_SLICES

#ifndef BTOR_USE_LINGELING
#define BTOR_DO_NOT_PROCESS_SKELETON
#endif

#define ENABLE_APPLY_PROP_DOWN 1

/*------------------------------------------------------------------------*/

enum BtorSubstCompKind
{
  BTOR_SUBST_COMP_ULT_KIND,
  BTOR_SUBST_COMP_ULTE_KIND,
  BTOR_SUBST_COMP_UGT_KIND,
  BTOR_SUBST_COMP_UGTE_KIND
};

typedef enum BtorSubstCompKind BtorSubstCompKind;

/*------------------------------------------------------------------------*/

#define BTOR_ABORT_NODE(cond, msg)                  \
  do                                                \
  {                                                 \
    if (cond)                                       \
    {                                               \
      printf ("[btorexp] %s: %s\n", __func__, msg); \
      fflush (stdout);                              \
      exit (BTOR_ERR_EXIT);                         \
    }                                               \
  } while (0)

#define BTOR_INIT_UNIQUE_TABLE(mm, table) \
  do                                      \
  {                                       \
    assert (mm);                          \
    (table).size         = 1;             \
    (table).num_elements = 0;             \
    BTOR_CNEW (mm, (table).chains);       \
  } while (0)

#define BTOR_RELEASE_UNIQUE_TABLE(mm, table)         \
  do                                                 \
  {                                                  \
    assert (mm);                                     \
    BTOR_DELETEN (mm, (table).chains, (table).size); \
  } while (0)

#define BTOR_UNIQUE_TABLE_LIMIT 30

#define BTOR_NODE_UNIQUE_TABLE_PRIME 2000000137u

#define BTOR_FULL_UNIQUE_TABLE(table)   \
  ((table).num_elements >= (table).size \
   && btor_log_2_util ((table).size) < BTOR_UNIQUE_TABLE_LIMIT)

#define BTOR_COND_INVERT_AIG_NODE(exp, aig) \
  ((BtorAIG *) (((unsigned long int) (exp) &1ul) ^ ((unsigned long int) (aig))))

#define MARK_PROP_UP(exp) ((BtorNode *) (1ul | (unsigned long int) (exp)))
#define PROPAGATED_UPWARDS(exp) (1ul & (unsigned long int) (exp)->parent)

/*------------------------------------------------------------------------*/

static void add_constraint (Btor *, BtorNode *);

static void run_rewrite_engine (Btor *);

static int exp_to_cnf_lit (Btor *, BtorNode *);

#ifndef BTOR_DO_NOT_ELIMINATE_SLICES
static void eliminate_slices_on_bv_vars (Btor *);
#endif

static void init_cache (Btor *);
static void release_cache (Btor *);

/*------------------------------------------------------------------------*/

static const char *const g_op2string[] = {
    "invalid", "const", "var",    "array", "param", "slice",  "and",
    "beq",     "aeq",   "add",    "mul",   "ult",   "sll",    "srl",
    "udiv",    "urem",  "concat", "read",  "apply", "lambda", "write",
    "bcond",   "acond", "args",   "proxy"};

/*------------------------------------------------------------------------*/
#ifndef NDEBUG
/*------------------------------------------------------------------------*/

static int
check_unique_table_children_proxy_free_dbg (const Btor *btor)
{
  int i, j;
  BtorNode *cur;

  for (i = 0; i < btor->nodes_unique_table.size; i++)
    for (cur = btor->nodes_unique_table.chains[i]; cur; cur = cur->next)
      for (j = 0; j < cur->arity; j++)
        if (BTOR_IS_PROXY_NODE (BTOR_REAL_ADDR_NODE (cur->e[j]))) return 0;
  return 1;
}

static int
check_unique_table_mark_unset_dbg (const Btor *btor)
{
  int i;
  BtorNode *cur;

  for (i = 0; i < btor->nodes_unique_table.size; i++)
    for (cur = btor->nodes_unique_table.chains[i]; cur; cur = cur->next)
      if (cur->mark != 0) return 0;
  return 1;
}

static int
check_unique_table_aux_mark_unset_dbg (const Btor *btor)
{
  int i;
  BtorNode *cur;

  for (i = 0; i < btor->nodes_unique_table.size; i++)
    for (cur = btor->nodes_unique_table.chains[i]; cur; cur = cur->next)
      if (cur->aux_mark != 0) return 0;
  return 1;
}

static int
check_hash_table_proxy_free_dbg (const BtorPtrHashTable *table)
{
  BtorPtrHashBucket *b;
  for (b = table->first; b; b = b->next)
    if (BTOR_REAL_ADDR_NODE (b->key)->kind == BTOR_PROXY_NODE) return 0;
  return 1;
}

static int
check_all_hash_tables_proxy_free_dbg (const Btor *btor)
{
  if (!check_hash_table_proxy_free_dbg (btor->varsubst_constraints)) return 0;
  if (!check_hash_table_proxy_free_dbg (btor->embedded_constraints)) return 0;
  if (!check_hash_table_proxy_free_dbg (btor->unsynthesized_constraints))
    return 0;
  if (!check_hash_table_proxy_free_dbg (btor->synthesized_constraints))
    return 0;
  return 1;
}

static int
check_hash_table_simp_free_dbg (const BtorPtrHashTable *table,
                                const char *table_name)
{
  BtorPtrHashBucket *b;
  (void) table_name;
  for (b = table->first; b; b = b->next)
    if (BTOR_REAL_ADDR_NODE (b->key)->simplified) return 0;
  return 1;
}

static int
check_all_hash_tables_simp_free_dbg (const Btor *btor)
{
  if (!check_hash_table_simp_free_dbg (btor->varsubst_constraints,
                                       "varsubst_constraints"))
    return 0;
  if (!check_hash_table_simp_free_dbg (btor->embedded_constraints,
                                       "embedded_constraints"))
    return 0;
  if (!check_hash_table_simp_free_dbg (btor->unsynthesized_constraints,
                                       "unsynthesized_constraints"))
    return 0;
  if (!check_hash_table_simp_free_dbg (btor->synthesized_constraints,
                                       "synthesized_constraints"))
    return 0;
  return 1;
}

int
btor_precond_slice_exp_dbg (const Btor *btor,
                            const BtorNode *exp,
                            int upper,
                            int lower)
{
  assert (btor);
  assert (exp);
  assert (!BTOR_REAL_ADDR_NODE (exp)->simplified);
  assert (!BTOR_IS_ARRAY_NODE (BTOR_REAL_ADDR_NODE (exp)));
  assert (lower >= 0);
  assert (upper >= lower);
  assert (upper < BTOR_REAL_ADDR_NODE (exp)->len);
  assert (BTOR_REAL_ADDR_NODE (exp)->len > 0);
  return 1;
}

static int
btor_precond_ext_exp_dbg (const Btor *btor, const BtorNode *exp, int len)
{
  assert (btor_precond_regular_unary_bv_exp_dbg (btor, exp));
  assert (len >= 0);
  return 1;
}

int
btor_precond_regular_unary_bv_exp_dbg (const Btor *btor, const BtorNode *exp)
{
  assert (btor);
  assert (exp);
  assert (!BTOR_REAL_ADDR_NODE (exp)->simplified);
  assert (!BTOR_IS_ARRAY_NODE (BTOR_REAL_ADDR_NODE (exp)));
  assert (BTOR_REAL_ADDR_NODE (exp)->len > 0);
  return 1;
}

int
btor_precond_eq_exp_dbg (const Btor *btor,
                         const BtorNode *e0,
                         const BtorNode *e1)
{
  int is_array_e0, is_array_e1;
  BtorNode *real_e0, *real_e1;

  assert (btor);
  assert (e0);
  assert (e1);

  real_e0     = BTOR_REAL_ADDR_NODE (e0);
  real_e1     = BTOR_REAL_ADDR_NODE (e1);
  is_array_e0 = BTOR_IS_ARRAY_NODE (real_e0);
  is_array_e1 = BTOR_IS_ARRAY_NODE (real_e1);

  assert (real_e0);
  assert (real_e1);
  assert (!real_e0->simplified);
  assert (!real_e1->simplified);
  assert (is_array_e0 == is_array_e1);
  assert (real_e0->len == real_e1->len);
  assert (real_e0->len > 0);
  assert (!is_array_e0 || real_e0->index_len == real_e1->index_len);
  assert (!is_array_e0 || real_e0->index_len > 0);
  assert (!is_array_e0
          || (BTOR_IS_REGULAR_NODE (e0) && BTOR_IS_REGULAR_NODE (e1)));
  return 1;
}

int
btor_precond_concat_exp_dbg (const Btor *btor,
                             const BtorNode *e0,
                             const BtorNode *e1)
{
  assert (btor);
  assert (e0);
  assert (e1);
  assert (!BTOR_REAL_ADDR_NODE (e0)->simplified);
  assert (!BTOR_REAL_ADDR_NODE (e1)->simplified);
  assert (!BTOR_IS_ARRAY_NODE (BTOR_REAL_ADDR_NODE (e0)));
  assert (!BTOR_IS_ARRAY_NODE (BTOR_REAL_ADDR_NODE (e1)));
  assert (BTOR_REAL_ADDR_NODE (e0)->len > 0);
  assert (BTOR_REAL_ADDR_NODE (e1)->len > 0);
  assert (BTOR_REAL_ADDR_NODE (e0)->len
          <= INT_MAX - BTOR_REAL_ADDR_NODE (e1)->len);
  return 1;
}

int
btor_precond_shift_exp_dbg (const Btor *btor,
                            const BtorNode *e0,
                            const BtorNode *e1)
{
  assert (btor);
  assert (e0);
  assert (e1);
  assert (!BTOR_REAL_ADDR_NODE (e0)->simplified);
  assert (!BTOR_REAL_ADDR_NODE (e1)->simplified);
  assert (!BTOR_IS_ARRAY_NODE (BTOR_REAL_ADDR_NODE (e0)));
  assert (!BTOR_IS_ARRAY_NODE (BTOR_REAL_ADDR_NODE (e1)));
  assert (BTOR_REAL_ADDR_NODE (e0)->len > 1);
  assert (BTOR_REAL_ADDR_NODE (e1)->len > 0);
  assert (btor_is_power_of_2_util (BTOR_REAL_ADDR_NODE (e0)->len));
  assert (btor_log_2_util (BTOR_REAL_ADDR_NODE (e0)->len)
          == BTOR_REAL_ADDR_NODE (e1)->len);
  return 1;
}

int
btor_precond_regular_binary_bv_exp_dbg (const Btor *btor,
                                        const BtorNode *e0,
                                        const BtorNode *e1)
{
  assert (btor);
  assert (e0);
  assert (e1);
  assert (!BTOR_REAL_ADDR_NODE (e0)->simplified);
  assert (!BTOR_REAL_ADDR_NODE (e1)->simplified);
  assert (!BTOR_IS_ARRAY_NODE (BTOR_REAL_ADDR_NODE (e0)));
  assert (!BTOR_IS_ARRAY_NODE (BTOR_REAL_ADDR_NODE (e1)));
  assert (BTOR_REAL_ADDR_NODE (e0)->len == BTOR_REAL_ADDR_NODE (e1)->len);
  assert (BTOR_REAL_ADDR_NODE (e0)->len > 0);
  return 1;
}

int
btor_precond_read_exp_dbg (const Btor *btor,
                           const BtorNode *e_array,
                           const BtorNode *e_index)
{
  assert (btor);
  assert (e_array);
  assert (e_index);
  assert (BTOR_IS_REGULAR_NODE (e_array));
  assert (BTOR_IS_ARRAY_NODE (e_array));
  assert (!e_array->simplified);
  assert (!BTOR_REAL_ADDR_NODE (e_index)->simplified);
  assert (!BTOR_IS_ARRAY_NODE (BTOR_REAL_ADDR_NODE (e_index)));
  assert (BTOR_REAL_ADDR_NODE (e_index)->len > 0);
  assert (e_array->len > 0);
  assert (BTOR_IS_LAMBDA_NODE (e_array)
          || e_array->index_len == BTOR_REAL_ADDR_NODE (e_index)->len);
  return 1;
}

int
btor_precond_write_exp_dbg (const Btor *btor,
                            const BtorNode *e_array,
                            const BtorNode *e_index,
                            const BtorNode *e_value)
{
  assert (btor);
  assert (e_array);
  assert (e_index);
  assert (e_value);
  assert (BTOR_IS_REGULAR_NODE (e_array));
  assert (BTOR_IS_ARRAY_NODE (e_array));
  assert (!e_array->simplified);
  assert (!BTOR_REAL_ADDR_NODE (e_index)->simplified);
  assert (!BTOR_REAL_ADDR_NODE (e_value)->simplified);
  assert (!BTOR_IS_ARRAY_NODE (BTOR_REAL_ADDR_NODE (e_index)));
  assert (!BTOR_IS_ARRAY_NODE (BTOR_REAL_ADDR_NODE (e_value)));
  assert (e_array->index_len == BTOR_REAL_ADDR_NODE (e_index)->len);
  assert (BTOR_REAL_ADDR_NODE (e_index)->len > 0);
  assert (e_array->len == BTOR_REAL_ADDR_NODE (e_value)->len);
  assert (BTOR_REAL_ADDR_NODE (e_value)->len > 0);
  return 1;
}

int
btor_precond_cond_exp_dbg (const Btor *btor,
                           const BtorNode *e_cond,
                           const BtorNode *e_if,
                           const BtorNode *e_else)
{
  BtorNode *real_e_if, *real_e_else;
  int is_array_e_if, is_array_e_else;

  assert (btor);
  assert (e_cond);
  assert (e_if);
  assert (e_else);
  assert (!BTOR_REAL_ADDR_NODE (e_cond)->simplified);
  assert (!BTOR_IS_ARRAY_NODE (BTOR_REAL_ADDR_NODE (e_cond)));
  assert (BTOR_REAL_ADDR_NODE (e_cond)->len == 1);

  real_e_if   = BTOR_REAL_ADDR_NODE (e_if);
  real_e_else = BTOR_REAL_ADDR_NODE (e_else);

  assert (!real_e_if->simplified);
  assert (!real_e_else->simplified);

  is_array_e_if   = BTOR_IS_ARRAY_NODE (real_e_if);
  is_array_e_else = BTOR_IS_ARRAY_NODE (real_e_else);

  assert (is_array_e_if == is_array_e_else);
  assert (real_e_if->len == real_e_else->len);
  assert (real_e_if->len > 0);
  assert (!is_array_e_if
          || (BTOR_IS_REGULAR_NODE (e_if) && BTOR_IS_REGULAR_NODE (e_else)));
  assert (!is_array_e_if || e_if->index_len == e_else->index_len);
  assert (!is_array_e_if || e_if->index_len > 0);
  return 1;
}

/*------------------------------------------------------------------------*/
#endif
/*------------------------------------------------------------------------*/

static void
btor_msg_exp (Btor *btor, int level, char *fmt, ...)
{
  va_list ap;
  if (btor->verbosity < level) return;
  fputs ("[btorexp] ", stdout);
  if (btor->inc_enabled && btor->msgtick >= 0)
    printf ("%d : ", (int) btor->msgtick);
  va_start (ap, fmt);
  vfprintf (stdout, fmt, ap);
  va_end (ap);
  fputc ('\n', stdout);
  fflush (stdout);
}

/*------------------------------------------------------------------------*/
static void
btor_init_substitutions (Btor *btor)
{
  assert (btor);
  assert (!btor->substitutions);

  btor->substitutions =
      btor_new_ptr_hash_table (btor->mm,
                               (BtorHashPtr) btor_hash_exp_by_id,
                               (BtorCmpPtr) btor_compare_exp_by_id);
}

static void
btor_delete_substitutions (Btor *btor)
{
  assert (btor);

  BtorPtrHashBucket *b;

  for (b = btor->substitutions->first; b; b = b->next)
  {
    btor_release_exp (btor, (BtorNode *) b->data.asPtr);
    btor_release_exp (btor, (BtorNode *) b->key);
  }

  btor_delete_ptr_hash_table (btor->substitutions);
  btor->substitutions = 0;
}

static void
btor_insert_substitution (Btor *btor,
                          BtorNode *exp,
                          BtorNode *subst,
                          int update)
{
  assert (btor);
  assert (exp);
  assert (subst);
  assert (btor->substitutions);
  assert (update == 0 || update == 1);

  BtorPtrHashBucket *b;
  exp = BTOR_REAL_ADDR_NODE (exp);

  assert (update || !btor_find_in_ptr_hash_table (btor->substitutions, exp));

  if (update && (b = btor_find_in_ptr_hash_table (btor->substitutions, exp)))
  {
    assert (b->data.asPtr);
    /* release data of current bucket */
    btor_release_exp (btor, (BtorNode *) b->data.asPtr);
    btor_remove_from_ptr_hash_table (btor->substitutions, exp, 0, 0);
    /* release key of current bucket */
    btor_release_exp (btor, exp);
  }

  btor_insert_in_ptr_hash_table (btor->substitutions, btor_copy_exp (btor, exp))
      ->data.asPtr = btor_copy_exp (btor, subst);
}

static BtorNode *
btor_find_substitution (Btor *btor, BtorNode *exp)
{
  assert (btor);
  assert (exp);

  BtorNode *result;
  BtorPtrHashBucket *bucket;

  if (!btor->substitutions) return 0;

  bucket = btor_find_in_ptr_hash_table (btor->substitutions,
                                        BTOR_REAL_ADDR_NODE (exp));

  if (!bucket) return 0;

  result = btor_simplify_exp (btor, (BtorNode *) bucket->data.asPtr);

  if (BTOR_IS_INVERTED_NODE (exp)) return BTOR_INVERT_NODE (result);
  return result;
}

static void
inc_sort_ref_counter (Btor *btor, BtorSort *sort)
{
  assert (btor);
  assert (sort);
  (void) btor;
  BTOR_ABORT_NODE (sort->refs == INT_MAX, "Sort reference counter overflow");
  sort->refs++;
}

BtorSort *
btor_copy_sort (Btor *btor, BtorSort *sort)
{
  inc_sort_ref_counter (btor, sort);
  return sort;
}

static unsigned
compute_hash_sort (BtorSort *sort, int table_size)
{
  unsigned res, tmp;

  assert (sort);
  assert (table_size);
  assert (btor_is_power_of_2_util (table_size));

  tmp = 0;

  switch (sort->kind)
  {
    default:
    case BTOR_BOOL_SORT:
      assert (sort->kind == BTOR_BOOL_SORT);
      res = 0;
      break;

    case BTOR_BITVEC_SORT: res = (unsigned int) sort->bitvec.len; break;

    case BTOR_ARRAY_SORT:
      res = (unsigned int) sort->array.index->id;
      tmp = (unsigned int) sort->array.element->id;
      break;

    case BTOR_LST_SORT:
      res = (unsigned int) sort->lst.head->id;
      tmp = (unsigned int) sort->lst.tail->id;
      break;

    case BTOR_FUN_SORT:
      res = (unsigned int) sort->fun.domain->id;
      tmp = (unsigned int) sort->fun.codomain->id;
      break;
  }

  res *= 444555667u;

  if (tmp)
  {
    res += tmp;
    res *= 123123137u;
  }

  res &= table_size - 1;

  return res;
}

static void
remove_from_sorts_unique_table_sort (Btor *btor, BtorSort *sort)
{
  unsigned int hash;
  BtorSort *prev, *cur;

  assert (btor);
  assert (sort);
  assert (!sort->refs);
  assert (btor->sorts_unique_table.num_elements > 0);

  hash = compute_hash_sort (sort, btor->sorts_unique_table.size);
  prev = 0;
  cur  = btor->sorts_unique_table.chains[hash];

  while (cur != sort)
  {
    assert (cur);
    prev = cur;
    cur  = cur->next;
  }

  assert (cur);
  if (!prev)
    btor->sorts_unique_table.chains[hash] = cur->next;
  else
    prev->next = cur->next;

  btor->sorts_unique_table.num_elements--;
}

static int
equal_sort (const BtorSort *a, const BtorSort *b)
{
  assert (a);
  assert (b);

  if (a->kind != b->kind) return 0;

  switch (a->kind)
  {
    case BTOR_BOOL_SORT:
    default: assert (a->kind == BTOR_BOOL_SORT); break;

    case BTOR_BITVEC_SORT:
      if (a->bitvec.len != b->bitvec.len) return 0;
      break;

    case BTOR_ARRAY_SORT:
      if (a->array.index != b->array.index) return 0;
      if (a->array.element != b->array.element) return 0;
      break;

    case BTOR_LST_SORT:
      if (a->lst.head != b->lst.head) return 0;
      if (a->lst.tail != b->lst.tail) return 0;
      break;

    case BTOR_FUN_SORT:
      if (a->fun.domain != b->fun.domain) return 0;
      if (a->fun.codomain != b->fun.codomain) return 0;
      break;
  }

  return 1;
}

static BtorSort **
find_sort (Btor *btor, BtorSort *pattern)
{
  BtorSort **res, *sort;
  unsigned int hash;
  assert (btor);
  assert (pattern);
  hash = compute_hash_sort (pattern, btor->sorts_unique_table.size);
  assert (hash < (unsigned) btor->sorts_unique_table.size);
  for (res = btor->sorts_unique_table.chains + hash;
       (sort = *res) && !equal_sort (sort, pattern);
       res = &sort->next)
    assert (sort->refs > 0);
  return res;
}

// static // TODO remove comment and add back 'static'
void
enlarge_sorts_unique_table (Btor *btor)
{
  BtorSort *cur, *temp, **new_chains;
  int size, new_size, i;
  unsigned int hash;
  BtorMemMgr *mm;
  assert (btor);
  if (BTOR_FULL_UNIQUE_TABLE (btor->sorts_unique_table))
    enlarge_sorts_unique_table (btor);
  mm       = btor->mm;
  size     = btor->sorts_unique_table.size;
  new_size = size << 1;
  assert (new_size / size == 2);
  BTOR_CNEWN (mm, new_chains, new_size);
  for (i = 0; i < size; i++)
  {
    cur = btor->sorts_unique_table.chains[i];
    while (cur)
    {
      temp             = cur->next;
      hash             = compute_hash_sort (cur, new_size);
      cur->next        = new_chains[hash];
      new_chains[hash] = cur;
      cur              = temp;
    }
  }
  BTOR_DELETEN (mm, btor->sorts_unique_table.chains, size);
  btor->sorts_unique_table.size   = new_size;
  btor->sorts_unique_table.chains = new_chains;
}

static void
release_sort (Btor *btor, BtorSort *sort)
{
  assert (btor);
  assert (sort);
  assert (sort->refs > 0);

  if (--sort->refs > 0) return;

  switch (sort->kind)
  {
    default: break;

    case BTOR_LST_SORT:
      release_sort (btor, sort->lst.head);
      release_sort (btor, sort->lst.tail);
      break;

    case BTOR_ARRAY_SORT:
      release_sort (btor, sort->array.index);
      release_sort (btor, sort->array.element);
      break;

    case BTOR_FUN_SORT:
      release_sort (btor, sort->fun.domain);
      release_sort (btor, sort->fun.codomain);
      break;
  }

  remove_from_sorts_unique_table_sort (btor, sort);
  BTOR_DELETE (btor->mm, sort);
}

void
btor_release_sort (Btor *btor, BtorSort *sort)
{
  assert (btor);
  assert (sort);
  assert (sort->refs > 0);
  release_sort (btor, sort);
}

BtorSort *
btor_bool_sort (Btor *btor)
{
  BtorSort *res, **pos, pattern;
  assert (btor);
  BTOR_CLR (&pattern);
  pattern.kind = BTOR_BOOL_SORT;
  pos          = find_sort (btor, &pattern);
  assert (pos);
  res = *pos;
  if (!res)
  {
    BTOR_NEW (btor->mm, res);
    BTOR_CLR (res);
    res->kind = BTOR_BOOL_SORT;
    *pos      = res;
  }
  inc_sort_ref_counter (btor, res);
  return res;
}

BtorSort *
btor_bitvec_sort (Btor *btor, int len)
{
  BtorSort *res, **pos, pattern;
  assert (btor);
  assert (len > 0);
  BTOR_CLR (&pattern);
  pattern.kind       = BTOR_BITVEC_SORT;
  pattern.bitvec.len = len;
  pos                = find_sort (btor, &pattern);
  assert (pos);
  res = *pos;
  if (!res)
  {
    BTOR_NEW (btor->mm, res);
    BTOR_CLR (res);
    res->kind       = BTOR_BOOL_SORT;
    res->bitvec.len = len;
    *pos            = res;
  }
  inc_sort_ref_counter (btor, res);
  return res;
}

BtorSort *
btor_array_sort (Btor *btor, BtorSort *index, BtorSort *element)
{
  BtorSort *res, **pos, pattern;
  assert (btor);
  assert (index);
  assert (index->refs > 0);
  assert (element);
  assert (element->refs > 0);
  BTOR_CLR (&pattern);
  pattern.kind          = BTOR_ARRAY_SORT;
  pattern.array.index   = index;
  pattern.array.element = element;
  pos                   = find_sort (btor, &pattern);
  assert (pos);
  res = *pos;
  if (!res)
  {
    BTOR_NEW (btor->mm, res);
    BTOR_CLR (res);
    res->kind          = BTOR_ARRAY_SORT;
    res->array.index   = index;
    res->array.element = element;
    inc_sort_ref_counter (btor, index);
    inc_sort_ref_counter (btor, element);
    *pos = res;
  }
  inc_sort_ref_counter (btor, res);
  return res;
}

BtorSort *
btor_lst_sort (Btor *btor, BtorSort *head, BtorSort *tail)
{
  BtorSort *res, **pos, pattern;
  assert (btor);
  assert (head);
  assert (head->refs > 0);
  assert (tail);
  assert (tail->refs > 0);
  BTOR_CLR (&pattern);
  pattern.kind     = BTOR_LST_SORT;
  pattern.lst.head = head;
  pattern.lst.tail = tail;
  pos              = find_sort (btor, &pattern);
  assert (pos);
  res = *pos;
  if (!res)
  {
    BTOR_NEW (btor->mm, res);
    BTOR_CLR (res);
    res->kind     = BTOR_LST_SORT;
    res->lst.head = head;
    res->lst.tail = tail;
    inc_sort_ref_counter (btor, head);
    inc_sort_ref_counter (btor, tail);
    *pos = res;
  }
  inc_sort_ref_counter (btor, res);
  return res;
}

BtorSort *
btor_fun_sort (Btor *btor, BtorSort *domain, BtorSort *codomain)
{
  BtorSort *res, **pos, pattern;
  assert (btor);
  assert (domain);
  assert (domain->refs > 0);
  assert (codomain);
  assert (codomain->refs > 0);
  BTOR_CLR (&pattern);
  pattern.kind         = BTOR_FUN_SORT;
  pattern.fun.domain   = domain;
  pattern.fun.codomain = codomain;
  pos                  = find_sort (btor, &pattern);
  assert (pos);
  res = *pos;
  if (!res)
  {
    BTOR_NEW (btor->mm, res);
    BTOR_CLR (res);
    res->kind         = BTOR_FUN_SORT;
    res->fun.domain   = domain;
    res->fun.codomain = codomain;
    inc_sort_ref_counter (btor, domain);
    inc_sort_ref_counter (btor, codomain);
    *pos = res;
  }
  inc_sort_ref_counter (btor, res);
  return res;
}

/*------------------------------------------------------------------------*/

static void
inc_exp_ref_counter (Btor *btor, BtorNode *exp)
{
  BtorNode *real_exp;
  assert (btor);
  assert (exp);
  (void) btor;
  real_exp = BTOR_REAL_ADDR_NODE (exp);
  BTOR_ABORT_NODE (real_exp->refs == INT_MAX,
                   "Node reference counter overflow");
  real_exp->refs++;
}

BtorNode *
btor_copy_exp (Btor *btor, BtorNode *exp)
{
  assert (btor);
  assert (exp);
  inc_exp_ref_counter (btor, exp);
  return exp;
}

/* Creates an expression pair which can be compared with
 * other expression pairs via the function
 * 'compare_exp_pair'
 */
BtorNodePair *
new_exp_pair (Btor *btor, BtorNode *exp1, BtorNode *exp2)
{
  int id1, id2;
  BtorNodePair *result;
  assert (btor);
  assert (exp1);
  assert (exp2);
  BTOR_NEW (btor->mm, result);
  id1 = BTOR_GET_ID_NODE (exp1);
  id2 = BTOR_GET_ID_NODE (exp2);
  if (id2 < id1)
  {
    result->exp1 = btor_copy_exp (btor, exp2);
    result->exp2 = btor_copy_exp (btor, exp1);
  }
  else
  {
    result->exp1 = btor_copy_exp (btor, exp1);
    result->exp2 = btor_copy_exp (btor, exp2);
  }
  return result;
}

/* Disconnects a child from its parent and updates its parent list */
static void
disconnect_child_exp (Btor *btor, BtorNode *parent, int pos)
{
  BtorNode *first_parent, *last_parent;
  BtorNode *real_child, *tagged_parent;
  assert (btor);
  assert (parent);
  assert (pos >= 0);
  assert (pos <= 2);
  assert (BTOR_IS_REGULAR_NODE (parent));
  assert (!BTOR_IS_BV_CONST_NODE (parent));
  assert (!BTOR_IS_BV_VAR_NODE (parent));
  assert (!BTOR_IS_ARRAY_VAR_NODE (parent));
  (void) btor;
  tagged_parent = BTOR_TAG_NODE (parent, pos);
#if 0
  /* special treatment of array children of aeq and acond */
  if (BTOR_IS_ARRAY_EQ_NODE (parent)
      || (BTOR_IS_ARRAY_COND_NODE (parent) && pos != 0))
    {
      child = parent->e[pos];
      BTOR_REAL_ADDR_NODE (child)->parents--;
      assert (BTOR_IS_REGULAR_NODE (child));
      assert (BTOR_IS_ARRAY_NODE (child) || BTOR_IS_PROXY_NODE (child));
      first_parent = child->first_aeq_acond_parent;
      last_parent = child->last_aeq_acond_parent;
      assert (first_parent);
      assert (last_parent);
      /* only one parent? */
      if (first_parent == tagged_parent && first_parent == last_parent)
	{
	  assert (!parent->next_aeq_acond_parent[pos]);
	  assert (!parent->prev_aeq_acond_parent[pos]);
	  child->first_aeq_acond_parent = 0;
	  child->last_aeq_acond_parent = 0;
	}
      /* is parent first parent in the list? */
      else if (first_parent == tagged_parent)
	{
	  assert (parent->next_aeq_acond_parent[pos]);
	  assert (!parent->prev_aeq_acond_parent[pos]);
	  child->first_aeq_acond_parent = parent->next_aeq_acond_parent[pos];
	  BTOR_PREV_AEQ_ACOND_PARENT (child->first_aeq_acond_parent) = 0;
	}
      /* is parent last parent in the list? */
      else if (last_parent == tagged_parent)
	{
	  assert (!parent->next_aeq_acond_parent[pos]);
	  assert (parent->prev_aeq_acond_parent[pos]);
	  child->last_aeq_acond_parent = parent->prev_aeq_acond_parent[pos];
	  BTOR_NEXT_AEQ_ACOND_PARENT (child->last_aeq_acond_parent) = 0;
	}
      /* detach parent from list */
      else
	{
	  assert (parent->next_aeq_acond_parent[pos]);
	  assert (parent->prev_aeq_acond_parent[pos]);
	  BTOR_PREV_AEQ_ACOND_PARENT (parent->next_aeq_acond_parent[pos]) =
	    parent->prev_aeq_acond_parent[pos];
	  BTOR_NEXT_AEQ_ACOND_PARENT (parent->prev_aeq_acond_parent[pos]) =
	    parent->next_aeq_acond_parent[pos];
	}
      parent->next_aeq_acond_parent[pos] = 0;
      parent->prev_aeq_acond_parent[pos] = 0;
    }
  else
    {
#endif
  real_child = BTOR_REAL_ADDR_NODE (parent->e[pos]);
  real_child->parents--;
  first_parent = real_child->first_parent;
  last_parent  = real_child->last_parent;
  assert (first_parent);
  assert (last_parent);

  /* only one parent? */
  if (first_parent == tagged_parent && first_parent == last_parent)
  {
    assert (!parent->next_parent[pos]);
    assert (!parent->prev_parent[pos]);
    real_child->first_parent = 0;
    real_child->last_parent  = 0;
  }
  /* is parent first parent in the list? */
  else if (first_parent == tagged_parent)
  {
    assert (parent->next_parent[pos]);
    assert (!parent->prev_parent[pos]);
    real_child->first_parent                    = parent->next_parent[pos];
    BTOR_PREV_PARENT (real_child->first_parent) = 0;
  }
  /* is parent last parent in the list? */
  else if (last_parent == tagged_parent)
  {
    assert (!parent->next_parent[pos]);
    assert (parent->prev_parent[pos]);
    real_child->last_parent                    = parent->prev_parent[pos];
    BTOR_NEXT_PARENT (real_child->last_parent) = 0;
  }
  /* detach parent from list */
  else
  {
    assert (parent->next_parent[pos]);
    assert (parent->prev_parent[pos]);
    BTOR_PREV_PARENT (parent->next_parent[pos]) = parent->prev_parent[pos];
    BTOR_NEXT_PARENT (parent->prev_parent[pos]) = parent->next_parent[pos];
  }
  parent->next_parent[pos] = 0;
  parent->prev_parent[pos] = 0;
#if 0
    }
#endif
  parent->e[pos] = 0;
}

/* Computes hash value of expresssion by children ids */
static unsigned int
compute_hash_exp (BtorNode *exp, int table_size)
{
  assert (exp);
  assert (table_size > 0);
  assert (btor_is_power_of_2_util (table_size));
  assert (BTOR_IS_REGULAR_NODE (exp));
  assert (!BTOR_IS_BV_VAR_NODE (exp));
  assert (!BTOR_IS_ARRAY_VAR_NODE (exp));

  int i;
  unsigned int hash = 0;

  if (BTOR_IS_BV_CONST_NODE (exp))
    hash = btor_hashstr ((void *) exp->bits);
  else if (exp)
  {
    for (i = 0; i < exp->arity; i++)
      hash += (unsigned int) BTOR_REAL_ADDR_NODE (exp->e[i])->id;
    if (exp->kind == BTOR_SLICE_NODE)
      hash += (unsigned int) exp->upper + (unsigned int) exp->lower;
#if 0
      switch (exp->arity)
	{
	case 1:
	  assert (exp->kind == BTOR_SLICE_NODE);
	  hash =
	    (unsigned int) BTOR_REAL_ADDR_NODE (exp->e[0])->id +
	    (unsigned int) exp->upper + (unsigned int) exp->lower;
	  break;
	case 2:
	  hash =
	    (unsigned int) BTOR_REAL_ADDR_NODE (exp->e[0])->id +
	    (unsigned int) BTOR_REAL_ADDR_NODE (exp->e[1])->id;
	  break;
	default:
	  assert (exp->arity == 3);
	  hash =
	    (unsigned int) BTOR_REAL_ADDR_NODE (exp->e[0])->id +
	    (unsigned int) BTOR_REAL_ADDR_NODE (exp->e[1])->id +
	    (unsigned int) BTOR_REAL_ADDR_NODE (exp->e[2])->id;
	  break;
	}
#endif
  }
  hash = (hash * BTOR_NODE_UNIQUE_TABLE_PRIME) & (table_size - 1);
  return hash;
}

static void
remove_param_parameterized (Btor *btor, BtorNode *exp, BtorNode *param)
{
  assert (btor);
  assert (exp);
  assert (param);
  assert (BTOR_IS_REGULAR_NODE (param));
  assert (BTOR_IS_PARAM_NODE (param));

  BtorPtrHashTable *t;
  BtorPtrHashBucket *b;

  b = btor_find_in_ptr_hash_table (btor->parameterized, exp);
  assert (b);
  t = (BtorPtrHashTable *) b->data.asPtr;
  assert (t->count > 0);
  assert (btor_find_in_ptr_hash_table (t, param));
  btor_remove_from_ptr_hash_table (t, param, 0, 0);
  btor_release_exp (btor, param);
}

static void
remove_parameterized (Btor *btor, BtorNode *exp)
{
  assert (btor);
  assert (exp);
  assert (BTOR_IS_REGULAR_NODE (exp));

  BtorPtrHashTable *t;
  BtorPtrHashBucket *b;

  b = btor_find_in_ptr_hash_table (btor->parameterized, exp);
  if (!b) return;

  t = (BtorPtrHashTable *) b->data.asPtr;

  /* release params */
  for (b = t->first; b; b = b->next)
    btor_release_exp (btor, (BtorNode *) b->key);
  btor_delete_ptr_hash_table (t);

  btor_remove_from_ptr_hash_table (btor->parameterized, exp, 0, 0);
}

static int
is_parameterized (Btor *btor, BtorNode *exp)
{
  assert (btor);
  assert (exp);

  BtorPtrHashTable *t;
  BtorPtrHashBucket *b;

  b = btor_find_in_ptr_hash_table (btor->parameterized, exp);
  if (b)
  {
    t = (BtorPtrHashTable *) b->data.asPtr;
    return t->count > 0;
  }

  return 0;
}

static void
update_parameterized (Btor *btor, BtorNode *parent, BtorNode *child)
{
  assert (btor);
  assert (parent);
  assert (child);
  assert (BTOR_REAL_ADDR_NODE (child)->parameterized);
  assert (BTOR_IS_REGULAR_NODE (parent));

  BtorNode *param;
  BtorPtrHashTable *t;
  BtorPtrHashBucket *b;

  child = BTOR_REAL_ADDR_NODE (child);

  b = btor_find_in_ptr_hash_table (btor->parameterized, parent);
  if (b)
  {
    assert (b->data.asPtr);
    t = (BtorPtrHashTable *) b->data.asPtr;
  }
  else
  {
    t = btor_new_ptr_hash_table (btor->mm,
                                 (BtorHashPtr) btor_hash_exp_by_id,
                                 (BtorCmpPtr) btor_compare_exp_by_id);
    btor_insert_in_ptr_hash_table (btor->parameterized, parent)->data.asPtr = t;
  }

  if (BTOR_IS_PARAM_NODE (child))
  {
    if (!btor_find_in_ptr_hash_table (t, child))
      btor_insert_in_ptr_hash_table (t, btor_copy_exp (btor, child));
  }
  else
  {
    // TODO: use iterator
    b = btor_find_in_ptr_hash_table (btor->parameterized, child);
    assert (b);
    assert (b->data.asPtr);
    for (b = ((BtorPtrHashTable *) b->data.asPtr)->first; b; b = b->next)
    {
      param = (BtorNode *) b->key;
      assert (BTOR_IS_REGULAR_NODE (param));
      assert (BTOR_IS_PARAM_NODE (param));
      if (!btor_find_in_ptr_hash_table (t, param))
        btor_insert_in_ptr_hash_table (t, btor_copy_exp (btor, param));
      /* cleanup */
      else if (param->refs == 1)
      {
        btor_remove_from_ptr_hash_table (t, param, 0, 0);
        btor_release_exp (btor, param);
      }
    }
  }
}

static void
remove_from_nodes_unique_table_exp (Btor *btor, BtorNode *exp)
{
  unsigned int hash;
  BtorNode *cur, *prev;

  assert (exp);
  assert (BTOR_IS_REGULAR_NODE (exp));

  if (!exp->unique) return;

  assert (btor);
  assert (btor->nodes_unique_table.num_elements > 0);

  hash = compute_hash_exp (exp, btor->nodes_unique_table.size);
  prev = 0;
  cur  = btor->nodes_unique_table.chains[hash];

  while (cur != exp)
  {
    assert (cur);
    assert (BTOR_IS_REGULAR_NODE (cur));
    prev = cur;
    cur  = cur->next;
  }
  assert (cur);
  if (!prev)
    btor->nodes_unique_table.chains[hash] = cur->next;
  else
    prev->next = cur->next;

  btor->nodes_unique_table.num_elements--;

  exp->unique = 0; /* NOTE: this is not debugging code ! */
}

static void
remove_from_hash_tables (Btor *btor, BtorNode *exp)
{
  assert (btor);
  assert (exp);
  assert (BTOR_IS_REGULAR_NODE (exp));
  assert (exp->kind != BTOR_INVALID_NODE);

  switch (exp->kind)
  {
    case BTOR_BV_VAR_NODE:
      btor_remove_from_ptr_hash_table (btor->bv_vars, exp, 0, 0);
      break;
    case BTOR_ARRAY_VAR_NODE:
      btor_remove_from_ptr_hash_table (btor->array_vars, exp, 0, 0);
      break;
    case BTOR_READ_NODE: break;
    case BTOR_WRITE_NODE: break;
    case BTOR_ACOND_NODE: break;
    case BTOR_LAMBDA_NODE:
      btor_remove_from_ptr_hash_table (btor->lambdas, exp, 0, 0);
      break;
    default: break;
  }

  remove_parameterized (btor, exp);
}

/* Disconnect children of expression in parent list and if applicable from
 * unique table.  Do not touch local data, nor any reference counts.  The
 * kind of the expression becomes 'BTOR_DISCONNECTED_NODE' in debugging mode.
 *
 * Actually we have the sequence
 *
 *   UNIQUE -> !UNIQUE -> ERASED -> DISCONNECTED -> INVALID
 *
 * after a unique or non uninque expression is allocated until it is
 * deallocated.  We also have loop back from DISCONNECTED to !UNIQUE
 * if an expression is rewritten and reused as PROXY.
 */
static void
disconnect_children_exp (Btor *btor, BtorNode *exp)
{
  int i;

  assert (btor);
  assert (exp);

  assert (BTOR_IS_REGULAR_NODE (exp));

  assert (exp->kind != BTOR_INVALID_NODE);

  assert (!exp->unique);
  assert (exp->erased);
  assert (!exp->disconnected);

  for (i = 0; i < exp->arity; i++) disconnect_child_exp (btor, exp, i);
  exp->disconnected = 1;
}

/* Delete local data of expression.
 *
 * Virtual reads and simplified expressions have to be handled by the
 * calling function, e.g. 'btor_release_exp', to avoid recursion.
 *
 * We use this function to update operator stats
 */
static void
erase_local_data_exp (Btor *btor, BtorNode *exp, int free_symbol)
{
  BtorMemMgr *mm;
  BtorPtrHashTable *synth_apps;
  BtorPtrHashBucket *bucket;

  assert (btor);
  assert (exp);

  assert (BTOR_IS_REGULAR_NODE (exp));

  assert (!exp->unique);
  assert (!exp->erased);
  assert (!exp->disconnected);
  assert (exp->kind != BTOR_INVALID_NODE);

  mm = btor->mm;
  BTORLOG ("%s: %s", __FUNCTION__, node2string (exp));

  switch (exp->kind)
  {
    case BTOR_BV_CONST_NODE:
      btor_freestr (mm, exp->bits);
      exp->bits = 0;
      break;
    case BTOR_LAMBDA_NODE:
      synth_apps = ((BtorLambdaNode *) exp)->synth_apps;
      if (synth_apps)
      {
        for (bucket = synth_apps->last; bucket; bucket = bucket->prev)
          btor_release_exp (btor, (BtorNode *) bucket->key);
        btor_delete_ptr_hash_table (synth_apps);
        ((BtorLambdaNode *) exp)->synth_apps = 0;
      }
      goto ERASE_LOCAL_ARRAY_RHO;
    case BTOR_ARRAY_VAR_NODE:
      if (free_symbol)
      {
        btor_freestr (mm, exp->symbol);
        exp->symbol = 0;
      }
      /* fall through wanted */
    case BTOR_WRITE_NODE:
    case BTOR_ACOND_NODE:
    ERASE_LOCAL_ARRAY_RHO:
      if (exp->rho)
      {
        btor_delete_ptr_hash_table (exp->rho);
        exp->rho = 0;
      }
      break;
    case BTOR_PARAM_NODE:
      assert (BTOR_EMPTY_STACK (((BtorParamNode *) exp)->assigned_exp));
      BTOR_RELEASE_STACK (mm, ((BtorParamNode *) exp)->assigned_exp);
    case BTOR_BV_VAR_NODE:
      if (free_symbol)
      {
        btor_freestr (mm, exp->symbol);
        exp->symbol = 0;
      }
      break;
    case BTOR_PROXY_NODE:
      if (free_symbol && exp->symbol)
      {
        btor_freestr (mm, exp->symbol);
        exp->symbol = 0;
      }
      break;
    case BTOR_AEQ_NODE:
      if (exp->vreads)
      {
        BTOR_DELETE (mm, exp->vreads);
        exp->vreads = 0;
      }
      break;
    case BTOR_READ_NODE:
      if (exp->vread) btor->stats.vreads--;
      break;
    default: break;
  }

  if (exp->av)
  {
    btor_release_delete_aigvec (btor->avmgr, exp->av);
    exp->av = 0;
  }
  exp->erased = 1;
  btor->ops[exp->kind]--;
}

#if 0
static void
erase_local_children_data_exp (Btor * btor, BtorNode * exp)
{
  assert (btor);
  assert (exp);

  BtorMemMgr *mm = btor->mm;

  if (exp->arity > 0)
    {
      BTOR_DELETEN (mm, exp->e, exp->arity);
      BTOR_DELETEN (mm, exp->next_parent, exp->arity);
      BTOR_DELETEN (mm, exp->prev_parent, exp->arity);
    }
}
#endif

/* Delete expression from memory.
 */
static void
really_deallocate_exp (Btor *btor, BtorNode *exp)
{
  BtorMemMgr *mm;

  assert (btor);
  assert (exp);

  assert (BTOR_IS_REGULAR_NODE (exp));

  assert (!exp->unique);
  assert (exp->disconnected);
  assert (exp->erased);

  assert (exp->id);
  assert (BTOR_PEEK_STACK (btor->nodes_id_table, exp->id) == exp);
  BTOR_POKE_STACK (btor->nodes_id_table, exp->id, 0);

  assert (exp->btor == btor);

  mm = btor->mm;

  exp->kind = BTOR_INVALID_NODE;

  if (exp->bits) btor_freestr (btor->mm, exp->bits);

#if 0
  if (exp->arity > 0)
    erase_local_children_data_exp (btor, exp);
#endif

  btor_free (mm, exp, exp->bytes);
}

static void
recursively_release_exp (Btor *btor, BtorNode *root)
{
  BtorNodePtrStack stack;
  BtorMemMgr *mm;
  BtorNode *cur;
  int i;

  assert (btor);
  assert (root);
  assert (BTOR_IS_REGULAR_NODE (root));
  assert (root->refs == 1);

  mm = btor->mm;

  BTOR_INIT_STACK (stack);
  cur = root;
  goto RECURSIVELY_RELEASE_NODE_ENTER_WITHOUT_POP;

  do
  {
    cur = BTOR_REAL_ADDR_NODE (BTOR_POP_STACK (stack));

    if (cur->refs > 1)
      cur->refs--;
    else
    {
    RECURSIVELY_RELEASE_NODE_ENTER_WITHOUT_POP:
      assert (cur->refs == 1);
      assert (cur->parents == 0);

      for (i = cur->arity - 1; i >= 0; i--)
        BTOR_PUSH_STACK (mm, stack, cur->e[i]);

      if (cur->simplified)
      {
        assert (btor->rewrite_level > 1 || btor->beta_reduce_all);
        BTOR_PUSH_STACK (mm, stack, cur->simplified);
        cur->simplified = 0;
      }

      if (BTOR_IS_ARRAY_EQ_NODE (cur) && cur->vreads)
      {
        BTOR_PUSH_STACK (mm, stack, cur->vreads->exp2);
        BTOR_PUSH_STACK (mm, stack, cur->vreads->exp1);
      }

      remove_from_nodes_unique_table_exp (btor, cur);
      erase_local_data_exp (btor, cur, 1);

      /* It is safe to access the children here, since they are pushed
       * on the stack and will be released later if necessary.
       */
      remove_from_hash_tables (btor, cur);
      disconnect_children_exp (btor, cur);
      really_deallocate_exp (btor, cur);
    }
  } while (!BTOR_EMPTY_STACK (stack));
  BTOR_RELEASE_STACK (mm, stack);
}

void
btor_release_exp (Btor *btor, BtorNode *root)
{
  assert (btor);
  assert (root);

  root = BTOR_REAL_ADDR_NODE (root);

  assert (root->refs > 0);

  if (root->refs > 1)
    root->refs--;
  else
    recursively_release_exp (btor, root);
}

void
delete_exp_pair (Btor *btor, BtorNodePair *pair)
{
  assert (btor);
  assert (pair);
  btor_release_exp (btor, pair->exp1);
  btor_release_exp (btor, pair->exp2);
  BTOR_DELETE (btor->mm, pair);
}

unsigned int
hash_exp_pair (BtorNodePair *pair)
{
  unsigned int result;
  assert (pair);
  result = (unsigned int) BTOR_REAL_ADDR_NODE (pair->exp1)->id;
  result += (unsigned int) BTOR_REAL_ADDR_NODE (pair->exp2)->id;
  result *= 7334147u;
  return result;
}

int
compare_exp_pair (BtorNodePair *pair1, BtorNodePair *pair2)
{
  int result;
  assert (pair1);
  assert (pair2);
  result = BTOR_GET_ID_NODE (pair1->exp1);
  result -= BTOR_GET_ID_NODE (pair2->exp1);
  if (result != 0) return result;
  result = BTOR_GET_ID_NODE (pair1->exp2);
  result -= BTOR_GET_ID_NODE (pair2->exp2);
  return result;
}

static int
has_parents_exp (Btor *btor, BtorNode *exp)
{
  BtorFullParentIterator it;

  assert (btor);
  assert (exp);
  (void) btor;

  init_full_parent_iterator (&it, exp);
  return has_next_parent_full_parent_iterator (&it);
}

static void
check_not_simplified_or_const (Btor *btor, BtorNode *exp)
{
#ifndef NDEBUG
  assert (btor);
  assert (exp);

  exp = BTOR_REAL_ADDR_NODE (exp);

  if (!exp->simplified) return;

  assert (exp->len == 1);
  while (exp->simplified) exp = BTOR_REAL_ADDR_NODE (exp->simplified);
  assert (BTOR_IS_BV_CONST_NODE (exp));
#else
  (void) btor;
  (void) exp;
#endif
}

static int
// assignment_always_unequal (Btor * btor, BtorNodePair * pair)
assignment_always_unequal (Btor *btor, BtorNode *exp1, BtorNode *exp2)
{
  BtorAIGVecMgr *avmgr;
  BtorAIGMgr *amgr;
  BtorSATMgr *smgr;
  int i, len, val1, val2;
  BtorAIGVec *av1, *av2;
  BtorAIG *aig1, *aig2;
  //  BtorNode *exp1, *exp2;

  assert (btor);
  //  assert (pair);

  //  exp1 = pair->exp1;
  //  exp2 = pair->exp2;

  if (!BTOR_IS_SYNTH_NODE (exp1)) return 0;

  if (!BTOR_IS_SYNTH_NODE (exp2)) return 0;

  avmgr = btor->avmgr;
  amgr  = btor_get_aig_mgr_aigvec_mgr (avmgr);
  smgr  = btor_get_sat_mgr_aig_mgr (amgr);

  assert (!BTOR_IS_ARRAY_NODE (BTOR_REAL_ADDR_NODE (exp1)));
  assert (!BTOR_IS_ARRAY_NODE (BTOR_REAL_ADDR_NODE (exp2)));
  assert (BTOR_REAL_ADDR_NODE (exp1)->len == BTOR_REAL_ADDR_NODE (exp2)->len);

  av1 = BTOR_REAL_ADDR_NODE (exp1)->av;
  av2 = BTOR_REAL_ADDR_NODE (exp2)->av;

  if (!av1 || !av2) return 0;

  len = av1->len;
  for (i = 0; i < len; i++)
  {
    aig1 = BTOR_COND_INVERT_AIG_NODE (exp1, av1->aigs[i]);
    aig2 = BTOR_COND_INVERT_AIG_NODE (exp2, av2->aigs[i]);

    if (aig1 == BTOR_AIG_TRUE)
      val1 = 1;
    else if (aig1 == BTOR_AIG_FALSE)
      val1 = -1;
    else if (!BTOR_REAL_ADDR_AIG (aig1)->cnf_id)
      val1 = 0;
    else
      val1 = btor_fixed_sat (smgr, BTOR_GET_CNF_ID_AIG (aig1));

    if (val1 != 0) /* toplevel assigned or const */
    {
      if (aig2 == BTOR_AIG_TRUE)
        val2 = 1;
      else if (aig2 == BTOR_AIG_FALSE)
        val2 = -1;
      else if (!BTOR_REAL_ADDR_AIG (aig2)->cnf_id)
        val2 = 0;
      else
        val2 = btor_fixed_sat (smgr, BTOR_GET_CNF_ID_AIG (aig2));

      if (val2 != 0 && val1 != val2) return 1;
    }
  }
  return 0;
}

static int
// assignment_always_equal (Btor * btor, BtorNodePair * pair)
assignment_always_equal (Btor *btor, BtorNode *exp1, BtorNode *exp2)
{
  BtorAIGVecMgr *avmgr;
  BtorAIGMgr *amgr;
  BtorSATMgr *smgr;
  int i, len, val1, val2;
  BtorAIGVec *av1, *av2;
  BtorAIG *aig1, *aig2;
  //  BtorNode *exp1, *exp2;

  assert (btor);
  //  assert (pair);

  //  exp1 = pair->exp1;
  //  exp2 = pair->exp2;

  if (!BTOR_IS_SYNTH_NODE (exp1)) return 0;

  if (!BTOR_IS_SYNTH_NODE (exp2)) return 0;

  avmgr = btor->avmgr;
  amgr  = btor_get_aig_mgr_aigvec_mgr (avmgr);
  smgr  = btor_get_sat_mgr_aig_mgr (amgr);

  assert (!BTOR_IS_ARRAY_NODE (BTOR_REAL_ADDR_NODE (exp1)));
  assert (!BTOR_IS_ARRAY_NODE (BTOR_REAL_ADDR_NODE (exp2)));
  assert (BTOR_REAL_ADDR_NODE (exp1)->len == BTOR_REAL_ADDR_NODE (exp2)->len);

  av1 = BTOR_REAL_ADDR_NODE (exp1)->av;
  av2 = BTOR_REAL_ADDR_NODE (exp2)->av;
  if (!av1 || !av2) return 0;

  len = av1->len;
  for (i = 0; i < len; i++)
  {
    aig1 = BTOR_COND_INVERT_AIG_NODE (exp1, av1->aigs[i]);
    aig2 = BTOR_COND_INVERT_AIG_NODE (exp2, av2->aigs[i]);

    if (aig1 == BTOR_AIG_TRUE)
      val1 = 1;
    else if (aig1 == BTOR_AIG_FALSE)
      val1 = -1;
    else if (!BTOR_REAL_ADDR_AIG (aig1)->cnf_id)
      return 0;
    else
      val1 = btor_fixed_sat (smgr, BTOR_GET_CNF_ID_AIG (aig1));

    if (!val1) return 0;

    if (aig2 == BTOR_AIG_TRUE)
      val2 = 1;
    else if (aig2 == BTOR_AIG_FALSE)
      val2 = -1;
    else if (!BTOR_REAL_ADDR_AIG (aig2)->cnf_id)
      return 0;
    else
      val2 = btor_fixed_sat (smgr, BTOR_GET_CNF_ID_AIG (aig2));

    if (!val2) return 0;

    if (val1 != val2) return 0;
  }
  return 1;
}

static void
add_new_exp_to_clause (Btor *btor,
                       BtorNode *exp,
                       int sign,
                       BtorIntStack *linking_clause)
{
  assert (btor);
  assert (exp);
  assert (linking_clause);
  assert (BTOR_REAL_ADDR_NODE (exp)->len == 1);

  int lit, false_lit, true_lit;
  BtorMemMgr *mm;
  BtorAIGMgr *amgr;
  BtorSATMgr *smgr;
  BtorNode *real_exp;

  mm        = btor->mm;
  amgr      = btor_get_aig_mgr_aigvec_mgr (btor->avmgr);
  smgr      = btor_get_sat_mgr_aig_mgr (amgr);
  true_lit  = smgr->true_lit;
  false_lit = -true_lit;
  exp       = btor_simplify_exp (btor, exp);
  real_exp  = BTOR_REAL_ADDR_NODE (exp);

  if (!btor_find_in_ptr_hash_table (btor->lod_cache, real_exp))
    btor_insert_in_ptr_hash_table (btor->lod_cache,
                                   btor_copy_exp (btor, real_exp));

  // TODO: simplifications?
  //	   a && 1: a
  //	   b && 1: b
  //	   a && 0 || 0 && b: 0
  //	   ...
  if (BTOR_IS_BV_EQ_NODE (real_exp))
  {
    if (assignment_always_unequal (btor, real_exp->e[0], real_exp->e[1]))
    {
      lit = false_lit;
      goto SIGN_AND_PUSH;
    }
    else if (assignment_always_equal (btor, real_exp->e[0], real_exp->e[1]))
    {
      lit = true_lit;
      goto SIGN_AND_PUSH;
    }
  }

  lit = exp_to_cnf_lit (btor, exp);

SIGN_AND_PUSH:
  lit *= sign;

  if (lit != false_lit && lit != true_lit)
    BTOR_PUSH_STACK (mm, *linking_clause, lit);
}

static void
add_eq_exp_to_clause (Btor *btor,
                      BtorNode *a,
                      BtorNode *b,
                      BtorIntStack *linking_clause)
{
  BtorNode *eq = btor_eq_exp (btor, a, b);
  add_new_exp_to_clause (btor, eq, 1, linking_clause);
  btor_release_exp (btor, eq);
}

static void
add_neq_exp_to_clause (Btor *btor,
                       BtorNode *a,
                       BtorNode *b,
                       BtorIntStack *linking_clause)
{
  BtorNode *eq = btor_eq_exp (btor, a, b);
  add_new_exp_to_clause (btor, eq, -1, linking_clause);
  btor_release_exp (btor, eq);
}

#if 0
/* This function is used to encode a lemma on demand.
 * The stack 'writes' contains intermediate writes.
 * The stack 'aeqs' contains intermediate array equalities (true).
 * The stacks 'aconds' constain intermediate array conditionals.
 */
static void
add_param_cond_to_clause (Btor * btor, BtorNode * cond, 
			  BtorIntStack * linking_clause, int sign)
{
  assert (btor);
  assert (cond);
  assert (linking_clause);
  assert (sign == 1 || sign == -1);

  BtorNode *beta_cond;

  BTORLOG ("%s: %s", __FUNCTION__, node2string (cond));
  beta_cond = btor_beta_reduce_partial (btor, cond, 0);
  assert (!BTOR_REAL_ADDR_NODE (beta_cond)->parameterized);
  add_new_exp_to_clause (btor, beta_cond, sign, linking_clause);

  btor_release_exp (btor, beta_cond);
}
#endif

#if 0
struct BtorNodeTuple
{
  BtorNode *e0;
  BtorNode *e1;
};

typedef struct BtorNodeTuple BtorNodeTuple;

BtorNodeTuple *
new_node_tuple (Btor * btor, BtorNode * e0, BtorNode * e1)
{
  assert (btor);
  assert (e0);
  assert (e1);

  BtorNodeTuple *result;
  BTOR_NEW (btor->mm, result);
  result->e0 = e0;
  result->e1 = e1;
  return result;
}

void
delete_node_tuple (Btor * btor, BtorNodeTuple * tuple)
{
  assert (btor);
  assert (tuple);
  BTOR_DELETE (btor->mm, tuple);
}
#endif

#if 0
/* find shortest path from application to fun */
static void
find_shortest_path (Btor * btor, BtorNode * from, BtorNode * to,
		    BtorNode * args)
{
  assert (btor);
  assert (from);
  assert (to);
  assert (BTOR_IS_REGULAR_NODE (from));
  assert (BTOR_IS_REGULAR_NODE (to));
  assert (BTOR_IS_FUN_NODE (from) || BTOR_IS_APPLY_NODE (from));
  assert (BTOR_IS_REGULAR_NODE (args));
  assert (BTOR_IS_ARGS_NODE (args));

  BTORLOG ("%s: %s, %s, %s", __FUNCTION__, node2string (from),
	   node2string (to), node2string (args));

  char *res;
  BtorNode *cur, *next, *cond, *cur_args;
  BtorMemMgr *mm;
  BtorNodePtrQueue queue;
  BtorNodePtrStack unmark_stack, cleanup_stack;
#ifndef NDEBUG
  int found = 0;
#endif

  mm = btor->mm;
  cur = BTOR_IS_APPLY_NODE (from) ? from->e[0] : from;
  assert (BTOR_IS_REGULAR_NODE (cur));
  assert (BTOR_IS_FUN_NODE (cur));
  assert (cur->mark == 0);
  cur->parent = from;
  cur->mark = 1;

  BTOR_INIT_STACK (unmark_stack);
  BTOR_INIT_STACK (cleanup_stack);
  BTOR_INIT_QUEUE (queue);
  BTOR_ENQUEUE (mm, queue, cur);
  BTOR_PUSH_STACK (mm, unmark_stack, cur);

  /* applies are only propagated along parameterized paths */
  do
    {
      cur = BTOR_DEQUEUE (queue);
      assert (BTOR_IS_REGULAR_NODE (cur));

      if (cur == to)
	{
#ifndef NDEBUG
	  found = 1;
#endif
	  break;
	}
      assert (BTOR_IS_LAMBDA_NODE (cur)
	      || BTOR_IS_BV_COND_NODE (cur)
	      || BTOR_IS_APPLY_NODE (cur));
      assert (BTOR_IS_LAMBDA_NODE (cur) || cur->parameterized);

      if (BTOR_IS_LAMBDA_NODE (cur)) 
	{
	  assert (cur->tseitin);
	  assert (!BTOR_IS_NESTED_LAMBDA_NODE (cur)
	          || BTOR_IS_FIRST_NESTED_LAMBDA (cur));

	  next = BTOR_REAL_ADDR_NODE (BTOR_LAMBDA_GET_BODY (cur));
	  next->mark = 1;
	  next->parent = cur;

	  btor_assign_args (btor, cur, args);
	  BTOR_PUSH_STACK (mm, cleanup_stack, cur);
	  BTOR_ENQUEUE (mm, queue, next);
	  BTOR_PUSH_STACK (mm, unmark_stack, next);
	}
      else if (BTOR_IS_BV_COND_NODE (cur))
	{
	  cond = cur->e[0];
	  res = (char * ) btor_eval_exp (btor, cond);
	  assert (res);
	  next = res[0] == '1' ? cur->e[1] : cur->e[2];
	  next = BTOR_REAL_ADDR_NODE (next);
	  btor_freestr (mm, (char *) res);

	  next->mark = 1;
	  /* propagate downwards */
	  next->parent = cur;

	  BTOR_ENQUEUE (mm, queue, next);
	  BTOR_PUSH_STACK (mm, unmark_stack, next);
	}
      else if (BTOR_IS_APPLY_NODE (cur))
	{
	  cur_args = btor_beta_reduce_partial (btor, cur->e[1], 0);
	  assert (BTOR_IS_REGULAR_NODE (cur_args));
	  assert (BTOR_IS_ARGS_NODE (cur_args));

	  /* nested lambda */
	  if (cur->e[0]->parameterized)
	    {
	      assert (BTOR_IS_LAMBDA_NODE (cur->e[0]));
	      next = BTOR_REAL_ADDR_NODE (BTOR_LAMBDA_GET_BODY (cur->e[0]));
	      next->mark = 1;
	      /* propagate downwards */
	      next->parent = cur;

	      BTOR_ENQUEUE (mm, queue, next);
	      BTOR_PUSH_STACK (mm, unmark_stack, next);
	      btor_assign_args (btor, cur->e[0], cur_args);  
	      BTOR_PUSH_STACK (mm, cleanup_stack, cur->e[0]);
	    }
	  /* prop down */
	  else if (cur_args == args)
	    {
	      next = cur->e[0];
	      next->mark = 1;
	      /* propagate downwards */
	      next->parent = cur;

	      BTOR_ENQUEUE (mm, queue, next);
	      BTOR_PUSH_STACK (mm, unmark_stack, next);
	    }
	  BTOR_PUSH_STACK (mm, cleanup_stack, cur_args);
	}

      // TODO: write ext support
    }
  while (!BTOR_EMPTY_QUEUE (queue));
  assert (found);
  BTOR_RELEASE_QUEUE (mm, queue);

  assert (!BTOR_EMPTY_STACK (unmark_stack));
  do
    {
      cur = BTOR_POP_STACK (unmark_stack);
      assert (BTOR_IS_REGULAR_NODE (cur));
      cur->mark = 0;
    }
  while (!BTOR_EMPTY_STACK (unmark_stack));
  BTOR_RELEASE_STACK (mm, unmark_stack);

  while (!BTOR_EMPTY_STACK (cleanup_stack))
    {
      cur = BTOR_POP_STACK (cleanup_stack);
      assert (BTOR_IS_REGULAR_NODE (cur));
      if (BTOR_IS_LAMBDA_NODE (cur))
	btor_unassign_params (btor, cur);
      else
	{
	  assert (BTOR_IS_ARGS_NODE (cur));
	  btor_release_exp (btor, cur);
	}
    }
  BTOR_RELEASE_STACK (mm, cleanup_stack);

#ifndef NDEBUG
  cur = to;
  while (1)
    {
      BTORLOG ("  path: %s", node2string (cur));
      if (cur == from)
	break;
      cur = cur->parent;
    }
#endif
}
#endif

#if 1
static void
collect_premisses (Btor *btor,
                   BtorNode *from,
                   BtorNode *to,
                   BtorNode *args,
                   BtorPtrHashTable *bconds_sel1,
                   BtorPtrHashTable *bconds_sel2)
{
  assert (btor);
  assert (from);
  assert (to);
  assert (bconds_sel1);
  assert (bconds_sel2);
  assert (BTOR_IS_REGULAR_NODE (from));
  assert (BTOR_IS_REGULAR_NODE (args));
  assert (BTOR_IS_ARGS_NODE (args));
  assert (BTOR_IS_REGULAR_NODE (to));

  BTORLOG ("%s: %s, %s, %s",
           __FUNCTION__,
           node2string (from),
           node2string (to),
           node2string (args));

#ifndef NDEBUG
  int found = 0;
#endif
  int i;
  BtorMemMgr *mm;
  BtorNode *fun, *result, *cond, *param, *arg;
  BtorNodePtrStack prop_stack;
  BtorPtrHashTable *cond_sel1, *cond_sel2, *c, *r;
  BtorPtrHashBucket *b;
  BtorParamCacheTuple *t;
  BtorParameterizedIterator it;

  mm = btor->mm;
  cond_sel1 =
      btor_new_ptr_hash_table (mm,
                               (BtorHashPtr) btor_hash_param_cache_tuple,
                               (BtorCmpPtr) btor_compare_param_cache_tuple);
  cond_sel2 =
      btor_new_ptr_hash_table (mm,
                               (BtorHashPtr) btor_hash_param_cache_tuple,
                               (BtorCmpPtr) btor_compare_param_cache_tuple);

  if (BTOR_IS_APPLY_NODE (from))
  {
    assert (BTOR_IS_REGULAR_NODE (to));
    assert (BTOR_IS_FUN_NODE (to));

    // TODO: get rid of stack
    BTOR_INIT_STACK (prop_stack);
    BTOR_PUSH_STACK (mm, prop_stack, from->e[0]);

    while (!BTOR_EMPTY_STACK (prop_stack))
    {
      fun = BTOR_POP_STACK (prop_stack);
      assert (BTOR_IS_REGULAR_NODE (fun));
      assert (BTOR_IS_FUN_NODE (fun));

      if (fun == to)
      {
#ifndef NDEBUG
        found = 1;
#endif
        break;
      }

      btor_assign_args (btor, fun, args);
      result =
          btor_beta_reduce_partial_collect (btor, fun, cond_sel1, cond_sel2);
      btor_unassign_params (btor, fun);

      result = BTOR_REAL_ADDR_NODE (result);
      assert (BTOR_IS_APPLY_NODE (result));
      assert (result->e[1] == args);

      BTOR_PUSH_STACK (mm, prop_stack, result->e[0]);
      btor_release_exp (btor, result);
    }

    BTOR_RELEASE_STACK (mm, prop_stack);
  }
  else
  {
    assert (BTOR_IS_LAMBDA_NODE (from));
    fun = from;

    btor_assign_args (btor, fun, args);
    result = btor_beta_reduce_partial_collect (btor, fun, cond_sel1, cond_sel2);
    btor_unassign_params (btor, fun);

    result = BTOR_REAL_ADDR_NODE (result);
    assert (result == to);
#ifndef NDEBUG
    found = 1;
#endif
    btor_release_exp (btor, result);
  }

  assert (found);

  for (c = cond_sel1, r = bconds_sel1; c && r;
       c = (c == cond_sel1) ? cond_sel2 : 0,
      r  = (r == bconds_sel1) ? bconds_sel2 : 0)
  {
    for (b = c->first; b; b = b->next)
    {
      assert (b->data.asPtr);
      t = (BtorParamCacheTuple *) b->key;
      assert (t);
      cond = (BtorNode *) b->data.asPtr;
      assert (cond);

      if (BTOR_REAL_ADDR_NODE (cond)->parameterized)
      {
        i = 0;
        init_parameterized_iterator (btor, &it, BTOR_REAL_ADDR_NODE (cond));
        assert (it.num_params == t->num_args);
        assert (has_next_parameterized_iterator (&it));
        while (has_next_parameterized_iterator (&it))
        {
          param = next_parameterized_iterator (&it);
          assert (param);
          assert (i < t->num_args);
          arg = t->args[i++];
          assert (arg);
          btor_assign_param (
              btor, (BtorNode *) BTOR_PARAM_GET_LAMBDA_NODE (param), arg);
        }

        result = btor_beta_reduce_partial (btor, cond, 0);
        BTORLOG ("collected %s: %s, result: %s",
                 (c == cond_sel1) ? "sel1" : "sel2",
                 node2string (cond),
                 node2string (result));

        init_parameterized_iterator (btor, &it, BTOR_REAL_ADDR_NODE (cond));
        while (has_next_parameterized_iterator (&it))
        {
          param = next_parameterized_iterator (&it);
          btor_unassign_params (
              btor, (BtorNode *) BTOR_PARAM_GET_LAMBDA_NODE (param));
        }
      }
      else
      {
        result = btor_copy_exp (btor, cond);
      }

      if (!btor_find_in_ptr_hash_table (r, result))
        btor_insert_in_ptr_hash_table (r, result);
      else
        btor_release_exp (btor, result);

      btor_delete_param_cache_tuple (btor, t);
    }
  }

  btor_delete_ptr_hash_table (cond_sel1);
  btor_delete_ptr_hash_table (cond_sel2);
}

#else
static void
collect_premisses (Btor *btor,
                   BtorNode *from,
                   BtorNode *to,
                   BtorNode *args,
                   BtorPtrHashTable *bconds_sel1,
                   BtorPtrHashTable *bconds_sel2)
{
  assert (btor);
  assert (from);
  assert (to);
  assert (bconds_sel1);
  assert (bconds_sel2);
  assert (BTOR_IS_REGULAR_NODE (args));
  assert (BTOR_IS_ARGS_NODE (args));

  BTORLOG ("%s: %s, %s, %s",
           __FUNCTION__,
           node2string (from),
           node2string (to),
           node2string (args));

  char *res;
  BtorNode *cur, *cond, *res_cond, *cur_args;
  BtorNodePtrStack path, cleanup_stack;
  BtorMemMgr *mm;

  mm = btor->mm;

  BTOR_INIT_STACK (path);
  BTOR_INIT_STACK (cleanup_stack);

  cur = from;
  while (1)
  {
    BTOR_PUSH_STACK (mm, path, cur);
    if (cur == to) break;
    cur = BTOR_REAL_ADDR_NODE (cur->parent);
  }

  assert (BTOR_TOP_STACK (path) == to);
  while (!BTOR_EMPTY_STACK (path))
  {
    cur = BTOR_POP_STACK (path);
    assert (cur);
    assert (BTOR_IS_REGULAR_NODE (cur));

    if (BTOR_IS_LAMBDA_NODE (cur))
    {
      assert (!cur->parameterized);
      btor_assign_args (btor, cur, args);
      BTOR_PUSH_STACK (mm, cleanup_stack, cur);
    }
    else if (BTOR_IS_APPLY_NODE (cur) && cur->e[0]->parameterized)
    {
      cur_args = btor_beta_reduce_partial (btor, cur->e[1], 0);
      assert (BTOR_IS_REGULAR_NODE (cur_args));
      assert (BTOR_IS_ARGS_NODE (cur_args));
      assert (BTOR_IS_LAMBDA_NODE (cur->e[0]));
      btor_assign_args (btor, cur->e[0], cur_args);
      BTOR_PUSH_STACK (mm, cleanup_stack, cur->e[0]);
      BTOR_PUSH_STACK (mm, cleanup_stack, cur_args);
    }
    else if (BTOR_IS_BV_COND_NODE (cur) && cur->parameterized)
    {
      cond = cur->e[0];
      assert (btor->rewrite_level == 0
              || !BTOR_IS_BV_CONST_NODE (BTOR_REAL_ADDR_NODE (cond)));

      if (!BTOR_IS_BV_CONST_NODE (BTOR_REAL_ADDR_NODE (cond)))
      {
        res_cond = btor_beta_reduce_partial (btor, cond, 0);
        res = btor_eval_exp (btor, res_cond);
        assert (res || cur == from);
        /* determine resp. branch that was taken in bfs */
        if (res)
        {
          if (res[0] == '1')
          {
            if (!btor_find_in_ptr_hash_table (bconds_sel1, res_cond))
            {
              BTORLOG ("collect cond if: %s", node2string (res_cond));
              btor_insert_in_ptr_hash_table (bconds_sel1,
                                             btor_copy_exp (btor, res_cond));
            }
          }
          else
          {
            assert (res[0] == '0');
            if (!btor_find_in_ptr_hash_table (bconds_sel2, res_cond))
            {
              BTORLOG ("collect cond else: %s", node2string (res_cond));
              btor_insert_in_ptr_hash_table (bconds_sel2,
                                             btor_copy_exp (btor, res_cond));
            }
          }
        }
        btor_freestr (mm, (char *) res);
        btor_release_exp (btor, res_cond);
      }
    }
  }
  assert (cur == from);

  while (!BTOR_EMPTY_STACK (cleanup_stack))
  {
    cur = BTOR_POP_STACK (cleanup_stack);
    assert (BTOR_IS_REGULAR_NODE (cur));
    if (BTOR_IS_LAMBDA_NODE (cur))
      btor_unassign_params (btor, cur);
    else
    {
      assert (BTOR_IS_ARGS_NODE (cur));
      btor_release_exp (btor, cur);
    }
  }

  BTOR_RELEASE_STACK (mm, path);
  BTOR_RELEASE_STACK (mm, cleanup_stack);
}
#endif

#if 0
static void
collect_premisses (Btor * btor, BtorNode * fun, BtorNode * app,
		   BtorNode * args,
		   BtorPtrHashTable * fun_apps,
		   BtorPtrHashTable * bconds_sel1,
		   BtorPtrHashTable * bconds_sel2)
{
  assert (btor);
  assert (fun);
  assert (app);
  assert (fun_apps);
  assert (bconds_sel1);
  assert (bconds_sel2);
  assert (BTOR_IS_REGULAR_NODE (args));
  assert (BTOR_IS_ARGS_NODE (args));

  const char *res;
  int propagated_upwards, prev_propagated_upwards;
  BtorNode *cur, *prev, *cond, *prev_lambda, *bcond, *lambda;
  BtorNodePtrStack bconds, apps;
  BtorMemMgr *mm;
  BtorNodeTuple *tuple;


  mm = btor->mm;

  BTOR_INIT_STACK (bconds);
  BTOR_INIT_STACK (apps);

  prev = 0;
  prev_lambda = 0;
  cur = fun;
  while (1)
    {
      assert (cur);
      assert (BTOR_IS_REGULAR_NODE (cur));
//      printf ("%s\n", node2string (cur));
//      assert (BTOR_IS_FUN_NODE (cur)
//	      || BTOR_IS_BV_COND_NODE (cur)
//	      || BTOR_IS_APPLY_NODE (cur));

      /* set parent lambda expression for collected bit-vector conditions */
      if (BTOR_IS_LAMBDA_NODE (cur)
	  || (cur == app && (!BTOR_EMPTY_STACK (bconds)
			     || !BTOR_EMPTY_STACK (apps))))
	{
	  assert (btor->lambdas->count > 0u);
	  while (!BTOR_EMPTY_STACK (bconds))
	    {
	      bcond = BTOR_POP_STACK (bconds);
	      assert (BTOR_IS_REGULAR_NODE (bcond));
	      assert (BTOR_IS_BV_COND_NODE (bcond));
	      cond = bcond->e[0];

	      if (PROPAGATED_UPWARDS (bcond))
		{
		  assert (prev_lambda);
		  lambda = prev_lambda;
		}
	      else
		{
		  lambda = cur;
		}
	      BTORLOG ("set lambda exp %d for bvcond: %d", 
		       BTOR_REAL_ADDR_NODE (lambda)->id,
		       bcond->id);

	      if (BTOR_IS_NESTED_LAMBDA_NODE (lambda))
		lambda = (BtorNode *) BTOR_LAMBDA_GET_NESTED (lambda);

	      btor_assign_args (btor, lambda, args);
	      res = btor_eval_exp (btor, cond);
	      assert (res);
	      btor_unassign_params (btor, lambda);

	      /* determine resp. branch that was taken in bfs */
	      if (res[0] == '1')
		{
		  if (!btor_find_in_ptr_hash_table (bconds_sel1, bcond))
		    {
		      BTORLOG ("collect cond if: %s", node2string (bcond));
		      tuple = new_node_tuple (btor, lambda, args);
		      btor_insert_in_ptr_hash_table (
			bconds_sel1, bcond)->data.asPtr = tuple;
		    }
		}
	      else
		{
		  assert (res[0] == '0');
		  if (!btor_find_in_ptr_hash_table (bconds_sel2, bcond))
		    {
		      BTORLOG ("collect cond else: %s", node2string (bcond));
		      tuple = new_node_tuple (btor, lambda, args);
		      btor_insert_in_ptr_hash_table (
			bconds_sel2, bcond)->data.asPtr = tuple;
		    }
		}
	      btor_freestr (mm, (char *) res);
	    }

// TODO: app over app propagation disabled
#if 0
	  /* set parent lambda expression for collected applications */
	  assert (BTOR_COUNT_STACK (apps) <= 1);
	  while (!BTOR_EMPTY_STACK (apps))
	    {
	      a = BTOR_POP_STACK (apps);
	      assert (BTOR_IS_REGULAR_NODE (a));
	      assert (BTOR_IS_APPLY_NODE (a));

	      if (PROPAGATED_UPWARDS (a))
		{
		  assert (prev_lambda);
		  lambda = prev_lambda;
		}
	      else
		{
		  lambda = cur;
		}

	      if (BTOR_IS_NESTED_LAMBDA_NODE  (lambda))
		lambda = ((BtorLambdaNode *) lambda)->nested;

	      BTORLOG ("set lambda exp %d for app: %d", 
		       BTOR_REAL_ADDR_NODE (lambda)->id,
		       app->id);

	      if (!btor_find_in_ptr_hash_table (fun_apps, a))
		{
		  BTORLOG ("collect app: %s", node2string (a));
		  tuple = new_node_tuple (btor, lambda, args);
		  btor_insert_in_ptr_hash_table (
		    fun_apps, a)->data.asPtr = tuple;
		}
	    }
#endif

	  if (BTOR_IS_LAMBDA_NODE (cur))
	    prev_lambda = cur;
	}

      if (cur == app)
	break;

      propagated_upwards = PROPAGATED_UPWARDS (cur);

      /* skip 'cur' in case it does not influence propagation path:
       *
       * 1) (!prev && propagated_upwards)
       *    'app' was propagated down to 'cur' (conflicting fun if !prev).
       *    when we propagte 'app' down to the conflicting fun 'fun', 
       *    we do not need the info about 'fun' as the down-propagation
       *    of 'app' was not not influenced by 'fun'.
       *
       * 2) (prev && !(prev_propagated_upwards && !propagated_upwards))
       *	'app' was propagated down from 'prev' to 'cur' and afterwards
       *    propagated up from 'cur' to 'cur + 1'. in this case, we do not
       *    need 'cur' in the lemma, because the down- and up-propagation 
       *    of 'app' was not influenced by 'cur'.
       */
      if ((!prev && propagated_upwards)
	  || (prev && !(prev_propagated_upwards && !propagated_upwards)))
	{
	  assert (cur->parameterized || BTOR_IS_LAMBDA_NODE (cur));
	  /* we only need to collect parameterized bv conds */
	  if (BTOR_IS_BV_COND_NODE (cur) && cur->parameterized)
	    {
	      cond = cur->e[0];
	      assert (btor->rewrite_level == 0 ||
		      !BTOR_IS_BV_CONST_NODE (BTOR_REAL_ADDR_NODE (cond)));
	      if (!BTOR_IS_BV_CONST_NODE (BTOR_REAL_ADDR_NODE (cond)))
		BTOR_PUSH_STACK (mm, bconds, cur);
	    }
// TODO: disabled app over app propagation
#if 0
	  else if (BTOR_IS_APPLY_NODE (cur))
	    {
	      assert (ENABLE_APPLY_PROP_DOWN);
	      BTOR_PUSH_STACK (mm, apps, cur);
	    }
#endif
	}
      prev = cur;
      prev_propagated_upwards = propagated_upwards;
      cur = BTOR_REAL_ADDR_NODE (cur->parent);
    }

  BTOR_RELEASE_STACK (mm, bconds);
  BTOR_RELEASE_STACK (mm, apps);
}
#endif

// TODO: update print function according to encode_lemma (new apply handling...)
#if 0
static void
print_lemma_dbg (Btor * btor,
		 BtorPtrHashTable * fun_apps,
		 BtorPtrHashTable * bconds_sel1,
		 BtorPtrHashTable * bconds_sel2,
		 BtorNode * app0, BtorNode * app1)
{
  int i;
  BtorNode *arg0, *arg1, *args0 = 0, *args1 = 0;
  BtorNode *cur, *cond;
  BtorPtrHashBucket *bucket;

  app0 = BTOR_REAL_ADDR_NODE (app0);
  app1 = BTOR_REAL_ADDR_NODE (app1);

  BTORLOG ("\e[1;32m");
  BTORLOG ("ENCODED LEMMA");
  BTORLOG ("  app0: %s", node2string (app0));
  BTORLOG ("  app1: %s", node2string (app1));

  if (BTOR_IS_APPLY_NODE (app0))
    args0 = app0->e[1];

  if (BTOR_IS_APPLY_NODE (app1))
    args1 = app1->e[1];

  if (args0 && args1)
    {
      BTORLOG ("   args: %s = %s", node2string (args0),
	       node2string (args1));
      assert (BTOR_IS_REGULAR_NODE (args0));
      assert (BTOR_IS_REGULAR_NODE (args1));
      assert (args0->arity == args1->arity);
      for (i = 0; i < args0->arity; i++)
	{
	  arg0 = args0->e[i];
	  arg1 = args1->e[i];
	  BTORLOG ("    %c%s = %c%s",
	      BTOR_IS_INVERTED_NODE (arg0) ? '-' : ' ', node2string (arg0),
	      BTOR_IS_INVERTED_NODE (arg1) ? '-' : ' ', node2string (arg1));
	}
    }

  BTORLOG ("  fun apps:");
  for (bucket = fun_apps->last; bucket; bucket = bucket->prev)
    {
      cur = (BtorNode *) bucket->key;
      assert (BTOR_IS_REGULAR_NODE (cur));
      assert (BTOR_IS_APPLY_NODE (cur));
      args0 = !BTOR_IS_APPLY_NODE (app1) ? app0->e[1] : app1->e[1];
      args1 = cur->e[1];
      assert (BTOR_IS_ARGS_NODE (args0));
      assert (BTOR_IS_ARGS_NODE (args1));
      assert (args0->arity == args1->arity);

      for (i = 0; i < args0->arity; i++)
	BTORLOG ("    %s = %s", node2string (args0->e[i]),
		 node2string (args1->e[i]));
    }

  BTORLOG ("  bv cond if:");
  for (bucket = bconds_sel1->last; bucket; bucket = bucket->prev)
    {
      cur = (BtorNode *) bucket->key;
      cond = cur->e[0];
      BTORLOG ("    %s", node2string (cond));
    }

  BTORLOG ("  bv cond else:");
  for (bucket = bconds_sel2->last; bucket; bucket = bucket->prev)
    {
      cur = (BtorNode *) bucket->key;
      cond = cur->e[0];
      BTORLOG ("    %s", node2string (cond));
    }

  BTORLOG ("  conclusion:");
  BTORLOG ("    %s = %s", node2string (app0), node2string (app1));

  BTORLOG (" \e[0;39m");
}
#endif

#if 1
static void
encode_lemma (Btor *btor,
              BtorPtrHashTable *bconds_sel1,
              BtorPtrHashTable *bconds_sel2,
              BtorNode *a,
              BtorNode *b,
              BtorNode *args0,
              BtorNode *args1)
{
  assert (btor);
  assert (bconds_sel1);
  assert (bconds_sel2);
  assert (a);
  assert (b);
  assert (BTOR_IS_REGULAR_NODE (a));
  assert (BTOR_IS_APPLY_NODE (a));
  assert (BTOR_IS_REGULAR_NODE (args0));
  assert (BTOR_IS_ARGS_NODE (args0));
  assert (!args1 || BTOR_IS_REGULAR_NODE (b));
  assert (!args1 || BTOR_IS_APPLY_NODE (b));
  assert (!args1 || BTOR_IS_REGULAR_NODE (args1));
  assert (!args1 || BTOR_IS_ARGS_NODE (args1));
  assert (!a->parameterized);
  assert (!BTOR_REAL_ADDR_NODE (b)->parameterized);
  assert (BTOR_IS_SYNTH_NODE (a));

  int k, val;
  BtorMemMgr *mm;
  BtorAIGVecMgr *avmgr;
  BtorAIGMgr *amgr;
  BtorSATMgr *smgr;
  BtorNode *arg0, *arg1;
  BtorNode *cond;
  BtorIntStack linking_clause;
  BtorPtrHashBucket *bucket;
  BtorArgsIterator it0, it1;

  mm    = btor->mm;
  avmgr = btor->avmgr;
  amgr  = btor_get_aig_mgr_aigvec_mgr (avmgr);
  smgr  = btor_get_sat_mgr_aig_mgr (amgr);

  BTOR_INIT_STACK (linking_clause);

  /* function congruence axiom conflict:
   *   apply arguments: a_0,...,a_n, b_0,...,b_n
   *   encode premisses: \forall i <= n . /\ a_i = b_i */
  if (args1)
  {
    assert (BTOR_IS_SYNTH_NODE (b));
    assert (((BtorArgsNode *) args0)->num_args
            == ((BtorArgsNode *) args1)->num_args);
    assert (args0->len == args1->len);

    init_args_iterator (&it0, args0);
    init_args_iterator (&it1, args1);

    while (has_next_args_iterator (&it0))
    {
      assert (has_next_args_iterator (&it1));
      arg0 = next_args_iterator (&it0);
      arg1 = next_args_iterator (&it1);
      add_neq_exp_to_clause (btor, arg0, arg1, &linking_clause);
      btor->stats.lemmas_size_sum += 1;
    }
  }
  /* else beta reduction conflict */

  /* encode conclusion a = b */
  add_eq_exp_to_clause (btor, a, b, &linking_clause);

  btor->stats.lemmas_size_sum += 1; /* a == b */
  btor->stats.lemmas_size_sum += bconds_sel1->count;
  btor->stats.lemmas_size_sum += bconds_sel2->count;

  /* premisses bv conditions:
   *   true conditions: c_0, ..., c_k
   *   encode premisses: \forall i <= k. /\ c_i */
  for (bucket = bconds_sel1->first; bucket; bucket = bucket->next)
  {
    cond = (BtorNode *) bucket->key;
    BTORLOG ("  cond: %s", node2string (cond));
    assert (BTOR_REAL_ADDR_NODE (cond)->len == 1);
    assert (!BTOR_REAL_ADDR_NODE (cond)->parameterized);
    add_new_exp_to_clause (btor, cond, -1, &linking_clause);
    btor_release_exp (btor, cond);
  }

  /* premisses bv conditions:
   *   false conditions: c_0, ..., c_l
   *   encode premisses: \forall i <= l. /\ \not c_i */
  for (bucket = bconds_sel2->first; bucket; bucket = bucket->next)
  {
    cond = (BtorNode *) bucket->key;
    BTORLOG ("  cond: %s", node2string (cond));
    assert (BTOR_REAL_ADDR_NODE (cond)->len == 1);
    assert (!BTOR_REAL_ADDR_NODE (cond)->parameterized);
    add_new_exp_to_clause (btor, cond, 1, &linking_clause);
    btor_release_exp (btor, cond);
  }

  /* add linking clause */
  while (!BTOR_EMPTY_STACK (linking_clause))
  {
    k = BTOR_POP_STACK (linking_clause);
    assert (k != 0);
    val = btor_fixed_sat (smgr, k);
    if (val < 0) continue;
    assert (!val);
    btor_add_sat (smgr, k);
    btor->stats.lclause_size_sum++;
  }
  btor_add_sat (smgr, 0);
  BTOR_RELEASE_STACK (mm, linking_clause);
}

#else
static void
encode_lemma (Btor *btor,
              BtorPtrHashTable *fun_apps,
              BtorPtrHashTable *bconds_sel1,
              BtorPtrHashTable *bconds_sel2,
              BtorNode *app0,
              BtorNode *app1)
{
  assert (btor);
  assert (fun_apps);
  assert (bconds_sel1);
  assert (bconds_sel2);
  assert (app0);
  assert (app1);
  assert (BTOR_IS_REGULAR_NODE (app0));
  assert (BTOR_IS_REGULAR_NODE (app1));
  assert (BTOR_IS_APPLY_NODE (app0));

  int k, val;
  BtorMemMgr *mm;
  BtorAIGVecMgr *avmgr;
  BtorAIGMgr *amgr;
  BtorSATMgr *smgr;
  BtorNode *args, *arg0, *arg1;
  BtorNode *cond;  //, *beta_app;
  BtorNode *cur, *lambda_value, *parameterized, *lambda;
  BtorIntStack linking_clause;
  BtorPtrHashBucket *bucket;
  BtorNodeTuple *tuple;
  BtorArgsIterator it0, it1;

  mm = btor->mm;
  avmgr = btor->avmgr;
  amgr = btor_get_aig_mgr_aigvec_mgr (avmgr);
  smgr = btor_get_sat_mgr_aig_mgr (amgr);

  BTOR_INIT_STACK (linking_clause);

  if (BTOR_IS_LAMBDA_NODE (app1))
  {
    args = app0->e[1];
    btor_assign_args (btor, app1, args);
    lambda_value = btor_beta_reduce_partial (btor, app1, &parameterized);
    btor_unassign_params (btor, app1);

    cur = parameterized ? parameterized : BTOR_REAL_ADDR_NODE (lambda_value);
    find_shortest_path (btor, app1, cur, args);

    collect_premisses (
        btor, cur, app1, args, fun_apps, bconds_sel1, bconds_sel2);
#if 0
      print_lemma_dbg (btor, fun_apps, bconds_sel1, bconds_sel2, app0,
		       lambda_value);
#endif
    add_eq_exp_to_clause (btor, app0, lambda_value, &linking_clause);
    btor_release_exp (btor, lambda_value);
  }
  else
  {
    assert (BTOR_IS_APPLY_NODE (app1));
    assert (BTOR_IS_SYNTH_NODE (app0));
    assert (BTOR_IS_SYNTH_NODE (app1));
    assert (BTOR_IS_REGULAR_NODE (app0->e[1]));
    assert (BTOR_IS_REGULAR_NODE (app1->e[1]));
    assert (BTOR_IS_ARGS_NODE (app0->e[1]));
    assert (BTOR_IS_ARGS_NODE (app1->e[1]));
    // TODO: check num_args of args nodes
    assert (app0->e[1]->len == app1->e[1]->len);

    init_args_iterator (&it0, app0->e[1]);
    init_args_iterator (&it1, app1->e[1]);

    while (has_next_args_iterator (&it0))
    {
      assert (has_next_args_iterator (&it1));
      arg0 = next_args_iterator (&it0);
      arg1 = next_args_iterator (&it1);
      add_neq_exp_to_clause (btor, arg0, arg1, &linking_clause);
      btor->stats.lemmas_size_sum += 1;
    }
#if 0
      print_lemma_dbg (btor, fun_apps, bconds_sel1, bconds_sel2, app0, app1);
#endif
    add_eq_exp_to_clause (btor, app0, app1, &linking_clause);
  }

#if 0
  btor->stats.lemmas_size_sum += aeqs->count;
#endif
  btor->stats.lemmas_size_sum += bconds_sel1->count;
  btor->stats.lemmas_size_sum += bconds_sel2->count;
  btor->stats.lemmas_size_sum += 1; /* a == b */

#if 0
  /* add array equalites in the premisse to linking clause */
  for (bucket = aeqs->last; bucket; bucket = bucket->prev)
    {
      // TODO replace by 'exp_to_cnf_lit'
      aeq = (BtorNode *) bucket->key;
      assert (BTOR_IS_REGULAR_NODE (aeq));
      assert (BTOR_IS_ARRAY_EQ_NODE (aeq));
      assert (BTOR_IS_SYNTH_NODE (aeq));
      assert (aeq->av->len == 1);
      assert (!BTOR_IS_INVERTED_AIG (aeq->av->aigs[0]));
      assert (!BTOR_IS_CONST_AIG (aeq->av->aigs[0]));
      assert (BTOR_IS_VAR_AIG (aeq->av->aigs[0]));
      k = -aeq->av->aigs[0]->cnf_id;
      BTOR_PUSH_STACK (mm, linking_clause, k);
    }
#endif

// TODO: disabled app over app propagation
#if 0
  /* encode app over app propagation premisses */
  for (bucket = fun_apps->last; bucket; bucket = bucket->prev)
    {
      cur = (BtorNode *) bucket->key;
      BTORLOG ("  app: %s", node2string (cur));
      assert (BTOR_IS_REGULAR_NODE (cur));
      assert (BTOR_IS_APPLY_NODE (cur));
      tuple = (BtorNodeTuple *) bucket->data.asPtr;
      /* get application that was propagated over cur */
      args0 = tuple->e1;
      assert (BTOR_IS_REGULAR_NODE (args0));
      assert (BTOR_IS_ARGS_NODE (args0));
      assert (args0 == app0->e[1] || args0 == app1->e[1]);

      if (!cur->tseitin)
	{
	  assert (cur->parameterized);
	  lambda = tuple->e0;
	  assert (BTOR_IS_REGULAR_NODE (lambda));
	  assert (BTOR_IS_LAMBDA_NODE (lambda));

	  btor_assign_args (btor, lambda, args0);
	  beta_app = btor_beta_reduce_partial (btor, cur, 0);
	  btor_unassign_params (btor, lambda);

	  assert (beta_app->refs > 1);
	  btor_release_exp (btor, beta_app);
	  args1 = beta_app->e[1];
	}
      else
	args1 = cur->e[1];

      assert (BTOR_IS_ARGS_NODE (args0));
      assert (BTOR_IS_ARGS_NODE (args1));
      assert (args0->arity == args1->arity);

      for (i = 0; i < args0->arity; i++)
	add_neq_exp_to_clause (btor, args0->e[i], args1->e[i],
			       &linking_clause);
      delete_node_tuple (btor, tuple);
    }
#endif

  for (bucket = bconds_sel1->last; bucket; bucket = bucket->prev)
  {
    cur = (BtorNode *) bucket->key;
    BTORLOG ("  cond: %s", node2string (cur));
    assert (BTOR_IS_REGULAR_NODE (cur));
    assert (BTOR_IS_BV_COND_NODE (cur));
    tuple = (BtorNodeTuple *) bucket->data.asPtr;
    lambda = tuple->e0;
    assert (BTOR_IS_REGULAR_NODE (lambda));
    assert (BTOR_IS_LAMBDA_NODE (lambda));
    args = tuple->e1;
    assert (BTOR_IS_REGULAR_NODE (args));
    assert (BTOR_IS_ARGS_NODE (args));
    cond = cur->e[0];
    btor_assign_args (btor, lambda, args);
    add_param_cond_to_clause (btor, cond, &linking_clause, -1);
    btor_unassign_params (btor, lambda);
    delete_node_tuple (btor, tuple);
  }

  for (bucket = bconds_sel2->last; bucket; bucket = bucket->prev)
  {
    cur = (BtorNode *) bucket->key;
    BTORLOG ("  cond: %s", node2string (cur));
    assert (BTOR_IS_REGULAR_NODE (cur));
    assert (BTOR_IS_BV_COND_NODE (cur));
    tuple = (BtorNodeTuple *) bucket->data.asPtr;
    lambda = tuple->e0;
    assert (BTOR_IS_REGULAR_NODE (lambda));
    assert (BTOR_IS_LAMBDA_NODE (lambda));
    args = tuple->e1;
    assert (BTOR_IS_REGULAR_NODE (args));
    assert (BTOR_IS_ARGS_NODE (args));
    cond = cur->e[0];
    btor_assign_args (btor, lambda, args);
    add_param_cond_to_clause (btor, cond, &linking_clause, 1);
    btor_unassign_params (btor, lambda);
    delete_node_tuple (btor, tuple);
  }

  /* add linking clause */
  while (!BTOR_EMPTY_STACK (linking_clause))
  {
    k = BTOR_POP_STACK (linking_clause);
    assert (k != 0);
    val = btor_fixed_sat (smgr, k);
    if (val < 0) continue;
    assert (!val);
    btor_add_sat (smgr, k);
    btor->stats.lclause_size_sum++;
  }
  btor_add_sat (smgr, 0);
  BTOR_RELEASE_STACK (mm, linking_clause);
}
#endif

#if 0
/* Encodes the following array inequality constraint:
* array1 != array2 <=> EXISTS(i): read(array1, i) != read(array2, i)
*/
static void
encode_array_inequality_virtual_reads (Btor * btor, BtorNode * aeq)
{
  assert (0);
  BtorNodePair *vreads;
  BtorNode *read1, *read2;
  BtorAIGVec *av1, *av2;
  BtorAIG *aig1, *aig2;
  BtorAIGVecMgr *avmgr;
  BtorMemMgr *mm;
  BtorAIGMgr *amgr;
  BtorSATMgr *smgr;
  int len, k, d_k, r1_k, r2_k, e;
  BtorIntStack diffs;
  assert (btor);
  assert (aeq);
  assert (BTOR_IS_REGULAR_NODE (aeq));
  assert (BTOR_IS_ARRAY_EQ_NODE (aeq));
  assert (!aeq->tseitin);
  assert (aeq->vreads);
  mm = btor->mm;
  avmgr = btor->avmgr;
  amgr = btor_get_aig_mgr_aigvec_mgr (avmgr);
  smgr = btor_get_sat_mgr_aig_mgr (amgr);
  vreads = aeq->vreads;

  read1 = vreads->exp1;
  assert (BTOR_IS_REGULAR_NODE (read1));
  assert (BTOR_IS_READ_NODE (read1));
  assert (BTOR_IS_SYNTH_NODE (read1));
  assert (!read1->tseitin);

  read2 = vreads->exp2;
  assert (BTOR_IS_REGULAR_NODE (read2));
  assert (BTOR_IS_READ_NODE (read2));
  assert (BTOR_IS_SYNTH_NODE (read2));
  assert (!read2->tseitin);

  assert (read1->e[1] == read2->e[1]);
  assert (BTOR_IS_REGULAR_NODE (read1->e[1]));
  assert (BTOR_IS_BV_VAR_NODE (read1->e[1]));
  assert (read1->len == read2->len);

  av1 = read1->av;
  assert (av1);
  av2 = read2->av;
  assert (av2);

  /* assign aig cnf indices as there are only variables,
   * no SAT constraints are generated */
  btor_aigvec_to_sat_tseitin (avmgr, aeq->av);
  aeq->tseitin = 1;
  btor_aigvec_to_sat_tseitin (avmgr, av1);
  read1->tseitin = 1;
  btor_aigvec_to_sat_tseitin (avmgr, av2);
  read2->tseitin = 1;

  /* encode !e => r1 != r2 */

  BTOR_INIT_STACK (diffs);
  len = read1->len;

  /* we do not need to hash the diffs as we never use
   * value1 != value2 in a lemma on demand */

  for (k = 0; k < len; k++)
    {
      aig1 = av1->aigs[k];
      assert (!BTOR_IS_INVERTED_AIG (aig1));
      assert (!BTOR_IS_CONST_AIG (aig1));
      assert (BTOR_IS_VAR_AIG (aig1));
      r1_k = aig1->cnf_id;
      assert (r1_k != 0);

      aig2 = av2->aigs[k];
      assert (!BTOR_IS_INVERTED_AIG (aig2));
      assert (!BTOR_IS_CONST_AIG (aig2));
      assert (BTOR_IS_VAR_AIG (aig2));
      r2_k = aig2->cnf_id;
      assert (r2_k != 0);

      d_k = btor_next_cnf_id_sat_mgr (smgr);
      BTOR_PUSH_STACK (mm, diffs, d_k);

      btor_add_sat (smgr, r1_k);
      btor_add_sat (smgr, r2_k);
      btor_add_sat (smgr, -d_k);
      btor_add_sat (smgr, 0);

      btor_add_sat (smgr, -r1_k);
      btor_add_sat (smgr, -r2_k);
      btor_add_sat (smgr, -d_k);
      btor_add_sat (smgr, 0);
    }

  assert (BTOR_IS_SYNTH_NODE (aeq));
  assert (aeq->av->len == 1);
  assert (!BTOR_IS_INVERTED_AIG (aeq->av->aigs[0]));
  assert (!BTOR_IS_CONST_AIG (aeq->av->aigs[0]));
  assert (BTOR_IS_VAR_AIG (aeq->av->aigs[0]));
  e = aeq->av->aigs[0]->cnf_id;
  assert (e != 0);

  assert (!BTOR_EMPTY_STACK (diffs));
  while (!BTOR_EMPTY_STACK (diffs))
    {
      d_k = BTOR_POP_STACK (diffs);
      btor_add_sat (smgr, d_k);
    }
  btor_add_sat (smgr, e);
  btor_add_sat (smgr, 0);
  BTOR_RELEASE_STACK (mm, diffs);
}
#endif

static void
update_constraints (Btor *btor, BtorNode *exp)
{
  BtorPtrHashTable *unsynthesized_constraints, *synthesized_constraints;
  BtorPtrHashTable *embedded_constraints, *pos, *neg;
  BtorNode *simplified, *not_simplified, *not_exp;
  assert (btor);
  assert (exp);
  assert (BTOR_IS_REGULAR_NODE (exp));
  assert (exp->simplified);
  assert (!BTOR_REAL_ADDR_NODE (exp->simplified)->simplified);
  assert (exp->constraint);
  assert (exp->refs > 1);

  not_exp                   = BTOR_INVERT_NODE (exp);
  simplified                = exp->simplified;
  not_simplified            = BTOR_INVERT_NODE (simplified);
  embedded_constraints      = btor->embedded_constraints;
  unsynthesized_constraints = btor->unsynthesized_constraints;
  synthesized_constraints   = btor->synthesized_constraints;
  pos = neg = 0;

  if (btor_find_in_ptr_hash_table (unsynthesized_constraints, exp))
  {
    add_constraint (btor, simplified);
    assert (!pos);
    pos = unsynthesized_constraints;
  }

  if (btor_find_in_ptr_hash_table (unsynthesized_constraints, not_exp))
  {
    add_constraint (btor, not_simplified);
    assert (!neg);
    neg = unsynthesized_constraints;
  }

  if (btor_find_in_ptr_hash_table (embedded_constraints, exp))
  {
    add_constraint (btor, simplified);
    assert (!pos);
    pos = embedded_constraints;
  }

  if (btor_find_in_ptr_hash_table (embedded_constraints, not_exp))
  {
    add_constraint (btor, not_simplified);
    assert (!neg);
    neg = embedded_constraints;
  }

  if (btor_find_in_ptr_hash_table (synthesized_constraints, exp))
  {
    add_constraint (btor, simplified);
    assert (!pos);
    pos = synthesized_constraints;
  }

  if (btor_find_in_ptr_hash_table (synthesized_constraints, not_exp))
  {
    add_constraint (btor, not_simplified);
    assert (!neg);
    neg = synthesized_constraints;
  }

  if (pos)
  {
    btor_remove_from_ptr_hash_table (pos, exp, 0, 0);
    btor_release_exp (btor, exp);
  }

  if (neg)
  {
    btor_remove_from_ptr_hash_table (neg, not_exp, 0, 0);
    btor_release_exp (btor, not_exp);
  }

  exp->constraint = 0;
}

static void
set_simplified_exp (Btor *btor, BtorNode *exp, BtorNode *simplified)
{
  assert (btor);
  assert (exp);
  assert (BTOR_IS_REGULAR_NODE (exp));
  assert (simplified);
  assert (!BTOR_REAL_ADDR_NODE (simplified)->simplified);
  assert (btor->rewrite_level > 1 || btor->beta_reduce_all);
  assert (exp->arity <= 3);

  int i;
  BtorNode *e[3];

  if (exp->simplified) btor_release_exp (btor, exp->simplified);

  exp->simplified = btor_copy_exp (btor, simplified);

  if (exp->constraint) update_constraints (btor, exp);

  if (exp->kind == BTOR_AEQ_NODE && exp->vreads)
  {
    btor_release_exp (btor, exp->vreads->exp2);
    btor_release_exp (btor, exp->vreads->exp1);
    BTOR_DELETE (btor->mm, exp->vreads);
    exp->vreads = 0;
  }

  remove_from_nodes_unique_table_exp (btor, exp);
  /* also updates op stats */
  erase_local_data_exp (btor, exp, 0);
  btor->ops[BTOR_PROXY_NODE]++;
  assert (exp->arity <= 3);
  memset (e, 0, sizeof e);
  for (i = 0; i < exp->arity; i++) e[i] = exp->e[i];
  remove_from_hash_tables (btor, exp);
  disconnect_children_exp (btor, exp);
  for (i = 0; i < exp->arity; i++) btor_release_exp (btor, e[i]);
#if 0
  erase_local_children_data_exp (btor, exp);
#endif
  exp->kind          = BTOR_PROXY_NODE;
  exp->disconnected  = 0;
  exp->erased        = 0;
  exp->arity         = 0;
  exp->parameterized = 0;
}

/* Finds most simplified expression and shortens path to it */
static BtorNode *
recursively_pointer_chase_simplified_exp (Btor *btor, BtorNode *exp)
{
  BtorNode *real_exp, *cur, *simplified, *not_simplified, *next;
  int invert;

  assert (btor);
  assert (exp);

  real_exp = BTOR_REAL_ADDR_NODE (exp);

  assert (real_exp->simplified);
  assert (BTOR_REAL_ADDR_NODE (real_exp->simplified)->simplified);

  /* shorten path to simplified expression */
  invert     = 0;
  simplified = real_exp->simplified;
  do
  {
    assert (BTOR_IS_PROXY_NODE (BTOR_REAL_ADDR_NODE (simplified)));
    if (BTOR_IS_INVERTED_NODE (simplified)) invert = !invert;
    simplified = BTOR_REAL_ADDR_NODE (simplified)->simplified;
  } while (BTOR_REAL_ADDR_NODE (simplified)->simplified);
  /* 'simplified' is representative element */
  assert (!BTOR_REAL_ADDR_NODE (simplified)->simplified);
  if (invert) simplified = BTOR_INVERT_NODE (simplified);

  invert         = 0;
  not_simplified = BTOR_INVERT_NODE (simplified);
  cur            = btor_copy_exp (btor, real_exp);
  do
  {
    if (BTOR_IS_INVERTED_NODE (cur)) invert = !invert;
    cur  = BTOR_REAL_ADDR_NODE (cur);
    next = btor_copy_exp (btor, cur->simplified);
    set_simplified_exp (btor, cur, invert ? not_simplified : simplified);
    btor_release_exp (btor, cur);
    cur = next;
  } while (BTOR_REAL_ADDR_NODE (cur)->simplified);
  btor_release_exp (btor, cur);

  /* if starting expression is inverted, then we have to invert result */
  if (BTOR_IS_INVERTED_NODE (exp)) simplified = BTOR_INVERT_NODE (simplified);

  return simplified;
}

BtorNode *
btor_pointer_chase_simplified_exp (Btor *btor, BtorNode *exp)
{
  BtorNode *real_exp;

  assert (btor);
  assert (exp);
  (void) btor;

  real_exp = BTOR_REAL_ADDR_NODE (exp);

  /* no simplified expression ? */
  if (!real_exp->simplified) return exp;

  /* only one simplified expression ? */
  if (!BTOR_REAL_ADDR_NODE (real_exp->simplified)->simplified)
  {
    if (BTOR_IS_INVERTED_NODE (exp))
      return BTOR_INVERT_NODE (real_exp->simplified);
    return exp->simplified;
  }
  return recursively_pointer_chase_simplified_exp (btor, exp);
}

BtorNode *
simplify_constraint_exp (Btor *btor, BtorNode *exp)
{
  assert (btor);
  assert (exp);
  assert (BTOR_REAL_ADDR_NODE (exp)->constraint);
  assert (!BTOR_REAL_ADDR_NODE (exp)->simplified);

  BtorNode *real_exp, *result, *not_exp;

  real_exp = BTOR_REAL_ADDR_NODE (exp);
  not_exp  = BTOR_INVERT_NODE (real_exp);

  if (BTOR_IS_BV_CONST_NODE (real_exp)) return exp;

  if (btor_find_in_ptr_hash_table (btor->embedded_constraints, real_exp))
  {
    result = btor->true_exp;
  }
  else if (btor_find_in_ptr_hash_table (btor->embedded_constraints, not_exp))
  {
    result = BTOR_INVERT_NODE (btor->true_exp);
  }
  else if (btor_find_in_ptr_hash_table (btor->unsynthesized_constraints,
                                        real_exp))
  {
    result = btor->true_exp;
  }
  else if (btor_find_in_ptr_hash_table (btor->unsynthesized_constraints,
                                        not_exp))
  {
    result = BTOR_INVERT_NODE (btor->true_exp);
  }
  else if (btor_find_in_ptr_hash_table (btor->synthesized_constraints,
                                        real_exp))
  {
    result = btor->true_exp;
  }
  else
  {
    assert (
        btor_find_in_ptr_hash_table (btor->synthesized_constraints, not_exp));
    result = BTOR_INVERT_NODE (btor->true_exp);
  }

  if (BTOR_IS_INVERTED_NODE (exp)) return BTOR_INVERT_NODE (result);

  return result;
}

BtorNode *
btor_simplify_exp (Btor *btor, BtorNode *exp)
{
  assert (btor);
  assert (exp);

  BtorNode *real_exp, *result;
  BtorPtrHashBucket *bucket;

  real_exp = BTOR_REAL_ADDR_NODE (exp);

  // TODO: should we move that to the bottom?
  if (real_exp->constraint) return simplify_constraint_exp (btor, exp);

  // TODO: substitution flag for BtorNode?
  if (btor->substitutions)
  {
    BtorNode *simp;
    simp = btor_pointer_chase_simplified_exp (btor, real_exp);

    bucket = btor_find_in_ptr_hash_table (btor->substitutions,
                                          BTOR_REAL_ADDR_NODE (simp));
    if (bucket)
      result = btor_pointer_chase_simplified_exp (btor, bucket->data.asPtr);
    else
      result = simp;

    if (BTOR_IS_INVERTED_NODE (exp)) return BTOR_INVERT_NODE (result);
    return result;
  }

  result = btor_pointer_chase_simplified_exp (btor, exp);

  if (BTOR_REAL_ADDR_NODE (result)->constraint)
    return simplify_constraint_exp (btor, result);

  return result;
}

static int
constraint_is_inconsistent (Btor *btor, BtorNode *exp)
{
  assert (btor);
  assert (exp);
  assert (btor->rewrite_level > 1);
  assert (BTOR_REAL_ADDR_NODE (exp)->len == 1);

  BtorNode *rep;

  rep = btor_simplify_exp (btor, exp);

  return rep == BTOR_INVERT_NODE (rep);
}

#if 0
/* connects child to apply node.
 * apply node is appended to the end of the regular parent list.
 */
static void
connect_apply_child_exp (Btor * btor, BtorNode * parent, BtorNode * child,
			 int pos)
{
  assert (btor);
  assert (parent);
  assert (child);
  assert (BTOR_IS_REGULAR_NODE (parent));
  assert (BTOR_IS_APPLY_NODE (parent));
  assert (BTOR_IS_REGULAR_NODE (child));
  assert (pos == 0 || pos == 1);
  assert (pos != 0 || BTOR_IS_FUN_NODE (child));
  assert (pos != 1 || BTOR_IS_ARGS_NODE (child));

  (void) btor;
  int tag;
  BtorNode *last_parent, *tagged_parent;

  parent->e[pos] = child;
  tagged_parent = BTOR_TAG_NODE (parent, pos);
  /* no parent so far? */
  if (!child->first_parent)
    {
      assert (!child->last_parent);
      child->first_parent = tagged_parent;
      child->last_parent = tagged_parent;
      assert (!parent->prev_parent[pos]);
      assert (!parent->next_parent[pos]);
    }
  /* append at the end of the list */
  else
    {
      assert (!parent->prev_parent[pos]);
      assert (!parent->next_parent[pos]);
      last_parent = child->last_parent;
      assert (last_parent);
      parent->prev_parent[pos] = last_parent;
      tag = BTOR_GET_TAG_NODE (last_parent);
      BTOR_REAL_ADDR_NODE (last_parent)->next_parent[tag] = tagged_parent;
      child->last_parent = tagged_parent;
    }
}
#endif

/* Connects child to its parent and updates list of parent pointers.
 * Expressions are inserted at the beginning of the regular parent list
 */
static void
connect_child_exp (Btor *btor, BtorNode *parent, BtorNode *child, int pos)
{
  assert (btor);
  assert (parent);
  assert (child);
  assert (pos >= 0);
  assert (pos <= 2);
  assert (BTOR_IS_REGULAR_NODE (parent));
  assert (btor_simplify_exp (btor, child) == child);
  assert (!BTOR_IS_ARGS_NODE (BTOR_REAL_ADDR_NODE (child))
          || BTOR_IS_ARGS_NODE (parent) || BTOR_IS_APPLY_NODE (parent));

  (void) btor;
  int tag, insert_beginning = 1;
  BtorNode *real_child, *first_parent, *last_parent, *tagged_parent;

  /* set parent parameterized if child is parameterized */
  if (!BTOR_IS_LAMBDA_NODE (parent)
      && BTOR_REAL_ADDR_NODE (child)->parameterized)
    parent->parameterized = 1;

  if (BTOR_REAL_ADDR_NODE (child)->lambda_below) parent->lambda_below = 1;

  if (BTOR_REAL_ADDR_NODE (child)->parameterized)
    update_parameterized (btor, parent, child);

  BTOR_REAL_ADDR_NODE (child)->parents++;
  inc_exp_ref_counter (btor, child);

  if (BTOR_IS_APPLY_NODE (parent)) insert_beginning = 0;

  real_child     = BTOR_REAL_ADDR_NODE (child);
  parent->e[pos] = child;
  tagged_parent  = BTOR_TAG_NODE (parent, pos);

  assert (!parent->prev_parent[pos]);
  assert (!parent->next_parent[pos]);

  /* no parent so far? */
  if (!real_child->first_parent)
  {
    assert (!real_child->last_parent);
    real_child->first_parent = tagged_parent;
    real_child->last_parent  = tagged_parent;
  }
  /* add parent at the beginning of the list */
  else if (insert_beginning)
  {
    first_parent = real_child->first_parent;
    assert (first_parent);
    parent->next_parent[pos] = first_parent;
    tag                      = BTOR_GET_TAG_NODE (first_parent);
    BTOR_REAL_ADDR_NODE (first_parent)->prev_parent[tag] = tagged_parent;
    real_child->first_parent                             = tagged_parent;
  }
  /* add parent at the end of the list */
  else
  {
    last_parent = real_child->last_parent;
    assert (last_parent);
    parent->prev_parent[pos] = last_parent;
    tag                      = BTOR_GET_TAG_NODE (last_parent);
    BTOR_REAL_ADDR_NODE (last_parent)->next_parent[tag] = tagged_parent;
    real_child->last_parent                             = tagged_parent;
  }
}

static void
setup_node_and_add_to_id_table (Btor *btor, void *ptr)
{
  BtorNode *exp = ptr;
  int id;
  exp->refs = 1;
  exp->btor = btor;
  btor->stats.expressions++;
  assert (btor);
  assert (exp);
  assert (!BTOR_IS_INVERTED_NODE (exp));
  assert (!exp->id);
  id = BTOR_COUNT_STACK (btor->nodes_id_table);
  BTOR_ABORT_NODE (id == INT_MAX, "expression id overflow");
  exp->id = id;
  BTOR_PUSH_STACK (btor->mm, btor->nodes_id_table, exp);
  assert (BTOR_COUNT_STACK (btor->nodes_id_table) == exp->id + 1);
  assert (BTOR_PEEK_STACK (btor->nodes_id_table, exp->id) == exp);

#if 0
  if (exp->arity > 0)
    {
      BTOR_NEWN (btor->mm, exp->e, exp->arity);
      BTOR_NEWN (btor->mm, exp->next_parent, exp->arity);
      BTOR_NEWN (btor->mm, exp->prev_parent, exp->arity);
      BTOR_CLRN (exp->e, exp->arity);
      BTOR_CLRN (exp->next_parent, exp->arity);
      BTOR_CLRN (exp->prev_parent, exp->arity);
    }
#endif
}

static BtorNode *
new_const_exp_node (Btor *btor, const char *bits, int len)
{
  BtorBVConstNode *exp;
  int i;
  assert (btor);
  assert (bits);
  assert (len > 0);
  assert ((int) strlen (bits) == len);
  assert (btor_is_const_2vl (btor->mm, bits));
  BTOR_CNEW (btor->mm, exp);
  btor->ops[BTOR_BV_CONST_NODE]++;
  exp->kind  = BTOR_BV_CONST_NODE;
  exp->bytes = sizeof *exp;
  BTOR_NEWN (btor->mm, exp->bits, len + 1);
  for (i = 0; i < len; i++) exp->bits[i] = bits[i];
  exp->bits[len] = '\0';
  exp->len       = len;
  setup_node_and_add_to_id_table (btor, exp);
  return (BtorNode *) exp;
}

static BtorNode *
new_slice_exp_node (Btor *btor, BtorNode *e0, int upper, int lower)
{
  BtorBVNode *exp = 0;

  assert (btor);
  assert (e0);
  assert (upper < BTOR_REAL_ADDR_NODE (e0)->len);
  assert (upper >= lower);
  assert (lower >= 0);

  BTOR_CNEW (btor->mm, exp);
  btor->ops[BTOR_SLICE_NODE]++;
  exp->kind  = BTOR_SLICE_NODE;
  exp->bytes = sizeof *exp;
  exp->arity = 1;
  exp->upper = upper;
  exp->lower = lower;
  exp->len   = upper - lower + 1;
  setup_node_and_add_to_id_table (btor, exp);
  connect_child_exp (btor, (BtorNode *) exp, e0, 0);
  return (BtorNode *) exp;
}

static BtorNode *
new_aeq_exp_node (Btor *btor, BtorNode *e0, BtorNode *e1)
{
  /* we need aeq and acond next and prev fields -> type is BtorNode */
  BtorNode *exp;
  assert (btor);
  assert (e0);
  assert (e1);
  BTOR_CNEW (btor->mm, exp);
  btor->ops[BTOR_AEQ_NODE]++;
  exp->kind  = BTOR_AEQ_NODE;
  exp->bytes = sizeof *exp;
  exp->arity = 2;
  exp->len   = 1;
  setup_node_and_add_to_id_table (btor, exp);
  connect_child_exp (btor, exp, e0, 0);
  connect_child_exp (btor, exp, e1, 1);
  return exp;
}

static BtorNode *
new_lambda_exp_node (Btor *btor, BtorNode *e_param, BtorNode *e_exp)
{
  assert (btor);
  assert (e_param);
  assert (BTOR_IS_REGULAR_NODE (e_param));
  assert (BTOR_IS_PARAM_NODE (e_param));
  assert (e_exp);

  BtorIterator it;
  BtorNode *exp;
  BtorLambdaNode *lambda_exp;

  BTOR_CNEW (btor->mm, lambda_exp);
  btor->ops[BTOR_LAMBDA_NODE]++;
  lambda_exp->kind  = BTOR_LAMBDA_NODE;
  lambda_exp->bytes = sizeof *lambda_exp;
  lambda_exp->arity = 2;
  lambda_exp->len   = BTOR_REAL_ADDR_NODE (e_exp)->len;
  // TODO: get rid of index_len
  lambda_exp->index_len    = e_param->len;
  lambda_exp->lambda_below = 1;
  lambda_exp->num_params   = 1;
  setup_node_and_add_to_id_table (btor, (BtorNode *) lambda_exp);
  connect_child_exp (btor, (BtorNode *) lambda_exp, e_param, 0);
  connect_child_exp (btor, (BtorNode *) lambda_exp, e_exp, 1);

  /* in case of nested lambdas (functions) we set 'nested' of each lambda
   * involved to the outermost lambda of the chain */
  if (BTOR_IS_LAMBDA_NODE (BTOR_REAL_ADDR_NODE (e_exp)))
  {
    init_lambda_iterator (&it, (BtorNode *) lambda_exp);
    while (has_next_lambda_iterator (&it))
    {
      exp                              = next_lambda_iterator (&it);
      ((BtorLambdaNode *) exp)->nested = lambda_exp;
    }
    lambda_exp->num_params += ((BtorLambdaNode *) e_exp)->num_params;
    lambda_exp->body = BTOR_LAMBDA_GET_BODY (e_exp);
  }
  else
    lambda_exp->body = e_exp;

  /* check if 'lambda' is parameterized, i.e. if it contains params that are not
   * bound by 'lambda' */
  remove_param_parameterized (btor, (BtorNode *) lambda_exp, e_param);
  if (is_parameterized (btor, (BtorNode *) lambda_exp))
    lambda_exp->parameterized = 1;

  assert (!BTOR_IS_LAMBDA_NODE (BTOR_REAL_ADDR_NODE (lambda_exp->body)));
  assert (!btor_find_in_ptr_hash_table (btor->lambdas, lambda_exp));
  (void) btor_insert_in_ptr_hash_table (btor->lambdas, lambda_exp);

  return (BtorNode *) lambda_exp;
}

static BtorNode *
new_args_exp_node (Btor *btor, int arity, BtorNode **e, int len)
{
  assert (btor);
  assert (arity > 0);
  assert (e);
  assert (len > 0);

  int i;
  BtorArgsNode *exp;
#ifdef NDEBUG
  for (i = 0; i < arity; i++) assert (e[i]);
#endif

  BTOR_CNEW (btor->mm, exp);
  btor->ops[BTOR_ARGS_NODE]++;
  exp->kind     = BTOR_ARGS_NODE;
  exp->bytes    = sizeof (*exp);
  exp->arity    = arity;
  exp->len      = len;
  exp->no_synth = 1;
  setup_node_and_add_to_id_table (btor, exp);

  for (i = 0; i < arity; i++)
    connect_child_exp (btor, (BtorNode *) exp, e[i], i);

  /* set args node specific fields */
  if (BTOR_IS_ARGS_NODE (BTOR_REAL_ADDR_NODE (exp->e[arity - 1])))
  {
    exp->num_args = ((BtorArgsNode *) exp->e[arity - 1])->num_args + arity - 1;
  }
  else
    exp->num_args = arity;

  return (BtorNode *) exp;
}

static BtorNode *
new_exp_node (Btor *btor, BtorNodeKind kind, int arity, BtorNode **e, int len)
{
  assert (btor);
  assert (arity > 0);
  assert (arity <= 3);
  assert (BTOR_IS_BINARY_NODE_KIND (kind) || BTOR_IS_TERNARY_NODE_KIND (kind));
  assert (e);
  assert (len > 0);

  int i;
  BtorBVNode *exp;
#ifdef NDEBUG
  for (i = 0; i < arity; i++) assert (e[i]);
#endif

  BTOR_CNEW (btor->mm, exp);
  btor->ops[kind]++;
  exp->kind  = kind;
  exp->bytes = sizeof (*exp);
  exp->arity = arity;
  exp->len   = len;
  setup_node_and_add_to_id_table (btor, exp);

  for (i = 0; i < arity; i++)
    connect_child_exp (btor, (BtorNode *) exp, e[i], i);

  return (BtorNode *) exp;
}

/* Computes hash value of expression by id */
unsigned int
btor_hash_exp_by_id (BtorNode *exp)
{
  assert (exp);
  return (unsigned int) BTOR_GET_ID_NODE (exp) * 7334147u;
}

/* Compares expressions by id */
int
btor_compare_exp_by_id (BtorNode *exp0, BtorNode *exp1)
{
  int id0, id1;
  assert (exp0);
  assert (exp1);
  id0 = BTOR_GET_ID_NODE (exp0);
  id1 = BTOR_GET_ID_NODE (exp1);
  if (id0 < id1) return -1;
  if (id0 > id1) return 1;
  return 0;
}

/* Search for constant expression in hash table. Returns 0 if not found. */
static BtorNode **
find_const_exp (Btor *btor, const char *bits, int len)
{
  BtorNode *cur, **result;
  unsigned int hash;
  assert (btor);
  assert (bits);
  assert (len > 0);
  assert ((int) strlen (bits) == len);
  hash = btor_hashstr ((void *) bits);
  hash = (hash * BTOR_NODE_UNIQUE_TABLE_PRIME)
         & (btor->nodes_unique_table.size - 1);
  result = btor->nodes_unique_table.chains + hash;
  cur    = *result;
  while (cur)
  {
    assert (BTOR_IS_REGULAR_NODE (cur));
    if (BTOR_IS_BV_CONST_NODE (cur) && cur->len == len
        && strcmp (cur->bits, bits) == 0)
      break;
    else
    {
      result = &cur->next;
      cur    = *result;
    }
  }
  return result;
}

/* Search for slice expression in hash table. Returns 0 if not found. */
static BtorNode **
find_slice_exp (Btor *btor, BtorNode *e0, int upper, int lower)
{
  BtorNode *cur, **result;
  unsigned int hash;
  assert (btor);
  assert (e0);
  assert (lower >= 0);
  assert (upper >= lower);
  hash = (((unsigned int) BTOR_REAL_ADDR_NODE (e0)->id + (unsigned int) upper
           + (unsigned int) lower)
          * BTOR_NODE_UNIQUE_TABLE_PRIME)
         & (btor->nodes_unique_table.size - 1);
  result = btor->nodes_unique_table.chains + hash;
  cur    = *result;
  while (cur)
  {
    assert (BTOR_IS_REGULAR_NODE (cur));
    if (cur->kind == BTOR_SLICE_NODE && cur->e[0] == e0 && cur->upper == upper
        && cur->lower == lower)
      break;
    else
    {
      result = &cur->next;
      cur    = *result;
    }
  }
  return result;
}

static BtorNode **
find_exp (Btor *btor, BtorNodeKind kind, int arity, BtorNode **e)
{
  assert (btor);
  assert (arity > 0);
  assert (e);

  BtorNode *cur, **result;
  int i, equal;
  unsigned int hash;

#ifndef NDEBUG
  for (i = 0; i < arity; i++) assert (e[i]);
#endif

  hash = 0;
  for (i = 0; i < arity; i++) hash += (unsigned) BTOR_REAL_ADDR_NODE (e[i])->id;
  hash *= BTOR_NODE_UNIQUE_TABLE_PRIME;
  hash &= btor->nodes_unique_table.size - 1;

  result = btor->nodes_unique_table.chains + hash;
  cur    = *result;
  while (cur)
  {
    assert (BTOR_IS_REGULAR_NODE (cur));
    if (cur->kind == kind && cur->arity == arity)
    {
      equal = 1;
      for (i = 0; i < arity && equal; i++)
        if (cur->e[i] != e[i]) equal = 0;

      if (equal) break;
    }
    result = &(cur->next);
    cur    = *result;
  }
  return result;
}

/* Enlarges unique table and rehashes expressions. */
static void
enlarge_nodes_unique_table (Btor *btor)
{
  BtorMemMgr *mm;
  int size, new_size, i;
  unsigned int hash;
  BtorNode *cur, *temp, **new_chains;
  assert (btor);
  mm       = btor->mm;
  size     = btor->nodes_unique_table.size;
  new_size = size ? 2 * size : 1;
  BTOR_CNEWN (mm, new_chains, new_size);
  for (i = 0; i < size; i++)
  {
    cur = btor->nodes_unique_table.chains[i];
    while (cur)
    {
      assert (BTOR_IS_REGULAR_NODE (cur));
      assert (!BTOR_IS_BV_VAR_NODE (cur));
      assert (!BTOR_IS_ARRAY_VAR_NODE (cur));
      temp             = cur->next;
      hash             = compute_hash_exp (cur, new_size);
      cur->next        = new_chains[hash];
      new_chains[hash] = cur;
      cur              = temp;
    }
  }
  BTOR_DELETEN (mm, btor->nodes_unique_table.chains, size);
  btor->nodes_unique_table.size   = new_size;
  btor->nodes_unique_table.chains = new_chains;
}

static void
mark_synth_mark_exp (Btor *btor, BtorNode *exp, int new_mark)
{
  BtorMemMgr *mm;
  BtorNodePtrStack stack;
  BtorNode *cur;
  int i;

  assert (btor);
  assert (exp);

  mm = btor->mm;
  BTOR_INIT_STACK (stack);
  cur = BTOR_REAL_ADDR_NODE (exp);
  goto MARK_SYNTH_MARK_NODE_ENTER_WITHOUT_POP;

  while (!BTOR_EMPTY_STACK (stack))
  {
    cur = BTOR_REAL_ADDR_NODE (BTOR_POP_STACK (stack));
  MARK_SYNTH_MARK_NODE_ENTER_WITHOUT_POP:
    if (cur->synth_mark != new_mark)
    {
      cur->synth_mark = new_mark;
      for (i = cur->arity - 1; i >= 0; i--)
        BTOR_PUSH_STACK (mm, stack, cur->e[i]);
    }
  }
  BTOR_RELEASE_STACK (mm, stack);
}

static void
btor_mark_exp (Btor *btor, BtorNode *exp, int new_mark)
{
  BtorMemMgr *mm;
  BtorNodePtrStack stack;
  BtorNode *cur;
  int i;

  assert (btor);
  assert (exp);

  mm = btor->mm;
  BTOR_INIT_STACK (stack);
  cur = BTOR_REAL_ADDR_NODE (exp);
  goto BTOR_MARK_NODE_ENTER_WITHOUT_POP;

  while (!BTOR_EMPTY_STACK (stack))
  {
    cur = BTOR_REAL_ADDR_NODE (BTOR_POP_STACK (stack));
  BTOR_MARK_NODE_ENTER_WITHOUT_POP:
    if (cur->mark != new_mark)
    {
      cur->mark = new_mark;
      for (i = cur->arity - 1; i >= 0; i--)
        BTOR_PUSH_STACK (mm, stack, cur->e[i]);
    }
  }
  BTOR_RELEASE_STACK (mm, stack);
}

BtorNode *
btor_const_exp (Btor *btor, const char *bits)
{
  BtorNode **lookup;
  int inv, len;
  char *lookupbits;

  assert (btor);
  assert (bits);
  assert (*bits != '\0');

  len = (int) strlen (bits);
  assert (len > 0);
  inv        = 0;
  lookupbits = (char *) bits;
  if (btor->rewrite_level > 0)
  {
    /* normalize constants, constants are always even */
    if (bits[len - 1] == '1')
    {
      lookupbits = btor_not_const (btor->mm, bits);
      inv        = 1;
    }
  }
  lookup = find_const_exp (btor, lookupbits, len);
  if (!*lookup)
  {
    if (BTOR_FULL_UNIQUE_TABLE (btor->nodes_unique_table))
    {
      enlarge_nodes_unique_table (btor);
      lookup = find_const_exp (btor, lookupbits, len);
    }
    *lookup = new_const_exp_node (btor, lookupbits, len);
    assert (btor->nodes_unique_table.num_elements < INT_MAX);
    btor->nodes_unique_table.num_elements++;
    (*lookup)->unique = 1;
  }
  else
    inc_exp_ref_counter (btor, *lookup);
  assert (BTOR_IS_REGULAR_NODE (*lookup));
  if (inv)
  {
    btor_delete_const (btor->mm, lookupbits);
    return BTOR_INVERT_NODE (*lookup);
  }
  return *lookup;
}

static BtorNode *
int_min_exp (Btor *btor, int len)
{
  char *string;
  BtorNode *result;
  assert (btor);
  assert (len > 0);
  string    = btor_zero_const (btor->mm, len);
  string[0] = '1';
  result    = btor_const_exp (btor, string);
  btor_delete_const (btor->mm, string);
  return result;
}

BtorNode *
btor_zero_exp (Btor *btor, int len)
{
  char *string;
  BtorNode *result;

  assert (btor);
  assert (len > 0);

  string = btor_zero_const (btor->mm, len);
  result = btor_const_exp (btor, string);
  btor_delete_const (btor->mm, string);
  return result;
}

BtorNode *
btor_false_exp (Btor *btor)
{
  assert (btor);
  return btor_zero_exp (btor, 1);
}

BtorNode *
btor_ones_exp (Btor *btor, int len)
{
  char *string;
  BtorNode *result;

  assert (btor);
  assert (len > 0);

  string = btor_ones_const (btor->mm, len);
  result = btor_const_exp (btor, string);
  btor_delete_const (btor->mm, string);
  return result;
}

BtorNode *
btor_one_exp (Btor *btor, int len)
{
  char *string;
  BtorNode *result;

  assert (btor);
  assert (len > 0);

  string = btor_one_const (btor->mm, len);
  result = btor_const_exp (btor, string);
  btor_delete_const (btor->mm, string);
  return result;
}

BtorNode *
btor_int_to_exp (Btor *btor, int i, int len)
{
  char *string;
  BtorNode *result;

  assert (btor);
  assert (len > 0);

  string = btor_int_to_const (btor->mm, i, len);
  result = btor_const_exp (btor, string);
  btor_delete_const (btor->mm, string);
  return result;
}

BtorNode *
btor_unsigned_to_exp (Btor *btor, unsigned int u, int len)
{
  char *string;
  BtorNode *result;

  assert (btor);
  assert (len > 0);

  string = btor_unsigned_to_const (btor->mm, u, len);
  result = btor_const_exp (btor, string);
  btor_delete_const (btor->mm, string);
  return result;
}

BtorNode *
btor_true_exp (Btor *btor)
{
  assert (btor);
  return btor_one_exp (btor, 1);
}

BtorNode *
btor_var_exp (Btor *btor, int len, const char *symbol)
{
  BtorMemMgr *mm;
  BtorBVVarNode *exp;

  assert (btor);
  assert (len > 0);
  assert (symbol);

  mm = btor->mm;
  BTOR_CNEW (mm, exp);
  btor->ops[BTOR_BV_VAR_NODE]++;
  exp->kind   = BTOR_BV_VAR_NODE;
  exp->bytes  = sizeof *exp;
  exp->symbol = btor_strdup (mm, symbol);
  exp->len    = len;
  setup_node_and_add_to_id_table (btor, exp);
  exp->bits = btor_x_const_3vl (btor->mm, len);
  (void) btor_insert_in_ptr_hash_table (btor->bv_vars, exp);
  return (BtorNode *) exp;
}

BtorNode *
btor_param_exp (Btor *btor, int len, const char *symbol)
{
  BtorMemMgr *mm;
  BtorParamNode *exp;

  assert (btor);
  assert (len > 0);
  assert (symbol);

  mm = btor->mm;
  BTOR_CNEW (mm, exp);
  btor->ops[BTOR_PARAM_NODE]++;
  exp->kind          = BTOR_PARAM_NODE;
  exp->bytes         = sizeof *exp;
  exp->symbol        = btor_strdup (mm, symbol);
  exp->len           = len;
  exp->parameterized = 1;
  exp->no_synth      = 1;
  setup_node_and_add_to_id_table (btor, exp);
  return (BtorNode *) exp;
}

BtorNode *
btor_array_exp (Btor *btor, int elem_len, int index_len, const char *symbol)
{
  BtorMemMgr *mm;
  BtorArrayVarNode *exp;

  assert (btor);
  assert (elem_len > 0);
  assert (index_len > 0);
  assert (symbol);

  mm = btor->mm;
  BTOR_CNEW (mm, exp);
  btor->ops[BTOR_ARRAY_VAR_NODE]++;
  exp->kind      = BTOR_ARRAY_VAR_NODE;
  exp->bytes     = sizeof *exp;
  exp->symbol    = btor_strdup (mm, symbol);
  exp->index_len = index_len;
  exp->len       = elem_len;
  setup_node_and_add_to_id_table (btor, exp);
  (void) btor_insert_in_ptr_hash_table (btor->array_vars, exp);
  return (BtorNode *) exp;
}

static BtorNode *
unary_exp_slice_exp (Btor *btor, BtorNode *exp, int upper, int lower)
{
  BtorNode **lookup;
  assert (btor);
  assert (exp);
  int inv;

  exp = btor_simplify_exp (btor, exp);

  assert (!BTOR_IS_ARRAY_NODE (BTOR_REAL_ADDR_NODE (exp)));
  assert (lower >= 0);
  assert (upper >= lower);
  assert (upper < BTOR_REAL_ADDR_NODE (exp)->len);

  if (btor->rewrite_level > 0 && BTOR_IS_INVERTED_NODE (exp))
  {
    inv = 1;
    exp = BTOR_INVERT_NODE (exp);
  }
  else
    inv = 0;

  lookup = find_slice_exp (btor, exp, upper, lower);
  if (!*lookup)
  {
    if (BTOR_FULL_UNIQUE_TABLE (btor->nodes_unique_table))
    {
      enlarge_nodes_unique_table (btor);
      lookup = find_slice_exp (btor, exp, upper, lower);
    }
    *lookup = new_slice_exp_node (btor, exp, upper, lower);
    assert (btor->nodes_unique_table.num_elements < INT_MAX);
    btor->nodes_unique_table.num_elements++;
    (*lookup)->unique = 1;
  }
  else
    inc_exp_ref_counter (btor, *lookup);
  assert (BTOR_IS_REGULAR_NODE (*lookup));
  if (inv) return BTOR_INVERT_NODE (*lookup);
  return *lookup;
}

BtorNode *
btor_slice_exp_node (Btor *btor, BtorNode *exp, int upper, int lower)
{
  exp = btor_simplify_exp (btor, exp);
  assert (btor_precond_slice_exp_dbg (btor, exp, upper, lower));
  return unary_exp_slice_exp (btor, exp, upper, lower);
}

static BtorNode *
create_exp (Btor *btor, BtorNodeKind kind, int arity, BtorNode **e, int len)
{
  assert (btor);
  assert (kind);
  assert (arity > 0);
  assert (e);
  assert (btor->rewrite_level == 0
          || !BTOR_IS_BINARY_COMMUTATIVE_NODE_KIND (kind)
          || BTOR_REAL_ADDR_NODE (e[0])->id <= BTOR_REAL_ADDR_NODE (e[1])->id);

  BtorNode **lookup;

  lookup = find_exp (btor, kind, arity, e);
  if (!*lookup)
  {
    if (BTOR_FULL_UNIQUE_TABLE (btor->nodes_unique_table))
    {
      enlarge_nodes_unique_table (btor);
      lookup = find_exp (btor, kind, arity, e);
    }

    switch (kind)
    {
      case BTOR_AEQ_NODE:
        assert (arity == 2);
        *lookup = new_aeq_exp_node (btor, e[0], e[1]);
        break;
      case BTOR_LAMBDA_NODE:
        assert (arity == 2);
        *lookup = new_lambda_exp_node (btor, e[0], e[1]);
        break;
      case BTOR_ARGS_NODE:
        *lookup = new_args_exp_node (btor, arity, e, len);
        break;
      default: *lookup = new_exp_node (btor, kind, arity, e, len);
    }
    assert (btor->nodes_unique_table.num_elements < INT_MAX);
    btor->nodes_unique_table.num_elements++;
    (*lookup)->unique = 1;
  }
  else
    inc_exp_ref_counter (btor, *lookup);
  assert (BTOR_IS_REGULAR_NODE (*lookup));
  return *lookup;
}

static BtorNode *
binary_exp (Btor *btor, BtorNodeKind kind, BtorNode *e0, BtorNode *e1, int len)
{
  assert (btor);
  assert (BTOR_IS_BINARY_NODE_KIND (kind));
  assert (e0);
  assert (e1);
  assert (len > 0);

  BtorNode *e[2], *t;

  e[0] = btor_simplify_exp (btor, e0);
  e[1] = btor_simplify_exp (btor, e1);

  if (btor->rewrite_level > 0 && BTOR_IS_BINARY_COMMUTATIVE_NODE_KIND (kind)
      && BTOR_REAL_ADDR_NODE (e[1])->id < BTOR_REAL_ADDR_NODE (e[0])->id)
  {
    t    = e[0];
    e[0] = e[1];
    e[1] = t;
  }

  return create_exp (btor, kind, 2, e, len);
}

static BtorNode *
ternary_exp (Btor *btor,
             BtorNodeKind kind,
             BtorNode *e0,
             BtorNode *e1,
             BtorNode *e2,
             int len)
{
  assert (btor);
  assert (BTOR_IS_TERNARY_NODE_KIND (kind));
  assert (e0);
  assert (e1);
  assert (e2);

  BtorNode *e[3];

  e[0] = btor_simplify_exp (btor, e0);
  e[1] = btor_simplify_exp (btor, e1);
  e[2] = btor_simplify_exp (btor, e2);

  return create_exp (btor, kind, 3, e, len);
}

BtorNode *
btor_and_exp_node (Btor *btor, BtorNode *e0, BtorNode *e1)
{
  e0 = btor_simplify_exp (btor, e0);
  e1 = btor_simplify_exp (btor, e1);
  assert (btor_precond_regular_binary_bv_exp_dbg (btor, e0, e1));
  return binary_exp (
      btor, BTOR_AND_NODE, e0, e1, BTOR_REAL_ADDR_NODE (e0)->len);
}

BtorNode *
btor_eq_exp_node (Btor *btor, BtorNode *e0, BtorNode *e1)
{
  BtorNodeKind kind;

  e0 = btor_simplify_exp (btor, e0);
  e1 = btor_simplify_exp (btor, e1);
  assert (btor_precond_eq_exp_dbg (btor, e0, e1));

  if (BTOR_IS_ARRAY_NODE (BTOR_REAL_ADDR_NODE (e0)))
    kind = BTOR_AEQ_NODE;
  else
    kind = BTOR_BEQ_NODE;

  return binary_exp (btor, kind, e0, e1, 1);
}

BtorNode *
btor_add_exp_node (Btor *btor, BtorNode *e0, BtorNode *e1)
{
  e0 = btor_simplify_exp (btor, e0);
  e1 = btor_simplify_exp (btor, e1);
  assert (btor_precond_regular_binary_bv_exp_dbg (btor, e0, e1));
  return binary_exp (
      btor, BTOR_ADD_NODE, e0, e1, BTOR_REAL_ADDR_NODE (e0)->len);
}

BtorNode *
btor_mul_exp_node (Btor *btor, BtorNode *e0, BtorNode *e1)
{
  e0 = btor_simplify_exp (btor, e0);
  e1 = btor_simplify_exp (btor, e1);
  assert (btor_precond_regular_binary_bv_exp_dbg (btor, e0, e1));
  return binary_exp (
      btor, BTOR_MUL_NODE, e0, e1, BTOR_REAL_ADDR_NODE (e0)->len);
}

BtorNode *
btor_ult_exp_node (Btor *btor, BtorNode *e0, BtorNode *e1)
{
  e0 = btor_simplify_exp (btor, e0);
  e1 = btor_simplify_exp (btor, e1);
  assert (btor_precond_regular_binary_bv_exp_dbg (btor, e0, e1));
  return binary_exp (btor, BTOR_ULT_NODE, e0, e1, 1);
}

BtorNode *
btor_sll_exp_node (Btor *btor, BtorNode *e0, BtorNode *e1)
{
  e0 = btor_simplify_exp (btor, e0);
  e1 = btor_simplify_exp (btor, e1);
  assert (btor_precond_shift_exp_dbg (btor, e0, e1));
  return binary_exp (
      btor, BTOR_SLL_NODE, e0, e1, BTOR_REAL_ADDR_NODE (e0)->len);
}

BtorNode *
btor_srl_exp_node (Btor *btor, BtorNode *e0, BtorNode *e1)
{
  e0 = btor_simplify_exp (btor, e0);
  e1 = btor_simplify_exp (btor, e1);
  assert (btor_precond_shift_exp_dbg (btor, e0, e1));
  return binary_exp (
      btor, BTOR_SRL_NODE, e0, e1, BTOR_REAL_ADDR_NODE (e0)->len);
}

BtorNode *
btor_udiv_exp_node (Btor *btor, BtorNode *e0, BtorNode *e1)
{
  e0 = btor_simplify_exp (btor, e0);
  e1 = btor_simplify_exp (btor, e1);
  assert (btor_precond_regular_binary_bv_exp_dbg (btor, e0, e1));
  return binary_exp (
      btor, BTOR_UDIV_NODE, e0, e1, BTOR_REAL_ADDR_NODE (e0)->len);
}

BtorNode *
btor_urem_exp_node (Btor *btor, BtorNode *e0, BtorNode *e1)
{
  e0 = btor_simplify_exp (btor, e0);
  e1 = btor_simplify_exp (btor, e1);
  assert (btor_precond_regular_binary_bv_exp_dbg (btor, e0, e1));
  return binary_exp (
      btor, BTOR_UREM_NODE, e0, e1, BTOR_REAL_ADDR_NODE (e0)->len);
}

BtorNode *
btor_concat_exp_node (Btor *btor, BtorNode *e0, BtorNode *e1)
{
  e0 = btor_simplify_exp (btor, e0);
  e1 = btor_simplify_exp (btor, e1);
  assert (btor_precond_concat_exp_dbg (btor, e0, e1));
  return binary_exp (
      btor,
      BTOR_CONCAT_NODE,
      e0,
      e1,
      BTOR_REAL_ADDR_NODE (e0)->len + BTOR_REAL_ADDR_NODE (e1)->len);
}

BtorNode *
btor_read_exp_node (Btor *btor, BtorNode *e_array, BtorNode *e_index)
{
  BtorNode *result;
  e_array = btor_simplify_exp (btor, e_array);
  e_index = btor_simplify_exp (btor, e_index);
  assert (btor_precond_read_exp_dbg (btor, e_array, e_index));

  result = btor_apply_exps (btor, 1, &e_index, e_array);
  if (BTOR_IS_APPLY_NODE (BTOR_REAL_ADDR_NODE (result)))
  {
    BTOR_REAL_ADDR_NODE (result)->is_read = 1;
    if (!BTOR_REAL_ADDR_NODE (result)->bits)
      BTOR_REAL_ADDR_NODE (result)->bits =
          btor_x_const_3vl (btor->mm, e_array->len);
  }

  return result;
}

BtorNode *
btor_lambda_exp (Btor *btor, BtorNode *e_param, BtorNode *e_exp)
{
  assert (btor);
  assert (BTOR_IS_REGULAR_NODE (e_param));
  assert (BTOR_IS_PARAM_NODE (e_param));
  assert (BTOR_REAL_ADDR_NODE (e_param)->len > 0);
  assert (!BTOR_REAL_ADDR_NODE (e_param)->simplified);
  assert (e_exp);
  assert (BTOR_REAL_ADDR_NODE (e_exp)->len > 0);

  BtorNode *result;
  int elem_len = BTOR_REAL_ADDR_NODE (e_exp)->len;

  result = binary_exp (btor, BTOR_LAMBDA_NODE, e_param, e_exp, elem_len);

  /* set lambda expression of parameter */
  assert (!BTOR_IS_BOUND_PARAM_NODE (e_param)
          || BTOR_PARAM_GET_LAMBDA_NODE (e_param) == (BtorLambdaNode *) result);
  if (!BTOR_IS_BOUND_PARAM_NODE (e_param))
    BTOR_PARAM_SET_LAMBDA_NODE (e_param, (BtorLambdaNode *) result);
  // else lambda_exp is an already existing one

  return result;
}

BtorNode *
btor_fun_exp (Btor *btor, int paramc, BtorNode **params, BtorNode *exp)
{
  assert (btor);
  assert (paramc > 0);
  assert (params);
  assert (exp);

  int i;
  BtorNode *fun      = btor_simplify_exp (btor, exp);
  BtorNode *prev_fun = 0;

  for (i = paramc - 1; i >= 0; i--)
  {
    assert (params[i]);
    assert (BTOR_IS_PARAM_NODE (BTOR_REAL_ADDR_NODE (params[i])));
    fun = btor_lambda_exp (btor, params[i], fun);
    if (prev_fun) btor_release_exp (btor, prev_fun);
    prev_fun = fun;
  }

  return fun;
}

// TODO: global define?
#define MAX_NUM_CHILDREN 3

BtorNode *
btor_args_exp (Btor *btor, int argc, BtorNode **args)
{
  assert (btor);
  assert (argc > 0);
  assert (args);

  int i, cur_argc, len, cnt_args, rem_free, num_args;
  BtorNode *e[MAX_NUM_CHILDREN];
  BtorNode *result = 0, *last = 0;

  /* arguments fit in one args node */
  if (argc <= MAX_NUM_CHILDREN)
  {
    num_args = 1;
    rem_free = MAX_NUM_CHILDREN - argc;
    cur_argc = argc;
  }
  /* arguments have to be split into several args nodes.
   * compute number of required args nodes */
  else
  {
    rem_free = argc % (MAX_NUM_CHILDREN - 1);
    num_args = argc / (MAX_NUM_CHILDREN - 1);
    /* we can store at most 1 more element into 'num_args' nodes
     * without needing an additional args node */
    if (rem_free > 1) num_args += 1;

    assert (num_args > 1);
    /* compute number of arguments in last args node */
    cur_argc = argc - (num_args - 1) * (MAX_NUM_CHILDREN - 1);
  }
  cnt_args = cur_argc - 1;

  len = 0;
  /* split up args in 'num_args' of args nodes */
  for (i = argc - 1; i >= 0; i--)
  {
    assert (cnt_args >= 0);
    assert (cnt_args <= MAX_NUM_CHILDREN);
    e[cnt_args] = btor_simplify_exp (btor, args[i]);
    len += BTOR_REAL_ADDR_NODE (e[cnt_args])->len;
    cnt_args -= 1;

    assert (i > 0 || cnt_args < 0);
    if (cnt_args < 0)
    {
      result = create_exp (btor, BTOR_ARGS_NODE, cur_argc, e, len);

      /* init for next iteration */
      len         = result->len;
      cur_argc    = MAX_NUM_CHILDREN;
      cnt_args    = cur_argc - 1;
      e[cnt_args] = result;
      cnt_args -= 1;

      if (last) btor_release_exp (btor, last);

      last = result;
    }
  }

  assert (result);
  return result;
}

BtorNode *
btor_apply_exp_node (Btor *btor, BtorNode *fun, BtorNode *args)
{
  assert (btor);
  assert (fun);
  assert (args);

  BtorNode *e[2];
  e[0] = btor_simplify_exp (btor, fun);
  e[1] = btor_simplify_exp (btor, args);

  assert (BTOR_IS_REGULAR_NODE (e[0]));
  assert (BTOR_IS_REGULAR_NODE (e[1]));
  assert (BTOR_IS_FUN_NODE (e[0]));
  assert (BTOR_IS_ARGS_NODE (e[1]));
  assert (!BTOR_IS_LAMBDA_NODE (fun)
          || ((BtorLambdaNode *) e[0])->num_params
                 == ((BtorArgsNode *) e[1])->num_args);

  return create_exp (btor, BTOR_APPLY_NODE, 2, e, fun->len);
}

BtorNode *
btor_apply_exp (Btor *btor, BtorNode *fun, BtorNode *args)
{
  assert (btor);
  assert (fun);
  assert (args);

  fun  = btor_simplify_exp (btor, fun);
  args = btor_simplify_exp (btor, args);

  /* if fun was simplified to a constant value, we return a copy of it */
  if (!BTOR_IS_FUN_NODE (fun))
  {
    assert (!BTOR_REAL_ADDR_NODE (fun)->parameterized);
    return btor_copy_exp (btor, fun);
  }

  if (btor->rewrite_level > 0) return btor_rewrite_apply_exp (btor, fun, args);

  return btor_apply_exp_node (btor, fun, args);
}

BtorNode *
btor_apply_exps (Btor *btor, int argc, BtorNode **args, BtorNode *fun)
{
  assert (btor);
  assert (argc > 0);
  assert (args);
  assert (fun);
  assert (BTOR_IS_REGULAR_NODE (fun));
  assert (BTOR_IS_FUN_NODE (fun));

  BtorNode *exp, *_args;

  _args = btor_args_exp (btor, argc, args);
  fun   = btor_simplify_exp (btor, fun);
  _args = btor_simplify_exp (btor, _args);

  exp = btor_apply_exp (btor, fun, _args);
  btor_release_exp (btor, _args);

  return exp;
}

BtorNode *
btor_write_exp_node (Btor *btor,
                     BtorNode *e_array,
                     BtorNode *e_index,
                     BtorNode *e_value)
{
  assert (btor);
  assert (BTOR_IS_FUN_NODE (e_array));

  BtorNode *param, *e_cond, *e_if, *e_else, *bvcond;
  BtorLambdaNode *lambda;

  e_array = btor_simplify_exp (btor, e_array);
  e_index = btor_simplify_exp (btor, e_index);
  e_value = btor_simplify_exp (btor, e_value);
  assert (btor_precond_write_exp_dbg (btor, e_array, e_index, e_value));

  param  = btor_param_exp (btor, BTOR_REAL_ADDR_NODE (e_index)->len, "");
  e_cond = btor_eq_exp (btor, param, e_index);
  e_if   = btor_copy_exp (btor, e_value);
  e_else = btor_read_exp (btor, e_array, param);
  bvcond = btor_cond_exp (btor, e_cond, e_if, e_else);
  lambda = (BtorLambdaNode *) btor_lambda_exp (btor, param, bvcond);
  // TODO: set is_write flag?

  btor_release_exp (btor, e_if);
  btor_release_exp (btor, e_else);
  btor_release_exp (btor, e_cond);
  btor_release_exp (btor, bvcond);
  btor_release_exp (btor, param);

  return (BtorNode *) lambda;
}

BtorNode *
btor_bv_cond_exp_node (Btor *btor,
                       BtorNode *e_cond,
                       BtorNode *e_if,
                       BtorNode *e_else)
{
  e_cond = btor_simplify_exp (btor, e_cond);
  e_if   = btor_simplify_exp (btor, e_if);
  e_else = btor_simplify_exp (btor, e_else);
  assert (btor_precond_cond_exp_dbg (btor, e_cond, e_if, e_else));
  return ternary_exp (btor,
                      BTOR_BCOND_NODE,
                      e_cond,
                      e_if,
                      e_else,
                      BTOR_REAL_ADDR_NODE (e_if)->len);
}

BtorNode *
btor_array_cond_exp_node (Btor *btor,
                          BtorNode *e_cond,
                          BtorNode *e_if,
                          BtorNode *e_else)
{
  assert (BTOR_IS_REGULAR_NODE (e_if));
  assert (BTOR_IS_FUN_NODE (e_if));
  assert (BTOR_IS_REGULAR_NODE (e_else));
  assert (BTOR_IS_FUN_NODE (e_else));

  BtorNode *cond, *param, *lambda, *app_if, *app_else;

  e_cond = btor_simplify_exp (btor, e_cond);
  e_if   = btor_simplify_exp (btor, e_if);
  e_else = btor_simplify_exp (btor, e_else);
  assert (btor_precond_cond_exp_dbg (btor, e_cond, e_if, e_else));

  param    = btor_param_exp (btor, e_if->index_len, "");
  app_if   = btor_apply_exps (btor, 1, &param, e_if);
  app_else = btor_apply_exps (btor, 1, &param, e_else);
  cond     = btor_bv_cond_exp_node (btor, e_cond, app_if, app_else);
  lambda   = btor_lambda_exp (btor, param, cond);

  btor_release_exp (btor, param);
  btor_release_exp (btor, app_if);
  btor_release_exp (btor, app_else);
  btor_release_exp (btor, cond);

  return lambda;
}

BtorNode *
btor_cond_exp_node (Btor *btor,
                    BtorNode *e_cond,
                    BtorNode *e_if,
                    BtorNode *e_else)
{
  if (BTOR_IS_ARRAY_NODE (BTOR_REAL_ADDR_NODE (e_if)))
    return btor_array_cond_exp_node (btor, e_cond, e_if, e_else);

  return btor_bv_cond_exp_node (btor, e_cond, e_if, e_else);
}

BtorNode *
btor_not_exp (Btor *btor, BtorNode *exp)
{
  exp = btor_simplify_exp (btor, exp);
  assert (btor_precond_regular_unary_bv_exp_dbg (btor, exp));

  (void) btor;
  inc_exp_ref_counter (btor, exp);
  return BTOR_INVERT_NODE (exp);
}

BtorNode *
btor_add_exp (Btor *btor, BtorNode *e0, BtorNode *e1)
{
  BtorNode *result;

  e0 = btor_simplify_exp (btor, e0);
  e1 = btor_simplify_exp (btor, e1);
  assert (btor_precond_regular_binary_bv_exp_dbg (btor, e0, e1));

  if (btor->rewrite_level > 0)
    result = btor_rewrite_add_exp (btor, e0, e1);
  else
    result = btor_add_exp_node (btor, e0, e1);

  assert (result);
  return result;
}

BtorNode *
btor_neg_exp (Btor *btor, BtorNode *exp)
{
  BtorNode *result, *one;

  exp = btor_simplify_exp (btor, exp);
  assert (btor_precond_regular_unary_bv_exp_dbg (btor, exp));

  one    = btor_one_exp (btor, BTOR_REAL_ADDR_NODE (exp)->len);
  result = btor_add_exp (btor, BTOR_INVERT_NODE (exp), one);
  btor_release_exp (btor, one);
  return result;
}

BtorNode *
btor_slice_exp (Btor *btor, BtorNode *exp, int upper, int lower)
{
  BtorNode *result;

  exp = btor_simplify_exp (btor, exp);
  assert (btor_precond_slice_exp_dbg (btor, exp, upper, lower));

  if (btor->rewrite_level > 0)
    result = btor_rewrite_slice_exp (btor, exp, upper, lower);
  else
    result = btor_slice_exp_node (btor, exp, upper, lower);

  assert (result);
  return result;
}

BtorNode *
btor_or_exp (Btor *btor, BtorNode *e0, BtorNode *e1)
{
  e0 = btor_simplify_exp (btor, e0);
  e1 = btor_simplify_exp (btor, e1);
  assert (btor_precond_regular_binary_bv_exp_dbg (btor, e0, e1));
  return BTOR_INVERT_NODE (
      btor_and_exp (btor, BTOR_INVERT_NODE (e0), BTOR_INVERT_NODE (e1)));
}

BtorNode *
btor_eq_exp (Btor *btor, BtorNode *e0, BtorNode *e1)
{
  BtorNode *result;

  e0 = btor_simplify_exp (btor, e0);
  e1 = btor_simplify_exp (btor, e1);
  assert (btor_precond_eq_exp_dbg (btor, e0, e1));

  if (btor->rewrite_level > 0)
    result = btor_rewrite_eq_exp (btor, e0, e1);
  else
    result = btor_eq_exp_node (btor, e0, e1);

  assert (result);
  return result;
}

BtorNode *
btor_and_exp (Btor *btor, BtorNode *e0, BtorNode *e1)
{
  BtorNode *result;

  e0 = btor_simplify_exp (btor, e0);
  e1 = btor_simplify_exp (btor, e1);
  assert (btor_precond_regular_binary_bv_exp_dbg (btor, e0, e1));

  if (btor->rewrite_level > 0)
    result = btor_rewrite_and_exp (btor, e0, e1);
  else
    result = btor_and_exp_node (btor, e0, e1);

  assert (result);
  return result;
}

BtorNode *
btor_xor_exp (Btor *btor, BtorNode *e0, BtorNode *e1)
{
  BtorNode *result, * or, *and;

  e0 = btor_simplify_exp (btor, e0);
  e1 = btor_simplify_exp (btor, e1);
  assert (btor_precond_regular_binary_bv_exp_dbg (btor, e0, e1));

  or     = btor_or_exp (btor, e0, e1);
  and    = btor_and_exp (btor, e0, e1);
  result = btor_and_exp (btor, or, BTOR_INVERT_NODE (and));
  btor_release_exp (btor, or);
  btor_release_exp (btor, and);
  return result;
}

BtorNode *
btor_xnor_exp (Btor *btor, BtorNode *e0, BtorNode *e1)
{
  e0 = btor_simplify_exp (btor, e0);
  e1 = btor_simplify_exp (btor, e1);
  assert (btor_precond_regular_binary_bv_exp_dbg (btor, e0, e1));
  return BTOR_INVERT_NODE (btor_xor_exp (btor, e0, e1));
}

BtorNode *
btor_concat_exp (Btor *btor, BtorNode *e0, BtorNode *e1)
{
  BtorNode *result;

  e0 = btor_simplify_exp (btor, e0);
  e1 = btor_simplify_exp (btor, e1);
  assert (btor_precond_concat_exp_dbg (btor, e0, e1));

  if (btor->rewrite_level > 0)
    result = btor_rewrite_concat_exp (btor, e0, e1);
  else
    result = btor_concat_exp_node (btor, e0, e1);

  assert (result);
  return result;
}

BtorNode *
btor_cond_exp (Btor *btor, BtorNode *e_cond, BtorNode *e_if, BtorNode *e_else)
{
  BtorNode *result;

  e_cond = btor_simplify_exp (btor, e_cond);
  e_if   = btor_simplify_exp (btor, e_if);
  e_else = btor_simplify_exp (btor, e_else);
  assert (btor_precond_cond_exp_dbg (btor, e_cond, e_if, e_else));

  if (btor->rewrite_level > 0)
    result = btor_rewrite_cond_exp (btor, e_cond, e_if, e_else);
  else
    result = btor_cond_exp_node (btor, e_cond, e_if, e_else);

  assert (result);
  return result;
}

BtorNode *
btor_redor_exp (Btor *btor, BtorNode *exp)
{
  BtorNode *result, *zero;

  exp = btor_simplify_exp (btor, exp);
  assert (btor_precond_regular_unary_bv_exp_dbg (btor, exp));

  zero   = btor_zero_exp (btor, BTOR_REAL_ADDR_NODE (exp)->len);
  result = BTOR_INVERT_NODE (btor_eq_exp (btor, exp, zero));
  btor_release_exp (btor, zero);
  return result;
}

BtorNode *
btor_redxor_exp (Btor *btor, BtorNode *exp)
{
  BtorNode *result, *slice, *xor;
  int i, len;

  exp = btor_simplify_exp (btor, exp);
  assert (btor_precond_regular_unary_bv_exp_dbg (btor, exp));

  len = BTOR_REAL_ADDR_NODE (exp)->len;

  result = btor_slice_exp (btor, exp, 0, 0);
  for (i = 1; i < len; i++)
  {
    slice = btor_slice_exp (btor, exp, i, i);
    xor   = btor_xor_exp (btor, result, slice);
    btor_release_exp (btor, slice);
    btor_release_exp (btor, result);
    result = xor;
  }
  return result;
}

BtorNode *
btor_redand_exp (Btor *btor, BtorNode *exp)
{
  BtorNode *result, *ones;

  exp = btor_simplify_exp (btor, exp);
  assert (btor_precond_regular_unary_bv_exp_dbg (btor, exp));

  ones   = btor_ones_exp (btor, BTOR_REAL_ADDR_NODE (exp)->len);
  result = btor_eq_exp (btor, exp, ones);
  btor_release_exp (btor, ones);
  return result;
}

BtorNode *
btor_uext_exp (Btor *btor, BtorNode *exp, int len)
{
  BtorNode *result, *zero;

  exp = btor_simplify_exp (btor, exp);
  assert (btor_precond_ext_exp_dbg (btor, exp, len));

  if (len == 0)
    result = btor_copy_exp (btor, exp);
  else
  {
    assert (len > 0);
    zero   = btor_zero_exp (btor, len);
    result = btor_concat_exp (btor, zero, exp);
    btor_release_exp (btor, zero);
  }
  return result;
}

BtorNode *
btor_sext_exp (Btor *btor, BtorNode *exp, int len)
{
  BtorNode *result, *zero, *ones, *neg, *cond;
  int exp_len;

  exp = btor_simplify_exp (btor, exp);
  assert (btor_precond_ext_exp_dbg (btor, exp, len));

  if (len == 0)
    result = btor_copy_exp (btor, exp);
  else
  {
    assert (len > 0);
    zero    = btor_zero_exp (btor, len);
    ones    = btor_ones_exp (btor, len);
    exp_len = BTOR_REAL_ADDR_NODE (exp)->len;
    neg     = btor_slice_exp (btor, exp, exp_len - 1, exp_len - 1);
    cond    = btor_cond_exp (btor, neg, ones, zero);
    result  = btor_concat_exp (btor, cond, exp);
    btor_release_exp (btor, zero);
    btor_release_exp (btor, ones);
    btor_release_exp (btor, neg);
    btor_release_exp (btor, cond);
  }
  return result;
}

BtorNode *
btor_nand_exp (Btor *btor, BtorNode *e0, BtorNode *e1)
{
  e0 = btor_simplify_exp (btor, e0);
  e1 = btor_simplify_exp (btor, e1);
  assert (btor_precond_regular_binary_bv_exp_dbg (btor, e0, e1));
  return BTOR_INVERT_NODE (btor_and_exp (btor, e0, e1));
}

BtorNode *
btor_nor_exp (Btor *btor, BtorNode *e0, BtorNode *e1)
{
  e0 = btor_simplify_exp (btor, e0);
  e1 = btor_simplify_exp (btor, e1);
  assert (btor_precond_regular_binary_bv_exp_dbg (btor, e0, e1));
  return BTOR_INVERT_NODE (btor_or_exp (btor, e0, e1));
}

BtorNode *
btor_implies_exp (Btor *btor, BtorNode *e0, BtorNode *e1)
{
  e0 = btor_simplify_exp (btor, e0);
  e1 = btor_simplify_exp (btor, e1);
  assert (btor_precond_regular_binary_bv_exp_dbg (btor, e0, e1));
  assert (BTOR_REAL_ADDR_NODE (e0)->len == 1);
  return BTOR_INVERT_NODE (btor_and_exp (btor, e0, BTOR_INVERT_NODE (e1)));
}

BtorNode *
btor_iff_exp (Btor *btor, BtorNode *e0, BtorNode *e1)
{
  e0 = btor_simplify_exp (btor, e0);
  e1 = btor_simplify_exp (btor, e1);
  assert (btor_precond_regular_binary_bv_exp_dbg (btor, e0, e1));
  assert (BTOR_REAL_ADDR_NODE (e0)->len == 1);
  return btor_eq_exp (btor, e0, e1);
}

BtorNode *
btor_ne_exp (Btor *btor, BtorNode *e0, BtorNode *e1)
{
  e0 = btor_simplify_exp (btor, e0);
  e1 = btor_simplify_exp (btor, e1);
  assert (btor_precond_eq_exp_dbg (btor, e0, e1));
  return BTOR_INVERT_NODE (btor_eq_exp (btor, e0, e1));
}

BtorNode *
btor_uaddo_exp (Btor *btor, BtorNode *e0, BtorNode *e1)
{
  BtorNode *result, *uext_e1, *uext_e2, *add;
  int len;

  e0 = btor_simplify_exp (btor, e0);
  e1 = btor_simplify_exp (btor, e1);
  assert (btor_precond_regular_binary_bv_exp_dbg (btor, e0, e1));

  len     = BTOR_REAL_ADDR_NODE (e0)->len;
  uext_e1 = btor_uext_exp (btor, e0, 1);
  uext_e2 = btor_uext_exp (btor, e1, 1);
  add     = btor_add_exp (btor, uext_e1, uext_e2);
  result  = btor_slice_exp (btor, add, len, len);
  btor_release_exp (btor, uext_e1);
  btor_release_exp (btor, uext_e2);
  btor_release_exp (btor, add);
  return result;
}

BtorNode *
btor_saddo_exp (Btor *btor, BtorNode *e0, BtorNode *e1)
{
  BtorNode *result, *sign_e1, *sign_e2, *sign_result;
  BtorNode *add, *and1, *and2, *or1, *or2;
  int len;

  e0 = btor_simplify_exp (btor, e0);
  e1 = btor_simplify_exp (btor, e1);
  assert (btor_precond_regular_binary_bv_exp_dbg (btor, e0, e1));

  len         = BTOR_REAL_ADDR_NODE (e0)->len;
  sign_e1     = btor_slice_exp (btor, e0, len - 1, len - 1);
  sign_e2     = btor_slice_exp (btor, e1, len - 1, len - 1);
  add         = btor_add_exp (btor, e0, e1);
  sign_result = btor_slice_exp (btor, add, len - 1, len - 1);
  and1        = btor_and_exp (btor, sign_e1, sign_e2);
  or1         = btor_and_exp (btor, and1, BTOR_INVERT_NODE (sign_result));
  and2        = btor_and_exp (
      btor, BTOR_INVERT_NODE (sign_e1), BTOR_INVERT_NODE (sign_e2));
  or2    = btor_and_exp (btor, and2, sign_result);
  result = btor_or_exp (btor, or1, or2);
  btor_release_exp (btor, and1);
  btor_release_exp (btor, and2);
  btor_release_exp (btor, or1);
  btor_release_exp (btor, or2);
  btor_release_exp (btor, add);
  btor_release_exp (btor, sign_e1);
  btor_release_exp (btor, sign_e2);
  btor_release_exp (btor, sign_result);
  return result;
}

BtorNode *
btor_mul_exp (Btor *btor, BtorNode *e0, BtorNode *e1)
{
  BtorNode *result;

  e0 = btor_simplify_exp (btor, e0);
  e1 = btor_simplify_exp (btor, e1);
  assert (btor_precond_regular_binary_bv_exp_dbg (btor, e0, e1));

  if (btor->rewrite_level > 0)
    result = btor_rewrite_mul_exp (btor, e0, e1);
  else
    result = btor_mul_exp_node (btor, e0, e1);

  assert (result);
  return result;
}

BtorNode *
btor_umulo_exp (Btor *btor, BtorNode *e0, BtorNode *e1)
{
  BtorNode *result, *uext_e1, *uext_e2, *mul, *slice, *and, * or, **temps_e2;
  int i, len;

  e0 = btor_simplify_exp (btor, e0);
  e1 = btor_simplify_exp (btor, e1);
  assert (btor_precond_regular_binary_bv_exp_dbg (btor, e0, e1));

  len = BTOR_REAL_ADDR_NODE (e0)->len;
  if (len == 1) return btor_zero_exp (btor, 1);
  BTOR_NEWN (btor->mm, temps_e2, len - 1);
  temps_e2[0] = btor_slice_exp (btor, e1, len - 1, len - 1);
  for (i = 1; i < len - 1; i++)
  {
    slice       = btor_slice_exp (btor, e1, len - 1 - i, len - 1 - i);
    temps_e2[i] = btor_or_exp (btor, temps_e2[i - 1], slice);
    btor_release_exp (btor, slice);
  }
  slice  = btor_slice_exp (btor, e0, 1, 1);
  result = btor_and_exp (btor, slice, temps_e2[0]);
  btor_release_exp (btor, slice);
  for (i = 1; i < len - 1; i++)
  {
    slice = btor_slice_exp (btor, e0, i + 1, i + 1);
    and   = btor_and_exp (btor, slice, temps_e2[i]);
    or    = btor_or_exp (btor, result, and);
    btor_release_exp (btor, slice);
    btor_release_exp (btor, and);
    btor_release_exp (btor, result);
    result = or ;
  }
  uext_e1 = btor_uext_exp (btor, e0, 1);
  uext_e2 = btor_uext_exp (btor, e1, 1);
  mul     = btor_mul_exp (btor, uext_e1, uext_e2);
  slice   = btor_slice_exp (btor, mul, len, len);
  or      = btor_or_exp (btor, result, slice);
  btor_release_exp (btor, uext_e1);
  btor_release_exp (btor, uext_e2);
  btor_release_exp (btor, mul);
  btor_release_exp (btor, slice);
  btor_release_exp (btor, result);
  result = or ;
  for (i = 0; i < len - 1; i++) btor_release_exp (btor, temps_e2[i]);
  BTOR_DELETEN (btor->mm, temps_e2, len - 1);
  return result;
}

BtorNode *
btor_smulo_exp (Btor *btor, BtorNode *e0, BtorNode *e1)
{
  BtorNode *result, *sext_e1, *sext_e2, *sign_e1, *sign_e2, *sext_sign_e1;
  BtorNode *sext_sign_e2, *xor_sign_e1, *xor_sign_e2, *mul, *slice, *slice_n;
  BtorNode *slice_n_minus_1, *xor, *and, * or, **temps_e2;
  int i, len;

  e0 = btor_simplify_exp (btor, e0);
  e1 = btor_simplify_exp (btor, e1);
  assert (btor_precond_regular_binary_bv_exp_dbg (btor, e0, e1));

  len = BTOR_REAL_ADDR_NODE (e0)->len;
  if (len == 1) return btor_and_exp (btor, e0, e1);
  if (len == 2)
  {
    sext_e1         = btor_sext_exp (btor, e0, 1);
    sext_e2         = btor_sext_exp (btor, e1, 1);
    mul             = btor_mul_exp (btor, sext_e1, sext_e2);
    slice_n         = btor_slice_exp (btor, mul, len, len);
    slice_n_minus_1 = btor_slice_exp (btor, mul, len - 1, len - 1);
    result          = btor_xor_exp (btor, slice_n, slice_n_minus_1);
    btor_release_exp (btor, sext_e1);
    btor_release_exp (btor, sext_e2);
    btor_release_exp (btor, mul);
    btor_release_exp (btor, slice_n);
    btor_release_exp (btor, slice_n_minus_1);
  }
  else
  {
    sign_e1      = btor_slice_exp (btor, e0, len - 1, len - 1);
    sign_e2      = btor_slice_exp (btor, e1, len - 1, len - 1);
    sext_sign_e1 = btor_sext_exp (btor, sign_e1, len - 1);
    sext_sign_e2 = btor_sext_exp (btor, sign_e2, len - 1);
    xor_sign_e1  = btor_xor_exp (btor, e0, sext_sign_e1);
    xor_sign_e2  = btor_xor_exp (btor, e1, sext_sign_e2);
    BTOR_NEWN (btor->mm, temps_e2, len - 2);
    temps_e2[0] = btor_slice_exp (btor, xor_sign_e2, len - 2, len - 2);
    for (i = 1; i < len - 2; i++)
    {
      slice = btor_slice_exp (btor, xor_sign_e2, len - 2 - i, len - 2 - i);
      temps_e2[i] = btor_or_exp (btor, temps_e2[i - 1], slice);
      btor_release_exp (btor, slice);
    }
    slice  = btor_slice_exp (btor, xor_sign_e1, 1, 1);
    result = btor_and_exp (btor, slice, temps_e2[0]);
    btor_release_exp (btor, slice);
    for (i = 1; i < len - 2; i++)
    {
      slice = btor_slice_exp (btor, xor_sign_e1, i + 1, i + 1);
      and   = btor_and_exp (btor, slice, temps_e2[i]);
      or    = btor_or_exp (btor, result, and);
      btor_release_exp (btor, slice);
      btor_release_exp (btor, and);
      btor_release_exp (btor, result);
      result = or ;
    }
    sext_e1         = btor_sext_exp (btor, e0, 1);
    sext_e2         = btor_sext_exp (btor, e1, 1);
    mul             = btor_mul_exp (btor, sext_e1, sext_e2);
    slice_n         = btor_slice_exp (btor, mul, len, len);
    slice_n_minus_1 = btor_slice_exp (btor, mul, len - 1, len - 1);
    xor             = btor_xor_exp (btor, slice_n, slice_n_minus_1);
    or              = btor_or_exp (btor, result, xor);
    btor_release_exp (btor, sext_e1);
    btor_release_exp (btor, sext_e2);
    btor_release_exp (btor, sign_e1);
    btor_release_exp (btor, sign_e2);
    btor_release_exp (btor, sext_sign_e1);
    btor_release_exp (btor, sext_sign_e2);
    btor_release_exp (btor, xor_sign_e1);
    btor_release_exp (btor, xor_sign_e2);
    btor_release_exp (btor, mul);
    btor_release_exp (btor, slice_n);
    btor_release_exp (btor, slice_n_minus_1);
    btor_release_exp (btor, xor);
    btor_release_exp (btor, result);
    result = or ;
    for (i = 0; i < len - 2; i++) btor_release_exp (btor, temps_e2[i]);
    BTOR_DELETEN (btor->mm, temps_e2, len - 2);
  }
  return result;
}

BtorNode *
btor_ult_exp (Btor *btor, BtorNode *e0, BtorNode *e1)
{
  BtorNode *result;

  e0 = btor_simplify_exp (btor, e0);
  e1 = btor_simplify_exp (btor, e1);
  assert (btor_precond_regular_binary_bv_exp_dbg (btor, e0, e1));

  if (btor->rewrite_level > 0)
    result = btor_rewrite_ult_exp (btor, e0, e1);
  else
    result = btor_ult_exp_node (btor, e0, e1);

  assert (result);
  return result;
}

BtorNode *
btor_slt_exp (Btor *btor, BtorNode *e0, BtorNode *e1)
{
  BtorNode *determined_by_sign, *eq_sign, *ult, *eq_sign_and_ult;
  BtorNode *res, *s0, *s1, *r0, *r1, *l, *r;

  int len;

  e0 = btor_simplify_exp (btor, e0);
  e1 = btor_simplify_exp (btor, e1);
  assert (btor_precond_regular_binary_bv_exp_dbg (btor, e0, e1));

  len = BTOR_REAL_ADDR_NODE (e0)->len;
  if (len == 1) return btor_and_exp (btor, e0, BTOR_INVERT_NODE (e1));
  s0                 = btor_slice_exp (btor, e0, len - 1, len - 1);
  s1                 = btor_slice_exp (btor, e1, len - 1, len - 1);
  r0                 = btor_slice_exp (btor, e0, len - 2, 0);
  r1                 = btor_slice_exp (btor, e1, len - 2, 0);
  ult                = btor_ult_exp (btor, r0, r1);
  determined_by_sign = btor_and_exp (btor, s0, BTOR_INVERT_NODE (s1));
  l                  = btor_copy_exp (btor, determined_by_sign);
  r                  = btor_and_exp (btor, BTOR_INVERT_NODE (s0), s1);
  eq_sign = btor_and_exp (btor, BTOR_INVERT_NODE (l), BTOR_INVERT_NODE (r));
  eq_sign_and_ult = btor_and_exp (btor, eq_sign, ult);
  res             = btor_or_exp (btor, determined_by_sign, eq_sign_and_ult);
  btor_release_exp (btor, s0);
  btor_release_exp (btor, s1);
  btor_release_exp (btor, r0);
  btor_release_exp (btor, r1);
  btor_release_exp (btor, ult);
  btor_release_exp (btor, determined_by_sign);
  btor_release_exp (btor, l);
  btor_release_exp (btor, r);
  btor_release_exp (btor, eq_sign);
  btor_release_exp (btor, eq_sign_and_ult);
  return res;
}

BtorNode *
btor_ulte_exp (Btor *btor, BtorNode *e0, BtorNode *e1)
{
  BtorNode *result, *ult;

  e0 = btor_simplify_exp (btor, e0);
  e1 = btor_simplify_exp (btor, e1);
  assert (btor_precond_regular_binary_bv_exp_dbg (btor, e0, e1));

  ult    = btor_ult_exp (btor, e1, e0);
  result = btor_not_exp (btor, ult);
  btor_release_exp (btor, ult);
  return result;
}

BtorNode *
btor_slte_exp (Btor *btor, BtorNode *e0, BtorNode *e1)
{
  BtorNode *result, *slt;

  e0 = btor_simplify_exp (btor, e0);
  e1 = btor_simplify_exp (btor, e1);
  assert (btor_precond_regular_binary_bv_exp_dbg (btor, e0, e1));

  slt    = btor_slt_exp (btor, e1, e0);
  result = btor_not_exp (btor, slt);
  btor_release_exp (btor, slt);
  return result;
}

BtorNode *
btor_ugt_exp (Btor *btor, BtorNode *e0, BtorNode *e1)
{
  e0 = btor_simplify_exp (btor, e0);
  e1 = btor_simplify_exp (btor, e1);
  assert (btor_precond_regular_binary_bv_exp_dbg (btor, e0, e1));
  return btor_ult_exp (btor, e1, e0);
}

BtorNode *
btor_sgt_exp (Btor *btor, BtorNode *e0, BtorNode *e1)
{
  e0 = btor_simplify_exp (btor, e0);
  e1 = btor_simplify_exp (btor, e1);
  assert (btor_precond_regular_binary_bv_exp_dbg (btor, e0, e1));
  return btor_slt_exp (btor, e1, e0);
}

BtorNode *
btor_ugte_exp (Btor *btor, BtorNode *e0, BtorNode *e1)
{
  BtorNode *result, *ult;

  e0 = btor_simplify_exp (btor, e0);
  e1 = btor_simplify_exp (btor, e1);
  assert (btor_precond_regular_binary_bv_exp_dbg (btor, e0, e1));

  ult    = btor_ult_exp (btor, e0, e1);
  result = btor_not_exp (btor, ult);
  btor_release_exp (btor, ult);
  return result;
}

BtorNode *
btor_sgte_exp (Btor *btor, BtorNode *e0, BtorNode *e1)
{
  BtorNode *result, *slt;

  e0 = btor_simplify_exp (btor, e0);
  e1 = btor_simplify_exp (btor, e1);
  assert (btor_precond_regular_binary_bv_exp_dbg (btor, e0, e1));

  slt    = btor_slt_exp (btor, e0, e1);
  result = btor_not_exp (btor, slt);
  btor_release_exp (btor, slt);
  return result;
}

BtorNode *
btor_sll_exp (Btor *btor, BtorNode *e0, BtorNode *e1)
{
  BtorNode *result;

  e0 = btor_simplify_exp (btor, e0);
  e1 = btor_simplify_exp (btor, e1);
  assert (btor_precond_shift_exp_dbg (btor, e0, e1));

  if (btor->rewrite_level > 0)
    result = btor_rewrite_sll_exp (btor, e0, e1);
  else
    result = btor_sll_exp_node (btor, e0, e1);

  assert (result);
  return result;
}

BtorNode *
btor_srl_exp (Btor *btor, BtorNode *e0, BtorNode *e1)
{
  BtorNode *result;

  e0 = btor_simplify_exp (btor, e0);
  e1 = btor_simplify_exp (btor, e1);
  assert (btor_precond_shift_exp_dbg (btor, e0, e1));

  if (btor->rewrite_level > 0)
    result = btor_rewrite_srl_exp (btor, e0, e1);
  else
    result = btor_srl_exp_node (btor, e0, e1);

  assert (result);
  return result;
}

BtorNode *
btor_sra_exp (Btor *btor, BtorNode *e0, BtorNode *e1)
{
  BtorNode *result, *sign_e1, *srl1, *srl2;
  int len;

  e0 = btor_simplify_exp (btor, e0);
  e1 = btor_simplify_exp (btor, e1);
  assert (btor_precond_shift_exp_dbg (btor, e0, e1));

  len     = BTOR_REAL_ADDR_NODE (e0)->len;
  sign_e1 = btor_slice_exp (btor, e0, len - 1, len - 1);
  srl1    = btor_srl_exp (btor, e0, e1);
  srl2    = btor_srl_exp (btor, BTOR_INVERT_NODE (e0), e1);
  result  = btor_cond_exp (btor, sign_e1, BTOR_INVERT_NODE (srl2), srl1);
  btor_release_exp (btor, sign_e1);
  btor_release_exp (btor, srl1);
  btor_release_exp (btor, srl2);
  return result;
}

BtorNode *
btor_rol_exp (Btor *btor, BtorNode *e0, BtorNode *e1)
{
  BtorNode *result, *sll, *neg_e2, *srl;

  e0 = btor_simplify_exp (btor, e0);
  e1 = btor_simplify_exp (btor, e1);
  assert (btor_precond_shift_exp_dbg (btor, e0, e1));

  sll    = btor_sll_exp (btor, e0, e1);
  neg_e2 = btor_neg_exp (btor, e1);
  srl    = btor_srl_exp (btor, e0, neg_e2);
  result = btor_or_exp (btor, sll, srl);
  btor_release_exp (btor, sll);
  btor_release_exp (btor, neg_e2);
  btor_release_exp (btor, srl);
  return result;
}

BtorNode *
btor_ror_exp (Btor *btor, BtorNode *e0, BtorNode *e1)
{
  BtorNode *result, *srl, *neg_e2, *sll;

  e0 = btor_simplify_exp (btor, e0);
  e1 = btor_simplify_exp (btor, e1);
  assert (btor_precond_shift_exp_dbg (btor, e0, e1));

  srl    = btor_srl_exp (btor, e0, e1);
  neg_e2 = btor_neg_exp (btor, e1);
  sll    = btor_sll_exp (btor, e0, neg_e2);
  result = btor_or_exp (btor, srl, sll);
  btor_release_exp (btor, srl);
  btor_release_exp (btor, neg_e2);
  btor_release_exp (btor, sll);
  return result;
}

BtorNode *
btor_sub_exp (Btor *btor, BtorNode *e0, BtorNode *e1)
{
  BtorNode *result, *neg_e2;

  e0 = btor_simplify_exp (btor, e0);
  e1 = btor_simplify_exp (btor, e1);
  assert (btor_precond_regular_binary_bv_exp_dbg (btor, e0, e1));

  neg_e2 = btor_neg_exp (btor, e1);
  result = btor_add_exp (btor, e0, neg_e2);
  btor_release_exp (btor, neg_e2);
  return result;
}

BtorNode *
btor_usubo_exp (Btor *btor, BtorNode *e0, BtorNode *e1)
{
  BtorNode *result, *uext_e1, *uext_e2, *add1, *add2, *one;
  int len;

  e0 = btor_simplify_exp (btor, e0);
  e1 = btor_simplify_exp (btor, e1);
  assert (btor_precond_regular_binary_bv_exp_dbg (btor, e0, e1));

  len     = BTOR_REAL_ADDR_NODE (e0)->len;
  uext_e1 = btor_uext_exp (btor, e0, 1);
  uext_e2 = btor_uext_exp (btor, BTOR_INVERT_NODE (e1), 1);
  assert (len < INT_MAX);
  one    = btor_one_exp (btor, len + 1);
  add1   = btor_add_exp (btor, uext_e2, one);
  add2   = btor_add_exp (btor, uext_e1, add1);
  result = BTOR_INVERT_NODE (btor_slice_exp (btor, add2, len, len));
  btor_release_exp (btor, uext_e1);
  btor_release_exp (btor, uext_e2);
  btor_release_exp (btor, add1);
  btor_release_exp (btor, add2);
  btor_release_exp (btor, one);
  return result;
}

BtorNode *
btor_ssubo_exp (Btor *btor, BtorNode *e0, BtorNode *e1)
{
  BtorNode *result, *sign_e1, *sign_e2, *sign_result;
  BtorNode *sub, *and1, *and2, *or1, *or2;
  int len;

  e0 = btor_simplify_exp (btor, e0);
  e1 = btor_simplify_exp (btor, e1);
  assert (btor_precond_regular_binary_bv_exp_dbg (btor, e0, e1));

  len         = BTOR_REAL_ADDR_NODE (e0)->len;
  sign_e1     = btor_slice_exp (btor, e0, len - 1, len - 1);
  sign_e2     = btor_slice_exp (btor, e1, len - 1, len - 1);
  sub         = btor_sub_exp (btor, e0, e1);
  sign_result = btor_slice_exp (btor, sub, len - 1, len - 1);
  and1        = btor_and_exp (btor, BTOR_INVERT_NODE (sign_e1), sign_e2);
  or1         = btor_and_exp (btor, and1, sign_result);
  and2        = btor_and_exp (btor, sign_e1, BTOR_INVERT_NODE (sign_e2));
  or2         = btor_and_exp (btor, and2, BTOR_INVERT_NODE (sign_result));
  result      = btor_or_exp (btor, or1, or2);
  btor_release_exp (btor, and1);
  btor_release_exp (btor, and2);
  btor_release_exp (btor, or1);
  btor_release_exp (btor, or2);
  btor_release_exp (btor, sub);
  btor_release_exp (btor, sign_e1);
  btor_release_exp (btor, sign_e2);
  btor_release_exp (btor, sign_result);
  return result;
}

BtorNode *
btor_udiv_exp (Btor *btor, BtorNode *e0, BtorNode *e1)
{
  BtorNode *result;

  e0 = btor_simplify_exp (btor, e0);
  e1 = btor_simplify_exp (btor, e1);
  assert (btor_precond_regular_binary_bv_exp_dbg (btor, e0, e1));

  if (btor->rewrite_level > 0)
    result = btor_rewrite_udiv_exp (btor, e0, e1);
  else
    result = btor_udiv_exp_node (btor, e0, e1);

  assert (result);
  return result;
}

BtorNode *
btor_sdiv_exp (Btor *btor, BtorNode *e0, BtorNode *e1)
{
  BtorNode *result, *sign_e1, *sign_e2, *xor, *neg_e1, *neg_e2;
  BtorNode *cond_e1, *cond_e2, *udiv, *neg_udiv;
  int len;

  e0 = btor_simplify_exp (btor, e0);
  e1 = btor_simplify_exp (btor, e1);
  assert (btor_precond_regular_binary_bv_exp_dbg (btor, e0, e1));

  len = BTOR_REAL_ADDR_NODE (e0)->len;

  if (len == 1)
    return BTOR_INVERT_NODE (btor_and_exp (btor, BTOR_INVERT_NODE (e0), e1));

  sign_e1 = btor_slice_exp (btor, e0, len - 1, len - 1);
  sign_e2 = btor_slice_exp (btor, e1, len - 1, len - 1);
  /* xor: must result be signed? */
  xor    = btor_xor_exp (btor, sign_e1, sign_e2);
  neg_e1 = btor_neg_exp (btor, e0);
  neg_e2 = btor_neg_exp (btor, e1);
  /* normalize e0 and e1 if necessary */
  cond_e1  = btor_cond_exp (btor, sign_e1, neg_e1, e0);
  cond_e2  = btor_cond_exp (btor, sign_e2, neg_e2, e1);
  udiv     = btor_udiv_exp (btor, cond_e1, cond_e2);
  neg_udiv = btor_neg_exp (btor, udiv);
  /* sign result if necessary */
  result = btor_cond_exp (btor, xor, neg_udiv, udiv);
  btor_release_exp (btor, sign_e1);
  btor_release_exp (btor, sign_e2);
  btor_release_exp (btor, xor);
  btor_release_exp (btor, neg_e1);
  btor_release_exp (btor, neg_e2);
  btor_release_exp (btor, cond_e1);
  btor_release_exp (btor, cond_e2);
  btor_release_exp (btor, udiv);
  btor_release_exp (btor, neg_udiv);
  return result;
}

BtorNode *
btor_sdivo_exp (Btor *btor, BtorNode *e0, BtorNode *e1)
{
  BtorNode *result, *int_min, *ones, *eq1, *eq2;

  e0 = btor_simplify_exp (btor, e0);
  e1 = btor_simplify_exp (btor, e1);
  assert (btor_precond_regular_binary_bv_exp_dbg (btor, e0, e1));

  int_min = int_min_exp (btor, BTOR_REAL_ADDR_NODE (e0)->len);
  ones    = btor_ones_exp (btor, BTOR_REAL_ADDR_NODE (e1)->len);
  eq1     = btor_eq_exp (btor, e0, int_min);
  eq2     = btor_eq_exp (btor, e1, ones);
  result  = btor_and_exp (btor, eq1, eq2);
  btor_release_exp (btor, int_min);
  btor_release_exp (btor, ones);
  btor_release_exp (btor, eq1);
  btor_release_exp (btor, eq2);
  return result;
}

BtorNode *
btor_urem_exp (Btor *btor, BtorNode *e0, BtorNode *e1)
{
  BtorNode *result;

  e0 = btor_simplify_exp (btor, e0);
  e1 = btor_simplify_exp (btor, e1);
  assert (btor_precond_regular_binary_bv_exp_dbg (btor, e0, e1));

  if (btor->rewrite_level > 0)
    result = btor_rewrite_urem_exp (btor, e0, e1);
  else
    result = btor_urem_exp_node (btor, e0, e1);

  assert (result);
  return result;
}

BtorNode *
btor_srem_exp (Btor *btor, BtorNode *e0, BtorNode *e1)
{
  BtorNode *result, *sign_e0, *sign_e1, *neg_e0, *neg_e1;
  BtorNode *cond_e0, *cond_e1, *urem, *neg_urem;
  int len;

  e0 = btor_simplify_exp (btor, e0);
  e1 = btor_simplify_exp (btor, e1);
  assert (btor_precond_regular_binary_bv_exp_dbg (btor, e0, e1));

  len = BTOR_REAL_ADDR_NODE (e0)->len;

  if (len == 1) return btor_and_exp (btor, e0, BTOR_INVERT_NODE (e1));

  sign_e0 = btor_slice_exp (btor, e0, len - 1, len - 1);
  sign_e1 = btor_slice_exp (btor, e1, len - 1, len - 1);
  neg_e0  = btor_neg_exp (btor, e0);
  neg_e1  = btor_neg_exp (btor, e1);
  /* normalize e0 and e1 if necessary */
  cond_e0  = btor_cond_exp (btor, sign_e0, neg_e0, e0);
  cond_e1  = btor_cond_exp (btor, sign_e1, neg_e1, e1);
  urem     = btor_urem_exp (btor, cond_e0, cond_e1);
  neg_urem = btor_neg_exp (btor, urem);
  /* sign result if necessary */
  /* result is negative if e0 is negative */
  result = btor_cond_exp (btor, sign_e0, neg_urem, urem);
  btor_release_exp (btor, sign_e0);
  btor_release_exp (btor, sign_e1);
  btor_release_exp (btor, neg_e0);
  btor_release_exp (btor, neg_e1);
  btor_release_exp (btor, cond_e0);
  btor_release_exp (btor, cond_e1);
  btor_release_exp (btor, urem);
  btor_release_exp (btor, neg_urem);
  return result;
}

BtorNode *
btor_smod_exp (Btor *btor, BtorNode *e0, BtorNode *e1)
{
  BtorNode *result, *sign_e0, *sign_e1, *neg_e0, *neg_e1, *cond_e0, *cond_e1;
  BtorNode *neg_e0_and_e1, *neg_e0_and_neg_e1, *zero, *e0_zero;
  BtorNode *neg_urem, *add1, *add2, *or1, *or2, *e0_and_e1, *e0_and_neg_e1;
  BtorNode *cond_case1, *cond_case2, *cond_case3, *cond_case4, *urem;
  BtorNode *urem_zero, *gadd1, *gadd2;
  int len;

  e0 = btor_simplify_exp (btor, e0);
  e1 = btor_simplify_exp (btor, e1);
  assert (btor_precond_regular_binary_bv_exp_dbg (btor, e0, e1));

  len       = BTOR_REAL_ADDR_NODE (e0)->len;
  zero      = btor_zero_exp (btor, len);
  e0_zero   = btor_eq_exp (btor, zero, e0);
  sign_e0   = btor_slice_exp (btor, e0, len - 1, len - 1);
  sign_e1   = btor_slice_exp (btor, e1, len - 1, len - 1);
  neg_e0    = btor_neg_exp (btor, e0);
  neg_e1    = btor_neg_exp (btor, e1);
  e0_and_e1 = btor_and_exp (
      btor, BTOR_INVERT_NODE (sign_e0), BTOR_INVERT_NODE (sign_e1));
  e0_and_neg_e1     = btor_and_exp (btor, BTOR_INVERT_NODE (sign_e0), sign_e1);
  neg_e0_and_e1     = btor_and_exp (btor, sign_e0, BTOR_INVERT_NODE (sign_e1));
  neg_e0_and_neg_e1 = btor_and_exp (btor, sign_e0, sign_e1);
  /* normalize e0 and e1 if necessary */
  cond_e0    = btor_cond_exp (btor, sign_e0, neg_e0, e0);
  cond_e1    = btor_cond_exp (btor, sign_e1, neg_e1, e1);
  urem       = btor_urem_exp (btor, cond_e0, cond_e1);
  urem_zero  = btor_eq_exp (btor, urem, zero);
  neg_urem   = btor_neg_exp (btor, urem);
  add1       = btor_add_exp (btor, neg_urem, e1);
  add2       = btor_add_exp (btor, urem, e1);
  gadd1      = btor_cond_exp (btor, urem_zero, zero, add1);
  gadd2      = btor_cond_exp (btor, urem_zero, zero, add2);
  cond_case1 = btor_cond_exp (btor, e0_and_e1, urem, zero);
  cond_case2 = btor_cond_exp (btor, neg_e0_and_e1, gadd1, zero);
  cond_case3 = btor_cond_exp (btor, e0_and_neg_e1, gadd2, zero);
  cond_case4 = btor_cond_exp (btor, neg_e0_and_neg_e1, neg_urem, zero);
  or1        = btor_or_exp (btor, cond_case1, cond_case2);
  or2        = btor_or_exp (btor, cond_case3, cond_case4);
  result     = btor_or_exp (btor, or1, or2);
  btor_release_exp (btor, zero);
  btor_release_exp (btor, e0_zero);
  btor_release_exp (btor, sign_e0);
  btor_release_exp (btor, sign_e1);
  btor_release_exp (btor, neg_e0);
  btor_release_exp (btor, neg_e1);
  btor_release_exp (btor, cond_e0);
  btor_release_exp (btor, cond_e1);
  btor_release_exp (btor, urem_zero);
  btor_release_exp (btor, cond_case1);
  btor_release_exp (btor, cond_case2);
  btor_release_exp (btor, cond_case3);
  btor_release_exp (btor, cond_case4);
  btor_release_exp (btor, urem);
  btor_release_exp (btor, neg_urem);
  btor_release_exp (btor, add1);
  btor_release_exp (btor, add2);
  btor_release_exp (btor, gadd1);
  btor_release_exp (btor, gadd2);
  btor_release_exp (btor, or1);
  btor_release_exp (btor, or2);
  btor_release_exp (btor, e0_and_e1);
  btor_release_exp (btor, neg_e0_and_e1);
  btor_release_exp (btor, e0_and_neg_e1);
  btor_release_exp (btor, neg_e0_and_neg_e1);
  return result;
}

BtorNode *
btor_read_exp (Btor *btor, BtorNode *e_array, BtorNode *e_index)
{
  BtorNode *result;

  e_array = btor_simplify_exp (btor, e_array);
  e_index = btor_simplify_exp (btor, e_index);
  assert (btor_precond_read_exp_dbg (btor, e_array, e_index));
  assert (BTOR_IS_FUN_NODE (e_array));

  result = btor_read_exp_node (btor, e_array, e_index);
  assert (result);
  return result;
}

BtorNode *
btor_write_exp (Btor *btor,
                BtorNode *e_array,
                BtorNode *e_index,
                BtorNode *e_value)
{
  BtorNode *result;

  e_array = btor_simplify_exp (btor, e_array);
  e_index = btor_simplify_exp (btor, e_index);
  e_value = btor_simplify_exp (btor, e_value);
  assert (btor_precond_write_exp_dbg (btor, e_array, e_index, e_value));

  // TODO: lambda rewriting
  if (btor->rewrite_level > 0)
    result = btor_rewrite_write_exp (btor, e_array, e_index, e_value);
  else
    result = btor_write_exp_node (btor, e_array, e_index, e_value);

  assert (result);
  return result;
}

BtorNode *
btor_inc_exp (Btor *btor, BtorNode *exp)
{
  BtorNode *one, *result;

  exp = btor_simplify_exp (btor, exp);
  assert (btor_precond_regular_unary_bv_exp_dbg (btor, exp));

  one    = btor_one_exp (btor, BTOR_REAL_ADDR_NODE (exp)->len);
  result = btor_add_exp (btor, exp, one);
  btor_release_exp (btor, one);
  return result;
}

BtorNode *
btor_dec_exp (Btor *btor, BtorNode *exp)
{
  BtorNode *one, *result;

  exp = btor_simplify_exp (btor, exp);
  assert (btor_precond_regular_unary_bv_exp_dbg (btor, exp));

  one    = btor_one_exp (btor, BTOR_REAL_ADDR_NODE (exp)->len);
  result = btor_sub_exp (btor, exp, one);
  btor_release_exp (btor, one);
  return result;
}

int
btor_get_exp_len (Btor *btor, BtorNode *exp)
{
  assert (btor);
  assert (exp);
  exp = btor_simplify_exp (btor, exp);
  return BTOR_REAL_ADDR_NODE (exp)->len;
}

int
btor_is_array_exp (Btor *btor, BtorNode *exp)
{
  assert (btor);
  assert (exp);
  exp = btor_simplify_exp (btor, exp);
  return BTOR_IS_ARRAY_NODE (BTOR_REAL_ADDR_NODE (exp));
}

int
btor_get_index_exp_len (Btor *btor, BtorNode *e_array)
{
  assert (btor);
  assert (e_array);
  e_array = btor_simplify_exp (btor, e_array);
  assert (BTOR_IS_ARRAY_NODE (BTOR_REAL_ADDR_NODE (e_array)));
  assert (BTOR_IS_REGULAR_NODE (e_array));
  return e_array->index_len;
}

char *
btor_get_symbol_exp (Btor *btor, BtorNode *exp)
{
  /* do not pointer-chase! */
  assert (btor);
  assert (exp);
  (void) btor;
  return BTOR_REAL_ADDR_NODE (exp)->symbol;
}

int
btor_is_param_exp (Btor *btor, BtorNode *exp)
{
  assert (btor);
  assert (exp);
  exp = btor_simplify_exp (btor, exp);
  return BTOR_IS_PARAM_NODE (BTOR_REAL_ADDR_NODE (exp));
}

int
btor_is_bound_param (Btor *btor, BtorNode *param)
{
  assert (btor);
  assert (param);
  assert (BTOR_IS_PARAM_NODE (BTOR_REAL_ADDR_NODE (param)));
  param = btor_simplify_exp (btor, param);
  return BTOR_IS_BOUND_PARAM_NODE (BTOR_REAL_ADDR_NODE (param));
}

int
btor_is_lambda_exp (Btor *btor, BtorNode *exp)
{
  assert (btor);
  assert (exp);
  exp = btor_simplify_exp (btor, exp);
  return BTOR_IS_LAMBDA_NODE (BTOR_REAL_ADDR_NODE (exp));
}

int
btor_get_lambda_arity (Btor *btor, BtorNode *exp)
{
  assert (btor);
  assert (exp);
  exp = btor_simplify_exp (btor, exp);
  assert (BTOR_IS_REGULAR_NODE (exp));
  assert (BTOR_IS_LAMBDA_NODE (exp));
  return ((BtorLambdaNode *) exp)->num_params;
}

int
btor_fun_sort_check (Btor *btor, int argc, BtorNode **args, BtorNode *fun)
{
  (void) btor;
  assert (btor);
  assert (argc > 0);
  assert (args);
  assert (fun);
  assert (BTOR_IS_REGULAR_NODE (fun));
  assert (BTOR_IS_LAMBDA_NODE (fun));
  assert (argc == btor_get_lambda_arity (btor, fun));

  int i;
  BtorNode *arg;
  BtorParamNode *param;
  BtorIterator it;

  init_lambda_iterator (&it, fun);

  for (i = 0; i < argc; i++)
  {
    assert (has_next_lambda_iterator (&it));
    arg   = BTOR_REAL_ADDR_NODE (args[i]);
    param = BTOR_LAMBDA_GET_PARAM (next_lambda_iterator (&it));
    assert (BTOR_IS_REGULAR_NODE (param));

    if (arg->len != param->len) return i;
  }
  return -1;
}

/* Dump formula after global rewriting phase.
 *
 * mode: 1 = BTOR, 2 = SMT1, 3 = SMT2, 4 = SMT2FUN
 */
static void
dump_after_global_rewriting (Btor *btor, FILE *file, int mode)
{
  BtorNode *temp, **new_roots;
  BtorPtrHashBucket *b;
  int new_nroots, i;
  assert (!btor->inc_enabled);
  assert (!btor->model_gen);
  assert (btor->rewrite_level > 1);
  assert (mode >= 1 && mode <= 4);

  run_rewrite_engine (btor);

  if (btor->inconsistent)
  {
    temp = btor_false_exp (btor);
    if (mode == 1)
      btor_dump_exp (btor, file, temp);
    else if (mode == 2)
      btor_dump_smt1 (btor, file, &temp, 1);
    else
      btor_dump_smt2 (btor, file, &temp, 1);
    btor_release_exp (btor, temp);
  }
  else if (btor->unsynthesized_constraints->count == 0u)
  {
    temp = btor_true_exp (btor);
    if (mode == 1)
      btor_dump_exp (btor, file, temp);
    else if (mode == 2)
      btor_dump_smt1 (btor, file, &temp, 1);
    else
      btor_dump_smt2 (btor, file, &temp, 1);
    btor_release_exp (btor, temp);
  }
  else
  {
    new_nroots = (int) btor->unsynthesized_constraints->count;
    BTOR_NEWN (btor->mm, new_roots, new_nroots);
    i = 0;
    for (b = btor->unsynthesized_constraints->first; b; b = b->next)
      new_roots[i++] = (BtorNode *) b->key;
    if (mode == 1)
      btor_dump_exps (btor, file, new_roots, new_nroots);
    else if (mode == 2)
      btor_dump_smt1 (btor, file, new_roots, new_nroots);
    else if (mode == 3)
      btor_dump_smt2 (btor, file, new_roots, new_nroots);
    else
      btor_dump_smt2_fun (btor, file, new_roots, new_nroots);
    BTOR_DELETEN (btor->mm, new_roots, new_nroots);
  }
}

void
btor_dump_exps_after_global_rewriting (Btor *btor, FILE *file)
{
  dump_after_global_rewriting (btor, file, 1);
}

void
btor_dump_smt1_after_global_rewriting (Btor *btor, FILE *file)
{
  dump_after_global_rewriting (btor, file, 2);
}

void
btor_dump_smt2_after_global_rewriting (Btor *btor, FILE *file)
{
  dump_after_global_rewriting (btor, file, 3);
}

void
btor_dump_smt2_fun_after_global_rewriting (Btor *btor, FILE *file)
{
  dump_after_global_rewriting (btor, file, 4);
}

Btor *
btor_new_btor (void)
{
  BtorMemMgr *mm;
  Btor *btor;

  mm = btor_new_mem_mgr ();
  BTOR_CNEW (mm, btor);

  btor->mm = mm;

  BTOR_INIT_UNIQUE_TABLE (mm, btor->nodes_unique_table);

  btor->avmgr = btor_new_aigvec_mgr (mm);

  btor->bv_vars = btor_new_ptr_hash_table (mm,
                                           (BtorHashPtr) btor_hash_exp_by_id,
                                           (BtorCmpPtr) btor_compare_exp_by_id);
  btor->array_vars =
      btor_new_ptr_hash_table (mm,
                               (BtorHashPtr) btor_hash_exp_by_id,
                               (BtorCmpPtr) btor_compare_exp_by_id);
  btor->lambdas = btor_new_ptr_hash_table (mm,
                                           (BtorHashPtr) btor_hash_exp_by_id,
                                           (BtorCmpPtr) btor_compare_exp_by_id);

  btor->bv_lambda_id      = 1;
  btor->array_lambda_id   = 1;
  btor->dvn_id            = 1;
  btor->dan_id            = 1;
  btor->valid_assignments = 1;
  btor->rewrite_level     = 3;
  btor->vread_index_id    = 1;
  btor->msgtick           = -1;
  btor->pprint            = 1;

  BTOR_PUSH_STACK (btor->mm, btor->nodes_id_table, 0);

  btor->lod_cache =
      btor_new_ptr_hash_table (mm,
                               (BtorHashPtr) btor_hash_exp_by_id,
                               (BtorCmpPtr) btor_compare_exp_by_id);
  btor->varsubst_constraints =
      btor_new_ptr_hash_table (mm,
                               (BtorHashPtr) btor_hash_exp_by_id,
                               (BtorCmpPtr) btor_compare_exp_by_id);
  btor->embedded_constraints =
      btor_new_ptr_hash_table (mm,
                               (BtorHashPtr) btor_hash_exp_by_id,
                               (BtorCmpPtr) btor_compare_exp_by_id);
  btor->unsynthesized_constraints =
      btor_new_ptr_hash_table (mm,
                               (BtorHashPtr) btor_hash_exp_by_id,
                               (BtorCmpPtr) btor_compare_exp_by_id);
  btor->synthesized_constraints =
      btor_new_ptr_hash_table (mm,
                               (BtorHashPtr) btor_hash_exp_by_id,
                               (BtorCmpPtr) btor_compare_exp_by_id);
  btor->assumptions =
      btor_new_ptr_hash_table (mm,
                               (BtorHashPtr) btor_hash_exp_by_id,
                               (BtorCmpPtr) btor_compare_exp_by_id);
  btor->parameterized =
      btor_new_ptr_hash_table (mm,
                               (BtorHashPtr) btor_hash_exp_by_id,
                               (BtorCmpPtr) btor_compare_exp_by_id);

  BTOR_INIT_STACK (btor->arrays_with_model);

  btor->true_exp = btor_true_exp (btor);

  return btor;
}

Btor *
btor_clone_btor (Btor *orig)
{
  BtorMemMgr *mm;
  Btor *btor;

  (void) orig;

  mm = btor_new_mem_mgr ();
  BTOR_CNEW (mm, btor);

  btor->mm = mm;

  return btor;
}

void
btor_set_rewrite_level_btor (Btor *btor, int rewrite_level)
{
  assert (btor);
  assert (btor->rewrite_level >= 0);
  assert (btor->rewrite_level <= 3);
  assert (BTOR_COUNT_STACK (btor->nodes_id_table) == 2);
  btor->rewrite_level = rewrite_level;
}

void
btor_generate_model_for_all_reads (Btor *btor)
{
  assert (btor);
  btor->generate_model_for_all_reads = 1;
}

int
btor_set_sat_solver (Btor *btor, const char *solver)
{
  BtorAIGVecMgr *avmgr;
  BtorAIGMgr *amgr;
  BtorSATMgr *smgr;

  assert (btor);
  assert (solver);

  avmgr = btor->avmgr;
  amgr  = btor_get_aig_mgr_aigvec_mgr (avmgr);
  smgr  = btor_get_sat_mgr_aig_mgr (amgr);

  if (!strcasecmp (solver, "lingeling"))
#ifdef BTOR_USE_LINGELING
  {
    btor_enable_lingeling_sat (smgr, 0, 0);
    return 1;
  }
#else
    return 0;
#endif

  if (!strcasecmp (solver, "minisat"))
#ifdef BTOR_USE_MINISAT
  {
    btor_enable_minisat_sat (smgr);
    return 1;
  }
#else
    return 0;
#endif

  if (!strcasecmp (solver, "picosat"))
#ifdef BTOR_USE_PICOSAT
  {
    btor_enable_picosat_sat (smgr);
    return 1;
  }
#else
    return 0;
#endif

  return 0;
}

void
btor_enable_beta_reduce_all (Btor *btor)
{
  assert (btor);
  btor->beta_reduce_all = 1;
}

void
btor_disable_pretty_print (Btor *btor)
{
  assert (btor);
  btor->pprint = 0;
}

void
btor_enable_model_gen (Btor *btor)
{
  assert (btor);
  assert (BTOR_COUNT_STACK (btor->nodes_id_table) == 2);
  if (!btor->model_gen)
  {
    btor->model_gen = 1;

    btor->var_rhs =
        btor_new_ptr_hash_table (btor->mm,
                                 (BtorHashPtr) btor_hash_exp_by_id,
                                 (BtorCmpPtr) btor_compare_exp_by_id);

    btor->array_rhs =
        btor_new_ptr_hash_table (btor->mm,
                                 (BtorHashPtr) btor_hash_exp_by_id,
                                 (BtorCmpPtr) btor_compare_exp_by_id);
  }
}

void
btor_enable_inc_usage (Btor *btor)
{
  assert (btor);
  assert (btor->btor_sat_btor_called == 0);
  btor->inc_enabled = 1;
}

void
btor_set_verbosity_btor (Btor *btor, int verbosity)
{
  BtorAIGVecMgr *avmgr;
  BtorAIGMgr *amgr;
  BtorSATMgr *smgr;

  assert (btor);
  assert (btor->verbosity >= -1);
  assert (BTOR_COUNT_STACK (btor->nodes_id_table) == 2);
  btor->verbosity = verbosity;

  avmgr = btor->avmgr;
  amgr  = btor_get_aig_mgr_aigvec_mgr (avmgr);
  smgr  = btor_get_sat_mgr_aig_mgr (amgr);
  btor_set_verbosity_aigvec_mgr (avmgr, verbosity);
  btor_set_verbosity_aig_mgr (amgr, verbosity);
  btor_set_verbosity_sat_mgr (smgr, verbosity);
}

void
btor_set_loglevel_btor (Btor *btor, int loglevel)
{
  assert (btor);
  (void) btor;
  (void) loglevel;
#ifndef NBTORLOG
  btor->loglevel = loglevel;
#endif
}

void
btor_delete_btor (Btor *btor)
{
  assert (btor);

  int i;
  BtorNodePtrStack stack;
  BtorPtrHashTable *t;
  BtorPtrHashBucket *b, *b_app;
  BtorMemMgr *mm;

  mm = btor->mm;

  btor_release_exp (btor, btor->true_exp);

  for (b = btor->lod_cache->first; b; b = b->next)
    btor_release_exp (btor, (BtorNode *) b->key);
  btor_delete_ptr_hash_table (btor->lod_cache);

  for (b = btor->varsubst_constraints->first; b; b = b->next)
  {
    btor_release_exp (btor, (BtorNode *) b->key);
    btor_release_exp (btor, (BtorNode *) b->data.asPtr);
  }
  btor_delete_ptr_hash_table (btor->varsubst_constraints);

  for (b = btor->embedded_constraints->first; b; b = b->next)
    btor_release_exp (btor, (BtorNode *) b->key);
  btor_delete_ptr_hash_table (btor->embedded_constraints);

  for (b = btor->unsynthesized_constraints->first; b; b = b->next)
    btor_release_exp (btor, (BtorNode *) b->key);
  btor_delete_ptr_hash_table (btor->unsynthesized_constraints);

  for (b = btor->synthesized_constraints->first; b; b = b->next)
    btor_release_exp (btor, (BtorNode *) b->key);
  btor_delete_ptr_hash_table (btor->synthesized_constraints);

  for (b = btor->assumptions->first; b; b = b->next)
    btor_release_exp (btor, (BtorNode *) b->key);
  btor_delete_ptr_hash_table (btor->assumptions);

  if (btor->model_gen)
  {
    for (b = btor->var_rhs->first; b; b = b->next)
      btor_release_exp (btor, (BtorNode *) b->key);
    btor_delete_ptr_hash_table (btor->var_rhs);

    for (b = btor->array_rhs->first; b; b = b->next)
      btor_release_exp (btor, (BtorNode *) b->key);
    btor_delete_ptr_hash_table (btor->array_rhs);
  }

  for (i = 0; i < BTOR_COUNT_STACK (btor->arrays_with_model); i++)
    btor_release_exp (btor, btor->arrays_with_model.start[i]);
  BTOR_RELEASE_STACK (mm, btor->arrays_with_model);

  BTOR_INIT_STACK (stack);
  for (b = btor->lambdas->first; b; b = b->next)
  {
    t = ((BtorLambdaNode *) b->key)->synth_apps;
    if (t)
    {
      for (b_app = t->first; b_app; b_app = b_app->next)
        BTOR_PUSH_STACK (mm, stack, (BtorNode *) b_app->key);
      ((BtorLambdaNode *) b->key)->synth_apps = 0;
      btor_delete_ptr_hash_table (t);
    }
  }

  while (!BTOR_EMPTY_STACK (stack))
    btor_release_exp (btor, BTOR_POP_STACK (stack));
  BTOR_RELEASE_STACK (mm, stack);

#ifndef NDEBUG
  int k;
  BtorNode *cur;
  if (btor->nodes_unique_table.num_elements)
    BTORLOG ("*** btor->nodes_unique_table.num_elements: %d",
             0,
             btor->nodes_unique_table.num_elements);
  for (k = 0; k < btor->nodes_unique_table.size; k++)
    for (cur = btor->nodes_unique_table.chains[k]; cur; cur = cur->next)
      BTORLOG ("  unreleased node: %s (%d)", node2string (cur), cur->refs);
#endif
  assert (getenv ("BTORLEAK") || getenv ("BTORLEAKEXP")
          || btor->nodes_unique_table.num_elements == 0);
  BTOR_RELEASE_UNIQUE_TABLE (mm, btor->nodes_unique_table);
  BTOR_RELEASE_STACK (mm, btor->nodes_id_table);

  assert (getenv ("BTORLEAK") || getenv ("BTORLEAKSORT")
          || btor->sorts_unique_table.num_elements == 0);
  BTOR_RELEASE_UNIQUE_TABLE (mm, btor->sorts_unique_table);

  btor_delete_ptr_hash_table (btor->bv_vars);
  btor_delete_ptr_hash_table (btor->array_vars);
  btor_delete_ptr_hash_table (btor->lambdas);
  btor_delete_ptr_hash_table (btor->parameterized);

  btor_delete_aigvec_mgr (btor->avmgr);

  assert (btor->rec_rw_calls == 0);
  BTOR_DELETE (mm, btor);
  btor_delete_mem_mgr (mm);
}

static int
constraints_stats_changes (Btor *btor)
{
  int res;

  if (btor->stats.oldconstraints.varsubst && !btor->varsubst_constraints->count)
    return INT_MAX;

  if (btor->stats.oldconstraints.embedded && !btor->embedded_constraints->count)
    return INT_MAX;

  if (btor->stats.oldconstraints.unsynthesized
      && !btor->unsynthesized_constraints->count)
    return INT_MAX;

  res = abs (btor->stats.oldconstraints.varsubst
             - btor->varsubst_constraints->count);

  res += abs (btor->stats.oldconstraints.embedded
              - btor->embedded_constraints->count);

  res += abs (btor->stats.oldconstraints.unsynthesized
              - btor->unsynthesized_constraints->count);

  res += abs (btor->stats.oldconstraints.synthesized
              - btor->synthesized_constraints->count);

  return res;
}

static void
report_constraint_stats (Btor *btor, int force)
{
  int changes;

  if (!force)
  {
    if (btor->verbosity <= 0) return;

    changes = constraints_stats_changes (btor);

    if (btor->verbosity == 1 && changes < 100000) return;

    if (btor->verbosity == 2 && changes < 1000) return;

    if (btor->verbosity == 3 && changes < 10) return;

    if (!changes) return;
  }

  btor_msg_exp (btor,
                1,
                "%d/%d/%d/%d constraints %d/%d/%d/%d %.1f MB",
                btor->stats.constraints.varsubst,
                btor->stats.constraints.embedded,
                btor->stats.constraints.unsynthesized,
                btor->stats.constraints.synthesized,
                btor->varsubst_constraints->count,
                btor->embedded_constraints->count,
                btor->unsynthesized_constraints->count,
                btor->synthesized_constraints->count,
                btor->mm->allocated / (double) (1 << 20));

  btor->stats.oldconstraints.varsubst = btor->varsubst_constraints->count;
  btor->stats.oldconstraints.embedded = btor->embedded_constraints->count;
  btor->stats.oldconstraints.unsynthesized =
      btor->unsynthesized_constraints->count;
  btor->stats.oldconstraints.synthesized = btor->synthesized_constraints->count;
}

/* we do not count proxies */
static int
number_of_ops (Btor *btor)
{
  int i, result;
  assert (btor);

  result = 0;
  for (i = 1; i < BTOR_NUM_OPS_NODE - 1; i++) result += btor->ops[i];

  return result;
}

static double
percent (double a, double b)
{
  return b ? 100.0 * a / b : 0.0;
}

void
btor_print_stats_btor (Btor *btor)
{
  int num_final_ops, verbosity, i;

  assert (btor);

  verbosity = btor->verbosity;

  report_constraint_stats (btor, 1);
  btor_msg_exp (
      btor, 1, "variable substitutions: %d", btor->stats.var_substitutions);
  btor_msg_exp (
      btor, 1, "array substitutions: %d", btor->stats.array_substitutions);
  btor_msg_exp (btor,
                1,
                "embedded constraint substitutions: %d",
                btor->stats.ec_substitutions);
  btor_msg_exp (btor, 1, "assumptions: %u", btor->assumptions->count);
  if (btor->ops[BTOR_AEQ_NODE])
    btor_msg_exp (btor, 1, "virtual reads: %d", btor->stats.vreads);

  if (verbosity > 2)
  {
    btor_msg_exp (btor, 2, "max rec. RW: %d", btor->stats.max_rec_rw_calls);
    btor_msg_exp (btor,
                  2,
                  "number of expressions ever created: %lld",
                  btor->stats.expressions);
    num_final_ops = number_of_ops (btor);
    assert (num_final_ops >= 0);
    btor_msg_exp (btor, 2, "number of final expressions: %d", num_final_ops);
    if (num_final_ops > 0)
      for (i = 1; i < BTOR_NUM_OPS_NODE - 1; i++)
        if (btor->ops[i])
          btor_msg_exp (btor, 2, " %s:%d", g_op2string[i], btor->ops[i]);
  }

  btor_msg_exp (btor, 1, "");
  btor_msg_exp (btor, 1, "lemmas on demand statistics:");
  btor_msg_exp (btor, 1, " LOD refinements: %d", btor->stats.lod_refinements);
  if (btor->stats.lod_refinements)
  {
    btor_msg_exp (btor,
                  1,
                  " array axiom 1 conflicts: %d",
                  btor->stats.array_axiom_1_conflicts);
    btor_msg_exp (btor,
                  1,
                  " array axiom 2 conflicts: %d",
                  btor->stats.array_axiom_2_conflicts);
    btor_msg_exp (btor,
                  1,
                  " average lemma size: %.1f",
                  BTOR_AVERAGE_UTIL (btor->stats.lemmas_size_sum,
                                     btor->stats.lod_refinements));
    btor_msg_exp (btor,
                  1,
                  " average linking clause size: %.1f",
                  BTOR_AVERAGE_UTIL (btor->stats.lclause_size_sum,
                                     btor->stats.lod_refinements));
  }
  btor_msg_exp (btor, 1, "");

  btor_msg_exp (
      btor, 1, "linear constraint equations: %d", btor->stats.linear_equations);
  btor_msg_exp (btor,
                1,
                "gaussian elimination in linear equations: %d",
                btor->stats.gaussian_eliminations);
  btor_msg_exp (btor,
                1,
                "eliminated sliced variables: %d",
                btor->stats.eliminated_slices);
  btor_msg_exp (btor,
                1,
                "extracted skeleton constraints: %d",
                btor->stats.skeleton_constraints);
  btor_msg_exp (btor, 1, "and normalizations: %d", btor->stats.ands_normalized);
  btor_msg_exp (btor, 1, "add normalizations: %d", btor->stats.adds_normalized);
  btor_msg_exp (btor, 1, "mul normalizations: %d", btor->stats.muls_normalized);
  btor_msg_exp (btor,
                1,
                "synthesis assignment inconsistencies: %d",
                btor->stats.synthesis_assignment_inconsistencies);
  btor_msg_exp (
      btor, 1, "  apply nodes: %d", btor->stats.synthesis_inconsistency_apply);
  btor_msg_exp (btor,
                1,
                "  lambda nodes: %d",
                btor->stats.synthesis_inconsistency_lambda);
  btor_msg_exp (
      btor, 1, "  var nodes: %d", btor->stats.synthesis_inconsistency_var);

  btor_msg_exp (btor,
                1,
                "apply propagation during construction: %d",
                btor->stats.apply_props_construct);
  btor_msg_exp (
      btor, 1, "beta reductions: %lld", btor->stats.beta_reduce_calls);
  btor_msg_exp (
      btor, 1, "expression evaluations: %lld", btor->stats.eval_exp_calls);
  btor_msg_exp (btor,
                1,
                "synthesized lambda applies: %lld",
                btor->stats.lambda_synth_apps);
  btor_msg_exp (
      btor, 1, "lambda chains merged: %lld", btor->stats.lambda_chains_merged);
  btor_msg_exp (btor, 1, "lambdas merged: %lld", btor->stats.lambdas_merged);
  btor_msg_exp (btor, 1, "propagations: %lld", btor->stats.propagations);
  btor_msg_exp (
      btor, 1, "propagations down: %lld", btor->stats.propagations_down);

  btor_msg_exp (btor, 1, "");
  btor_msg_exp (btor, 1, "%.2f seconds beta-reduction", btor->time.beta);
  btor_msg_exp (btor, 1, "%.2f seconds expression evaluation", btor->time.eval);
  btor_msg_exp (
      btor, 1, "%.2f seconds lazy apply encoding", btor->time.enc_app);
  btor_msg_exp (
      btor, 1, "%.2f seconds lazy lambda encoding", btor->time.enc_lambda);
  btor_msg_exp (btor, 1, "%.2f seconds lazy var encoding", btor->time.enc_var);
  btor_msg_exp (btor, 1, "%.2f seconds node search", btor->time.find_dfs);
  btor_msg_exp (btor, 1, "");
  btor_msg_exp (
      btor, 1, "%.2f seconds in rewriting engine", btor->time.rewrite);
  btor_msg_exp (btor, 1, "%.2f seconds in pure SAT solving", btor->time.sat);
  btor_msg_exp (btor, 1, "");
  btor_msg_exp (
      btor,
      1,
      "%.2f seconds in variable substitution during rewriting (%.0f%%)",
      btor->time.subst,
      percent (btor->time.subst, btor->time.rewrite));
  btor_msg_exp (
      btor,
      1,
      "%.2f seconds in embedded constraint replacing during rewriting (%.0f%%)",
      btor->time.slicing,
      percent (btor->time.slicing, btor->time.rewrite));
#ifndef BTOR_DO_NOT_ELIMINATE_SLICES
  btor_msg_exp (btor,
                1,
                "%.2f seconds in slicing during rewriting (%.0f%%)",
                btor->time.slicing,
                percent (btor->time.slicing, btor->time.rewrite));
#endif
#ifndef BTOR_DO_NOT_PROCESS_SKELETON
  btor_msg_exp (btor,
                1,
                "%.2f seconds skeleton preprocessing during rewriting (%.0f%%)",
                btor->time.skel,
                percent (btor->time.skel, btor->time.rewrite));
#endif
}

/*------------------------------------------------------------------------*/

BtorMemMgr *
btor_get_mem_mgr_btor (const Btor *btor)
{
  assert (btor);
  return btor->mm;
}

BtorAIGVecMgr *
btor_get_aigvec_mgr_btor (const Btor *btor)
{
  assert (btor);
  return btor->avmgr;
}

#if 0
static BtorNode *
vread_index_exp (Btor * btor, int len)
{
  char *symbol;
  size_t bytes;
  BtorNode *result;
  assert (btor);
  assert (len > 0);
  BTOR_ABORT_NODE (btor->vread_index_id == INT_MAX, "vread index id overflow");
  bytes = 6 + btor_num_digits_util (btor->vread_index_id) + 1;
  bytes *= sizeof (char);
  symbol = (char *) btor_malloc (btor->mm, bytes);
  sprintf (symbol, "vindex%d", btor->vread_index_id);
  btor->vread_index_id++;
  result = btor_var_exp (btor, len, symbol);
  btor_free (btor->mm, symbol, bytes);
  return result;
}
#endif

static void insert_unsynthesized_constraint (Btor *, BtorNode *);

#if 0
static void
synthesize_array_equality (Btor * btor, BtorNode * aeq)
{
  BtorNode *index, *read1, *read2;
  BtorAIGVecMgr *avmgr;
  assert (btor);
  assert (aeq);
  assert (BTOR_IS_REGULAR_NODE (aeq));
  assert (BTOR_IS_ARRAY_EQ_NODE (aeq));
  assert (!BTOR_IS_SYNTH_NODE (aeq));
  avmgr = btor->avmgr;
  aeq->av = btor_var_aigvec (avmgr, 1);
  /* generate virtual reads */
  index = vread_index_exp (btor, aeq->e[0]->index_len);
  index->vread_index = 1;

  /* we do not want optimizations for the virtual reads
   * and the equality, e.g. rewriting of reads on array
   * conditionals, so we call 'btor_read_exp_node' directly.
   */
  read1 = btor_read_exp_node (btor, aeq->e[0], index);
  read2 = btor_read_exp_node (btor, aeq->e[1], index);

  /* mark them as virtual */
  read1->vread = 1;
  read2->vread = 1;

  aeq->vreads = new_exp_pair (btor, read1, read2);

  read1->av = btor_var_aigvec (avmgr, read1->len);
  btor->stats.vreads++;
  if (read1 != read2)
    {
      read2->av = btor_var_aigvec (avmgr, read2->len);
      btor->stats.vreads++;
    }

  encode_array_inequality_virtual_reads (btor, aeq);

  btor_release_exp (btor, index);
  btor_release_exp (btor, read1);
  btor_release_exp (btor, read2);
}
#endif

// TODO: stop synthesize at lambdas
static void
synthesize_exp (Btor *btor, BtorNode *exp, BtorPtrHashTable *backannotation)
{
  BtorNodePtrStack exp_stack;
  BtorNode *cur;
  BtorAIGVec *av0, *av1, *av2;
  BtorMemMgr *mm;
  BtorAIGVecMgr *avmgr;
  BtorPtrHashBucket *b;
  char *indexed_name;
  const char *name;
  unsigned int count;
  int same_children_mem, i, len;
  int invert_av0 = 0;
  int invert_av1 = 0;
  int invert_av2 = 0;

  assert (btor);
  assert (exp);

  mm    = btor->mm;
  avmgr = btor->avmgr;
  count = 0;

  BTOR_INIT_STACK (exp_stack);
  BTOR_PUSH_STACK (mm, exp_stack, exp);
  BTORLOG ("%s: %s", __FUNCTION__, node2string (exp));

  while (!BTOR_EMPTY_STACK (exp_stack))
  {
    cur = BTOR_REAL_ADDR_NODE (BTOR_POP_STACK (exp_stack));

    assert (cur->synth_mark >= 0);
    assert (cur->synth_mark <= 2);

    if (BTOR_IS_SYNTH_NODE (cur)) continue;

    if (cur->synth_mark >= 2) continue;

    count++;

    if (cur->synth_mark == 0)
    {
      cur->reachable = 1;
      if (BTOR_IS_BV_CONST_NODE (cur))
      {
        cur->av = btor_const_aigvec (avmgr, cur->bits);
        BTORLOG ("  synthesized: %s", node2string (cur));
      }
      else if (BTOR_IS_BV_VAR_NODE (cur))
      {
        cur->av = btor_var_aigvec (avmgr, cur->len);
        BTORLOG ("  synthesized: %s", node2string (cur));
        if (backannotation)
        {
          // TODO param handling?
          name = btor_get_symbol_exp (btor, cur);
          len  = (int) strlen (name) + 40;
          if (cur->len > 1)
          {
            indexed_name = btor_malloc (mm, len);
            for (i = 0; i < cur->av->len; i++)
            {
              b = btor_insert_in_ptr_hash_table (backannotation,
                                                 cur->av->aigs[i]);
              assert (b->key == cur->av->aigs[i]);
              sprintf (indexed_name, "%s[%d]", name, i);
              b->data.asStr = btor_strdup (mm, indexed_name);
            }
            btor_free (mm, indexed_name, len);
          }
          else
          {
            assert (cur->len == 1);
            b = btor_insert_in_ptr_hash_table (backannotation,
                                               cur->av->aigs[0]);
            assert (b->key == cur->av->aigs[0]);
            b->data.asStr = btor_strdup (mm, name);
          }
        }
      }
      else if (BTOR_IS_ARRAY_VAR_NODE (cur))
      {
        /* nothing to synthesize for array base case */
      }
      else if (BTOR_IS_LAMBDA_NODE (cur))
      {
        // TODO: do we have to synthesize the children?
        // this will be done with lazy_synth anyways
        goto REGULAR_CASE;
      }
      else
      {
        /* Writes and Lambda expressions cannot be reached directly,
         * hence we stop the synthesis as soon as we reach reads or
         * array equalities.  If we synthesize writes later, we only
         * synthesize its index and value, but not the write itself.
         * If there are no reads or array equalities on a write, then
         * it is not reachable. (Lambdas are treated similarly.)
         */
        //	      assert (!BTOR_IS_LAMBDA_NODE (cur));

        /* Atomic arrays and array conditionals should also not be
         * reached directly.
         */
        //	      assert (!BTOR_IS_ARRAY_VAR_NODE (cur));
        assert (!BTOR_IS_FUN_NODE (cur));

        /* special cases */
        if (BTOR_IS_APPLY_NODE (cur) && !cur->parameterized)
        {
          cur->av = btor_var_aigvec (avmgr, cur->len);
          BTORLOG ("  synthesized: %s", node2string (cur));
          assert (BTOR_IS_REGULAR_NODE (cur->e[0]));
          assert (BTOR_IS_FUN_NODE (cur->e[0]));
          goto REGULAR_CASE;
        }
#if 0
	      else if (BTOR_IS_ARRAY_EQ_NODE (cur) && !cur->parameterized)
		{
		  /* Generate virtual reads and create AIG variable for
		   * array equality.
		   */
		  synthesize_array_equality (btor, cur);
		  BTOR_PUSH_STACK (mm, exp_stack, cur->e[1]);
		  BTOR_PUSH_STACK (mm, exp_stack, cur->e[0]);
		  goto REGULAR_CASE;
		}
#endif
        else
        {
        REGULAR_CASE:
          // TODO: get rid of no_synth (use BTOR_IS_ARGS_NODE instead)
          /* always skip lambda and parameterized nodes */
          if (BTOR_IS_LAMBDA_NODE (cur) || cur->parameterized || cur->no_synth)
            cur->synth_mark = 2;
          else
            cur->synth_mark = 1;

          BTOR_PUSH_STACK (mm, exp_stack, cur);
          for (i = cur->arity - 1; i >= 0; i--)
            BTOR_PUSH_STACK (mm, exp_stack, cur->e[i]);
        }
      }
    }
    else
    {
      assert (cur->synth_mark == 1);
      cur->synth_mark = 2;
      assert (!BTOR_IS_APPLY_NODE (cur));
      assert (!BTOR_IS_LAMBDA_NODE (cur));
      assert (!cur->parameterized);

      if (cur->arity == 1)
      {
        assert (cur->kind == BTOR_SLICE_NODE);
        invert_av0 = BTOR_IS_INVERTED_NODE (cur->e[0]);
        av0        = BTOR_REAL_ADDR_NODE (cur->e[0])->av;
        if (invert_av0) btor_invert_aigvec (avmgr, av0);
        cur->av = btor_slice_aigvec (avmgr, av0, cur->upper, cur->lower);
        BTORLOG ("  synthesized: %s", node2string (cur));
        if (invert_av0) btor_invert_aigvec (avmgr, av0);
      }
      else if (cur->arity == 2)
      {
        /* We have to check if the children are in the same memory
         * place if they are in the same memory place. Then we need to
         * allocate memory for the AIG vectors if they are not, then
         * we can invert them in place and invert them back afterwards
         * (only if necessary) .
         */
        same_children_mem =
            BTOR_REAL_ADDR_NODE (cur->e[0]) == BTOR_REAL_ADDR_NODE (cur->e[1]);
        if (same_children_mem)
        {
          av0 = BTOR_AIGVEC_NODE (btor, cur->e[0]);
          av1 = BTOR_AIGVEC_NODE (btor, cur->e[1]);
        }
        else
        {
          invert_av0 = BTOR_IS_INVERTED_NODE (cur->e[0]);
          av0        = BTOR_REAL_ADDR_NODE (cur->e[0])->av;
          if (invert_av0) btor_invert_aigvec (avmgr, av0);
          invert_av1 = BTOR_IS_INVERTED_NODE (cur->e[1]);
          av1        = BTOR_REAL_ADDR_NODE (cur->e[1])->av;
          if (invert_av1) btor_invert_aigvec (avmgr, av1);
        }
        switch (cur->kind)
        {
          case BTOR_AND_NODE:
            cur->av = btor_and_aigvec (avmgr, av0, av1);
            break;
          case BTOR_BEQ_NODE: cur->av = btor_eq_aigvec (avmgr, av0, av1); break;
          case BTOR_ADD_NODE:
            cur->av = btor_add_aigvec (avmgr, av0, av1);
            break;
          case BTOR_MUL_NODE:
            cur->av = btor_mul_aigvec (avmgr, av0, av1);
            break;
          case BTOR_ULT_NODE:
            cur->av = btor_ult_aigvec (avmgr, av0, av1);
            break;
          case BTOR_SLL_NODE:
            cur->av = btor_sll_aigvec (avmgr, av0, av1);
            break;
          case BTOR_SRL_NODE:
            cur->av = btor_srl_aigvec (avmgr, av0, av1);
            break;
          case BTOR_UDIV_NODE:
            cur->av = btor_udiv_aigvec (avmgr, av0, av1);
            break;
          case BTOR_UREM_NODE:
            cur->av = btor_urem_aigvec (avmgr, av0, av1);
            break;
          default:
            assert (cur->kind == BTOR_CONCAT_NODE);
            cur->av = btor_concat_aigvec (avmgr, av0, av1);
            break;
        }
        BTORLOG ("  synthesized: %s", node2string (cur));

        if (same_children_mem)
        {
          btor_release_delete_aigvec (avmgr, av0);
          btor_release_delete_aigvec (avmgr, av1);
        }
        else
        {
          if (invert_av0) btor_invert_aigvec (avmgr, av0);
          if (invert_av1) btor_invert_aigvec (avmgr, av1);
        }
      }
      else
      {
        assert (cur->arity == 3);

        if (BTOR_IS_BV_COND_NODE (cur))
        {
          same_children_mem =
              BTOR_REAL_ADDR_NODE (cur->e[0]) == BTOR_REAL_ADDR_NODE (cur->e[1])
              || BTOR_REAL_ADDR_NODE (cur->e[0])
                     == BTOR_REAL_ADDR_NODE (cur->e[2])
              || BTOR_REAL_ADDR_NODE (cur->e[1])
                     == BTOR_REAL_ADDR_NODE (cur->e[2]);
          if (same_children_mem)
          {
            av0 = BTOR_AIGVEC_NODE (btor, cur->e[0]);
            av1 = BTOR_AIGVEC_NODE (btor, cur->e[1]);
            av2 = BTOR_AIGVEC_NODE (btor, cur->e[2]);
          }
          else
          {
            invert_av0 = BTOR_IS_INVERTED_NODE (cur->e[0]);
            av0        = BTOR_REAL_ADDR_NODE (cur->e[0])->av;
            if (invert_av0) btor_invert_aigvec (avmgr, av0);
            invert_av1 = BTOR_IS_INVERTED_NODE (cur->e[1]);
            av1        = BTOR_REAL_ADDR_NODE (cur->e[1])->av;
            if (invert_av1) btor_invert_aigvec (avmgr, av1);
            invert_av2 = BTOR_IS_INVERTED_NODE (cur->e[2]);
            av2        = BTOR_REAL_ADDR_NODE (cur->e[2])->av;
            if (invert_av2) btor_invert_aigvec (avmgr, av2);
          }
          cur->av = btor_cond_aigvec (avmgr, av0, av1, av2);
          BTORLOG ("  synthesized: %s", node2string (cur));
          if (same_children_mem)
          {
            btor_release_delete_aigvec (avmgr, av2);
            btor_release_delete_aigvec (avmgr, av1);
            btor_release_delete_aigvec (avmgr, av0);
          }
          else
          {
            if (invert_av0) btor_invert_aigvec (avmgr, av0);
            if (invert_av1) btor_invert_aigvec (avmgr, av1);
            if (invert_av2) btor_invert_aigvec (avmgr, av2);
          }
        }
      }
    }
  }

  BTOR_RELEASE_STACK (mm, exp_stack);
  mark_synth_mark_exp (btor, exp, 0);

  if (count > 0 && btor->verbosity > 3)
    btor_msg_exp (
        btor, 3, "synthesized %u expressions into AIG vectors", count);
}

static BtorAIG *
exp_to_aig (Btor *btor, BtorNode *exp)
{
  BtorAIGVecMgr *avmgr;
  BtorAIGMgr *amgr;
  BtorAIGVec *av;
  BtorAIG *result;

  assert (btor);
  assert (exp);
  assert (BTOR_REAL_ADDR_NODE (exp)->len == 1);
  assert (!BTOR_REAL_ADDR_NODE (exp)->parameterized);

  avmgr = btor->avmgr;
  amgr  = btor_get_aig_mgr_aigvec_mgr (avmgr);

  synthesize_exp (btor, exp, 0);
  av = BTOR_REAL_ADDR_NODE (exp)->av;

  assert (av);
  assert (av->len == 1);

  result = av->aigs[0];

  if (BTOR_IS_INVERTED_NODE (exp))
    result = btor_not_aig (amgr, result);
  else
    result = btor_copy_aig (amgr, result);

  return result;
}

static int
exp_to_cnf_lit (Btor *btor, BtorNode *exp)
{
  int res, sign, val;
  BtorSATMgr *smgr;
  BtorAIGMgr *amgr;
  BtorAIG *aig;

  assert (btor);
  assert (exp);
  assert (BTOR_REAL_ADDR_NODE (exp)->len == 1);

  exp = btor_simplify_exp (btor, exp);

  if (BTOR_IS_INVERTED_NODE (exp))
  {
    exp  = BTOR_INVERT_NODE (exp);
    sign = -1;
  }
  else
    sign = 1;

  aig = exp_to_aig (btor, exp);

  amgr = btor_get_aig_mgr_aigvec_mgr (btor->avmgr);
  smgr = btor_get_sat_mgr_aig_mgr (amgr);

  if (BTOR_IS_CONST_AIG (aig))
  {
    res = smgr->true_lit;
    if (aig == BTOR_AIG_FALSE) sign *= -1;
  }
  else
  {
    if (BTOR_IS_INVERTED_AIG (aig))
    {
      aig = BTOR_INVERT_AIG (aig);
      sign *= -1;
    }

    if (!aig->cnf_id)
    {
      assert (!exp->tseitin);
      btor_aig_to_sat_tseitin (amgr, aig);
      exp->tseitin = 1;
    }

    res = aig->cnf_id;
    btor_release_aig (amgr, aig);

    if ((val = btor_fixed_sat (smgr, res)))
    {
      res = smgr->true_lit;
      if (val < 0) sign *= -1;
    }
  }
  res *= sign;

  return res;
}

BtorAIGVec *
btor_exp_to_aigvec (Btor *btor, BtorNode *exp, BtorPtrHashTable *backannotation)
{
  BtorAIGVecMgr *avmgr;
  BtorAIGVec *result;

  assert (exp);

  avmgr = btor->avmgr;

  synthesize_exp (btor, exp, backannotation);
  result = BTOR_REAL_ADDR_NODE (exp)->av;
  assert (result);

  if (BTOR_IS_INVERTED_NODE (exp))
    result = btor_not_aigvec (avmgr, result);
  else
    result = btor_copy_aigvec (avmgr, result);

  return result;
}

/* Compares the assignments of two expressions. */
static int
compare_assignments (BtorNode *exp1, BtorNode *exp2)
{
  int return_val, val1, val2, i, len;
  Btor *btor;
  BtorAIGVecMgr *avmgr;
  BtorAIGMgr *amgr;
  BtorAIGVec *av1, *av2;
  BtorAIG *aig1, *aig2;
  assert (exp1);
  assert (exp2);
  assert (!BTOR_IS_ARRAY_NODE (BTOR_REAL_ADDR_NODE (exp1)));
  assert (!BTOR_IS_ARRAY_NODE (BTOR_REAL_ADDR_NODE (exp2)));
  assert (BTOR_REAL_ADDR_NODE (exp1)->len == BTOR_REAL_ADDR_NODE (exp2)->len);
  assert (BTOR_IS_SYNTH_NODE (BTOR_REAL_ADDR_NODE (exp1)));
  assert (BTOR_IS_SYNTH_NODE (BTOR_REAL_ADDR_NODE (exp2)));
  btor = BTOR_REAL_ADDR_NODE (exp1)->btor;
  assert (btor);
  return_val = 0;
  avmgr      = btor->avmgr;
  amgr       = btor_get_aig_mgr_aigvec_mgr (avmgr);
  av1        = BTOR_REAL_ADDR_NODE (exp1)->av;
  av2        = BTOR_REAL_ADDR_NODE (exp2)->av;
  assert (av1->len == av2->len);
  len = av1->len;
  for (i = 0; i < len; i++)
  {
    aig1 = BTOR_COND_INVERT_AIG_NODE (exp1, av1->aigs[i]);
    aig2 = BTOR_COND_INVERT_AIG_NODE (exp2, av2->aigs[i]);

    val1 = btor_get_assignment_aig (amgr, aig1);
    assert (val1 == -1 || val1 == 1);

    val2 = btor_get_assignment_aig (amgr, aig2);
    assert (val2 == -1 || val2 == 1);

    if (val1 < val2)
    {
      return_val = -1;
      break;
    }

    if (val2 < val1)
    {
      return_val = 1;
      break;
    }
  }
  return return_val;
}

static int
compare_argument_assignments (BtorNode *e0, BtorNode *e1)
{
  assert (BTOR_IS_REGULAR_NODE (e0));
  assert (BTOR_IS_REGULAR_NODE (e1));
  assert (BTOR_IS_ARGS_NODE (e0));
  assert (BTOR_IS_ARGS_NODE (e1));

  int equal;
  const char *avec0, *avec1;
  BtorNode *arg0, *arg1;
  Btor *btor;
  BtorArgsIterator it0, it1;
  btor = e0->btor;

  // TODO: check args num_args
  if (e0->len != e1->len) return 1;

  init_args_iterator (&it0, e0);
  init_args_iterator (&it1, e1);

  while (has_next_args_iterator (&it0))
  {
    assert (has_next_args_iterator (&it1));
    arg0 = next_args_iterator (&it0);
    arg1 = next_args_iterator (&it1);

    if (!BTOR_IS_SYNTH_NODE (BTOR_REAL_ADDR_NODE (arg0)))
      avec0 = btor_eval_exp (btor, arg0);
    else
      avec0 = btor_bv_assignment_exp (btor, arg0);

    if (!BTOR_IS_SYNTH_NODE (BTOR_REAL_ADDR_NODE (arg1)))
      avec1 = btor_eval_exp (btor, arg1);
    else
      avec1 = btor_bv_assignment_exp (btor, arg1);

    assert (avec0);
    assert (avec1);
    equal = strcmp (avec0, avec1) == 0;
    btor_freestr (btor->mm, (char *) avec0);
    btor_freestr (btor->mm, (char *) avec1);

    if (!equal) return 1;
  }

  return 0;
}

static unsigned int
hash_assignment_aux (BtorNode *exp)
{
  unsigned int hash;
  Btor *btor;
  BtorAIGVecMgr *avmgr;
  BtorNode *real_exp;
  BtorAIGVec *av;
  int invert_av;
  char *assignment;
  assert (exp);
  real_exp  = BTOR_REAL_ADDR_NODE (exp);
  btor      = real_exp->btor;
  avmgr     = btor->avmgr;
  av        = real_exp->av;
  invert_av = BTOR_IS_INVERTED_NODE (exp);
  if (invert_av) btor_invert_aigvec (avmgr, av);
  assignment = btor_assignment_aigvec (avmgr, av);
  hash       = btor_hashstr (assignment);
  btor_freestr (btor->mm, assignment);
  /* invert back if necessary */
  if (invert_av) btor_invert_aigvec (avmgr, av);
  return hash;
<<<<<<< HEAD
}

static int
bfs_lambda (Btor *btor,
            BtorNode *lambda_exp,
            BtorNode *acc,
            BtorNode *search,
            BtorNode **result,
            int propagate_upwards)
{
  assert (btor);
  assert (lambda_exp);
  assert (acc);
  assert (search);
  assert (BTOR_IS_LAMBDA_NODE (lambda_exp));
  assert (BTOR_IS_ACC_NODE (acc));
  assert (BTOR_IS_REGULAR_NODE (search));
  assert (propagate_upwards == 0 || propagate_upwards == 1);

  int found = 0;
  const char *res;
  BtorMemMgr *mm;
  BtorNode *cur, *next, *index, *cond;
  BtorNodePtrQueue queue;
  BtorNodePtrStack unmark_stack;

  BTORLOG ("bfs_lambda: looking for %s", node2string (search));

  mm    = btor->mm;
  index = BTOR_GET_INDEX_ACC_NODE (acc);

  cur = BTOR_REAL_ADDR_NODE (lambda_exp->e[1]);
  assert (BTOR_IS_REGULAR_NODE (cur));
  assert (cur->mark == 0);

  if (propagate_upwards)
  {
    lambda_exp->parent = MARK_PROP_UP (cur);
    BTORLOG ("bfs_lambda: up %d -> %d",
             lambda_exp->id,
             BTOR_REAL_ADDR_NODE (cur)->id);
  }
  else
  {
    cur->parent = lambda_exp;
    BTORLOG ("bfs_lambda: down %d -> %d",
             BTOR_REAL_ADDR_NODE (cur)->id,
             lambda_exp->id);
  }
  cur->mark = 1;

  BTOR_INIT_STACK (unmark_stack);
  BTOR_INIT_QUEUE (queue);
  BTOR_ENQUEUE (mm, queue, BTOR_REAL_ADDR_NODE (cur));
  BTOR_PUSH_STACK (mm, unmark_stack, cur);

  btor_assign_param (btor, lambda_exp, index);

  // TODO: follow path as long it is parameterized? (for the more general case)
  do
  {
    cur = BTOR_DEQUEUE (queue);
    assert (BTOR_IS_REGULAR_NODE (cur));

    if (cur == search)
    {
      found = 1;
      break;
    }

    /* reads on lambda expressions can only be propagated along bv-conds
     * with reads as leaves */
    if (BTOR_IS_BV_COND_NODE (cur))
    {
      cond = cur->e[0];
      res  = btor_eval_exp (btor, cond);
      next = res[0] == '1' ? cur->e[1] : cur->e[2];
      next = BTOR_REAL_ADDR_NODE (next);
      btor_freestr (mm, (char *) res);

      next->mark = 1;
      if (propagate_upwards)
      {
        cur->parent = MARK_PROP_UP (next);
        BTORLOG ("bfs_lambda: up %d -> %d",
                 BTOR_REAL_ADDR_NODE (cur)->id,
                 BTOR_REAL_ADDR_NODE (next)->id);
      }
      else
      {
        next->parent = cur;
        BTORLOG ("bfs_lambda: down %d -> %d",
                 BTOR_REAL_ADDR_NODE (next)->id,
                 BTOR_REAL_ADDR_NODE (cur)->id);
      }
      BTOR_ENQUEUE (mm, queue, next);
      BTOR_PUSH_STACK (mm, unmark_stack, next);
    }
    else if (BTOR_IS_NESTED_LAMBDA_NODE (cur))
    {
      next = BTOR_REAL_ADDR_NODE (cur->e[1]);

      if (propagate_upwards)
      {
        cur->parent = MARK_PROP_UP (next);
        BTORLOG ("bfs_lambda: up %d -> %d",
                 BTOR_REAL_ADDR_NODE (cur)->id,
                 BTOR_REAL_ADDR_NODE (next)->id);
      }
      else
      {
        next->parent = cur;
        BTORLOG ("bfs_lambda: down %d -> %d",
                 BTOR_REAL_ADDR_NODE (next)->id,
                 BTOR_REAL_ADDR_NODE (cur)->id);
      }
      BTOR_ENQUEUE (mm, queue, next);
      BTOR_PUSH_STACK (mm, unmark_stack, next);
    }
    /* we leave the lambda expression with a parameterized read */
    else if (BTOR_IS_READ_NODE (cur) && cur->parameterized)
    {
      next = cur->e[0];
      assert (BTOR_IS_ARRAY_NODE (next));

      if (propagate_upwards)
      {
        cur->parent = MARK_PROP_UP (next);
        BTORLOG ("bfs_lambda: up %d -> %d",
                 BTOR_REAL_ADDR_NODE (cur)->id,
                 BTOR_REAL_ADDR_NODE (next)->id);
        *result = lambda_exp;
      }
      else
      {
        next->parent = cur;
        BTORLOG ("bfs_lambda: down %d -> %d",
                 BTOR_REAL_ADDR_NODE (next)->id,
                 BTOR_REAL_ADDR_NODE (cur)->id);
        *result = next;
      }
      break;
    }
    else
    {
      /* acc not propagated through lambda expression */
      *result = cur;
      break;
    }
  } while (!BTOR_EMPTY_QUEUE (queue));
  BTOR_RELEASE_QUEUE (mm, queue);

  btor_unassign_param (btor, lambda_exp);

  /* reset mark flags */
  assert (!BTOR_EMPTY_STACK (unmark_stack));
  do
  {
    cur = BTOR_POP_STACK (unmark_stack);
    assert (cur);
    assert (BTOR_IS_REGULAR_NODE (cur));
    cur->mark = 0;
  } while (!BTOR_EMPTY_STACK (unmark_stack));
  BTOR_RELEASE_STACK (mm, unmark_stack);

  BTORLOG (
      "bfs_lambda: %s %s", found ? "found" : "not found", node2string (search));

  return found;
}

/* This function breadth first searches the shortest path from a read to an
 * array After the function is completed the parent pointers can be followed
 * from the array to the read
 */
static void
bfs (Btor *btor, BtorNode *acc, BtorNode *array)
{
  BtorNode *cur, *next, *cur_aeq, *cond, *index;  //, *param_read, *lambda_exp;
  //  BtorNode *lambda_value, *parameterized;
  BtorMemMgr *mm;
  BtorAIGMgr *amgr;
  BtorNodePtrQueue queue;
  BtorNodePtrStack unmark_stack;  // param_read_stack;
  BtorPartialParentIterator it;
  int assignment, propagate_writes_as_reads;
#ifndef NDEBUG
  int found = 0;
#endif
  assert (btor);
  assert (acc);
  assert (array);
  assert (BTOR_IS_REGULAR_NODE (acc));
  assert (BTOR_IS_ACC_NODE (acc)
          || (BTOR_IS_LAMBDA_NODE (acc) && acc == array));
  assert (BTOR_IS_REGULAR_NODE (array));
  assert (BTOR_IS_ARRAY_NODE (array));
  assert (btor->ops[BTOR_AEQ_NODE] >= 0);
  propagate_writes_as_reads = (btor->ops[BTOR_AEQ_NODE] > 0) || btor->model_gen;
  mm                        = btor->mm;
  index                     = BTOR_GET_INDEX_ACC_NODE (acc);
  amgr                      = btor_get_aig_mgr_aigvec_mgr (btor->avmgr);
  cur                       = BTOR_ACC_TARGET_NODE (acc);
  assert (BTOR_IS_REGULAR_NODE (cur));
  assert (BTOR_IS_ARRAY_NODE (cur));
  assert (cur->mark == 0);
  cur->parent = acc;
  cur->mark   = 1;

  BTOR_INIT_STACK (unmark_stack);
  BTOR_INIT_QUEUE (queue);
  BTOR_ENQUEUE (mm, queue, cur);
  BTOR_PUSH_STACK (mm, unmark_stack, cur);

  do
  {
    cur = BTOR_DEQUEUE (queue);
    assert (BTOR_IS_REGULAR_NODE (cur));
    assert (BTOR_IS_ARRAY_NODE (cur));

    if (cur == array)
    {
#ifndef NDEBUG
      found = 1;
#endif
      break;
    }

    /* lazy_synthesize_and_encode_acc_exp sets the 'tseitin' flag.
     * If this flag is not set, we have to find an other way
     * to the conflict. */
    if (BTOR_IS_WRITE_NODE (cur) && cur->e[0]->mark == 0
        && BTOR_REAL_ADDR_NODE (cur->e[1])->tseitin
        && compare_assignments (cur->e[1], index) != 0)
    {
      assert (BTOR_IS_SYNTH_NODE (BTOR_REAL_ADDR_NODE (cur->e[1])));
      next         = cur->e[0];
      next->mark   = 1;
      next->parent = cur;
      BTOR_ENQUEUE (mm, queue, next);
      BTOR_PUSH_STACK (mm, unmark_stack, next);
      BTORLOG ("bfs: %d -> %d", next->id, cur->id);
    }
    /* lazy_synthesize_and_encode_acond_exp sets the 'tseitin' flag.
     * If this flag is not set, we have to find an other way
     * to the conflict. */
    else if (BTOR_IS_ARRAY_COND_NODE (cur)
             && BTOR_REAL_ADDR_NODE (cur->e[0])->tseitin)
    {
      assert (BTOR_IS_SYNTH_NODE (cur->e[0]));
      /* check assignment to determine which array to choose */
      cond       = cur->e[0];
      assignment = btor_get_assignment_aig (
          amgr, BTOR_REAL_ADDR_NODE (cond)->av->aigs[0]);
      assert (assignment == 1 || assignment == -1);
      if (BTOR_IS_INVERTED_NODE (cond)) assignment = -assignment;
      if (assignment == 1)
        next = cur->e[1];
      else
        next = cur->e[2];
      if (next->mark == 0)
      {
        next->mark   = 1;
        next->parent = cur;
        BTOR_ENQUEUE (mm, queue, next);
        BTOR_PUSH_STACK (mm, unmark_stack, next);
        BTORLOG ("bfs: %d -> %d", next->id, cur->id);
      }
    }
    // NOTE: right now, we do not need this case as no reads are propagated
    //       through lambdas (we always synthesize and encode param reads)
    else if (BTOR_IS_LAMBDA_NODE (cur) && cur->tseitin
             && BTOR_REAL_ADDR_NODE (cur->e[1])->mark == 0)
    {
      if (bfs_lambda (btor, cur, acc, array, &next, 0))
      {
#ifndef NDEBUG
        found = 1;
#endif
        break;
      }

      if (next)
      {
        assert (BTOR_IS_ARRAY_NODE (next));
        assert (BTOR_IS_REGULAR_NODE (next));

        next->mark = 1;
        /* mark lambda expression as visited */
        BTOR_REAL_ADDR_NODE (cur->e[1])->mark = 1;

        BTOR_ENQUEUE (mm, queue, next);
        BTOR_PUSH_STACK (mm, unmark_stack, next);
        BTOR_PUSH_STACK (mm, unmark_stack, BTOR_REAL_ADDR_NODE (cur->e[1]));
      }
    }

    if (propagate_writes_as_reads)
    {
      /* enqueue all arrays which are reachable via equality
       * where equality is set to true by the SAT solver */
      init_aeq_parent_iterator (&it, cur);
      while (has_next_parent_aeq_parent_iterator (&it))
      {
        cur_aeq = next_parent_aeq_parent_iterator (&it);
        assert (BTOR_IS_REGULAR_NODE (cur_aeq));
        check_not_simplified_or_const (btor, cur_aeq);
        if (cur_aeq->reachable && cur_aeq->mark == 0)
        {
          /* array equalities are synthesized eagerly */
          assert (BTOR_IS_SYNTH_NODE (cur_aeq));
          assert (cur_aeq->tseitin);
          assert (cur_aeq->len == 1);
          if (btor_get_assignment_aig (amgr, cur_aeq->av->aigs[0]) == 1)
          {
            /* we need the other child */
            if (cur_aeq->e[0] == cur)
              next = cur_aeq->e[1];
            else
              next = cur_aeq->e[0];
            assert (BTOR_IS_REGULAR_NODE (next));
            assert (BTOR_IS_ARRAY_NODE (next));
            if (next->mark == 0)
            {
              /* set parent of array equality */
              cur_aeq->parent = MARK_PROP_UP (cur);
              next->parent    = cur_aeq;
              next->mark      = 1;
              BTOR_ENQUEUE (mm, queue, next);
              BTOR_PUSH_STACK (mm, unmark_stack, next);
              BTORLOG ("bfs: %d -> %d, %d -> %d",
                       cur_aeq->id,
                       cur->id,
                       next->id,
                       cur_aeq->id);
            }
          }
        }
      }
      /* search upwards */
      init_acond_parent_iterator (&it, cur);
      while (has_next_parent_acond_parent_iterator (&it))
      {
        next = next_parent_acond_parent_iterator (&it);
        assert (BTOR_IS_REGULAR_NODE (next));
        assert (BTOR_IS_ARRAY_NODE (next));
        assert (!next->simplified);
        /* lazy_synthesize_and_encode_acc_exp sets the
         * 'tseitin' flag.
         * If this flag is not set, we have to find an other way
         * to the conflict. */
        if (next->reachable && next->mark == 0
            && BTOR_REAL_ADDR_NODE (next->e[0])->tseitin)
        {
          cond       = next->e[0];
          assignment = btor_get_assignment_aig (
              amgr, BTOR_REAL_ADDR_NODE (cond)->av->aigs[0]);
          assert (assignment == 1 || assignment == -1);
          if (BTOR_IS_INVERTED_NODE (cond)) assignment = -assignment;
          /* search upwards only if array has been selected */
          if ((assignment == 1 && cur == next->e[1])
              || (assignment == -1 && cur == next->e[2]))
          {
            next->mark   = 1;
            next->parent = MARK_PROP_UP (cur);
            BTOR_ENQUEUE (mm, queue, next);
            BTOR_PUSH_STACK (mm, unmark_stack, next);
            BTORLOG ("bfs: %d -> %d", next->id, cur->id);
          }
        }
      }
      init_write_parent_iterator (&it, cur);
      while (has_next_parent_write_parent_iterator (&it))
      {
        next = next_parent_write_parent_iterator (&it);
        assert (BTOR_IS_REGULAR_NODE (next));
        assert (BTOR_IS_ARRAY_NODE (next));
        assert (!next->simplified);
        if (next->reachable && next->mark == 0)
        {
          /* search upwards only if write has been synthesized and
           * assignments to the indices are unequal
           */
          if (BTOR_REAL_ADDR_NODE (next->e[1])->tseitin
              && compare_assignments (next->e[1], index) != 0)
          {
            next->mark   = 1;
            next->parent = MARK_PROP_UP (cur);
            BTOR_ENQUEUE (mm, queue, next);
            BTOR_PUSH_STACK (mm, unmark_stack, next);
            BTORLOG ("bfs: %d -> %d", next->id, cur->id);
          }
        }
      }
// NOTE: right now this code is not working with general lambdas. it is
//       disabled as we do not rewrite writes to lambdas in case of
//       extensionality
//
#if 0
	  /* search upwards lambda expressions */
	  BTOR_INIT_STACK (param_read_stack);
	  init_read_parent_iterator (&it, cur);
	  /* get all parameterized reads on cur */
	  while (has_next_parent_read_parent_iterator (&it))
	    {
	      next = next_parent_read_parent_iterator (&it);
	      assert (BTOR_IS_REGULAR_NODE (next));
	      assert (BTOR_IS_READ_NODE (next));
  //            assert (!next->simplified);
  //          // TODO: is only valid for write case
	      // TODO: do we need special handling of simplified reads?
	      if (next->reachable && BTOR_IS_PARAM_NODE (next->e[1]))
  //                && !next->simplified)
		  BTOR_PUSH_STACK (mm, param_read_stack, next);
	    }

	  while (!BTOR_EMPTY_STACK (param_read_stack))
	    {
	      param_read = BTOR_POP_STACK (param_read_stack);
	      assert (BTOR_IS_REGULAR_NODE (param_read));
	      assert (BTOR_IS_PARAM_NODE (param_read->e[1]));
	      lambda_exp = ((BtorParamNode *) param_read->e[1])->lambda_exp;

	      /* already processed */
	      if (BTOR_REAL_ADDR_NODE (lambda_exp->e[1])->mark == 1)
		continue;

	      /* instantiate lambda expressions with read index of acc */
	      btor_assign_param (btor, lambda_exp, index);
	      lambda_value = 
		btor_beta_reduce (btor, lambda_exp, BETA_RED_CUTOFF, &parameterized);
	      btor_unassign_param (btor, lambda_exp);

	      lambda_value = BTOR_REAL_ADDR_NODE (lambda_value);

	      // FIXME: more general approach: e[1] does not have to be index,
	      // may also be index + 2 etc.  in that case we have to propagate
	      // lambda_value, instead of acc, but we require a reference from
	      // lambda_value to acc (for lemma generation).
	      if (BTOR_IS_READ_NODE (lambda_value) && parameterized)
		{
		  assert (lambda_value->e[0] == param_read->e[0]);
		  assert (lambda_value->e[1] == index);
		  /* we search from lambda_exp down to param_read since acc was
		   * propagated upwards from param_read to lambda_exp */
		  bfs_lambda (btor, lambda_exp, acc, param_read->e[0], &next,
			      1);
		  assert (next == lambda_exp);
		  assert (BTOR_IS_REGULAR_NODE (next));
		  assert (cur->mark);

		  next->mark = 1;
		  /* mark lambda expression as visited */
		  BTOR_REAL_ADDR_NODE (next->e[1])->mark = 1;

		  BTOR_ENQUEUE (mm, queue, next);
		  BTOR_PUSH_STACK (mm, unmark_stack, next);
		  BTOR_PUSH_STACK (mm, unmark_stack,
				   BTOR_REAL_ADDR_NODE (lambda_exp->e[1]));
		}
	      btor_release_exp (btor, lambda_value);
	    }
	  BTOR_RELEASE_STACK (mm, param_read_stack);
#endif
    }
  } while (!BTOR_EMPTY_QUEUE (queue));
  assert (found);
  BTOR_RELEASE_QUEUE (mm, queue);
  /* reset mark flags */
  assert (!BTOR_EMPTY_STACK (unmark_stack));
  do
  {
    cur = BTOR_POP_STACK (unmark_stack);
    assert (BTOR_IS_REGULAR_NODE (cur));
    //      assert (BTOR_IS_ARRAY_NODE (cur) || BTOR_IS_ARRAY_EQ_NODE (cur)
    //	      || BTOR_IS_ARRAY_COND_NODE (cur)
    //	      || BTOR_IS_BV_COND_NODE (cur));
    cur->mark = 0;
  } while (!BTOR_EMPTY_STACK (unmark_stack));
  BTOR_RELEASE_STACK (mm, unmark_stack);
=======
>>>>>>> 6ae552be
}

static unsigned int
hash_args (BtorNode *exp)
{
  assert (exp);
  assert (BTOR_IS_REGULAR_NODE (exp));
  assert (BTOR_IS_ARGS_NODE (exp));

  int invert_av;
  char *assignment;
  unsigned int hash;
  Btor *btor;
  BtorNode *arg;
  BtorAIGVecMgr *avmgr;
  BtorAIGVec *av;
  BtorArgsIterator it;

  btor  = exp->btor;
  avmgr = btor->avmgr;

  init_args_iterator (&it, exp);
  hash = 0;
  while (has_next_args_iterator (&it))
  {
    arg       = next_args_iterator (&it);
    invert_av = BTOR_IS_INVERTED_NODE (arg);
    av        = BTOR_REAL_ADDR_NODE (arg)->av;
    assert (av);
    if (invert_av) btor_invert_aigvec (avmgr, av);
    assignment = btor_assignment_aigvec (avmgr, av);
    hash += btor_hashstr (assignment);
    btor_freestr (btor->mm, assignment);
    if (invert_av) btor_invert_aigvec (avmgr, av);
  }
  return hash;
}

static unsigned int
hash_assignment (BtorNode *exp)
{
  if (BTOR_IS_ARGS_NODE (BTOR_REAL_ADDR_NODE (exp))) return hash_args (exp);
  return hash_assignment_aux (exp);
}

#if 1
static void
add_lemma (Btor *btor, BtorNode *fun, BtorNode *app0, BtorNode *app1)
{
  assert (btor);
  assert (fun);
  assert (app0);
  assert (BTOR_IS_REGULAR_NODE (fun));
  assert (BTOR_IS_FUN_NODE (fun));
  assert (!fun->parameterized);
  assert (BTOR_IS_REGULAR_NODE (app0));
  assert (BTOR_IS_APPLY_NODE (app0));
  assert (!app1 || BTOR_IS_REGULAR_NODE (app1));
  assert (!app1 || BTOR_IS_APPLY_NODE (app1));

  BtorPtrHashTable *bconds_sel1, *bconds_sel2;
  BtorNode *args, *value, *exp;
  BtorMemMgr *mm;

  mm = btor->mm;

  /* collect intermediate conditions of bit vector conditionals */
  bconds_sel1 = btor_new_ptr_hash_table (mm,
                                         (BtorHashPtr) btor_hash_exp_by_id,
                                         (BtorCmpPtr) btor_compare_exp_by_id);
  bconds_sel2 = btor_new_ptr_hash_table (mm,
                                         (BtorHashPtr) btor_hash_exp_by_id,
                                         (BtorCmpPtr) btor_compare_exp_by_id);

  /* function congruence axiom conflict */
  if (app1)
  {
    for (exp = app0; exp; exp = exp == app0 ? app1 : 0)
    {
      assert (exp);
      assert (BTOR_IS_APPLY_NODE (exp));
      args = exp->e[1];
      /* path from exp to conflicting fun */
      collect_premisses (btor, exp, fun, args, bconds_sel1, bconds_sel2);
    }
    encode_lemma (
        btor, bconds_sel1, bconds_sel2, app0, app1, app0->e[1], app1->e[1]);
  }
  /* beta reduction conflict */
  else
  {
    args = app0->e[1];
    btor_assign_args (btor, fun, args);
    value = btor_beta_reduce_partial (btor, fun, 0);  //&parameterized);
    btor_unassign_params (btor, fun);
    assert (!BTOR_IS_LAMBDA_NODE (BTOR_REAL_ADDR_NODE (value)));

    /* path from app0 to conflicting fun */
    collect_premisses (btor, app0, fun, args, bconds_sel1, bconds_sel2);

    /* path from conflicting fun to value */
    collect_premisses (
        btor, fun, BTOR_REAL_ADDR_NODE (value), args, bconds_sel1, bconds_sel2);

    encode_lemma (btor, bconds_sel1, bconds_sel2, app0, value, app0->e[1], 0);

    btor_release_exp (btor, value);
  }

  btor_delete_ptr_hash_table (bconds_sel1);
  btor_delete_ptr_hash_table (bconds_sel2);
}
#else
static void
add_lemma (Btor *btor, BtorNode *fun, BtorNode *app0, BtorNode *app1)
{
  assert (btor);
  assert (fun);
  assert (app0);
  assert (BTOR_IS_REGULAR_NODE (fun));
  assert (BTOR_IS_FUN_NODE (fun));
  assert (!fun->parameterized);
  assert (BTOR_IS_REGULAR_NODE (app0));
  assert (BTOR_IS_APPLY_NODE (app0));
  assert (!app1 || BTOR_IS_REGULAR_NODE (app1));
  assert (!app1 || BTOR_IS_APPLY_NODE (app1));

  BtorPtrHashTable *bconds_sel1, *bconds_sel2;
  BtorNode *args, *value, *exp, *parameterized;
  BtorMemMgr *mm;

  mm = btor->mm;

  /* collect intermediate conditions of bit vector conditionals */
  bconds_sel1 = btor_new_ptr_hash_table (mm,
                                         (BtorHashPtr) btor_hash_exp_by_id,
                                         (BtorCmpPtr) btor_compare_exp_by_id);
  bconds_sel2 = btor_new_ptr_hash_table (mm,
                                         (BtorHashPtr) btor_hash_exp_by_id,
                                         (BtorCmpPtr) btor_compare_exp_by_id);

  /* function congruence axiom conflict */
  if (app1)
  {
    for (exp = app0; exp; exp = exp == app0 ? app1 : 0)
    {
      assert (exp);
      assert (BTOR_IS_APPLY_NODE (exp));
      args = exp->e[1];
      /* path from exp to conflicting fun */
      find_shortest_path (btor, exp, fun, args);
      collect_premisses (btor, fun, exp, args, bconds_sel1, bconds_sel2);
    }
    encode_lemma (
        btor, bconds_sel1, bconds_sel2, app0, app1, app0->e[1], app1->e[1]);
  }
  /* beta reduction conflict */
  else
  {
    args = app0->e[1];
    btor_assign_args (btor, fun, args);
    value = btor_beta_reduce_partial (btor, fun, &parameterized);
    btor_unassign_params (btor, fun);
    exp = parameterized ? parameterized : BTOR_REAL_ADDR_NODE (value);
    assert (!BTOR_IS_LAMBDA_NODE (BTOR_REAL_ADDR_NODE (exp)));

    /* path from app0 to conflicting fun */
    find_shortest_path (btor, app0, fun, args);
    collect_premisses (btor, fun, app0, args, bconds_sel1, bconds_sel2);

    /* path from conflicting fun to value */
    find_shortest_path (btor, fun, exp, args);
    collect_premisses (btor, exp, fun, args, bconds_sel1, bconds_sel2);

    encode_lemma (btor, bconds_sel1, bconds_sel2, app0, value, app0->e[1], 0);

    btor_release_exp (btor, value);
  }

  btor_delete_ptr_hash_table (bconds_sel1);
  btor_delete_ptr_hash_table (bconds_sel2);
}
#endif

/* makes assumptions to the SAT solver */
static int
add_again_assumptions (Btor *btor)
{
  BtorNode *exp;
  BtorPtrHashBucket *b;
  BtorAIG *aig;
  BtorSATMgr *smgr;
  BtorAIGMgr *amgr;
  assert (btor);
  amgr = btor_get_aig_mgr_aigvec_mgr (btor->avmgr);
  smgr = btor_get_sat_mgr_aig_mgr (amgr);
  for (b = btor->assumptions->first; b; b = b->next)
  {
    assert (BTOR_REAL_ADDR_NODE ((BtorNode *) b->key)->len == 1);
    exp = (BtorNode *) b->key;
    exp = btor_simplify_exp (btor, exp);
    aig = exp_to_aig (btor, exp);
    if (aig == BTOR_AIG_FALSE) return 1;
    btor_aig_to_sat (amgr, aig);
    if (aig != BTOR_AIG_TRUE)
    {
      assert (BTOR_REAL_ADDR_AIG (aig)->cnf_id != 0);
      btor_assume_sat (smgr, BTOR_GET_CNF_ID_AIG (aig));
      btor_release_aig (amgr, aig);
    }
  }

  return 0;
}

static int
btor_timed_sat_sat (Btor *btor, int limit)
{
  double start, delta;
  BtorSATMgr *smgr;
  int res;
  smgr  = btor_get_sat_mgr_aig_mgr (btor_get_aig_mgr_aigvec_mgr (btor->avmgr));
  start = btor_time_stamp ();
  res   = btor_sat_sat (smgr, limit);
  delta = btor_time_stamp () - start;
  btor->time.sat += delta;
  btor_msg_exp (
      btor, 2, "SAT solver returns %d after %.1f seconds", res, delta);
  return res;
}

/* updates SAT assignments, reads assumptions and
 * returns if an assignment has changed
 */
static int
update_sat_assignments (Btor *btor)
{
  int result, found_assumption_false;
  BtorSATMgr *smgr = 0;
  assert (btor);
  smgr = btor_get_sat_mgr_aig_mgr (btor_get_aig_mgr_aigvec_mgr (btor->avmgr));
  found_assumption_false = add_again_assumptions (btor);
  assert (!found_assumption_false);
  result = btor_timed_sat_sat (btor, -1);
  assert (result == BTOR_SAT);
  return found_assumption_false || (result != BTOR_SAT)
         || btor_changed_sat (smgr);
}

static int
lazy_synthesize_and_encode_var_exp (Btor *btor, BtorNode *var, int force_update)
{
  assert (btor);
  assert (var);
  assert (BTOR_IS_REGULAR_NODE (var));
  assert (BTOR_IS_BV_VAR_NODE (var));

  double start;
  int changed_assignments, update;
  BtorAIGVecMgr *avmgr = 0;

  if (var->tseitin) return 0;

  start               = btor_time_stamp ();
  changed_assignments = 0;
  update              = 0;
  avmgr               = btor->avmgr;
  BTORLOG ("%s: %s", __FUNCTION__, node2string (var));

  /* synthesize and encode var */
  if (!BTOR_IS_SYNTH_NODE (var)) synthesize_exp (btor, var, 0);

  if (!var->tseitin)
  {
    update = 1;
    btor_aigvec_to_sat_tseitin (avmgr, var->av);
    var->tseitin = 1;
    BTORLOG ("  encode: %s", node2string (var));
  }

  /* update assignments if necessary */
  if (update && force_update)
    changed_assignments = update_sat_assignments (btor);

  // TODO: assignment should never change when encoding vars
  //	   (since unconstrained)
  if (changed_assignments) btor->stats.synthesis_inconsistency_var++;

  btor->time.enc_var += btor_time_stamp () - start;
  return changed_assignments;
}

/* synthesize and encode apply node and all of its arguments into SAT.
 * returns 0 if encoding changed current assignments.
 */
static int
lazy_synthesize_and_encode_apply_exp (Btor *btor,
                                      BtorNode *app,
                                      int force_update)
{
  assert (btor);
  assert (app);
  assert (BTOR_IS_REGULAR_NODE (app));
  assert (BTOR_IS_APPLY_NODE (app));
  assert (BTOR_IS_REGULAR_NODE (app->e[1]));
  assert (BTOR_IS_ARGS_NODE (app->e[1]));

  double start;
  int changed_assignments, update;
  BtorNode *arg;
  BtorAIGVecMgr *avmgr = 0;
  BtorArgsIterator it;

  if (app->lazy_tseitin) return 0;

  start               = btor_time_stamp ();
  changed_assignments = 0;
  update              = 0;
  avmgr               = btor->avmgr;
  BTORLOG ("%s: %s", __FUNCTION__, node2string (app));

  init_args_iterator (&it, app->e[1]);

  /* synthesize and encode apply node an all of its arguments */
  while (has_next_args_iterator (&it))
  {
    arg = next_args_iterator (&it);
    assert (!BTOR_IS_ARRAY_NODE (BTOR_REAL_ADDR_NODE (arg)));
    if (!BTOR_IS_SYNTH_NODE (BTOR_REAL_ADDR_NODE (arg)))
      synthesize_exp (btor, arg, 0);

    if (!BTOR_REAL_ADDR_NODE (arg)->tseitin)
    {
      update = 1;
      btor_aigvec_to_sat_tseitin (avmgr, BTOR_REAL_ADDR_NODE (arg)->av);
      BTOR_REAL_ADDR_NODE (arg)->tseitin = 1;
      BTORLOG ("  encode: %s", node2string (arg));
    }
  }

  /* synthesize and encode apply expressions */
  if (!BTOR_IS_SYNTH_NODE (app)) synthesize_exp (btor, app, 0);

  if (!app->tseitin)
  {
    update = 1;
    btor_aigvec_to_sat_tseitin (avmgr, app->av);
    app->tseitin = 1;
    BTORLOG ("  encode: %s", node2string (app));
  }

  app->lazy_tseitin = 1;

  /* update assignments if necessary */
  if (update && force_update)
    changed_assignments = update_sat_assignments (btor);

  if (changed_assignments) btor->stats.synthesis_inconsistency_apply++;

  btor->time.enc_app += btor_time_stamp () - start;
  return changed_assignments;
}

static int
lazy_synthesize_and_encode_lambda_exp (Btor *btor,
                                       BtorNode *lambda_exp,
                                       int force_update)
{
  assert (btor);
  assert (lambda_exp);
  assert (BTOR_IS_REGULAR_NODE (lambda_exp));
  assert (BTOR_IS_LAMBDA_NODE (lambda_exp));

  double start;
  int changed_assignments, update, i;
  BtorNodePtrStack work_stack, unmark_stack;
  BtorNode *cur;
  BtorMemMgr *mm;
  BtorAIGVecMgr *avmgr;

  // TODO: remove lazy_tseitin
  if (lambda_exp->lazy_tseitin) return 0;

  start               = btor_time_stamp ();
  mm                  = btor->mm;
  avmgr               = btor->avmgr;
  changed_assignments = 0;
  update              = 0;

  BTOR_INIT_STACK (work_stack);
  BTOR_INIT_STACK (unmark_stack);

  BTORLOG ("%s: %s", __FUNCTION__, node2string (lambda_exp));

  cur = BTOR_REAL_ADDR_NODE (BTOR_LAMBDA_GET_BODY (lambda_exp));

  if (!BTOR_IS_SYNTH_NODE (cur)) synthesize_exp (btor, cur, 0);

  BTOR_PUSH_STACK (mm, work_stack, cur);

  while (!BTOR_EMPTY_STACK (work_stack))
  {
    cur = BTOR_POP_STACK (work_stack);
    assert (cur);
    assert (BTOR_IS_REGULAR_NODE (cur));

    if (cur->tseitin || cur->mark) continue;

    /* do not encode expressions that are not in the scope of 'lambda_exp' */
    if (BTOR_IS_FUN_NODE (cur) && !cur->parameterized) continue;

    cur->mark = 1;
    BTOR_PUSH_STACK (mm, unmark_stack, cur);

    if (!BTOR_IS_ARGS_NODE (cur) && !BTOR_IS_LAMBDA_NODE (cur)
        && !cur->parameterized)
    {
      assert (BTOR_IS_SYNTH_NODE (cur));
      assert (!cur->tseitin);
      BTORLOG ("  encode: %s", node2string (cur));
      update = 1;
      btor_aigvec_to_sat_tseitin (avmgr, cur->av);
      cur->tseitin = 1;
    }

    for (i = 0; i < cur->arity; i++)
      BTOR_PUSH_STACK (mm, work_stack, BTOR_REAL_ADDR_NODE (cur->e[i]));
  }
  BTOR_RELEASE_STACK (mm, work_stack);

  while (!BTOR_EMPTY_STACK (unmark_stack))
  {
    cur = BTOR_POP_STACK (unmark_stack);
    assert (cur->mark);
    cur->mark = 0;
  }
  BTOR_RELEASE_STACK (mm, unmark_stack);

  /* set tseitin flag of lambda expression to indicate that it has been
   * lazily synthesized already */
  lambda_exp->tseitin      = 1;
  lambda_exp->lazy_tseitin = 1;

  if (update && force_update)
    changed_assignments = update_sat_assignments (btor);

  if (changed_assignments) btor->stats.synthesis_inconsistency_lambda++;

  btor->time.enc_lambda += btor_time_stamp () - start;
  return changed_assignments;
}

char *
btor_eval_exp (Btor *btor, BtorNode *exp)
{
  assert (btor);
  assert (exp);

  int i;
  char *result = 0, *inv_result;
  char **e;
  double start;
  BtorMemMgr *mm;
  BtorNodePtrStack work_stack;
  BtorCharPtrStack arg_stack;
  BtorNode *cur, *real_cur, *next;
  BtorPtrHashTable *cache;
  BtorPtrHashBucket *b;

  // TODO: return if tseitin
  BTORLOG ("%s: %s", __FUNCTION__, node2string (exp));

  e[0] = e[1] = e[2] = 0;

  mm    = btor->mm;
  start = btor_time_stamp ();
  btor->stats.eval_exp_calls++;

  BTOR_INIT_STACK (work_stack);
  BTOR_INIT_STACK (arg_stack);
  cache = btor_new_ptr_hash_table (mm,
                                   (BtorHashPtr) btor_hash_exp_by_id,
                                   (BtorCmpPtr) btor_compare_exp_by_id);

  BTOR_PUSH_STACK (mm, work_stack, exp);
  assert (!BTOR_REAL_ADDR_NODE (exp)->eval_mark);

  while (!BTOR_EMPTY_STACK (work_stack))
  {
    cur      = BTOR_POP_STACK (work_stack);
    real_cur = BTOR_REAL_ADDR_NODE (cur);
    assert (!real_cur->simplified);

    /* if we do not have an assignment for an apply we cannot compute the
     * corresponding value */
    if (BTOR_IS_APPLY_NODE (real_cur) && !real_cur->tseitin)
    {
      result = 0;
      goto EVAL_EXP_CLEANUP_EXIT;
    }
    else if (BTOR_IS_BV_VAR_NODE (real_cur) && !real_cur->tseitin)
    {
      result = 0;
      goto EVAL_EXP_CLEANUP_EXIT;
    }

    if (real_cur->eval_mark == 0)
    {
      if (real_cur->tseitin)
      {
        assert (BTOR_IS_SYNTH_NODE (real_cur));
        result = btor_assignment_aigvec (btor->avmgr, real_cur->av);
        goto EVAL_EXP_PUSH_RESULT;
      }
      else if (BTOR_IS_BV_CONST_NODE (real_cur))
      {
        result = btor_copy_const (mm, real_cur->bits);
        goto EVAL_EXP_PUSH_RESULT;
      }
      /* substitute param with its assignment */
      else if (BTOR_IS_PARAM_NODE (real_cur))
      {
        next = btor_param_cur_assignment (real_cur);
        assert (next);
        if (BTOR_IS_INVERTED_NODE (cur)) next = BTOR_INVERT_NODE (next);
        BTOR_PUSH_STACK (mm, work_stack, next);
        continue;
      }

      BTOR_PUSH_STACK (mm, work_stack, cur);
      //	  BTOR_PUSH_STACK (mm, unmark_stack, real_cur);
      real_cur->eval_mark = 1;

      for (i = 0; i < real_cur->arity; i++)
        BTOR_PUSH_STACK (mm, work_stack, real_cur->e[i]);
    }
    else if (real_cur->eval_mark == 1)
    {
      assert (!BTOR_IS_PARAM_NODE (real_cur));
      assert (!BTOR_IS_ARGS_NODE (real_cur));
      assert (!BTOR_IS_FUN_NODE (real_cur));
      assert (real_cur->arity >= 1);
      assert (real_cur->arity <= 3);
      assert (real_cur->arity <= BTOR_COUNT_STACK (arg_stack));

      real_cur->eval_mark = 2;
      arg_stack.top -= real_cur->arity;
      e = arg_stack.top; /* arguments in reverse order */

      switch (real_cur->kind)
      {
        case BTOR_SLICE_NODE:
          result =
              btor_slice_const (mm, e[0], real_cur->upper, real_cur->lower);
          btor_freestr (mm, (char *) e[0]);
          break;
        case BTOR_AND_NODE:
          result = btor_and_const (mm, e[1], e[0]);
          btor_freestr (mm, (char *) e[0]);
          btor_freestr (mm, (char *) e[1]);
          break;
        case BTOR_BEQ_NODE:
          result = btor_eq_const (mm, e[1], e[0]);
          btor_freestr (mm, (char *) e[0]);
          btor_freestr (mm, (char *) e[1]);
          break;
        case BTOR_ADD_NODE:
          result = btor_add_const (mm, e[1], e[0]);
          btor_freestr (mm, (char *) e[0]);
          btor_freestr (mm, (char *) e[1]);
          break;
        case BTOR_MUL_NODE:
          result = btor_mul_const (mm, e[1], e[0]);
          btor_freestr (mm, (char *) e[0]);
          btor_freestr (mm, (char *) e[1]);
          break;
        case BTOR_ULT_NODE:
          result = btor_ult_const (mm, e[1], e[0]);
          btor_freestr (mm, (char *) e[0]);
          btor_freestr (mm, (char *) e[1]);
          break;
        case BTOR_SLL_NODE:
          result = btor_sll_const (mm, e[1], e[0]);
          btor_freestr (mm, (char *) e[0]);
          btor_freestr (mm, (char *) e[1]);
          break;
        case BTOR_SRL_NODE:
          result = btor_srl_const (mm, e[1], e[0]);
          btor_freestr (mm, (char *) e[0]);
          btor_freestr (mm, (char *) e[1]);
          break;
        case BTOR_UDIV_NODE:
          result = btor_udiv_const (mm, e[1], e[0]);
          btor_freestr (mm, (char *) e[0]);
          btor_freestr (mm, (char *) e[1]);
          break;
        case BTOR_UREM_NODE:
          result = btor_urem_const (mm, e[1], e[0]);
          btor_freestr (mm, (char *) e[0]);
          btor_freestr (mm, (char *) e[1]);
          break;
        case BTOR_CONCAT_NODE:
          result = btor_concat_const (mm, e[1], e[0]);
          btor_freestr (mm, (char *) e[0]);
          btor_freestr (mm, (char *) e[1]);
          break;
        case BTOR_BCOND_NODE:
          if (e[2][0] == '1')
            result = btor_copy_const (mm, e[1]);
          else
            result = btor_copy_const (mm, e[0]);
          btor_freestr (mm, (char *) e[0]);
          btor_freestr (mm, (char *) e[1]);
          btor_freestr (mm, (char *) e[2]);
          break;
        default:
          BTORLOG ("  *** %s", node2string (real_cur));
          /* should be unreachable */
          assert (0);
      }

      assert (!btor_find_in_ptr_hash_table (cache, real_cur));
      btor_insert_in_ptr_hash_table (cache, real_cur)->data.asStr =
          btor_copy_const (mm, result);

    EVAL_EXP_PUSH_RESULT:
      if (BTOR_IS_INVERTED_NODE (cur))
      {
        inv_result = btor_not_const (mm, result);
        btor_freestr (mm, (char *) result);
        result = inv_result;
      }

      BTOR_PUSH_STACK (mm, arg_stack, (char *) result);
    }
    else
    {
      assert (real_cur->eval_mark == 2);
      b = btor_find_in_ptr_hash_table (cache, real_cur);
      assert (b);
      result = btor_copy_const (mm, b->data.asStr);
      goto EVAL_EXP_PUSH_RESULT;
    }
  }
  assert (BTOR_COUNT_STACK (arg_stack) == 1);
  result = BTOR_POP_STACK (arg_stack);
  assert (result);

EVAL_EXP_CLEANUP_EXIT:
  while (!BTOR_EMPTY_STACK (work_stack))
  {
    cur            = BTOR_REAL_ADDR_NODE (BTOR_POP_STACK (work_stack));
    cur->eval_mark = 0;
  }

  while (!BTOR_EMPTY_STACK (arg_stack))
  {
    inv_result = BTOR_POP_STACK (arg_stack);
    btor_freestr (mm, (char *) inv_result);
  }

  for (b = cache->first; b; b = b->next)
  {
    real_cur            = (BtorNode *) b->key;
    real_cur->eval_mark = 0;
    btor_freestr (mm, b->data.asStr);
  }

  BTOR_RELEASE_STACK (mm, work_stack);
  BTOR_RELEASE_STACK (mm, arg_stack);
  btor_delete_ptr_hash_table (cache);

  //  BTORLOG ("%s: %s '%s'", __FUNCTION__, node2string (exp), result);
  btor->time.eval += btor_time_stamp () - start;
  return result;
}

static void
find_nodes_dfs (Btor *btor,
                BtorNode *exp,
                BtorNodePtrStack *results,
                int (*findfun) (BtorNode *),
                int (*skipfun) (BtorNode *))
{
  assert (btor);
  assert (exp);
  assert (results);
  assert (findfun);

  int i;
  double start;
  BtorNode *cur;
  BtorNodePtrStack work_stack, unmark_stack;
  BtorMemMgr *mm;

  BTORLOG ("%s: %s", __FUNCTION__, node2string (exp));

  start = btor_time_stamp ();
  mm    = btor->mm;

  BTOR_INIT_STACK (work_stack);
  BTOR_INIT_STACK (unmark_stack);
  BTOR_PUSH_STACK (mm, work_stack, exp);

  while (!BTOR_EMPTY_STACK (work_stack))
  {
    cur = BTOR_REAL_ADDR_NODE (BTOR_POP_STACK (work_stack));

    if (cur->mark || (skipfun && skipfun (cur))) continue;

    cur->mark = 1;
    BTOR_PUSH_STACK (mm, unmark_stack, cur);

    if (findfun (cur))
    {
      BTOR_PUSH_STACK (mm, *results, cur);
      BTORLOG ("  found: %s", node2string (cur));
      continue;
    }

    for (i = 0; i < cur->arity; i++)
      BTOR_PUSH_STACK (mm, work_stack, cur->e[i]);
  }

  while (!BTOR_EMPTY_STACK (unmark_stack))
  {
    cur = BTOR_POP_STACK (unmark_stack);
    assert (BTOR_IS_REGULAR_NODE (cur));
    cur->mark = 0;
  }

  BTOR_RELEASE_STACK (mm, work_stack);
  BTOR_RELEASE_STACK (mm, unmark_stack);
  btor->time.find_dfs += btor_time_stamp () - start;
}

static int
findfun_param (BtorNode *exp)
{
  assert (exp);
  return BTOR_IS_PARAM_NODE (BTOR_REAL_ADDR_NODE (exp));
}

static int
findfun_param_apply (BtorNode *exp)
{
  assert (exp);
  exp = BTOR_REAL_ADDR_NODE (exp);
  return BTOR_IS_APPLY_NODE (exp) && exp->parameterized;
}

static int
skipfun_param (BtorNode *exp)
{
  assert (exp);
  return !BTOR_REAL_ADDR_NODE (exp)->parameterized;
}

#if 0
static int
findfun_apply (BtorNode * exp)
{
  assert (exp);
  return BTOR_IS_APPLY_NODE (BTOR_REAL_ADDR_NODE (exp));
}
#endif

static int
skipfun_tseitin (BtorNode *exp)
{
  assert (exp);
  return BTOR_REAL_ADDR_NODE (exp)->tseitin;
}

#if 0
static char *
get_arguments_assignment (Btor * btor, BtorNode * args)
{
  assert (BTOR_IS_REGULAR_NODE (args));
  assert (BTOR_IS_ARGS_NODE (args));
  assert (args->arity > 0);

  int i;
  char *a, *avec;

  BTOR_NEWN (btor->mm, a, args->len + 1);

  avec = btor_bv_assignment_exp (btor, args->e[0]);
  sprintf (a, "%s", avec);
  btor_free_bv_assignment_exp (btor, avec);
  for (i = 1; i < args->arity; i++)
    {
      avec = btor_bv_assignment_exp (btor, args->e[i]);
      sprintf (a, "%s%s", a, avec); 
      btor_free_bv_assignment_exp (btor, avec);
    }
  return a;
}
#endif

#if 1

static int
findfun_encode (BtorNode *exp)
{
  assert (exp);
  exp = BTOR_REAL_ADDR_NODE (exp);
  return !exp->tseitin
         && (BTOR_IS_APPLY_NODE (exp) || BTOR_IS_BV_VAR_NODE (exp));
}

static int
propagate (Btor *btor,
           BtorNodePtrStack *prop_stack,
           BtorNodePtrStack *cleanup_stack,
           int *assignments_changed)
{
  assert (btor);
  assert (prop_stack);
  assert (cleanup_stack);
  // TODO: extensionality for write lambdas
  assert (btor->ops[BTOR_AEQ_NODE] == 0);
  assert (btor->ops[BTOR_READ_NODE] == 0);
  assert (btor->ops[BTOR_ACOND_NODE] == 0);
  assert (btor->ops[BTOR_WRITE_NODE] == 0);

  int i, values_equal, args_equal;
  char *fun_value_assignment, *app_assignment;
  BtorMemMgr *mm;
  BtorLambdaNode *lambda;
  BtorNode *fun, *app, *args, *fun_value, *parameterized, *param_app;
  BtorNode *hashed_app;
  BtorPtrHashBucket *b;
  BtorNodePtrStack param_apps;

  mm = btor->mm;

  BTORLOG ("");
  BTORLOG ("*** %s", __FUNCTION__);
  while (!BTOR_EMPTY_STACK (*prop_stack))
  {
    btor->stats.propagations++;
    fun = BTOR_POP_STACK (*prop_stack);
    assert (BTOR_IS_REGULAR_NODE (fun));
    assert (BTOR_IS_FUN_NODE (fun));
    assert (!fun->simplified);
    assert (!BTOR_EMPTY_STACK (*prop_stack));
    app = BTOR_POP_STACK (*prop_stack);
    assert (BTOR_IS_REGULAR_NODE (app));
    assert (BTOR_IS_APPLY_NODE (app));
    check_not_simplified_or_const (btor, app);

    BTORLOG ("propagate");
    BTORLOG ("  app: %s", node2string (app));
    BTORLOG ("  fun: %s", node2string (fun));

    *assignments_changed = lazy_synthesize_and_encode_apply_exp (btor, app, 1);

    if (*assignments_changed) return 0;

    args = app->e[1];
    assert (BTOR_IS_REGULAR_NODE (args));
    assert (BTOR_IS_ARGS_NODE (args));
    check_not_simplified_or_const (btor, app);
    check_not_simplified_or_const (btor, args);

    if (!fun->rho)
    {
      fun->rho =
          btor_new_ptr_hash_table (mm,
                                   (BtorHashPtr) hash_assignment,
                                   (BtorCmpPtr) compare_argument_assignments);
      BTOR_PUSH_STACK (mm, *cleanup_stack, fun);
    }
    else
    {
      b = btor_find_in_ptr_hash_table (fun->rho, args);
      if (b)
      {
        hashed_app = (BtorNode *) b->data.asPtr;
        assert (BTOR_IS_REGULAR_NODE (hashed_app));
        assert (BTOR_IS_APPLY_NODE (hashed_app));

        if (compare_assignments (hashed_app, app) != 0)
        {
          BTORLOG ("\e[1;31m");
          BTORLOG ("A1 conflict at: %s", node2string (fun));
          BTORLOG ("add_lemma:");
          BTORLOG ("  fun: %s", node2string (fun));
          BTORLOG ("  app1: %s", node2string (hashed_app));
          BTORLOG ("  app2: %s", node2string (app));
          BTORLOG ("\e[0;39m");
          btor->stats.array_axiom_1_conflicts++;
          add_lemma (btor, fun, hashed_app, app);
          return 1;
        }
        else
          continue;
      }
    }
    assert (fun->rho);
    assert (!btor_find_in_ptr_hash_table (fun->rho, args));
    btor_insert_in_ptr_hash_table (fun->rho, args)->data.asPtr = app;
    BTORLOG ("  save app: %s (%s)", node2string (args), node2string (app));

    /* skip array vars */
    if (!BTOR_IS_LAMBDA_NODE (fun))
    {
      assert (BTOR_IS_ARRAY_VAR_NODE (fun));
      continue;
    }

    lambda = (BtorLambdaNode *) fun;

    *assignments_changed = lazy_synthesize_and_encode_lambda_exp (btor, fun, 1);
    if (*assignments_changed) return 0;

    btor_assign_args (btor, fun, args);
    fun_value = btor_beta_reduce_partial (btor, fun, &parameterized);
    assert (!BTOR_IS_LAMBDA_NODE (BTOR_REAL_ADDR_NODE (fun_value)));
    //      // debug
    //      char *b = btor_eval_exp (btor, fun_value);
    //      BTORLOG ("  fun_value: %s, %s", b, node2string (fun_value));
    //      btor_freestr (btor->mm, b);
    //      // debug

    if (BTOR_IS_ARRAY_VAR_NODE (BTOR_REAL_ADDR_NODE (fun_value)))
    {
      BTOR_PUSH_STACK (mm, *prop_stack, app);
      BTOR_PUSH_STACK (mm, *prop_stack, fun_value);
      btor_unassign_params (btor, fun);
      btor_release_exp (btor, fun_value);
      continue;
    }

    if (parameterized)
    {
      assert (BTOR_IS_REGULAR_NODE (parameterized));
      //	  assert (!BTOR_IS_APPLY_NODE (parameterized)
      //	          || BTOR_IS_APPLY_NODE (BTOR_REAL_ADDR_NODE
      //(fun_value)));

      BTOR_INIT_STACK (param_apps);

      args_equal = 0;
      if (BTOR_IS_APPLY_NODE (BTOR_REAL_ADDR_NODE (fun_value))
          && ENABLE_APPLY_PROP_DOWN)
        args_equal = BTOR_REAL_ADDR_NODE (fun_value)->e[1] == args;

      if (!args_equal)
      {
        find_nodes_dfs (
            btor, fun_value, &param_apps, findfun_encode, skipfun_tseitin);

        if (!BTOR_EMPTY_STACK (param_apps))
        {
          if (!lambda->synth_apps)
          {
            lambda->synth_apps =
                btor_new_ptr_hash_table (mm,
                                         (BtorHashPtr) btor_hash_exp_by_id,
                                         (BtorCmpPtr) btor_compare_exp_by_id);
          }

          for (i = 0; i < BTOR_COUNT_STACK (param_apps); i++)
          {
            param_app = param_apps.start[i];
            assert (BTOR_IS_REGULAR_NODE (param_app));
            //		      assert (BTOR_IS_APPLY_NODE (param_app));
            assert (BTOR_IS_APPLY_NODE (param_app)
                    || BTOR_IS_BV_VAR_NODE (param_app));

            if (param_app->tseitin) continue;

            if (BTOR_IS_BV_VAR_NODE (param_app))
            {
              *assignments_changed =
                  lazy_synthesize_and_encode_var_exp (btor, param_app, 1);
            }
            else
            {
              assert (BTOR_IS_APPLY_NODE (param_app));

              if (btor_find_in_ptr_hash_table (lambda->synth_apps, param_app))
                continue;

              inc_exp_ref_counter (btor, param_app);
              btor_insert_in_ptr_hash_table (lambda->synth_apps, param_app);

              btor->stats.lambda_synth_apps++;
              *assignments_changed =
                  lazy_synthesize_and_encode_apply_exp (btor, param_app, 1);
            }

            if (*assignments_changed)
            {
              btor_unassign_params (btor, fun);
              btor_release_exp (btor, fun_value);
              BTOR_RELEASE_STACK (mm, param_apps);
              return 0;
            }
          }
        }
      }

      /* NOTE: this is a special case
       * 'fun_value' is a function application and is not encoded.
       * the value of 'fun_value' must be the same as 'app'.
       * if 'fun_value' and 'app' have the same number of arguments and
       * the arguments have the same value, we can propagate 'app'
       * instead of 'fun_value'. in this case, we do not have to
       * additionally encode 'fun_value', but we can use 'app' instead,
       * which has the same properties as 'fun_value'. further, we do not
       * have to encode every intermediate function application we
       * encounter while propagating 'app'. */
      if (BTOR_IS_APPLY_NODE (BTOR_REAL_ADDR_NODE (fun_value))
          //	      && BTOR_IS_APPLY_NODE (BTOR_REAL_ADDR_NODE
          //(parameterized))
          && args_equal)
      {
        //	      assert (
        //		BTOR_REAL_ADDR_NODE (fun_value)->e[0] ==
        // parameterized->e[0]); 	      assert (BTOR_IS_APPLY_NODE
        //(parameterized));
        BTOR_PUSH_STACK (mm, *prop_stack, app);
        //	      BTOR_PUSH_STACK (mm, *prop_stack, parameterized->e[0]);
        BTOR_PUSH_STACK (
            mm, *prop_stack, BTOR_REAL_ADDR_NODE (fun_value)->e[0]);
        BTORLOG ("  propagate down: %s", node2string (app));
        //	      BTORLOG ("    parameterized: %s (%s)",
        //		       node2string (parameterized),
        //		       node2string (parameterized->e[1]));
        //	      BTORLOG ("    value: %s (%s)", node2string (fun_value),
        //		       node2string (BTOR_REAL_ADDR_NODE
        //(fun_value)->e[1]));
        btor->stats.propagations_down++;
      }
      else
      {
        /* compute assignment of 'fun_value' and compare it to the
         * assignment of 'app'. */
        app_assignment = btor_bv_assignment_exp (btor, app);
        //	      if (BTOR_REAL_ADDR_NODE (fun_value)->tseitin
        //		  || BTOR_IS_BV_CONST_NODE (BTOR_REAL_ADDR_NODE
        //(fun_value)))
        fun_value_assignment = btor_eval_exp (btor, fun_value);
        //	      else
        //		fun_value_assignment =
        //		  btor_eval_exp (btor, BTOR_LAMBDA_GET_BODY (fun));
        assert (fun_value_assignment);
        values_equal = strcmp (app_assignment, fun_value_assignment) == 0;
        btor_freestr (mm, fun_value_assignment);
        btor_free_bv_assignment_exp (btor, app_assignment);

        if (!values_equal)
        {
        LAMBDA_AXIOM_2_CONFLICT:
          BTORLOG ("\e[1;31m");
          BTORLOG ("A2 conflict at: %s", node2string (fun));
          BTORLOG ("add_lemma:");
          BTORLOG ("  fun: %s", node2string (fun));
          BTORLOG ("  app: %s", node2string (app));
          BTORLOG ("\e[0;39m");
          btor->stats.array_axiom_2_conflicts++;
          add_lemma (btor, fun, app, 0);
          btor_unassign_params (btor, fun);
          btor_release_exp (btor, fun_value);
          if (parameterized) BTOR_RELEASE_STACK (mm, param_apps);
          return 1;
        }
        else if (!BTOR_EMPTY_STACK (param_apps))
        {
          /* in case that we did not encounter any conflict, but
           * instantiated and encoded function applications, we need
           * to propagate them. */
          for (i = 0; i < BTOR_COUNT_STACK (param_apps); i++)
          {
            param_app = BTOR_REAL_ADDR_NODE (param_apps.start[i]);
            assert (BTOR_IS_REGULAR_NODE (param_app));
            assert (BTOR_IS_APPLY_NODE (param_app)
                    || BTOR_IS_BV_VAR_NODE (param_app));

            if (!BTOR_IS_APPLY_NODE (param_app)) continue;

            BTOR_PUSH_STACK (mm, *prop_stack, param_app);
            BTOR_PUSH_STACK (mm, *prop_stack, param_app->e[0]);
          }
        }
      }
      BTOR_RELEASE_STACK (mm, param_apps);
    }
    else
    {
      /* we already have an assignment for 'fun_value' and we can check
       * if both function value 'app' and 'fun_value' are the same */
      if (compare_assignments (app, fun_value) != 0)
        goto LAMBDA_AXIOM_2_CONFLICT;
    }
    btor_unassign_params (btor, fun);
    btor_release_exp (btor, fun_value);
  }

  return 0;
}

#else
static int
propagate (Btor *btor,
           BtorNodePtrStack *prop_stack,
           BtorNodePtrStack *cleanup_stack,
           int *assignments_changed)
{
  assert (btor);
  assert (prop_stack);
  assert (cleanup_stack);
  // TODO: extensionality for write lambdas
  assert (btor->ops[BTOR_AEQ_NODE] == 0);
  assert (btor->ops[BTOR_READ_NODE] == 0);
  assert (btor->ops[BTOR_ACOND_NODE] == 0);
  assert (btor->ops[BTOR_WRITE_NODE] == 0);

  int i, values_equal, args_equal;
  char *fun_value_assignment, *app_assignment;
  BtorMemMgr *mm;
  BtorLambdaNode *lambda;
  BtorNode *fun, *app, *args, *fun_value, *parameterized, *param_app;
  BtorNode *hashed_app;
  BtorPtrHashBucket *b;
  BtorNodePtrStack param_apps;

  mm = btor->mm;

  BTORLOG ("");
  BTORLOG ("*** %s", __FUNCTION__);
  while (!BTOR_EMPTY_STACK (*prop_stack))
  {
    btor->stats.propagations++;
    fun = BTOR_POP_STACK (*prop_stack);
    assert (BTOR_IS_REGULAR_NODE (fun));
    assert (BTOR_IS_FUN_NODE (fun));
    assert (!fun->simplified);
    assert (!BTOR_EMPTY_STACK (*prop_stack));
    app = BTOR_POP_STACK (*prop_stack);
    assert (BTOR_IS_REGULAR_NODE (app));
    assert (BTOR_IS_APPLY_NODE (app));
    check_not_simplified_or_const (btor, app);

    *assignments_changed = lazy_synthesize_and_encode_apply_exp (btor, app, 1);

    if (*assignments_changed) return 0;

    args = app->e[1];
    assert (BTOR_IS_REGULAR_NODE (args));
    assert (BTOR_IS_ARGS_NODE (args));
    check_not_simplified_or_const (btor, app);
    check_not_simplified_or_const (btor, args);

    BTORLOG ("propagate");
    BTORLOG ("  fun: %s", node2string (fun));
    BTORLOG ("  app: %s", node2string (app));
#if 0
      // debug
      char *a = btor_bv_assignment_exp (btor, app);
      BTORLOG ("   val: %s, %s", a, node2string (app));
      btor_free_bv_assignment_exp (btor, a);
      a = get_arguments_assignment (btor, args);
      BTORLOG ("   arg: %s, %s", a, node2string (args));
      btor_free_bv_assignment_exp (btor, a);
      // end debug
#endif

    if (!fun->rho)
    {
      fun->rho =
          btor_new_ptr_hash_table (mm,
                                   (BtorHashPtr) hash_assignment,
                                   (BtorCmpPtr) compare_argument_assignments);
      BTOR_PUSH_STACK (mm, *cleanup_stack, fun);
    }
    else
    {
      b = btor_find_in_ptr_hash_table (fun->rho, args);
      if (b)
      {
        hashed_app = (BtorNode *) b->data.asPtr;
        assert (BTOR_IS_REGULAR_NODE (hashed_app));
        assert (BTOR_IS_APPLY_NODE (hashed_app));

        if (compare_assignments (hashed_app, app) != 0)
        {
          BTORLOG ("\e[1;31m");
          BTORLOG ("A1 conflict at: %s", node2string (fun));
          BTORLOG ("add_lemma:");
          BTORLOG ("  fun: %s", node2string (fun));
          BTORLOG ("  app1: %s", node2string (hashed_app));
          BTORLOG ("  app2: %s", node2string (app));
          BTORLOG ("\e[0;39m");
          btor->stats.array_axiom_1_conflicts++;
          add_lemma (btor, fun, hashed_app, app);
          return 1;
        }
        else
          continue;
      }
    }
    assert (fun->rho);
    assert (!btor_find_in_ptr_hash_table (fun->rho, args));
    btor_insert_in_ptr_hash_table (fun->rho, args)->data.asPtr = app;
    BTORLOG ("  save app: %s (%s)", node2string (args), node2string (app));

    /* skip array vars */
    if (!BTOR_IS_LAMBDA_NODE (fun))
    {
      assert (BTOR_IS_ARRAY_VAR_NODE (fun));
      continue;
    }

    lambda = (BtorLambdaNode *) fun;

    *assignments_changed = lazy_synthesize_and_encode_lambda_exp (btor, fun, 1);
    if (*assignments_changed) return 0;

    btor_assign_args (btor, fun, args);
    fun_value = btor_beta_reduce_partial (btor, fun, &parameterized);
    assert (!BTOR_IS_LAMBDA_NODE (BTOR_REAL_ADDR_NODE (fun_value)));
    //      // debug
    //      char *b = btor_eval_exp (btor, fun_value);
    //      BTORLOG ("  fun_value: %s, %s", b, node2string (fun_value));
    //      btor_freestr (btor->mm, b);
    //      // debug

    if (BTOR_IS_ARRAY_VAR_NODE (BTOR_REAL_ADDR_NODE (fun_value)))
    {
      BTOR_PUSH_STACK (mm, *prop_stack, app);
      BTOR_PUSH_STACK (mm, *prop_stack, fun_value);
      btor_unassign_params (btor, fun);
      btor_release_exp (btor, fun_value);
      continue;
    }

    if (parameterized)
    {
      assert (BTOR_IS_REGULAR_NODE (parameterized));
      //	  assert (!BTOR_IS_APPLY_NODE (parameterized)
      //	          || BTOR_IS_APPLY_NODE (BTOR_REAL_ADDR_NODE
      //(fun_value)));

      BTOR_INIT_STACK (param_apps);

      args_equal = 0;
      if (BTOR_IS_APPLY_NODE (BTOR_REAL_ADDR_NODE (fun_value))
          && ENABLE_APPLY_PROP_DOWN)
        args_equal = BTOR_REAL_ADDR_NODE (fun_value)->e[1] == args;

      if (!args_equal)
      {
        find_nodes_dfs (
            btor, fun_value, &param_apps, findfun_apply, skipfun_tseitin);
        if (!BTOR_EMPTY_STACK (param_apps))
        {
          if (!lambda->synth_apps)
          {
            lambda->synth_apps =
                btor_new_ptr_hash_table (mm,
                                         (BtorHashPtr) btor_hash_exp_by_id,
                                         (BtorCmpPtr) btor_compare_exp_by_id);
          }

          for (i = 0; i < BTOR_COUNT_STACK (param_apps); i++)
          {
            param_app = param_apps.start[i];
            assert (BTOR_IS_REGULAR_NODE (param_app));
            assert (BTOR_IS_APPLY_NODE (param_app));

            if (btor_find_in_ptr_hash_table (lambda->synth_apps, param_app))
              continue;

            inc_exp_ref_counter (btor, param_app);
            btor_insert_in_ptr_hash_table (lambda->synth_apps, param_app);

            /* only synthesize and encode param_app if we cannot
             * propagate app down */
            btor->stats.lambda_synth_apps++;
            *assignments_changed =
                lazy_synthesize_and_encode_apply_exp (btor, param_app, 1);

            if (*assignments_changed)
            {
              btor_unassign_params (btor, fun);
              btor_release_exp (btor, fun_value);
              BTOR_RELEASE_STACK (mm, param_apps);
              return 0;
            }
          }
        }
      }

      /* NOTE: this is a special case
       * 'fun_value' is a function application and is not encoded.
       * the value of 'fun_value' must be the same as 'app'.
       * if 'fun_value' and 'app' have the same number of arguments and
       * the arguments have the same value, we can propagate 'app'
       * instead of 'fun_value'. in this case, we do not have to
       * additionally encode 'fun_value', but we can use 'app' instead,
       * which has the same properties as 'fun_value'. further, we do not
       * have to encode every intermediate function application we
       * encounter while propagating 'app'. */
      if (BTOR_IS_APPLY_NODE (BTOR_REAL_ADDR_NODE (fun_value))
          && BTOR_IS_APPLY_NODE (BTOR_REAL_ADDR_NODE (parameterized))
          && args_equal)
      {
        //	      assert (
        //		BTOR_REAL_ADDR_NODE (fun_value)->e[0] ==
        // parameterized->e[0]);
        assert (BTOR_IS_APPLY_NODE (parameterized));
        BTOR_PUSH_STACK (mm, *prop_stack, app);
        BTOR_PUSH_STACK (mm, *prop_stack, parameterized->e[0]);
        BTORLOG ("  propagate down: %s", node2string (app));
        BTORLOG ("    parameterized: %s (%s)",
                 node2string (parameterized),
                 node2string (parameterized->e[1]));
        BTORLOG ("    value: %s (%s)",
                 node2string (fun_value),
                 node2string (BTOR_REAL_ADDR_NODE (fun_value)->e[1]));
        btor->stats.propagations_down++;
      }
      else
      {
        /* compute assignment of 'fun_value' and compare it to the
         * assignment of 'app'. */
        app_assignment = btor_bv_assignment_exp (btor, app);
        if (BTOR_REAL_ADDR_NODE (fun_value)->tseitin
            || BTOR_IS_BV_CONST_NODE (BTOR_REAL_ADDR_NODE (fun_value)))
          fun_value_assignment = btor_eval_exp (btor, fun_value);
        else
          fun_value_assignment =
              btor_eval_exp (btor, BTOR_LAMBDA_GET_BODY (fun));
        assert (fun_value_assignment);
        values_equal = strcmp (app_assignment, fun_value_assignment) == 0;
        btor_freestr (mm, fun_value_assignment);
        btor_free_bv_assignment_exp (btor, app_assignment);

        if (!values_equal)
        {
        LAMBDA_AXIOM_2_CONFLICT:
          BTORLOG ("\e[1;31m");
          BTORLOG ("A2 conflict at: %s", node2string (fun));
          BTORLOG ("add_lemma:");
          BTORLOG ("  fun: %s", node2string (fun));
          BTORLOG ("  app: %s", node2string (app));
          BTORLOG ("\e[0;39m");
          btor->stats.array_axiom_2_conflicts++;
          add_lemma (btor, fun, app, 0);
          btor_unassign_params (btor, fun);
          btor_release_exp (btor, fun_value);
          if (parameterized) BTOR_RELEASE_STACK (mm, param_apps);
          return 1;
        }
        else if (!BTOR_EMPTY_STACK (param_apps))
        {
          /* in case that we did not encounter any conflict, but
           * instantiated and encoded function applications, we need
           * to propagate them. */
          for (i = 0; i < BTOR_COUNT_STACK (param_apps); i++)
          {
            param_app = BTOR_REAL_ADDR_NODE (param_apps.start[i]);
            assert (BTOR_IS_REGULAR_NODE (param_app));
            BTOR_PUSH_STACK (mm, *prop_stack, param_app);
            BTOR_PUSH_STACK (mm, *prop_stack, param_app->e[0]);
          }
        }
      }
      BTOR_RELEASE_STACK (mm, param_apps);
    }
    else
    {
      /* we already have an assignment for 'fun_value' and we can check
       * if both function value 'app' and 'fun_value' are the same */
      if (compare_assignments (app, fun_value) != 0)
        goto LAMBDA_AXIOM_2_CONFLICT;
    }
    btor_unassign_params (btor, fun);
    btor_release_exp (btor, fun_value);
  }

  return 0;
}
#endif

/**
 * Collect all top functions.
 *
 * A top function does not have parameterized applies and lambdas as parent.
 */
static void
search_top_functions (Btor *btor, BtorNodePtrStack *top_funs)
{
  assert (btor);
  assert (top_funs);
  assert (BTOR_EMPTY_STACK (*top_funs));

  int is_top;
  BtorMemMgr *mm;
  BtorNode *cur, *cur_parent;
  BtorPtrHashTable *table;
  BtorPtrHashBucket *bucket;
  BtorFullParentIterator it;

  mm = btor->mm;

  for (table = btor->array_vars; table;
       table = table == btor->array_vars ? btor->lambdas : 0)
  {
    for (bucket = table->first; bucket; bucket = bucket->next)
    {
      cur = (BtorNode *) bucket->key;
      assert (BTOR_IS_REGULAR_NODE (cur));
      assert (BTOR_IS_FUN_NODE (cur));

      /* we only consider reachable nodes */
      if (!cur->reachable) continue;

      init_full_parent_iterator (&it, cur);

      is_top = 1;
      while (has_next_parent_full_parent_iterator (&it))
      {
        cur_parent = next_parent_full_parent_iterator (&it);
        assert (BTOR_IS_REGULAR_NODE (cur_parent));

        if (!cur_parent->reachable) continue;

        if ((BTOR_IS_APPLY_NODE (cur_parent) && cur_parent->parameterized)
            || BTOR_IS_LAMBDA_NODE (cur_parent))
        {
          is_top = 0;
          break;
        }
      }

      if (is_top) BTOR_PUSH_STACK (mm, *top_funs, cur);
    }
  }
}

static int
check_and_resolve_conflicts (Btor *btor, BtorNodePtrStack *top_functions)
{
  assert (btor);
  assert (top_functions);
  assert (btor->ops[BTOR_AEQ_NODE] == 0);

  int found_conflict, changed_assignments;
  BtorMemMgr *mm;
  BtorNode *cur_fun, *cur_parent, **top, **temp, *param_app;
  BtorNodePtrStack fun_stack, cleanup_stack, working_stack, unmark_stack;
  BtorNodePtrStack param_apps;
  BtorPartialParentIterator it;

  found_conflict = 0;
  mm             = btor->mm;
BTOR_CONFLICT_CHECK:
  assert (!found_conflict);
  changed_assignments = 0;
  BTOR_INIT_STACK (unmark_stack);
  BTOR_INIT_STACK (working_stack);
  BTOR_INIT_STACK (cleanup_stack);
  BTOR_INIT_STACK (fun_stack);
  BTOR_INIT_STACK (param_apps);

  /* push all top arrays on the stack */
  top = top_functions->top;
  for (temp = top_functions->start; temp != top; temp++)
  {
    cur_fun = *temp;
    assert (BTOR_IS_REGULAR_NODE (cur_fun));
    assert (BTOR_IS_FUN_NODE (cur_fun));
    assert (cur_fun->reachable);
    assert (!cur_fun->simplified);
    BTOR_PUSH_STACK (mm, fun_stack, cur_fun);
  }

  while (!BTOR_EMPTY_STACK (fun_stack))
  {
    cur_fun = BTOR_POP_STACK (fun_stack);
    assert (BTOR_IS_REGULAR_NODE (cur_fun));
    assert (BTOR_IS_FUN_NODE (cur_fun));
    assert (cur_fun->reachable);
    assert (!cur_fun->simplified);
    assert (cur_fun->fun_mark == 0 || cur_fun->fun_mark == 1);

    if (cur_fun->fun_mark == 0)
    {
      cur_fun->fun_mark = 1;
      BTOR_PUSH_STACK (mm, unmark_stack, cur_fun);
      assert (BTOR_IS_FUN_NODE (cur_fun));

      /* push all underlying functions on fun_stack that are accessed
       * via parameterized apply nodes */
      if (BTOR_IS_LAMBDA_NODE (cur_fun))
      {
        assert (BTOR_IS_PARAM_NODE (cur_fun->e[0]));
        assert (BTOR_EMPTY_STACK (param_apps));
        find_nodes_dfs (
            btor, cur_fun->e[1], &param_apps, findfun_param_apply, 0);

        while (!BTOR_EMPTY_STACK (param_apps))
        {
          param_app = BTOR_POP_STACK (param_apps);
          assert (BTOR_IS_REGULAR_NODE (param_app));
          assert (BTOR_IS_APPLY_NODE (param_app));
          BTOR_PUSH_STACK (mm, fun_stack, param_app->e[0]);
        }
        BTOR_RESET_STACK (param_apps);
      }

      /* check consistency for non-parameterized apply nodes */
      init_apply_parent_iterator (&it, cur_fun);
      while (has_next_parent_apply_parent_iterator (&it))
      {
        cur_parent = next_parent_apply_parent_iterator (&it);
        assert (BTOR_IS_REGULAR_NODE (cur_parent));
        assert (BTOR_IS_APPLY_NODE (cur_parent));

        /* skip parameterized applications */
        if (cur_parent->parameterized) continue;

        /* we only process reachable or virtual applications */
        check_not_simplified_or_const (btor, cur_parent);
        if (cur_parent->reachable || cur_parent->vread)
        {
          /* push read-array pair on working stack */
          BTOR_PUSH_STACK (mm, working_stack, cur_parent);
          BTOR_PUSH_STACK (mm, working_stack, cur_fun);
          found_conflict = propagate (
              btor, &working_stack, &cleanup_stack, &changed_assignments);
          if (found_conflict || changed_assignments) goto BTOR_CONFLICT_CLEANUP;
        }
      }
    }
  }
BTOR_CONFLICT_CLEANUP:
  while (!BTOR_EMPTY_STACK (cleanup_stack))
  {
    cur_fun = BTOR_POP_STACK (cleanup_stack);
    assert (BTOR_IS_REGULAR_NODE (cur_fun));
    assert (BTOR_IS_FUN_NODE (cur_fun));
    assert (cur_fun->rho);

    if (found_conflict || changed_assignments)
    {
      btor_delete_ptr_hash_table (cur_fun->rho);
      cur_fun->rho = 0;
    }
    else
    {
      /* remember arrays for incremental usage (and prevent premature
       * release in case that array is released via API call) */
      BTOR_PUSH_STACK (
          mm, btor->arrays_with_model, btor_copy_exp (btor, cur_fun));
    }
  }
  BTOR_RELEASE_STACK (mm, cleanup_stack);
  BTOR_RELEASE_STACK (mm, working_stack);
  BTOR_RELEASE_STACK (mm, fun_stack);
  BTOR_RELEASE_STACK (mm, param_apps);

  /* reset array marks of arrays */
  while (!BTOR_EMPTY_STACK (unmark_stack))
  {
    cur_fun = BTOR_POP_STACK (unmark_stack);
    assert (BTOR_IS_REGULAR_NODE (cur_fun));
    assert (BTOR_IS_FUN_NODE (cur_fun));
    assert (cur_fun->fun_mark == 1);
    cur_fun->fun_mark = 0;
  }
  BTOR_RELEASE_STACK (mm, unmark_stack);

  /* restart? (assignments changed during lazy synthesis and encoding) */
  if (changed_assignments)
  {
    btor->stats.synthesis_assignment_inconsistencies++;
    BTORLOG ("synthesis assignment inconsistency: %d",
             btor->stats.synthesis_assignment_inconsistencies);
    goto BTOR_CONFLICT_CHECK;
  }
  return found_conflict;
}

static void
btor_reset_assumptions (Btor *btor)
{
  BtorPtrHashBucket *bucket;
  assert (btor);
  for (bucket = btor->assumptions->first; bucket; bucket = bucket->next)
    btor_release_exp (btor, (BtorNode *) bucket->key);
  btor_delete_ptr_hash_table (btor->assumptions);
  btor->assumptions =
      btor_new_ptr_hash_table (btor->mm,
                               (BtorHashPtr) btor_hash_exp_by_id,
                               (BtorCmpPtr) btor_compare_exp_by_id);
}

static void
btor_reset_array_models (Btor *btor)
{
  BtorNode *cur;
  int i;

  assert (btor);

  for (i = 0; i < BTOR_COUNT_STACK (btor->arrays_with_model); i++)
  {
    cur = btor->arrays_with_model.start[i];
    assert (!BTOR_IS_INVERTED_NODE (cur));
    assert (BTOR_IS_ARRAY_NODE (cur));
    assert (cur->rho);
    btor_delete_ptr_hash_table (cur->rho);
    cur->rho = 0;
    btor_release_exp (btor, cur);
  }
  BTOR_RESET_STACK (btor->arrays_with_model);
}

static void
btor_reset_incremental_usage (Btor *btor)
{
  assert (btor);

  btor_reset_assumptions (btor);
  btor_reset_array_models (btor);
  btor->valid_assignments = 0;
}

/* check if left does not occur on the right side */
static int
occurrence_check (Btor *btor, BtorNode *left, BtorNode *right)
{
  BtorNode *cur, *real_left;
  BtorNodePtrStack stack, unmark_stack;
  int is_cyclic, i;
  BtorMemMgr *mm;
  assert (btor);
  assert (left);
  assert (right);

  is_cyclic = 0;
  mm        = btor->mm;
  real_left = BTOR_REAL_ADDR_NODE (left);
  BTOR_INIT_STACK (stack);
  BTOR_INIT_STACK (unmark_stack);

  cur = BTOR_REAL_ADDR_NODE (right);
  goto OCCURRENCE_CHECK_ENTER_WITHOUT_POP;

  do
  {
    cur = BTOR_REAL_ADDR_NODE (BTOR_POP_STACK (stack));
  OCCURRENCE_CHECK_ENTER_WITHOUT_POP:
    assert (cur->aux_mark == 0 || cur->aux_mark == 1);
    if (cur->aux_mark == 0)
    {
      cur->aux_mark = 1;
      BTOR_PUSH_STACK (mm, unmark_stack, cur);
      if (cur == real_left)
      {
        is_cyclic = 1;
        break;
      }
      for (i = cur->arity - 1; i >= 0; i--)
        BTOR_PUSH_STACK (mm, stack, cur->e[i]);
    }
  } while (!BTOR_EMPTY_STACK (stack));
  BTOR_RELEASE_STACK (mm, stack);

  while (!BTOR_EMPTY_STACK (unmark_stack))
  {
    cur = BTOR_POP_STACK (unmark_stack);
    assert (BTOR_IS_REGULAR_NODE (cur));
    assert (cur->aux_mark == 1);
    cur->aux_mark = 0;
  }
  BTOR_RELEASE_STACK (mm, unmark_stack);

  return is_cyclic;
}

static BtorNode *
rebuild_exp (Btor *btor, BtorNode *exp)
{
  assert (btor);
  assert (exp);
  assert (BTOR_IS_REGULAR_NODE (exp));

  switch (exp->kind)
  {
    case BTOR_PROXY_NODE:
    case BTOR_BV_CONST_NODE:
    case BTOR_BV_VAR_NODE:
    case BTOR_ARRAY_VAR_NODE:
    case BTOR_PARAM_NODE:
      return btor_copy_exp (btor,
                            btor_pointer_chase_simplified_exp (btor, exp));
    case BTOR_SLICE_NODE:
      return btor_slice_exp (btor, exp->e[0], exp->upper, exp->lower);
    case BTOR_AND_NODE: return btor_and_exp (btor, exp->e[0], exp->e[1]);
    case BTOR_BEQ_NODE:
    case BTOR_AEQ_NODE: return btor_eq_exp (btor, exp->e[0], exp->e[1]);
    case BTOR_ADD_NODE: return btor_add_exp (btor, exp->e[0], exp->e[1]);
    case BTOR_MUL_NODE: return btor_mul_exp (btor, exp->e[0], exp->e[1]);
    case BTOR_ULT_NODE: return btor_ult_exp (btor, exp->e[0], exp->e[1]);
    case BTOR_SLL_NODE: return btor_sll_exp (btor, exp->e[0], exp->e[1]);
    case BTOR_SRL_NODE: return btor_srl_exp (btor, exp->e[0], exp->e[1]);
    case BTOR_UDIV_NODE: return btor_udiv_exp (btor, exp->e[0], exp->e[1]);
    case BTOR_UREM_NODE: return btor_urem_exp (btor, exp->e[0], exp->e[1]);
    case BTOR_CONCAT_NODE: return btor_concat_exp (btor, exp->e[0], exp->e[1]);
    case BTOR_LAMBDA_NODE:
      assert (!btor_param_cur_assignment (exp->e[0]));
      BTOR_PARAM_SET_LAMBDA_NODE (exp->e[0], 0);
      return btor_lambda_exp (btor, exp->e[0], exp->e[1]);
    case BTOR_APPLY_NODE: return btor_apply_exp (btor, exp->e[0], exp->e[1]);
    case BTOR_ARGS_NODE: return btor_args_exp (btor, exp->arity, exp->e);
    default:
      assert (BTOR_IS_BV_COND_NODE (exp));
      return btor_cond_exp (btor, exp->e[0], exp->e[1], exp->e[2]);
  }
}

static int
is_embedded_constraint_exp (Btor *btor, BtorNode *exp)
{
  assert (btor);
  assert (exp);
  return BTOR_REAL_ADDR_NODE (exp)->len == 1 && has_parents_exp (btor, exp);
}

static BtorNode *
lambda_var_exp (Btor *btor, int len)
{
  BtorNode *result;
  char *name;
  int string_len;
  BtorMemMgr *mm;

  assert (btor);
  assert (len > 0);

  mm = btor->mm;

  string_len = btor_num_digits_util (btor->bv_lambda_id) + 11;
  BTOR_NEWN (mm, name, string_len);
  sprintf (name, "bvlambda_%d_", btor->bv_lambda_id);
  btor->bv_lambda_id++;
  result = btor_var_exp (btor, len, name);
  BTOR_DELETEN (mm, name, string_len);
  return result;
}

static BtorSubstCompKind
reverse_subst_comp_kind (Btor *btor, BtorSubstCompKind comp)
{
  assert (btor);
  (void) btor;
  switch (comp)
  {
    case BTOR_SUBST_COMP_ULT_KIND: return BTOR_SUBST_COMP_UGT_KIND;
    case BTOR_SUBST_COMP_ULTE_KIND: return BTOR_SUBST_COMP_UGTE_KIND;
    case BTOR_SUBST_COMP_UGT_KIND: return BTOR_SUBST_COMP_ULT_KIND;
    default:
      assert (comp == BTOR_SUBST_COMP_UGTE_KIND);
      return BTOR_SUBST_COMP_ULTE_KIND;
  }
}

static void
insert_unsynthesized_constraint (Btor *btor, BtorNode *exp)
{
  assert (btor);
  assert (exp);
  assert (!BTOR_REAL_ADDR_NODE (exp)->parameterized);

  BtorPtrHashTable *uc;
  uc = btor->unsynthesized_constraints;
  if (!btor_find_in_ptr_hash_table (uc, exp))
  {
    assert (!btor_find_in_ptr_hash_table (btor->embedded_constraints, exp));
    inc_exp_ref_counter (btor, exp);
    (void) btor_insert_in_ptr_hash_table (uc, exp);
    BTOR_REAL_ADDR_NODE (exp)->constraint = 1;
    btor->stats.constraints.unsynthesized++;
  }
}

static void
insert_embedded_constraint (Btor *btor, BtorNode *exp)
{
  assert (btor);
  assert (exp);
  assert (!BTOR_REAL_ADDR_NODE (exp)->parameterized);

  BtorPtrHashTable *embedded_constraints;
  embedded_constraints = btor->embedded_constraints;
  if (!btor_find_in_ptr_hash_table (embedded_constraints, exp))
  {
    assert (
        !btor_find_in_ptr_hash_table (btor->unsynthesized_constraints, exp));
    inc_exp_ref_counter (btor, exp);
    (void) btor_insert_in_ptr_hash_table (embedded_constraints, exp);
    BTOR_REAL_ADDR_NODE (exp)->constraint = 1;
    btor->stats.constraints.embedded++;
  }
}

static void
insert_varsubst_constraint (Btor *btor, BtorNode *left, BtorNode *right)
{
  BtorNode *eq;
  BtorPtrHashTable *vsc;
  BtorPtrHashBucket *bucket;

  assert (btor);
  assert (left);
  assert (right);

  vsc    = btor->varsubst_constraints;
  bucket = btor_find_in_ptr_hash_table (vsc, left);

  if (!bucket)
  {
    if (btor->model_gen && !BTOR_IS_ARRAY_NODE (BTOR_REAL_ADDR_NODE (right))
        && !btor_find_in_ptr_hash_table (btor->var_rhs, left))
    {
      btor_insert_in_ptr_hash_table (btor->var_rhs, left);
      inc_exp_ref_counter (btor, left);
    }

    if (btor->model_gen && BTOR_IS_ARRAY_NODE (BTOR_REAL_ADDR_NODE (right))
        && !btor_find_in_ptr_hash_table (btor->array_rhs, left))
    {
      btor_insert_in_ptr_hash_table (btor->array_rhs, left);
      inc_exp_ref_counter (btor, left);
    }

    inc_exp_ref_counter (btor, left);
    inc_exp_ref_counter (btor, right);
    btor_insert_in_ptr_hash_table (vsc, left)->data.asPtr = right;
    /* do not set constraint flag, as they are gone after substitution
     * and treated differently */
    btor->stats.constraints.varsubst++;
  }
  /* if v = t_1 is already in varsubst, we
   * have to synthesize v = t_2 */
  else if (right != (BtorNode *) bucket->data.asPtr)
  {
    eq = btor_eq_exp (btor, left, right);
    insert_unsynthesized_constraint (btor, eq);
    btor_release_exp (btor, eq);
  }
}

/* checks if we can substitute and normalizes arguments to substitution,
 * substitute left_result with right_result, exp is child of AND_NODE */
static int
normalize_substitution (Btor *btor,
                        BtorNode *exp,
                        BtorNode **left_result,
                        BtorNode **right_result)
{
  BtorNode *left, *right, *real_left, *real_right, *tmp, *inv, *var, *lambda;
  BtorNode *const_exp, *real_exp;
  int leadings;
  char *ic, *fc, *bits;
  BtorMemMgr *mm;
  BtorSubstCompKind comp;

  assert (btor);
  assert (exp);
  assert (left_result);
  assert (right_result);
  assert (btor->rewrite_level > 1);
  assert (btor_simplify_exp (btor, exp) == exp);

  mm = btor->mm;

  /* boolean BV_NODE, force assignment (right_result) w.r.t. phase */
  if (BTOR_IS_BV_VAR_NODE (BTOR_REAL_ADDR_NODE (exp)))
  {
    assert (BTOR_REAL_ADDR_NODE (exp)->len == 1);
    if (BTOR_IS_INVERTED_NODE (exp))
    {
      *left_result  = BTOR_REAL_ADDR_NODE (exp);
      *right_result = btor_zero_exp (btor, 1);
    }
    else
    {
      *left_result  = exp;
      *right_result = btor_one_exp (btor, 1);
    }
    inc_exp_ref_counter (btor, *left_result);
    return 1;
  }

  if (BTOR_REAL_ADDR_NODE (exp)->kind == BTOR_ULT_NODE
      && (BTOR_IS_BV_VAR_NODE (
              BTOR_REAL_ADDR_NODE (BTOR_REAL_ADDR_NODE (exp)->e[0]))
          || BTOR_IS_BV_VAR_NODE (
                 BTOR_REAL_ADDR_NODE (BTOR_REAL_ADDR_NODE (exp)->e[1]))))
  {
    real_exp = BTOR_REAL_ADDR_NODE (exp);

    if (BTOR_IS_INVERTED_NODE (exp))
      comp = BTOR_SUBST_COMP_UGTE_KIND;
    else
      comp = BTOR_SUBST_COMP_ULT_KIND;

    if (BTOR_IS_BV_VAR_NODE (BTOR_REAL_ADDR_NODE (real_exp->e[0])))
    {
      var   = real_exp->e[0];
      right = real_exp->e[1];
    }
    else
    {
      assert (BTOR_IS_BV_VAR_NODE (BTOR_REAL_ADDR_NODE (real_exp->e[1])));
      var   = real_exp->e[1];
      right = real_exp->e[0];
      comp  = reverse_subst_comp_kind (btor, comp);
    }

    /* ~a comp b is equal to a reverse_comp ~b,
     * where comp in ult, ulte, ugt, ugte
     * (e.g. reverse_comp of ult is ugt) */
    if (BTOR_IS_INVERTED_NODE (var))
    {
      var   = BTOR_REAL_ADDR_NODE (var);
      right = BTOR_INVERT_NODE (right);
      comp  = reverse_subst_comp_kind (btor, comp);
    }

    /* we do not create a lambda (index) if variable is already in
     * substitution table */
    assert (!BTOR_IS_INVERTED_NODE (var));
    if (btor_find_in_ptr_hash_table (btor->varsubst_constraints, var)) return 0;

    if (!BTOR_IS_BV_CONST_NODE (BTOR_REAL_ADDR_NODE (right))) return 0;

    if (BTOR_IS_INVERTED_NODE (right))
      bits = btor_not_const_3vl (mm, BTOR_REAL_ADDR_NODE (right)->bits);
    else
      bits = btor_copy_const (mm, right->bits);

    if (comp == BTOR_SUBST_COMP_ULT_KIND || comp == BTOR_SUBST_COMP_ULTE_KIND)
    {
      leadings = btor_get_num_leading_zeros_const (btor->mm, bits);
      if (leadings > 0)
      {
        const_exp = btor_zero_exp (btor, leadings);
        lambda    = lambda_var_exp (btor, var->len - leadings);
        tmp       = btor_concat_exp (btor, const_exp, lambda);
        insert_varsubst_constraint (btor, var, tmp);
        btor_release_exp (btor, const_exp);
        btor_release_exp (btor, lambda);
        btor_release_exp (btor, tmp);
      }
    }
    else
    {
      assert (comp == BTOR_SUBST_COMP_UGT_KIND
              || comp == BTOR_SUBST_COMP_UGTE_KIND);
      leadings = btor_get_num_leading_ones_const (btor->mm, bits);
      if (leadings > 0)
      {
        const_exp = btor_ones_exp (btor, leadings);
        lambda    = lambda_var_exp (btor, var->len - leadings);
        tmp       = btor_concat_exp (btor, const_exp, lambda);
        insert_varsubst_constraint (btor, var, tmp);
        btor_release_exp (btor, const_exp);
        btor_release_exp (btor, lambda);
        btor_release_exp (btor, tmp);
      }
    }

    btor_delete_const (btor->mm, bits);
    return 0;
  }

  /* in the boolean case a != b is the same as a == ~b */
  if (BTOR_IS_INVERTED_NODE (exp)
      && BTOR_REAL_ADDR_NODE (exp)->kind == BTOR_BEQ_NODE
      && BTOR_REAL_ADDR_NODE (BTOR_REAL_ADDR_NODE (exp)->e[0])->len == 1)
  {
    left  = BTOR_REAL_ADDR_NODE (exp)->e[0];
    right = BTOR_REAL_ADDR_NODE (exp)->e[1];

    if (BTOR_IS_BV_VAR_NODE (BTOR_REAL_ADDR_NODE (left)))
    {
      *left_result  = btor_copy_exp (btor, left);
      *right_result = BTOR_INVERT_NODE (btor_copy_exp (btor, right));
      goto BTOR_NORMALIZE_SUBST_RESULT;
    }

    if (BTOR_IS_BV_VAR_NODE (BTOR_REAL_ADDR_NODE (right)))
    {
      *left_result  = btor_copy_exp (btor, right);
      *right_result = BTOR_INVERT_NODE (btor_copy_exp (btor, left));
      goto BTOR_NORMALIZE_SUBST_RESULT;
    }
  }

  if (BTOR_IS_INVERTED_NODE (exp) || !BTOR_IS_ARRAY_OR_BV_EQ_NODE (exp))
    return 0;

  left       = exp->e[0];
  right      = exp->e[1];
  real_left  = BTOR_REAL_ADDR_NODE (left);
  real_right = BTOR_REAL_ADDR_NODE (right);

  if (!BTOR_IS_BV_VAR_NODE (real_left) && !BTOR_IS_BV_VAR_NODE (real_right)
      && !BTOR_IS_ARRAY_VAR_NODE (real_left)
      && !BTOR_IS_ARRAY_VAR_NODE (real_right))
  {
    if (btor_rewrite_linear_term (btor, left, &fc, left_result, &tmp))
      *right_result = btor_sub_exp (btor, right, tmp);
    else if (btor_rewrite_linear_term (btor, right, &fc, left_result, &tmp))
      *right_result = btor_sub_exp (btor, left, tmp);
    else
      return 0;

    btor->stats.gaussian_eliminations++;

    btor_release_exp (btor, tmp);
    ic = btor_inverse_const (btor->mm, fc);
    btor_delete_const (btor->mm, fc);
    inv = btor_const_exp (btor, ic);
    btor_delete_const (btor->mm, ic);
    tmp = btor_mul_exp (btor, *right_result, inv);
    btor_release_exp (btor, inv);
    btor_release_exp (btor, *right_result);
    *right_result = tmp;
  }
  else
  {
    if ((!BTOR_IS_BV_VAR_NODE (real_left) && BTOR_IS_BV_VAR_NODE (real_right))
        || (!BTOR_IS_ARRAY_VAR_NODE (real_left)
            && BTOR_IS_ARRAY_VAR_NODE (real_right)))
    {
      *left_result  = right;
      *right_result = left;
    }
    else
    {
      *left_result  = left;
      *right_result = right;
    }

    btor_copy_exp (btor, left);
    btor_copy_exp (btor, right);
  }

BTOR_NORMALIZE_SUBST_RESULT:
  if (BTOR_IS_INVERTED_NODE (*left_result))
  {
    *left_result  = BTOR_INVERT_NODE (*left_result);
    *right_result = BTOR_INVERT_NODE (*right_result);
  }

  if (occurrence_check (btor, *left_result, *right_result))
  {
    btor_release_exp (btor, *left_result);
    btor_release_exp (btor, *right_result);
    return 0;
  }

  return 1;
}

static void
insert_new_constraint (Btor *btor, BtorNode *exp)
{
  BtorNode *left, *right, *real_exp;
  assert (btor);
  assert (exp);
  assert (BTOR_REAL_ADDR_NODE (exp)->len == 1);
  assert (!BTOR_REAL_ADDR_NODE (exp)->parameterized);

  if (btor->inconsistent) return;

  exp      = btor_simplify_exp (btor, exp);
  real_exp = BTOR_REAL_ADDR_NODE (exp);

  if (BTOR_IS_BV_CONST_NODE (real_exp))
  {
    if ((BTOR_IS_INVERTED_NODE (exp) && real_exp->bits[0] == '1')
        || (!BTOR_IS_INVERTED_NODE (exp) && real_exp->bits[0] == '0'))
    {
      btor->inconsistent = 1;
      return;
    }
    else
    {
      /* we do not add true */
      assert ((BTOR_IS_INVERTED_NODE (exp) && real_exp->bits[0] == '0')
              || (!BTOR_IS_INVERTED_NODE (exp) && real_exp->bits[0] == '1'));
      return;
    }
  }

  if (!btor_find_in_ptr_hash_table (btor->synthesized_constraints, exp))
  {
    if (btor->rewrite_level > 1)
    {
      if (normalize_substitution (btor, exp, &left, &right))
      {
        insert_varsubst_constraint (btor, left, right);
        btor_release_exp (btor, left);
        btor_release_exp (btor, right);
      }
      else
      {
        if (constraint_is_inconsistent (btor, exp))
          btor->inconsistent = 1;
        else
        {
          assert (real_exp);
          if (!real_exp->constraint)
          {
            if (is_embedded_constraint_exp (btor, exp))
              insert_embedded_constraint (btor, exp);
            else
              insert_unsynthesized_constraint (btor, exp);
          }
          else
          {
            assert (btor_find_in_ptr_hash_table (
                        btor->unsynthesized_constraints, exp)
                    || btor_find_in_ptr_hash_table (btor->embedded_constraints,
                                                    exp));
          }
        }
      }
    }
    else
      insert_unsynthesized_constraint (btor, exp);

    report_constraint_stats (btor, 0);
  }
}

static void
add_constraint (Btor *btor, BtorNode *exp)
{
  BtorNode *cur, *child;
  BtorNodePtrStack stack;
  BtorMemMgr *mm;

  assert (btor);
  assert (exp);
  exp = btor_simplify_exp (btor, exp);
  assert (!BTOR_IS_ARRAY_NODE (BTOR_REAL_ADDR_NODE (exp)));
  assert (BTOR_REAL_ADDR_NODE (exp)->len == 1);
  assert (!BTOR_REAL_ADDR_NODE (exp)->parameterized);

  mm = btor->mm;
  if (btor->valid_assignments) btor_reset_incremental_usage (btor);

  if (!BTOR_IS_INVERTED_NODE (exp) && exp->kind == BTOR_AND_NODE)
  {
    BTOR_INIT_STACK (stack);
    cur = exp;
    goto ADD_CONSTRAINT_ENTER_LOOP_WITHOUT_POP;

    do
    {
      cur = BTOR_POP_STACK (stack);
    ADD_CONSTRAINT_ENTER_LOOP_WITHOUT_POP:
      assert (!BTOR_IS_INVERTED_NODE (cur));
      assert (cur->kind == BTOR_AND_NODE);
      assert (cur->mark == 0 || cur->mark == 1);
      if (!cur->mark)
      {
        cur->mark = 1;
        child     = cur->e[1];
        if (!BTOR_IS_INVERTED_NODE (child) && child->kind == BTOR_AND_NODE)
          BTOR_PUSH_STACK (mm, stack, child);
        else
          insert_new_constraint (btor, child);
        child = cur->e[0];
        if (!BTOR_IS_INVERTED_NODE (child) && child->kind == BTOR_AND_NODE)
          BTOR_PUSH_STACK (mm, stack, child);
        else
          insert_new_constraint (btor, child);
      }
    } while (!BTOR_EMPTY_STACK (stack));
    BTOR_RELEASE_STACK (mm, stack);
    btor_mark_exp (btor, exp, 0);
  }
  else
    insert_new_constraint (btor, exp);
}

void
btor_add_constraint_exp (Btor *btor, BtorNode *exp)
{
  assert (btor);
  assert (exp);
  exp = btor_simplify_exp (btor, exp);
  assert (!BTOR_IS_ARRAY_NODE (BTOR_REAL_ADDR_NODE (exp)));
  assert (BTOR_REAL_ADDR_NODE (exp)->len == 1);
  assert (!BTOR_REAL_ADDR_NODE (exp)->parameterized);

  add_constraint (btor, exp);
}

void
btor_add_assumption_exp (Btor *btor, BtorNode *exp)
{
  BtorNode *cur, *child;
  BtorNodePtrStack stack;
  BtorMemMgr *mm;

  assert (btor);
  assert (btor->inc_enabled);
  assert (exp);
  exp = btor_simplify_exp (btor, exp);
  assert (!BTOR_IS_ARRAY_NODE (BTOR_REAL_ADDR_NODE (exp)));
  assert (BTOR_REAL_ADDR_NODE (exp)->len == 1);
  assert (!BTOR_REAL_ADDR_NODE (exp)->parameterized);

  mm = btor->mm;
  if (btor->valid_assignments) btor_reset_incremental_usage (btor);

  if (!BTOR_IS_INVERTED_NODE (exp) && exp->kind == BTOR_AND_NODE)
  {
    BTOR_INIT_STACK (stack);
    cur = exp;
    goto BTOR_ADD_ASSUMPTION_NODE_ENTER_WITHOUT_POP;

    do
    {
      cur = BTOR_POP_STACK (stack);
    BTOR_ADD_ASSUMPTION_NODE_ENTER_WITHOUT_POP:
      assert (!BTOR_IS_INVERTED_NODE (cur));
      assert (cur->kind == BTOR_AND_NODE);
      assert (cur->mark == 0 || cur->mark == 1);
      if (!cur->mark)
      {
        cur->mark = 1;
        child     = cur->e[1];
        if (!BTOR_IS_INVERTED_NODE (child) && child->kind == BTOR_AND_NODE)
        {
          BTOR_PUSH_STACK (mm, stack, child);
        }
        else
        {
          if (!btor_find_in_ptr_hash_table (btor->assumptions, child))
            (void) btor_insert_in_ptr_hash_table (btor->assumptions,
                                                  btor_copy_exp (btor, child));
        }
        child = cur->e[0];
        if (!BTOR_IS_INVERTED_NODE (child) && child->kind == BTOR_AND_NODE)
        {
          BTOR_PUSH_STACK (mm, stack, child);
        }
        else
        {
          if (!btor_find_in_ptr_hash_table (btor->assumptions, child))
            (void) btor_insert_in_ptr_hash_table (btor->assumptions,
                                                  btor_copy_exp (btor, child));
        }
      }
    } while (!BTOR_EMPTY_STACK (stack));
    BTOR_RELEASE_STACK (mm, stack);
    btor_mark_exp (btor, exp, 0);
  }
  else
  {
    if (!btor_find_in_ptr_hash_table (btor->assumptions, exp))
      (void) btor_insert_in_ptr_hash_table (btor->assumptions,
                                            btor_copy_exp (btor, exp));
  }
}

/* synthesizes unsynthesized constraints and updates constraints tables.
 * returns 0 if a constraint has been synthesized into AIG_FALSE */
static int
process_unsynthesized_constraints (Btor *btor)
{
  assert (btor);

  BtorPtrHashTable *uc, *sc;
  BtorPtrHashBucket *bucket;
  BtorNode *cur;
  BtorAIG *aig;
  BtorAIGMgr *amgr;

  uc   = btor->unsynthesized_constraints;
  sc   = btor->synthesized_constraints;
  amgr = btor_get_aig_mgr_aigvec_mgr (btor->avmgr);

  while (uc->count > 0)
  {
    bucket = uc->first;
    assert (bucket);
    cur = (BtorNode *) bucket->key;

#ifndef NDEBUG
    if (btor->rewrite_level > 2)
    {
      BtorNode *real_cur = BTOR_REAL_ADDR_NODE (cur);
      if (real_cur->kind == BTOR_BEQ_NODE)
      {
        BtorNode *left  = real_cur->e[0];
        BtorNode *right = real_cur->e[1];
        BtorNode *other;

        if (BTOR_REAL_ADDR_NODE (left)->kind == BTOR_BV_CONST_NODE)
          other = right;
        else if (BTOR_REAL_ADDR_NODE (right)->kind == BTOR_BV_CONST_NODE)
          other = left;
        else
          other = 0;

        if (other && !BTOR_IS_INVERTED_NODE (other)
            && other->kind == BTOR_ADD_NODE)
        {
          assert (BTOR_REAL_ADDR_NODE (other->e[0])->kind
                  != BTOR_BV_CONST_NODE);
          assert (BTOR_REAL_ADDR_NODE (other->e[1])->kind
                  != BTOR_BV_CONST_NODE);
        }
      }
    }
#endif

    if (!btor_find_in_ptr_hash_table (sc, cur))
    {
      aig = exp_to_aig (btor, cur);
      if (aig == BTOR_AIG_FALSE) return 1;

      btor_add_toplevel_aig_to_sat (amgr, aig);
      btor_release_aig (amgr, aig);
      (void) btor_insert_in_ptr_hash_table (sc, cur);
      btor_remove_from_ptr_hash_table (uc, cur, 0, 0);

      btor->stats.constraints.synthesized++;
      report_constraint_stats (btor, 0);
    }
    else
    {
      /* constraint is already in sc */
      btor_remove_from_ptr_hash_table (uc, cur, 0, 0);
      btor_release_exp (btor, cur);
    }
  }
  return 0;
}

static void
update_assumptions (Btor *btor)
{
  BtorPtrHashBucket *bucket;
  BtorNode *cur, *simp;
  assert (btor);
  for (bucket = btor->assumptions->first; bucket; bucket = bucket->next)
  {
    cur = (BtorNode *) bucket->key;
    if (cur->simplified)
    {
      simp = btor_copy_exp (btor, btor_simplify_exp (btor, cur));
      btor_release_exp (btor, cur);
      bucket->key = simp;
    }
  }
}

/* we perform all variable substitutions in one pass and rebuild the formula
 * cyclic substitutions must have been deleted before! */
static void
substitute_vars_and_rebuild_exps (Btor *btor, BtorPtrHashTable *substs)
{
  BtorNodePtrStack stack, root_stack;
  BtorPtrHashBucket *b;
  BtorNode *cur, *cur_parent, *rebuilt_exp, **temp, **top, *rhs, *simplified;
  BtorMemMgr *mm;
  BtorFullParentIterator it;
  int pushed, i;
  assert (btor);
  assert (substs);

  if (substs->count == 0u) return;

  mm = btor->mm;

  BTOR_INIT_STACK (stack);
  BTOR_INIT_STACK (root_stack);
  /* search upwards for all reachable roots */
  /* we push all left sides on the search stack */
  for (b = substs->first; b; b = b->next)
  {
    cur = (BtorNode *) b->key;
    assert (BTOR_IS_REGULAR_NODE (cur));
    assert (BTOR_IS_BV_VAR_NODE (cur) || BTOR_IS_ARRAY_VAR_NODE (cur));
    BTOR_PUSH_STACK (mm, stack, cur);
  }

  do
  {
    assert (!BTOR_EMPTY_STACK (stack));
    cur = BTOR_POP_STACK (stack);
    assert (BTOR_IS_REGULAR_NODE (cur));
    if (cur->aux_mark == 0)
    {
      cur->aux_mark = 1;
      init_full_parent_iterator (&it, cur);
      /* are we at a root ? */
      pushed = 0;
      while (has_next_parent_full_parent_iterator (&it))
      {
        cur_parent = next_parent_full_parent_iterator (&it);
        assert (BTOR_IS_REGULAR_NODE (cur_parent));
        pushed = 1;
        BTOR_PUSH_STACK (mm, stack, cur_parent);
      }
      if (!pushed) BTOR_PUSH_STACK (mm, root_stack, btor_copy_exp (btor, cur));
    }
  } while (!BTOR_EMPTY_STACK (stack));

  /* copy roots on substitution stack */
  top = root_stack.top;
  for (temp = root_stack.start; temp != top; temp++)
    BTOR_PUSH_STACK (mm, stack, *temp);

  /* substitute */
  while (!BTOR_EMPTY_STACK (stack))
  {
    cur = BTOR_REAL_ADDR_NODE (BTOR_POP_STACK (stack));

    if (cur->aux_mark == 0) continue;

    assert (!BTOR_IS_BV_CONST_NODE (cur));

    if (cur->aux_mark == 1)
    {
      BTOR_PUSH_STACK (mm, stack, cur);
      cur->aux_mark = 2;
      if (BTOR_IS_BV_VAR_NODE (cur) || BTOR_IS_ARRAY_VAR_NODE (cur))
      {
        b = btor_find_in_ptr_hash_table (substs, cur);
        assert (b);
        assert (cur == (BtorNode *) b->key);
        rhs = (BtorNode *) b->data.asPtr;
        assert (rhs);
        BTOR_PUSH_STACK (mm, stack, rhs);
      }
      else
      {
        for (i = cur->arity - 1; i >= 0; i--)
          BTOR_PUSH_STACK (mm, stack, cur->e[i]);
      }
    }
    else
    {
      assert (cur->aux_mark == 2);
      cur->aux_mark = 0;
      if (BTOR_IS_BV_VAR_NODE (cur) || BTOR_IS_ARRAY_VAR_NODE (cur))
      {
        b = btor_find_in_ptr_hash_table (substs, cur);
        assert (b);
        assert (cur == (BtorNode *) b->key);
        rhs = (BtorNode *) b->data.asPtr;
        assert (rhs);
        rebuilt_exp = btor_copy_exp (btor, rhs);
        if (BTOR_IS_BV_VAR_NODE (cur))
          btor->stats.var_substitutions++;
        else
          btor->stats.array_substitutions++;
      }
      else
        rebuilt_exp = rebuild_exp (btor, cur);
      assert (rebuilt_exp);
      assert (rebuilt_exp != cur);

      simplified = btor_simplify_exp (btor, rebuilt_exp);
      set_simplified_exp (btor, cur, simplified);
      btor_release_exp (btor, rebuilt_exp);
    }
  }

  BTOR_RELEASE_STACK (mm, stack);

  top = root_stack.top;
  for (temp = root_stack.start; temp != top; temp++)
    btor_release_exp (btor, *temp);
  BTOR_RELEASE_STACK (mm, root_stack);
}

static void
substitute_var_exps (Btor *btor)
{
  BtorPtrHashTable *varsubst_constraints, *order, *substs;
  BtorNode *cur, *constraint, *left, *right, *child;
  BtorPtrHashBucket *b, *b_temp;
  int order_num, val, max, i;
  BtorNodePtrStack stack;
  double start, delta;
  unsigned count;
  BtorMemMgr *mm;

  assert (btor);
  mm                   = btor->mm;
  varsubst_constraints = btor->varsubst_constraints;

  if (varsubst_constraints->count == 0u) return;

  start = btor_time_stamp ();

  BTOR_INIT_STACK (stack);

  /* new equality constraints may be added during rebuild */
  count = 0;
  while (varsubst_constraints->count > 0u)
  {
    order_num = 1;
    order     = btor_new_ptr_hash_table (mm,
                                     (BtorHashPtr) btor_hash_exp_by_id,
                                     (BtorCmpPtr) btor_compare_exp_by_id);

    substs = btor_new_ptr_hash_table (mm,
                                      (BtorHashPtr) btor_hash_exp_by_id,
                                      (BtorCmpPtr) btor_compare_exp_by_id);

    /* we copy the current substitution constraints into a local hash table,
     * and empty the global substitution table */
    while (varsubst_constraints->count > 0u)
    {
      count++;
      b   = varsubst_constraints->first;
      cur = (BtorNode *) b->key;
      assert (BTOR_IS_REGULAR_NODE (cur));
      assert (BTOR_IS_BV_VAR_NODE (cur) || BTOR_IS_ARRAY_VAR_NODE (cur));
      btor_insert_in_ptr_hash_table (substs, cur)->data.asPtr = b->data.asPtr;
      btor_remove_from_ptr_hash_table (varsubst_constraints, cur, 0, 0);
    }
    assert (varsubst_constraints->count == 0u);

    /* we search for cyclic substitution dependencies
     * and map the substitutions to an ordering number */
    for (b = substs->first; b; b = b->next)
    {
      cur = (BtorNode *) b->key;
      assert (BTOR_IS_REGULAR_NODE (cur));
      assert (BTOR_IS_BV_VAR_NODE (cur) || BTOR_IS_ARRAY_VAR_NODE (cur));
      BTOR_PUSH_STACK (mm, stack, (BtorNode *) cur);

      while (!BTOR_EMPTY_STACK (stack))
      {
        cur = BTOR_REAL_ADDR_NODE (BTOR_POP_STACK (stack));

        if (!cur)
        {
          cur = BTOR_POP_STACK (stack); /* left */
          assert (BTOR_IS_REGULAR_NODE (cur));
          assert (BTOR_IS_BV_VAR_NODE (cur) || BTOR_IS_ARRAY_VAR_NODE (cur));
          assert (!btor_find_in_ptr_hash_table (order, cur));
          btor_insert_in_ptr_hash_table (order, cur)->data.asInt = order_num++;
          continue;
        }

        if (cur->mark == 1) /* visited (DFS) */
          continue;

        cur->mark = 1;

        if (BTOR_IS_BV_CONST_NODE (cur) || BTOR_IS_BV_VAR_NODE (cur)
            || BTOR_IS_ARRAY_VAR_NODE (cur) || BTOR_IS_PARAM_NODE (cur))
        {
          b_temp = btor_find_in_ptr_hash_table (substs, cur);
          if (b_temp)
          {
            BTOR_PUSH_STACK (mm, stack, cur); /* left  */
            BTOR_PUSH_STACK (mm, stack, 0);
            BTOR_PUSH_STACK (mm,
                             stack, /* right */
                             (BtorNode *) b_temp->data.asPtr);
          }
          else
          {
            assert (!btor_find_in_ptr_hash_table (order, cur));
            btor_insert_in_ptr_hash_table (order, cur)->data.asInt = 0;
          }
        }
        else
        {
          assert (cur->arity >= 1);
          assert (cur->arity <= 3);
          for (i = cur->arity - 1; i >= 0; i--)
            BTOR_PUSH_STACK (mm, stack, cur->e[i]);
        }
      }
    }

    /* intermediate cleanup of mark flags */
    for (b = substs->first; b; b = b->next)
    {
      assert (BTOR_IS_REGULAR_NODE ((BtorNode *) b->key));
      assert (BTOR_IS_BV_VAR_NODE ((BtorNode *) b->key)
              || BTOR_IS_ARRAY_VAR_NODE ((BtorNode *) b->key));
      btor_mark_exp (btor, (BtorNode *) b->key, 0);
      btor_mark_exp (btor, (BtorNode *) b->data.asPtr, 0);
    }

    /* we look for cycles */
    for (b = substs->first; b; b = b->next)
    {
#ifndef NDEBUG
      cur = (BtorNode *) b->key;
      assert (BTOR_IS_REGULAR_NODE (cur));
      assert (BTOR_IS_BV_VAR_NODE (cur) || BTOR_IS_ARRAY_VAR_NODE (cur));
#endif
      BTOR_PUSH_STACK (mm, stack, (BtorNode *) b->data.asPtr);

      /* we assume that there are no direct loops
       * as a result of occurrence check */
      while (!BTOR_EMPTY_STACK (stack))
      {
        cur = BTOR_REAL_ADDR_NODE (BTOR_POP_STACK (stack));

        if (cur->mark == 2) /* cur has max order of its children */
          continue;

        if (BTOR_IS_BV_CONST_NODE (cur) || BTOR_IS_BV_VAR_NODE (cur)
            || BTOR_IS_ARRAY_VAR_NODE (cur) || BTOR_IS_PARAM_NODE (cur))
        {
          assert (btor_find_in_ptr_hash_table (order, cur));
          continue;
        }

        assert (cur->arity >= 1);
        assert (cur->arity <= 3);

        if (cur->mark == 0)
        {
          cur->mark = 1;
          BTOR_PUSH_STACK (mm, stack, cur);
          for (i = cur->arity - 1; i >= 0; i--)
            BTOR_PUSH_STACK (mm, stack, cur->e[i]);
        }
        else /* cur is visited, its children are visited */
        {
          /* compute maximum of children */
          assert (cur->mark == 1);
          cur->mark = 2;
          max       = 0;
          for (i = cur->arity - 1; i >= 0; i--)
          {
            child  = BTOR_REAL_ADDR_NODE (cur->e[i]);
            b_temp = btor_find_in_ptr_hash_table (order, child);
            assert (b_temp);
            val = b_temp->data.asInt;
            assert (val >= 0);
            max = BTOR_MAX_UTIL (max, val);
          }
          btor_insert_in_ptr_hash_table (order, cur)->data.asInt = max;
        }
      }
    }

    assert (BTOR_EMPTY_STACK (stack));
    /* we eliminate cyclic substitutions, and reset mark flags */
    for (b = substs->first; b; b = b->next)
    {
      left = (BtorNode *) b->key;
      assert (BTOR_IS_REGULAR_NODE (left));
      assert (BTOR_IS_BV_VAR_NODE (left) || BTOR_IS_ARRAY_VAR_NODE (left));
      right = (BtorNode *) b->data.asPtr;
      btor_mark_exp (btor, left, 0);
      btor_mark_exp (btor, right, 0);
      b_temp = btor_find_in_ptr_hash_table (order, left);
      assert (b_temp);
      order_num = b_temp->data.asInt;
      b_temp = btor_find_in_ptr_hash_table (order, BTOR_REAL_ADDR_NODE (right));
      assert (b_temp);
      max = b_temp->data.asInt;
      assert (order_num != max);
      /* found cycle */
      if (max > order_num) BTOR_PUSH_STACK (mm, stack, left);
    }

    /* we delete cyclic substitutions and synthesize them instead */
    while (!BTOR_EMPTY_STACK (stack))
    {
      left = BTOR_POP_STACK (stack);
      assert (BTOR_IS_REGULAR_NODE (left));
      assert (BTOR_IS_BV_VAR_NODE (left) || BTOR_IS_ARRAY_VAR_NODE (left));
      right =
          (BtorNode *) btor_find_in_ptr_hash_table (substs, left)->data.asPtr;
      assert (right);

      constraint = btor_eq_exp (btor, left, right);
      insert_unsynthesized_constraint (btor, constraint);
      btor_release_exp (btor, constraint);

      btor_remove_from_ptr_hash_table (substs, left, 0, 0);
      btor_release_exp (btor, left);
      btor_release_exp (btor, right);
    }

    /* we rebuild and substiute variables in one pass */
    substitute_vars_and_rebuild_exps (btor, substs);

    /* cleanup, we delete all substitution constraints */
    for (b = substs->first; b; b = b->next)
    {
      left = (BtorNode *) b->key;
      assert (BTOR_IS_REGULAR_NODE (left));
      assert (left->kind == BTOR_PROXY_NODE);
      assert (left->simplified);
      right = (BtorNode *) b->data.asPtr;
      assert (right);
      btor_release_exp (btor, left);
      btor_release_exp (btor, right);
    }

    btor_delete_ptr_hash_table (order);
    btor_delete_ptr_hash_table (substs);
  }

  BTOR_RELEASE_STACK (mm, stack);
  delta = btor_time_stamp () - start;
  btor->time.subst += delta;
  btor_msg_exp (
      btor, 1, "%d variables substituted in %.1f seconds", count, delta);
}

static int
all_exps_below_rebuilt (Btor *btor, BtorNode *exp)
{
  assert (btor);
  assert (exp);

  int i;
  BtorNode *subst;

  if (btor->substitutions)
  {
    subst = btor_find_substitution (btor, exp);
    if (subst && BTOR_REAL_ADDR_NODE (subst)->aux_mark != 0) return 0;
  }

  exp = BTOR_REAL_ADDR_NODE (exp);
  for (i = 0; i < exp->arity; i++)
    if (BTOR_REAL_ADDR_NODE (exp->e[i])->aux_mark > 0) return 0;

  return 1;
}

static void
substitute_and_rebuild (Btor *btor, BtorPtrHashTable *subst, int bra)
{
  assert (btor);
  assert (subst);
  assert (bra == 0 || bra == 1);

  int i, pushed;
  BtorMemMgr *mm;
  BtorNode *cur, *cur_parent, *rebuilt_exp, *simplified;
  BtorNodePtrStack roots;
  BtorNodePtrQueue queue;
  BtorPtrHashBucket *b;
  BtorFullParentIterator it;

  if (subst->count == 0u) return;

  mm = btor->mm;

  BTOR_INIT_STACK (roots);
  BTOR_INIT_QUEUE (queue);

  assert (check_unique_table_mark_unset_dbg (btor));
  assert (check_unique_table_aux_mark_unset_dbg (btor));
  for (b = subst->first; b; b = b->next)
  {
    cur = BTOR_REAL_ADDR_NODE ((BtorNode *) b->key);
    assert (cur);
    assert (!BTOR_IS_PROXY_NODE (cur));
    if (bra) cur->mark = 1; /* mark as in substitute table */
    BTOR_ENQUEUE (mm, queue, cur);
  }

  /* mark cone and copy roots */
  while (!BTOR_EMPTY_QUEUE (queue))
  {
    cur = BTOR_DEQUEUE (queue);
    assert (BTOR_IS_REGULAR_NODE (cur));
    assert (!BTOR_IS_PROXY_NODE (cur));

    if (cur->aux_mark == 0)
    {
      cur->aux_mark = 1;

      pushed = 0;
      init_full_parent_iterator (&it, cur);
      while (has_next_parent_full_parent_iterator (&it))
      {
        cur_parent = next_parent_full_parent_iterator (&it);
        BTOR_ENQUEUE (mm, queue, cur_parent);
        pushed = 1;
      }
      if (!pushed) BTOR_PUSH_STACK (mm, roots, btor_copy_exp (btor, cur));
    }
  }

  for (b = subst->first; b; b = b->next)
  {
    cur = BTOR_REAL_ADDR_NODE ((BtorNode *) b->key);
    assert (cur->aux_mark == 1);
    if (all_exps_below_rebuilt (btor, cur))
    {
      BTOR_ENQUEUE (mm, queue, cur);
      cur->aux_mark = 2; /* mark as enqueued */
    }
  }

  /* rebuild bottom-up */
  while (!BTOR_EMPTY_QUEUE (queue))
  {
    cur = BTOR_DEQUEUE (queue);
    assert (BTOR_IS_REGULAR_NODE (cur));
    assert (!BTOR_IS_PROXY_NODE (cur));
    assert (cur->aux_mark == 2);
    cur->aux_mark = 1;

    if (all_exps_below_rebuilt (btor, cur))
    {
      cur->aux_mark = 0;

      init_full_parent_iterator (&it, cur);
      while (has_next_parent_full_parent_iterator (&it))
      {
        cur_parent = next_parent_full_parent_iterator (&it);
        /* cur might get a new parent while rebuilding due to
         * simplification */
        if (cur_parent->aux_mark == 0 || cur_parent->aux_mark == 1)
        {
          BTOR_ENQUEUE (mm, queue, cur_parent);
          cur_parent->aux_mark = 2;
        }
      }

      simplified = btor_find_substitution (btor, cur);

      if (simplified)
      {
        assert (BTOR_REAL_ADDR_NODE (simplified) != cur);
        assert (!BTOR_REAL_ADDR_NODE (simplified)->simplified);
        set_simplified_exp (btor, cur, simplified);
        continue;
      }

      if (bra && BTOR_IS_APPLY_NODE (cur) && cur->mark)
      {
        cur->mark   = 0;
        rebuilt_exp = btor_beta_reduce_full (btor, cur);
      }
      else
      {
        assert (!cur->mark);
        rebuilt_exp = rebuild_exp (btor, cur);
      }

      assert (rebuilt_exp);
      /* base case: rebuilt_exp == cur */
      if (rebuilt_exp != cur)
      {
        simplified = btor_simplify_exp (btor, rebuilt_exp);
        set_simplified_exp (btor, cur, simplified);
      }

      btor_release_exp (btor, rebuilt_exp);
    }
    /* not all children rebuilt, enqueue again */
    else
    {
      cur->aux_mark = 2;
      BTOR_ENQUEUE (mm, queue, cur);
    }
  }

  BTOR_RELEASE_QUEUE (mm, queue);

  for (i = 0; i < BTOR_COUNT_STACK (roots); i++)
    btor_release_exp (btor, roots.start[i]);

  BTOR_RELEASE_STACK (mm, roots);

  assert (check_unique_table_mark_unset_dbg (btor));
  assert (check_unique_table_aux_mark_unset_dbg (btor));
}

static void
substitute_embedded_constraints (Btor *btor)
{
  BtorPtrHashBucket *b;
  BtorNode *cur;

  assert (btor);

  for (b = btor->embedded_constraints->first; b; b = b->next)
  {
    cur = (BtorNode *) b->key;
    assert (BTOR_REAL_ADDR_NODE (cur)->constraint);
    /* embedded constraints have possibly lost their parents,
     * e.g. top conjunction of constraints that are released */
    if (has_parents_exp (btor, cur)) btor->stats.ec_substitutions++;
  }
  substitute_and_rebuild (btor, btor->embedded_constraints, 0);
}

static void
process_embedded_constraints (Btor *btor)
{
  BtorPtrHashTable *embedded_constraints;
  BtorPtrHashBucket *b;
  double start, delta;
  BtorNode *cur;
  int count;
  assert (btor);
  embedded_constraints = btor->embedded_constraints;
  if (embedded_constraints->count > 0u)
  {
    start = btor_time_stamp ();
    count = 0;
    substitute_embedded_constraints (btor);

    while (embedded_constraints->count > 0u)
    {
      count++;
      b   = embedded_constraints->first;
      cur = (BtorNode *) b->key;
      btor_remove_from_ptr_hash_table (embedded_constraints, cur, 0, 0);
      insert_unsynthesized_constraint (btor, cur);
      btor_release_exp (btor, cur);
    }
    delta = btor_time_stamp () - start;
    btor->time.embedded += delta;
    btor_msg_exp (btor,
                  1,
                  "replaced %d embedded constraints in %1.f seconds",
                  count,
                  delta);
  }
}

/*------------------------------------------------------------------------*/
#ifndef BTOR_DO_NOT_ELIMINATE_SLICES
/*------------------------------------------------------------------------*/

struct BtorSlice
{
  int upper;
  int lower;
};

typedef struct BtorSlice BtorSlice;

static BtorSlice *
new_slice (Btor *btor, int upper, int lower)
{
  BtorSlice *result;

  assert (btor != NULL);
  assert (upper >= lower);
  assert (lower >= 0);

  BTOR_NEW (btor->mm, result);
  result->upper = upper;
  result->lower = lower;
  return result;
}

static void
delete_slice (Btor *btor, BtorSlice *slice)
{
  assert (btor != NULL);
  assert (slice != NULL);
  BTOR_DELETE (btor->mm, slice);
}

static unsigned int
hash_slice (BtorSlice *slice)
{
  unsigned int result;

  assert (slice != NULL);
  assert (slice->upper >= slice->lower);
  assert (slice->lower >= 0);

  result = (unsigned int) slice->upper;
  result += (unsigned int) slice->lower;
  result *= 7334147u;
  return result;
}

static int
compare_slices (BtorSlice *s1, BtorSlice *s2)
{
  assert (s1 != NULL);
  assert (s2 != NULL);
  assert (s1->upper >= s1->lower);
  assert (s1->lower >= 0);
  assert (s2->upper >= s2->lower);
  assert (s2->lower >= 0);

  if (s1->upper < s2->upper) return -1;

  if (s1->upper > s2->upper) return 1;

  assert (s1->upper == s1->upper);
  if (s1->lower < s2->lower) return -1;

  if (s1->lower > s2->lower) return 1;

  assert (s1->upper == s2->upper && s1->lower == s2->lower);
  return 0;
}

static int
compare_slices_qsort (const void *p1, const void *p2)
{
  return compare_slices (*((BtorSlice **) p1), *((BtorSlice **) p2));
}

static int
compare_int_ptr (const void *p1, const void *p2)
{
  int v1 = *((int *) p1);
  int v2 = *((int *) p2);
  if (v1 < v2) return -1;

  if (v1 > v2) return 1;

  return 0;
}

static void
eliminate_slices_on_bv_vars (Btor *btor)
{
  BtorNode *var, *cur, *result, *lambda_var, *temp;
  BtorSlice *s1, *s2, *new_s1, *new_s2, *new_s3, **sorted_slices;
  BtorPtrHashBucket *b_var, *b1, *b2;
  BtorFullParentIterator it;
  BtorPtrHashTable *slices;
  int i, min, max, count;
  BtorNodePtrStack vars;
  double start, delta;
  BtorMemMgr *mm;
  int vals[4];

  assert (btor != NULL);

  start = btor_time_stamp ();
  count = 0;

  mm = btor->mm;
  BTOR_INIT_STACK (vars);
  for (b_var = btor->bv_vars->first; b_var != NULL; b_var = b_var->next)
  {
    var = (BtorNode *) b_var->key;
    BTOR_PUSH_STACK (mm, vars, var);
  }

  while (!BTOR_EMPTY_STACK (vars))
  {
    slices = btor_new_ptr_hash_table (
        mm, (BtorHashPtr) hash_slice, (BtorCmpPtr) compare_slices);
    var = BTOR_POP_STACK (vars);
    assert (BTOR_IS_REGULAR_NODE (var));
    assert (BTOR_IS_BV_VAR_NODE (var));
    init_full_parent_iterator (&it, var);
    /* find all slices on variable */
    while (has_next_parent_full_parent_iterator (&it))
    {
      cur = next_parent_full_parent_iterator (&it);
      assert (BTOR_IS_REGULAR_NODE (cur));
      if (cur->kind == BTOR_SLICE_NODE)
      {
        s1 = new_slice (btor, cur->upper, cur->lower);
        assert (!btor_find_in_ptr_hash_table (slices, s1));
        btor_insert_in_ptr_hash_table (slices, s1);
      }
    }

    /* no splitting necessary? */
    if (slices->count == 0u)
    {
      btor_delete_ptr_hash_table (slices);
      continue;
    }

    /* add full slice */
    s1 = new_slice (btor, var->len - 1, 0);
    assert (!btor_find_in_ptr_hash_table (slices, s1));
    btor_insert_in_ptr_hash_table (slices, s1);

  BTOR_SPLIT_SLICES_RESTART:
    for (b1 = slices->last; b1 != NULL; b1 = b1->prev)
    {
      s1 = (BtorSlice *) b1->key;
      for (b2 = b1->prev; b2 != NULL; b2 = b2->prev)
      {
        s2 = (BtorSlice *) b2->key;

        assert (compare_slices (s1, s2));

        /* not overlapping? */
        if ((s1->lower > s2->upper) || (s1->upper < s2->lower)
            || (s2->lower > s1->upper) || (s2->upper < s1->lower))
          continue;

        if (s1->upper == s2->upper)
        {
          assert (s1->lower != s2->lower);
          max    = BTOR_MAX_UTIL (s1->lower, s2->lower);
          min    = BTOR_MIN_UTIL (s1->lower, s2->lower);
          new_s1 = new_slice (btor, max - 1, min);
          if (!btor_find_in_ptr_hash_table (slices, new_s1))
            btor_insert_in_ptr_hash_table (slices, new_s1);
          else
            delete_slice (btor, new_s1);

          if (min == s1->lower)
          {
            btor_remove_from_ptr_hash_table (slices, s1, NULL, NULL);
            delete_slice (btor, s1);
          }
          else
          {
            btor_remove_from_ptr_hash_table (slices, s2, NULL, NULL);
            delete_slice (btor, s2);
          }
          goto BTOR_SPLIT_SLICES_RESTART;
        }

        if (s1->lower == s2->lower)
        {
          assert (s1->upper != s2->upper);
          max    = BTOR_MAX_UTIL (s1->upper, s2->upper);
          min    = BTOR_MIN_UTIL (s1->upper, s2->upper);
          new_s1 = new_slice (btor, max, min + 1);
          if (!btor_find_in_ptr_hash_table (slices, new_s1))
            btor_insert_in_ptr_hash_table (slices, new_s1);
          else
            delete_slice (btor, new_s1);
          if (max == s1->upper)
          {
            btor_remove_from_ptr_hash_table (slices, s1, NULL, NULL);
            delete_slice (btor, s1);
          }
          else
          {
            btor_remove_from_ptr_hash_table (slices, s2, NULL, NULL);
            delete_slice (btor, s2);
          }
          goto BTOR_SPLIT_SLICES_RESTART;
        }

        /* regular overlapping case (overlapping at both ends) */
        vals[0] = s1->upper;
        vals[1] = s1->lower;
        vals[2] = s2->upper;
        vals[3] = s2->lower;
        qsort (vals, 4, sizeof (int), compare_int_ptr);
        new_s1 = new_slice (btor, vals[3], vals[2] + 1);
        new_s2 = new_slice (btor, vals[2], vals[1]);
        new_s3 = new_slice (btor, vals[1] - 1, vals[0]);
        btor_remove_from_ptr_hash_table (slices, s1, NULL, NULL);
        btor_remove_from_ptr_hash_table (slices, s2, NULL, NULL);
        delete_slice (btor, s1);
        delete_slice (btor, s2);
        if (!btor_find_in_ptr_hash_table (slices, new_s1))
          btor_insert_in_ptr_hash_table (slices, new_s1);
        else
          delete_slice (btor, new_s1);
        if (!btor_find_in_ptr_hash_table (slices, new_s2))
          btor_insert_in_ptr_hash_table (slices, new_s2);
        else
          delete_slice (btor, new_s2);
        if (!btor_find_in_ptr_hash_table (slices, new_s3))
          btor_insert_in_ptr_hash_table (slices, new_s3);
        else
          delete_slice (btor, new_s3);
        goto BTOR_SPLIT_SLICES_RESTART;
      }
    }

    /* copy slices to sort them */
    assert (slices->count > 1u);
    BTOR_NEWN (mm, sorted_slices, slices->count);
    i = 0;
    for (b1 = slices->first; b1 != NULL; b1 = b1->next)
    {
      s1                 = (BtorSlice *) b1->key;
      sorted_slices[i++] = s1;
    }
    qsort (sorted_slices,
           slices->count,
           sizeof (BtorSlice *),
           compare_slices_qsort);

    s1     = sorted_slices[(int) slices->count - 1];
    result = lambda_var_exp (btor, s1->upper - s1->lower + 1);
    delete_slice (btor, s1);
    for (i = (int) slices->count - 2; i >= 0; i--)
    {
      s1         = sorted_slices[i];
      lambda_var = lambda_var_exp (btor, s1->upper - s1->lower + 1);
      temp       = btor_concat_exp (btor, result, lambda_var);
      btor_release_exp (btor, result);
      result = temp;
      btor_release_exp (btor, lambda_var);
      delete_slice (btor, s1);
    }
    BTOR_DELETEN (mm, sorted_slices, slices->count);
    btor_delete_ptr_hash_table (slices);

    count++;
    btor->stats.eliminated_slices++;
    insert_varsubst_constraint (btor, var, result);
    btor_release_exp (btor, result);
  }

  BTOR_RELEASE_STACK (mm, vars);

  delta = btor_time_stamp () - start;
  btor->time.embedded += delta;
  btor_msg_exp (btor, 1, "sliced %d variables in %1.f seconds", count, delta);
}

/*------------------------------------------------------------------------*/
#endif /* BTOR_DO_NOT_ELIMINATE_SLICES */
/*------------------------------------------------------------------------*/

/*------------------------------------------------------------------------*/
#ifndef BTOR_DO_NOT_PROCESS_SKELETON
/*------------------------------------------------------------------------*/

#include "../lingeling/lglib.h"

static int
btor_fixed_exp (Btor *btor, BtorNode *exp)
{
  BtorNode *real_exp;
  BtorSATMgr *smgr;
  BtorAIGMgr *amgr;
  BtorAIG *aig;
  int res, id;

  real_exp = BTOR_REAL_ADDR_NODE (exp);
  assert (real_exp->len == 1);
  if (!BTOR_IS_SYNTH_NODE (real_exp)) return 0;
  assert (real_exp->av);
  assert (real_exp->av->len == 1);
  assert (real_exp->av->aigs);
  aig = real_exp->av->aigs[0];
  if (aig == BTOR_AIG_TRUE)
    res = 1;
  else if (aig == BTOR_AIG_FALSE)
    res = -1;
  else
  {
    id = BTOR_GET_CNF_ID_AIG (aig);
    if (!id) return 0;
    amgr = btor_get_aig_mgr_aigvec_mgr (btor->avmgr);
    smgr = btor_get_sat_mgr_aig_mgr (amgr);
    res  = btor_fixed_sat (smgr, id);
  }
  if (BTOR_IS_INVERTED_NODE (exp)) res = -res;
  return res;
}

static int
process_skeleton_tseitin_lit (BtorPtrHashTable *ids, BtorNode *exp)
{
  BtorPtrHashBucket *b;
  BtorNode *real_exp;
  int res;

  real_exp = BTOR_REAL_ADDR_NODE (exp);
  assert (real_exp->len == 1);
  b = btor_find_in_ptr_hash_table (ids, real_exp);
  if (!b)
  {
    b             = btor_insert_in_ptr_hash_table (ids, real_exp);
    b->data.asInt = (int) ids->count;
  }

  res = b->data.asInt;
  assert (res > 0);

  if (BTOR_IS_INVERTED_NODE (exp)) res = -res;

  return res;
}

static void
process_skeleton_tseitin (Btor *btor,
                          LGL *lgl,
                          BtorNodePtrStack *work_stack,
                          BtorNodePtrStack *unmark_stack,
                          BtorPtrHashTable *ids,
                          BtorNode *root)
{
  int i, lhs, rhs[3], fixed;
  BtorNode *exp;

  BTOR_PUSH_STACK (btor->mm, *work_stack, root);

  do
  {
    exp = BTOR_POP_STACK (*work_stack);
    assert (exp);
    exp = BTOR_REAL_ADDR_NODE (exp);
    if (!exp->mark)
    {
      exp->mark = 1;
      BTOR_PUSH_STACK (btor->mm, *unmark_stack, exp);

      BTOR_PUSH_STACK (btor->mm, *work_stack, exp);
      for (i = exp->arity - 1; i >= 0; i--)
        BTOR_PUSH_STACK (btor->mm, *work_stack, exp->e[i]);
    }
    else if (exp->mark == 1)
    {
      exp->mark = 2;
      if (exp->len != 1 || BTOR_IS_FUN_NODE (exp) || BTOR_IS_ARGS_NODE (exp)
          || exp->parameterized)
        continue;

#ifndef NDEBUG
      for (i = 0; i < exp->arity; i++)
      {
        BtorNode *child = exp->e[i];
        child           = BTOR_REAL_ADDR_NODE (child);
        assert (child->mark == 2);
        if (child->len == 1 && !BTOR_IS_FUN_NODE (child)
            && !BTOR_IS_ARGS_NODE (child) && !child->parameterized)
          assert (btor_find_in_ptr_hash_table (ids, child));
      }
#endif
      lhs   = process_skeleton_tseitin_lit (ids, exp);
      fixed = btor_fixed_exp (btor, exp);
      if (fixed)
      {
        lgladd (lgl, (fixed > 0) ? lhs : -lhs);
        lgladd (lgl, 0);
      }

      switch (exp->kind)
      {
        case BTOR_AND_NODE:
          rhs[0] = process_skeleton_tseitin_lit (ids, exp->e[0]);
          rhs[1] = process_skeleton_tseitin_lit (ids, exp->e[1]);

          lgladd (lgl, -lhs);
          lgladd (lgl, rhs[0]);
          lgladd (lgl, 0);

          lgladd (lgl, -lhs);
          lgladd (lgl, rhs[1]);
          lgladd (lgl, 0);

          lgladd (lgl, lhs);
          lgladd (lgl, -rhs[0]);
          lgladd (lgl, -rhs[1]);
          lgladd (lgl, 0);
          break;

        case BTOR_BEQ_NODE:
          if (BTOR_REAL_ADDR_NODE (exp->e[0])->len != 1) break;
          assert (BTOR_REAL_ADDR_NODE (exp->e[1])->len == 1);
          rhs[0] = process_skeleton_tseitin_lit (ids, exp->e[0]);
          rhs[1] = process_skeleton_tseitin_lit (ids, exp->e[1]);

          lgladd (lgl, -lhs);
          lgladd (lgl, -rhs[0]);
          lgladd (lgl, rhs[1]);
          lgladd (lgl, 0);

          lgladd (lgl, -lhs);
          lgladd (lgl, rhs[0]);
          lgladd (lgl, -rhs[1]);
          lgladd (lgl, 0);

          lgladd (lgl, lhs);
          lgladd (lgl, rhs[0]);
          lgladd (lgl, rhs[1]);
          lgladd (lgl, 0);

          lgladd (lgl, lhs);
          lgladd (lgl, -rhs[0]);
          lgladd (lgl, -rhs[1]);
          lgladd (lgl, 0);

          break;

        case BTOR_BCOND_NODE:
          assert (BTOR_REAL_ADDR_NODE (exp->e[0])->len == 1);
          if (BTOR_REAL_ADDR_NODE (exp->e[1])->len != 1) break;
          assert (BTOR_REAL_ADDR_NODE (exp->e[2])->len == 1);
          rhs[0] = process_skeleton_tseitin_lit (ids, exp->e[0]);
          rhs[1] = process_skeleton_tseitin_lit (ids, exp->e[1]);
          rhs[2] = process_skeleton_tseitin_lit (ids, exp->e[2]);

          lgladd (lgl, -lhs);
          lgladd (lgl, -rhs[0]);
          lgladd (lgl, rhs[1]);
          lgladd (lgl, 0);

          lgladd (lgl, -lhs);
          lgladd (lgl, rhs[0]);
          lgladd (lgl, rhs[2]);
          lgladd (lgl, 0);

          lgladd (lgl, lhs);
          lgladd (lgl, -rhs[0]);
          lgladd (lgl, -rhs[1]);
          lgladd (lgl, 0);

          lgladd (lgl, lhs);
          lgladd (lgl, rhs[0]);
          lgladd (lgl, -rhs[2]);
          lgladd (lgl, 0);
          break;

        default: assert (exp->kind != BTOR_PROXY_NODE); break;
      }
    }
  } while (!BTOR_EMPTY_STACK (*work_stack));
}

static void
process_skeleton (Btor *btor)
{
  BtorPtrHashTable *ids, *table;
  BtorNodePtrStack unmark_stack;
  int constraints, count, fixed;
  BtorNodePtrStack work_stack;
  BtorMemMgr *mm = btor->mm;
  BtorPtrHashBucket *b;
  double start, delta;
  int res, lit, val;
  BtorNode *exp;
  LGL *lgl;

  start = btor_time_stamp ();

  ids = btor_new_ptr_hash_table (mm,
                                 (BtorHashPtr) btor_hash_exp_by_id,
                                 (BtorCmpPtr) btor_compare_exp_by_id);

  lgl = lglinit ();
  lglsetprefix (lgl, "[lglskel] ");

  if (btor->verbosity)
  {
    lglsetopt (lgl, "verbose", btor->verbosity - 1);
    lglbnr ("Lingeling", "[lglskel] ", stdout);
    fflush (stdout);
  }
  else
    lglsetopt (lgl, "verbose", -1);

  count = 0;

  BTOR_INIT_STACK (work_stack);
  BTOR_INIT_STACK (unmark_stack);

  for (constraints = 0; constraints <= 1; constraints++)
  {
    table = constraints ? btor->synthesized_constraints
                        : btor->unsynthesized_constraints;
    for (b = table->first; b; b = b->next)
    {
      count++;
      exp = b->key;
      assert (BTOR_REAL_ADDR_NODE (exp)->len == 1);
      process_skeleton_tseitin (
          btor, lgl, &work_stack, &unmark_stack, ids, exp);
      lgladd (lgl, process_skeleton_tseitin_lit (ids, exp));
      lgladd (lgl, 0);
    }
  }

  BTOR_RELEASE_STACK (mm, work_stack);

  while (!BTOR_EMPTY_STACK (unmark_stack))
  {
    exp = BTOR_POP_STACK (unmark_stack);
    assert (!BTOR_IS_INVERTED_NODE (exp));
    assert (exp->mark);
    exp->mark = 0;
  }

  BTOR_RELEASE_STACK (mm, unmark_stack);

  btor_msg_exp (btor,
                1,
                "found %u skeleton literals in %d constraints",
                ids->count,
                count);

#if 0
  lglsetopt (lgl, "clim", 10000);
  res = lglsat (lgl);
#else
  res = lglsimp (lgl, 0);
#endif

  if (btor->verbosity)
  {
    btor_msg_exp (btor, 1, "skeleton preprocessing result %d", res);
    lglstats (lgl);
  }

  fixed = 0;

  if (res == 20)
  {
    btor_msg_exp (btor, 1, "skeleton inconsistent");
    btor->inconsistent = 1;
  }
  else
  {
    assert (res == 0 || res == 10);
    for (b = ids->first; b; b = b->next)
    {
      exp = b->key;
      assert (!BTOR_IS_INVERTED_NODE (exp));
      lit = process_skeleton_tseitin_lit (ids, exp);
      val = lglfixed (lgl, lit);
      if (val)
      {
        if (!btor_find_in_ptr_hash_table (btor->synthesized_constraints, exp)
            && !btor_find_in_ptr_hash_table (btor->unsynthesized_constraints,
                                             exp))
        {
          if (val < 0) exp = BTOR_INVERT_NODE (exp);
          add_constraint (btor, exp);
          btor->stats.skeleton_constraints++;
          fixed++;
        }
      }
      else
      {
        assert (
            !btor_find_in_ptr_hash_table (btor->synthesized_constraints, exp));
        assert (!btor_find_in_ptr_hash_table (btor->unsynthesized_constraints,
                                              exp));
      }
    }
  }

  btor_delete_ptr_hash_table (ids);
  lglrelease (lgl);

  delta = btor_time_stamp () - start;
  btor->time.skel += delta;
  btor_msg_exp (
      btor,
      1,
      "skeleton preprocessing produced %d new constraints in %.1f seconds",
      fixed,
      delta);
}

/*------------------------------------------------------------------------*/
#endif /* BTOR_DO_NOT_PROCESS_SKELETON */
/*------------------------------------------------------------------------*/

static void
init_cache (Btor *btor)
{
  assert (btor);
  assert (!btor->cache);

  btor->cache = btor_new_ptr_hash_table (
      btor->mm, (BtorHashPtr) hash_exp_pair, (BtorCmpPtr) compare_exp_pair);
}

static void
release_cache (Btor *btor)
{
  assert (btor);
  assert (btor->cache);

  BtorPtrHashBucket *bucket;
  BtorNodePair *pair;

  for (bucket = btor->cache->first; bucket; bucket = bucket->next)
  {
    pair = (BtorNodePair *) bucket->key;
    btor_release_exp (btor, (BtorNode *) bucket->data.asPtr);
    delete_exp_pair (btor, pair);
  }
  btor_delete_ptr_hash_table (btor->cache);
  btor->cache = 0;
}

static void
beta_reduce_applies_on_lambdas (Btor *btor)
{
  assert (btor);

  BtorPtrHashTable *apps;
  BtorPtrHashBucket *b;
  BtorNode *app, *fun;
  BtorPartialParentIterator it;
  BtorMemMgr *mm;

  if (btor->lambdas->count == 0) return;

  mm   = btor->mm;
  apps = btor_new_ptr_hash_table (mm,
                                  (BtorHashPtr) btor_hash_exp_by_id,
                                  (BtorCmpPtr) btor_compare_exp_by_id);

  /* collect function applications */
  for (b = btor->lambdas->first; b; b = b->next)
  {
    fun = BTOR_REAL_ADDR_NODE ((BtorNode *) b->key);
    init_apply_parent_iterator (&it, fun);
    while (has_next_parent_apply_parent_iterator (&it))
    {
      app = next_parent_apply_parent_iterator (&it);

      if (btor_find_in_ptr_hash_table (apps, app)) continue;

      if (!app->parameterized)
      // FIXME: only beta reduce not parameterized reads
      //	      || BTOR_REAL_ADDR_NODE (read->e[0])->refs == 1)
      {
        assert (!app->parameterized || app->e[0]->refs == 1);
        btor_insert_in_ptr_hash_table (apps, app);
      }
    }
  }

  // TODO: do we have to release the cache for lambdas that are only referenced
  // by the cache itself? maybe a cleanup cache function?
  substitute_and_rebuild (btor, apps, 1);
  btor_delete_ptr_hash_table (apps);
}

static void
merge_lambda_chains (Btor *btor)
{
  assert (btor);

  double start, delta;
  int chain_depth, start_lambdas, delta_lambdas;
  BtorNode *cur, *parent, *subst, *param, *lambda;
  BtorMemMgr *mm;
  BtorPtrHashBucket *b;
  BtorNodePtrQueue queue;
  BtorNodePtrStack stack, unmark_stack, params;

  e[0] = e[1] = e[2] = 0;

  mm = btor->mm;
  BTOR_INIT_QUEUE (queue);
  BTOR_INIT_STACK (stack);
  BTOR_INIT_STACK (params);
  BTOR_INIT_STACK (unmark_stack);

  start = btor_time_stamp ();
  btor_init_substitutions (btor);

  for (b = btor->lambdas->first; b; b = b->next)
  {
    cur = (BtorNode *) b->key;
    assert (BTOR_IS_REGULAR_NODE (cur));

    if (BTOR_REAL_ADDR_NODE (cur->e[1])->lambda_below) continue;

    BTOR_ENQUEUE (mm, queue, cur);
  }

  for (b = btor->lambdas->first; b; b = b->next)
  {
<<<<<<< HEAD
    acond = BTOR_POP_STACK (aconds);
    assert (BTOR_IS_REGULAR_NODE (acond));
    assert (BTOR_IS_ARRAY_COND_NODE (acond));

    e1_refs = BTOR_REAL_ADDR_NODE (acond->e[1])->refs;
    e2_refs = BTOR_REAL_ADDR_NODE (acond->e[2])->refs;

    for (i = 0; i < acond->arity; i++)
      e[i] = btor_simplify_exp (btor, acond->e[i]);

    assert (e[1]);
    assert (e[2]);
    assert (BTOR_IS_REGULAR_NODE (e[1]));
    assert (BTOR_IS_REGULAR_NODE (e[2]));

    param = btor_param_exp (btor, e[1]->index_len, "");

    if (BTOR_IS_LAMBDA_NODE (e[1]) && e1_refs == 1 && BTOR_IS_LAMBDA_NODE (e[2])
        && e2_refs == 1)
    {
      btor_assign_param (btor, e[1], param);
      e_then = btor_beta_reduce_bounded (btor, e[1], 1);
      btor_unassign_param (btor, e[1]);

      btor_assign_param (btor, e[2], param);
      e_else = btor_beta_reduce_bounded (btor, e[2], 1);
      btor_unassign_param (btor, e[2]);
    }
    else if (BTOR_IS_LAMBDA_NODE (e[1]) && e1_refs == 1)
    {
      btor_assign_param (btor, e[1], param);
      e_then = btor_beta_reduce_bounded (btor, e[1], 1);
      btor_unassign_param (btor, e[1]);

      e_else = btor_read_exp (btor, e[2], param);
    }
    else if (BTOR_IS_LAMBDA_NODE (e[2]) && e2_refs == 1)
    {
      e_then = btor_read_exp (btor, e[1], param);

      btor_assign_param (btor, e[2], param);
      e_else = btor_beta_reduce_bounded (btor, e[2], 1);
      btor_unassign_param (btor, e[2]);
    }
    else
    {
      e_then = btor_read_exp (btor, e[1], param);
      e_else = btor_read_exp (btor, e[2], param);
    }
=======
    cur = (BtorNode *) b->key;
    assert (BTOR_IS_REGULAR_NODE (cur));
>>>>>>> 6ae552be

    if (!BTOR_REAL_ADDR_NODE (cur->e[1])->lambda_below) continue;

    BTOR_ENQUEUE (mm, queue, cur);
  }

  // TODO: lambda chain detection has to be done top-down, see
  // todo_regrlambdamerge.smt2

  start_lambdas = btor->lambdas->count;
  while (!BTOR_EMPTY_QUEUE (queue))
  {
    cur = BTOR_DEQUEUE (queue);
    BTOR_PUSH_STACK (mm, stack, cur);

    /* look for a lambda chain */
    chain_depth = 0;
    while (!BTOR_EMPTY_STACK (stack))
    {
      cur = BTOR_POP_STACK (stack);
      assert (BTOR_IS_REGULAR_NODE (cur));
      assert (BTOR_IS_LAMBDA_NODE (cur));

      if (cur->parents != 1 || cur->aux_mark) break;

      cur->aux_mark = 1;
      BTOR_PUSH_STACK (mm, unmark_stack, cur);

      parent = BTOR_REAL_ADDR_NODE (cur->first_parent);
      assert (parent);
      assert (BTOR_IS_REGULAR_NODE (parent));

      /* parent is part of a nested lambda chain */
      if (BTOR_IS_LAMBDA_NODE (parent))
      {
        assert (BTOR_IS_NESTED_LAMBDA_NODE (parent));
        cur->chain = 1;
        BTOR_PUSH_STACK (mm, stack, parent);
        continue;
      }

      assert (BTOR_IS_APPLY_NODE (parent));

      if (!parent->parameterized) break;

      // TODO: should we use a flag or a hash table for marking lambda
      //       nodes in a chain?
      /* this lambda has only one parameterized application and thus,
       * we can merge it with the parent lambda */
      cur->chain = 1;
      chain_depth++;
      btor->stats.lambdas_merged++;
      /* mark all nested lambdas below to be part of the chain, otherwise
       * beta-reduction would stop at those lambdas */
      if (BTOR_IS_NESTED_LAMBDA_NODE (cur))
      {
        assert (BTOR_IS_FIRST_NESTED_LAMBDA (cur));
        lambda = cur;
        while (BTOR_IS_LAMBDA_NODE (lambda))
        {
          assert (BTOR_IS_NESTED_LAMBDA_NODE (lambda));
          lambda->chain = 1;
          lambda        = lambda->e[1];
        }
      }
      BTORLOG ("merge: %s", node2string (cur));

      /* get parent lambda */
      assert (BTOR_EMPTY_STACK (params));
      find_nodes_dfs (
          btor, parent->e[1], &params, findfun_param, skipfun_param);
      //	  assert (BTOR_COUNT_STACK (params) == 1);
      int num_params = BTOR_COUNT_STACK (params);

      // TODO: handle multiple params
      // if we have multiple params we found a nested function, we have to
      // order params in defined lambda order
      while (!BTOR_EMPTY_STACK (params))
      {
        param = BTOR_POP_STACK (params);
        assert (BTOR_IS_REGULAR_NODE (param));
        assert (BTOR_IS_PARAM_NODE (param));
        lambda = (BtorNode *) BTOR_PARAM_GET_LAMBDA_NODE (param);
        assert (BTOR_IS_LAMBDA_NODE (lambda));
        assert (num_params == 1 || BTOR_IS_NESTED_LAMBDA_NODE (lambda));
        if (num_params == 1 || BTOR_IS_FIRST_NESTED_LAMBDA (lambda))
          BTOR_PUSH_STACK (mm, stack, lambda);
      }
    }

    BTOR_RESET_STACK (stack);
    assert (BTOR_IS_REGULAR_NODE (cur));
    assert (BTOR_IS_LAMBDA_NODE (cur));

    if (chain_depth == 0) continue;

    /* cur is the start of the lambda chain */
    //      cur->chain = 1;
    if (BTOR_IS_NESTED_LAMBDA_NODE (cur))
    {
      assert (BTOR_IS_FIRST_NESTED_LAMBDA (cur));
      lambda = cur;
      while (BTOR_IS_LAMBDA_NODE (lambda))
      {
        assert (BTOR_IS_NESTED_LAMBDA_NODE (lambda));
        lambda->chain = 1;
        lambda        = lambda->e[1];
      }
      // TODO: we cannot beta reduce the start of the nested lambdas,
      //       we have to reduce the function body, substitute it and
      //       rebuild everything
      cur = lambda;
    }
    else
      cur->chain = 1;

    /* merge found lambda chain */
    //      param = cur->e[0];
    //      btor_assign_param (btor, cur, param);
    subst = btor_beta_reduce_chains (btor, cur);
    //      btor_unassign_params (btor, cur);

    // TODO: update substitution
    btor_insert_substitution (btor, cur, subst, 1);
    btor_release_exp (btor, subst);
    btor->stats.lambdas_merged++;
    btor->stats.lambda_chains_merged++;
  }

  while (!BTOR_EMPTY_STACK (unmark_stack))
  {
    cur = BTOR_POP_STACK (unmark_stack);
    assert (BTOR_IS_REGULAR_NODE (cur));
    cur->aux_mark = 0;
  }
  BTOR_RELEASE_STACK (mm, unmark_stack);

  substitute_and_rebuild (btor, btor->substitutions, 0);
  delta_lambdas = start_lambdas - btor->lambdas->count;

  BTOR_RELEASE_QUEUE (mm, queue);
  BTOR_RELEASE_STACK (mm, params);
  BTOR_RELEASE_STACK (mm, stack);
  btor_delete_substitutions (btor);
  delta = btor_time_stamp () - start;
  btor_msg_exp (
      btor, 1, "merged %d lambdas in %.2f seconds", delta_lambdas, delta);
}

static void
run_rewrite_engine (Btor *btor)
{
  int rounds;
  double start, delta;
#ifndef BTOR_DO_NOT_PROCESS_SKELETON
  int skelrounds = 0;
#endif

  assert (btor);
  if (btor->inconsistent) return;

  //  if (btor->rewrite_level <= 1 && !btor->beta_reduce_all)
  //    return;

  rounds = 0;
  start  = btor_time_stamp ();

  init_cache (btor);

  do
  {
    rounds++;
    assert (check_all_hash_tables_proxy_free_dbg (btor));
    assert (check_all_hash_tables_simp_free_dbg (btor));
    assert (check_unique_table_children_proxy_free_dbg (btor));
    if (btor->rewrite_level > 1)
    {
      substitute_var_exps (btor);
      assert (check_all_hash_tables_proxy_free_dbg (btor));
      assert (check_all_hash_tables_simp_free_dbg (btor));
      assert (check_unique_table_children_proxy_free_dbg (btor));

      if (btor->inconsistent) break;

      if (btor->varsubst_constraints->count) break;

      process_embedded_constraints (btor);
      assert (check_all_hash_tables_proxy_free_dbg (btor));
      assert (check_all_hash_tables_simp_free_dbg (btor));
      assert (check_unique_table_children_proxy_free_dbg (btor));

      if (btor->inconsistent) break;

      if (btor->varsubst_constraints->count) continue;
    }

#ifndef BTOR_DO_NOT_ELIMINATE_SLICES
    if (btor->rewrite_level > 2 && !btor->inc_enabled)
    {
      eliminate_slices_on_bv_vars (btor);
      if (btor->inconsistent) break;

      if (btor->varsubst_constraints->count) continue;

      if (btor->embedded_constraints->count) continue;
    }
#endif

#ifndef BTOR_DO_NOT_PROCESS_SKELETON
    if (btor->rewrite_level > 2)
    {
      skelrounds++;
      if (skelrounds <= 1)  // TODO only one?
      {
        process_skeleton (btor);
        assert (check_all_hash_tables_proxy_free_dbg (btor));
        assert (check_all_hash_tables_simp_free_dbg (btor));
        assert (check_unique_table_children_proxy_free_dbg (btor));
        if (btor->inconsistent) break;
      }

      if (btor->varsubst_constraints->count) continue;

      if (btor->embedded_constraints->count) continue;
    }
#endif

    // FIXME: inf. loop
    //      if (btor->rewrite_level > 2)
    //	{
    //	  merge_lambda_chains (btor);
    //	}

    if (btor->varsubst_constraints->count) continue;

    if (btor->embedded_constraints->count) continue;

    /* rewrite/beta-reduce reads on lambdas */
    if (btor->beta_reduce_all)
    {
      beta_reduce_applies_on_lambdas (btor);
      assert (check_all_hash_tables_proxy_free_dbg (btor));
      assert (check_all_hash_tables_simp_free_dbg (btor));
      assert (check_unique_table_children_proxy_free_dbg (btor));
      //	  assert (btor->ops[BTOR_ACOND_NODE] > 0 || btor->lambdas->count
      //== 0);
    }
  } while (btor->varsubst_constraints->count
           || btor->embedded_constraints->count);

  release_cache (btor);

  delta = btor_time_stamp () - start;
  btor->time.rewrite += delta;
  btor_msg_exp (btor, 1, "%d rewriting rounds in %.1f seconds", rounds, delta);
}

static void
synthesize_all_var_rhs (Btor *btor)
{
  BtorPtrHashBucket *b;
  BtorNode *cur, *real_cur;

  assert (btor);
  assert (btor->model_gen);

  for (b = btor->var_rhs->first; b; b = b->next)
  {
    cur      = (BtorNode *) b->key;
    cur      = btor_simplify_exp (btor, cur);
    real_cur = BTOR_REAL_ADDR_NODE (cur);
    assert (real_cur);
    assert (!BTOR_IS_ARRAY_NODE (real_cur));
    if (real_cur->vread) continue;

    synthesize_exp (btor, cur, 0);

    if (!real_cur->tseitin)
    {
      btor_aigvec_to_sat_tseitin (btor->avmgr, real_cur->av);
      real_cur->tseitin = 1;
    }
  }
}

static void
synthesize_all_array_rhs (Btor *btor)
{
  BtorPtrHashBucket *b;
  BtorNode *cur;

  assert (btor);
  assert (btor->model_gen);

  for (b = btor->array_rhs->first; b; b = b->next)
  {
    cur = (BtorNode *) b->key;
    cur = btor_simplify_exp (btor, cur);
    assert (BTOR_IS_ARRAY_NODE (BTOR_REAL_ADDR_NODE (cur)));
    synthesize_exp (btor, cur, 0);
  }
}

static void
synthesize_all_reads (Btor *btor)
{
  BtorNode *n;
  int i;
  for (i = 0; i < btor->nodes_unique_table.size; i++)
    for (n = btor->nodes_unique_table.chains[i]; n; n = n->next)
      if (BTOR_IS_READ_NODE (n)) synthesize_exp (btor, n, 0);
}

#if 0
// TODO: check if needed
static void
synthesize_all_applies (Btor * btor)
{
  BtorNode *n;
  int i;
  for (i = 0; i < btor->nodes_unique_table.size; i++)
    for (n = btor->nodes_unique_table.chains[i]; n; n = n->next)
      if (BTOR_IS_APPLY_NODE (n))
	synthesize_exp (btor, n, 0);
}
#endif

static int
btor_sat_aux_btor (Btor *btor)
{
  int sat_result, found_conflict, found_constraint_false, verbosity;
  int found_assumption_false, refinements;
  BtorNodePtrStack top_functions;
  BtorAIGMgr *amgr;
  BtorSATMgr *smgr;
  BtorMemMgr *mm;

  assert (btor);
  verbosity = btor->verbosity;

  if (btor->inconsistent) return BTOR_UNSAT;

  btor_msg_exp (btor, 1, "calling SAT");

  run_rewrite_engine (btor);

  if (btor->inconsistent) return BTOR_UNSAT;

  mm = btor->mm;

  amgr = btor_get_aig_mgr_aigvec_mgr (btor->avmgr);
  smgr = btor_get_sat_mgr_aig_mgr (amgr);
  if (!btor_is_initialized_sat (smgr)) btor_init_sat (smgr);

  if (btor->valid_assignments == 1) btor_reset_incremental_usage (btor);

  do
  {
    assert (check_all_hash_tables_proxy_free_dbg (btor));
    assert (check_all_hash_tables_simp_free_dbg (btor));
    found_constraint_false = process_unsynthesized_constraints (btor);
    assert (check_all_hash_tables_proxy_free_dbg (btor));
    assert (check_all_hash_tables_simp_free_dbg (btor));

    if (found_constraint_false)
    {
    UNSAT:
      sat_result = BTOR_UNSAT;
      goto DONE;
    }

    if (btor->model_gen)
    {
      synthesize_all_var_rhs (btor);
      synthesize_all_array_rhs (btor);
      if (btor->generate_model_for_all_reads) synthesize_all_reads (btor);
    }

  } while (btor->unsynthesized_constraints->count > 0);

  update_assumptions (btor);

  found_assumption_false = add_again_assumptions (btor);
  if (found_assumption_false) goto UNSAT;

  BTOR_INIT_STACK (top_functions);
  sat_result = btor_timed_sat_sat (btor, -1);

  while (sat_result == BTOR_SAT)
  {
    assert (BTOR_EMPTY_STACK (top_functions));
    search_top_functions (btor, &top_functions);

    found_conflict = check_and_resolve_conflicts (btor, &top_functions);

    if (found_conflict)
    {
      btor->stats.lod_refinements++;
      found_assumption_false = add_again_assumptions (btor);
      assert (!found_assumption_false);
    }

    BTOR_RELEASE_STACK (mm, top_functions);

    if (!found_conflict) break;

    if (verbosity > 1)
    {
      refinements = btor->stats.lod_refinements;
      if (verbosity > 2 || !(refinements % 10))
      {
        fprintf (stdout, "[btorsat] refinement iteration %d\n", refinements);
        fflush (stdout);
      }
    }

    found_assumption_false = add_again_assumptions (btor);
    if (found_assumption_false)
      sat_result = BTOR_UNSAT;
    else
      sat_result = btor_timed_sat_sat (btor, -1);
  }

DONE:

  btor->valid_assignments = 1;
  BTOR_ABORT_NODE (sat_result != BTOR_SAT && sat_result != BTOR_UNSAT,
                   "result must be sat or unsat");

  btor->last_sat_result = sat_result;
  return sat_result;
}

int
btor_sat_btor (Btor *btor)
{
  int res;
  assert (btor);
  assert (btor->btor_sat_btor_called >= 0);
  assert (btor->inc_enabled || btor->btor_sat_btor_called == 0);
  res = btor_sat_aux_btor (btor);
  btor->btor_sat_btor_called++;
  return res;
}

char *
btor_bv_assignment_exp (Btor *btor, BtorNode *exp)
{
  BtorAIGVecMgr *avmgr;
  BtorAIGVec *av;
  BtorNode *real_exp;
  char *assignment;
  int invert_av, invert_bits;

  assert (btor);
  assert (!btor->inconsistent);
  assert (exp);
  exp = btor_simplify_exp (btor, exp);
  assert (!BTOR_IS_ARRAY_NODE (BTOR_REAL_ADDR_NODE (exp)));

  real_exp = BTOR_REAL_ADDR_NODE (exp);
  assert (real_exp);

  if (BTOR_IS_BV_CONST_NODE (real_exp))
  {
    invert_bits = BTOR_IS_INVERTED_NODE (exp);
    if (invert_bits)
      btor_invert_const (btor->mm, BTOR_REAL_ADDR_NODE (exp)->bits);
    assignment = btor_copy_const (btor->mm, BTOR_REAL_ADDR_NODE (exp)->bits);
    if (invert_bits)
      btor_invert_const (btor->mm, BTOR_REAL_ADDR_NODE (exp)->bits);
  }
  else if ((!real_exp->reachable || !BTOR_IS_SYNTH_NODE (real_exp))
           && !real_exp->vread)
  {
    assignment = btor_x_const_3vl (btor->mm, real_exp->len);
  }
  else
  {
    avmgr     = btor->avmgr;
    invert_av = BTOR_IS_INVERTED_NODE (exp);
    av        = BTOR_REAL_ADDR_NODE (exp)->av;
    if (invert_av) btor_invert_aigvec (avmgr, av);
    assignment = btor_assignment_aigvec (avmgr, av);
    /* invert back if necessary */
    if (invert_av) btor_invert_aigvec (avmgr, av);
  }

  return assignment;
}

void
btor_array_assignment_exp (
    Btor *btor, BtorNode *exp, char ***indices, char ***values, int *size)
{
  BtorPtrHashBucket *b;
  BtorNode *index, *value, *args;
  int i;

  assert (btor);
  assert (!btor->inconsistent);
  assert (exp);
  assert (!BTOR_IS_INVERTED_NODE (exp));
  exp = btor_simplify_exp (btor, exp);
  assert (BTOR_IS_ARRAY_NODE (exp));
  assert (indices);
  assert (values);
  assert (size);

  i = 0;

  if (!exp->rho)
  {
    *size = 0;
    return;
  }

  *size = (int) exp->rho->count;
  if (*size > 0)
  {
    BTOR_NEWN (btor->mm, *indices, *size);
    BTOR_NEWN (btor->mm, *values, *size);

    for (b = exp->rho->first; b; b = b->next)
    {
      args = (BtorNode *) b->key;
      assert (BTOR_IS_REGULAR_NODE (args));
      assert (BTOR_IS_ARGS_NODE (args));
      assert (args->arity == 1);
      index         = args->e[0];
      value         = BTOR_GET_VALUE_ACC_NODE ((BtorNode *) b->data.asPtr);
      (*indices)[i] = btor_bv_assignment_exp (btor, index);
      (*values)[i]  = btor_bv_assignment_exp (btor, value);
      i++;
    }
  }
}

void
btor_free_bv_assignment_exp (Btor *btor, char *assignment)
{
  assert (btor);
  assert (assignment);
  btor_freestr (btor->mm, assignment);
}

const char *
btor_version (Btor *btor)
{
  assert (btor);
  (void) btor;
  return BTOR_VERSION;
}<|MERGE_RESOLUTION|>--- conflicted
+++ resolved
@@ -5866,6 +5866,7 @@
 int
 btor_get_lambda_arity (Btor *btor, BtorNode *exp)
 {
+  (void) btor;
   assert (btor);
   assert (exp);
   exp = btor_simplify_exp (btor, exp);
@@ -5877,7 +5878,6 @@
 int
 btor_fun_sort_check (Btor *btor, int argc, BtorNode **args, BtorNode *fun)
 {
-  (void) btor;
   assert (btor);
   assert (argc > 0);
   assert (args);
@@ -6986,13 +6986,13 @@
 
   exp = btor_simplify_exp (btor, exp);
 
+  sign = 1;
+
   if (BTOR_IS_INVERTED_NODE (exp))
   {
-    exp  = BTOR_INVERT_NODE (exp);
-    sign = -1;
-  }
-  else
-    sign = 1;
+    exp = BTOR_INVERT_NODE (exp);
+    sign *= -1;
+  }
 
   aig = exp_to_aig (btor, exp);
 
@@ -7179,489 +7179,6 @@
   /* invert back if necessary */
   if (invert_av) btor_invert_aigvec (avmgr, av);
   return hash;
-<<<<<<< HEAD
-}
-
-static int
-bfs_lambda (Btor *btor,
-            BtorNode *lambda_exp,
-            BtorNode *acc,
-            BtorNode *search,
-            BtorNode **result,
-            int propagate_upwards)
-{
-  assert (btor);
-  assert (lambda_exp);
-  assert (acc);
-  assert (search);
-  assert (BTOR_IS_LAMBDA_NODE (lambda_exp));
-  assert (BTOR_IS_ACC_NODE (acc));
-  assert (BTOR_IS_REGULAR_NODE (search));
-  assert (propagate_upwards == 0 || propagate_upwards == 1);
-
-  int found = 0;
-  const char *res;
-  BtorMemMgr *mm;
-  BtorNode *cur, *next, *index, *cond;
-  BtorNodePtrQueue queue;
-  BtorNodePtrStack unmark_stack;
-
-  BTORLOG ("bfs_lambda: looking for %s", node2string (search));
-
-  mm    = btor->mm;
-  index = BTOR_GET_INDEX_ACC_NODE (acc);
-
-  cur = BTOR_REAL_ADDR_NODE (lambda_exp->e[1]);
-  assert (BTOR_IS_REGULAR_NODE (cur));
-  assert (cur->mark == 0);
-
-  if (propagate_upwards)
-  {
-    lambda_exp->parent = MARK_PROP_UP (cur);
-    BTORLOG ("bfs_lambda: up %d -> %d",
-             lambda_exp->id,
-             BTOR_REAL_ADDR_NODE (cur)->id);
-  }
-  else
-  {
-    cur->parent = lambda_exp;
-    BTORLOG ("bfs_lambda: down %d -> %d",
-             BTOR_REAL_ADDR_NODE (cur)->id,
-             lambda_exp->id);
-  }
-  cur->mark = 1;
-
-  BTOR_INIT_STACK (unmark_stack);
-  BTOR_INIT_QUEUE (queue);
-  BTOR_ENQUEUE (mm, queue, BTOR_REAL_ADDR_NODE (cur));
-  BTOR_PUSH_STACK (mm, unmark_stack, cur);
-
-  btor_assign_param (btor, lambda_exp, index);
-
-  // TODO: follow path as long it is parameterized? (for the more general case)
-  do
-  {
-    cur = BTOR_DEQUEUE (queue);
-    assert (BTOR_IS_REGULAR_NODE (cur));
-
-    if (cur == search)
-    {
-      found = 1;
-      break;
-    }
-
-    /* reads on lambda expressions can only be propagated along bv-conds
-     * with reads as leaves */
-    if (BTOR_IS_BV_COND_NODE (cur))
-    {
-      cond = cur->e[0];
-      res  = btor_eval_exp (btor, cond);
-      next = res[0] == '1' ? cur->e[1] : cur->e[2];
-      next = BTOR_REAL_ADDR_NODE (next);
-      btor_freestr (mm, (char *) res);
-
-      next->mark = 1;
-      if (propagate_upwards)
-      {
-        cur->parent = MARK_PROP_UP (next);
-        BTORLOG ("bfs_lambda: up %d -> %d",
-                 BTOR_REAL_ADDR_NODE (cur)->id,
-                 BTOR_REAL_ADDR_NODE (next)->id);
-      }
-      else
-      {
-        next->parent = cur;
-        BTORLOG ("bfs_lambda: down %d -> %d",
-                 BTOR_REAL_ADDR_NODE (next)->id,
-                 BTOR_REAL_ADDR_NODE (cur)->id);
-      }
-      BTOR_ENQUEUE (mm, queue, next);
-      BTOR_PUSH_STACK (mm, unmark_stack, next);
-    }
-    else if (BTOR_IS_NESTED_LAMBDA_NODE (cur))
-    {
-      next = BTOR_REAL_ADDR_NODE (cur->e[1]);
-
-      if (propagate_upwards)
-      {
-        cur->parent = MARK_PROP_UP (next);
-        BTORLOG ("bfs_lambda: up %d -> %d",
-                 BTOR_REAL_ADDR_NODE (cur)->id,
-                 BTOR_REAL_ADDR_NODE (next)->id);
-      }
-      else
-      {
-        next->parent = cur;
-        BTORLOG ("bfs_lambda: down %d -> %d",
-                 BTOR_REAL_ADDR_NODE (next)->id,
-                 BTOR_REAL_ADDR_NODE (cur)->id);
-      }
-      BTOR_ENQUEUE (mm, queue, next);
-      BTOR_PUSH_STACK (mm, unmark_stack, next);
-    }
-    /* we leave the lambda expression with a parameterized read */
-    else if (BTOR_IS_READ_NODE (cur) && cur->parameterized)
-    {
-      next = cur->e[0];
-      assert (BTOR_IS_ARRAY_NODE (next));
-
-      if (propagate_upwards)
-      {
-        cur->parent = MARK_PROP_UP (next);
-        BTORLOG ("bfs_lambda: up %d -> %d",
-                 BTOR_REAL_ADDR_NODE (cur)->id,
-                 BTOR_REAL_ADDR_NODE (next)->id);
-        *result = lambda_exp;
-      }
-      else
-      {
-        next->parent = cur;
-        BTORLOG ("bfs_lambda: down %d -> %d",
-                 BTOR_REAL_ADDR_NODE (next)->id,
-                 BTOR_REAL_ADDR_NODE (cur)->id);
-        *result = next;
-      }
-      break;
-    }
-    else
-    {
-      /* acc not propagated through lambda expression */
-      *result = cur;
-      break;
-    }
-  } while (!BTOR_EMPTY_QUEUE (queue));
-  BTOR_RELEASE_QUEUE (mm, queue);
-
-  btor_unassign_param (btor, lambda_exp);
-
-  /* reset mark flags */
-  assert (!BTOR_EMPTY_STACK (unmark_stack));
-  do
-  {
-    cur = BTOR_POP_STACK (unmark_stack);
-    assert (cur);
-    assert (BTOR_IS_REGULAR_NODE (cur));
-    cur->mark = 0;
-  } while (!BTOR_EMPTY_STACK (unmark_stack));
-  BTOR_RELEASE_STACK (mm, unmark_stack);
-
-  BTORLOG (
-      "bfs_lambda: %s %s", found ? "found" : "not found", node2string (search));
-
-  return found;
-}
-
-/* This function breadth first searches the shortest path from a read to an
- * array After the function is completed the parent pointers can be followed
- * from the array to the read
- */
-static void
-bfs (Btor *btor, BtorNode *acc, BtorNode *array)
-{
-  BtorNode *cur, *next, *cur_aeq, *cond, *index;  //, *param_read, *lambda_exp;
-  //  BtorNode *lambda_value, *parameterized;
-  BtorMemMgr *mm;
-  BtorAIGMgr *amgr;
-  BtorNodePtrQueue queue;
-  BtorNodePtrStack unmark_stack;  // param_read_stack;
-  BtorPartialParentIterator it;
-  int assignment, propagate_writes_as_reads;
-#ifndef NDEBUG
-  int found = 0;
-#endif
-  assert (btor);
-  assert (acc);
-  assert (array);
-  assert (BTOR_IS_REGULAR_NODE (acc));
-  assert (BTOR_IS_ACC_NODE (acc)
-          || (BTOR_IS_LAMBDA_NODE (acc) && acc == array));
-  assert (BTOR_IS_REGULAR_NODE (array));
-  assert (BTOR_IS_ARRAY_NODE (array));
-  assert (btor->ops[BTOR_AEQ_NODE] >= 0);
-  propagate_writes_as_reads = (btor->ops[BTOR_AEQ_NODE] > 0) || btor->model_gen;
-  mm                        = btor->mm;
-  index                     = BTOR_GET_INDEX_ACC_NODE (acc);
-  amgr                      = btor_get_aig_mgr_aigvec_mgr (btor->avmgr);
-  cur                       = BTOR_ACC_TARGET_NODE (acc);
-  assert (BTOR_IS_REGULAR_NODE (cur));
-  assert (BTOR_IS_ARRAY_NODE (cur));
-  assert (cur->mark == 0);
-  cur->parent = acc;
-  cur->mark   = 1;
-
-  BTOR_INIT_STACK (unmark_stack);
-  BTOR_INIT_QUEUE (queue);
-  BTOR_ENQUEUE (mm, queue, cur);
-  BTOR_PUSH_STACK (mm, unmark_stack, cur);
-
-  do
-  {
-    cur = BTOR_DEQUEUE (queue);
-    assert (BTOR_IS_REGULAR_NODE (cur));
-    assert (BTOR_IS_ARRAY_NODE (cur));
-
-    if (cur == array)
-    {
-#ifndef NDEBUG
-      found = 1;
-#endif
-      break;
-    }
-
-    /* lazy_synthesize_and_encode_acc_exp sets the 'tseitin' flag.
-     * If this flag is not set, we have to find an other way
-     * to the conflict. */
-    if (BTOR_IS_WRITE_NODE (cur) && cur->e[0]->mark == 0
-        && BTOR_REAL_ADDR_NODE (cur->e[1])->tseitin
-        && compare_assignments (cur->e[1], index) != 0)
-    {
-      assert (BTOR_IS_SYNTH_NODE (BTOR_REAL_ADDR_NODE (cur->e[1])));
-      next         = cur->e[0];
-      next->mark   = 1;
-      next->parent = cur;
-      BTOR_ENQUEUE (mm, queue, next);
-      BTOR_PUSH_STACK (mm, unmark_stack, next);
-      BTORLOG ("bfs: %d -> %d", next->id, cur->id);
-    }
-    /* lazy_synthesize_and_encode_acond_exp sets the 'tseitin' flag.
-     * If this flag is not set, we have to find an other way
-     * to the conflict. */
-    else if (BTOR_IS_ARRAY_COND_NODE (cur)
-             && BTOR_REAL_ADDR_NODE (cur->e[0])->tseitin)
-    {
-      assert (BTOR_IS_SYNTH_NODE (cur->e[0]));
-      /* check assignment to determine which array to choose */
-      cond       = cur->e[0];
-      assignment = btor_get_assignment_aig (
-          amgr, BTOR_REAL_ADDR_NODE (cond)->av->aigs[0]);
-      assert (assignment == 1 || assignment == -1);
-      if (BTOR_IS_INVERTED_NODE (cond)) assignment = -assignment;
-      if (assignment == 1)
-        next = cur->e[1];
-      else
-        next = cur->e[2];
-      if (next->mark == 0)
-      {
-        next->mark   = 1;
-        next->parent = cur;
-        BTOR_ENQUEUE (mm, queue, next);
-        BTOR_PUSH_STACK (mm, unmark_stack, next);
-        BTORLOG ("bfs: %d -> %d", next->id, cur->id);
-      }
-    }
-    // NOTE: right now, we do not need this case as no reads are propagated
-    //       through lambdas (we always synthesize and encode param reads)
-    else if (BTOR_IS_LAMBDA_NODE (cur) && cur->tseitin
-             && BTOR_REAL_ADDR_NODE (cur->e[1])->mark == 0)
-    {
-      if (bfs_lambda (btor, cur, acc, array, &next, 0))
-      {
-#ifndef NDEBUG
-        found = 1;
-#endif
-        break;
-      }
-
-      if (next)
-      {
-        assert (BTOR_IS_ARRAY_NODE (next));
-        assert (BTOR_IS_REGULAR_NODE (next));
-
-        next->mark = 1;
-        /* mark lambda expression as visited */
-        BTOR_REAL_ADDR_NODE (cur->e[1])->mark = 1;
-
-        BTOR_ENQUEUE (mm, queue, next);
-        BTOR_PUSH_STACK (mm, unmark_stack, next);
-        BTOR_PUSH_STACK (mm, unmark_stack, BTOR_REAL_ADDR_NODE (cur->e[1]));
-      }
-    }
-
-    if (propagate_writes_as_reads)
-    {
-      /* enqueue all arrays which are reachable via equality
-       * where equality is set to true by the SAT solver */
-      init_aeq_parent_iterator (&it, cur);
-      while (has_next_parent_aeq_parent_iterator (&it))
-      {
-        cur_aeq = next_parent_aeq_parent_iterator (&it);
-        assert (BTOR_IS_REGULAR_NODE (cur_aeq));
-        check_not_simplified_or_const (btor, cur_aeq);
-        if (cur_aeq->reachable && cur_aeq->mark == 0)
-        {
-          /* array equalities are synthesized eagerly */
-          assert (BTOR_IS_SYNTH_NODE (cur_aeq));
-          assert (cur_aeq->tseitin);
-          assert (cur_aeq->len == 1);
-          if (btor_get_assignment_aig (amgr, cur_aeq->av->aigs[0]) == 1)
-          {
-            /* we need the other child */
-            if (cur_aeq->e[0] == cur)
-              next = cur_aeq->e[1];
-            else
-              next = cur_aeq->e[0];
-            assert (BTOR_IS_REGULAR_NODE (next));
-            assert (BTOR_IS_ARRAY_NODE (next));
-            if (next->mark == 0)
-            {
-              /* set parent of array equality */
-              cur_aeq->parent = MARK_PROP_UP (cur);
-              next->parent    = cur_aeq;
-              next->mark      = 1;
-              BTOR_ENQUEUE (mm, queue, next);
-              BTOR_PUSH_STACK (mm, unmark_stack, next);
-              BTORLOG ("bfs: %d -> %d, %d -> %d",
-                       cur_aeq->id,
-                       cur->id,
-                       next->id,
-                       cur_aeq->id);
-            }
-          }
-        }
-      }
-      /* search upwards */
-      init_acond_parent_iterator (&it, cur);
-      while (has_next_parent_acond_parent_iterator (&it))
-      {
-        next = next_parent_acond_parent_iterator (&it);
-        assert (BTOR_IS_REGULAR_NODE (next));
-        assert (BTOR_IS_ARRAY_NODE (next));
-        assert (!next->simplified);
-        /* lazy_synthesize_and_encode_acc_exp sets the
-         * 'tseitin' flag.
-         * If this flag is not set, we have to find an other way
-         * to the conflict. */
-        if (next->reachable && next->mark == 0
-            && BTOR_REAL_ADDR_NODE (next->e[0])->tseitin)
-        {
-          cond       = next->e[0];
-          assignment = btor_get_assignment_aig (
-              amgr, BTOR_REAL_ADDR_NODE (cond)->av->aigs[0]);
-          assert (assignment == 1 || assignment == -1);
-          if (BTOR_IS_INVERTED_NODE (cond)) assignment = -assignment;
-          /* search upwards only if array has been selected */
-          if ((assignment == 1 && cur == next->e[1])
-              || (assignment == -1 && cur == next->e[2]))
-          {
-            next->mark   = 1;
-            next->parent = MARK_PROP_UP (cur);
-            BTOR_ENQUEUE (mm, queue, next);
-            BTOR_PUSH_STACK (mm, unmark_stack, next);
-            BTORLOG ("bfs: %d -> %d", next->id, cur->id);
-          }
-        }
-      }
-      init_write_parent_iterator (&it, cur);
-      while (has_next_parent_write_parent_iterator (&it))
-      {
-        next = next_parent_write_parent_iterator (&it);
-        assert (BTOR_IS_REGULAR_NODE (next));
-        assert (BTOR_IS_ARRAY_NODE (next));
-        assert (!next->simplified);
-        if (next->reachable && next->mark == 0)
-        {
-          /* search upwards only if write has been synthesized and
-           * assignments to the indices are unequal
-           */
-          if (BTOR_REAL_ADDR_NODE (next->e[1])->tseitin
-              && compare_assignments (next->e[1], index) != 0)
-          {
-            next->mark   = 1;
-            next->parent = MARK_PROP_UP (cur);
-            BTOR_ENQUEUE (mm, queue, next);
-            BTOR_PUSH_STACK (mm, unmark_stack, next);
-            BTORLOG ("bfs: %d -> %d", next->id, cur->id);
-          }
-        }
-      }
-// NOTE: right now this code is not working with general lambdas. it is
-//       disabled as we do not rewrite writes to lambdas in case of
-//       extensionality
-//
-#if 0
-	  /* search upwards lambda expressions */
-	  BTOR_INIT_STACK (param_read_stack);
-	  init_read_parent_iterator (&it, cur);
-	  /* get all parameterized reads on cur */
-	  while (has_next_parent_read_parent_iterator (&it))
-	    {
-	      next = next_parent_read_parent_iterator (&it);
-	      assert (BTOR_IS_REGULAR_NODE (next));
-	      assert (BTOR_IS_READ_NODE (next));
-  //            assert (!next->simplified);
-  //          // TODO: is only valid for write case
-	      // TODO: do we need special handling of simplified reads?
-	      if (next->reachable && BTOR_IS_PARAM_NODE (next->e[1]))
-  //                && !next->simplified)
-		  BTOR_PUSH_STACK (mm, param_read_stack, next);
-	    }
-
-	  while (!BTOR_EMPTY_STACK (param_read_stack))
-	    {
-	      param_read = BTOR_POP_STACK (param_read_stack);
-	      assert (BTOR_IS_REGULAR_NODE (param_read));
-	      assert (BTOR_IS_PARAM_NODE (param_read->e[1]));
-	      lambda_exp = ((BtorParamNode *) param_read->e[1])->lambda_exp;
-
-	      /* already processed */
-	      if (BTOR_REAL_ADDR_NODE (lambda_exp->e[1])->mark == 1)
-		continue;
-
-	      /* instantiate lambda expressions with read index of acc */
-	      btor_assign_param (btor, lambda_exp, index);
-	      lambda_value = 
-		btor_beta_reduce (btor, lambda_exp, BETA_RED_CUTOFF, &parameterized);
-	      btor_unassign_param (btor, lambda_exp);
-
-	      lambda_value = BTOR_REAL_ADDR_NODE (lambda_value);
-
-	      // FIXME: more general approach: e[1] does not have to be index,
-	      // may also be index + 2 etc.  in that case we have to propagate
-	      // lambda_value, instead of acc, but we require a reference from
-	      // lambda_value to acc (for lemma generation).
-	      if (BTOR_IS_READ_NODE (lambda_value) && parameterized)
-		{
-		  assert (lambda_value->e[0] == param_read->e[0]);
-		  assert (lambda_value->e[1] == index);
-		  /* we search from lambda_exp down to param_read since acc was
-		   * propagated upwards from param_read to lambda_exp */
-		  bfs_lambda (btor, lambda_exp, acc, param_read->e[0], &next,
-			      1);
-		  assert (next == lambda_exp);
-		  assert (BTOR_IS_REGULAR_NODE (next));
-		  assert (cur->mark);
-
-		  next->mark = 1;
-		  /* mark lambda expression as visited */
-		  BTOR_REAL_ADDR_NODE (next->e[1])->mark = 1;
-
-		  BTOR_ENQUEUE (mm, queue, next);
-		  BTOR_PUSH_STACK (mm, unmark_stack, next);
-		  BTOR_PUSH_STACK (mm, unmark_stack,
-				   BTOR_REAL_ADDR_NODE (lambda_exp->e[1]));
-		}
-	      btor_release_exp (btor, lambda_value);
-	    }
-	  BTOR_RELEASE_STACK (mm, param_read_stack);
-#endif
-    }
-  } while (!BTOR_EMPTY_QUEUE (queue));
-  assert (found);
-  BTOR_RELEASE_QUEUE (mm, queue);
-  /* reset mark flags */
-  assert (!BTOR_EMPTY_STACK (unmark_stack));
-  do
-  {
-    cur = BTOR_POP_STACK (unmark_stack);
-    assert (BTOR_IS_REGULAR_NODE (cur));
-    //      assert (BTOR_IS_ARRAY_NODE (cur) || BTOR_IS_ARRAY_EQ_NODE (cur)
-    //	      || BTOR_IS_ARRAY_COND_NODE (cur)
-    //	      || BTOR_IS_BV_COND_NODE (cur));
-    cur->mark = 0;
-  } while (!BTOR_EMPTY_STACK (unmark_stack));
-  BTOR_RELEASE_STACK (mm, unmark_stack);
-=======
->>>>>>> 6ae552be
 }
 
 static unsigned int
@@ -8133,8 +7650,6 @@
 
   // TODO: return if tseitin
   BTORLOG ("%s: %s", __FUNCTION__, node2string (exp));
-
-  e[0] = e[1] = e[2] = 0;
 
   mm    = btor->mm;
   start = btor_time_stamp ();
@@ -9784,7 +9299,6 @@
           btor->inconsistent = 1;
         else
         {
-          assert (real_exp);
           if (!real_exp->constraint)
           {
             if (is_embedded_constraint_exp (btor, exp))
@@ -10444,7 +9958,6 @@
   for (b = subst->first; b; b = b->next)
   {
     cur = BTOR_REAL_ADDR_NODE ((BtorNode *) b->key);
-    assert (cur);
     assert (!BTOR_IS_PROXY_NODE (cur));
     if (bra) cur->mark = 1; /* mark as in substitute table */
     BTOR_ENQUEUE (mm, queue, cur);
@@ -11327,8 +10840,6 @@
   BtorNodePtrQueue queue;
   BtorNodePtrStack stack, unmark_stack, params;
 
-  e[0] = e[1] = e[2] = 0;
-
   mm = btor->mm;
   BTOR_INIT_QUEUE (queue);
   BTOR_INIT_STACK (stack);
@@ -11350,60 +10861,8 @@
 
   for (b = btor->lambdas->first; b; b = b->next)
   {
-<<<<<<< HEAD
-    acond = BTOR_POP_STACK (aconds);
-    assert (BTOR_IS_REGULAR_NODE (acond));
-    assert (BTOR_IS_ARRAY_COND_NODE (acond));
-
-    e1_refs = BTOR_REAL_ADDR_NODE (acond->e[1])->refs;
-    e2_refs = BTOR_REAL_ADDR_NODE (acond->e[2])->refs;
-
-    for (i = 0; i < acond->arity; i++)
-      e[i] = btor_simplify_exp (btor, acond->e[i]);
-
-    assert (e[1]);
-    assert (e[2]);
-    assert (BTOR_IS_REGULAR_NODE (e[1]));
-    assert (BTOR_IS_REGULAR_NODE (e[2]));
-
-    param = btor_param_exp (btor, e[1]->index_len, "");
-
-    if (BTOR_IS_LAMBDA_NODE (e[1]) && e1_refs == 1 && BTOR_IS_LAMBDA_NODE (e[2])
-        && e2_refs == 1)
-    {
-      btor_assign_param (btor, e[1], param);
-      e_then = btor_beta_reduce_bounded (btor, e[1], 1);
-      btor_unassign_param (btor, e[1]);
-
-      btor_assign_param (btor, e[2], param);
-      e_else = btor_beta_reduce_bounded (btor, e[2], 1);
-      btor_unassign_param (btor, e[2]);
-    }
-    else if (BTOR_IS_LAMBDA_NODE (e[1]) && e1_refs == 1)
-    {
-      btor_assign_param (btor, e[1], param);
-      e_then = btor_beta_reduce_bounded (btor, e[1], 1);
-      btor_unassign_param (btor, e[1]);
-
-      e_else = btor_read_exp (btor, e[2], param);
-    }
-    else if (BTOR_IS_LAMBDA_NODE (e[2]) && e2_refs == 1)
-    {
-      e_then = btor_read_exp (btor, e[1], param);
-
-      btor_assign_param (btor, e[2], param);
-      e_else = btor_beta_reduce_bounded (btor, e[2], 1);
-      btor_unassign_param (btor, e[2]);
-    }
-    else
-    {
-      e_then = btor_read_exp (btor, e[1], param);
-      e_else = btor_read_exp (btor, e[2], param);
-    }
-=======
     cur = (BtorNode *) b->key;
     assert (BTOR_IS_REGULAR_NODE (cur));
->>>>>>> 6ae552be
 
     if (!BTOR_REAL_ADDR_NODE (cur->e[1])->lambda_below) continue;
 
@@ -11675,7 +11134,6 @@
     cur      = (BtorNode *) b->key;
     cur      = btor_simplify_exp (btor, cur);
     real_cur = BTOR_REAL_ADDR_NODE (cur);
-    assert (real_cur);
     assert (!BTOR_IS_ARRAY_NODE (real_cur));
     if (real_cur->vread) continue;
 
