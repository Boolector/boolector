--- conflicted
+++ resolved
@@ -1664,12 +1664,8 @@
   assert (kind);
   assert (arity > 0);
   assert (e);
-<<<<<<< HEAD
 #ifndef NBTOR_SORT_BIN_COMMUTATIVE
-  assert (btor->rewrite_level == 0
-=======
   assert (btor->options.rewrite_level == 0
->>>>>>> fd1287ac
           || !BTOR_IS_BINARY_COMMUTATIVE_NODE_KIND (kind)
           || BTOR_REAL_ADDR_NODE (e[0])->id <= BTOR_REAL_ADDR_NODE (e[1])->id);
 #endif
@@ -1724,13 +1720,9 @@
   e[0] = btor_simplify_exp (btor, e0);
   e[1] = btor_simplify_exp (btor, e1);
 
-<<<<<<< HEAD
 #ifndef NBTOR_SORT_BIN_COMMUTATIVE
-  if (btor->rewrite_level > 0 && BTOR_IS_BINARY_COMMUTATIVE_NODE_KIND (kind)
-=======
   if (btor->options.rewrite_level > 0
       && BTOR_IS_BINARY_COMMUTATIVE_NODE_KIND (kind)
->>>>>>> fd1287ac
       && BTOR_REAL_ADDR_NODE (e[1])->id < BTOR_REAL_ADDR_NODE (e[0])->id)
   {
     t    = e[0];
