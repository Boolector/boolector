#include "btorexp.h"
#include "btoraig.h"
#include "btoraigvec.h"
#include "btorconfig.h"
#include "btorconst.h"
#include "btorexit.h"
#include "btorhash.h"
#include "btorsat.h"
#include "btorutil.h"

#include <assert.h>
#include <ctype.h>
#include <limits.h>
#include <stdio.h>
#include <stdlib.h>
#include <string.h>

/* Pointer chasing is a must for most incremental applications.  We keep
 * this switch to turn off pointer chasing around, for debugging purposes.
 *
#define NPROXY
 */

/*------------------------------------------------------------------------*/

/*------------------------------------------------------------------------*/
/* BEGIN OF DECLARATIONS                                                  */
/*------------------------------------------------------------------------*/

#define BTOR_ABORT_EXP(cond, msg)            \
  do                                         \
  {                                          \
    if (cond)                                \
    {                                        \
      fputs ("[btorexp] " msg "\n", stdout); \
      exit (BTOR_ERR_EXIT);                  \
    }                                        \
  } while (0)

struct BtorExpUniqueTable
{
  int size;
  int num_elements;
  struct BtorExp **chains;
};

typedef struct BtorExpUniqueTable BtorExpUniqueTable;

#define BTOR_INIT_EXP_UNIQUE_TABLE(mm, table) \
  do                                          \
  {                                           \
    assert (mm != NULL);                      \
    (table).size         = 1;                 \
    (table).num_elements = 0;                 \
    BTOR_CNEW (mm, (table).chains);           \
  } while (0)

#define BTOR_RELEASE_EXP_UNIQUE_TABLE(mm, table)     \
  do                                                 \
  {                                                  \
    assert (mm != NULL);                             \
    BTOR_DELETEN (mm, (table).chains, (table).size); \
  } while (0)

#define BTOR_EXP_UNIQUE_TABLE_LIMIT 30
#define BTOR_EXP_UNIQUE_TABLE_PRIME 2000000137u

struct ConstraintStats
{
  int added;
  int processed;
  int synthesized;
};

struct Btor
{
  BtorMemMgr *mm;
  BtorExpUniqueTable table;
  BtorAIGVecMgr *avmgr;
  BtorPtrHashTable *arrays;
  int id; /* global expression id counter */
  int valid_assignments;
  int rewrite_level;
  int verbosity;
  int has_array_equalities;
  int replay;
  int vread_index_id;
  BtorPtrHashTable *exp_pair_cnf_diff_id_table; /* hash table for CNF ids */
  BtorPtrHashTable *exp_pair_cnf_eq_id_table;   /* hash table for CNF ids */
  BtorPtrHashTable *subst_constraints;
  BtorPtrHashTable *processed_constraints;
  BtorPtrHashTable *synthesized_constraints;
  BtorPtrHashTable *assumptions;
  BtorExpPtrStack replay_constraints;
  /* statistics */
  struct
  {
    /* number of iterative refinements */
    int refinements;
    /* number of restarts as a result of lazy synthesis */
    int synthesis_assignment_inconsistencies;
    /* number of read-read conflicts */
    int read_read_conflicts;
    /* number of read-write conflicts */
    int read_write_conflicts;
    /* number of variables that have been substituted */
    int var_substitutions;
    /* number of array variables that have been substituted */
    int array_substitutions;
    /* number of virtual reads */
    int vreads;
    /* number of linear equations */
    int linear_equations;
    /* sum of the size of all added lemmas */
    long long int lemmas_size_sum;
    /* sum of the size of all linking clauses */
    long long int lclause_size_sum;
    /* constraint statistics */
    struct ConstraintStats constraints;
    struct
    {
      struct ConstraintStats constraints;
    } old;
    long long expressions;
  } stats;
};

struct BtorExpPair
{
  BtorExp *exp1;
  BtorExp *exp2;
};

struct BtorPartialParentIterator
{
  BtorExp *cur;
};

typedef struct BtorPartialParentIterator BtorPartialParentIterator;

struct BtorFullParentIterator
{
  BtorExp *cur;
  BtorExp *exp;
  int regular_parents_done;
};

typedef struct BtorFullParentIterator BtorFullParentIterator;

#define BTOR_NEXT_PARENT(exp) \
  (BTOR_REAL_ADDR_EXP (exp)->next_parent[BTOR_GET_TAG_EXP (exp)])

#define BTOR_PREV_PARENT(exp) \
  (BTOR_REAL_ADDR_EXP (exp)->prev_parent[BTOR_GET_TAG_EXP (exp)])

#define BTOR_NEXT_AEQ_ACOND_PARENT(exp) \
  (BTOR_REAL_ADDR_EXP (exp)->next_aeq_acond_parent[BTOR_GET_TAG_EXP (exp)])

#define BTOR_PREV_AEQ_ACOND_PARENT(exp) \
  (BTOR_REAL_ADDR_EXP (exp)->prev_aeq_acond_parent[BTOR_GET_TAG_EXP (exp)])

#define BTOR_COND_INVERT_AIG_EXP(exp, aig) \
  ((BtorAIG *) (((unsigned long int) (exp) &1ul) ^ ((unsigned long int) (aig))))

#define BTOR_READ_OVER_WRITE_DOWN_PROPAGATION_LIMIT 128

static BtorExp *rewrite_binary_exp (Btor *, BtorExpKind, BtorExp *, BtorExp *);
static void add_constraint (Btor *, BtorExp *);
static void substitute_all_exps (Btor *);
static BtorExp *mul_exp (Btor *, BtorExp *, BtorExp *);

/*------------------------------------------------------------------------*/
/* END OF DECLARATIONS                                                    */
/*------------------------------------------------------------------------*/

/*------------------------------------------------------------------------*/
/* BEGIN OF IMPLEMENTATION                                                */
/*------------------------------------------------------------------------*/

static void
print_verbose_msg (char *fmt, ...)
{
  va_list ap;
  fputs ("[btorexp] ", stdout);
  va_start (ap, fmt);
  vfprintf (stdout, fmt, ap);
  va_end (ap);
  fputc ('\n', stdout);
  fflush (stdout);
}

static char *
zero_string (Btor *btor, int len)
{
  int i;
  char *string;
  assert (btor != NULL);
  assert (len > 0);
  BTOR_NEWN (btor->mm, string, len + 1);
  for (i = 0; i < len; i++) string[i] = '0';
  string[len] = '\0';
  return string;
}

static char *
ones_string (Btor *btor, int len)
{
  int i;
  char *string;
  assert (btor != NULL);
  assert (len > 0);
  BTOR_NEWN (btor->mm, string, len + 1);
  for (i = 0; i < len; i++) string[i] = '1';
  string[len] = '\0';
  return string;
}

static int
is_zero_string (Btor *btor, const char *string, int len)
{
  int i;
  assert (btor != NULL);
  assert (string != NULL);
  assert (len > 0);
  (void) btor;
  for (i = 0; i < len; i++)
    if (string[i] != '0') return 0;
  return 1;
}

static int
is_one_string (Btor *btor, const char *string, int len)
{
  int i;
  assert (btor != NULL);
  assert (string != NULL);
  assert (len > 0);
  (void) btor;
  if (string[len - 1] != '1') return 0;
  for (i = 0; i < len - 1; i++)
    if (string[i] != '0') return 0;
  return 1;
}

static int
is_ones_string (Btor *btor, const char *string, int len)
{
  int i;
  assert (btor != NULL);
  assert (string != NULL);
  assert (len > 0);
  (void) btor;
  if (string[len - 1] != '1') return 0;
  for (i = 0; i < len - 1; i++)
    if (string[i] != '1') return 0;
  return 1;
}

static void
inc_exp_ref_counter (Btor *btor, BtorExp *exp)
{
  BtorExp *real_exp;
  assert (btor != NULL);
  assert (exp != NULL);
  (void) btor;
  real_exp = BTOR_REAL_ADDR_EXP (exp);
  BTOR_ABORT_EXP (real_exp->refs == UINT_MAX, "Reference counter overflow");
  real_exp->refs++;
}

static BtorExp *
copy_exp (Btor *btor, BtorExp *exp)
{
  assert (btor != NULL);
  assert (exp != NULL);
  inc_exp_ref_counter (btor, exp);
  return exp;
}

/* Creates an expression pair which can be compared with
 * other expression pairs via the function
 * 'compare_exp_pair'
 */
static BtorExpPair *
new_exp_pair (Btor *btor, BtorExp *exp1, BtorExp *exp2)
{
  int id1, id2;
  BtorExpPair *result;
  assert (btor != NULL);
  assert (exp1 != NULL);
  assert (exp2 != NULL);
  BTOR_NEW (btor->mm, result);
  id1 = BTOR_GET_ID_EXP (exp1);
  id2 = BTOR_GET_ID_EXP (exp2);
  if (id2 < id1)
  {
    result->exp1 = copy_exp (btor, exp2);
    result->exp2 = copy_exp (btor, exp1);
  }
  else
  {
    result->exp1 = copy_exp (btor, exp1);
    result->exp2 = copy_exp (btor, exp2);
  }
  return result;
}

/* Disconnects a child from its parent and updates its parent list */
static void
disconnect_child_exp (Btor *btor, BtorExp *parent, int pos)
{
  BtorExp *first_parent, *last_parent, *real_first_parent, *real_last_parent;
  BtorExp *child, *real_child, *tagged_parent;
  assert (btor != NULL);
  assert (parent != NULL);
  assert (pos >= 0);
  assert (pos <= 2);
  assert (BTOR_IS_REGULAR_EXP (parent));
  assert (!BTOR_IS_CONST_EXP (parent));
  assert (!BTOR_IS_VAR_EXP (parent));
  assert (!BTOR_IS_ATOMIC_ARRAY_EXP (parent));
  (void) btor;
  tagged_parent = BTOR_TAG_EXP (parent, pos);
  /* special treatment of array children of aeq and acond */
  if (BTOR_IS_ARRAY_EQ_EXP (parent)
      || (BTOR_IS_ARRAY_COND_EXP (parent) && pos != 0))
  {
    child = parent->e[pos];
    assert (BTOR_IS_REGULAR_EXP (child));
    assert (BTOR_IS_ARRAY_EXP (child) || BTOR_IS_PROXY_EXP (child));
    first_parent = child->first_aeq_acond_parent;
    last_parent  = child->last_aeq_acond_parent;
    assert (first_parent != NULL);
    assert (last_parent != NULL);
    real_first_parent = BTOR_REAL_ADDR_EXP (first_parent);
    real_last_parent  = BTOR_REAL_ADDR_EXP (last_parent);
    /* only one parent? */
    if (first_parent == tagged_parent && first_parent == last_parent)
    {
      assert (parent->next_aeq_acond_parent[pos] == NULL);
      assert (parent->prev_aeq_acond_parent[pos] == NULL);
      child->first_aeq_acond_parent = NULL;
      child->last_aeq_acond_parent  = NULL;
    }
    /* is parent first parent in the list? */
    else if (first_parent == tagged_parent)
    {
      assert (parent->next_aeq_acond_parent[pos] != NULL);
      assert (parent->prev_aeq_acond_parent[pos] == NULL);
      child->first_aeq_acond_parent = parent->next_aeq_acond_parent[pos];
      BTOR_PREV_AEQ_ACOND_PARENT (child->first_aeq_acond_parent) = NULL;
    }
    /* is parent last parent in the list? */
    else if (last_parent == tagged_parent)
    {
      assert (parent->next_aeq_acond_parent[pos] == NULL);
      assert (parent->prev_aeq_acond_parent[pos] != NULL);
      child->last_aeq_acond_parent = parent->prev_aeq_acond_parent[pos];
      BTOR_NEXT_AEQ_ACOND_PARENT (child->last_aeq_acond_parent) = NULL;
    }
    /* hang out parent from list */
    else
    {
      assert (parent->next_aeq_acond_parent[pos] != NULL);
      assert (parent->prev_aeq_acond_parent[pos] != NULL);
      BTOR_PREV_AEQ_ACOND_PARENT (parent->next_aeq_acond_parent[pos]) =
          parent->prev_aeq_acond_parent[pos];
      BTOR_NEXT_AEQ_ACOND_PARENT (parent->prev_aeq_acond_parent[pos]) =
          parent->next_aeq_acond_parent[pos];
    }
  }
  else
  {
    real_child   = BTOR_REAL_ADDR_EXP (parent->e[pos]);
    first_parent = real_child->first_parent;
    last_parent  = real_child->last_parent;
    assert (first_parent != NULL);
    assert (last_parent != NULL);
    real_first_parent = BTOR_REAL_ADDR_EXP (first_parent);
    real_last_parent  = BTOR_REAL_ADDR_EXP (last_parent);
    /* special treatment of array children of aeq and acond */
    /* only one parent? */
    if (first_parent == tagged_parent && first_parent == last_parent)
    {
      assert (parent->next_parent[pos] == NULL);
      assert (parent->prev_parent[pos] == NULL);
      real_child->first_parent = NULL;
      real_child->last_parent  = NULL;
    }
    /* is parent first parent in the list? */
    else if (first_parent == tagged_parent)
    {
      assert (parent->next_parent[pos] != NULL);
      assert (parent->prev_parent[pos] == NULL);
      real_child->first_parent                    = parent->next_parent[pos];
      BTOR_PREV_PARENT (real_child->first_parent) = NULL;
    }
    /* is parent last parent in the list? */
    else if (last_parent == tagged_parent)
    {
      assert (parent->next_parent[pos] == NULL);
      assert (parent->prev_parent[pos] != NULL);
      real_child->last_parent                    = parent->prev_parent[pos];
      BTOR_NEXT_PARENT (real_child->last_parent) = NULL;
    }
    /* hang out parent from list */
    else
    {
      assert (parent->next_parent[pos] != NULL);
      assert (parent->prev_parent[pos] != NULL);
      BTOR_PREV_PARENT (parent->next_parent[pos]) = parent->prev_parent[pos];
      BTOR_NEXT_PARENT (parent->prev_parent[pos]) = parent->next_parent[pos];
    }
  }
  parent->next_parent[pos] = NULL;
  parent->prev_parent[pos] = NULL;
  parent->e[pos]           = NULL;
}

/* Computes hash value of expresssion by children ids */
static unsigned int
compute_hash_exp (BtorExp *exp, int table_size)
{
  unsigned int hash;
  assert (exp != NULL);
  assert (table_size > 0);
  assert (btor_is_power_of_2_util (table_size));
  assert (BTOR_IS_REGULAR_EXP (exp));
  assert (!BTOR_IS_VAR_EXP (exp));
  assert (!BTOR_IS_ATOMIC_ARRAY_EXP (exp));
  if (BTOR_IS_CONST_EXP (exp))
    hash = btor_hashstr ((void *) exp->bits);
  else
  {
    switch (exp->arity)
    {
      case 1:
        assert (exp->kind == BTOR_SLICE_EXP);
        hash = (unsigned int) BTOR_REAL_ADDR_EXP (exp->e[0])->id
               + (unsigned int) exp->upper + (unsigned int) exp->lower;
        break;
      case 2:
        hash = (unsigned int) BTOR_REAL_ADDR_EXP (exp->e[0])->id
               + (unsigned int) BTOR_REAL_ADDR_EXP (exp->e[1])->id;
        break;
      default:
        assert (exp->arity == 3);
        hash = (unsigned int) BTOR_REAL_ADDR_EXP (exp->e[0])->id
               + (unsigned int) BTOR_REAL_ADDR_EXP (exp->e[1])->id
               + (unsigned int) BTOR_REAL_ADDR_EXP (exp->e[2])->id;
        break;
    }
  }
  hash = (hash * BTOR_EXP_UNIQUE_TABLE_PRIME) & (table_size - 1);
  return hash;
}

static void
remove_from_unique_table_exp (Btor *btor, BtorExp *exp)
{
  unsigned int hash;
  BtorExp *cur, *prev;

  assert (exp != NULL);
  assert (BTOR_IS_REGULAR_EXP (exp));

  if (!exp->unique) return;

  assert (btor != NULL);
  assert (btor->table.num_elements > 0);

  hash = compute_hash_exp (exp, btor->table.size);
  prev = NULL;
  cur  = btor->table.chains[hash];
  while (cur != exp && cur != NULL)
  {
    assert (BTOR_IS_REGULAR_EXP (cur));
    prev = cur;
    cur  = cur->next;
  }
  assert (cur != NULL);
  if (prev == NULL)
    btor->table.chains[hash] = cur->next;
  else
    prev->next = cur->next;

  btor->table.num_elements--;

  exp->unique = 0; /* NOTE: this is not debugging code ! */
}

/* Disconnect children of expression in parent list and if applicable from
 * unique table.  Do not touch local data, nor any reference counts.  The
 * kind of the expression becomes 'BTOR_DISCONNECTED_EXP' in debugging mode.
 *
 * Actually we have the sequence
 *
 *   UNIQUE -> !UNIQUE -> ERASED -> DISCONNECTED -> INVALID
 *
 * after a unique or non uninque expression is allocated until it is
 * deallocated.  We also have loop back from DISCONNECTED to !UNIQUE
 * if an expression is rewritten and reused as PROXY.
 */
static void
disconnect_children_exp (Btor *btor, BtorExp *exp)
{
  BtorMemMgr *mm;
  int i;

  assert (btor);
  assert (exp);

  assert (BTOR_IS_REGULAR_EXP (exp));

  assert (exp->kind != BTOR_INVALID_EXP);

  assert (!exp->unique);
  assert (exp->erased);
  assert (!exp->disconnected);

  mm = btor->mm;

  if (BTOR_IS_PROXY_EXP (exp))
  {
    /* do nothing */
  }
  else if (BTOR_IS_VAR_EXP (exp))
  {
    /* do nothing */
  }
  else if (BTOR_IS_ATOMIC_ARRAY_EXP (exp))
  {
    btor_remove_from_ptr_hash_table (btor->arrays, exp, 0, 0);
  }
  else
  {
    for (i = 0; i < exp->arity; i++) disconnect_child_exp (btor, exp, i);
  }
  exp->disconnected = 1;
}

/* Delete local data of expression.
 *
 * Virtual reads and simplified expressions have to be handled by the
 * calling function, e.g. 'release_exp', to avoid recursion.
 */
static void
erase_local_data_exp (Btor *btor, BtorExp *exp)
{
  BtorMemMgr *mm;

  assert (btor);
  assert (exp);

  assert (BTOR_IS_REGULAR_EXP (exp));

  assert (!exp->unique);
  assert (!exp->erased);
  assert (!exp->disconnected);
  assert (exp->kind != BTOR_INVALID_EXP);

  mm = btor->mm;

  if (BTOR_IS_VAR_EXP (exp))
  {
    btor_freestr (mm, exp->symbol);
    exp->symbol = 0;
  }

  if (BTOR_IS_CONST_EXP (exp))
  {
    btor_freestr (mm, exp->bits);
    exp->bits = 0;
  }

  if (exp->av)
  {
    btor_release_delete_aigvec (btor->avmgr, exp->av);
    exp->av = 0;
  }
  exp->erased = 1;
}

/* Delete expression from memory.
 */
static void
really_deallocate_exp (Btor *btor, BtorExp *exp)
{
  BtorMemMgr *mm;

  assert (btor);
  assert (exp);

  assert (BTOR_IS_REGULAR_EXP (exp));

  assert (!exp->unique);
  assert (exp->disconnected);
  assert (exp->erased);

  mm = btor->mm;

  exp->kind = BTOR_INVALID_EXP;
  btor_free (mm, exp, exp->bytes);
}

static void
recursively_release_exp (Btor *btor, BtorExp *root)
{
  BtorMemMgr *mm;
  BtorExpPtrStack stack;
  BtorExp *cur;
  int i;

  assert (btor);
  assert (root);
  assert (BTOR_IS_REGULAR_EXP (root));
  assert (root->refs == 1u);

  mm = btor->mm;

  BTOR_INIT_STACK (stack);
  cur = root;
  goto ENTER_WITHOUT_PUSH_AND_POP;

  do
  {
    cur = BTOR_REAL_ADDR_EXP (BTOR_POP_STACK (stack));
    if (cur->refs > 1u)
      cur->refs--;
    else
    {
    ENTER_WITHOUT_PUSH_AND_POP:
      assert (cur->refs == 1u);

      for (i = cur->arity - 1; i >= 0; i--)
        BTOR_PUSH_STACK (mm, stack, cur->e[i]);

      if (cur->simplified)
      {
        BTOR_PUSH_STACK (mm, stack, cur->simplified);
        cur->simplified = NULL;
      }

      if (BTOR_IS_ARRAY_EQ_EXP (cur) && cur->vreads)
      {
        BTOR_PUSH_STACK (mm, stack, cur->vreads->exp2);
        BTOR_PUSH_STACK (mm, stack, cur->vreads->exp1);
        BTOR_DELETE (mm, cur->vreads);
        cur->vreads = 0;
      }

      remove_from_unique_table_exp (btor, cur);
      erase_local_data_exp (btor, cur);

      /* It is safe to access the children here, since they are pushed
       * on the stack and will be release later if necessary.
       */
      disconnect_children_exp (btor, cur);
      really_deallocate_exp (btor, cur);
    }
  } while (!BTOR_EMPTY_STACK (stack));
  BTOR_RELEASE_STACK (mm, stack);
}

static void
release_exp (Btor *btor, BtorExp *root)
{
  assert (btor);
  assert (root);

  root = BTOR_REAL_ADDR_EXP (root);

  assert (root->refs > 0u);

  if (root->refs > 1u)
    root->refs--;
  else
    recursively_release_exp (btor, root);
}

static void
delete_exp_pair (Btor *btor, BtorExpPair *pair)
{
  assert (btor != NULL);
  assert (pair != NULL);
  release_exp (btor, pair->exp1);
  release_exp (btor, pair->exp2);
  BTOR_DELETE (btor->mm, pair);
}

static unsigned int
hash_exp_pair (BtorExpPair *pair)
{
  unsigned int result;
  assert (pair != NULL);
  result = (unsigned int) BTOR_REAL_ADDR_EXP (pair->exp1)->id;
  result += (unsigned int) BTOR_REAL_ADDR_EXP (pair->exp2)->id;
  result *= 7334147u;
  return result;
}

static int
compare_exp_pair (BtorExpPair *pair1, BtorExpPair *pair2)
{
  int result;
  assert (pair1 != NULL);
  assert (pair2 != NULL);
  result = BTOR_GET_ID_EXP (pair1->exp1);
  result -= BTOR_GET_ID_EXP (pair2->exp1);
  if (result != 0) return result;
  result = BTOR_GET_ID_EXP (pair1->exp2);
  result -= BTOR_GET_ID_EXP (pair2->exp2);
  return result;
}

static void
init_read_parent_iterator (BtorPartialParentIterator *it, BtorExp *exp)
{
  assert (it != NULL);
  assert (exp != NULL);
  it->cur = BTOR_REAL_ADDR_EXP (exp)->first_parent;
}

static void
init_write_parent_iterator (BtorPartialParentIterator *it, BtorExp *exp)
{
  assert (it != NULL);
  assert (exp != NULL);
  it->cur = BTOR_REAL_ADDR_EXP (exp)->last_parent;
}

static void
init_aeq_parent_iterator (BtorPartialParentIterator *it, BtorExp *exp)
{
  assert (it != NULL);
  assert (exp != NULL);
  it->cur = BTOR_REAL_ADDR_EXP (exp)->first_aeq_acond_parent;
}

static void
init_acond_parent_iterator (BtorPartialParentIterator *it, BtorExp *exp)
{
  assert (it != NULL);
  assert (exp != NULL);
  it->cur = BTOR_REAL_ADDR_EXP (exp)->last_aeq_acond_parent;
}

static void
init_full_parent_iterator (BtorFullParentIterator *it, BtorExp *exp)
{
  assert (it != NULL);
  assert (exp != NULL);
  it->exp = exp;
  if (BTOR_REAL_ADDR_EXP (exp)->first_parent != NULL)
  {
    it->regular_parents_done = 0;
    it->cur                  = BTOR_REAL_ADDR_EXP (exp)->first_parent;
  }
  else
  {
    it->regular_parents_done = 1;
    if (BTOR_IS_ARRAY_EXP (BTOR_REAL_ADDR_EXP (exp)))
      it->cur = BTOR_REAL_ADDR_EXP (exp)->first_aeq_acond_parent;
    else
      it->cur = NULL;
  }
}

static BtorExp *
next_parent_read_parent_iterator (BtorPartialParentIterator *it)
{
  BtorExp *result;
  assert (it != NULL);
  result = it->cur;
  assert (result != NULL);
  it->cur = BTOR_NEXT_PARENT (result);
  /* array child of read is at position 0, so result is not tagged */
  assert (BTOR_IS_REGULAR_EXP (result));
  assert (BTOR_IS_READ_EXP (result));
  return result;
}

static BtorExp *
next_parent_write_parent_iterator (BtorPartialParentIterator *it)
{
  BtorExp *result;
  assert (it != NULL);
  result = it->cur;
  assert (result != NULL);
  it->cur = BTOR_PREV_PARENT (result);
  /* array child of write is at position 0, so result is not tagged */
  assert (BTOR_IS_REGULAR_EXP (result));
  assert (BTOR_IS_WRITE_EXP (result));
  return result;
}

static BtorExp *
next_parent_aeq_parent_iterator (BtorPartialParentIterator *it)
{
  BtorExp *result;
  assert (it != NULL);
  result = it->cur;
  assert (result != NULL);
  it->cur = BTOR_NEXT_AEQ_ACOND_PARENT (result);
  assert (BTOR_IS_ARRAY_EQ_EXP (BTOR_REAL_ADDR_EXP (result)));
  return BTOR_REAL_ADDR_EXP (result);
}

static BtorExp *
next_parent_acond_parent_iterator (BtorPartialParentIterator *it)
{
  BtorExp *result;
  assert (it != NULL);
  result = it->cur;
  assert (result != NULL);
  it->cur = BTOR_PREV_AEQ_ACOND_PARENT (result);
  assert (BTOR_IS_ARRAY_COND_EXP (BTOR_REAL_ADDR_EXP (result)));
  return BTOR_REAL_ADDR_EXP (result);
}

static BtorExp *
next_parent_full_parent_iterator (BtorFullParentIterator *it)
{
  BtorExp *result;
  assert (it != NULL);
  result = it->cur;
  assert (result != NULL);
  if (!it->regular_parents_done)
  {
    it->cur = BTOR_NEXT_PARENT (result);
    /* reached end of regular parent list ? */
    if (it->cur == NULL)
    {
      it->regular_parents_done = 1;
      /* traverse aeq acond parent list */
      if (BTOR_IS_ARRAY_EXP (BTOR_REAL_ADDR_EXP (it->exp)))
        it->cur = BTOR_REAL_ADDR_EXP (it->exp)->first_aeq_acond_parent;
    }
  }
  else
    it->cur = BTOR_NEXT_AEQ_ACOND_PARENT (result);
  return BTOR_REAL_ADDR_EXP (result);
}

static int
has_next_parent_read_parent_iterator (BtorPartialParentIterator *it)
{
  assert (it != NULL);
  /* array child of read is at position 0, so cur is not tagged */
  return it->cur != NULL && BTOR_IS_READ_EXP (it->cur);
}

static int
has_next_parent_write_parent_iterator (BtorPartialParentIterator *it)
{
  assert (it != NULL);
  /* array child of write is at position 0, so cur is not tagged */
  return it->cur != NULL && BTOR_IS_WRITE_EXP (it->cur);
}

static int
has_next_parent_aeq_parent_iterator (BtorPartialParentIterator *it)
{
  assert (it != NULL);
  return it->cur != NULL && BTOR_IS_ARRAY_EQ_EXP (BTOR_REAL_ADDR_EXP (it->cur));
}

static int
has_next_parent_acond_parent_iterator (BtorPartialParentIterator *it)
{
  assert (it != NULL);
  return it->cur != NULL
         && BTOR_IS_ARRAY_COND_EXP (BTOR_REAL_ADDR_EXP (it->cur));
}

static int
has_next_parent_full_parent_iterator (BtorFullParentIterator *it)
{
  assert (it != NULL);
  return it->cur != NULL;
}

/* This function is used to encode a lemma on demand.
 * The stack 'writes' contains intermediate writes.
 * The stack 'aeqs' contains intermediate array equalities (true).
 * The stacks 'aconds' constain intermediate array conditionals.
 */
static void
encode_lemma (Btor *btor,
              BtorExpPtrStack *writes,
              BtorExpPtrStack *aeqs,
              BtorExpPtrStack *aconds_sel1,
              BtorExpPtrStack *aconds_sel2,
              BtorExp *i,
              BtorExp *j,
              BtorExp *a,
              BtorExp *b)
{
  BtorMemMgr *mm;
  BtorAIGVecMgr *avmgr;
  BtorAIGMgr *amgr;
  BtorSATMgr *smgr;
  BtorAIGVec *av_i, *av_j, *av_a, *av_b, *av_w;
  BtorAIG *aig1, *aig2;
  BtorExp *w_index, *cur_write, *aeq, *acond, *cond, **temp, **top;
  BtorExpPair *pair;
  BtorPtrHashTable *exp_pair_cnf_diff_id_table, *exp_pair_cnf_eq_id_table;
  BtorPtrHashBucket *bucket;
  BtorIntStack clauses;
  BtorIntStack linking_clause;
  int len_a_b, len_i_j_w, e;
  int k, d_k;
  int a_k = 0;
  int b_k = 0;
  int i_k = 0;
  int j_k = 0;
  int w_k = 0;
  int *lit;
  assert (btor != NULL);
  assert (writes != NULL);
  assert (aeqs != NULL);
  assert (aconds_sel1 != NULL);
  assert (aconds_sel2 != NULL);
  assert (i != NULL);
  assert (j != NULL);
  assert (a != NULL);
  assert (b != NULL);
  assert (!BTOR_IS_ARRAY_EXP (BTOR_REAL_ADDR_EXP (i)));
  assert (!BTOR_IS_ARRAY_EXP (BTOR_REAL_ADDR_EXP (j)));
  assert (!BTOR_IS_ARRAY_EXP (BTOR_REAL_ADDR_EXP (a)));
  assert (!BTOR_IS_ARRAY_EXP (BTOR_REAL_ADDR_EXP (b)));

  btor->stats.lemmas_size_sum +=
      BTOR_COUNT_STACK (*writes) + BTOR_COUNT_STACK (*aeqs)
      + BTOR_COUNT_STACK (*aconds_sel1) + BTOR_COUNT_STACK (*aconds_sel2) + 2;

  exp_pair_cnf_diff_id_table = btor->exp_pair_cnf_diff_id_table;
  exp_pair_cnf_eq_id_table   = btor->exp_pair_cnf_eq_id_table;
  mm                         = btor->mm;
  avmgr                      = btor->avmgr;
  amgr                       = btor_get_aig_mgr_aigvec_mgr (avmgr);
  smgr                       = btor_get_sat_mgr_aig_mgr (amgr);
  av_i                       = BTOR_REAL_ADDR_EXP (i)->av;
  av_j                       = BTOR_REAL_ADDR_EXP (j)->av;
  av_a                       = BTOR_REAL_ADDR_EXP (a)->av;
  av_b                       = BTOR_REAL_ADDR_EXP (b)->av;
  assert (av_i != NULL);
  assert (av_j != NULL);
  assert (av_a != NULL);
  assert (av_b != NULL);
  assert (av_a->len == av_b->len);
  assert (av_i->len == av_j->len);
  len_a_b   = av_a->len;
  len_i_j_w = av_i->len;

  /* i and j have to be synthesized and translated to SAT before */
  assert (BTOR_IS_SYNTH_EXP (BTOR_REAL_ADDR_EXP (i)));
  assert (BTOR_REAL_ADDR_EXP (i)->sat_both_phases);
  assert (BTOR_IS_SYNTH_EXP (BTOR_REAL_ADDR_EXP (j)));
  assert (BTOR_REAL_ADDR_EXP (j)->sat_both_phases);

  BTOR_INIT_STACK (clauses);
  BTOR_INIT_STACK (linking_clause);

  /* encode i != j */
  if (i != j)
  {
    pair = new_exp_pair (btor, i, j);
    /* already encoded i != j into SAT ? */
    bucket = btor_find_in_ptr_hash_table (exp_pair_cnf_diff_id_table, pair);
    /* no? */
    if (bucket == NULL)
    {
      /* hash starting cnf id - 1 for d_k */
      d_k = btor_get_last_cnf_id_sat_mgr (smgr);
      assert (d_k != 0);
      btor_insert_in_ptr_hash_table (exp_pair_cnf_diff_id_table, pair)
          ->data.asInt = d_k;
      for (k = 0; k < len_i_j_w; k++)
      {
        aig1 = BTOR_COND_INVERT_AIG_EXP (i, av_i->aigs[k]);
        aig2 = BTOR_COND_INVERT_AIG_EXP (j, av_j->aigs[k]);
        if (!BTOR_IS_CONST_AIG (aig1))
        {
          i_k = BTOR_GET_CNF_ID_AIG (aig1);
          assert (i_k != 0);
        }
        if (!BTOR_IS_CONST_AIG (aig2))
        {
          j_k = BTOR_GET_CNF_ID_AIG (aig2);
          assert (j_k != 0);
        }
        /* AIGs cannot be inverse of each other as this would imply
         * that i != j which is in contradiction to the conflict that
         * has been detected.
         */
        assert ((((unsigned long int) aig1) ^ ((unsigned long int) aig2))
                != 1ul);
        d_k = btor_next_cnf_id_sat_mgr (smgr);
        assert (d_k != 0);
        BTOR_PUSH_STACK (mm, linking_clause, d_k);
        if (aig1 != BTOR_AIG_TRUE && aig2 != BTOR_AIG_TRUE)
        {
          if (!BTOR_IS_CONST_AIG (aig1)) BTOR_PUSH_STACK (mm, clauses, i_k);
          if (!BTOR_IS_CONST_AIG (aig2)) BTOR_PUSH_STACK (mm, clauses, j_k);
          BTOR_PUSH_STACK (mm, clauses, -d_k);
          BTOR_PUSH_STACK (mm, clauses, 0);
        }
        if (aig1 != BTOR_AIG_FALSE && aig2 != BTOR_AIG_FALSE)
        {
          if (!BTOR_IS_CONST_AIG (aig1)) BTOR_PUSH_STACK (mm, clauses, -i_k);
          if (!BTOR_IS_CONST_AIG (aig2)) BTOR_PUSH_STACK (mm, clauses, -j_k);
          BTOR_PUSH_STACK (mm, clauses, -d_k);
          BTOR_PUSH_STACK (mm, clauses, 0);
        }
      }
    }
    else
    {
      /* we have already encoded i != j,
       * we simply reuse all diffs for the linking clause */
      d_k = bucket->data.asInt;
      delete_exp_pair (btor, pair);
      for (k = 0; k < len_i_j_w; k++)
      {
        d_k++;
        BTOR_PUSH_STACK (mm, linking_clause, d_k);
      }
    }
  }

  /* encode a = b */
  /* a and b have to be synthesized and translated to SAT before */
  assert (BTOR_IS_SYNTH_EXP (BTOR_REAL_ADDR_EXP (a)));
  assert (BTOR_REAL_ADDR_EXP (a)->sat_both_phases);
  assert (BTOR_IS_SYNTH_EXP (BTOR_REAL_ADDR_EXP (b)));
  assert (BTOR_REAL_ADDR_EXP (b)->sat_both_phases);

  pair = new_exp_pair (btor, a, b);
  /* already encoded a = b ? */
  bucket = btor_find_in_ptr_hash_table (exp_pair_cnf_eq_id_table, pair);
  /* no ? */
  if (bucket == NULL)
  {
    e = btor_next_cnf_id_sat_mgr (smgr);
    /* hash e */
    btor_insert_in_ptr_hash_table (exp_pair_cnf_eq_id_table, pair)->data.asInt =
        e;
    for (k = 0; k < len_a_b; k++)
    {
      aig1 = BTOR_COND_INVERT_AIG_EXP (a, av_a->aigs[k]);
      aig2 = BTOR_COND_INVERT_AIG_EXP (b, av_b->aigs[k]);
      /* if AIGs are equal then the clauses are satisfied */
      if (aig1 != aig2)
      {
        if (!BTOR_IS_CONST_AIG (aig1))
        {
          a_k = BTOR_GET_CNF_ID_AIG (aig1);
          assert (a_k != 0);
        }
        if (!BTOR_IS_CONST_AIG (aig2))
        {
          b_k = BTOR_GET_CNF_ID_AIG (aig2);
          assert (b_k != 0);
        }
        if (aig1 != BTOR_AIG_TRUE && aig2 != BTOR_AIG_FALSE)
        {
          BTOR_PUSH_STACK (mm, clauses, -e);
          if (!BTOR_IS_CONST_AIG (aig1)) BTOR_PUSH_STACK (mm, clauses, a_k);
          if (!BTOR_IS_CONST_AIG (aig2)) BTOR_PUSH_STACK (mm, clauses, -b_k);
          BTOR_PUSH_STACK (mm, clauses, 0);
        }
        if (aig1 != BTOR_AIG_FALSE && aig2 != BTOR_AIG_TRUE)
        {
          BTOR_PUSH_STACK (mm, clauses, -e);
          if (!BTOR_IS_CONST_AIG (aig1)) BTOR_PUSH_STACK (mm, clauses, -a_k);
          if (!BTOR_IS_CONST_AIG (aig2)) BTOR_PUSH_STACK (mm, clauses, b_k);
          BTOR_PUSH_STACK (mm, clauses, 0);
        }
      }
    }
  }
  else
  {
    /* we have already encoded a = b into SAT
     * we simply reuse e for the linking clause */
    e = bucket->data.asInt;
    delete_exp_pair (btor, pair);
  }
  assert (e != 0);
  BTOR_PUSH_STACK (mm, linking_clause, e);
  /* encode i != write index premisses */
  top = writes->top;
  for (temp = writes->start; temp != top; temp++)
  {
    cur_write = *temp;
    assert (BTOR_IS_REGULAR_EXP (cur_write));
    assert (BTOR_IS_WRITE_EXP (cur_write));
    w_index = cur_write->e[1];
    av_w    = BTOR_REAL_ADDR_EXP (w_index)->av;
    assert (av_w->len == len_i_j_w);

    /* write index has to be synthesized and translated to SAT before */
    assert (BTOR_IS_SYNTH_EXP (BTOR_REAL_ADDR_EXP (w_index)));
    assert (BTOR_REAL_ADDR_EXP (w_index)->sat_both_phases);

    pair = new_exp_pair (btor, i, w_index);
    /* already encoded i != w_index into SAT ? */
    bucket = btor_find_in_ptr_hash_table (exp_pair_cnf_eq_id_table, pair);
    /* no ? */
    if (bucket == NULL)
    {
      e = btor_next_cnf_id_sat_mgr (smgr);
      btor_insert_in_ptr_hash_table (exp_pair_cnf_eq_id_table, pair)
          ->data.asInt = e;
      for (k = 0; k < len_i_j_w; k++)
      {
        aig1 = BTOR_COND_INVERT_AIG_EXP (i, av_i->aigs[k]);
        aig2 = BTOR_COND_INVERT_AIG_EXP (w_index, av_w->aigs[k]);
        /* if AIGs are equal then clauses are satisfied */
        if (aig1 != aig2)
        {
          if (!BTOR_IS_CONST_AIG (aig1))
          {
            i_k = BTOR_GET_CNF_ID_AIG (aig1);
            assert (i_k != 0);
          }
          if (!BTOR_IS_CONST_AIG (aig2))
          {
            w_k = BTOR_GET_CNF_ID_AIG (aig2);
            assert (w_k != 0);
          }
          if (aig1 != BTOR_AIG_TRUE && aig2 != BTOR_AIG_FALSE)
          {
            BTOR_PUSH_STACK (mm, clauses, -e);
            if (!BTOR_IS_CONST_AIG (aig1)) BTOR_PUSH_STACK (mm, clauses, i_k);
            if (!BTOR_IS_CONST_AIG (aig2)) BTOR_PUSH_STACK (mm, clauses, -w_k);
            BTOR_PUSH_STACK (mm, clauses, 0);
          }
          if (aig1 != BTOR_AIG_FALSE && aig2 != BTOR_AIG_TRUE)
          {
            BTOR_PUSH_STACK (mm, clauses, -e);
            if (!BTOR_IS_CONST_AIG (aig1)) BTOR_PUSH_STACK (mm, clauses, -i_k);
            if (!BTOR_IS_CONST_AIG (aig2)) BTOR_PUSH_STACK (mm, clauses, w_k);
            BTOR_PUSH_STACK (mm, clauses, 0);
          }
        }
      }
    }
    else
    {
      /* we have already encoded i != w_j into SAT
       * we simply reuse e for the linking clause */
      e = bucket->data.asInt;
      delete_exp_pair (btor, pair);
    }
    assert (e != 0);
    BTOR_PUSH_STACK (mm, linking_clause, e);
  }
  /* add array equalites in the premisse to linking clause */
  top = aeqs->top;
  for (temp = aeqs->start; temp != top; temp++)
  {
    aeq = *temp;
    assert (BTOR_IS_REGULAR_EXP (aeq));
    assert (BTOR_IS_ARRAY_EQ_EXP (aeq));
    assert (BTOR_IS_SYNTH_EXP (aeq));
    assert (aeq->av->len == 1);
    assert (!BTOR_IS_INVERTED_AIG (aeq->av->aigs[0]));
    assert (!BTOR_IS_CONST_AIG (aeq->av->aigs[0]));
    assert (BTOR_IS_VAR_AIG (aeq->av->aigs[0]));
    k = -aeq->av->aigs[0]->cnf_id;
    BTOR_PUSH_STACK (mm, linking_clause, k);
  }
  top = aconds_sel1->top;
  for (temp = aconds_sel1->start; temp != top; temp++)
  {
    acond = *temp;
    assert (BTOR_IS_REGULAR_EXP (acond));
    assert (BTOR_IS_ARRAY_COND_EXP (acond));
    cond = acond->e[0];
    assert (BTOR_IS_SYNTH_EXP (BTOR_REAL_ADDR_EXP (cond)));
    assert (BTOR_REAL_ADDR_EXP (cond)->av->len == 1);
    aig1 = BTOR_REAL_ADDR_EXP (cond)->av->aigs[0];
    /* if AIG is constant (e.g. as a result of AIG optimizations),
     * then we do not have to include it in the premisse */
    if (!BTOR_IS_CONST_AIG (aig1))
    {
      if (BTOR_IS_INVERTED_EXP (cond)) aig1 = BTOR_INVERT_AIG (aig1);
      if (BTOR_IS_INVERTED_AIG (aig1))
        k = BTOR_REAL_ADDR_AIG (aig1)->cnf_id;
      else
        k = -aig1->cnf_id;
      assert (k != 0);
      BTOR_PUSH_STACK (mm, linking_clause, k);
    }
  }
  top = aconds_sel2->top;
  for (temp = aconds_sel2->start; temp != top; temp++)
  {
    acond = *temp;
    assert (BTOR_IS_REGULAR_EXP (acond));
    assert (BTOR_IS_ARRAY_COND_EXP (acond));
    cond = acond->e[0];
    assert (BTOR_IS_SYNTH_EXP (BTOR_REAL_ADDR_EXP (cond)));
    assert (BTOR_REAL_ADDR_EXP (cond)->av->len == 1);
    aig1 = BTOR_REAL_ADDR_EXP (cond)->av->aigs[0];
    /* if AIG is constant (e.g. as a result of AIG optimizations),
     * then we do not have to include it in the premisse */
    if (!BTOR_IS_CONST_AIG (aig1))
    {
      if (BTOR_IS_INVERTED_EXP (cond)) aig1 = BTOR_INVERT_AIG (aig1);
      if (BTOR_IS_INVERTED_AIG (aig1))
        k = -BTOR_REAL_ADDR_AIG (aig1)->cnf_id;
      else
        k = aig1->cnf_id;
      assert (k != 0);
      BTOR_PUSH_STACK (mm, linking_clause, k);
    }
  }

#ifndef NDEBUG
  /* linking clause must not be true */
  for (lit = linking_clause.start; lit != linking_clause.top; lit++)
    assert (btor_deref_sat (smgr, *lit) != 1);
#endif

  btor->stats.lclause_size_sum += BTOR_COUNT_STACK (linking_clause);

  /* add clauses */
  for (lit = clauses.start; lit != clauses.top; lit++)
    btor_add_sat (smgr, *lit);
  BTOR_RELEASE_STACK (mm, clauses);

  /* add linking clause */
  while (!BTOR_EMPTY_STACK (linking_clause))
  {
    k = BTOR_POP_STACK (linking_clause);
    assert (k != 0);
    btor_add_sat (smgr, k);
  }
  btor_add_sat (smgr, 0);
  BTOR_RELEASE_STACK (mm, linking_clause);
}

/* Encodes the following array inequality constraint:
 * array1 != array2 <=> EXISTS(i): read(array1, i) != read(array2, i)
 */
static void
encode_array_inequality_virtual_reads (Btor *btor, BtorExp *aeq)
{
  BtorExpPair *vreads;
  BtorExp *read1, *read2;
  BtorAIGVec *av1, *av2;
  BtorAIG *aig1, *aig2;
  BtorAIGVecMgr *avmgr;
  BtorMemMgr *mm;
  BtorAIGMgr *amgr;
  BtorSATMgr *smgr;
  int len, k, d_k, r1_k, r2_k, e;
  BtorIntStack diffs;
  assert (btor != NULL);
  assert (aeq != NULL);
  assert (BTOR_IS_REGULAR_EXP (aeq));
  assert (BTOR_IS_ARRAY_EQ_EXP (aeq));
  assert (!aeq->sat_both_phases);
  assert (aeq->vreads != NULL);
  mm     = btor->mm;
  avmgr  = btor->avmgr;
  amgr   = btor_get_aig_mgr_aigvec_mgr (avmgr);
  smgr   = btor_get_sat_mgr_aig_mgr (amgr);
  vreads = aeq->vreads;

  read1 = vreads->exp1;
  assert (BTOR_IS_REGULAR_EXP (read1));
  assert (BTOR_IS_READ_EXP (read1));
  assert (BTOR_IS_SYNTH_EXP (read1));
  assert (!read1->sat_both_phases);

  read2 = vreads->exp2;
  assert (BTOR_IS_REGULAR_EXP (read2));
  assert (BTOR_IS_READ_EXP (read2));
  assert (BTOR_IS_SYNTH_EXP (read2));
  assert (!read2->sat_both_phases);

  assert (read1->e[1] == read2->e[1]);
  assert (BTOR_IS_REGULAR_EXP (read1->e[1]));
  assert (BTOR_IS_VAR_EXP (read1->e[1]));
  assert (read1->len == read2->len);

  av1 = read1->av;
  assert (av1 != NULL);
  av2 = read2->av;
  assert (av2 != NULL);

  /* assign aig cnf indices as there are only variables,
   * no SAT constraints are generated */
  btor_aigvec_to_sat_both_phases (avmgr, aeq->av);
  aeq->sat_both_phases = 1;
  btor_aigvec_to_sat_both_phases (avmgr, av1);
  read1->sat_both_phases = 1;
  btor_aigvec_to_sat_both_phases (avmgr, av2);
  read2->sat_both_phases = 1;

  /* encode !e => r1 != r2 */

  BTOR_INIT_STACK (diffs);
  len = read1->len;

  /* we do not need to hash the diffs as we never use
   * value1 != value2 in a lemma on demand */

  for (k = 0; k < len; k++)
  {
    aig1 = av1->aigs[k];
    assert (!BTOR_IS_INVERTED_AIG (aig1));
    assert (!BTOR_IS_CONST_AIG (aig1));
    assert (BTOR_IS_VAR_AIG (aig1));
    r1_k = aig1->cnf_id;
    assert (r1_k != 0);

    aig2 = av2->aigs[k];
    assert (!BTOR_IS_INVERTED_AIG (aig2));
    assert (!BTOR_IS_CONST_AIG (aig2));
    assert (BTOR_IS_VAR_AIG (aig2));
    r2_k = aig2->cnf_id;
    assert (r2_k != 0);

    d_k = btor_next_cnf_id_sat_mgr (smgr);
    BTOR_PUSH_STACK (mm, diffs, d_k);

    btor_add_sat (smgr, r1_k);
    btor_add_sat (smgr, r2_k);
    btor_add_sat (smgr, -d_k);
    btor_add_sat (smgr, 0);

    btor_add_sat (smgr, -r1_k);
    btor_add_sat (smgr, -r2_k);
    btor_add_sat (smgr, -d_k);
    btor_add_sat (smgr, 0);
  }

  assert (BTOR_IS_SYNTH_EXP (aeq));
  assert (aeq->av->len == 1);
  assert (!BTOR_IS_INVERTED_AIG (aeq->av->aigs[0]));
  assert (!BTOR_IS_CONST_AIG (aeq->av->aigs[0]));
  assert (BTOR_IS_VAR_AIG (aeq->av->aigs[0]));
  e = aeq->av->aigs[0]->cnf_id;
  assert (e != 0);

  assert (!BTOR_EMPTY_STACK (diffs));
  while (!BTOR_EMPTY_STACK (diffs))
  {
    d_k = BTOR_POP_STACK (diffs);
    btor_add_sat (smgr, d_k);
  }
  btor_add_sat (smgr, e);
  btor_add_sat (smgr, 0);
  BTOR_RELEASE_STACK (mm, diffs);
}

/* Connects array child to write parent.
 * Writes are appended to the end of the regular parent list.
 */
static void
connect_array_child_write_exp (Btor *btor, BtorExp *parent, BtorExp *child)
{
  BtorExp *last_parent;
  int tag;
  assert (btor != NULL);
  assert (parent != NULL);
  assert (child != NULL);
  assert (BTOR_IS_REGULAR_EXP (parent));
  assert (BTOR_IS_WRITE_EXP (parent));
  assert (BTOR_IS_REGULAR_EXP (child));
  assert (BTOR_IS_ARRAY_EXP (child));
  (void) btor;
  parent->e[0] = child;
  /* no parent so far? */
  if (child->first_parent == NULL)
  {
    assert (child->last_parent == NULL);
    child->first_parent = parent;
    child->last_parent  = parent;
    assert (parent->prev_parent[0] == NULL);
    assert (parent->next_parent[0] == NULL);
  }
  /* append at the end of the list */
  else
  {
    last_parent = child->last_parent;
    assert (last_parent != NULL);
    parent->prev_parent[0] = last_parent;
    tag                    = BTOR_GET_TAG_EXP (last_parent);
    BTOR_REAL_ADDR_EXP (last_parent)->next_parent[tag] = parent;
    child->last_parent                                 = parent;
  }
}

/* Connects array child to array conditional parent.
 * Array conditionals are appended to the end of the
 * array equality and array conditional parent list.
 */
static void
connect_array_child_acond_exp (Btor *btor,
                               BtorExp *parent,
                               BtorExp *child,
                               int pos)
{
  BtorExp *last_parent, *tagged_parent;
  int tag;
  assert (btor != NULL);
  assert (parent != NULL);
  assert (child != NULL);
  assert (BTOR_IS_REGULAR_EXP (parent));
  assert (BTOR_IS_ARRAY_COND_EXP (parent));
  assert (BTOR_IS_REGULAR_EXP (child));
  assert (BTOR_IS_ARRAY_EXP (child));
  assert (pos == 1 || pos == 2);
  (void) btor;
  parent->e[pos] = child;
  tagged_parent  = BTOR_TAG_EXP (parent, pos);
  /* no parent so far? */
  if (child->first_aeq_acond_parent == NULL)
  {
    assert (child->last_aeq_acond_parent == NULL);
    child->first_aeq_acond_parent = tagged_parent;
    child->last_aeq_acond_parent  = tagged_parent;
    assert (parent->prev_aeq_acond_parent[pos] == NULL);
    assert (parent->next_aeq_acond_parent[pos] == NULL);
  }
  /* append at the end of the list */
  else
  {
    last_parent = child->last_aeq_acond_parent;
    assert (last_parent != NULL);
    parent->prev_aeq_acond_parent[pos] = last_parent;
    tag                                = BTOR_GET_TAG_EXP (last_parent);
    BTOR_REAL_ADDR_EXP (last_parent)->next_aeq_acond_parent[tag] =
        tagged_parent;
    child->last_aeq_acond_parent = tagged_parent;
  }
}

/* Connects array child to array equality parent.
 * Array equalities are inserted at the beginning of the
 * array equality and array conditional parent list.
 */
static void
connect_array_child_aeq_exp (Btor *btor,
                             BtorExp *parent,
                             BtorExp *child,
                             int pos)
{
  BtorExp *first_parent, *tagged_parent;
  int tag;
  assert (btor != NULL);
  assert (parent != NULL);
  assert (child != NULL);
  assert (BTOR_IS_REGULAR_EXP (parent));
  assert (BTOR_IS_ARRAY_EQ_EXP (parent));
  assert (BTOR_IS_REGULAR_EXP (child));
  assert (BTOR_IS_ARRAY_EXP (child));
  assert (pos == 0 || pos == 1);
  (void) btor;
  parent->e[pos] = child;
  tagged_parent  = BTOR_TAG_EXP (parent, pos);
  /* no parent so far? */
  if (child->first_aeq_acond_parent == NULL)
  {
    assert (child->last_aeq_acond_parent == NULL);
    child->first_aeq_acond_parent = tagged_parent;
    child->last_aeq_acond_parent  = tagged_parent;
    assert (parent->prev_aeq_acond_parent[pos] == NULL);
    assert (parent->next_aeq_acond_parent[pos] == NULL);
  }
  /* add parent at the beginning of the list */
  else
  {
    first_parent = child->first_aeq_acond_parent;
    assert (first_parent != NULL);
    parent->next_aeq_acond_parent[pos] = first_parent;
    tag                                = BTOR_GET_TAG_EXP (first_parent);
    BTOR_REAL_ADDR_EXP (first_parent)->prev_aeq_acond_parent[tag] =
        tagged_parent;
    child->first_aeq_acond_parent = tagged_parent;
  }
}

static void
update_constraints (Btor *btor, BtorExp *exp)
{
  BtorPtrHashTable *subst_constraints, *processed_constraints,
      *synthesized_constraints, *pos, *neg;
  BtorExp *simplified, *not_simplified, *not_exp;
  assert (btor != NULL);
  assert (exp != NULL);
  assert (BTOR_IS_REGULAR_EXP (exp));
  assert (exp->simplified != NULL);
  assert (BTOR_REAL_ADDR_EXP (exp->simplified)->simplified == NULL);
  assert (exp->constraint);
  not_exp                 = BTOR_INVERT_EXP (exp);
  simplified              = exp->simplified;
  not_simplified          = BTOR_INVERT_EXP (simplified);
  subst_constraints       = btor->subst_constraints;
  processed_constraints   = btor->processed_constraints;
  synthesized_constraints = btor->synthesized_constraints;
  pos = neg = NULL;

  if (btor_find_in_ptr_hash_table (subst_constraints, exp))
  {
    add_constraint (btor, simplified);
    pos = subst_constraints;
  }
  if (btor_find_in_ptr_hash_table (subst_constraints, not_exp))
  {
    add_constraint (btor, not_simplified);
    neg = subst_constraints;
  }

  if (btor_find_in_ptr_hash_table (processed_constraints, exp))
  {
    add_constraint (btor, simplified);
    assert (pos == NULL);
    pos = processed_constraints;
  }
  if (btor_find_in_ptr_hash_table (processed_constraints, not_exp))
  {
    add_constraint (btor, not_simplified);
    assert (neg == NULL);
    neg = processed_constraints;
  }

  if (btor_find_in_ptr_hash_table (synthesized_constraints, exp))
  {
    add_constraint (btor, simplified);
    assert (pos == NULL);
    pos = synthesized_constraints;
  }
  if (btor_find_in_ptr_hash_table (synthesized_constraints, not_exp))
  {
    add_constraint (btor, not_simplified);
    assert (neg == NULL);
    neg = synthesized_constraints;
  }

  if (pos != NULL)
  {
    btor_remove_from_ptr_hash_table (pos, exp, NULL, NULL);
    release_exp (btor, exp);
  }
  if (neg != NULL)
  {
    btor_remove_from_ptr_hash_table (neg, not_exp, NULL, NULL);
    release_exp (btor, not_exp);
  }
  exp->constraint = 0;
}

static void
overwrite_exp (Btor *btor, BtorExp *exp, BtorExp *simplified)
{
#ifndef NPROXY
  BtorExp *e[3];
  int i;
#endif
  assert (btor);
  assert (exp);
  assert (simplified);
  assert (BTOR_IS_REGULAR_EXP (exp));

  if (exp->simplified) release_exp (btor, exp->simplified);

  exp->simplified = copy_exp (btor, simplified);

  /* do we have to update a constraint ? */
  if (exp->constraint) update_constraints (btor, exp);

    /* TODO: PROXY CODE WORKING? */
#ifndef NPROXY
  remove_from_unique_table_exp (btor, exp);
  erase_local_data_exp (btor, exp);
  for (i = 0; i < exp->arity; i++) e[i] = exp->e[i];
  disconnect_children_exp (btor, exp);
  for (i = 0; i < exp->arity; i++) release_exp (btor, e[i]);
  exp->kind         = BTOR_PROXY_EXP;
  exp->disconnected = 0;
  exp->erased       = 0;
  exp->arity        = 0; /* defensive */
#endif
}

/* Finds most simplified expression and shortens path to it */
static BtorExp *
recursively_pointer_chase_simplified_exp (Btor *btor, BtorExp *exp)
{
  BtorExp *real_exp, *cur, *simplified, *not_simplified, *next;
  int invert;

  assert (btor != NULL);
  assert (exp != NULL);

  real_exp = BTOR_REAL_ADDR_EXP (exp);

  assert (real_exp->simplified != NULL);
  assert (BTOR_REAL_ADDR_EXP (real_exp->simplified)->simplified != NULL);

  /* shorten path to simplified expression */
  invert     = 0;
  simplified = real_exp->simplified;
  do
  {
    if (BTOR_IS_INVERTED_EXP (simplified)) invert = !invert;
    simplified = BTOR_REAL_ADDR_EXP (simplified)->simplified;
  } while (BTOR_REAL_ADDR_EXP (simplified)->simplified != NULL);
  /* 'simplified' is representative element */
  assert (BTOR_REAL_ADDR_EXP (simplified)->simplified == NULL);
  if (invert) simplified = BTOR_INVERT_EXP (simplified);

  invert         = 0;
  not_simplified = BTOR_INVERT_EXP (simplified);
  cur            = copy_exp (btor, real_exp);
  do
  {
    if (BTOR_IS_INVERTED_EXP (cur)) invert = !invert;
    cur  = BTOR_REAL_ADDR_EXP (cur);
    next = copy_exp (btor, cur->simplified);
    overwrite_exp (btor, cur, invert ? not_simplified : simplified);
    release_exp (btor, cur);
    cur = next;
  } while (BTOR_REAL_ADDR_EXP (cur)->simplified != NULL);
  release_exp (btor, cur);

  /* if starting expression is inverted, then we have to invert result */
  if (BTOR_IS_INVERTED_EXP (exp)) simplified = BTOR_INVERT_EXP (simplified);

  return simplified;
}

/* Finds most simplified expression and shortens path to it */
static BtorExp *
pointer_chase_simplified_exp (Btor *btor, BtorExp *exp)
{
  BtorExp *real_exp;

  assert (btor != NULL);
  assert (exp != NULL);
  (void) btor;

  real_exp = BTOR_REAL_ADDR_EXP (exp);

  /* no simplified expression ? */
  if (real_exp->simplified == NULL) return exp;

  /* only one simplified expression ? */
  if (BTOR_REAL_ADDR_EXP (real_exp->simplified)->simplified == NULL)
  {
    if (BTOR_IS_INVERTED_EXP (exp))
      return BTOR_INVERT_EXP (real_exp->simplified);
    return exp->simplified;
  }
  return recursively_pointer_chase_simplified_exp (btor, exp);
}

/* Connects child to its parent and updates list of parent pointers.
 * Expressions are inserted at the beginning of the regular parent list
 */
static void
connect_child_exp (Btor *btor, BtorExp *parent, BtorExp *child, int pos)
{
  BtorExp *real_child, *first_parent, *tagged_parent;
  int tag;
  (void) btor;
  assert (btor != NULL);
  assert (parent != NULL);
  assert (child != NULL);
  assert (pos >= 0);
  assert (pos <= 2);
  assert (BTOR_IS_REGULAR_EXP (parent));
  assert (pointer_chase_simplified_exp (btor, child) == child);
  if (parent->kind == BTOR_WRITE_EXP && pos == 0)
    connect_array_child_write_exp (btor, parent, child);
  else if (BTOR_IS_ARRAY_EQ_EXP (parent))
    connect_array_child_aeq_exp (btor, parent, child, pos);
  else if (BTOR_IS_ARRAY_COND_EXP (parent) && pos != 0)
    connect_array_child_acond_exp (btor, parent, child, pos);
  else
  {
    real_child     = BTOR_REAL_ADDR_EXP (child);
    parent->e[pos] = child;
    tagged_parent  = BTOR_TAG_EXP (parent, pos);
    /* no parent so far? */
    if (real_child->first_parent == NULL)
    {
      assert (real_child->last_parent == NULL);
      real_child->first_parent = tagged_parent;
      real_child->last_parent  = tagged_parent;
      assert (parent->prev_parent[pos] == NULL);
      assert (parent->next_parent[pos] == NULL);
    }
    /* add parent at the beginning of the list */
    else
    {
      first_parent = real_child->first_parent;
      assert (first_parent != NULL);
      parent->next_parent[pos] = first_parent;
      tag                      = BTOR_GET_TAG_EXP (first_parent);
      BTOR_REAL_ADDR_EXP (first_parent)->prev_parent[tag] = tagged_parent;
      real_child->first_parent                            = tagged_parent;
    }
  }
}

static BtorExp *
new_const_exp_node (Btor *btor, const char *bits)
{
  BtorBVConstExp *exp;
  int i, len;
  assert (btor != NULL);
  assert (bits != NULL);
  len = (int) strlen (bits);
  assert (len > 0);
  BTOR_CNEW (btor->mm, exp);
  btor->stats.expressions++;
  exp->kind  = BTOR_CONST_EXP;
  exp->bytes = sizeof *exp;
  BTOR_NEWN (btor->mm, exp->bits, len + 1);
  for (i = 0; i < len; i++) exp->bits[i] = bits[i] == '1' ? '1' : '0';
  exp->bits[len] = '\0';
  exp->len       = len;
  BTOR_ABORT_EXP (btor->id == INT_MAX, "expression id overflow");
  exp->id   = btor->id++;
  exp->refs = 1u;
  exp->btor = btor;
  return (BtorExp *) exp;
}

static BtorExp *
new_slice_exp_node (Btor *btor, BtorExp *e0, int upper, int lower)
{
  BtorBVExp *exp = NULL;
  assert (btor != NULL);
  assert (e0 != NULL);
  assert (lower >= 0);
  assert (upper >= lower);
  BTOR_CNEW (btor->mm, exp);
  btor->stats.expressions++;
  exp->kind  = BTOR_SLICE_EXP;
  exp->bytes = sizeof *exp;
  exp->arity = 1;
  exp->upper = upper;
  exp->lower = lower;
  exp->len   = upper - lower + 1;
  BTOR_ABORT_EXP (btor->id == INT_MAX, "expression id overflow");
  exp->id   = btor->id++;
  exp->refs = 1u;
  exp->btor = btor;
  connect_child_exp (btor, (BtorExp *) exp, e0, 0);
  return (BtorExp *) exp;
}

static BtorExp *
new_binary_exp_node (
    Btor *btor, BtorExpKind kind, BtorExp *e0, BtorExp *e1, int len)
{
  BtorBVExp *exp;
  assert (btor != NULL);
  assert (BTOR_IS_BINARY_EXP_KIND (kind));
  assert (kind != BTOR_AEQ_EXP);
  assert (e0 != NULL);
  assert (e1 != NULL);
  assert (len > 0);
  BTOR_CNEW (btor->mm, exp);
  btor->stats.expressions++;
  exp->kind  = kind;
  exp->bytes = sizeof *exp;
  exp->arity = 2;
  exp->len   = len;
  BTOR_ABORT_EXP (btor->id == INT_MAX, "expression id overflow");
  exp->id   = btor->id++;
  exp->refs = 1u;
  exp->btor = btor;
  connect_child_exp (btor, (BtorExp *) exp, e0, 0);
  connect_child_exp (btor, (BtorExp *) exp, e1, 1);
  return (BtorExp *) exp;
}

static BtorExp *
new_aeq_exp_node (Btor *btor, BtorExp *e0, BtorExp *e1)
{
  /* we need aeq and acond next and prev fields -> type is BtorExp */
  BtorExp *exp;
  assert (btor != NULL);
  assert (e0 != NULL);
  assert (e1 != NULL);
  BTOR_CNEW (btor->mm, exp);
  btor->stats.expressions++;
  exp->kind  = BTOR_AEQ_EXP;
  exp->bytes = sizeof *exp;
  exp->arity = 2;
  exp->len   = 1;
  BTOR_ABORT_EXP (btor->id == INT_MAX, "expression id overflow");
  exp->id   = btor->id++;
  exp->refs = 1u;
  exp->btor = btor;
  connect_child_exp (btor, exp, e0, 0);
  connect_child_exp (btor, exp, e1, 1);
  return exp;
}

static BtorExp *
new_ternary_exp_node (Btor *btor,
                      BtorExpKind kind,
                      BtorExp *e0,
                      BtorExp *e1,
                      BtorExp *e2,
                      int len)
{
  BtorBVExp *exp;
  assert (btor != NULL);
  assert (BTOR_IS_TERNARY_EXP_KIND (kind));
  assert (kind == BTOR_BCOND_EXP);
  assert (e0 != NULL);
  assert (e1 != NULL);
  assert (e2 != NULL);
  assert (len > 0);
  BTOR_CNEW (btor->mm, exp);
  btor->stats.expressions++;
  exp->kind  = kind;
  exp->bytes = sizeof *exp;
  exp->arity = 3;
  exp->len   = len;
  BTOR_ABORT_EXP (btor->id == INT_MAX, "expression id overflow");
  exp->id   = btor->id++;
  exp->refs = 1u;
  exp->btor = btor;
  connect_child_exp (btor, (BtorExp *) exp, e0, 0);
  connect_child_exp (btor, (BtorExp *) exp, e1, 1);
  connect_child_exp (btor, (BtorExp *) exp, e2, 2);
  return (BtorExp *) exp;
}

static BtorExp *
new_write_exp_node (Btor *btor,
                    BtorExp *e_array,
                    BtorExp *e_index,
                    BtorExp *e_value)
{
  BtorMemMgr *mm;
  BtorExp *exp;
  assert (btor != NULL);
  assert (e_array != NULL);
  assert (e_index != NULL);
  assert (e_value != NULL);
  assert (BTOR_IS_REGULAR_EXP (e_array));
  assert (BTOR_IS_ARRAY_EXP (e_array));
  assert (!BTOR_IS_ARRAY_EXP (BTOR_REAL_ADDR_EXP (e_index)));
  assert (!BTOR_IS_ARRAY_EXP (BTOR_REAL_ADDR_EXP (e_value)));
  mm = btor->mm;
  BTOR_CNEW (mm, exp);
  btor->stats.expressions++;
  exp->kind      = BTOR_WRITE_EXP;
  exp->bytes     = sizeof *exp;
  exp->arity     = 3;
  exp->index_len = BTOR_REAL_ADDR_EXP (e_index)->len;
  exp->len       = BTOR_REAL_ADDR_EXP (e_value)->len;
  BTOR_ABORT_EXP (btor->id == INT_MAX, "expression id overflow");
  exp->id   = btor->id++;
  exp->refs = 1u;
  exp->btor = btor;
  /* append writes to the end of parrent list */
  connect_child_exp (btor, exp, e_array, 0);
  connect_child_exp (btor, exp, e_index, 1);
  connect_child_exp (btor, exp, e_value, 2);
  return exp;
}

static BtorExp *
new_acond_exp_node (Btor *btor, BtorExp *e_cond, BtorExp *a_if, BtorExp *a_else)
{
  BtorMemMgr *mm;
  BtorExp *exp;
  assert (btor != NULL);
  assert (!BTOR_IS_ARRAY_EXP (BTOR_REAL_ADDR_EXP (e_cond)));
  assert (BTOR_IS_REGULAR_EXP (a_if));
  assert (BTOR_IS_REGULAR_EXP (a_else));
  assert (BTOR_IS_ARRAY_EXP (a_if));
  assert (BTOR_IS_ARRAY_EXP (a_else));
  assert (a_if->index_len == a_else->index_len);
  assert (a_if->index_len > 0);
  assert (a_if->len == a_else->len);
  assert (a_if->len > 0);
  mm = btor->mm;
  BTOR_CNEW (mm, exp);
  btor->stats.expressions++;
  exp->kind      = BTOR_ACOND_EXP;
  exp->bytes     = sizeof *exp;
  exp->arity     = 3;
  exp->index_len = a_if->index_len;
  exp->len       = a_if->len;
  BTOR_ABORT_EXP (btor->id == INT_MAX, "expression id overflow");
  exp->id   = btor->id++;
  exp->refs = 1u;
  exp->btor = btor;
  connect_child_exp (btor, exp, e_cond, 0);
  connect_child_exp (btor, exp, a_if, 1);
  connect_child_exp (btor, exp, a_else, 2);
  return exp;
}

/* Computes hash value of expression by id */
unsigned int
btor_hash_exp_by_id (BtorExp *exp)
{
  assert (exp != NULL);
  return (unsigned int) BTOR_REAL_ADDR_EXP (exp)->id * 7334147u;
}

/* Compares expressions by id */
int
btor_compare_exp_by_id (BtorExp *exp1, BtorExp *exp2)
{
  int id1, id2;
  assert (exp1 != NULL);
  assert (exp2 != NULL);
  id1 = BTOR_GET_ID_EXP (exp1);
  id2 = BTOR_GET_ID_EXP (exp2);
  if (id1 < id2) return -1;
  if (id1 > id2) return 1;
  return 0;
}

/* Finds constant expression in hash table. Returns NULL if it could not be
 * found. */
static BtorExp **
find_const_exp (Btor *btor, const char *bits)
{
  BtorExp *cur, **result;
  unsigned int hash;
  int len;
  assert (btor != NULL);
  assert (bits != NULL);
  len    = (int) strlen (bits);
  hash   = btor_hashstr ((void *) bits);
  hash   = (hash * BTOR_EXP_UNIQUE_TABLE_PRIME) & (btor->table.size - 1);
  result = btor->table.chains + hash;
  cur    = *result;
  while (cur != NULL)
  {
    assert (BTOR_IS_REGULAR_EXP (cur));
    if (BTOR_IS_CONST_EXP (cur) && cur->len == len
        && strcmp (cur->bits, bits) == 0)
      break;
    else
    {
      result = &cur->next;
      cur    = *result;
    }
  }
  return result;
}

/* Finds slice expression in hash table. Returns NULL if it could not be
 * found. */
static BtorExp **
find_slice_exp (Btor *btor, BtorExp *e0, int upper, int lower)
{
  BtorExp *cur, **result;
  unsigned int hash;
  assert (btor != NULL);
  assert (e0 != NULL);
  assert (lower >= 0);
  assert (upper >= lower);
  hash = (((unsigned int) BTOR_REAL_ADDR_EXP (e0)->id + (unsigned int) upper
           + (unsigned int) lower)
          * BTOR_EXP_UNIQUE_TABLE_PRIME)
         & (btor->table.size - 1);
  result = btor->table.chains + hash;
  cur    = *result;
  while (cur != NULL)
  {
    assert (BTOR_IS_REGULAR_EXP (cur));
    if (cur->kind == BTOR_SLICE_EXP && cur->e[0] == e0 && cur->upper == upper
        && cur->lower == lower)
      break;
    else
    {
      result = &cur->next;
      cur    = *result;
    }
  }
  return result;
}

/* Finds binary expression in hash table. Returns NULL if it could not be
 * found. */
static BtorExp **
find_binary_exp (Btor *btor, BtorExpKind kind, BtorExp *e0, BtorExp *e1)
{
  BtorExp *cur, **result;
  unsigned int hash;
  assert (btor != NULL);
  assert (BTOR_IS_BINARY_EXP_KIND (kind));
  assert (e0 != NULL);
  assert (e1 != NULL);
  assert (btor->rewrite_level == 0
          || !BTOR_IS_BINARY_COMMUTATIVE_EXP_KIND (kind)
          || BTOR_REAL_ADDR_EXP (e0)->id <= BTOR_REAL_ADDR_EXP (e1)->id);
  hash = (((unsigned int) BTOR_REAL_ADDR_EXP (e0)->id
           + (unsigned int) BTOR_REAL_ADDR_EXP (e1)->id)
          * BTOR_EXP_UNIQUE_TABLE_PRIME)
         & (btor->table.size - 1);
  result = btor->table.chains + hash;
  cur    = *result;
  while (cur != NULL)
  {
    assert (BTOR_IS_REGULAR_EXP (cur));
    if (cur->kind == kind && cur->e[0] == e0 && cur->e[1] == e1)
      break;
    else
    {
      result = &cur->next;
      cur    = *result;
    }
  }
  return result;
}

/* Finds ternary expression in hash table. Returns NULL if it could not be
 * found. */
static BtorExp **
find_ternary_exp (
    Btor *btor, BtorExpKind kind, BtorExp *e0, BtorExp *e1, BtorExp *e2)
{
  BtorExp *cur, **result;
  unsigned int hash;
  assert (btor != NULL);
  assert (BTOR_IS_TERNARY_EXP_KIND (kind));
  assert (e0 != NULL);
  assert (e1 != NULL);
  assert (e2 != NULL);
  hash = (((unsigned) BTOR_REAL_ADDR_EXP (e0)->id
           + (unsigned) BTOR_REAL_ADDR_EXP (e1)->id
           + (unsigned) BTOR_REAL_ADDR_EXP (e2)->id)
          * BTOR_EXP_UNIQUE_TABLE_PRIME)
         & (btor->table.size - 1);
  result = btor->table.chains + hash;
  cur    = *result;
  while (cur != NULL)
  {
    assert (BTOR_IS_REGULAR_EXP (cur));
    if (cur->kind == kind && cur->e[0] == e0 && cur->e[1] == e1
        && cur->e[2] == e2)
      break;
    else
    {
      result = &(cur->next);
      cur    = *result;
    }
  }
  return result;
}

/* Enlarges unique table and rehashes expressions. */
static void
enlarge_exp_unique_table (Btor *btor)
{
  BtorMemMgr *mm;
  int size, new_size, i;
  unsigned int hash;
  BtorExp *cur, *temp, **new_chains;
  assert (btor != NULL);
  mm       = btor->mm;
  size     = btor->table.size;
  new_size = size << 1;
  assert (new_size / size == 2);
  BTOR_CNEWN (mm, new_chains, new_size);
  for (i = 0; i < size; i++)
  {
    cur = btor->table.chains[i];
    while (cur != NULL)
    {
      assert (BTOR_IS_REGULAR_EXP (cur));
      assert (!BTOR_IS_VAR_EXP (cur));
      assert (!BTOR_IS_ATOMIC_ARRAY_EXP (cur));
      temp             = cur->next;
      hash             = compute_hash_exp (cur, new_size);
      cur->next        = new_chains[hash];
      new_chains[hash] = cur;
      cur              = temp;
    }
  }
  BTOR_DELETEN (mm, btor->table.chains, size);
  btor->table.size   = new_size;
  btor->table.chains = new_chains;
}

BtorExp *
btor_copy_exp (Btor *btor, BtorExp *exp)
{
  BTOR_ABORT_EXP (btor == NULL, "'btor' must not be NULL in 'btor_copy_exp'");
  BTOR_ABORT_EXP (exp == NULL, "'exp' must not be NULL in 'btor_copy_exp'");
  (void) btor;
  return copy_exp (btor, exp);
}

void
btor_mark_exp (Btor *btor, BtorExp *exp, int new_mark)
{
  BtorMemMgr *mm;
  BtorExpPtrStack stack;
  BtorExp *cur;
  int i;
  assert (btor != NULL);
  assert (exp != NULL);
  mm = btor->mm;
  BTOR_INIT_STACK (stack);
  BTOR_PUSH_STACK (mm, stack, exp);
  do
  {
    cur = BTOR_REAL_ADDR_EXP (BTOR_POP_STACK (stack));
    if (cur->mark != new_mark)
    {
      cur->mark = new_mark;
      for (i = cur->arity - 1; i >= 0; i--)
        BTOR_PUSH_STACK (mm, stack, cur->e[i]);
    }
  } while (!BTOR_EMPTY_STACK (stack));
  BTOR_RELEASE_STACK (mm, stack);
}

void
btor_release_exp (Btor *btor, BtorExp *exp)
{
  BTOR_ABORT_EXP (btor == NULL,
                  "'btor' must not be NULL in 'btor_release_exp'");
  BTOR_ABORT_EXP (exp == NULL, "'exp' must not be NULL in 'btor_release_exp'");
  release_exp (btor, exp);
}

static BtorExp *
const_exp (Btor *btor, const char *bits)
{
  BtorExp **lookup;
  assert (btor != NULL);
  assert (bits != NULL);
  assert ((int) strlen (bits) > 0);
  lookup = find_const_exp (btor, bits);
  if (*lookup == NULL)
  {
    if (btor->table.num_elements == btor->table.size
        && btor_log_2_util (btor->table.size) < BTOR_EXP_UNIQUE_TABLE_LIMIT)
    {
      enlarge_exp_unique_table (btor);
      lookup = find_const_exp (btor, bits);
    }
    *lookup = new_const_exp_node (btor, bits);
    assert (btor->table.num_elements < INT_MAX);
    btor->table.num_elements++;
    (*lookup)->unique = 1;
  }
  else
    inc_exp_ref_counter (btor, *lookup);
  assert (BTOR_IS_REGULAR_EXP (*lookup));
  ;
  return *lookup;
}

BtorExp *
btor_const_exp (Btor *btor, const char *bits)
{
  BTOR_ABORT_EXP (btor == NULL, "'btor' must not be NULL in 'btor_const_exp'");
  BTOR_ABORT_EXP (bits == NULL, "'bits' must not be NULL in 'btor_const_exp'");
  BTOR_ABORT_EXP (*bits == '\0',
                  "'bits' must not be empty in 'btor_const_exp'");
  return const_exp (btor, bits);
}

static BtorExp *
int_min_exp (Btor *btor, int len)
{
  char *string;
  BtorExp *result;
  assert (btor != NULL);
  assert (len > 0);
  string    = zero_string (btor, len);
  string[0] = '1';
  result    = const_exp (btor, string);
  btor_freestr (btor->mm, string);
  return result;
}

static BtorExp *
zero_exp (Btor *btor, int len)
{
  char *string;
  BtorExp *result;
  assert (btor != NULL);
  assert (len > 0);
  string = zero_string (btor, len);
  result = const_exp (btor, string);
  btor_freestr (btor->mm, string);
  return result;
}

BtorExp *
btor_zero_exp (Btor *btor, int len)
{
  BTOR_ABORT_EXP (btor == NULL, "'btor' must not be NULL in 'btor_zero_exp'");
  BTOR_ABORT_EXP (len < 1, "'len' must not be < 1 in 'btor_zero_exp'");
  return zero_exp (btor, len);
}

static BtorExp *
false_exp (Btor *btor)
{
  assert (btor != NULL);
  return zero_exp (btor, 1);
}

BtorExp *
btor_false_exp (Btor *btor)
{
  BTOR_ABORT_EXP (btor == NULL, "'btor' must not be NULL in 'btor_false_exp'");
  return false_exp (btor);
}

static BtorExp *
ones_exp (Btor *btor, int len)
{
  char *string;
  BtorExp *result;
  assert (btor != NULL);
  assert (len > 0);
  string = ones_string (btor, len);
  result = const_exp (btor, string);
  btor_freestr (btor->mm, string);
  return result;
}

BtorExp *
btor_ones_exp (Btor *btor, int len)
{
  BTOR_ABORT_EXP (btor == NULL, "'btor' must not be NULL in 'btor_ones_exp'");
  BTOR_ABORT_EXP (len < 1, "'len' must not be < 1 in 'btor_ones_exp'");
  return ones_exp (btor, len);
}

static BtorExp *
one_exp (Btor *btor, int len)
{
  char *string;
  BtorExp *result;
  assert (btor != NULL);
  assert (len > 0);
  string                            = zero_string (btor, len);
  string[(int) strlen (string) - 1] = '1';
  result                            = const_exp (btor, string);
  btor_freestr (btor->mm, string);
  return result;
}

BtorExp *
btor_one_exp (Btor *btor, int len)
{
  BTOR_ABORT_EXP (btor == NULL, "'btor' must not be NULL in 'btor_one_exp'");
  BTOR_ABORT_EXP (len < 1, "'len' must not be < 1 in 'btor_one_exp'");
  return one_exp (btor, len);
}

BtorExp *
btor_int_to_exp (Btor *btor, int i, int len)
{
  char *string;
  BtorExp *result;
  BTOR_ABORT_EXP (btor == NULL, "'btor' must not be NULL in 'btor_int_to_exp'");
  BTOR_ABORT_EXP (len < 1, "'len' must not be < 1 in 'btor_int_to_exp'");
  string = btor_int_to_const (btor->mm, i, len);
  result = const_exp (btor, string);
  btor_delete_const (btor->mm, string);
  return result;
}

BtorExp *
btor_unsigned_to_exp (Btor *btor, unsigned int u, int len)
{
  char *string;
  BtorExp *result;
  BTOR_ABORT_EXP (btor == NULL,
                  "'btor' must not be NULL in 'btor_unsigned_to_exp'");
  BTOR_ABORT_EXP (len < 1, "'len' must not be < 1 in 'btor_unsigned_to_exp'");
  string = btor_unsigned_to_const (btor->mm, u, len);
  result = const_exp (btor, string);
  btor_delete_const (btor->mm, string);
  return result;
}

static BtorExp *
true_exp (Btor *btor)
{
  assert (btor != NULL);
  return one_exp (btor, 1);
}

BtorExp *
btor_true_exp (Btor *btor)
{
  BTOR_ABORT_EXP (btor == NULL, "'btor' must not be NULL in 'btor_true_exp'");
  return true_exp (btor);
}

static BtorExp *
var_exp (Btor *btor, int len, const char *symbol)
{
  BtorMemMgr *mm;
  BtorBVVarExp *exp;
  assert (btor != NULL);
  assert (len > 0);
  assert (symbol != NULL);
  mm = btor->mm;
  BTOR_CNEW (mm, exp);
  btor->stats.expressions++;
  exp->kind   = BTOR_VAR_EXP;
  exp->bytes  = sizeof *exp;
  exp->symbol = btor_strdup (mm, symbol);
  exp->len    = len;
  BTOR_ABORT_EXP (btor->id == INT_MAX, "expression id overflow");
  exp->id   = btor->id++;
  exp->refs = 1u;
  exp->btor = btor;
  return (BtorExp *) exp;
}

BtorExp *
btor_var_exp (Btor *btor, int len, const char *symbol)
{
  BTOR_ABORT_EXP (btor == NULL, "'btor' must not be NULL in 'btor_var_exp'");
  BTOR_ABORT_EXP (len < 1, "'len' must not be < 1 in 'btor_var_exp'");
  BTOR_ABORT_EXP (symbol == NULL,
                  "'symbol' must not be NULL in 'btor_var_exp'");
  return var_exp (btor, len, symbol);
}

static BtorExp *
array_exp (Btor *btor, int elem_len, int index_len)
{
  BtorMemMgr *mm;
  BtorArrayVarExp *exp;
  assert (btor != NULL);
  assert (elem_len >= 1);
  assert (index_len >= 1);
  mm = btor->mm;
  BTOR_CNEW (mm, exp);
  btor->stats.expressions++;
  exp->kind      = BTOR_ARRAY_EXP;
  exp->bytes     = sizeof *exp;
  exp->index_len = index_len;
  exp->len       = elem_len;
  BTOR_ABORT_EXP (btor->id == INT_MAX, "expression id overflow");
  exp->id   = btor->id++;
  exp->refs = 1u;
  exp->btor = btor;
  (void) btor_insert_in_ptr_hash_table (btor->arrays, exp);
  return (BtorExp *) exp;
}

BtorExp *
btor_array_exp (Btor *btor, int elem_len, int index_len)
{
  BTOR_ABORT_EXP (btor == NULL, "'btor' must not be NULL in 'btor_array_exp'");
  BTOR_ABORT_EXP (elem_len < 1,
                  "'elem_len' must not be < 1 in 'btor_array_exp'");
  BTOR_ABORT_EXP (index_len < 1,
                  "'index_len' must not be < 1 in 'btor_array_exp'");
  return array_exp (btor, elem_len, index_len);
}

static BtorExp *
unary_exp_slice_exp (Btor *btor, BtorExp *exp, int upper, int lower)
{
  BtorExp **lookup;
  assert (btor != NULL);
  assert (exp != NULL);
  exp = pointer_chase_simplified_exp (btor, exp);
  assert (!BTOR_IS_ARRAY_EXP (BTOR_REAL_ADDR_EXP (exp)));
  assert (lower >= 0);
  assert (upper >= lower);
  assert (upper < BTOR_REAL_ADDR_EXP (exp)->len);
  exp    = pointer_chase_simplified_exp (btor, exp);
  lookup = find_slice_exp (btor, exp, upper, lower);
  if (*lookup == NULL)
  {
    if (btor->table.num_elements == btor->table.size
        && btor_log_2_util (btor->table.size) < BTOR_EXP_UNIQUE_TABLE_LIMIT)
    {
      enlarge_exp_unique_table (btor);
      lookup = find_slice_exp (btor, exp, upper, lower);
    }
    *lookup = new_slice_exp_node (btor, exp, upper, lower);
    inc_exp_ref_counter (btor, exp);
    assert (btor->table.num_elements < INT_MAX);
    btor->table.num_elements++;
    (*lookup)->unique = 1;
  }
  else
    inc_exp_ref_counter (btor, *lookup);
  assert (BTOR_IS_REGULAR_EXP (*lookup));
  return *lookup;
}

static BtorExp *
binary_exp (Btor *btor, BtorExpKind kind, BtorExp *e0, BtorExp *e1, int len)
{
  BtorExp **lookup, *temp;
  assert (btor != NULL);
  assert (BTOR_IS_BINARY_EXP_KIND (kind));
  assert (e0 != NULL);
  assert (e1 != NULL);
  assert (len > 0);
  e0 = pointer_chase_simplified_exp (btor, e0);
  e1 = pointer_chase_simplified_exp (btor, e1);
  if (btor->rewrite_level > 0 && BTOR_IS_BINARY_COMMUTATIVE_EXP_KIND (kind)
      && BTOR_REAL_ADDR_EXP (e1)->id < BTOR_REAL_ADDR_EXP (e0)->id)
  {
    temp = e0;
    e0   = e1;
    e1   = temp;
  }
  assert (btor->rewrite_level == 0
          || !BTOR_IS_BINARY_COMMUTATIVE_EXP_KIND (kind)
          || BTOR_REAL_ADDR_EXP (e0)->id <= BTOR_REAL_ADDR_EXP (e1)->id);
  lookup = find_binary_exp (btor, kind, e0, e1);
  if (*lookup == NULL)
  {
    if (btor->table.num_elements == btor->table.size
        && btor_log_2_util (btor->table.size) < BTOR_EXP_UNIQUE_TABLE_LIMIT)
    {
      enlarge_exp_unique_table (btor);
      lookup = find_binary_exp (btor, kind, e0, e1);
    }
    if (kind == BTOR_AEQ_EXP)
      *lookup = new_aeq_exp_node (btor, e0, e1);
    else
      *lookup = new_binary_exp_node (btor, kind, e0, e1, len);
    inc_exp_ref_counter (btor, e0);
    inc_exp_ref_counter (btor, e1);
    assert (btor->table.num_elements < INT_MAX);
    btor->table.num_elements++;
    (*lookup)->unique = 1;
  }
  else
    inc_exp_ref_counter (btor, *lookup);
  assert (BTOR_IS_REGULAR_EXP (*lookup));
  return *lookup;
}

static BtorExp *
ternary_exp (Btor *btor,
             BtorExpKind kind,
             BtorExp *e0,
             BtorExp *e1,
             BtorExp *e2,
             int len)
{
  BtorExp **lookup;
  assert (btor != NULL);
  assert (BTOR_IS_TERNARY_EXP_KIND (kind));
  assert (e0 != NULL);
  assert (e1 != NULL);
  assert (e2 != NULL);
  e0     = pointer_chase_simplified_exp (btor, e0);
  e1     = pointer_chase_simplified_exp (btor, e1);
  e2     = pointer_chase_simplified_exp (btor, e2);
  lookup = find_ternary_exp (btor, kind, e0, e1, e2);
  if (*lookup == NULL)
  {
    if (btor->table.num_elements == btor->table.size
        && btor_log_2_util (btor->table.size) < BTOR_EXP_UNIQUE_TABLE_LIMIT)
    {
      enlarge_exp_unique_table (btor);
      lookup = find_ternary_exp (btor, kind, e0, e1, e2);
    }
    switch (kind)
    {
      case BTOR_WRITE_EXP:
        *lookup = new_write_exp_node (btor, e0, e1, e2);
        break;
      case BTOR_ACOND_EXP:
        *lookup = new_acond_exp_node (btor, e0, e1, e2);
        break;
      default:
        assert (kind == BTOR_BCOND_EXP);
        *lookup = new_ternary_exp_node (btor, kind, e0, e1, e2, len);
        break;
    }
    inc_exp_ref_counter (btor, e0);
    inc_exp_ref_counter (btor, e1);
    inc_exp_ref_counter (btor, e2);
    assert (btor->table.num_elements < INT_MAX);
    btor->table.num_elements++;
    (*lookup)->unique = 1;
  }
  else
    inc_exp_ref_counter (btor, *lookup);
  assert (BTOR_IS_REGULAR_EXP (*lookup));
  return *lookup;
}

static BtorExp *
not_exp (Btor *btor, BtorExp *exp)
{
  assert (btor != NULL);
  assert (exp != NULL);
  exp = pointer_chase_simplified_exp (btor, exp);
  assert (!BTOR_IS_ARRAY_EXP (BTOR_REAL_ADDR_EXP (exp)));
  assert (BTOR_REAL_ADDR_EXP (exp)->len > 0);
  (void) btor;
  inc_exp_ref_counter (btor, exp);
  return BTOR_INVERT_EXP (exp);
}

BtorExp *
btor_not_exp (Btor *btor, BtorExp *exp)
{
  BTOR_ABORT_EXP (btor == NULL, "'btor' must not be NULL in 'btor_not_exp'");
  BTOR_ABORT_EXP (exp == NULL, "'exp' must not be NULL in 'btor_not_exp'");
  exp = pointer_chase_simplified_exp (btor, exp);
  BTOR_ABORT_EXP (BTOR_IS_ARRAY_EXP (BTOR_REAL_ADDR_EXP (exp)),
                  "'exp' must not be an array in 'btor_not_exp'");
  return not_exp (btor, exp);
}

static BtorExp *
add_exp (Btor *btor, BtorExp *e0, BtorExp *e1)
{
  BtorExp *result;
  assert (btor != NULL);
  assert (e0 != NULL);
  assert (e1 != NULL);
  e0 = pointer_chase_simplified_exp (btor, e0);
  e1 = pointer_chase_simplified_exp (btor, e1);
  assert (!BTOR_IS_ARRAY_EXP (BTOR_REAL_ADDR_EXP (e0)));
  assert (!BTOR_IS_ARRAY_EXP (BTOR_REAL_ADDR_EXP (e1)));
  assert (BTOR_REAL_ADDR_EXP (e0)->len == BTOR_REAL_ADDR_EXP (e1)->len);
  assert (BTOR_REAL_ADDR_EXP (e0)->len > 0);
<<<<<<< HEAD

#if 0
  /* normalize adds --> left-associative */
  if (btor->rewrite_level > 0 && BTOR_REAL_ADDR_EXP (e1)->kind == BTOR_ADD_EXP)
    {
      mm = btor->mm;
      result = copy_exp (btor, e0);
      BTOR_INIT_STACK (po_stack);
      BTOR_INIT_STACK (stack);
      BTOR_PUSH_STACK (mm, stack, e1);
      if (BTOR_REAL_ADDR_EXP (e0)->kind == BTOR_ADD_EXP)
        BTOR_PUSH_STACK (mm, stack, e0);
      do
        {
          cur = BTOR_POP_STACK (stack);
          if (BTOR_REAL_ADDR_EXP (cur)->kind == BTOR_ADD_EXP)
            {
              BTOR_PUSH_STACK (mm, stack,
                               BTOR_COND_INVERT_EXP (cur,
                                                     BTOR_REAL_ADDR_EXP (cur)->
                                                     e[1]));
              BTOR_PUSH_STACK (mm, stack,
                               BTOR_COND_INVERT_EXP (cur,
                                                     BTOR_REAL_ADDR_EXP (cur)->
                                                     e[0]));
            }
          else
            BTOR_PUSH_STACK (mm, po_stack, cur);
        }
      while (!BTOR_EMPTY_STACK (stack));

      assert (!BTOR_EMPTY_STACK (po_stack));
      /* addition is commutative, we sort the operands by id */
      qsort (po_stack.start, BTOR_COUNT_STACK (po_stack),
             sizeof (BtorExp *), btor_compare_exp_by_id);

      for (i = 0; i < BTOR_COUNT_STACK (po_stack); i++)
        {
          cur = po_stack.start[i];
          assert (BTOR_REAL_ADDR_EXP (cur)->kind != BTOR_ADD_EXP);
          /* cur is not an add, so this recursive call should not
           * trigger other recursive calls */
          temp = add_exp (btor, result, cur);
          release_exp (btor, result);
          result = temp;
        }

      BTOR_RELEASE_STACK (mm, stack);
      BTOR_RELEASE_STACK (mm, po_stack);

      return result;
    }
#endif

=======
>>>>>>> ccf62288
  result = NULL;
  if (btor->rewrite_level > 0)
    result = rewrite_binary_exp (btor, BTOR_ADD_EXP, e0, e1);
  if (result == NULL)
    result =
        binary_exp (btor, BTOR_ADD_EXP, e0, e1, BTOR_REAL_ADDR_EXP (e0)->len);
  return result;
}

BtorExp *
btor_add_exp (Btor *btor, BtorExp *e0, BtorExp *e1)
{
  BTOR_ABORT_EXP (btor == NULL, "'btor' must not be NULL in 'btor_add_exp'");
  BTOR_ABORT_EXP (e0 == NULL, "'e0' must not be NULL in 'btor_add_exp'");
  BTOR_ABORT_EXP (e1 == NULL, "'e1' must not be NULL in 'btor_add_exp'");
  e0 = pointer_chase_simplified_exp (btor, e0);
  e1 = pointer_chase_simplified_exp (btor, e1);
  BTOR_ABORT_EXP (BTOR_IS_ARRAY_EXP (BTOR_REAL_ADDR_EXP (e0)),
                  "'e0' must not be an array in 'btor_add_exp'");
  BTOR_ABORT_EXP (BTOR_IS_ARRAY_EXP (BTOR_REAL_ADDR_EXP (e1)),
                  "'e1' must not be an array in 'btor_add_exp'");
  BTOR_ABORT_EXP (
      BTOR_REAL_ADDR_EXP (e0)->len != BTOR_REAL_ADDR_EXP (e1)->len,
      "length of 'e0' and 'e1' must not be unequal in 'btor_add_exp'");
  return add_exp (btor, e0, e1);
}

static BtorExp *
neg_exp (Btor *btor, BtorExp *exp)
{
  BtorExp *result, *one;
  assert (btor != NULL);
  assert (exp != NULL);
  exp = pointer_chase_simplified_exp (btor, exp);
  assert (!BTOR_IS_ARRAY_EXP (BTOR_REAL_ADDR_EXP (exp)));
  assert (BTOR_REAL_ADDR_EXP (exp)->len > 0);
  one    = one_exp (btor, BTOR_REAL_ADDR_EXP (exp)->len);
  result = add_exp (btor, BTOR_INVERT_EXP (exp), one);
  release_exp (btor, one);
  return result;
}

BtorExp *
btor_neg_exp (Btor *btor, BtorExp *exp)
{
  BTOR_ABORT_EXP (btor == NULL, "'btor' must not be NULL in 'btor_neg_exp'");
  BTOR_ABORT_EXP (exp == NULL, "'exp' must not be NULL in 'btor_neg_exp'");
  exp = pointer_chase_simplified_exp (btor, exp);
  BTOR_ABORT_EXP (BTOR_IS_ARRAY_EXP (BTOR_REAL_ADDR_EXP (exp)),
                  "'exp' must not be an array in 'btor_neg_exp'");
  return neg_exp (btor, exp);
}

static BtorExp *
rewrite_slice_exp (Btor *btor, BtorExp *e0, int upper, int lower)
{
  BtorMemMgr *mm;
  BtorExp *real_e0, *result;
  char *bresult;
  int len;
  assert (btor != NULL);
  assert (btor->rewrite_level > 0);
  assert (btor->rewrite_level <= 2);
  assert (e0 != NULL);
  assert (lower >= 0);
  assert (lower <= upper);

  mm      = btor->mm;
  result  = NULL;
  e0      = pointer_chase_simplified_exp (btor, e0);
  real_e0 = BTOR_REAL_ADDR_EXP (e0);
  len     = real_e0->len;
  if (upper - lower + 1 == len) /* handles result->len == 1 */
    result = copy_exp (btor, e0);
  else if (BTOR_IS_CONST_EXP (real_e0))
  {
    bresult = btor_slice_const (mm, real_e0->bits, upper, lower);
    result  = const_exp (btor, bresult);
    result  = BTOR_COND_INVERT_EXP (e0, result);
    btor_delete_const (mm, bresult);
  }
  /* TODO: {a,b}[1,0] == b[1,0] etc., e.g. push slice into concat */
  return result;
}

static BtorExp *
slice_exp (Btor *btor, BtorExp *exp, int upper, int lower)
{
  BtorExp *result;
  assert (btor != NULL);
  assert (exp != NULL);
  exp = pointer_chase_simplified_exp (btor, exp);
  assert (!BTOR_IS_ARRAY_EXP (BTOR_REAL_ADDR_EXP (exp)));
  assert (lower >= 0);
  assert (upper >= lower);
  assert (upper < BTOR_REAL_ADDR_EXP (exp)->len);
  assert (BTOR_REAL_ADDR_EXP (exp)->len > 0);
  result = NULL;
  if (btor->rewrite_level > 0)
    result = rewrite_slice_exp (btor, exp, upper, lower);
  if (result == NULL) result = unary_exp_slice_exp (btor, exp, upper, lower);
  return result;
}

BtorExp *
btor_slice_exp (Btor *btor, BtorExp *exp, int upper, int lower)
{
  BTOR_ABORT_EXP (btor == NULL, "'btor' must not be NULL in 'btor_slice_exp'");
  BTOR_ABORT_EXP (exp == NULL, "'exp' must not be NULL in 'btor_slice_exp'");
  exp = pointer_chase_simplified_exp (btor, exp);
  BTOR_ABORT_EXP (BTOR_IS_ARRAY_EXP (BTOR_REAL_ADDR_EXP (exp)),
                  "'exp' must not be an array in 'btor_slice_exp'");
  BTOR_ABORT_EXP (lower < 0,
                  "'lower' must not be negative in 'btor_slice_exp'");
  BTOR_ABORT_EXP (upper < lower,
                  "'upper' must not be < 'lower' in 'btor_slice_exp'");
  BTOR_ABORT_EXP (upper >= BTOR_REAL_ADDR_EXP (exp)->len,
                  "'upper' must not be >= length of 'exp' in 'btor_slice_exp'");
  return slice_exp (btor, exp, upper, lower);
}

static BtorExp *
eq_exp (Btor *btor, BtorExp *e0, BtorExp *e1)
{
  BtorExp *result;
  BtorExpKind kind;
#ifndef NDEBUG
  BtorExp *real_e0, *real_e1;
  int is_array_e0, is_array_e1;
#endif
  assert (btor != NULL);
  assert (e0 != NULL);
  assert (e1 != NULL);
  e0 = pointer_chase_simplified_exp (btor, e0);
  e1 = pointer_chase_simplified_exp (btor, e1);
#ifndef NDEBUG
  real_e0     = BTOR_REAL_ADDR_EXP (e0);
  real_e1     = BTOR_REAL_ADDR_EXP (e1);
  is_array_e0 = BTOR_IS_ARRAY_EXP (real_e0);
  is_array_e1 = BTOR_IS_ARRAY_EXP (real_e1);
  assert (is_array_e0 == is_array_e1);
  assert (real_e0->len == real_e1->len);
  assert (real_e0->len > 0);
  assert (!is_array_e0 || real_e0->index_len == real_e1->index_len);
  assert (!is_array_e0 || real_e0->index_len > 0);
  assert (!is_array_e0
          || (BTOR_IS_REGULAR_EXP (e0) && BTOR_IS_REGULAR_EXP (e1)));
#endif
  /* ~e0 == ~e1 is the same as e0 == e1 */
  if (btor->rewrite_level > 0 && BTOR_IS_INVERTED_EXP (e0)
      && BTOR_IS_INVERTED_EXP (e1))
  {
    e0 = BTOR_REAL_ADDR_EXP (e0);
    e1 = BTOR_REAL_ADDR_EXP (e1);
  }
  result = NULL;
  kind   = BTOR_BEQ_EXP;
  if (BTOR_IS_ARRAY_EXP (BTOR_REAL_ADDR_EXP (e0)))
  {
    assert (BTOR_IS_REGULAR_EXP (e0));
    assert (BTOR_IS_REGULAR_EXP (e1));
    assert (BTOR_IS_ARRAY_EXP (e0));
    assert (BTOR_IS_ARRAY_EXP (e1));
    kind = BTOR_AEQ_EXP;
  }
  if (btor->rewrite_level > 0) result = rewrite_binary_exp (btor, kind, e0, e1);
  if (result == NULL) result = binary_exp (btor, kind, e0, e1, 1);
  return result;
}

BtorExp *
btor_eq_exp (Btor *btor, BtorExp *e0, BtorExp *e1)
{
  BtorExp *real_e0, *real_e1;
  int is_array_e0, is_array_e1;
  BTOR_ABORT_EXP (btor == NULL, "'btor' must not be NULL in 'btor_eq_exp'");
  BTOR_ABORT_EXP (e0 == NULL, "'e0' must not be NULL in 'btor_eq_exp'");
  BTOR_ABORT_EXP (e1 == NULL, "'e1' must not be NULL in 'btor_eq_exp'");
  e0          = pointer_chase_simplified_exp (btor, e0);
  e1          = pointer_chase_simplified_exp (btor, e1);
  real_e0     = BTOR_REAL_ADDR_EXP (e0);
  real_e1     = BTOR_REAL_ADDR_EXP (e1);
  is_array_e0 = BTOR_IS_ARRAY_EXP (real_e0);
  is_array_e1 = BTOR_IS_ARRAY_EXP (real_e1);
  BTOR_ABORT_EXP (
      is_array_e0 != is_array_e1,
      "array must not be compared with bit vector in 'btor_eq_exp'");
  BTOR_ABORT_EXP (!is_array_e0 && real_e0->len != real_e1->len,
                  "bit vectors must not have unequal length in 'btor_eq_exp'");
  BTOR_ABORT_EXP (
      is_array_e0 && real_e0->len != real_e1->len,
      "arrays must not have unequal element length in 'btor_eq_exp'");
  BTOR_ABORT_EXP (is_array_e0 && real_e0->index_len != real_e1->index_len,
                  "arrays must not have unequal index length in 'btor_eq_exp'");
  return eq_exp (btor, e0, e1);
}

static BtorExp *
and_exp (Btor *btor, BtorExp *e0, BtorExp *e1)
{
  BtorExp *real_e0, *real_e1, *result;
  assert (btor != NULL);
  assert (e0 != NULL);
  assert (e1 != NULL);
  e0 = pointer_chase_simplified_exp (btor, e0);
  e1 = pointer_chase_simplified_exp (btor, e1);
  assert (!BTOR_IS_ARRAY_EXP (BTOR_REAL_ADDR_EXP (e0)));
  assert (!BTOR_IS_ARRAY_EXP (BTOR_REAL_ADDR_EXP (e1)));
  assert (BTOR_REAL_ADDR_EXP (e0)->len == BTOR_REAL_ADDR_EXP (e1)->len);
  assert (BTOR_REAL_ADDR_EXP (e0)->len > 0);
  real_e0 = BTOR_REAL_ADDR_EXP (e0);
  real_e1 = BTOR_REAL_ADDR_EXP (e1);
  result  = NULL;
  /* inline rewriting code as operands can change, e.g.
   * symtmetric rule of idempotency */
  if (btor->rewrite_level > 0)
  /* two level optimization [MEMICS] for BTOR_AND_EXP */
  {
  BTOR_EXP_TWO_LEVEL_OPT_TRY_AGAIN:
    if (e0 == e1) /* x & x == x */
      return copy_exp (btor, e0);
    if (BTOR_INVERT_EXP (e0) == e1) /* x & ~x == 0 */
      return zero_exp (btor, real_e0->len);
    if (real_e0->kind == BTOR_AND_EXP && real_e1->kind == BTOR_AND_EXP)
    {
      if (!BTOR_IS_INVERTED_EXP (e0) && !BTOR_IS_INVERTED_EXP (e1))
      {
        /* second rule of contradiction */
        if (real_e0->e[0] == BTOR_INVERT_EXP (real_e1->e[0])
            || real_e0->e[0] == BTOR_INVERT_EXP (real_e1->e[1])
            || real_e0->e[1] == BTOR_INVERT_EXP (real_e1->e[0])
            || real_e0->e[1] == BTOR_INVERT_EXP (real_e1->e[1]))
          return zero_exp (btor, real_e0->len);
        /* symmetric rule of idempotency */
        if (real_e0->e[0] == real_e1->e[0] || real_e0->e[1] == real_e1->e[0])
        {
          e1      = real_e1->e[1];
          real_e1 = BTOR_REAL_ADDR_EXP (e1);
          assert (!BTOR_IS_CONST_EXP (real_e1));
          goto BTOR_EXP_TWO_LEVEL_OPT_TRY_AGAIN;
        }
        /* use commutativity */
        if (real_e0->e[0] == real_e1->e[1] || real_e0->e[1] == real_e1->e[1])
        {
          e1      = real_e1->e[0];
          real_e1 = BTOR_REAL_ADDR_EXP (e1);
          assert (!BTOR_IS_CONST_EXP (real_e1));
          goto BTOR_EXP_TWO_LEVEL_OPT_TRY_AGAIN;
        }
      }
      else if (!BTOR_IS_INVERTED_EXP (e0) && BTOR_IS_INVERTED_EXP (e1))
      {
        /* second rule of subsumption */
        if (real_e0->e[0] == BTOR_INVERT_EXP (real_e1->e[0])
            || real_e0->e[0] == BTOR_INVERT_EXP (real_e1->e[1])
            || real_e0->e[1] == BTOR_INVERT_EXP (real_e1->e[0])
            || real_e0->e[1] == BTOR_INVERT_EXP (real_e1->e[1]))
          return copy_exp (btor, e0);
        /* symmetric rule of substitution */
        if ((real_e1->e[0] == real_e0->e[1])
            || (real_e1->e[0] == real_e0->e[0]))
        {
          e1      = BTOR_INVERT_EXP (real_e1->e[1]);
          real_e1 = BTOR_REAL_ADDR_EXP (e1);
          assert (!BTOR_IS_CONST_EXP (real_e1));
          goto BTOR_EXP_TWO_LEVEL_OPT_TRY_AGAIN;
        }
        /* symmetric rule of substitution */
        if ((real_e1->e[1] == real_e0->e[1])
            || (real_e1->e[1] == real_e0->e[0]))
        {
          e1      = BTOR_INVERT_EXP (real_e1->e[0]);
          real_e1 = BTOR_REAL_ADDR_EXP (e1);
          assert (!BTOR_IS_CONST_EXP (real_e1));
          goto BTOR_EXP_TWO_LEVEL_OPT_TRY_AGAIN;
        }
      }
      else if (BTOR_IS_INVERTED_EXP (e0) && !BTOR_IS_INVERTED_EXP (e1))
      {
        /* second rule of subsumption */
        if (real_e0->e[0] == BTOR_INVERT_EXP (real_e1->e[0])
            || real_e0->e[0] == BTOR_INVERT_EXP (real_e1->e[1])
            || real_e0->e[1] == BTOR_INVERT_EXP (real_e1->e[0])
            || real_e0->e[1] == BTOR_INVERT_EXP (real_e1->e[1]))
          return copy_exp (btor, e1);
        /* symmetric rule of substitution */
        if ((real_e0->e[1] == real_e1->e[0])
            || (real_e0->e[1] == real_e1->e[1]))
        {
          e0      = BTOR_INVERT_EXP (real_e0->e[0]);
          real_e0 = BTOR_REAL_ADDR_EXP (e0);
          assert (!BTOR_IS_CONST_EXP (real_e0));
          goto BTOR_EXP_TWO_LEVEL_OPT_TRY_AGAIN;
        }
        /* symmetric rule of substitution */
        if ((real_e0->e[0] == real_e1->e[0])
            || (real_e0->e[0] == real_e1->e[1]))
        {
          e0      = BTOR_INVERT_EXP (real_e0->e[1]);
          real_e0 = BTOR_REAL_ADDR_EXP (e0);
          assert (!BTOR_IS_CONST_EXP (real_e0));
          goto BTOR_EXP_TWO_LEVEL_OPT_TRY_AGAIN;
        }
      }
      else
      {
        assert (BTOR_IS_INVERTED_EXP (e0));
        assert (BTOR_IS_INVERTED_EXP (e1));
        /* a XNOR b simplifies to a == b for the boolean case */
        if (real_e0->len == 1
            && BTOR_IS_INVERTED_EXP (real_e0->e[0])
                   != BTOR_IS_INVERTED_EXP (real_e0->e[1])
            && BTOR_IS_INVERTED_EXP (real_e1->e[0])
                   != BTOR_IS_INVERTED_EXP (real_e1->e[1])
            && ((real_e0->e[0] == BTOR_INVERT_EXP (real_e1->e[0])
                 && real_e0->e[1] == BTOR_INVERT_EXP (real_e1->e[1]))
                || (real_e0->e[0] == BTOR_INVERT_EXP (real_e1->e[1])
                    && real_e0->e[1] == BTOR_INVERT_EXP (real_e1->e[0]))))
          return eq_exp (btor,
                         BTOR_REAL_ADDR_EXP (real_e0->e[0]),
                         BTOR_REAL_ADDR_EXP (real_e0->e[1]));
        /* rule of resolution */
        if ((real_e0->e[0] == real_e1->e[0]
             && real_e0->e[1] == BTOR_INVERT_EXP (real_e1->e[1]))
            || (real_e0->e[0] == real_e1->e[1]
                && real_e0->e[1] == BTOR_INVERT_EXP (real_e1->e[0])))
          return BTOR_INVERT_EXP (copy_exp (btor, real_e0->e[0]));
        /* rule of resolution */
        if ((real_e1->e[1] == real_e0->e[1]
             && real_e1->e[0] == BTOR_INVERT_EXP (real_e0->e[0]))
            || (real_e1->e[1] == real_e0->e[0]
                && real_e1->e[0] == BTOR_INVERT_EXP (real_e0->e[1])))
          return BTOR_INVERT_EXP (copy_exp (btor, real_e1->e[1]));
      }
    }
    else if (real_e0->kind == BTOR_AND_EXP)
    {
      if (BTOR_IS_INVERTED_EXP (e0))
      {
        /* first rule of subsumption */
        if (real_e0->e[0] == BTOR_INVERT_EXP (e1)
            || real_e0->e[1] == BTOR_INVERT_EXP (e1))
          return copy_exp (btor, e1);
        /* asymmetric rule of substitution */
        if (real_e0->e[1] == e1)
        {
          e0      = BTOR_INVERT_EXP (real_e0->e[0]);
          real_e0 = BTOR_REAL_ADDR_EXP (e0);
          assert (!BTOR_IS_CONST_EXP (real_e0));
          goto BTOR_EXP_TWO_LEVEL_OPT_TRY_AGAIN;
        }
        /* asymmetric rule of substitution */
        if (real_e0->e[0] == e1)
        {
          e0      = BTOR_INVERT_EXP (real_e0->e[1]);
          real_e0 = BTOR_REAL_ADDR_EXP (e0);
          assert (!BTOR_IS_CONST_EXP (real_e0));
          goto BTOR_EXP_TWO_LEVEL_OPT_TRY_AGAIN;
        }
      }
      else
      {
        assert (!BTOR_IS_INVERTED_EXP (e0));
        /* first rule of contradiction */
        if (real_e0->e[0] == BTOR_INVERT_EXP (e1)
            || real_e0->e[1] == BTOR_INVERT_EXP (e1))
          return zero_exp (btor, real_e0->len);
        /* asymmetric rule of idempotency */
        if (real_e0->e[0] == e1 || real_e0->e[1] == e1)
          return copy_exp (btor, e0);
      }
    }
    else if (real_e1->kind == BTOR_AND_EXP)
    {
      if (BTOR_IS_INVERTED_EXP (e1))
      {
        /* first rule of subsumption */
        if (real_e1->e[0] == BTOR_INVERT_EXP (e0)
            || real_e1->e[1] == BTOR_INVERT_EXP (e0))
          return copy_exp (btor, e0);
        /* asymmetric rule of substitution */
        if (real_e1->e[0] == e0)
        {
          e1      = BTOR_INVERT_EXP (real_e1->e[1]);
          real_e1 = BTOR_REAL_ADDR_EXP (e1);
          assert (!BTOR_IS_CONST_EXP (real_e1));
          goto BTOR_EXP_TWO_LEVEL_OPT_TRY_AGAIN;
        }
        /* asymmetric rule of substitution */
        if (real_e1->e[1] == e0)
        {
          e1      = BTOR_INVERT_EXP (real_e1->e[0]);
          real_e1 = BTOR_REAL_ADDR_EXP (e1);
          assert (!BTOR_IS_CONST_EXP (real_e1));
          goto BTOR_EXP_TWO_LEVEL_OPT_TRY_AGAIN;
        }
      }
      else
      {
        assert (!BTOR_IS_INVERTED_EXP (e1));
        /* first rule of contradiction */
        if (real_e1->e[0] == BTOR_INVERT_EXP (e0)
            || real_e1->e[1] == BTOR_INVERT_EXP (e0))
          return zero_exp (btor, real_e0->len);
        /* asymmetric rule of idempotency */
        if (real_e1->e[0] == e0 || real_e1->e[1] == e0)
          return copy_exp (btor, e1);
      }
    }
    else
    {
      assert (real_e0->kind != BTOR_AND_EXP);
      assert (real_e1->kind != BTOR_AND_EXP);
      if (real_e0->kind == BTOR_ULT_EXP && real_e1->kind == BTOR_ULT_EXP)
      {
        /* a < b && b < a simplifies to FALSE */
        if (!BTOR_IS_INVERTED_EXP (e0) && !BTOR_IS_INVERTED_EXP (e1)
            && e0->e[0] == e1->e[1] && e0->e[1] == e1->e[0])
          return false_exp (btor);
        /* NOT (a < b) && NOT (b < a) simplifies to a == b */
        if (BTOR_IS_INVERTED_EXP (e0) && BTOR_IS_INVERTED_EXP (e1)
            && real_e0->e[0] == real_e1->e[1] && real_e0->e[1] == real_e1->e[0])
          return eq_exp (btor,
                         BTOR_REAL_ADDR_EXP (real_e0->e[0]),
                         BTOR_REAL_ADDR_EXP (real_e0->e[1]));
      }
    }
  }
  if (btor->rewrite_level > 0)
    result = rewrite_binary_exp (btor, BTOR_AND_EXP, e0, e1);
  if (result == NULL)
    result =
        binary_exp (btor, BTOR_AND_EXP, e0, e1, BTOR_REAL_ADDR_EXP (e0)->len);
  return result;
}

BtorExp *
btor_and_exp (Btor *btor, BtorExp *e0, BtorExp *e1)
{
  BTOR_ABORT_EXP (btor == NULL, "'btor' must not be NULL in 'btor_and_exp'");
  BTOR_ABORT_EXP (e0 == NULL, "'e0' must not be NULL in 'btor_and_exp'");
  BTOR_ABORT_EXP (e1 == NULL, "'e1' must not be NULL in 'btor_and_exp'");
  e0 = pointer_chase_simplified_exp (btor, e0);
  e1 = pointer_chase_simplified_exp (btor, e1);
  BTOR_ABORT_EXP (BTOR_IS_ARRAY_EXP (BTOR_REAL_ADDR_EXP (e0)),
                  "'e0' must not be an array in 'btor_and_exp'");
  BTOR_ABORT_EXP (BTOR_IS_ARRAY_EXP (BTOR_REAL_ADDR_EXP (e1)),
                  "'e1' must not be an array in 'btor_and_exp'");
  BTOR_ABORT_EXP (
      BTOR_REAL_ADDR_EXP (e0)->len != BTOR_REAL_ADDR_EXP (e1)->len,
      "length of 'e0' and 'e1' must not be unequal in 'btor_and_exp'");
  return and_exp (btor, e0, e1);
}

static BtorExp *
or_exp (Btor *btor, BtorExp *e0, BtorExp *e1)
{
  assert (btor != NULL);
  assert (e0 != NULL);
  assert (e1 != NULL);
  e0 = pointer_chase_simplified_exp (btor, e0);
  e1 = pointer_chase_simplified_exp (btor, e1);
  assert (!BTOR_IS_ARRAY_EXP (BTOR_REAL_ADDR_EXP (e0)));
  assert (!BTOR_IS_ARRAY_EXP (BTOR_REAL_ADDR_EXP (e1)));
  assert (BTOR_REAL_ADDR_EXP (e0)->len == BTOR_REAL_ADDR_EXP (e1)->len);
  assert (BTOR_REAL_ADDR_EXP (e0)->len > 0);
  return BTOR_INVERT_EXP (
      and_exp (btor, BTOR_INVERT_EXP (e0), BTOR_INVERT_EXP (e1)));
}

BtorExp *
btor_or_exp (Btor *btor, BtorExp *e0, BtorExp *e1)
{
  BTOR_ABORT_EXP (btor == NULL, "'btor' must not be NULL in 'btor_or_exp'");
  BTOR_ABORT_EXP (e0 == NULL, "'e0' must not be NULL in 'btor_or_exp'");
  BTOR_ABORT_EXP (e1 == NULL, "'e1' must not be NULL in 'btor_or_exp'");
  e0 = pointer_chase_simplified_exp (btor, e0);
  e1 = pointer_chase_simplified_exp (btor, e1);
  BTOR_ABORT_EXP (BTOR_IS_ARRAY_EXP (BTOR_REAL_ADDR_EXP (e0)),
                  "'e0' must not be an array in 'btor_or_exp'");
  BTOR_ABORT_EXP (BTOR_IS_ARRAY_EXP (BTOR_REAL_ADDR_EXP (e1)),
                  "'e1' must not be an array in 'btor_or_exp'");
  BTOR_ABORT_EXP (
      BTOR_REAL_ADDR_EXP (e0)->len != BTOR_REAL_ADDR_EXP (e1)->len,
      "length of 'e0' and 'e1' must not be unequal in 'btor_or_exp'");
  return or_exp (btor, e0, e1);
}

static BtorExp *
xor_exp (Btor *btor, BtorExp *e0, BtorExp *e1)
{
  BtorExp *result, * or, *and;
  assert (btor != NULL);
  assert (e0 != NULL);
  assert (e1 != NULL);
  e0 = pointer_chase_simplified_exp (btor, e0);
  e1 = pointer_chase_simplified_exp (btor, e1);
  assert (!BTOR_IS_ARRAY_EXP (BTOR_REAL_ADDR_EXP (e0)));
  assert (!BTOR_IS_ARRAY_EXP (BTOR_REAL_ADDR_EXP (e1)));
  assert (BTOR_REAL_ADDR_EXP (e0)->len == BTOR_REAL_ADDR_EXP (e1)->len);
  assert (BTOR_REAL_ADDR_EXP (e0)->len > 0);

  /* XOR (e0, e1) can be rewritten to e0 != e1 in the boolean case
   * this can lead to more substitutions */
  if (BTOR_REAL_ADDR_EXP (e0)->len == 1)
    return BTOR_INVERT_EXP (eq_exp (btor, e0, e1));

  or     = or_exp (btor, e0, e1);
  and    = and_exp (btor, e0, e1);
  result = and_exp (btor, or, BTOR_INVERT_EXP (and));
  release_exp (btor, or);
  release_exp (btor, and);
  return result;
}

BtorExp *
btor_xor_exp (Btor *btor, BtorExp *e0, BtorExp *e1)
{
  BTOR_ABORT_EXP (btor == NULL, "'btor' must not be NULL in 'btor_xor_exp'");
  BTOR_ABORT_EXP (e0 == NULL, "'e0' must not be NULL in 'btor_xor_exp'");
  BTOR_ABORT_EXP (e1 == NULL, "'e1' must not be NULL in 'btor_xor_exp'");
  e0 = pointer_chase_simplified_exp (btor, e0);
  e1 = pointer_chase_simplified_exp (btor, e1);
  BTOR_ABORT_EXP (BTOR_IS_ARRAY_EXP (BTOR_REAL_ADDR_EXP (e0)),
                  "'e0' must not be an array in 'btor_xor_exp'");
  BTOR_ABORT_EXP (BTOR_IS_ARRAY_EXP (BTOR_REAL_ADDR_EXP (e1)),
                  "'e1' must not be an array in 'btor_xor_exp'");
  BTOR_ABORT_EXP (
      BTOR_REAL_ADDR_EXP (e0)->len != BTOR_REAL_ADDR_EXP (e1)->len,
      "length of 'e0' and 'e1' must not be unequal in 'btor_xor_exp'");
  return xor_exp (btor, e0, e1);
}

static BtorExp *
concat_exp (Btor *btor, BtorExp *e0, BtorExp *e1)
{
  BtorExp *result, *temp, *cur;
  BtorExpPtrStack stack, po_stack;
  BtorMemMgr *mm;
  int i;
  assert (btor != NULL);
  assert (e0 != NULL);
  assert (e1 != NULL);
  e0 = pointer_chase_simplified_exp (btor, e0);
  e1 = pointer_chase_simplified_exp (btor, e1);
  assert (!BTOR_IS_ARRAY_EXP (BTOR_REAL_ADDR_EXP (e0)));
  assert (!BTOR_IS_ARRAY_EXP (BTOR_REAL_ADDR_EXP (e1)));
  assert (!BTOR_IS_ARRAY_EXP (BTOR_REAL_ADDR_EXP (e1)));
  assert (BTOR_REAL_ADDR_EXP (e0)->len > 0);
  assert (BTOR_REAL_ADDR_EXP (e1)->len > 0);
  assert (BTOR_REAL_ADDR_EXP (e0)->len
          <= INT_MAX - BTOR_REAL_ADDR_EXP (e1)->len);
  /* normalize concats --> left-associative */
  if (btor->rewrite_level > 0
      && BTOR_REAL_ADDR_EXP (e1)->kind == BTOR_CONCAT_EXP)
  {
    mm = btor->mm;

    BTOR_INIT_STACK (po_stack);
    BTOR_PUSH_STACK (mm, po_stack, e0);

    BTOR_INIT_STACK (stack);
    BTOR_PUSH_STACK (mm, stack, e1);
    do
    {
      cur = BTOR_POP_STACK (stack);
      if (BTOR_REAL_ADDR_EXP (cur)->kind == BTOR_CONCAT_EXP)
      {
        BTOR_PUSH_STACK (
            mm,
            stack,
            BTOR_COND_INVERT_EXP (cur, BTOR_REAL_ADDR_EXP (cur)->e[1]));
        BTOR_PUSH_STACK (
            mm,
            stack,
            BTOR_COND_INVERT_EXP (cur, BTOR_REAL_ADDR_EXP (cur)->e[0]));
      }
      else
        BTOR_PUSH_STACK (mm, po_stack, cur);
    } while (!BTOR_EMPTY_STACK (stack));

    assert (BTOR_COUNT_STACK (po_stack) >= 3);
    result = concat_exp (btor, po_stack.start[0], po_stack.start[1]);
    for (i = 2; i < BTOR_COUNT_STACK (po_stack); i++)
    {
      cur = po_stack.start[i];
      assert (BTOR_REAL_ADDR_EXP (cur)->kind != BTOR_CONCAT_EXP);
      /* cur is not a concat, so this recursive call should not
       * trigger other recursive calls */
      temp = concat_exp (btor, result, cur);
      release_exp (btor, result);
      result = temp;
    }

    BTOR_RELEASE_STACK (mm, stack);
    BTOR_RELEASE_STACK (mm, po_stack);

    return result;
  }

  result = NULL;
  if (btor->rewrite_level > 0)
    result = rewrite_binary_exp (btor, BTOR_CONCAT_EXP, e0, e1);
  if (result == NULL)
    result = binary_exp (
        btor,
        BTOR_CONCAT_EXP,
        e0,
        e1,
        BTOR_REAL_ADDR_EXP (e0)->len + BTOR_REAL_ADDR_EXP (e1)->len);
  return result;
}

BtorExp *
btor_concat_exp (Btor *btor, BtorExp *e0, BtorExp *e1)
{
  BTOR_ABORT_EXP (btor == NULL, "'btor' must not be NULL in 'btor_concat_exp'");
  BTOR_ABORT_EXP (e0 == NULL, "'e0' must not be NULL in 'btor_concat_exp'");
  BTOR_ABORT_EXP (e1 == NULL, "'e1' must not be NULL in 'btor_concat_exp'");
  e0 = pointer_chase_simplified_exp (btor, e0);
  e1 = pointer_chase_simplified_exp (btor, e1);
  BTOR_ABORT_EXP (BTOR_IS_ARRAY_EXP (BTOR_REAL_ADDR_EXP (e0)),
                  "'e0' must not be an array in 'btor_concat_exp'");
  BTOR_ABORT_EXP (BTOR_IS_ARRAY_EXP (BTOR_REAL_ADDR_EXP (e1)),
                  "'e1' must not be an array in 'btor_concat_exp'");
  BTOR_ABORT_EXP (
      BTOR_REAL_ADDR_EXP (e0)->len > INT_MAX - BTOR_REAL_ADDR_EXP (e1)->len,
      "length of result is too large in 'btor_concat_exp'");
  return concat_exp (btor, e0, e1);
}

static BtorExp *
rewrite_ternary_exp (
    Btor *btor, BtorExpKind kind, BtorExp *e0, BtorExp *e1, BtorExp *e2)
{
  BtorExp *result, *real_e0, *real_e1, *real_e2, *temp_left, *temp_right;
  BtorMemMgr *mm;
  assert (btor != NULL);
  assert (btor->rewrite_level > 0);
  assert (btor->rewrite_level <= 2);
  assert (BTOR_IS_TERNARY_EXP_KIND (kind));
  assert (kind == BTOR_BCOND_EXP || kind == BTOR_ACOND_EXP);
  assert (e0 != NULL);
  assert (e1 != NULL);
  assert (e2 != NULL);
  e0      = pointer_chase_simplified_exp (btor, e0);
  e1      = pointer_chase_simplified_exp (btor, e1);
  e2      = pointer_chase_simplified_exp (btor, e2);
  mm      = btor->mm;
  result  = NULL;
  real_e0 = BTOR_REAL_ADDR_EXP (e0);
  real_e1 = BTOR_REAL_ADDR_EXP (e1);
  real_e2 = BTOR_REAL_ADDR_EXP (e2);
  if (BTOR_IS_CONST_EXP (e0))
  {
    if ((!BTOR_IS_INVERTED_EXP (e0) && e0->bits[0] == '1')
        || (BTOR_IS_INVERTED_EXP (e0) && real_e0->bits[0] == '0'))
      result = copy_exp (btor, e1);
    else
      result = copy_exp (btor, e2);
  }
  else if (e1 == e2)
    result = copy_exp (btor, e1);
  else if (kind == BTOR_BCOND_EXP && real_e1->len == 1)
  {
    temp_left  = and_exp (btor, e0, BTOR_INVERT_EXP (e1));
    temp_right = and_exp (btor, BTOR_INVERT_EXP (e0), BTOR_INVERT_EXP (e2));
    result     = and_exp (
        btor, BTOR_INVERT_EXP (temp_left), BTOR_INVERT_EXP (temp_right));
    release_exp (btor, temp_right);
    release_exp (btor, temp_left);
  }
  return result;
}

static BtorExp *
cond_exp (Btor *btor, BtorExp *e_cond, BtorExp *e_if, BtorExp *e_else)
{
  BtorExp *result, *temp;
  BtorExpKind kind;
#ifndef NDEBUG
  BtorExp *real_e_if, *real_e_else;
  int is_array_e_if, is_array_e_else;
#endif
  e_cond = pointer_chase_simplified_exp (btor, e_cond);
  e_if   = pointer_chase_simplified_exp (btor, e_if);
  e_else = pointer_chase_simplified_exp (btor, e_else);
#ifndef NDEBUG
  assert (btor != NULL);
  assert (e_cond != NULL);
  assert (e_if != NULL);
  assert (e_else != NULL);
  assert (!BTOR_IS_ARRAY_EXP (BTOR_REAL_ADDR_EXP (e_cond)));
  assert (BTOR_REAL_ADDR_EXP (e_cond)->len == 1);
  real_e_if       = BTOR_REAL_ADDR_EXP (e_if);
  real_e_else     = BTOR_REAL_ADDR_EXP (e_else);
  is_array_e_if   = BTOR_IS_ARRAY_EXP (real_e_if);
  is_array_e_else = BTOR_IS_ARRAY_EXP (real_e_else);
  assert (is_array_e_if == is_array_e_else);
  assert (real_e_if->len == real_e_else->len);
  assert (real_e_if->len > 0);
  assert (!is_array_e_if
          || (BTOR_IS_REGULAR_EXP (e_if) && BTOR_IS_REGULAR_EXP (e_else)));
  assert (!is_array_e_if || e_if->index_len == e_else->index_len);
  assert (!is_array_e_if || e_if->index_len > 0);
#endif
  /* normalization: ~e0 ? e1 : e2 is the same as e0 ? e2: e1 */
  if (btor->rewrite_level > 0 && BTOR_IS_INVERTED_EXP (e_cond))
  {
    e_cond = BTOR_INVERT_EXP (e_cond);
    temp   = e_if;
    e_if   = e_else;
    e_else = temp;
  }
  result = NULL;
  kind   = BTOR_BCOND_EXP;
  if (BTOR_IS_ARRAY_EXP (BTOR_REAL_ADDR_EXP (e_if))) kind = BTOR_ACOND_EXP;
  if (btor->rewrite_level > 0)
    result = rewrite_ternary_exp (btor, kind, e_cond, e_if, e_else);
  if (result == NULL)
    result = ternary_exp (
        btor, kind, e_cond, e_if, e_else, BTOR_REAL_ADDR_EXP (e_if)->len);
  return result;
}

BtorExp *
btor_cond_exp (Btor *btor, BtorExp *e_cond, BtorExp *e_if, BtorExp *e_else)
{
  BtorExp *real_e_if, *real_e_else;
  int is_array_e_if, is_array_e_else;
  BTOR_ABORT_EXP (btor == NULL, "'btor' must not be NULL in 'btor_cond_exp'");
  BTOR_ABORT_EXP (e_cond == NULL,
                  "'e_cond' must not be NULL in 'btor_cond_exp'");
  BTOR_ABORT_EXP (e_if == NULL, "'e_if' must not be NULL in 'btor_cond_exp'");
  BTOR_ABORT_EXP (e_else == NULL,
                  "'e_else' must not be NULL in 'btor_cond_exp'");
  e_cond = pointer_chase_simplified_exp (btor, e_cond);
  e_if   = pointer_chase_simplified_exp (btor, e_if);
  e_else = pointer_chase_simplified_exp (btor, e_else);
  BTOR_ABORT_EXP (BTOR_IS_ARRAY_EXP (BTOR_REAL_ADDR_EXP (e_cond)),
                  "'e_cond' must not be an array in 'btor_cond_exp'");
  BTOR_ABORT_EXP (BTOR_REAL_ADDR_EXP (e_cond)->len != 1,
                  "length of 'e_cond' must be equal to 1 in 'btor_cond_exp'");
  real_e_if       = BTOR_REAL_ADDR_EXP (e_if);
  real_e_else     = BTOR_REAL_ADDR_EXP (e_else);
  is_array_e_if   = BTOR_IS_ARRAY_EXP (real_e_if);
  is_array_e_else = BTOR_IS_ARRAY_EXP (real_e_else);
  BTOR_ABORT_EXP (
      is_array_e_if != is_array_e_else,
      "array must not be combined with bit vector in 'btor_cond_exp'");
  BTOR_ABORT_EXP (
      !is_array_e_if && real_e_if->len != real_e_else->len,
      "bit vectors must not have unequal length in 'btor_cond_exp'");
  BTOR_ABORT_EXP (
      is_array_e_if && real_e_if->len != real_e_else->len,
      "arrays must not have unequal element length in 'btor_cond_exp'");
  BTOR_ABORT_EXP (
      is_array_e_if && real_e_if->index_len != real_e_else->index_len,
      "arrays must not have unequal index length in 'btor_cond_exp'");
  return cond_exp (btor, e_cond, e_if, e_else);
}

BtorExp *
btor_nego_exp (Btor *btor, BtorExp *exp)
{
  BtorExp *result, *sign_exp, *rest, *zero, *eq;
  int len;
  BTOR_ABORT_EXP (btor == NULL, "'btor' must not be NULL in 'btor_nego_exp'");
  BTOR_ABORT_EXP (exp == NULL, "'exp' must not be NULL in 'btor_nego_exp'");
  exp = pointer_chase_simplified_exp (btor, exp);
  BTOR_ABORT_EXP (BTOR_IS_ARRAY_EXP (BTOR_REAL_ADDR_EXP (exp)),
                  "'exp' must not be an array in 'btor_nego_exp'");
  assert (BTOR_REAL_ADDR_EXP (exp)->len > 0);
  len = BTOR_REAL_ADDR_EXP (exp)->len;
  if (len == 1) return copy_exp (btor, exp);
  sign_exp = slice_exp (btor, exp, len - 1, len - 1);
  rest     = slice_exp (btor, exp, len - 2, 0);
  zero     = zero_exp (btor, len - 1);
  eq       = eq_exp (btor, rest, zero);
  result   = and_exp (btor, sign_exp, eq);
  release_exp (btor, sign_exp);
  release_exp (btor, rest);
  release_exp (btor, zero);
  release_exp (btor, eq);
  return result;
}

BtorExp *
btor_redor_exp (Btor *btor, BtorExp *exp)
{
  BtorExp *result, *zero;
  BTOR_ABORT_EXP (btor == NULL, "'btor' must not be NULL in 'btor_redor_exp'");
  BTOR_ABORT_EXP (exp == NULL, "'exp' must not be NULL in 'btor_redor_exp'");
  exp = pointer_chase_simplified_exp (btor, exp);
  BTOR_ABORT_EXP (BTOR_IS_ARRAY_EXP (BTOR_REAL_ADDR_EXP (exp)),
                  "'exp' must not be an array in 'btor_redor_exp'");
  assert (BTOR_REAL_ADDR_EXP (exp)->len > 0);
  zero   = zero_exp (btor, BTOR_REAL_ADDR_EXP (exp)->len);
  result = BTOR_INVERT_EXP (eq_exp (btor, exp, zero));
  release_exp (btor, zero);
  return result;
}

BtorExp *
btor_redxor_exp (Btor *btor, BtorExp *exp)
{
  BtorExp *result, *slice, *xor;
  int i, len;
  BTOR_ABORT_EXP (btor == NULL, "'btor' must not be NULL in 'btor_redxor_exp'");
  BTOR_ABORT_EXP (exp == NULL, "'exp' must not be NULL in 'btor_redxor_exp'");
  exp = pointer_chase_simplified_exp (btor, exp);
  BTOR_ABORT_EXP (BTOR_IS_ARRAY_EXP (BTOR_REAL_ADDR_EXP (exp)),
                  "'exp' must not be an array in 'btor_redxor_exp'");
  len = BTOR_REAL_ADDR_EXP (exp)->len;
  assert (len > 0);
  result = slice_exp (btor, exp, 0, 0);
  for (i = 1; i < len; i++)
  {
    slice = slice_exp (btor, exp, i, i);
    xor   = xor_exp (btor, result, slice);
    release_exp (btor, slice);
    release_exp (btor, result);
    result = xor;
  }
  return result;
}

BtorExp *
btor_redand_exp (Btor *btor, BtorExp *exp)
{
  BtorExp *result, *ones;
  BTOR_ABORT_EXP (btor == NULL, "'btor' must not be NULL in 'btor_redand_exp'");
  BTOR_ABORT_EXP (exp == NULL, "'exp' must not be NULL in 'btor_redand_exp'");
  exp = pointer_chase_simplified_exp (btor, exp);
  BTOR_ABORT_EXP (BTOR_IS_ARRAY_EXP (BTOR_REAL_ADDR_EXP (exp)),
                  "'exp' must not be an array in 'btor_redand_exp'");
  assert (BTOR_REAL_ADDR_EXP (exp)->len > 0);
  ones   = ones_exp (btor, BTOR_REAL_ADDR_EXP (exp)->len);
  result = eq_exp (btor, exp, ones);
  release_exp (btor, ones);
  return result;
}

static BtorExp *
uext_exp (Btor *btor, BtorExp *exp, int len)
{
  BtorExp *result, *zero;
  assert (btor != NULL);
  assert (exp != NULL);
  exp = pointer_chase_simplified_exp (btor, exp);
  assert (len >= 0);
  assert (!BTOR_IS_ARRAY_EXP (BTOR_REAL_ADDR_EXP (exp)));
  assert (BTOR_REAL_ADDR_EXP (exp)->len > 0);
  if (len == 0)
    result = copy_exp (btor, exp);
  else
  {
    assert (len > 0);
    zero   = zero_exp (btor, len);
    result = concat_exp (btor, zero, exp);
    release_exp (btor, zero);
  }
  return result;
}

BtorExp *
btor_uext_exp (Btor *btor, BtorExp *exp, int len)
{
  BTOR_ABORT_EXP (btor == NULL, "'btor' must not be NULL in 'btor_uext_exp'");
  BTOR_ABORT_EXP (exp == NULL, "'exp' must not be NULL in 'btor_uext_exp'");
  exp = pointer_chase_simplified_exp (btor, exp);
  BTOR_ABORT_EXP (BTOR_IS_ARRAY_EXP (BTOR_REAL_ADDR_EXP (exp)),
                  "'exp' must not be an array in 'btor_uext_exp'");
  BTOR_ABORT_EXP (len < 0, "'len' must not be negative in 'btor_uext_exp'");
  return uext_exp (btor, exp, len);
}

static BtorExp *
sext_exp (Btor *btor, BtorExp *exp, int len)
{
  BtorExp *result, *zero, *ones, *neg, *cond;
  int exp_len;
  assert (btor != NULL);
  assert (exp != NULL);
  exp = pointer_chase_simplified_exp (btor, exp);
  assert (len >= 0);
  assert (!BTOR_IS_ARRAY_EXP (BTOR_REAL_ADDR_EXP (exp)));
  assert (BTOR_REAL_ADDR_EXP (exp)->len > 0);
  if (len == 0)
    result = copy_exp (btor, exp);
  else
  {
    assert (len > 0);
    zero    = zero_exp (btor, len);
    ones    = ones_exp (btor, len);
    exp_len = BTOR_REAL_ADDR_EXP (exp)->len;
    neg     = slice_exp (btor, exp, exp_len - 1, exp_len - 1);
    cond    = cond_exp (btor, neg, ones, zero);
    result  = concat_exp (btor, cond, exp);
    release_exp (btor, zero);
    release_exp (btor, ones);
    release_exp (btor, neg);
    release_exp (btor, cond);
  }
  return result;
}

BtorExp *
btor_sext_exp (Btor *btor, BtorExp *exp, int len)
{
  BTOR_ABORT_EXP (btor == NULL, "'btor' must not be NULL in 'btor_sext_exp'");
  BTOR_ABORT_EXP (exp == NULL, "'exp' must not be NULL in 'btor_sext_exp'");
  exp = pointer_chase_simplified_exp (btor, exp);
  BTOR_ABORT_EXP (BTOR_IS_ARRAY_EXP (BTOR_REAL_ADDR_EXP (exp)),
                  "'exp' must not be an array in 'btor_sext_exp'");
  BTOR_ABORT_EXP (len < 0, "'len' must not be negative in 'btor_sext_exp'");
  return sext_exp (btor, exp, len);
}

BtorExp *
btor_nand_exp (Btor *btor, BtorExp *e0, BtorExp *e1)
{
  BTOR_ABORT_EXP (btor == NULL, "'btor' must not be NULL in 'btor_nand_exp'");
  BTOR_ABORT_EXP (e0 == NULL, "'e0' must not be NULL in 'btor_nand_exp'");
  BTOR_ABORT_EXP (e1 == NULL, "'e1' must not be NULL in 'btor_nand_exp'");
  e0 = pointer_chase_simplified_exp (btor, e0);
  e1 = pointer_chase_simplified_exp (btor, e1);
  BTOR_ABORT_EXP (BTOR_IS_ARRAY_EXP (BTOR_REAL_ADDR_EXP (e0)),
                  "'e0' must not be an array in 'btor_nand_exp'");
  BTOR_ABORT_EXP (BTOR_IS_ARRAY_EXP (BTOR_REAL_ADDR_EXP (e1)),
                  "'e1' must not be an array in 'btor_nand_exp'");
  BTOR_ABORT_EXP (
      BTOR_REAL_ADDR_EXP (e0)->len != BTOR_REAL_ADDR_EXP (e1)->len,
      "length of 'e0' and 'e1' must not be unequal in 'btor_nand_exp'");
  assert (BTOR_REAL_ADDR_EXP (e0)->len > 0);
  return BTOR_INVERT_EXP (and_exp (btor, e0, e1));
}

BtorExp *
btor_nor_exp (Btor *btor, BtorExp *e0, BtorExp *e1)
{
  BTOR_ABORT_EXP (btor == NULL, "'btor' must not be NULL in 'btor_nor_exp'");
  BTOR_ABORT_EXP (e0 == NULL, "'e0' must not be NULL in 'btor_nor_exp'");
  BTOR_ABORT_EXP (e1 == NULL, "'e1' must not be NULL in 'btor_nor_exp'");
  e0 = pointer_chase_simplified_exp (btor, e0);
  e1 = pointer_chase_simplified_exp (btor, e1);
  BTOR_ABORT_EXP (BTOR_IS_ARRAY_EXP (BTOR_REAL_ADDR_EXP (e0)),
                  "'e0' must not be an array in 'btor_nor_exp'");
  BTOR_ABORT_EXP (BTOR_IS_ARRAY_EXP (BTOR_REAL_ADDR_EXP (e1)),
                  "'e1' must not be an array in 'btor_nor_exp'");
  BTOR_ABORT_EXP (
      BTOR_REAL_ADDR_EXP (e0)->len != BTOR_REAL_ADDR_EXP (e1)->len,
      "length of 'e0' and 'e1' must not be unequal in 'btor_nor_exp'");
  assert (BTOR_REAL_ADDR_EXP (e0)->len > 0);
  return BTOR_INVERT_EXP (or_exp (btor, e0, e1));
}

BtorExp *
btor_implies_exp (Btor *btor, BtorExp *e0, BtorExp *e1)
{
  BTOR_ABORT_EXP (btor == NULL,
                  "'btor' must not be NULL in 'btor_implies_exp'");
  BTOR_ABORT_EXP (e0 == NULL, "'e0' must not be NULL in 'btor_implies_exp'");
  BTOR_ABORT_EXP (e1 == NULL, "'e1' must not be NULL in 'btor_implies_exp'");
  e0 = pointer_chase_simplified_exp (btor, e0);
  e1 = pointer_chase_simplified_exp (btor, e1);
  BTOR_ABORT_EXP (BTOR_IS_ARRAY_EXP (BTOR_REAL_ADDR_EXP (e0)),
                  "'e0' must not be an array in 'btor_implies_exp'");
  BTOR_ABORT_EXP (BTOR_IS_ARRAY_EXP (BTOR_REAL_ADDR_EXP (e1)),
                  "'e1' must not be an array in 'btor_implies_exp'");
  BTOR_ABORT_EXP (
      BTOR_REAL_ADDR_EXP (e0)->len != 1 || BTOR_REAL_ADDR_EXP (e1)->len != 1,
      "length of 'e0' and 'e1' must not be unequal to 1 'btor_implies_exp'");
  assert (BTOR_REAL_ADDR_EXP (e0)->len > 0);
  return BTOR_INVERT_EXP (and_exp (btor, e0, BTOR_INVERT_EXP (e1)));
}

BtorExp *
btor_iff_exp (Btor *btor, BtorExp *e0, BtorExp *e1)
{
  BTOR_ABORT_EXP (btor == NULL, "'btor' must not be NULL in 'btor_iff_exp'");
  BTOR_ABORT_EXP (e0 == NULL, "'e0' must not be NULL in 'btor_iff_exp'");
  BTOR_ABORT_EXP (e1 == NULL, "'e1' must not be NULL in 'btor_iff_exp'");
  e0 = pointer_chase_simplified_exp (btor, e0);
  e1 = pointer_chase_simplified_exp (btor, e1);
  BTOR_ABORT_EXP (BTOR_IS_ARRAY_EXP (BTOR_REAL_ADDR_EXP (e0)),
                  "'e0' must not be an array in 'btor_iff_exp'");
  BTOR_ABORT_EXP (BTOR_IS_ARRAY_EXP (BTOR_REAL_ADDR_EXP (e1)),
                  "'e1' must not be an array in 'btor_iff_exp'");
  BTOR_ABORT_EXP (
      BTOR_REAL_ADDR_EXP (e0)->len != 1 || BTOR_REAL_ADDR_EXP (e1)->len != 1,
      "length of 'e0' and 'e1' must not be unequal to 1 in 'btor_iff_exp'");
  assert (BTOR_REAL_ADDR_EXP (e0)->len > 0);
  return eq_exp (btor, e0, e1);
}

BtorExp *
btor_xnor_exp (Btor *btor, BtorExp *e0, BtorExp *e1)
{
  BTOR_ABORT_EXP (btor == NULL, "'btor' must not be NULL in 'btor_xnor_exp'");
  BTOR_ABORT_EXP (e0 == NULL, "'e0' must not be NULL in 'btor_xnor_exp'");
  BTOR_ABORT_EXP (e1 == NULL, "'e1' must not be NULL in 'btor_xnor_exp'");
  e0 = pointer_chase_simplified_exp (btor, e0);
  e1 = pointer_chase_simplified_exp (btor, e1);
  BTOR_ABORT_EXP (BTOR_IS_ARRAY_EXP (BTOR_REAL_ADDR_EXP (e0)),
                  "'e0' must not be an array in 'btor_xnor_exp'");
  BTOR_ABORT_EXP (BTOR_IS_ARRAY_EXP (BTOR_REAL_ADDR_EXP (e1)),
                  "'e1' must not be an array in 'btor_xnor_exp'");
  BTOR_ABORT_EXP (
      BTOR_REAL_ADDR_EXP (e0)->len != BTOR_REAL_ADDR_EXP (e1)->len,
      "length of 'e0' and 'e1' must not be unequal in 'btor_xnor_exp'");
  assert (BTOR_REAL_ADDR_EXP (e0)->len > 0);

  /* XNOR (e0, e1) can be rewritten to e0 == e1 in the boolean case
   * this can lead to more substitutions */
  if (BTOR_REAL_ADDR_EXP (e0)->len == 1) return eq_exp (btor, e0, e1);

  return BTOR_INVERT_EXP (xor_exp (btor, e0, e1));
}

BtorExp *
btor_ne_exp (Btor *btor, BtorExp *e0, BtorExp *e1)
{
  BtorExp *real_e0, *real_e1;
  int is_array_e0, is_array_e1;
  BTOR_ABORT_EXP (btor == NULL, "'btor' must not be NULL in 'btor_ne_exp'");
  BTOR_ABORT_EXP (e0 == NULL, "'e0' must not be NULL in 'btor_ne_exp'");
  BTOR_ABORT_EXP (e1 == NULL, "'e1' must not be NULL in 'btor_ne_exp'");
  e0          = pointer_chase_simplified_exp (btor, e0);
  e1          = pointer_chase_simplified_exp (btor, e1);
  real_e0     = BTOR_REAL_ADDR_EXP (e0);
  real_e1     = BTOR_REAL_ADDR_EXP (e1);
  is_array_e0 = BTOR_IS_ARRAY_EXP (real_e0);
  is_array_e1 = BTOR_IS_ARRAY_EXP (real_e1);
  BTOR_ABORT_EXP (
      is_array_e0 != is_array_e1,
      "array must not be compared with bit vector in 'btor_ne_exp'");
  BTOR_ABORT_EXP (
      is_array_e0 && real_e0->len != real_e1->len,
      "arrays must not have unequal element length in 'btor_ne_exp'");
  BTOR_ABORT_EXP (is_array_e0 && real_e0->index_len != real_e1->index_len,
                  "arrays must not have unequal index length in 'btor_ne_exp'");
  assert (!is_array_e0 || real_e0->index_len > 0);
  assert (!is_array_e0
          || (BTOR_IS_REGULAR_EXP (e0) && BTOR_IS_REGULAR_EXP (e1)));
  assert (real_e0->len > 0);
  return BTOR_INVERT_EXP (eq_exp (btor, e0, e1));
}

BtorExp *
btor_uaddo_exp (Btor *btor, BtorExp *e0, BtorExp *e1)
{
  BtorExp *result, *uext_e1, *uext_e2, *add;
  int len;
  BTOR_ABORT_EXP (btor == NULL, "'btor' must not be NULL in 'btor_uaddo_exp'");
  BTOR_ABORT_EXP (e0 == NULL, "'e0' must not be NULL in 'btor_uaddo_exp'");
  BTOR_ABORT_EXP (e1 == NULL, "'e1' must not be NULL in 'btor_uaddo_exp'");
  e0 = pointer_chase_simplified_exp (btor, e0);
  e1 = pointer_chase_simplified_exp (btor, e1);
  BTOR_ABORT_EXP (BTOR_IS_ARRAY_EXP (BTOR_REAL_ADDR_EXP (e0)),
                  "'e0' must not be an array in 'btor_uaddo_exp'");
  BTOR_ABORT_EXP (BTOR_IS_ARRAY_EXP (BTOR_REAL_ADDR_EXP (e1)),
                  "'e1' must not be an array in 'btor_uaddo_exp'");
  len = BTOR_REAL_ADDR_EXP (e0)->len;
  BTOR_ABORT_EXP (
      len != BTOR_REAL_ADDR_EXP (e1)->len,
      "length of 'e0' and 'e1' must not be unequal in 'btor_uaddo_exp'");
  assert (len > 0);
  uext_e1 = uext_exp (btor, e0, 1);
  uext_e2 = uext_exp (btor, e1, 1);
  add     = add_exp (btor, uext_e1, uext_e2);
  result  = slice_exp (btor, add, len, len);
  release_exp (btor, uext_e1);
  release_exp (btor, uext_e2);
  release_exp (btor, add);
  return result;
}

BtorExp *
btor_saddo_exp (Btor *btor, BtorExp *e0, BtorExp *e1)
{
  BtorExp *result, *sign_e1, *sign_e2, *sign_result;
  BtorExp *add, *and1, *and2, *or1, *or2;
  int len;
  BTOR_ABORT_EXP (btor == NULL, "'btor' must not be NULL in 'btor_saddo_exp'");
  BTOR_ABORT_EXP (e0 == NULL, "'e0' must not be NULL in 'btor_saddo_exp'");
  BTOR_ABORT_EXP (e1 == NULL, "'e1' must not be NULL in 'btor_saddo_exp'");
  e0 = pointer_chase_simplified_exp (btor, e0);
  e1 = pointer_chase_simplified_exp (btor, e1);
  BTOR_ABORT_EXP (BTOR_IS_ARRAY_EXP (BTOR_REAL_ADDR_EXP (e0)),
                  "'e0' must not be an array in 'btor_saddo_exp'");
  BTOR_ABORT_EXP (BTOR_IS_ARRAY_EXP (BTOR_REAL_ADDR_EXP (e1)),
                  "'e1' must not be an array in 'btor_saddo_exp'");
  len = BTOR_REAL_ADDR_EXP (e0)->len;
  BTOR_ABORT_EXP (
      len != BTOR_REAL_ADDR_EXP (e1)->len,
      "length of 'e0' and 'e1' must not be unequal in 'btor_saddo_exp'");
  assert (len > 0);
  sign_e1     = slice_exp (btor, e0, len - 1, len - 1);
  sign_e2     = slice_exp (btor, e1, len - 1, len - 1);
  add         = add_exp (btor, e0, e1);
  sign_result = slice_exp (btor, add, len - 1, len - 1);
  and1        = and_exp (btor, sign_e1, sign_e2);
  or1         = and_exp (btor, and1, BTOR_INVERT_EXP (sign_result));
  and2   = and_exp (btor, BTOR_INVERT_EXP (sign_e1), BTOR_INVERT_EXP (sign_e2));
  or2    = and_exp (btor, and2, sign_result);
  result = or_exp (btor, or1, or2);
  release_exp (btor, and1);
  release_exp (btor, and2);
  release_exp (btor, or1);
  release_exp (btor, or2);
  release_exp (btor, add);
  release_exp (btor, sign_e1);
  release_exp (btor, sign_e2);
  release_exp (btor, sign_result);
  return result;
}

static BtorExp *
mul_exp (Btor *btor, BtorExp *e0, BtorExp *e1)
{
  BtorExp *result;
  assert (btor != NULL);
  assert (e0 != NULL);
  assert (e1 != NULL);
  e0 = pointer_chase_simplified_exp (btor, e0);
  e1 = pointer_chase_simplified_exp (btor, e1);
  assert (!BTOR_IS_ARRAY_EXP (BTOR_REAL_ADDR_EXP (e0)));
  assert (!BTOR_IS_ARRAY_EXP (BTOR_REAL_ADDR_EXP (e1)));
  assert (BTOR_REAL_ADDR_EXP (e0)->len == BTOR_REAL_ADDR_EXP (e1)->len);
  assert (BTOR_REAL_ADDR_EXP (e0)->len > 0);
  result = NULL;
  if (btor->rewrite_level > 0)
    result = rewrite_binary_exp (btor, BTOR_MUL_EXP, e0, e1);
  if (result == NULL)
    result =
        binary_exp (btor, BTOR_MUL_EXP, e0, e1, BTOR_REAL_ADDR_EXP (e0)->len);
  return result;
}

BtorExp *
btor_mul_exp (Btor *btor, BtorExp *e0, BtorExp *e1)
{
  BTOR_ABORT_EXP (btor == NULL, "'btor' must not be NULL in 'btor_mul_exp'");
  BTOR_ABORT_EXP (e0 == NULL, "'e0' must not be NULL in 'btor_mul_exp'");
  BTOR_ABORT_EXP (e1 == NULL, "'e1' must not be NULL in 'btor_mul_exp'");
  e0 = pointer_chase_simplified_exp (btor, e0);
  e1 = pointer_chase_simplified_exp (btor, e1);
  BTOR_ABORT_EXP (BTOR_IS_ARRAY_EXP (BTOR_REAL_ADDR_EXP (e0)),
                  "'e0' must not be an array in 'btor_mul_exp'");
  BTOR_ABORT_EXP (BTOR_IS_ARRAY_EXP (BTOR_REAL_ADDR_EXP (e1)),
                  "'e1' must not be an array in 'btor_mul_exp'");
  BTOR_ABORT_EXP (
      BTOR_REAL_ADDR_EXP (e0)->len != BTOR_REAL_ADDR_EXP (e1)->len,
      "length of 'e0' and 'e1' must not be unequal in 'btor_mul_exp'");
  return mul_exp (btor, e0, e1);
}

BtorExp *
btor_umulo_exp (Btor *btor, BtorExp *e0, BtorExp *e1)
{
  BtorExp *result, *uext_e1, *uext_e2, *mul, *slice, *and, * or, **temps_e2;
  int i, len;
  BTOR_ABORT_EXP (btor == NULL, "'btor' must not be NULL in 'btor_umulo_exp'");
  BTOR_ABORT_EXP (e0 == NULL, "'e0' must not be NULL in 'btor_umulo_exp'");
  BTOR_ABORT_EXP (e1 == NULL, "'e1' must not be NULL in 'btor_umulo_exp'");
  e0 = pointer_chase_simplified_exp (btor, e0);
  e1 = pointer_chase_simplified_exp (btor, e1);
  BTOR_ABORT_EXP (BTOR_IS_ARRAY_EXP (BTOR_REAL_ADDR_EXP (e0)),
                  "'e0' must not be an array in 'btor_umulo_exp'");
  BTOR_ABORT_EXP (BTOR_IS_ARRAY_EXP (BTOR_REAL_ADDR_EXP (e1)),
                  "'e1' must not be an array in 'btor_umulo_exp'");
  len = BTOR_REAL_ADDR_EXP (e0)->len;
  BTOR_ABORT_EXP (
      len != BTOR_REAL_ADDR_EXP (e1)->len,
      "length of 'e0' and 'e1' must not be unequal in 'btor_umulo_exp'");
  assert (len > 0);
  if (len == 1) return zero_exp (btor, 1);
  BTOR_NEWN (btor->mm, temps_e2, len - 1);
  temps_e2[0] = slice_exp (btor, e1, len - 1, len - 1);
  for (i = 1; i < len - 1; i++)
  {
    slice       = slice_exp (btor, e1, len - 1 - i, len - 1 - i);
    temps_e2[i] = or_exp (btor, temps_e2[i - 1], slice);
    release_exp (btor, slice);
  }
  slice  = slice_exp (btor, e0, 1, 1);
  result = and_exp (btor, slice, temps_e2[0]);
  release_exp (btor, slice);
  for (i = 1; i < len - 1; i++)
  {
    slice = slice_exp (btor, e0, i + 1, i + 1);
    and   = and_exp (btor, slice, temps_e2[i]);
    or    = or_exp (btor, result, and);
    release_exp (btor, slice);
    release_exp (btor, and);
    release_exp (btor, result);
    result = or ;
  }
  uext_e1 = uext_exp (btor, e0, 1);
  uext_e2 = uext_exp (btor, e1, 1);
  mul     = mul_exp (btor, uext_e1, uext_e2);
  slice   = slice_exp (btor, mul, len, len);
  or      = or_exp (btor, result, slice);
  release_exp (btor, uext_e1);
  release_exp (btor, uext_e2);
  release_exp (btor, mul);
  release_exp (btor, slice);
  release_exp (btor, result);
  result = or ;
  for (i = 0; i < len - 1; i++) release_exp (btor, temps_e2[i]);
  BTOR_DELETEN (btor->mm, temps_e2, len - 1);
  return result;
}

BtorExp *
btor_smulo_exp (Btor *btor, BtorExp *e0, BtorExp *e1)
{
  BtorExp *result, *sext_e1, *sext_e2, *sign_e1, *sign_e2, *sext_sign_e1;
  BtorExp *sext_sign_e2, *xor_sign_e1, *xor_sign_e2, *mul, *slice, *slice_n;
  BtorExp *slice_n_minus_1, *xor, *and, * or, **temps_e2;
  int i, len;
  BTOR_ABORT_EXP (btor == NULL, "'btor' must not be NULL in 'btor_smulo_exp'");
  BTOR_ABORT_EXP (e0 == NULL, "'e0' must not be NULL in 'btor_smulo_exp'");
  BTOR_ABORT_EXP (e1 == NULL, "'e1' must not be NULL in 'btor_smulo_exp'");
  e0 = pointer_chase_simplified_exp (btor, e0);
  e1 = pointer_chase_simplified_exp (btor, e1);
  BTOR_ABORT_EXP (BTOR_IS_ARRAY_EXP (BTOR_REAL_ADDR_EXP (e0)),
                  "'e0' must not be an array in 'btor_smulo_exp'");
  BTOR_ABORT_EXP (BTOR_IS_ARRAY_EXP (BTOR_REAL_ADDR_EXP (e1)),
                  "'e1' must not be an array in 'btor_smulo_exp'");
  len = BTOR_REAL_ADDR_EXP (e0)->len;
  BTOR_ABORT_EXP (
      len != BTOR_REAL_ADDR_EXP (e1)->len,
      "length of 'e0' and 'e1' must not be unequal in 'btor_smulo_exp'");
  assert (len > 0);
  if (len == 1) return and_exp (btor, e0, e1);
  if (len == 2)
  {
    sext_e1         = sext_exp (btor, e0, 1);
    sext_e2         = sext_exp (btor, e1, 1);
    mul             = mul_exp (btor, sext_e1, sext_e2);
    slice_n         = slice_exp (btor, mul, len, len);
    slice_n_minus_1 = slice_exp (btor, mul, len - 1, len - 1);
    result          = xor_exp (btor, slice_n, slice_n_minus_1);
    release_exp (btor, sext_e1);
    release_exp (btor, sext_e2);
    release_exp (btor, mul);
    release_exp (btor, slice_n);
    release_exp (btor, slice_n_minus_1);
  }
  else
  {
    sign_e1      = slice_exp (btor, e0, len - 1, len - 1);
    sign_e2      = slice_exp (btor, e1, len - 1, len - 1);
    sext_sign_e1 = sext_exp (btor, sign_e1, len - 1);
    sext_sign_e2 = sext_exp (btor, sign_e2, len - 1);
    xor_sign_e1  = xor_exp (btor, e0, sext_sign_e1);
    xor_sign_e2  = xor_exp (btor, e1, sext_sign_e2);
    BTOR_NEWN (btor->mm, temps_e2, len - 2);
    temps_e2[0] = slice_exp (btor, xor_sign_e2, len - 2, len - 2);
    for (i = 1; i < len - 2; i++)
    {
      slice       = slice_exp (btor, xor_sign_e2, len - 2 - i, len - 2 - i);
      temps_e2[i] = or_exp (btor, temps_e2[i - 1], slice);
      release_exp (btor, slice);
    }
    slice  = slice_exp (btor, xor_sign_e1, 1, 1);
    result = and_exp (btor, slice, temps_e2[0]);
    release_exp (btor, slice);
    for (i = 1; i < len - 2; i++)
    {
      slice = slice_exp (btor, xor_sign_e1, i + 1, i + 1);
      and   = and_exp (btor, slice, temps_e2[i]);
      or    = or_exp (btor, result, and);
      release_exp (btor, slice);
      release_exp (btor, and);
      release_exp (btor, result);
      result = or ;
    }
    sext_e1         = sext_exp (btor, e0, 1);
    sext_e2         = sext_exp (btor, e1, 1);
    mul             = mul_exp (btor, sext_e1, sext_e2);
    slice_n         = slice_exp (btor, mul, len, len);
    slice_n_minus_1 = slice_exp (btor, mul, len - 1, len - 1);
    xor             = xor_exp (btor, slice_n, slice_n_minus_1);
    or              = or_exp (btor, result, xor);
    release_exp (btor, sext_e1);
    release_exp (btor, sext_e2);
    release_exp (btor, sign_e1);
    release_exp (btor, sign_e2);
    release_exp (btor, sext_sign_e1);
    release_exp (btor, sext_sign_e2);
    release_exp (btor, xor_sign_e1);
    release_exp (btor, xor_sign_e2);
    release_exp (btor, mul);
    release_exp (btor, slice_n);
    release_exp (btor, slice_n_minus_1);
    release_exp (btor, xor);
    release_exp (btor, result);
    result = or ;
    for (i = 0; i < len - 2; i++) release_exp (btor, temps_e2[i]);
    BTOR_DELETEN (btor->mm, temps_e2, len - 2);
  }
  return result;
}

static BtorExp *
ult_exp (Btor *btor, BtorExp *e0, BtorExp *e1)
{
  BtorExp *result, *temp;
  assert (btor != NULL);
  assert (e0 != NULL);
  assert (e1 != NULL);
  e0 = pointer_chase_simplified_exp (btor, e0);
  e1 = pointer_chase_simplified_exp (btor, e1);
  assert (!BTOR_IS_ARRAY_EXP (BTOR_REAL_ADDR_EXP (e0)));
  assert (!BTOR_IS_ARRAY_EXP (BTOR_REAL_ADDR_EXP (e1)));
  assert (BTOR_REAL_ADDR_EXP (e0)->len == BTOR_REAL_ADDR_EXP (e1)->len);
  assert (BTOR_REAL_ADDR_EXP (e0)->len > 0);
  /* ~a < ~b  is the same as  b < a */
  if (btor->rewrite_level > 0 && BTOR_IS_INVERTED_EXP (e0)
      && BTOR_IS_INVERTED_EXP (e1))
  {
    temp = BTOR_REAL_ADDR_EXP (e1);
    e1   = BTOR_REAL_ADDR_EXP (e0);
    e0   = temp;
  }
  result = NULL;
  if (btor->rewrite_level > 0)
    result = rewrite_binary_exp (btor, BTOR_ULT_EXP, e0, e1);
  if (result == NULL) result = binary_exp (btor, BTOR_ULT_EXP, e0, e1, 1);
  return result;
}

BtorExp *
btor_ult_exp (Btor *btor, BtorExp *e0, BtorExp *e1)
{
  BTOR_ABORT_EXP (btor == NULL, "'btor' must not be NULL in 'btor_ult_exp'");
  BTOR_ABORT_EXP (e0 == NULL, "'e0' must not be NULL in 'btor_ult_exp'");
  BTOR_ABORT_EXP (e1 == NULL, "'e1' must not be NULL in 'btor_ult_exp'");
  e0 = pointer_chase_simplified_exp (btor, e0);
  e1 = pointer_chase_simplified_exp (btor, e1);
  BTOR_ABORT_EXP (BTOR_IS_ARRAY_EXP (BTOR_REAL_ADDR_EXP (e0)),
                  "'e0' must not be an array in 'btor_ult_exp'");
  BTOR_ABORT_EXP (BTOR_IS_ARRAY_EXP (BTOR_REAL_ADDR_EXP (e1)),
                  "'e1' must not be an array in 'btor_ult_exp'");
  BTOR_ABORT_EXP (
      BTOR_REAL_ADDR_EXP (e0)->len != BTOR_REAL_ADDR_EXP (e1)->len,
      "length of 'e0' and 'e1' must not be unequal in 'btor_ult_exp'");
  return ult_exp (btor, e0, e1);
}

static BtorExp *
slt_exp (Btor *btor, BtorExp *e0, BtorExp *e1)
{
  BtorExp *result, *sign_e1, *sign_e2, *rest_e1, *rest_e2, *ult;
  BtorExp *e1_signed_only, *e1_e2_pos, *e1_e2_signed, *and1, *and2, * or ;
  int len;
  assert (btor != NULL);
  assert (e0 != NULL);
  assert (e1 != NULL);
  e0 = pointer_chase_simplified_exp (btor, e0);
  e1 = pointer_chase_simplified_exp (btor, e1);
  assert (!BTOR_IS_ARRAY_EXP (BTOR_REAL_ADDR_EXP (e0)));
  assert (!BTOR_IS_ARRAY_EXP (BTOR_REAL_ADDR_EXP (e1)));
  assert (BTOR_REAL_ADDR_EXP (e0)->len == BTOR_REAL_ADDR_EXP (e1)->len);
  assert (BTOR_REAL_ADDR_EXP (e0)->len > 0);
  len = BTOR_REAL_ADDR_EXP (e0)->len;
  if (len == 1) return and_exp (btor, e0, BTOR_INVERT_EXP (e1));
  sign_e1 = slice_exp (btor, e0, len - 1, len - 1);
  sign_e2 = slice_exp (btor, e1, len - 1, len - 1);
  /* rest_e1: e0 without sign bit */
  rest_e1 = slice_exp (btor, e0, len - 2, 0);
  /* rest_e2: e1 without sign bit */
  rest_e2 = slice_exp (btor, e1, len - 2, 0);
  /* ult: is rest of e0 < rest of e1 ? */
  ult = ult_exp (btor, rest_e1, rest_e2);
  /* e1_signed_only: only e0 is negative */
  e1_signed_only = and_exp (btor, sign_e1, BTOR_INVERT_EXP (sign_e2));
  /* e1_e2_pos: e0 and e1 are positive */
  e1_e2_pos =
      and_exp (btor, BTOR_INVERT_EXP (sign_e1), BTOR_INVERT_EXP (sign_e2));
  /* e1_e2_signed: e0 and e1 are negative */
  e1_e2_signed = and_exp (btor, sign_e1, sign_e2);
  and1         = and_exp (btor, e1_e2_pos, ult);
  and2         = and_exp (btor, e1_e2_signed, ult);
  or           = or_exp (btor, and1, and2);
  result       = or_exp (btor, e1_signed_only, or);
  release_exp (btor, sign_e1);
  release_exp (btor, sign_e2);
  release_exp (btor, rest_e1);
  release_exp (btor, rest_e2);
  release_exp (btor, ult);
  release_exp (btor, e1_signed_only);
  release_exp (btor, e1_e2_pos);
  release_exp (btor, e1_e2_signed);
  release_exp (btor, and1);
  release_exp (btor, and2);
  release_exp (btor, or);
  return result;
}

BtorExp *
btor_slt_exp (Btor *btor, BtorExp *e0, BtorExp *e1)
{
  BTOR_ABORT_EXP (btor == NULL, "'btor' must not be NULL in 'btor_slt_exp'");
  BTOR_ABORT_EXP (e0 == NULL, "'e0' must not be NULL in 'btor_slt_exp'");
  BTOR_ABORT_EXP (e1 == NULL, "'e1' must not be NULL in 'btor_slt_exp'");
  e0 = pointer_chase_simplified_exp (btor, e0);
  e1 = pointer_chase_simplified_exp (btor, e1);
  BTOR_ABORT_EXP (BTOR_IS_ARRAY_EXP (BTOR_REAL_ADDR_EXP (e0)),
                  "'e0' must not be an array in 'btor_slt_exp'");
  BTOR_ABORT_EXP (BTOR_IS_ARRAY_EXP (BTOR_REAL_ADDR_EXP (e1)),
                  "'e1' must not be an array in 'btor_slt_exp'");
  BTOR_ABORT_EXP (
      BTOR_REAL_ADDR_EXP (e0)->len != BTOR_REAL_ADDR_EXP (e1)->len,
      "length of 'e0' and 'e1' must not be unequal in 'btor_slt_exp'");
  return slt_exp (btor, e0, e1);
}

BtorExp *
btor_ulte_exp (Btor *btor, BtorExp *e0, BtorExp *e1)
{
  BtorExp *result, *ugt;
  BTOR_ABORT_EXP (btor == NULL, "'btor' must not be NULL in 'btor_ulte_exp'");
  BTOR_ABORT_EXP (e0 == NULL, "'e0' must not be NULL in 'btor_ulte_exp'");
  BTOR_ABORT_EXP (e1 == NULL, "'e1' must not be NULL in 'btor_ulte_exp'");
  e0 = pointer_chase_simplified_exp (btor, e0);
  e1 = pointer_chase_simplified_exp (btor, e1);
  BTOR_ABORT_EXP (BTOR_IS_ARRAY_EXP (BTOR_REAL_ADDR_EXP (e0)),
                  "'e0' must not be an array in 'btor_ulte_exp'");
  BTOR_ABORT_EXP (BTOR_IS_ARRAY_EXP (BTOR_REAL_ADDR_EXP (e1)),
                  "'e1' must not be an array in 'btor_ulte_exp'");
  BTOR_ABORT_EXP (
      BTOR_REAL_ADDR_EXP (e0)->len != BTOR_REAL_ADDR_EXP (e1)->len,
      "length of 'e0' and 'e1' must not be unequal in 'btor_ulte_exp'");
  assert (BTOR_REAL_ADDR_EXP (e0)->len > 0);
  ugt    = ult_exp (btor, e1, e0);
  result = not_exp (btor, ugt);
  release_exp (btor, ugt);
  return result;
}

BtorExp *
btor_slte_exp (Btor *btor, BtorExp *e0, BtorExp *e1)
{
  BtorExp *result, *sgt;
  BTOR_ABORT_EXP (btor == NULL, "'btor' must not be NULL in 'btor_slte_exp'");
  BTOR_ABORT_EXP (e0 == NULL, "'e0' must not be NULL in 'btor_slte_exp'");
  BTOR_ABORT_EXP (e1 == NULL, "'e1' must not be NULL in 'btor_slte_exp'");
  e0 = pointer_chase_simplified_exp (btor, e0);
  e1 = pointer_chase_simplified_exp (btor, e1);
  BTOR_ABORT_EXP (BTOR_IS_ARRAY_EXP (BTOR_REAL_ADDR_EXP (e0)),
                  "'e0' must not be an array in 'btor_slte_exp'");
  BTOR_ABORT_EXP (BTOR_IS_ARRAY_EXP (BTOR_REAL_ADDR_EXP (e1)),
                  "'e1' must not be an array in 'btor_slte_exp'");
  BTOR_ABORT_EXP (
      BTOR_REAL_ADDR_EXP (e0)->len != BTOR_REAL_ADDR_EXP (e1)->len,
      "length of 'e0' and 'e1' must not be unequal in 'btor_slte_exp'");
  assert (BTOR_REAL_ADDR_EXP (e0)->len > 0);
  sgt    = slt_exp (btor, e1, e0);
  result = not_exp (btor, sgt);
  release_exp (btor, sgt);
  return result;
}

BtorExp *
btor_ugt_exp (Btor *btor, BtorExp *e0, BtorExp *e1)
{
  BTOR_ABORT_EXP (btor == NULL, "'btor' must not be NULL in 'btor_ugt_exp'");
  BTOR_ABORT_EXP (e0 == NULL, "'e0' must not be NULL in 'btor_ugt_exp'");
  BTOR_ABORT_EXP (e1 == NULL, "'e1' must not be NULL in 'btor_ugt_exp'");
  e0 = pointer_chase_simplified_exp (btor, e0);
  e1 = pointer_chase_simplified_exp (btor, e1);
  BTOR_ABORT_EXP (BTOR_IS_ARRAY_EXP (BTOR_REAL_ADDR_EXP (e0)),
                  "'e0' must not be an array in 'btor_ugt_exp'");
  BTOR_ABORT_EXP (BTOR_IS_ARRAY_EXP (BTOR_REAL_ADDR_EXP (e1)),
                  "'e1' must not be an array in 'btor_ugt_exp'");
  BTOR_ABORT_EXP (
      BTOR_REAL_ADDR_EXP (e0)->len != BTOR_REAL_ADDR_EXP (e1)->len,
      "length of 'e0' and 'e1' must not be unequal in 'btor_ugt_exp'");
  assert (BTOR_REAL_ADDR_EXP (e0)->len > 0);
  return ult_exp (btor, e1, e0);
}

BtorExp *
btor_sgt_exp (Btor *btor, BtorExp *e0, BtorExp *e1)
{
  BTOR_ABORT_EXP (btor == NULL, "'btor' must not be NULL in 'btor_sgt_exp'");
  BTOR_ABORT_EXP (e0 == NULL, "'e0' must not be NULL in 'btor_sgt_exp'");
  BTOR_ABORT_EXP (e1 == NULL, "'e1' must not be NULL in 'btor_sgt_exp'");
  e0 = pointer_chase_simplified_exp (btor, e0);
  e1 = pointer_chase_simplified_exp (btor, e1);
  BTOR_ABORT_EXP (BTOR_IS_ARRAY_EXP (BTOR_REAL_ADDR_EXP (e0)),
                  "'e0' must not be an array in 'btor_sgt_exp'");
  BTOR_ABORT_EXP (BTOR_IS_ARRAY_EXP (BTOR_REAL_ADDR_EXP (e1)),
                  "'e1' must not be an array in 'btor_sgt_exp'");
  BTOR_ABORT_EXP (
      BTOR_REAL_ADDR_EXP (e0)->len != BTOR_REAL_ADDR_EXP (e1)->len,
      "length of 'e0' and 'e1' must not be unequal in 'btor_sgt_exp'");
  assert (BTOR_REAL_ADDR_EXP (e0)->len > 0);
  return slt_exp (btor, e1, e0);
}

BtorExp *
btor_ugte_exp (Btor *btor, BtorExp *e0, BtorExp *e1)
{
  BtorExp *result, *ult;
  BTOR_ABORT_EXP (btor == NULL, "'btor' must not be NULL in 'btor_ugte_exp'");
  BTOR_ABORT_EXP (e0 == NULL, "'e0' must not be NULL in 'btor_ugte_exp'");
  BTOR_ABORT_EXP (e1 == NULL, "'e1' must not be NULL in 'btor_ugte_exp'");
  e0 = pointer_chase_simplified_exp (btor, e0);
  e1 = pointer_chase_simplified_exp (btor, e1);
  BTOR_ABORT_EXP (BTOR_IS_ARRAY_EXP (BTOR_REAL_ADDR_EXP (e0)),
                  "'e0' must not be an array in 'btor_ugte_exp'");
  BTOR_ABORT_EXP (BTOR_IS_ARRAY_EXP (BTOR_REAL_ADDR_EXP (e1)),
                  "'e1' must not be an array in 'btor_ugte_exp'");
  BTOR_ABORT_EXP (
      BTOR_REAL_ADDR_EXP (e0)->len != BTOR_REAL_ADDR_EXP (e1)->len,
      "length of 'e0' and 'e1' must not be unequal in 'btor_ugte_exp'");
  assert (BTOR_REAL_ADDR_EXP (e0)->len > 0);
  ult    = ult_exp (btor, e0, e1);
  result = not_exp (btor, ult);
  release_exp (btor, ult);
  return result;
}

BtorExp *
btor_sgte_exp (Btor *btor, BtorExp *e0, BtorExp *e1)
{
  BtorExp *result, *slt;
  BTOR_ABORT_EXP (btor == NULL, "'btor' must not be NULL in 'btor_sgte_exp'");
  BTOR_ABORT_EXP (e0 == NULL, "'e0' must not be NULL in 'btor_sgte_exp'");
  BTOR_ABORT_EXP (e1 == NULL, "'e1' must not be NULL in 'btor_sgte_exp'");
  e0 = pointer_chase_simplified_exp (btor, e0);
  e1 = pointer_chase_simplified_exp (btor, e1);
  BTOR_ABORT_EXP (BTOR_IS_ARRAY_EXP (BTOR_REAL_ADDR_EXP (e0)),
                  "'e0' must not be an array in 'btor_sgte_exp'");
  BTOR_ABORT_EXP (BTOR_IS_ARRAY_EXP (BTOR_REAL_ADDR_EXP (e1)),
                  "'e1' must not be an array in 'btor_sgte_exp'");
  BTOR_ABORT_EXP (
      BTOR_REAL_ADDR_EXP (e0)->len != BTOR_REAL_ADDR_EXP (e1)->len,
      "length of 'e0' and 'e1' must not be unequal in 'btor_sgte_exp'");
  assert (BTOR_REAL_ADDR_EXP (e0)->len > 0);
  slt    = slt_exp (btor, e0, e1);
  result = not_exp (btor, slt);
  release_exp (btor, slt);
  return result;
}

static BtorExp *
sll_exp (Btor *btor, BtorExp *e0, BtorExp *e1)
{
  BtorExp *result;
  assert (btor != NULL);
  assert (e0 != NULL);
  assert (e1 != NULL);
  e0 = pointer_chase_simplified_exp (btor, e0);
  e1 = pointer_chase_simplified_exp (btor, e1);
  assert (!BTOR_IS_ARRAY_EXP (BTOR_REAL_ADDR_EXP (e0)));
  assert (!BTOR_IS_ARRAY_EXP (BTOR_REAL_ADDR_EXP (e1)));
  assert (BTOR_REAL_ADDR_EXP (e0)->len > 1);
  assert (BTOR_REAL_ADDR_EXP (e1)->len > 0);
  assert (btor_is_power_of_2_util (BTOR_REAL_ADDR_EXP (e0)->len));
  assert (btor_log_2_util (BTOR_REAL_ADDR_EXP (e0)->len)
          == BTOR_REAL_ADDR_EXP (e1)->len);
  result = NULL;
  if (btor->rewrite_level > 0)
    result = rewrite_binary_exp (btor, BTOR_SLL_EXP, e0, e1);
  if (result == NULL)
    result =
        binary_exp (btor, BTOR_SLL_EXP, e0, e1, BTOR_REAL_ADDR_EXP (e0)->len);
  return result;
}

BtorExp *
btor_sll_exp (Btor *btor, BtorExp *e0, BtorExp *e1)
{
  int len;
  BTOR_ABORT_EXP (btor == NULL, "'btor' must not be NULL in 'btor_sll_exp'");
  BTOR_ABORT_EXP (e0 == NULL, "'e0' must not be NULL in 'btor_sll_exp'");
  BTOR_ABORT_EXP (e1 == NULL, "'e1' must not be NULL in 'btor_sll_exp'");
  e0 = pointer_chase_simplified_exp (btor, e0);
  e1 = pointer_chase_simplified_exp (btor, e1);
  BTOR_ABORT_EXP (BTOR_IS_ARRAY_EXP (BTOR_REAL_ADDR_EXP (e0)),
                  "'e0' must not be an array in 'btor_sll_exp'");
  BTOR_ABORT_EXP (BTOR_IS_ARRAY_EXP (BTOR_REAL_ADDR_EXP (e1)),
                  "'e1' must not be an array in 'btor_sll_exp'");
  len = BTOR_REAL_ADDR_EXP (e0)->len;
  BTOR_ABORT_EXP (!btor_is_power_of_2_util (len),
                  "length of 'e0' must be a power of 2 in 'btor_sll_exp'");
  BTOR_ABORT_EXP (
      btor_log_2_util (len) != BTOR_REAL_ADDR_EXP (e1)->len,
      "length of 'e1' must be equal to log2(length of 'e0') in 'btor_sll_exp'");
  return sll_exp (btor, e0, e1);
}

static BtorExp *
srl_exp (Btor *btor, BtorExp *e0, BtorExp *e1)
{
  BtorExp *result;
  assert (btor != NULL);
  assert (e0 != NULL);
  assert (e1 != NULL);
  e0 = pointer_chase_simplified_exp (btor, e0);
  e1 = pointer_chase_simplified_exp (btor, e1);
  assert (!BTOR_IS_ARRAY_EXP (BTOR_REAL_ADDR_EXP (e0)));
  assert (!BTOR_IS_ARRAY_EXP (BTOR_REAL_ADDR_EXP (e1)));
  assert (BTOR_REAL_ADDR_EXP (e0)->len > 1);
  assert (BTOR_REAL_ADDR_EXP (e1)->len > 0);
  assert (btor_is_power_of_2_util (BTOR_REAL_ADDR_EXP (e0)->len));
  assert (btor_log_2_util (BTOR_REAL_ADDR_EXP (e0)->len)
          == BTOR_REAL_ADDR_EXP (e1)->len);
  result = NULL;
  if (btor->rewrite_level > 0)
    result = rewrite_binary_exp (btor, BTOR_SRL_EXP, e0, e1);
  if (result == NULL)
    result =
        binary_exp (btor, BTOR_SRL_EXP, e0, e1, BTOR_REAL_ADDR_EXP (e0)->len);
  return result;
}

BtorExp *
btor_srl_exp (Btor *btor, BtorExp *e0, BtorExp *e1)
{
  int len;
  BTOR_ABORT_EXP (btor == NULL, "'btor' must not be NULL in 'btor_srl_exp'");
  BTOR_ABORT_EXP (e0 == NULL, "'e0' must not be NULL in 'btor_srl_exp'");
  BTOR_ABORT_EXP (e1 == NULL, "'e1' must not be NULL in 'btor_srl_exp'");
  e0 = pointer_chase_simplified_exp (btor, e0);
  e1 = pointer_chase_simplified_exp (btor, e1);
  BTOR_ABORT_EXP (BTOR_IS_ARRAY_EXP (BTOR_REAL_ADDR_EXP (e0)),
                  "'e0' must not be an array in 'btor_srl_exp'");
  BTOR_ABORT_EXP (BTOR_IS_ARRAY_EXP (BTOR_REAL_ADDR_EXP (e1)),
                  "'e1' must not be an array in 'btor_srl_exp'");
  len = BTOR_REAL_ADDR_EXP (e0)->len;
  BTOR_ABORT_EXP (!btor_is_power_of_2_util (len),
                  "length of 'e0' must be a power of 2 in 'btor_srl_exp'");
  BTOR_ABORT_EXP (
      btor_log_2_util (len) != BTOR_REAL_ADDR_EXP (e1)->len,
      "length of 'e1' must be equal to log2(length of 'e0') in 'btor_srl_exp'");
  return srl_exp (btor, e0, e1);
}

BtorExp *
btor_sra_exp (Btor *btor, BtorExp *e0, BtorExp *e1)
{
  BtorExp *result, *sign_e1, *srl1, *srl2;
  int len;
  BTOR_ABORT_EXP (btor == NULL, "'btor' must not be NULL in 'btor_sra_exp'");
  BTOR_ABORT_EXP (e0 == NULL, "'e0' must not be NULL in 'btor_sra_exp'");
  BTOR_ABORT_EXP (e1 == NULL, "'e1' must not be NULL in 'btor_sra_exp'");
  e0 = pointer_chase_simplified_exp (btor, e0);
  e1 = pointer_chase_simplified_exp (btor, e1);
  BTOR_ABORT_EXP (BTOR_IS_ARRAY_EXP (BTOR_REAL_ADDR_EXP (e0)),
                  "'e0' must not be an array in 'btor_sra_exp'");
  BTOR_ABORT_EXP (BTOR_IS_ARRAY_EXP (BTOR_REAL_ADDR_EXP (e1)),
                  "'e1' must not be an array in 'btor_sra_exp'");
  len = BTOR_REAL_ADDR_EXP (e0)->len;
  BTOR_ABORT_EXP (!btor_is_power_of_2_util (len),
                  "length of 'e0' must be a power of 2 in 'btor_sra_exp'");
  BTOR_ABORT_EXP (
      btor_log_2_util (len) != BTOR_REAL_ADDR_EXP (e1)->len,
      "length of 'e1' must be equal to log2(length of 'e0') in 'btor_sra_exp'");
  assert (len > 1);
  assert (BTOR_REAL_ADDR_EXP (e1)->len > 0);
  sign_e1 = slice_exp (btor, e0, len - 1, len - 1);
  srl1    = srl_exp (btor, e0, e1);
  srl2    = srl_exp (btor, BTOR_INVERT_EXP (e0), e1);
  result  = cond_exp (btor, sign_e1, BTOR_INVERT_EXP (srl2), srl1);
  release_exp (btor, sign_e1);
  release_exp (btor, srl1);
  release_exp (btor, srl2);
  return result;
}

BtorExp *
btor_rol_exp (Btor *btor, BtorExp *e0, BtorExp *e1)
{
  BtorExp *result, *sll, *neg_e2, *srl;
  int len;
  BTOR_ABORT_EXP (btor == NULL, "'btor' must not be NULL in 'btor_rol_exp'");
  BTOR_ABORT_EXP (e0 == NULL, "'e0' must not be NULL in 'btor_rol_exp'");
  BTOR_ABORT_EXP (e1 == NULL, "'e1' must not be NULL in 'btor_rol_exp'");
  e0 = pointer_chase_simplified_exp (btor, e0);
  e1 = pointer_chase_simplified_exp (btor, e1);
  BTOR_ABORT_EXP (BTOR_IS_ARRAY_EXP (BTOR_REAL_ADDR_EXP (e0)),
                  "'e0' must not be an array in 'btor_rol_exp'");
  BTOR_ABORT_EXP (BTOR_IS_ARRAY_EXP (BTOR_REAL_ADDR_EXP (e1)),
                  "'e1' must not be an array in 'btor_rol_exp'");
  len = BTOR_REAL_ADDR_EXP (e0)->len;
  BTOR_ABORT_EXP (!btor_is_power_of_2_util (len),
                  "length of 'e0' must be a power of 2 in 'btor_rol_exp'");
  BTOR_ABORT_EXP (
      btor_log_2_util (len) != BTOR_REAL_ADDR_EXP (e1)->len,
      "length of 'e1' must be equal to log2(length of 'e0') in 'btor_rol_exp'");
  assert (len > 1);
  assert (BTOR_REAL_ADDR_EXP (e1)->len > 0);
  sll    = sll_exp (btor, e0, e1);
  neg_e2 = neg_exp (btor, e1);
  srl    = srl_exp (btor, e0, neg_e2);
  result = or_exp (btor, sll, srl);
  release_exp (btor, sll);
  release_exp (btor, neg_e2);
  release_exp (btor, srl);
  return result;
}

BtorExp *
btor_ror_exp (Btor *btor, BtorExp *e0, BtorExp *e1)
{
  BtorExp *result, *srl, *neg_e2, *sll;
  int len;
  BTOR_ABORT_EXP (btor == NULL, "'btor' must not be NULL in 'btor_ror_exp'");
  BTOR_ABORT_EXP (e0 == NULL, "'e0' must not be NULL in 'btor_ror_exp'");
  BTOR_ABORT_EXP (e1 == NULL, "'e1' must not be NULL in 'btor_ror_exp'");
  e0 = pointer_chase_simplified_exp (btor, e0);
  e1 = pointer_chase_simplified_exp (btor, e1);
  BTOR_ABORT_EXP (BTOR_IS_ARRAY_EXP (BTOR_REAL_ADDR_EXP (e0)),
                  "'e0' must not be an array in 'btor_ror_exp'");
  BTOR_ABORT_EXP (BTOR_IS_ARRAY_EXP (BTOR_REAL_ADDR_EXP (e1)),
                  "'e1' must not be an array in 'btor_ror_exp'");
  len = BTOR_REAL_ADDR_EXP (e0)->len;
  BTOR_ABORT_EXP (!btor_is_power_of_2_util (len),
                  "length of 'e0' must be a power of 2 in 'btor_ror_exp'");
  BTOR_ABORT_EXP (
      btor_log_2_util (len) != BTOR_REAL_ADDR_EXP (e1)->len,
      "length of 'e1' must be equal to log2(length of 'e0') in 'btor_ror_exp'");
  assert (len > 1);
  assert (BTOR_REAL_ADDR_EXP (e1)->len > 0);
  srl    = srl_exp (btor, e0, e1);
  neg_e2 = neg_exp (btor, e1);
  sll    = sll_exp (btor, e0, neg_e2);
  result = or_exp (btor, srl, sll);
  release_exp (btor, srl);
  release_exp (btor, neg_e2);
  release_exp (btor, sll);
  return result;
}

static BtorExp *
sub_exp (Btor *btor, BtorExp *e0, BtorExp *e1)
{
  BtorExp *result, *neg_e2;
  assert (btor != NULL);
  assert (e0 != NULL);
  assert (e1 != NULL);
  e0 = pointer_chase_simplified_exp (btor, e0);
  e1 = pointer_chase_simplified_exp (btor, e1);
  assert (!BTOR_IS_ARRAY_EXP (BTOR_REAL_ADDR_EXP (e0)));
  assert (!BTOR_IS_ARRAY_EXP (BTOR_REAL_ADDR_EXP (e1)));
  assert (BTOR_REAL_ADDR_EXP (e0)->len == BTOR_REAL_ADDR_EXP (e1)->len);
  assert (BTOR_REAL_ADDR_EXP (e0)->len > 0);
  neg_e2 = neg_exp (btor, e1);
  result = add_exp (btor, e0, neg_e2);
  release_exp (btor, neg_e2);
  return result;
}

BtorExp *
btor_sub_exp (Btor *btor, BtorExp *e0, BtorExp *e1)
{
  BTOR_ABORT_EXP (btor == NULL, "'btor' must not be NULL in 'btor_sub_exp'");
  BTOR_ABORT_EXP (e0 == NULL, "'e0' must not be NULL in 'btor_sub_exp'");
  BTOR_ABORT_EXP (e1 == NULL, "'e1' must not be NULL in 'btor_sub_exp'");
  e0 = pointer_chase_simplified_exp (btor, e0);
  e1 = pointer_chase_simplified_exp (btor, e1);
  BTOR_ABORT_EXP (BTOR_IS_ARRAY_EXP (BTOR_REAL_ADDR_EXP (e0)),
                  "'e0' must not be an array in 'btor_sub_exp'");
  BTOR_ABORT_EXP (BTOR_IS_ARRAY_EXP (BTOR_REAL_ADDR_EXP (e1)),
                  "'e1' must not be an array in 'btor_sub_exp'");
  BTOR_ABORT_EXP (
      BTOR_REAL_ADDR_EXP (e0)->len != BTOR_REAL_ADDR_EXP (e1)->len,
      "length of 'e0' and 'e1' must not be unequal in 'btor_sub_exp'");
  return sub_exp (btor, e0, e1);
}

BtorExp *
btor_usubo_exp (Btor *btor, BtorExp *e0, BtorExp *e1)
{
  BtorExp *result, *uext_e1, *uext_e2, *add1, *add2, *one;
  int len;
  BTOR_ABORT_EXP (btor == NULL, "'btor' must not be NULL in 'btor_usubo_exp'");
  BTOR_ABORT_EXP (e0 == NULL, "'e0' must not be NULL in 'btor_usubo_exp'");
  BTOR_ABORT_EXP (e1 == NULL, "'e1' must not be NULL in 'btor_usubo_exp'");
  e0 = pointer_chase_simplified_exp (btor, e0);
  e1 = pointer_chase_simplified_exp (btor, e1);
  BTOR_ABORT_EXP (BTOR_IS_ARRAY_EXP (BTOR_REAL_ADDR_EXP (e0)),
                  "'e0' must not be an array in 'btor_usubo_exp'");
  BTOR_ABORT_EXP (BTOR_IS_ARRAY_EXP (BTOR_REAL_ADDR_EXP (e1)),
                  "'e1' must not be an array in 'btor_usubo_exp'");
  len = BTOR_REAL_ADDR_EXP (e0)->len;
  BTOR_ABORT_EXP (
      len != BTOR_REAL_ADDR_EXP (e1)->len,
      "length of 'e0' and 'e1' must not be unequal in 'btor_usubo_exp'");
  assert (len > 0);
  uext_e1 = uext_exp (btor, e0, 1);
  uext_e2 = uext_exp (btor, BTOR_INVERT_EXP (e1), 1);
  assert (len < INT_MAX);
  one    = one_exp (btor, len + 1);
  add1   = add_exp (btor, uext_e2, one);
  add2   = add_exp (btor, uext_e1, add1);
  result = BTOR_INVERT_EXP (slice_exp (btor, add2, len, len));
  release_exp (btor, uext_e1);
  release_exp (btor, uext_e2);
  release_exp (btor, add1);
  release_exp (btor, add2);
  release_exp (btor, one);
  return result;
}

BtorExp *
btor_ssubo_exp (Btor *btor, BtorExp *e0, BtorExp *e1)
{
  BtorExp *result, *sign_e1, *sign_e2, *sign_result;
  BtorExp *sub, *and1, *and2, *or1, *or2;
  int len;
  BTOR_ABORT_EXP (btor == NULL, "'btor' must not be NULL in 'btor_ssubo_exp'");
  BTOR_ABORT_EXP (e0 == NULL, "'e0' must not be NULL in 'btor_ssubo_exp'");
  BTOR_ABORT_EXP (e1 == NULL, "'e1' must not be NULL in 'btor_ssubo_exp'");
  e0 = pointer_chase_simplified_exp (btor, e0);
  e1 = pointer_chase_simplified_exp (btor, e1);
  BTOR_ABORT_EXP (BTOR_IS_ARRAY_EXP (BTOR_REAL_ADDR_EXP (e0)),
                  "'e0' must not be an array in 'btor_ssubo_exp'");
  BTOR_ABORT_EXP (BTOR_IS_ARRAY_EXP (BTOR_REAL_ADDR_EXP (e1)),
                  "'e1' must not be an array in 'btor_ssubo_exp'");
  len = BTOR_REAL_ADDR_EXP (e0)->len;
  BTOR_ABORT_EXP (
      len != BTOR_REAL_ADDR_EXP (e1)->len,
      "length of 'e0' and 'e1' must not be unequal in 'btor_ssubo_exp'");
  assert (len > 0);
  sign_e1     = slice_exp (btor, e0, len - 1, len - 1);
  sign_e2     = slice_exp (btor, e1, len - 1, len - 1);
  sub         = sub_exp (btor, e0, e1);
  sign_result = slice_exp (btor, sub, len - 1, len - 1);
  and1        = and_exp (btor, BTOR_INVERT_EXP (sign_e1), sign_e2);
  or1         = and_exp (btor, and1, sign_result);
  and2        = and_exp (btor, sign_e1, BTOR_INVERT_EXP (sign_e2));
  or2         = and_exp (btor, and2, BTOR_INVERT_EXP (sign_result));
  result      = or_exp (btor, or1, or2);
  release_exp (btor, and1);
  release_exp (btor, and2);
  release_exp (btor, or1);
  release_exp (btor, or2);
  release_exp (btor, sub);
  release_exp (btor, sign_e1);
  release_exp (btor, sign_e2);
  release_exp (btor, sign_result);
  return result;
}

static BtorExp *
udiv_exp (Btor *btor, BtorExp *e0, BtorExp *e1)
{
  BtorExp *result;
  assert (btor != NULL);
  assert (e0 != NULL);
  assert (e1 != NULL);
  e0 = pointer_chase_simplified_exp (btor, e0);
  e1 = pointer_chase_simplified_exp (btor, e1);
  assert (!BTOR_IS_ARRAY_EXP (BTOR_REAL_ADDR_EXP (e0)));
  assert (!BTOR_IS_ARRAY_EXP (BTOR_REAL_ADDR_EXP (e1)));
  assert (BTOR_REAL_ADDR_EXP (e0)->len == BTOR_REAL_ADDR_EXP (e1)->len);
  assert (BTOR_REAL_ADDR_EXP (e0)->len > 0);
  result = NULL;
  if (btor->rewrite_level > 0)
    result = rewrite_binary_exp (btor, BTOR_UDIV_EXP, e0, e1);
  if (result == NULL)
    result =
        binary_exp (btor, BTOR_UDIV_EXP, e0, e1, BTOR_REAL_ADDR_EXP (e0)->len);
  return result;
}

BtorExp *
btor_udiv_exp (Btor *btor, BtorExp *e0, BtorExp *e1)
{
  BTOR_ABORT_EXP (btor == NULL, "'btor' must not be NULL in 'btor_udiv_exp'");
  BTOR_ABORT_EXP (e0 == NULL, "'e0' must not be NULL in 'btor_udiv_exp'");
  BTOR_ABORT_EXP (e1 == NULL, "'e1' must not be NULL in 'btor_udiv_exp'");
  e0 = pointer_chase_simplified_exp (btor, e0);
  e1 = pointer_chase_simplified_exp (btor, e1);
  BTOR_ABORT_EXP (BTOR_IS_ARRAY_EXP (BTOR_REAL_ADDR_EXP (e0)),
                  "'e0' must not be an array in 'btor_udiv_exp'");
  BTOR_ABORT_EXP (BTOR_IS_ARRAY_EXP (BTOR_REAL_ADDR_EXP (e1)),
                  "'e1' must not be an array in 'btor_udiv_exp'");
  BTOR_ABORT_EXP (
      BTOR_REAL_ADDR_EXP (e0)->len != BTOR_REAL_ADDR_EXP (e1)->len,
      "length of 'e0' and 'e1' must not be unequal in 'btor_udiv_exp'");
  return udiv_exp (btor, e0, e1);
}

BtorExp *
btor_sdiv_exp (Btor *btor, BtorExp *e0, BtorExp *e1)
{
  BtorExp *result, *sign_e1, *sign_e2, *xor, *neg_e1, *neg_e2;
  BtorExp *cond_e1, *cond_e2, *udiv, *neg_udiv;
  int len;
  BTOR_ABORT_EXP (btor == NULL, "'btor' must not be NULL in 'btor_sdiv_exp'");
  BTOR_ABORT_EXP (e0 == NULL, "'e0' must not be NULL in 'btor_sdiv_exp'");
  BTOR_ABORT_EXP (e1 == NULL, "'e1' must not be NULL in 'btor_sdiv_exp'");
  e0 = pointer_chase_simplified_exp (btor, e0);
  e1 = pointer_chase_simplified_exp (btor, e1);
  BTOR_ABORT_EXP (BTOR_IS_ARRAY_EXP (BTOR_REAL_ADDR_EXP (e0)),
                  "'e0' must not be an array in 'btor_sdiv_exp'");
  BTOR_ABORT_EXP (BTOR_IS_ARRAY_EXP (BTOR_REAL_ADDR_EXP (e1)),
                  "'e1' must not be an array in 'btor_sdiv_exp'");
  len = BTOR_REAL_ADDR_EXP (e0)->len;
  BTOR_ABORT_EXP (
      len != BTOR_REAL_ADDR_EXP (e1)->len,
      "length of 'e0' and 'e1' must not be unequal in 'btor_sdiv_exp'");
  assert (len > 0);
  if (len == 1)
    return BTOR_INVERT_EXP (and_exp (btor, BTOR_INVERT_EXP (e0), e1));
  sign_e1 = slice_exp (btor, e0, len - 1, len - 1);
  sign_e2 = slice_exp (btor, e1, len - 1, len - 1);
  /* xor: must result be signed? */
  xor    = xor_exp (btor, sign_e1, sign_e2);
  neg_e1 = neg_exp (btor, e0);
  neg_e2 = neg_exp (btor, e1);
  /* normalize e0 and e1 if necessary */
  cond_e1  = cond_exp (btor, sign_e1, neg_e1, e0);
  cond_e2  = cond_exp (btor, sign_e2, neg_e2, e1);
  udiv     = udiv_exp (btor, cond_e1, cond_e2);
  neg_udiv = neg_exp (btor, udiv);
  /* sign result if necessary */
  result = cond_exp (btor, xor, neg_udiv, udiv);
  release_exp (btor, sign_e1);
  release_exp (btor, sign_e2);
  release_exp (btor, xor);
  release_exp (btor, neg_e1);
  release_exp (btor, neg_e2);
  release_exp (btor, cond_e1);
  release_exp (btor, cond_e2);
  release_exp (btor, udiv);
  release_exp (btor, neg_udiv);
  return result;
}

BtorExp *
btor_sdivo_exp (Btor *btor, BtorExp *e0, BtorExp *e1)
{
  BtorExp *result, *int_min, *ones, *eq1, *eq2;
  BTOR_ABORT_EXP (btor == NULL, "'btor' must not be NULL in 'btor_sdivo_exp'");
  BTOR_ABORT_EXP (e0 == NULL, "'e0' must not be NULL in 'btor_sdivo_exp'");
  BTOR_ABORT_EXP (e1 == NULL, "'e1' must not be NULL in 'btor_sdivo_exp'");
  e0 = pointer_chase_simplified_exp (btor, e0);
  e1 = pointer_chase_simplified_exp (btor, e1);
  BTOR_ABORT_EXP (BTOR_IS_ARRAY_EXP (BTOR_REAL_ADDR_EXP (e0)),
                  "'e0' must not be an array in 'btor_sdivo_exp'");
  BTOR_ABORT_EXP (BTOR_IS_ARRAY_EXP (BTOR_REAL_ADDR_EXP (e1)),
                  "'e1' must not be an array in 'btor_sdivo_exp'");
  BTOR_ABORT_EXP (
      BTOR_REAL_ADDR_EXP (e0)->len != BTOR_REAL_ADDR_EXP (e1)->len,
      "length of 'e0' and 'e1' must not be unequal in 'btor_sdivo_exp'");
  assert (BTOR_REAL_ADDR_EXP (e0)->len > 0);
  int_min = int_min_exp (btor, BTOR_REAL_ADDR_EXP (e0)->len);
  ones    = ones_exp (btor, BTOR_REAL_ADDR_EXP (e1)->len);
  eq1     = eq_exp (btor, e0, int_min);
  eq2     = eq_exp (btor, e1, ones);
  result  = and_exp (btor, eq1, eq2);
  release_exp (btor, int_min);
  release_exp (btor, ones);
  release_exp (btor, eq1);
  release_exp (btor, eq2);
  return result;
}

static BtorExp *
urem_exp (Btor *btor, BtorExp *e0, BtorExp *e1)
{
  BtorExp *result;
  assert (btor != NULL);
  assert (e0 != NULL);
  assert (e1 != NULL);
  e0 = pointer_chase_simplified_exp (btor, e0);
  e1 = pointer_chase_simplified_exp (btor, e1);
  assert (!BTOR_IS_ARRAY_EXP (BTOR_REAL_ADDR_EXP (e0)));
  assert (!BTOR_IS_ARRAY_EXP (BTOR_REAL_ADDR_EXP (e1)));
  assert (BTOR_REAL_ADDR_EXP (e0)->len == BTOR_REAL_ADDR_EXP (e1)->len);
  assert (BTOR_REAL_ADDR_EXP (e0)->len > 0);
  result = NULL;
  if (btor->rewrite_level > 0)
    result = rewrite_binary_exp (btor, BTOR_UREM_EXP, e0, e1);
  if (result == NULL)
    result =
        binary_exp (btor, BTOR_UREM_EXP, e0, e1, BTOR_REAL_ADDR_EXP (e0)->len);
  return result;
}

BtorExp *
btor_urem_exp (Btor *btor, BtorExp *e0, BtorExp *e1)
{
  BTOR_ABORT_EXP (btor == NULL, "'btor' must not be NULL in 'btor_urem_exp'");
  BTOR_ABORT_EXP (e0 == NULL, "'e0' must not be NULL in 'btor_urem_exp'");
  BTOR_ABORT_EXP (e1 == NULL, "'e1' must not be NULL in 'btor_urem_exp'");
  e0 = pointer_chase_simplified_exp (btor, e0);
  e1 = pointer_chase_simplified_exp (btor, e1);
  BTOR_ABORT_EXP (BTOR_IS_ARRAY_EXP (BTOR_REAL_ADDR_EXP (e0)),
                  "'e0' must not be an array in 'btor_urem_exp'");
  BTOR_ABORT_EXP (BTOR_IS_ARRAY_EXP (BTOR_REAL_ADDR_EXP (e1)),
                  "'e1' must not be an array in 'btor_urem_exp'");
  BTOR_ABORT_EXP (
      BTOR_REAL_ADDR_EXP (e0)->len != BTOR_REAL_ADDR_EXP (e1)->len,
      "length of 'e0' and 'e1' must not be unequal in 'btor_urem_exp'");
  return urem_exp (btor, e0, e1);
}

BtorExp *
btor_srem_exp (Btor *btor, BtorExp *e0, BtorExp *e1)
{
  BtorExp *result, *sign_e0, *sign_e1, *neg_e0, *neg_e1;
  BtorExp *cond_e0, *cond_e1, *urem, *neg_urem;
  int len;
  BTOR_ABORT_EXP (btor == NULL, "'btor' must not be NULL in 'btor_srem_exp'");
  BTOR_ABORT_EXP (e0 == NULL, "'e0' must not be NULL in 'btor_srem_exp'");
  BTOR_ABORT_EXP (e1 == NULL, "'e1' must not be NULL in 'btor_srem_exp'");
  e0 = pointer_chase_simplified_exp (btor, e0);
  e1 = pointer_chase_simplified_exp (btor, e1);
  BTOR_ABORT_EXP (BTOR_IS_ARRAY_EXP (BTOR_REAL_ADDR_EXP (e0)),
                  "'e0' must not be an array in 'btor_srem_exp'");
  BTOR_ABORT_EXP (BTOR_IS_ARRAY_EXP (BTOR_REAL_ADDR_EXP (e1)),
                  "'e1' must not be an array in 'btor_srem_exp'");
  len = BTOR_REAL_ADDR_EXP (e0)->len;
  BTOR_ABORT_EXP (
      len != BTOR_REAL_ADDR_EXP (e1)->len,
      "length of 'e0' and 'e1' must not be unequal in 'btor_srem_exp'");
  assert (len > 0);
  if (len == 1) return and_exp (btor, e0, BTOR_INVERT_EXP (e1));
  sign_e0 = slice_exp (btor, e0, len - 1, len - 1);
  sign_e1 = slice_exp (btor, e1, len - 1, len - 1);
  neg_e0  = neg_exp (btor, e0);
  neg_e1  = neg_exp (btor, e1);
  /* normalize e0 and e1 if necessary */
  cond_e0  = cond_exp (btor, sign_e0, neg_e0, e0);
  cond_e1  = cond_exp (btor, sign_e1, neg_e1, e1);
  urem     = urem_exp (btor, cond_e0, cond_e1);
  neg_urem = neg_exp (btor, urem);
  /* sign result if necessary */
  /* result is negative if e0 is negative */
  result = cond_exp (btor, sign_e0, neg_urem, urem);
  release_exp (btor, sign_e0);
  release_exp (btor, sign_e1);
  release_exp (btor, neg_e0);
  release_exp (btor, neg_e1);
  release_exp (btor, cond_e0);
  release_exp (btor, cond_e1);
  release_exp (btor, urem);
  release_exp (btor, neg_urem);
  return result;
}

BtorExp *
btor_smod_exp (Btor *btor, BtorExp *e0, BtorExp *e1)
{
  BtorExp *result, *sign_e0, *sign_e1, *neg_e0, *neg_e1, *cond_e0, *cond_e1;
  BtorExp *cond_case1, *cond_case2, *cond_case3, *cond_case4, *urem;
  BtorExp *neg_urem, *add1, *add2, *or1, *or2, *e0_and_e1, *e0_and_neg_e1;
  BtorExp *neg_e0_and_e1, *neg_e0_and_neg_e1, *zero;
  int len;
  BTOR_ABORT_EXP (btor == NULL, "'btor' must not be NULL in 'btor_smod_exp'");
  BTOR_ABORT_EXP (e0 == NULL, "'e0' must not be NULL in 'btor_smod_exp'");
  BTOR_ABORT_EXP (e1 == NULL, "'e1' must not be NULL in 'btor_smod_exp'");
  e0 = pointer_chase_simplified_exp (btor, e0);
  e1 = pointer_chase_simplified_exp (btor, e1);
  BTOR_ABORT_EXP (BTOR_IS_ARRAY_EXP (BTOR_REAL_ADDR_EXP (e0)),
                  "'e0' must not be an array in 'btor_smod_exp'");
  BTOR_ABORT_EXP (BTOR_IS_ARRAY_EXP (BTOR_REAL_ADDR_EXP (e1)),
                  "'e1' must not be an array in 'btor_smod_exp'");
  len = BTOR_REAL_ADDR_EXP (e0)->len;
  BTOR_ABORT_EXP (
      len != BTOR_REAL_ADDR_EXP (e1)->len,
      "length of 'e0' and 'e1' must not be unequal in 'btor_smod_exp'");
  assert (len > 0);
  zero    = zero_exp (btor, len);
  sign_e0 = slice_exp (btor, e0, len - 1, len - 1);
  sign_e1 = slice_exp (btor, e1, len - 1, len - 1);
  neg_e0  = neg_exp (btor, e0);
  neg_e1  = neg_exp (btor, e1);
  e0_and_e1 =
      and_exp (btor, BTOR_INVERT_EXP (sign_e0), BTOR_INVERT_EXP (sign_e1));
  e0_and_neg_e1     = and_exp (btor, BTOR_INVERT_EXP (sign_e0), sign_e1);
  neg_e0_and_e1     = and_exp (btor, sign_e0, BTOR_INVERT_EXP (sign_e1));
  neg_e0_and_neg_e1 = and_exp (btor, sign_e0, sign_e1);
  /* normalize e0 and e1 if necessary */
  cond_e0    = cond_exp (btor, sign_e0, neg_e0, e0);
  cond_e1    = cond_exp (btor, sign_e1, neg_e1, e1);
  urem       = urem_exp (btor, cond_e0, cond_e1);
  neg_urem   = neg_exp (btor, urem);
  add1       = add_exp (btor, neg_urem, e1);
  add2       = add_exp (btor, urem, e1);
  cond_case1 = cond_exp (btor, e0_and_e1, urem, zero);
  cond_case2 = cond_exp (btor, neg_e0_and_e1, add1, zero);
  cond_case3 = cond_exp (btor, e0_and_neg_e1, add2, zero);
  cond_case4 = cond_exp (btor, neg_e0_and_neg_e1, neg_urem, zero);
  or1        = or_exp (btor, cond_case1, cond_case2);
  or2        = or_exp (btor, cond_case3, cond_case4);
  result     = or_exp (btor, or1, or2);
  release_exp (btor, zero);
  release_exp (btor, sign_e0);
  release_exp (btor, sign_e1);
  release_exp (btor, neg_e0);
  release_exp (btor, neg_e1);
  release_exp (btor, cond_e0);
  release_exp (btor, cond_e1);
  release_exp (btor, cond_case1);
  release_exp (btor, cond_case2);
  release_exp (btor, cond_case3);
  release_exp (btor, cond_case4);
  release_exp (btor, urem);
  release_exp (btor, neg_urem);
  release_exp (btor, add1);
  release_exp (btor, add2);
  release_exp (btor, or1);
  release_exp (btor, or2);
  release_exp (btor, e0_and_e1);
  release_exp (btor, neg_e0_and_e1);
  release_exp (btor, e0_and_neg_e1);
  release_exp (btor, neg_e0_and_neg_e1);
  return result;
}

/* returns true if exp1 and exp2 present the same constant */
static int
check_equal_const (Btor *btor, BtorExp *exp1, BtorExp *exp2)
{
  int invert_exp1, invert_exp2, result;
  BtorMemMgr *mm;
  assert (btor != NULL);
  assert (exp1 != NULL);
  assert (exp2 != NULL);
  assert (BTOR_IS_CONST_EXP (BTOR_REAL_ADDR_EXP (exp1)));
  assert (BTOR_IS_CONST_EXP (BTOR_REAL_ADDR_EXP (exp2)));
  mm = btor->mm;
  if (exp1 == exp2) return 1;
  if ((((unsigned long int) exp1) ^ ((unsigned long int) exp2)) == 1ul)
    return 0;
  assert (BTOR_REAL_ADDR_EXP (exp1) != BTOR_REAL_ADDR_EXP (exp2));
  invert_exp1 = BTOR_IS_INVERTED_EXP (exp1);
  invert_exp2 = BTOR_IS_INVERTED_EXP (exp2);
  if (invert_exp1) btor_invert_const (mm, BTOR_REAL_ADDR_EXP (exp1)->bits);
  if (invert_exp2) btor_invert_const (mm, BTOR_REAL_ADDR_EXP (exp2)->bits);
  result =
      strcmp (BTOR_REAL_ADDR_EXP (exp1)->bits, BTOR_REAL_ADDR_EXP (exp2)->bits)
      == 0;
  /* invert back (if necessary) */
  if (invert_exp1) btor_invert_const (mm, BTOR_REAL_ADDR_EXP (exp1)->bits);
  if (invert_exp2) btor_invert_const (mm, BTOR_REAL_ADDR_EXP (exp2)->bits);
  return result;
}

static BtorExp *
read_exp (Btor *btor, BtorExp *e_array, BtorExp *e_index)
{
  BtorExp *real_write_index, *real_read_index, *cur_array, *write_index;
  int propagate_down, propagations;
  BtorMemMgr *mm;
  assert (btor != NULL);
  assert (e_array != NULL);
  assert (e_index != NULL);
  e_array = pointer_chase_simplified_exp (btor, e_array);
  e_index = pointer_chase_simplified_exp (btor, e_index);
  assert (BTOR_IS_REGULAR_EXP (e_array));
  assert (BTOR_IS_ARRAY_EXP (e_array));
  assert (!BTOR_IS_ARRAY_EXP (BTOR_REAL_ADDR_EXP (e_index)));
  assert (e_array->len > 0);
  assert (BTOR_REAL_ADDR_EXP (e_index)->len > 0);
  assert (e_array->index_len == BTOR_REAL_ADDR_EXP (e_index)->len);
  mm = btor->mm;
  if (btor->rewrite_level > 0 && BTOR_IS_WRITE_EXP (e_array))
  {
    write_index = e_array->e[1];
    /* if read index is equal write index, then return write value */
    if (e_index == write_index
        || (BTOR_IS_CONST_EXP (BTOR_REAL_ADDR_EXP (e_index))
            && BTOR_IS_CONST_EXP (BTOR_REAL_ADDR_EXP (write_index))
            && check_equal_const (btor, e_index, write_index)))
      return copy_exp (btor, e_array->e[2]);
    /* we need this so x + 0 is rewritten into x */
    assert (btor->rewrite_level > 0);
    real_read_index = BTOR_REAL_ADDR_EXP (e_index);
    cur_array       = e_array;
    assert (BTOR_IS_REGULAR_EXP (cur_array));
    assert (BTOR_IS_ARRAY_EXP (cur_array));
    propagations = 0;
    /* ASSUMPTION: constants are UNIQUELY hashed */
    do
    {
      assert (BTOR_IS_WRITE_EXP (cur_array));
      write_index = cur_array->e[1];
      /* indices are equal */
      if (e_index == write_index
          || (BTOR_IS_CONST_EXP (BTOR_REAL_ADDR_EXP (e_index))
              && BTOR_IS_CONST_EXP (BTOR_REAL_ADDR_EXP (write_index))
              && check_equal_const (btor, e_index, write_index)))
        return copy_exp (btor, cur_array->e[2]);
      real_write_index = BTOR_REAL_ADDR_EXP (write_index);
      propagate_down   = 0;
      /* constants have to be different here */
      if ((BTOR_IS_CONST_EXP (real_write_index)
           && BTOR_IS_CONST_EXP (real_read_index)))
        propagate_down = 1;
      else if (real_write_index->kind == BTOR_ADD_EXP
               && BTOR_IS_CONST_EXP (
                      BTOR_REAL_ADDR_EXP (real_write_index->e[0]))
               && real_write_index->e[1] == e_index)
        propagate_down = 1;
      else if (real_write_index->kind == BTOR_ADD_EXP
               && BTOR_IS_CONST_EXP (
                      BTOR_REAL_ADDR_EXP (real_write_index->e[1]))
               && real_write_index->e[0] == e_index)
        propagate_down = 1;
      else if (real_read_index->kind == BTOR_ADD_EXP
               && BTOR_IS_CONST_EXP (BTOR_REAL_ADDR_EXP (real_read_index->e[0]))
               && real_read_index->e[1] == write_index)
        propagate_down = 1;
      else if (real_read_index->kind == BTOR_ADD_EXP
               && BTOR_IS_CONST_EXP (BTOR_REAL_ADDR_EXP (real_read_index->e[1]))
               && real_read_index->e[0] == write_index)
        propagate_down = 1;
      if (propagate_down)
      {
        cur_array = cur_array->e[0];
        assert (BTOR_IS_REGULAR_EXP (cur_array));
        assert (BTOR_IS_ARRAY_EXP (cur_array));
        propagations++;
      }
      else
        break;
    } while (BTOR_IS_WRITE_EXP (cur_array)
             && propagations < BTOR_READ_OVER_WRITE_DOWN_PROPAGATION_LIMIT);
    return binary_exp (btor, BTOR_READ_EXP, cur_array, e_index, cur_array->len);
  }
  return binary_exp (btor, BTOR_READ_EXP, e_array, e_index, e_array->len);
}

BtorExp *
btor_read_exp (Btor *btor, BtorExp *e_array, BtorExp *e_index)
{
  BTOR_ABORT_EXP (btor == NULL, "'btor' must not be NULL in 'btor_read_exp'");
  BTOR_ABORT_EXP (e_array == NULL,
                  "'e_array' must not be NULL in 'btor_read_exp'");
  BTOR_ABORT_EXP (e_index == NULL,
                  "'e_index' must not be NULL in 'btor_read_exp'");
  e_array = pointer_chase_simplified_exp (btor, e_array);
  e_index = pointer_chase_simplified_exp (btor, e_index);
  BTOR_ABORT_EXP (!BTOR_IS_ARRAY_EXP (BTOR_REAL_ADDR_EXP (e_array)),
                  "'e_array' must not be a bit vector in 'btor_read_exp'");
  BTOR_ABORT_EXP (BTOR_IS_ARRAY_EXP (BTOR_REAL_ADDR_EXP (e_index)),
                  "'e_index' must not be an array in 'btor_read_exp'");
  assert (BTOR_IS_REGULAR_EXP (e_array));
  BTOR_ABORT_EXP (e_array->index_len != BTOR_REAL_ADDR_EXP (e_index)->len,
                  "index length of 'e_array' and length of 'e_index' must not "
                  "be unequal in 'btor_read_exp'");
  return read_exp (btor, e_array, e_index);
}

static BtorExp *
write_exp (Btor *btor, BtorExp *e_array, BtorExp *e_index, BtorExp *e_value)
{
  assert (btor != NULL);
  assert (e_array != NULL);
  assert (e_index != NULL);
  assert (e_value != NULL);
  e_array = pointer_chase_simplified_exp (btor, e_array);
  e_index = pointer_chase_simplified_exp (btor, e_index);
  e_value = pointer_chase_simplified_exp (btor, e_value);
  assert (BTOR_IS_REGULAR_EXP (e_array));
  assert (BTOR_IS_ARRAY_EXP (e_array));
  assert (!BTOR_IS_ARRAY_EXP (BTOR_REAL_ADDR_EXP (e_index)));
  assert (!BTOR_IS_ARRAY_EXP (BTOR_REAL_ADDR_EXP (e_value)));
  assert (e_array->index_len == BTOR_REAL_ADDR_EXP (e_index)->len);
  assert (BTOR_REAL_ADDR_EXP (e_index)->len > 0);
  assert (e_array->len == BTOR_REAL_ADDR_EXP (e_value)->len);
  assert (BTOR_REAL_ADDR_EXP (e_value)->len > 0);
  /* if array is a write which writes on the same index we can skip it
   * as we overwrite the value anyhow
   */
  if (btor->rewrite_level > 0 && BTOR_IS_WRITE_EXP (e_array)
      && e_array->e[1] == e_index)
    return ternary_exp (
        btor, BTOR_WRITE_EXP, e_array->e[0], e_index, e_value, 0);
  return ternary_exp (btor, BTOR_WRITE_EXP, e_array, e_index, e_value, 0);
}

BtorExp *
btor_write_exp (Btor *btor,
                BtorExp *e_array,
                BtorExp *e_index,
                BtorExp *e_value)
{
  BTOR_ABORT_EXP (btor == NULL, "'btor' must not be NULL in 'btor_write_exp'");
  BTOR_ABORT_EXP (e_array == NULL,
                  "'e_array' must not be NULL in 'btor_write_exp'");
  BTOR_ABORT_EXP (e_index == NULL,
                  "'e_index' must not be NULL in 'btor_write_exp'");
  BTOR_ABORT_EXP (e_value == NULL,
                  "'e_value' must not be NULL in 'btor_write_exp'");
  e_array = pointer_chase_simplified_exp (btor, e_array);
  e_index = pointer_chase_simplified_exp (btor, e_index);
  e_value = pointer_chase_simplified_exp (btor, e_value);
  BTOR_ABORT_EXP (!BTOR_IS_ARRAY_EXP (BTOR_REAL_ADDR_EXP (e_array)),
                  "'e_array' must not be a bit vector in 'btor_write_exp'");
  BTOR_ABORT_EXP (BTOR_IS_ARRAY_EXP (BTOR_REAL_ADDR_EXP (e_index)),
                  "'e_index' must not be an array in 'btor_write_exp'");
  BTOR_ABORT_EXP (BTOR_IS_ARRAY_EXP (BTOR_REAL_ADDR_EXP (e_value)),
                  "'e_value' must not be a bit vector in 'btor_write_exp'");
  assert (BTOR_IS_REGULAR_EXP (e_array));
  BTOR_ABORT_EXP (e_array->index_len != BTOR_REAL_ADDR_EXP (e_index)->len,
                  "index length of 'e_array' and length of 'e_index' must not "
                  "be unequal in 'btor_write_exp'");
  BTOR_ABORT_EXP (e_array->len != BTOR_REAL_ADDR_EXP (e_value)->len,
                  "element length of 'e_array' and length of 'e_value' must "
                  "not be unequal in 'btor_write_exp'");
  return write_exp (btor, e_array, e_index, e_value);
}

static BtorExp *
rewrite_binary_exp (Btor *btor, BtorExpKind kind, BtorExp *e0, BtorExp *e1)
{
  BtorMemMgr *mm;
  BtorExp *result, *real_e0, *real_e1, *temp, *zero, *one;
  BtorExp *ones, *eq, *temp_left, *temp_right;
  BtorExp *(*fptr) (Btor *, BtorExp *, BtorExp *);
  char *b0, *b1, *bresult;
  int same_children_mem, is_zero, is_one, is_ones;
  int invert_b0 = 0;
  int invert_b1 = 0;
  assert (btor != NULL);
  assert (btor->rewrite_level > 0);
  assert (btor->rewrite_level <= 2);
  assert (BTOR_IS_BINARY_EXP_KIND (kind));
  assert (e0 != NULL);
  assert (e1 != NULL);
  mm      = btor->mm;
  result  = NULL;
  e0      = pointer_chase_simplified_exp (btor, e0);
  e1      = pointer_chase_simplified_exp (btor, e1);
  real_e0 = BTOR_REAL_ADDR_EXP (e0);
  real_e1 = BTOR_REAL_ADDR_EXP (e1);
  if (BTOR_IS_CONST_EXP (real_e0) && BTOR_IS_CONST_EXP (real_e1))
  {
    same_children_mem = real_e0 == real_e1;
    if (same_children_mem)
    {
      b0 = BTOR_BITS_EXP (mm, e0);
      b1 = BTOR_BITS_EXP (mm, e1);
    }
    else
    {
      invert_b0 = BTOR_IS_INVERTED_EXP (e0);
      b0        = real_e0->bits;
      if (invert_b0) btor_invert_const (mm, b0);
      invert_b1 = BTOR_IS_INVERTED_EXP (e1);
      b1        = real_e1->bits;
      if (invert_b1) btor_invert_const (mm, b1);
    }
    switch (kind)
    {
      case BTOR_AND_EXP: bresult = btor_and_const (mm, b0, b1); break;
      case BTOR_BEQ_EXP: bresult = btor_eq_const (mm, b0, b1); break;
      case BTOR_ADD_EXP: bresult = btor_add_const (mm, b0, b1); break;
      case BTOR_MUL_EXP: bresult = btor_mul_const (mm, b0, b1); break;
      case BTOR_ULT_EXP: bresult = btor_ult_const (mm, b0, b1); break;
      case BTOR_UDIV_EXP: bresult = btor_udiv_const (mm, b0, b1); break;
      case BTOR_UREM_EXP: bresult = btor_urem_const (mm, b0, b1); break;
      case BTOR_SLL_EXP: bresult = btor_sll_const (mm, b0, b1); break;
      case BTOR_SRL_EXP: bresult = btor_srl_const (mm, b0, b1); break;
      default:
        assert (kind == BTOR_CONCAT_EXP);
        bresult = btor_concat_const (mm, b0, b1);
        break;
    }
    if (same_children_mem)
    {
      btor_delete_const (mm, b1);
      btor_delete_const (mm, b0);
    }
    else
    {
      /* invert back if necessary */
      if (invert_b0) btor_invert_const (mm, b0);
      if (invert_b1) btor_invert_const (mm, b1);
    }
    result = const_exp (btor, bresult);
    btor_delete_const (mm, bresult);
  }
  else if (BTOR_IS_CONST_EXP (real_e0) && !BTOR_IS_CONST_EXP (real_e1))
  {
    invert_b0 = BTOR_IS_INVERTED_EXP (e0);
    b0        = real_e0->bits;
    if (invert_b0) btor_invert_const (mm, b0);
    is_zero = is_zero_string (btor, b0, real_e0->len);
    is_one  = is_one_string (btor, b0, real_e0->len);
    is_ones = is_ones_string (btor, b0, real_e0->len);
    /* invert back if necessary */
    if (invert_b0) btor_invert_const (mm, b0);
    if (is_zero)
    {
      if (kind == BTOR_BEQ_EXP && real_e0->len == 1)
        result = not_exp (btor, e1);
      if (kind == BTOR_ADD_EXP)
        result = copy_exp (btor, e1);
      else if (kind == BTOR_MUL_EXP || kind == BTOR_SLL_EXP
               || kind == BTOR_SRL_EXP || kind == BTOR_UREM_EXP
               || kind == BTOR_AND_EXP)
        result = zero_exp (btor, real_e0->len);
      else if (kind == BTOR_UDIV_EXP)
      {
        zero   = zero_exp (btor, real_e0->len);
        ones   = ones_exp (btor, real_e0->len);
        eq     = eq_exp (btor, e1, zero);
        result = cond_exp (btor, eq, ones, zero);
        release_exp (btor, zero);
        release_exp (btor, eq);
        release_exp (btor, ones);
      }
    }
    else if (is_one && is_ones)
    {
      assert (real_e0->len == 1);
      if (kind == BTOR_AND_EXP || kind == BTOR_BEQ_EXP || kind == BTOR_MUL_EXP)
        result = copy_exp (btor, e1);
      else if (kind == BTOR_ULT_EXP)
        result = false_exp (btor);
    }
    else if (is_one)
    {
      if (kind == BTOR_MUL_EXP) result = copy_exp (btor, e1);
    }
    else if (is_ones)
    {
      if (kind == BTOR_AND_EXP)
        result = copy_exp (btor, e1);
      else if (kind == BTOR_ULT_EXP) /* UNSIGNED_MAX < x */
        result = false_exp (btor);
    }

    /* TODO: handle all 'result->len == 1' cases */
  }
  else if (!BTOR_IS_CONST_EXP (real_e0) && BTOR_IS_CONST_EXP (real_e1))
  {
    invert_b1 = BTOR_IS_INVERTED_EXP (e1);
    b1        = real_e1->bits;
    if (invert_b1) btor_invert_const (mm, b1);
    is_zero = is_zero_string (btor, b1, real_e1->len);
    is_one  = is_one_string (btor, b1, real_e1->len);
    is_ones = is_ones_string (btor, b1, real_e1->len);
    /* invert back if necessary */
    if (invert_b1) btor_invert_const (mm, b1);
    if (is_zero)
    {
      if (kind == BTOR_BEQ_EXP && real_e0->len == 1)
        result = not_exp (btor, e0);
      else if (kind == BTOR_SLL_EXP || kind == BTOR_SRL_EXP
               || kind == BTOR_UREM_EXP || kind == BTOR_ADD_EXP)
        result = copy_exp (btor, e0);
      else if (kind == BTOR_MUL_EXP || kind == BTOR_AND_EXP)
        result = zero_exp (btor, real_e0->len);
      else if (kind == BTOR_ULT_EXP) /* x < 0 */
        result = false_exp (btor);
      else if (kind == BTOR_UDIV_EXP)
        result = ones_exp (btor, real_e0->len);
    }
    else if (is_one && is_ones)
    {
      assert (real_e1->len == 1);
      if (kind == BTOR_AND_EXP || kind == BTOR_BEQ_EXP || kind == BTOR_MUL_EXP
          || kind == BTOR_UDIV_EXP)
        result = copy_exp (btor, e0);
    }
    else if (is_one)
    {
      if (kind == BTOR_MUL_EXP || kind == BTOR_UDIV_EXP)
        result = copy_exp (btor, e0);
      else if (kind == BTOR_ULT_EXP)
      {
        temp = zero_exp (btor, real_e0->len);
        /* ATTENTION: indirect recursive call make sure
         * it does not trigger another recurisve calls */
        result = eq_exp (btor, e0, temp);
        release_exp (btor, temp);
      }
    }
    else if (is_ones)
    {
      if (kind == BTOR_AND_EXP)
        result = copy_exp (btor, e0);
      else if (kind == BTOR_ULT_EXP)
        /* ATTENTION: indirect recursive call make sure
         * it does not trigger another recurisve calls */
        result = BTOR_INVERT_EXP (eq_exp (btor, e0, e1));
    }

    /* TODO: handle all 'result->len == 1' cases */
  }
  else if (real_e0 == real_e1
           && (kind == BTOR_BEQ_EXP || kind == BTOR_AEQ_EXP
               || kind == BTOR_ADD_EXP))
  {
    if (kind == BTOR_BEQ_EXP)
    {
      if (e0 == e1)
        result = true_exp (btor); /* x == x */
      else
        result = false_exp (btor); /* x == ~x */
    }
    else if (kind == BTOR_AEQ_EXP)
    {
      /* arrays must not be negated */
      assert (e0 == e1);
      result = true_exp (btor); /* x == x */
    }
    else
    {
      assert (kind == BTOR_ADD_EXP);
      /* replace x + x by x * 2 */
      if (e0 == e1)
      {
        if (real_e0->len >= 2)
        {
          temp   = btor_int_to_exp (btor, 2, real_e0->len);
          result = mul_exp (btor, e0, temp);
          release_exp (btor, temp);
        }
      }
      else
        /* replace x + ~x by -1 */
        result = ones_exp (btor, real_e0->len);
    }

    /* TODO: handle all 'result->len == 1' cases */
  }
  else if (e0 == e1
           && (kind == BTOR_ULT_EXP || kind == BTOR_UREM_EXP
               || kind == BTOR_UDIV_EXP))
  {
    switch (kind)
    {
      case BTOR_ULT_EXP:
        result = false_exp (btor);
        break;
        /* v / v is 1 if v != 0 and UINT_MAX otherwise */
      case BTOR_UDIV_EXP:
        zero   = zero_exp (btor, real_e0->len);
        one    = one_exp (btor, real_e0->len);
        ones   = ones_exp (btor, real_e0->len);
        eq     = eq_exp (btor, e0, zero);
        result = cond_exp (btor, eq, ones, one);
        release_exp (btor, zero);
        release_exp (btor, eq);
        release_exp (btor, ones);
        release_exp (btor, one);
        break;
      default:
        assert (kind == BTOR_UREM_EXP);
        result = zero_exp (btor, real_e0->len);
        break;
    }

    /* TODO: handle all 'result->len == 1' cases */
  }
  else if (BTOR_IS_ARRAY_OR_BV_COND_EXP (real_e0)
           && BTOR_IS_ARRAY_OR_BV_COND_EXP (real_e1)
           && BTOR_IS_INVERTED_EXP (e0) == BTOR_IS_INVERTED_EXP (e1)
           && real_e0->e[0] == real_e1->e[0]
           && (real_e0->e[1] == real_e1->e[1] || real_e0->e[2] == real_e1->e[2])
           && (kind == BTOR_ULT_EXP || kind == BTOR_BEQ_EXP
               || kind == BTOR_AEQ_EXP || kind == BTOR_ADD_EXP
               || kind == BTOR_UDIV_EXP))
  {
    switch (kind)
    {
      case BTOR_ULT_EXP: fptr = ult_exp; break;
      case BTOR_BEQ_EXP:
      case BTOR_AEQ_EXP: fptr = eq_exp; break;
      case BTOR_ADD_EXP: fptr = add_exp; break;
      default:
        assert (kind == BTOR_UDIV_EXP);
        fptr = udiv_exp;
        break;
    }
    temp_left  = fptr (btor,
                      BTOR_COND_INVERT_EXP (e0, real_e0->e[1]),
                      BTOR_COND_INVERT_EXP (e0, real_e1->e[1]));
    temp_right = fptr (btor,
                       BTOR_COND_INVERT_EXP (e0, real_e0->e[2]),
                       BTOR_COND_INVERT_EXP (e0, real_e1->e[2]));
    result     = cond_exp (btor, real_e0->e[0], temp_left, temp_right);
    release_exp (btor, temp_left);
    release_exp (btor, temp_right);
  }
  else
  {
    /* TODO: handle all 'result->len == 1' cases */
  }

  /* TODO: lots of word level simplifications:
   * a[7:4] == b[7:4] && a[3:0] == b[3:0] <=> a == b
   * {a,b} == {c,d} with |a|=|c| <=> a == c && b == d
   * ...
   */
  /* TODO a + 2 * a <=> 3 * a <=> and see below */
  /* TODO strength reduction: a * 2 == a << 1 (really ?) */
  /* TODO strength reduction: a * 3 == (a << 1) + a (really ?) */
  /* TODO strength reduction: a / 2 == (a >> 1) (yes!) */
  /* TODO strength reduction: a / 3 =>  higher bits zero (check!) */
  /* TODO 0 < a <=> a != 0 */
  /* TODO a < 1 <=> a == 0 */
  /* TODO MAX-1 < a <=> a == MAX */
  /* TODO a < MAX <=> a != MAX */

  /* TODO (x < ~x) <=> !msb(x) */
  /* TODO (~x < x) <=> msb(x) */

  /* TODO associativity of multiplication (always?) or normalize */
  /* TODO associativity of addition up to a certain level or normalize */

  /* TODO to support GAUSS bubble up odd terms:
   * (2 * a + 3 * y) + 4 * x => 3 * y + (2 * a + 4 * x)
   * or alternatively normalize arithmetic terms/polynomials
   * or simply always replace by equation.
   */

  /* TODO simplify (c * x + 2 * y) + x == 5 at GAUSS application
   * by first (c + 1) * x + 2 * y == 5 and then check whether 'c'
   * is even.
   */

  /* TODO Howto handle 2 * x == 4 && 4 * x + 8 * y == 0 ?
   * Maybe: x[30:0] == 2 && 4 * {x[31],2[30:0]} + 8 * y == 0?
   * Then: x[30:0] == 2 && 8[31:0] + 8 *y == 0?
   * Then: x[30:0] = 2 && 8 * y = -8
   * Finally:  x[30:0] = 2 && y[29:0] = -1
   * etc.
   */
  return result;
}

BtorExp *
btor_next_exp_bmc (Btor *btor,
                   BtorPtrHashTable *reg_table,
                   BtorExp *root,
                   int k,
                   BtorPtrHashTable *input_table)
{
  BtorExp *cur, *result, *e0, *e1, *e2, *cur_result, *var;
  BtorExp *(*bin_func) (Btor *, BtorExp *, BtorExp *);
  BtorExpPtrStack stack;
  BtorPtrHashTable *build_table;
  BtorPtrHashBucket *bucket;
  BtorMemMgr *mm;
  char *var_name;
  int var_name_len;
  assert (btor != NULL);
  assert (reg_table != NULL);
  assert (root != NULL);
  assert (k >= 0);
  assert (input_table != NULL);
  assert (reg_table->count > 0u);

  mm = btor->mm;

  BTOR_INIT_STACK (stack);
  build_table = btor_new_ptr_hash_table (mm,
                                         (BtorHashPtr) btor_hash_exp_by_id,
                                         (BtorCmpPtr) btor_compare_exp_by_id);

  assert (BTOR_REAL_ADDR_EXP (root)->mark == 0);
  assert (BTOR_REAL_ADDR_EXP (root)->simplified == NULL);

  BTOR_PUSH_STACK (mm, stack, BTOR_REAL_ADDR_EXP (root));
  while (!BTOR_EMPTY_STACK (stack))
  {
    cur = BTOR_POP_STACK (stack);
    assert (BTOR_IS_REGULAR_EXP (cur));

    if (cur->mark == 2) continue;

    if (cur->mark == 0)
    {
      if (BTOR_IS_CONST_EXP (cur))
      {
        btor_insert_in_ptr_hash_table (build_table, cur)->data.asPtr =
            btor_copy_exp (btor, cur);
        cur->mark = 2;
      }
      else if (BTOR_IS_VAR_EXP (cur) || BTOR_IS_ATOMIC_ARRAY_EXP (cur))
      {
        bucket = btor_find_in_ptr_hash_table (reg_table, cur);
        if (bucket == NULL)
        {
          /* no register -> input variable
           * we have to look if input has already been instantiated
           * before
           */
          bucket = btor_find_in_ptr_hash_table (input_table, cur);
          if (bucket == NULL)
          {
            if (BTOR_IS_VAR_EXP (cur))
            {
              assert (cur->symbol != NULL);
              var_name_len =
                  strlen (cur->symbol) + btor_num_digits_util (k) + 2;
              BTOR_NEWN (mm, var_name, var_name_len);
              sprintf (var_name, "%s_%d", cur->symbol, k);
              var = var_exp (btor, cur->len, var_name);
              BTOR_DELETEN (mm, var_name, var_name_len);
            }
            else
            {
              assert (BTOR_IS_ATOMIC_ARRAY_EXP (cur));
              var = array_exp (btor, cur->len, cur->index_len);
            }
            btor_insert_in_ptr_hash_table (input_table, cur)->data.asPtr = var;
            btor_insert_in_ptr_hash_table (build_table, cur)->data.asPtr =
                copy_exp (btor, var);
          }
          else
          {
            assert (bucket->data.asPtr != NULL);
            btor_insert_in_ptr_hash_table (build_table, cur)->data.asPtr =
                copy_exp (btor, (BtorExp *) bucket->data.asPtr);
          }
        }
        else
        {
          assert (bucket->data.asPtr != NULL);
          btor_insert_in_ptr_hash_table (build_table, cur)->data.asPtr =
              copy_exp (btor, (BtorExp *) bucket->data.asPtr);
        }
        cur->mark = 2;
      }
      else
      {
        cur->mark = 1;
        BTOR_PUSH_STACK (mm, stack, cur);
        switch (cur->arity)
        {
          case 1:
            BTOR_PUSH_STACK (mm, stack, BTOR_REAL_ADDR_EXP (cur->e[0]));
            break;
          case 2:
            BTOR_PUSH_STACK (mm, stack, BTOR_REAL_ADDR_EXP (cur->e[1]));
            BTOR_PUSH_STACK (mm, stack, BTOR_REAL_ADDR_EXP (cur->e[0]));
            break;
          default:
            assert (cur->arity == 3);
            BTOR_PUSH_STACK (mm, stack, BTOR_REAL_ADDR_EXP (cur->e[2]));
            BTOR_PUSH_STACK (mm, stack, BTOR_REAL_ADDR_EXP (cur->e[1]));
            BTOR_PUSH_STACK (mm, stack, BTOR_REAL_ADDR_EXP (cur->e[0]));
            break;
        }
      }
    }
    else
    {
      assert (cur->mark == 1);
      assert (!BTOR_IS_VAR_EXP (cur) && !BTOR_IS_CONST_EXP (cur)
              && !BTOR_IS_ATOMIC_ARRAY_EXP (cur));
      switch (cur->arity)
      {
        case 1:
          assert (cur->kind == BTOR_SLICE_EXP);
          bucket = btor_find_in_ptr_hash_table (build_table,
                                                BTOR_REAL_ADDR_EXP (cur->e[0]));
          assert (bucket != NULL);
          assert (bucket->data.asPtr != NULL);
          e0 = (BtorExp *) bucket->data.asPtr;
          if (BTOR_IS_INVERTED_EXP (cur->e[0])) e0 = BTOR_INVERT_EXP (e0);
          cur_result = slice_exp (btor, e0, cur->upper, cur->lower);
          break;

        case 2:
          bucket = btor_find_in_ptr_hash_table (build_table,
                                                BTOR_REAL_ADDR_EXP (cur->e[0]));
          assert (bucket != NULL);
          assert (bucket->data.asPtr != NULL);
          e0 = (BtorExp *) bucket->data.asPtr;
          if (BTOR_IS_INVERTED_EXP (cur->e[0])) e0 = BTOR_INVERT_EXP (e0);
          bucket = btor_find_in_ptr_hash_table (build_table,
                                                BTOR_REAL_ADDR_EXP (cur->e[1]));
          assert (bucket != NULL);
          assert (bucket->data.asPtr != NULL);
          e1 = (BtorExp *) bucket->data.asPtr;
          if (BTOR_IS_INVERTED_EXP (cur->e[1])) e1 = BTOR_INVERT_EXP (e1);
          switch (cur->kind)
          {
            case BTOR_AND_EXP: bin_func = and_exp; break;
            case BTOR_BEQ_EXP:
            case BTOR_AEQ_EXP: bin_func = eq_exp; break;
            case BTOR_ADD_EXP: bin_func = add_exp; break;
            case BTOR_MUL_EXP: bin_func = mul_exp; break;
            case BTOR_ULT_EXP: bin_func = ult_exp; break;
            case BTOR_SLL_EXP: bin_func = sll_exp; break;
            case BTOR_SRL_EXP: bin_func = srl_exp; break;
            case BTOR_UDIV_EXP: bin_func = udiv_exp; break;
            case BTOR_UREM_EXP: bin_func = urem_exp; break;
            case BTOR_CONCAT_EXP: bin_func = concat_exp; break;
            default:
              assert (BTOR_IS_READ_EXP (cur));
              bin_func = read_exp;
              break;
          }
          cur_result = bin_func (btor, e0, e1);
          break;

        default:
          assert (cur->arity == 3);
          bucket = btor_find_in_ptr_hash_table (build_table,
                                                BTOR_REAL_ADDR_EXP (cur->e[0]));
          assert (bucket != NULL);
          assert (bucket->data.asPtr != NULL);
          e0 = (BtorExp *) bucket->data.asPtr;
          if (BTOR_IS_INVERTED_EXP (cur->e[0])) e0 = BTOR_INVERT_EXP (e0);
          bucket = btor_find_in_ptr_hash_table (build_table,
                                                BTOR_REAL_ADDR_EXP (cur->e[1]));
          assert (bucket != NULL);
          assert (bucket->data.asPtr != NULL);
          e1 = (BtorExp *) bucket->data.asPtr;
          if (BTOR_IS_INVERTED_EXP (cur->e[1])) e1 = BTOR_INVERT_EXP (e1);
          bucket = btor_find_in_ptr_hash_table (build_table,
                                                BTOR_REAL_ADDR_EXP (cur->e[2]));
          assert (bucket != NULL);
          assert (bucket->data.asPtr != NULL);
          e2 = (BtorExp *) bucket->data.asPtr;
          if (BTOR_IS_INVERTED_EXP (cur->e[2])) e2 = BTOR_INVERT_EXP (e2);
          if (BTOR_IS_WRITE_EXP (cur))
            cur_result = write_exp (btor, e0, e1, e2);
          else
          {
            assert (cur->kind == BTOR_BCOND_EXP || cur->kind == BTOR_ACOND_EXP);
            cur_result = cond_exp (btor, e0, e1, e2);
          }
          break;
      }
      btor_insert_in_ptr_hash_table (build_table, cur)->data.asPtr = cur_result;
      cur->mark                                                    = 2;
    }
  }
  btor_mark_exp (btor, root, 0);

  bucket = btor_find_in_ptr_hash_table (build_table, BTOR_REAL_ADDR_EXP (root));
  assert (bucket != NULL);
  assert (bucket->data.asPtr != NULL);
  result = copy_exp (btor, (BtorExp *) bucket->data.asPtr);

  if (BTOR_IS_INVERTED_EXP (root)) result = BTOR_INVERT_EXP (result);

  /* cleanup */
  for (bucket = build_table->first; bucket != NULL; bucket = bucket->next)
  {
    assert (bucket->data.asPtr != NULL);
    btor_release_exp (btor, (BtorExp *) bucket->data.asPtr);
  }
  btor_delete_ptr_hash_table (build_table);

  BTOR_RELEASE_STACK (mm, stack);

  return result;
}

BtorExp *
btor_inc_exp (Btor *btor, BtorExp *exp)
{
  BtorExp *one, *result;
  BTOR_ABORT_EXP (btor == NULL, "'btor' must not be NULL in 'btor_inc_exp'");
  BTOR_ABORT_EXP (exp == NULL, "'exp' must not be NULL in 'btor_inc_exp'");
  BTOR_ABORT_EXP (BTOR_IS_ARRAY_EXP (BTOR_REAL_ADDR_EXP (exp)),
                  "'e0' must not be an array in 'btor_inc_exp'");
  one    = one_exp (btor, BTOR_REAL_ADDR_EXP (exp)->len);
  result = add_exp (btor, exp, one);
  release_exp (btor, one);
  return result;
}

BtorExp *
btor_dec_exp (Btor *btor, BtorExp *exp)
{
  BtorExp *one, *result;
  BTOR_ABORT_EXP (btor == NULL, "'btor' must not be NULL in 'btor_dec_exp'");
  BTOR_ABORT_EXP (exp == NULL, "'exp' must not be NULL in 'btor_dec_exp'");
  BTOR_ABORT_EXP (BTOR_IS_ARRAY_EXP (BTOR_REAL_ADDR_EXP (exp)),
                  "'e0' must not be an array in 'btor_dec_exp'");
  one    = one_exp (btor, BTOR_REAL_ADDR_EXP (exp)->len);
  result = sub_exp (btor, exp, one);
  release_exp (btor, one);
  return result;
}

int
btor_get_exp_len (Btor *btor, BtorExp *exp)
{
  BTOR_ABORT_EXP (btor == NULL,
                  "'btor' must not be NULL in 'btor_get_exp_len'");
  BTOR_ABORT_EXP (exp == NULL, "'exp' must not be NULL in 'btor_get_exp_len'");
  exp = pointer_chase_simplified_exp (btor, exp);
  (void) btor;
  return BTOR_REAL_ADDR_EXP (exp)->len;
}

int
btor_is_array_exp (Btor *btor, BtorExp *exp)
{
  BTOR_ABORT_EXP (btor == NULL,
                  "'btor' must not be NULL in 'btor_is_array_exp'");
  BTOR_ABORT_EXP (exp == NULL, "'exp' must not be NULL in 'btor_is_array_exp'");
  exp = pointer_chase_simplified_exp (btor, exp);
  (void) btor;
  return BTOR_IS_ARRAY_EXP (BTOR_REAL_ADDR_EXP (exp));
}

int
btor_get_index_exp_len (Btor *btor, BtorExp *e_array)
{
  BTOR_ABORT_EXP (btor == NULL,
                  "'btor' must not be NULL in 'btor_get_index_exp_len'");
  BTOR_ABORT_EXP (e_array == NULL,
                  "'e_array' must not be NULL in 'btor_get_index_exp_len'");
  e_array = pointer_chase_simplified_exp (btor, e_array);
  BTOR_ABORT_EXP (
      !BTOR_IS_ARRAY_EXP (BTOR_REAL_ADDR_EXP (e_array)),
      "'e_array' must not be a bit vector in 'btor_get_index_exp_len'");
  assert (BTOR_IS_REGULAR_EXP (e_array));
  (void) btor;
  return e_array->index_len;
}

char *
btor_get_symbol_exp (Btor *btor, BtorExp *exp)
{
  BTOR_ABORT_EXP (btor == NULL,
                  "'btor' must not be NULL in 'btor_get_symbol_exp'");
  BTOR_ABORT_EXP (exp == NULL,
                  "'exp' must not be NULL in 'btor_get_symbol_exp'");
  BTOR_ABORT_EXP (
      btor->rewrite_level > 1,
      "rewrite level must not be greater than 1 in 'btor_get_symbol_exp'");
  assert (!BTOR_IS_PROXY_EXP (BTOR_REAL_ADDR_EXP (exp)));
  BTOR_ABORT_EXP (!BTOR_IS_VAR_EXP (BTOR_REAL_ADDR_EXP (exp)),
                  "'exp' has to be a variable in 'btor_get_symbol_exp'");
  (void) btor;
  return BTOR_REAL_ADDR_EXP (exp)->symbol;
}

#define BTOR_PUSH_EXP_IF_NOT_MARKED(e)         \
  do                                           \
  {                                            \
    BtorExp *child = BTOR_REAL_ADDR_EXP ((e)); \
    if (child->mark) break;                    \
    child->mark = 1;                           \
    BTOR_PUSH_STACK (mm, stack, child);        \
  } while (0)

static int
btor_cmp_id (const void *p, const void *q)
{
  BtorExp *a = *(BtorExp **) p;
  BtorExp *b = *(BtorExp **) q;
  return a->id - b->id;
}

static void
dump_exps (Btor *btor, FILE *file, BtorExp **roots, int nroots)
{
  BtorMemMgr *mm = btor->mm;
  int next, i, j, maxid, id;
  BtorExpPtrStack stack;
  BtorExp *e, *root;
  char idbuffer[20];
  const char *op;

  assert (btor != NULL);
  assert (file != NULL);
  assert (roots != NULL);
  assert (nroots > 0);

  BTOR_INIT_STACK (stack);

  for (i = 0; i < nroots; i++)
  {
    root = roots[i];
    assert (root != NULL);
    BTOR_PUSH_EXP_IF_NOT_MARKED (root);
  }

  next = 0;

  while (next < BTOR_COUNT_STACK (stack))
  {
    e = stack.start[next++];

    assert (BTOR_IS_REGULAR_EXP (e));
    assert (e->mark);

    if (BTOR_IS_PROXY_EXP (e))
    {
      assert (e->simplified);
      BTOR_PUSH_EXP_IF_NOT_MARKED (e->simplified);
    }
    else
    {
#ifndef NPROXY
      assert (!e->simplified);
#endif
      for (i = 0; i < e->arity; i++) BTOR_PUSH_EXP_IF_NOT_MARKED (e->e[i]);
    }
  }

  for (i = 0; i < BTOR_COUNT_STACK (stack); i++) stack.start[i]->mark = 0;

  qsort (stack.start, BTOR_COUNT_STACK (stack), sizeof e, btor_cmp_id);

  for (i = 0; i < BTOR_COUNT_STACK (stack); i++)
  {
    e = stack.start[i];

    assert (BTOR_IS_REGULAR_EXP (e));

    fprintf (file, "%d ", e->id);

    switch (e->kind)
    {
      case BTOR_ADD_EXP: op = "add"; goto PRINT;
      case BTOR_AND_EXP: op = "and"; goto PRINT;
      case BTOR_CONCAT_EXP: op = "concat"; goto PRINT;
      case BTOR_BCOND_EXP: op = "cond"; goto PRINT;
      case BTOR_BEQ_EXP:
      case BTOR_AEQ_EXP: op = "eq"; goto PRINT;
      case BTOR_MUL_EXP: op = "mul"; goto PRINT;
      case BTOR_PROXY_EXP: op = "proxy"; goto PRINT;
      case BTOR_READ_EXP: op = "read"; goto PRINT;
      case BTOR_SLL_EXP: op = "sll"; goto PRINT;
      case BTOR_SRL_EXP: op = "srl"; goto PRINT;
      case BTOR_UDIV_EXP: op = "udiv"; goto PRINT;
      case BTOR_ULT_EXP: op = "ult"; goto PRINT;
      case BTOR_UREM_EXP:
        op = "urem";
      PRINT:
        fputs (op, file);
        fprintf (file, " %d", e->len);

        if (BTOR_IS_PROXY_EXP (e))
          fprintf (file, " %d", BTOR_GET_ID_EXP (e->simplified));
        else
          for (j = 0; j < e->arity; j++)
            fprintf (file, " %d", BTOR_GET_ID_EXP (e->e[j]));
        break;

      case BTOR_SLICE_EXP:
        fprintf (file,
                 "slice %d %d %d %d",
                 e->len,
                 BTOR_GET_ID_EXP (e->e[0]),
                 e->upper,
                 e->lower);
        break;

      case BTOR_ARRAY_EXP:
        fprintf (file, "array %d %d", e->len, e->index_len);
        break;

      case BTOR_WRITE_EXP:
        fprintf (file,
                 "write %d %d %d %d %d",
                 e->len,
                 e->index_len,
                 BTOR_GET_ID_EXP (e->e[0]),
                 BTOR_GET_ID_EXP (e->e[1]),
                 BTOR_GET_ID_EXP (e->e[2]));
        break;

      case BTOR_ACOND_EXP:
        fprintf (file,
                 "acond %d %d %d %d %d",
                 e->len,
                 e->index_len,
                 BTOR_GET_ID_EXP (e->e[0]),
                 BTOR_GET_ID_EXP (e->e[1]),
                 BTOR_GET_ID_EXP (e->e[2]));
        break;

      case BTOR_CONST_EXP:
        fprintf (file, "const %d %s", e->len, e->bits);
        break;

      default:
      case BTOR_VAR_EXP:
        assert (e->kind == BTOR_VAR_EXP);
        fprintf (file, "var %d", e->len);
        sprintf (idbuffer, "%d", e->id);
        assert (e->symbol);
        if (strcmp (e->symbol, idbuffer)) fprintf (file, " %s", e->symbol);
        break;
    }

    fputc ('\n', file);
  }

  BTOR_RELEASE_STACK (mm, stack);

  maxid = 0;
  for (i = 0; i < nroots; i++)
  {
    root = roots[i];
    e    = BTOR_REAL_ADDR_EXP (root);
    if (e->id > maxid) maxid = e->id;
  }

  for (i = 0; i < nroots; i++)
  {
    id = maxid + i;
    BTOR_ABORT_EXP (id == INT_MAX, "expression id overflow");

    root = roots[i];
    fprintf (file, "%d root %d %d\n", id + 1, e->len, BTOR_GET_ID_EXP (root));
  }
}

void
btor_dump_exps (Btor *btor, FILE *file, BtorExp **roots, int nroots)
{
  int i;
  BTOR_ABORT_EXP (btor == NULL, "'btor' must not be NULL in 'btor_dump_exps'");
  BTOR_ABORT_EXP (file == NULL, "'file' must not be NULL in 'btor_dump_exps'");
  BTOR_ABORT_EXP (roots == NULL,
                  "'roots' must not be NULL in 'btor_dump_exps'");
  BTOR_ABORT_EXP (nroots < 1,
                  "There must be at least one root in 'btor_dump_exps'");
  for (i = 0; i < nroots; i++)
  {
    BTOR_ABORT_EXP (roots[i] == NULL,
                    "Root must not be NULL in 'btor_dump_exps'");
  }
  dump_exps (btor, file, roots, nroots);
}

void
btor_dump_exps_after_substitution (Btor *btor,
                                   FILE *file,
                                   BtorExp **roots,
                                   int nroots)
{
  BtorExp *temp, **new_roots;
  BtorPtrHashBucket *b;
  BtorPtrHashTable *constraints;
  int new_nroots, i;
  for (i = 0; i < nroots; i++)
  {
    if (BTOR_REAL_ADDR_EXP (roots[i])->len == 1)
      temp = copy_exp (btor, roots[i]);
    else
      temp = btor_redor_exp (btor, roots[i]);
    add_constraint (btor, temp);
    release_exp (btor, temp);
  }
  substitute_all_exps (btor);
  constraints = btor->processed_constraints;
  new_nroots  = (int) constraints->count;
  BTOR_NEWN (btor->mm, new_roots, new_nroots);
  i = 0;
  for (b = constraints->first; b != NULL; b = b->next)
    new_roots[i++] = (BtorExp *) b->key;
  dump_exps (btor, file, new_roots, new_nroots);
  BTOR_DELETEN (btor->mm, new_roots, new_nroots);
}

static void
dump_exp (Btor *btor, FILE *file, BtorExp *root)
{
  assert (btor != NULL);
  assert (file != NULL);
  assert (root != NULL);
  dump_exps (btor, file, &root, 1);
}

void
btor_dump_exp (Btor *btor, FILE *file, BtorExp *root)
{
  BTOR_ABORT_EXP (btor == NULL, "'btor' must not be NULL in 'btor_dump_exp'");
  BTOR_ABORT_EXP (file == NULL, "'file' must not be NULL in 'btor_dump_exp'");
  BTOR_ABORT_EXP (root == NULL, "'root' must not be NULL in 'btor_dump_exp'");
  dump_exp (btor, file, root);
}

void
btor_vis_exp (Btor *btor, BtorExp *exp)
{
  char cmd[100], *path;
  static int idx = 0;
  FILE *file;
  sprintf (cmd, "btorvis ");
  path = cmd + strlen (cmd);
  sprintf (path, "/tmp/btorvisexp.%d.btor", idx++);
  file = fopen (path, "w");
  dump_exp (btor, file, exp);
  fclose (file);
  strcat (cmd, "&");
  system (cmd);
}

static void
btor_dump_smt_id (BtorExp *e, FILE *file)
{
  const char *type, *sym;
  BtorExp *u;

  u = BTOR_REAL_ADDR_EXP (e);

  if (u != e) fputs ("(bvnot ", file);

  if (BTOR_IS_VAR_EXP (u))
  {
    sym = u->symbol;
    if (!isdigit (sym[0]))
    {
      fputs (sym, file);
      goto CLOSE;
    }

    type = "v";
  }
  else if (BTOR_IS_ATOMIC_ARRAY_EXP (u))
    type = "a";
  else
    type = "?e";

  fprintf (file, "%s%d", type, u->id);

CLOSE:
  if (u != e) fputc (')', file);
}

void
btor_dump_smt (Btor *btor, FILE *file, BtorExp *root)
{
  int next, i, j, arrays, lets, pad;
  BtorMemMgr *mm = btor->mm;
  BtorExpPtrStack stack;
  const char *op;
  char *tmp;
  BtorExp *e;

  BTOR_ABORT_EXP (btor == NULL, "'btor' must not be NULL in 'btor_smt_exp'");
  BTOR_ABORT_EXP (file == NULL, "'file' must not be NULL in 'btor_smt_exp'");
  BTOR_ABORT_EXP (root == NULL, "'root' must not be NULL in 'btor_smt_exp'");

  BTOR_INIT_STACK (stack);
  BTOR_PUSH_EXP_IF_NOT_MARKED (root);

  arrays = 0;
  next   = 0;

  while (next < BTOR_COUNT_STACK (stack))
  {
    e = stack.start[next++];

    assert (BTOR_IS_REGULAR_EXP (e));
    assert (e->mark);

    if (BTOR_IS_CONST_EXP (e)) continue;

    if (BTOR_IS_VAR_EXP (e)) continue;

    if (BTOR_IS_ATOMIC_ARRAY_EXP (e))
    {
      arrays = 1;
      continue;
    }

    for (i = 0; i < e->arity; i++) BTOR_PUSH_EXP_IF_NOT_MARKED (e->e[i]);
  }

  for (i = 0; i < BTOR_COUNT_STACK (stack); i++) stack.start[i]->mark = 0;

  qsort (stack.start, BTOR_COUNT_STACK (stack), sizeof e, btor_cmp_id);

  fputs ("(benchmark ", file);
  if (BTOR_IS_INVERTED_EXP (root)) fputs ("not", file);
  fprintf (file, "root%d\n", BTOR_REAL_ADDR_EXP (root)->id);

  if (arrays)
    fputs (":logic QF_AUFBV\n", file);
  else
    fputs (":logic QF_BV\n", file);

  for (i = 0; i < BTOR_COUNT_STACK (stack); i++)
  {
    e = stack.start[i];

    assert (BTOR_IS_REGULAR_EXP (e));

    if (!BTOR_IS_VAR_EXP (e) && !BTOR_IS_ATOMIC_ARRAY_EXP (e)) continue;

    fputs (":extrafuns ((", file);
    btor_dump_smt_id (e, file);

    if (BTOR_IS_VAR_EXP (e))
      fprintf (file, " BitVec[%d]))\n", e->len);
    else
      fprintf (file, " Array[%d:%d]))\n", e->index_len, e->len);
  }

  fputs (":formula\n", file);

  lets = 0;

  for (i = 0; i < BTOR_COUNT_STACK (stack); i++)
  {
    e = stack.start[i];

    assert (BTOR_IS_REGULAR_EXP (e));

    if (BTOR_IS_VAR_EXP (e) || BTOR_IS_ATOMIC_ARRAY_EXP (e)) continue;

    lets++;

    fputs ("(let (", file);
    btor_dump_smt_id (e, file);
    fputc (' ', file);

    if (e->kind == BTOR_CONST_EXP)
    {
      tmp = btor_const_to_decimal (mm, e->bits);
      fprintf (file, "bv%s[%d]", tmp, e->len);
      btor_freestr (mm, tmp);
    }
    else if (e->kind == BTOR_SLICE_EXP)
    {
      fprintf (file, "(extract[%d:%d] ", e->upper, e->lower);
      btor_dump_smt_id (e->e[0], file);
      fputc (')', file);
    }
    else if (e->kind == BTOR_SLL_EXP || e->kind == BTOR_SRL_EXP)
    {
      fputc ('(', file);

      if (e->kind == BTOR_SRL_EXP)
        fputs ("bvlshr", file);
      else
        fputs ("bvshl", file);

      fputc (' ', file);
      btor_dump_smt_id (e->e[0], file);
      fputc (' ', file);

      assert (e->len > 1);
      pad = e->len - BTOR_REAL_ADDR_EXP (e->e[1])->len;
      fprintf (file, " (zero_extend[%d] ", pad);

      btor_dump_smt_id (e->e[1], file);

      fputs ("))", file);
    }
    else if (BTOR_IS_ARRAY_OR_BV_COND_EXP (e))
    {
      fputs ("(ite (= bv1[1] ", file);
      btor_dump_smt_id (e->e[0], file);
      fputs (") ", file);
      btor_dump_smt_id (e->e[1], file);
      fputc (' ', file);
      btor_dump_smt_id (e->e[2], file);
      fputc (')', file);
    }
    else if (BTOR_IS_ARRAY_OR_BV_EQ_EXP (e) || e->kind == BTOR_ULT_EXP)
    {
      fputs ("(ite (", file);
      if (e->kind == BTOR_ULT_EXP)
        fputs ("bvult", file);
      else
        fputc ('=', file);
      fputc (' ', file);
      btor_dump_smt_id (e->e[0], file);
      fputc (' ', file);
      btor_dump_smt_id (e->e[1], file);
      fputs (") bv1[1] bv0[1])", file);
    }
    else
    {
      fputc ('(', file);

      switch (e->kind)
      {
        case BTOR_AND_EXP: op = "bvand"; break;
        case BTOR_ADD_EXP: op = "bvadd"; break;
        case BTOR_MUL_EXP: op = "bvmul"; break;
        case BTOR_UDIV_EXP: op = "bvudiv"; break;
        case BTOR_UREM_EXP: op = "bvurem"; break;
        case BTOR_CONCAT_EXP: op = "concat"; break;
        case BTOR_READ_EXP: op = "select"; break;

        default:
        case BTOR_WRITE_EXP:
          assert (e->kind == BTOR_WRITE_EXP);
          op = "store";
          break;
      }

      fputs (op, file);

      for (j = 0; j < e->arity; j++)
      {
        fputc (' ', file);
        btor_dump_smt_id (e->e[j], file);
      }

      fputc (')', file);
    }

    fputs (")\n", file);
  }

  fputs ("(not (= ", file);
  btor_dump_smt_id (root, file);
  fprintf (file, " bv0[%d]))\n", BTOR_REAL_ADDR_EXP (root)->len);

  for (i = 0; i < lets + 1; i++) fputc (')', file);

  fputc ('\n', file);

  BTOR_RELEASE_STACK (mm, stack);
}

Btor *
btor_new_btor (void)
{
  BtorMemMgr *mm;
  Btor *btor;
  mm = btor_new_mem_mgr ();
  BTOR_CNEW (mm, btor);
  btor->mm = mm;
  BTOR_INIT_EXP_UNIQUE_TABLE (mm, btor->table);
  btor->avmgr                      = btor_new_aigvec_mgr (mm);
  btor->arrays                     = btor_new_ptr_hash_table (mm,
                                          (BtorHashPtr) btor_hash_exp_by_id,
                                          (BtorCmpPtr) btor_compare_exp_by_id);
  btor->id                         = 1;
  btor->valid_assignments          = 1;
  btor->rewrite_level              = 2;
  btor->vread_index_id             = 1;
  btor->exp_pair_cnf_diff_id_table = btor_new_ptr_hash_table (
      mm, (BtorHashPtr) hash_exp_pair, (BtorCmpPtr) compare_exp_pair);
  btor->exp_pair_cnf_eq_id_table = btor_new_ptr_hash_table (
      mm, (BtorHashPtr) hash_exp_pair, (BtorCmpPtr) compare_exp_pair);
  btor->subst_constraints =
      btor_new_ptr_hash_table (mm,
                               (BtorHashPtr) btor_hash_exp_by_id,
                               (BtorCmpPtr) btor_compare_exp_by_id);
  btor->processed_constraints =
      btor_new_ptr_hash_table (mm,
                               (BtorHashPtr) btor_hash_exp_by_id,
                               (BtorCmpPtr) btor_compare_exp_by_id);
  btor->synthesized_constraints =
      btor_new_ptr_hash_table (mm,
                               (BtorHashPtr) btor_hash_exp_by_id,
                               (BtorCmpPtr) btor_compare_exp_by_id);
  btor->assumptions =
      btor_new_ptr_hash_table (mm,
                               (BtorHashPtr) btor_hash_exp_by_id,
                               (BtorCmpPtr) btor_compare_exp_by_id);
  BTOR_INIT_STACK (btor->replay_constraints);
  return btor;
}

void
btor_set_rewrite_level_btor (Btor *btor, int rewrite_level)
{
  BTOR_ABORT_EXP (btor == NULL,
                  "'btor' must not be NULL in 'btor_set_rewrite_level_btor'");
  BTOR_ABORT_EXP (
      rewrite_level < 0 || rewrite_level > 2,
      "'rewrite_level' has to be in [0,2] in 'btor_set_rewrite_level_btor'");
  BTOR_ABORT_EXP (
      btor->id != 1,
      "setting rewrite level must be done before adding expressions");
  btor->rewrite_level = rewrite_level;
}

void
btor_set_replay_btor (Btor *btor, int replay)
{
  BTOR_ABORT_EXP (btor == NULL,
                  "'btor' must not be NULL in 'btor_set_replay_btor'");
  BTOR_ABORT_EXP (
      btor->subst_constraints->count + btor->processed_constraints->count
              + btor->synthesized_constraints->count + btor->assumptions->count
          > 0u,
      "setting replay must be done before add constraints and assumptions");
  btor->replay = replay;
}

void
btor_set_verbosity_btor (Btor *btor, int verbosity)
{
  BtorAIGVecMgr *avmgr;
  BtorAIGMgr *amgr;
  BtorSATMgr *smgr;
  BTOR_ABORT_EXP (btor == NULL,
                  "'btor' must not be NULL in 'btor_set_verbosity_btor'");
  BTOR_ABORT_EXP (
      verbosity < -1 || verbosity > 3,
      "'verbosity' has to be in [-1,3] in 'btor_set_verbosity_btor'");
  BTOR_ABORT_EXP (btor->id != 1,
                  "'setting verbosity must be done before adding expressions'");
  btor->verbosity = verbosity;
  avmgr           = btor->avmgr;
  amgr            = btor_get_aig_mgr_aigvec_mgr (avmgr);
  smgr            = btor_get_sat_mgr_aig_mgr (amgr);
  btor_set_verbosity_aigvec_mgr (avmgr, verbosity);
  btor_set_verbosity_aig_mgr (amgr, verbosity);
  btor_set_verbosity_sat_mgr (smgr, verbosity);
}

void
btor_delete_btor (Btor *btor)
{
  BtorMemMgr *mm;
  BtorPtrHashBucket *bucket;
  int i;
  assert (btor != NULL);
  mm = btor->mm;

  for (bucket = btor->exp_pair_cnf_diff_id_table->first; bucket != NULL;
       bucket = bucket->next)
    delete_exp_pair (btor, (BtorExpPair *) bucket->key);
  btor_delete_ptr_hash_table (btor->exp_pair_cnf_diff_id_table);

  for (bucket = btor->exp_pair_cnf_eq_id_table->first; bucket != NULL;
       bucket = bucket->next)
    delete_exp_pair (btor, (BtorExpPair *) bucket->key);
  btor_delete_ptr_hash_table (btor->exp_pair_cnf_eq_id_table);

  /* delete constraints and assumptions */

  for (bucket = btor->subst_constraints->first; bucket != NULL;
       bucket = bucket->next)
  {
    release_exp (btor, (BtorExp *) bucket->key);
    release_exp (btor, (BtorExp *) bucket->data.asPtr);
  }
  btor_delete_ptr_hash_table (btor->subst_constraints);

  for (bucket = btor->processed_constraints->first; bucket != NULL;
       bucket = bucket->next)
    release_exp (btor, (BtorExp *) bucket->key);
  btor_delete_ptr_hash_table (btor->processed_constraints);

  for (bucket = btor->synthesized_constraints->first; bucket != NULL;
       bucket = bucket->next)
    release_exp (btor, (BtorExp *) bucket->key);
  btor_delete_ptr_hash_table (btor->synthesized_constraints);

  for (bucket = btor->assumptions->first; bucket != NULL; bucket = bucket->next)
    release_exp (btor, (BtorExp *) bucket->key);
  btor_delete_ptr_hash_table (btor->assumptions);

  for (i = 0; i < BTOR_COUNT_STACK (btor->replay_constraints); i++)
    btor_release_exp (btor, btor->replay_constraints.start[i]);
  BTOR_RELEASE_STACK (mm, btor->replay_constraints);

  assert (btor->table.num_elements == 0);
  BTOR_RELEASE_EXP_UNIQUE_TABLE (mm, btor->table);
  btor_delete_ptr_hash_table (btor->arrays);
  btor_delete_aigvec_mgr (btor->avmgr);
  BTOR_DELETE (mm, btor);
  btor_delete_mem_mgr (mm);
}

static int
constraints_stats_changes (Btor *btor)
{
  int res;

  /* TODO fixme
     if (btor->stats.old.constraints.added && !btor->new_constraints->count)
     return INT_MAX;

     if (btor->stats.old.constraints.processed &&
     !btor->processed_constraints->count)
     return INT_MAX;

     res = abs (btor->stats.old.constraints.added -
     btor->new_constraints->count);

     res += abs (btor->stats.old.constraints.processed -
     btor->processed_constraints->count);

     res += abs (btor->stats.old.constraints.synthesized -
     btor->synthesized_constraints->count);

   */
  return res;
}

static void
report_constraint_stats (Btor *btor, int force)
{
  int changes;

  if (!force)
  {
    if (btor->verbosity <= 0) return;

    changes = constraints_stats_changes (btor);

    if (btor->verbosity == 1 && changes < 1000) return;

    if (btor->verbosity == 2 && changes < 100) return;

    if (btor->verbosity == 3 && changes < 10) return;
  }

  /* TODO fixme
     print_verbose_msg ("%d/%d/%d constraints %d/%d/%d %.1f MB",
     btor->stats.constraints.added,
     btor->stats.constraints.processed,
     btor->stats.constraints.synthesized,
     btor->new_constraints->count,
     btor->processed_constraints->count,
     btor->synthesized_constraints->count,
     btor->mm->allocated / (double) (1 << 20));

     btor->stats.old.constraints.added = btor->new_constraints->count;
     btor->stats.old.constraints.processed = btor->processed_constraints->count;
     btor->stats.old.constraints.synthesized =
     btor->synthesized_constraints->count;
   */
}

void
btor_print_stats_btor (Btor *btor)
{
  assert (btor != NULL);
  (void) btor;
  report_constraint_stats (btor, 1);
  print_verbose_msg ("number of expressions: %lld", btor->stats.expressions);
  print_verbose_msg ("variable substitutions: %d",
                     btor->stats.var_substitutions);
  print_verbose_msg ("array substitutions: %d",
                     btor->stats.array_substitutions);
  print_verbose_msg ("array equalites: %s",
                     btor->has_array_equalities ? "yes" : "no");
  print_verbose_msg ("assumptions: %u", btor->assumptions->count);
  print_verbose_msg ("refinement iterations: %d", btor->stats.refinements);
  print_verbose_msg ("read-read conflicts: %d",
                     btor->stats.read_read_conflicts);
  print_verbose_msg ("read-write conflicts: %d",
                     btor->stats.read_write_conflicts);
  print_verbose_msg (
      "average lemma size: %.1f",
      BTOR_AVERAGE_UTIL (btor->stats.lemmas_size_sum, btor->stats.refinements));
  print_verbose_msg ("average linking clause size: %.1f",
                     BTOR_AVERAGE_UTIL (btor->stats.lclause_size_sum,
                                        btor->stats.refinements));
  print_verbose_msg ("linear constraint equations: %d",
                     btor->stats.linear_equations);
  print_verbose_msg ("virtual reads: %d", btor->stats.vreads);
  print_verbose_msg ("synthesis assignment inconsistencies: %d",
                     btor->stats.synthesis_assignment_inconsistencies);
}

BtorMemMgr *
btor_get_mem_mgr_btor (const Btor *btor)
{
  assert (btor != NULL);
  return btor->mm;
}

BtorAIGVecMgr *
btor_get_aigvec_mgr_btor (const Btor *btor)
{
  assert (btor != NULL);
  return btor->avmgr;
}

static BtorExp *
vread_index_exp (Btor *btor, int len)
{
  char *symbol;
  BtorExp *result;
  assert (btor != NULL);
  assert (len > 0);
  BTOR_ABORT_EXP (btor->id == INT_MAX, "vread index id overflow");
  symbol = (char *) malloc (
      sizeof (char) * (6 + btor_num_digits_util (btor->vread_index_id) + 1));
  sprintf (symbol, "vindex%d", btor->vread_index_id);
  btor->vread_index_id++;
  result = var_exp (btor, len, symbol);
  free (symbol);
  return result;
}

static void
synthesize_array_equality (Btor *btor, BtorExp *aeq)
{
  BtorExp *index, *read1, *read2;
  BtorAIGVecMgr *avmgr;
  assert (btor != NULL);
  assert (aeq != NULL);
  assert (BTOR_IS_REGULAR_EXP (aeq));
  assert (BTOR_IS_ARRAY_EQ_EXP (aeq));
  assert (!BTOR_IS_SYNTH_EXP (aeq));
  avmgr   = btor->avmgr;
  aeq->av = btor_var_aigvec (avmgr, 1);
  /* generate virtual reads */
  index = vread_index_exp (btor, aeq->e[0]->index_len);

  /* we do not want read optimizations for the virtual
   * reads (e.g. rewriting of reads on array conditionals),
   * so we call binary_exp directly
   */
  read1 = binary_exp (btor, BTOR_READ_EXP, aeq->e[0], index, aeq->e[0]->len);
  read2 = binary_exp (btor, BTOR_READ_EXP, aeq->e[1], index, aeq->e[1]->len);

  /* mark them as virtual */
  read1->vread = 1;
  read2->vread = 1;

  aeq->vreads = new_exp_pair (btor, read1, read2);

  read1->av = btor_var_aigvec (avmgr, read1->len);
  btor->stats.vreads++;
  if (read1 != read2)
  {
    read2->av = btor_var_aigvec (avmgr, read2->len);
    btor->stats.vreads++;
  }

  encode_array_inequality_virtual_reads (btor, aeq);

  release_exp (btor, index);
  release_exp (btor, read1);
  release_exp (btor, read2);
}

static void
set_flags_and_synth_aeq (Btor *btor, BtorExp *exp)
{
  BtorExpPtrStack stack;
  BtorExp *cur;
  BtorMemMgr *mm;
  assert (btor != NULL);
  assert (exp != NULL);
  mm = btor->mm;
  BTOR_INIT_STACK (stack);
  BTOR_PUSH_STACK (mm, stack, exp);
  do
  {
    cur = BTOR_REAL_ADDR_EXP (BTOR_POP_STACK (stack));
    if (!cur->reachable)
    {
      cur->reachable = 1;
      switch (cur->arity)
      {
        case 0: break;
        case 1: BTOR_PUSH_STACK (mm, stack, cur->e[0]); break;
        case 2:
          if (BTOR_IS_ARRAY_EQ_EXP (cur))
          {
            btor->has_array_equalities = 1;
            synthesize_array_equality (btor, cur);
          }
          BTOR_PUSH_STACK (mm, stack, cur->e[1]);
          BTOR_PUSH_STACK (mm, stack, cur->e[0]);
          break;
        default:
          assert (cur->arity = 3);
          BTOR_PUSH_STACK (mm, stack, cur->e[2]);
          BTOR_PUSH_STACK (mm, stack, cur->e[1]);
          BTOR_PUSH_STACK (mm, stack, cur->e[0]);
          break;
      }
    }
  } while (!BTOR_EMPTY_STACK (stack));
  BTOR_RELEASE_STACK (mm, stack);
}

static void
synthesize_exp (Btor *btor, BtorExp *exp, BtorPtrHashTable *backannoation)
{
  BtorExpPtrStack exp_stack;
  BtorExp *cur;
  BtorAIGVec *av0, *av1, *av2;
  BtorMemMgr *mm;
  BtorAIGVecMgr *avmgr;
  BtorPtrHashBucket *b;
  char *indexed_name;
  const char *name;
  unsigned int count;
  int same_children_mem, i, len;
  int invert_av0 = 0;
  int invert_av1 = 0;
  int invert_av2 = 0;

  assert (btor != NULL);
  assert (exp != NULL);
  assert (!BTOR_IS_ATOMIC_ARRAY_EXP (BTOR_REAL_ADDR_EXP (exp)));
  assert (!BTOR_IS_WRITE_EXP (BTOR_REAL_ADDR_EXP (exp)));
  assert (!BTOR_IS_ARRAY_COND_EXP (BTOR_REAL_ADDR_EXP (exp)));

  mm    = btor->mm;
  avmgr = btor->avmgr;
  count = 0;

  BTOR_INIT_STACK (exp_stack);
  BTOR_PUSH_STACK (mm, exp_stack, exp);
  do
  {
    cur = BTOR_REAL_ADDR_EXP (BTOR_POP_STACK (exp_stack));
    assert (cur->mark >= 0);
    assert (cur->mark <= 2);
    if (!BTOR_IS_SYNTH_EXP (cur) && cur->mark < 2)
    {
      count++;

      if (cur->mark == 0)
      {
        cur->reachable = 1;
        if (BTOR_IS_CONST_EXP (cur))
          cur->av = btor_const_aigvec (avmgr, cur->bits);
        else if (BTOR_IS_VAR_EXP (cur))
        {
          cur->av = btor_var_aigvec (avmgr, cur->len);
          if (backannoation)
          {
            name         = btor_get_symbol_exp (btor, cur);
            len          = (int) strlen (name) + 40;
            indexed_name = btor_malloc (mm, len);
            for (i = 0; i < cur->av->len; i++)
            {
              b = btor_insert_in_ptr_hash_table (backannoation,
                                                 cur->av->aigs[i]);
              assert (b->key == cur->av->aigs[i]);
              sprintf (indexed_name, "%s[%d]", name, i);
              b->data.asStr = btor_strdup (mm, indexed_name);
            }
            btor_free (mm, indexed_name, len);
          }
        }
        else
        {
          /* writes cannot be reached directly
           * we stop the synthesis as soon
           * we reach reads or array equalities.
           * if we synthesize writes later,
           * we only synthesize its index
           * and value, but not the write itself
           * if there are no reads or array
           * equalities on a write, then
           * it is not reachable
           */
          assert (!BTOR_IS_WRITE_EXP (cur));

          /* atomic arrays and array conditionals
           * should also not be reached directly */
          assert (!BTOR_IS_ATOMIC_ARRAY_EXP (cur));
          assert (!BTOR_IS_ARRAY_COND_EXP (cur));

          /* special cases */
          if (BTOR_IS_READ_EXP (cur))
          {
            cur->av = btor_var_aigvec (avmgr, cur->len);
            assert (BTOR_IS_REGULAR_EXP (cur->e[0]));
            assert (BTOR_IS_ARRAY_EXP (cur->e[0]));
            /* mark children recursively as reachable */
            set_flags_and_synth_aeq (btor, cur->e[1]);
            set_flags_and_synth_aeq (btor, cur->e[0]);
          }
          else if (BTOR_IS_ARRAY_EQ_EXP (cur))
          {
            btor->has_array_equalities = 1;
            /* generate virtual reads and create AIG
             * variable for array equality */
            synthesize_array_equality (btor, cur);
            /* mark children recursively as reachable */
            set_flags_and_synth_aeq (btor, cur->e[1]);
            set_flags_and_synth_aeq (btor, cur->e[0]);
          }
          else
          {
            /* regular cases */
            cur->mark = 1;
            BTOR_PUSH_STACK (mm, exp_stack, cur);
            for (i = cur->arity - 1; i >= 0; i--)
              BTOR_PUSH_STACK (mm, exp_stack, cur->e[i]);
          }
        }
      }
      else
      {
        assert (cur->mark == 1);
        cur->mark = 2;
        assert (!BTOR_IS_READ_EXP (cur));
        switch (cur->arity)
        {
          case 1:
            assert (cur->kind == BTOR_SLICE_EXP);
            invert_av0 = BTOR_IS_INVERTED_EXP (cur->e[0]);
            av0        = BTOR_REAL_ADDR_EXP (cur->e[0])->av;
            if (invert_av0) btor_invert_aigvec (avmgr, av0);
            cur->av = btor_slice_aigvec (avmgr, av0, cur->upper, cur->lower);
            /* invert back if necessary */
            if (invert_av0) btor_invert_aigvec (avmgr, av0);
            break;
          case 2:
            /* we have to check if the children are
             * in the same memory place
             * if they are in the same memory place,
             * then we need to allocate memory for the
             * AIG vectors
             * if they are not, then we can invert them
             * in place and invert them back afterwards
             * (only if necessary)  */
            same_children_mem = BTOR_REAL_ADDR_EXP (cur->e[0])
                                == BTOR_REAL_ADDR_EXP (cur->e[1]);
            if (same_children_mem)
            {
              av0 = BTOR_AIGVEC_EXP (btor, cur->e[0]);
              av1 = BTOR_AIGVEC_EXP (btor, cur->e[1]);
            }
            else
            {
              invert_av0 = BTOR_IS_INVERTED_EXP (cur->e[0]);
              av0        = BTOR_REAL_ADDR_EXP (cur->e[0])->av;
              if (invert_av0) btor_invert_aigvec (avmgr, av0);
              invert_av1 = BTOR_IS_INVERTED_EXP (cur->e[1]);
              av1        = BTOR_REAL_ADDR_EXP (cur->e[1])->av;
              if (invert_av1) btor_invert_aigvec (avmgr, av1);
            }
            switch (cur->kind)
            {
              case BTOR_AND_EXP:
                cur->av = btor_and_aigvec (avmgr, av0, av1);
                break;
              case BTOR_BEQ_EXP:
                cur->av = btor_eq_aigvec (avmgr, av0, av1);
                break;
              case BTOR_ADD_EXP:
                cur->av = btor_add_aigvec (avmgr, av0, av1);
                break;
              case BTOR_MUL_EXP:
                cur->av = btor_mul_aigvec (avmgr, av0, av1);
                break;
              case BTOR_ULT_EXP:
                cur->av = btor_ult_aigvec (avmgr, av0, av1);
                break;
              case BTOR_SLL_EXP:
                cur->av = btor_sll_aigvec (avmgr, av0, av1);
                break;
              case BTOR_SRL_EXP:
                cur->av = btor_srl_aigvec (avmgr, av0, av1);
                break;
              case BTOR_UDIV_EXP:
                cur->av = btor_udiv_aigvec (avmgr, av0, av1);
                break;
              case BTOR_UREM_EXP:
                cur->av = btor_urem_aigvec (avmgr, av0, av1);
                break;
              default:
                assert (cur->kind == BTOR_CONCAT_EXP);
                cur->av = btor_concat_aigvec (avmgr, av0, av1);
                break;
            }
            if (same_children_mem)
            {
              btor_release_delete_aigvec (avmgr, av0);
              btor_release_delete_aigvec (avmgr, av1);
            }
            else
            {
              /* invert back if necessary */
              if (invert_av0) btor_invert_aigvec (avmgr, av0);
              if (invert_av1) btor_invert_aigvec (avmgr, av1);
            }
            break;
          default:
            assert (cur->arity == 3);
            if (BTOR_IS_BV_COND_EXP (cur))
            {
              same_children_mem = BTOR_REAL_ADDR_EXP (cur->e[0])
                                      == BTOR_REAL_ADDR_EXP (cur->e[1])
                                  || BTOR_REAL_ADDR_EXP (cur->e[0])
                                         == BTOR_REAL_ADDR_EXP (cur->e[2])
                                  || BTOR_REAL_ADDR_EXP (cur->e[1])
                                         == BTOR_REAL_ADDR_EXP (cur->e[2]);
              if (same_children_mem)
              {
                av0 = BTOR_AIGVEC_EXP (btor, cur->e[0]);
                av1 = BTOR_AIGVEC_EXP (btor, cur->e[1]);
                av2 = BTOR_AIGVEC_EXP (btor, cur->e[2]);
              }
              else
              {
                invert_av0 = BTOR_IS_INVERTED_EXP (cur->e[0]);
                av0        = BTOR_REAL_ADDR_EXP (cur->e[0])->av;
                if (invert_av0) btor_invert_aigvec (avmgr, av0);
                invert_av1 = BTOR_IS_INVERTED_EXP (cur->e[1]);
                av1        = BTOR_REAL_ADDR_EXP (cur->e[1])->av;
                if (invert_av1) btor_invert_aigvec (avmgr, av1);
                invert_av2 = BTOR_IS_INVERTED_EXP (cur->e[2]);
                av2        = BTOR_REAL_ADDR_EXP (cur->e[2])->av;
                if (invert_av2) btor_invert_aigvec (avmgr, av2);
              }
              cur->av = btor_cond_aigvec (avmgr, av0, av1, av2);
              if (same_children_mem)
              {
                btor_release_delete_aigvec (avmgr, av2);
                btor_release_delete_aigvec (avmgr, av1);
                btor_release_delete_aigvec (avmgr, av0);
              }
              else
              {
                /* invert back if necessary */
                if (invert_av0) btor_invert_aigvec (avmgr, av0);
                if (invert_av1) btor_invert_aigvec (avmgr, av1);
                if (invert_av2) btor_invert_aigvec (avmgr, av2);
              }
            }
            break;
        }
      }
    }
  } while (!BTOR_EMPTY_STACK (exp_stack));

  BTOR_RELEASE_STACK (mm, exp_stack);
  btor_mark_exp (btor, exp, 0);

  if (count > 0 && btor->verbosity > 2)
    print_verbose_msg ("synthesized %u expressions into AIG vectors", count);
}

static BtorAIG *
exp_to_aig (Btor *btor, BtorExp *exp)
{
  BtorMemMgr *mm;
  BtorAIGVecMgr *avmgr;
  BtorAIGMgr *amgr;
  BtorAIGVec *av;
  BtorAIG *result;

  assert (btor != NULL);
  assert (exp != NULL);
  assert (BTOR_REAL_ADDR_EXP (exp)->len == 1);

  mm    = btor->mm;
  avmgr = btor->avmgr;
  amgr  = btor_get_aig_mgr_aigvec_mgr (avmgr);

  synthesize_exp (btor, exp, 0);
  av = BTOR_REAL_ADDR_EXP (exp)->av;

  assert (av);
  assert (av->len == 1);

  result = av->aigs[0];

  if (BTOR_IS_INVERTED_EXP (exp))
    result = btor_not_aig (amgr, result);
  else
    result = btor_copy_aig (amgr, result);

  return result;
}

BtorAIGVec *
btor_exp_to_aigvec (Btor *btor, BtorExp *exp, BtorPtrHashTable *backannotation)
{
  BtorMemMgr *mm;
  BtorAIGVecMgr *avmgr;
  BtorAIGVec *result;

  assert (exp != NULL);

  mm    = btor->mm;
  avmgr = btor->avmgr;

  synthesize_exp (btor, exp, backannotation);
  result = BTOR_REAL_ADDR_EXP (exp)->av;
  assert (result);

  if (BTOR_IS_INVERTED_EXP (exp))
    result = btor_not_aigvec (avmgr, result);
  else
    result = btor_copy_aigvec (avmgr, result);

  return result;
}

/* Compares the assignments of two expressions. */
static int
compare_assignments (BtorExp *exp1, BtorExp *exp2)
{
  int return_val, val1, val2, i, len;
  Btor *btor;
  BtorAIGVecMgr *avmgr;
  BtorAIGMgr *amgr;
  BtorAIGVec *av1, *av2;
  BtorAIG *aig1, *aig2;
  assert (exp1 != NULL);
  assert (exp2 != NULL);
  assert (!BTOR_IS_ARRAY_EXP (BTOR_REAL_ADDR_EXP (exp1)));
  assert (!BTOR_IS_ARRAY_EXP (BTOR_REAL_ADDR_EXP (exp2)));
  assert (BTOR_REAL_ADDR_EXP (exp1)->len == BTOR_REAL_ADDR_EXP (exp2)->len);
  assert (BTOR_IS_SYNTH_EXP (BTOR_REAL_ADDR_EXP (exp1)));
  assert (BTOR_IS_SYNTH_EXP (BTOR_REAL_ADDR_EXP (exp2)));
  btor = BTOR_REAL_ADDR_EXP (exp1)->btor;
  assert (btor != NULL);
  return_val = 0;
  avmgr      = btor->avmgr;
  amgr       = btor_get_aig_mgr_aigvec_mgr (avmgr);
  av1        = BTOR_REAL_ADDR_EXP (exp1)->av;
  av2        = BTOR_REAL_ADDR_EXP (exp2)->av;
  assert (av1->len == av2->len);
  len = av1->len;
  for (i = 0; i < len; i++)
  {
    aig1 = BTOR_COND_INVERT_AIG_EXP (exp1, av1->aigs[i]);
    aig2 = BTOR_COND_INVERT_AIG_EXP (exp2, av2->aigs[i]);

    val1 = btor_get_assignment_aig (amgr, aig1);
    assert (val1 == -1 || val1 == 1);

    val2 = btor_get_assignment_aig (amgr, aig2);
    assert (val2 == -1 || val2 == 1);

    if (val1 < val2)
    {
      return_val = -1;
      break;
    }

    if (val2 < val1)
    {
      return_val = 1;
      break;
    }
  }
  return return_val;
}

static unsigned int
hash_assignment (BtorExp *exp)
{
  unsigned int hash;
  Btor *btor;
  BtorAIGVecMgr *avmgr;
  BtorExp *real_exp;
  BtorAIGVec *av;
  int invert_av;
  char *assignment;
  assert (exp != NULL);
  real_exp  = BTOR_REAL_ADDR_EXP (exp);
  btor      = real_exp->btor;
  avmgr     = btor->avmgr;
  av        = real_exp->av;
  invert_av = BTOR_IS_INVERTED_EXP (exp);
  if (invert_av) btor_invert_aigvec (avmgr, av);
  assignment = btor_assignment_aigvec (avmgr, av);
  hash       = btor_hashstr (assignment);
  btor_freestr (btor->mm, assignment);
  /* invert back if necessary */
  if (invert_av) btor_invert_aigvec (avmgr, av);
  return hash;
}

/* This function breath first searches the shortest path from a read to an array
 * After the function is completed the parent pointers can be followed
 * from the array to the read
 */
static void
bfs (Btor *btor, BtorExp *acc, BtorExp *array)
{
  BtorExp *cur, *next, *cur_aeq, *cond, *index;
  BtorMemMgr *mm;
  BtorAIGMgr *amgr;
  BtorExpPtrQueue queue;
  BtorExpPtrStack unmark_stack;
  BtorPartialParentIterator it;
  int found, assignment, has_array_equalities;
  assert (btor != NULL);
  assert (acc != NULL);
  assert (array != NULL);
  assert (BTOR_IS_REGULAR_EXP (acc));
  assert (BTOR_IS_ACC_EXP (acc));
  assert (BTOR_IS_REGULAR_EXP (array));
  assert (BTOR_IS_ARRAY_EXP (array));
  found                = 0;
  has_array_equalities = btor->has_array_equalities;
  mm                   = btor->mm;
  index                = BTOR_GET_INDEX_ACC_EXP (acc);
  amgr                 = btor_get_aig_mgr_aigvec_mgr (btor->avmgr);
  cur                  = BTOR_ACC_TARGET_EXP (acc);
  assert (BTOR_IS_REGULAR_EXP (cur));
  assert (BTOR_IS_ARRAY_EXP (cur));
  assert (cur->mark == 0);
  cur->parent = acc;
  cur->mark   = 1;

  BTOR_INIT_STACK (unmark_stack);
  BTOR_INIT_QUEUE (queue);
  BTOR_ENQUEUE (mm, queue, cur);
  BTOR_PUSH_STACK (mm, unmark_stack, cur);
  do
  {
    cur = BTOR_DEQUEUE (queue);
    assert (BTOR_IS_REGULAR_EXP (cur));
    assert (BTOR_IS_ARRAY_EXP (cur));

    if (cur == array)
    {
      found = 1;
      break;
    }

    /* lazy_synthesize_and_encode_acc_exp sets the 'sat_both_phases' flag.
     * If this flag is not set, we have to find an other way
     * to the conflict. */
    if (BTOR_IS_WRITE_EXP (cur) && cur->e[0]->mark == 0
        && BTOR_REAL_ADDR_EXP (cur->e[1])->sat_both_phases
        && compare_assignments (cur->e[1], index) != 0)
    {
      assert (BTOR_IS_SYNTH_EXP (BTOR_REAL_ADDR_EXP (cur->e[1])));
      next         = cur->e[0];
      next->mark   = 1;
      next->parent = cur;
      BTOR_ENQUEUE (mm, queue, next);
      BTOR_PUSH_STACK (mm, unmark_stack, next);
    }
    /* lazy_synthesize_and_encode_acond_exp sets the 'sat_both_phases' flag.
     * If this flag is not set, we have to find an other way
     * to the conflict. */
    else if (BTOR_IS_ARRAY_COND_EXP (cur)
             && BTOR_REAL_ADDR_EXP (cur->e[0])->sat_both_phases)
    {
      assert (BTOR_IS_SYNTH_EXP (cur->e[0]));
      /* check assignment to determine which array to choose */
      cond       = cur->e[0];
      assignment = btor_get_assignment_aig (
          amgr, BTOR_REAL_ADDR_EXP (cond)->av->aigs[0]);
      assert (assignment == 1 || assignment == -1);
      if (BTOR_IS_INVERTED_EXP (cond)) assignment = -assignment;
      if (assignment == 1)
        next = cur->e[1];
      else
        next = cur->e[2];
      if (next->mark == 0)
      {
        next->mark   = 1;
        next->parent = cur;
        BTOR_ENQUEUE (mm, queue, next);
        BTOR_PUSH_STACK (mm, unmark_stack, next);
      }
    }
    if (has_array_equalities)
    {
      /* enqueue all arrays which are reachable via equality
       * where equality is set to true by the SAT solver */
      init_aeq_parent_iterator (&it, cur);
      while (has_next_parent_aeq_parent_iterator (&it))
      {
        cur_aeq = next_parent_aeq_parent_iterator (&it);
        assert (BTOR_IS_REGULAR_EXP (cur_aeq));
        if (cur_aeq->reachable && cur_aeq->mark == 0)
        {
          /* array equalities are synthesized eagerly */
          assert (BTOR_IS_SYNTH_EXP (cur_aeq));
          assert (cur_aeq->sat_both_phases);
          assert (cur_aeq->len == 1);
          if (btor_get_assignment_aig (amgr, cur_aeq->av->aigs[0]) == 1)
          {
            /* we need the other child */
            if (cur_aeq->e[0] == cur)
              next = cur_aeq->e[1];
            else
              next = cur_aeq->e[0];
            assert (BTOR_IS_REGULAR_EXP (next));
            assert (BTOR_IS_ARRAY_EXP (next));
            if (next->mark == 0)
            {
              /* set parent of array equality */
              cur_aeq->parent = cur;
              next->parent    = cur_aeq;
              next->mark      = 1;
              BTOR_ENQUEUE (mm, queue, next);
              BTOR_PUSH_STACK (mm, unmark_stack, next);
            }
          }
        }
      }
      /* search upwards */
      init_acond_parent_iterator (&it, cur);
      while (has_next_parent_acond_parent_iterator (&it))
      {
        next = next_parent_acond_parent_iterator (&it);
        assert (BTOR_IS_REGULAR_EXP (next));
        assert (BTOR_IS_ARRAY_EXP (next));
        assert (next->simplified == NULL);
        if (next->reachable && next->mark == 0)
        {
          cond       = next->e[0];
          assignment = btor_get_assignment_aig (
              amgr, BTOR_REAL_ADDR_EXP (cond)->av->aigs[0]);
          assert (assignment == 1 || assignment == -1);
          if (BTOR_IS_INVERTED_EXP (cond)) assignment = -assignment;
          /* search upwards only if array has been selected */
          if ((assignment == 1 && cur == next->e[1])
              || (assignment == -1 && cur == next->e[2]))
          {
            next->mark   = 1;
            next->parent = cur;
            BTOR_ENQUEUE (mm, queue, next);
            BTOR_PUSH_STACK (mm, unmark_stack, next);
          }
        }
      }
      init_write_parent_iterator (&it, cur);
      while (has_next_parent_write_parent_iterator (&it))
      {
        next = next_parent_write_parent_iterator (&it);
        assert (BTOR_IS_REGULAR_EXP (next));
        assert (BTOR_IS_ARRAY_EXP (next));
        assert (next->simplified == NULL);
        if (next->reachable && next->mark == 0)
        {
          /* search upwards only if write has been synthesized and
           * assignments to the indices are unequal
           */
          if (BTOR_REAL_ADDR_EXP (next->e[1])->sat_both_phases
              && compare_assignments (next->e[1], index) != 0)
          {
            next->mark   = 1;
            next->parent = cur;
            BTOR_ENQUEUE (mm, queue, next);
            BTOR_PUSH_STACK (mm, unmark_stack, next);
          }
        }
      }
    }
  } while (!BTOR_EMPTY_QUEUE (queue));
  assert (found);
  BTOR_RELEASE_QUEUE (mm, queue);
  /* reset mark flags */
  assert (!BTOR_EMPTY_STACK (unmark_stack));
  do
  {
    cur = BTOR_POP_STACK (unmark_stack);
    assert (BTOR_IS_REGULAR_EXP (cur));
    assert (BTOR_IS_ARRAY_EXP (cur) || BTOR_IS_ARRAY_EQ_EXP (cur)
            || BTOR_IS_ARRAY_COND_EXP (cur));
    cur->mark = 0;
  } while (!BTOR_EMPTY_STACK (unmark_stack));
  BTOR_RELEASE_STACK (mm, unmark_stack);
}

static int
propagated_upwards (Btor *btor, BtorExp *exp)
{
  BtorExp *parent;
  assert (btor != NULL);
  assert (exp != NULL);
  assert (BTOR_IS_REGULAR_EXP (exp));
  assert (BTOR_IS_ARRAY_EXP (exp) || BTOR_IS_WRITE_EXP (exp)
          || BTOR_IS_ARRAY_COND_EXP (exp) || BTOR_IS_ARRAY_EQ_EXP (exp));
  assert (exp->parent != NULL);
  (void) btor;
  parent = exp->parent;
  assert (BTOR_IS_REGULAR_EXP (parent));
  assert (BTOR_IS_ARRAY_EXP (parent) || BTOR_IS_ACC_EXP (parent)
          || BTOR_IS_ARRAY_COND_EXP (parent) || BTOR_IS_ARRAY_EQ_EXP (parent));
  if (BTOR_IS_WRITE_EXP (exp) && exp->e[0] == parent) return 1;
  if (BTOR_IS_ARRAY_COND_EXP (exp)
      && (exp->e[1] == parent || exp->e[2] == parent))
    return 1;
  if (BTOR_IS_ARRAY_EQ_EXP (exp))
  {
    assert (exp->e[0] == parent || exp->e[1] == parent);
    return 1;
  }
  return 0;
}

/* Adds lemma on demand
 * 'array' is the array where the conflict has been detected
 */
static void
add_lemma (Btor *btor, BtorExp *array, BtorExp *acc1, BtorExp *acc2)
{
  BtorExpPtrStack writes, aeqs, aconds_sel1, aconds_sel2;
  BtorExp *cur, *cond, *prev;
  BtorMemMgr *mm;
  BtorAIGMgr *amgr;
  int assignment;
  BtorPtrHashTable *table;
  assert (btor != NULL);
  assert (array != NULL);
  assert (acc1 != NULL);
  assert (acc2 != NULL);
  assert (BTOR_IS_REGULAR_EXP (array));
  assert (BTOR_IS_REGULAR_EXP (acc1));
  assert (BTOR_IS_REGULAR_EXP (acc2));
  assert (BTOR_IS_ARRAY_EXP (array));
  assert (BTOR_IS_ACC_EXP (acc1));
  assert (BTOR_IS_ACC_EXP (acc2));
  mm   = btor->mm;
  amgr = btor_get_aig_mgr_aigvec_mgr (btor->avmgr);
  /* collect intermediate writes, array equalities and array conditionals
   * as premisses for McCarthy constraint */
  BTOR_INIT_STACK (writes);
  BTOR_INIT_STACK (aeqs);
  BTOR_INIT_STACK (aconds_sel1);
  BTOR_INIT_STACK (aconds_sel2);
  table = btor_new_ptr_hash_table (mm,
                                   (BtorHashPtr) btor_hash_exp_by_id,
                                   (BtorCmpPtr) btor_compare_exp_by_id);
  bfs (btor, acc1, array);
  prev = NULL;
  for (cur = array; cur != acc1; cur = cur->parent)
  {
    assert (cur != NULL);
    assert (BTOR_IS_REGULAR_EXP (cur));
    assert (BTOR_IS_ARRAY_EXP (cur) || BTOR_IS_ARRAY_EQ_EXP (cur)
            || BTOR_IS_ARRAY_COND_EXP (cur) || BTOR_IS_ACC_EXP (cur));
    if ((prev == NULL && propagated_upwards (btor, cur))
        || (prev != NULL
            && !(propagated_upwards (btor, prev)
                 && !propagated_upwards (btor, cur))))
    {
      if (BTOR_IS_WRITE_EXP (cur))
      {
        (void) btor_insert_in_ptr_hash_table (table, cur);
        BTOR_PUSH_STACK (mm, writes, cur);
      }
      else if (BTOR_IS_ARRAY_EQ_EXP (cur))
      {
        (void) btor_insert_in_ptr_hash_table (table, cur);
        BTOR_PUSH_STACK (mm, aeqs, cur);
      }
      else if (BTOR_IS_ARRAY_COND_EXP (cur))
      {
        cond = cur->e[0];
        assert (btor->rewrite_level == 0
                || !BTOR_IS_CONST_EXP (BTOR_REAL_ADDR_EXP (cond)));
        if (!BTOR_IS_CONST_EXP (BTOR_REAL_ADDR_EXP (cond)))
        {
          (void) btor_insert_in_ptr_hash_table (table, cur);
          assignment = btor_get_assignment_aig (
              amgr, BTOR_REAL_ADDR_EXP (cond)->av->aigs[0]);
          assert (assignment == 1 || assignment == -1);
          if (BTOR_IS_INVERTED_EXP (cond)) assignment = -assignment;
          if (assignment == 1)
            BTOR_PUSH_STACK (mm, aconds_sel1, cur);
          else
            BTOR_PUSH_STACK (mm, aconds_sel2, cur);
        }
      }
    }
    prev = cur;
  }
  bfs (btor, acc2, array);
  prev = NULL;
  for (cur = array; cur != acc2; cur = cur->parent)
  {
    assert (cur != NULL);
    assert (BTOR_IS_REGULAR_EXP (cur));
    assert (BTOR_IS_ARRAY_EXP (cur) || BTOR_IS_ARRAY_EQ_EXP (cur)
            || BTOR_IS_ARRAY_COND_EXP (cur) || BTOR_IS_ACC_EXP (cur));

    if ((prev == NULL && propagated_upwards (btor, cur))
        || (prev != NULL
            && !(propagated_upwards (btor, prev)
                 && !propagated_upwards (btor, cur))))
    {
      if (BTOR_IS_WRITE_EXP (cur))
      {
        if (btor_find_in_ptr_hash_table (table, cur) == NULL)
          BTOR_PUSH_STACK (mm, writes, cur);
      }
      else if (BTOR_IS_ARRAY_EQ_EXP (cur))
      {
        if (btor_find_in_ptr_hash_table (table, cur) == NULL)
          BTOR_PUSH_STACK (mm, aeqs, cur);
      }
      else if (BTOR_IS_ARRAY_COND_EXP (cur))
      {
        cond = cur->e[0];
        assert (btor->rewrite_level == 0
                || !BTOR_IS_CONST_EXP (BTOR_REAL_ADDR_EXP (cond)));
        if (!BTOR_IS_CONST_EXP (BTOR_REAL_ADDR_EXP (cond)))
        {
          if (btor_find_in_ptr_hash_table (table, cur) == NULL)
          {
            assignment = btor_get_assignment_aig (
                amgr, BTOR_REAL_ADDR_EXP (cond)->av->aigs[0]);
            assert (assignment == 1 || assignment == -1);
            if (BTOR_IS_INVERTED_EXP (cond)) assignment = -assignment;
            if (assignment == 1)
              BTOR_PUSH_STACK (mm, aconds_sel1, cur);
            else
              BTOR_PUSH_STACK (mm, aconds_sel2, cur);
          }
        }
      }
    }
    prev = cur;
  }
  btor_delete_ptr_hash_table (table);
  encode_lemma (btor,
                &writes,
                &aeqs,
                &aconds_sel1,
                &aconds_sel2,
                BTOR_GET_INDEX_ACC_EXP (acc1),
                BTOR_GET_INDEX_ACC_EXP (acc2),
                BTOR_GET_VALUE_ACC_EXP (acc1),
                BTOR_GET_VALUE_ACC_EXP (acc2));
  BTOR_RELEASE_STACK (mm, writes);
  BTOR_RELEASE_STACK (mm, aeqs);
  BTOR_RELEASE_STACK (mm, aconds_sel1);
  BTOR_RELEASE_STACK (mm, aconds_sel2);
}

/* Checks if a read conflicts with a write */
static int
check_read_write_conflict (Btor *btor,
                           BtorExp *acc,
                           BtorExp *write,
                           int *indices_equal)
{
  assert (btor != NULL);
  assert (acc != NULL);
  assert (write != NULL);
  assert (indices_equal != NULL);
  assert (BTOR_IS_REGULAR_EXP (acc));
  assert (BTOR_IS_REGULAR_EXP (write));
  assert (BTOR_IS_ACC_EXP (acc));
  assert (BTOR_IS_WRITE_EXP (write));
  (void) btor;
  if ((*indices_equal =
           compare_assignments (BTOR_GET_INDEX_ACC_EXP (acc), write->e[1]) == 0)
      && compare_assignments (BTOR_GET_VALUE_ACC_EXP (acc), write->e[2]) != 0)
    return 1;
  return 0;
}

/* readds assumptions to the SAT solver */
static int
readd_assumptions (Btor *btor)
{
  BtorExp *exp;
  BtorPtrHashBucket *bucket;
  BtorAIG *aig;
  BtorSATMgr *smgr;
  BtorAIGMgr *amgr;
  assert (btor != NULL);
  amgr = btor_get_aig_mgr_aigvec_mgr (btor->avmgr);
  smgr = btor_get_sat_mgr_aig_mgr (amgr);
  for (bucket = btor->assumptions->first; bucket != NULL; bucket = bucket->next)
  {
    assert (BTOR_REAL_ADDR_EXP ((BtorExp *) bucket->key)->len == 1);
    exp = (BtorExp *) bucket->key;
    assert (BTOR_REAL_ADDR_EXP (exp)->simplified == NULL);
    aig = exp_to_aig (btor, exp);
    if (aig == BTOR_AIG_FALSE) return 1;
    btor_aig_to_sat (amgr, aig);
    if (aig != BTOR_AIG_TRUE)
    {
      assert (BTOR_REAL_ADDR_AIG (aig)->cnf_id != 0);
      btor_assume_sat (smgr, BTOR_GET_CNF_ID_AIG (aig));
      btor_release_aig (amgr, aig);
    }
  }
  return 0;
}

/* updates SAT assignments, readds assumptions and
 * returns if an assignment has changed
 */
int
update_sat_assignments (Btor *btor)
{
  int result, found_assumption_false;
  BtorSATMgr *smgr = NULL;
  assert (btor != NULL);
  smgr = btor_get_sat_mgr_aig_mgr (btor_get_aig_mgr_aigvec_mgr (btor->avmgr));
  found_assumption_false = readd_assumptions (btor);
  assert (!found_assumption_false);
  result = btor_sat_sat (smgr, INT_MAX);
  assert (result == BTOR_SAT);
  return btor_changed_assignments_sat (smgr);
}

/* synthesizes and fully encodes index and value of access expression into SAT
 * (if necessary)
 * it returns if encoding changed assignments made so far
 */
static int
lazy_synthesize_and_encode_acc_exp (Btor *btor, BtorExp *acc)
{
  BtorExp *index, *value;
  int changed_assignments, update;
  BtorAIGVecMgr *avmgr = NULL;
  assert (btor != NULL);
  assert (acc != NULL);
  assert (BTOR_IS_REGULAR_EXP (acc));
  assert (BTOR_IS_ACC_EXP (acc));
  changed_assignments = 0;
  update              = 0;
  avmgr               = btor->avmgr;
  index               = BTOR_GET_INDEX_ACC_EXP (acc);
  value               = BTOR_GET_VALUE_ACC_EXP (acc);
  if (!BTOR_IS_SYNTH_EXP (BTOR_REAL_ADDR_EXP (index)))
    synthesize_exp (btor, index, NULL);
  if (!BTOR_REAL_ADDR_EXP (index)->sat_both_phases)
  {
    update = 1;
    btor_aigvec_to_sat_both_phases (avmgr, BTOR_REAL_ADDR_EXP (index)->av);
    BTOR_REAL_ADDR_EXP (index)->sat_both_phases = 1;
  }
  if (!BTOR_IS_SYNTH_EXP (BTOR_REAL_ADDR_EXP (value)))
    synthesize_exp (btor, value, NULL);
  if (!BTOR_REAL_ADDR_EXP (value)->sat_both_phases)
  {
    update = 1;
    btor_aigvec_to_sat_both_phases (avmgr, BTOR_REAL_ADDR_EXP (value)->av);
    BTOR_REAL_ADDR_EXP (value)->sat_both_phases = 1;
  }
  /* update assignments if necessary */
  if (update) changed_assignments = update_sat_assignments (btor);
  return changed_assignments;
}

static int
lazy_synthesize_and_encode_acond_exp (Btor *btor, BtorExp *acond)
{
  BtorExp *cond;
  int changed_assignments, update;
  BtorAIGVecMgr *avmgr;
  avmgr = btor->avmgr;
  assert (btor != NULL);
  assert (acond != NULL);
  assert (BTOR_IS_REGULAR_EXP (acond));
  assert (BTOR_IS_ARRAY_COND_EXP (acond));
  changed_assignments = 0;
  update              = 0;
  cond                = acond->e[0];
  assert (cond != NULL);
  if (!BTOR_IS_SYNTH_EXP (BTOR_REAL_ADDR_EXP (cond)))
    synthesize_exp (btor, cond, NULL);
  if (!BTOR_REAL_ADDR_EXP (cond)->sat_both_phases)
  {
    update = 1;
    btor_aigvec_to_sat_both_phases (avmgr, BTOR_REAL_ADDR_EXP (cond)->av);
    BTOR_REAL_ADDR_EXP (cond)->sat_both_phases = 1;
  }
  /* update assignments if necessary */
  if (update) changed_assignments = update_sat_assignments (btor);
  return changed_assignments;
}

static int
process_working_stack (Btor *btor,
                       BtorExpPtrStack *stack,
                       BtorExpPtrStack *cleanup_stack,
                       int *assignments_changed)
{
  BtorPartialParentIterator it;
  BtorExp *acc, *index, *value, *array, *hashed_acc, *hashed_value;
  BtorExp *cur_aeq, *cond, *next;
  BtorPtrHashBucket *bucket;
  BtorMemMgr *mm;
  BtorAIGMgr *amgr;
  int assignment, indices_equal, has_array_equalities;
  assert (btor != NULL);
  assert (stack != NULL);
  assert (assignments_changed != NULL);
  has_array_equalities = btor->has_array_equalities;
  mm                   = btor->mm;
  amgr                 = btor_get_aig_mgr_aigvec_mgr (btor->avmgr);
  while (!BTOR_EMPTY_STACK (*stack))
  {
    array = BTOR_POP_STACK (*stack);
    assert (BTOR_IS_REGULAR_EXP (array));
    assert (BTOR_IS_ARRAY_EXP (array));
    assert (array->simplified == NULL);
    assert (!BTOR_EMPTY_STACK (*stack));
    acc = BTOR_POP_STACK (*stack);
    assert (BTOR_IS_REGULAR_EXP (acc));
    assert (BTOR_IS_ACC_EXP (acc));
    assert (acc->simplified == NULL);
    /* synthesize index and value if necessary */
    *assignments_changed = lazy_synthesize_and_encode_acc_exp (btor, acc);
    index                = BTOR_GET_INDEX_ACC_EXP (acc);
    assert (BTOR_REAL_ADDR_EXP (index)->simplified == NULL);
    value = BTOR_GET_VALUE_ACC_EXP (acc);
    assert (BTOR_REAL_ADDR_EXP (value)->simplified == NULL);
    if (*assignments_changed) return 0;
    /* hash table lookup */
    if (array->rho == NULL)
    {
      array->rho = btor_new_ptr_hash_table (
          mm, (BtorHashPtr) hash_assignment, (BtorCmpPtr) compare_assignments);
      BTOR_PUSH_STACK (mm, *cleanup_stack, array);
    }
    else
    {
      bucket = btor_find_in_ptr_hash_table (array->rho, index);
      if (bucket != NULL)
      {
        hashed_acc = (BtorExp *) bucket->data.asPtr;
        assert (BTOR_IS_REGULAR_EXP (hashed_acc));
        assert (BTOR_IS_ACC_EXP (hashed_acc));
        hashed_value = BTOR_GET_VALUE_ACC_EXP (hashed_acc);
        /* we have to check if values are equal */
        if (compare_assignments (hashed_value, value) != 0)
        {
          btor->stats.read_read_conflicts++;
          add_lemma (btor, array, hashed_acc, acc);
          return 1;
        }
        /* in the other case we have already dealt with a representative
         * with same index assignment and same value assignment */
        else
          continue;
      }
    }
    if (BTOR_IS_WRITE_EXP (array))
    {
      *assignments_changed = lazy_synthesize_and_encode_acc_exp (btor, array);
      if (*assignments_changed) return 0;
      /* check if read is consistent with write */
      if (check_read_write_conflict (btor, acc, array, &indices_equal))
      {
        btor->stats.read_write_conflicts++;
        add_lemma (btor, array, acc, array);
        return 1;
      }
      else if (!indices_equal)
      {
        /* propagate down */
        assert (BTOR_IS_REGULAR_EXP (array->e[0]));
        assert (BTOR_IS_ARRAY_EXP (array->e[0]));
        assert (array->e[0]->simplified == NULL);
        BTOR_PUSH_STACK (mm, *stack, acc);
        BTOR_PUSH_STACK (mm, *stack, array->e[0]);
      }
    }
    else if (BTOR_IS_ARRAY_COND_EXP (array))
    {
      *assignments_changed = lazy_synthesize_and_encode_acond_exp (btor, array);
      if (*assignments_changed) return 0;
      cond = array->e[0];
      assert (BTOR_IS_SYNTH_EXP (BTOR_REAL_ADDR_EXP (cond)));
      assignment = btor_get_assignment_aig (
          amgr, BTOR_REAL_ADDR_EXP (cond)->av->aigs[0]);
      assert (assignment == 1 || assignment == -1);
      if (BTOR_IS_INVERTED_EXP (cond)) assignment = -assignment;
      /* propagate down */
      BTOR_PUSH_STACK (mm, *stack, acc);
      if (assignment == 1)
      {
        assert (BTOR_IS_REGULAR_EXP (array->e[1]));
        assert (BTOR_IS_ARRAY_EXP (array->e[1]));
        assert (array->e[1]->simplified == NULL);
        BTOR_PUSH_STACK (mm, *stack, array->e[1]);
      }
      else
      {
        assert (BTOR_IS_REGULAR_EXP (array->e[2]));
        assert (BTOR_IS_ARRAY_EXP (array->e[2]));
        assert (array->e[2]->simplified == NULL);
        BTOR_PUSH_STACK (mm, *stack, array->e[2]);
      }
    }
    assert (array->rho != NULL);
    /* insert into hash table */
    btor_insert_in_ptr_hash_table (array->rho, index)->data.asPtr = acc;
    if (has_array_equalities)
    {
      /* propagate pairs wich are reachable via array equality */
      init_aeq_parent_iterator (&it, array);
      while (has_next_parent_aeq_parent_iterator (&it))
      {
        cur_aeq = next_parent_aeq_parent_iterator (&it);
        assert (BTOR_IS_REGULAR_EXP (cur_aeq));
        if (cur_aeq->reachable && cur_aeq->simplified == NULL)
        {
          assert (BTOR_IS_SYNTH_EXP (cur_aeq));
          assert (cur_aeq->sat_both_phases);
          assert (!BTOR_IS_INVERTED_AIG (cur_aeq->av->aigs[0]));
          assert (!BTOR_IS_CONST_AIG (cur_aeq->av->aigs[0]));
          assert (BTOR_IS_VAR_AIG (cur_aeq->av->aigs[0]));
          if (btor_get_assignment_aig (amgr, cur_aeq->av->aigs[0]) == 1)
          {
            /* we need the other child */
            if (cur_aeq->e[0] == array)
              next = cur_aeq->e[1];
            else
              next = cur_aeq->e[0];
            assert (BTOR_IS_REGULAR_EXP (next));
            assert (BTOR_IS_ARRAY_EXP (next));
            assert (next->simplified == NULL);
            BTOR_PUSH_STACK (mm, *stack, acc);
            BTOR_PUSH_STACK (mm, *stack, next);
          }
        }
      }
      /* propagate upwards */
      init_acond_parent_iterator (&it, array);
      while (has_next_parent_acond_parent_iterator (&it))
      {
        next = next_parent_acond_parent_iterator (&it);
        if (next->reachable && next->simplified == NULL)
        {
          assert (BTOR_IS_REGULAR_EXP (next));
          assert (BTOR_IS_ARRAY_EXP (next));
          assert (next->simplified == NULL);
          *assignments_changed =
              lazy_synthesize_and_encode_acond_exp (btor, next);
          if (*assignments_changed) return 0;
          cond       = next->e[0];
          assignment = btor_get_assignment_aig (
              amgr, BTOR_REAL_ADDR_EXP (cond)->av->aigs[0]);
          assert (assignment == 1 || assignment == -1);
          if (BTOR_IS_INVERTED_EXP (cond)) assignment = -assignment;
          /* propagate upwards only if array has been selected
           * by the condition */
          if ((assignment == 1 && array == next->e[1])
              || (assignment == -1 && array == next->e[2]))
          {
            BTOR_PUSH_STACK (mm, *stack, acc);
            BTOR_PUSH_STACK (mm, *stack, next);
          }
        }
      }
      init_write_parent_iterator (&it, array);
      while (has_next_parent_write_parent_iterator (&it))
      {
        next = next_parent_write_parent_iterator (&it);
        if (next->reachable && next->simplified == NULL)
        {
          assert (BTOR_IS_REGULAR_EXP (next));
          assert (BTOR_IS_ARRAY_EXP (next));
          assert (next->simplified == NULL);
          *assignments_changed =
              lazy_synthesize_and_encode_acc_exp (btor, next);
          if (*assignments_changed) return 0;
          /* propagate upwards only if assignments to the
           * indices are unequal */
          if (compare_assignments (next->e[1], index) != 0)
          {
            BTOR_PUSH_STACK (mm, *stack, acc);
            BTOR_PUSH_STACK (mm, *stack, next);
          }
        }
      }
    }
  }
  return 0;
}

/* searches the top arrays where the conflict check begins
 * and pushes them on the stack
 */
static void
search_top_arrays (Btor *btor, BtorExpPtrStack *top_arrays)
{
  BtorPartialParentIterator it;
  BtorExp *cur_array, *cur_parent;
  BtorExpPtrStack stack, unmark_stack;
  BtorPtrHashBucket *bucket;
  BtorMemMgr *mm;
  int found_top;
  assert (btor != NULL);
  assert (top_arrays != NULL);
  assert (BTOR_COUNT_STACK (*top_arrays) == 0);
  mm = btor->mm;
  BTOR_INIT_STACK (stack);
  BTOR_INIT_STACK (unmark_stack);
  for (bucket = btor->arrays->first; bucket; bucket = bucket->next)
  {
    cur_array = (BtorExp *) bucket->key;
    assert (BTOR_IS_ATOMIC_ARRAY_EXP (cur_array));
    /* we can safely skip arrays which have been simplified */
    if (cur_array->reachable && cur_array->simplified == NULL)
      BTOR_PUSH_STACK (mm, stack, cur_array);
  }
  while (!BTOR_EMPTY_STACK (stack))
  {
    cur_array = BTOR_POP_STACK (stack);
    assert (BTOR_IS_REGULAR_EXP (cur_array));
    assert (BTOR_IS_ARRAY_EXP (cur_array));
    assert (cur_array->reachable);
    assert (cur_array->simplified == NULL);
    assert (cur_array->array_mark == 0 || cur_array->array_mark == 1);
    if (cur_array->array_mark == 0)
    {
      cur_array->array_mark = 1;
      BTOR_PUSH_STACK (mm, unmark_stack, cur_array);
      found_top = 1;
      /* ATTENTION: There can be write and array conditional parents
       * although they are not reachable from root.
       * For example the parser might still
       * have a reference to a write, thus it is still in the parent list.
       * We use the reachable flag to determine with which writes
       * and array conditionals we have to deal with.
       */
      /* push writes on stack */
      init_write_parent_iterator (&it, cur_array);
      while (has_next_parent_write_parent_iterator (&it))
      {
        cur_parent = next_parent_write_parent_iterator (&it);
        assert (BTOR_IS_REGULAR_EXP (cur_parent));
        if (cur_parent->reachable && cur_parent->simplified == NULL)
        {
          found_top = 0;
          assert (cur_parent->array_mark == 0);
          BTOR_PUSH_STACK (mm, stack, cur_parent);
        }
      }
      /* push array conditionals on stack */
      init_acond_parent_iterator (&it, cur_array);
      while (has_next_parent_acond_parent_iterator (&it))
      {
        cur_parent = next_parent_acond_parent_iterator (&it);
        assert (BTOR_IS_REGULAR_EXP (cur_parent));
        if (cur_parent->reachable && cur_parent->simplified == NULL)
        {
          found_top = 0;
          BTOR_PUSH_STACK (mm, stack, cur_parent);
        }
      }
      if (found_top) BTOR_PUSH_STACK (mm, *top_arrays, cur_array);
    }
  }
  BTOR_RELEASE_STACK (mm, stack);

  /* reset array marks of arrays */
  while (!BTOR_EMPTY_STACK (unmark_stack))
  {
    cur_array = BTOR_POP_STACK (unmark_stack);
    assert (BTOR_IS_REGULAR_EXP (cur_array));
    assert (BTOR_IS_ARRAY_EXP (cur_array));
    assert (cur_array->array_mark == 1);
    cur_array->array_mark = 0;
  }
  BTOR_RELEASE_STACK (mm, unmark_stack);
}

static int
check_and_resolve_conflicts (Btor *btor, BtorExpPtrStack *top_arrays)
{
  BtorExpPtrStack array_stack, cleanup_stack, working_stack, unmark_stack;
  BtorPartialParentIterator it;
  BtorMemMgr *mm;
  BtorExp *cur_array, *cur_parent, **top, **temp;
  int found_conflict, changed_assignments, has_array_equalities;
  assert (btor != NULL);
  assert (top_arrays != NULL);
  found_conflict       = 0;
  mm                   = btor->mm;
  has_array_equalities = btor->has_array_equalities;
BTOR_READ_WRITE_ARRAY_CONFLICT_CHECK:
  assert (!found_conflict);
  changed_assignments = 0;
  BTOR_INIT_STACK (unmark_stack);
  BTOR_INIT_STACK (working_stack);
  BTOR_INIT_STACK (cleanup_stack);
  BTOR_INIT_STACK (array_stack);

  /* push all top arrays on the stack */
  top = top_arrays->top;
  for (temp = top_arrays->start; temp != top; temp++)
  {
    cur_array = *temp;
    assert (BTOR_IS_REGULAR_EXP (cur_array));
    assert (BTOR_IS_ARRAY_EXP (cur_array));
    assert (cur_array->reachable);
    assert (cur_array->simplified == NULL);
    BTOR_PUSH_STACK (mm, array_stack, cur_array);
  }

  while (!BTOR_EMPTY_STACK (array_stack))
  {
    cur_array = BTOR_POP_STACK (array_stack);
    assert (BTOR_IS_REGULAR_EXP (cur_array));
    assert (BTOR_IS_ARRAY_EXP (cur_array));
    assert (cur_array->reachable);
    assert (cur_array->simplified == NULL);
    assert (cur_array->array_mark == 0 || cur_array->array_mark == 1);
    if (cur_array->array_mark == 0)
    {
      cur_array->array_mark = 1;
      BTOR_PUSH_STACK (mm, unmark_stack, cur_array);
      if (BTOR_IS_WRITE_EXP (cur_array))
      {
        BTOR_PUSH_STACK (mm, array_stack, cur_array->e[0]);
        if (has_array_equalities)
        {
          /* propagate writes as reads if there are array equalities */
          BTOR_PUSH_STACK (mm, working_stack, cur_array);
          BTOR_PUSH_STACK (mm, working_stack, cur_array);
          found_conflict = process_working_stack (
              btor, &working_stack, &cleanup_stack, &changed_assignments);
          if (found_conflict || changed_assignments)
            goto BTOR_READ_WRITE_ARRAY_CONFLICT_CLEANUP;
        }
      }
      else if (BTOR_IS_ARRAY_COND_EXP (cur_array))
      {
        BTOR_PUSH_STACK (mm, array_stack, cur_array->e[2]);
        BTOR_PUSH_STACK (mm, array_stack, cur_array->e[1]);
      }
      init_read_parent_iterator (&it, cur_array);
      while (has_next_parent_read_parent_iterator (&it))
      {
        cur_parent = next_parent_read_parent_iterator (&it);
        assert (BTOR_IS_REGULAR_EXP (cur_parent));
        /* we only process reachable or virtual reads */
        if ((cur_parent->reachable || cur_parent->vread)
            && cur_parent->simplified == NULL)
        {
          /* push read-array pair on working stack */
          BTOR_PUSH_STACK (mm, working_stack, cur_parent);
          BTOR_PUSH_STACK (mm, working_stack, cur_array);
          found_conflict = process_working_stack (
              btor, &working_stack, &cleanup_stack, &changed_assignments);
          if (found_conflict || changed_assignments)
            goto BTOR_READ_WRITE_ARRAY_CONFLICT_CLEANUP;
        }
      }
    }
  }
BTOR_READ_WRITE_ARRAY_CONFLICT_CLEANUP:
  while (!BTOR_EMPTY_STACK (cleanup_stack))
  {
    cur_array = BTOR_POP_STACK (cleanup_stack);
    assert (BTOR_IS_REGULAR_EXP (cur_array));
    assert (BTOR_IS_ARRAY_EXP (cur_array));
    assert (cur_array->rho != NULL);
    btor_delete_ptr_hash_table (cur_array->rho);
    cur_array->rho = NULL;
  }
  BTOR_RELEASE_STACK (mm, cleanup_stack);

  BTOR_RELEASE_STACK (mm, working_stack);
  BTOR_RELEASE_STACK (mm, array_stack);

  /* reset array marks of arrays */
  while (!BTOR_EMPTY_STACK (unmark_stack))
  {
    cur_array = BTOR_POP_STACK (unmark_stack);
    assert (BTOR_IS_REGULAR_EXP (cur_array));
    assert (BTOR_IS_ARRAY_EXP (cur_array));
    assert (cur_array->array_mark == 1);
    cur_array->array_mark = 0;
  }
  BTOR_RELEASE_STACK (mm, unmark_stack);

  /* restart? (assignments changed during lazy synthesis and encoding) */
  if (changed_assignments)
  {
    btor->stats.synthesis_assignment_inconsistencies++;
    goto BTOR_READ_WRITE_ARRAY_CONFLICT_CHECK;
  }
  return found_conflict;
}

static void
reset_assumptions (Btor *btor)
{
  BtorPtrHashBucket *bucket;
  assert (btor != NULL);
  for (bucket = btor->assumptions->first; bucket != NULL; bucket = bucket->next)
    release_exp (btor, (BtorExp *) bucket->key);
  btor_delete_ptr_hash_table (btor->assumptions);
  btor->assumptions =
      btor_new_ptr_hash_table (btor->mm,
                               (BtorHashPtr) btor_hash_exp_by_id,
                               (BtorCmpPtr) btor_compare_exp_by_id);
}

static int
occurrence_check (Btor *btor, BtorExp *left, BtorExp *right)
{
  BtorExp *cur, *real_left;
  BtorExpPtrStack stack;
  int is_cyclic, i;
  BtorMemMgr *mm;
  assert (btor != NULL);
  assert (left != NULL);
  assert (right != NULL);
  is_cyclic = 0;
  mm        = btor->mm;
  real_left = BTOR_REAL_ADDR_EXP (left);
  /* check if left does not occur on the right side */
  BTOR_INIT_STACK (stack);
  BTOR_PUSH_STACK (mm, stack, right);
  do
  {
    cur = BTOR_POP_STACK (stack);
    cur = pointer_chase_simplified_exp (btor, cur);
    cur = BTOR_REAL_ADDR_EXP (cur);
    assert (cur->mark == 0 || cur->mark == 1);
    if (cur->mark == 0)
    {
      cur->mark = 1;
      if (cur == real_left)
      {
        is_cyclic = 1;
        break;
      }
      for (i = cur->arity - 1; i >= 0; i--)
        BTOR_PUSH_STACK (mm, stack, cur->e[i]);
    }
  } while (!BTOR_EMPTY_STACK (stack));
  BTOR_RELEASE_STACK (mm, stack);
  btor_mark_exp (btor, right, 0);
  return is_cyclic;
}

static BtorExp *
rebuild_exp (Btor *btor, BtorExp *exp)
{
  assert (btor != NULL);
  assert (exp != NULL);
  assert (BTOR_IS_REGULAR_EXP (exp));
  switch (exp->kind)
  {
    case BTOR_CONST_EXP:
    case BTOR_VAR_EXP:
    case BTOR_ARRAY_EXP: return copy_exp (btor, exp->simplified);
    case BTOR_SLICE_EXP:
      return slice_exp (btor, exp->e[0], exp->upper, exp->lower);
    case BTOR_AND_EXP: return and_exp (btor, exp->e[0], exp->e[1]);
    case BTOR_BEQ_EXP:
    case BTOR_AEQ_EXP: return eq_exp (btor, exp->e[0], exp->e[1]);
    case BTOR_ADD_EXP: return add_exp (btor, exp->e[0], exp->e[1]);
    case BTOR_MUL_EXP: return mul_exp (btor, exp->e[0], exp->e[1]);
    case BTOR_ULT_EXP: return ult_exp (btor, exp->e[0], exp->e[1]);
    case BTOR_SLL_EXP: return sll_exp (btor, exp->e[0], exp->e[1]);
    case BTOR_SRL_EXP: return srl_exp (btor, exp->e[0], exp->e[1]);
    case BTOR_UDIV_EXP: return udiv_exp (btor, exp->e[0], exp->e[1]);
    case BTOR_UREM_EXP: return urem_exp (btor, exp->e[0], exp->e[1]);
    case BTOR_CONCAT_EXP: return concat_exp (btor, exp->e[0], exp->e[1]);
    case BTOR_READ_EXP: return read_exp (btor, exp->e[0], exp->e[1]);
    case BTOR_WRITE_EXP:
      return write_exp (btor, exp->e[0], exp->e[1], exp->e[2]);
    default:
      assert (BTOR_IS_ARRAY_OR_BV_COND_EXP (exp));
      return cond_exp (btor, exp->e[0], exp->e[1], exp->e[2]);
  }
}

/* substitutes variable or atomic array by right side */
static void
substitute_one_exp_one_root (Btor *btor,
                             BtorExp *left,
                             BtorExp *right,
                             BtorExp *root)
{
  BtorExp *cur, *cur_parent, *rebuilt_exp, **temp, **top;
  BtorExpPtrStack subst_stack;
  BtorFullParentIterator it;
  BtorMemMgr *mm;
  int is_var_substitution, pushed, i;
  assert (btor->rewrite_level > 1);
  assert (btor != NULL);
  assert (left != NULL);
  assert (right != NULL);
  assert (BTOR_REAL_ADDR_EXP (right)->simplified == NULL);
  assert (BTOR_IS_REGULAR_EXP (left));
  assert (left->simplified == NULL);
  assert (BTOR_IS_VAR_EXP (left) || BTOR_IS_ATOMIC_ARRAY_EXP (left));
  assert (root != NULL);

  mm = btor->mm;

#if 0
      /* search upwards for all reachable roots */
      BTOR_INIT_STACK (subst_stack);
      BTOR_INIT_STACK (search_stack);
      BTOR_INIT_STACK (root_stack);
      BTOR_PUSH_STACK (mm, search_stack, left);
      do
        {
          cur = BTOR_POP_STACK (search_stack);
          assert (BTOR_IS_REGULAR_EXP (cur));
          if (cur->subst_mark == 0)
            {
              cur->subst_mark = 1;
              init_full_parent_iterator (&it, cur);
              /* are we at a root ? */
              pushed = 0;
              while (has_next_parent_full_parent_iterator (&it))
                {
                  cur_parent = next_parent_full_parent_iterator (&it);
                  assert (BTOR_IS_REGULAR_EXP (cur_parent));
                  if (cur_parent->simplified == NULL)
                    {
                      pushed = 1;
                      BTOR_PUSH_STACK (mm, search_stack, cur_parent);
                    }
                }
              if (!pushed)
                BTOR_PUSH_STACK (mm, root_stack, copy_exp (btor, cur));
            }
        }
      while (!BTOR_EMPTY_STACK (search_stack));
      BTOR_RELEASE_STACK (mm, search_stack);
      assert (BTOR_EMPTY_STACK (subst_stack));
      /* copy roots on substitution stack */
      top = root_stack.top;
      for (temp = root_stack.start; temp != top; temp++)
        BTOR_PUSH_STACK (mm, subst_stack, *temp);
#endif
  is_var_substitution = BTOR_IS_VAR_EXP (left);

  BTOR_INIT_STACK (subst_stack);
  BTOR_PUSH_STACK (mm, subst_stack, copy_exp (btor, root));

  overwrite_exp (btor, left, right);

  /* substitute */
  while (!BTOR_EMPTY_STACK (subst_stack))
  {
    cur = BTOR_REAL_ADDR_EXP (BTOR_POP_STACK (subst_stack));
    if (cur->subst_mark == 0) continue;

#ifndef NDEBUG
    if (cur->simplified) assert (cur == left); /* really? */
#endif

    if (cur == left) /* base case */
      continue;

    if (cur->subst_mark == 1)
    {
      cur->subst_mark = 2;
      BTOR_PUSH_STACK (mm, subst_stack, cur);
      for (i = cur->arity - 1; i >= 0; i--)
        BTOR_PUSH_STACK (mm, subst_stack, cur->e[i]);
    }
    else
    {
      assert (cur->subst_mark == 2);
      assert (!BTOR_IS_CONST_EXP (cur));
      assert (!BTOR_IS_VAR_EXP (cur));
      assert (!BTOR_IS_ATOMIC_ARRAY_EXP (cur));
      cur->subst_mark = 0;
      rebuilt_exp     = rebuild_exp (btor, cur);
      assert (rebuilt_exp != NULL);
      assert (rebuilt_exp != cur);

      overwrite_exp (btor, cur, rebuilt_exp);
      release_exp (btor, rebuilt_exp);
    }
  }
  BTOR_RELEASE_STACK (mm, subst_stack);

  release_exp (btor, root);

  if (is_var_substitution)
    btor->stats.var_substitutions++;
  else
    btor->stats.array_substitutions++;
}

/* checks if we can substitute and normalizes arguments to substitution */
static int
is_substitution (Btor *btor,
                 BtorExp *exp,
                 BtorExp **left_result,
                 BtorExp **right_result,
                 int *subst_bool_var)
{
  BtorExp *left, *right, *real_left, *real_right;
  assert (btor != NULL);
  assert (exp != NULL);
  assert (left_result != NULL);
  assert (right_result != NULL);
  assert (subst_bool_var != NULL);
  assert (btor->rewrite_level > 1);
  assert (pointer_chase_simplified_exp (btor, exp) == exp);
  if (BTOR_IS_VAR_EXP (BTOR_REAL_ADDR_EXP (exp)))
  {
    assert (BTOR_REAL_ADDR_EXP (exp)->len == 1);
    if (BTOR_IS_INVERTED_EXP (exp))
    {
      *left_result  = BTOR_REAL_ADDR_EXP (exp);
      *right_result = zero_exp (btor, 1);
    }
    else
    {
      *left_result  = exp;
      *right_result = one_exp (btor, 1);
    }
    *subst_bool_var = 1;
    return 1;
  }
  if (BTOR_IS_INVERTED_EXP (exp) || !BTOR_IS_ARRAY_OR_BV_EQ_EXP (exp)) return 0;
  *subst_bool_var = 0;
  left            = exp->e[0];
  right           = exp->e[1];
  real_left       = BTOR_REAL_ADDR_EXP (left);
  real_right      = BTOR_REAL_ADDR_EXP (right);
  if (!BTOR_IS_VAR_EXP (real_left) && !BTOR_IS_VAR_EXP (real_right)
      && !BTOR_IS_ATOMIC_ARRAY_EXP (real_left)
      && !BTOR_IS_ATOMIC_ARRAY_EXP (real_right))
    return 0;
  if ((!BTOR_IS_VAR_EXP (real_left) && BTOR_IS_VAR_EXP (real_right))
      || (!BTOR_IS_ATOMIC_ARRAY_EXP (real_left)
          && BTOR_IS_ATOMIC_ARRAY_EXP (real_right)))
  {
    *left_result  = right;
    *right_result = left;
  }
  else
  {
    *left_result  = left;
    *right_result = right;
  }
  if (BTOR_IS_INVERTED_EXP (*left_result))
  {
    *left_result  = BTOR_INVERT_EXP (*left_result);
    *right_result = BTOR_INVERT_EXP (*right_result);
  }
  return !occurrence_check (btor, *left_result, *right_result);
}

#if 0

static int
is_linear_equation_child (Btor * btor, BtorExp * exp, int mul_parent)
{
  BtorExp *real_exp;
  assert (btor != NULL);
  assert (exp != NULL);
  assert (mul_parent == 0 || mul_parent == 1);
  real_exp = BTOR_REAL_ADDR_EXP (exp);
  if (BTOR_IS_VAR_EXP (real_exp) || BTOR_IS_CONST_EXP (real_exp))
    return 1;
  if (mul_parent)               /* children of mul may only be variables and constants */
    return 0;
  if (real_exp->kind == BTOR_ADD_EXP)
    return is_linear_equation_child (btor, real_exp->e[0], 0) &&
      is_linear_equation_child (btor, real_exp->e[1], 0);
  if (real_exp->kind == BTOR_MUL_EXP)
    return is_linear_equation_child (btor, real_exp->e[0], 1) &&
      is_linear_equation_child (btor, real_exp->e[1], 1);
  return 0;
}

static int
is_linear_equation (Btor * btor, BtorExp * exp)
{
  assert (btor != NULL);
  assert (exp != NULL);
  if (BTOR_IS_INVERTED_EXP (exp) || !BTOR_IS_BV_EQ_EXP (exp))
    return 0;
  assert (BTOR_IS_REGULAR_EXP (exp));
  if (BTOR_REAL_ADDR_EXP (exp->e[0])->kind != BTOR_ADD_EXP
      && BTOR_REAL_ADDR_EXP (exp->e[1])->kind != BTOR_ADD_EXP
      && BTOR_REAL_ADDR_EXP (exp->e[0])->kind != BTOR_MUL_EXP
      && BTOR_REAL_ADDR_EXP (exp->e[1])->kind != BTOR_MUL_EXP)
    return 0;
  return is_linear_equation_child (btor, exp->e[0], 0) &&
    is_linear_equation_child (btor, exp->e[1], 0);
}

#else

/* TODO this is still not working, I fear ... */

static int is_linear_sum (Btor *, BtorExp *);

static int
is_linear_product (Btor *btor, BtorExp *exp)
{
  BtorExp *factor, *real_factor;

  if (BTOR_IS_INVERTED_EXP (exp))
    return BTOR_IS_VAR_EXP (BTOR_REAL_ADDR_EXP (exp));

  if (BTOR_IS_VAR_EXP (exp)) return 1;

  if (BTOR_IS_CONST_EXP (exp)) return 1;

  if (exp->kind == BTOR_ADD_EXP) return is_linear_sum (btor, exp);

  if (exp->kind == BTOR_MUL_EXP)
  {
    factor      = exp->e[0];
    real_factor = BTOR_REAL_ADDR_EXP (factor);
    if (BTOR_IS_CONST_EXP (real_factor))
      return is_linear_product (btor, exp->e[1]);

    factor      = exp->e[1];
    real_factor = BTOR_REAL_ADDR_EXP (factor);
    if (BTOR_IS_CONST_EXP (real_factor))
      return is_linear_product (btor, exp->e[0]);
  }

  return 0;
}

static int
is_linear_sum (Btor *btor, BtorExp *exp)
{
  if (BTOR_IS_INVERTED_EXP (exp) || exp->kind != BTOR_ADD_EXP)
    return is_linear_product (btor, exp);

  if (is_linear_product (btor, exp->e[0])) return 1;

  if (is_linear_product (btor, exp->e[1])) return 1;

  return 0;
}

static int
is_linear_equation (Btor *btor, BtorExp *exp)
{
  assert (btor != NULL);
  assert (exp != NULL);

  if (BTOR_IS_INVERTED_EXP (exp)) return 0;

  if (!BTOR_IS_BV_EQ_EXP (exp)) return 0;

  assert (BTOR_IS_REGULAR_EXP (exp));

  if (is_linear_sum (btor, exp->e[0])) return 1;

  if (is_linear_sum (btor, exp->e[1])) return 1;

  return 0;
}

#endif

static void
insert_new_constraint (Btor *btor, BtorExp *exp)
{
  BtorExp *left, *right;
  int subst_bool_var;
  assert (btor != NULL);
  assert (exp != NULL);
  assert (pointer_chase_simplified_exp (btor, exp) == exp);
  if (!btor_find_in_ptr_hash_table (btor->synthesized_constraints, exp))
  {
    if (btor->rewrite_level > 1
        && is_substitution (btor, exp, &left, &right, &subst_bool_var))
    {
      if (!btor_find_in_ptr_hash_table (btor->subst_constraints, left))
        btor_insert_in_ptr_hash_table (btor->subst_constraints,
                                       copy_exp (btor, left))
            ->data.asPtr = copy_exp (btor, right);
      if (subst_bool_var) release_exp (btor, right);
    }
    else
    {
      if (!btor_find_in_ptr_hash_table (btor->processed_constraints, exp))
        (void) btor_insert_in_ptr_hash_table (btor->processed_constraints,
                                              copy_exp (btor, exp));
      btor->stats.constraints.processed++;
    }
    BTOR_REAL_ADDR_EXP (exp)->constraint = 1;

    btor->stats.constraints.added++;
    report_constraint_stats (btor, 0);
  }
}

static void
add_constraint (Btor *btor, BtorExp *exp)
{
  BtorExp *cur, *child;
  BtorExpPtrStack stack;
  BtorMemMgr *mm;
  assert (btor != NULL);
  assert (exp != NULL);
  assert (!BTOR_IS_ARRAY_EXP (BTOR_REAL_ADDR_EXP (exp)));
  assert (BTOR_REAL_ADDR_EXP (exp)->len == 1);

  exp = pointer_chase_simplified_exp (btor, exp);

  mm = btor->mm;
  if (btor->valid_assignments)
  {
    btor->valid_assignments = 0;
    reset_assumptions (btor);
  }
  assert (btor->assumptions != NULL);

  /* we do not add TRUE */
  if (!BTOR_IS_INVERTED_EXP (exp) && BTOR_IS_CONST_EXP (exp)
      && exp->bits[0] == '1')
    return;
  if (BTOR_IS_INVERTED_EXP (exp) && BTOR_IS_CONST_EXP (BTOR_REAL_ADDR_EXP (exp))
      && BTOR_REAL_ADDR_EXP (exp)->bits[0] == '0')
    return;

  if (!BTOR_IS_INVERTED_EXP (exp) && exp->kind == BTOR_AND_EXP)
  {
    BTOR_INIT_STACK (stack);
    BTOR_PUSH_STACK (mm, stack, exp);
    do
    {
      cur = BTOR_POP_STACK (stack);
      assert (!BTOR_IS_INVERTED_EXP (cur));
      assert (cur->kind == BTOR_AND_EXP);
      assert (cur->mark == 0 || cur->mark == 1);
      if (!cur->mark)
      {
        cur->mark = 1;
        child     = cur->e[1];
        if (!BTOR_IS_INVERTED_EXP (child) && child->kind == BTOR_AND_EXP)
          BTOR_PUSH_STACK (mm, stack, child);
        else
          insert_new_constraint (btor, child);
        child = cur->e[0];
        if (!BTOR_IS_INVERTED_EXP (child) && child->kind == BTOR_AND_EXP)
          BTOR_PUSH_STACK (mm, stack, child);
        else
          insert_new_constraint (btor, child);
      }
    } while (!BTOR_EMPTY_STACK (stack));
    BTOR_RELEASE_STACK (mm, stack);
    btor_mark_exp (btor, exp, 0);
  }
  else
    insert_new_constraint (btor, exp);
}

void
btor_add_constraint_exp (Btor *btor, BtorExp *exp)
{
  BTOR_ABORT_EXP (btor == NULL,
                  "'btor' must not be NULL in 'btor_add_constraint_exp'");
  BTOR_ABORT_EXP (exp == NULL,
                  "'exp' must not be NULL in 'btor_add_constraint_exp'");
  BTOR_ABORT_EXP (BTOR_IS_ARRAY_EXP (BTOR_REAL_ADDR_EXP (exp)),
                  "'exp' must not be an array in 'btor_add_constraint_exp'");
  BTOR_ABORT_EXP (
      BTOR_REAL_ADDR_EXP (exp)->len != 1,
      "'exp' has to be a boolean expression in 'btor_add_constraint_exp'");
  if (btor->replay)
    BTOR_PUSH_STACK (
        btor->mm, btor->replay_constraints, btor_copy_exp (btor, exp));

  exp = pointer_chase_simplified_exp (btor, exp);

  add_constraint (btor, exp);
}

void
btor_replay_btor (Btor *btor, FILE *file)
{
  BtorExp *result, *temp;
  BtorPtrHashBucket *b;
  int i;
  BTOR_ABORT_EXP (btor == NULL,
                  "'btor' must not be NULL in 'btor_replay_btor'");
  BTOR_ABORT_EXP (file == NULL,
                  "'file' must not be NULL in 'btor_replay_btor'");
  result = btor_true_exp (btor);
  for (i = 0; i < BTOR_COUNT_STACK (btor->replay_constraints); i++)
  {
    temp = btor_and_exp (btor, result, btor->replay_constraints.start[i]);
    btor_release_exp (btor, result);
    result = temp;
  }
  for (b = btor->assumptions->first; b != NULL; b = b->next)
  {
    temp = btor_and_exp (btor, result, (BtorExp *) b->key);
    btor_release_exp (btor, result);
    result = temp;
  }
  dump_exp (btor, file, result);
  btor_release_exp (btor, result);
}

void
btor_add_assumption_exp (Btor *btor, BtorExp *exp)
{
  BtorExp *cur, *child;
  BtorExpPtrStack stack;
  BtorMemMgr *mm;

  BTOR_ABORT_EXP (btor == NULL,
                  "'btor' must not be NULL in 'btor_add_assumption_exp'");
  BTOR_ABORT_EXP (exp == NULL,
                  "'exp' must not be NULL in 'btor_add_assumption_exp'");
  exp = pointer_chase_simplified_exp (btor, exp);
  BTOR_ABORT_EXP (BTOR_IS_ARRAY_EXP (BTOR_REAL_ADDR_EXP (exp)),
                  "'exp' must not be an array in 'btor_add_assumption_exp'");
  BTOR_ABORT_EXP (
      BTOR_REAL_ADDR_EXP (exp)->len != 1,
      "'exp' has to be a boolean expression in 'btor_add_assumption_exp'");

  mm = btor->mm;
  if (btor->valid_assignments)
  {
    btor->valid_assignments = 0;
    reset_assumptions (btor);
  }
  if (!BTOR_IS_INVERTED_EXP (exp) && exp->kind == BTOR_AND_EXP)
  {
    BTOR_INIT_STACK (stack);
    BTOR_PUSH_STACK (mm, stack, exp);
    do
    {
      cur = BTOR_POP_STACK (stack);
      assert (!BTOR_IS_INVERTED_EXP (cur));
      assert (cur->kind == BTOR_AND_EXP);
      assert (cur->mark == 0 || cur->mark == 1);
      if (!cur->mark)
      {
        cur->mark = 1;
        child     = cur->e[1];
        if (!BTOR_IS_INVERTED_EXP (child) && child->kind == BTOR_AND_EXP)
          BTOR_PUSH_STACK (mm, stack, child);
        else
        {
          if (!btor_find_in_ptr_hash_table (btor->assumptions, child))
            (void) btor_insert_in_ptr_hash_table (btor->assumptions,
                                                  btor_copy_exp (btor, child));
        }
        child = cur->e[0];
        if (!BTOR_IS_INVERTED_EXP (child) && child->kind == BTOR_AND_EXP)
          BTOR_PUSH_STACK (mm, stack, child);
        else
        {
          if (!btor_find_in_ptr_hash_table (btor->assumptions, child))
            (void) btor_insert_in_ptr_hash_table (btor->assumptions,
                                                  btor_copy_exp (btor, child));
        }
      }
    } while (!BTOR_EMPTY_STACK (stack));
    BTOR_RELEASE_STACK (mm, stack);
    btor_mark_exp (btor, exp, 0);
  }
  else
  {
    if (!btor_find_in_ptr_hash_table (btor->assumptions, exp))
      (void) btor_insert_in_ptr_hash_table (btor->assumptions,
                                            btor_copy_exp (btor, exp));
  }
}

/* synthesizes unsynthesized constraints and updates constraints tables.
 * returns 0 if a constraint has been synthesized into AIG_FALSE */
static int
process_unsynthesized_constraints (Btor *btor)
{
  BtorPtrHashTable *processed_constraints, *synthesized_constraints;
  BtorPtrHashBucket *bucket;
  BtorExp *cur;
  BtorAIG *aig;
  BtorAIGMgr *amgr;
  BtorSATMgr *smgr;
  assert (btor != NULL);
  processed_constraints   = btor->processed_constraints;
  synthesized_constraints = btor->synthesized_constraints;
  amgr                    = btor_get_aig_mgr_aigvec_mgr (btor->avmgr);
  smgr                    = btor_get_sat_mgr_aig_mgr (amgr);
  while (processed_constraints->count > 0)
  {
    bucket = processed_constraints->first;
    assert (bucket != NULL);
    cur = (BtorExp *) bucket->key;

    if (btor_find_in_ptr_hash_table (synthesized_constraints, cur) == NULL)
    {
      aig = exp_to_aig (btor, cur);
      if (aig == BTOR_AIG_FALSE) return 1;

      btor_add_toplevel_aig_to_sat (amgr, aig);
      btor_release_aig (amgr, aig);
      (void) btor_insert_in_ptr_hash_table (synthesized_constraints, cur);
      btor_remove_from_ptr_hash_table (processed_constraints, cur, 0, 0);

      btor->stats.constraints.synthesized++;
      report_constraint_stats (btor, 0);
    }
    else
    {
      /* constraint is already in synthesized_constraints */
      btor_remove_from_ptr_hash_table (processed_constraints, cur, NULL, NULL);
      release_exp (btor, cur);
    }
  }
  return 0;
}

static void
update_assumptions (Btor *btor)
{
  BtorPtrHashBucket *bucket;
  BtorExp *cur, *simp;
  assert (btor != NULL);
  for (bucket = btor->assumptions->first; bucket != NULL; bucket = bucket->next)
  {
    cur = (BtorExp *) bucket->key;
    if (cur->simplified != NULL)
    {
      simp = btor_copy_exp (btor, pointer_chase_simplified_exp (btor, cur));
      btor_release_exp (btor, cur);
      bucket->key = simp;
    }
  }
}

static void
substitute_all_exps (Btor *btor)
{
  int order_num, val0, val1, val2, max, i;
  BtorPtrHashTable *subst_constraints, *processed_constraints, *order;
  BtorPtrHashBucket *b, *b_temp;
  BtorExpPtrStack stack;
  BtorMemMgr *mm;
  BtorExp *cur, *constraint, *left, *right;
  assert (btor != NULL);
  order_num             = 1;
  mm                    = btor->mm;
  subst_constraints     = btor->subst_constraints;
  processed_constraints = btor->processed_constraints;
  BTOR_INIT_STACK (stack);
  order = btor_new_ptr_hash_table (mm,
                                   (BtorHashPtr) btor_hash_exp_by_id,
                                   (BtorCmpPtr) btor_compare_exp_by_id);

  /* topological sort of constraints */
  for (b = subst_constraints->first; b != NULL; b = b->next)
  {
    cur = (BtorExp *) b->key;
    printf ("%s\n", cur->symbol);
    assert (BTOR_IS_REGULAR_EXP (cur));
    assert (BTOR_IS_VAR_EXP (cur) || BTOR_IS_ATOMIC_ARRAY_EXP (cur));
    BTOR_PUSH_STACK (mm, stack, (BtorExp *) cur);

    while (!BTOR_EMPTY_STACK (stack))
    {
      cur = BTOR_REAL_ADDR_EXP (BTOR_POP_STACK (stack));

      if (cur == NULL)
      {
        cur = BTOR_POP_STACK (stack);
        assert (BTOR_IS_REGULAR_EXP (cur));
        assert (BTOR_IS_VAR_EXP (cur) || BTOR_IS_ATOMIC_ARRAY_EXP (cur));
        assert (btor_find_in_ptr_hash_table (order, cur) == NULL);
        printf ("%s: %d\n", cur->symbol, order_num);
        btor_insert_in_ptr_hash_table (order, cur)->data.asInt = order_num++;
        continue;
      }

      if (cur->mark == 1) continue;

      cur->mark = 1;

      if (BTOR_IS_CONST_EXP (cur) || BTOR_IS_VAR_EXP (cur)
          || BTOR_IS_ATOMIC_ARRAY_EXP (cur))
      {
        b_temp = btor_find_in_ptr_hash_table (subst_constraints, cur);
        if (b_temp != NULL)
        {
          BTOR_PUSH_STACK (mm, stack, cur);
          BTOR_PUSH_STACK (mm, stack, NULL);
          BTOR_PUSH_STACK (mm, stack, (BtorExp *) b_temp->data.asPtr);
        }
        else
        {
          assert (btor_find_in_ptr_hash_table (order, cur) == NULL);
          btor_insert_in_ptr_hash_table (order, cur)->data.asInt = 0;
        }
      }
      else
      {
        switch (cur->arity)
        {
          case 1: BTOR_PUSH_STACK (mm, stack, cur->e[0]); break;
          case 2:
            BTOR_PUSH_STACK (mm, stack, cur->e[1]);
            BTOR_PUSH_STACK (mm, stack, cur->e[0]);
            break;
          default:
            assert (cur->arity == 3);
            BTOR_PUSH_STACK (mm, stack, cur->e[2]);
            BTOR_PUSH_STACK (mm, stack, cur->e[1]);
            BTOR_PUSH_STACK (mm, stack, cur->e[0]);
            break;
        }
      }
    }
  }

  /* intermediate cleanup */
  for (b = subst_constraints->first; b != NULL; b = b->next)
  {
    assert (BTOR_IS_REGULAR_EXP ((BtorExp *) b->key));
    assert (BTOR_IS_VAR_EXP ((BtorExp *) b->key)
            || BTOR_IS_ATOMIC_ARRAY_EXP ((BtorExp *) b->key));
    btor_mark_exp (btor, (BtorExp *) b->key, 0);
    btor_mark_exp (btor, (BtorExp *) b->data.asPtr, 0);
  }

  /* we look for cycles */
  for (b = subst_constraints->first; b != NULL; b = b->next)
  {
    cur = (BtorExp *) b->key;
    assert (BTOR_IS_REGULAR_EXP (cur));
    assert (BTOR_IS_VAR_EXP (cur) || BTOR_IS_ATOMIC_ARRAY_EXP (cur));

    if (btor_find_in_ptr_hash_table (
            order, BTOR_REAL_ADDR_EXP ((BtorExp *) b->data.asPtr))
        == NULL)
      BTOR_PUSH_STACK (mm, stack, (BtorExp *) b->data.asPtr);

    /* ATTENTION: Assumption that there are no direct loops
     * as a result of occurrence check */
    while (!BTOR_EMPTY_STACK (stack))
    {
      cur = BTOR_REAL_ADDR_EXP (BTOR_POP_STACK (stack));

      if (cur->mark == 2) continue;

      if (BTOR_IS_CONST_EXP (cur) || BTOR_IS_VAR_EXP (cur)
          || BTOR_IS_ATOMIC_ARRAY_EXP (cur))
      {
        assert (btor_find_in_ptr_hash_table (order, cur) != NULL);
        continue;
      }

      if (cur->mark == 0)
      {
        cur->mark = 1;
        BTOR_PUSH_STACK (mm, stack, cur);
        switch (cur->arity)
        {
          case 1: BTOR_PUSH_STACK (mm, stack, cur->e[0]); break;
          case 2:
            BTOR_PUSH_STACK (mm, stack, cur->e[1]);
            BTOR_PUSH_STACK (mm, stack, cur->e[0]);
            break;
          default:
            assert (cur->arity == 3);
            BTOR_PUSH_STACK (mm, stack, cur->e[2]);
            BTOR_PUSH_STACK (mm, stack, cur->e[1]);
            BTOR_PUSH_STACK (mm, stack, cur->e[0]);
            break;
        }
      }
      else
      {
        assert (cur->mark == 1);
        cur->mark = 2;
        switch (cur->arity)
        {
          case 1:
            b_temp = btor_find_in_ptr_hash_table (
                order, BTOR_REAL_ADDR_EXP (cur->e[0]));
            assert (b_temp != NULL);
            val0 = b_temp->data.asInt;
            assert (val0 >= 0);
            btor_insert_in_ptr_hash_table (order, cur)->data.asInt = val0;
            break;
          case 2:
            b_temp = btor_find_in_ptr_hash_table (
                order, BTOR_REAL_ADDR_EXP (cur->e[0]));
            assert (b_temp != NULL);
            val0 = b_temp->data.asInt;
            assert (val0 >= 0);
            b_temp = btor_find_in_ptr_hash_table (
                order, BTOR_REAL_ADDR_EXP (cur->e[1]));
            assert (b_temp != NULL);
            val1 = b_temp->data.asInt;
            assert (val1 >= 0);
            max = BTOR_MAX_UTIL (val0, val1);
            btor_insert_in_ptr_hash_table (order, cur)->data.asInt = max;
            break;
          default:
            assert (cur->arity == 3);
            b_temp = btor_find_in_ptr_hash_table (
                order, BTOR_REAL_ADDR_EXP (cur->e[0]));
            assert (b_temp != NULL);
            val0 = b_temp->data.asInt;
            assert (val0 >= 0);
            b_temp = btor_find_in_ptr_hash_table (
                order, BTOR_REAL_ADDR_EXP (cur->e[1]));
            assert (b_temp != NULL);
            val1 = b_temp->data.asInt;
            assert (val1 >= 0);
            b_temp = btor_find_in_ptr_hash_table (
                order, BTOR_REAL_ADDR_EXP (cur->e[2]));
            assert (b_temp != NULL);
            val2 = b_temp->data.asInt;
            assert (val2 >= 0);
            max = BTOR_MAX_UTIL (val0, val1);
            max = BTOR_MAX_UTIL (max, val2);
            btor_insert_in_ptr_hash_table (order, cur)->data.asInt = max;
            break;
        }
      }
    }
  }

  printf ("\n\n");

  assert (BTOR_EMPTY_STACK (stack));
  /* we eliminate cyclic substitutions, and reset mark flags */
  for (b = subst_constraints->first; b != NULL; b = b->next)
  {
    cur = (BtorExp *) b->key;
    assert (BTOR_IS_REGULAR_EXP (cur));
    assert (BTOR_IS_VAR_EXP (cur) || BTOR_IS_ATOMIC_ARRAY_EXP (cur));
    btor_mark_exp (btor, cur, 0);
    btor_mark_exp (btor, (BtorExp *) b->data.asPtr, 0);
    order_num = btor_find_in_ptr_hash_table (order, cur)->data.asInt;
    max       = btor_find_in_ptr_hash_table (
              order, BTOR_REAL_ADDR_EXP ((BtorExp *) b->data.asPtr))
              ->data.asInt;
    assert (order_num != max);
    /* found cycle */
    printf ("%s: %d %d\n", cur->symbol, order_num, max);
    if (max > order_num) BTOR_PUSH_STACK (mm, stack, cur);
  }

  /* we delete cyclic susbstitutions and synthesize them instead */
  for (i = 0; i < BTOR_COUNT_STACK (stack); i++)
  {
    left = stack.start[i];
    assert (BTOR_IS_REGULAR_EXP (left));
    assert (BTOR_IS_VAR_EXP (left) || BTOR_IS_ATOMIC_ARRAY_EXP (left));
    right = (BtorExp *) btor_find_in_ptr_hash_table (subst_constraints, left)
                ->data.asPtr;
    assert (right != NULL);
    constraint = eq_exp (btor, left, right);
    if (btor_find_in_ptr_hash_table (processed_constraints, constraint) == NULL)
      btor_insert_in_ptr_hash_table (processed_constraints, constraint);
    else
      release_exp (btor, constraint);
    btor_remove_from_ptr_hash_table (subst_constraints, left, NULL, NULL);
    release_exp (btor, left);
    release_exp (btor, right);
  }

  BTOR_RELEASE_STACK (mm, stack);
  btor_delete_ptr_hash_table (order);
}

int
btor_sat_btor (Btor *btor, int refinement_limit)
{
  int sat_result, found_conflict, found_constraint_false, verbosity;
  int refinements, found_assumption_false;
  BtorExpPtrStack top_arrays;
  BtorAIGMgr *amgr;
  BtorSATMgr *smgr;
  BtorMemMgr *mm;

  BTOR_ABORT_EXP (btor == NULL, "'btor' must not be NULL in 'btor_sat_btor'");
  BTOR_ABORT_EXP (refinement_limit < 0,
                  "'refinement_limit' must not be negative in 'btor_sat_btor'");

  verbosity = btor->verbosity;
  if (verbosity > 0) print_verbose_msg ("calling SAT");

  if (btor->rewrite_level > 1) substitute_all_exps (btor);

  mm          = btor->mm;
  refinements = btor->stats.refinements;

  amgr = btor_get_aig_mgr_aigvec_mgr (btor->avmgr);
  smgr = btor_get_sat_mgr_aig_mgr (amgr);
  if (!btor_is_initialized_sat (smgr)) btor_init_sat (smgr);

  /* no added assumptions and constraints -> delete old assumptions */
  if (btor->valid_assignments == 1) reset_assumptions (btor);
  btor->valid_assignments = 1;

  found_constraint_false = process_unsynthesized_constraints (btor);
  if (found_constraint_false) return BTOR_UNSAT;

  /* pointer chase assumptions */
  update_assumptions (btor);

  found_assumption_false = readd_assumptions (btor);
  if (found_assumption_false) return BTOR_UNSAT;

  sat_result = btor_sat_sat (smgr, INT_MAX);
  BTOR_INIT_STACK (top_arrays);
  search_top_arrays (btor, &top_arrays);
  while (sat_result != BTOR_UNSAT && sat_result != BTOR_UNKNOWN
         && btor->stats.refinements < refinement_limit)
  {
    assert (sat_result == BTOR_SAT);
    found_conflict = check_and_resolve_conflicts (btor, &top_arrays);
    if (!found_conflict) break;
    refinements++;
    if (verbosity > 1)
    {
      if (verbosity > 2 || !(refinements % 10))
      {
        fprintf (stdout, "[btorsat] refinement iteration %d\n", refinements);
        fflush (stdout);
      }
    }
    found_assumption_false = readd_assumptions (btor);
    assert (!found_assumption_false);
    sat_result = btor_sat_sat (smgr, INT_MAX);
  }
  btor->stats.refinements = refinements;
  if (refinements == refinement_limit) sat_result = BTOR_UNKNOWN;
  BTOR_RELEASE_STACK (mm, top_arrays);
  return sat_result;
}

char *
btor_assignment_exp (Btor *btor, BtorExp *exp)
{
  BtorAIGVecMgr *avmgr;
  BtorAIGVec *av;
  char *assignment;
  int invert_av, invert_bits;
  BTOR_ABORT_EXP (btor == NULL,
                  "'btor' must not be NULL in 'btor_assignment_exp'");
  BTOR_ABORT_EXP (exp == NULL,
                  "'exp' must not be NULL in 'btor_assignment_exp'");
  BTOR_ABORT_EXP (BTOR_IS_ARRAY_EXP (BTOR_REAL_ADDR_EXP (exp)),
                  "'exp' must not be an array in 'btor_assignment_exp'");
  exp = pointer_chase_simplified_exp (btor, exp);
  if (BTOR_IS_CONST_EXP (BTOR_REAL_ADDR_EXP (exp)))
  {
    invert_bits = BTOR_IS_INVERTED_EXP (exp);
    if (invert_bits)
      btor_invert_const (btor->mm, BTOR_REAL_ADDR_EXP (exp)->bits);
    assignment = btor_copy_const (btor->mm, BTOR_REAL_ADDR_EXP (exp)->bits);
    if (invert_bits)
      btor_invert_const (btor->mm, BTOR_REAL_ADDR_EXP (exp)->bits);
    return assignment;
  }
  if (!BTOR_REAL_ADDR_EXP (exp)->reachable
      || !BTOR_IS_SYNTH_EXP (BTOR_REAL_ADDR_EXP (exp)))
    return NULL;
  avmgr     = btor->avmgr;
  invert_av = BTOR_IS_INVERTED_EXP (exp);
  av        = BTOR_REAL_ADDR_EXP (exp)->av;
  if (invert_av) btor_invert_aigvec (avmgr, av);
  assignment = btor_assignment_aigvec (avmgr, av);
  /* invert back if necessary */
  if (invert_av) btor_invert_aigvec (avmgr, av);
  return assignment;
}

const char *
btor_version (void)
{
  return BTOR_VERSION;
}

/*------------------------------------------------------------------------*/
/* END OF IMPLEMENTATION                                                  */
/*------------------------------------------------------------------------*/<|MERGE_RESOLUTION|>--- conflicted
+++ resolved
@@ -2543,63 +2543,6 @@
   assert (!BTOR_IS_ARRAY_EXP (BTOR_REAL_ADDR_EXP (e1)));
   assert (BTOR_REAL_ADDR_EXP (e0)->len == BTOR_REAL_ADDR_EXP (e1)->len);
   assert (BTOR_REAL_ADDR_EXP (e0)->len > 0);
-<<<<<<< HEAD
-
-#if 0
-  /* normalize adds --> left-associative */
-  if (btor->rewrite_level > 0 && BTOR_REAL_ADDR_EXP (e1)->kind == BTOR_ADD_EXP)
-    {
-      mm = btor->mm;
-      result = copy_exp (btor, e0);
-      BTOR_INIT_STACK (po_stack);
-      BTOR_INIT_STACK (stack);
-      BTOR_PUSH_STACK (mm, stack, e1);
-      if (BTOR_REAL_ADDR_EXP (e0)->kind == BTOR_ADD_EXP)
-        BTOR_PUSH_STACK (mm, stack, e0);
-      do
-        {
-          cur = BTOR_POP_STACK (stack);
-          if (BTOR_REAL_ADDR_EXP (cur)->kind == BTOR_ADD_EXP)
-            {
-              BTOR_PUSH_STACK (mm, stack,
-                               BTOR_COND_INVERT_EXP (cur,
-                                                     BTOR_REAL_ADDR_EXP (cur)->
-                                                     e[1]));
-              BTOR_PUSH_STACK (mm, stack,
-                               BTOR_COND_INVERT_EXP (cur,
-                                                     BTOR_REAL_ADDR_EXP (cur)->
-                                                     e[0]));
-            }
-          else
-            BTOR_PUSH_STACK (mm, po_stack, cur);
-        }
-      while (!BTOR_EMPTY_STACK (stack));
-
-      assert (!BTOR_EMPTY_STACK (po_stack));
-      /* addition is commutative, we sort the operands by id */
-      qsort (po_stack.start, BTOR_COUNT_STACK (po_stack),
-             sizeof (BtorExp *), btor_compare_exp_by_id);
-
-      for (i = 0; i < BTOR_COUNT_STACK (po_stack); i++)
-        {
-          cur = po_stack.start[i];
-          assert (BTOR_REAL_ADDR_EXP (cur)->kind != BTOR_ADD_EXP);
-          /* cur is not an add, so this recursive call should not
-           * trigger other recursive calls */
-          temp = add_exp (btor, result, cur);
-          release_exp (btor, result);
-          result = temp;
-        }
-
-      BTOR_RELEASE_STACK (mm, stack);
-      BTOR_RELEASE_STACK (mm, po_stack);
-
-      return result;
-    }
-#endif
-
-=======
->>>>>>> ccf62288
   result = NULL;
   if (btor->rewrite_level > 0)
     result = rewrite_binary_exp (btor, BTOR_ADD_EXP, e0, e1);
