--- conflicted
+++ resolved
@@ -3670,10 +3670,7 @@
   result = btor_apply_exps (btor, 1, &e_index, e_array);
   if (BTOR_IS_APPLY_NODE (BTOR_REAL_ADDR_NODE (result)))
   {
-<<<<<<< HEAD
-=======
     result->is_read = 1;
->>>>>>> dfabe499
     if (!BTOR_REAL_ADDR_NODE (result)->bits)
       result->bits = btor_x_const_3vl (btor->mm, e_array->len);
   }
