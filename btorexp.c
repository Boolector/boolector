--- conflicted
+++ resolved
@@ -7930,7 +7930,7 @@
 
   BtorNode **lookup, *e0, *e1, *e2, *old_exp;
 
-  remove_from_unique_table_exp (btor, parent);
+  remove_from_nodes_unique_table_exp (btor, parent);
   parent->next = 0;
 
   old_exp = parent->e[pos];
@@ -7978,8 +7978,8 @@
   assert (!parent->unique);
 
   *lookup = parent;
-  assert (btor->unique_table.num_elements < INT_MAX);
-  btor->unique_table.num_elements++;
+  assert (btor->nodes_unique_table.num_elements < INT_MAX);
+  btor->nodes_unique_table.num_elements++;
   (*lookup)->unique = 1;
 
   assert (parent->unique);
@@ -9230,93 +9230,8 @@
     parent        = next_parent_full_parent_iterator (&it);
     pos           = BTOR_GET_TAG_NODE (tagged_parent);
 
-<<<<<<< HEAD
     assert (parent->e[pos] == write);
     replace_child_exp (btor, parent, lambda_exp, pos);
-=======
-    remove_from_nodes_unique_table_exp (btor, parent);
-    /* we reuse the parent, so we have to reset the next pointer  */
-    parent->next = 0;
-    pos          = BTOR_GET_TAG_NODE (tagged_parent);
-    assert (parent->e[pos] == write);
-
-    /* disconnect write from its parent  */
-    disconnect_child_exp (btor, parent, pos);
-
-    BTOR_PUSH_STACK (btor->mm, parent_stack, tagged_parent);
-    btor_release_exp (btor, write);
-  }
-
-  /* connect lambda exp to parents of write node */
-  while (!BTOR_EMPTY_STACK (parent_stack))
-  {
-    if (++cnt_parents > 1) inc_exp_ref_counter (btor, lambda_exp);
-
-    tagged_parent = BTOR_POP_STACK (parent_stack);
-    assert (tagged_parent);
-    parent = BTOR_REAL_ADDR_NODE (tagged_parent);
-    pos    = BTOR_GET_TAG_NODE (tagged_parent);
-
-    /* connect lambda expression at position of write  */
-    connect_child_exp (btor, parent, lambda_exp, pos);
-
-    assert (BTOR_IS_BINARY_NODE (parent) || BTOR_IS_TERNARY_NODE (parent));
-
-    /* with -rwl0 it is possible to have parents that have 'write' multiple
-     * times as child,
-     * e.g., an array equality (write = write), acond (cond, write, write).
-     * if we encounter such a case we have to wait until all children of
-     * 'parent' are connected before inserting 'parent' into the unique table.
-     */
-    e0 = parent->e[0];
-    e1 = parent->e[1];
-    if (BTOR_IS_BINARY_NODE (parent))
-    {
-      assert (e0 || e1);
-
-      if (!e0 || !e1)
-      {
-        assert (BTOR_IS_ARRAY_EQ_NODE (parent));
-        continue; /* not all children connected yet */
-      }
-
-      if (BTOR_REAL_ADDR_NODE (e0)->id > BTOR_REAL_ADDR_NODE (e1)->id)
-      {
-        e2 = e0;
-        e0 = e1;
-        e1 = e2;
-      }
-
-      lookup = find_binary_exp (btor, parent->kind, e0, e1);
-    }
-    else
-    {
-      assert (e0);
-      e2 = parent->e[2];
-      assert (e1 || e2);
-
-      if (!e1 || !e2)
-      {
-        assert (BTOR_IS_ARRAY_COND_NODE (parent));
-        continue; /* not all children connected yet */
-      }
-
-      lookup = find_ternary_exp (btor, parent->kind, e0, e1, e2);
-    }
-
-    assert (!*lookup);
-    assert (!parent->next);
-    assert (!parent->unique);
-
-    /* no enlarge unique table required */
-    *lookup = parent;
-    assert (btor->nodes_unique_table.num_elements < INT_MAX);
-    btor->nodes_unique_table.num_elements++;
-    (*lookup)->unique = 1;
-
-    assert (parent->unique);
-    assert (BTOR_IS_REGULAR_NODE (*lookup));
->>>>>>> b020a068
   }
 
   btor_release_exp (btor, e_if);
