/*  Boolector: Satisfiablity Modulo Theories (SMT) solver.
 *
 *  Copyright (C) 2007-2009 Robert Daniel Brummayer.
 *  Copyright (C) 2007-2014 Armin Biere.
 *  Copyright (C) 2012-2015 Aina Niemetz.
 *  Copyright (C) 2012-2015 Mathias Preiner.
 *
 *  All rights reserved.
 *
 *  This file is part of Boolector.
 *  See COPYING for more information on using this software.
 */

#include "btorexp.h"
#include "btoraig.h"
#include "btoraigvec.h"
#include "btorconst.h"
#include "btorexit.h"
#include "btorhash.h"
#include "btoriter.h"
#include "btorlog.h"
#include "btormisc.h"
#include "btorrewrite.h"
#include "btorutil.h"

#include <assert.h>
#include <ctype.h>
#include <limits.h>
#include <stdio.h>
#include <stdlib.h>
#include <string.h>

/*------------------------------------------------------------------------*/

#define BTOR_ABORT_NODE(cond, msg)                  \
  do                                                \
  {                                                 \
    if (cond)                                       \
    {                                               \
      printf ("[btorexp] %s: %s\n", __func__, msg); \
      fflush (stdout);                              \
      exit (BTOR_ERR_EXIT);                         \
    }                                               \
  } while (0)

#define BTOR_UNIQUE_TABLE_LIMIT 30

#define BTOR_NODE_UNIQUE_TABLE_PRIME 2000000137u

#define BTOR_FULL_UNIQUE_TABLE(table)   \
  ((table).num_elements >= (table).size \
   && btor_log_2_util ((table).size) < BTOR_UNIQUE_TABLE_LIMIT)

//#define NBTOR_SORT_BIN_COMMUTATIVE

/*------------------------------------------------------------------------*/
#ifndef NDEBUG
/*------------------------------------------------------------------------*/

int
btor_precond_slice_exp_dbg (Btor *btor, BtorNode *exp, int upper, int lower)
{
  assert (btor);
  assert (exp);
  assert (!BTOR_REAL_ADDR_NODE (exp)->simplified);
  assert (!BTOR_IS_FUN_NODE (BTOR_REAL_ADDR_NODE (exp)));
  assert (lower >= 0);
  assert (upper >= lower);
  assert (upper < btor_get_exp_width (btor, exp));
  assert (BTOR_REAL_ADDR_NODE (exp)->btor == btor);
  return 1;
}

static int
btor_precond_ext_exp_dbg (Btor *btor, BtorNode *exp, int len)
{
  assert (btor_precond_regular_unary_bv_exp_dbg (btor, exp));
  assert (len >= 0);
  return 1;
}

int
btor_precond_regular_unary_bv_exp_dbg (Btor *btor, BtorNode *exp)
{
  assert (btor);
  assert (exp);
  assert (!BTOR_REAL_ADDR_NODE (exp)->simplified);
  assert (!BTOR_IS_FUN_NODE (BTOR_REAL_ADDR_NODE (exp)));
  assert (BTOR_REAL_ADDR_NODE (exp)->btor == btor);
  return 1;
}

int
btor_precond_eq_exp_dbg (Btor *btor, BtorNode *e0, BtorNode *e1)
{
  BtorNode *real_e0, *real_e1;

  assert (btor);
  assert (e0);
  assert (e1);

  real_e0 = BTOR_REAL_ADDR_NODE (e0);
  real_e1 = BTOR_REAL_ADDR_NODE (e1);

  assert (real_e0);
  assert (real_e1);
  assert (real_e0->btor == btor);
  assert (real_e1->btor == btor);
  assert (!real_e0->simplified);
  assert (!real_e1->simplified);
  assert (real_e0->sort_id == real_e1->sort_id);
  assert (!BTOR_IS_FUN_NODE (real_e0)
          || (BTOR_IS_REGULAR_NODE (e0) && BTOR_IS_REGULAR_NODE (e1)));
  return 1;
}

int
btor_precond_concat_exp_dbg (Btor *btor, BtorNode *e0, BtorNode *e1)
{
  assert (btor);
  assert (e0);
  assert (e1);
  assert (!BTOR_REAL_ADDR_NODE (e0)->simplified);
  assert (!BTOR_REAL_ADDR_NODE (e1)->simplified);
  assert (!BTOR_IS_FUN_NODE (BTOR_REAL_ADDR_NODE (e0)));
  assert (!BTOR_IS_FUN_NODE (BTOR_REAL_ADDR_NODE (e1)));
  assert (btor_get_exp_width (btor, e0)
          <= INT_MAX - btor_get_exp_width (btor, e1));
  assert (BTOR_REAL_ADDR_NODE (e0)->btor == btor);
  assert (BTOR_REAL_ADDR_NODE (e1)->btor == btor);
  return 1;
}

int
btor_precond_shift_exp_dbg (Btor *btor, BtorNode *e0, BtorNode *e1)
{
  assert (btor);
  assert (e0);
  assert (e1);
  assert (!BTOR_REAL_ADDR_NODE (e0)->simplified);
  assert (!BTOR_REAL_ADDR_NODE (e1)->simplified);
  assert (!BTOR_IS_FUN_NODE (BTOR_REAL_ADDR_NODE (e0)));
  assert (!BTOR_IS_FUN_NODE (BTOR_REAL_ADDR_NODE (e1)));
  assert (btor_get_exp_width (btor, e0) > 1);
  assert (btor_is_power_of_2_util (btor_get_exp_width (btor, e0)));
  assert (btor_log_2_util (btor_get_exp_width (btor, e0))
          == btor_get_exp_width (btor, e1));
  assert (BTOR_REAL_ADDR_NODE (e0)->btor == btor);
  assert (BTOR_REAL_ADDR_NODE (e1)->btor == btor);
  return 1;
}

int
btor_precond_regular_binary_bv_exp_dbg (Btor *btor, BtorNode *e0, BtorNode *e1)
{
  assert (btor);
  assert (e0);
  assert (e1);
  assert (!BTOR_REAL_ADDR_NODE (e0)->simplified);
  assert (!BTOR_REAL_ADDR_NODE (e1)->simplified);
  assert (!BTOR_IS_FUN_NODE (BTOR_REAL_ADDR_NODE (e0)));
  assert (!BTOR_IS_FUN_NODE (BTOR_REAL_ADDR_NODE (e1)));
  assert (BTOR_REAL_ADDR_NODE (e0)->sort_id
          == BTOR_REAL_ADDR_NODE (e1)->sort_id);
  assert (BTOR_REAL_ADDR_NODE (e0)->btor == btor);
  assert (BTOR_REAL_ADDR_NODE (e1)->btor == btor);
  return 1;
}

int
btor_precond_read_exp_dbg (Btor *btor, BtorNode *e_array, BtorNode *e_index)
{
  assert (btor);
  assert (e_array);
  assert (e_index);
  assert (BTOR_IS_REGULAR_NODE (e_array));
  assert (BTOR_IS_FUN_NODE (e_array));
  assert (!e_array->simplified);
  assert (!BTOR_REAL_ADDR_NODE (e_index)->simplified);
  assert (!BTOR_IS_FUN_NODE (BTOR_REAL_ADDR_NODE (e_index)));
  assert (
      btor_get_index_array_sort (&btor->sorts_unique_table, e_array->sort_id)
      == BTOR_REAL_ADDR_NODE (e_index)->sort_id);
  assert (BTOR_REAL_ADDR_NODE (e_array)->btor == btor);
  assert (BTOR_REAL_ADDR_NODE (e_index)->btor == btor);
  return 1;
}

int
btor_precond_write_exp_dbg (Btor *btor,
                            BtorNode *e_array,
                            BtorNode *e_index,
                            BtorNode *e_value)
{
  assert (btor);
  assert (e_array);
  assert (e_index);
  assert (e_value);
  assert (BTOR_IS_REGULAR_NODE (e_array));
  assert (BTOR_IS_FUN_NODE (e_array));
  assert (!e_array->simplified);
  assert (!BTOR_REAL_ADDR_NODE (e_index)->simplified);
  assert (!BTOR_REAL_ADDR_NODE (e_value)->simplified);
  assert (!BTOR_IS_FUN_NODE (BTOR_REAL_ADDR_NODE (e_index)));
  assert (!BTOR_IS_FUN_NODE (BTOR_REAL_ADDR_NODE (e_value)));
  assert (
      btor_get_index_array_sort (&btor->sorts_unique_table, e_array->sort_id)
      == BTOR_REAL_ADDR_NODE (e_index)->sort_id);
  assert (
      btor_get_element_array_sort (&btor->sorts_unique_table, e_array->sort_id)
      == BTOR_REAL_ADDR_NODE (e_value)->sort_id);
  assert (BTOR_REAL_ADDR_NODE (e_array)->btor == btor);
  assert (BTOR_REAL_ADDR_NODE (e_index)->btor == btor);
  assert (BTOR_REAL_ADDR_NODE (e_value)->btor == btor);
  return 1;
}

int
btor_precond_cond_exp_dbg (Btor *btor,
                           BtorNode *e_cond,
                           BtorNode *e_if,
                           BtorNode *e_else)
{
  assert (btor);
  assert (e_cond);
  assert (e_if);
  assert (e_else);
  assert (!BTOR_REAL_ADDR_NODE (e_cond)->simplified);
  assert (!BTOR_IS_FUN_NODE (BTOR_REAL_ADDR_NODE (e_cond)));
  assert (btor_get_exp_width (btor, e_cond) == 1);

  BtorNode *real_e_if, *real_e_else;

  real_e_if   = BTOR_REAL_ADDR_NODE (e_if);
  real_e_else = BTOR_REAL_ADDR_NODE (e_else);

  assert (!real_e_if->simplified);
  assert (!real_e_else->simplified);
  assert (!BTOR_IS_FUN_NODE (real_e_if));
  assert (!BTOR_IS_FUN_NODE (real_e_else));

  assert (real_e_if->sort_id == real_e_else->sort_id);

  assert (BTOR_REAL_ADDR_NODE (e_cond)->btor == btor);
  assert (real_e_if->btor == btor);
  assert (real_e_else->btor == btor);
  return 1;
}

int
btor_precond_apply_exp_dbg (Btor *btor, BtorNode *fun, BtorNode *args)
{
  assert (btor);
  assert (fun);
  assert (args);
  assert (BTOR_IS_REGULAR_NODE (fun));
  assert (BTOR_IS_REGULAR_NODE (args));
  assert (BTOR_IS_FUN_NODE (fun));
  assert (BTOR_IS_ARGS_NODE (args));
  assert (btor_get_domain_fun_sort (&btor->sorts_unique_table, fun->sort_id)
          == args->sort_id);
  return 1;
}

/*------------------------------------------------------------------------*/
#endif
/*------------------------------------------------------------------------*/

void
btor_set_btor_id (Btor *btor, BtorNode *exp, int id)
{
  assert (btor);
  assert (exp);
  assert (id);
  assert (btor == BTOR_REAL_ADDR_NODE (exp)->btor);
  assert (btor_is_bv_var_exp (btor, exp)
          || btor_is_uf_array_var_exp (btor, exp));

  (void) btor;
  BtorNode *real_exp;

  real_exp = BTOR_REAL_ADDR_NODE (exp);

  if (BTOR_IS_BV_VAR_NODE (real_exp))
    ((BtorBVVarNode *) real_exp)->btor_id = id;
  else if (BTOR_IS_UF_NODE (real_exp))
    ((BtorUFNode *) real_exp)->btor_id = id;
}

/*------------------------------------------------------------------------*/

/* Creates an expression pair which can be compared with
 * other expression pairs via the function
 * 'compare_exp_pair'
 */
BtorNodePair *
new_exp_pair (Btor *btor, BtorNode *exp1, BtorNode *exp2)
{
  assert (btor);
  assert (exp1);
  assert (exp2);
  assert (btor == BTOR_REAL_ADDR_NODE (exp1)->btor);
  assert (btor == BTOR_REAL_ADDR_NODE (exp2)->btor);

  int id1, id2;
  BtorNodePair *result;

  BTOR_NEW (btor->mm, result);
  id1 = BTOR_GET_ID_NODE (exp1);
  id2 = BTOR_GET_ID_NODE (exp2);
  if (id2 < id1)
  {
    result->exp1 = btor_copy_exp (btor, exp2);
    result->exp2 = btor_copy_exp (btor, exp1);
  }
  else
  {
    result->exp1 = btor_copy_exp (btor, exp1);
    result->exp2 = btor_copy_exp (btor, exp2);
  }
  return result;
}

void
delete_exp_pair (Btor *btor, BtorNodePair *pair)
{
  assert (btor);
  assert (pair);
  btor_release_exp (btor, pair->exp1);
  btor_release_exp (btor, pair->exp2);
  BTOR_DELETE (btor->mm, pair);
}

unsigned int
hash_exp_pair (BtorNodePair *pair)
{
  unsigned int result;
  assert (pair);
  result = (unsigned int) BTOR_REAL_ADDR_NODE (pair->exp1)->id;
  result += (unsigned int) BTOR_REAL_ADDR_NODE (pair->exp2)->id;
  result *= 7334147u;
  return result;
}

int
compare_exp_pair (BtorNodePair *pair1, BtorNodePair *pair2)
{
  assert (pair1);
  assert (pair2);

  int result;

  result = BTOR_GET_ID_NODE (pair1->exp1);
  result -= BTOR_GET_ID_NODE (pair2->exp1);
  if (result != 0) return result;
  result = BTOR_GET_ID_NODE (pair1->exp2);
  result -= BTOR_GET_ID_NODE (pair2->exp2);
  return result;
}

/*------------------------------------------------------------------------*/

static void
inc_exp_ref_counter (Btor *btor, BtorNode *exp)
{
  assert (btor);
  assert (exp);

  BtorNode *real_exp;

  (void) btor;
  real_exp = BTOR_REAL_ADDR_NODE (exp);
  BTOR_ABORT_NODE (real_exp->refs == INT_MAX,
                   "Node reference counter overflow");
  real_exp->refs++;
}

BtorNode *
btor_copy_exp (Btor *btor, BtorNode *exp)
{
  assert (btor);
  assert (exp);
  assert (btor == BTOR_REAL_ADDR_NODE (exp)->btor);
  inc_exp_ref_counter (btor, exp);
  return exp;
}

/* Disconnects a child from its parent and updates its parent list */
static void
disconnect_child_exp (Btor *btor, BtorNode *parent, int pos)
{
  assert (btor);
  assert (parent);
  assert (BTOR_IS_REGULAR_NODE (parent));
  assert (btor == parent->btor);
  assert (!BTOR_IS_BV_CONST_NODE (parent));
  assert (!BTOR_IS_BV_VAR_NODE (parent));
  assert (!BTOR_IS_UF_NODE (parent));
  assert (pos >= 0);
  assert (pos <= 2);

  (void) btor;
  BtorNode *first_parent, *last_parent;
  BtorNode *real_child, *tagged_parent;

  tagged_parent = BTOR_TAG_NODE (parent, pos);
  real_child    = BTOR_REAL_ADDR_NODE (parent->e[pos]);
  real_child->parents--;
  first_parent = real_child->first_parent;
  last_parent  = real_child->last_parent;
  assert (first_parent);
  assert (last_parent);

  /* only one parent? */
  if (first_parent == tagged_parent && first_parent == last_parent)
  {
    assert (!parent->next_parent[pos]);
    assert (!parent->prev_parent[pos]);
    real_child->first_parent = 0;
    real_child->last_parent  = 0;
  }
  /* is parent first parent in the list? */
  else if (first_parent == tagged_parent)
  {
    assert (parent->next_parent[pos]);
    assert (!parent->prev_parent[pos]);
    real_child->first_parent                    = parent->next_parent[pos];
    BTOR_PREV_PARENT (real_child->first_parent) = 0;
  }
  /* is parent last parent in the list? */
  else if (last_parent == tagged_parent)
  {
    assert (!parent->next_parent[pos]);
    assert (parent->prev_parent[pos]);
    real_child->last_parent                    = parent->prev_parent[pos];
    BTOR_NEXT_PARENT (real_child->last_parent) = 0;
  }
  /* detach parent from list */
  else
  {
    assert (parent->next_parent[pos]);
    assert (parent->prev_parent[pos]);
    BTOR_PREV_PARENT (parent->next_parent[pos]) = parent->prev_parent[pos];
    BTOR_NEXT_PARENT (parent->prev_parent[pos]) = parent->next_parent[pos];
  }
  parent->next_parent[pos] = 0;
  parent->prev_parent[pos] = 0;
  parent->e[pos]           = 0;
}

static unsigned int
hash_lambda_exp (Btor *btor, BtorNode *param, BtorNode *body)
{
  assert (btor);
  assert (param);
  assert (body);
  assert (BTOR_IS_REGULAR_NODE (param));
  assert (BTOR_IS_PARAM_NODE (param));

  int i;
  unsigned int hash = 0;
  BtorNode *cur, *real_cur;
  BtorNodePtrStack visit;
  BtorPtrHashTable *marked;

  marked = btor_new_ptr_hash_table (btor->mm, 0, 0);
  BTOR_INIT_STACK (visit);
  BTOR_PUSH_STACK (btor->mm, visit, body);

  while (!BTOR_EMPTY_STACK (visit))
  {
    cur      = BTOR_POP_STACK (visit);
    real_cur = BTOR_REAL_ADDR_NODE (cur);

    if (btor_find_in_ptr_hash_table (marked, real_cur)) continue;

    // TODO (ma): hashing arbitrarily deep lambdas might be too expensive
    if (marked->count > 10)
    {
      hash = BTOR_GET_ID_NODE (param) + BTOR_GET_ID_NODE (body);
      break;
    }

    if (!real_cur->parameterized)
    {
      hash += BTOR_GET_ID_NODE (cur);
      continue;
    }

    (void) btor_insert_in_ptr_hash_table (marked, real_cur);
    hash += BTOR_IS_INVERTED_NODE (cur) ? -real_cur->kind : real_cur->kind;
    for (i = 0; i < real_cur->arity; i++)
      BTOR_PUSH_STACK (btor->mm, visit, real_cur->e[i]);
  }
  BTOR_RELEASE_STACK (btor->mm, visit);
  btor_delete_ptr_hash_table (marked);
  return hash;
}

static inline unsigned int
hash_bv_exp (int arity, BtorNode **e)
{
  int i;
  unsigned int hash = 0;
  for (i = 0; i < arity; i++) hash += (unsigned) BTOR_REAL_ADDR_NODE (e[i])->id;
  return hash;
}

/* Computes hash value of expresssion by children ids */
static unsigned int
compute_hash_exp (BtorNode *exp, int table_size)
{
  assert (exp);
  assert (table_size > 0);
  assert (btor_is_power_of_2_util (table_size));
  assert (BTOR_IS_REGULAR_NODE (exp));
  assert (!BTOR_IS_BV_VAR_NODE (exp));
  assert (!BTOR_IS_UF_NODE (exp));

  unsigned int hash = 0;

  if (BTOR_IS_BV_CONST_NODE (exp))
    hash = btor_hash_str ((void *) btor_get_bits_const (exp));
  /* hash for lambdas is computed once during creation. afterwards, we always
   * have to use the saved hash value since hashing of lambdas requires all
   * parameterized nodes and their inputs (cf. hash_lambda_exp), which may
   * change at some point. */
  else if (BTOR_IS_LAMBDA_NODE (exp))
    hash = btor_find_in_ptr_hash_table (exp->btor->lambdas, exp)->data.asInt;
  else if (exp)
  {
    hash = hash_bv_exp (exp->arity, exp->e);
    if (exp->kind == BTOR_SLICE_NODE)
      hash += (unsigned int) exp->upper + (unsigned int) exp->lower;
  }
  hash = (hash * BTOR_NODE_UNIQUE_TABLE_PRIME) & (table_size - 1);
  return hash;
}

static void
remove_param_parameterized (Btor *btor, BtorNode *exp, BtorNode *param)
{
  assert (btor);
  assert (exp);
  assert (param);
  assert (BTOR_IS_REGULAR_NODE (param));
  assert (BTOR_IS_PARAM_NODE (param));

  BtorPtrHashTable *t;
  BtorPtrHashBucket *b;

  b = btor_find_in_ptr_hash_table (btor->parameterized, exp);
  assert (b);
  t = (BtorPtrHashTable *) b->data.asPtr;
  assert (t->count > 0);
  assert (btor_find_in_ptr_hash_table (t, param));
  btor_remove_from_ptr_hash_table (t, param, 0, 0);
  btor_release_exp (btor, param);

  /* remove hash table if it is empty */
  if (t->count == 0)
  {
    btor_remove_from_ptr_hash_table (btor->parameterized, exp, 0, 0);
    btor_delete_ptr_hash_table (t);
  }
}

static void
remove_parameterized (Btor *btor, BtorNode *exp)
{
  assert (btor);
  assert (exp);
  assert (BTOR_IS_REGULAR_NODE (exp));

  BtorPtrHashTable *t;
  BtorPtrHashBucket *b;
  BtorHashTableIterator it;

  b = btor_find_in_ptr_hash_table (btor->parameterized, exp);
  if (!b) return;

  t = (BtorPtrHashTable *) b->data.asPtr;

  /* release params */
  init_node_hash_table_iterator (&it, t);
  while (has_next_node_hash_table_iterator (&it))
    btor_release_exp (btor, next_node_hash_table_iterator (&it));
  btor_delete_ptr_hash_table (t);

  btor_remove_from_ptr_hash_table (btor->parameterized, exp, 0, 0);
}

static int
is_parameterized (Btor *btor, BtorNode *exp)
{
  assert (btor);
  assert (exp);

  BtorPtrHashTable *t;
  BtorPtrHashBucket *b;

  b = btor_find_in_ptr_hash_table (btor->parameterized, exp);
  if (b)
  {
    t = (BtorPtrHashTable *) b->data.asPtr;
    return t->count > 0;
  }

  return 0;
}

static void
update_parameterized (Btor *btor, BtorNode *parent, BtorNode *child)
{
  assert (btor);
  assert (parent);
  assert (BTOR_IS_REGULAR_NODE (parent));
  assert (child);
  assert (BTOR_REAL_ADDR_NODE (child)->parameterized);

  BtorNode *param;
  BtorPtrHashTable *t;
  BtorPtrHashBucket *b;
  BtorParameterizedIterator it;

  child = BTOR_REAL_ADDR_NODE (child);

  b = btor_find_in_ptr_hash_table (btor->parameterized, parent);
  if (b)
  {
    assert (b->data.asPtr);
    t = (BtorPtrHashTable *) b->data.asPtr;
  }
  else
  {
    t = btor_new_ptr_hash_table (btor->mm,
                                 (BtorHashPtr) btor_hash_exp_by_id,
                                 (BtorCmpPtr) btor_compare_exp_by_id);
    btor_insert_in_ptr_hash_table (btor->parameterized, parent)->data.asPtr = t;
  }

  if (BTOR_IS_PARAM_NODE (child))
  {
    if (!btor_find_in_ptr_hash_table (t, child))
      btor_insert_in_ptr_hash_table (t, btor_copy_exp (btor, child));
  }
  else
  {
    init_parameterized_iterator (btor, &it, child);
    while (has_next_parameterized_iterator (&it))
    {
      param = next_parameterized_iterator (&it);
      assert (BTOR_IS_REGULAR_NODE (param));
      assert (BTOR_IS_PARAM_NODE (param));
      if (!btor_find_in_ptr_hash_table (t, param))
        btor_insert_in_ptr_hash_table (t, btor_copy_exp (btor, param));
      /* cleanup */
      else if (param->refs == 1)
      {
        btor_remove_from_ptr_hash_table (t, param, 0, 0);
        btor_release_exp (btor, param);
      }
    }
  }
}

static void
remove_from_nodes_unique_table_exp (Btor *btor, BtorNode *exp)
{
  assert (exp);
  assert (BTOR_IS_REGULAR_NODE (exp));

  unsigned int hash;
  BtorNode *cur, *prev;

  if (!exp->unique) return;

  assert (btor);
  assert (btor->nodes_unique_table.num_elements > 0);

  hash = compute_hash_exp (exp, btor->nodes_unique_table.size);
  prev = 0;
  cur  = btor->nodes_unique_table.chains[hash];

  while (cur != exp)
  {
    assert (cur);
    assert (BTOR_IS_REGULAR_NODE (cur));
    prev = cur;
    cur  = cur->next;
  }
  assert (cur);
  if (!prev)
    btor->nodes_unique_table.chains[hash] = cur->next;
  else
    prev->next = cur->next;

  btor->nodes_unique_table.num_elements--;

  exp->unique = 0; /* NOTE: this is not debugging code ! */
  exp->next   = 0;
}

static void
remove_from_hash_tables (Btor *btor, BtorNode *exp, int keep_symbol)
{
  assert (btor);
  assert (exp);
  assert (BTOR_IS_REGULAR_NODE (exp));
  assert (!BTOR_IS_INVALID_NODE (exp));

  BtorPtrHashData data;

  switch (exp->kind)
  {
    case BTOR_BV_VAR_NODE:
      btor_remove_from_ptr_hash_table (btor->bv_vars, exp, 0, 0);
      break;
    case BTOR_LAMBDA_NODE:
      btor_remove_from_ptr_hash_table (btor->lambdas, exp, 0, 0);
      break;
    case BTOR_UF_NODE:
      btor_remove_from_ptr_hash_table (btor->ufs, exp, 0, 0);
      break;
    default: break;
  }

  if (!keep_symbol && btor_find_in_ptr_hash_table (btor->node2symbol, exp))
  {
    btor_remove_from_ptr_hash_table (btor->node2symbol, exp, 0, &data);
    if (data.asStr[0] != 0)
    {
      btor_remove_from_ptr_hash_table (btor->symbols, data.asStr, 0, 0);
      btor_freestr (btor->mm, data.asStr);
    }
  }
  if (btor->searched_applies
      && btor_find_in_ptr_hash_table (btor->searched_applies, exp))
    btor_remove_from_ptr_hash_table (btor->searched_applies, exp, 0, 0);

  remove_parameterized (btor, exp);
}

/* Disconnect children of expression in parent list and if applicable from
 * unique table.  Do not touch local data, nor any reference counts.  The
 * kind of the expression becomes 'BTOR_DISCONNECTED_NODE' in debugging mode.
 *
 * Actually we have the sequence
 *
 *   UNIQUE -> !UNIQUE -> ERASED -> DISCONNECTED -> INVALID
 *
 * after a unique or non uninque expression is allocated until it is
 * deallocated.  We also have loop back from DISCONNECTED to !UNIQUE
 * if an expression is rewritten and reused as PROXY.
 */
static void
disconnect_children_exp (Btor *btor, BtorNode *exp)
{
  assert (btor);
  assert (exp);
  assert (BTOR_IS_REGULAR_NODE (exp));
  assert (!BTOR_IS_INVALID_NODE (exp));
  assert (!exp->unique);
  assert (exp->erased);
  assert (!exp->disconnected);

  int i;

  for (i = 0; i < exp->arity; i++) disconnect_child_exp (btor, exp, i);
  exp->disconnected = 1;
}

/* Delete local data of expression.
 *
 * Virtual reads and simplified expressions have to be handled by the
 * calling function, e.g. 'btor_release_exp', to avoid recursion.
 *
 * We use this function to update operator stats
 */
static void
erase_local_data_exp (Btor *btor, BtorNode *exp, int free_sort)
{
  assert (btor);
  assert (exp);

  assert (BTOR_IS_REGULAR_NODE (exp));

  assert (!exp->unique);
  assert (!exp->erased);
  assert (!exp->disconnected);
  assert (!BTOR_IS_INVALID_NODE (exp));

  BtorMemMgr *mm;
  BtorPtrHashTable *synth_apps;
  BtorHashTableIterator it;

  mm = btor->mm;
  //  BTORLOG ("%s: %s", __FUNCTION__, node2string (exp));

  switch (exp->kind)
  {
    case BTOR_BV_CONST_NODE:
      btor_freestr (mm, btor_get_bits_const (exp));
      if (btor_get_invbits_const (exp))
        btor_freestr (mm, btor_get_invbits_const (exp));
      btor_set_bits_const (exp, 0);
      btor_set_invbits_const (exp, 0);
      break;
    case BTOR_LAMBDA_NODE:
      synth_apps = ((BtorLambdaNode *) exp)->synth_apps;
      if (synth_apps)
      {
        init_node_hash_table_iterator (&it, synth_apps);
        while (has_next_node_hash_table_iterator (&it))
          btor_release_exp (btor, next_node_hash_table_iterator (&it));
        btor_delete_ptr_hash_table (synth_apps);
        ((BtorLambdaNode *) exp)->synth_apps = 0;
      }
      /* fall through intended */
    case BTOR_UF_NODE:
      if (exp->rho)
      {
        btor_delete_ptr_hash_table (exp->rho);
        exp->rho = 0;
      }
      break;
    case BTOR_FEQ_NODE:
      if (exp->vreads)
      {
        BTOR_DELETE (mm, exp->vreads);
        exp->vreads = 0;
      }
      break;
    default: break;
  }

  if (free_sort)
  {
    assert (exp->sort_id);
    btor_release_sort (&btor->sorts_unique_table, exp->sort_id);
    exp->sort_id = 0;
  }

  if (exp->av)
  {
    btor_release_delete_aigvec (btor->avmgr, exp->av);
    exp->av = 0;
  }
  exp->erased = 1;
}

#ifndef NDEBUG
static int
is_valid_kind (BtorNodeKind kind)
{
  return 0 <= (int) kind && kind < BTOR_NUM_OPS_NODE;
}
#endif

static void
set_kind (Btor *btor, BtorNode *exp, BtorNodeKind kind)
{
  assert (is_valid_kind (kind));
  assert (is_valid_kind (exp->kind));

  assert (!BTOR_INVALID_NODE);

  if (exp->kind)
  {
    assert (btor->ops[exp->kind].cur > 0);
    btor->ops[exp->kind].cur--;
  }

  if (kind)
  {
    btor->ops[kind].cur++;
    assert (btor->ops[kind].cur > 0);
    if (btor->ops[kind].cur > btor->ops[kind].max)
      btor->ops[kind].max = btor->ops[kind].cur;
  }

  exp->kind = kind;
}

/* Delete expression from memory.
 */
static void
really_deallocate_exp (Btor *btor, BtorNode *exp)
{
  assert (btor);
  assert (exp);
  assert (BTOR_IS_REGULAR_NODE (exp));
  assert (btor == exp->btor);
  assert (!exp->unique);
  assert (exp->disconnected);
  assert (exp->erased);
  assert (exp->id);
  assert (BTOR_PEEK_STACK (btor->nodes_id_table, exp->id) == exp);
  BTOR_POKE_STACK (btor->nodes_id_table, exp->id, 0);

  BtorMemMgr *mm;

  mm = btor->mm;

  set_kind (btor, exp, BTOR_INVALID_NODE);

  if (BTOR_IS_BV_CONST_NODE (exp))
  {
    btor_freestr (btor->mm, btor_get_bits_const (exp));
    if (btor_get_invbits_const (exp))
      btor_freestr (btor->mm, btor_get_invbits_const (exp));
  }
  btor_free (mm, exp, exp->bytes);
}

static void
recursively_release_exp (Btor *btor, BtorNode *root)
{
  assert (btor);
  assert (root);
  assert (BTOR_IS_REGULAR_NODE (root));
  assert (root->refs == 1);

  BtorNodePtrStack stack;
  BtorMemMgr *mm;
  BtorNode *cur;
  int i;

  mm = btor->mm;

  BTOR_INIT_STACK (stack);
  cur = root;
  goto RECURSIVELY_RELEASE_NODE_ENTER_WITHOUT_POP;

  do
  {
    cur = BTOR_REAL_ADDR_NODE (BTOR_POP_STACK (stack));

    if (cur->refs > 1)
      cur->refs--;
    else
    {
    RECURSIVELY_RELEASE_NODE_ENTER_WITHOUT_POP:
      assert (cur->refs == 1);
      assert (!cur->ext_refs || cur->ext_refs == 1);
      assert (cur->parents == 0);

      for (i = cur->arity - 1; i >= 0; i--)
        BTOR_PUSH_STACK (mm, stack, cur->e[i]);

      if (cur->simplified)
      {
        BTOR_PUSH_STACK (mm, stack, cur->simplified);
        cur->simplified = 0;
      }

      if (BTOR_IS_FEQ_NODE (cur) && cur->vreads)
      {
        BTOR_PUSH_STACK (mm, stack, cur->vreads->exp2);
        BTOR_PUSH_STACK (mm, stack, cur->vreads->exp1);
      }

      remove_from_nodes_unique_table_exp (btor, cur);
      erase_local_data_exp (btor, cur, 1);

      /* It is safe to access the children here, since they are pushed
       * on the stack and will be released later if necessary.
       */
      remove_from_hash_tables (btor, cur, 0);
      disconnect_children_exp (btor, cur);
      really_deallocate_exp (btor, cur);
    }
  } while (!BTOR_EMPTY_STACK (stack));
  BTOR_RELEASE_STACK (mm, stack);
}

void
btor_release_exp (Btor *btor, BtorNode *root)
{
  assert (btor);
  assert (root);
  assert (btor == BTOR_REAL_ADDR_NODE (root)->btor);

  root = BTOR_REAL_ADDR_NODE (root);

  assert (root->refs > 0);

  if (root->refs > 1)
    root->refs--;
  else
    recursively_release_exp (btor, root);
}

void
btor_set_to_proxy_exp (Btor *btor, BtorNode *exp)
{
  assert (btor);
  assert (exp);
  assert (BTOR_IS_REGULAR_NODE (exp));
  assert (btor == exp->btor);
  assert (exp->simplified);

  int i;
  BtorNode *e[3];

  if (exp->kind == BTOR_FEQ_NODE && exp->vreads)
  {
    btor_release_exp (btor, exp->vreads->exp2);
    btor_release_exp (btor, exp->vreads->exp1);
    BTOR_DELETE (btor->mm, exp->vreads);
    exp->vreads = 0;
  }

  remove_from_nodes_unique_table_exp (btor, exp);
  /* also updates op stats */
  erase_local_data_exp (btor, exp, 0);
  assert (exp->arity <= 3);
  BTOR_CLR (e);
  for (i = 0; i < exp->arity; i++) e[i] = exp->e[i];
  remove_from_hash_tables (btor, exp, 1);
  disconnect_children_exp (btor, exp);

  for (i = 0; i < exp->arity; i++) btor_release_exp (btor, e[i]);

  set_kind (btor, exp, BTOR_PROXY_NODE);

  exp->disconnected  = 0;
  exp->erased        = 0;
  exp->arity         = 0;
  exp->parameterized = 0;
}

/* Connects child to its parent and updates list of parent pointers.
 * Expressions are inserted at the beginning of the regular parent list
 */
static void
connect_child_exp (Btor *btor, BtorNode *parent, BtorNode *child, int pos)
{
  assert (btor);
  assert (parent);
  assert (BTOR_IS_REGULAR_NODE (parent));
  assert (btor == parent->btor);
  assert (child);
  assert (btor == BTOR_REAL_ADDR_NODE (child)->btor);
  assert (pos >= 0);
  assert (pos <= 2);
  assert (btor_simplify_exp (btor, child) == child);
  assert (!BTOR_IS_ARGS_NODE (BTOR_REAL_ADDR_NODE (child))
          || BTOR_IS_ARGS_NODE (parent) || BTOR_IS_APPLY_NODE (parent));

  (void) btor;
  int tag, insert_beginning = 1;
  BtorNode *real_child, *first_parent, *last_parent, *tagged_parent;

  /* set parent parameterized if child is parameterized */
  if (!BTOR_IS_LAMBDA_NODE (parent)
      && BTOR_REAL_ADDR_NODE (child)->parameterized)
    parent->parameterized = 1;

  if (BTOR_REAL_ADDR_NODE (child)->lambda_below) parent->lambda_below = 1;

  if (BTOR_REAL_ADDR_NODE (child)->apply_below) parent->apply_below = 1;

  if (BTOR_REAL_ADDR_NODE (child)->parameterized)
    update_parameterized (btor, parent, child);

  BTOR_REAL_ADDR_NODE (child)->parents++;
  inc_exp_ref_counter (btor, child);

  if (BTOR_IS_APPLY_NODE (parent)) insert_beginning = 0;

  real_child     = BTOR_REAL_ADDR_NODE (child);
  parent->e[pos] = child;
  tagged_parent  = BTOR_TAG_NODE (parent, pos);

  assert (!parent->prev_parent[pos]);
  assert (!parent->next_parent[pos]);

  /* no parent so far? */
  if (!real_child->first_parent)
  {
    assert (!real_child->last_parent);
    real_child->first_parent = tagged_parent;
    real_child->last_parent  = tagged_parent;
  }
  /* add parent at the beginning of the list */
  else if (insert_beginning)
  {
    first_parent = real_child->first_parent;
    assert (first_parent);
    parent->next_parent[pos] = first_parent;
    tag                      = BTOR_GET_TAG_NODE (first_parent);
    BTOR_REAL_ADDR_NODE (first_parent)->prev_parent[tag] = tagged_parent;
    real_child->first_parent                             = tagged_parent;
  }
  /* add parent at the end of the list */
  else
  {
    last_parent = real_child->last_parent;
    assert (last_parent);
    parent->prev_parent[pos] = last_parent;
    tag                      = BTOR_GET_TAG_NODE (last_parent);
    BTOR_REAL_ADDR_NODE (last_parent)->next_parent[tag] = tagged_parent;
    real_child->last_parent                             = tagged_parent;
  }
}

static void
setup_node_and_add_to_id_table (Btor *btor, void *ptr)
{
  assert (btor);
  assert (ptr);

  BtorNode *exp;
  int id;

  exp = (BtorNode *) ptr;
  assert (!BTOR_IS_INVERTED_NODE (exp));
  assert (!exp->id);

  exp->refs = 1;
  exp->btor = btor;
  btor->stats.expressions++;
  id = BTOR_COUNT_STACK (btor->nodes_id_table);
  BTOR_ABORT_NODE (id == INT_MAX, "expression id overflow");
  exp->id = id;
  BTOR_PUSH_STACK (btor->mm, btor->nodes_id_table, exp);
  assert (BTOR_COUNT_STACK (btor->nodes_id_table) == exp->id + 1);
  assert (BTOR_PEEK_STACK (btor->nodes_id_table, exp->id) == exp);
  btor->stats.node_bytes_alloc += exp->bytes;

  if (BTOR_IS_APPLY_NODE (exp)) exp->apply_below = 1;
}

static BtorNode *
new_const_exp_node (Btor *btor, const char *bits, int len)
{
  assert (btor);
  assert (bits);
  assert (len > 0);
  assert ((int) strlen (bits) == len);
  assert (btor_is_const_2vl (btor->mm, bits));

  char *new_bits;
  BtorBVConstNode *exp;

  BTOR_CNEW (btor->mm, exp);
  set_kind (btor, (BtorNode *) exp, BTOR_BV_CONST_NODE);
  exp->bytes   = sizeof *exp;
  exp->sort_id = btor_bitvec_sort (&btor->sorts_unique_table, len);
  setup_node_and_add_to_id_table (btor, exp);

  BTOR_NEWN (btor->mm, new_bits, len + 1);
  memcpy (new_bits, bits, len * sizeof (char));
  new_bits[len] = '\0';
  btor_set_bits_const ((BtorNode *) exp, new_bits);
  return (BtorNode *) exp;
}

static BtorNode *
new_slice_exp_node (Btor *btor, BtorNode *e0, int upper, int lower)
{
  assert (btor);
  assert (e0);
  assert (btor == BTOR_REAL_ADDR_NODE (e0)->btor);
  assert (upper < btor_get_exp_width (btor, e0));
  assert (upper >= lower);
  assert (lower >= 0);

  BtorBVNode *exp = 0;

  BTOR_CNEW (btor->mm, exp);
  set_kind (btor, (BtorNode *) exp, BTOR_SLICE_NODE);
  exp->bytes = sizeof *exp;
  exp->arity = 1;
  exp->upper = upper;
  exp->lower = lower;
  exp->sort_id =
      btor_bitvec_sort (&btor->sorts_unique_table, upper - lower + 1);
  setup_node_and_add_to_id_table (btor, exp);
  connect_child_exp (btor, (BtorNode *) exp, e0, 0);
  return (BtorNode *) exp;
}

static BtorNode *
new_lambda_exp_node (Btor *btor, BtorNode *e_param, BtorNode *e_exp)
{
  assert (btor);
  assert (e_param);
  assert (BTOR_IS_REGULAR_NODE (e_param));
  assert (BTOR_IS_PARAM_NODE (e_param));
  assert (!BTOR_IS_BOUND_PARAM_NODE (e_param));
  assert (e_exp);
  assert (btor == e_param->btor);
  assert (btor == BTOR_REAL_ADDR_NODE (e_exp)->btor);

  BtorSortId s, domain, codomain;
  BtorSortIdStack param_sorts;
  BtorSortUniqueTable *sorts;
  BtorLambdaNode *lambda_exp;
  BtorTupleSortIterator it;

  BTOR_INIT_STACK (param_sorts);

  sorts = &btor->sorts_unique_table;
  BTOR_CNEW (btor->mm, lambda_exp);
  set_kind (btor, (BtorNode *) lambda_exp, BTOR_LAMBDA_NODE);
  lambda_exp->bytes        = sizeof *lambda_exp;
  lambda_exp->arity        = 2;
  lambda_exp->lambda_below = 1;
  setup_node_and_add_to_id_table (btor, (BtorNode *) lambda_exp);
  connect_child_exp (btor, (BtorNode *) lambda_exp, e_param, 0);
  connect_child_exp (btor, (BtorNode *) lambda_exp, e_exp, 1);

  BTOR_PUSH_STACK (btor->mm, param_sorts, e_param->sort_id);
  /* curried lambdas (functions) */
  if (BTOR_IS_LAMBDA_NODE (BTOR_REAL_ADDR_NODE (e_exp)))
  {
    lambda_exp->body = btor_simplify_exp (btor, BTOR_LAMBDA_GET_BODY (e_exp));
    btor_init_tuple_sort_iterator (
        &it, sorts, btor_get_domain_fun_sort (sorts, e_exp->sort_id));
    while (btor_has_next_tuple_sort_iterator (&it))
    {
      s = btor_next_tuple_sort_iterator (&it);
      BTOR_PUSH_STACK (btor->mm, param_sorts, s);
    }
  }
  else
    lambda_exp->body = e_exp;

  domain = btor_tuple_sort (
      sorts, param_sorts.start, BTOR_COUNT_STACK (param_sorts));
  codomain            = BTOR_REAL_ADDR_NODE (lambda_exp->body)->sort_id;
  lambda_exp->sort_id = btor_fun_sort (sorts, domain, codomain);

  btor_release_sort (sorts, domain);
  BTOR_RELEASE_STACK (btor->mm, param_sorts);

  /* check if 'lambda' is parameterized, i.e. if it contains params that are not
   * bound by 'lambda' */
  remove_param_parameterized (btor, (BtorNode *) lambda_exp, e_param);
  if (is_parameterized (btor, (BtorNode *) lambda_exp))
    lambda_exp->parameterized = 1;

  assert (!BTOR_REAL_ADDR_NODE (lambda_exp->body)->simplified);
  assert (!BTOR_IS_LAMBDA_NODE (BTOR_REAL_ADDR_NODE (lambda_exp->body)));
  assert (!btor_find_in_ptr_hash_table (btor->lambdas, lambda_exp));
  (void) btor_insert_in_ptr_hash_table (btor->lambdas, lambda_exp);
  /* set lambda expression of parameter */
  BTOR_PARAM_SET_LAMBDA_NODE (e_param, lambda_exp);
  return (BtorNode *) lambda_exp;
}

static BtorNode *
new_args_exp_node (Btor *btor, int arity, BtorNode **e)
{
  assert (btor);
  assert (arity > 0);
  assert (e);

  int i;
  BtorArgsNode *exp;
  BtorNode *arg;
  BtorArgsIterator it;
  BtorSortIdStack sorts;
#ifndef NDEBUG
  for (i = 0; i < arity; i++) assert (e[i]);
#endif

  BTOR_CNEW (btor->mm, exp);
  set_kind (btor, (BtorNode *) exp, BTOR_ARGS_NODE);
  exp->bytes = sizeof (*exp);
  exp->arity = arity;
  setup_node_and_add_to_id_table (btor, exp);

  for (i = 0; i < arity; i++)
    connect_child_exp (btor, (BtorNode *) exp, e[i], i);

  /* create tuple sort for argument node */
  BTOR_INIT_STACK (sorts);
  init_args_iterator (&it, (BtorNode *) exp);
  while (has_next_args_iterator (&it))
  {
    arg = next_args_iterator (&it);
    BTOR_PUSH_STACK (btor->mm, sorts, BTOR_REAL_ADDR_NODE (arg)->sort_id);
  }
  exp->sort_id = btor_tuple_sort (
      &btor->sorts_unique_table, sorts.start, BTOR_COUNT_STACK (sorts));
  BTOR_RELEASE_STACK (btor->mm, sorts);
  return (BtorNode *) exp;
}

static BtorNode *
new_bv_node (Btor *btor, BtorNodeKind kind, int arity, BtorNode **e)
{
  assert (btor);
  assert (arity > 0);
  assert (arity <= 3);
  assert (BTOR_IS_BINARY_NODE_KIND (kind) || BTOR_IS_TERNARY_NODE_KIND (kind));
  assert (e);

  int i;
  unsigned len;
  BtorBVNode *exp;
  BtorSortUniqueTable *sorts;

  sorts = &btor->sorts_unique_table;
#ifdef NDEBUG
  for (i = 0; i < arity; i++)
  {
    assert (e[i]);
    assert (btor == BTOR_REAL_ADDR_NODE (e[i])->btor);
  }
#endif

  BTOR_CNEW (btor->mm, exp);
  set_kind (btor, (BtorNode *) exp, kind);
  exp->bytes = sizeof (*exp);
  exp->arity = arity;
  setup_node_and_add_to_id_table (btor, exp);

  if (kind == BTOR_BCOND_NODE)
    len = btor_get_exp_width (btor, e[1]);
  else if (kind == BTOR_CONCAT_NODE)
    len = btor_get_exp_width (btor, e[0]) + btor_get_exp_width (btor, e[1]);
  else if (kind == BTOR_FEQ_NODE || kind == BTOR_BEQ_NODE
           || kind == BTOR_ULT_NODE)
    len = 1;
  else if (kind == BTOR_APPLY_NODE)
    len = btor_get_width_bitvec_sort (
        sorts, btor_get_codomain_fun_sort (sorts, e[0]->sort_id));
  else
  {
    assert (kind == BTOR_AND_NODE || kind == BTOR_ADD_NODE
            || kind == BTOR_MUL_NODE || kind == BTOR_SLL_NODE
            || kind == BTOR_SRL_NODE || kind == BTOR_UDIV_NODE
            || kind == BTOR_UREM_NODE);
    len = btor_get_exp_width (btor, e[0]);
  }

  exp->sort_id = btor_bitvec_sort (&btor->sorts_unique_table, len);

  for (i = 0; i < arity; i++)
    connect_child_exp (btor, (BtorNode *) exp, e[i], i);

  return (BtorNode *) exp;
}

/* Computes hash value of expression by id */
unsigned int
btor_hash_exp_by_id (BtorNode *exp)
{
  assert (exp);
  return (unsigned int) BTOR_GET_ID_NODE (exp) * 7334147u;
}

/* Compares expressions by id */
int
btor_compare_exp_by_id (BtorNode *exp0, BtorNode *exp1)
{
  assert (exp0);
  assert (exp1);

  int id0, id1;

  id0 = BTOR_GET_ID_NODE (exp0);
  id1 = BTOR_GET_ID_NODE (exp1);
  if (id0 < id1) return -1;
  if (id0 > id1) return 1;
  return 0;
}

int
btor_cmp_exp_by_id_qsort_desc (const void *p, const void *q)
{
  BtorNode *a = BTOR_REAL_ADDR_NODE (*(BtorNode **) p);
  BtorNode *b = BTOR_REAL_ADDR_NODE (*(BtorNode **) q);
  return b->id - a->id;
}

int
btor_cmp_exp_by_id_qsort_asc (const void *p, const void *q)
{
  BtorNode *a = BTOR_REAL_ADDR_NODE (*(BtorNode **) p);
  BtorNode *b = BTOR_REAL_ADDR_NODE (*(BtorNode **) q);
  return a->id - b->id;
}

/* Search for constant expression in hash table. Returns 0 if not found. */
static BtorNode **
find_const_exp (Btor *btor, const char *bits, int len)
{
  assert (btor);
  assert (bits);
  assert (len > 0);
  assert ((int) strlen (bits) == len);

  BtorNode *cur, **result;
  unsigned int hash;

  hash = btor_hash_str ((void *) bits);
  hash = (hash * BTOR_NODE_UNIQUE_TABLE_PRIME)
         & (btor->nodes_unique_table.size - 1);
  result = btor->nodes_unique_table.chains + hash;
  cur    = *result;
  while (cur)
  {
    assert (BTOR_IS_REGULAR_NODE (cur));
    if (BTOR_IS_BV_CONST_NODE (cur) && btor_get_exp_width (btor, cur) == len
        && strcmp (btor_get_bits_const (cur), bits) == 0)
      break;
    else
    {
      result = &cur->next;
      cur    = *result;
    }
  }
  return result;
}

/* Search for slice expression in hash table. Returns 0 if not found. */
static BtorNode **
find_slice_exp (Btor *btor, BtorNode *e0, int upper, int lower)
{
  assert (btor);
  assert (e0);
  assert (lower >= 0);
  assert (upper >= lower);

  BtorNode *cur, **result;
  unsigned int hash;

  hash = (((unsigned int) BTOR_REAL_ADDR_NODE (e0)->id + (unsigned int) upper
           + (unsigned int) lower)
          * BTOR_NODE_UNIQUE_TABLE_PRIME)
         & (btor->nodes_unique_table.size - 1);
  result = btor->nodes_unique_table.chains + hash;
  cur    = *result;
  while (cur)
  {
    assert (BTOR_IS_REGULAR_NODE (cur));
    if (cur->kind == BTOR_SLICE_NODE && cur->e[0] == e0 && cur->upper == upper
        && cur->lower == lower)
      break;
    else
    {
      result = &cur->next;
      cur    = *result;
    }
  }
  return result;
}

static BtorNode **
find_bv_exp (Btor *btor, BtorNodeKind kind, int arity, BtorNode **e)
{
  int i, equal;
  unsigned int hash;
  BtorNode *cur, **result;

  hash = hash_bv_exp (arity, e);
  hash *= BTOR_NODE_UNIQUE_TABLE_PRIME;
  hash &= btor->nodes_unique_table.size - 1;

  result = btor->nodes_unique_table.chains + hash;
  cur    = *result;
  while (cur)
  {
<<<<<<< HEAD
    cur1      = BTOR_POP_STACK (visit);
    cur0      = BTOR_POP_STACK (visit);
    real_cur1 = BTOR_REAL_ADDR_NODE (cur1);
    real_cur0 = BTOR_REAL_ADDR_NODE (cur0);

    if (BTOR_IS_INVERTED_NODE (cur0) != BTOR_IS_INVERTED_NODE (cur1)
        || real_cur0->kind != real_cur1->kind
        || real_cur0->parameterized != real_cur1->parameterized
        || real_cur0->sort_id != real_cur1->sort_id
        || (BTOR_IS_SLICE_NODE (real_cur0)
            && (real_cur0->upper != real_cur1->upper
                || real_cur0->lower != real_cur1->lower)))
    {
      equal = 0;
      break;
    }

    if (!real_cur0->parameterized)
=======
    assert (BTOR_IS_REGULAR_NODE (cur));
    if (cur->kind == kind && cur->arity == arity)
>>>>>>> fa077bf8
    {
      equal = 1;
#ifdef NBTOR_SORT_BIN_COMMUTATIVE
      if (BTOR_IS_BINARY_COMMUTATIVE_NODE_KIND (kind))
      {
        if ((cur->e[0] == e[0] && cur->e[1] == e[1])
            || (cur->e[0] == e[1] && cur->e[1] == e[0]))
          break;
      }
#endif
      for (i = 0; i < arity && equal; i++)
        if (cur->e[i] != e[i]) equal = 0;

      if (equal) break;
    }
    result = &(cur->next);
    cur    = *result;
  }
  return result;
}

static int compare_lambda_exp (Btor *, BtorNode *, BtorNode *, BtorNode *);

static BtorNode **
find_lambda_exp (Btor *btor,
                 BtorNode *param,
                 BtorNode *body,
                 unsigned int *lambda_hash,
                 int compare_lambdas)
{
  assert (btor);
  assert (param);
  assert (body);
  assert (BTOR_IS_REGULAR_NODE (param));
  assert (BTOR_IS_PARAM_NODE (param));

  BtorNode *cur, **result;
  unsigned int hash;

  hash = hash_lambda_exp (btor, param, body);
  if (lambda_hash) *lambda_hash = hash;
  hash *= BTOR_NODE_UNIQUE_TABLE_PRIME;
  hash &= btor->nodes_unique_table.size - 1;
  result = btor->nodes_unique_table.chains + hash;
  cur    = *result;
  while (cur)
  {
    assert (BTOR_IS_REGULAR_NODE (cur));
    if (cur->kind == BTOR_LAMBDA_NODE
        && ((param == cur->e[0] && body == cur->e[1])
            || ((!cur->parameterized && compare_lambdas
                 && compare_lambda_exp (btor, param, body, cur)))))
      break;
    else
    {
      result = &cur->next;
      cur    = *result;
    }
  }
  assert (!*result || BTOR_IS_LAMBDA_NODE (BTOR_REAL_ADDR_NODE (*result)));
  return result;
}

static int
compare_lambda_exp (Btor *btor,
                    BtorNode *param,
                    BtorNode *body,
                    BtorNode *lambda)
{
  assert (btor);
  assert (param);
  assert (body);
  assert (BTOR_IS_REGULAR_NODE (param));
  assert (BTOR_IS_PARAM_NODE (param));
  assert (BTOR_IS_REGULAR_NODE (lambda));
  assert (BTOR_IS_LAMBDA_NODE (lambda));
  assert (!lambda->parameterized);

  int i, equal = 0;
  BtorMemMgr *mm;
  BtorNode *cur, *real_cur, **result, *subst_param, **e, *t;
  BtorPtrHashTable *cache, *param_map;
  BtorPtrHashBucket *b, *bb;
  BtorNodePtrStack stack, args;
  BtorNodeIterator it, iit;

  mm          = btor->mm;
  subst_param = lambda->e[0];

  if (subst_param->len != param->len
      || BTOR_REAL_ADDR_NODE (body)->len != lambda->len)
    return 0;

  cache = btor_new_ptr_hash_table (mm, 0, 0);

  // printf ("\n");
  /* create param map */
  param_map = btor_new_ptr_hash_table (mm, 0, 0);
  btor_insert_in_ptr_hash_table (param_map, param)->data.asPtr = subst_param;
  // printf ("%s -> %s\n", node2string (param), node2string (subst_param));

  // TODO (ma): more sort checks?
  if (BTOR_IS_LAMBDA_NODE (BTOR_REAL_ADDR_NODE (body))
      && BTOR_IS_LAMBDA_NODE (BTOR_REAL_ADDR_NODE (lambda->e[1])))
  {
    init_lambda_iterator (&it, body);
    init_lambda_iterator (&iit, lambda->e[1]);
    while (has_next_lambda_iterator (&it))
    {
      if (!has_next_lambda_iterator (&iit)) goto CLEANUP_AND_EXIT;

      param       = next_lambda_iterator (&it)->e[0];
      subst_param = next_lambda_iterator (&iit)->e[0];

      assert (BTOR_IS_REGULAR_NODE (param));
      assert (BTOR_IS_REGULAR_NODE (subst_param));
      assert (BTOR_IS_PARAM_NODE (param));
      assert (BTOR_IS_PARAM_NODE (subst_param));
      btor_insert_in_ptr_hash_table (param_map, param)->data.asPtr =
          subst_param;
      // printf ("%s -> %s\n", node2string (param), node2string (subst_param));
    }
  }
  else if (BTOR_IS_LAMBDA_NODE (BTOR_REAL_ADDR_NODE (body))
           || BTOR_IS_LAMBDA_NODE (BTOR_REAL_ADDR_NODE (lambda->e[1])))
    goto CLEANUP_AND_EXIT;

  BTOR_INIT_STACK (args);
  BTOR_INIT_STACK (stack);
  BTOR_PUSH_STACK (mm, stack, body);
  while (!BTOR_EMPTY_STACK (stack))
  {
    cur      = BTOR_POP_STACK (stack);
    real_cur = BTOR_REAL_ADDR_NODE (cur);

    if (!real_cur->parameterized)
    {
      //	  printf ("  non-param result: %s\n", node2string (real_cur));
      BTOR_PUSH_STACK (mm, args, cur);
      continue;
    }

    b = btor_find_in_ptr_hash_table (cache, real_cur);

    if (!b)
    {
      //	  printf ("visit (0): %s\n", node2string (cur));
      b = btor_insert_in_ptr_hash_table (cache, real_cur);
      BTOR_PUSH_STACK (mm, stack, cur);
      for (i = real_cur->arity - 1; i >= 0; i--)
        BTOR_PUSH_STACK (mm, stack, real_cur->e[i]);
    }
    else if (!b->data.asPtr)
    {
      //	  printf ("visit (1): %s\n", node2string (cur));
      assert (BTOR_COUNT_STACK (args) >= real_cur->arity);
      args.top -= real_cur->arity;
      e = args.top;

      //	  for (i = 0; i < real_cur->arity; i++)
      //	    printf ("  e[%d]: %s\n", i, node2string (e[i]));

      if (BTOR_IS_SLICE_NODE (real_cur))
      {
        result = find_slice_exp (btor, e[0], real_cur->upper, real_cur->lower);
      }
      else if (BTOR_IS_LAMBDA_NODE (real_cur))
      {
        result = find_lambda_exp (btor, e[0], e[1], 0, 0);
      }
      else if (BTOR_IS_PARAM_NODE (real_cur))
      {
        if ((bb = btor_find_in_ptr_hash_table (param_map, real_cur)))
          result = (BtorNode **) &bb->data.asPtr;
        else
          result = &real_cur;
      }
      else
      {
        assert (!BTOR_IS_LAMBDA_NODE (real_cur));

#ifndef NBTOR_SORT_BIN_COMMUTATIVE
        if (btor->options.rewrite_level.val > 0
            && BTOR_IS_BINARY_COMMUTATIVE_NODE (real_cur)
            && BTOR_REAL_ADDR_NODE (e[1])->id < BTOR_REAL_ADDR_NODE (e[0])->id)
        {
          t    = e[0];
          e[0] = e[1];
          e[1] = t;
        }
#endif
        result = find_bv_exp (btor, real_cur->kind, real_cur->arity, e);
      }

      if (!*result)
      {
        BTOR_RESET_STACK (args);
        //	    printf ("not found: %s\n", node2string (cur));
        break;
      }

      BTOR_PUSH_STACK (mm, args, BTOR_COND_INVERT_NODE (cur, *result));
      b->data.asPtr = *result;
      //	  printf ("  result: %s\n", node2string (*result));
    }
    else
    {
      //	  printf ("visit (2): %s\n", node2string (cur));
      assert (b->data.asPtr);
      BTOR_PUSH_STACK (mm, args, BTOR_COND_INVERT_NODE (cur, b->data.asPtr));
      //	  printf ("  result: %s\n", node2string (b->data.asPtr));
    }
  }
  assert (BTOR_COUNT_STACK (args) <= 1);

  if (!BTOR_EMPTY_STACK (args)) equal = BTOR_TOP_STACK (args) == lambda->e[1];

  BTOR_RELEASE_STACK (mm, stack);
  BTOR_RELEASE_STACK (mm, args);
CLEANUP_AND_EXIT:
  btor_delete_ptr_hash_table (cache);
  btor_delete_ptr_hash_table (param_map);
  return equal;
}

static BtorNode **
find_exp (Btor *btor,
          BtorNodeKind kind,
          int arity,
          BtorNode **e,
          unsigned int *lambda_hash)
{
  assert (btor);
  assert (arity > 0);
  assert (e);

#ifndef NDEBUG
  int i;
  for (i = 0; i < arity; i++) assert (e[i]);
#endif

  if (kind == BTOR_LAMBDA_NODE)
    return find_lambda_exp (btor, e[0], e[1], lambda_hash, 1);
  else if (lambda_hash)
    *lambda_hash = 0;

  return find_bv_exp (btor, kind, arity, e);
}

// TODO (ma): this function does not make any sense
BtorNode **
btor_find_unique_exp (Btor *btor, BtorNode *exp)
{
  assert (btor);
  assert (exp);
  assert (btor == BTOR_REAL_ADDR_NODE (exp)->btor);

  exp = BTOR_REAL_ADDR_NODE (exp);
  if (BTOR_IS_BV_CONST_NODE (exp))
    return find_const_exp (
        btor, btor_get_bits_const (exp), btor_get_exp_width (btor, exp));
  if (BTOR_IS_SLICE_NODE (exp))
    return find_slice_exp (btor, exp->e[0], exp->upper, exp->lower);
  if (BTOR_IS_LAMBDA_NODE (exp))
    return find_lambda_exp (btor, exp->e[0], exp->e[1], 0, 1);
  return find_exp (btor, exp->kind, exp->arity, exp->e, 0);
}

/* Enlarges unique table and rehashes expressions. */
static void
enlarge_nodes_unique_table (Btor *btor)
{
  assert (btor);

  BtorMemMgr *mm;
  int size, new_size, i;
  unsigned int hash;
  BtorNode *cur, *temp, **new_chains;

  mm       = btor->mm;
  size     = btor->nodes_unique_table.size;
  new_size = size ? 2 * size : 1;
  BTOR_CNEWN (mm, new_chains, new_size);
  for (i = 0; i < size; i++)
  {
    cur = btor->nodes_unique_table.chains[i];
    while (cur)
    {
      assert (BTOR_IS_REGULAR_NODE (cur));
      assert (!BTOR_IS_BV_VAR_NODE (cur));
      assert (!BTOR_IS_UF_NODE (cur));
      temp             = cur->next;
      hash             = compute_hash_exp (cur, new_size);
      cur->next        = new_chains[hash];
      new_chains[hash] = cur;
      cur              = temp;
    }
  }
  BTOR_DELETEN (mm, btor->nodes_unique_table.chains, size);
  btor->nodes_unique_table.size   = new_size;
  btor->nodes_unique_table.chains = new_chains;
}

BtorNode *
btor_const_exp (Btor *btor, const char *bits)
{
  assert (btor);
  assert (bits);
  assert (*bits != '\0');

  BtorNode **lookup;
  int inv, len;
  char *lookupbits;

  len = (int) strlen (bits);
  assert (len > 0);
  inv        = 0;
  lookupbits = (char *) bits;
  /* normalize constants, constants are always even */
  if (bits[len - 1] == '1')
  {
    lookupbits = btor_not_const (btor->mm, bits);
    inv        = 1;
  }
  lookup = find_const_exp (btor, lookupbits, len);
  if (!*lookup)
  {
    if (BTOR_FULL_UNIQUE_TABLE (btor->nodes_unique_table))
    {
      enlarge_nodes_unique_table (btor);
      lookup = find_const_exp (btor, lookupbits, len);
    }
    *lookup = new_const_exp_node (btor, lookupbits, len);
    assert (btor->nodes_unique_table.num_elements < INT_MAX);
    btor->nodes_unique_table.num_elements++;
    (*lookup)->unique = 1;
  }
  else
    inc_exp_ref_counter (btor, *lookup);
  assert (BTOR_IS_REGULAR_NODE (*lookup));
  if (inv)
  {
    btor_delete_const (btor->mm, lookupbits);
    return BTOR_INVERT_NODE (*lookup);
  }
  return *lookup;
}

static BtorNode *
int_min_exp (Btor *btor, int len)
{
  assert (btor);
  assert (len > 0);

  char *string;
  BtorNode *result;

  string    = btor_zero_const (btor->mm, len);
  string[0] = '1';
  result    = btor_const_exp (btor, string);
  btor_delete_const (btor->mm, string);
  return result;
}

BtorNode *
btor_zero_exp (Btor *btor, int len)
{
  assert (btor);
  assert (len > 0);

  char *string;
  BtorNode *result;

  string = btor_zero_const (btor->mm, len);
  result = btor_const_exp (btor, string);
  btor_delete_const (btor->mm, string);
  return result;
}

BtorNode *
btor_false_exp (Btor *btor)
{
  assert (btor);
  return btor_zero_exp (btor, 1);
}

BtorNode *
btor_ones_exp (Btor *btor, int len)
{
  assert (btor);
  assert (len > 0);

  char *string;
  BtorNode *result;

  string = btor_ones_const (btor->mm, len);
  result = btor_const_exp (btor, string);
  btor_delete_const (btor->mm, string);
  return result;
}

BtorNode *
btor_one_exp (Btor *btor, int len)
{
  assert (btor);
  assert (len > 0);

  char *string;
  BtorNode *result;

  string = btor_one_const (btor->mm, len);
  result = btor_const_exp (btor, string);
  btor_delete_const (btor->mm, string);
  return result;
}

BtorNode *
btor_int_exp (Btor *btor, int i, int len)
{
  assert (btor);
  assert (len > 0);

  char *string;
  BtorNode *result;

  string = btor_int_to_const (btor->mm, i, len);
  result = btor_const_exp (btor, string);
  btor_delete_const (btor->mm, string);
  return result;
}

BtorNode *
btor_unsigned_exp (Btor *btor, unsigned int u, int len)
{
  assert (btor);
  assert (len > 0);

  char *string;
  BtorNode *result;

  string = btor_unsigned_to_const (btor->mm, u, len);
  result = btor_const_exp (btor, string);
  btor_delete_const (btor->mm, string);
  return result;
}

BtorNode *
btor_true_exp (Btor *btor)
{
  assert (btor);
  return btor_one_exp (btor, 1);
}

BtorNode *
btor_var_exp (Btor *btor, int len, const char *symbol)
{
  assert (btor);
  assert (len > 0);
  assert (!symbol
          || !btor_find_in_ptr_hash_table (btor->symbols, (char *) symbol));

  BtorBVVarNode *exp;

  BTOR_CNEW (btor->mm, exp);
  set_kind (btor, (BtorNode *) exp, BTOR_BV_VAR_NODE);
  exp->bytes = sizeof *exp;
  setup_node_and_add_to_id_table (btor, exp);
  exp->sort_id = btor_bitvec_sort (&btor->sorts_unique_table, len);
  (void) btor_insert_in_ptr_hash_table (btor->bv_vars, exp);
  if (symbol) btor_set_symbol_exp (btor, (BtorNode *) exp, symbol);
  return (BtorNode *) exp;
}

BtorNode *
btor_param_exp (Btor *btor, int len, const char *symbol)
{
  assert (btor);
  assert (len > 0);
  assert (!symbol
          || !btor_find_in_ptr_hash_table (btor->symbols, (char *) symbol));

  BtorParamNode *exp;

  BTOR_CNEW (btor->mm, exp);
  set_kind (btor, (BtorNode *) exp, BTOR_PARAM_NODE);
  exp->bytes         = sizeof *exp;
  exp->parameterized = 1;
  exp->sort_id       = btor_bitvec_sort (&btor->sorts_unique_table, len);
  setup_node_and_add_to_id_table (btor, exp);
  if (symbol) btor_set_symbol_exp (btor, (BtorNode *) exp, symbol);
  return (BtorNode *) exp;
}

BtorNode *
btor_array_exp (Btor *btor, int elem_len, int index_len, const char *symbol)
{
  assert (btor);
  assert (elem_len > 0);
  assert (index_len > 0);

  BtorNode *exp;
  BtorSortId index_sort, elem_sort, sort, tup;

  index_sort = btor_bitvec_sort (&btor->sorts_unique_table, index_len);
  elem_sort  = btor_bitvec_sort (&btor->sorts_unique_table, elem_len);
  tup        = btor_tuple_sort (&btor->sorts_unique_table, &index_sort, 1);
  sort       = btor_fun_sort (&btor->sorts_unique_table, tup, elem_sort);

  exp                            = btor_uf_exp (btor, sort, symbol);
  ((BtorUFNode *) exp)->is_array = 1;
  btor_release_sort (&btor->sorts_unique_table, index_sort);
  btor_release_sort (&btor->sorts_unique_table, elem_sort);
  btor_release_sort (&btor->sorts_unique_table, sort);
  btor_release_sort (&btor->sorts_unique_table, tup);

  return (BtorNode *) exp;
}

BtorNode *
btor_uf_exp (Btor *btor, BtorSortId sort, const char *symbol)
{
  assert (btor);
  assert (sort);
  assert (!symbol
          || !btor_find_in_ptr_hash_table (btor->symbols, (char *) symbol));

  BtorUFNode *exp;
  BtorSortUniqueTable *sorts;

  sorts = &btor->sorts_unique_table;
  assert (btor_is_fun_sort (sorts, sort));
  assert (
      btor_is_bitvec_sort (sorts, btor_get_codomain_fun_sort (sorts, sort))
      || btor_is_bool_sort (sorts, btor_get_codomain_fun_sort (sorts, sort)));

  BTOR_CNEW (btor->mm, exp);
  set_kind (btor, (BtorNode *) exp, BTOR_UF_NODE);
  exp->bytes   = sizeof (*exp);
  exp->sort_id = btor_copy_sort (sorts, sort);
  setup_node_and_add_to_id_table (btor, exp);
  (void) btor_insert_in_ptr_hash_table (btor->ufs, exp);
  if (symbol) btor_set_symbol_exp (btor, (BtorNode *) exp, symbol);
  return (BtorNode *) exp;
}

static BtorNode *
unary_exp_slice_exp (Btor *btor, BtorNode *exp, int upper, int lower)
{
  assert (btor);
  assert (exp);
  assert (btor == BTOR_REAL_ADDR_NODE (exp)->btor);

  int inv;
  BtorNode **lookup;

  exp = btor_simplify_exp (btor, exp);

  assert (!BTOR_IS_FUN_NODE (BTOR_REAL_ADDR_NODE (exp)));
  assert (lower >= 0);
  assert (upper >= lower);
  assert (upper < btor_get_exp_width (btor, exp));

  if (btor->options.rewrite_level.val > 0 && BTOR_IS_INVERTED_NODE (exp))
  {
    inv = 1;
    exp = BTOR_INVERT_NODE (exp);
  }
  else
    inv = 0;

  lookup = find_slice_exp (btor, exp, upper, lower);
  if (!*lookup)
  {
    if (BTOR_FULL_UNIQUE_TABLE (btor->nodes_unique_table))
    {
      enlarge_nodes_unique_table (btor);
      lookup = find_slice_exp (btor, exp, upper, lower);
    }
    *lookup = new_slice_exp_node (btor, exp, upper, lower);
    assert (btor->nodes_unique_table.num_elements < INT_MAX);
    btor->nodes_unique_table.num_elements++;
    (*lookup)->unique = 1;
  }
  else
    inc_exp_ref_counter (btor, *lookup);
  assert (BTOR_IS_REGULAR_NODE (*lookup));
  if (inv) return BTOR_INVERT_NODE (*lookup);
  return *lookup;
}

BtorNode *
btor_slice_exp_node (Btor *btor, BtorNode *exp, int upper, int lower)
{
  exp = btor_simplify_exp (btor, exp);
  assert (btor_precond_slice_exp_dbg (btor, exp, upper, lower));
  return unary_exp_slice_exp (btor, exp, upper, lower);
}

static BtorNode *
create_exp (Btor *btor, BtorNodeKind kind, int arity, BtorNode **e)
{
  assert (btor);
  assert (kind);
  assert (arity > 0);
  assert (arity <= 3);
  assert (e);

  int i;
  unsigned int lambda_hash;
  BtorNode **lookup, *simp_e[3], *t;

  for (i = 0; i < arity; i++)
  {
    assert (BTOR_REAL_ADDR_NODE (e[i])->btor == btor);
    simp_e[i] = btor_simplify_exp (btor, e[i]);
  }

#ifndef NBTOR_SORT_BIN_COMMUTATIVE
  if (btor->options.rewrite_level.val > 0
      && BTOR_IS_BINARY_COMMUTATIVE_NODE_KIND (kind)
      && BTOR_REAL_ADDR_NODE (simp_e[1])->id
             < BTOR_REAL_ADDR_NODE (simp_e[0])->id)
  {
    t         = simp_e[0];
    simp_e[0] = simp_e[1];
    simp_e[1] = t;
  }
#endif

  lookup = find_exp (btor, kind, arity, simp_e, &lambda_hash);
  if (!*lookup)
  {
    if (BTOR_FULL_UNIQUE_TABLE (btor->nodes_unique_table))
    {
      enlarge_nodes_unique_table (btor);
      lookup = find_exp (btor, kind, arity, simp_e, &lambda_hash);
    }

    switch (kind)
    {
      case BTOR_LAMBDA_NODE:
        assert (arity == 2);
        *lookup = new_lambda_exp_node (btor, simp_e[0], simp_e[1]);
        btor_find_in_ptr_hash_table (btor->lambdas, *lookup)->data.asInt =
            lambda_hash;
        break;
      case BTOR_ARGS_NODE:
        *lookup = new_args_exp_node (btor, arity, simp_e);
        break;
      default: *lookup = new_bv_node (btor, kind, arity, simp_e);
    }
    assert (btor->nodes_unique_table.num_elements < INT_MAX);
    btor->nodes_unique_table.num_elements++;
    (*lookup)->unique = 1;
  }
  else
    inc_exp_ref_counter (btor, *lookup);
  assert (BTOR_IS_REGULAR_NODE (*lookup));
  //  printf ("created: %s\n", node2string (*lookup));
  return *lookup;
}

BtorNode *
btor_and_exp_node (Btor *btor, BtorNode *e0, BtorNode *e1)
{
  BtorNode *e[2];
  e[0] = btor_simplify_exp (btor, e0);
  e[1] = btor_simplify_exp (btor, e1);
  assert (btor_precond_regular_binary_bv_exp_dbg (btor, e[0], e[1]));
  return create_exp (btor, BTOR_AND_NODE, 2, e);
}

BtorNode *
btor_eq_exp_node (Btor *btor, BtorNode *e0, BtorNode *e1)
{
  BtorNode *e[2];
  BtorNodeKind kind;

  e[0] = btor_simplify_exp (btor, e0);
  e[1] = btor_simplify_exp (btor, e1);
  assert (btor_precond_eq_exp_dbg (btor, e[0], e[1]));
  if (BTOR_IS_FUN_NODE (BTOR_REAL_ADDR_NODE (e[0])))
    kind = BTOR_FEQ_NODE;
  else
    kind = BTOR_BEQ_NODE;
  return create_exp (btor, kind, 2, e);
}

BtorNode *
btor_add_exp_node (Btor *btor, BtorNode *e0, BtorNode *e1)
{
  BtorNode *e[2];
  e[0] = btor_simplify_exp (btor, e0);
  e[1] = btor_simplify_exp (btor, e1);
  assert (btor_precond_regular_binary_bv_exp_dbg (btor, e[0], e[1]));
  return create_exp (btor, BTOR_ADD_NODE, 2, e);
}

BtorNode *
btor_mul_exp_node (Btor *btor, BtorNode *e0, BtorNode *e1)
{
  BtorNode *e[2];
  e[0] = btor_simplify_exp (btor, e0);
  e[1] = btor_simplify_exp (btor, e1);
  assert (btor_precond_regular_binary_bv_exp_dbg (btor, e[0], e[1]));
  return create_exp (btor, BTOR_MUL_NODE, 2, e);
}

BtorNode *
btor_ult_exp_node (Btor *btor, BtorNode *e0, BtorNode *e1)
{
  BtorNode *e[2];
  e[0] = btor_simplify_exp (btor, e0);
  e[1] = btor_simplify_exp (btor, e1);
  assert (btor_precond_regular_binary_bv_exp_dbg (btor, e[0], e[1]));
  return create_exp (btor, BTOR_ULT_NODE, 2, e);
}

BtorNode *
btor_sll_exp_node (Btor *btor, BtorNode *e0, BtorNode *e1)
{
  BtorNode *e[2];
  e[0] = btor_simplify_exp (btor, e0);
  e[1] = btor_simplify_exp (btor, e1);
  assert (btor_precond_shift_exp_dbg (btor, e[0], e[1]));
  return create_exp (btor, BTOR_SLL_NODE, 2, e);
}

BtorNode *
btor_srl_exp_node (Btor *btor, BtorNode *e0, BtorNode *e1)
{
  BtorNode *e[2];
  e[0] = btor_simplify_exp (btor, e0);
  e[1] = btor_simplify_exp (btor, e1);
  assert (btor_precond_shift_exp_dbg (btor, e[0], e[1]));
  return create_exp (btor, BTOR_SRL_NODE, 2, e);
}

BtorNode *
btor_udiv_exp_node (Btor *btor, BtorNode *e0, BtorNode *e1)
{
  BtorNode *e[2];
  e[0] = btor_simplify_exp (btor, e0);
  e[1] = btor_simplify_exp (btor, e1);
  assert (btor_precond_regular_binary_bv_exp_dbg (btor, e[0], e[1]));
  return create_exp (btor, BTOR_UDIV_NODE, 2, e);
}

BtorNode *
btor_urem_exp_node (Btor *btor, BtorNode *e0, BtorNode *e1)
{
  BtorNode *e[2];
  e[0] = btor_simplify_exp (btor, e0);
  e[1] = btor_simplify_exp (btor, e1);
  assert (btor_precond_regular_binary_bv_exp_dbg (btor, e[0], e[1]));
  return create_exp (btor, BTOR_UREM_NODE, 2, e);
}

BtorNode *
btor_concat_exp_node (Btor *btor, BtorNode *e0, BtorNode *e1)
{
  BtorNode *e[2];
  e[0] = btor_simplify_exp (btor, e0);
  e[1] = btor_simplify_exp (btor, e1);
  assert (btor_precond_concat_exp_dbg (btor, e[0], e[1]));
  return create_exp (btor, BTOR_CONCAT_NODE, 2, e);
}

BtorNode *
btor_lambda_exp_node (Btor *btor, BtorNode *e_param, BtorNode *e_exp)
{
  BtorNode *e[2];
  e[0] = btor_simplify_exp (btor, e_param);
  e[1] = btor_simplify_exp (btor, e_exp);
  return create_exp (btor, BTOR_LAMBDA_NODE, 2, e);
}

BtorNode *
btor_lambda_exp (Btor *btor, BtorNode *e_param, BtorNode *e_exp)
{
  assert (btor);
  assert (BTOR_IS_REGULAR_NODE (e_param));
  assert (btor == e_param->btor);
  assert (BTOR_IS_PARAM_NODE (e_param));
  assert (!BTOR_REAL_ADDR_NODE (e_param)->simplified);
  assert (e_exp);
  assert (btor == BTOR_REAL_ADDR_NODE (e_exp)->btor);

  BtorNode *result;
  if (btor->options.rewrite_level.val > 0)
    result = btor_rewrite_binary_exp (btor, BTOR_LAMBDA_NODE, e_param, e_exp);
  else
    result = btor_lambda_exp_node (btor, e_param, e_exp);
  assert (BTOR_IS_LAMBDA_NODE (BTOR_REAL_ADDR_NODE (result)));
  return result;
}

BtorNode *
btor_fun_exp (Btor *btor, int paramc, BtorNode **params, BtorNode *exp)
{
  assert (btor);
  assert (paramc > 0);
  assert (params);
  assert (exp);
  assert (btor == BTOR_REAL_ADDR_NODE (exp)->btor);

  int i;
  BtorNode *fun      = btor_simplify_exp (btor, exp);
  BtorNode *prev_fun = 0;

  for (i = paramc - 1; i >= 0; i--)
  {
    assert (params[i]);
    assert (btor == BTOR_REAL_ADDR_NODE (params[i])->btor);
    assert (BTOR_IS_PARAM_NODE (BTOR_REAL_ADDR_NODE (params[i])));
    fun = btor_lambda_exp (btor, params[i], fun);
    if (prev_fun) btor_release_exp (btor, prev_fun);
    prev_fun = fun;
  }

  return fun;
}

// TODO: global define?
#define MAX_NUM_CHILDREN 3

BtorNode *
btor_args_exp (Btor *btor, int argc, BtorNode **args)
{
  assert (btor);
  assert (argc > 0);
  assert (args);

  int i, cur_argc, cnt_args, rem_free, num_args;
  BtorNode *e[MAX_NUM_CHILDREN];
  BtorNode *result = 0, *last = 0;

  /* arguments fit in one args node */
  if (argc <= MAX_NUM_CHILDREN)
  {
    num_args = 1;
    rem_free = MAX_NUM_CHILDREN - argc;
    cur_argc = argc;
  }
  /* arguments have to be split into several args nodes.
   * compute number of required args nodes */
  else
  {
    rem_free = argc % (MAX_NUM_CHILDREN - 1);
    num_args = argc / (MAX_NUM_CHILDREN - 1);
    /* we can store at most 1 more element into 'num_args' nodes
     * without needing an additional args node */
    if (rem_free > 1) num_args += 1;

    assert (num_args > 1);
    /* compute number of arguments in last args node */
    cur_argc = argc - (num_args - 1) * (MAX_NUM_CHILDREN - 1);
  }
  cnt_args = cur_argc - 1;

  /* split up args in 'num_args' of args nodes */
  for (i = argc - 1; i >= 0; i--)
  {
    assert (cnt_args >= 0);
    assert (cnt_args <= MAX_NUM_CHILDREN);
    assert (!BTOR_IS_FUN_NODE (BTOR_REAL_ADDR_NODE (args[i])));
    assert (btor == BTOR_REAL_ADDR_NODE (args[i])->btor);
    e[cnt_args] = btor_simplify_exp (btor, args[i]);
    cnt_args -= 1;

    assert (i > 0 || cnt_args < 0);
    if (cnt_args < 0)
    {
      result = create_exp (btor, BTOR_ARGS_NODE, cur_argc, e);

      /* init for next iteration */
      cur_argc    = MAX_NUM_CHILDREN;
      cnt_args    = cur_argc - 1;
      e[cnt_args] = result;
      cnt_args -= 1;

      if (last) btor_release_exp (btor, last);

      last = result;
    }
  }

  assert (result);
  return result;
}

BtorNode *
btor_apply_exp_node (Btor *btor, BtorNode *fun, BtorNode *args)
{
  assert (btor);
  assert (fun);
  assert (args);
  assert (btor == BTOR_REAL_ADDR_NODE (fun)->btor);
  assert (btor == BTOR_REAL_ADDR_NODE (args)->btor);
  assert (btor_precond_apply_exp_dbg (btor, fun, args));

  BtorNode *e[2];
  e[0] = btor_simplify_exp (btor, fun);
  e[1] = btor_simplify_exp (btor, args);

  assert (BTOR_IS_REGULAR_NODE (e[0]));
  assert (BTOR_IS_REGULAR_NODE (e[1]));
  assert (BTOR_IS_FUN_NODE (e[0]));
  assert (BTOR_IS_ARGS_NODE (e[1]));

  return create_exp (btor, BTOR_APPLY_NODE, 2, e);
}

BtorNode *
btor_apply_exp (Btor *btor, BtorNode *fun, BtorNode *args)
{
  assert (btor);
  assert (fun);
  assert (args);
  assert (btor == BTOR_REAL_ADDR_NODE (fun)->btor);
  assert (btor == BTOR_REAL_ADDR_NODE (args)->btor);

  fun  = btor_simplify_exp (btor, fun);
  args = btor_simplify_exp (btor, args);

  /* if fun was simplified to a constant value, we return a copy of it */
  if (!BTOR_IS_FUN_NODE (fun))
  {
    assert (!BTOR_REAL_ADDR_NODE (fun)->parameterized);
    return btor_copy_exp (btor, fun);
  }

  if (btor->options.rewrite_level.val > 0)
    return btor_rewrite_binary_exp (btor, BTOR_APPLY_NODE, fun, args);

  return btor_apply_exp_node (btor, fun, args);
}

BtorNode *
btor_apply_exps (Btor *btor, int argc, BtorNode **args, BtorNode *fun)
{
  assert (btor);
  assert (argc > 0);
  assert (args);
  assert (fun);
  assert (BTOR_IS_REGULAR_NODE (fun));
  assert (BTOR_IS_FUN_NODE (fun));

  BtorNode *exp, *_args;

  _args = btor_args_exp (btor, argc, args);
  fun   = btor_simplify_exp (btor, fun);
  _args = btor_simplify_exp (btor, _args);

  exp = btor_apply_exp (btor, fun, _args);
  btor_release_exp (btor, _args);

  return exp;
}

BtorNode *
btor_cond_exp_node (Btor *btor,
                    BtorNode *e_cond,
                    BtorNode *e_if,
                    BtorNode *e_else)
{
  BtorNode *e[3];
  e[0] = btor_simplify_exp (btor, e_cond);
  e[1] = btor_simplify_exp (btor, e_if);
  e[2] = btor_simplify_exp (btor, e_else);
  assert (btor_precond_cond_exp_dbg (btor, e[0], e[1], e[2]));
  return create_exp (btor, BTOR_BCOND_NODE, 3, e);
}

BtorNode *
btor_bv_cond_exp_node (Btor *btor,
                       BtorNode *e_cond,
                       BtorNode *e_if,
                       BtorNode *e_else)
{
  assert (btor == BTOR_REAL_ADDR_NODE (e_cond)->btor);
  assert (btor == BTOR_REAL_ADDR_NODE (e_if)->btor);
  assert (btor == BTOR_REAL_ADDR_NODE (e_else)->btor);

  if (btor->options.rewrite_level.val > 0)
    return btor_rewrite_ternary_exp (
        btor, BTOR_BCOND_NODE, e_cond, e_if, e_else);

  return btor_cond_exp_node (btor, e_cond, e_if, e_else);
}

// TODO: arbitrary conditionals on functions
BtorNode *
btor_array_cond_exp_node (Btor *btor,
                          BtorNode *e_cond,
                          BtorNode *e_if,
                          BtorNode *e_else)
{
  assert (btor == BTOR_REAL_ADDR_NODE (e_cond)->btor);
  assert (btor == BTOR_REAL_ADDR_NODE (e_if)->btor);
  assert (btor == BTOR_REAL_ADDR_NODE (e_else)->btor);

  BtorNode *cond, *param, *lambda, *app_if, *app_else;

  e_cond = btor_simplify_exp (btor, e_cond);
  e_if   = btor_simplify_exp (btor, e_if);
  e_else = btor_simplify_exp (btor, e_else);

  assert (BTOR_IS_REGULAR_NODE (e_if));
  assert (BTOR_IS_FUN_NODE (e_if));
  assert (BTOR_IS_REGULAR_NODE (e_else));
  assert (BTOR_IS_FUN_NODE (e_else));

  param    = btor_param_exp (btor, btor_get_index_exp_width (btor, e_if), 0);
  app_if   = btor_apply_exps (btor, 1, &param, e_if);
  app_else = btor_apply_exps (btor, 1, &param, e_else);
  cond     = btor_bv_cond_exp_node (btor, e_cond, app_if, app_else);
  lambda   = btor_lambda_exp (btor, param, cond);

  btor_release_exp (btor, param);
  btor_release_exp (btor, app_if);
  btor_release_exp (btor, app_else);
  btor_release_exp (btor, cond);

  return lambda;
}

BtorNode *
btor_not_exp (Btor *btor, BtorNode *exp)
{
  assert (btor == BTOR_REAL_ADDR_NODE (exp)->btor);

  exp = btor_simplify_exp (btor, exp);
  assert (btor_precond_regular_unary_bv_exp_dbg (btor, exp));

  (void) btor;
  inc_exp_ref_counter (btor, exp);
  return BTOR_INVERT_NODE (exp);
}

BtorNode *
btor_add_exp (Btor *btor, BtorNode *e0, BtorNode *e1)
{
  assert (btor == BTOR_REAL_ADDR_NODE (e0)->btor);
  assert (btor == BTOR_REAL_ADDR_NODE (e1)->btor);

  BtorNode *result;

  e0 = btor_simplify_exp (btor, e0);
  e1 = btor_simplify_exp (btor, e1);
  assert (btor_precond_regular_binary_bv_exp_dbg (btor, e0, e1));

  if (btor->options.rewrite_level.val > 0)
    result = btor_rewrite_binary_exp (btor, BTOR_ADD_NODE, e0, e1);
  else
    result = btor_add_exp_node (btor, e0, e1);

  assert (result);
  return result;
}

BtorNode *
btor_neg_exp (Btor *btor, BtorNode *exp)
{
  assert (btor == BTOR_REAL_ADDR_NODE (exp)->btor);

  BtorNode *result, *one;

  exp = btor_simplify_exp (btor, exp);
  assert (btor_precond_regular_unary_bv_exp_dbg (btor, exp));

  one    = btor_one_exp (btor, btor_get_exp_width (btor, exp));
  result = btor_add_exp (btor, BTOR_INVERT_NODE (exp), one);
  btor_release_exp (btor, one);
  return result;
}

BtorNode *
btor_slice_exp (Btor *btor, BtorNode *exp, int upper, int lower)
{
  assert (btor == BTOR_REAL_ADDR_NODE (exp)->btor);

  BtorNode *result;

  exp = btor_simplify_exp (btor, exp);
  assert (btor_precond_slice_exp_dbg (btor, exp, upper, lower));

  if (btor->options.rewrite_level.val > 0)
    result = btor_rewrite_slice_exp (btor, exp, upper, lower);
  else
    result = btor_slice_exp_node (btor, exp, upper, lower);

  assert (result);
  return result;
}

BtorNode *
btor_or_exp (Btor *btor, BtorNode *e0, BtorNode *e1)
{
  assert (btor == BTOR_REAL_ADDR_NODE (e0)->btor);
  assert (btor == BTOR_REAL_ADDR_NODE (e1)->btor);

  e0 = btor_simplify_exp (btor, e0);
  e1 = btor_simplify_exp (btor, e1);
  assert (btor_precond_regular_binary_bv_exp_dbg (btor, e0, e1));
  return BTOR_INVERT_NODE (
      btor_and_exp (btor, BTOR_INVERT_NODE (e0), BTOR_INVERT_NODE (e1)));
}

BtorNode *
btor_eq_exp (Btor *btor, BtorNode *e0, BtorNode *e1)
{
  assert (btor == BTOR_REAL_ADDR_NODE (e0)->btor);
  assert (btor == BTOR_REAL_ADDR_NODE (e1)->btor);

  BtorNode *result;

  e0 = btor_simplify_exp (btor, e0);
  e1 = btor_simplify_exp (btor, e1);
  assert (btor_precond_eq_exp_dbg (btor, e0, e1));

  // TODO (ma): it is ok to pass BEQ or FEQ here as the same
  //	        rewriting function will be triggered
  if (btor->options.rewrite_level.val > 0)
    result = btor_rewrite_binary_exp (btor, BTOR_BEQ_NODE, e0, e1);
  else
    result = btor_eq_exp_node (btor, e0, e1);

  assert (result);
  return result;
}

BtorNode *
btor_and_exp (Btor *btor, BtorNode *e0, BtorNode *e1)
{
  assert (btor == BTOR_REAL_ADDR_NODE (e0)->btor);
  assert (btor == BTOR_REAL_ADDR_NODE (e1)->btor);

  BtorNode *result;

  e0 = btor_simplify_exp (btor, e0);
  e1 = btor_simplify_exp (btor, e1);
  assert (btor_precond_regular_binary_bv_exp_dbg (btor, e0, e1));

  if (btor->options.rewrite_level.val > 0)
    result = btor_rewrite_binary_exp (btor, BTOR_AND_NODE, e0, e1);
  else
    result = btor_and_exp_node (btor, e0, e1);

  assert (result);
  return result;
}

BtorNode *
btor_xor_exp (Btor *btor, BtorNode *e0, BtorNode *e1)
{
  assert (btor == BTOR_REAL_ADDR_NODE (e0)->btor);
  assert (btor == BTOR_REAL_ADDR_NODE (e1)->btor);

  BtorNode *result, * or, *and;

  e0 = btor_simplify_exp (btor, e0);
  e1 = btor_simplify_exp (btor, e1);
  assert (btor_precond_regular_binary_bv_exp_dbg (btor, e0, e1));

  or     = btor_or_exp (btor, e0, e1);
  and    = btor_and_exp (btor, e0, e1);
  result = btor_and_exp (btor, or, BTOR_INVERT_NODE (and));
  btor_release_exp (btor, or);
  btor_release_exp (btor, and);
  return result;
}

BtorNode *
btor_xnor_exp (Btor *btor, BtorNode *e0, BtorNode *e1)
{
  assert (btor == BTOR_REAL_ADDR_NODE (e0)->btor);
  assert (btor == BTOR_REAL_ADDR_NODE (e1)->btor);

  e0 = btor_simplify_exp (btor, e0);
  e1 = btor_simplify_exp (btor, e1);
  assert (btor_precond_regular_binary_bv_exp_dbg (btor, e0, e1));
  return BTOR_INVERT_NODE (btor_xor_exp (btor, e0, e1));
}

BtorNode *
btor_concat_exp (Btor *btor, BtorNode *e0, BtorNode *e1)
{
  assert (btor == BTOR_REAL_ADDR_NODE (e0)->btor);
  assert (btor == BTOR_REAL_ADDR_NODE (e1)->btor);

  BtorNode *result;

  e0 = btor_simplify_exp (btor, e0);
  e1 = btor_simplify_exp (btor, e1);
  assert (btor_precond_concat_exp_dbg (btor, e0, e1));

  if (btor->options.rewrite_level.val > 0)
    result = btor_rewrite_binary_exp (btor, BTOR_CONCAT_NODE, e0, e1);
  else
    result = btor_concat_exp_node (btor, e0, e1);

  assert (result);
  return result;
}

BtorNode *
btor_cond_exp (Btor *btor, BtorNode *e_cond, BtorNode *e_if, BtorNode *e_else)
{
  assert (btor == BTOR_REAL_ADDR_NODE (e_cond)->btor);
  assert (btor == BTOR_REAL_ADDR_NODE (e_if)->btor);
  assert (btor == BTOR_REAL_ADDR_NODE (e_else)->btor);

  if (BTOR_IS_FUN_NODE (BTOR_REAL_ADDR_NODE (e_if)))
    return btor_array_cond_exp_node (btor, e_cond, e_if, e_else);

  return btor_bv_cond_exp_node (btor, e_cond, e_if, e_else);
}

BtorNode *
btor_redor_exp (Btor *btor, BtorNode *exp)
{
  assert (btor == BTOR_REAL_ADDR_NODE (exp)->btor);

  BtorNode *result, *zero;

  exp = btor_simplify_exp (btor, exp);
  assert (btor_precond_regular_unary_bv_exp_dbg (btor, exp));

  zero   = btor_zero_exp (btor, btor_get_exp_width (btor, exp));
  result = BTOR_INVERT_NODE (btor_eq_exp (btor, exp, zero));
  btor_release_exp (btor, zero);
  return result;
}

BtorNode *
btor_redxor_exp (Btor *btor, BtorNode *exp)
{
  assert (btor == BTOR_REAL_ADDR_NODE (exp)->btor);

  BtorNode *result, *slice, *xor;
  int i, len;

  exp = btor_simplify_exp (btor, exp);
  assert (btor_precond_regular_unary_bv_exp_dbg (btor, exp));

  len = btor_get_exp_width (btor, exp);

  result = btor_slice_exp (btor, exp, 0, 0);
  for (i = 1; i < len; i++)
  {
    slice = btor_slice_exp (btor, exp, i, i);
    xor   = btor_xor_exp (btor, result, slice);
    btor_release_exp (btor, slice);
    btor_release_exp (btor, result);
    result = xor;
  }
  return result;
}

BtorNode *
btor_redand_exp (Btor *btor, BtorNode *exp)
{
  assert (btor == BTOR_REAL_ADDR_NODE (exp)->btor);

  BtorNode *result, *ones;

  exp = btor_simplify_exp (btor, exp);
  assert (btor_precond_regular_unary_bv_exp_dbg (btor, exp));

  ones   = btor_ones_exp (btor, btor_get_exp_width (btor, exp));
  result = btor_eq_exp (btor, exp, ones);
  btor_release_exp (btor, ones);
  return result;
}

BtorNode *
btor_uext_exp (Btor *btor, BtorNode *exp, int len)
{
  assert (btor == BTOR_REAL_ADDR_NODE (exp)->btor);

  BtorNode *result, *zero;

  exp = btor_simplify_exp (btor, exp);
  assert (btor_precond_ext_exp_dbg (btor, exp, len));

  if (len == 0)
    result = btor_copy_exp (btor, exp);
  else
  {
    assert (len > 0);
    zero   = btor_zero_exp (btor, len);
    result = btor_concat_exp (btor, zero, exp);
    btor_release_exp (btor, zero);
  }
  return result;
}

BtorNode *
btor_sext_exp (Btor *btor, BtorNode *exp, int len)
{
  assert (btor == BTOR_REAL_ADDR_NODE (exp)->btor);

  BtorNode *result, *zero, *ones, *neg, *cond;
  int exp_len;

  exp = btor_simplify_exp (btor, exp);
  assert (btor_precond_ext_exp_dbg (btor, exp, len));

  if (len == 0)
    result = btor_copy_exp (btor, exp);
  else
  {
    assert (len > 0);
    zero    = btor_zero_exp (btor, len);
    ones    = btor_ones_exp (btor, len);
    exp_len = btor_get_exp_width (btor, exp);
    neg     = btor_slice_exp (btor, exp, exp_len - 1, exp_len - 1);
    cond    = btor_cond_exp (btor, neg, ones, zero);
    result  = btor_concat_exp (btor, cond, exp);
    btor_release_exp (btor, zero);
    btor_release_exp (btor, ones);
    btor_release_exp (btor, neg);
    btor_release_exp (btor, cond);
  }
  return result;
}

BtorNode *
btor_nand_exp (Btor *btor, BtorNode *e0, BtorNode *e1)
{
  assert (btor == BTOR_REAL_ADDR_NODE (e0)->btor);
  assert (btor == BTOR_REAL_ADDR_NODE (e1)->btor);

  e0 = btor_simplify_exp (btor, e0);
  e1 = btor_simplify_exp (btor, e1);
  assert (btor_precond_regular_binary_bv_exp_dbg (btor, e0, e1));
  return BTOR_INVERT_NODE (btor_and_exp (btor, e0, e1));
}

BtorNode *
btor_nor_exp (Btor *btor, BtorNode *e0, BtorNode *e1)
{
  assert (btor == BTOR_REAL_ADDR_NODE (e0)->btor);
  assert (btor == BTOR_REAL_ADDR_NODE (e1)->btor);

  e0 = btor_simplify_exp (btor, e0);
  e1 = btor_simplify_exp (btor, e1);
  assert (btor_precond_regular_binary_bv_exp_dbg (btor, e0, e1));
  return BTOR_INVERT_NODE (btor_or_exp (btor, e0, e1));
}

BtorNode *
btor_implies_exp (Btor *btor, BtorNode *e0, BtorNode *e1)
{
  assert (btor == BTOR_REAL_ADDR_NODE (e0)->btor);
  assert (btor == BTOR_REAL_ADDR_NODE (e1)->btor);

  e0 = btor_simplify_exp (btor, e0);
  e1 = btor_simplify_exp (btor, e1);
  assert (btor_precond_regular_binary_bv_exp_dbg (btor, e0, e1));
  assert (btor_get_exp_width (btor, e0) == 1);
  return BTOR_INVERT_NODE (btor_and_exp (btor, e0, BTOR_INVERT_NODE (e1)));
}

BtorNode *
btor_iff_exp (Btor *btor, BtorNode *e0, BtorNode *e1)
{
  assert (btor == BTOR_REAL_ADDR_NODE (e0)->btor);
  assert (btor == BTOR_REAL_ADDR_NODE (e1)->btor);

  e0 = btor_simplify_exp (btor, e0);
  e1 = btor_simplify_exp (btor, e1);
  assert (btor_precond_regular_binary_bv_exp_dbg (btor, e0, e1));
  assert (btor_get_exp_width (btor, e0) == 1);
  return btor_eq_exp (btor, e0, e1);
}

BtorNode *
btor_ne_exp (Btor *btor, BtorNode *e0, BtorNode *e1)
{
  assert (btor == BTOR_REAL_ADDR_NODE (e0)->btor);
  assert (btor == BTOR_REAL_ADDR_NODE (e1)->btor);

  e0 = btor_simplify_exp (btor, e0);
  e1 = btor_simplify_exp (btor, e1);
  assert (btor_precond_eq_exp_dbg (btor, e0, e1));
  return BTOR_INVERT_NODE (btor_eq_exp (btor, e0, e1));
}

BtorNode *
btor_uaddo_exp (Btor *btor, BtorNode *e0, BtorNode *e1)
{
  assert (btor == BTOR_REAL_ADDR_NODE (e0)->btor);
  assert (btor == BTOR_REAL_ADDR_NODE (e1)->btor);

  BtorNode *result, *uext_e1, *uext_e2, *add;
  int len;

  e0 = btor_simplify_exp (btor, e0);
  e1 = btor_simplify_exp (btor, e1);
  assert (btor_precond_regular_binary_bv_exp_dbg (btor, e0, e1));

  len     = btor_get_exp_width (btor, e0);
  uext_e1 = btor_uext_exp (btor, e0, 1);
  uext_e2 = btor_uext_exp (btor, e1, 1);
  add     = btor_add_exp (btor, uext_e1, uext_e2);
  result  = btor_slice_exp (btor, add, len, len);
  btor_release_exp (btor, uext_e1);
  btor_release_exp (btor, uext_e2);
  btor_release_exp (btor, add);
  return result;
}

BtorNode *
btor_saddo_exp (Btor *btor, BtorNode *e0, BtorNode *e1)
{
  assert (btor == BTOR_REAL_ADDR_NODE (e0)->btor);
  assert (btor == BTOR_REAL_ADDR_NODE (e1)->btor);

  BtorNode *result, *sign_e1, *sign_e2, *sign_result;
  BtorNode *add, *and1, *and2, *or1, *or2;
  int len;

  e0 = btor_simplify_exp (btor, e0);
  e1 = btor_simplify_exp (btor, e1);
  assert (btor_precond_regular_binary_bv_exp_dbg (btor, e0, e1));

  len         = btor_get_exp_width (btor, e0);
  sign_e1     = btor_slice_exp (btor, e0, len - 1, len - 1);
  sign_e2     = btor_slice_exp (btor, e1, len - 1, len - 1);
  add         = btor_add_exp (btor, e0, e1);
  sign_result = btor_slice_exp (btor, add, len - 1, len - 1);
  and1        = btor_and_exp (btor, sign_e1, sign_e2);
  or1         = btor_and_exp (btor, and1, BTOR_INVERT_NODE (sign_result));
  and2        = btor_and_exp (
      btor, BTOR_INVERT_NODE (sign_e1), BTOR_INVERT_NODE (sign_e2));
  or2    = btor_and_exp (btor, and2, sign_result);
  result = btor_or_exp (btor, or1, or2);
  btor_release_exp (btor, and1);
  btor_release_exp (btor, and2);
  btor_release_exp (btor, or1);
  btor_release_exp (btor, or2);
  btor_release_exp (btor, add);
  btor_release_exp (btor, sign_e1);
  btor_release_exp (btor, sign_e2);
  btor_release_exp (btor, sign_result);
  return result;
}

BtorNode *
btor_mul_exp (Btor *btor, BtorNode *e0, BtorNode *e1)
{
  assert (btor == BTOR_REAL_ADDR_NODE (e0)->btor);
  assert (btor == BTOR_REAL_ADDR_NODE (e1)->btor);

  BtorNode *result;

  e0 = btor_simplify_exp (btor, e0);
  e1 = btor_simplify_exp (btor, e1);
  assert (btor_precond_regular_binary_bv_exp_dbg (btor, e0, e1));

  if (btor->options.rewrite_level.val > 0)
    result = btor_rewrite_binary_exp (btor, BTOR_MUL_NODE, e0, e1);
  else
    result = btor_mul_exp_node (btor, e0, e1);

  assert (result);
  return result;
}

BtorNode *
btor_umulo_exp (Btor *btor, BtorNode *e0, BtorNode *e1)
{
  assert (btor == BTOR_REAL_ADDR_NODE (e0)->btor);
  assert (btor == BTOR_REAL_ADDR_NODE (e1)->btor);

  BtorNode *result, *uext_e1, *uext_e2, *mul, *slice, *and, * or, **temps_e2;
  int i, len;

  e0 = btor_simplify_exp (btor, e0);
  e1 = btor_simplify_exp (btor, e1);
  assert (btor_precond_regular_binary_bv_exp_dbg (btor, e0, e1));

  len = btor_get_exp_width (btor, e0);
  if (len == 1) return btor_zero_exp (btor, 1);
  BTOR_NEWN (btor->mm, temps_e2, len - 1);
  temps_e2[0] = btor_slice_exp (btor, e1, len - 1, len - 1);
  for (i = 1; i < len - 1; i++)
  {
    slice       = btor_slice_exp (btor, e1, len - 1 - i, len - 1 - i);
    temps_e2[i] = btor_or_exp (btor, temps_e2[i - 1], slice);
    btor_release_exp (btor, slice);
  }
  slice  = btor_slice_exp (btor, e0, 1, 1);
  result = btor_and_exp (btor, slice, temps_e2[0]);
  btor_release_exp (btor, slice);
  for (i = 1; i < len - 1; i++)
  {
    slice = btor_slice_exp (btor, e0, i + 1, i + 1);
    and   = btor_and_exp (btor, slice, temps_e2[i]);
    or    = btor_or_exp (btor, result, and);
    btor_release_exp (btor, slice);
    btor_release_exp (btor, and);
    btor_release_exp (btor, result);
    result = or ;
  }
  uext_e1 = btor_uext_exp (btor, e0, 1);
  uext_e2 = btor_uext_exp (btor, e1, 1);
  mul     = btor_mul_exp (btor, uext_e1, uext_e2);
  slice   = btor_slice_exp (btor, mul, len, len);
  or      = btor_or_exp (btor, result, slice);
  btor_release_exp (btor, uext_e1);
  btor_release_exp (btor, uext_e2);
  btor_release_exp (btor, mul);
  btor_release_exp (btor, slice);
  btor_release_exp (btor, result);
  result = or ;
  for (i = 0; i < len - 1; i++) btor_release_exp (btor, temps_e2[i]);
  BTOR_DELETEN (btor->mm, temps_e2, len - 1);
  return result;
}

BtorNode *
btor_smulo_exp (Btor *btor, BtorNode *e0, BtorNode *e1)
{
  assert (btor == BTOR_REAL_ADDR_NODE (e0)->btor);
  assert (btor == BTOR_REAL_ADDR_NODE (e1)->btor);

  BtorNode *result, *sext_e1, *sext_e2, *sign_e1, *sign_e2, *sext_sign_e1;
  BtorNode *sext_sign_e2, *xor_sign_e1, *xor_sign_e2, *mul, *slice, *slice_n;
  BtorNode *slice_n_minus_1, *xor, *and, * or, **temps_e2;
  int i, len;

  e0 = btor_simplify_exp (btor, e0);
  e1 = btor_simplify_exp (btor, e1);
  assert (btor_precond_regular_binary_bv_exp_dbg (btor, e0, e1));

  len = btor_get_exp_width (btor, e0);
  if (len == 1) return btor_and_exp (btor, e0, e1);
  if (len == 2)
  {
    sext_e1         = btor_sext_exp (btor, e0, 1);
    sext_e2         = btor_sext_exp (btor, e1, 1);
    mul             = btor_mul_exp (btor, sext_e1, sext_e2);
    slice_n         = btor_slice_exp (btor, mul, len, len);
    slice_n_minus_1 = btor_slice_exp (btor, mul, len - 1, len - 1);
    result          = btor_xor_exp (btor, slice_n, slice_n_minus_1);
    btor_release_exp (btor, sext_e1);
    btor_release_exp (btor, sext_e2);
    btor_release_exp (btor, mul);
    btor_release_exp (btor, slice_n);
    btor_release_exp (btor, slice_n_minus_1);
  }
  else
  {
    sign_e1      = btor_slice_exp (btor, e0, len - 1, len - 1);
    sign_e2      = btor_slice_exp (btor, e1, len - 1, len - 1);
    sext_sign_e1 = btor_sext_exp (btor, sign_e1, len - 1);
    sext_sign_e2 = btor_sext_exp (btor, sign_e2, len - 1);
    xor_sign_e1  = btor_xor_exp (btor, e0, sext_sign_e1);
    xor_sign_e2  = btor_xor_exp (btor, e1, sext_sign_e2);
    BTOR_NEWN (btor->mm, temps_e2, len - 2);
    temps_e2[0] = btor_slice_exp (btor, xor_sign_e2, len - 2, len - 2);
    for (i = 1; i < len - 2; i++)
    {
      slice = btor_slice_exp (btor, xor_sign_e2, len - 2 - i, len - 2 - i);
      temps_e2[i] = btor_or_exp (btor, temps_e2[i - 1], slice);
      btor_release_exp (btor, slice);
    }
    slice  = btor_slice_exp (btor, xor_sign_e1, 1, 1);
    result = btor_and_exp (btor, slice, temps_e2[0]);
    btor_release_exp (btor, slice);
    for (i = 1; i < len - 2; i++)
    {
      slice = btor_slice_exp (btor, xor_sign_e1, i + 1, i + 1);
      and   = btor_and_exp (btor, slice, temps_e2[i]);
      or    = btor_or_exp (btor, result, and);
      btor_release_exp (btor, slice);
      btor_release_exp (btor, and);
      btor_release_exp (btor, result);
      result = or ;
    }
    sext_e1         = btor_sext_exp (btor, e0, 1);
    sext_e2         = btor_sext_exp (btor, e1, 1);
    mul             = btor_mul_exp (btor, sext_e1, sext_e2);
    slice_n         = btor_slice_exp (btor, mul, len, len);
    slice_n_minus_1 = btor_slice_exp (btor, mul, len - 1, len - 1);
    xor             = btor_xor_exp (btor, slice_n, slice_n_minus_1);
    or              = btor_or_exp (btor, result, xor);
    btor_release_exp (btor, sext_e1);
    btor_release_exp (btor, sext_e2);
    btor_release_exp (btor, sign_e1);
    btor_release_exp (btor, sign_e2);
    btor_release_exp (btor, sext_sign_e1);
    btor_release_exp (btor, sext_sign_e2);
    btor_release_exp (btor, xor_sign_e1);
    btor_release_exp (btor, xor_sign_e2);
    btor_release_exp (btor, mul);
    btor_release_exp (btor, slice_n);
    btor_release_exp (btor, slice_n_minus_1);
    btor_release_exp (btor, xor);
    btor_release_exp (btor, result);
    result = or ;
    for (i = 0; i < len - 2; i++) btor_release_exp (btor, temps_e2[i]);
    BTOR_DELETEN (btor->mm, temps_e2, len - 2);
  }
  return result;
}

BtorNode *
btor_ult_exp (Btor *btor, BtorNode *e0, BtorNode *e1)
{
  assert (btor == BTOR_REAL_ADDR_NODE (e0)->btor);
  assert (btor == BTOR_REAL_ADDR_NODE (e1)->btor);

  BtorNode *result;

  e0 = btor_simplify_exp (btor, e0);
  e1 = btor_simplify_exp (btor, e1);
  assert (btor_precond_regular_binary_bv_exp_dbg (btor, e0, e1));

  if (btor->options.rewrite_level.val > 0)
    result = btor_rewrite_binary_exp (btor, BTOR_ULT_NODE, e0, e1);
  else
    result = btor_ult_exp_node (btor, e0, e1);

  assert (result);
  return result;
}

BtorNode *
btor_slt_exp (Btor *btor, BtorNode *e0, BtorNode *e1)
{
  assert (btor == BTOR_REAL_ADDR_NODE (e0)->btor);
  assert (btor == BTOR_REAL_ADDR_NODE (e1)->btor);

  BtorNode *determined_by_sign, *eq_sign, *ult, *eq_sign_and_ult;
  BtorNode *res, *s0, *s1, *r0, *r1, *l, *r;

  int len;

  e0 = btor_simplify_exp (btor, e0);
  e1 = btor_simplify_exp (btor, e1);
  assert (btor_precond_regular_binary_bv_exp_dbg (btor, e0, e1));

  len = btor_get_exp_width (btor, e0);
  if (len == 1) return btor_and_exp (btor, e0, BTOR_INVERT_NODE (e1));
  s0                 = btor_slice_exp (btor, e0, len - 1, len - 1);
  s1                 = btor_slice_exp (btor, e1, len - 1, len - 1);
  r0                 = btor_slice_exp (btor, e0, len - 2, 0);
  r1                 = btor_slice_exp (btor, e1, len - 2, 0);
  ult                = btor_ult_exp (btor, r0, r1);
  determined_by_sign = btor_and_exp (btor, s0, BTOR_INVERT_NODE (s1));
  l                  = btor_copy_exp (btor, determined_by_sign);
  r                  = btor_and_exp (btor, BTOR_INVERT_NODE (s0), s1);
  eq_sign = btor_and_exp (btor, BTOR_INVERT_NODE (l), BTOR_INVERT_NODE (r));
  eq_sign_and_ult = btor_and_exp (btor, eq_sign, ult);
  res             = btor_or_exp (btor, determined_by_sign, eq_sign_and_ult);
  btor_release_exp (btor, s0);
  btor_release_exp (btor, s1);
  btor_release_exp (btor, r0);
  btor_release_exp (btor, r1);
  btor_release_exp (btor, ult);
  btor_release_exp (btor, determined_by_sign);
  btor_release_exp (btor, l);
  btor_release_exp (btor, r);
  btor_release_exp (btor, eq_sign);
  btor_release_exp (btor, eq_sign_and_ult);
  return res;
}

BtorNode *
btor_ulte_exp (Btor *btor, BtorNode *e0, BtorNode *e1)
{
  assert (btor == BTOR_REAL_ADDR_NODE (e0)->btor);
  assert (btor == BTOR_REAL_ADDR_NODE (e1)->btor);

  BtorNode *result, *ult;

  e0 = btor_simplify_exp (btor, e0);
  e1 = btor_simplify_exp (btor, e1);
  assert (btor_precond_regular_binary_bv_exp_dbg (btor, e0, e1));

  ult    = btor_ult_exp (btor, e1, e0);
  result = btor_not_exp (btor, ult);
  btor_release_exp (btor, ult);
  return result;
}

BtorNode *
btor_slte_exp (Btor *btor, BtorNode *e0, BtorNode *e1)
{
  assert (btor == BTOR_REAL_ADDR_NODE (e0)->btor);
  assert (btor == BTOR_REAL_ADDR_NODE (e1)->btor);

  BtorNode *result, *slt;

  e0 = btor_simplify_exp (btor, e0);
  e1 = btor_simplify_exp (btor, e1);
  assert (btor_precond_regular_binary_bv_exp_dbg (btor, e0, e1));

  slt    = btor_slt_exp (btor, e1, e0);
  result = btor_not_exp (btor, slt);
  btor_release_exp (btor, slt);
  return result;
}

BtorNode *
btor_ugt_exp (Btor *btor, BtorNode *e0, BtorNode *e1)
{
  assert (btor == BTOR_REAL_ADDR_NODE (e0)->btor);
  assert (btor == BTOR_REAL_ADDR_NODE (e1)->btor);

  e0 = btor_simplify_exp (btor, e0);
  e1 = btor_simplify_exp (btor, e1);
  assert (btor_precond_regular_binary_bv_exp_dbg (btor, e0, e1));
  return btor_ult_exp (btor, e1, e0);
}

BtorNode *
btor_sgt_exp (Btor *btor, BtorNode *e0, BtorNode *e1)
{
  assert (btor == BTOR_REAL_ADDR_NODE (e0)->btor);
  assert (btor == BTOR_REAL_ADDR_NODE (e1)->btor);

  e0 = btor_simplify_exp (btor, e0);
  e1 = btor_simplify_exp (btor, e1);
  assert (btor_precond_regular_binary_bv_exp_dbg (btor, e0, e1));
  return btor_slt_exp (btor, e1, e0);
}

BtorNode *
btor_ugte_exp (Btor *btor, BtorNode *e0, BtorNode *e1)
{
  assert (btor == BTOR_REAL_ADDR_NODE (e0)->btor);
  assert (btor == BTOR_REAL_ADDR_NODE (e1)->btor);

  BtorNode *result, *ult;

  e0 = btor_simplify_exp (btor, e0);
  e1 = btor_simplify_exp (btor, e1);
  assert (btor_precond_regular_binary_bv_exp_dbg (btor, e0, e1));

  ult    = btor_ult_exp (btor, e0, e1);
  result = btor_not_exp (btor, ult);
  btor_release_exp (btor, ult);
  return result;
}

BtorNode *
btor_sgte_exp (Btor *btor, BtorNode *e0, BtorNode *e1)
{
  assert (btor == BTOR_REAL_ADDR_NODE (e0)->btor);
  assert (btor == BTOR_REAL_ADDR_NODE (e1)->btor);

  BtorNode *result, *slt;

  e0 = btor_simplify_exp (btor, e0);
  e1 = btor_simplify_exp (btor, e1);
  assert (btor_precond_regular_binary_bv_exp_dbg (btor, e0, e1));

  slt    = btor_slt_exp (btor, e0, e1);
  result = btor_not_exp (btor, slt);
  btor_release_exp (btor, slt);
  return result;
}

BtorNode *
btor_sll_exp (Btor *btor, BtorNode *e0, BtorNode *e1)
{
  assert (btor == BTOR_REAL_ADDR_NODE (e0)->btor);
  assert (btor == BTOR_REAL_ADDR_NODE (e1)->btor);

  BtorNode *result;

  e0 = btor_simplify_exp (btor, e0);
  e1 = btor_simplify_exp (btor, e1);
  assert (btor_precond_shift_exp_dbg (btor, e0, e1));

  if (btor->options.rewrite_level.val > 0)
    result = btor_rewrite_binary_exp (btor, BTOR_SLL_NODE, e0, e1);
  else
    result = btor_sll_exp_node (btor, e0, e1);

  assert (result);
  return result;
}

BtorNode *
btor_srl_exp (Btor *btor, BtorNode *e0, BtorNode *e1)
{
  assert (btor == BTOR_REAL_ADDR_NODE (e0)->btor);
  assert (btor == BTOR_REAL_ADDR_NODE (e1)->btor);

  BtorNode *result;

  e0 = btor_simplify_exp (btor, e0);
  e1 = btor_simplify_exp (btor, e1);
  assert (btor_precond_shift_exp_dbg (btor, e0, e1));

  if (btor->options.rewrite_level.val > 0)
    result = btor_rewrite_binary_exp (btor, BTOR_SRL_NODE, e0, e1);
  else
    result = btor_srl_exp_node (btor, e0, e1);

  assert (result);
  return result;
}

BtorNode *
btor_sra_exp (Btor *btor, BtorNode *e0, BtorNode *e1)
{
  assert (btor == BTOR_REAL_ADDR_NODE (e0)->btor);
  assert (btor == BTOR_REAL_ADDR_NODE (e1)->btor);

  BtorNode *result, *sign_e1, *srl1, *srl2;
  int len;

  e0 = btor_simplify_exp (btor, e0);
  e1 = btor_simplify_exp (btor, e1);
  assert (btor_precond_shift_exp_dbg (btor, e0, e1));

  len     = btor_get_exp_width (btor, e0);
  sign_e1 = btor_slice_exp (btor, e0, len - 1, len - 1);
  srl1    = btor_srl_exp (btor, e0, e1);
  srl2    = btor_srl_exp (btor, BTOR_INVERT_NODE (e0), e1);
  result  = btor_cond_exp (btor, sign_e1, BTOR_INVERT_NODE (srl2), srl1);
  btor_release_exp (btor, sign_e1);
  btor_release_exp (btor, srl1);
  btor_release_exp (btor, srl2);
  return result;
}

BtorNode *
btor_rol_exp (Btor *btor, BtorNode *e0, BtorNode *e1)
{
  assert (btor == BTOR_REAL_ADDR_NODE (e0)->btor);
  assert (btor == BTOR_REAL_ADDR_NODE (e1)->btor);

  BtorNode *result, *sll, *neg_e2, *srl;

  e0 = btor_simplify_exp (btor, e0);
  e1 = btor_simplify_exp (btor, e1);
  assert (btor_precond_shift_exp_dbg (btor, e0, e1));

  sll    = btor_sll_exp (btor, e0, e1);
  neg_e2 = btor_neg_exp (btor, e1);
  srl    = btor_srl_exp (btor, e0, neg_e2);
  result = btor_or_exp (btor, sll, srl);
  btor_release_exp (btor, sll);
  btor_release_exp (btor, neg_e2);
  btor_release_exp (btor, srl);
  return result;
}

BtorNode *
btor_ror_exp (Btor *btor, BtorNode *e0, BtorNode *e1)
{
  assert (btor == BTOR_REAL_ADDR_NODE (e0)->btor);
  assert (btor == BTOR_REAL_ADDR_NODE (e1)->btor);

  BtorNode *result, *srl, *neg_e2, *sll;

  e0 = btor_simplify_exp (btor, e0);
  e1 = btor_simplify_exp (btor, e1);
  assert (btor_precond_shift_exp_dbg (btor, e0, e1));

  srl    = btor_srl_exp (btor, e0, e1);
  neg_e2 = btor_neg_exp (btor, e1);
  sll    = btor_sll_exp (btor, e0, neg_e2);
  result = btor_or_exp (btor, srl, sll);
  btor_release_exp (btor, srl);
  btor_release_exp (btor, neg_e2);
  btor_release_exp (btor, sll);
  return result;
}

BtorNode *
btor_sub_exp (Btor *btor, BtorNode *e0, BtorNode *e1)
{
  assert (btor == BTOR_REAL_ADDR_NODE (e0)->btor);
  assert (btor == BTOR_REAL_ADDR_NODE (e1)->btor);

  BtorNode *result, *neg_e2;

  e0 = btor_simplify_exp (btor, e0);
  e1 = btor_simplify_exp (btor, e1);
  assert (btor_precond_regular_binary_bv_exp_dbg (btor, e0, e1));

  neg_e2 = btor_neg_exp (btor, e1);
  result = btor_add_exp (btor, e0, neg_e2);
  btor_release_exp (btor, neg_e2);
  return result;
}

BtorNode *
btor_usubo_exp (Btor *btor, BtorNode *e0, BtorNode *e1)
{
  assert (btor == BTOR_REAL_ADDR_NODE (e0)->btor);
  assert (btor == BTOR_REAL_ADDR_NODE (e1)->btor);

  BtorNode *result, *uext_e1, *uext_e2, *add1, *add2, *one;
  int len;

  e0 = btor_simplify_exp (btor, e0);
  e1 = btor_simplify_exp (btor, e1);
  assert (btor_precond_regular_binary_bv_exp_dbg (btor, e0, e1));

  len     = btor_get_exp_width (btor, e0);
  uext_e1 = btor_uext_exp (btor, e0, 1);
  uext_e2 = btor_uext_exp (btor, BTOR_INVERT_NODE (e1), 1);
  assert (len < INT_MAX);
  one    = btor_one_exp (btor, len + 1);
  add1   = btor_add_exp (btor, uext_e2, one);
  add2   = btor_add_exp (btor, uext_e1, add1);
  result = BTOR_INVERT_NODE (btor_slice_exp (btor, add2, len, len));
  btor_release_exp (btor, uext_e1);
  btor_release_exp (btor, uext_e2);
  btor_release_exp (btor, add1);
  btor_release_exp (btor, add2);
  btor_release_exp (btor, one);
  return result;
}

BtorNode *
btor_ssubo_exp (Btor *btor, BtorNode *e0, BtorNode *e1)
{
  assert (btor == BTOR_REAL_ADDR_NODE (e0)->btor);
  assert (btor == BTOR_REAL_ADDR_NODE (e1)->btor);

  BtorNode *result, *sign_e1, *sign_e2, *sign_result;
  BtorNode *sub, *and1, *and2, *or1, *or2;
  int len;

  e0 = btor_simplify_exp (btor, e0);
  e1 = btor_simplify_exp (btor, e1);
  assert (btor_precond_regular_binary_bv_exp_dbg (btor, e0, e1));

  len         = btor_get_exp_width (btor, e0);
  sign_e1     = btor_slice_exp (btor, e0, len - 1, len - 1);
  sign_e2     = btor_slice_exp (btor, e1, len - 1, len - 1);
  sub         = btor_sub_exp (btor, e0, e1);
  sign_result = btor_slice_exp (btor, sub, len - 1, len - 1);
  and1        = btor_and_exp (btor, BTOR_INVERT_NODE (sign_e1), sign_e2);
  or1         = btor_and_exp (btor, and1, sign_result);
  and2        = btor_and_exp (btor, sign_e1, BTOR_INVERT_NODE (sign_e2));
  or2         = btor_and_exp (btor, and2, BTOR_INVERT_NODE (sign_result));
  result      = btor_or_exp (btor, or1, or2);
  btor_release_exp (btor, and1);
  btor_release_exp (btor, and2);
  btor_release_exp (btor, or1);
  btor_release_exp (btor, or2);
  btor_release_exp (btor, sub);
  btor_release_exp (btor, sign_e1);
  btor_release_exp (btor, sign_e2);
  btor_release_exp (btor, sign_result);
  return result;
}

BtorNode *
btor_udiv_exp (Btor *btor, BtorNode *e0, BtorNode *e1)
{
  assert (btor == BTOR_REAL_ADDR_NODE (e0)->btor);
  assert (btor == BTOR_REAL_ADDR_NODE (e1)->btor);

  BtorNode *result;

  e0 = btor_simplify_exp (btor, e0);
  e1 = btor_simplify_exp (btor, e1);
  assert (btor_precond_regular_binary_bv_exp_dbg (btor, e0, e1));

  if (btor->options.rewrite_level.val > 0)
    result = btor_rewrite_binary_exp (btor, BTOR_UDIV_NODE, e0, e1);
  else
    result = btor_udiv_exp_node (btor, e0, e1);

  assert (result);
  return result;
}

BtorNode *
btor_sdiv_exp (Btor *btor, BtorNode *e0, BtorNode *e1)
{
  assert (btor == BTOR_REAL_ADDR_NODE (e0)->btor);
  assert (btor == BTOR_REAL_ADDR_NODE (e1)->btor);

  BtorNode *result, *sign_e1, *sign_e2, *xor, *neg_e1, *neg_e2;
  BtorNode *cond_e1, *cond_e2, *udiv, *neg_udiv;
  int len;

  e0 = btor_simplify_exp (btor, e0);
  e1 = btor_simplify_exp (btor, e1);
  assert (btor_precond_regular_binary_bv_exp_dbg (btor, e0, e1));

  len = btor_get_exp_width (btor, e0);

  if (len == 1)
    return BTOR_INVERT_NODE (btor_and_exp (btor, BTOR_INVERT_NODE (e0), e1));

  sign_e1 = btor_slice_exp (btor, e0, len - 1, len - 1);
  sign_e2 = btor_slice_exp (btor, e1, len - 1, len - 1);
  /* xor: must result be signed? */
  xor    = btor_xor_exp (btor, sign_e1, sign_e2);
  neg_e1 = btor_neg_exp (btor, e0);
  neg_e2 = btor_neg_exp (btor, e1);
  /* normalize e0 and e1 if necessary */
  cond_e1  = btor_cond_exp (btor, sign_e1, neg_e1, e0);
  cond_e2  = btor_cond_exp (btor, sign_e2, neg_e2, e1);
  udiv     = btor_udiv_exp (btor, cond_e1, cond_e2);
  neg_udiv = btor_neg_exp (btor, udiv);
  /* sign result if necessary */
  result = btor_cond_exp (btor, xor, neg_udiv, udiv);
  btor_release_exp (btor, sign_e1);
  btor_release_exp (btor, sign_e2);
  btor_release_exp (btor, xor);
  btor_release_exp (btor, neg_e1);
  btor_release_exp (btor, neg_e2);
  btor_release_exp (btor, cond_e1);
  btor_release_exp (btor, cond_e2);
  btor_release_exp (btor, udiv);
  btor_release_exp (btor, neg_udiv);
  return result;
}

BtorNode *
btor_sdivo_exp (Btor *btor, BtorNode *e0, BtorNode *e1)
{
  assert (btor == BTOR_REAL_ADDR_NODE (e0)->btor);
  assert (btor == BTOR_REAL_ADDR_NODE (e1)->btor);

  BtorNode *result, *int_min, *ones, *eq1, *eq2;

  e0 = btor_simplify_exp (btor, e0);
  e1 = btor_simplify_exp (btor, e1);
  assert (btor_precond_regular_binary_bv_exp_dbg (btor, e0, e1));

  int_min = int_min_exp (btor, btor_get_exp_width (btor, e0));
  ones    = btor_ones_exp (btor, btor_get_exp_width (btor, e1));
  eq1     = btor_eq_exp (btor, e0, int_min);
  eq2     = btor_eq_exp (btor, e1, ones);
  result  = btor_and_exp (btor, eq1, eq2);
  btor_release_exp (btor, int_min);
  btor_release_exp (btor, ones);
  btor_release_exp (btor, eq1);
  btor_release_exp (btor, eq2);
  return result;
}

BtorNode *
btor_urem_exp (Btor *btor, BtorNode *e0, BtorNode *e1)
{
  assert (btor == BTOR_REAL_ADDR_NODE (e0)->btor);
  assert (btor == BTOR_REAL_ADDR_NODE (e1)->btor);

  BtorNode *result;

  e0 = btor_simplify_exp (btor, e0);
  e1 = btor_simplify_exp (btor, e1);
  assert (btor_precond_regular_binary_bv_exp_dbg (btor, e0, e1));

  if (btor->options.rewrite_level.val > 0)
    result = btor_rewrite_binary_exp (btor, BTOR_UREM_NODE, e0, e1);
  else
    result = btor_urem_exp_node (btor, e0, e1);

  assert (result);
  return result;
}

BtorNode *
btor_srem_exp (Btor *btor, BtorNode *e0, BtorNode *e1)
{
  assert (btor == BTOR_REAL_ADDR_NODE (e0)->btor);
  assert (btor == BTOR_REAL_ADDR_NODE (e1)->btor);

  BtorNode *result, *sign_e0, *sign_e1, *neg_e0, *neg_e1;
  BtorNode *cond_e0, *cond_e1, *urem, *neg_urem;
  int len;

  e0 = btor_simplify_exp (btor, e0);
  e1 = btor_simplify_exp (btor, e1);
  assert (btor_precond_regular_binary_bv_exp_dbg (btor, e0, e1));

  len = btor_get_exp_width (btor, e0);

  if (len == 1) return btor_and_exp (btor, e0, BTOR_INVERT_NODE (e1));

  sign_e0 = btor_slice_exp (btor, e0, len - 1, len - 1);
  sign_e1 = btor_slice_exp (btor, e1, len - 1, len - 1);
  neg_e0  = btor_neg_exp (btor, e0);
  neg_e1  = btor_neg_exp (btor, e1);
  /* normalize e0 and e1 if necessary */
  cond_e0  = btor_cond_exp (btor, sign_e0, neg_e0, e0);
  cond_e1  = btor_cond_exp (btor, sign_e1, neg_e1, e1);
  urem     = btor_urem_exp (btor, cond_e0, cond_e1);
  neg_urem = btor_neg_exp (btor, urem);
  /* sign result if necessary */
  /* result is negative if e0 is negative */
  result = btor_cond_exp (btor, sign_e0, neg_urem, urem);
  btor_release_exp (btor, sign_e0);
  btor_release_exp (btor, sign_e1);
  btor_release_exp (btor, neg_e0);
  btor_release_exp (btor, neg_e1);
  btor_release_exp (btor, cond_e0);
  btor_release_exp (btor, cond_e1);
  btor_release_exp (btor, urem);
  btor_release_exp (btor, neg_urem);
  return result;
}

BtorNode *
btor_smod_exp (Btor *btor, BtorNode *e0, BtorNode *e1)
{
  assert (btor == BTOR_REAL_ADDR_NODE (e0)->btor);
  assert (btor == BTOR_REAL_ADDR_NODE (e1)->btor);

  BtorNode *result, *sign_e0, *sign_e1, *neg_e0, *neg_e1, *cond_e0, *cond_e1;
  BtorNode *neg_e0_and_e1, *neg_e0_and_neg_e1, *zero, *e0_zero;
  BtorNode *neg_urem, *add1, *add2, *or1, *or2, *e0_and_e1, *e0_and_neg_e1;
  BtorNode *cond_case1, *cond_case2, *cond_case3, *cond_case4, *urem;
  BtorNode *urem_zero, *gadd1, *gadd2;
  int len;

  e0 = btor_simplify_exp (btor, e0);
  e1 = btor_simplify_exp (btor, e1);
  assert (btor_precond_regular_binary_bv_exp_dbg (btor, e0, e1));

  len       = btor_get_exp_width (btor, e0);
  zero      = btor_zero_exp (btor, len);
  e0_zero   = btor_eq_exp (btor, zero, e0);
  sign_e0   = btor_slice_exp (btor, e0, len - 1, len - 1);
  sign_e1   = btor_slice_exp (btor, e1, len - 1, len - 1);
  neg_e0    = btor_neg_exp (btor, e0);
  neg_e1    = btor_neg_exp (btor, e1);
  e0_and_e1 = btor_and_exp (
      btor, BTOR_INVERT_NODE (sign_e0), BTOR_INVERT_NODE (sign_e1));
  e0_and_neg_e1     = btor_and_exp (btor, BTOR_INVERT_NODE (sign_e0), sign_e1);
  neg_e0_and_e1     = btor_and_exp (btor, sign_e0, BTOR_INVERT_NODE (sign_e1));
  neg_e0_and_neg_e1 = btor_and_exp (btor, sign_e0, sign_e1);
  /* normalize e0 and e1 if necessary */
  cond_e0    = btor_cond_exp (btor, sign_e0, neg_e0, e0);
  cond_e1    = btor_cond_exp (btor, sign_e1, neg_e1, e1);
  urem       = btor_urem_exp (btor, cond_e0, cond_e1);
  urem_zero  = btor_eq_exp (btor, urem, zero);
  neg_urem   = btor_neg_exp (btor, urem);
  add1       = btor_add_exp (btor, neg_urem, e1);
  add2       = btor_add_exp (btor, urem, e1);
  gadd1      = btor_cond_exp (btor, urem_zero, zero, add1);
  gadd2      = btor_cond_exp (btor, urem_zero, zero, add2);
  cond_case1 = btor_cond_exp (btor, e0_and_e1, urem, zero);
  cond_case2 = btor_cond_exp (btor, neg_e0_and_e1, gadd1, zero);
  cond_case3 = btor_cond_exp (btor, e0_and_neg_e1, gadd2, zero);
  cond_case4 = btor_cond_exp (btor, neg_e0_and_neg_e1, neg_urem, zero);
  or1        = btor_or_exp (btor, cond_case1, cond_case2);
  or2        = btor_or_exp (btor, cond_case3, cond_case4);
  result     = btor_or_exp (btor, or1, or2);
  btor_release_exp (btor, zero);
  btor_release_exp (btor, e0_zero);
  btor_release_exp (btor, sign_e0);
  btor_release_exp (btor, sign_e1);
  btor_release_exp (btor, neg_e0);
  btor_release_exp (btor, neg_e1);
  btor_release_exp (btor, cond_e0);
  btor_release_exp (btor, cond_e1);
  btor_release_exp (btor, urem_zero);
  btor_release_exp (btor, cond_case1);
  btor_release_exp (btor, cond_case2);
  btor_release_exp (btor, cond_case3);
  btor_release_exp (btor, cond_case4);
  btor_release_exp (btor, urem);
  btor_release_exp (btor, neg_urem);
  btor_release_exp (btor, add1);
  btor_release_exp (btor, add2);
  btor_release_exp (btor, gadd1);
  btor_release_exp (btor, gadd2);
  btor_release_exp (btor, or1);
  btor_release_exp (btor, or2);
  btor_release_exp (btor, e0_and_e1);
  btor_release_exp (btor, neg_e0_and_e1);
  btor_release_exp (btor, e0_and_neg_e1);
  btor_release_exp (btor, neg_e0_and_neg_e1);
  return result;
}

BtorNode *
btor_read_exp (Btor *btor, BtorNode *e_array, BtorNode *e_index)
{
  assert (btor == BTOR_REAL_ADDR_NODE (e_array)->btor);
  assert (btor == BTOR_REAL_ADDR_NODE (e_index)->btor);

  e_array = btor_simplify_exp (btor, e_array);
  e_index = btor_simplify_exp (btor, e_index);
  assert (btor_precond_read_exp_dbg (btor, e_array, e_index));
  return btor_apply_exps (btor, 1, &e_index, e_array);
}

BtorNode *
btor_write_exp (Btor *btor,
                BtorNode *e_array,
                BtorNode *e_index,
                BtorNode *e_value)
{
  assert (btor);
  assert (BTOR_IS_FUN_NODE (e_array));
  assert (btor == BTOR_REAL_ADDR_NODE (e_array)->btor);
  assert (btor == BTOR_REAL_ADDR_NODE (e_index)->btor);
  assert (btor == BTOR_REAL_ADDR_NODE (e_value)->btor);

  BtorNode *param, *e_cond, *e_if, *e_else, *bvcond;
  BtorLambdaNode *lambda;

  e_array = btor_simplify_exp (btor, e_array);
  e_index = btor_simplify_exp (btor, e_index);
  e_value = btor_simplify_exp (btor, e_value);
  assert (btor_precond_write_exp_dbg (btor, e_array, e_index, e_value));

  param  = btor_param_exp (btor, btor_get_exp_width (btor, e_index), 0);
  e_cond = btor_eq_exp (btor, param, e_index);
  e_if   = btor_copy_exp (btor, e_value);
  e_else = btor_read_exp (btor, e_array, param);
  bvcond = btor_cond_exp (btor, e_cond, e_if, e_else);
  lambda = (BtorLambdaNode *) btor_lambda_exp (btor, param, bvcond);

  btor_release_exp (btor, e_if);
  btor_release_exp (btor, e_else);
  btor_release_exp (btor, e_cond);
  btor_release_exp (btor, bvcond);
  btor_release_exp (btor, param);

  return (BtorNode *) lambda;
}

BtorNode *
btor_inc_exp (Btor *btor, BtorNode *exp)
{
  BtorNode *one, *result;

  exp = btor_simplify_exp (btor, exp);
  assert (btor_precond_regular_unary_bv_exp_dbg (btor, exp));

  one    = btor_one_exp (btor, btor_get_exp_width (btor, exp));
  result = btor_add_exp (btor, exp, one);
  btor_release_exp (btor, one);
  return result;
}

BtorNode *
btor_dec_exp (Btor *btor, BtorNode *exp)
{
  assert (btor == BTOR_REAL_ADDR_NODE (exp)->btor);

  BtorNode *one, *result;

  exp = btor_simplify_exp (btor, exp);
  assert (btor_precond_regular_unary_bv_exp_dbg (btor, exp));

  one    = btor_one_exp (btor, btor_get_exp_width (btor, exp));
  result = btor_sub_exp (btor, exp, one);
  btor_release_exp (btor, one);
  return result;
}

int
btor_get_exp_width (Btor *btor, BtorNode *exp)
{
  assert (btor);
  assert (exp);
  assert (!BTOR_IS_FUN_NODE (BTOR_REAL_ADDR_NODE (exp)));
  assert (!BTOR_IS_ARGS_NODE (BTOR_REAL_ADDR_NODE (exp)));
  return btor_get_width_bitvec_sort (&btor->sorts_unique_table,
                                     BTOR_REAL_ADDR_NODE (exp)->sort_id);
}

int
btor_get_fun_exp_width (Btor *btor, BtorNode *exp)
{
  assert (btor);
  assert (exp);
  assert (BTOR_IS_REGULAR_NODE (exp));

  BtorSortUniqueTable *sorts;
  sorts = &btor->sorts_unique_table;
  assert (btor_is_fun_sort (sorts, exp->sort_id));
  return btor_get_width_bitvec_sort (
      sorts, btor_get_codomain_fun_sort (sorts, exp->sort_id));
}

char *
btor_get_bits_const (BtorNode *exp)
{
  assert (exp);
  assert (BTOR_IS_BV_CONST_NODE (BTOR_REAL_ADDR_NODE (exp)));
  return ((BtorBVConstNode *) BTOR_REAL_ADDR_NODE (exp))->bits;
}

char *
btor_get_invbits_const (BtorNode *exp)
{
  assert (exp);
  assert (BTOR_IS_BV_CONST_NODE (BTOR_REAL_ADDR_NODE (exp)));
  return ((BtorBVConstNode *) BTOR_REAL_ADDR_NODE (exp))->invbits;
}

void
btor_set_bits_const (BtorNode *exp, char *bits)
{
  assert (exp);
  assert (BTOR_IS_BV_CONST_NODE (BTOR_REAL_ADDR_NODE (exp)));
  ((BtorBVConstNode *) BTOR_REAL_ADDR_NODE (exp))->bits = bits;
}

void
btor_set_invbits_const (BtorNode *exp, char *bits)
{
  assert (exp);
  assert (BTOR_IS_BV_CONST_NODE (BTOR_REAL_ADDR_NODE (exp)));
  ((BtorBVConstNode *) BTOR_REAL_ADDR_NODE (exp))->invbits = bits;
}

int
btor_is_array_exp (Btor *btor, BtorNode *exp)
{
  assert (btor);
  assert (exp);
  assert (btor == BTOR_REAL_ADDR_NODE (exp)->btor);

  exp = btor_simplify_exp (btor, exp);
  // TODO: check for array sort?
  return (BTOR_IS_LAMBDA_NODE (BTOR_REAL_ADDR_NODE (exp))
          && btor_get_fun_arity (btor, exp) == 1)
         || BTOR_IS_UF_ARRAY_NODE (BTOR_REAL_ADDR_NODE (exp));
}

int
btor_is_uf_array_var_exp (Btor *btor, BtorNode *exp)
{
  assert (btor);
  assert (exp);
  assert (btor == BTOR_REAL_ADDR_NODE (exp)->btor);
  exp = btor_simplify_exp (btor, exp);
  return BTOR_IS_UF_ARRAY_NODE (BTOR_REAL_ADDR_NODE (exp));
}

int
btor_is_bv_var_exp (Btor *btor, BtorNode *exp)
{
  assert (btor);
  assert (exp);
  assert (btor == BTOR_REAL_ADDR_NODE (exp)->btor);
  exp = btor_simplify_exp (btor, exp);
  return BTOR_IS_BV_VAR_NODE (BTOR_REAL_ADDR_NODE (exp));
}

int
btor_get_index_exp_width (Btor *btor, BtorNode *e_array)
{
  assert (btor);
  assert (e_array);
  assert (btor == BTOR_REAL_ADDR_NODE (e_array)->btor);

  BtorSortUniqueTable *sorts;

  sorts   = &btor->sorts_unique_table;
  e_array = btor_simplify_exp (btor, e_array);
  assert (BTOR_IS_FUN_NODE (BTOR_REAL_ADDR_NODE (e_array)));
  assert (BTOR_IS_REGULAR_NODE (e_array));
  assert (btor_is_array_sort (sorts, e_array->sort_id)
          || btor_is_fun_sort (sorts, e_array->sort_id));
  return btor_get_width_bitvec_sort (
      sorts, btor_get_index_array_sort (sorts, e_array->sort_id));
}

int
btor_get_id (Btor *btor, BtorNode *exp)
{
  assert (btor);
  assert (exp);
  assert (btor == BTOR_REAL_ADDR_NODE (exp)->btor);
  (void) btor;
  return BTOR_REAL_ADDR_NODE (exp)->id;
}

BtorNode *
btor_match_node_by_id (Btor *btor, int id)
{
  assert (btor);
  assert (id > 0);
  if (id >= BTOR_COUNT_STACK (btor->nodes_id_table)) return 0;
  return btor_copy_exp (btor, BTOR_PEEK_STACK (btor->nodes_id_table, id));
}

BtorNode *
btor_match_node (Btor *btor, BtorNode *exp)
{
  assert (btor);
  assert (exp);

  int id;
  BtorNode *res;

  id = BTOR_REAL_ADDR_NODE (exp)->id;
  assert (id > 0);
  if (id >= BTOR_COUNT_STACK (btor->nodes_id_table)) return 0;
  res = btor_copy_exp (btor, BTOR_PEEK_STACK (btor->nodes_id_table, id));
  return BTOR_IS_INVERTED_NODE (exp) ? BTOR_INVERT_NODE (res) : res;
}

char *
btor_get_symbol_exp (Btor *btor, BtorNode *exp)
{
  /* do not pointer-chase! */
  assert (btor);
  assert (exp);
  assert (btor == BTOR_REAL_ADDR_NODE (exp)->btor);
  BtorPtrHashBucket *b = btor_find_in_ptr_hash_table (
      btor->node2symbol, BTOR_REAL_ADDR_NODE (exp));
  if (b) return b->data.asStr;
  return 0;
}

void
btor_set_symbol_exp (Btor *btor, BtorNode *exp, const char *symbol)
{
  /* do not pointer-chase! */
  assert (btor);
  assert (exp);
  assert (btor == BTOR_REAL_ADDR_NODE (exp)->btor);
  assert (symbol);
  assert (!btor_find_in_ptr_hash_table (btor->symbols, (char *) symbol));

  BtorPtrHashBucket *b;
  char *sym;

  exp = BTOR_REAL_ADDR_NODE (exp);
  sym = btor_strdup (btor->mm, symbol);
  (void) btor_insert_in_ptr_hash_table (btor->symbols, sym);
  b = btor_find_in_ptr_hash_table (btor->node2symbol, exp);

  if (b)
  {
    btor_remove_from_ptr_hash_table (btor->symbols, b->data.asStr, 0, 0);
    btor_freestr (btor->mm, b->data.asStr);
  }
  else
    b = btor_insert_in_ptr_hash_table (btor->node2symbol, exp);

  b->data.asStr = sym;
}

int
btor_is_param_exp (Btor *btor, BtorNode *exp)
{
  assert (btor);
  assert (exp);
  assert (btor == BTOR_REAL_ADDR_NODE (exp)->btor);
  exp = btor_simplify_exp (btor, exp);
  return BTOR_IS_PARAM_NODE (BTOR_REAL_ADDR_NODE (exp));
}

int
btor_is_bound_param_exp (Btor *btor, BtorNode *param)
{
  assert (btor);
  assert (param);
  assert (btor == BTOR_REAL_ADDR_NODE (param)->btor);
  assert (BTOR_IS_PARAM_NODE (BTOR_REAL_ADDR_NODE (param)));
  param = btor_simplify_exp (btor, param);
  return BTOR_IS_BOUND_PARAM_NODE (BTOR_REAL_ADDR_NODE (param));
}

int
btor_is_fun_exp (Btor *btor, BtorNode *exp)
{
  assert (btor);
  assert (exp);
  assert (btor == BTOR_REAL_ADDR_NODE (exp)->btor);
  exp = btor_simplify_exp (btor, exp);
  return BTOR_IS_LAMBDA_NODE (BTOR_REAL_ADDR_NODE (exp))
         || BTOR_IS_UF_NODE (BTOR_REAL_ADDR_NODE (exp));
}

int
btor_get_fun_arity (Btor *btor, BtorNode *exp)
{
  (void) btor;
  assert (btor);
  assert (exp);
  assert (btor == BTOR_REAL_ADDR_NODE (exp)->btor);
  exp = btor_simplify_exp (btor, exp);
  assert (BTOR_IS_REGULAR_NODE (exp));
  assert (btor_is_fun_sort (&btor->sorts_unique_table, exp->sort_id));
  return btor_get_arity_fun_sort (&btor->sorts_unique_table, exp->sort_id);
}

int
btor_is_args_exp (Btor *btor, BtorNode *exp)
{
  assert (btor);
  assert (exp);
  assert (btor == BTOR_REAL_ADDR_NODE (exp)->btor);
  exp = btor_simplify_exp (btor, exp);
  return BTOR_IS_ARGS_NODE (BTOR_REAL_ADDR_NODE (exp));
}

int
btor_get_args_arity (Btor *btor, BtorNode *exp)
{
  (void) btor;
  assert (btor);
  assert (exp);
  assert (btor == BTOR_REAL_ADDR_NODE (exp)->btor);
  exp = btor_simplify_exp (btor, exp);
  assert (BTOR_IS_REGULAR_NODE (exp));
  assert (BTOR_IS_ARGS_NODE (exp));
  return btor_get_arity_tuple_sort (&btor->sorts_unique_table, exp->sort_id);
}<|MERGE_RESOLUTION|>--- conflicted
+++ resolved
@@ -1466,29 +1466,8 @@
   cur    = *result;
   while (cur)
   {
-<<<<<<< HEAD
-    cur1      = BTOR_POP_STACK (visit);
-    cur0      = BTOR_POP_STACK (visit);
-    real_cur1 = BTOR_REAL_ADDR_NODE (cur1);
-    real_cur0 = BTOR_REAL_ADDR_NODE (cur0);
-
-    if (BTOR_IS_INVERTED_NODE (cur0) != BTOR_IS_INVERTED_NODE (cur1)
-        || real_cur0->kind != real_cur1->kind
-        || real_cur0->parameterized != real_cur1->parameterized
-        || real_cur0->sort_id != real_cur1->sort_id
-        || (BTOR_IS_SLICE_NODE (real_cur0)
-            && (real_cur0->upper != real_cur1->upper
-                || real_cur0->lower != real_cur1->lower)))
-    {
-      equal = 0;
-      break;
-    }
-
-    if (!real_cur0->parameterized)
-=======
     assert (BTOR_IS_REGULAR_NODE (cur));
     if (cur->kind == kind && cur->arity == arity)
->>>>>>> fa077bf8
     {
       equal = 1;
 #ifdef NBTOR_SORT_BIN_COMMUTATIVE
@@ -1569,7 +1548,7 @@
 
   int i, equal = 0;
   BtorMemMgr *mm;
-  BtorNode *cur, *real_cur, **result, *subst_param, **e, *t;
+  BtorNode *cur, *real_cur, **result, *subst_param, **e, *t, *l0, *l1;
   BtorPtrHashTable *cache, *param_map;
   BtorPtrHashBucket *b, *bb;
   BtorNodePtrStack stack, args;
@@ -1578,8 +1557,9 @@
   mm          = btor->mm;
   subst_param = lambda->e[0];
 
-  if (subst_param->len != param->len
-      || BTOR_REAL_ADDR_NODE (body)->len != lambda->len)
+  if (subst_param->sort_id != param->sort_id
+      || BTOR_REAL_ADDR_NODE (body)->sort_id
+             != BTOR_REAL_ADDR_NODE (lambda->e[1])->sort_id)
     return 0;
 
   cache = btor_new_ptr_hash_table (mm, 0, 0);
@@ -1590,7 +1570,6 @@
   btor_insert_in_ptr_hash_table (param_map, param)->data.asPtr = subst_param;
   // printf ("%s -> %s\n", node2string (param), node2string (subst_param));
 
-  // TODO (ma): more sort checks?
   if (BTOR_IS_LAMBDA_NODE (BTOR_REAL_ADDR_NODE (body))
       && BTOR_IS_LAMBDA_NODE (BTOR_REAL_ADDR_NODE (lambda->e[1])))
   {
@@ -1598,15 +1577,22 @@
     init_lambda_iterator (&iit, lambda->e[1]);
     while (has_next_lambda_iterator (&it))
     {
-      if (!has_next_lambda_iterator (&iit)) goto CLEANUP_AND_EXIT;
-
-      param       = next_lambda_iterator (&it)->e[0];
-      subst_param = next_lambda_iterator (&iit)->e[0];
-
+      if (!has_next_lambda_iterator (&iit)) goto NOT_EQUAL;
+
+      l0 = next_lambda_iterator (&it);
+      l1 = next_lambda_iterator (&iit);
+
+      if (l0->sort_id != l1->sort_id) goto NOT_EQUAL;
+
+      param       = l0->e[0];
+      subst_param = l1->e[0];
       assert (BTOR_IS_REGULAR_NODE (param));
       assert (BTOR_IS_REGULAR_NODE (subst_param));
       assert (BTOR_IS_PARAM_NODE (param));
       assert (BTOR_IS_PARAM_NODE (subst_param));
+
+      if (param->sort_id != subst_param->sort_id) goto NOT_EQUAL;
+
       btor_insert_in_ptr_hash_table (param_map, param)->data.asPtr =
           subst_param;
       // printf ("%s -> %s\n", node2string (param), node2string (subst_param));
@@ -1614,7 +1600,7 @@
   }
   else if (BTOR_IS_LAMBDA_NODE (BTOR_REAL_ADDR_NODE (body))
            || BTOR_IS_LAMBDA_NODE (BTOR_REAL_ADDR_NODE (lambda->e[1])))
-    goto CLEANUP_AND_EXIT;
+    goto NOT_EQUAL;
 
   BTOR_INIT_STACK (args);
   BTOR_INIT_STACK (stack);
@@ -1708,7 +1694,7 @@
 
   BTOR_RELEASE_STACK (mm, stack);
   BTOR_RELEASE_STACK (mm, args);
-CLEANUP_AND_EXIT:
+NOT_EQUAL:
   btor_delete_ptr_hash_table (cache);
   btor_delete_ptr_hash_table (param_map);
   return equal;
