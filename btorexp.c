#include "btorexp.h"
#include "btoraig.h"
#include "btoraigvec.h"
#include "btorconfig.h"
#include "btorconst.h"
#include "btorexit.h"
#include "btorhash.h"
#include "btorsat.h"
#include "btorutil.h"

#include <assert.h>
#include <ctype.h>
#include <limits.h>
#include <stdio.h>
#include <stdlib.h>
#include <string.h>

/*------------------------------------------------------------------------*/
/* BEGIN OF DECLARATIONS                                                  */
/*------------------------------------------------------------------------*/

#define BTOR_ABORT_EXP(cond, msg)          \
  do                                       \
  {                                        \
    if (!(cond)) break;                    \
    fputs ("[btorexp] " msg "\n", stderr); \
    exit (BTOR_ERR_EXIT);                  \
  } while (0)

struct BtorExpUniqueTable
{
  int size;
  int num_elements;
  struct BtorExp **chains;
};

typedef struct BtorExpUniqueTable BtorExpUniqueTable;

#define BTOR_INIT_EXP_UNIQUE_TABLE(mm, table) \
  do                                          \
  {                                           \
    assert (mm != NULL);                      \
    (table).size         = 1;                 \
    (table).num_elements = 0;                 \
    BTOR_CNEW (mm, (table).chains);           \
  } while (0)

#define BTOR_RELEASE_EXP_UNIQUE_TABLE(mm, table)     \
  do                                                 \
  {                                                  \
    assert (mm != NULL);                             \
    BTOR_DELETEN (mm, (table).chains, (table).size); \
  } while (0)

#define BTOR_EXP_UNIQUE_TABLE_LIMIT 30
#define BTOR_EXP_UNIQUE_TABLE_PRIME 2000000137u

struct Btor
{
  BtorMemMgr *mm;
  BtorExpUniqueTable table;
  BtorAIGVecMgr *avmgr;
  BtorExpPtrStack vars;
  BtorExpPtrStack arrays;
  int id;
  int valid_assignments;
  int rewrite_level;
  int verbosity;
  int extensionality;
  BtorMode mode;
  BtorPtrHashTable *exp_pair_cnf_diff_id_table; /* used for lazy McCarthy */
  BtorPtrHashTable *exp_pair_cnf_eq_id_table;   /* used for lazy McCarthy */
  BtorPtrHashTable *new_constraints;
  BtorPtrHashTable *processed_constraints;
  BtorPtrHashTable *synthesized_constraints;
  BtorPtrHashTable *assumptions;
  /* statistics */
  int refinements;
  int synthesis_assignment_inconsistencies;
  int read_read_conflicts;
  int read_write_conflicts;
  int var_substitutions;
  int array_substitutions;
  int vreads;
  int linear_equations;
  int sat_calls;
};

struct BtorExpPair
{
  BtorExp *exp1;
  BtorExp *exp2;
};

struct BtorPartialParentIterator
{
  BtorExp *cur;
};

typedef struct BtorPartialParentIterator BtorPartialParentIterator;

struct BtorFullParentIterator
{
  BtorExp *cur;
  BtorExp *exp;
  int regular_parents_done;
};

typedef struct BtorFullParentIterator BtorFullParentIterator;

#define BTOR_NEXT_PARENT(exp) \
  (BTOR_REAL_ADDR_EXP (exp)->next_parent[BTOR_GET_TAG_EXP (exp)])

#define BTOR_PREV_PARENT(exp) \
  (BTOR_REAL_ADDR_EXP (exp)->prev_parent[BTOR_GET_TAG_EXP (exp)])

#define BTOR_NEXT_AEQ_ACOND_PARENT(exp) \
  (BTOR_REAL_ADDR_EXP (exp)->next_aeq_acond_parent[BTOR_GET_TAG_EXP (exp)])

#define BTOR_PREV_AEQ_ACOND_PARENT(exp) \
  (BTOR_REAL_ADDR_EXP (exp)->prev_aeq_acond_parent[BTOR_GET_TAG_EXP (exp)])

#define BTOR_COND_INVERT_AIG_EXP(exp, aig) \
  ((BtorAIG *) (((unsigned long int) (exp) &1ul) ^ ((unsigned long int) (aig))))

#define BTOR_READ_OVER_WRITE_DOWN_PROPAGATION_LIMIT 128

static BtorExp *const_exp (Btor *, const char *);
static BtorExp *slice_exp (Btor *, BtorExp *, int, int);
static BtorExp *xor_exp (Btor *, BtorExp *, BtorExp *);
static BtorExp *and_exp (Btor *, BtorExp *, BtorExp *);
static BtorExp *eq_exp (Btor *, BtorExp *, BtorExp *);
static BtorExp *add_exp (Btor *, BtorExp *, BtorExp *);
static BtorExp *mul_exp (Btor *, BtorExp *, BtorExp *);
static BtorExp *concat_exp (Btor *, BtorExp *, BtorExp *);
static BtorExp *cond_exp (Btor *, BtorExp *, BtorExp *, BtorExp *);
static BtorExp *copy_exp (Btor *, BtorExp *);
static BtorExp *read_exp (Btor *, BtorExp *, BtorExp *);
static void release_exp (Btor *, BtorExp *);
static void add_constraint (Btor *, BtorExp *);

/*------------------------------------------------------------------------*/
/* END OF DECLARATIONS                                                    */
/*------------------------------------------------------------------------*/

/*------------------------------------------------------------------------*/
/* BEGIN OF IMPLEMENTATION                                                */
/*------------------------------------------------------------------------*/

/*------------------------------------------------------------------------*/
/* Auxilliary                                                             */
/*------------------------------------------------------------------------*/

static void
print_verbose_msg (char *fmt, ...)
{
  va_list ap;
  fputs ("[btorexp] ", stderr);
  va_start (ap, fmt);
  vfprintf (stderr, fmt, ap);
  va_end (ap);
  fputc ('\n', stderr);
  fflush (stderr);
}

static char *
zeros_string (Btor *btor, int len)
{
  int i;
  char *string;
  assert (btor != NULL);
  assert (len > 0);
  BTOR_NEWN (btor->mm, string, len + 1);
  for (i = 0; i < len; i++) string[i] = '0';
  string[len] = '\0';
  return string;
}

static char *
ones_string (Btor *btor, int len)
{
  int i;
  char *string;
  assert (btor != NULL);
  assert (len > 0);
  BTOR_NEWN (btor->mm, string, len + 1);
  for (i = 0; i < len; i++) string[i] = '1';
  string[len] = '\0';
  return string;
}

static int
is_zero_string (Btor *btor, const char *string, int len)
{
  int i;
  assert (btor != NULL);
  assert (string != NULL);
  assert (len > 0);
  (void) btor;
  for (i = 0; i < len; i++)
    if (string[i] != '0') return 0;
  return 1;
}

static int
is_one_string (Btor *btor, const char *string, int len)
{
  int i;
  assert (btor != NULL);
  assert (string != NULL);
  assert (len > 0);
  (void) btor;
  if (string[len - 1] != '1') return 0;
  for (i = 0; i < len - 1; i++)
    if (string[i] != '0') return 0;
  return 1;
}

static int
is_ones_string (Btor *btor, const char *string, int len)
{
  int i;
  assert (btor != NULL);
  assert (string != NULL);
  assert (len > 0);
  (void) btor;
  if (string[len - 1] != '1') return 0;
  for (i = 0; i < len - 1; i++)
    if (string[i] != '1') return 0;
  return 1;
}

/* Creates an expression pair which can be compared with
 * other expression pairs via the function
 * 'compare_exp_pair'
 */
static BtorExpPair *
new_exp_pair (Btor *btor, BtorExp *exp1, BtorExp *exp2)
{
  int id1, id2;
  BtorExpPair *result;
  assert (btor != NULL);
  assert (exp1 != NULL);
  assert (exp2 != NULL);
  BTOR_NEW (btor->mm, result);
  id1 = BTOR_GET_ID_EXP (exp1);
  id2 = BTOR_GET_ID_EXP (exp2);
  if (id2 < id1)
  {
    result->exp1 = copy_exp (btor, exp2);
    result->exp2 = copy_exp (btor, exp1);
  }
  else
  {
    result->exp1 = copy_exp (btor, exp1);
    result->exp2 = copy_exp (btor, exp2);
  }
  return result;
}

static void
delete_exp_pair (Btor *btor, BtorExpPair *pair)
{
  assert (btor != NULL);
  assert (pair != NULL);
  release_exp (btor, pair->exp1);
  release_exp (btor, pair->exp2);
  BTOR_DELETE (btor->mm, pair);
}

static unsigned int
hash_exp_pair (BtorExpPair *pair)
{
  unsigned int result;
  assert (pair != NULL);
  result = (unsigned int) BTOR_REAL_ADDR_EXP (pair->exp1)->id;
  result += (unsigned int) BTOR_REAL_ADDR_EXP (pair->exp2)->id;
  result *= 7334147u;
  return result;
}

static int
compare_exp_pair (BtorExpPair *pair1, BtorExpPair *pair2)
{
  int result;
  assert (pair1 != NULL);
  assert (pair2 != NULL);
  result = BTOR_GET_ID_EXP (pair1->exp1);
  result -= BTOR_GET_ID_EXP (pair2->exp1);
  if (result != 0) return result;
  result = BTOR_GET_ID_EXP (pair1->exp2);
  result -= BTOR_GET_ID_EXP (pair2->exp2);
  return result;
}

static void
init_read_parent_iterator (BtorPartialParentIterator *it, BtorExp *exp)
{
  assert (it != NULL);
  assert (exp != NULL);
  it->cur = BTOR_REAL_ADDR_EXP (exp)->first_parent;
}

static void
init_write_parent_iterator (BtorPartialParentIterator *it, BtorExp *exp)
{
  assert (it != NULL);
  assert (exp != NULL);
  it->cur = BTOR_REAL_ADDR_EXP (exp)->last_parent;
}

static void
init_aeq_parent_iterator (BtorPartialParentIterator *it, BtorExp *exp)
{
  assert (it != NULL);
  assert (exp != NULL);
  it->cur = BTOR_REAL_ADDR_EXP (exp)->first_aeq_acond_parent;
}

static void
init_acond_parent_iterator (BtorPartialParentIterator *it, BtorExp *exp)
{
  assert (it != NULL);
  assert (exp != NULL);
  it->cur = BTOR_REAL_ADDR_EXP (exp)->last_aeq_acond_parent;
}

static void
init_full_parent_iterator (BtorFullParentIterator *it, BtorExp *exp)
{
  assert (it != NULL);
  assert (exp != NULL);
  it->exp = exp;
  if (BTOR_REAL_ADDR_EXP (exp)->first_parent != NULL)
  {
    it->regular_parents_done = 0;
    it->cur                  = BTOR_REAL_ADDR_EXP (exp)->first_parent;
  }
  else
  {
    it->regular_parents_done = 1;
    if (BTOR_IS_ARRAY_EXP (BTOR_REAL_ADDR_EXP (exp)))
      it->cur = BTOR_REAL_ADDR_EXP (exp)->first_aeq_acond_parent;
    else
      it->cur = NULL;
  }
}

static BtorExp *
next_parent_read_parent_iterator (BtorPartialParentIterator *it)
{
  BtorExp *result;
  assert (it != NULL);
  result = it->cur;
  assert (result != NULL);
  it->cur = BTOR_NEXT_PARENT (result);
  /* array child of read is at position 0, so result is not tagged */
  assert (BTOR_IS_REGULAR_EXP (result));
  assert (BTOR_IS_READ_EXP (result));
  return result;
}

static BtorExp *
next_parent_write_parent_iterator (BtorPartialParentIterator *it)
{
  BtorExp *result;
  assert (it != NULL);
  result = it->cur;
  assert (result != NULL);
  it->cur = BTOR_PREV_PARENT (result);
  /* array child of write is at position 0, so result is not tagged */
  assert (BTOR_IS_REGULAR_EXP (result));
  assert (BTOR_IS_WRITE_EXP (result));
  return result;
}

static BtorExp *
next_parent_aeq_parent_iterator (BtorPartialParentIterator *it)
{
  BtorExp *result;
  assert (it != NULL);
  result = it->cur;
  assert (result != NULL);
  it->cur = BTOR_NEXT_AEQ_ACOND_PARENT (result);
  assert (BTOR_IS_ARRAY_EQ_EXP (BTOR_REAL_ADDR_EXP (result)));
  return BTOR_REAL_ADDR_EXP (result);
}

static BtorExp *
next_parent_acond_parent_iterator (BtorPartialParentIterator *it)
{
  BtorExp *result;
  assert (it != NULL);
  result = it->cur;
  assert (result != NULL);
  it->cur = BTOR_PREV_AEQ_ACOND_PARENT (result);
  assert (BTOR_IS_ARRAY_COND_EXP (BTOR_REAL_ADDR_EXP (result)));
  return BTOR_REAL_ADDR_EXP (result);
}

static BtorExp *
next_parent_full_parent_iterator (BtorFullParentIterator *it)
{
  BtorExp *result;
  assert (it != NULL);
  result = it->cur;
  assert (result != NULL);
  if (!it->regular_parents_done)
  {
    it->cur = BTOR_NEXT_PARENT (result);
    /* reached end of regular parent list ? */
    if (it->cur == NULL)
    {
      it->regular_parents_done = 1;
      /* traverse aeq acond parent list */
      if (BTOR_IS_ARRAY_EXP (BTOR_REAL_ADDR_EXP (it->exp)))
        it->cur = BTOR_REAL_ADDR_EXP (it->exp)->first_aeq_acond_parent;
    }
  }
  else
    it->cur = BTOR_NEXT_AEQ_ACOND_PARENT (result);
  return BTOR_REAL_ADDR_EXP (result);
}

static int
has_next_parent_read_parent_iterator (BtorPartialParentIterator *it)
{
  assert (it != NULL);
  /* array child of read is at position 0, so cur is not tagged */
  return it->cur != NULL && BTOR_IS_READ_EXP (it->cur);
}

static int
has_next_parent_write_parent_iterator (BtorPartialParentIterator *it)
{
  assert (it != NULL);
  /* array child of write is at position 0, so cur is not tagged */
  return it->cur != NULL && BTOR_IS_WRITE_EXP (it->cur);
}

static int
has_next_parent_aeq_parent_iterator (BtorPartialParentIterator *it)
{
  assert (it != NULL);
  return it->cur != NULL && BTOR_IS_ARRAY_EQ_EXP (BTOR_REAL_ADDR_EXP (it->cur));
}

static int
has_next_parent_acond_parent_iterator (BtorPartialParentIterator *it)
{
  assert (it != NULL);
  return it->cur != NULL
         && BTOR_IS_ARRAY_COND_EXP (BTOR_REAL_ADDR_EXP (it->cur));
}

static int
has_next_parent_full_parent_iterator (BtorFullParentIterator *it)
{
  assert (it != NULL);
  return it->cur != NULL;
}

/*------------------------------------------------------------------------*/
/* BtorExp                                                                */
/*------------------------------------------------------------------------*/

/* Encodes Ackermann constraint of the form index i = index j =>
 * value a = value b directly into CNF.
 * Let n be the number of bits of the indices
 * and m the number of bits of the values:
 * i = j => a = b
 * (i = j => e) ^ (e => a = b)
 * ((i != j) v e) ^ (not e v (a = b))
 * forall (0 <= k < n) (i_k v j_k v !d_k) ^ (!i_k v !j_k v !d_k)) ^
 * linking clause: forall (0 <= k < n) (d_k) v e) ^
 * forall (0 <= k < m) ((!e v a_k v !b_k) ^ (!e v !a_k v b_k))
 *
 * This function is called in eager read mode only. We have to check
 * if we have to encode a constraint at all. For example if we are in eager
 * mode and the indices are constants and not equal, then we do not have
 * to encode a constraint.
 *
 * If 'additional_e' is not zero, then it is negatively added to the
 * linking clause.
 *
 */
static void
encode_ackermann_constraint_eagerly (Btor *btor,
                                     BtorExp *i,
                                     BtorExp *j,
                                     BtorExp *a,
                                     BtorExp *b,
                                     int additional_e)
{
  BtorMemMgr *mm;
  BtorAIGVecMgr *avmgr;
  BtorAIGMgr *amgr;
  BtorSATMgr *smgr;
  BtorAIGVec *av_i, *av_j, *av_a, *av_b;
  BtorAIG *aig1, *aig2;
  BtorIntStack diffs;
  int k, len_a_b, len_i_j, d_k, e;
  int has_inverse_bit_i_j, is_equal_i_j, is_equal_a_b;
  int i_k = 0;
  int j_k = 0;
  int a_k = 0;
  int b_k = 0;
  assert (btor != NULL);
  assert (i != NULL);
  assert (j != NULL);
  assert (a != NULL);
  assert (b != NULL);
  assert (btor->mode == BTOR_EAGER_MODE);
  mm    = btor->mm;
  avmgr = btor->avmgr;
  amgr  = btor_get_aig_mgr_aigvec_mgr (avmgr);
  smgr  = btor_get_sat_mgr_aig_mgr (amgr);
  av_i  = BTOR_REAL_ADDR_EXP (i)->av;
  av_j  = BTOR_REAL_ADDR_EXP (j)->av;
  av_a  = BTOR_REAL_ADDR_EXP (a)->av;
  av_b  = BTOR_REAL_ADDR_EXP (b)->av;
  assert (av_i != NULL);
  assert (av_j != NULL);
  assert (av_a != NULL);
  assert (av_b != NULL);
  assert (av_a->len == av_b->len);
  assert (av_i->len == av_j->len);
  len_a_b = av_a->len;
  len_i_j = av_i->len;
  /* check if a and b have equal AIGs */
  is_equal_a_b = 1;
  for (k = 0; k < len_a_b; k++)
  {
    if (BTOR_COND_INVERT_AIG_EXP (a, av_a->aigs[k])
        != BTOR_COND_INVERT_AIG_EXP (b, av_b->aigs[k]))
    {
      is_equal_a_b = 0;
      break;
    }
  }
  /* check if i and j have equal AIGs */
  is_equal_i_j = 1;
  for (k = 0; k < len_i_j; k++)
  {
    if (BTOR_COND_INVERT_AIG_EXP (i, av_i->aigs[k])
        != BTOR_COND_INVERT_AIG_EXP (j, av_j->aigs[k]))
    {
      is_equal_i_j = 0;
      break;
    }
  }
  has_inverse_bit_i_j = 0;
  for (k = 0; k < len_i_j; k++)
  {
    if ((((unsigned long int) BTOR_COND_INVERT_AIG_EXP (i, av_i->aigs[k]))
         ^ ((unsigned long int) BTOR_COND_INVERT_AIG_EXP (j, av_j->aigs[k])))
        == 1ul)
    {
      has_inverse_bit_i_j = 1;
      break;
    }
  }
  if (is_equal_a_b || has_inverse_bit_i_j)
  {
    /* (i = j => TRUE) <=> TRUE
     * (FALSE => a = b) <=> TRUE
     */
    return;
  }
  /* skip i = j part if i and j are equal:
   * W => a = b  <=>  a = b
   */
  if (!is_equal_i_j)
  {
    if (!BTOR_REAL_ADDR_EXP (i)->full_sat)
    {
      btor_aigvec_to_sat_full (avmgr, av_i);
      BTOR_REAL_ADDR_EXP (i)->full_sat = 1;
    }
    if (!BTOR_REAL_ADDR_EXP (j)->full_sat)
    {
      btor_aigvec_to_sat_full (avmgr, av_j);
      BTOR_REAL_ADDR_EXP (j)->full_sat = 1;
    }
    BTOR_INIT_STACK (diffs);
    for (k = 0; k < len_i_j; k++)
    {
      aig1 = BTOR_COND_INVERT_AIG_EXP (i, av_i->aigs[k]);
      aig2 = BTOR_COND_INVERT_AIG_EXP (j, av_j->aigs[k]);
      if (!BTOR_IS_CONST_AIG (aig1))
      {
        i_k = BTOR_GET_CNF_ID_AIG (aig1);
        assert (i_k != 0);
      }
      if (!BTOR_IS_CONST_AIG (aig2))
      {
        j_k = BTOR_GET_CNF_ID_AIG (aig2);
        assert (j_k != 0);
      }
      /* The bits cannot be the inverse of each other.
       * We check this at the beginning of the function.
       */
      assert ((((unsigned long int) aig1) ^ ((unsigned long int) aig2)) != 1ul);
      d_k = btor_next_cnf_id_sat_mgr (smgr);
      assert (d_k != 0);
      BTOR_PUSH_STACK (mm, diffs, d_k);
      if (aig1 != BTOR_AIG_TRUE && aig2 != BTOR_AIG_TRUE)
      {
        if (!BTOR_IS_CONST_AIG (aig1)) btor_add_sat (smgr, i_k);
        if (!BTOR_IS_CONST_AIG (aig2)) btor_add_sat (smgr, j_k);
        btor_add_sat (smgr, -d_k);
        btor_add_sat (smgr, 0);
      }
      if (aig1 != BTOR_AIG_FALSE && aig2 != BTOR_AIG_FALSE)
      {
        if (!BTOR_IS_CONST_AIG (aig1)) btor_add_sat (smgr, -i_k);
        if (!BTOR_IS_CONST_AIG (aig2)) btor_add_sat (smgr, -j_k);
        btor_add_sat (smgr, -d_k);
        btor_add_sat (smgr, 0);
      }
    }
    while (!BTOR_EMPTY_STACK (diffs))
    {
      k = BTOR_POP_STACK (diffs);
      assert (k != 0);
      btor_add_sat (smgr, k);
    }
    BTOR_RELEASE_STACK (mm, diffs);
  }
  e = btor_next_cnf_id_sat_mgr (smgr);
  assert (e != 0);
  btor_add_sat (smgr, e);
  if (additional_e != 0) btor_add_sat (smgr, -additional_e);
  btor_add_sat (smgr, 0);
  if (!BTOR_REAL_ADDR_EXP (a)->full_sat)
  {
    btor_aigvec_to_sat_full (avmgr, av_a);
    BTOR_REAL_ADDR_EXP (a)->full_sat = 1;
  }
  if (!BTOR_REAL_ADDR_EXP (b)->full_sat)
  {
    btor_aigvec_to_sat_full (avmgr, av_b);
    BTOR_REAL_ADDR_EXP (b)->full_sat = 1;
  }
  for (k = 0; k < len_a_b; k++)
  {
    aig1 = BTOR_COND_INVERT_AIG_EXP (a, av_a->aigs[k]);
    aig2 = BTOR_COND_INVERT_AIG_EXP (b, av_b->aigs[k]);
    if (!BTOR_IS_CONST_AIG (aig1))
    {
      a_k = BTOR_GET_CNF_ID_AIG (aig1);
      assert (a_k != 0);
    }
    if (!BTOR_IS_CONST_AIG (aig2))
    {
      b_k = BTOR_GET_CNF_ID_AIG (aig2);
      assert (b_k != 0);
    }
    /* if AIGs are equal then clauses are satisfied */
    if (aig1 != aig2)
    {
      if (aig1 != BTOR_AIG_TRUE && aig2 != BTOR_AIG_FALSE)
      {
        btor_add_sat (smgr, -e);
        if (!BTOR_IS_CONST_AIG (aig1)) btor_add_sat (smgr, a_k);
        if (!BTOR_IS_CONST_AIG (aig2)) btor_add_sat (smgr, -b_k);
        btor_add_sat (smgr, 0);
      }
      if (aig1 != BTOR_AIG_FALSE && aig2 != BTOR_AIG_TRUE)
      {
        btor_add_sat (smgr, -e);
        if (!BTOR_IS_CONST_AIG (aig1)) btor_add_sat (smgr, -a_k);
        if (!BTOR_IS_CONST_AIG (aig2)) btor_add_sat (smgr, b_k);
        btor_add_sat (smgr, 0);
      }
    }
  }
}

/* This function is used to encode constraints of the form
 * array equality 1 ^ ... ^ i != k1 ^ i != k2 ^ ... ^ i != kn ^ i = j => a = b
 * The stack 'writes' contains intermediate writes.
 * The stack 'aeqs' contains intermediate array equalities (true)
 * The indices of the writes represent k.
 *
 * This function is called in lazy mode only. Thus, We have to encode a
 * constraint in every case, because a conflict must have been detected
 * before.
 */
static void
encode_mccarthy_constraint (Btor *btor,
                            BtorExpPtrStack *writes,
                            BtorExpPtrStack *aeqs,
                            BtorExpPtrStack *aconds_sel1,
                            BtorExpPtrStack *aconds_sel2,
                            BtorExp *i,
                            BtorExp *j,
                            BtorExp *a,
                            BtorExp *b)
{
  BtorMemMgr *mm;
  BtorAIGVecMgr *avmgr;
  BtorAIGMgr *amgr;
  BtorSATMgr *smgr;
  BtorAIGVec *av_i, *av_j, *av_a, *av_b, *av_w;
  BtorAIG *aig1, *aig2;
  BtorExp *w_index, *cur_write, *aeq, *acond, *cond, **temp, **top;
  BtorExpPair *pair;
  BtorPtrHashTable *exp_pair_cnf_diff_id_table, *exp_pair_cnf_eq_id_table;
  BtorPtrHashBucket *bucket;
  BtorIntStack clauses;
  BtorIntStack linking_clause;
  int len_a_b, len_i_j_w, e;
  int k, d_k;
  int a_k = 0;
  int b_k = 0;
  int i_k = 0;
  int j_k = 0;
  int w_k = 0;
  int *lit;
  assert (btor != NULL);
  assert (writes != NULL);
  assert (aeqs != NULL);
  assert (aconds_sel1 != NULL);
  assert (aconds_sel2 != NULL);
  assert (i != NULL);
  assert (j != NULL);
  assert (a != NULL);
  assert (b != NULL);
  assert (!BTOR_IS_ARRAY_EXP (BTOR_REAL_ADDR_EXP (i)));
  assert (!BTOR_IS_ARRAY_EXP (BTOR_REAL_ADDR_EXP (j)));
  assert (!BTOR_IS_ARRAY_EXP (BTOR_REAL_ADDR_EXP (a)));
  assert (!BTOR_IS_ARRAY_EXP (BTOR_REAL_ADDR_EXP (b)));
  exp_pair_cnf_diff_id_table = btor->exp_pair_cnf_diff_id_table;
  exp_pair_cnf_eq_id_table   = btor->exp_pair_cnf_eq_id_table;
  mm                         = btor->mm;
  avmgr                      = btor->avmgr;
  amgr                       = btor_get_aig_mgr_aigvec_mgr (avmgr);
  smgr                       = btor_get_sat_mgr_aig_mgr (amgr);
  av_i                       = BTOR_REAL_ADDR_EXP (i)->av;
  av_j                       = BTOR_REAL_ADDR_EXP (j)->av;
  av_a                       = BTOR_REAL_ADDR_EXP (a)->av;
  av_b                       = BTOR_REAL_ADDR_EXP (b)->av;
  assert (av_i != NULL);
  assert (av_j != NULL);
  assert (av_a != NULL);
  assert (av_b != NULL);
  assert (av_a->len == av_b->len);
  assert (av_i->len == av_j->len);
  len_a_b   = av_a->len;
  len_i_j_w = av_i->len;
  if (!BTOR_REAL_ADDR_EXP (i)->full_sat)
  {
    btor_aigvec_to_sat_full (avmgr, av_i);
    BTOR_REAL_ADDR_EXP (i)->full_sat = 1;
  }
  if (!BTOR_REAL_ADDR_EXP (j)->full_sat)
  {
    btor_aigvec_to_sat_full (avmgr, av_j);
    BTOR_REAL_ADDR_EXP (j)->full_sat = 1;
  }

  BTOR_INIT_STACK (clauses);
  BTOR_INIT_STACK (linking_clause);

  /* encode i != j */
  if (i != j)
  {
    pair = new_exp_pair (btor, i, j);
    /* already encoded i != j into SAT ? */
    bucket = btor_find_in_ptr_hash_table (exp_pair_cnf_diff_id_table, pair);
    /* no? */
    if (bucket == NULL)
    {
      /* hash starting cnf id - 1 for d_k */
      d_k = btor_get_last_cnf_id_sat_mgr (smgr);
      assert (d_k != 0);
      btor_insert_in_ptr_hash_table (exp_pair_cnf_diff_id_table, pair)
          ->data.asInt = d_k;
      for (k = 0; k < len_i_j_w; k++)
      {
        aig1 = BTOR_COND_INVERT_AIG_EXP (i, av_i->aigs[k]);
        aig2 = BTOR_COND_INVERT_AIG_EXP (j, av_j->aigs[k]);
        if (!BTOR_IS_CONST_AIG (aig1))
        {
          i_k = BTOR_GET_CNF_ID_AIG (aig1);
          assert (i_k != 0);
        }
        if (!BTOR_IS_CONST_AIG (aig2))
        {
          j_k = BTOR_GET_CNF_ID_AIG (aig2);
          assert (j_k != 0);
        }
        /* AIGs cannot be inverse of each other as this would imply
         * that i != j which is in contradiction to the conflict that
         * has been detected.
         */
        assert ((((unsigned long int) aig1) ^ ((unsigned long int) aig2))
                != 1ul);
        d_k = btor_next_cnf_id_sat_mgr (smgr);
        assert (d_k != 0);
        BTOR_PUSH_STACK (mm, linking_clause, d_k);
        if (aig1 != BTOR_AIG_TRUE && aig2 != BTOR_AIG_TRUE)
        {
          if (!BTOR_IS_CONST_AIG (aig1)) BTOR_PUSH_STACK (mm, clauses, i_k);
          if (!BTOR_IS_CONST_AIG (aig2)) BTOR_PUSH_STACK (mm, clauses, j_k);
          BTOR_PUSH_STACK (mm, clauses, -d_k);
          BTOR_PUSH_STACK (mm, clauses, 0);
        }
        if (aig1 != BTOR_AIG_FALSE && aig2 != BTOR_AIG_FALSE)
        {
          if (!BTOR_IS_CONST_AIG (aig1)) BTOR_PUSH_STACK (mm, clauses, -i_k);
          if (!BTOR_IS_CONST_AIG (aig2)) BTOR_PUSH_STACK (mm, clauses, -j_k);
          BTOR_PUSH_STACK (mm, clauses, -d_k);
          BTOR_PUSH_STACK (mm, clauses, 0);
        }
      }
    }
    else
    {
      /* we have already encoded i != j,
       * we simply reuse all diffs for the linking clause */
      d_k = bucket->data.asInt;
      delete_exp_pair (btor, pair);
      for (k = 0; k < len_i_j_w; k++)
      {
        d_k++;
        BTOR_PUSH_STACK (mm, linking_clause, d_k);
      }
    }
  }
  /* encode a = b */
  if (!BTOR_REAL_ADDR_EXP (a)->full_sat)
  {
    btor_aigvec_to_sat_full (avmgr, av_a);
    BTOR_REAL_ADDR_EXP (a)->full_sat = 1;
  }
  if (!BTOR_REAL_ADDR_EXP (b)->full_sat)
  {
    btor_aigvec_to_sat_full (avmgr, av_b);
    BTOR_REAL_ADDR_EXP (b)->full_sat = 1;
  }
  pair = new_exp_pair (btor, a, b);
  /* already encoded a = b ? */
  bucket = btor_find_in_ptr_hash_table (exp_pair_cnf_eq_id_table, pair);
  /* no ? */
  if (bucket == NULL)
  {
    e = btor_next_cnf_id_sat_mgr (smgr);
    /* hash e */
    btor_insert_in_ptr_hash_table (exp_pair_cnf_eq_id_table, pair)->data.asInt =
        e;
    for (k = 0; k < len_a_b; k++)
    {
      aig1 = BTOR_COND_INVERT_AIG_EXP (a, av_a->aigs[k]);
      aig2 = BTOR_COND_INVERT_AIG_EXP (b, av_b->aigs[k]);
      /* if AIGs are equal then the clauses are satisfied */
      if (aig1 != aig2)
      {
        if (!BTOR_IS_CONST_AIG (aig1))
        {
          a_k = BTOR_GET_CNF_ID_AIG (aig1);
          assert (a_k != 0);
        }
        if (!BTOR_IS_CONST_AIG (aig2))
        {
          b_k = BTOR_GET_CNF_ID_AIG (aig2);
          assert (b_k != 0);
        }
        if (aig1 != BTOR_AIG_TRUE && aig2 != BTOR_AIG_FALSE)
        {
          BTOR_PUSH_STACK (mm, clauses, -e);
          if (!BTOR_IS_CONST_AIG (aig1)) BTOR_PUSH_STACK (mm, clauses, a_k);
          if (!BTOR_IS_CONST_AIG (aig2)) BTOR_PUSH_STACK (mm, clauses, -b_k);
          BTOR_PUSH_STACK (mm, clauses, 0);
        }
        if (aig1 != BTOR_AIG_FALSE && aig2 != BTOR_AIG_TRUE)
        {
          BTOR_PUSH_STACK (mm, clauses, -e);
          if (!BTOR_IS_CONST_AIG (aig1)) BTOR_PUSH_STACK (mm, clauses, -a_k);
          if (!BTOR_IS_CONST_AIG (aig2)) BTOR_PUSH_STACK (mm, clauses, b_k);
          BTOR_PUSH_STACK (mm, clauses, 0);
        }
      }
    }
  }
  else
  {
    /* we have already encoded a = b into SAT
     * we simply reuse e for the linking clause */
    e = bucket->data.asInt;
    delete_exp_pair (btor, pair);
  }
  assert (e != 0);
  BTOR_PUSH_STACK (mm, linking_clause, e);
  /* encode i != write index premisses */
  top = writes->top;
  for (temp = writes->start; temp != top; temp++)
  {
    cur_write = *temp;
    assert (BTOR_IS_REGULAR_EXP (cur_write));
    assert (BTOR_IS_WRITE_EXP (cur_write));
    w_index = cur_write->e[1];
    av_w    = BTOR_REAL_ADDR_EXP (w_index)->av;
    assert (av_w->len == len_i_j_w);
    if (!BTOR_REAL_ADDR_EXP (w_index)->full_sat)
    {
      btor_aigvec_to_sat_full (avmgr, av_w);
      BTOR_REAL_ADDR_EXP (w_index)->full_sat = 1;
    }
    pair = new_exp_pair (btor, i, w_index);
    /* already encoded i != w_index into SAT ? */
    bucket = btor_find_in_ptr_hash_table (exp_pair_cnf_eq_id_table, pair);
    /* no ? */
    if (bucket == NULL)
    {
      e = btor_next_cnf_id_sat_mgr (smgr);
      btor_insert_in_ptr_hash_table (exp_pair_cnf_eq_id_table, pair)
          ->data.asInt = e;
      for (k = 0; k < len_i_j_w; k++)
      {
        aig1 = BTOR_COND_INVERT_AIG_EXP (i, av_i->aigs[k]);
        aig2 = BTOR_COND_INVERT_AIG_EXP (w_index, av_w->aigs[k]);
        /* if AIGs are equal then clauses are satisfied */
        if (aig1 != aig2)
        {
          if (!BTOR_IS_CONST_AIG (aig1))
          {
            i_k = BTOR_GET_CNF_ID_AIG (aig1);
            assert (i_k != 0);
          }
          if (!BTOR_IS_CONST_AIG (aig2))
          {
            w_k = BTOR_GET_CNF_ID_AIG (aig2);
            assert (w_k != 0);
          }
          if (aig1 != BTOR_AIG_TRUE && aig2 != BTOR_AIG_FALSE)
          {
            BTOR_PUSH_STACK (mm, clauses, -e);
            if (!BTOR_IS_CONST_AIG (aig1)) BTOR_PUSH_STACK (mm, clauses, i_k);
            if (!BTOR_IS_CONST_AIG (aig2)) BTOR_PUSH_STACK (mm, clauses, -w_k);
            BTOR_PUSH_STACK (mm, clauses, 0);
          }
          if (aig1 != BTOR_AIG_FALSE && aig2 != BTOR_AIG_TRUE)
          {
            BTOR_PUSH_STACK (mm, clauses, -e);
            if (!BTOR_IS_CONST_AIG (aig1)) BTOR_PUSH_STACK (mm, clauses, -i_k);
            if (!BTOR_IS_CONST_AIG (aig2)) BTOR_PUSH_STACK (mm, clauses, w_k);
            BTOR_PUSH_STACK (mm, clauses, 0);
          }
        }
      }
    }
    else
    {
      /* we have already encoded i != w_j into SAT
       * we simply reuse e for the linking clause */
      e = bucket->data.asInt;
      delete_exp_pair (btor, pair);
    }
    assert (e != 0);
    BTOR_PUSH_STACK (mm, linking_clause, e);
  }
  /* add array equalites in the premisse to linking clause */
  top = aeqs->top;
  for (temp = aeqs->start; temp != top; temp++)
  {
    aeq = *temp;
    assert (BTOR_IS_REGULAR_EXP (aeq));
    assert (BTOR_IS_ARRAY_EQ_EXP (aeq));
    assert (aeq->av != NULL);
    assert (aeq->av->len == 1);
    assert (!BTOR_IS_INVERTED_AIG (aeq->av->aigs[0]));
    assert (!BTOR_IS_CONST_AIG (aeq->av->aigs[0]));
    assert (BTOR_IS_VAR_AIG (aeq->av->aigs[0]));
    k = -aeq->av->aigs[0]->cnf_id;
    BTOR_PUSH_STACK (mm, linking_clause, k);
  }
  top = aconds_sel1->top;
  for (temp = aconds_sel1->start; temp != top; temp++)
  {
    acond = *temp;
    assert (BTOR_IS_REGULAR_EXP (acond));
    assert (BTOR_IS_ARRAY_COND_EXP (acond));
    cond = acond->e[0];
    assert (BTOR_REAL_ADDR_EXP (cond)->av != NULL);
    assert (BTOR_REAL_ADDR_EXP (cond)->av->len == 1);
    aig1 = BTOR_REAL_ADDR_EXP (cond)->av->aigs[0];
    /* if AIG is constant (e.g. as a result of AIG optimizations),
     * then we do not have to include it in the premisse */
    if (!BTOR_IS_CONST_AIG (aig1))
    {
      if (BTOR_IS_INVERTED_EXP (cond)) aig1 = BTOR_INVERT_AIG (aig1);
      if (BTOR_IS_INVERTED_AIG (aig1))
        k = BTOR_REAL_ADDR_AIG (aig1)->cnf_id;
      else
        k = -aig1->cnf_id;
      assert (k != 0);
      BTOR_PUSH_STACK (mm, linking_clause, k);
    }
  }
  top = aconds_sel2->top;
  for (temp = aconds_sel2->start; temp != top; temp++)
  {
    acond = *temp;
    assert (BTOR_IS_REGULAR_EXP (acond));
    assert (BTOR_IS_ARRAY_COND_EXP (acond));
    cond = acond->e[0];
    assert (BTOR_REAL_ADDR_EXP (cond)->av != NULL);
    assert (BTOR_REAL_ADDR_EXP (cond)->av->len == 1);
    aig1 = BTOR_REAL_ADDR_EXP (cond)->av->aigs[0];
    /* if AIG is constant (e.g. as a result of AIG optimizations),
     * then we do not have to include it in the premisse */
    if (!BTOR_IS_CONST_AIG (aig1))
    {
      if (BTOR_IS_INVERTED_EXP (cond)) aig1 = BTOR_INVERT_AIG (aig1);
      if (BTOR_IS_INVERTED_AIG (aig1))
        k = -BTOR_REAL_ADDR_AIG (aig1)->cnf_id;
      else
        k = aig1->cnf_id;
      assert (k != 0);
      BTOR_PUSH_STACK (mm, linking_clause, k);
    }
  }

#ifndef NDEBUG
  /* linking clause must not be true */
  for (lit = linking_clause.start; lit != linking_clause.top; lit++)
    assert (btor_deref_sat (smgr, *lit) != 1);
#endif

  /* add clauses */
  for (lit = clauses.start; lit != clauses.top; lit++)
    btor_add_sat (smgr, *lit);
  BTOR_RELEASE_STACK (mm, clauses);

  /* add linking clause */
  while (!BTOR_EMPTY_STACK (linking_clause))
  {
    k = BTOR_POP_STACK (linking_clause);
    assert (k != 0);
    btor_add_sat (smgr, k);
  }
  btor_add_sat (smgr, 0);
  BTOR_RELEASE_STACK (mm, linking_clause);
}

/* Encodes the following array inequality constraint:
 * array1 != array2 <=> EXISTS(i): read(array1, i) != read(array2, i)
 */
static void
encode_array_inequality_virtual_reads (Btor *btor, BtorExp *aeq)
{
  BtorExpPair *vreads;
  BtorExp *read1, *read2;
  BtorAIGVec *av1, *av2;
  BtorAIG *aig1, *aig2;
  BtorAIGVecMgr *avmgr;
  BtorMemMgr *mm;
  BtorAIGMgr *amgr;
  BtorSATMgr *smgr;
  int len, k, d_k, r1_k, r2_k, e;
  BtorIntStack diffs;
  assert (btor != NULL);
  assert (aeq != NULL);
  assert (BTOR_IS_REGULAR_EXP (aeq));
  assert (BTOR_IS_ARRAY_EQ_EXP (aeq));
  assert (!aeq->full_sat);
  assert (aeq->vreads != NULL);
  mm     = btor->mm;
  avmgr  = btor->avmgr;
  amgr   = btor_get_aig_mgr_aigvec_mgr (avmgr);
  smgr   = btor_get_sat_mgr_aig_mgr (amgr);
  vreads = aeq->vreads;

  read1 = vreads->exp1;
  assert (BTOR_IS_REGULAR_EXP (read1));
  assert (BTOR_IS_READ_EXP (read1));
  assert (read1->av != NULL);
  assert (!read1->full_sat);

  read2 = vreads->exp2;
  assert (BTOR_IS_REGULAR_EXP (read2));
  assert (BTOR_IS_READ_EXP (read2));
  assert (read2->av != NULL);
  assert (!read2->full_sat);

  assert (read1->e[1] == read2->e[1]);
  assert (BTOR_IS_REGULAR_EXP (read1->e[1]));
  assert (BTOR_IS_VAR_EXP (read1->e[1]));
  assert (read1->len == read2->len);

  av1 = read1->av;
  assert (av1 != NULL);
  av2 = read2->av;
  assert (av2 != NULL);

  /* assign aig cnf indices as there are only variables,
   * no SAT constraints are generated */
  btor_aigvec_to_sat_full (avmgr, aeq->av);
  aeq->full_sat = 1;
  btor_aigvec_to_sat_full (avmgr, av1);
  read1->full_sat = 1;
  btor_aigvec_to_sat_full (avmgr, av2);
  read2->full_sat = 1;

  /* encode !e => r1 != r2 */

  BTOR_INIT_STACK (diffs);
  len = read1->len;

  /* we do not need to hash the diffs as we never use
   * value1 != value2 in a lazy constraint read encoding */

  for (k = 0; k < len; k++)
  {
    aig1 = av1->aigs[k];
    assert (!BTOR_IS_INVERTED_AIG (aig1));
    assert (!BTOR_IS_CONST_AIG (aig1));
    assert (BTOR_IS_VAR_AIG (aig1));
    r1_k = aig1->cnf_id;
    assert (r1_k != 0);

    aig2 = av2->aigs[k];
    assert (!BTOR_IS_INVERTED_AIG (aig2));
    assert (!BTOR_IS_CONST_AIG (aig2));
    assert (BTOR_IS_VAR_AIG (aig2));
    r2_k = aig2->cnf_id;
    assert (r2_k != 0);

    d_k = btor_next_cnf_id_sat_mgr (smgr);
    BTOR_PUSH_STACK (mm, diffs, d_k);

    btor_add_sat (smgr, r1_k);
    btor_add_sat (smgr, r2_k);
    btor_add_sat (smgr, -d_k);
    btor_add_sat (smgr, 0);

    btor_add_sat (smgr, -r1_k);
    btor_add_sat (smgr, -r2_k);
    btor_add_sat (smgr, -d_k);
    btor_add_sat (smgr, 0);
  }

  assert (aeq->av != NULL);
  assert (aeq->av->len == 1);
  assert (!BTOR_IS_INVERTED_AIG (aeq->av->aigs[0]));
  assert (!BTOR_IS_CONST_AIG (aeq->av->aigs[0]));
  assert (BTOR_IS_VAR_AIG (aeq->av->aigs[0]));
  e = aeq->av->aigs[0]->cnf_id;
  assert (e != 0);

  assert (!BTOR_EMPTY_STACK (diffs));
  while (!BTOR_EMPTY_STACK (diffs))
  {
    d_k = BTOR_POP_STACK (diffs);
    btor_add_sat (smgr, d_k);
  }
  btor_add_sat (smgr, e);
  btor_add_sat (smgr, 0);
  BTOR_RELEASE_STACK (mm, diffs);

#if 0
  /* encode r1 != r2 => !e */

  for (k = 0; k < len; k++)
    {
      aig1 = av1->aigs[k];
      assert (!BTOR_IS_INVERTED_AIG (aig1));
      assert (!BTOR_IS_CONST_AIG (aig1));
      assert (BTOR_IS_VAR_AIG (aig1));
      r1_k = aig1->cnf_id;
      assert (r1_k != 0);

      aig2 = av2->aigs[k];
      assert (!BTOR_IS_INVERTED_AIG (aig2));
      assert (!BTOR_IS_CONST_AIG (aig2));
      assert (BTOR_IS_VAR_AIG (aig2));
      r2_k = aig2->cnf_id;
      assert (r2_k != 0);

      btor_add_sat (smgr, -e);
      btor_add_sat (smgr, r1_k);
      btor_add_sat (smgr, -r2_k);
      btor_add_sat (smgr, 0);

      btor_add_sat (smgr, -e);
      btor_add_sat (smgr, -r1_k);
      btor_add_sat (smgr, r2_k);
      btor_add_sat (smgr, 0);
    }
#endif
}

/* Encodes read constraint of one array eagerly by adding all
 * read constraints with the reads encoded so far.
 */
static void
encode_read_consistency_array_eagerly (Btor *btor, BtorExp *array)
{
  BtorExp *cur_i, *cur_j;
  BtorPartialParentIterator it_i, it_j;
  assert (btor != NULL);
  assert (array != NULL);
  assert (BTOR_IS_REGULAR_EXP (array));
  assert (BTOR_IS_ARRAY_EXP (array));
  assert (array->reachable);
  assert (btor->mode == BTOR_EAGER_MODE);
  init_read_parent_iterator (&it_i, array);
  while (has_next_parent_read_parent_iterator (&it_i))
  {
    cur_i = next_parent_read_parent_iterator (&it_i);
    assert (BTOR_IS_REGULAR_EXP (cur_i));
    if (cur_i->reachable || cur_i->vread)
    {
      it_j = it_i;
      while (has_next_parent_read_parent_iterator (&it_j))
      {
        cur_j = next_parent_read_parent_iterator (&it_j);
        assert (BTOR_IS_REGULAR_EXP (cur_j));
        if (cur_j->reachable || cur_j->vread)
          encode_ackermann_constraint_eagerly (
              btor, cur_i->e[1], cur_j->e[1], cur_i, cur_j, 0);
      }
    }
  }
}

static void
encode_read_consistency_all_arrays_eagerly (Btor *btor)
{
  BtorExp **top, **temp, *cur;
  assert (btor != NULL);
  assert (btor->mode == BTOR_EAGER_MODE);
  top = btor->arrays.top;
  for (temp = btor->arrays.start; temp != top; temp++)
  {
    cur = *temp;
    assert (BTOR_IS_REGULAR_EXP (cur));
    assert (BTOR_IS_ATOMIC_ARRAY_EXP (cur));
    if (cur->reachable) encode_read_consistency_array_eagerly (btor, cur);
  }
}

static void
encode_read_consistency_array_equality_eagerly (Btor *btor, BtorExp *aeq)
{
  BtorExp *array1, *array2, *read1, *read2;
  BtorPartialParentIterator it1, it2;
  int e;
  assert (btor != NULL);
  assert (aeq != NULL);
  assert (BTOR_IS_REGULAR_EXP (aeq));
  assert (BTOR_IS_ARRAY_EQ_EXP (aeq));
  assert (btor->mode == BTOR_EAGER_MODE);
  array1 = aeq->e[0];
  assert (BTOR_IS_REGULAR_EXP (array1));
  assert (BTOR_IS_ATOMIC_ARRAY_EXP (array1));
  array2 = aeq->e[1];
  assert (BTOR_IS_REGULAR_EXP (array2));
  assert (BTOR_IS_ATOMIC_ARRAY_EXP (array2));
  e = aeq->av->aigs[0]->cnf_id;
  assert (e != 0);
  init_read_parent_iterator (&it1, array1);
  while (has_next_parent_read_parent_iterator (&it1))
  {
    read1 = next_parent_read_parent_iterator (&it1);
    assert (BTOR_IS_REGULAR_EXP (read1));
    if (read1->reachable || read1->vread)
    {
      init_read_parent_iterator (&it2, array2);
      while (has_next_parent_read_parent_iterator (&it2))
      {
        read2 = next_parent_read_parent_iterator (&it2);
        assert (BTOR_IS_REGULAR_EXP (read2));
        /* virtual reads are only used to encode array inequality */
        if ((read2->reachable || read2->vread))
          encode_ackermann_constraint_eagerly (
              btor, read1->e[1], read2->e[1], read1, read2, e);
      }
    }
  }
}

static void
encode_read_consistency_all_array_equalities_eagerly (Btor *btor)
{
  BtorMemMgr *mm;
  BtorExpPtrStack unmark_stack;
  BtorPartialParentIterator it;
  BtorExp **top, **temp, *cur_array, *cur;
  assert (btor != NULL);
  assert (btor->mode == BTOR_EAGER_MODE);
  mm = btor->mm;
  BTOR_INIT_STACK (unmark_stack);
  top = btor->arrays.top;
  for (temp = btor->arrays.start; temp != top; temp++)
  {
    cur_array = *temp;
    assert (BTOR_IS_REGULAR_EXP (cur_array));
    assert (BTOR_IS_ATOMIC_ARRAY_EXP (cur_array));
    if (cur_array->reachable)
    {
      init_aeq_parent_iterator (&it, cur_array);
      while (has_next_parent_aeq_parent_iterator (&it))
      {
        cur = next_parent_aeq_parent_iterator (&it);
        assert (BTOR_IS_REGULAR_EXP (cur));
        if (!cur->mark && cur->reachable)
        {
          cur->mark = 1;
          BTOR_PUSH_STACK (mm, unmark_stack, cur);
          encode_read_consistency_array_equality_eagerly (btor, cur);
        }
      }
    }
  }
  while (!BTOR_EMPTY_STACK (unmark_stack))
  {
    cur = BTOR_POP_STACK (unmark_stack);
    assert (BTOR_IS_REGULAR_EXP (cur));
    assert (BTOR_IS_ARRAY_EQ_EXP (cur));
    cur->mark = 0;
  }
  BTOR_RELEASE_STACK (mm, unmark_stack);
}

static BtorExp *
int_min_exp (Btor *btor, int len)
{
  char *string;
  BtorExp *result;
  assert (btor != NULL);
  assert (len > 0);
  string    = zeros_string (btor, len);
  string[0] = '1';
  result    = const_exp (btor, string);
  btor_freestr (btor->mm, string);
  return result;
}

BtorExp *
btor_int_to_exp (Btor *btor, int i, int len)
{
  char *string;
  BtorExp *result;
  BTOR_ABORT_EXP (btor == NULL, "'btor' must not be NULL in 'btor_int_to_exp'");
  BTOR_ABORT_EXP (len < 1, "'len' must not be < 1 in 'btor_int_to_exp'");
  string = btor_int_to_const (btor->mm, i, len);
  result = const_exp (btor, string);
  btor_delete_const (btor->mm, string);
  return result;
}

BtorExp *
btor_unsigned_to_exp (Btor *btor, unsigned u, int len)
{
  char *string;
  BtorExp *result;
  BTOR_ABORT_EXP (btor == NULL,
                  "'btor' must not be NULL in 'btor_unsigned_to_exp'");
  BTOR_ABORT_EXP (len < 1, "'len' must not be < 1 in 'btor_unsigned_to_exp'");
  string = btor_unsigned_to_const (btor->mm, u, len);
  result = const_exp (btor, string);
  btor_delete_const (btor->mm, string);
  return result;
}

/* Connects array child to write parent.
 * Writes are appended to the end of the regular parent list.
 */
static void
connect_array_child_write_exp (Btor *btor, BtorExp *parent, BtorExp *child)
{
  BtorExp *last_parent;
  int tag;
  assert (btor != NULL);
  assert (parent != NULL);
  assert (child != NULL);
  assert (BTOR_IS_REGULAR_EXP (parent));
  assert (BTOR_IS_WRITE_EXP (parent));
  assert (BTOR_IS_REGULAR_EXP (child));
  assert (BTOR_IS_ARRAY_EXP (child));
  (void) btor;
  parent->e[0] = child;
  /* no parent so far? */
  if (child->first_parent == NULL)
  {
    assert (child->last_parent == NULL);
    child->first_parent = parent;
    child->last_parent  = parent;
    assert (parent->prev_parent[0] == NULL);
    assert (parent->next_parent[0] == NULL);
  }
  /* append at the end of the list */
  else
  {
    last_parent = child->last_parent;
    assert (last_parent != NULL);
    parent->prev_parent[0] = last_parent;
    tag                    = BTOR_GET_TAG_EXP (last_parent);
    BTOR_REAL_ADDR_EXP (last_parent)->next_parent[tag] = parent;
    child->last_parent                                 = parent;
  }
}

/* Connects array child to array conditional parent.
 * Array conditionals are appended to the end of the
 * array equality and array conditional parent list.
 */
static void
connect_array_child_acond_exp (Btor *btor,
                               BtorExp *parent,
                               BtorExp *child,
                               int pos)
{
  BtorExp *last_parent, *tagged_parent;
  int tag;
  assert (btor != NULL);
  assert (parent != NULL);
  assert (child != NULL);
  assert (BTOR_IS_REGULAR_EXP (parent));
  assert (BTOR_IS_ARRAY_COND_EXP (parent));
  assert (BTOR_IS_REGULAR_EXP (child));
  assert (BTOR_IS_ARRAY_EXP (child));
  assert (pos == 1 || pos == 2);
  (void) btor;
  parent->e[pos] = child;
  tagged_parent  = BTOR_TAG_EXP (parent, pos);
  /* no parent so far? */
  if (child->first_aeq_acond_parent == NULL)
  {
    assert (child->last_aeq_acond_parent == NULL);
    child->first_aeq_acond_parent = tagged_parent;
    child->last_aeq_acond_parent  = tagged_parent;
    assert (parent->prev_aeq_acond_parent[pos] == NULL);
    assert (parent->next_aeq_acond_parent[pos] == NULL);
  }
  /* append at the end of the list */
  else
  {
    last_parent = child->last_aeq_acond_parent;
    assert (last_parent != NULL);
    parent->prev_aeq_acond_parent[pos] = last_parent;
    tag                                = BTOR_GET_TAG_EXP (last_parent);
    BTOR_REAL_ADDR_EXP (last_parent)->next_aeq_acond_parent[tag] =
        tagged_parent;
    child->last_aeq_acond_parent = tagged_parent;
  }
}

/* Connects array child to array equality parent.
 * Array equalities are inserted at the beginning of the
 * array equality and array conditional parent list.
 */
static void
connect_array_child_aeq_exp (Btor *btor,
                             BtorExp *parent,
                             BtorExp *child,
                             int pos)
{
  BtorExp *first_parent, *tagged_parent;
  int tag;
  assert (btor != NULL);
  assert (parent != NULL);
  assert (child != NULL);
  assert (BTOR_IS_REGULAR_EXP (parent));
  assert (BTOR_IS_ARRAY_EQ_EXP (parent));
  assert (BTOR_IS_REGULAR_EXP (child));
  assert (BTOR_IS_ARRAY_EXP (child));
  assert (pos == 0 || pos == 1);
  (void) btor;
  parent->e[pos] = child;
  tagged_parent  = BTOR_TAG_EXP (parent, pos);
  /* no parent so far? */
  if (child->first_aeq_acond_parent == NULL)
  {
    assert (child->last_aeq_acond_parent == NULL);
    child->first_aeq_acond_parent = tagged_parent;
    child->last_aeq_acond_parent  = tagged_parent;
    assert (parent->prev_aeq_acond_parent[pos] == NULL);
    assert (parent->next_aeq_acond_parent[pos] == NULL);
  }
  /* add parent at the beginning of the list */
  else
  {
    first_parent = child->first_aeq_acond_parent;
    assert (first_parent != NULL);
    parent->next_aeq_acond_parent[pos] = first_parent;
    tag                                = BTOR_GET_TAG_EXP (first_parent);
    BTOR_REAL_ADDR_EXP (first_parent)->prev_aeq_acond_parent[tag] =
        tagged_parent;
    child->first_aeq_acond_parent = tagged_parent;
  }
}

/* Finds most simplified expression and shortens path to it */
static BtorExp *
pointer_chase_simplified_exp (Btor *btor, BtorExp *exp)
{
  BtorExp *real_exp, *cur, *next;
  int invert;
  assert (btor != NULL);
  assert (exp != NULL);
  real_exp = BTOR_REAL_ADDR_EXP (exp);
  /* no simplified expression ? */
  if (real_exp->simplified == NULL) return exp;
  /* only one simplified expression ? */
  if (BTOR_REAL_ADDR_EXP (real_exp->simplified)->simplified == NULL)
  {
    if (BTOR_IS_INVERTED_EXP (exp))
      return BTOR_INVERT_EXP (real_exp->simplified);
    return exp->simplified;
  }
  /* shorten path to simplified expression */
  invert = 0;
  cur    = real_exp->simplified;
  do
  {
    if (BTOR_IS_INVERTED_EXP (cur)) invert = !invert;
    next = BTOR_REAL_ADDR_EXP (cur)->simplified;
    cur  = next;
  } while (BTOR_REAL_ADDR_EXP (cur)->simplified != NULL);
  /* cur is representative element */
  assert (BTOR_REAL_ADDR_EXP (cur)->simplified == NULL);
  /* increment reference counter so that it won't be deleted recursively */
  cur = copy_exp (btor, cur);
  if (invert) cur = BTOR_INVERT_EXP (cur);
  release_exp (btor, real_exp->simplified);
  real_exp->simplified = cur;
  /* if starting expression is inverted, then we have to invert result */
  if (BTOR_IS_INVERTED_EXP (exp)) cur = BTOR_INVERT_EXP (cur);
  return cur;
}

/* Connects child to its parent and updates list of parent pointers.
 * Expressions are inserted at the beginning of the regular parent list
 */
static void
connect_child_exp (Btor *btor, BtorExp *parent, BtorExp *child, int pos)
{
  BtorExp *real_child, *first_parent, *tagged_parent;
  int tag;
  (void) btor;
  assert (btor != NULL);
  assert (parent != NULL);
  assert (child != NULL);
  assert (pos >= 0);
  assert (pos <= 2);
  assert (BTOR_IS_REGULAR_EXP (parent));
  assert (pointer_chase_simplified_exp (btor, child) == child);
  if (parent->kind == BTOR_WRITE_EXP && pos == 0)
    connect_array_child_write_exp (btor, parent, child);
  else if (BTOR_IS_ARRAY_EQ_EXP (parent))
    connect_array_child_aeq_exp (btor, parent, child, pos);
  else if (BTOR_IS_ARRAY_COND_EXP (parent) && pos != 0)
    connect_array_child_acond_exp (btor, parent, child, pos);
  else
  {
    real_child     = BTOR_REAL_ADDR_EXP (child);
    parent->e[pos] = child;
    tagged_parent  = BTOR_TAG_EXP (parent, pos);
    /* no parent so far? */
    if (real_child->first_parent == NULL)
    {
      assert (real_child->last_parent == NULL);
      real_child->first_parent = tagged_parent;
      real_child->last_parent  = tagged_parent;
      assert (parent->prev_parent[pos] == NULL);
      assert (parent->next_parent[pos] == NULL);
    }
    /* add parent at the beginning of the list */
    else
    {
      first_parent = real_child->first_parent;
      assert (first_parent != NULL);
      parent->next_parent[pos] = first_parent;
      tag                      = BTOR_GET_TAG_EXP (first_parent);
      BTOR_REAL_ADDR_EXP (first_parent)->prev_parent[tag] = tagged_parent;
      real_child->first_parent                            = tagged_parent;
    }
  }
}

/* Disconnects a child from its parent and updates its parent list */
static void
disconnect_child_exp (Btor *btor, BtorExp *parent, int pos)
{
  BtorExp *first_parent, *last_parent, *real_first_parent, *real_last_parent;
  BtorExp *child, *real_child, *tagged_parent;
  assert (btor != NULL);
  assert (parent != NULL);
  assert (pos >= 0);
  assert (pos <= 2);
  assert (BTOR_IS_REGULAR_EXP (parent));
  assert (!BTOR_IS_CONST_EXP (parent));
  assert (!BTOR_IS_VAR_EXP (parent));
  assert (!BTOR_IS_ATOMIC_ARRAY_EXP (parent));
  (void) btor;
  tagged_parent = BTOR_TAG_EXP (parent, pos);
  /* special treatment of array children of aeq and acond */
  if (BTOR_IS_ARRAY_EQ_EXP (parent)
      || (BTOR_IS_ARRAY_COND_EXP (parent) && pos != 0))
  {
    child = parent->e[pos];
    assert (BTOR_IS_REGULAR_EXP (child));
    assert (BTOR_IS_ARRAY_EXP (child));
    first_parent = child->first_aeq_acond_parent;
    last_parent  = child->last_aeq_acond_parent;
    assert (first_parent != NULL);
    assert (last_parent != NULL);
    real_first_parent = BTOR_REAL_ADDR_EXP (first_parent);
    real_last_parent  = BTOR_REAL_ADDR_EXP (last_parent);
    /* only one parent? */
    if (first_parent == tagged_parent && first_parent == last_parent)
    {
      assert (parent->next_aeq_acond_parent[pos] == NULL);
      assert (parent->prev_aeq_acond_parent[pos] == NULL);
      child->first_aeq_acond_parent = NULL;
      child->last_aeq_acond_parent  = NULL;
    }
    /* is parent first parent in the list? */
    else if (first_parent == tagged_parent)
    {
      assert (parent->next_aeq_acond_parent[pos] != NULL);
      assert (parent->prev_aeq_acond_parent[pos] == NULL);
      child->first_aeq_acond_parent = parent->next_aeq_acond_parent[pos];
      BTOR_PREV_AEQ_ACOND_PARENT (child->first_aeq_acond_parent) = NULL;
    }
    /* is parent last parent in the list? */
    else if (last_parent == tagged_parent)
    {
      assert (parent->next_aeq_acond_parent[pos] == NULL);
      assert (parent->prev_aeq_acond_parent[pos] != NULL);
      child->last_aeq_acond_parent = parent->prev_aeq_acond_parent[pos];
      BTOR_NEXT_AEQ_ACOND_PARENT (child->last_aeq_acond_parent) = NULL;
    }
    /* hang out parent from list */
    else
    {
      assert (parent->next_aeq_acond_parent[pos] != NULL);
      assert (parent->prev_aeq_acond_parent[pos] != NULL);
      BTOR_PREV_AEQ_ACOND_PARENT (parent->next_aeq_acond_parent[pos]) =
          parent->prev_aeq_acond_parent[pos];
      BTOR_NEXT_AEQ_ACOND_PARENT (parent->prev_aeq_acond_parent[pos]) =
          parent->next_aeq_acond_parent[pos];
    }
  }
  else
  {
    real_child   = BTOR_REAL_ADDR_EXP (parent->e[pos]);
    first_parent = real_child->first_parent;
    last_parent  = real_child->last_parent;
    assert (first_parent != NULL);
    assert (last_parent != NULL);
    real_first_parent = BTOR_REAL_ADDR_EXP (first_parent);
    real_last_parent  = BTOR_REAL_ADDR_EXP (last_parent);
    /* special treatment of array children of aeq and acond */
    /* only one parent? */
    if (first_parent == tagged_parent && first_parent == last_parent)
    {
      assert (parent->next_parent[pos] == NULL);
      assert (parent->prev_parent[pos] == NULL);
      real_child->first_parent = NULL;
      real_child->last_parent  = NULL;
    }
    /* is parent first parent in the list? */
    else if (first_parent == tagged_parent)
    {
      assert (parent->next_parent[pos] != NULL);
      assert (parent->prev_parent[pos] == NULL);
      real_child->first_parent                    = parent->next_parent[pos];
      BTOR_PREV_PARENT (real_child->first_parent) = NULL;
    }
    /* is parent last parent in the list? */
    else if (last_parent == tagged_parent)
    {
      assert (parent->next_parent[pos] == NULL);
      assert (parent->prev_parent[pos] != NULL);
      real_child->last_parent                    = parent->prev_parent[pos];
      BTOR_NEXT_PARENT (real_child->last_parent) = NULL;
    }
    /* hang out parent from list */
    else
    {
      assert (parent->next_parent[pos] != NULL);
      assert (parent->prev_parent[pos] != NULL);
      BTOR_PREV_PARENT (parent->next_parent[pos]) = parent->prev_parent[pos];
      BTOR_NEXT_PARENT (parent->prev_parent[pos]) = parent->next_parent[pos];
    }
  }
  parent->next_parent[pos] = NULL;
  parent->prev_parent[pos] = NULL;
  parent->e[pos]           = NULL;
}

static BtorExp *
new_const_exp_node (Btor *btor, const char *bits)
{
  BtorBasicExp *exp;
  int i, len;
  assert (btor != NULL);
  assert (bits != NULL);
  len = (int) strlen (bits);
  assert (len > 0);
  BTOR_CNEW (btor->mm, exp);
  exp->kind = BTOR_CONST_EXP;
  BTOR_NEWN (btor->mm, exp->bits, len + 1);
  for (i = 0; i < len; i++) exp->bits[i] = bits[i] == '1' ? '1' : '0';
  exp->bits[len] = '\0';
  exp->len       = len;
  BTOR_ABORT_EXP (btor->id == INT_MAX, "expression id overflow");
  exp->id   = btor->id++;
  exp->refs = 1u;
  exp->btor = btor;
  return (BtorExp *) exp;
}

static BtorExp *
new_slice_exp_node (Btor *btor, BtorExp *e0, int upper, int lower)
{
  BtorBasicExp *exp = NULL;
  assert (btor != NULL);
  assert (e0 != NULL);
  assert (lower >= 0);
  assert (upper >= lower);
  BTOR_CNEW (btor->mm, exp);
  exp->kind  = BTOR_SLICE_EXP;
  exp->upper = upper;
  exp->lower = lower;
  exp->len   = upper - lower + 1;
  BTOR_ABORT_EXP (btor->id == INT_MAX, "expression id overflow");
  exp->id   = btor->id++;
  exp->refs = 1u;
  exp->btor = btor;
  connect_child_exp (btor, (BtorExp *) exp, e0, 0);
  return (BtorExp *) exp;
}

static BtorExp *
new_binary_exp_node (
    Btor *btor, BtorExpKind kind, BtorExp *e0, BtorExp *e1, int len)
{
  BtorBasicExp *exp;
  assert (btor != NULL);
  assert (BTOR_IS_BINARY_EXP_KIND (kind));
  assert (kind != BTOR_AEQ_EXP);
  assert (e0 != NULL);
  assert (e1 != NULL);
  assert (len > 0);
  BTOR_CNEW (btor->mm, exp);
  exp->kind = kind;
  exp->len  = len;
  BTOR_ABORT_EXP (btor->id == INT_MAX, "expression id overflow");
  exp->id   = btor->id++;
  exp->refs = 1u;
  exp->btor = btor;
  connect_child_exp (btor, (BtorExp *) exp, e0, 0);
  connect_child_exp (btor, (BtorExp *) exp, e1, 1);
  return (BtorExp *) exp;
}

static BtorExp *
new_aeq_exp_node (Btor *btor, BtorExp *e0, BtorExp *e1)
{
  BtorExp *exp;
  assert (btor != NULL);
  assert (e0 != NULL);
  assert (e1 != NULL);
  /* we need aeq and acond next and prev fields */
  BTOR_CNEW (btor->mm, exp);
  exp->kind = BTOR_AEQ_EXP;
  exp->len  = 1;
  BTOR_ABORT_EXP (btor->id == INT_MAX, "expression id overflow");
  exp->id   = btor->id++;
  exp->refs = 1u;
  exp->btor = btor;
  connect_child_exp (btor, exp, e0, 0);
  connect_child_exp (btor, exp, e1, 1);
  return exp;
}

static BtorExp *
new_ternary_exp_node (Btor *btor,
                      BtorExpKind kind,
                      BtorExp *e0,
                      BtorExp *e1,
                      BtorExp *e2,
                      int len)
{
  BtorBasicExp *exp;
  assert (btor != NULL);
  assert (BTOR_IS_TERNARY_EXP_KIND (kind));
  assert (kind == BTOR_BCOND_EXP);
  assert (e0 != NULL);
  assert (e1 != NULL);
  assert (e2 != NULL);
  assert (len > 0);
  BTOR_CNEW (btor->mm, exp);
  exp->kind = kind;
  exp->len  = len;
  BTOR_ABORT_EXP (btor->id == INT_MAX, "expression id overflow");
  exp->id   = btor->id++;
  exp->refs = 1u;
  exp->btor = btor;
  connect_child_exp (btor, (BtorExp *) exp, e0, 0);
  connect_child_exp (btor, (BtorExp *) exp, e1, 1);
  connect_child_exp (btor, (BtorExp *) exp, e2, 2);
  return (BtorExp *) exp;
}

static BtorExp *
new_write_exp_node (Btor *btor,
                    BtorExp *e_array,
                    BtorExp *e_index,
                    BtorExp *e_value)
{
  BtorMemMgr *mm;
  BtorExp *exp;
  assert (btor != NULL);
  assert (e_array != NULL);
  assert (e_index != NULL);
  assert (e_value != NULL);
  assert (BTOR_IS_REGULAR_EXP (e_array));
  assert (BTOR_IS_ARRAY_EXP (e_array));
  assert (!BTOR_IS_ARRAY_EXP (BTOR_REAL_ADDR_EXP (e_index)));
  assert (!BTOR_IS_ARRAY_EXP (BTOR_REAL_ADDR_EXP (e_value)));
  mm = btor->mm;
  BTOR_CNEW (mm, exp);
  exp->kind      = BTOR_WRITE_EXP;
  exp->index_len = BTOR_REAL_ADDR_EXP (e_index)->len;
  exp->len       = BTOR_REAL_ADDR_EXP (e_value)->len;
  BTOR_ABORT_EXP (btor->id == INT_MAX, "expression id overflow");
  exp->id   = btor->id++;
  exp->refs = 1u;
  exp->btor = btor;
  /* append writes to the end of parrent list */
  connect_child_exp (btor, exp, e_array, 0);
  connect_child_exp (btor, exp, e_index, 1);
  connect_child_exp (btor, exp, e_value, 2);
  return exp;
}

static BtorExp *
new_acond_exp_node (Btor *btor, BtorExp *e_cond, BtorExp *a_if, BtorExp *a_else)
{
  BtorMemMgr *mm;
  BtorExp *exp;
  assert (btor != NULL);
  assert (!BTOR_IS_ARRAY_EXP (BTOR_REAL_ADDR_EXP (e_cond)));
  assert (BTOR_IS_REGULAR_EXP (a_if));
  assert (BTOR_IS_REGULAR_EXP (a_else));
  assert (BTOR_IS_ARRAY_EXP (a_if));
  assert (BTOR_IS_ARRAY_EXP (a_else));
  assert (a_if->index_len == a_else->index_len);
  assert (a_if->index_len > 0);
  assert (a_if->len == a_else->len);
  assert (a_if->len > 0);
  mm = btor->mm;
  BTOR_CNEW (mm, exp);
  exp->kind      = BTOR_ACOND_EXP;
  exp->index_len = a_if->index_len;
  exp->len       = a_if->len;
  BTOR_ABORT_EXP (btor->id == INT_MAX, "expression id overflow");
  exp->id   = btor->id++;
  exp->refs = 1u;
  exp->btor = btor;
  connect_child_exp (btor, exp, e_cond, 0);
  connect_child_exp (btor, exp, a_if, 1);
  connect_child_exp (btor, exp, a_else, 2);
  return exp;
}

/* Delete expression from memory */
static void
delete_exp_node (Btor *btor, BtorExp *exp)
{
  BtorMemMgr *mm;
  assert (btor != NULL);
  assert (exp != NULL);
  assert (BTOR_IS_REGULAR_EXP (exp));
  mm = btor->mm;
  if (!BTOR_IS_ATOMIC_ARRAY_EXP (exp))
  {
    if (BTOR_IS_CONST_EXP (exp))
      btor_freestr (mm, exp->bits);
    else if (BTOR_IS_VAR_EXP (exp))
      btor_freestr (mm, exp->symbol);
    else if (BTOR_IS_WRITE_EXP (exp))
    {
      disconnect_child_exp (btor, exp, 0);
      disconnect_child_exp (btor, exp, 1);
      disconnect_child_exp (btor, exp, 2);
    }
    else if (BTOR_IS_UNARY_EXP (exp))
      disconnect_child_exp (btor, exp, 0);
    else if (BTOR_IS_BINARY_EXP (exp))
    {
      /* release virtual reads */
      if (BTOR_IS_ARRAY_EQ_EXP (exp) && exp->vreads != NULL)
        delete_exp_pair (btor, exp->vreads);
      disconnect_child_exp (btor, exp, 0);
      disconnect_child_exp (btor, exp, 1);
    }
    else
    {
      assert (BTOR_IS_TERNARY_EXP (exp));
      disconnect_child_exp (btor, exp, 0);
      disconnect_child_exp (btor, exp, 1);
      disconnect_child_exp (btor, exp, 2);
    }
    if (exp->av != NULL) btor_release_delete_aigvec (btor->avmgr, exp->av);
  }
  if (exp->simplified != NULL) release_exp (btor, exp->simplified);
  if (BTOR_IS_ARRAY_EXP (exp) || BTOR_IS_ARRAY_EQ_EXP (exp))
    BTOR_DELETE (mm, exp);
  else
    BTOR_DELETE (mm, (BtorBasicExp *) exp);
}

/* Computes hash value of expression by id */
static unsigned int
hash_exp_by_id (BtorExp *exp)
{
  assert (exp != NULL);
  return (unsigned int) BTOR_REAL_ADDR_EXP (exp)->id * 7334147u;
}

/* Compares expressions by id */
static int
compare_exp_by_id (BtorExp *exp1, BtorExp *exp2)
{
  int id1, id2;
  assert (exp1 != NULL);
  assert (exp2 != NULL);
  id1 = BTOR_GET_ID_EXP (exp1);
  id2 = BTOR_GET_ID_EXP (exp2);
  if (id1 < id2) return -1;
  if (id1 > id2) return 1;
  return 0;
}

/* Computes hash value of expresssion by children ids */
static unsigned int
compute_hash_exp (BtorExp *exp, int table_size)
{
  unsigned int hash;
  assert (exp != NULL);
  assert (table_size > 0);
  assert (btor_is_power_of_2_util (table_size));
  assert (BTOR_IS_REGULAR_EXP (exp));
  assert (!BTOR_IS_VAR_EXP (exp));
  assert (!BTOR_IS_ATOMIC_ARRAY_EXP (exp));
  if (BTOR_IS_CONST_EXP (exp))
    hash = btor_hashstr ((void *) exp->bits);
  else if (BTOR_IS_UNARY_EXP (exp))
  {
    hash = (unsigned int) BTOR_REAL_ADDR_EXP (exp->e[0])->id;
    if (exp->kind == BTOR_SLICE_EXP)
      hash += (unsigned int) exp->upper + (unsigned int) exp->lower;
  }
  else if (BTOR_IS_BINARY_EXP (exp))
  {
    hash = (unsigned int) BTOR_REAL_ADDR_EXP (exp->e[0])->id
           + (unsigned int) BTOR_REAL_ADDR_EXP (exp->e[1])->id;
  }
  else
  {
    assert (BTOR_IS_TERNARY_EXP (exp));
    hash = (unsigned int) BTOR_REAL_ADDR_EXP (exp->e[0])->id
           + (unsigned int) BTOR_REAL_ADDR_EXP (exp->e[1])->id
           + (unsigned int) BTOR_REAL_ADDR_EXP (exp->e[2])->id;
  }
  hash = (hash * BTOR_EXP_UNIQUE_TABLE_PRIME) & (table_size - 1);
  return hash;
}

/* Finds constant expression in hash table. Returns NULL if it could not be
 * found. */
static BtorExp **
find_const_exp (Btor *btor, const char *bits)
{
  BtorExp *cur, **result;
  unsigned int hash;
  int len;
  assert (btor != NULL);
  assert (bits != NULL);
  len    = (int) strlen (bits);
  hash   = btor_hashstr ((void *) bits);
  hash   = (hash * BTOR_EXP_UNIQUE_TABLE_PRIME) & (btor->table.size - 1);
  result = btor->table.chains + hash;
  cur    = *result;
  while (cur != NULL)
  {
    assert (BTOR_IS_REGULAR_EXP (cur));
    if (BTOR_IS_CONST_EXP (cur) && cur->len == len
        && strcmp (cur->bits, bits) == 0)
      break;
    else
    {
      result = &cur->next;
      cur    = *result;
    }
  }
  return result;
}

/* Finds slice expression in hash table. Returns NULL if it could not be
 * found. */
static BtorExp **
find_slice_exp (Btor *btor, BtorExp *e0, int upper, int lower)
{
  BtorExp *cur, **result;
  unsigned int hash;
  assert (btor != NULL);
  assert (e0 != NULL);
  assert (lower >= 0);
  assert (upper >= lower);
  hash = (((unsigned int) BTOR_REAL_ADDR_EXP (e0)->id + (unsigned int) upper
           + (unsigned int) lower)
          * BTOR_EXP_UNIQUE_TABLE_PRIME)
         & (btor->table.size - 1);
  result = btor->table.chains + hash;
  cur    = *result;
  while (cur != NULL)
  {
    assert (BTOR_IS_REGULAR_EXP (cur));
    if (cur->kind == BTOR_SLICE_EXP && cur->e[0] == e0 && cur->upper == upper
        && cur->lower == lower)
      break;
    else
    {
      result = &cur->next;
      cur    = *result;
    }
  }
  return result;
}

/* Finds binary expression in hash table. Returns NULL if it could not be
 * found. */
static BtorExp **
find_binary_exp (Btor *btor, BtorExpKind kind, BtorExp *e0, BtorExp *e1)
{
  BtorExp *cur, *temp, **result;
  unsigned int hash;
  assert (btor != NULL);
  assert (BTOR_IS_BINARY_EXP_KIND (kind));
  assert (e0 != NULL);
  assert (e1 != NULL);
  hash = (((unsigned int) BTOR_REAL_ADDR_EXP (e0)->id
           + (unsigned int) BTOR_REAL_ADDR_EXP (e1)->id)
          * BTOR_EXP_UNIQUE_TABLE_PRIME)
         & (btor->table.size - 1);
  result = btor->table.chains + hash;
  cur    = *result;
  if (BTOR_IS_BINARY_COMMUTATIVE_EXP_KIND (kind)
      && BTOR_REAL_ADDR_EXP (e1)->id < BTOR_REAL_ADDR_EXP (e0)->id)
  {
    temp = e0;
    e0   = e1;
    e1   = temp;
  }
  while (cur != NULL)
  {
    assert (BTOR_IS_REGULAR_EXP (cur));
    if (cur->kind == kind && cur->e[0] == e0 && cur->e[1] == e1)
      break;
    else
    {
      result = &cur->next;
      cur    = *result;
    }
  }
  return result;
}

/* Finds ternary expression in hash table. Returns NULL if it could not be
 * found. */
static BtorExp **
find_ternary_exp (
    Btor *btor, BtorExpKind kind, BtorExp *e0, BtorExp *e1, BtorExp *e2)
{
  BtorExp *cur, **result;
  unsigned int hash;
  assert (btor != NULL);
  assert (BTOR_IS_TERNARY_EXP_KIND (kind));
  assert (e0 != NULL);
  assert (e1 != NULL);
  assert (e2 != NULL);
  hash = (((unsigned) BTOR_REAL_ADDR_EXP (e0)->id
           + (unsigned) BTOR_REAL_ADDR_EXP (e1)->id
           + (unsigned) BTOR_REAL_ADDR_EXP (e2)->id)
          * BTOR_EXP_UNIQUE_TABLE_PRIME)
         & (btor->table.size - 1);
  result = btor->table.chains + hash;
  cur    = *result;
  while (cur != NULL)
  {
    assert (BTOR_IS_REGULAR_EXP (cur));
    if (cur->kind == kind && cur->e[0] == e0 && cur->e[1] == e1
        && cur->e[2] == e2)
      break;
    else
    {
      result = &(cur->next);
      cur    = *result;
    }
  }
  return result;
}

/* Enlarges unique table and rehashes expressions. */
static void
enlarge_exp_unique_table (Btor *btor)
{
  BtorMemMgr *mm;
  int size, new_size, i;
  unsigned int hash;
  BtorExp *cur, *temp, **new_chains;
  assert (btor != NULL);
  mm       = btor->mm;
  size     = btor->table.size;
  new_size = size << 1;
  assert (new_size / size == 2);
  BTOR_CNEWN (mm, new_chains, new_size);
  for (i = 0; i < size; i++)
  {
    cur = btor->table.chains[i];
    while (cur != NULL)
    {
      assert (BTOR_IS_REGULAR_EXP (cur));
      assert (!BTOR_IS_VAR_EXP (cur));
      assert (!BTOR_IS_ATOMIC_ARRAY_EXP (cur));
      temp             = cur->next;
      hash             = compute_hash_exp (cur, new_size);
      cur->next        = new_chains[hash];
      new_chains[hash] = cur;
      cur              = temp;
    }
  }
  BTOR_DELETEN (mm, btor->table.chains, size);
  btor->table.size   = new_size;
  btor->table.chains = new_chains;
}

static void
delete_exp_unique_table_entry (Btor *btor, BtorExp *exp)
{
  unsigned int hash;
  BtorExp *cur, *prev;
  assert (btor != NULL);
  assert (exp != NULL);
  assert (BTOR_IS_REGULAR_EXP (exp));
  hash = compute_hash_exp (exp, btor->table.size);
  prev = NULL;
  cur  = btor->table.chains[hash];
  while (cur != exp && cur != NULL)
  {
    assert (BTOR_IS_REGULAR_EXP (cur));
    prev = cur;
    cur  = cur->next;
  }
  assert (cur != NULL);
  if (prev == NULL)
    btor->table.chains[hash] = cur->next;
  else
    prev->next = cur->next;
  btor->table.num_elements--;
  delete_exp_node (btor, exp);
}

static void
inc_exp_ref_counter (BtorExp *exp)
{
  BtorExp *real_exp;
  assert (exp != NULL);
  real_exp = BTOR_REAL_ADDR_EXP (exp);
  BTOR_ABORT_EXP (real_exp->refs == UINT_MAX, "Reference counter overflow");
  if (!BTOR_IS_VAR_EXP (real_exp) && !BTOR_IS_ATOMIC_ARRAY_EXP (real_exp))
    real_exp->refs++;
}

static BtorExp *
copy_exp (Btor *btor, BtorExp *exp)
{
  assert (btor != NULL);
  assert (exp != NULL);
  (void) btor;
  inc_exp_ref_counter (exp);
  return exp;
}

BtorExp *
btor_copy_exp (Btor *btor, BtorExp *exp)
{
  BTOR_ABORT_EXP (btor == NULL, "'btor' must not be NULL in 'btor_copy_exp'");
  BTOR_ABORT_EXP (exp == NULL, "'exp' must not be NULL in 'btor_copy_exp'");
  (void) btor;
  return copy_exp (btor, exp);
}

void
btor_mark_exp (Btor *btor, BtorExp *exp, int new_mark)
{
  BtorMemMgr *mm;
  BtorExpPtrStack stack;
  BtorExp *cur;
  assert (btor != NULL);
  assert (exp != NULL);
  mm = btor->mm;
  BTOR_INIT_STACK (stack);
  BTOR_PUSH_STACK (mm, stack, exp);
  do
  {
    cur = BTOR_REAL_ADDR_EXP (BTOR_POP_STACK (stack));
    if (cur->mark != new_mark)
    {
      cur->mark = new_mark;
      if (BTOR_IS_UNARY_EXP (cur))
        BTOR_PUSH_STACK (mm, stack, cur->e[0]);
      else if (BTOR_IS_BINARY_EXP (cur))
      {
        BTOR_PUSH_STACK (mm, stack, cur->e[1]);
        BTOR_PUSH_STACK (mm, stack, cur->e[0]);
      }
      else if (BTOR_IS_TERNARY_EXP (cur))
      {
        BTOR_PUSH_STACK (mm, stack, cur->e[2]);
        BTOR_PUSH_STACK (mm, stack, cur->e[1]);
        BTOR_PUSH_STACK (mm, stack, cur->e[0]);
      }
    }
  } while (!BTOR_EMPTY_STACK (stack));
  BTOR_RELEASE_STACK (mm, stack);
}

static void
release_exp (Btor *btor, BtorExp *exp)
{
  BtorMemMgr *mm;
  BtorExpPtrStack stack;
  BtorExp *cur;
  assert (btor != NULL);
  assert (exp != NULL);
  mm  = btor->mm;
  cur = BTOR_REAL_ADDR_EXP (exp);
  assert (cur->refs > 0u);
  if (cur->refs > 1u)
  {
    if (!BTOR_IS_VAR_EXP (cur) && !BTOR_IS_ATOMIC_ARRAY_EXP (cur)) cur->refs--;
  }
  else
  {
    assert (cur->refs == 1u);
    BTOR_INIT_STACK (stack);
    BTOR_PUSH_STACK (mm, stack, cur);
    do
    {
      cur = BTOR_REAL_ADDR_EXP (BTOR_POP_STACK (stack));
      if (cur->refs > 1u)
      {
        if (!BTOR_IS_VAR_EXP (cur) && !BTOR_IS_ATOMIC_ARRAY_EXP (cur))
          cur->refs--;
      }
      else
      {
        assert (cur->refs == 1u);
        if (BTOR_IS_UNARY_EXP (cur))
          BTOR_PUSH_STACK (mm, stack, cur->e[0]);
        else if (BTOR_IS_BINARY_EXP (cur))
        {
          BTOR_PUSH_STACK (mm, stack, cur->e[1]);
          BTOR_PUSH_STACK (mm, stack, cur->e[0]);
        }
        else if (BTOR_IS_TERNARY_EXP (cur))
        {
          BTOR_PUSH_STACK (mm, stack, cur->e[2]);
          BTOR_PUSH_STACK (mm, stack, cur->e[1]);
          BTOR_PUSH_STACK (mm, stack, cur->e[0]);
        }
        if (!BTOR_IS_VAR_EXP (cur) && !BTOR_IS_ATOMIC_ARRAY_EXP (cur))
          delete_exp_unique_table_entry (btor, cur);
      }
    } while (!BTOR_EMPTY_STACK (stack));
    BTOR_RELEASE_STACK (mm, stack);
  }
}

void
btor_release_exp (Btor *btor, BtorExp *exp)
{
  BTOR_ABORT_EXP (btor == NULL,
                  "'btor' must not be NULL in 'btor_release_exp'");
  BTOR_ABORT_EXP (exp == NULL, "'exp' must not be NULL in 'btor_release_exp'");
  release_exp (btor, exp);
}

static BtorExp *
const_exp (Btor *btor, const char *bits)
{
  BtorExp **lookup;
  assert (btor != NULL);
  assert (bits != NULL);
  assert ((int) strlen (bits) > 0);
  lookup = find_const_exp (btor, bits);
  if (*lookup == NULL)
  {
    if (btor->table.num_elements == btor->table.size
        && btor_log_2_util (btor->table.size) < BTOR_EXP_UNIQUE_TABLE_LIMIT)
    {
      enlarge_exp_unique_table (btor);
      lookup = find_const_exp (btor, bits);
    }
    *lookup = new_const_exp_node (btor, bits);
    assert (btor->table.num_elements < INT_MAX);
    btor->table.num_elements++;
  }
  else
    inc_exp_ref_counter (*lookup);
  assert (BTOR_IS_REGULAR_EXP (*lookup));
  ;
  return *lookup;
}

BtorExp *
btor_const_exp (Btor *btor, const char *bits)
{
  BTOR_ABORT_EXP (btor == NULL, "'btor' must not be NULL in 'btor_const_exp'");
  BTOR_ABORT_EXP (bits == NULL, "'bits' must not be NULL in 'btor_const_exp'");
  BTOR_ABORT_EXP (*bits == '\0',
                  "'bits' must not be empty in 'btor_const_exp'");
  return const_exp (btor, bits);
}

static BtorExp *
zeros_exp (Btor *btor, int len)
{
  char *string;
  BtorExp *result;
  assert (btor != NULL);
  assert (len > 0);
  string = zeros_string (btor, len);
  result = const_exp (btor, string);
  btor_freestr (btor->mm, string);
  return result;
}

BtorExp *
btor_zeros_exp (Btor *btor, int len)
{
  BTOR_ABORT_EXP (btor == NULL, "'btor' must not be NULL in 'btor_zeros_exp'");
  BTOR_ABORT_EXP (len < 1, "'len' must not be < 1 in 'btor_zeros_exp'");
  return zeros_exp (btor, len);
}

static BtorExp *
false_exp (Btor *btor)
{
  assert (btor != NULL);
  return zeros_exp (btor, 1);
}

BtorExp *
btor_false_exp (Btor *btor)
{
  BTOR_ABORT_EXP (btor == NULL, "'btor' must not be NULL in 'btor_false_exp'");
  return false_exp (btor);
}

static BtorExp *
ones_exp (Btor *btor, int len)
{
  char *string;
  BtorExp *result;
  assert (btor != NULL);
  assert (len > 0);
  string = ones_string (btor, len);
  result = const_exp (btor, string);
  btor_freestr (btor->mm, string);
  return result;
}

BtorExp *
btor_ones_exp (Btor *btor, int len)
{
  BTOR_ABORT_EXP (btor == NULL, "'btor' must not be NULL in 'btor_ones_exp'");
  BTOR_ABORT_EXP (len < 1, "'len' must not be < 1 in 'btor_ones_exp'");
  return ones_exp (btor, len);
}

static BtorExp *
one_exp (Btor *btor, int len)
{
  char *string;
  BtorExp *result;
  assert (btor != NULL);
  assert (len > 0);
  string                            = zeros_string (btor, len);
  string[(int) strlen (string) - 1] = '1';
  result                            = const_exp (btor, string);
  btor_freestr (btor->mm, string);
  return result;
}

BtorExp *
btor_one_exp (Btor *btor, int len)
{
  BTOR_ABORT_EXP (btor == NULL, "'btor' must not be NULL in 'btor_one_exp'");
  BTOR_ABORT_EXP (len < 1, "'len' must not be < 1 in 'btor_one_exp'");
  return one_exp (btor, len);
}

static BtorExp *
true_exp (Btor *btor)
{
  assert (btor != NULL);
  return one_exp (btor, 1);
}

BtorExp *
btor_true_exp (Btor *btor)
{
  BTOR_ABORT_EXP (btor == NULL, "'btor' must not be NULL in 'btor_true_exp'");
  return true_exp (btor);
}

static BtorExp *
var_exp (Btor *btor, int len, const char *symbol)
{
  BtorMemMgr *mm;
  BtorBasicExp *exp;
  assert (btor != NULL);
  assert (len > 0);
  assert (symbol != NULL);
  mm = btor->mm;
  BTOR_CNEW (mm, exp);
  exp->kind   = BTOR_VAR_EXP;
  exp->symbol = btor_strdup (mm, symbol);
  exp->len    = len;
  BTOR_ABORT_EXP (btor->id == INT_MAX, "expression id overflow");
  exp->id   = btor->id++;
  exp->refs = 1u;
  exp->btor = btor;
  BTOR_PUSH_STACK (mm, btor->vars, (BtorExp *) exp);
  return (BtorExp *) exp;
}

BtorExp *
btor_var_exp (Btor *btor, int len, const char *symbol)
{
  BTOR_ABORT_EXP (btor == NULL, "'btor' must not be NULL in 'btor_var_exp'");
  BTOR_ABORT_EXP (len < 1, "'len' must not be < 1 in 'btor_var_exp'");
  BTOR_ABORT_EXP (symbol == NULL,
                  "'symbol' must not be NULL in 'btor_var_exp'");
  return var_exp (btor, len, symbol);
}

BtorExp *
btor_array_exp (Btor *btor, int elem_len, int index_len)
{
  BtorMemMgr *mm;
  BtorExp *exp;
  BTOR_ABORT_EXP (btor == NULL, "'btor' must not be NULL in 'btor_array_exp'");
  BTOR_ABORT_EXP (elem_len < 1,
                  "'elem_len' must not be < 1 in 'btor_array_exp'");
  BTOR_ABORT_EXP (index_len < 1,
                  "'index_len' must not be < 1 in 'btor_array_exp'");
  mm = btor->mm;
  BTOR_CNEW (mm, exp);
  exp->kind      = BTOR_ARRAY_EXP;
  exp->index_len = index_len;
  exp->len       = elem_len;
  BTOR_ABORT_EXP (btor->id == INT_MAX, "expression id overflow");
  exp->id   = btor->id++;
  exp->refs = 1u;
  exp->btor = btor;
  BTOR_PUSH_STACK (mm, btor->arrays, exp);
  return exp;
}

static BtorExp *
unary_exp_slice_exp (Btor *btor, BtorExp *exp, int upper, int lower)
{
  BtorExp **lookup;
  assert (btor != NULL);
  assert (exp != NULL);
  assert (!BTOR_IS_ARRAY_EXP (BTOR_REAL_ADDR_EXP (exp)));
  assert (lower >= 0);
  assert (upper >= lower);
  assert (upper < BTOR_REAL_ADDR_EXP (exp)->len);
  exp    = pointer_chase_simplified_exp (btor, exp);
  lookup = find_slice_exp (btor, exp, upper, lower);
  if (*lookup == NULL)
  {
    if (btor->table.num_elements == btor->table.size
        && btor_log_2_util (btor->table.size) < BTOR_EXP_UNIQUE_TABLE_LIMIT)
    {
      enlarge_exp_unique_table (btor);
      lookup = find_slice_exp (btor, exp, upper, lower);
    }
    *lookup = new_slice_exp_node (btor, exp, upper, lower);
    inc_exp_ref_counter (exp);
    assert (btor->table.num_elements < INT_MAX);
    btor->table.num_elements++;
  }
  else
    inc_exp_ref_counter (*lookup);
  assert (BTOR_IS_REGULAR_EXP (*lookup));
  return *lookup;
}

static BtorExp *
rewrite_exp (Btor *btor,
             BtorExpKind kind,
             BtorExp *e0,
             BtorExp *e1,
             BtorExp *e2,
             int upper,
             int lower)
{
  BtorMemMgr *mm;
  BtorExp *result, *real_e0, *real_e1, *real_e2, *temp;
  char *b0, *b1, *bresult;
  int same_children_mem, i, diff, len, counter, is_zero, is_one, is_ones;
  int invert_b0 = 0;
  int invert_b1 = 0;
  assert (btor != NULL);
  assert (btor->rewrite_level > 0);
  assert (btor->rewrite_level <= 2);
  assert (lower >= 0);
  assert (lower <= upper);
  assert (e0 != NULL);
  mm     = btor->mm;
  result = NULL;
  e0     = pointer_chase_simplified_exp (btor, e0);
  if (e1 != NULL) e1 = pointer_chase_simplified_exp (btor, e1);
  if (e2 != NULL) e2 = pointer_chase_simplified_exp (btor, e2);
  if (BTOR_IS_UNARY_EXP_KIND (kind))
  {
    assert (e0 != NULL);
    assert (e1 == NULL);
    assert (e2 == NULL);
    assert (kind == BTOR_SLICE_EXP);
    real_e0 = BTOR_REAL_ADDR_EXP (e0);
    diff    = upper - lower;
    if (diff + 1 == real_e0->len)
      result = copy_exp (btor, e0);
    else if (BTOR_IS_CONST_EXP (real_e0))
    {
      counter = 0;
      len     = real_e0->len;
      BTOR_NEWN (mm, bresult, diff + 2);
      for (i = len - upper - 1; i <= len - upper - 1 + diff; i++)
        bresult[counter++] = real_e0->bits[i];
      bresult[counter] = '\0';
      result           = const_exp (btor, bresult);
      result           = BTOR_COND_INVERT_EXP (e0, result);
      btor_delete_const (mm, bresult);
    }
  }
  else if (BTOR_IS_BINARY_EXP_KIND (kind))
  {
    assert (e0 != NULL);
    assert (e1 != NULL);
    assert (e2 == NULL);
    real_e0 = BTOR_REAL_ADDR_EXP (e0);
    real_e1 = BTOR_REAL_ADDR_EXP (e1);
    if (BTOR_IS_CONST_EXP (real_e0) && BTOR_IS_CONST_EXP (real_e1))
    {
      same_children_mem = real_e0 == real_e1;
      if (same_children_mem)
      {
        b0 = BTOR_BITS_EXP (mm, e0);
        b1 = BTOR_BITS_EXP (mm, e1);
      }
      else
      {
        invert_b0 = BTOR_IS_INVERTED_EXP (e0);
        b0        = real_e0->bits;
        if (invert_b0) btor_invert_const (mm, b0);
        invert_b1 = BTOR_IS_INVERTED_EXP (e1);
        b1        = real_e1->bits;
        if (invert_b1) btor_invert_const (mm, b1);
      }
      switch (kind)
      {
        case BTOR_AND_EXP: bresult = btor_and_const (mm, b0, b1); break;
        case BTOR_BEQ_EXP: bresult = btor_eq_const (mm, b0, b1); break;
        case BTOR_ADD_EXP: bresult = btor_add_const (mm, b0, b1); break;
        case BTOR_MUL_EXP: bresult = btor_mul_const (mm, b0, b1); break;
        case BTOR_ULT_EXP: bresult = btor_ult_const (mm, b0, b1); break;
        case BTOR_UDIV_EXP: bresult = btor_udiv_const (mm, b0, b1); break;
        case BTOR_UREM_EXP: bresult = btor_urem_const (mm, b0, b1); break;
        case BTOR_SLL_EXP: bresult = btor_sll_const (mm, b0, b1); break;
        case BTOR_SRL_EXP: bresult = btor_srl_const (mm, b0, b1); break;
        default:
          assert (kind == BTOR_CONCAT_EXP);
          bresult = btor_concat_const (mm, b0, b1);
          break;
      }
      if (same_children_mem)
      {
        btor_delete_const (mm, b1);
        btor_delete_const (mm, b0);
      }
      else
      {
        /* invert back if necessary */
        if (invert_b0) btor_invert_const (mm, b0);
        if (invert_b1) btor_invert_const (mm, b1);
      }
      result = const_exp (btor, bresult);
      btor_delete_const (mm, bresult);
    }
    else if (BTOR_IS_CONST_EXP (real_e0) && !BTOR_IS_CONST_EXP (real_e1))
    {
      invert_b0 = BTOR_IS_INVERTED_EXP (e0);
      b0        = real_e0->bits;
      if (invert_b0) btor_invert_const (mm, b0);
      is_zero = is_zero_string (btor, b0, real_e0->len);
      is_one  = is_one_string (btor, b0, real_e0->len);
      is_ones = is_ones_string (btor, b0, real_e0->len);
      /* invert back if necessary */
      if (invert_b0) btor_invert_const (mm, b0);
      if (is_zero)
      {
        if (kind == BTOR_ADD_EXP)
          result = copy_exp (btor, e1);
        else if (kind == BTOR_MUL_EXP || kind == BTOR_SLL_EXP
                 || kind == BTOR_SRL_EXP || kind == BTOR_UDIV_EXP
                 || kind == BTOR_UREM_EXP || kind == BTOR_AND_EXP)
          result = zeros_exp (btor, real_e0->len);
      }
      else if (is_one)
      {
        if (kind == BTOR_MUL_EXP) result = copy_exp (btor, e1);
      }
      else if (is_ones)
      {
        if (kind == BTOR_AND_EXP)
          result = copy_exp (btor, e1);
        else if (kind == BTOR_ULT_EXP) /* UNSIGNED_MAX < x */
          result = false_exp (btor);
      }
    }
    else if (!BTOR_IS_CONST_EXP (real_e0) && BTOR_IS_CONST_EXP (real_e1))
    {
      invert_b1 = BTOR_IS_INVERTED_EXP (e1);
      b1        = real_e1->bits;
      if (invert_b1) btor_invert_const (mm, b1);
      is_zero = is_zero_string (btor, b1, real_e1->len);
      is_one  = is_one_string (btor, b1, real_e1->len);
      is_ones = is_ones_string (btor, b1, real_e1->len);
      /* invert back if necessary */
      if (invert_b1) btor_invert_const (mm, b1);
      if (is_zero)
      {
        if (kind == BTOR_ADD_EXP)
          result = copy_exp (btor, e0);
        else if (kind == BTOR_MUL_EXP || kind == BTOR_SLL_EXP
                 || kind == BTOR_SRL_EXP || kind == BTOR_AND_EXP)
          result = zeros_exp (btor, real_e0->len);
        else if (kind == BTOR_ULT_EXP) /* x < 0 */
          result = false_exp (btor);
        else if (kind == BTOR_UDIV_EXP)
          result = ones_exp (btor, real_e0->len);
        else if (kind == BTOR_UREM_EXP)
          result = copy_exp (btor, e0);
      }
      else if (is_one)
      {
        if (kind == BTOR_MUL_EXP) result = copy_exp (btor, e0);
      }
      else if (is_ones)
      {
        if (kind == BTOR_AND_EXP) result = copy_exp (btor, e0);
      }
    }
    else if (real_e0 == real_e1
             && (kind == BTOR_BEQ_EXP || kind == BTOR_AEQ_EXP
                 || kind == BTOR_AND_EXP || kind == BTOR_ADD_EXP))
    {
      if (kind == BTOR_BEQ_EXP)
      {
        if (e0 == e1)
          result = true_exp (btor); /* x == x */
        else
          result = false_exp (btor); /* x == ~x */
      }
      else if (kind == BTOR_AEQ_EXP)
      {
        /* arrays must not be negated */
        assert (e0 == e1);
        result = true_exp (btor); /* x == x */
      }
      else if (kind == BTOR_AND_EXP)
      {
        if (e0 == e1)
          result = copy_exp (btor, e0); /* x & x == x */
        else
          result = zeros_exp (btor, real_e0->len); /* x & ~x == 0 */
      }
      else
      {
        assert (kind == BTOR_ADD_EXP);
        /* replace x + x by x * 2 */
        if (e0 == e1)
        {
          if (real_e0->len >= 2)
          {
            temp   = btor_int_to_exp (btor, 2, real_e0->len);
            result = mul_exp (btor, e0, temp);
            release_exp (btor, temp);
          }
        }
        else
          /* replace x + ~x by -1 */
          result = ones_exp (btor, real_e0->len);
      }
    }
    else if (e0 == e1
             && (kind == BTOR_ULT_EXP || kind == BTOR_UDIV_EXP
                 || kind == BTOR_UREM_EXP))
    {
      switch (kind)
      {
        case BTOR_ULT_EXP: result = false_exp (btor); break;
        case BTOR_UDIV_EXP: result = one_exp (btor, real_e0->len); break;
        default:
          assert (kind == BTOR_UREM_EXP);
          result = zeros_exp (btor, real_e0->len);
          break;
      }
    }

    /* TODO: add all the O[123] optimization of MEMICS paper.
     * TODO: lots of word level simplifications:
     * a <= b && b <= a  <=> a == b
     * a[7:4] == b[7:4] && a[3:0] == b[3:0] <=> a == b
     * ...
     */
    /* TODO a + 2 * a <=> 3 * a <=> and see below */
    /* TODO strength reduction: a * 2 == a << 1 (really ?) */
    /* TODO strength reduction: a * 3 == (a << 1) + a (really ?) */
    /* TODO strength reduction: a / 2 == (a >> 1) (yes!) */
    /* TODO strength reduction: a / 3 =>  higher bits zero (check!) */
    /* TODO 0 < a <=> a != 0 */
    /* TODO a < 1 <=> a == 0 */
    /* TODO MAX-1 < a <=> a == MAX */
    /* TODO a < MAX <=> a != MAX */

    /* TODO associativity of multiplication (always?) or normalize */
    /* TODO associativity of addition up to a certain level or normalize */

    /* TODO to support GAUSS bubble up odd terms:
     * (2 * a + 3 * y) + 4 * x => 3 * y + (2 * a + 4 * x)
     * or alternatively normalize arithmetic terms/polynomials
     */

    /* TODO simplify (c * x + 2 * y) + x == 5 at GAUSS application
     * by first (c + 1) * x + 2 * y == 5 and then check whether 'c'
     * is even.
     */

    /* TODO Howto handle 2 * x == 4 && 4 * x + 8 * y == 0 ?
     * Maybe: x[30:0] == 2 && 4 * {x[31],2[30:0]} + 8 * y == 0?
     * Then: x[30:0] == 2 && 8[31:0] + 8 *y == 0?
     * Then: x[30:0] = 2 && 8 * y = -8
     * Finally:  x[30:0] = 2 && y[29:0] = -1
     * etc.
     */
  }
  else
  {
    assert (BTOR_IS_TERNARY_EXP_KIND (kind));
    assert (e0 != NULL);
    assert (e1 != NULL);
    assert (e2 != NULL);
    assert (kind == BTOR_BCOND_EXP || kind == BTOR_ACOND_EXP);
    real_e0 = BTOR_REAL_ADDR_EXP (e0);
    real_e1 = BTOR_REAL_ADDR_EXP (e1);
    real_e2 = BTOR_REAL_ADDR_EXP (e2);
    if (BTOR_IS_CONST_EXP (real_e0))
    {
      if ((!BTOR_IS_INVERTED_EXP (e0) && e0->bits[0] == '1')
          || (BTOR_IS_INVERTED_EXP (e0) && real_e0->bits[0] == '0'))
        result = copy_exp (btor, e1);
      else
        result = copy_exp (btor, e2);
    }
    else if (e1 == e2)
      result = copy_exp (btor, e1);

    /* TODO e0 ? e1 : ~e1 <=> e0 == e1 */
  }
  return result;
}

static BtorExp *
not_exp (Btor *btor, BtorExp *exp)
{
  assert (btor != NULL);
  assert (exp != NULL);
  assert (!BTOR_IS_ARRAY_EXP (BTOR_REAL_ADDR_EXP (exp)));
  assert (BTOR_REAL_ADDR_EXP (exp)->len > 0);
  (void) btor;
  inc_exp_ref_counter (exp);
  return BTOR_INVERT_EXP (exp);
}

BtorExp *
btor_not_exp (Btor *btor, BtorExp *exp)
{
  BTOR_ABORT_EXP (btor == NULL, "'btor' must not be NULL in 'btor_not_exp'");
  BTOR_ABORT_EXP (exp == NULL, "'exp' must not be NULL in 'btor_not_exp'");
  BTOR_ABORT_EXP (BTOR_IS_ARRAY_EXP (BTOR_REAL_ADDR_EXP (exp)),
                  "'exp' must not be an array in 'btor_not_exp'");
  return not_exp (btor, exp);
}

static BtorExp *
neg_exp (Btor *btor, BtorExp *exp)
{
  BtorExp *result, *one;
  assert (btor != NULL);
  assert (exp != NULL);
  assert (!BTOR_IS_ARRAY_EXP (BTOR_REAL_ADDR_EXP (exp)));
  assert (BTOR_REAL_ADDR_EXP (exp)->len > 0);
  one    = one_exp (btor, BTOR_REAL_ADDR_EXP (exp)->len);
  result = add_exp (btor, BTOR_INVERT_EXP (exp), one);
  release_exp (btor, one);
  return result;
}

BtorExp *
btor_neg_exp (Btor *btor, BtorExp *exp)
{
  BTOR_ABORT_EXP (btor == NULL, "'btor' must not be NULL in 'btor_neg_exp'");
  BTOR_ABORT_EXP (exp == NULL, "'exp' must not be NULL in 'btor_neg_exp'");
  BTOR_ABORT_EXP (BTOR_IS_ARRAY_EXP (BTOR_REAL_ADDR_EXP (exp)),
                  "'exp' must not be an array in 'btor_neg_exp'");
  return neg_exp (btor, exp);
}

BtorExp *
btor_nego_exp (Btor *btor, BtorExp *exp)
{
  BtorExp *result, *sign_exp, *rest, *zeros, *eq;
  int len;
  BTOR_ABORT_EXP (btor == NULL, "'btor' must not be NULL in 'btor_nego_exp'");
  BTOR_ABORT_EXP (exp == NULL, "'exp' must not be NULL in 'btor_nego_exp'");
  BTOR_ABORT_EXP (BTOR_IS_ARRAY_EXP (BTOR_REAL_ADDR_EXP (exp)),
                  "'exp' must not be an array in 'btor_nego_exp'");
  assert (BTOR_REAL_ADDR_EXP (exp)->len > 0);
  len = BTOR_REAL_ADDR_EXP (exp)->len;
  if (len == 1) return copy_exp (btor, exp);
  sign_exp = slice_exp (btor, exp, len - 1, len - 1);
  rest     = slice_exp (btor, exp, len - 2, 0);
  zeros    = zeros_exp (btor, len - 1);
  eq       = eq_exp (btor, rest, zeros);
  result   = and_exp (btor, sign_exp, eq);
  release_exp (btor, sign_exp);
  release_exp (btor, rest);
  release_exp (btor, zeros);
  release_exp (btor, eq);
  return result;
}

BtorExp *
btor_redor_exp (Btor *btor, BtorExp *exp)
{
  BtorExp *result, *zeros;
  BTOR_ABORT_EXP (btor == NULL, "'btor' must not be NULL in 'btor_redor_exp'");
  BTOR_ABORT_EXP (exp == NULL, "'exp' must not be NULL in 'btor_redor_exp'");
  BTOR_ABORT_EXP (BTOR_IS_ARRAY_EXP (BTOR_REAL_ADDR_EXP (exp)),
                  "'exp' must not be an array in 'btor_redor_exp'");
  assert (BTOR_REAL_ADDR_EXP (exp)->len > 0);
  zeros  = zeros_exp (btor, BTOR_REAL_ADDR_EXP (exp)->len);
  result = BTOR_INVERT_EXP (eq_exp (btor, exp, zeros));
  release_exp (btor, zeros);
  return result;
}

BtorExp *
btor_redxor_exp (Btor *btor, BtorExp *exp)
{
  BtorExp *result, *slice, *xor;
  int i, len;
  BTOR_ABORT_EXP (btor == NULL, "'btor' must not be NULL in 'btor_redxor_exp'");
  BTOR_ABORT_EXP (exp == NULL, "'exp' must not be NULL in 'btor_redxor_exp'");
  BTOR_ABORT_EXP (BTOR_IS_ARRAY_EXP (BTOR_REAL_ADDR_EXP (exp)),
                  "'exp' must not be an array in 'btor_redxor_exp'");
  len = BTOR_REAL_ADDR_EXP (exp)->len;
  assert (len > 0);
  result = slice_exp (btor, exp, 0, 0);
  for (i = 1; i < len; i++)
  {
    slice = slice_exp (btor, exp, i, i);
    xor   = xor_exp (btor, result, slice);
    release_exp (btor, slice);
    release_exp (btor, result);
    result = xor;
  }
  return result;
}

BtorExp *
btor_redand_exp (Btor *btor, BtorExp *exp)
{
  BtorExp *result, *ones;
  BTOR_ABORT_EXP (btor == NULL, "'btor' must not be NULL in 'btor_redand_exp'");
  BTOR_ABORT_EXP (exp == NULL, "'exp' must not be NULL in 'btor_redand_exp'");
  BTOR_ABORT_EXP (BTOR_IS_ARRAY_EXP (BTOR_REAL_ADDR_EXP (exp)),
                  "'exp' must not be an array in 'btor_redand_exp'");
  assert (BTOR_REAL_ADDR_EXP (exp)->len > 0);
  ones   = ones_exp (btor, BTOR_REAL_ADDR_EXP (exp)->len);
  result = eq_exp (btor, exp, ones);
  release_exp (btor, ones);
  return result;
}

static BtorExp *
slice_exp (Btor *btor, BtorExp *exp, int upper, int lower)
{
  BtorExp *result;
  assert (btor != NULL);
  assert (exp != NULL);
  assert (!BTOR_IS_ARRAY_EXP (BTOR_REAL_ADDR_EXP (exp)));
  assert (lower >= 0);
  assert (upper >= lower);
  assert (upper < BTOR_REAL_ADDR_EXP (exp)->len);
  assert (BTOR_REAL_ADDR_EXP (exp)->len > 0);
  result = NULL;
  if (btor->rewrite_level > 0)
    result = rewrite_exp (btor, BTOR_SLICE_EXP, exp, NULL, NULL, upper, lower);
  if (result == NULL) result = unary_exp_slice_exp (btor, exp, upper, lower);
  return result;
}

BtorExp *
btor_slice_exp (Btor *btor, BtorExp *exp, int upper, int lower)
{
  BTOR_ABORT_EXP (btor == NULL, "'btor' must not be NULL in 'btor_slice_exp'");
  BTOR_ABORT_EXP (exp == NULL, "'exp' must not be NULL in 'btor_slice_exp'");
  BTOR_ABORT_EXP (BTOR_IS_ARRAY_EXP (BTOR_REAL_ADDR_EXP (exp)),
                  "'exp' must not be an array in 'btor_slice_exp'");
  BTOR_ABORT_EXP (lower < 0,
                  "'lower' must not be negative in 'btor_slice_exp'");
  BTOR_ABORT_EXP (upper < lower,
                  "'upper' must not be < 'lower' in 'btor_slice_exp'");
  BTOR_ABORT_EXP (upper >= BTOR_REAL_ADDR_EXP (exp)->len,
                  "'upper' must not be >= length of 'exp' in 'btor_slice_exp'");
  return slice_exp (btor, exp, upper, lower);
}

static BtorExp *
uext_exp (Btor *btor, BtorExp *exp, int len)
{
  BtorExp *result, *zeros;
  assert (btor != NULL);
  assert (exp != NULL);
  assert (len >= 0);
  assert (!BTOR_IS_ARRAY_EXP (BTOR_REAL_ADDR_EXP (exp)));
  assert (BTOR_REAL_ADDR_EXP (exp)->len > 0);
  if (len == 0)
  {
    inc_exp_ref_counter (exp);
    result = exp;
  }
  else
  {
    assert (len > 0);
    zeros  = zeros_exp (btor, len);
    result = concat_exp (btor, zeros, exp);
    release_exp (btor, zeros);
  }
  return result;
}

BtorExp *
btor_uext_exp (Btor *btor, BtorExp *exp, int len)
{
  BTOR_ABORT_EXP (btor == NULL, "'btor' must not be NULL in 'btor_uext_exp'");
  BTOR_ABORT_EXP (exp == NULL, "'exp' must not be NULL in 'btor_uext_exp'");
  BTOR_ABORT_EXP (BTOR_IS_ARRAY_EXP (BTOR_REAL_ADDR_EXP (exp)),
                  "'exp' must not be an array in 'btor_uext_exp'");
  BTOR_ABORT_EXP (len < 0, "'len' must not be negative in 'btor_uext_exp'");
  return uext_exp (btor, exp, len);
}

static BtorExp *
sext_exp (Btor *btor, BtorExp *exp, int len)
{
  BtorExp *result, *zeros, *ones, *neg, *cond;
  int exp_len;
  assert (btor != NULL);
  assert (exp != NULL);
  assert (len >= 0);
  assert (!BTOR_IS_ARRAY_EXP (BTOR_REAL_ADDR_EXP (exp)));
  assert (BTOR_REAL_ADDR_EXP (exp)->len > 0);
  if (len == 0)
  {
    inc_exp_ref_counter (exp);
    result = exp;
  }
  else
  {
    assert (len > 0);
    zeros   = zeros_exp (btor, len);
    ones    = ones_exp (btor, len);
    exp_len = BTOR_REAL_ADDR_EXP (exp)->len;
    neg     = slice_exp (btor, exp, exp_len - 1, exp_len - 1);
    cond    = cond_exp (btor, neg, ones, zeros);
    result  = concat_exp (btor, cond, exp);
    release_exp (btor, zeros);
    release_exp (btor, ones);
    release_exp (btor, neg);
    release_exp (btor, cond);
  }
  return result;
}

BtorExp *
btor_sext_exp (Btor *btor, BtorExp *exp, int len)
{
  BTOR_ABORT_EXP (btor == NULL, "'btor' must not be NULL in 'btor_sext_exp'");
  BTOR_ABORT_EXP (exp == NULL, "'exp' must not be NULL in 'btor_sext_exp'");
  BTOR_ABORT_EXP (BTOR_IS_ARRAY_EXP (BTOR_REAL_ADDR_EXP (exp)),
                  "'exp' must not be an array in 'btor_sext_exp'");
  BTOR_ABORT_EXP (len < 0, "'len' must not be negative in 'btor_sext_exp'");
  return sext_exp (btor, exp, len);
}

static BtorExp *
binary_exp (Btor *btor, BtorExpKind kind, BtorExp *e0, BtorExp *e1, int len)
{
  BtorExp **lookup;
  assert (btor != NULL);
  assert (BTOR_IS_BINARY_EXP_KIND (kind));
  assert (e0 != NULL);
  assert (e1 != NULL);
  assert (len > 0);
  e0     = pointer_chase_simplified_exp (btor, e0);
  e1     = pointer_chase_simplified_exp (btor, e1);
  lookup = find_binary_exp (btor, kind, e0, e1);
  if (*lookup == NULL)
  {
    if (btor->table.num_elements == btor->table.size
        && btor_log_2_util (btor->table.size) < BTOR_EXP_UNIQUE_TABLE_LIMIT)
    {
      enlarge_exp_unique_table (btor);
      lookup = find_binary_exp (btor, kind, e0, e1);
    }
    if (BTOR_IS_BINARY_COMMUTATIVE_EXP_KIND (kind)
        && BTOR_REAL_ADDR_EXP (e1)->id < BTOR_REAL_ADDR_EXP (e0)->id)
    {
      if (kind == BTOR_AEQ_EXP)
        *lookup = new_aeq_exp_node (btor, e1, e0);
      else
        *lookup = new_binary_exp_node (btor, kind, e1, e0, len);
    }
    else
    {
      if (kind == BTOR_AEQ_EXP)
        *lookup = new_aeq_exp_node (btor, e0, e1);
      else
        *lookup = new_binary_exp_node (btor, kind, e0, e1, len);
    }
    inc_exp_ref_counter (e0);
    inc_exp_ref_counter (e1);
    assert (btor->table.num_elements < INT_MAX);
    btor->table.num_elements++;
  }
  else
    inc_exp_ref_counter (*lookup);
  assert (BTOR_IS_REGULAR_EXP (*lookup));
  return *lookup;
}

static BtorExp *
or_exp (Btor *btor, BtorExp *e0, BtorExp *e1)
{
  assert (btor != NULL);
  assert (e0 != NULL);
  assert (e1 != NULL);
  assert (!BTOR_IS_ARRAY_EXP (BTOR_REAL_ADDR_EXP (e0)));
  assert (!BTOR_IS_ARRAY_EXP (BTOR_REAL_ADDR_EXP (e1)));
  assert (BTOR_REAL_ADDR_EXP (e0)->len == BTOR_REAL_ADDR_EXP (e1)->len);
  assert (BTOR_REAL_ADDR_EXP (e0)->len > 0);
  return BTOR_INVERT_EXP (
      and_exp (btor, BTOR_INVERT_EXP (e0), BTOR_INVERT_EXP (e1)));
}

BtorExp *
btor_or_exp (Btor *btor, BtorExp *e0, BtorExp *e1)
{
  BTOR_ABORT_EXP (btor == NULL, "'btor' must not be NULL in 'btor_or_exp'");
  BTOR_ABORT_EXP (e0 == NULL, "'e0' must not be NULL in 'btor_or_exp'");
  BTOR_ABORT_EXP (e1 == NULL, "'e1' must not be NULL in 'btor_or_exp'");
  BTOR_ABORT_EXP (BTOR_IS_ARRAY_EXP (BTOR_REAL_ADDR_EXP (e0)),
                  "'e0' must not be an array in 'btor_or_exp'");
  BTOR_ABORT_EXP (BTOR_IS_ARRAY_EXP (BTOR_REAL_ADDR_EXP (e1)),
                  "'e1' must not be an array in 'btor_or_exp'");
  BTOR_ABORT_EXP (
      BTOR_REAL_ADDR_EXP (e0)->len != BTOR_REAL_ADDR_EXP (e1)->len,
      "length of 'e0' and 'e1' must not be unequal in 'btor_or_exp'");
  return or_exp (btor, e0, e1);
}

BtorExp *
btor_nand_exp (Btor *btor, BtorExp *e0, BtorExp *e1)
{
  BTOR_ABORT_EXP (btor == NULL, "'btor' must not be NULL in 'btor_nand_exp'");
  BTOR_ABORT_EXP (e0 == NULL, "'e0' must not be NULL in 'btor_nand_exp'");
  BTOR_ABORT_EXP (e1 == NULL, "'e1' must not be NULL in 'btor_nand_exp'");
  BTOR_ABORT_EXP (BTOR_IS_ARRAY_EXP (BTOR_REAL_ADDR_EXP (e0)),
                  "'e0' must not be an array in 'btor_nand_exp'");
  BTOR_ABORT_EXP (BTOR_IS_ARRAY_EXP (BTOR_REAL_ADDR_EXP (e1)),
                  "'e1' must not be an array in 'btor_nand_exp'");
  BTOR_ABORT_EXP (
      BTOR_REAL_ADDR_EXP (e0)->len != BTOR_REAL_ADDR_EXP (e1)->len,
      "length of 'e0' and 'e1' must not be unequal in 'btor_nand_exp'");
  assert (BTOR_REAL_ADDR_EXP (e0)->len > 0);
  return BTOR_INVERT_EXP (and_exp (btor, e0, e1));
}

BtorExp *
btor_nor_exp (Btor *btor, BtorExp *e0, BtorExp *e1)
{
  BTOR_ABORT_EXP (btor == NULL, "'btor' must not be NULL in 'btor_nor_exp'");
  BTOR_ABORT_EXP (e0 == NULL, "'e0' must not be NULL in 'btor_nor_exp'");
  BTOR_ABORT_EXP (e1 == NULL, "'e1' must not be NULL in 'btor_nor_exp'");
  BTOR_ABORT_EXP (BTOR_IS_ARRAY_EXP (BTOR_REAL_ADDR_EXP (e0)),
                  "'e0' must not be an array in 'btor_nor_exp'");
  BTOR_ABORT_EXP (BTOR_IS_ARRAY_EXP (BTOR_REAL_ADDR_EXP (e1)),
                  "'e1' must not be an array in 'btor_nor_exp'");
  BTOR_ABORT_EXP (
      BTOR_REAL_ADDR_EXP (e0)->len != BTOR_REAL_ADDR_EXP (e1)->len,
      "length of 'e0' and 'e1' must not be unequal in 'btor_nor_exp'");
  assert (BTOR_REAL_ADDR_EXP (e0)->len > 0);
  return BTOR_INVERT_EXP (or_exp (btor, e0, e1));
}

BtorExp *
btor_implies_exp (Btor *btor, BtorExp *e0, BtorExp *e1)
{
  BTOR_ABORT_EXP (btor == NULL,
                  "'btor' must not be NULL in 'btor_implies_exp'");
  BTOR_ABORT_EXP (e0 == NULL, "'e0' must not be NULL in 'btor_implies_exp'");
  BTOR_ABORT_EXP (e1 == NULL, "'e1' must not be NULL in 'btor_implies_exp'");
  BTOR_ABORT_EXP (BTOR_IS_ARRAY_EXP (BTOR_REAL_ADDR_EXP (e0)),
                  "'e0' must not be an array in 'btor_implies_exp'");
  BTOR_ABORT_EXP (BTOR_IS_ARRAY_EXP (BTOR_REAL_ADDR_EXP (e1)),
                  "'e1' must not be an array in 'btor_implies_exp'");
  BTOR_ABORT_EXP (
      BTOR_REAL_ADDR_EXP (e0)->len != BTOR_REAL_ADDR_EXP (e1)->len,
      "length of 'e0' and 'e1' must not be unequal in 'btor_implies_exp'");
  assert (BTOR_REAL_ADDR_EXP (e0)->len > 0);
  return BTOR_INVERT_EXP (and_exp (btor, e0, BTOR_INVERT_EXP (e1)));
}

BtorExp *
btor_iff_exp (Btor *btor, BtorExp *e0, BtorExp *e1)
{
  BTOR_ABORT_EXP (btor == NULL, "'btor' must not be NULL in 'btor_iff_exp'");
  BTOR_ABORT_EXP (e0 == NULL, "'e0' must not be NULL in 'btor_iff_exp'");
  BTOR_ABORT_EXP (e1 == NULL, "'e1' must not be NULL in 'btor_iff_exp'");
  BTOR_ABORT_EXP (BTOR_IS_ARRAY_EXP (BTOR_REAL_ADDR_EXP (e0)),
                  "'e0' must not be an array in 'btor_iff_exp'");
  BTOR_ABORT_EXP (BTOR_IS_ARRAY_EXP (BTOR_REAL_ADDR_EXP (e1)),
                  "'e1' must not be an array in 'btor_iff_exp'");
  BTOR_ABORT_EXP (
      BTOR_REAL_ADDR_EXP (e0)->len != BTOR_REAL_ADDR_EXP (e1)->len,
      "length of 'e0' and 'e1' must not be unequal in 'btor_iff_exp'");
  assert (BTOR_REAL_ADDR_EXP (e0)->len > 0);
  return btor_xnor_exp (btor, e0, e1);
}

static BtorExp *
xor_exp (Btor *btor, BtorExp *e0, BtorExp *e1)
{
  BtorExp *result, * or, *and;
  assert (btor != NULL);
  assert (e0 != NULL);
  assert (e1 != NULL);
  assert (!BTOR_IS_ARRAY_EXP (BTOR_REAL_ADDR_EXP (e0)));
  assert (!BTOR_IS_ARRAY_EXP (BTOR_REAL_ADDR_EXP (e1)));
  assert (BTOR_REAL_ADDR_EXP (e0)->len == BTOR_REAL_ADDR_EXP (e1)->len);
  assert (BTOR_REAL_ADDR_EXP (e0)->len > 0);
  or     = or_exp (btor, e0, e1);
  and    = and_exp (btor, e0, e1);
  result = and_exp (btor, or, BTOR_INVERT_EXP (and));
  release_exp (btor, or);
  release_exp (btor, and);
  return result;
}

BtorExp *
btor_xor_exp (Btor *btor, BtorExp *e0, BtorExp *e1)
{
  BTOR_ABORT_EXP (btor == NULL, "'btor' must not be NULL in 'btor_xor_exp'");
  BTOR_ABORT_EXP (e0 == NULL, "'e0' must not be NULL in 'btor_xor_exp'");
  BTOR_ABORT_EXP (e1 == NULL, "'e1' must not be NULL in 'btor_xor_exp'");
  BTOR_ABORT_EXP (BTOR_IS_ARRAY_EXP (BTOR_REAL_ADDR_EXP (e0)),
                  "'e0' must not be an array in 'btor_xor_exp'");
  BTOR_ABORT_EXP (BTOR_IS_ARRAY_EXP (BTOR_REAL_ADDR_EXP (e1)),
                  "'e1' must not be an array in 'btor_xor_exp'");
  BTOR_ABORT_EXP (
      BTOR_REAL_ADDR_EXP (e0)->len != BTOR_REAL_ADDR_EXP (e1)->len,
      "length of 'e0' and 'e1' must not be unequal in 'btor_xor_exp'");
  return xor_exp (btor, e0, e1);
}

BtorExp *
btor_xnor_exp (Btor *btor, BtorExp *e0, BtorExp *e1)
{
  BTOR_ABORT_EXP (btor == NULL, "'btor' must not be NULL in 'btor_xnor_exp'");
  BTOR_ABORT_EXP (e0 == NULL, "'e0' must not be NULL in 'btor_xnor_exp'");
  BTOR_ABORT_EXP (e1 == NULL, "'e1' must not be NULL in 'btor_xnor_exp'");
  BTOR_ABORT_EXP (BTOR_IS_ARRAY_EXP (BTOR_REAL_ADDR_EXP (e0)),
                  "'e0' must not be an array in 'btor_xnor_exp'");
  BTOR_ABORT_EXP (BTOR_IS_ARRAY_EXP (BTOR_REAL_ADDR_EXP (e1)),
                  "'e1' must not be an array in 'btor_xnor_exp'");
  BTOR_ABORT_EXP (
      BTOR_REAL_ADDR_EXP (e0)->len != BTOR_REAL_ADDR_EXP (e1)->len,
      "length of 'e0' and 'e1' must not be unequal in 'btor_xnor_exp'");
  assert (BTOR_REAL_ADDR_EXP (e0)->len > 0);
  return BTOR_INVERT_EXP (xor_exp (btor, e0, e1));
}

static BtorExp *
and_exp (Btor *btor, BtorExp *e0, BtorExp *e1)
{
  BtorExp *result;
  assert (btor != NULL);
  assert (e0 != NULL);
  assert (e1 != NULL);
  assert (!BTOR_IS_ARRAY_EXP (BTOR_REAL_ADDR_EXP (e0)));
  assert (!BTOR_IS_ARRAY_EXP (BTOR_REAL_ADDR_EXP (e1)));
  assert (BTOR_REAL_ADDR_EXP (e0)->len == BTOR_REAL_ADDR_EXP (e1)->len);
  assert (BTOR_REAL_ADDR_EXP (e0)->len > 0);
  result = NULL;
  if (btor->rewrite_level > 0)
    result = rewrite_exp (btor, BTOR_AND_EXP, e0, e1, NULL, 0, 0);
  if (result == NULL)
    result =
        binary_exp (btor, BTOR_AND_EXP, e0, e1, BTOR_REAL_ADDR_EXP (e0)->len);
  return result;
}

BtorExp *
btor_and_exp (Btor *btor, BtorExp *e0, BtorExp *e1)
{
  BTOR_ABORT_EXP (btor == NULL, "'btor' must not be NULL in 'btor_and_exp'");
  BTOR_ABORT_EXP (e0 == NULL, "'e0' must not be NULL in 'btor_and_exp'");
  BTOR_ABORT_EXP (e1 == NULL, "'e1' must not be NULL in 'btor_and_exp'");
  BTOR_ABORT_EXP (BTOR_IS_ARRAY_EXP (BTOR_REAL_ADDR_EXP (e0)),
                  "'e0' must not be an array in 'btor_and_exp'");
  BTOR_ABORT_EXP (BTOR_IS_ARRAY_EXP (BTOR_REAL_ADDR_EXP (e1)),
                  "'e1' must not be an array in 'btor_and_exp'");
  BTOR_ABORT_EXP (
      BTOR_REAL_ADDR_EXP (e0)->len != BTOR_REAL_ADDR_EXP (e1)->len,
      "length of 'e0' and 'e1' must not be unequal in 'btor_and_exp'");
  return and_exp (btor, e0, e1);
}

#if 0
static BtorExp *
rewrite_aeq_acond_eagerly (Btor * btor, BtorExp * cond, BtorExp * array)
{
  BtorExp *eq_left, *eq_right, *result;
  assert (BTOR_IS_REGULAR_EXP (cond));
  assert (BTOR_IS_REGULAR_EXP (array));
  assert (BTOR_IS_ARRAY_COND_EXP (cond));
  assert (BTOR_IS_ARRAY_EXP (array));
  eq_left = eq_exp (btor, cond->e[1], array);
  eq_right = eq_exp (btor, cond->e[2], array);
  result = cond_exp (btor, cond->e[0], eq_left, eq_right);
  release_exp (btor, eq_left);
  release_exp (btor, eq_right);
  return result;
}

static BtorExp *
rewrite_aeq_write_eagerly (Btor * btor, BtorExp * write, BtorExp * array)
{
  assert (BTOR_IS_REGULAR_EXP (write));
  assert (BTOR_IS_REGULAR_EXP (array));
  assert (BTOR_IS_WRITE_EXP (write));
  assert (BTOR_IS_ARRAY_EXP (array));
}

static BtorExp *
eq_except_i_exp (Btor * btor, BtorExp * e0, BtorExp * e1, BtorExp * i)
{
  BtorExp *temp;
  assert (btor != NULL);
  assert (e0 != NULL);
  assert (e1 != NULL);
  assert (i != NULL);
  assert (BTOR_IS_REGULAR_EXP (e0));
  assert (BTOR_IS_REGULAR_EXP (e1));
  assert (BTOR_IS_ARRAY_EXP (e0));
  assert (BTOR_IS_ARRAY_EXP (e1));
  assert (!BTOR_IS_ARRAY_EXP (BTOR_REAL_ADDR_EXP (i)));
}

static BtorExp *
eq_except_i_write_exp (Btor * btor, BtorExp * write, BtorExp * array,
                       BtorExp * i)
{
  BtorExp *temp1, *temp2, *temp3, *temp4, *temp5, *result;
  assert (btor != NULL);
  assert (write != NULL);
  assert (array != NULL);
  assert (i != NULL);
  assert (BTOR_IS_REGULAR_EXP (write));
  assert (BTOR_IS_REGULAR_EXP (array));
  assert (BTOR_IS_WRITE_EXP (write));
  assert (BTOR_IS_ARRAY_EXP (array));
  assert (!BTOR_IS_ARRAY_EXP (BTOR_REAL_ADDR_EXP (i)));
  temp1 = eq_except_i_exp (btor, write, array, i);
  temp2 = eq_exp (btor, i, write->e[1]);
  temp3 = read_exp (btor, write->e[1], array);
  temp4 = eq_exp (btor, temp3, write->e[2]);
  temp5 = or_exp (btor, temp2, temp4);
  result = and_exp (btor, temp1, temp5);
  release_exp (btor, temp1);
  release_exp (btor, temp2);
  release_exp (btor, temp3);
  release_exp (btor, temp4);
  release_exp (btor, temp5);
  return result;
}

static BtorExp *
eq_except_i_atomic_exp (Btor * btor, BtorExp * atomic1, BtorExp * atomic2,
                        BtorExp * i)
{
  BtorExp *left, *right, *result;
  assert (btor != NULL);
  assert (atomic1 != NULL);
  assert (atomic2 != NULL);
  assert (BTOR_IS_REGULAR_EXP (atomic1));
  assert (BTOR_IS_REGULAR_EXP (atomic2));
  assert (BTOR_IS_ATOMIC_ARRAY_EXP (atomic1));
  assert (BTOR_IS_ATOMIC_ARRAY_EXP (atomic2));
  assert (!BTOR_IS_ARRAY_EXP (BTOR_REAL_ADDR_EXP (i)));
}
#endif

static BtorExp *
eq_exp (Btor *btor, BtorExp *e0, BtorExp *e1)
{
  BtorExp *result;
  BtorExpKind kind;
#ifndef NDEBUG
  BtorExp *real_e0, *real_e1;
  int is_array_e0, is_array_e1;
  assert (btor != NULL);
  assert (e0 != NULL);
  assert (e1 != NULL);
  real_e0     = BTOR_REAL_ADDR_EXP (e0);
  real_e1     = BTOR_REAL_ADDR_EXP (e1);
  is_array_e0 = BTOR_IS_ARRAY_EXP (real_e0);
  is_array_e1 = BTOR_IS_ARRAY_EXP (real_e1);
  assert (is_array_e0 == is_array_e1);
  assert (real_e0->len == real_e1->len);
  assert (real_e0->len > 0);
  assert (!is_array_e0 || real_e0->index_len == real_e1->index_len);
  assert (!is_array_e0 || real_e0->index_len > 0);
  assert (!is_array_e0
          || (BTOR_IS_REGULAR_EXP (e0) && BTOR_IS_REGULAR_EXP (e1)));
#endif
  result = NULL;
  kind   = BTOR_BEQ_EXP;
  if (BTOR_IS_ARRAY_EXP (BTOR_REAL_ADDR_EXP (e0)))
  {
    assert (BTOR_IS_REGULAR_EXP (e0));
    assert (BTOR_IS_REGULAR_EXP (e1));
    assert (BTOR_IS_ARRAY_EXP (e0));
    assert (BTOR_IS_ARRAY_EXP (e1));
    kind = BTOR_AEQ_EXP;
#if 0
      if (btor->mode == BTOR_EAGER_MODE)
        {
          if (BTOR_IS_ARRAY_COND_EXP (e0))
            return rewrite_aeq_acond_eagerly (btor, e0, e1);
          if (BTOR_IS_ARRAY_COND_EXP (e1))
            return rewrite_aeq_acond_eagerly (btor, e1, e0);
          if (BTOR_IS_WRITE_EXP (e0))
            return rewrite_aeq_write_eagerly (btor, e0, e1);
          if (BTOR_IS_WRITE_EXP (e1))
            return rewrite_aeq_write_eagerly (btor, e1, e0);
        }
#endif
  }
  if (btor->rewrite_level > 0)
    result = rewrite_exp (btor, kind, e0, e1, NULL, 0, 0);
  if (result == NULL) result = binary_exp (btor, kind, e0, e1, 1);
  return result;
}

BtorExp *
btor_eq_exp (Btor *btor, BtorExp *e0, BtorExp *e1)
{
  BtorExp *real_e0, *real_e1;
  int is_array_e0, is_array_e1;
  BTOR_ABORT_EXP (btor == NULL, "'btor' must not be NULL in 'btor_eq_exp'");
  BTOR_ABORT_EXP (e0 == NULL, "'e0' must not be NULL in 'btor_eq_exp'");
  BTOR_ABORT_EXP (e1 == NULL, "'e1' must not be NULL in 'btor_eq_exp'");
  real_e0     = BTOR_REAL_ADDR_EXP (e0);
  real_e1     = BTOR_REAL_ADDR_EXP (e1);
  is_array_e0 = BTOR_IS_ARRAY_EXP (real_e0);
  is_array_e1 = BTOR_IS_ARRAY_EXP (real_e1);
  BTOR_ABORT_EXP (
      is_array_e0 != is_array_e1,
      "array must not be compared with bit vector in 'btor_eq_exp'");
  BTOR_ABORT_EXP (!is_array_e0 && real_e0->len != real_e1->len,
                  "bit vectors must not have unequal length in 'btor_eq_exp'");
  BTOR_ABORT_EXP (
      is_array_e0 && real_e0->len != real_e1->len,
      "arrays must not have unequal element length in 'btor_eq_exp'");
  BTOR_ABORT_EXP (is_array_e0 && real_e0->index_len != real_e1->index_len,
                  "arrays must not have unequal index length in 'btor_eq_exp'");
  return eq_exp (btor, e0, e1);
}

BtorExp *
btor_ne_exp (Btor *btor, BtorExp *e0, BtorExp *e1)
{
  BtorExp *real_e0, *real_e1;
  int is_array_e0, is_array_e1;
  BTOR_ABORT_EXP (btor == NULL, "'btor' must not be NULL in 'btor_ne_exp'");
  BTOR_ABORT_EXP (e0 == NULL, "'e0' must not be NULL in 'btor_ne_exp'");
  BTOR_ABORT_EXP (e1 == NULL, "'e1' must not be NULL in 'btor_ne_exp'");
  real_e0     = BTOR_REAL_ADDR_EXP (e0);
  real_e1     = BTOR_REAL_ADDR_EXP (e1);
  is_array_e0 = BTOR_IS_ARRAY_EXP (real_e0);
  is_array_e1 = BTOR_IS_ARRAY_EXP (real_e1);
  BTOR_ABORT_EXP (
      is_array_e0 != is_array_e1,
      "array must not be compared with bit vector in 'btor_ne_exp'");
  BTOR_ABORT_EXP (
      is_array_e0 && real_e0->len != real_e1->len,
      "arrays must not have unequal element length in 'btor_ne_exp'");
  BTOR_ABORT_EXP (is_array_e0 && real_e0->index_len != real_e1->index_len,
                  "arrays must not have unequal index length in 'btor_ne_exp'");
  assert (!is_array_e0 || real_e0->index_len > 0);
  assert (!is_array_e0
          || (BTOR_IS_REGULAR_EXP (e0) && BTOR_IS_REGULAR_EXP (e1)));
  assert (real_e0->len > 0);
  return BTOR_INVERT_EXP (eq_exp (btor, e0, e1));
}

static BtorExp *
add_exp (Btor *btor, BtorExp *e0, BtorExp *e1)
{
  BtorExp *result;
  assert (btor != NULL);
  assert (e0 != NULL);
  assert (e1 != NULL);
  assert (!BTOR_IS_ARRAY_EXP (BTOR_REAL_ADDR_EXP (e0)));
  assert (!BTOR_IS_ARRAY_EXP (BTOR_REAL_ADDR_EXP (e1)));
  assert (BTOR_REAL_ADDR_EXP (e0)->len == BTOR_REAL_ADDR_EXP (e1)->len);
  assert (BTOR_REAL_ADDR_EXP (e0)->len > 0);
  result = NULL;
  if (btor->rewrite_level > 0)
    result = rewrite_exp (btor, BTOR_ADD_EXP, e0, e1, NULL, 0, 0);
  if (result == NULL)
    result =
        binary_exp (btor, BTOR_ADD_EXP, e0, e1, BTOR_REAL_ADDR_EXP (e0)->len);
  return result;
}

BtorExp *
btor_add_exp (Btor *btor, BtorExp *e0, BtorExp *e1)
{
  BTOR_ABORT_EXP (btor == NULL, "'btor' must not be NULL in 'btor_add_exp'");
  BTOR_ABORT_EXP (e0 == NULL, "'e0' must not be NULL in 'btor_add_exp'");
  BTOR_ABORT_EXP (e1 == NULL, "'e1' must not be NULL in 'btor_add_exp'");
  BTOR_ABORT_EXP (BTOR_IS_ARRAY_EXP (BTOR_REAL_ADDR_EXP (e0)),
                  "'e0' must not be an array in 'btor_add_exp'");
  BTOR_ABORT_EXP (BTOR_IS_ARRAY_EXP (BTOR_REAL_ADDR_EXP (e1)),
                  "'e1' must not be an array in 'btor_add_exp'");
  BTOR_ABORT_EXP (
      BTOR_REAL_ADDR_EXP (e0)->len != BTOR_REAL_ADDR_EXP (e1)->len,
      "length of 'e0' and 'e1' must not be unequal in 'btor_add_exp'");
  return add_exp (btor, e0, e1);
}

BtorExp *
btor_uaddo_exp (Btor *btor, BtorExp *e0, BtorExp *e1)
{
  BtorExp *result, *uext_e1, *uext_e2, *add;
  int len;
  BTOR_ABORT_EXP (btor == NULL, "'btor' must not be NULL in 'btor_uaddo_exp'");
  BTOR_ABORT_EXP (e0 == NULL, "'e0' must not be NULL in 'btor_uaddo_exp'");
  BTOR_ABORT_EXP (e1 == NULL, "'e1' must not be NULL in 'btor_uaddo_exp'");
  BTOR_ABORT_EXP (BTOR_IS_ARRAY_EXP (BTOR_REAL_ADDR_EXP (e0)),
                  "'e0' must not be an array in 'btor_uaddo_exp'");
  BTOR_ABORT_EXP (BTOR_IS_ARRAY_EXP (BTOR_REAL_ADDR_EXP (e1)),
                  "'e1' must not be an array in 'btor_uaddo_exp'");
  len = BTOR_REAL_ADDR_EXP (e0)->len;
  BTOR_ABORT_EXP (
      len != BTOR_REAL_ADDR_EXP (e1)->len,
      "length of 'e0' and 'e1' must not be unequal in 'btor_uaddo_exp'");
  assert (len > 0);
  uext_e1 = uext_exp (btor, e0, 1);
  uext_e2 = uext_exp (btor, e1, 1);
  add     = add_exp (btor, uext_e1, uext_e2);
  result  = slice_exp (btor, add, len, len);
  release_exp (btor, uext_e1);
  release_exp (btor, uext_e2);
  release_exp (btor, add);
  return result;
}

BtorExp *
btor_saddo_exp (Btor *btor, BtorExp *e0, BtorExp *e1)
{
  BtorExp *result, *sign_e1, *sign_e2, *sign_result;
  BtorExp *add, *and1, *and2, *or1, *or2;
  int len;
  BTOR_ABORT_EXP (btor == NULL, "'btor' must not be NULL in 'btor_saddo_exp'");
  BTOR_ABORT_EXP (e0 == NULL, "'e0' must not be NULL in 'btor_saddo_exp'");
  BTOR_ABORT_EXP (e1 == NULL, "'e1' must not be NULL in 'btor_saddo_exp'");
  BTOR_ABORT_EXP (BTOR_IS_ARRAY_EXP (BTOR_REAL_ADDR_EXP (e0)),
                  "'e0' must not be an array in 'btor_saddo_exp'");
  BTOR_ABORT_EXP (BTOR_IS_ARRAY_EXP (BTOR_REAL_ADDR_EXP (e1)),
                  "'e1' must not be an array in 'btor_saddo_exp'");
  len = BTOR_REAL_ADDR_EXP (e0)->len;
  BTOR_ABORT_EXP (
      len != BTOR_REAL_ADDR_EXP (e1)->len,
      "length of 'e0' and 'e1' must not be unequal in 'btor_saddo_exp'");
  assert (len > 0);
  sign_e1     = slice_exp (btor, e0, len - 1, len - 1);
  sign_e2     = slice_exp (btor, e1, len - 1, len - 1);
  add         = add_exp (btor, e0, e1);
  sign_result = slice_exp (btor, add, len - 1, len - 1);
  and1        = and_exp (btor, sign_e1, sign_e2);
  or1         = and_exp (btor, and1, BTOR_INVERT_EXP (sign_result));
  and2   = and_exp (btor, BTOR_INVERT_EXP (sign_e1), BTOR_INVERT_EXP (sign_e2));
  or2    = and_exp (btor, and2, sign_result);
  result = or_exp (btor, or1, or2);
  release_exp (btor, and1);
  release_exp (btor, and2);
  release_exp (btor, or1);
  release_exp (btor, or2);
  release_exp (btor, add);
  release_exp (btor, sign_e1);
  release_exp (btor, sign_e2);
  release_exp (btor, sign_result);
  return result;
}

static BtorExp *
mul_exp (Btor *btor, BtorExp *e0, BtorExp *e1)
{
  BtorExp *result;
  assert (btor != NULL);
  assert (e0 != NULL);
  assert (e1 != NULL);
  assert (!BTOR_IS_ARRAY_EXP (BTOR_REAL_ADDR_EXP (e0)));
  assert (!BTOR_IS_ARRAY_EXP (BTOR_REAL_ADDR_EXP (e1)));
  assert (BTOR_REAL_ADDR_EXP (e0)->len == BTOR_REAL_ADDR_EXP (e1)->len);
  assert (BTOR_REAL_ADDR_EXP (e0)->len > 0);
  result = NULL;
  if (btor->rewrite_level > 0)
    result = rewrite_exp (btor, BTOR_MUL_EXP, e0, e1, NULL, 0, 0);
  if (result == NULL)
    result =
        binary_exp (btor, BTOR_MUL_EXP, e0, e1, BTOR_REAL_ADDR_EXP (e0)->len);
  return result;
}

BtorExp *
btor_mul_exp (Btor *btor, BtorExp *e0, BtorExp *e1)
{
  BTOR_ABORT_EXP (btor == NULL, "'btor' must not be NULL in 'btor_mul_exp'");
  BTOR_ABORT_EXP (e0 == NULL, "'e0' must not be NULL in 'btor_mul_exp'");
  BTOR_ABORT_EXP (e1 == NULL, "'e1' must not be NULL in 'btor_mul_exp'");
  BTOR_ABORT_EXP (BTOR_IS_ARRAY_EXP (BTOR_REAL_ADDR_EXP (e0)),
                  "'e0' must not be an array in 'btor_mul_exp'");
  BTOR_ABORT_EXP (BTOR_IS_ARRAY_EXP (BTOR_REAL_ADDR_EXP (e1)),
                  "'e1' must not be an array in 'btor_mul_exp'");
  BTOR_ABORT_EXP (
      BTOR_REAL_ADDR_EXP (e0)->len != BTOR_REAL_ADDR_EXP (e1)->len,
      "length of 'e0' and 'e1' must not be unequal in 'btor_mul_exp'");
  return mul_exp (btor, e0, e1);
}

BtorExp *
btor_umulo_exp (Btor *btor, BtorExp *e0, BtorExp *e1)
{
  BtorExp *result, *uext_e1, *uext_e2, *mul, *slice, *and, * or, **temps_e2;
  int i, len;
  BTOR_ABORT_EXP (btor == NULL, "'btor' must not be NULL in 'btor_umulo_exp'");
  BTOR_ABORT_EXP (e0 == NULL, "'e0' must not be NULL in 'btor_umulo_exp'");
  BTOR_ABORT_EXP (e1 == NULL, "'e1' must not be NULL in 'btor_umulo_exp'");
  BTOR_ABORT_EXP (BTOR_IS_ARRAY_EXP (BTOR_REAL_ADDR_EXP (e0)),
                  "'e0' must not be an array in 'btor_umulo_exp'");
  BTOR_ABORT_EXP (BTOR_IS_ARRAY_EXP (BTOR_REAL_ADDR_EXP (e1)),
                  "'e1' must not be an array in 'btor_umulo_exp'");
  len = BTOR_REAL_ADDR_EXP (e0)->len;
  BTOR_ABORT_EXP (
      len != BTOR_REAL_ADDR_EXP (e1)->len,
      "length of 'e0' and 'e1' must not be unequal in 'btor_umulo_exp'");
  assert (len > 0);
  if (len == 1) return zeros_exp (btor, 1);
  BTOR_NEWN (btor->mm, temps_e2, len - 1);
  temps_e2[0] = slice_exp (btor, e1, len - 1, len - 1);
  for (i = 1; i < len - 1; i++)
  {
    slice       = slice_exp (btor, e1, len - 1 - i, len - 1 - i);
    temps_e2[i] = or_exp (btor, temps_e2[i - 1], slice);
    release_exp (btor, slice);
  }
  slice  = slice_exp (btor, e0, 1, 1);
  result = and_exp (btor, slice, temps_e2[0]);
  release_exp (btor, slice);
  for (i = 1; i < len - 1; i++)
  {
    slice = slice_exp (btor, e0, i + 1, i + 1);
    and   = and_exp (btor, slice, temps_e2[i]);
    or    = or_exp (btor, result, and);
    release_exp (btor, slice);
    release_exp (btor, and);
    release_exp (btor, result);
    result = or ;
  }
  uext_e1 = uext_exp (btor, e0, 1);
  uext_e2 = uext_exp (btor, e1, 1);
  mul     = mul_exp (btor, uext_e1, uext_e2);
  slice   = slice_exp (btor, mul, len, len);
  or      = or_exp (btor, result, slice);
  release_exp (btor, uext_e1);
  release_exp (btor, uext_e2);
  release_exp (btor, mul);
  release_exp (btor, slice);
  release_exp (btor, result);
  result = or ;
  for (i = 0; i < len - 1; i++) release_exp (btor, temps_e2[i]);
  BTOR_DELETEN (btor->mm, temps_e2, len - 1);
  return result;
}

BtorExp *
btor_smulo_exp (Btor *btor, BtorExp *e0, BtorExp *e1)
{
  BtorExp *result, *sext_e1, *sext_e2, *sign_e1, *sign_e2, *sext_sign_e1;
  BtorExp *sext_sign_e2, *xor_sign_e1, *xor_sign_e2, *mul, *slice, *slice_n;
  BtorExp *slice_n_minus_1, *xor, *and, * or, **temps_e2;
  int i, len;
  BTOR_ABORT_EXP (btor == NULL, "'btor' must not be NULL in 'btor_smulo_exp'");
  BTOR_ABORT_EXP (e0 == NULL, "'e0' must not be NULL in 'btor_smulo_exp'");
  BTOR_ABORT_EXP (e1 == NULL, "'e1' must not be NULL in 'btor_smulo_exp'");
  BTOR_ABORT_EXP (BTOR_IS_ARRAY_EXP (BTOR_REAL_ADDR_EXP (e0)),
                  "'e0' must not be an array in 'btor_smulo_exp'");
  BTOR_ABORT_EXP (BTOR_IS_ARRAY_EXP (BTOR_REAL_ADDR_EXP (e1)),
                  "'e1' must not be an array in 'btor_smulo_exp'");
  len = BTOR_REAL_ADDR_EXP (e0)->len;
  BTOR_ABORT_EXP (
      len != BTOR_REAL_ADDR_EXP (e1)->len,
      "length of 'e0' and 'e1' must not be unequal in 'btor_smulo_exp'");
  assert (len > 0);
  if (len == 1) return and_exp (btor, e0, e1);
  if (len == 2)
  {
    sext_e1         = sext_exp (btor, e0, 1);
    sext_e2         = sext_exp (btor, e1, 1);
    mul             = mul_exp (btor, sext_e1, sext_e2);
    slice_n         = slice_exp (btor, mul, len, len);
    slice_n_minus_1 = slice_exp (btor, mul, len - 1, len - 1);
    result          = xor_exp (btor, slice_n, slice_n_minus_1);
    release_exp (btor, sext_e1);
    release_exp (btor, sext_e2);
    release_exp (btor, mul);
    release_exp (btor, slice_n);
    release_exp (btor, slice_n_minus_1);
  }
  else
  {
    sign_e1      = slice_exp (btor, e0, len - 1, len - 1);
    sign_e2      = slice_exp (btor, e1, len - 1, len - 1);
    sext_sign_e1 = sext_exp (btor, sign_e1, len - 1);
    sext_sign_e2 = sext_exp (btor, sign_e2, len - 1);
    xor_sign_e1  = xor_exp (btor, e0, sext_sign_e1);
    xor_sign_e2  = xor_exp (btor, e1, sext_sign_e2);
    BTOR_NEWN (btor->mm, temps_e2, len - 2);
    temps_e2[0] = slice_exp (btor, xor_sign_e2, len - 2, len - 2);
    for (i = 1; i < len - 2; i++)
    {
      slice       = slice_exp (btor, xor_sign_e2, len - 2 - i, len - 2 - i);
      temps_e2[i] = or_exp (btor, temps_e2[i - 1], slice);
      release_exp (btor, slice);
    }
    slice  = slice_exp (btor, xor_sign_e1, 1, 1);
    result = and_exp (btor, slice, temps_e2[0]);
    release_exp (btor, slice);
    for (i = 1; i < len - 2; i++)
    {
      slice = slice_exp (btor, xor_sign_e1, i + 1, i + 1);
      and   = and_exp (btor, slice, temps_e2[i]);
      or    = or_exp (btor, result, and);
      release_exp (btor, slice);
      release_exp (btor, and);
      release_exp (btor, result);
      result = or ;
    }
    sext_e1         = sext_exp (btor, e0, 1);
    sext_e2         = sext_exp (btor, e1, 1);
    mul             = mul_exp (btor, sext_e1, sext_e2);
    slice_n         = slice_exp (btor, mul, len, len);
    slice_n_minus_1 = slice_exp (btor, mul, len - 1, len - 1);
    xor             = xor_exp (btor, slice_n, slice_n_minus_1);
    or              = or_exp (btor, result, xor);
    release_exp (btor, sext_e1);
    release_exp (btor, sext_e2);
    release_exp (btor, sign_e1);
    release_exp (btor, sign_e2);
    release_exp (btor, sext_sign_e1);
    release_exp (btor, sext_sign_e2);
    release_exp (btor, xor_sign_e1);
    release_exp (btor, xor_sign_e2);
    release_exp (btor, mul);
    release_exp (btor, slice_n);
    release_exp (btor, slice_n_minus_1);
    release_exp (btor, xor);
    release_exp (btor, result);
    result = or ;
    for (i = 0; i < len - 2; i++) release_exp (btor, temps_e2[i]);
    BTOR_DELETEN (btor->mm, temps_e2, len - 2);
  }
  return result;
}

static BtorExp *
ult_exp (Btor *btor, BtorExp *e0, BtorExp *e1)
{
  BtorExp *result;
  assert (btor != NULL);
  assert (e0 != NULL);
  assert (e1 != NULL);
  assert (!BTOR_IS_ARRAY_EXP (BTOR_REAL_ADDR_EXP (e0)));
  assert (!BTOR_IS_ARRAY_EXP (BTOR_REAL_ADDR_EXP (e1)));
  assert (BTOR_REAL_ADDR_EXP (e0)->len == BTOR_REAL_ADDR_EXP (e1)->len);
  assert (BTOR_REAL_ADDR_EXP (e0)->len > 0);
  result = NULL;
  if (btor->rewrite_level > 0)
    result = rewrite_exp (btor, BTOR_ULT_EXP, e0, e1, NULL, 0, 0);
  if (result == NULL) result = binary_exp (btor, BTOR_ULT_EXP, e0, e1, 1);
  return result;
}

BtorExp *
btor_ult_exp (Btor *btor, BtorExp *e0, BtorExp *e1)
{
  BTOR_ABORT_EXP (btor == NULL, "'btor' must not be NULL in 'btor_ult_exp'");
  BTOR_ABORT_EXP (e0 == NULL, "'e0' must not be NULL in 'btor_ult_exp'");
  BTOR_ABORT_EXP (e1 == NULL, "'e1' must not be NULL in 'btor_ult_exp'");
  BTOR_ABORT_EXP (BTOR_IS_ARRAY_EXP (BTOR_REAL_ADDR_EXP (e0)),
                  "'e0' must not be an array in 'btor_ult_exp'");
  BTOR_ABORT_EXP (BTOR_IS_ARRAY_EXP (BTOR_REAL_ADDR_EXP (e1)),
                  "'e1' must not be an array in 'btor_ult_exp'");
  BTOR_ABORT_EXP (
      BTOR_REAL_ADDR_EXP (e0)->len != BTOR_REAL_ADDR_EXP (e1)->len,
      "length of 'e0' and 'e1' must not be unequal in 'btor_ult_exp'");
  return ult_exp (btor, e0, e1);
}

static BtorExp *
slt_exp (Btor *btor, BtorExp *e0, BtorExp *e1)
{
  BtorExp *result, *sign_e1, *sign_e2, *rest_e1, *rest_e2, *ult;
  BtorExp *e1_signed_only, *e1_e2_pos, *e1_e2_signed, *and1, *and2, * or ;
  int len;
  assert (btor != NULL);
  assert (e0 != NULL);
  assert (e1 != NULL);
  assert (!BTOR_IS_ARRAY_EXP (BTOR_REAL_ADDR_EXP (e0)));
  assert (!BTOR_IS_ARRAY_EXP (BTOR_REAL_ADDR_EXP (e1)));
  assert (BTOR_REAL_ADDR_EXP (e0)->len == BTOR_REAL_ADDR_EXP (e1)->len);
  assert (BTOR_REAL_ADDR_EXP (e0)->len > 0);
  len = BTOR_REAL_ADDR_EXP (e0)->len;
  if (len == 1) return and_exp (btor, e0, BTOR_INVERT_EXP (e1));
  sign_e1 = slice_exp (btor, e0, len - 1, len - 1);
  sign_e2 = slice_exp (btor, e1, len - 1, len - 1);
  /* rest_e1: e0 without sign bit */
  rest_e1 = slice_exp (btor, e0, len - 2, 0);
  /* rest_e2: e1 without sign bit */
  rest_e2 = slice_exp (btor, e1, len - 2, 0);
  /* ult: is rest of e0 < rest of e1 ? */
  ult = ult_exp (btor, rest_e1, rest_e2);
  /* e1_signed_only: only e0 is negative */
  e1_signed_only = and_exp (btor, sign_e1, BTOR_INVERT_EXP (sign_e2));
  /* e1_e2_pos: e0 and e1 are positive */
  e1_e2_pos =
      and_exp (btor, BTOR_INVERT_EXP (sign_e1), BTOR_INVERT_EXP (sign_e2));
  /* e1_e2_signed: e0 and e1 are negative */
  e1_e2_signed = and_exp (btor, sign_e1, sign_e2);
  and1         = and_exp (btor, e1_e2_pos, ult);
  and2         = and_exp (btor, e1_e2_signed, ult);
  or           = or_exp (btor, and1, and2);
  result       = or_exp (btor, e1_signed_only, or);
  release_exp (btor, sign_e1);
  release_exp (btor, sign_e2);
  release_exp (btor, rest_e1);
  release_exp (btor, rest_e2);
  release_exp (btor, ult);
  release_exp (btor, e1_signed_only);
  release_exp (btor, e1_e2_pos);
  release_exp (btor, e1_e2_signed);
  release_exp (btor, and1);
  release_exp (btor, and2);
  release_exp (btor, or);
  return result;
}

BtorExp *
btor_slt_exp (Btor *btor, BtorExp *e0, BtorExp *e1)
{
  BTOR_ABORT_EXP (btor == NULL, "'btor' must not be NULL in 'btor_slt_exp'");
  BTOR_ABORT_EXP (e0 == NULL, "'e0' must not be NULL in 'btor_slt_exp'");
  BTOR_ABORT_EXP (e1 == NULL, "'e1' must not be NULL in 'btor_slt_exp'");
  BTOR_ABORT_EXP (BTOR_IS_ARRAY_EXP (BTOR_REAL_ADDR_EXP (e0)),
                  "'e0' must not be an array in 'btor_slt_exp'");
  BTOR_ABORT_EXP (BTOR_IS_ARRAY_EXP (BTOR_REAL_ADDR_EXP (e1)),
                  "'e1' must not be an array in 'btor_slt_exp'");
  BTOR_ABORT_EXP (
      BTOR_REAL_ADDR_EXP (e0)->len != BTOR_REAL_ADDR_EXP (e1)->len,
      "length of 'e0' and 'e1' must not be unequal in 'btor_slt_exp'");
  return slt_exp (btor, e0, e1);
}

BtorExp *
btor_ulte_exp (Btor *btor, BtorExp *e0, BtorExp *e1)
{
  BtorExp *result, *ugt;
  BTOR_ABORT_EXP (btor == NULL, "'btor' must not be NULL in 'btor_ulte_exp'");
  BTOR_ABORT_EXP (e0 == NULL, "'e0' must not be NULL in 'btor_ulte_exp'");
  BTOR_ABORT_EXP (e1 == NULL, "'e1' must not be NULL in 'btor_ulte_exp'");
  BTOR_ABORT_EXP (BTOR_IS_ARRAY_EXP (BTOR_REAL_ADDR_EXP (e0)),
                  "'e0' must not be an array in 'btor_ulte_exp'");
  BTOR_ABORT_EXP (BTOR_IS_ARRAY_EXP (BTOR_REAL_ADDR_EXP (e1)),
                  "'e1' must not be an array in 'btor_ulte_exp'");
  BTOR_ABORT_EXP (
      BTOR_REAL_ADDR_EXP (e0)->len != BTOR_REAL_ADDR_EXP (e1)->len,
      "length of 'e0' and 'e1' must not be unequal in 'btor_ulte_exp'");
  assert (BTOR_REAL_ADDR_EXP (e0)->len > 0);
  ugt    = ult_exp (btor, e1, e0);
  result = not_exp (btor, ugt);
  release_exp (btor, ugt);
  return result;
}

BtorExp *
btor_slte_exp (Btor *btor, BtorExp *e0, BtorExp *e1)
{
  BtorExp *result, *sgt;
  BTOR_ABORT_EXP (btor == NULL, "'btor' must not be NULL in 'btor_slte_exp'");
  BTOR_ABORT_EXP (e0 == NULL, "'e0' must not be NULL in 'btor_slte_exp'");
  BTOR_ABORT_EXP (e1 == NULL, "'e1' must not be NULL in 'btor_slte_exp'");
  BTOR_ABORT_EXP (BTOR_IS_ARRAY_EXP (BTOR_REAL_ADDR_EXP (e0)),
                  "'e0' must not be an array in 'btor_slte_exp'");
  BTOR_ABORT_EXP (BTOR_IS_ARRAY_EXP (BTOR_REAL_ADDR_EXP (e1)),
                  "'e1' must not be an array in 'btor_slte_exp'");
  BTOR_ABORT_EXP (
      BTOR_REAL_ADDR_EXP (e0)->len != BTOR_REAL_ADDR_EXP (e1)->len,
      "length of 'e0' and 'e1' must not be unequal in 'btor_slte_exp'");
  assert (BTOR_REAL_ADDR_EXP (e0)->len > 0);
  sgt    = slt_exp (btor, e1, e0);
  result = not_exp (btor, sgt);
  release_exp (btor, sgt);
  return result;
}

BtorExp *
btor_ugt_exp (Btor *btor, BtorExp *e0, BtorExp *e1)
{
  BTOR_ABORT_EXP (btor == NULL, "'btor' must not be NULL in 'btor_ugt_exp'");
  BTOR_ABORT_EXP (e0 == NULL, "'e0' must not be NULL in 'btor_ugt_exp'");
  BTOR_ABORT_EXP (e1 == NULL, "'e1' must not be NULL in 'btor_ugt_exp'");
  BTOR_ABORT_EXP (BTOR_IS_ARRAY_EXP (BTOR_REAL_ADDR_EXP (e0)),
                  "'e0' must not be an array in 'btor_ugt_exp'");
  BTOR_ABORT_EXP (BTOR_IS_ARRAY_EXP (BTOR_REAL_ADDR_EXP (e1)),
                  "'e1' must not be an array in 'btor_ugt_exp'");
  BTOR_ABORT_EXP (
      BTOR_REAL_ADDR_EXP (e0)->len != BTOR_REAL_ADDR_EXP (e1)->len,
      "length of 'e0' and 'e1' must not be unequal in 'btor_ugt_exp'");
  assert (BTOR_REAL_ADDR_EXP (e0)->len > 0);
  return ult_exp (btor, e1, e0);
}

BtorExp *
btor_sgt_exp (Btor *btor, BtorExp *e0, BtorExp *e1)
{
  BTOR_ABORT_EXP (btor == NULL, "'btor' must not be NULL in 'btor_sgt_exp'");
  BTOR_ABORT_EXP (e0 == NULL, "'e0' must not be NULL in 'btor_sgt_exp'");
  BTOR_ABORT_EXP (e1 == NULL, "'e1' must not be NULL in 'btor_sgt_exp'");
  BTOR_ABORT_EXP (BTOR_IS_ARRAY_EXP (BTOR_REAL_ADDR_EXP (e0)),
                  "'e0' must not be an array in 'btor_sgt_exp'");
  BTOR_ABORT_EXP (BTOR_IS_ARRAY_EXP (BTOR_REAL_ADDR_EXP (e1)),
                  "'e1' must not be an array in 'btor_sgt_exp'");
  BTOR_ABORT_EXP (
      BTOR_REAL_ADDR_EXP (e0)->len != BTOR_REAL_ADDR_EXP (e1)->len,
      "length of 'e0' and 'e1' must not be unequal in 'btor_sgt_exp'");
  assert (BTOR_REAL_ADDR_EXP (e0)->len > 0);
  return slt_exp (btor, e1, e0);
}

BtorExp *
btor_ugte_exp (Btor *btor, BtorExp *e0, BtorExp *e1)
{
  BtorExp *result, *ult;
  BTOR_ABORT_EXP (btor == NULL, "'btor' must not be NULL in 'btor_ugte_exp'");
  BTOR_ABORT_EXP (e0 == NULL, "'e0' must not be NULL in 'btor_ugte_exp'");
  BTOR_ABORT_EXP (e1 == NULL, "'e1' must not be NULL in 'btor_ugte_exp'");
  BTOR_ABORT_EXP (BTOR_IS_ARRAY_EXP (BTOR_REAL_ADDR_EXP (e0)),
                  "'e0' must not be an array in 'btor_ugte_exp'");
  BTOR_ABORT_EXP (BTOR_IS_ARRAY_EXP (BTOR_REAL_ADDR_EXP (e1)),
                  "'e1' must not be an array in 'btor_ugte_exp'");
  BTOR_ABORT_EXP (
      BTOR_REAL_ADDR_EXP (e0)->len != BTOR_REAL_ADDR_EXP (e1)->len,
      "length of 'e0' and 'e1' must not be unequal in 'btor_ugte_exp'");
  assert (BTOR_REAL_ADDR_EXP (e0)->len > 0);
  ult    = ult_exp (btor, e0, e1);
  result = not_exp (btor, ult);
  release_exp (btor, ult);
  return result;
}

BtorExp *
btor_sgte_exp (Btor *btor, BtorExp *e0, BtorExp *e1)
{
  BtorExp *result, *slt;
  BTOR_ABORT_EXP (btor == NULL, "'btor' must not be NULL in 'btor_sgte_exp'");
  BTOR_ABORT_EXP (e0 == NULL, "'e0' must not be NULL in 'btor_sgte_exp'");
  BTOR_ABORT_EXP (e1 == NULL, "'e1' must not be NULL in 'btor_sgte_exp'");
  BTOR_ABORT_EXP (BTOR_IS_ARRAY_EXP (BTOR_REAL_ADDR_EXP (e0)),
                  "'e0' must not be an array in 'btor_sgte_exp'");
  BTOR_ABORT_EXP (BTOR_IS_ARRAY_EXP (BTOR_REAL_ADDR_EXP (e1)),
                  "'e1' must not be an array in 'btor_sgte_exp'");
  BTOR_ABORT_EXP (
      BTOR_REAL_ADDR_EXP (e0)->len != BTOR_REAL_ADDR_EXP (e1)->len,
      "length of 'e0' and 'e1' must not be unequal in 'btor_sgte_exp'");
  assert (BTOR_REAL_ADDR_EXP (e0)->len > 0);
  slt    = slt_exp (btor, e0, e1);
  result = not_exp (btor, slt);
  release_exp (btor, slt);
  return result;
}

static BtorExp *
sll_exp (Btor *btor, BtorExp *e0, BtorExp *e1)
{
  BtorExp *result;
  assert (btor != NULL);
  assert (e0 != NULL);
  assert (e1 != NULL);
  assert (!BTOR_IS_ARRAY_EXP (BTOR_REAL_ADDR_EXP (e0)));
  assert (!BTOR_IS_ARRAY_EXP (BTOR_REAL_ADDR_EXP (e1)));
  assert (BTOR_REAL_ADDR_EXP (e0)->len > 1);
  assert (BTOR_REAL_ADDR_EXP (e1)->len > 0);
  assert (btor_is_power_of_2_util (BTOR_REAL_ADDR_EXP (e0)->len));
  assert (btor_log_2_util (BTOR_REAL_ADDR_EXP (e0)->len)
          == BTOR_REAL_ADDR_EXP (e1)->len);
  result = NULL;
  if (btor->rewrite_level > 0)
    result = rewrite_exp (btor, BTOR_SLL_EXP, e0, e1, NULL, 0, 0);
  if (result == NULL)
    result =
        binary_exp (btor, BTOR_SLL_EXP, e0, e1, BTOR_REAL_ADDR_EXP (e0)->len);
  return result;
}

BtorExp *
btor_sll_exp (Btor *btor, BtorExp *e0, BtorExp *e1)
{
  int len;
  BTOR_ABORT_EXP (btor == NULL, "'btor' must not be NULL in 'btor_sll_exp'");
  BTOR_ABORT_EXP (e0 == NULL, "'e0' must not be NULL in 'btor_sll_exp'");
  BTOR_ABORT_EXP (e1 == NULL, "'e1' must not be NULL in 'btor_sll_exp'");
  BTOR_ABORT_EXP (BTOR_IS_ARRAY_EXP (BTOR_REAL_ADDR_EXP (e0)),
                  "'e0' must not be an array in 'btor_sll_exp'");
  BTOR_ABORT_EXP (BTOR_IS_ARRAY_EXP (BTOR_REAL_ADDR_EXP (e1)),
                  "'e1' must not be an array in 'btor_sll_exp'");
  len = BTOR_REAL_ADDR_EXP (e0)->len;
  BTOR_ABORT_EXP (!btor_is_power_of_2_util (len),
                  "length of 'e0' must be a power of 2 in 'btor_sll_exp'");
  BTOR_ABORT_EXP (
      btor_log_2_util (len) != BTOR_REAL_ADDR_EXP (e1)->len,
      "length of 'e1' must be equal to log2(length of 'e0') in 'btor_sll_exp'");
  return sll_exp (btor, e0, e1);
}

static BtorExp *
srl_exp (Btor *btor, BtorExp *e0, BtorExp *e1)
{
  BtorExp *result;
  assert (btor != NULL);
  assert (e0 != NULL);
  assert (e1 != NULL);
  assert (!BTOR_IS_ARRAY_EXP (BTOR_REAL_ADDR_EXP (e0)));
  assert (!BTOR_IS_ARRAY_EXP (BTOR_REAL_ADDR_EXP (e1)));
  assert (BTOR_REAL_ADDR_EXP (e0)->len > 1);
  assert (BTOR_REAL_ADDR_EXP (e1)->len > 0);
  assert (btor_is_power_of_2_util (BTOR_REAL_ADDR_EXP (e0)->len));
  assert (btor_log_2_util (BTOR_REAL_ADDR_EXP (e0)->len)
          == BTOR_REAL_ADDR_EXP (e1)->len);
  result = NULL;
  if (btor->rewrite_level > 0)
    result = rewrite_exp (btor, BTOR_SRL_EXP, e0, e1, NULL, 0, 0);
  if (result == NULL)
    result =
        binary_exp (btor, BTOR_SRL_EXP, e0, e1, BTOR_REAL_ADDR_EXP (e0)->len);
  return result;
}

BtorExp *
btor_srl_exp (Btor *btor, BtorExp *e0, BtorExp *e1)
{
  int len;
  BTOR_ABORT_EXP (btor == NULL, "'btor' must not be NULL in 'btor_srl_exp'");
  BTOR_ABORT_EXP (e0 == NULL, "'e0' must not be NULL in 'btor_srl_exp'");
  BTOR_ABORT_EXP (e1 == NULL, "'e1' must not be NULL in 'btor_srl_exp'");
  BTOR_ABORT_EXP (BTOR_IS_ARRAY_EXP (BTOR_REAL_ADDR_EXP (e0)),
                  "'e0' must not be an array in 'btor_srl_exp'");
  BTOR_ABORT_EXP (BTOR_IS_ARRAY_EXP (BTOR_REAL_ADDR_EXP (e1)),
                  "'e1' must not be an array in 'btor_srl_exp'");
  len = BTOR_REAL_ADDR_EXP (e0)->len;
  BTOR_ABORT_EXP (!btor_is_power_of_2_util (len),
                  "length of 'e0' must be a power of 2 in 'btor_srl_exp'");
  BTOR_ABORT_EXP (
      btor_log_2_util (len) != BTOR_REAL_ADDR_EXP (e1)->len,
      "length of 'e1' must be equal to log2(length of 'e0') in 'btor_srl_exp'");
  return srl_exp (btor, e0, e1);
}

BtorExp *
btor_sra_exp (Btor *btor, BtorExp *e0, BtorExp *e1)
{
  BtorExp *result, *sign_e1, *srl1, *srl2;
  int len;
  BTOR_ABORT_EXP (btor == NULL, "'btor' must not be NULL in 'btor_sra_exp'");
  BTOR_ABORT_EXP (e0 == NULL, "'e0' must not be NULL in 'btor_sra_exp'");
  BTOR_ABORT_EXP (e1 == NULL, "'e1' must not be NULL in 'btor_sra_exp'");
  BTOR_ABORT_EXP (BTOR_IS_ARRAY_EXP (BTOR_REAL_ADDR_EXP (e0)),
                  "'e0' must not be an array in 'btor_sra_exp'");
  BTOR_ABORT_EXP (BTOR_IS_ARRAY_EXP (BTOR_REAL_ADDR_EXP (e1)),
                  "'e1' must not be an array in 'btor_sra_exp'");
  len = BTOR_REAL_ADDR_EXP (e0)->len;
  BTOR_ABORT_EXP (!btor_is_power_of_2_util (len),
                  "length of 'e0' must be a power of 2 in 'btor_sra_exp'");
  BTOR_ABORT_EXP (
      btor_log_2_util (len) != BTOR_REAL_ADDR_EXP (e1)->len,
      "length of 'e1' must be equal to log2(length of 'e0') in 'btor_sra_exp'");
  assert (len > 1);
  assert (BTOR_REAL_ADDR_EXP (e1)->len > 0);
  sign_e1 = slice_exp (btor, e0, len - 1, len - 1);
  srl1    = srl_exp (btor, e0, e1);
  srl2    = srl_exp (btor, BTOR_INVERT_EXP (e0), e1);
  result  = cond_exp (btor, sign_e1, BTOR_INVERT_EXP (srl2), srl1);
  release_exp (btor, sign_e1);
  release_exp (btor, srl1);
  release_exp (btor, srl2);
  return result;
}

BtorExp *
btor_rol_exp (Btor *btor, BtorExp *e0, BtorExp *e1)
{
  BtorExp *result, *sll, *neg_e2, *srl;
  int len;
  BTOR_ABORT_EXP (btor == NULL, "'btor' must not be NULL in 'btor_rol_exp'");
  BTOR_ABORT_EXP (e0 == NULL, "'e0' must not be NULL in 'btor_rol_exp'");
  BTOR_ABORT_EXP (e1 == NULL, "'e1' must not be NULL in 'btor_rol_exp'");
  BTOR_ABORT_EXP (BTOR_IS_ARRAY_EXP (BTOR_REAL_ADDR_EXP (e0)),
                  "'e0' must not be an array in 'btor_rol_exp'");
  BTOR_ABORT_EXP (BTOR_IS_ARRAY_EXP (BTOR_REAL_ADDR_EXP (e1)),
                  "'e1' must not be an array in 'btor_rol_exp'");
  len = BTOR_REAL_ADDR_EXP (e0)->len;
  BTOR_ABORT_EXP (!btor_is_power_of_2_util (len),
                  "length of 'e0' must be a power of 2 in 'btor_rol_exp'");
  BTOR_ABORT_EXP (
      btor_log_2_util (len) != BTOR_REAL_ADDR_EXP (e1)->len,
      "length of 'e1' must be equal to log2(length of 'e0') in 'btor_rol_exp'");
  assert (len > 1);
  assert (BTOR_REAL_ADDR_EXP (e1)->len > 0);
  sll    = sll_exp (btor, e0, e1);
  neg_e2 = neg_exp (btor, e1);
  srl    = srl_exp (btor, e0, neg_e2);
  result = or_exp (btor, sll, srl);
  release_exp (btor, sll);
  release_exp (btor, neg_e2);
  release_exp (btor, srl);
  return result;
}

BtorExp *
btor_ror_exp (Btor *btor, BtorExp *e0, BtorExp *e1)
{
  BtorExp *result, *srl, *neg_e2, *sll;
  int len;
  BTOR_ABORT_EXP (btor == NULL, "'btor' must not be NULL in 'btor_ror_exp'");
  BTOR_ABORT_EXP (e0 == NULL, "'e0' must not be NULL in 'btor_ror_exp'");
  BTOR_ABORT_EXP (e1 == NULL, "'e1' must not be NULL in 'btor_ror_exp'");
  BTOR_ABORT_EXP (BTOR_IS_ARRAY_EXP (BTOR_REAL_ADDR_EXP (e0)),
                  "'e0' must not be an array in 'btor_ror_exp'");
  BTOR_ABORT_EXP (BTOR_IS_ARRAY_EXP (BTOR_REAL_ADDR_EXP (e1)),
                  "'e1' must not be an array in 'btor_ror_exp'");
  len = BTOR_REAL_ADDR_EXP (e0)->len;
  BTOR_ABORT_EXP (!btor_is_power_of_2_util (len),
                  "length of 'e0' must be a power of 2 in 'btor_ror_exp'");
  BTOR_ABORT_EXP (
      btor_log_2_util (len) != BTOR_REAL_ADDR_EXP (e1)->len,
      "length of 'e1' must be equal to log2(length of 'e0') in 'btor_ror_exp'");
  assert (len > 1);
  assert (BTOR_REAL_ADDR_EXP (e1)->len > 0);
  srl    = srl_exp (btor, e0, e1);
  neg_e2 = neg_exp (btor, e1);
  sll    = sll_exp (btor, e0, neg_e2);
  result = or_exp (btor, srl, sll);
  release_exp (btor, srl);
  release_exp (btor, neg_e2);
  release_exp (btor, sll);
  return result;
}

static BtorExp *
sub_exp (Btor *btor, BtorExp *e0, BtorExp *e1)
{
  BtorExp *result, *neg_e2;
  assert (btor != NULL);
  assert (e0 != NULL);
  assert (e1 != NULL);
  assert (!BTOR_IS_ARRAY_EXP (BTOR_REAL_ADDR_EXP (e0)));
  assert (!BTOR_IS_ARRAY_EXP (BTOR_REAL_ADDR_EXP (e1)));
  assert (BTOR_REAL_ADDR_EXP (e0)->len == BTOR_REAL_ADDR_EXP (e1)->len);
  assert (BTOR_REAL_ADDR_EXP (e0)->len > 0);
  neg_e2 = neg_exp (btor, e1);
  result = add_exp (btor, e0, neg_e2);
  release_exp (btor, neg_e2);
  return result;
}

BtorExp *
btor_sub_exp (Btor *btor, BtorExp *e0, BtorExp *e1)
{
  BTOR_ABORT_EXP (btor == NULL, "'btor' must not be NULL in 'btor_sub_exp'");
  BTOR_ABORT_EXP (e0 == NULL, "'e0' must not be NULL in 'btor_sub_exp'");
  BTOR_ABORT_EXP (e1 == NULL, "'e1' must not be NULL in 'btor_sub_exp'");
  BTOR_ABORT_EXP (BTOR_IS_ARRAY_EXP (BTOR_REAL_ADDR_EXP (e0)),
                  "'e0' must not be an array in 'btor_sub_exp'");
  BTOR_ABORT_EXP (BTOR_IS_ARRAY_EXP (BTOR_REAL_ADDR_EXP (e1)),
                  "'e1' must not be an array in 'btor_sub_exp'");
  BTOR_ABORT_EXP (
      BTOR_REAL_ADDR_EXP (e0)->len != BTOR_REAL_ADDR_EXP (e1)->len,
      "length of 'e0' and 'e1' must not be unequal in 'btor_sub_exp'");
  return sub_exp (btor, e0, e1);
}

BtorExp *
btor_usubo_exp (Btor *btor, BtorExp *e0, BtorExp *e1)
{
  BtorExp *result, *uext_e1, *uext_e2, *add1, *add2, *one;
  int len;
  BTOR_ABORT_EXP (btor == NULL, "'btor' must not be NULL in 'btor_usubo_exp'");
  BTOR_ABORT_EXP (e0 == NULL, "'e0' must not be NULL in 'btor_usubo_exp'");
  BTOR_ABORT_EXP (e1 == NULL, "'e1' must not be NULL in 'btor_usubo_exp'");
  BTOR_ABORT_EXP (BTOR_IS_ARRAY_EXP (BTOR_REAL_ADDR_EXP (e0)),
                  "'e0' must not be an array in 'btor_usubo_exp'");
  BTOR_ABORT_EXP (BTOR_IS_ARRAY_EXP (BTOR_REAL_ADDR_EXP (e1)),
                  "'e1' must not be an array in 'btor_usubo_exp'");
  len = BTOR_REAL_ADDR_EXP (e0)->len;
  BTOR_ABORT_EXP (
      len != BTOR_REAL_ADDR_EXP (e1)->len,
      "length of 'e0' and 'e1' must not be unequal in 'btor_usubo_exp'");
  assert (len > 0);
  uext_e1 = uext_exp (btor, e0, 1);
  uext_e2 = uext_exp (btor, BTOR_INVERT_EXP (e1), 1);
  assert (len < INT_MAX);
  one    = one_exp (btor, len + 1);
  add1   = add_exp (btor, uext_e2, one);
  add2   = add_exp (btor, uext_e1, add1);
  result = BTOR_INVERT_EXP (slice_exp (btor, add2, len, len));
  release_exp (btor, uext_e1);
  release_exp (btor, uext_e2);
  release_exp (btor, add1);
  release_exp (btor, add2);
  release_exp (btor, one);
  return result;
}

BtorExp *
btor_ssubo_exp (Btor *btor, BtorExp *e0, BtorExp *e1)
{
  BtorExp *result, *sign_e1, *sign_e2, *sign_result;
  BtorExp *sub, *and1, *and2, *or1, *or2;
  int len;
  BTOR_ABORT_EXP (btor == NULL, "'btor' must not be NULL in 'btor_ssubo_exp'");
  BTOR_ABORT_EXP (e0 == NULL, "'e0' must not be NULL in 'btor_ssubo_exp'");
  BTOR_ABORT_EXP (e1 == NULL, "'e1' must not be NULL in 'btor_ssubo_exp'");
  BTOR_ABORT_EXP (BTOR_IS_ARRAY_EXP (BTOR_REAL_ADDR_EXP (e0)),
                  "'e0' must not be an array in 'btor_ssubo_exp'");
  BTOR_ABORT_EXP (BTOR_IS_ARRAY_EXP (BTOR_REAL_ADDR_EXP (e1)),
                  "'e1' must not be an array in 'btor_ssubo_exp'");
  len = BTOR_REAL_ADDR_EXP (e0)->len;
  BTOR_ABORT_EXP (
      len != BTOR_REAL_ADDR_EXP (e1)->len,
      "length of 'e0' and 'e1' must not be unequal in 'btor_ssubo_exp'");
  assert (len > 0);
  sign_e1     = slice_exp (btor, e0, len - 1, len - 1);
  sign_e2     = slice_exp (btor, e1, len - 1, len - 1);
  sub         = sub_exp (btor, e0, e1);
  sign_result = slice_exp (btor, sub, len - 1, len - 1);
  and1        = and_exp (btor, BTOR_INVERT_EXP (sign_e1), sign_e2);
  or1         = and_exp (btor, and1, sign_result);
  and2        = and_exp (btor, sign_e1, BTOR_INVERT_EXP (sign_e2));
  or2         = and_exp (btor, and2, BTOR_INVERT_EXP (sign_result));
  result      = or_exp (btor, or1, or2);
  release_exp (btor, and1);
  release_exp (btor, and2);
  release_exp (btor, or1);
  release_exp (btor, or2);
  release_exp (btor, sub);
  release_exp (btor, sign_e1);
  release_exp (btor, sign_e2);
  release_exp (btor, sign_result);
  return result;
}

static BtorExp *
udiv_exp (Btor *btor, BtorExp *e0, BtorExp *e1)
{
  BtorExp *result;
  assert (btor != NULL);
  assert (e0 != NULL);
  assert (e1 != NULL);
  assert (!BTOR_IS_ARRAY_EXP (BTOR_REAL_ADDR_EXP (e0)));
  assert (!BTOR_IS_ARRAY_EXP (BTOR_REAL_ADDR_EXP (e1)));
  assert (BTOR_REAL_ADDR_EXP (e0)->len == BTOR_REAL_ADDR_EXP (e1)->len);
  assert (BTOR_REAL_ADDR_EXP (e0)->len > 0);
  result = NULL;
  if (btor->rewrite_level > 0)
    result = rewrite_exp (btor, BTOR_UDIV_EXP, e0, e1, NULL, 0, 0);
  if (result == NULL)
    result =
        binary_exp (btor, BTOR_UDIV_EXP, e0, e1, BTOR_REAL_ADDR_EXP (e0)->len);
  return result;
}

BtorExp *
btor_udiv_exp (Btor *btor, BtorExp *e0, BtorExp *e1)
{
  BTOR_ABORT_EXP (btor == NULL, "'btor' must not be NULL in 'btor_udiv_exp'");
  BTOR_ABORT_EXP (e0 == NULL, "'e0' must not be NULL in 'btor_udiv_exp'");
  BTOR_ABORT_EXP (e1 == NULL, "'e1' must not be NULL in 'btor_udiv_exp'");
  BTOR_ABORT_EXP (BTOR_IS_ARRAY_EXP (BTOR_REAL_ADDR_EXP (e0)),
                  "'e0' must not be an array in 'btor_udiv_exp'");
  BTOR_ABORT_EXP (BTOR_IS_ARRAY_EXP (BTOR_REAL_ADDR_EXP (e1)),
                  "'e1' must not be an array in 'btor_udiv_exp'");
  BTOR_ABORT_EXP (
      BTOR_REAL_ADDR_EXP (e0)->len != BTOR_REAL_ADDR_EXP (e1)->len,
      "length of 'e0' and 'e1' must not be unequal in 'btor_udiv_exp'");
  return udiv_exp (btor, e0, e1);
}

BtorExp *
btor_sdiv_exp (Btor *btor, BtorExp *e0, BtorExp *e1)
{
  BtorExp *result, *sign_e1, *sign_e2, *xor, *neg_e1, *neg_e2;
  BtorExp *cond_e1, *cond_e2, *udiv, *neg_udiv;
  int len;
  BTOR_ABORT_EXP (btor == NULL, "'btor' must not be NULL in 'btor_sdiv_exp'");
  BTOR_ABORT_EXP (e0 == NULL, "'e0' must not be NULL in 'btor_sdiv_exp'");
  BTOR_ABORT_EXP (e1 == NULL, "'e1' must not be NULL in 'btor_sdiv_exp'");
  BTOR_ABORT_EXP (BTOR_IS_ARRAY_EXP (BTOR_REAL_ADDR_EXP (e0)),
                  "'e0' must not be an array in 'btor_sdiv_exp'");
  BTOR_ABORT_EXP (BTOR_IS_ARRAY_EXP (BTOR_REAL_ADDR_EXP (e1)),
                  "'e1' must not be an array in 'btor_sdiv_exp'");
  len = BTOR_REAL_ADDR_EXP (e0)->len;
  BTOR_ABORT_EXP (
      len != BTOR_REAL_ADDR_EXP (e1)->len,
      "length of 'e0' and 'e1' must not be unequal in 'btor_sdiv_exp'");
  assert (len > 0);
  if (len == 1)
    return BTOR_INVERT_EXP (and_exp (btor, BTOR_INVERT_EXP (e0), e1));
  sign_e1 = slice_exp (btor, e0, len - 1, len - 1);
  sign_e2 = slice_exp (btor, e1, len - 1, len - 1);
  /* xor: must result be signed? */
  xor    = xor_exp (btor, sign_e1, sign_e2);
  neg_e1 = neg_exp (btor, e0);
  neg_e2 = neg_exp (btor, e1);
  /* normalize e0 and e1 if necessary */
  cond_e1  = cond_exp (btor, sign_e1, neg_e1, e0);
  cond_e2  = cond_exp (btor, sign_e2, neg_e2, e1);
  udiv     = udiv_exp (btor, cond_e1, cond_e2);
  neg_udiv = neg_exp (btor, udiv);
  /* sign result if necessary */
  result = cond_exp (btor, xor, neg_udiv, udiv);
  release_exp (btor, sign_e1);
  release_exp (btor, sign_e2);
  release_exp (btor, xor);
  release_exp (btor, neg_e1);
  release_exp (btor, neg_e2);
  release_exp (btor, cond_e1);
  release_exp (btor, cond_e2);
  release_exp (btor, udiv);
  release_exp (btor, neg_udiv);
  return result;
}

BtorExp *
btor_sdivo_exp (Btor *btor, BtorExp *e0, BtorExp *e1)
{
  BtorExp *result, *int_min, *ones, *eq1, *eq2;
  BTOR_ABORT_EXP (btor == NULL, "'btor' must not be NULL in 'btor_sdivo_exp'");
  BTOR_ABORT_EXP (e0 == NULL, "'e0' must not be NULL in 'btor_sdivo_exp'");
  BTOR_ABORT_EXP (e1 == NULL, "'e1' must not be NULL in 'btor_sdivo_exp'");
  BTOR_ABORT_EXP (BTOR_IS_ARRAY_EXP (BTOR_REAL_ADDR_EXP (e0)),
                  "'e0' must not be an array in 'btor_sdivo_exp'");
  BTOR_ABORT_EXP (BTOR_IS_ARRAY_EXP (BTOR_REAL_ADDR_EXP (e1)),
                  "'e1' must not be an array in 'btor_sdivo_exp'");
  BTOR_ABORT_EXP (
      BTOR_REAL_ADDR_EXP (e0)->len != BTOR_REAL_ADDR_EXP (e1)->len,
      "length of 'e0' and 'e1' must not be unequal in 'btor_sdivo_exp'");
  assert (BTOR_REAL_ADDR_EXP (e0)->len > 0);
  int_min = int_min_exp (btor, BTOR_REAL_ADDR_EXP (e0)->len);
  ones    = ones_exp (btor, BTOR_REAL_ADDR_EXP (e1)->len);
  eq1     = eq_exp (btor, e0, int_min);
  eq2     = eq_exp (btor, e1, ones);
  result  = and_exp (btor, eq1, eq2);
  release_exp (btor, int_min);
  release_exp (btor, ones);
  release_exp (btor, eq1);
  release_exp (btor, eq2);
  return result;
}

static BtorExp *
urem_exp (Btor *btor, BtorExp *e0, BtorExp *e1)
{
  BtorExp *result;
  assert (btor != NULL);
  assert (e0 != NULL);
  assert (e1 != NULL);
  assert (!BTOR_IS_ARRAY_EXP (BTOR_REAL_ADDR_EXP (e0)));
  assert (!BTOR_IS_ARRAY_EXP (BTOR_REAL_ADDR_EXP (e1)));
  assert (BTOR_REAL_ADDR_EXP (e0)->len == BTOR_REAL_ADDR_EXP (e1)->len);
  assert (BTOR_REAL_ADDR_EXP (e0)->len > 0);
  result = NULL;
  if (btor->rewrite_level > 0)
    result = rewrite_exp (btor, BTOR_UREM_EXP, e0, e1, NULL, 0, 0);
  if (result == NULL)
    result =
        binary_exp (btor, BTOR_UREM_EXP, e0, e1, BTOR_REAL_ADDR_EXP (e0)->len);
  return result;
}

BtorExp *
btor_urem_exp (Btor *btor, BtorExp *e0, BtorExp *e1)
{
  BTOR_ABORT_EXP (btor == NULL, "'btor' must not be NULL in 'btor_urem_exp'");
  BTOR_ABORT_EXP (e0 == NULL, "'e0' must not be NULL in 'btor_urem_exp'");
  BTOR_ABORT_EXP (e1 == NULL, "'e1' must not be NULL in 'btor_urem_exp'");
  BTOR_ABORT_EXP (BTOR_IS_ARRAY_EXP (BTOR_REAL_ADDR_EXP (e0)),
                  "'e0' must not be an array in 'btor_urem_exp'");
  BTOR_ABORT_EXP (BTOR_IS_ARRAY_EXP (BTOR_REAL_ADDR_EXP (e1)),
                  "'e1' must not be an array in 'btor_urem_exp'");
  BTOR_ABORT_EXP (
      BTOR_REAL_ADDR_EXP (e0)->len != BTOR_REAL_ADDR_EXP (e1)->len,
      "length of 'e0' and 'e1' must not be unequal in 'btor_urem_exp'");
  return urem_exp (btor, e0, e1);
}

BtorExp *
btor_srem_exp (Btor *btor, BtorExp *e0, BtorExp *e1)
{
  BtorExp *result, *sign_e0, *sign_e1, *neg_e0, *neg_e1;
  BtorExp *cond_e0, *cond_e1, *urem, *neg_urem;
  int len;
  BTOR_ABORT_EXP (btor == NULL, "'btor' must not be NULL in 'btor_srem_exp'");
  BTOR_ABORT_EXP (e0 == NULL, "'e0' must not be NULL in 'btor_srem_exp'");
  BTOR_ABORT_EXP (e1 == NULL, "'e1' must not be NULL in 'btor_srem_exp'");
  BTOR_ABORT_EXP (BTOR_IS_ARRAY_EXP (BTOR_REAL_ADDR_EXP (e0)),
                  "'e0' must not be an array in 'btor_srem_exp'");
  BTOR_ABORT_EXP (BTOR_IS_ARRAY_EXP (BTOR_REAL_ADDR_EXP (e1)),
                  "'e1' must not be an array in 'btor_srem_exp'");
  len = BTOR_REAL_ADDR_EXP (e0)->len;
  BTOR_ABORT_EXP (
      len != BTOR_REAL_ADDR_EXP (e1)->len,
      "length of 'e0' and 'e1' must not be unequal in 'btor_srem_exp'");
  assert (len > 0);
  if (len == 1) return and_exp (btor, e0, BTOR_INVERT_EXP (e1));
  sign_e0 = slice_exp (btor, e0, len - 1, len - 1);
  sign_e1 = slice_exp (btor, e1, len - 1, len - 1);
  neg_e0  = neg_exp (btor, e0);
  neg_e1  = neg_exp (btor, e1);
  /* normalize e0 and e1 if necessary */
  cond_e0  = cond_exp (btor, sign_e0, neg_e0, e0);
  cond_e1  = cond_exp (btor, sign_e1, neg_e1, e1);
  urem     = urem_exp (btor, cond_e0, cond_e1);
  neg_urem = neg_exp (btor, urem);
  /* sign result if necessary */
  /* result is negative if e0 is negative */
  result = cond_exp (btor, sign_e0, neg_urem, urem);
  release_exp (btor, sign_e0);
  release_exp (btor, sign_e1);
  release_exp (btor, neg_e0);
  release_exp (btor, neg_e1);
  release_exp (btor, cond_e0);
  release_exp (btor, cond_e1);
  release_exp (btor, urem);
  release_exp (btor, neg_urem);
  return result;
}

BtorExp *
btor_smod_exp (Btor *btor, BtorExp *e0, BtorExp *e1)
{
  BtorExp *result, *sign_e0, *sign_e1, *neg_e0, *neg_e1, *cond_e0, *cond_e1;
  BtorExp *cond_case1, *cond_case2, *cond_case3, *cond_case4, *urem;
  BtorExp *neg_urem, *add1, *add2, *or1, *or2, *e0_and_e1, *e0_and_neg_e1;
  BtorExp *neg_e0_and_e1, *neg_e0_and_neg_e1, *zeros;
  int len;
  BTOR_ABORT_EXP (btor == NULL, "'btor' must not be NULL in 'btor_smod_exp'");
  BTOR_ABORT_EXP (e0 == NULL, "'e0' must not be NULL in 'btor_smod_exp'");
  BTOR_ABORT_EXP (e1 == NULL, "'e1' must not be NULL in 'btor_smod_exp'");
  BTOR_ABORT_EXP (BTOR_IS_ARRAY_EXP (BTOR_REAL_ADDR_EXP (e0)),
                  "'e0' must not be an array in 'btor_smod_exp'");
  BTOR_ABORT_EXP (BTOR_IS_ARRAY_EXP (BTOR_REAL_ADDR_EXP (e1)),
                  "'e1' must not be an array in 'btor_smod_exp'");
  len = BTOR_REAL_ADDR_EXP (e0)->len;
  BTOR_ABORT_EXP (
      len != BTOR_REAL_ADDR_EXP (e1)->len,
      "length of 'e0' and 'e1' must not be unequal in 'btor_smod_exp'");
  assert (len > 0);
  zeros   = zeros_exp (btor, len);
  sign_e0 = slice_exp (btor, e0, len - 1, len - 1);
  sign_e1 = slice_exp (btor, e1, len - 1, len - 1);
  neg_e0  = neg_exp (btor, e0);
  neg_e1  = neg_exp (btor, e1);
  e0_and_e1 =
      and_exp (btor, BTOR_INVERT_EXP (sign_e0), BTOR_INVERT_EXP (sign_e1));
  e0_and_neg_e1     = and_exp (btor, BTOR_INVERT_EXP (sign_e0), sign_e1);
  neg_e0_and_e1     = and_exp (btor, sign_e0, BTOR_INVERT_EXP (sign_e1));
  neg_e0_and_neg_e1 = and_exp (btor, sign_e0, sign_e1);
  /* normalize e0 and e1 if necessary */
  cond_e0    = cond_exp (btor, sign_e0, neg_e0, e0);
  cond_e1    = cond_exp (btor, sign_e1, neg_e1, e1);
  urem       = urem_exp (btor, cond_e0, cond_e1);
  neg_urem   = neg_exp (btor, urem);
  add1       = add_exp (btor, neg_urem, e1);
  add2       = add_exp (btor, urem, e1);
  cond_case1 = cond_exp (btor, e0_and_e1, urem, zeros);
  cond_case2 = cond_exp (btor, neg_e0_and_e1, add1, zeros);
  cond_case3 = cond_exp (btor, e0_and_neg_e1, add2, zeros);
  cond_case4 = cond_exp (btor, neg_e0_and_neg_e1, neg_urem, zeros);
  or1        = or_exp (btor, cond_case1, cond_case2);
  or2        = or_exp (btor, cond_case3, cond_case4);
  result     = or_exp (btor, or1, or2);
  release_exp (btor, zeros);
  release_exp (btor, sign_e0);
  release_exp (btor, sign_e1);
  release_exp (btor, neg_e0);
  release_exp (btor, neg_e1);
  release_exp (btor, cond_e0);
  release_exp (btor, cond_e1);
  release_exp (btor, cond_case1);
  release_exp (btor, cond_case2);
  release_exp (btor, cond_case3);
  release_exp (btor, cond_case4);
  release_exp (btor, urem);
  release_exp (btor, neg_urem);
  release_exp (btor, add1);
  release_exp (btor, add2);
  release_exp (btor, or1);
  release_exp (btor, or2);
  release_exp (btor, e0_and_e1);
  release_exp (btor, neg_e0_and_e1);
  release_exp (btor, e0_and_neg_e1);
  release_exp (btor, neg_e0_and_neg_e1);
  return result;
}

static BtorExp *
concat_exp (Btor *btor, BtorExp *e0, BtorExp *e1)
{
  BtorExp *result;
  assert (btor != NULL);
  assert (e0 != NULL);
  assert (e1 != NULL);
  assert (!BTOR_IS_ARRAY_EXP (BTOR_REAL_ADDR_EXP (e0)));
  assert (!BTOR_IS_ARRAY_EXP (BTOR_REAL_ADDR_EXP (e1)));
  assert (!BTOR_IS_ARRAY_EXP (BTOR_REAL_ADDR_EXP (e1)));
  assert (BTOR_REAL_ADDR_EXP (e0)->len > 0);
  assert (BTOR_REAL_ADDR_EXP (e1)->len > 0);
  assert (BTOR_REAL_ADDR_EXP (e0)->len
          <= INT_MAX - BTOR_REAL_ADDR_EXP (e1)->len);
  result = NULL;
  if (btor->rewrite_level > 0)
    result = rewrite_exp (btor, BTOR_CONCAT_EXP, e0, e1, NULL, 0, 0);
  if (result == NULL)
    result = binary_exp (
        btor,
        BTOR_CONCAT_EXP,
        e0,
        e1,
        BTOR_REAL_ADDR_EXP (e0)->len + BTOR_REAL_ADDR_EXP (e1)->len);
  return result;
}

BtorExp *
btor_concat_exp (Btor *btor, BtorExp *e0, BtorExp *e1)
{
  BTOR_ABORT_EXP (btor == NULL, "'btor' must not be NULL in 'btor_concat_exp'");
  BTOR_ABORT_EXP (e0 == NULL, "'e0' must not be NULL in 'btor_concat_exp'");
  BTOR_ABORT_EXP (e1 == NULL, "'e1' must not be NULL in 'btor_concat_exp'");
  BTOR_ABORT_EXP (BTOR_IS_ARRAY_EXP (BTOR_REAL_ADDR_EXP (e0)),
                  "'e0' must not be an array in 'btor_concat_exp'");
  BTOR_ABORT_EXP (BTOR_IS_ARRAY_EXP (BTOR_REAL_ADDR_EXP (e1)),
                  "'e1' must not be an array in 'btor_concat_exp'");
  BTOR_ABORT_EXP (
      BTOR_REAL_ADDR_EXP (e0)->len > INT_MAX - BTOR_REAL_ADDR_EXP (e1)->len,
      "length of result is too large in 'btor_concat_exp'");
  return concat_exp (btor, e0, e1);
}

static BtorExp *
read_exp (Btor *btor, BtorExp *e_array, BtorExp *e_index)
{
  BtorExpPtrStack stack, unmark_stack;
  BtorPtrHashTable *results;
  BtorPtrHashBucket *bucket;
  BtorExp *result, *eq, *cur, *write_index, *left, *right;
  BtorExp *real_write_index, *real_read_index, *cur_array;
  int propagate_down, propagations;
  BtorMemMgr *mm;
  assert (btor != NULL);
  assert (e_array != NULL);
  assert (e_index != NULL);
  assert (BTOR_IS_REGULAR_EXP (e_array));
  assert (BTOR_IS_ARRAY_EXP (e_array));
  assert (!BTOR_IS_ARRAY_EXP (BTOR_REAL_ADDR_EXP (e_index)));
  assert (e_array->len > 0);
  assert (BTOR_REAL_ADDR_EXP (e_index)->len > 0);
  assert (e_array->index_len == BTOR_REAL_ADDR_EXP (e_index)->len);
  mm = btor->mm;
  if (btor->mode == BTOR_EAGER_MODE)
  {
    if (BTOR_IS_WRITE_EXP (e_array) || BTOR_IS_ARRAY_COND_EXP (e_array))
    {
      results = btor_new_ptr_hash_table (
          mm, (BtorHashPtr) hash_exp_by_id, (BtorCmpPtr) compare_exp_by_id);
      BTOR_INIT_STACK (stack);
      BTOR_INIT_STACK (unmark_stack);
      BTOR_PUSH_STACK (mm, stack, e_array);
      do
      {
        cur = BTOR_POP_STACK (stack);
        assert (BTOR_IS_REGULAR_EXP (cur));
        assert (BTOR_IS_ARRAY_EXP (cur));
        assert (cur->array_mark >= 0);
        assert (cur->array_mark <= 2);

        if (cur->array_mark == 2) continue;

        if (cur->array_mark == 0)
        {
          cur->array_mark = 1;
          BTOR_PUSH_STACK (mm, stack, cur);
          BTOR_PUSH_STACK (mm, unmark_stack, cur);
          if (BTOR_IS_WRITE_EXP (cur))
            BTOR_PUSH_STACK (mm, stack, cur->e[0]);
          else if (BTOR_IS_ARRAY_COND_EXP (cur))
          {
            BTOR_PUSH_STACK (mm, stack, cur->e[2]);
            BTOR_PUSH_STACK (mm, stack, cur->e[1]);
          }
        }
        else if (cur->array_mark == 1)
        {
          cur->array_mark = 2;
          if (BTOR_IS_ATOMIC_ARRAY_EXP (cur))
          {
            result = binary_exp (btor, BTOR_READ_EXP, cur, e_index, cur->len);
            btor_insert_in_ptr_hash_table (results, cur)->data.asPtr = result;
          }
          else if (BTOR_IS_WRITE_EXP (cur))
          {
            bucket = btor_find_in_ptr_hash_table (results, cur->e[0]);
            assert (bucket != NULL);
            result = (BtorExp *) bucket->data.asPtr;
            assert (result != NULL);
            eq     = eq_exp (btor, cur->e[1], e_index);
            result = cond_exp (btor, eq, cur->e[2], result);
            btor_insert_in_ptr_hash_table (results, cur)->data.asPtr = result;
            release_exp (btor, eq);
          }
          else
          {
            assert (BTOR_IS_ARRAY_COND_EXP (cur));
            bucket = btor_find_in_ptr_hash_table (results, cur->e[2]);
            assert (bucket != NULL);
            left = (BtorExp *) bucket->data.asPtr;
            assert (left != NULL);
            bucket = btor_find_in_ptr_hash_table (results, cur->e[1]);
            assert (bucket != NULL);
            right = (BtorExp *) bucket->data.asPtr;
            assert (right != NULL);
            result = cond_exp (btor, cur->e[0], left, right);
            btor_insert_in_ptr_hash_table (results, cur)->data.asPtr = result;
          }
        }
      } while (!BTOR_EMPTY_STACK (stack));
      BTOR_RELEASE_STACK (mm, stack);

      /* unmark arrays */
      while (!BTOR_EMPTY_STACK (unmark_stack))
      {
        cur = BTOR_POP_STACK (unmark_stack);
        assert (BTOR_IS_REGULAR_EXP (cur));
        assert (BTOR_IS_ARRAY_EXP (cur));
        cur->array_mark = 0;
      }
      BTOR_RELEASE_STACK (mm, unmark_stack);

      /* increment reference counter of result */
      bucket = btor_find_in_ptr_hash_table (results, e_array);
      assert (bucket != NULL);
      result = copy_exp (btor, (BtorExp *) bucket->data.asPtr);

      /* release intermediate results */
      for (bucket = results->first; bucket != NULL; bucket = bucket->next)
      {
        cur = (BtorExp *) bucket->data.asPtr;
        assert (cur != NULL);
        assert (BTOR_IS_REGULAR_EXP (cur));
        assert (!BTOR_IS_ARRAY_EXP (cur));
        release_exp (btor, cur);
      }
      btor_delete_ptr_hash_table (results);

      return result;
    }
  }
  else
  {
    assert (btor->mode == BTOR_LAZY_MODE);
    if (BTOR_IS_WRITE_EXP (e_array))
    {
      write_index = e_array->e[1];
      /* if read index is equal write index, then return write value */
      if (e_index == write_index) return copy_exp (btor, e_array->e[2]);
      /* we need this so x + 0 is rewritten into x */
      if (btor->rewrite_level > 0)
      {
        real_read_index = BTOR_REAL_ADDR_EXP (e_index);
        cur_array       = e_array;
        assert (BTOR_IS_REGULAR_EXP (cur_array));
        assert (BTOR_IS_ARRAY_EXP (cur_array));
        propagations = 0;
        /* ASSUMPTION: constants are UNIQUELY hashed */
        do
        {
          assert (BTOR_IS_WRITE_EXP (cur_array));
          write_index = cur_array->e[1];
          /* indices are equal */
          if (e_index == write_index) return copy_exp (btor, cur_array->e[2]);
          real_write_index = BTOR_REAL_ADDR_EXP (cur_array->e[1]);
          propagate_down   = 0;
          if ((BTOR_IS_CONST_EXP (real_write_index)
               && BTOR_IS_CONST_EXP (real_read_index)))
            propagate_down = 1;
          else if (real_write_index->kind == BTOR_ADD_EXP
                   && BTOR_IS_CONST_EXP (
                          BTOR_REAL_ADDR_EXP (real_write_index->e[0]))
                   && real_write_index->e[1] == e_index)
            propagate_down = 1;
          else if (real_write_index->kind == BTOR_ADD_EXP
                   && BTOR_IS_CONST_EXP (
                          BTOR_REAL_ADDR_EXP (real_write_index->e[1]))
                   && real_write_index->e[0] == e_index)
            propagate_down = 1;
          else if (real_read_index->kind == BTOR_ADD_EXP
                   && BTOR_IS_CONST_EXP (
                          BTOR_REAL_ADDR_EXP (real_read_index->e[0]))
                   && real_read_index->e[1] == write_index)
            propagate_down = 1;
          else if (real_read_index->kind == BTOR_ADD_EXP
                   && BTOR_IS_CONST_EXP (
                          BTOR_REAL_ADDR_EXP (real_read_index->e[1]))
                   && real_read_index->e[0] == write_index)
            propagate_down = 1;
          if (propagate_down)
          {
            cur_array = cur_array->e[0];
            assert (BTOR_IS_REGULAR_EXP (cur_array));
            assert (BTOR_IS_ARRAY_EXP (cur_array));
            propagations++;
          }
          else
            break;
        } while (BTOR_IS_WRITE_EXP (cur_array)
                 && propagations < BTOR_READ_OVER_WRITE_DOWN_PROPAGATION_LIMIT);
        return binary_exp (
            btor, BTOR_READ_EXP, cur_array, e_index, cur_array->len);
      }
    }
  }
  return binary_exp (btor, BTOR_READ_EXP, e_array, e_index, e_array->len);
}

BtorExp *
btor_read_exp (Btor *btor, BtorExp *e_array, BtorExp *e_index)
{
  BTOR_ABORT_EXP (btor == NULL, "'btor' must not be NULL in 'btor_read_exp'");
  BTOR_ABORT_EXP (e_array == NULL,
                  "'e_array' must not be NULL in 'btor_read_exp'");
  BTOR_ABORT_EXP (e_index == NULL,
                  "'e_index' must not be NULL in 'btor_read_exp'");
  BTOR_ABORT_EXP (!BTOR_IS_ARRAY_EXP (BTOR_REAL_ADDR_EXP (e_array)),
                  "'e_array' must not be a bit vector in 'btor_read_exp'");
  BTOR_ABORT_EXP (BTOR_IS_ARRAY_EXP (BTOR_REAL_ADDR_EXP (e_index)),
                  "'e_index' must not be an array in 'btor_read_exp'");
  assert (BTOR_IS_REGULAR_EXP (e_array));
  BTOR_ABORT_EXP (e_array->index_len != BTOR_REAL_ADDR_EXP (e_index)->len,
                  "index length of 'e_array' and length of 'e_index' must not "
                  "be unequal in 'btor_read_exp'");
  return read_exp (btor, e_array, e_index);
}

static BtorExp *
ternary_exp (Btor *btor,
             BtorExpKind kind,
             BtorExp *e0,
             BtorExp *e1,
             BtorExp *e2,
             int len)
{
  BtorExp **lookup;
  assert (btor != NULL);
  assert (BTOR_IS_TERNARY_EXP_KIND (kind));
  assert (e0 != NULL);
  assert (e1 != NULL);
  assert (e2 != NULL);
  assert (kind != BTOR_BEQ_EXP || len > 0);
  e0     = pointer_chase_simplified_exp (btor, e0);
  e1     = pointer_chase_simplified_exp (btor, e1);
  e2     = pointer_chase_simplified_exp (btor, e2);
  lookup = find_ternary_exp (btor, kind, e0, e1, e2);
  if (*lookup == NULL)
  {
    if (btor->table.num_elements == btor->table.size
        && btor_log_2_util (btor->table.size) < BTOR_EXP_UNIQUE_TABLE_LIMIT)
    {
      enlarge_exp_unique_table (btor);
      lookup = find_ternary_exp (btor, kind, e0, e1, e2);
    }
    switch (kind)
    {
      case BTOR_WRITE_EXP:
        *lookup = new_write_exp_node (btor, e0, e1, e2);
        break;
      case BTOR_ACOND_EXP:
        *lookup = new_acond_exp_node (btor, e0, e1, e2);
        break;
      default:
        assert (kind == BTOR_BCOND_EXP);
        *lookup = new_ternary_exp_node (btor, kind, e0, e1, e2, len);
        break;
    }
    inc_exp_ref_counter (e0);
    inc_exp_ref_counter (e1);
    inc_exp_ref_counter (e2);
    assert (btor->table.num_elements < INT_MAX);
    btor->table.num_elements++;
  }
  else
    inc_exp_ref_counter (*lookup);
  assert (BTOR_IS_REGULAR_EXP (*lookup));
  return *lookup;
}

static BtorExp *
cond_exp (Btor *btor, BtorExp *e_cond, BtorExp *e_if, BtorExp *e_else)
{
  BtorExp *result;
  BtorExpKind kind;
#ifndef NDEBUG
  BtorExp *real_e_if, *real_e_else;
  int is_array_e_if, is_array_e_else;
  assert (btor != NULL);
  assert (e_cond != NULL);
  assert (e_if != NULL);
  assert (e_else != NULL);
  assert (!BTOR_IS_ARRAY_EXP (BTOR_REAL_ADDR_EXP (e_cond)));
  assert (BTOR_REAL_ADDR_EXP (e_cond)->len == 1);
  real_e_if       = BTOR_REAL_ADDR_EXP (e_if);
  real_e_else     = BTOR_REAL_ADDR_EXP (e_else);
  is_array_e_if   = BTOR_IS_ARRAY_EXP (real_e_if);
  is_array_e_else = BTOR_IS_ARRAY_EXP (real_e_else);
  assert (is_array_e_if == is_array_e_else);
  assert (real_e_if->len == real_e_else->len);
  assert (real_e_if->len > 0);
  assert (!is_array_e_if
          || (BTOR_IS_REGULAR_EXP (e_if) && BTOR_IS_REGULAR_EXP (e_else)));
  assert (!is_array_e_if || e_if->index_len == e_else->index_len);
  assert (!is_array_e_if || e_if->index_len > 0);
#endif
  result = NULL;
  kind   = BTOR_BCOND_EXP;
  if (BTOR_IS_ARRAY_EXP (BTOR_REAL_ADDR_EXP (e_if))) kind = BTOR_ACOND_EXP;
  if (btor->rewrite_level > 0)
    result = rewrite_exp (btor, kind, e_cond, e_if, e_else, 0, 0);
  if (result == NULL)
    result = ternary_exp (
        btor, kind, e_cond, e_if, e_else, BTOR_REAL_ADDR_EXP (e_if)->len);
  return result;
}

BtorExp *
btor_cond_exp (Btor *btor, BtorExp *e_cond, BtorExp *e_if, BtorExp *e_else)
{
  BtorExp *real_e_if, *real_e_else;
  int is_array_e_if, is_array_e_else;
  BTOR_ABORT_EXP (btor == NULL, "'btor' must not be NULL in 'btor_cond_exp'");
  BTOR_ABORT_EXP (e_cond == NULL,
                  "'e_cond' must not be NULL in 'btor_cond_exp'");
  BTOR_ABORT_EXP (e_if == NULL, "'e_if' must not be NULL in 'btor_cond_exp'");
  BTOR_ABORT_EXP (e_else == NULL,
                  "'e_else' must not be NULL in 'btor_cond_exp'");
  BTOR_ABORT_EXP (BTOR_IS_ARRAY_EXP (BTOR_REAL_ADDR_EXP (e_cond)),
                  "'e_cond' must not be an array in 'btor_cond_exp'");
  BTOR_ABORT_EXP (BTOR_REAL_ADDR_EXP (e_cond)->len != 1,
                  "length of 'e_cond' must be equal to 1 in 'btor_cond_exp'");
  real_e_if       = BTOR_REAL_ADDR_EXP (e_if);
  real_e_else     = BTOR_REAL_ADDR_EXP (e_else);
  is_array_e_if   = BTOR_IS_ARRAY_EXP (real_e_if);
  is_array_e_else = BTOR_IS_ARRAY_EXP (real_e_else);
  BTOR_ABORT_EXP (
      is_array_e_if != is_array_e_else,
      "array must not be combined with bit vector in 'btor_cond_exp'");
  BTOR_ABORT_EXP (
      !is_array_e_if && real_e_if->len != real_e_else->len,
      "bit vectors must not have unequal length in 'btor_cond_exp'");
  BTOR_ABORT_EXP (
      is_array_e_if && real_e_if->len != real_e_else->len,
      "arrays must not have unequal element length in 'btor_cond_exp'");
  BTOR_ABORT_EXP (
      is_array_e_if && real_e_if->index_len != real_e_else->index_len,
      "arrays must not have unequal index length in 'btor_cond_exp'");
  return cond_exp (btor, e_cond, e_if, e_else);
}

static BtorExp *
write_exp (Btor *btor, BtorExp *e_array, BtorExp *e_index, BtorExp *e_value)
{
  BtorExp *write_left, *write_right, *result;
  assert (btor != NULL);
  assert (e_array != NULL);
  assert (e_index != NULL);
  assert (e_value != NULL);
  assert (BTOR_IS_REGULAR_EXP (e_array));
  assert (BTOR_IS_ARRAY_EXP (e_array));
  assert (!BTOR_IS_ARRAY_EXP (BTOR_REAL_ADDR_EXP (e_index)));
  assert (!BTOR_IS_ARRAY_EXP (BTOR_REAL_ADDR_EXP (e_value)));
  assert (e_array->index_len == BTOR_REAL_ADDR_EXP (e_index)->len);
  assert (BTOR_REAL_ADDR_EXP (e_index)->len > 0);
  assert (e_array->len == BTOR_REAL_ADDR_EXP (e_value)->len);
  assert (BTOR_REAL_ADDR_EXP (e_value)->len > 0);
  if (btor->mode == BTOR_EAGER_MODE)
  {
    if (BTOR_IS_ARRAY_COND_EXP (e_array))
    {
      write_left  = write_exp (btor, e_array->e[1], e_index, e_value);
      write_right = write_exp (btor, e_array->e[2], e_index, e_value);
      result      = cond_exp (btor, e_array->e[0], write_left, write_right);
      release_exp (btor, write_left);
      release_exp (btor, write_right);
      return result;
    }
  }
  /* if array is a write which writes on the same index we can skip it
   * as we overwrite the value anyhow
   */
  if (btor->rewrite_level > 0 && BTOR_IS_WRITE_EXP (e_array)
      && e_array->e[1] == e_index)
    return ternary_exp (
        btor, BTOR_WRITE_EXP, e_array->e[0], e_index, e_value, 0);
  return ternary_exp (btor, BTOR_WRITE_EXP, e_array, e_index, e_value, 0);
}

BtorExp *
btor_write_exp (Btor *btor,
                BtorExp *e_array,
                BtorExp *e_index,
                BtorExp *e_value)
{
  BTOR_ABORT_EXP (btor == NULL, "'btor' must not be NULL in 'btor_write_exp'");
  BTOR_ABORT_EXP (e_array == NULL,
                  "'e_array' must not be NULL in 'btor_write_exp'");
  BTOR_ABORT_EXP (e_index == NULL,
                  "'e_index' must not be NULL in 'btor_write_exp'");
  BTOR_ABORT_EXP (e_value == NULL,
                  "'e_value' must not be NULL in 'btor_write_exp'");
  BTOR_ABORT_EXP (!BTOR_IS_ARRAY_EXP (BTOR_REAL_ADDR_EXP (e_array)),
                  "'e_array' must not be a bit vector in 'btor_write_exp'");
  BTOR_ABORT_EXP (BTOR_IS_ARRAY_EXP (BTOR_REAL_ADDR_EXP (e_index)),
                  "'e_index' must not be an array in 'btor_write_exp'");
  BTOR_ABORT_EXP (BTOR_IS_ARRAY_EXP (BTOR_REAL_ADDR_EXP (e_value)),
                  "'e_value' must not be a bit vector in 'btor_write_exp'");
  assert (BTOR_IS_REGULAR_EXP (e_array));
  BTOR_ABORT_EXP (e_array->index_len != BTOR_REAL_ADDR_EXP (e_index)->len,
                  "index length of 'e_array' and length of 'e_index' must not "
                  "be unequal in 'btor_write_exp'");
  BTOR_ABORT_EXP (e_array->len != BTOR_REAL_ADDR_EXP (e_value)->len,
                  "element length of 'e_array' and length of 'e_value' must "
                  "not be unequal in 'btor_write_exp'");
  return write_exp (btor, e_array, e_index, e_value);
}

int
btor_get_exp_len (Btor *btor, BtorExp *exp)
{
  BTOR_ABORT_EXP (btor == NULL,
                  "'btor' must not be NULL in 'btor_get_exp_len'");
  BTOR_ABORT_EXP (exp == NULL, "'exp' must not be NULL in 'btor_get_exp_len'");
  (void) btor;
  return BTOR_REAL_ADDR_EXP (exp)->len;
}

int
btor_is_array_exp (Btor *btor, BtorExp *exp)
{
  BTOR_ABORT_EXP (btor == NULL,
                  "'btor' must not be NULL in 'btor_is_array_exp'");
  BTOR_ABORT_EXP (exp == NULL, "'exp' must not be NULL in 'btor_is_array_exp'");
  (void) btor;
  return BTOR_IS_ARRAY_EXP (BTOR_REAL_ADDR_EXP (exp));
}

int
btor_get_index_exp_len (Btor *btor, BtorExp *e_array)
{
  BTOR_ABORT_EXP (btor == NULL,
                  "'btor' must not be NULL in 'btor_get_index_exp_len'");
  BTOR_ABORT_EXP (e_array == NULL,
                  "'e_array' must not be NULL in 'btor_get_index_exp_len'");
  BTOR_ABORT_EXP (
      !BTOR_IS_ARRAY_EXP (BTOR_REAL_ADDR_EXP (e_array)),
      "'e_array' must not be a bit vector in 'btor_get_index_exp_len'");
  assert (BTOR_IS_REGULAR_EXP (e_array));
  (void) btor;
  return e_array->index_len;
}

char *
btor_get_symbol_exp (Btor *btor, BtorExp *exp)
{
  BTOR_ABORT_EXP (btor == NULL,
                  "'btor' must not be NULL in 'btor_get_symbol_exp'");
  BTOR_ABORT_EXP (exp == NULL,
                  "'exp' must not be NULL in 'btor_get_symbol_exp'");
  BTOR_ABORT_EXP (!BTOR_IS_VAR_EXP (BTOR_REAL_ADDR_EXP (exp)),
                  "'exp' has to be a variable in 'btor_get_symbol_exp'");
  (void) btor;
  return BTOR_REAL_ADDR_EXP (exp)->symbol;
}

#define BTOR_PUSH_EXP_IF_NOT_MARKED(e)         \
  do                                           \
  {                                            \
    BtorExp *child = BTOR_REAL_ADDR_EXP ((e)); \
    if (child->mark) break;                    \
    child->mark = 1;                           \
    BTOR_PUSH_STACK (mm, stack, child);        \
  } while (0)

static int
btor_cmp_id (const void *p, const void *q)
{
  BtorExp *a = *(BtorExp **) p;
  BtorExp *b = *(BtorExp **) q;
  return a->id - b->id;
}

void
btor_dump_exps (Btor *btor, FILE *file, BtorExp **roots, int nroots)
{
  BtorMemMgr *mm = btor->mm;
  int next, i, j, maxid, id;
  BtorExpPtrStack stack;
  BtorExp *e, *root;
  char idbuffer[20];
  const char *op;

  BTOR_ABORT_EXP (btor == NULL, "'btor' must not be NULL in 'btor_dump_exps'");
  BTOR_ABORT_EXP (file == NULL, "'file' must not be NULL in 'btor_dump_exps'");

  BTOR_INIT_STACK (stack);

  for (i = 0; i < nroots; i++)
  {
    root = roots[i];
    BTOR_ABORT_EXP (root == NULL, "'root == NULL' in 'btor_dump_exps'");
    BTOR_PUSH_EXP_IF_NOT_MARKED (root);
  }

  next = 0;

  while (next < BTOR_COUNT_STACK (stack))
  {
    e = stack.start[next++];

    assert (BTOR_IS_REGULAR_EXP (e));
    assert (e->mark);

    for (i = 0; i < BTOR_ARITY_EXP (e); i++)
      BTOR_PUSH_EXP_IF_NOT_MARKED (e->e[i]);
  }

  for (i = 0; i < BTOR_COUNT_STACK (stack); i++) stack.start[i]->mark = 0;

  qsort (stack.start, BTOR_COUNT_STACK (stack), sizeof e, btor_cmp_id);

  for (i = 0; i < BTOR_COUNT_STACK (stack); i++)
  {
    e = stack.start[i];

    assert (BTOR_IS_REGULAR_EXP (e));

    fprintf (file, "%d ", e->id);

    switch (e->kind)
    {
      case BTOR_ADD_EXP: op = "add"; goto PRINT;
      case BTOR_AND_EXP: op = "and"; goto PRINT;
      case BTOR_CONCAT_EXP: op = "concat"; goto PRINT;
      case BTOR_BCOND_EXP:
      case BTOR_ACOND_EXP: op = "cond"; goto PRINT;
      case BTOR_BEQ_EXP:
      case BTOR_AEQ_EXP: op = "eq"; goto PRINT;
      case BTOR_MUL_EXP: op = "mul"; goto PRINT;
      case BTOR_READ_EXP: op = "read"; goto PRINT;
      case BTOR_SLL_EXP: op = "sll"; goto PRINT;
      case BTOR_SRL_EXP: op = "srl"; goto PRINT;
      case BTOR_UDIV_EXP: op = "udiv"; goto PRINT;
      case BTOR_ULT_EXP: op = "ult"; goto PRINT;
      case BTOR_UREM_EXP: op = "urem"; goto PRINT;
      case BTOR_WRITE_EXP:
        op = "write";
      PRINT:
        fputs (op, file);
        fprintf (file, " %d", e->len);
        for (j = 0; j < BTOR_ARITY_EXP (e); j++)
          fprintf (file, " %d", BTOR_GET_ID_EXP (e->e[j]));
        break;

      case BTOR_SLICE_EXP:
        fprintf (file,
                 "slice %d %d %d %d",
                 e->len,
                 BTOR_GET_ID_EXP (e->e[0]),
                 e->upper,
                 e->lower);
        break;

      case BTOR_ARRAY_EXP:
        fprintf (file, "array %d %d", e->len, e->index_len);
        break;

      case BTOR_CONST_EXP:
        fprintf (file, "const %d %s", e->len, e->bits);
        break;

      default:
      case BTOR_VAR_EXP:
        assert (e->kind == BTOR_VAR_EXP);
        fprintf (file, "var %d", e->len);
        sprintf (idbuffer, "%d", e->id);
        assert (e->symbol);
        if (strcmp (e->symbol, idbuffer)) fprintf (file, " %s", e->symbol);
        break;
    }

    fputc ('\n', file);
  }

  BTOR_RELEASE_STACK (mm, stack);

  maxid = 0;
  for (i = 0; i < nroots; i++)
  {
    root = roots[i];
    e    = BTOR_REAL_ADDR_EXP (root);
    if (e->id > maxid) maxid = e->id;
  }

  for (i = 0; i < nroots; i++)
  {
    id = maxid + i;
    BTOR_ABORT_EXP (id == INT_MAX, "expression id overflow");

    root = roots[i];
    fprintf (file, "%d root %d %d\n", id + 1, e->len, BTOR_GET_ID_EXP (root));
  }
}

void
btor_dump_exp (Btor *btor, FILE *file, BtorExp *root)
{
  btor_dump_exps (btor, file, &root, 1);
}

static void
btor_dump_smt_id (BtorExp *e, FILE *file)
{
  const char *type, *sym;
  BtorExp *u;

  u = BTOR_REAL_ADDR_EXP (e);

  if (u != e) fputs ("(bvnot ", file);

  if (BTOR_IS_VAR_EXP (u))
  {
    sym = u->symbol;
    if (!isdigit (sym[0]))
    {
      fputs (sym, file);
      goto CLOSE;
    }

    type = "v";
  }
  else if (BTOR_IS_ATOMIC_ARRAY_EXP (u))
    type = "a";
  else
    type = "?e";

  fprintf (file, "%s%d", type, u->id);

CLOSE:
  if (u != e) fputc (')', file);
}

void
btor_dump_smt (Btor *btor, FILE *file, BtorExp *root)
{
  int next, i, j, arrays, lets, pad;
  BtorMemMgr *mm = btor->mm;
  BtorExpPtrStack stack;
  const char *op;
  char *tmp;
  BtorExp *e;

  BTOR_ABORT_EXP (btor == NULL, "'btor' must not be NULL in 'btor_smt_exp'");
  BTOR_ABORT_EXP (file == NULL, "'file' must not be NULL in 'btor_smt_exp'");
  BTOR_ABORT_EXP (root == NULL, "'root' must not be NULL in 'btor_smt_exp'");

  BTOR_INIT_STACK (stack);
  BTOR_PUSH_EXP_IF_NOT_MARKED (root);

  arrays = 0;
  next   = 0;

  while (next < BTOR_COUNT_STACK (stack))
  {
    e = stack.start[next++];

    assert (BTOR_IS_REGULAR_EXP (e));
    assert (e->mark);

    if (BTOR_IS_CONST_EXP (e)) continue;

    if (BTOR_IS_VAR_EXP (e)) continue;

    if (BTOR_IS_ATOMIC_ARRAY_EXP (e))
    {
      arrays = 1;
      continue;
    }

    for (i = 0; i < BTOR_ARITY_EXP (e); i++)
      BTOR_PUSH_EXP_IF_NOT_MARKED (e->e[i]);
  }

  for (i = 0; i < BTOR_COUNT_STACK (stack); i++) stack.start[i]->mark = 0;

  qsort (stack.start, BTOR_COUNT_STACK (stack), sizeof e, btor_cmp_id);

  fputs ("(benchmark ", file);
  if (BTOR_IS_INVERTED_EXP (root)) fputs ("not", file);
  fprintf (file, "root%d\n", BTOR_REAL_ADDR_EXP (root)->id);

  if (arrays)
    fputs (":logic QF_AUFBV\n", file);
  else
    fputs (":logic QF_BV\n", file);

  for (i = 0; i < BTOR_COUNT_STACK (stack); i++)
  {
    e = stack.start[i];

    assert (BTOR_IS_REGULAR_EXP (e));

    if (!BTOR_IS_VAR_EXP (e) && !BTOR_IS_ATOMIC_ARRAY_EXP (e)) continue;

    fputs (":extrafuns ((", file);
    btor_dump_smt_id (e, file);

    if (BTOR_IS_VAR_EXP (e))
      fprintf (file, " BitVec[%d]))\n", e->len);
    else
      fprintf (file, " Array[%d:%d]))\n", e->index_len, e->len);
  }

  fputs (":formula\n", file);

  lets = 0;

  for (i = 0; i < BTOR_COUNT_STACK (stack); i++)
  {
    e = stack.start[i];

    assert (BTOR_IS_REGULAR_EXP (e));

    if (BTOR_IS_VAR_EXP (e) || BTOR_IS_ATOMIC_ARRAY_EXP (e)) continue;

    lets++;

    fputs ("(let (", file);
    btor_dump_smt_id (e, file);
    fputc (' ', file);

    if (e->kind == BTOR_CONST_EXP)
    {
      tmp = btor_const_to_decimal (mm, e->bits);
      fprintf (file, "bv%s[%d]", tmp, e->len);
      btor_freestr (mm, tmp);
    }
    else if (e->kind == BTOR_SLICE_EXP)
    {
      fprintf (file, "(extract[%d:%d] ", e->upper, e->lower);
      btor_dump_smt_id (e->e[0], file);
      fputc (')', file);
    }
    else if (e->kind == BTOR_SLL_EXP || e->kind == BTOR_SRL_EXP)
    {
      fputc ('(', file);

      if (e->kind == BTOR_SRL_EXP)
        fputs ("bvlshr", file);
      else
        fputs ("bvshl", file);

      fputc (' ', file);
      btor_dump_smt_id (e->e[0], file);
      fputc (' ', file);

      assert (e->len > 1);
      pad = e->len - BTOR_REAL_ADDR_EXP (e->e[1])->len;
      fprintf (file, " (zero_extend[%d] ", pad);

      btor_dump_smt_id (e->e[1], file);

      fputs ("))", file);
    }
    else if (BTOR_IS_ARRAY_OR_BV_COND_EXP (e))
    {
      fputs ("(ite (= bv1[1] ", file);
      btor_dump_smt_id (e->e[0], file);
      fputs (") ", file);
      btor_dump_smt_id (e->e[1], file);
      fputc (' ', file);
      btor_dump_smt_id (e->e[2], file);
      fputc (')', file);
    }
    else if (BTOR_IS_ARRAY_OR_BV_EQ_EXP (e) || e->kind == BTOR_ULT_EXP)
    {
      fputs ("(ite (", file);
      if (e->kind == BTOR_ULT_EXP)
        fputs ("bvult", file);
      else
        fputc ('=', file);
      fputc (' ', file);
      btor_dump_smt_id (e->e[0], file);
      fputc (' ', file);
      btor_dump_smt_id (e->e[1], file);
      fputs (") bv1[1] bv0[1])", file);
    }
    else
    {
      fputc ('(', file);

      switch (e->kind)
      {
        case BTOR_AND_EXP: op = "bvand"; break;
        case BTOR_ADD_EXP: op = "bvadd"; break;
        case BTOR_MUL_EXP: op = "bvmul"; break;
        case BTOR_UDIV_EXP: op = "bvudiv"; break;
        case BTOR_UREM_EXP: op = "bvurem"; break;
        case BTOR_CONCAT_EXP: op = "concat"; break;
        case BTOR_READ_EXP: op = "select"; break;

        default:
        case BTOR_WRITE_EXP:
          assert (e->kind == BTOR_WRITE_EXP);
          op = "store";
          break;
      }

      fputs (op, file);

      for (j = 0; j < BTOR_ARITY_EXP (e); j++)
      {
        fputc (' ', file);
        btor_dump_smt_id (e->e[j], file);
      }

      fputc (')', file);
    }

    fputs (")\n", file);
  }

  fputs ("(not (= ", file);
  btor_dump_smt_id (root, file);
  fprintf (file, " bv0[%d]))\n", BTOR_REAL_ADDR_EXP (root)->len);

  for (i = 0; i < lets + 1; i++) fputc (')', file);

  fputc ('\n', file);

  BTOR_RELEASE_STACK (mm, stack);
}

Btor *
btor_new_btor (void)
{
  BtorMemMgr *mm;
  Btor *btor;
  mm = btor_new_mem_mgr ();
  BTOR_CNEW (mm, btor);
  btor->mm = mm;
  BTOR_INIT_EXP_UNIQUE_TABLE (mm, btor->table);
  btor->avmgr = btor_new_aigvec_mgr (mm);
  BTOR_INIT_STACK (btor->vars);
  BTOR_INIT_STACK (btor->arrays);
  btor->id                         = 1;
  btor->valid_assignments          = 1;
  btor->rewrite_level              = 2;
  btor->verbosity                  = 0;
  btor->mode                       = BTOR_LAZY_MODE;
  btor->exp_pair_cnf_diff_id_table = btor_new_ptr_hash_table (
      mm, (BtorHashPtr) hash_exp_pair, (BtorCmpPtr) compare_exp_pair);
  btor->exp_pair_cnf_eq_id_table = btor_new_ptr_hash_table (
      mm, (BtorHashPtr) hash_exp_pair, (BtorCmpPtr) compare_exp_pair);
  btor->new_constraints = btor_new_ptr_hash_table (
      mm, (BtorHashPtr) hash_exp_by_id, (BtorCmpPtr) compare_exp_by_id);
  btor->processed_constraints = btor_new_ptr_hash_table (
      mm, (BtorHashPtr) hash_exp_by_id, (BtorCmpPtr) compare_exp_by_id);
  btor->synthesized_constraints = btor_new_ptr_hash_table (
      mm, (BtorHashPtr) hash_exp_by_id, (BtorCmpPtr) compare_exp_by_id);
  btor->assumptions = btor_new_ptr_hash_table (
      mm, (BtorHashPtr) hash_exp_by_id, (BtorCmpPtr) compare_exp_by_id);
  return btor;
}

void
btor_set_rewrite_level_btor (Btor *btor, int rewrite_level)
{
  BTOR_ABORT_EXP (btor == NULL,
                  "'btor' must not be NULL in 'btor_set_rewrite_level_btor'");
  BTOR_ABORT_EXP (
      rewrite_level < 0 || rewrite_level > 2,
      "'rewrite_level' has to be in [0,2] in 'btor_set_rewrite_level_btor'");
  BTOR_ABORT_EXP (
      btor->id != 1,
      "'setting rewrite level must be done before adding expressions'");
  btor->rewrite_level = rewrite_level;
}

void
btor_set_verbosity_btor (Btor *btor, int verbosity)
{
  BtorAIGVecMgr *avmgr;
  BtorAIGMgr *amgr;
  BtorSATMgr *smgr;
  BTOR_ABORT_EXP (btor == NULL,
                  "'btor' must not be NULL in 'btor_set_verbosity_btor'");
  BTOR_ABORT_EXP (
      verbosity < -1 || verbosity > 3,
      "'verbosity' has to be in [-1,3] in 'btor_set_verbosity_btor'");
  BTOR_ABORT_EXP (btor->id != 1,
                  "'setting verbosity must be done before adding expressions'");
  btor->verbosity = verbosity;
  avmgr           = btor->avmgr;
  amgr            = btor_get_aig_mgr_aigvec_mgr (avmgr);
  smgr            = btor_get_sat_mgr_aig_mgr (amgr);
  btor_set_verbosity_aigvec_mgr (avmgr, verbosity);
  btor_set_verbosity_aig_mgr (amgr, verbosity);
  btor_set_verbosity_sat_mgr (smgr, verbosity);
}

void
btor_set_mode_btor (Btor *btor, BtorMode mode)
{
  BTOR_ABORT_EXP (btor == NULL,
                  "'btor' must not be NULL in 'btor_set_mode_btor'");
  BTOR_ABORT_EXP (btor->id != 1,
                  "'setting mode must be done before adding expressions'");
  btor->mode = mode;
}

void
btor_delete_btor (Btor *btor)
{
  BtorExp **cur, **top, *temp;
  BtorMemMgr *mm;
  BtorPtrHashBucket *bucket;
  assert (btor != NULL);
  mm = btor->mm;

  for (bucket = btor->exp_pair_cnf_diff_id_table->first; bucket != NULL;
       bucket = bucket->next)
    delete_exp_pair (btor, (BtorExpPair *) bucket->key);
  btor_delete_ptr_hash_table (btor->exp_pair_cnf_diff_id_table);

  for (bucket = btor->exp_pair_cnf_eq_id_table->first; bucket != NULL;
       bucket = bucket->next)
    delete_exp_pair (btor, (BtorExpPair *) bucket->key);
  btor_delete_ptr_hash_table (btor->exp_pair_cnf_eq_id_table);

  /* delete constraints and assumptions */

  for (bucket = btor->new_constraints->first; bucket != NULL;
       bucket = bucket->next)
    release_exp (btor, (BtorExp *) bucket->key);
  btor_delete_ptr_hash_table (btor->new_constraints);

  for (bucket = btor->processed_constraints->first; bucket != NULL;
       bucket = bucket->next)
    release_exp (btor, (BtorExp *) bucket->key);
  btor_delete_ptr_hash_table (btor->processed_constraints);

  for (bucket = btor->synthesized_constraints->first; bucket != NULL;
       bucket = bucket->next)
    release_exp (btor, (BtorExp *) bucket->key);
  btor_delete_ptr_hash_table (btor->synthesized_constraints);

  for (bucket = btor->assumptions->first; bucket != NULL; bucket = bucket->next)
    release_exp (btor, (BtorExp *) bucket->key);
  btor_delete_ptr_hash_table (btor->assumptions);

  /* release simplified expressions of arrays and variables
   * before deleting them
   */

  top = btor->arrays.top;
  for (cur = btor->arrays.start; cur != top; cur++)
  {
    temp = *cur;
    assert (BTOR_IS_REGULAR_EXP (temp));
    if (temp->simplified != NULL)
    {
      release_exp (btor, temp->simplified);
      temp->simplified = NULL;
    }
  }

  top = btor->vars.top;
  for (cur = btor->vars.start; cur != top; cur++)
  {
    temp = *cur;
    assert (BTOR_IS_REGULAR_EXP (temp));
    if (temp->simplified != NULL)
    {
      release_exp (btor, temp->simplified);
      temp->simplified = NULL;
    }
  }

  /* delete sticky arrays and variable */

  top = btor->arrays.top;
  for (cur = btor->arrays.start; cur != top; cur++)
    delete_exp_node (btor, *cur);

  top = btor->vars.top;
  for (cur = btor->vars.start; cur != top; cur++) delete_exp_node (btor, *cur);

  assert (btor->table.num_elements == 0);
  BTOR_RELEASE_EXP_UNIQUE_TABLE (mm, btor->table);
  BTOR_RELEASE_STACK (mm, btor->vars);
  BTOR_RELEASE_STACK (mm, btor->arrays);
  btor_delete_aigvec_mgr (btor->avmgr);
  BTOR_DELETE (mm, btor);
  btor_delete_mem_mgr (mm);
}

void
btor_print_stats_btor (Btor *btor)
{
  assert (btor != NULL);
  (void) btor;
  print_verbose_msg ("synthesized constraints: %u",
                     btor->synthesized_constraints->count);
  print_verbose_msg ("assumptions: %u", btor->assumptions->count);
  print_verbose_msg ("variable substitutions: %d", btor->var_substitutions);
  print_verbose_msg ("array substitutions: %d", btor->array_substitutions);
  print_verbose_msg ("extensionality: %s", btor->extensionality ? "yes" : "no");
  print_verbose_msg ("virtual reads: %d", btor->vreads);
  print_verbose_msg ("linear constraint equations: %d", btor->linear_equations);
  print_verbose_msg ("read-read conflicts: %d", btor->read_read_conflicts);
  print_verbose_msg ("read-write conflicts: %d", btor->read_write_conflicts);

  print_verbose_msg ("refinement iterations: %d", btor->refinements);
  print_verbose_msg ("synthesis assignment inconsistencies: %d",
                     btor->synthesis_assignment_inconsistencies);
}

BtorMemMgr *
btor_get_mem_mgr_btor (const Btor *btor)
{
  assert (btor != NULL);
  return btor->mm;
}

BtorAIGVecMgr *
btor_get_aigvec_mgr_btor (const Btor *btor)
{
  assert (btor != NULL);
  return btor->avmgr;
}

static void
synthesize_array_equality (Btor *btor, BtorExp *aeq)
{
  BtorExp *index, *read1, *read2;
  BtorAIGVecMgr *avmgr;
  assert (btor != NULL);
  assert (aeq != NULL);
  assert (BTOR_IS_REGULAR_EXP (aeq));
  assert (BTOR_IS_ARRAY_EQ_EXP (aeq));
  assert (aeq->av == NULL);
  assert (btor->mode != BTOR_EAGER_MODE);
  avmgr   = btor->avmgr;
  aeq->av = btor_var_aigvec (avmgr, 1);
  /* generate virtual reads */
  index = var_exp (btor, aeq->e[0]->index_len, "vindex");
  /* in lazy mode index gets synthesized later (if necessary) */

  /* we do not want read optimizations for the virtual
   * reads (e.g. rewriting of reads on array conditionals),
   * so we call binary_exp directly
   */
  read1 = binary_exp (btor, BTOR_READ_EXP, aeq->e[0], index, aeq->e[0]->len);
  read2 = binary_exp (btor, BTOR_READ_EXP, aeq->e[1], index, aeq->e[1]->len);

  /* mark them as virtual */
  read1->vread = 1;
  read2->vread = 1;

  aeq->vreads = new_exp_pair (btor, read1, read2);

  read1->av = btor_var_aigvec (avmgr, read1->len);
  btor->vreads++;
  if (read1 != read2)
  {
    read2->av = btor_var_aigvec (avmgr, read2->len);
    btor->vreads++;
  }

  /* eagerly encode array inequality constraint */
  encode_array_inequality_virtual_reads (btor, aeq);

  release_exp (btor, index);
  release_exp (btor, read1);
  release_exp (btor, read2);
}

static void
set_flags_and_synth_aeq (Btor *btor, BtorExp *exp)
{
  BtorExpPtrStack stack;
  BtorExp *cur;
  BtorMemMgr *mm;
  assert (btor != NULL);
  assert (exp != NULL);
  mm = btor->mm;
  BTOR_INIT_STACK (stack);
  BTOR_PUSH_STACK (mm, stack, exp);
  do
  {
    cur = BTOR_REAL_ADDR_EXP (BTOR_POP_STACK (stack));
    if (!cur->reachable)
    {
      cur->reachable = 1;
      if (BTOR_IS_UNARY_EXP (cur))
        BTOR_PUSH_STACK (mm, stack, cur->e[0]);
      else if (BTOR_IS_BINARY_EXP (cur))
      {
        if (BTOR_IS_ARRAY_EQ_EXP (cur))
        {
          btor->extensionality = 1;
          synthesize_array_equality (btor, cur);
        }
        BTOR_PUSH_STACK (mm, stack, cur->e[1]);
        BTOR_PUSH_STACK (mm, stack, cur->e[0]);
      }
      else if (BTOR_IS_TERNARY_EXP (cur))
      {
        BTOR_PUSH_STACK (mm, stack, cur->e[2]);
        BTOR_PUSH_STACK (mm, stack, cur->e[1]);
        BTOR_PUSH_STACK (mm, stack, cur->e[0]);
      }
    }
  } while (!BTOR_EMPTY_STACK (stack));
  BTOR_RELEASE_STACK (mm, stack);
}

static void
btor_synthesize_exp (Btor *btor, BtorExp *exp, BtorPtrHashTable *backannoation)
{
  BtorExpPtrStack exp_stack;
  BtorExp *cur;
  BtorAIGVec *av0, *av1, *av2;
  BtorMemMgr *mm;
  BtorAIGVecMgr *avmgr;
  BtorPtrHashBucket *b;
  BtorMode mode;
  char *indexed_name;
  const char *name;
  unsigned int count;
  int same_children_mem, i, len;
  int invert_av0 = 0;
  int invert_av1 = 0;
  int invert_av2 = 0;

  assert (btor != NULL);
  assert (exp != NULL);

  mode  = btor->mode;
  mm    = btor->mm;
  avmgr = btor->avmgr;
  count = 0;

  BTOR_INIT_STACK (exp_stack);
  BTOR_PUSH_STACK (mm, exp_stack, exp);
  do
  {
    cur = BTOR_REAL_ADDR_EXP (BTOR_POP_STACK (exp_stack));
    assert (cur->mark >= 0);
    assert (cur->mark <= 2);
    if (cur->av == NULL && cur->mark < 2)
    {
      count++;

      if (cur->mark == 0)
      {
        cur->reachable = 1;
        if (BTOR_IS_CONST_EXP (cur))
          cur->av = btor_const_aigvec (avmgr, cur->bits);
        else if (BTOR_IS_VAR_EXP (cur))
        {
          cur->av = btor_var_aigvec (avmgr, cur->len);
          if (backannoation)
          {
            name         = btor_get_symbol_exp (btor, cur);
            len          = (int) strlen (name) + 40;
            indexed_name = btor_malloc (mm, len);
            for (i = 0; i < cur->av->len; i++)
            {
              b = btor_insert_in_ptr_hash_table (backannoation,
                                                 cur->av->aigs[i]);
              assert (b->key == cur->av->aigs[i]);
              sprintf (indexed_name, "%s[%d]", name, i);
              b->data.asStr = btor_strdup (mm, indexed_name);
            }
            btor_free (mm, indexed_name, len);
          }
        }
        else if (!BTOR_IS_ATOMIC_ARRAY_EXP (cur))
        {
          /* special cases */
          if (BTOR_IS_READ_EXP (cur))
          {
            cur->av = btor_var_aigvec (avmgr, cur->len);
            assert (BTOR_IS_REGULAR_EXP (cur->e[0]));
            if (mode == BTOR_EAGER_MODE)
            {
              /* push index on the stack */
              BTOR_PUSH_STACK (mm, exp_stack, cur->e[1]);
              assert (BTOR_IS_ATOMIC_ARRAY_EXP (cur->e[0]));
              /* push array on the stack */
              BTOR_PUSH_STACK (mm, exp_stack, cur->e[0]);
            }
            else
            {
              assert (mode == BTOR_LAZY_MODE);
              assert (BTOR_IS_ARRAY_EXP (cur->e[0]));
              /* mark children recursively as reachable */
              set_flags_and_synth_aeq (btor, cur->e[1]);
              set_flags_and_synth_aeq (btor, cur->e[0]);
              /* we do not synthesize index as we are
               * in lazy mode */
            }
          }
          else if (BTOR_IS_WRITE_EXP (cur))
          {
            /* writes are not reachable in eager mode */
            assert (mode != BTOR_EAGER_MODE);
            /* set mark flag to explicitly to 2
             * as write has no AIG vector */
            cur->mark = 2;
            /* mark children recursively as reachable */
            set_flags_and_synth_aeq (btor, cur->e[2]);
            set_flags_and_synth_aeq (btor, cur->e[1]);
            set_flags_and_synth_aeq (btor, cur->e[0]);
            /* we do not synthesize index and value
             * as we are in lazy mode */
          }
          else if (BTOR_IS_ARRAY_EQ_EXP (cur))
          {
            btor->extensionality = 1;
            /* generate virtual reads and create AIG
             * variable for array equality */
            if (mode == BTOR_EAGER_MODE)
            {
              BTOR_PUSH_STACK (mm, exp_stack, cur->e[1]);
              BTOR_PUSH_STACK (mm, exp_stack, cur->e[0]);
            }
            else
            {
              assert (mode == BTOR_LAZY_MODE);
              /* mark children recursively as reachable */
              set_flags_and_synth_aeq (btor, cur->e[1]);
              set_flags_and_synth_aeq (btor, cur->e[0]);
              synthesize_array_equality (btor, cur);
            }
          }
          else
          {
            /* regular cases */
            cur->mark = 1;
            BTOR_PUSH_STACK (mm, exp_stack, cur);
            if (BTOR_IS_UNARY_EXP (cur))
              BTOR_PUSH_STACK (mm, exp_stack, cur->e[0]);
            else if (BTOR_IS_BINARY_EXP (cur))
            {
              BTOR_PUSH_STACK (mm, exp_stack, cur->e[1]);
              BTOR_PUSH_STACK (mm, exp_stack, cur->e[0]);
            }
            else
            {
              assert (!BTOR_IS_ARRAY_COND_EXP (cur) || mode != BTOR_EAGER_MODE);
              BTOR_PUSH_STACK (mm, exp_stack, cur->e[2]);
              BTOR_PUSH_STACK (mm, exp_stack, cur->e[1]);
              BTOR_PUSH_STACK (mm, exp_stack, cur->e[0]);
            }
          }
        }
      }
      else
      {
        assert (cur->mark == 1);
        cur->mark = 2;
        assert (!BTOR_IS_READ_EXP (cur));
        if (BTOR_IS_UNARY_EXP (cur))
        {
          assert (cur->kind == BTOR_SLICE_EXP);
          invert_av0 = BTOR_IS_INVERTED_EXP (cur->e[0]);
          av0        = BTOR_REAL_ADDR_EXP (cur->e[0])->av;
          if (invert_av0) btor_invert_aigvec (avmgr, av0);
          cur->av = btor_slice_aigvec (avmgr, av0, cur->upper, cur->lower);
          /* invert back if necessary */
          if (invert_av0) btor_invert_aigvec (avmgr, av0);
        }
        else if (BTOR_IS_BINARY_EXP (cur))
        {
          /* we have to check if the children are
           * in the same memory place
           * if they are in the same memory place,
           * then we need to allocate memory for the
           * AIG vectors
           * if they are not, then we can invert them
           * in place and invert them back afterwards
           * (only if necessary)  */
          same_children_mem =
              BTOR_REAL_ADDR_EXP (cur->e[0]) == BTOR_REAL_ADDR_EXP (cur->e[1]);
          if (same_children_mem)
          {
            av0 = BTOR_AIGVEC_EXP (btor, cur->e[0]);
            av1 = BTOR_AIGVEC_EXP (btor, cur->e[1]);
          }
          else
          {
            invert_av0 = BTOR_IS_INVERTED_EXP (cur->e[0]);
            av0        = BTOR_REAL_ADDR_EXP (cur->e[0])->av;
            if (invert_av0) btor_invert_aigvec (avmgr, av0);
            invert_av1 = BTOR_IS_INVERTED_EXP (cur->e[1]);
            av1        = BTOR_REAL_ADDR_EXP (cur->e[1])->av;
            if (invert_av1) btor_invert_aigvec (avmgr, av1);
          }
          switch (cur->kind)
          {
            case BTOR_AND_EXP:
              cur->av = btor_and_aigvec (avmgr, av0, av1);
              break;
            case BTOR_BEQ_EXP:
              cur->av = btor_eq_aigvec (avmgr, av0, av1);
              break;
            case BTOR_ADD_EXP:
              cur->av = btor_add_aigvec (avmgr, av0, av1);
              break;
            case BTOR_MUL_EXP:
              cur->av = btor_mul_aigvec (avmgr, av0, av1);
              break;
            case BTOR_ULT_EXP:
              cur->av = btor_ult_aigvec (avmgr, av0, av1);
              break;
            case BTOR_SLL_EXP:
              cur->av = btor_sll_aigvec (avmgr, av0, av1);
              break;
            case BTOR_SRL_EXP:
              cur->av = btor_srl_aigvec (avmgr, av0, av1);
              break;
            case BTOR_UDIV_EXP:
              cur->av = btor_udiv_aigvec (avmgr, av0, av1);
              break;
            case BTOR_UREM_EXP:
              cur->av = btor_urem_aigvec (avmgr, av0, av1);
              break;
            default:
              assert (cur->kind == BTOR_CONCAT_EXP);
              cur->av = btor_concat_aigvec (avmgr, av0, av1);
              break;
          }
          if (same_children_mem)
          {
            btor_release_delete_aigvec (avmgr, av0);
            btor_release_delete_aigvec (avmgr, av1);
          }
          else
          {
            /* invert back if necessary */
            if (invert_av0) btor_invert_aigvec (avmgr, av0);
            if (invert_av1) btor_invert_aigvec (avmgr, av1);
          }
        }
        else
        {
          assert (BTOR_IS_TERNARY_EXP (cur));
          if (BTOR_IS_BV_COND_EXP (cur))
          {
            same_children_mem =
                BTOR_REAL_ADDR_EXP (cur->e[0]) == BTOR_REAL_ADDR_EXP (cur->e[1])
                || BTOR_REAL_ADDR_EXP (cur->e[0])
                       == BTOR_REAL_ADDR_EXP (cur->e[2])
                || BTOR_REAL_ADDR_EXP (cur->e[1])
                       == BTOR_REAL_ADDR_EXP (cur->e[2]);
            if (same_children_mem)
            {
              av0 = BTOR_AIGVEC_EXP (btor, cur->e[0]);
              av1 = BTOR_AIGVEC_EXP (btor, cur->e[1]);
              av2 = BTOR_AIGVEC_EXP (btor, cur->e[2]);
            }
            else
            {
              invert_av0 = BTOR_IS_INVERTED_EXP (cur->e[0]);
              av0        = BTOR_REAL_ADDR_EXP (cur->e[0])->av;
              if (invert_av0) btor_invert_aigvec (avmgr, av0);
              invert_av1 = BTOR_IS_INVERTED_EXP (cur->e[1]);
              av1        = BTOR_REAL_ADDR_EXP (cur->e[1])->av;
              if (invert_av1) btor_invert_aigvec (avmgr, av1);
              invert_av2 = BTOR_IS_INVERTED_EXP (cur->e[2]);
              av2        = BTOR_REAL_ADDR_EXP (cur->e[2])->av;
              if (invert_av2) btor_invert_aigvec (avmgr, av2);
            }
            cur->av = btor_cond_aigvec (avmgr, av0, av1, av2);
            if (same_children_mem)
            {
              btor_release_delete_aigvec (avmgr, av2);
              btor_release_delete_aigvec (avmgr, av1);
              btor_release_delete_aigvec (avmgr, av0);
            }
            else
            {
              /* invert back if necessary */
              if (invert_av0) btor_invert_aigvec (avmgr, av0);
              if (invert_av1) btor_invert_aigvec (avmgr, av1);
              if (invert_av2) btor_invert_aigvec (avmgr, av2);
            }
          }
        }
      }
    }
  } while (!BTOR_EMPTY_STACK (exp_stack));

  BTOR_RELEASE_STACK (mm, exp_stack);
  btor_mark_exp (btor, exp, 0);

  if (count > 0 && btor->verbosity > 2)
    print_verbose_msg ("synthesized %u expressions into AIG vectors", count);
}

static BtorAIG *
exp_to_aig (Btor *btor, BtorExp *exp)
{
  BtorMemMgr *mm;
  BtorAIGVecMgr *avmgr;
  BtorAIGMgr *amgr;
  BtorAIGVec *av;
  BtorAIG *result;

  assert (btor != NULL);
  assert (exp != NULL);
  assert (BTOR_REAL_ADDR_EXP (exp)->len == 1);

  mm    = btor->mm;
  avmgr = btor->avmgr;
  amgr  = btor_get_aig_mgr_aigvec_mgr (avmgr);

  btor_synthesize_exp (btor, exp, 0);
  av = BTOR_REAL_ADDR_EXP (exp)->av;

  assert (av);
  assert (av->len == 1);

  result = av->aigs[0];

  if (BTOR_IS_INVERTED_EXP (exp))
    result = btor_not_aig (amgr, result);
  else
    result = btor_copy_aig (amgr, result);

  return result;
}

BtorAIGVec *
btor_exp_to_aigvec (Btor *btor, BtorExp *exp, BtorPtrHashTable *backannotation)
{
  BtorMemMgr *mm;
  BtorAIGVecMgr *avmgr;
  BtorAIGVec *result;

  assert (exp != NULL);

  mm    = btor->mm;
  avmgr = btor->avmgr;

  btor_synthesize_exp (btor, exp, backannotation);
  result = BTOR_REAL_ADDR_EXP (exp)->av;
  assert (result);

  if (BTOR_IS_INVERTED_EXP (exp))
    result = btor_not_aigvec (avmgr, result);
  else
    result = btor_copy_aigvec (avmgr, result);

  return result;
}

/* Compares the assignments of two expressions. */
static int
compare_assignments (BtorExp *exp1, BtorExp *exp2)
{
  int return_val, val1, val2, i, len;
  Btor *btor;
  BtorAIGVecMgr *avmgr;
  BtorAIGMgr *amgr;
  BtorAIGVec *av1, *av2;
  BtorAIG *aig1, *aig2;
  assert (exp1 != NULL);
  assert (exp2 != NULL);
  assert (!BTOR_IS_ARRAY_EXP (BTOR_REAL_ADDR_EXP (exp1)));
  assert (!BTOR_IS_ARRAY_EXP (BTOR_REAL_ADDR_EXP (exp2)));
  assert (BTOR_REAL_ADDR_EXP (exp1)->len == BTOR_REAL_ADDR_EXP (exp2)->len);
  assert (BTOR_REAL_ADDR_EXP (exp1)->av != NULL);
  assert (BTOR_REAL_ADDR_EXP (exp2)->av != NULL);
  btor = BTOR_REAL_ADDR_EXP (exp1)->btor;
  assert (btor != NULL);
  return_val = 0;
  avmgr      = btor->avmgr;
  amgr       = btor_get_aig_mgr_aigvec_mgr (avmgr);
  av1        = BTOR_REAL_ADDR_EXP (exp1)->av;
  av2        = BTOR_REAL_ADDR_EXP (exp2)->av;
  assert (av1->len == av2->len);
  len = av1->len;
  for (i = 0; i < len; i++)
  {
    aig1 = BTOR_COND_INVERT_AIG_EXP (exp1, av1->aigs[i]);
    aig2 = BTOR_COND_INVERT_AIG_EXP (exp2, av2->aigs[i]);

    val1 = btor_get_assignment_aig (amgr, aig1);
    assert (val1 == -1 || val1 == 1);

    val2 = btor_get_assignment_aig (amgr, aig2);
    assert (val2 == -1 || val2 == 1);

    if (val1 < val2)
    {
      return_val = -1;
      break;
    }

    if (val2 < val1)
    {
      return_val = 1;
      break;
    }
  }
  return return_val;
}

static unsigned int
hash_assignment (BtorExp *exp)
{
  unsigned int hash;
  Btor *btor;
  BtorAIGVecMgr *avmgr;
  BtorExp *real_exp;
  BtorAIGVec *av;
  int invert_av;
  char *assignment;
  assert (exp != NULL);
  real_exp  = BTOR_REAL_ADDR_EXP (exp);
  btor      = real_exp->btor;
  avmgr     = btor->avmgr;
  av        = real_exp->av;
  invert_av = BTOR_IS_INVERTED_EXP (exp);
  if (invert_av) btor_invert_aigvec (avmgr, av);
  assignment = btor_assignment_aigvec (avmgr, av);
  hash       = btor_hashstr (assignment);
  btor_freestr (btor->mm, assignment);
  /* invert back if necessary */
  if (invert_av) btor_invert_aigvec (avmgr, av);
  return hash;
}

/* This function breath first searches the shortest path from a read to an array
 * After the function is completed the parent pointers can be followed
 * from the array to the read
 */
static void
extensionality_bfs (Btor *btor, BtorExp *acc, BtorExp *array)
{
  BtorExp *cur, *next, *cur_aeq, *cond, *index;
  BtorMemMgr *mm;
  BtorAIGMgr *amgr;
  BtorExpPtrQueue queue;
  BtorExpPtrStack unmark_stack;
  BtorPartialParentIterator it;
  int found, assignment;
  assert (btor != NULL);
  assert (acc != NULL);
  assert (array != NULL);
  assert (BTOR_IS_REGULAR_EXP (acc));
  assert (BTOR_IS_ACC_EXP (acc));
  assert (BTOR_IS_REGULAR_EXP (array));
  assert (BTOR_IS_ARRAY_EXP (array));
  found = 0;
  mm    = btor->mm;
  index = BTOR_GET_INDEX_ACC_EXP (acc);
  amgr  = btor_get_aig_mgr_aigvec_mgr (btor->avmgr);
  BTOR_INIT_STACK (unmark_stack);
  BTOR_INIT_QUEUE (queue);
  cur = BTOR_ACC_TARGET_EXP (acc);
  assert (BTOR_IS_REGULAR_EXP (cur));
  assert (BTOR_IS_ARRAY_EXP (cur));
  assert (cur->mark == 0);
  cur->parent = acc;
  cur->mark   = 1;
  BTOR_ENQUEUE (mm, queue, cur);
  BTOR_PUSH_STACK (mm, unmark_stack, cur);
  do
  {
    cur = BTOR_DEQUEUE (queue);
    assert (BTOR_IS_REGULAR_EXP (cur));
    assert (BTOR_IS_ARRAY_EXP (cur));
    if (cur == array)
    {
      found = 1;
      break;
    }
    if (BTOR_IS_WRITE_EXP (cur) && cur->e[0]->mark == 0
        && compare_assignments (cur->e[1], index) != 0)
    {
      next         = cur->e[0];
      next->mark   = 1;
      next->parent = cur;
      BTOR_ENQUEUE (mm, queue, next);
      BTOR_PUSH_STACK (mm, unmark_stack, next);
    }
    else if (BTOR_IS_ARRAY_COND_EXP (cur))
    {
      /* check assignment to determine which array to choose */
      cond       = cur->e[0];
      assignment = btor_get_assignment_aig (
          amgr, BTOR_REAL_ADDR_EXP (cond)->av->aigs[0]);
      assert (assignment == 1 || assignment == -1);
      if (BTOR_IS_INVERTED_EXP (cond)) assignment = -assignment;
      if (assignment == 1)
        next = cur->e[1];
      else
        next = cur->e[2];
      if (next->mark == 0)
      {
        next->mark   = 1;
        next->parent = cur;
        BTOR_ENQUEUE (mm, queue, next);
        BTOR_PUSH_STACK (mm, unmark_stack, next);
      }
    }
    /* enqueue all arrays which are reachable via equality
     * where equality is set to true by the SAT solver */
    init_aeq_parent_iterator (&it, cur);
    while (has_next_parent_aeq_parent_iterator (&it))
    {
      cur_aeq = next_parent_aeq_parent_iterator (&it);
      assert (BTOR_IS_REGULAR_EXP (cur_aeq));
      if (cur_aeq->reachable && cur_aeq->mark == 0)
      {
        assert (cur_aeq->av != NULL);
        assert (cur_aeq->full_sat);
        assert (cur_aeq->len == 1);
        if (btor_get_assignment_aig (amgr, cur_aeq->av->aigs[0]) == 1)
        {
          /* we need the other child */
          if (cur_aeq->e[0] == cur)
            next = cur_aeq->e[1];
          else
            next = cur_aeq->e[0];
          assert (BTOR_IS_REGULAR_EXP (next));
          assert (BTOR_IS_ARRAY_EXP (next));
          if (next->mark == 0)
          {
            /* set parent of array equality */
            cur_aeq->parent = cur;
            next->parent    = cur_aeq;
            next->mark      = 1;
            BTOR_ENQUEUE (mm, queue, next);
            BTOR_PUSH_STACK (mm, unmark_stack, next);
          }
        }
      }
    }
  } while (!BTOR_EMPTY_QUEUE (queue));
  assert (found);
  BTOR_RELEASE_QUEUE (mm, queue);
  /* reset mark flags */
  assert (!BTOR_EMPTY_STACK (unmark_stack));
  do
  {
    cur = BTOR_POP_STACK (unmark_stack);
    assert (BTOR_IS_REGULAR_EXP (cur));
    assert (BTOR_IS_ARRAY_EXP (cur) || BTOR_IS_ARRAY_EQ_EXP (cur)
            || BTOR_IS_ARRAY_COND_EXP (cur));
    cur->mark = 0;
  } while (!BTOR_EMPTY_STACK (unmark_stack));
  BTOR_RELEASE_STACK (mm, unmark_stack);
}

/* Resolves conflict across multiple levels (if necessary)
 * 'array' is the array where the conflict has been detected
 */
static void
resolve_conflict (Btor *btor, BtorExp *array, BtorExp *acc1, BtorExp *acc2)
{
  BtorExpPtrStack writes, aeqs, aconds_sel1, aconds_sel2;
  BtorExp *cur, *cond;
  BtorMemMgr *mm;
  BtorAIGMgr *amgr;
  int assignment;
  int followed_aeq;
  BtorPtrHashTable *table;
  assert (btor != NULL);
  assert (array != NULL);
  assert (acc1 != NULL);
  assert (acc2 != NULL);
  assert (BTOR_IS_REGULAR_EXP (array));
  assert (BTOR_IS_REGULAR_EXP (acc1));
  assert (BTOR_IS_REGULAR_EXP (acc2));
  assert (BTOR_IS_ARRAY_EXP (array));
  assert (BTOR_IS_ACC_EXP (acc1));
  assert (BTOR_IS_ACC_EXP (acc2));
  mm   = btor->mm;
  amgr = btor_get_aig_mgr_aigvec_mgr (btor->avmgr);
  /* collect intermediate writes, array equalities and array conditionals
   * as premisses for McCarthy constraint */
  BTOR_INIT_STACK (writes);
  BTOR_INIT_STACK (aeqs);
  BTOR_INIT_STACK (aconds_sel1);
  BTOR_INIT_STACK (aconds_sel2);
  table = btor_new_ptr_hash_table (
      mm, (BtorHashPtr) hash_exp_by_id, (BtorCmpPtr) compare_exp_by_id);
  extensionality_bfs (btor, acc1, array);
  followed_aeq = 0;
  for (cur = array->parent; cur != acc1; cur = cur->parent)
  {
    assert (cur != NULL);
    assert (BTOR_IS_REGULAR_EXP (cur));
    assert (BTOR_IS_ARRAY_EXP (cur) || BTOR_IS_ARRAY_EQ_EXP (cur)
            || BTOR_IS_ARRAY_COND_EXP (cur) || BTOR_IS_ACC_EXP (cur));
    /* skip array when we follow array equality */
    if (followed_aeq)
      followed_aeq = 0;
    else
    {
      if (BTOR_IS_WRITE_EXP (cur))
      {
        btor_insert_in_ptr_hash_table (table, cur);
        BTOR_PUSH_STACK (mm, writes, cur);
      }
      else if (BTOR_IS_ARRAY_EQ_EXP (cur))
      {
        btor_insert_in_ptr_hash_table (table, cur);
        BTOR_PUSH_STACK (mm, aeqs, cur);
        followed_aeq = 1;
      }
      else if (BTOR_IS_ARRAY_COND_EXP (cur))
      {
        cond = cur->e[0];
        assert (btor->rewrite_level == 0
                || !BTOR_IS_CONST_EXP (BTOR_REAL_ADDR_EXP (cond)));
        if (!BTOR_IS_CONST_EXP (BTOR_REAL_ADDR_EXP (cond)))
        {
          btor_insert_in_ptr_hash_table (table, cur);
          assignment = btor_get_assignment_aig (
              amgr, BTOR_REAL_ADDR_EXP (cond)->av->aigs[0]);
          if (BTOR_IS_INVERTED_EXP (cond)) assignment = -assignment;
          if (assignment == 1)
            BTOR_PUSH_STACK (mm, aconds_sel1, cur);
          else
            BTOR_PUSH_STACK (mm, aconds_sel2, cur);
        }
      }
    }
  }
  extensionality_bfs (btor, acc2, array);
  followed_aeq = 0;
  for (cur = array->parent; cur != acc2; cur = cur->parent)
  {
    assert (cur != NULL);
    assert (BTOR_IS_REGULAR_EXP (cur));
    assert (BTOR_IS_ARRAY_EXP (cur) || BTOR_IS_ARRAY_EQ_EXP (cur)
            || BTOR_IS_ARRAY_COND_EXP (cur) || BTOR_IS_ACC_EXP (cur));
    assert (cur != array);
    /* skip array when we follow array equality */
    if (followed_aeq)
      followed_aeq = 0;
    else
    {
      if (BTOR_IS_WRITE_EXP (cur))
      {
        if (btor_find_in_ptr_hash_table (table, cur) == NULL)
          BTOR_PUSH_STACK (mm, writes, cur);
      }
      else if (BTOR_IS_ARRAY_EQ_EXP (cur))
      {
        if (btor_find_in_ptr_hash_table (table, cur) == NULL)
          BTOR_PUSH_STACK (mm, aeqs, cur);
        followed_aeq = 1;
      }
      else if (BTOR_IS_ARRAY_COND_EXP (cur))
      {
        cond = cur->e[0];
        assert (btor->rewrite_level == 0
                || !BTOR_IS_CONST_EXP (BTOR_REAL_ADDR_EXP (cond)));
        if (!BTOR_IS_CONST_EXP (BTOR_REAL_ADDR_EXP (cond)))
        {
          if (btor_find_in_ptr_hash_table (table, cur) == NULL)
          {
            assignment = btor_get_assignment_aig (
                amgr, BTOR_REAL_ADDR_EXP (cond)->av->aigs[0]);
            if (BTOR_IS_INVERTED_EXP (cond)) assignment = -assignment;
            if (assignment == 1)
              BTOR_PUSH_STACK (mm, aconds_sel1, cur);
            else
              BTOR_PUSH_STACK (mm, aconds_sel2, cur);
          }
        }
      }
    }
  }
  btor_delete_ptr_hash_table (table);
  encode_mccarthy_constraint (btor,
                              &writes,
                              &aeqs,
                              &aconds_sel1,
                              &aconds_sel2,
                              BTOR_GET_INDEX_ACC_EXP (acc1),
                              BTOR_GET_INDEX_ACC_EXP (acc2),
                              BTOR_GET_VALUE_ACC_EXP (acc1),
                              BTOR_GET_VALUE_ACC_EXP (acc2));
  BTOR_RELEASE_STACK (mm, writes);
  BTOR_RELEASE_STACK (mm, aeqs);
  BTOR_RELEASE_STACK (mm, aconds_sel1);
  BTOR_RELEASE_STACK (mm, aconds_sel2);
}

/* Checks if a read conflicts with a write */
static int
check_read_write_conflict (Btor *btor,
                           BtorExp *acc,
                           BtorExp *write,
                           int *indices_equal)
{
  assert (btor != NULL);
  assert (acc != NULL);
  assert (write != NULL);
  assert (indices_equal != NULL);
  assert (BTOR_IS_REGULAR_EXP (acc));
  assert (BTOR_IS_REGULAR_EXP (write));
  assert (BTOR_IS_ACC_EXP (acc));
  assert (BTOR_IS_WRITE_EXP (write));
  (void) btor;
  if ((*indices_equal =
           compare_assignments (BTOR_GET_INDEX_ACC_EXP (acc), write->e[1]) == 0)
      && compare_assignments (BTOR_GET_VALUE_ACC_EXP (acc), write->e[2]) != 0)
    return 1;
  return 0;
}

/* readds assumptions to the SAT solver */
static void
readd_assumptions (Btor *btor)
{
  BtorPtrHashBucket *bucket;
  BtorAIG *aig;
  BtorSATMgr *smgr;
  assert (btor != NULL);
  smgr = btor_get_sat_mgr_aig_mgr (btor_get_aig_mgr_aigvec_mgr (btor->avmgr));
  for (bucket = btor->assumptions->first; bucket != NULL; bucket = bucket->next)
  {
    assert (BTOR_REAL_ADDR_EXP ((BtorExp *) bucket->key)->len == 1);
    aig = exp_to_aig (btor, (BtorExp *) bucket->key);
    assert (aig != BTOR_AIG_FALSE);
    if (aig != BTOR_AIG_TRUE) btor_assume_sat (smgr, BTOR_GET_CNF_ID_AIG (aig));
  }
}

/* updates SAT assignments, readds assumptions and
 * returns if an assignment has changed
 */
int
update_sat_assignments (Btor *btor)
{
  BtorSATMgr *smgr = NULL;
  assert (btor != NULL);
  smgr = btor_get_sat_mgr_aig_mgr (btor_get_aig_mgr_aigvec_mgr (btor->avmgr));
  (void) btor_sat_sat (smgr, INT_MAX);
  readd_assumptions (btor);
  return btor_changed_assignments_sat (smgr);
}

/* synthesizes and fully encodes index and value of access expression into SAT
 * (if necessary)
 * it returns if encoding changed assignments made so far
 */
static int
lazy_synthesize_and_encode_acc_exp (Btor *btor, BtorExp *acc)
{
  BtorExp *index, *value;
  int changed_assignments, update;
  BtorAIGVecMgr *avmgr = NULL;
  assert (btor != NULL);
  assert (acc != NULL);
  assert (BTOR_IS_REGULAR_EXP (acc));
  assert (BTOR_IS_ACC_EXP (acc));
  changed_assignments = 0;
  update              = 0;
  avmgr               = btor->avmgr;
  index               = BTOR_GET_INDEX_ACC_EXP (acc);
  value               = BTOR_GET_VALUE_ACC_EXP (acc);
  if (BTOR_REAL_ADDR_EXP (index)->av == NULL)
    btor_synthesize_exp (btor, index, NULL);
  if (!BTOR_REAL_ADDR_EXP (index)->full_sat)
  {
    update = 1;
    btor_aigvec_to_sat_full (avmgr, BTOR_REAL_ADDR_EXP (index)->av);
    BTOR_REAL_ADDR_EXP (index)->full_sat = 1;
  }
  if (BTOR_REAL_ADDR_EXP (value)->av == NULL)
    btor_synthesize_exp (btor, value, NULL);
  if (!BTOR_REAL_ADDR_EXP (value)->full_sat)
  {
    update = 1;
    btor_aigvec_to_sat_full (avmgr, BTOR_REAL_ADDR_EXP (value)->av);
    BTOR_REAL_ADDR_EXP (value)->full_sat = 1;
  }
  /* update assignments if necessary */
  if (update) changed_assignments = update_sat_assignments (btor);
  return changed_assignments;
}

static int
lazy_synthesize_and_encode_acond_exp (Btor *btor, BtorExp *acond)
{
  BtorExp *cond;
  int changed_assignments, update;
  BtorAIGVecMgr *avmgr;
  avmgr = btor->avmgr;
  assert (btor != NULL);
  assert (acond != NULL);
  assert (BTOR_IS_REGULAR_EXP (acond));
  assert (BTOR_IS_ARRAY_COND_EXP (acond));
  changed_assignments = 0;
  update              = 0;
  cond                = acond->e[0];
  assert (cond != NULL);
  if (BTOR_REAL_ADDR_EXP (cond)->av == NULL)
    btor_synthesize_exp (btor, cond, NULL);
  if (!BTOR_REAL_ADDR_EXP (cond)->full_sat)
  {
    update = 1;
    btor_aigvec_to_sat_full (avmgr, BTOR_REAL_ADDR_EXP (cond)->av);
    BTOR_REAL_ADDR_EXP (cond)->full_sat = 1;
  }
  /* update assignments if necessary */
  if (update) changed_assignments = update_sat_assignments (btor);
  return changed_assignments;
}

static int
process_working_stack (Btor *btor,
                       BtorExpPtrStack *stack,
                       BtorExpPtrStack *cleanup_stack,
                       int *assignments_changed)
{
  BtorPartialParentIterator it;
  BtorExp *acc, *index, *value, *array, *hashed_acc, *hashed_value;
  BtorExp *cur_aeq, *cond, *next;
  BtorPtrHashBucket *bucket;
  BtorMemMgr *mm;
  BtorAIGMgr *amgr;
  int assignment, indices_equal;
  assert (btor != NULL);
  assert (stack != NULL);
  assert (assignments_changed != NULL);
  mm   = btor->mm;
  amgr = btor_get_aig_mgr_aigvec_mgr (btor->avmgr);
  while (!BTOR_EMPTY_STACK (*stack))
  {
    array = BTOR_POP_STACK (*stack);
    assert (BTOR_IS_REGULAR_EXP (array));
    assert (BTOR_IS_ARRAY_EXP (array));
    assert (array->simplified == NULL);
    assert (!BTOR_EMPTY_STACK (*stack));
    acc = BTOR_POP_STACK (*stack);
    assert (BTOR_IS_REGULAR_EXP (acc));
    assert (BTOR_IS_ACC_EXP (acc));
    assert (acc->simplified == NULL);
    /* synthesize index and value if necessary */
    *assignments_changed = lazy_synthesize_and_encode_acc_exp (btor, acc);
    index                = BTOR_GET_INDEX_ACC_EXP (acc);
    assert (BTOR_REAL_ADDR_EXP (index)->simplified == NULL);
    value = BTOR_GET_VALUE_ACC_EXP (acc);
    assert (BTOR_REAL_ADDR_EXP (value)->simplified == NULL);
    if (*assignments_changed) return 0;
    /* hash table lookup */
    if (array->table == NULL)
    {
      array->table = btor_new_ptr_hash_table (
          mm, (BtorHashPtr) hash_assignment, (BtorCmpPtr) compare_assignments);
      BTOR_PUSH_STACK (mm, *cleanup_stack, array);
    }
    else
    {
      bucket = btor_find_in_ptr_hash_table (array->table, index);
      if (bucket != NULL)
      {
        hashed_acc = (BtorExp *) bucket->data.asPtr;
        assert (BTOR_IS_REGULAR_EXP (hashed_acc));
        assert (BTOR_IS_ACC_EXP (hashed_acc));
        hashed_value = BTOR_GET_VALUE_ACC_EXP (hashed_acc);
        /* we have to check if values are equal */
        if (compare_assignments (hashed_value, value) != 0)
        {
          btor->read_read_conflicts++;
          resolve_conflict (btor, array, hashed_acc, acc);
          return 1;
        }
        /* in the other case we have already dealt with a representative
         * with same index assignment and same value assignment */
        else
          continue;
      }
    }
    if (BTOR_IS_WRITE_EXP (array))
    {
      *assignments_changed = lazy_synthesize_and_encode_acc_exp (btor, array);
      if (*assignments_changed) return 0;
      /* check if read is consistent with write */
      if (check_read_write_conflict (btor, acc, array, &indices_equal))
      {
        btor->read_write_conflicts++;
        resolve_conflict (btor, array, acc, array);
        return 1;
      }
      else if (!indices_equal)
      {
        /* propagate down */
        assert (BTOR_IS_REGULAR_EXP (array->e[0]));
        assert (BTOR_IS_ARRAY_EXP (array->e[0]));
        assert (array->e[0]->simplified == NULL);
        BTOR_PUSH_STACK (mm, *stack, acc);
        BTOR_PUSH_STACK (mm, *stack, array->e[0]);
      }
    }
    else if (BTOR_IS_ARRAY_COND_EXP (array))
    {
      *assignments_changed = lazy_synthesize_and_encode_acond_exp (btor, array);
      if (*assignments_changed) return 0;
      cond = array->e[0];
      assert (BTOR_REAL_ADDR_EXP (cond)->av != NULL);
      assignment = btor_get_assignment_aig (
          amgr, BTOR_REAL_ADDR_EXP (cond)->av->aigs[0]);
      if (BTOR_IS_INVERTED_EXP (cond)) assignment = -assignment;
      assert (assignment == 1 || assignment == -1);
      /* propagate down */
      BTOR_PUSH_STACK (mm, *stack, acc);
      if (assignment == 1)
      {
        assert (BTOR_IS_REGULAR_EXP (array->e[1]));
        assert (BTOR_IS_ARRAY_EXP (array->e[1]));
        assert (array->e[1]->simplified == NULL);
        BTOR_PUSH_STACK (mm, *stack, array->e[1]);
      }
      else
      {
        assert (BTOR_IS_REGULAR_EXP (array->e[2]));
        assert (BTOR_IS_ARRAY_EXP (array->e[2]));
        assert (array->e[2]->simplified == NULL);
        BTOR_PUSH_STACK (mm, *stack, array->e[2]);
      }
    }
    assert (array->table != NULL);
    /* insert into hash table */
    btor_insert_in_ptr_hash_table (array->table, index)->data.asPtr = acc;
    /* propagate pairs wich are reachable via array equality */
    init_aeq_parent_iterator (&it, array);
    while (has_next_parent_aeq_parent_iterator (&it))
    {
      cur_aeq = next_parent_aeq_parent_iterator (&it);
      assert (BTOR_IS_REGULAR_EXP (cur_aeq));
      if (cur_aeq->reachable && cur_aeq->simplified == NULL)
      {
        assert (cur_aeq->av != NULL);
        assert (cur_aeq->full_sat);
        assert (!BTOR_IS_INVERTED_AIG (cur_aeq->av->aigs[0]));
        assert (!BTOR_IS_CONST_AIG (cur_aeq->av->aigs[0]));
        assert (BTOR_IS_VAR_AIG (cur_aeq->av->aigs[0]));
        if (btor_get_assignment_aig (amgr, cur_aeq->av->aigs[0]) == 1)
        {
          /* we need the other child */
          if (cur_aeq->e[0] == array)
            next = cur_aeq->e[1];
          else
            next = cur_aeq->e[0];
          assert (BTOR_IS_REGULAR_EXP (next));
          assert (BTOR_IS_ARRAY_EXP (next));
          assert (next->simplified == NULL);
          BTOR_PUSH_STACK (mm, *stack, acc);
          BTOR_PUSH_STACK (mm, *stack, next);
        }
      }
    }
  }
  return 0;
}

/* searches the top arrays where the conflict check begins
 * and pushes them on the stack
 */
static void
search_top_arrays (Btor *btor, BtorExpPtrStack *top_arrays)
{
  BtorPartialParentIterator it;
  BtorExp **temp, **top, *cur_array, *cur_parent;
  BtorExpPtrStack stack, unmark_stack;
  BtorMemMgr *mm;
  int found_top;
  assert (btor != NULL);
  assert (top_arrays != NULL);
  assert (BTOR_COUNT_STACK (*top_arrays) == 0);
  mm = btor->mm;
  BTOR_INIT_STACK (stack);
  BTOR_INIT_STACK (unmark_stack);
  top = btor->arrays.top;
  for (temp = btor->arrays.start; temp != top; temp++)
  {
    cur_array = *temp;
    assert (BTOR_IS_ATOMIC_ARRAY_EXP (cur_array));
    if (cur_array->reachable && cur_array->simplified == NULL)
      BTOR_PUSH_STACK (mm, stack, cur_array);
  }
  while (!BTOR_EMPTY_STACK (stack))
  {
    cur_array = BTOR_POP_STACK (stack);
    assert (BTOR_IS_REGULAR_EXP (cur_array));
    assert (BTOR_IS_ARRAY_EXP (cur_array));
    assert (cur_array->reachable);
    assert (cur_array->simplified == NULL);
    assert (cur_array->array_mark == 0 || cur_array->array_mark == 1);
    if (cur_array->array_mark == 0)
    {
      cur_array->array_mark = 1;
      BTOR_PUSH_STACK (mm, unmark_stack, cur_array);
      found_top = 1;
      /* ATTENTION: There can be write and array conditional parents although
       * they are not reachable from the root.
       * For example the parser might still
       * have a reference to a write, thus it is still in the parent list.
       * We use the reachable flag to determine with which writes
       * and array conditionals we have to deal with.
       */

      /* push writes on stack */
      init_write_parent_iterator (&it, cur_array);
      while (has_next_parent_write_parent_iterator (&it))
      {
        found_top  = 0;
        cur_parent = next_parent_write_parent_iterator (&it);
        assert (BTOR_IS_REGULAR_EXP (cur_parent));
        if (cur_parent->reachable && cur_parent->simplified == NULL)
        {
          assert (cur_parent->array_mark == 0);
          BTOR_PUSH_STACK (mm, stack, cur_parent);
        }
      }
      /* push array conditionals on stack */
      init_acond_parent_iterator (&it, cur_array);
      while (has_next_parent_acond_parent_iterator (&it))
      {
        found_top  = 0;
        cur_parent = next_parent_acond_parent_iterator (&it);
        assert (BTOR_IS_REGULAR_EXP (cur_parent));
        if (cur_parent->reachable && cur_parent->simplified == NULL)
          BTOR_PUSH_STACK (mm, stack, cur_parent);
      }
      if (found_top) BTOR_PUSH_STACK (mm, *top_arrays, cur_array);
    }
  }
  BTOR_RELEASE_STACK (mm, stack);

  /* reset array marks of arrays */
  while (!BTOR_EMPTY_STACK (unmark_stack))
  {
    cur_array = BTOR_POP_STACK (unmark_stack);
    assert (BTOR_IS_REGULAR_EXP (cur_array));
    assert (BTOR_IS_ARRAY_EXP (cur_array));
    assert (cur_array->array_mark == 1);
    cur_array->array_mark = 0;
  }
  BTOR_RELEASE_STACK (mm, unmark_stack);
}

static int
check_and_resolve_read_write_conflicts (Btor *btor, BtorExpPtrStack *top_arrays)
{
  BtorExpPtrStack array_stack, cleanup_stack, working_stack, unmark_stack;
  BtorPartialParentIterator it;
  BtorMemMgr *mm;
  BtorExp *cur_array, *cur_parent, **top, **temp;
  int found_conflict, changed_assignments, extensionality;
  BtorMode mode;
  assert (btor != NULL);
  assert (top_arrays != NULL);
  assert (btor->mode == BTOR_LAZY_MODE);
  found_conflict = 0;
  mm             = btor->mm;
  mode           = btor->mode;
  extensionality = btor->extensionality;
BTOR_READ_WRITE_ARRAY_CONFLICT_CHECK:
  assert (!found_conflict);
  changed_assignments = 0;
  BTOR_INIT_STACK (unmark_stack);
  BTOR_INIT_STACK (working_stack);
  BTOR_INIT_STACK (cleanup_stack);
  BTOR_INIT_STACK (array_stack);

  /* push all top arrays on the stack */
  top = top_arrays->top;
  for (temp = top_arrays->start; temp != top; temp++)
  {
    cur_array = *temp;
    assert (BTOR_IS_REGULAR_EXP (cur_array));
    assert (BTOR_IS_ARRAY_EXP (cur_array));
    assert (cur_array->reachable);
    assert (cur_array->simplified == NULL);
    BTOR_PUSH_STACK (mm, array_stack, cur_array);
  }

  while (!BTOR_EMPTY_STACK (array_stack))
  {
    cur_array = BTOR_POP_STACK (array_stack);
    assert (BTOR_IS_REGULAR_EXP (cur_array));
    assert (BTOR_IS_ARRAY_EXP (cur_array));
    assert (cur_array->reachable);
    assert (cur_array->simplified == NULL);
    assert (cur_array->array_mark == 0 || cur_array->array_mark == 1);
    if (cur_array->array_mark == 0)
    {
      cur_array->array_mark = 1;
      BTOR_PUSH_STACK (mm, unmark_stack, cur_array);
      if (BTOR_IS_WRITE_EXP (cur_array))
      {
        BTOR_PUSH_STACK (mm, array_stack, cur_array->e[0]);
        if (extensionality)
        {
          /* propagate write as read to ensure write value
           * consistency in extensional cases */
          BTOR_PUSH_STACK (mm, working_stack, cur_array);
          BTOR_PUSH_STACK (mm, working_stack, cur_array);
          found_conflict = process_working_stack (
              btor, &working_stack, &cleanup_stack, &changed_assignments);
          if (found_conflict || changed_assignments)
            goto BTOR_READ_WRITE_ARRAY_CONFLICT_CLEANUP;
        }
      }
      else if (BTOR_IS_ARRAY_COND_EXP (cur_array))
      {
        BTOR_PUSH_STACK (mm, array_stack, cur_array->e[2]);
        BTOR_PUSH_STACK (mm, array_stack, cur_array->e[1]);
      }
      init_read_parent_iterator (&it, cur_array);
      while (has_next_parent_read_parent_iterator (&it))
      {
        cur_parent = next_parent_read_parent_iterator (&it);
        assert (BTOR_IS_REGULAR_EXP (cur_parent));
        /* we only process reachable or virtual reads */
        if ((cur_parent->reachable || cur_parent->vread)
            && cur_parent->simplified == NULL)
        {
          /* push read-array pair on working stack */
          BTOR_PUSH_STACK (mm, working_stack, cur_parent);
          BTOR_PUSH_STACK (mm, working_stack, cur_array);
          found_conflict = process_working_stack (
              btor, &working_stack, &cleanup_stack, &changed_assignments);
          if (found_conflict || changed_assignments)
            goto BTOR_READ_WRITE_ARRAY_CONFLICT_CLEANUP;
        }
      }
    }
  }
BTOR_READ_WRITE_ARRAY_CONFLICT_CLEANUP:
  while (!BTOR_EMPTY_STACK (cleanup_stack))
  {
    cur_array = BTOR_POP_STACK (cleanup_stack);
    assert (BTOR_IS_REGULAR_EXP (cur_array));
    assert (BTOR_IS_ARRAY_EXP (cur_array));
    assert (cur_array->table != NULL);
    btor_delete_ptr_hash_table (cur_array->table);
    cur_array->table = NULL;
  }
  BTOR_RELEASE_STACK (mm, cleanup_stack);

  BTOR_RELEASE_STACK (mm, working_stack);
  BTOR_RELEASE_STACK (mm, array_stack);

  /* reset array marks of arrays */
  while (!BTOR_EMPTY_STACK (unmark_stack))
  {
    cur_array = BTOR_POP_STACK (unmark_stack);
    assert (BTOR_IS_REGULAR_EXP (cur_array));
    assert (BTOR_IS_ARRAY_EXP (cur_array));
    assert (cur_array->array_mark == 1);
    cur_array->array_mark = 0;
  }
  BTOR_RELEASE_STACK (mm, unmark_stack);

  /* restart? (assignments changed during lazy synthesis and encoding) */
  if (changed_assignments)
  {
    btor->synthesis_assignment_inconsistencies++;
    goto BTOR_READ_WRITE_ARRAY_CONFLICT_CHECK;
  }
  return found_conflict;
}

static void
reset_assumptions (Btor *btor)
{
  BtorPtrHashBucket *bucket;
  assert (btor != NULL);
  for (bucket = btor->assumptions->first; bucket != NULL; bucket = bucket->next)
    release_exp (btor, (BtorExp *) bucket->key);
  btor_delete_ptr_hash_table (btor->assumptions);
  btor->assumptions = btor_new_ptr_hash_table (
      btor->mm, (BtorHashPtr) hash_exp_by_id, (BtorCmpPtr) compare_exp_by_id);
}

static int
occurrence_check (Btor *btor, BtorExp *left, BtorExp *right)
{
  BtorExp *cur, *real_left;
  BtorExpPtrStack stack;
  int is_cyclic;
  BtorMemMgr *mm;
  assert (btor != NULL);
  assert (left != NULL);
  assert (right != NULL);
  is_cyclic = 0;
  mm        = btor->mm;
  real_left = BTOR_REAL_ADDR_EXP (left);
  /* check if left does not occur on the right side */
  BTOR_INIT_STACK (stack);
  BTOR_PUSH_STACK (mm, stack, right);
  do
  {
    cur = BTOR_POP_STACK (stack);
    cur = pointer_chase_simplified_exp (btor, cur);
    cur = BTOR_REAL_ADDR_EXP (cur);
    assert (cur->mark == 0 || cur->mark == 1);
    if (cur->mark == 0)
    {
      cur->mark = 1;
      if (cur == real_left)
      {
        is_cyclic = 1;
        break;
      }
      if (BTOR_IS_UNARY_EXP (cur))
        BTOR_PUSH_STACK (mm, stack, cur->e[0]);
      else if (BTOR_IS_BINARY_EXP (cur))
      {
        BTOR_PUSH_STACK (mm, stack, cur->e[1]);
        BTOR_PUSH_STACK (mm, stack, cur->e[0]);
      }
      else if (BTOR_IS_TERNARY_EXP (cur))
      {
        BTOR_PUSH_STACK (mm, stack, cur->e[2]);
        BTOR_PUSH_STACK (mm, stack, cur->e[1]);
        BTOR_PUSH_STACK (mm, stack, cur->e[0]);
      }
    }
  } while (!BTOR_EMPTY_STACK (stack));
  BTOR_RELEASE_STACK (mm, stack);
  btor_mark_exp (btor, right, 0);
  return is_cyclic;
}

static BtorExp *
rebuild_exp (Btor *btor, BtorExp *exp)
{
  assert (btor != NULL);
  assert (exp != NULL);
  assert (BTOR_IS_REGULAR_EXP (exp));
  switch (exp->kind)
  {
    case BTOR_CONST_EXP:
    case BTOR_VAR_EXP:
    case BTOR_ARRAY_EXP: return copy_exp (btor, exp->simplified);
    case BTOR_SLICE_EXP:
      return slice_exp (btor, exp->e[0], exp->upper, exp->lower);
    case BTOR_AND_EXP: return and_exp (btor, exp->e[0], exp->e[1]);
    case BTOR_BEQ_EXP:
    case BTOR_AEQ_EXP: return eq_exp (btor, exp->e[0], exp->e[1]);
    case BTOR_ADD_EXP: return add_exp (btor, exp->e[0], exp->e[1]);
    case BTOR_MUL_EXP: return mul_exp (btor, exp->e[0], exp->e[1]);
    case BTOR_ULT_EXP: return ult_exp (btor, exp->e[0], exp->e[1]);
    case BTOR_SLL_EXP: return sll_exp (btor, exp->e[0], exp->e[1]);
    case BTOR_SRL_EXP: return srl_exp (btor, exp->e[0], exp->e[1]);
    case BTOR_UDIV_EXP: return udiv_exp (btor, exp->e[0], exp->e[1]);
    case BTOR_UREM_EXP: return urem_exp (btor, exp->e[0], exp->e[1]);
    case BTOR_CONCAT_EXP: return concat_exp (btor, exp->e[0], exp->e[1]);
    case BTOR_READ_EXP: return read_exp (btor, exp->e[0], exp->e[1]);
    case BTOR_WRITE_EXP:
      return write_exp (btor, exp->e[0], exp->e[1], exp->e[2]);
    default:
      assert (BTOR_IS_ARRAY_OR_BV_COND_EXP (exp));
      return cond_exp (btor, exp->e[0], exp->e[1], exp->e[2]);
  }
}

static void
update_constraints (Btor *btor, BtorExp *exp)
{
  BtorPtrHashTable *new_constraints, *processed_constraints,
      *synthesized_constraints, *pos, *neg;
  BtorExp *simplified, *not_simplified, *not_exp;
  assert (btor != NULL);
  assert (exp != NULL);
  assert (BTOR_IS_REGULAR_EXP (exp));
  assert (exp->simplified != NULL);
  assert (BTOR_REAL_ADDR_EXP (exp->simplified)->simplified == NULL);
  assert (exp->constraint);
  not_exp                 = BTOR_INVERT_EXP (exp);
  simplified              = exp->simplified;
  not_simplified          = BTOR_INVERT_EXP (simplified);
  new_constraints         = btor->new_constraints;
  processed_constraints   = btor->processed_constraints;
  synthesized_constraints = btor->synthesized_constraints;
  pos = neg = NULL;

  if (btor_find_in_ptr_hash_table (new_constraints, exp))
  {
    add_constraint (btor, simplified);
    pos = new_constraints;
  }
  if (btor_find_in_ptr_hash_table (new_constraints, not_exp))
  {
    add_constraint (btor, not_simplified);
    neg = new_constraints;
  }

  if (btor_find_in_ptr_hash_table (processed_constraints, exp))
  {
    add_constraint (btor, simplified);
    assert (pos == NULL);
    pos = processed_constraints;
  }
  if (btor_find_in_ptr_hash_table (processed_constraints, not_exp))
  {
    add_constraint (btor, not_simplified);
    assert (neg == NULL);
    neg = processed_constraints;
  }

  if (btor_find_in_ptr_hash_table (synthesized_constraints, exp))
  {
    add_constraint (btor, simplified);
    assert (pos == NULL);
    pos = processed_constraints;
  }
  if (btor_find_in_ptr_hash_table (synthesized_constraints, not_exp))
  {
    add_constraint (btor, not_simplified);
    assert (neg == NULL);
    neg = processed_constraints;
  }

  if (pos != NULL)
  {
    btor_remove_from_ptr_hash_table (pos, exp, NULL, NULL);
    release_exp (btor, exp);
  }
  if (neg != NULL)
  {
    btor_remove_from_ptr_hash_table (neg, not_exp, NULL, NULL);
    release_exp (btor, not_exp);
  }
  exp->constraint = 0;
}

/* substitutes variable or atomic array by right side */
static void
substitute_exp (Btor *btor, BtorExp *left, BtorExp *right)
{
  BtorExp *cur, *cur_parent, *rebuilt_exp, **temp, **top;
  BtorExpPtrStack search_stack;
  BtorExpPtrStack subst_stack;
  BtorExpPtrStack root_stack;
  BtorFullParentIterator it;
  BtorMemMgr *mm;
  int is_var_substitution;
  assert (btor->rewrite_level > 1);
  assert (btor != NULL);
  assert (left != NULL);
  assert (right != NULL);
  assert (left->simplified == NULL);
  assert (BTOR_REAL_ADDR_EXP (right)->simplified == NULL);
  assert (BTOR_IS_REGULAR_EXP (left));
  assert (BTOR_IS_VAR_EXP (left) || BTOR_IS_ATOMIC_ARRAY_EXP (left));

  mm = btor->mm;

  is_var_substitution = BTOR_IS_VAR_EXP (left);

  left->simplified = copy_exp (btor, right);

  /* search from bottom up */

  BTOR_INIT_STACK (search_stack);
  BTOR_INIT_STACK (subst_stack);
  BTOR_INIT_STACK (root_stack);
  BTOR_PUSH_STACK (mm, search_stack, left);
  do
  {
    cur = BTOR_POP_STACK (search_stack);
    assert (BTOR_IS_REGULAR_EXP (cur));
    if (cur->subst_mark == 0)
    {
      cur->subst_mark = 1;
      init_full_parent_iterator (&it, cur);
      /* are we at a root ? */
      if (!has_next_parent_full_parent_iterator (&it))
        BTOR_PUSH_STACK (mm, root_stack, btor_copy_exp (btor, cur));
      else
      {
        do
        {
          cur_parent = next_parent_full_parent_iterator (&it);
          assert (BTOR_IS_REGULAR_EXP (cur_parent));
          if (cur_parent->simplified == NULL)
            BTOR_PUSH_STACK (mm, search_stack, cur_parent);
        } while (has_next_parent_full_parent_iterator (&it));
      }
    }
  } while (!BTOR_EMPTY_STACK (search_stack));
  BTOR_RELEASE_STACK (mm, search_stack);

  /* copy roots on substitution stack */

  assert (BTOR_EMPTY_STACK (subst_stack));
  top = root_stack.top;
  for (temp = root_stack.start; temp != top; temp++)
    BTOR_PUSH_STACK (mm, subst_stack, *temp);

  assert (!BTOR_EMPTY_STACK (subst_stack));

  /* substitute */

  do
  {
    cur = BTOR_REAL_ADDR_EXP (BTOR_POP_STACK (subst_stack));
    if (cur->subst_mark == 0) continue;

    if (cur == left) /* base case */
      continue;

    if (cur->subst_mark == 1)
    {
      cur->subst_mark = 2;
      BTOR_PUSH_STACK (mm, subst_stack, cur);
      if (BTOR_IS_UNARY_EXP (cur))
        BTOR_PUSH_STACK (mm, subst_stack, cur->e[0]);
      else if (BTOR_IS_BINARY_EXP (cur))
      {
        BTOR_PUSH_STACK (mm, subst_stack, cur->e[1]);
        BTOR_PUSH_STACK (mm, subst_stack, cur->e[0]);
      }
      else if (BTOR_IS_TERNARY_EXP (cur))
      {
        BTOR_PUSH_STACK (mm, subst_stack, cur->e[2]);
        BTOR_PUSH_STACK (mm, subst_stack, cur->e[1]);
        BTOR_PUSH_STACK (mm, subst_stack, cur->e[0]);
      }
    }
    else
    {
      assert (cur->subst_mark == 2);
      assert (!BTOR_IS_CONST_EXP (cur));
      assert (!BTOR_IS_VAR_EXP (cur));
      assert (!BTOR_IS_ATOMIC_ARRAY_EXP (cur));
      cur->subst_mark = 0;
      rebuilt_exp     = rebuild_exp (btor, cur);
      assert (rebuilt_exp != NULL);
      assert (rebuilt_exp != cur);
      if (cur->simplified != NULL) release_exp (btor, cur->simplified);
      cur->simplified = rebuilt_exp;
      /* do we have to update a root ? */
      if (cur->constraint) update_constraints (btor, cur);
    }
  } while (!BTOR_EMPTY_STACK (subst_stack));
  BTOR_RELEASE_STACK (mm, subst_stack);

  top = root_stack.top;
  for (temp = root_stack.start; temp != top; temp++)
    btor_release_exp (btor, *temp);
  BTOR_RELEASE_STACK (mm, root_stack);

  if (is_var_substitution)
    btor->var_substitutions++;
  else
    btor->array_substitutions++;
}

/* checks if we can substitute and normalizes arguments to substitution */
static int
is_substitution (Btor *btor,
                 BtorExp *exp,
                 BtorExp **left_result,
                 BtorExp **right_result)
{
  BtorExp *left, *right, *real_left, *real_right;
  assert (btor != NULL);
  assert (exp != NULL);
  assert (left_result != NULL);
  assert (right_result != NULL);
  if (btor->rewrite_level <= 1 || BTOR_IS_INVERTED_EXP (exp)
      || !BTOR_IS_ARRAY_OR_BV_EQ_EXP (exp))
    return 0;
  left  = exp->e[0];
  right = exp->e[1];
  assert (pointer_chase_simplified_exp (btor, left) == left);
  assert (pointer_chase_simplified_exp (btor, right) == right);
  real_left  = BTOR_REAL_ADDR_EXP (left);
  real_right = BTOR_REAL_ADDR_EXP (right);
  if (!BTOR_IS_VAR_EXP (real_left) && !BTOR_IS_VAR_EXP (real_right)
      && !BTOR_IS_ATOMIC_ARRAY_EXP (real_left)
      && !BTOR_IS_ATOMIC_ARRAY_EXP (real_right))
    return 0;
  if ((!BTOR_IS_VAR_EXP (real_left) && BTOR_IS_VAR_EXP (real_right))
      || (!BTOR_IS_ATOMIC_ARRAY_EXP (real_left)
          && BTOR_IS_ATOMIC_ARRAY_EXP (real_right)))
  {
    *left_result  = right;
    *right_result = left;
  }
  else
  {
    *left_result  = left;
    *right_result = right;
  }
  if (BTOR_IS_INVERTED_EXP (*left_result))
  {
    *left_result  = BTOR_INVERT_EXP (*left_result);
    *right_result = BTOR_INVERT_EXP (*right_result);
  }
  return !occurrence_check (btor, *left_result, *right_result);
}

#if 0

static int
is_linear_equation_child (Btor * btor, BtorExp * exp, int mul_parent)
{
  BtorExp *real_exp;
  assert (btor != NULL);
  assert (exp != NULL);
  assert (mul_parent == 0 || mul_parent == 1);
  real_exp = BTOR_REAL_ADDR_EXP (exp);
  if (BTOR_IS_VAR_EXP (real_exp) || BTOR_IS_CONST_EXP (real_exp))
    return 1;
  if (mul_parent)               /* children of mul may only be variables and constants */
    return 0;
  if (real_exp->kind == BTOR_ADD_EXP)
    return is_linear_equation_child (btor, real_exp->e[0], 0) &&
      is_linear_equation_child (btor, real_exp->e[1], 0);
  if (real_exp->kind == BTOR_MUL_EXP)
    return is_linear_equation_child (btor, real_exp->e[0], 1) &&
      is_linear_equation_child (btor, real_exp->e[1], 1);
  return 0;
}

static int
is_linear_equation (Btor * btor, BtorExp * exp)
{
  assert (btor != NULL);
  assert (exp != NULL);
  if (BTOR_IS_INVERTED_EXP (exp) || !BTOR_IS_BV_EQ_EXP (exp))
    return 0;
  assert (BTOR_IS_REGULAR_EXP (exp));
  if (BTOR_REAL_ADDR_EXP (exp->e[0])->kind != BTOR_ADD_EXP
      && BTOR_REAL_ADDR_EXP (exp->e[1])->kind != BTOR_ADD_EXP
      && BTOR_REAL_ADDR_EXP (exp->e[0])->kind != BTOR_MUL_EXP
      && BTOR_REAL_ADDR_EXP (exp->e[1])->kind != BTOR_MUL_EXP)
    return 0;
  return is_linear_equation_child (btor, exp->e[0], 0) &&
    is_linear_equation_child (btor, exp->e[1], 0);
}

#else

/* TODO this is still not working, I fear ... */

static int is_linear_sum (Btor *, BtorExp *);

static int
is_linear_product (Btor *btor, BtorExp *exp)
{
  BtorExp *factor, *real_factor;

  if (BTOR_IS_INVERTED_EXP (exp))
    return BTOR_IS_VAR_EXP (BTOR_REAL_ADDR_EXP (exp));

  if (BTOR_IS_VAR_EXP (exp)) return 1;

  if (BTOR_IS_CONST_EXP (exp)) return 1;

  if (exp->kind == BTOR_ADD_EXP) return is_linear_sum (btor, exp);

  if (exp->kind == BTOR_MUL_EXP)
  {
    factor      = exp->e[0];
    real_factor = BTOR_REAL_ADDR_EXP (factor);
    if (BTOR_IS_CONST_EXP (real_factor))
      return is_linear_product (btor, exp->e[1]);

    factor      = exp->e[1];
    real_factor = BTOR_REAL_ADDR_EXP (factor);
    if (BTOR_IS_CONST_EXP (real_factor))
      return is_linear_product (btor, exp->e[0]);
  }

  return 0;
}

static int
is_linear_sum (Btor *btor, BtorExp *exp)
{
  if (BTOR_IS_INVERTED_EXP (exp) || exp->kind != BTOR_ADD_EXP)
    return is_linear_product (btor, exp);

  if (is_linear_product (btor, exp->e[0])) return 1;

  if (is_linear_product (btor, exp->e[1])) return 1;

  return 0;
}

static int
is_linear_equation (Btor *btor, BtorExp *exp)
{
  assert (btor != NULL);
  assert (exp != NULL);

  if (BTOR_IS_INVERTED_EXP (exp)) return 0;

  if (!BTOR_IS_BV_EQ_EXP (exp)) return 0;

  assert (BTOR_IS_REGULAR_EXP (exp));

  if (is_linear_sum (btor, exp->e[0])) return 1;

  if (is_linear_sum (btor, exp->e[1])) return 1;

  return 0;
}

#endif

static void
process_new_constraints (Btor *btor)
{
  BtorPtrHashTable *new_constraints, *processed_constraints;
  BtorExp *cur, *left, *right;
  BtorPtrHashBucket *bucket;
  assert (btor != NULL);
  new_constraints       = btor->new_constraints;
  processed_constraints = btor->processed_constraints;
  while (new_constraints->count > 0)
  {
    bucket = new_constraints->first;
    assert (bucket != NULL);
    cur = (BtorExp *) bucket->key;
    assert (BTOR_REAL_ADDR_EXP (cur)->constraint == 1);
    assert (pointer_chase_simplified_exp (btor, cur) == cur);
    assert (BTOR_IS_INVERTED_EXP (cur) || cur->kind != BTOR_AND_EXP);
    if (is_substitution (btor, cur, &left, &right))
      substitute_exp (btor, left, right);
    else
    {
#if 0
          if (is_linear_equation (btor, cur))
#if 0
            btor_dump_exp (btor, stderr, cur);
#else
            fprintf (stderr, "linear equation: %d\n", cur->id);
#endif
#endif
      if (btor_find_in_ptr_hash_table (processed_constraints, cur) == NULL)
      {
        btor_insert_in_ptr_hash_table (processed_constraints, cur);
        btor_remove_from_ptr_hash_table (new_constraints, cur, NULL, NULL);
      }
      else
      { /* constraint is already in processed_constraints */
        btor_remove_from_ptr_hash_table (new_constraints, cur, NULL, NULL);
        release_exp (btor, cur);
      }
    }
  }
}

static void
insert_new_constraint (Btor *btor, BtorExp *exp)
{
  BtorPtrHashTable *new_constraints;
  assert (btor != NULL);
  assert (exp != NULL);
  new_constraints = btor->new_constraints;
  if (!btor_find_in_ptr_hash_table (new_constraints, exp))
  {
    if (btor->verbosity > 0)
    {
      if (is_linear_equation (btor, exp)) btor->linear_equations++;
    }
    btor_insert_in_ptr_hash_table (new_constraints, copy_exp (btor, exp));
    BTOR_REAL_ADDR_EXP (exp)->constraint = 1;
  }
}

static void
add_constraint (Btor *btor, BtorExp *exp)
{
  BtorExp *cur, *child;
  BtorExpPtrStack stack;
  BtorMemMgr *mm;
  assert (btor != NULL);
  assert (exp != NULL);
  assert (!BTOR_IS_ARRAY_EXP (BTOR_REAL_ADDR_EXP (exp)));
  assert (BTOR_REAL_ADDR_EXP (exp)->len == 1);

  exp = pointer_chase_simplified_exp (btor, exp);

  mm = btor->mm;
  if (btor->valid_assignments)
  {
    btor->valid_assignments = 0;
    reset_assumptions (btor);
  }
  assert (btor->assumptions != NULL);

  /* we do not add TRUE */
  if (!BTOR_IS_INVERTED_EXP (exp) && BTOR_IS_CONST_EXP (exp)
      && exp->bits[0] == '1')
    return;
  if (BTOR_IS_INVERTED_EXP (exp) && BTOR_IS_CONST_EXP (BTOR_REAL_ADDR_EXP (exp))
      && BTOR_REAL_ADDR_EXP (exp)->bits[0] == '0')
    return;

  if (!BTOR_IS_INVERTED_EXP (exp) && exp->kind == BTOR_AND_EXP)
  {
    BTOR_INIT_STACK (stack);
    BTOR_PUSH_STACK (mm, stack, exp);
    do
    {
      cur = BTOR_POP_STACK (stack);
      assert (!BTOR_IS_INVERTED_EXP (cur));
      assert (cur->kind == BTOR_AND_EXP);
      assert (cur->mark == 0 || cur->mark == 1);
      if (!cur->mark)
      {
        cur->mark = 1;
        child     = cur->e[1];
        if (!BTOR_IS_INVERTED_EXP (child) && child->kind == BTOR_AND_EXP)
          BTOR_PUSH_STACK (mm, stack, child);
        else
          insert_new_constraint (btor, child);
        child = cur->e[0];
        if (!BTOR_IS_INVERTED_EXP (child) && child->kind == BTOR_AND_EXP)
          BTOR_PUSH_STACK (mm, stack, child);
        else
          insert_new_constraint (btor, child);
      }
    } while (!BTOR_EMPTY_STACK (stack));
    BTOR_RELEASE_STACK (mm, stack);
    btor_mark_exp (btor, exp, 0);
  }
  else
    insert_new_constraint (btor, exp);
}

void
btor_add_constraint_exp (Btor *btor, BtorExp *exp)
{
  BTOR_ABORT_EXP (btor == NULL,
                  "'btor' must not be NULL in 'btor_add_constraint_exp'");
  BTOR_ABORT_EXP (exp == NULL,
                  "'exp' must not be NULL in 'btor_add_constraint_exp'");
  BTOR_ABORT_EXP (BTOR_IS_ARRAY_EXP (BTOR_REAL_ADDR_EXP (exp)),
                  "'exp' must not be an array in 'btor_add_constraint_exp'");
  BTOR_ABORT_EXP (
      BTOR_REAL_ADDR_EXP (exp)->len != 1,
      "'exp' has to be a boolean expression in 'btor_add_constraint_exp'");

  add_constraint (btor, exp);
}

void
btor_rewrite (Btor *btor)
{
  BTOR_ABORT_EXP (btor == NULL, "'btor' must not be NULL in 'btor_rewrite'");

  process_new_constraints (btor);
}

void
btor_add_assumption_exp (Btor *btor, BtorExp *exp)
{
  BtorExp *cur, *child;
  BtorExpPtrStack stack;
  BtorMemMgr *mm;

  BTOR_ABORT_EXP (btor == NULL,
                  "'btor' must not be NULL in 'btor_add_assumption_exp'");
  BTOR_ABORT_EXP (exp == NULL,
                  "'exp' must not be NULL in 'btor_add_assumption_exp'");
  BTOR_ABORT_EXP (BTOR_IS_ARRAY_EXP (BTOR_REAL_ADDR_EXP (exp)),
                  "'exp' must not be an array in 'btor_add_assumption_exp'");
  BTOR_ABORT_EXP (
      BTOR_REAL_ADDR_EXP (exp)->len != 1,
      "'exp' has to be a boolean expression in 'btor_add_assumption_exp'");
  BTOR_ABORT_EXP (btor->mode == BTOR_EAGER_MODE,
                  "eager mode must not be used incrementally");

  mm = btor->mm;
  if (btor->valid_assignments)
  {
    btor->valid_assignments = 0;
    reset_assumptions (btor);
  }
  if (!BTOR_IS_INVERTED_EXP (exp) && exp->kind == BTOR_AND_EXP)
  {
    BTOR_INIT_STACK (stack);
    BTOR_PUSH_STACK (mm, stack, exp);
    do
    {
      cur = BTOR_POP_STACK (stack);
      assert (!BTOR_IS_INVERTED_EXP (cur));
      assert (cur->kind == BTOR_AND_EXP);
      assert (cur->mark == 0 || cur->mark == 1);
      if (!cur->mark)
      {
        cur->mark = 1;
        child     = cur->e[1];
        if (!BTOR_IS_INVERTED_EXP (child) && child->kind == BTOR_AND_EXP)
          BTOR_PUSH_STACK (mm, stack, child);
        else
        {
          if (!btor_find_in_ptr_hash_table (btor->assumptions, child))
            btor_insert_in_ptr_hash_table (btor->assumptions,
                                           btor_copy_exp (btor, child));
        }
        child = cur->e[0];
        if (!BTOR_IS_INVERTED_EXP (child) && child->kind == BTOR_AND_EXP)
          BTOR_PUSH_STACK (mm, stack, child);
        else
        {
          if (!btor_find_in_ptr_hash_table (btor->assumptions, child))
            btor_insert_in_ptr_hash_table (btor->assumptions,
                                           btor_copy_exp (btor, child));
        }
      }
    } while (!BTOR_EMPTY_STACK (stack));
    BTOR_RELEASE_STACK (mm, stack);
    btor_mark_exp (btor, exp, 0);
  }
  else
  {
    if (!btor_find_in_ptr_hash_table (btor->assumptions, exp))
      btor_insert_in_ptr_hash_table (btor->assumptions,
                                     btor_copy_exp (btor, exp));
  }
}

/* synthesizes unsynthesized constraints and updates constraints tables.
 * returns 0 if a constraint has been synthesized into AIG_FALSE */
static int
process_unsynthesized_constraints (Btor *btor)
{
  BtorPtrHashTable *processed_constraints, *synthesized_constraints;
  BtorPtrHashBucket *bucket;
  BtorExp *cur;
  BtorAIG *aig;
  BtorAIGMgr *amgr;
  BtorSATMgr *smgr;
  assert (btor != NULL);
  processed_constraints   = btor->processed_constraints;
  synthesized_constraints = btor->synthesized_constraints;
  amgr                    = btor_get_aig_mgr_aigvec_mgr (btor->avmgr);
  smgr                    = btor_get_sat_mgr_aig_mgr (amgr);
  while (processed_constraints->count > 0)
  {
    bucket = processed_constraints->first;
    assert (bucket != NULL);
    cur = (BtorExp *) bucket->key;

    if (btor_find_in_ptr_hash_table (synthesized_constraints, cur) == NULL)
    {
      aig = exp_to_aig (btor, cur);
      if (aig == BTOR_AIG_FALSE) return 1;
#if 0
          btor_aig_to_sat (amgr, aig);
          if (aig != BTOR_AIG_TRUE)
            {
              assert (BTOR_REAL_ADDR_AIG (aig)->cnf_id != 0);
              btor_add_sat (smgr, BTOR_GET_CNF_ID_AIG (aig));
              btor_add_sat (smgr, 0);
            }
#else
      btor_add_toplevel_aig_to_sat (amgr, aig);
#endif
      btor_release_aig (amgr, aig);
      btor_insert_in_ptr_hash_table (synthesized_constraints, cur);
      btor_remove_from_ptr_hash_table (processed_constraints, cur, NULL, NULL);
    }
    else
    {
      /* constraint is already in synthesized_constraints */
      btor_remove_from_ptr_hash_table (processed_constraints, cur, NULL, NULL);
      release_exp (btor, cur);
    }
  }
  return 0;
}

int
btor_sat_btor (Btor *btor, int refinement_limit)
{
  int sat_result, found_conflict, found_constraint_false, verbosity;
  int refinements;
  BtorExpPtrStack top_arrays;
  BtorPtrHashBucket *bucket;
  BtorExp *cur, *simplified;
  BtorAIGMgr *amgr;
  BtorSATMgr *smgr;
  BtorAIG *aig;
  BtorMode mode;
<<<<<<< HEAD

=======
  BtorMemMgr *mm;
>>>>>>> 0fe485ef
  BTOR_ABORT_EXP (btor == NULL, "'btor' must not be NULL in 'btor_sat_btor'");
  BTOR_ABORT_EXP (refinement_limit < 0,
                  "'refinement_limit' must not be negative in 'btor_sat_btor'");
  mode = btor->mode;
  BTOR_ABORT_EXP (mode == BTOR_EAGER_MODE && btor->sat_calls != 0,
                  "eager mode must not be used incrementally");

<<<<<<< HEAD
  process_new_constraints (btor);

=======
  mm          = btor->mm;
>>>>>>> 0fe485ef
  verbosity   = btor->verbosity;
  refinements = btor->refinements;

  if (verbosity > 0) print_verbose_msg ("calling SAT");

  amgr = btor_get_aig_mgr_aigvec_mgr (btor->avmgr);
  smgr = btor_get_sat_mgr_aig_mgr (amgr);
  if (!btor_is_initialized_sat (smgr)) btor_init_sat (smgr);

  /* no incrementality in eager mode */
  if (mode != BTOR_EAGER_MODE)
  {
    /* no added assumptions and constraints -> delete old assumptions */
    if (btor->valid_assignments == 1) reset_assumptions (btor);
    btor->valid_assignments = 1;
  }

  found_constraint_false = process_unsynthesized_constraints (btor);
  if (found_constraint_false) return BTOR_UNSAT;

  if (btor->mode == BTOR_EAGER_MODE)
  {
    encode_read_consistency_all_arrays_eagerly (btor);
    encode_read_consistency_all_array_equalities_eagerly (btor);
  }
  else
  {
    /* no incrementality in eager mode */
    /* iterate over assumptions */
    for (bucket = btor->assumptions->first; bucket != NULL;
         bucket = bucket->next)
    {
      cur        = (BtorExp *) bucket->key;
      simplified = copy_exp (btor, pointer_chase_simplified_exp (btor, cur));
      release_exp (btor, cur);
      cur = simplified;

      aig = exp_to_aig (btor, cur);
      if (aig == BTOR_AIG_FALSE) return BTOR_UNSAT;
      btor_aig_to_sat (amgr, aig);
      if (aig != BTOR_AIG_TRUE)
      {
        assert (BTOR_REAL_ADDR_AIG (aig)->cnf_id != 0);
        btor_assume_sat (smgr, BTOR_GET_CNF_ID_AIG (aig));
        btor_release_aig (amgr, aig);
      }
    }
  }

  sat_result = btor_sat_sat (smgr, INT_MAX);
  if (btor->mode == BTOR_LAZY_MODE)
  {
    BTOR_INIT_STACK (top_arrays);
    search_top_arrays (btor, &top_arrays);
    while (sat_result != BTOR_UNSAT && sat_result != BTOR_UNKNOWN
           && btor->refinements < refinement_limit)
    {
      assert (sat_result == BTOR_SAT);
      found_conflict =
          check_and_resolve_read_write_conflicts (btor, &top_arrays);
      if (!found_conflict) break;
      refinements++;
      if (verbosity > 1)
      {
        if (verbosity > 2 || !(refinements % 10))
        {
          fprintf (stderr, "[btorsat] refinement iteration %d\n", refinements);
          fflush (stderr);
        }
      }
      sat_result = btor_sat_sat (smgr, INT_MAX);
    }
    btor->refinements = refinements;
    if (refinements == refinement_limit) sat_result = BTOR_UNKNOWN;
    BTOR_RELEASE_STACK (mm, top_arrays);
  }
  btor->sat_calls++;
  return sat_result;
}

char *
btor_assignment_exp (Btor *btor, BtorExp *exp)
{
  BtorAIGVecMgr *avmgr;
  BtorAIGVec *av;
  char *assignment;
  int invert_av, invert_bits;
  BTOR_ABORT_EXP (btor == NULL,
                  "'btor' must not be NULL in 'btor_assignment_exp'");
  BTOR_ABORT_EXP (exp == NULL,
                  "'exp' must not be NULL in 'btor_assignment_exp'");
  BTOR_ABORT_EXP (BTOR_IS_ARRAY_EXP (BTOR_REAL_ADDR_EXP (exp)),
                  "'exp' must not be an array in 'btor_assignment_exp'");
  exp = pointer_chase_simplified_exp (btor, exp);
  if (BTOR_IS_CONST_EXP (BTOR_REAL_ADDR_EXP (exp)))
  {
    invert_bits = BTOR_IS_INVERTED_EXP (exp);
    if (invert_bits)
      btor_invert_const (btor->mm, BTOR_REAL_ADDR_EXP (exp)->bits);
    assignment = btor_copy_const (btor->mm, BTOR_REAL_ADDR_EXP (exp)->bits);
    if (invert_bits)
      btor_invert_const (btor->mm, BTOR_REAL_ADDR_EXP (exp)->bits);
    return assignment;
  }
  if (!BTOR_REAL_ADDR_EXP (exp)->reachable
      || BTOR_REAL_ADDR_EXP (exp)->av == NULL)
    return NULL;
  avmgr     = btor->avmgr;
  invert_av = BTOR_IS_INVERTED_EXP (exp);
  av        = BTOR_REAL_ADDR_EXP (exp)->av;
  if (invert_av) btor_invert_aigvec (avmgr, av);
  assignment = btor_assignment_aigvec (avmgr, av);
  /* invert back if necessary */
  if (invert_av) btor_invert_aigvec (avmgr, av);
  return assignment;
}

const char *
btor_version (void)
{
  return BTOR_VERSION;
}

/*------------------------------------------------------------------------*/
/* END OF IMPLEMENTATION                                                  */
/*------------------------------------------------------------------------*/<|MERGE_RESOLUTION|>--- conflicted
+++ resolved
@@ -7504,11 +7504,8 @@
   BtorSATMgr *smgr;
   BtorAIG *aig;
   BtorMode mode;
-<<<<<<< HEAD
-
-=======
   BtorMemMgr *mm;
->>>>>>> 0fe485ef
+
   BTOR_ABORT_EXP (btor == NULL, "'btor' must not be NULL in 'btor_sat_btor'");
   BTOR_ABORT_EXP (refinement_limit < 0,
                   "'refinement_limit' must not be negative in 'btor_sat_btor'");
@@ -7516,12 +7513,9 @@
   BTOR_ABORT_EXP (mode == BTOR_EAGER_MODE && btor->sat_calls != 0,
                   "eager mode must not be used incrementally");
 
-<<<<<<< HEAD
   process_new_constraints (btor);
 
-=======
   mm          = btor->mm;
->>>>>>> 0fe485ef
   verbosity   = btor->verbosity;
   refinements = btor->refinements;
 
