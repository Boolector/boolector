--- conflicted
+++ resolved
@@ -2258,7 +2258,6 @@
   assert (upper >= lower);
   assert (upper < btor_get_exp_width (btor, exp));
 
-<<<<<<< HEAD
   if (BTOR_IS_INVERTED_NODE (exp)
       && BTOR_IS_QUANTIFIER_NODE (BTOR_REAL_ADDR_NODE (exp)))
   {
@@ -2266,11 +2265,8 @@
     exp = q;
   }
 
-  if (btor->options.rewrite_level.val > 0 && BTOR_IS_INVERTED_NODE (exp))
-=======
   if (btor_get_opt (btor, BTOR_OPT_REWRITE_LEVEL) > 0
       && BTOR_IS_INVERTED_NODE (exp))
->>>>>>> 04911012
   {
     inv = 1;
     exp = BTOR_INVERT_NODE (exp);
