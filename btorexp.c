--- conflicted
+++ resolved
@@ -762,17 +762,6 @@
       btor_freestr (btor->mm, data.asStr);
     }
   }
-<<<<<<< HEAD
-  // FIXME eliminate after changes by mathias (use searched_applies locally)
-  // have been merged back
-  if (btor->slvmgr && !strcmp (btor->slvmgr->name, "core")
-      && BTOR_CORE_SOLVER (btor)->searched_applies
-      && btor_find_in_ptr_hash_table (BTOR_CORE_SOLVER (btor)->searched_applies,
-                                      exp))
-    btor_remove_from_ptr_hash_table (
-        BTOR_CORE_SOLVER (btor)->searched_applies, exp, 0, 0);
-=======
->>>>>>> 873c4104
 
   remove_parameterized (btor, exp);
 }
