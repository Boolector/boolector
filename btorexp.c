--- conflicted
+++ resolved
@@ -1388,16 +1388,10 @@
   BtorPtrHashBucket *bucket;
   BtorNode *cur;
 
-<<<<<<< HEAD
-  (void) i;
-
-  DBG_P ("encoded lemma (premisses):", 0);
-=======
   DBG_P ("\e[1;32m", 0);
   DBG_P ("ENCODED LEMMA", 0);
   DBG_P ("  index: %c", i, BTOR_IS_INVERTED_NODE (i) ? '-' : ' ');
   DBG_P ("  premisses:", 0);
->>>>>>> 5753b8a9
 
   if (j)
   {
@@ -1524,10 +1518,6 @@
     assert (!parameterized);
     assert (BTOR_IS_SYNTH_NODE (lambda_value));
     assert (lambda_value->tseitin);
-<<<<<<< HEAD
-    // assert (!BTOR_IS_PARAMETERIZED_NODE (lambda_value));
-=======
->>>>>>> 5753b8a9
 
     // TODO: searching for b might be a problem if returned value is an
     //       assigned param, e.g., lambda j . j
@@ -1601,7 +1591,6 @@
                              j,
                              a,
                              b);
-    lambda_value = 0;
   }
 
   add_eq_exp_to_clause (btor, a, b, &linking_clause);
@@ -7497,8 +7486,6 @@
           default:
             /* should be unreachable */
             assert (0);
-            result = 0;
-            break;
         }
 
         for (i = 0; i < real_cur->arity; i++) btor_freestr (mm, (char *) e[i]);
@@ -7695,52 +7682,7 @@
             assert (0);
         }
 
-<<<<<<< HEAD
-          switch (real_cur->kind)
-          {
-            case BTOR_SLICE_NODE:
-              result =
-                  btor_slice_exp (btor, e[0], real_cur->upper, real_cur->lower);
-              break;
-            case BTOR_AND_NODE: result = btor_and_exp (btor, e[0], e[1]); break;
-            case BTOR_BEQ_NODE:
-            case BTOR_AEQ_NODE: result = btor_eq_exp (btor, e[0], e[1]); break;
-            case BTOR_ADD_NODE: result = btor_add_exp (btor, e[0], e[1]); break;
-            case BTOR_MUL_NODE: result = btor_mul_exp (btor, e[0], e[1]); break;
-            case BTOR_ULT_NODE: result = btor_ult_exp (btor, e[0], e[1]); break;
-            case BTOR_SLL_NODE: result = btor_sll_exp (btor, e[0], e[1]); break;
-            case BTOR_SRL_NODE: result = btor_srl_exp (btor, e[0], e[1]); break;
-            case BTOR_UDIV_NODE:
-              result = btor_udiv_exp (btor, e[0], e[1]);
-              break;
-            case BTOR_UREM_NODE:
-              result = btor_urem_exp (btor, e[0], e[1]);
-              break;
-            case BTOR_CONCAT_NODE:
-              result = btor_concat_exp (btor, e[0], e[1]);
-              break;
-            case BTOR_READ_NODE:
-              result = btor_read_exp (btor, e[0], e[1]);
-              break;
-            case BTOR_WRITE_NODE:
-              result = btor_write_exp (btor, e[0], e[1], e[2]);
-              break;
-            case BTOR_BCOND_NODE:
-            case BTOR_ACOND_NODE:
-              result = btor_cond_exp_node (btor, e[0], e[1], e[2]);
-              break;
-            default:
-              /* should be unreachable */
-              assert (0);
-              result = 0;
-              break;
-          }
-
-          for (i = 0; i < real_cur->arity; i++) btor_release_exp (btor, e[i]);
-        }
-=======
         for (i = 0; i < real_cur->arity; i++) btor_release_exp (btor, e[i]);
->>>>>>> 5753b8a9
       }
 
       if (BTOR_IS_INVERTED_NODE (cur)) result = BTOR_INVERT_NODE (result);
