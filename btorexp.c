--- conflicted
+++ resolved
@@ -5098,34 +5098,20 @@
   e1 = btor_simplify_exp (btor, e1);
   assert (btor_precond_regular_binary_bv_exp_dbg (btor, e0, e1));
 
-<<<<<<< HEAD
-  if (!strcasecmp (solver, "minisat"))
-#ifdef BTOR_USE_MINISAT
-=======
   len = BTOR_REAL_ADDR_NODE (e0)->len;
   if (len == 1) return btor_zero_exp (btor, 1);
   BTOR_NEWN (btor->mm, temps_e2, len - 1);
   temps_e2[0] = btor_slice_exp (btor, e1, len - 1, len - 1);
   for (i = 1; i < len - 1; i++)
->>>>>>> 643bf57e
   {
     slice       = btor_slice_exp (btor, e1, len - 1 - i, len - 1 - i);
     temps_e2[i] = btor_or_exp (btor, temps_e2[i - 1], slice);
     btor_release_exp (btor, slice);
   }
-<<<<<<< HEAD
-#else
-    return 0;
-#endif
-
-  if (!strcasecmp (solver, "picosat"))
-#ifdef BTOR_USE_PICOSAT
-=======
   slice  = btor_slice_exp (btor, e0, 1, 1);
   result = btor_and_exp (btor, slice, temps_e2[0]);
   btor_release_exp (btor, slice);
   for (i = 1; i < len - 1; i++)
->>>>>>> 643bf57e
   {
     slice = btor_slice_exp (btor, e0, i + 1, i + 1);
     and   = btor_and_exp (btor, slice, temps_e2[i]);
@@ -5135,13 +5121,6 @@
     btor_release_exp (btor, result);
     result = or ;
   }
-<<<<<<< HEAD
-#else
-    return 0;
-#endif
-
-  return 0;
-=======
   uext_e1 = btor_uext_exp (btor, e0, 1);
   uext_e2 = btor_uext_exp (btor, e1, 1);
   mul     = btor_mul_exp (btor, uext_e1, uext_e2);
@@ -5156,7 +5135,6 @@
   for (i = 0; i < len - 1; i++) btor_release_exp (btor, temps_e2[i]);
   BTOR_DELETEN (btor->mm, temps_e2, len - 1);
   return result;
->>>>>>> 643bf57e
 }
 
 BtorNode *
