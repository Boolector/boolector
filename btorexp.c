--- conflicted
+++ resolved
@@ -5233,99 +5233,8 @@
 
   while (BTOR_IS_LAMBDA_NODE (exp))
   {
-<<<<<<< HEAD
     arity++;
     exp = BTOR_REAL_ADDR_NODE (exp->e[1]);
-=======
-    case BTOR_ADD_NODE: op = "add"; goto PRINT;
-    case BTOR_AND_NODE: op = "and"; goto PRINT;
-    case BTOR_CONCAT_NODE: op = "concat"; goto PRINT;
-    case BTOR_BCOND_NODE: op = "cond"; goto PRINT;
-    case BTOR_BEQ_NODE:
-    case BTOR_AEQ_NODE: op = "eq"; goto PRINT;
-    case BTOR_MUL_NODE: op = "mul"; goto PRINT;
-    case BTOR_PROXY_NODE: op = "proxy"; goto PRINT;
-    case BTOR_READ_NODE: op = "read"; goto PRINT;
-    case BTOR_SLL_NODE: op = "sll"; goto PRINT;
-    case BTOR_SRL_NODE: op = "srl"; goto PRINT;
-    case BTOR_UDIV_NODE: op = "udiv"; goto PRINT;
-    case BTOR_ULT_NODE: op = "ult"; goto PRINT;
-    case BTOR_UREM_NODE:
-      op = "urem";
-    PRINT:
-      fputs (op, file);
-      fprintf (file, " %d", n->len);
-
-      if (n->kind == BTOR_PROXY_NODE)
-        fprintf (file, " %d", BTOR_GET_ID_NODE (n->simplified));
-      else
-        for (j = 0; j < n->arity; j++)
-          fprintf (file, " %d", BTOR_GET_ID_NODE (n->e[j]));
-      break;
-
-    case BTOR_SLICE_NODE:
-      fprintf (file,
-               "slice %d %d %d %d",
-               n->len,
-               BTOR_GET_ID_NODE (n->e[0]),
-               n->upper,
-               n->lower);
-      break;
-
-    case BTOR_ARRAY_VAR_NODE:
-      fprintf (file, "array %d %d", n->len, n->index_len);
-      break;
-
-    case BTOR_WRITE_NODE:
-      fprintf (file,
-               "write %d %d %d %d %d",
-               n->len,
-               n->index_len,
-               BTOR_GET_ID_NODE (n->e[0]),
-               BTOR_GET_ID_NODE (n->e[1]),
-               BTOR_GET_ID_NODE (n->e[2]));
-      break;
-
-    case BTOR_ACOND_NODE:
-      fprintf (file,
-               "acond %d %d %d %d %d",
-               n->len,
-               n->index_len,
-               BTOR_GET_ID_NODE (n->e[0]),
-               BTOR_GET_ID_NODE (n->e[1]),
-               BTOR_GET_ID_NODE (n->e[2]));
-      break;
-
-    case BTOR_BV_CONST_NODE:
-      if (btor_is_zero_const (n->bits))
-        fprintf (file, "zero %d", n->len);
-      else if (btor_is_one_const (n->bits))
-        fprintf (file, "one %d", n->len);
-      else if (btor_is_ones_const (n->bits))
-        fprintf (file, "ones %d", n->len);
-      else
-        fprintf (file, "const %d %s", n->len, n->bits);
-      break;
-
-    case BTOR_PARAM_NODE: fprintf (file, "param %d", n->len); break;
-
-    case BTOR_LAMBDA_NODE:
-      fprintf (file,
-               "lambda %d %d %d %d",
-               n->len,
-               n->index_len,
-               BTOR_GET_ID_NODE (n->e[0]),
-               BTOR_GET_ID_NODE (n->e[1]));
-      break;
-
-    default:
-      assert (n->kind == BTOR_BV_VAR_NODE);
-      fprintf (file, "var %d", n->len);
-      sprintf (idbuffer, "%d", n->id);
-      assert (n->symbol);
-      if (strcmp (n->symbol, idbuffer)) fprintf (file, " %s", n->symbol);
-      break;
->>>>>>> 1e4e813e
   }
 
   return arity;
