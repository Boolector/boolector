--- conflicted
+++ resolved
@@ -7765,11 +7765,8 @@
       BTOR_PUSH_STACK (mm, arg_stack, result);
     }
   }
-<<<<<<< HEAD
 
   assert (BTOR_EMPTY_STACK (unassign_stack));
-=======
->>>>>>> b190e0ad
   assert (BTOR_COUNT_STACK (arg_stack) == 1);
   result = BTOR_POP_STACK (arg_stack);
   assert (result);
