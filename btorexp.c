/*  Boolector: Satisfiablity Modulo Theories (SMT) solver.
 *
 *  Copyright (C) 2007 Robert Daniel Brummayer.
 *  Copyright (C) 2007-2012 Armin Biere.
 *  Copyright (C) 2012 Aina Niemetz, Mathias Preiner.
 *
 *  All rights reserved.
 *
 *  This file is part of Boolector.
 *  See COPYING for more information on using this software.
 */

#include "btorexp.h"
#include "btoraig.h"
#include "btoraigvec.h"
#include "btorconfig.h"
#include "btorconst.h"
#include "btorexit.h"
#include "btorhash.h"
#include "btoriter.h"
#include "btorlog.h"
#include "btorrewrite.h"
#include "btorsat.h"
#include "btorutil.h"

#include <assert.h>
#include <ctype.h>
#include <limits.h>
#include <stdio.h>
#include <stdlib.h>
#include <string.h>

#if 0
// debug
#if 0
#define DBG_P(msg, node, ...) \
  do                          \
  {                           \
  } while (0)
#else
#define DBG_P(msg, node, ...)                        \
  do                                                 \
  {                                                  \
    fprintf (stderr, "[debug] " msg, ##__VA_ARGS__); \
    if (node)                                        \
      dump_node (stderr, node);                      \
    else                                             \
      fprintf (stderr, "\n");                        \
  } while (0)
#endif
// debug
#else
#define DBG_P BTORLOG
#endif

/*------------------------------------------------------------------------*/

// #define BTOR_DO_NOT_ELIMINATE_SLICES

#ifndef BTOR_USE_LINGELING
#define BTOR_DO_NOT_PROCESS_SKELETON
#endif

/*------------------------------------------------------------------------*/

struct BtorNodePair
{
  BtorNode *exp1;
  BtorNode *exp2;
};

enum BtorSubstCompKind
{
  BTOR_SUBST_COMP_ULT_KIND,
  BTOR_SUBST_COMP_ULTE_KIND,
  BTOR_SUBST_COMP_UGT_KIND,
  BTOR_SUBST_COMP_UGTE_KIND
};

typedef enum BtorSubstCompKind BtorSubstCompKind;

/*------------------------------------------------------------------------*/

#define BTOR_ABORT_NODE(cond, msg)                  \
  do                                                \
  {                                                 \
    if (cond)                                       \
    {                                               \
      printf ("[btorexp] %s: %s\n", __func__, msg); \
      fflush (stdout);                              \
      exit (BTOR_ERR_EXIT);                         \
    }                                               \
  } while (0)

#define BTOR_INIT_UNIQUE_TABLE(mm, table) \
  do                                      \
  {                                       \
    assert (mm);                          \
    (table).size         = 1;             \
    (table).num_elements = 0;             \
    BTOR_CNEW (mm, (table).chains);       \
  } while (0)

#define BTOR_RELEASE_UNIQUE_TABLE(mm, table)         \
  do                                                 \
  {                                                  \
    assert (mm);                                     \
    BTOR_DELETEN (mm, (table).chains, (table).size); \
  } while (0)

#define BTOR_UNIQUE_TABLE_LIMIT 30

#define BTOR_NODE_UNIQUE_TABLE_PRIME 2000000137u

#define BTOR_FULL_UNIQUE_TABLE(table)   \
  ((table).num_elements >= (table).size \
   && btor_log_2_util ((table).size) < BTOR_UNIQUE_TABLE_LIMIT)

#define BTOR_COND_INVERT_AIG_NODE(exp, aig) \
  ((BtorAIG *) (((unsigned long int) (exp) &1ul) ^ ((unsigned long int) (aig))))

/*------------------------------------------------------------------------*/

static void add_constraint (Btor *, BtorNode *);

static void run_rewrite_engine (Btor *);

static void rewrite_writes_to_lambda_exp (Btor *);

static int exp_to_cnf_lit (Btor *, BtorNode *);

#ifndef BTOR_DO_NOT_ELIMINATE_SLICES
static void eliminate_slices_on_bv_vars (Btor *);
#endif

static void dump_node (FILE *file, BtorNode *node);
static void assign_param (Btor *, BtorNode *, BtorNode *);
static void unassign_param (Btor *, BtorNode *);
static const char *eval_exp (Btor *, BtorNode *);
static BtorNode *beta_reduce (Btor *, BtorNode *, int, int *);
static void beta_reduce_reads_on_lambdas (Btor *);
static int bfs_lambda (
    Btor *, BtorNode *, BtorNode *, BtorNode *, BtorNode **, int);

/*------------------------------------------------------------------------*/

static const char *const g_op2string[] = {
    "invalid", "const",  "var",  "array", "slice", "and",   "beq",
    "aeq",     "add",    "mul",  "ult",   "sll",   "srl",   "udiv",
    "urem",    "concat", "read", "write", "bcond", "acond", "proxy"};

/*------------------------------------------------------------------------*/
#ifndef NDEBUG
/*------------------------------------------------------------------------*/

static int
check_hash_table_proxy_free_dbg (const BtorPtrHashTable *table)
{
  BtorPtrHashBucket *b;
  for (b = table->first; b; b = b->next)
    if (BTOR_REAL_ADDR_NODE (b->key)->kind == BTOR_PROXY_NODE) return 0;
  return 1;
}

static int
check_all_hash_tables_proxy_free_dbg (const Btor *btor)
{
  if (!check_hash_table_proxy_free_dbg (btor->varsubst_constraints)) return 0;
  if (!check_hash_table_proxy_free_dbg (btor->embedded_constraints)) return 0;
  if (!check_hash_table_proxy_free_dbg (btor->unsynthesized_constraints))
    return 0;
  if (!check_hash_table_proxy_free_dbg (btor->synthesized_constraints))
    return 0;
  return 1;
}

static int
check_hash_table_simp_free_dbg (const BtorPtrHashTable *table,
                                const char *table_name)
{
  BtorPtrHashBucket *b;
  (void) table_name;
  for (b = table->first; b; b = b->next)
    if (BTOR_REAL_ADDR_NODE (b->key)->simplified)
    {
      DBG_P ("** check_hash_table_simp_free: %s: ", 0, table_name);
      DBG_P ("     node: ", BTOR_REAL_ADDR_NODE (b->key));
      DBG_P ("     simp: ", BTOR_REAL_ADDR_NODE (b->key)->simplified);
      return 0;
    }
  return 1;
}

static int
check_all_hash_tables_simp_free_dbg (const Btor *btor)
{
  if (!check_hash_table_simp_free_dbg (btor->varsubst_constraints,
                                       "varsubst_constraints"))
    return 0;
  if (!check_hash_table_simp_free_dbg (btor->embedded_constraints,
                                       "embedded_constraints"))
    return 0;
  if (!check_hash_table_simp_free_dbg (btor->unsynthesized_constraints,
                                       "unsynthesized_constraints"))
    return 0;
  if (!check_hash_table_simp_free_dbg (btor->synthesized_constraints,
                                       "synthesized_constraints"))
    return 0;
  return 1;
}

int
btor_precond_slice_exp_dbg (const Btor *btor,
                            const BtorNode *exp,
                            int upper,
                            int lower)
{
  assert (btor);
  assert (exp);
  assert (!BTOR_REAL_ADDR_NODE (exp)->simplified);
  assert (!BTOR_IS_ARRAY_NODE (BTOR_REAL_ADDR_NODE (exp)));
  assert (lower >= 0);
  assert (upper >= lower);
  assert (upper < BTOR_REAL_ADDR_NODE (exp)->len);
  assert (BTOR_REAL_ADDR_NODE (exp)->len > 0);
  return 1;
}

static int
btor_precond_ext_exp_dbg (const Btor *btor, const BtorNode *exp, int len)
{
  assert (btor_precond_regular_unary_bv_exp_dbg (btor, exp));
  assert (len >= 0);
  return 1;
}

int
btor_precond_regular_unary_bv_exp_dbg (const Btor *btor, const BtorNode *exp)
{
  assert (btor);
  assert (exp);
  assert (!BTOR_REAL_ADDR_NODE (exp)->simplified);
  assert (!BTOR_IS_ARRAY_NODE (BTOR_REAL_ADDR_NODE (exp)));
  assert (BTOR_REAL_ADDR_NODE (exp)->len > 0);
  return 1;
}

int
btor_precond_eq_exp_dbg (const Btor *btor,
                         const BtorNode *e0,
                         const BtorNode *e1)
{
  int is_array_e0, is_array_e1;
  BtorNode *real_e0, *real_e1;

  assert (btor);
  assert (e0);
  assert (e1);

  real_e0     = BTOR_REAL_ADDR_NODE (e0);
  real_e1     = BTOR_REAL_ADDR_NODE (e1);
  is_array_e0 = BTOR_IS_ARRAY_NODE (real_e0);
  is_array_e1 = BTOR_IS_ARRAY_NODE (real_e1);

  assert (real_e0);
  assert (real_e1);
  assert (!real_e0->simplified);
  assert (!real_e1->simplified);
  assert (is_array_e0 == is_array_e1);
  assert (real_e0->len == real_e1->len);
  assert (real_e0->len > 0);
  assert (!is_array_e0 || real_e0->index_len == real_e1->index_len);
  assert (!is_array_e0 || real_e0->index_len > 0);
  assert (!is_array_e0
          || (BTOR_IS_REGULAR_NODE (e0) && BTOR_IS_REGULAR_NODE (e1)));
  return 1;
}

int
btor_precond_concat_exp_dbg (const Btor *btor,
                             const BtorNode *e0,
                             const BtorNode *e1)
{
  assert (btor);
  assert (e0);
  assert (e1);
  assert (!BTOR_REAL_ADDR_NODE (e0)->simplified);
  assert (!BTOR_REAL_ADDR_NODE (e1)->simplified);
  assert (!BTOR_IS_ARRAY_NODE (BTOR_REAL_ADDR_NODE (e0)));
  assert (!BTOR_IS_ARRAY_NODE (BTOR_REAL_ADDR_NODE (e1)));
  assert (BTOR_REAL_ADDR_NODE (e0)->len > 0);
  assert (BTOR_REAL_ADDR_NODE (e1)->len > 0);
  assert (BTOR_REAL_ADDR_NODE (e0)->len
          <= INT_MAX - BTOR_REAL_ADDR_NODE (e1)->len);
  return 1;
}

int
btor_precond_shift_exp_dbg (const Btor *btor,
                            const BtorNode *e0,
                            const BtorNode *e1)
{
  assert (btor);
  assert (e0);
  assert (e1);
  assert (!BTOR_REAL_ADDR_NODE (e0)->simplified);
  assert (!BTOR_REAL_ADDR_NODE (e1)->simplified);
  assert (!BTOR_IS_ARRAY_NODE (BTOR_REAL_ADDR_NODE (e0)));
  assert (!BTOR_IS_ARRAY_NODE (BTOR_REAL_ADDR_NODE (e1)));
  assert (BTOR_REAL_ADDR_NODE (e0)->len > 1);
  assert (BTOR_REAL_ADDR_NODE (e1)->len > 0);
  assert (btor_is_power_of_2_util (BTOR_REAL_ADDR_NODE (e0)->len));
  assert (btor_log_2_util (BTOR_REAL_ADDR_NODE (e0)->len)
          == BTOR_REAL_ADDR_NODE (e1)->len);
  return 1;
}

int
btor_precond_regular_binary_bv_exp_dbg (const Btor *btor,
                                        const BtorNode *e0,
                                        const BtorNode *e1)
{
  assert (btor);
  assert (e0);
  assert (e1);
  assert (!BTOR_REAL_ADDR_NODE (e0)->simplified);
  assert (!BTOR_REAL_ADDR_NODE (e1)->simplified);
  assert (!BTOR_IS_ARRAY_NODE (BTOR_REAL_ADDR_NODE (e0)));
  assert (!BTOR_IS_ARRAY_NODE (BTOR_REAL_ADDR_NODE (e1)));
  assert (BTOR_REAL_ADDR_NODE (e0)->len == BTOR_REAL_ADDR_NODE (e1)->len);
  assert (BTOR_REAL_ADDR_NODE (e0)->len > 0);
  return 1;
}

int
btor_precond_read_exp_dbg (const Btor *btor,
                           const BtorNode *e_array,
                           const BtorNode *e_index)
{
  assert (btor);
  assert (e_array);
  assert (e_index);
  assert (BTOR_IS_REGULAR_NODE (e_array));
  assert (BTOR_IS_ARRAY_NODE (e_array));
  assert (!e_array->simplified);
  assert (!BTOR_REAL_ADDR_NODE (e_index)->simplified);
  assert (!BTOR_IS_ARRAY_NODE (BTOR_REAL_ADDR_NODE (e_index)));
  assert (BTOR_REAL_ADDR_NODE (e_index)->len > 0);
  assert (e_array->len > 0);
  assert (BTOR_IS_LAMBDA_NODE (e_array)
          || e_array->index_len == BTOR_REAL_ADDR_NODE (e_index)->len);
  return 1;
}

int
btor_precond_write_exp_dbg (const Btor *btor,
                            const BtorNode *e_array,
                            const BtorNode *e_index,
                            const BtorNode *e_value)
{
  assert (btor);
  assert (e_array);
  assert (e_index);
  assert (e_value);
  assert (BTOR_IS_REGULAR_NODE (e_array));
  assert (BTOR_IS_ARRAY_NODE (e_array));
  assert (!e_array->simplified);
  assert (!BTOR_REAL_ADDR_NODE (e_index)->simplified);
  assert (!BTOR_REAL_ADDR_NODE (e_value)->simplified);
  assert (!BTOR_IS_ARRAY_NODE (BTOR_REAL_ADDR_NODE (e_index)));
  assert (!BTOR_IS_ARRAY_NODE (BTOR_REAL_ADDR_NODE (e_value)));
  assert (e_array->index_len == BTOR_REAL_ADDR_NODE (e_index)->len);
  assert (BTOR_REAL_ADDR_NODE (e_index)->len > 0);
  assert (e_array->len == BTOR_REAL_ADDR_NODE (e_value)->len);
  assert (BTOR_REAL_ADDR_NODE (e_value)->len > 0);
  return 1;
}

int
btor_precond_cond_exp_dbg (const Btor *btor,
                           const BtorNode *e_cond,
                           const BtorNode *e_if,
                           const BtorNode *e_else)
{
  BtorNode *real_e_if, *real_e_else;
  int is_array_e_if, is_array_e_else;

  assert (btor);
  assert (e_cond);
  assert (e_if);
  assert (e_else);
  assert (!BTOR_REAL_ADDR_NODE (e_cond)->simplified);
  assert (!BTOR_IS_ARRAY_NODE (BTOR_REAL_ADDR_NODE (e_cond)));
  assert (BTOR_REAL_ADDR_NODE (e_cond)->len == 1);

  real_e_if   = BTOR_REAL_ADDR_NODE (e_if);
  real_e_else = BTOR_REAL_ADDR_NODE (e_else);

  assert (!real_e_if->simplified);
  assert (!real_e_else->simplified);

  is_array_e_if   = BTOR_IS_ARRAY_NODE (real_e_if);
  is_array_e_else = BTOR_IS_ARRAY_NODE (real_e_else);

  assert (is_array_e_if == is_array_e_else);
  assert (real_e_if->len == real_e_else->len);
  assert (real_e_if->len > 0);
  assert (!is_array_e_if
          || (BTOR_IS_REGULAR_NODE (e_if) && BTOR_IS_REGULAR_NODE (e_else)));
  assert (!is_array_e_if || e_if->index_len == e_else->index_len);
  assert (!is_array_e_if || e_if->index_len > 0);
  return 1;
}

/*------------------------------------------------------------------------*/
#endif
/*------------------------------------------------------------------------*/

static void
btor_msg_exp (Btor *btor, char *fmt, ...)
{
  va_list ap;
  fputs ("[btorexp] ", stdout);
  if (btor->inc_enabled && btor->msgtick >= 0) printf ("%d : ", btor->msgtick);
  va_start (ap, fmt);
  vfprintf (stdout, fmt, ap);
  va_end (ap);
  fputc ('\n', stdout);
  fflush (stdout);
}

/*------------------------------------------------------------------------*/

static void
inc_sort_ref_counter (Btor *btor, BtorSort *sort)
{
  assert (btor);
  assert (sort);
  (void) btor;
  BTOR_ABORT_NODE (sort->refs == INT_MAX, "Sort reference counter overflow");
  sort->refs++;
}

BtorSort *
btor_copy_sort (Btor *btor, BtorSort *sort)
{
  inc_sort_ref_counter (btor, sort);
  return sort;
}

static unsigned
compute_hash_sort (BtorSort *sort, int table_size)
{
  unsigned res, tmp;

  assert (sort);
  assert (table_size);
  assert (btor_is_power_of_2_util (table_size));

  tmp = 0;

  switch (sort->kind)
  {
    default:
    case BTOR_BOOL_SORT:
      assert (sort->kind == BTOR_BOOL_SORT);
      res = 0;
      break;

    case BTOR_BITVEC_SORT: res = (unsigned int) sort->bitvec.len; break;

    case BTOR_ARRAY_SORT:
      res = (unsigned int) sort->array.index->id;
      tmp = (unsigned int) sort->array.element->id;
      break;

    case BTOR_LST_SORT:
      res = (unsigned int) sort->lst.head->id;
      tmp = (unsigned int) sort->lst.tail->id;
      break;

    case BTOR_FUN_SORT:
      res = (unsigned int) sort->fun.domain->id;
      tmp = (unsigned int) sort->fun.codomain->id;
      break;
  }

  res *= 444555667u;

  if (tmp)
  {
    res += tmp;
    res *= 123123137u;
  }

  res &= table_size - 1;

  return res;
}

static void
remove_from_sorts_unique_table_sort (Btor *btor, BtorSort *sort)
{
  unsigned int hash;
  BtorSort *prev, *cur;

  assert (btor);
  assert (sort);
  assert (!sort->refs);
  assert (btor->sorts_unique_table.num_elements > 0);

  hash = compute_hash_sort (sort, btor->sorts_unique_table.size);
  prev = 0;
  cur  = btor->sorts_unique_table.chains[hash];

  while (cur != sort)
  {
    assert (cur);
    prev = cur;
    cur  = cur->next;
  }

  assert (cur);
  if (!prev)
    btor->sorts_unique_table.chains[hash] = cur->next;
  else
    prev->next = cur->next;

  btor->sorts_unique_table.num_elements--;
}

static int
equal_sort (const BtorSort *a, const BtorSort *b)
{
  assert (a);
  assert (b);

  if (a->kind != b->kind) return 0;

  switch (a->kind)
  {
    case BTOR_BOOL_SORT:
    default: assert (a->kind == BTOR_BOOL_SORT); break;

    case BTOR_BITVEC_SORT:
      if (a->bitvec.len != b->bitvec.len) return 0;
      break;

    case BTOR_ARRAY_SORT:
      if (a->array.index != b->array.index) return 0;
      if (a->array.element != b->array.element) return 0;
      break;

    case BTOR_LST_SORT:
      if (a->lst.head != b->lst.head) return 0;
      if (a->lst.tail != b->lst.tail) return 0;
      break;

    case BTOR_FUN_SORT:
      if (a->fun.domain != b->fun.domain) return 0;
      if (a->fun.codomain != b->fun.codomain) return 0;
      break;
  }

  return 1;
}

static BtorSort **
find_sort (Btor *btor, BtorSort *pattern)
{
  BtorSort **res, *sort;
  unsigned int hash;
  assert (btor);
  assert (pattern);
  hash = compute_hash_sort (pattern, btor->sorts_unique_table.size);
  assert (hash < (unsigned) btor->sorts_unique_table.size);
  for (res = btor->sorts_unique_table.chains + hash;
       (sort = *res) && !equal_sort (sort, pattern);
       res = &sort->next)
    assert (sort->refs > 0);
  return res;
}

static void
enlarge_sorts_unique_table (Btor *btor)
{
  BtorSort *cur, *temp, **new_chains;
  int size, new_size, i;
  unsigned int hash;
  BtorMemMgr *mm;
  assert (btor);
  if (BTOR_FULL_UNIQUE_TABLE (btor->sorts_unique_table))
    enlarge_sorts_unique_table (btor);
  mm       = btor->mm;
  size     = btor->sorts_unique_table.size;
  new_size = size << 1;
  assert (new_size / size == 2);
  BTOR_CNEWN (mm, new_chains, new_size);
  for (i = 0; i < size; i++)
  {
    cur = btor->sorts_unique_table.chains[i];
    while (cur)
    {
      temp             = cur->next;
      hash             = compute_hash_sort (cur, new_size);
      cur->next        = new_chains[hash];
      new_chains[hash] = cur;
      cur              = temp;
    }
  }
  BTOR_DELETEN (mm, btor->sorts_unique_table.chains, size);
  btor->sorts_unique_table.size   = new_size;
  btor->sorts_unique_table.chains = new_chains;
}

static void
release_sort (Btor *btor, BtorSort *sort)
{
  assert (btor);
  assert (sort);
  assert (sort->refs > 0);

  if (--sort->refs > 0) return;

  switch (sort->kind)
  {
    default: break;

    case BTOR_LST_SORT:
      release_sort (btor, sort->lst.head);
      release_sort (btor, sort->lst.tail);
      break;

    case BTOR_ARRAY_SORT:
      release_sort (btor, sort->array.index);
      release_sort (btor, sort->array.element);
      break;

    case BTOR_FUN_SORT:
      release_sort (btor, sort->fun.domain);
      release_sort (btor, sort->fun.codomain);
      break;
  }

  remove_from_sorts_unique_table_sort (btor, sort);
  BTOR_DELETE (btor->mm, sort);
}

void
btor_release_sort (Btor *btor, BtorSort *sort)
{
  assert (btor);
  assert (sort);
  assert (sort->refs > 0);
  release_sort (btor, sort);
}

BtorSort *
btor_bool_sort (Btor *btor)
{
  BtorSort *res, **pos, pattern;
  assert (btor);
  BTOR_CLR (&pattern);
  pattern.kind = BTOR_BOOL_SORT;
  pos          = find_sort (btor, &pattern);
  assert (pos);
  res = *pos;
  if (!res)
  {
    BTOR_NEW (btor->mm, res);
    BTOR_CLR (res);
    res->kind = BTOR_BOOL_SORT;
    *pos      = res;
  }
  inc_sort_ref_counter (btor, res);
  return res;
}

BtorSort *
btor_bitvec_sort (Btor *btor, int len)
{
  BtorSort *res, **pos, pattern;
  assert (btor);
  assert (len > 0);
  BTOR_CLR (&pattern);
  pattern.kind       = BTOR_BITVEC_SORT;
  pattern.bitvec.len = len;
  pos                = find_sort (btor, &pattern);
  assert (pos);
  res = *pos;
  if (!res)
  {
    BTOR_NEW (btor->mm, res);
    BTOR_CLR (res);
    res->kind       = BTOR_BOOL_SORT;
    res->bitvec.len = len;
    *pos            = res;
  }
  inc_sort_ref_counter (btor, res);
  return res;
}

BtorSort *
btor_array_sort (Btor *btor, BtorSort *index, BtorSort *element)
{
  BtorSort *res, **pos, pattern;
  assert (btor);
  assert (index);
  assert (index->refs > 0);
  assert (element);
  assert (element->refs > 0);
  BTOR_CLR (&pattern);
  pattern.kind          = BTOR_ARRAY_SORT;
  pattern.array.index   = index;
  pattern.array.element = element;
  pos                   = find_sort (btor, &pattern);
  assert (pos);
  res = *pos;
  if (!res)
  {
    BTOR_NEW (btor->mm, res);
    BTOR_CLR (res);
    res->kind          = BTOR_ARRAY_SORT;
    res->array.index   = index;
    res->array.element = element;
    inc_sort_ref_counter (btor, index);
    inc_sort_ref_counter (btor, element);
    *pos = res;
  }
  inc_sort_ref_counter (btor, res);
  return res;
}

BtorSort *
btor_lst_sort (Btor *btor, BtorSort *head, BtorSort *tail)
{
  BtorSort *res, **pos, pattern;
  assert (btor);
  assert (head);
  assert (head->refs > 0);
  assert (tail);
  assert (tail->refs > 0);
  BTOR_CLR (&pattern);
  pattern.kind     = BTOR_LST_SORT;
  pattern.lst.head = head;
  pattern.lst.tail = tail;
  pos              = find_sort (btor, &pattern);
  assert (pos);
  res = *pos;
  if (!res)
  {
    BTOR_NEW (btor->mm, res);
    BTOR_CLR (res);
    res->kind     = BTOR_LST_SORT;
    res->lst.head = head;
    res->lst.tail = tail;
    inc_sort_ref_counter (btor, head);
    inc_sort_ref_counter (btor, tail);
    *pos = res;
  }
  inc_sort_ref_counter (btor, res);
  return res;
}

BtorSort *
btor_fun_sort (Btor *btor, BtorSort *domain, BtorSort *codomain)
{
  BtorSort *res, **pos, pattern;
  assert (btor);
  assert (domain);
  assert (domain->refs > 0);
  assert (codomain);
  assert (codomain->refs > 0);
  BTOR_CLR (&pattern);
  pattern.kind         = BTOR_FUN_SORT;
  pattern.fun.domain   = domain;
  pattern.fun.codomain = codomain;
  pos                  = find_sort (btor, &pattern);
  assert (pos);
  res = *pos;
  if (!res)
  {
    BTOR_NEW (btor->mm, res);
    BTOR_CLR (res);
    res->kind         = BTOR_FUN_SORT;
    res->fun.domain   = domain;
    res->fun.codomain = codomain;
    inc_sort_ref_counter (btor, domain);
    inc_sort_ref_counter (btor, codomain);
    *pos = res;
  }
  inc_sort_ref_counter (btor, res);
  return res;
}

/*------------------------------------------------------------------------*/

static void
inc_exp_ref_counter (Btor *btor, BtorNode *exp)
{
  BtorNode *real_exp;
  assert (btor);
  assert (exp);
  (void) btor;
  real_exp = BTOR_REAL_ADDR_NODE (exp);
  BTOR_ABORT_NODE (real_exp->refs == INT_MAX,
                   "Node reference counter overflow");
  real_exp->refs++;
}

BtorNode *
btor_copy_exp (Btor *btor, BtorNode *exp)
{
  assert (btor);
  assert (exp);
  inc_exp_ref_counter (btor, exp);
  return exp;
}

/* Creates an expression pair which can be compared with
 * other expression pairs via the function
 * 'compare_exp_pair'
 */
static BtorNodePair *
new_exp_pair (Btor *btor, BtorNode *exp1, BtorNode *exp2)
{
  int id1, id2;
  BtorNodePair *result;
  assert (btor);
  assert (exp1);
  assert (exp2);
  BTOR_NEW (btor->mm, result);
  id1 = BTOR_GET_ID_NODE (exp1);
  id2 = BTOR_GET_ID_NODE (exp2);
  if (id2 < id1)
  {
    result->exp1 = btor_copy_exp (btor, exp2);
    result->exp2 = btor_copy_exp (btor, exp1);
  }
  else
  {
    result->exp1 = btor_copy_exp (btor, exp1);
    result->exp2 = btor_copy_exp (btor, exp2);
  }
  return result;
}

/* Disconnects a child from its parent and updates its parent list */
static void
disconnect_child_exp (Btor *btor, BtorNode *parent, int pos)
{
  BtorNode *first_parent, *last_parent;
  BtorNode *child, *real_child, *tagged_parent;
  assert (btor);
  assert (parent);
  assert (pos >= 0);
  assert (pos <= 2);
  assert (BTOR_IS_REGULAR_NODE (parent));
  assert (!BTOR_IS_BV_CONST_NODE (parent));
  assert (!BTOR_IS_BV_VAR_NODE (parent));
  assert (!BTOR_IS_ARRAY_VAR_NODE (parent));
  (void) btor;
  tagged_parent = BTOR_TAG_NODE (parent, pos);
  /* special treatment of array children of aeq and acond */
  if (BTOR_IS_ARRAY_EQ_NODE (parent)
      || (BTOR_IS_ARRAY_COND_NODE (parent) && pos != 0))
  {
    child = parent->e[pos];
    assert (BTOR_IS_REGULAR_NODE (child));
    assert (BTOR_IS_ARRAY_NODE (child) || BTOR_IS_PROXY_NODE (child));
    first_parent = child->first_aeq_acond_parent;
    last_parent  = child->last_aeq_acond_parent;
    assert (first_parent);
    assert (last_parent);
    /* only one parent? */
    if (first_parent == tagged_parent && first_parent == last_parent)
    {
      assert (!parent->next_aeq_acond_parent[pos]);
      assert (!parent->prev_aeq_acond_parent[pos]);
      child->first_aeq_acond_parent = 0;
      child->last_aeq_acond_parent  = 0;
    }
    /* is parent first parent in the list? */
    else if (first_parent == tagged_parent)
    {
      assert (parent->next_aeq_acond_parent[pos]);
      assert (!parent->prev_aeq_acond_parent[pos]);
      child->first_aeq_acond_parent = parent->next_aeq_acond_parent[pos];
      BTOR_PREV_AEQ_ACOND_PARENT (child->first_aeq_acond_parent) = 0;
    }
    /* is parent last parent in the list? */
    else if (last_parent == tagged_parent)
    {
      assert (!parent->next_aeq_acond_parent[pos]);
      assert (parent->prev_aeq_acond_parent[pos]);
      child->last_aeq_acond_parent = parent->prev_aeq_acond_parent[pos];
      BTOR_NEXT_AEQ_ACOND_PARENT (child->last_aeq_acond_parent) = 0;
    }
    /* detach parent from list */
    else
    {
      assert (parent->next_aeq_acond_parent[pos]);
      assert (parent->prev_aeq_acond_parent[pos]);
      BTOR_PREV_AEQ_ACOND_PARENT (parent->next_aeq_acond_parent[pos]) =
          parent->prev_aeq_acond_parent[pos];
      BTOR_NEXT_AEQ_ACOND_PARENT (parent->prev_aeq_acond_parent[pos]) =
          parent->next_aeq_acond_parent[pos];
    }
    parent->next_aeq_acond_parent[pos] = 0;
    parent->prev_aeq_acond_parent[pos] = 0;
  }
  else
  {
    real_child   = BTOR_REAL_ADDR_NODE (parent->e[pos]);
    first_parent = real_child->first_parent;
    last_parent  = real_child->last_parent;
    assert (first_parent);
    assert (last_parent);

    /* special treatment of array children of aeq and acond */
    /* only one parent? */
    if (first_parent == tagged_parent && first_parent == last_parent)
    {
      assert (!parent->next_parent[pos]);
      assert (!parent->prev_parent[pos]);
      real_child->first_parent = 0;
      real_child->last_parent  = 0;
    }
    /* is parent first parent in the list? */
    else if (first_parent == tagged_parent)
    {
      assert (parent->next_parent[pos]);
      assert (!parent->prev_parent[pos]);
      real_child->first_parent                    = parent->next_parent[pos];
      BTOR_PREV_PARENT (real_child->first_parent) = 0;
    }
    /* is parent last parent in the list? */
    else if (last_parent == tagged_parent)
    {
      assert (!parent->next_parent[pos]);
      assert (parent->prev_parent[pos]);
      real_child->last_parent                    = parent->prev_parent[pos];
      BTOR_NEXT_PARENT (real_child->last_parent) = 0;
    }
    /* detach parent from list */
    else
    {
      assert (parent->next_parent[pos]);
      assert (parent->prev_parent[pos]);
      BTOR_PREV_PARENT (parent->next_parent[pos]) = parent->prev_parent[pos];
      BTOR_NEXT_PARENT (parent->prev_parent[pos]) = parent->next_parent[pos];
    }
    parent->next_parent[pos] = 0;
    parent->prev_parent[pos] = 0;
  }
  parent->e[pos] = 0;
}

/* Computes hash value of expresssion by children ids */
static unsigned int
compute_hash_exp (BtorNode *exp, int table_size)
{
  unsigned int hash;
  assert (exp);
  assert (table_size > 0);
  assert (btor_is_power_of_2_util (table_size));
  assert (BTOR_IS_REGULAR_NODE (exp));
  assert (!BTOR_IS_BV_VAR_NODE (exp));
  assert (!BTOR_IS_ARRAY_VAR_NODE (exp));
  if (BTOR_IS_BV_CONST_NODE (exp))
    hash = btor_hashstr ((void *) exp->bits);
  else if (exp)
  {
    switch (exp->arity)
    {
      case 1:
        assert (exp->kind == BTOR_SLICE_NODE);
        hash = (unsigned int) BTOR_REAL_ADDR_NODE (exp->e[0])->id
               + (unsigned int) exp->upper + (unsigned int) exp->lower;
        break;
      case 2:
        hash = (unsigned int) BTOR_REAL_ADDR_NODE (exp->e[0])->id
               + (unsigned int) BTOR_REAL_ADDR_NODE (exp->e[1])->id;
        break;
      default:
        assert (exp->arity == 3);
        hash = (unsigned int) BTOR_REAL_ADDR_NODE (exp->e[0])->id
               + (unsigned int) BTOR_REAL_ADDR_NODE (exp->e[1])->id
               + (unsigned int) BTOR_REAL_ADDR_NODE (exp->e[2])->id;
        break;
    }
  }
  else
    hash = 0;
  hash = (hash * BTOR_NODE_UNIQUE_TABLE_PRIME) & (table_size - 1);
  return hash;
}

static void
remove_from_nodes_unique_table_exp (Btor *btor, BtorNode *exp)
{
  unsigned int hash;
  BtorNode *cur, *prev;

  assert (exp);
  assert (BTOR_IS_REGULAR_NODE (exp));

  if (!exp->unique) return;

  assert (btor);
  assert (btor->nodes_unique_table.num_elements > 0);

  hash = compute_hash_exp (exp, btor->nodes_unique_table.size);
  prev = 0;
  cur  = btor->nodes_unique_table.chains[hash];

  while (cur != exp)
  {
    assert (cur);
    assert (BTOR_IS_REGULAR_NODE (cur));
    prev = cur;
    cur  = cur->next;
  }
  assert (cur);
  if (!prev)
    btor->nodes_unique_table.chains[hash] = cur->next;
  else
    prev->next = cur->next;

  btor->nodes_unique_table.num_elements--;

  exp->unique = 0; /* NOTE: this is not debugging code ! */
}

static void
remove_from_hash_tables (Btor *btor, BtorNode *exp)
{
  assert (btor);
  assert (exp);
  assert (BTOR_IS_REGULAR_NODE (exp));
  assert (exp->kind != BTOR_INVALID_NODE);

  switch (exp->kind)
  {
    case BTOR_BV_VAR_NODE:
      btor_remove_from_ptr_hash_table (btor->bv_vars, exp, 0, 0);
      break;
    case BTOR_ARRAY_VAR_NODE:
      btor_remove_from_ptr_hash_table (btor->array_vars, exp, 0, 0);
      break;
    case BTOR_READ_NODE: break;
    case BTOR_WRITE_NODE:
    case BTOR_ACOND_NODE: break;
    case BTOR_LAMBDA_NODE:
      btor_remove_from_ptr_hash_table (btor->lambdas, exp, 0, 0);
      break;
    default: break;
  }
}

/* Disconnect children of expression in parent list and if applicable from
 * unique table.  Do not touch local data, nor any reference counts.  The
 * kind of the expression becomes 'BTOR_DISCONNECTED_NODE' in debugging mode.
 *
 * Actually we have the sequence
 *
 *   UNIQUE -> !UNIQUE -> ERASED -> DISCONNECTED -> INVALID
 *
 * after a unique or non uninque expression is allocated until it is
 * deallocated.  We also have loop back from DISCONNECTED to !UNIQUE
 * if an expression is rewritten and reused as PROXY.
 */
static void
disconnect_children_exp (Btor *btor, BtorNode *exp)
{
  int i;

  assert (btor);
  assert (exp);

  assert (BTOR_IS_REGULAR_NODE (exp));

  assert (exp->kind != BTOR_INVALID_NODE);

  assert (!exp->unique);
  assert (exp->erased);
  assert (!exp->disconnected);

  for (i = 0; i < exp->arity; i++) disconnect_child_exp (btor, exp, i);
  exp->disconnected = 1;
}

/* Delete local data of expression.
 *
 * Virtual reads and simplified expressions have to be handled by the
 * calling function, e.g. 'btor_release_exp', to avoid recursion.
 *
 * We use this function to update operator stats
 */
static void
erase_local_data_exp (Btor *btor, BtorNode *exp, int free_symbol)
{
  BtorMemMgr *mm;

  assert (btor);
  assert (exp);

  assert (BTOR_IS_REGULAR_NODE (exp));

  assert (!exp->unique);
  assert (!exp->erased);
  assert (!exp->disconnected);
  assert (exp->kind != BTOR_INVALID_NODE);

  mm = btor->mm;

  switch (exp->kind)
  {
    case BTOR_BV_CONST_NODE:
      btor_freestr (mm, exp->bits);
      exp->bits = 0;
      break;
    case BTOR_ARRAY_VAR_NODE:
      if (free_symbol)
      {
        btor_freestr (mm, exp->symbol);
        exp->symbol = 0;
      }
      /* fall through wanted */
    case BTOR_WRITE_NODE:
    case BTOR_ACOND_NODE:
    case BTOR_LAMBDA_NODE:
      if (exp->rho)
      {
        btor_delete_ptr_hash_table (exp->rho);
        exp->rho = 0;
      }
      break;
    case BTOR_PARAM_NODE:
    case BTOR_BV_VAR_NODE:
      if (free_symbol)
      {
        btor_freestr (mm, exp->symbol);
        exp->symbol = 0;
      }
      break;
    case BTOR_PROXY_NODE:
      if (free_symbol && exp->symbol)
      {
        btor_freestr (mm, exp->symbol);
        exp->symbol = 0;
      }
      break;
    case BTOR_AEQ_NODE:
      if (exp->vreads)
      {
        BTOR_DELETE (mm, exp->vreads);
        exp->vreads = 0;
      }
      break;
    case BTOR_READ_NODE:
      if (exp->vread) btor->stats.vreads--;
      break;
    default: break;
  }

  if (exp->av)
  {
    btor_release_delete_aigvec (btor->avmgr, exp->av);
    exp->av = 0;
  }
  exp->erased = 1;
  btor->ops[exp->kind]--;
}

/* Delete expression from memory.
 */
static void
really_deallocate_exp (Btor *btor, BtorNode *exp)
{
  BtorMemMgr *mm;

  assert (btor);
  assert (exp);

  assert (BTOR_IS_REGULAR_NODE (exp));

  assert (!exp->unique);
  assert (exp->disconnected);
  assert (exp->erased);

  assert (exp->id);
  assert (BTOR_PEEK_STACK (btor->nodes_id_table, exp->id) == exp);
  BTOR_POKE_STACK (btor->nodes_id_table, exp->id, 0);

  mm = btor->mm;

  exp->kind = BTOR_INVALID_NODE;

  if (exp->bits) btor_freestr (btor->mm, exp->bits);

  btor_free (mm, exp, exp->bytes);
}

static void
recursively_release_exp (Btor *btor, BtorNode *root)
{
  BtorNodePtrStack stack;
  BtorMemMgr *mm;
  BtorNode *cur;
  int i;

  assert (btor);
  assert (root);
  assert (BTOR_IS_REGULAR_NODE (root));
  assert (root->refs == 1);

  mm = btor->mm;

  BTOR_INIT_STACK (stack);
  cur = root;
  goto RECURSIVELY_RELEASE_NODE_ENTER_WITHOUT_POP;

  do
  {
    cur = BTOR_REAL_ADDR_NODE (BTOR_POP_STACK (stack));

    if (cur->refs > 1)
      cur->refs--;
    else
    {
    RECURSIVELY_RELEASE_NODE_ENTER_WITHOUT_POP:
      assert (cur->refs == 1);

      for (i = cur->arity - 1; i >= 0; i--)
        BTOR_PUSH_STACK (mm, stack, cur->e[i]);

      if (cur->simplified)
      {
        assert (btor->rewrite_level > 1);
        BTOR_PUSH_STACK (mm, stack, cur->simplified);
        cur->simplified = 0;
      }

      if (BTOR_IS_ARRAY_EQ_NODE (cur) && cur->vreads)
      {
        BTOR_PUSH_STACK (mm, stack, cur->vreads->exp2);
        BTOR_PUSH_STACK (mm, stack, cur->vreads->exp1);
      }

      remove_from_nodes_unique_table_exp (btor, cur);
      erase_local_data_exp (btor, cur, 1);

      /* It is safe to access the children here, since they are pushed
       * on the stack and will be released later if necessary.
       */
      remove_from_hash_tables (btor, cur);
      disconnect_children_exp (btor, cur);
      really_deallocate_exp (btor, cur);
    }
  } while (!BTOR_EMPTY_STACK (stack));
  BTOR_RELEASE_STACK (mm, stack);
}

void
btor_release_exp (Btor *btor, BtorNode *root)
{
  assert (btor);
  assert (root);

  root = BTOR_REAL_ADDR_NODE (root);

  assert (root->refs > 0);

  if (root->refs > 1)
    root->refs--;
  else
    recursively_release_exp (btor, root);
}

static void
delete_exp_pair (Btor *btor, BtorNodePair *pair)
{
  assert (btor);
  assert (pair);
  btor_release_exp (btor, pair->exp1);
  btor_release_exp (btor, pair->exp2);
  BTOR_DELETE (btor->mm, pair);
}

static unsigned int
hash_exp_pair (BtorNodePair *pair)
{
  unsigned int result;
  assert (pair);
  result = (unsigned int) BTOR_REAL_ADDR_NODE (pair->exp1)->id;
  result += (unsigned int) BTOR_REAL_ADDR_NODE (pair->exp2)->id;
  result *= 7334147u;
  return result;
}

static int
compare_exp_pair (BtorNodePair *pair1, BtorNodePair *pair2)
{
  int result;
  assert (pair1);
  assert (pair2);
  result = BTOR_GET_ID_NODE (pair1->exp1);
  result -= BTOR_GET_ID_NODE (pair2->exp1);
  if (result != 0) return result;
  result = BTOR_GET_ID_NODE (pair1->exp2);
  result -= BTOR_GET_ID_NODE (pair2->exp2);
  return result;
}

static int
has_parents_exp (Btor *btor, BtorNode *exp)
{
  BtorFullParentIterator it;

  assert (btor);
  assert (exp);
  (void) btor;

  init_full_parent_iterator (&it, exp);
  return has_next_parent_full_parent_iterator (&it);
}

static void
check_not_simplified_or_const (Btor *btor, BtorNode *exp)
{
#ifndef NDEBUG
  assert (btor);
  assert (exp);

  exp = BTOR_REAL_ADDR_NODE (exp);

  if (!exp->simplified) return;

  assert (exp->len == 1);
  while (exp->simplified) exp = BTOR_REAL_ADDR_NODE (exp->simplified);
  assert (BTOR_IS_BV_CONST_NODE (exp));
#else
  (void) btor;
  (void) exp;
#endif
}

static int
assignment_always_unequal (Btor *btor, BtorNodePair *pair)
{
  BtorAIGVecMgr *avmgr;
  BtorAIGMgr *amgr;
  BtorSATMgr *smgr;
  int i, len, val1, val2;
  BtorAIGVec *av1, *av2;
  BtorAIG *aig1, *aig2;
  BtorNode *exp1, *exp2;

  assert (btor);
  assert (pair);

  exp1 = pair->exp1;
  exp2 = pair->exp2;

  if (!BTOR_IS_SYNTH_NODE (exp1)) return 0;

  if (!BTOR_IS_SYNTH_NODE (exp2)) return 0;

  avmgr = btor->avmgr;
  amgr  = btor_get_aig_mgr_aigvec_mgr (avmgr);
  smgr  = btor_get_sat_mgr_aig_mgr (amgr);

  assert (!BTOR_IS_ARRAY_NODE (BTOR_REAL_ADDR_NODE (exp1)));
  assert (!BTOR_IS_ARRAY_NODE (BTOR_REAL_ADDR_NODE (exp2)));
  assert (BTOR_REAL_ADDR_NODE (exp1)->len == BTOR_REAL_ADDR_NODE (exp2)->len);

  av1 = BTOR_REAL_ADDR_NODE (exp1)->av;
  av2 = BTOR_REAL_ADDR_NODE (exp2)->av;

  if (!av1 || !av2) return 0;

  len = av1->len;
  for (i = 0; i < len; i++)
  {
    aig1 = BTOR_COND_INVERT_AIG_NODE (exp1, av1->aigs[i]);
    aig2 = BTOR_COND_INVERT_AIG_NODE (exp2, av2->aigs[i]);

    if (aig1 == BTOR_AIG_TRUE)
      val1 = 1;
    else if (aig1 == BTOR_AIG_FALSE)
      val1 = -1;
    else if (!BTOR_REAL_ADDR_AIG (aig1)->cnf_id)
      val1 = 0;
    else
      val1 = btor_fixed_sat (smgr, BTOR_GET_CNF_ID_AIG (aig1));

    if (val1 != 0) /* toplevel assigned or const */
    {
      if (aig2 == BTOR_AIG_TRUE)
        val2 = 1;
      else if (aig2 == BTOR_AIG_FALSE)
        val2 = -1;
      else if (!BTOR_REAL_ADDR_AIG (aig2)->cnf_id)
        val2 = 0;
      else
        val2 = btor_fixed_sat (smgr, BTOR_GET_CNF_ID_AIG (aig2));

      if (val2 != 0 && val1 != val2) return 1;
    }
  }
  return 0;
}

static int
assignment_always_equal (Btor *btor, BtorNodePair *pair)
{
  BtorAIGVecMgr *avmgr;
  BtorAIGMgr *amgr;
  BtorSATMgr *smgr;
  int i, len, val1, val2;
  BtorAIGVec *av1, *av2;
  BtorAIG *aig1, *aig2;
  BtorNode *exp1, *exp2;

  assert (btor);
  assert (pair);

  exp1 = pair->exp1;
  exp2 = pair->exp2;

  if (!BTOR_IS_SYNTH_NODE (exp1)) return 0;

  if (!BTOR_IS_SYNTH_NODE (exp2)) return 0;

  avmgr = btor->avmgr;
  amgr  = btor_get_aig_mgr_aigvec_mgr (avmgr);
  smgr  = btor_get_sat_mgr_aig_mgr (amgr);

  assert (!BTOR_IS_ARRAY_NODE (BTOR_REAL_ADDR_NODE (exp1)));
  assert (!BTOR_IS_ARRAY_NODE (BTOR_REAL_ADDR_NODE (exp2)));
  assert (BTOR_REAL_ADDR_NODE (exp1)->len == BTOR_REAL_ADDR_NODE (exp2)->len);

  av1 = BTOR_REAL_ADDR_NODE (exp1)->av;
  av2 = BTOR_REAL_ADDR_NODE (exp2)->av;
  if (!av1 || !av2) return 0;

  len = av1->len;
  for (i = 0; i < len; i++)
  {
    aig1 = BTOR_COND_INVERT_AIG_NODE (exp1, av1->aigs[i]);
    aig2 = BTOR_COND_INVERT_AIG_NODE (exp2, av2->aigs[i]);

    if (aig1 == BTOR_AIG_TRUE)
      val1 = 1;
    else if (aig1 == BTOR_AIG_FALSE)
      val1 = -1;
    else if (!BTOR_REAL_ADDR_AIG (aig1)->cnf_id)
      return 0;
    else
      val1 = btor_fixed_sat (smgr, BTOR_GET_CNF_ID_AIG (aig1));

    if (!val1) return 0;

    if (aig2 == BTOR_AIG_TRUE)
      val2 = 1;
    else if (aig2 == BTOR_AIG_FALSE)
      val2 = -1;
    else if (!BTOR_REAL_ADDR_AIG (aig2)->cnf_id)
      return 0;
    else
      val2 = btor_fixed_sat (smgr, BTOR_GET_CNF_ID_AIG (aig2));

    if (!val2) return 0;

    if (val1 != val2) return 0;
  }
  return 1;
}

static void
add_eq_or_neq_exp_to_clause (Btor *btor,
                             BtorNode *a,
                             BtorNode *b,
                             BtorIntStack *linking_clause,
                             int sign)
{
  BtorPtrHashTable *table = btor->exp_pair_eq_table;
  int lit, true_lit, false_lit, hashed_pair;
  BtorPtrHashBucket *bucket;
  BtorNodePair *pair;
  BtorSATMgr *smgr;
  BtorAIGMgr *amgr;
  BtorNode *eq;

  assert (sign == 1 || sign == -1);

  amgr = btor_get_aig_mgr_aigvec_mgr (btor->avmgr);
  smgr = btor_get_sat_mgr_aig_mgr (amgr);

  true_lit  = smgr->true_lit;
  false_lit = -true_lit;

  a = btor_pointer_chase_simplified_exp (btor, a);
  b = btor_pointer_chase_simplified_exp (btor, b);

  if (a == b)
    lit = true_lit;
  else if (a == BTOR_INVERT_NODE (b))
    lit = false_lit;
  else
  {
    hashed_pair = 0;
    pair        = new_exp_pair (btor, a, b);
    if (assignment_always_unequal (btor, pair))
      lit = false_lit;
    else if (assignment_always_equal (btor, pair))
      lit = true_lit;
    else
    {
      bucket = btor_find_in_ptr_hash_table (table, pair);
      if (bucket)
      {
        eq = bucket->data.asPtr;
        eq = btor_pointer_chase_simplified_exp (btor, eq);
      }
      else
      {
        eq                 = btor_eq_exp (btor, a, b);
        bucket             = btor_insert_in_ptr_hash_table (table, pair);
        bucket->data.asPtr = eq;
        hashed_pair        = 1;
      }
      lit = exp_to_cnf_lit (btor, eq);
    }
    if (!hashed_pair) delete_exp_pair (btor, pair);
  }
  lit *= sign;
  if (lit != false_lit) BTOR_PUSH_STACK (btor->mm, *linking_clause, lit);
}

static void
add_eq_exp_to_clause (Btor *btor,
                      BtorNode *a,
                      BtorNode *b,
                      BtorIntStack *linking_clause)
{
  add_eq_or_neq_exp_to_clause (btor, a, b, linking_clause, 1);
}

static void
add_neq_exp_to_clause (Btor *btor,
                       BtorNode *a,
                       BtorNode *b,
                       BtorIntStack *linking_clause)
{
  add_eq_or_neq_exp_to_clause (btor, a, b, linking_clause, -1);
}

/* This function is used to encode a lemma on demand.
 * The stack 'writes' contains intermediate writes.
 * The stack 'aeqs' contains intermediate array equalities (true).
 * The stacks 'aconds' constain intermediate array conditionals.
 */
static void
add_param_cond_to_clause (Btor *btor,
                          BtorNode *cond,
                          BtorIntStack *linking_clause,
                          int sign)
{
  assert (btor);
  assert (cond);
  assert (linking_clause);
  assert (sign == 1 || sign == -1);

  int lit, false_lit, parameterized;
  BtorMemMgr *mm;
  BtorAIGMgr *amgr;
  BtorSATMgr *smgr;
  BtorNode *beta_cond;

  mm   = btor->mm;
  amgr = btor_get_aig_mgr_aigvec_mgr (btor->avmgr);
  smgr = btor_get_sat_mgr_aig_mgr (amgr);

  DBG_P ("add_param_cond_to_clause: ", cond);
  beta_cond = beta_reduce (btor, cond, -1, &parameterized);
  assert (!beta_cond->parameterized);
  lit = exp_to_cnf_lit (btor, beta_cond);
  lit *= sign;
  false_lit = -smgr->true_lit;

  if (lit != false_lit) BTOR_PUSH_STACK (mm, *linking_clause, lit);

  btor_release_exp (btor, beta_cond);
}

static void
print_encoded_lemma_dbg (Btor *btor,
                         BtorPtrHashTable *writes,
                         BtorPtrHashTable *aeqs,
                         BtorPtrHashTable *aconds_sel1,
                         BtorPtrHashTable *aconds_sel2,
                         BtorPtrHashTable *bconds_sel1,
                         BtorPtrHashTable *bconds_sel2,
                         BtorNode *i,
                         BtorNode *j,
                         BtorNode *a,
                         BtorNode *b)
{
  BtorPtrHashBucket *bucket;
  BtorNode *cur;

  (void) i, (void) a, (void) b;

  DBG_P ("\e[1;32m", 0);
  DBG_P ("ENCODED LEMMA", 0);
  DBG_P ("  index: %c", i, BTOR_IS_INVERTED_NODE (i) ? '-' : ' ');
  DBG_P ("  premisses:", 0);

  if (j)
  {
    DBG_P ("    indices:", 0);
    DBG_P ("      eq:", 0);
    DBG_P ("       %c", i, BTOR_IS_INVERTED_NODE (i) ? '-' : ' ');
    DBG_P ("       %c", j, BTOR_IS_INVERTED_NODE (j) ? '-' : ' ');
  }

  DBG_P ("    writes:", 0);
  for (bucket = writes->last; bucket; bucket = bucket->prev)
  {
    cur = (BtorNode *) bucket->key;
    cur = cur->e[1];
    DBG_P ("      eq:", 0);
    DBG_P ("       %c", i, BTOR_IS_INVERTED_NODE (i) ? '-' : ' ');
    DBG_P ("       %c", cur, BTOR_IS_INVERTED_NODE (cur) ? '-' : ' ');
  }

  DBG_P ("    aeqs:", 0);
  for (bucket = aeqs->last; bucket; bucket = bucket->prev)
  {
    cur = (BtorNode *) bucket->key;
    DBG_P ("      %c", cur, BTOR_IS_INVERTED_NODE (cur) ? '-' : ' ');
  }

  DBG_P ("    aconds_sel1 (then):", 0);
  for (bucket = aconds_sel1->last; bucket; bucket = bucket->prev)
  {
    cur = (BtorNode *) bucket->key;
    cur = cur->e[0];
    DBG_P ("      %c", cur, BTOR_IS_INVERTED_NODE (cur) ? '-' : ' ');
  }

  DBG_P ("    aconds_sel2 (else):", 0);
  for (bucket = aconds_sel2->last; bucket; bucket = bucket->prev)
  {
    cur = (BtorNode *) bucket->key;
    cur = cur->e[0];
    DBG_P ("      %c", cur, BTOR_IS_INVERTED_NODE (cur) ? ' ' : '-');
  }

  DBG_P ("    bconds_sel1 (then):", 0);
  for (bucket = bconds_sel1->last; bucket; bucket = bucket->prev)
  {
    cur = (BtorNode *) bucket->key;
    cur = cur->e[0];
    DBG_P ("      %c", cur, BTOR_IS_INVERTED_NODE (cur) ? '-' : ' ');
  }

  DBG_P ("    bconds_sel2 (else):", 0);
  for (bucket = bconds_sel2->last; bucket; bucket = bucket->prev)
  {
    cur = (BtorNode *) bucket->key;
    cur = cur->e[0];
    DBG_P ("      %c", cur, BTOR_IS_INVERTED_NODE (cur) ? ' ' : '-');
  }

  DBG_P ("  conclusion:", 0);
  DBG_P ("    eq:", 0);
  DBG_P ("      %c", a, BTOR_IS_INVERTED_NODE (a) ? '-' : ' ');
  DBG_P ("      %c", b, BTOR_IS_INVERTED_NODE (b) ? '-' : ' ');
  DBG_P ("\e[0;39m", 0);
}

static void
encode_lemma (Btor *btor,
              BtorPtrHashTable *writes,
              BtorPtrHashTable *aeqs,
              BtorPtrHashTable *aconds_sel1,
              BtorPtrHashTable *aconds_sel2,
              BtorPtrHashTable *bconds_sel1,
              BtorPtrHashTable *bconds_sel2,
              BtorNode *acc1,
              BtorNode *acc2)
{
  assert (btor);
  assert (writes);
  assert (aeqs);
  assert (aconds_sel1);
  assert (aconds_sel2);
  assert (bconds_sel1);
  assert (bconds_sel2);
  assert (acc1);
  assert (acc2);
  assert (BTOR_IS_REGULAR_NODE (acc1));
  assert (BTOR_IS_REGULAR_NODE (acc2));

  int k, val, parameterized;
  BtorMemMgr *mm;
  BtorAIGVecMgr *avmgr;
  BtorAIGMgr *amgr;
  BtorSATMgr *smgr;
  BtorNode *i, *j, *a, *b, *cur_write, *w_index, *aeq, *cond, *acond, *bcond;
  BtorNode *cur, *prev, *lambda_value;
  BtorIntStack linking_clause;
  BtorPtrHashBucket *bucket;
  BtorAIG *aig;

  mm    = btor->mm;
  avmgr = btor->avmgr;
  amgr  = btor_get_aig_mgr_aigvec_mgr (avmgr);
  smgr  = btor_get_sat_mgr_aig_mgr (amgr);

  i = BTOR_GET_INDEX_ACC_NODE (acc1);
  a = BTOR_GET_VALUE_ACC_NODE (acc1);

  assert (!BTOR_IS_ARRAY_NODE (BTOR_REAL_ADDR_NODE (i)));
  assert (!BTOR_IS_ARRAY_NODE (BTOR_REAL_ADDR_NODE (a)));
  assert (BTOR_IS_SYNTH_NODE (BTOR_REAL_ADDR_NODE (i)));
  assert (BTOR_REAL_ADDR_NODE (i)->tseitin);

  BTOR_INIT_STACK (linking_clause);

  /* array axiom 2 conflict (lambda expression) - array == acc2 */
  if (BTOR_IS_LAMBDA_NODE (acc2))
  {
    /* get value at position i */
    assign_param (btor, acc2, i);
    lambda_value = beta_reduce (btor, acc2, -1, &parameterized);
    unassign_param (btor, acc2);
    b            = lambda_value;
    lambda_value = BTOR_REAL_ADDR_NODE (lambda_value);
    /* lambda_value must not be parameterized, otherwise the conflict would
     * not have occured at acc2 */
    assert (!parameterized);
    assert (BTOR_IS_SYNTH_NODE (lambda_value));
    assert (lambda_value->tseitin);

    // TODO: searching for b might be a problem if returned value is an
    //       assigned param, e.g., lambda j . j
#ifndef NDEBUG
    int found =
#endif
        bfs_lambda (btor, acc2, acc1, lambda_value, &cur, 0);
#ifndef NDEBUG
    assert (found);
#endif

    prev = NULL;
    /* additionally collect bv conditions from b to lambda expression acc2 */
    for (cur = lambda_value; cur && cur != acc2; cur = cur->parent)
    {
      assert (BTOR_IS_REGULAR_NODE (cur));
      /* skip lambda_value if it is a bv conditional (no conds to collect)
       */
      if (BTOR_IS_BV_COND_NODE (cur) && cur != lambda_value)
      {
        cond = cur->e[0];
        if (!BTOR_IS_BV_CONST_NODE (BTOR_REAL_ADDR_NODE (cond)))
        {
          assert (prev);

          /* determine resp. branch that was taken in bfs */
          if (BTOR_REAL_ADDR_NODE (cur->e[1]) == prev)
          {
            if (!btor_find_in_ptr_hash_table (bconds_sel1, cur))
              btor_insert_in_ptr_hash_table (bconds_sel1, cur)->data.asPtr =
                  acc2;
          }
          else
          {
            assert (BTOR_REAL_ADDR_NODE (cur->e[2]) == prev);
            if (!btor_find_in_ptr_hash_table (bconds_sel2, cur))
              btor_insert_in_ptr_hash_table (bconds_sel2, cur)->data.asPtr =
                  acc2;
          }
        }
      }
      prev = cur;
    }
    print_encoded_lemma_dbg (btor,
                             writes,
                             aeqs,
                             aconds_sel1,
                             aconds_sel2,
                             bconds_sel1,
                             bconds_sel2,
                             i,
                             NULL,
                             a,
                             b);
  }
  else
  {
    j = BTOR_GET_INDEX_ACC_NODE (acc2);
    b = BTOR_GET_VALUE_ACC_NODE (acc2);

    assert (!BTOR_IS_ARRAY_NODE (BTOR_REAL_ADDR_NODE (j)));
    assert (BTOR_IS_SYNTH_NODE (BTOR_REAL_ADDR_NODE (j)));
    assert (BTOR_REAL_ADDR_NODE (j)->tseitin);

    add_neq_exp_to_clause (btor, i, j, &linking_clause);
    btor->stats.lemmas_size_sum += 1; /* i != j */
    print_encoded_lemma_dbg (btor,
                             writes,
                             aeqs,
                             aconds_sel1,
                             aconds_sel2,
                             bconds_sel1,
                             bconds_sel2,
                             i,
                             j,
                             a,
                             b);
  }
  add_eq_exp_to_clause (btor, a, b, &linking_clause);

  if (BTOR_IS_LAMBDA_NODE (acc2)) btor_release_exp (btor, lambda_value);

  btor->stats.lemmas_size_sum += writes->count;
  btor->stats.lemmas_size_sum += aeqs->count;
  btor->stats.lemmas_size_sum += aconds_sel1->count;
  btor->stats.lemmas_size_sum += aconds_sel2->count;
  btor->stats.lemmas_size_sum += bconds_sel1->count;
  btor->stats.lemmas_size_sum += bconds_sel2->count;
  btor->stats.lemmas_size_sum += 1; /* a == b */

  /* encode i = write index premisses */
  for (bucket = writes->last; bucket; bucket = bucket->prev)
  {
    cur_write = (BtorNode *) bucket->key;
    assert (BTOR_IS_REGULAR_NODE (cur_write));
    assert (BTOR_IS_WRITE_NODE (cur_write));
    w_index = cur_write->e[1];
    add_eq_exp_to_clause (btor, i, w_index, &linking_clause);
  }

  /* add array equalites in the premisse to linking clause */
  for (bucket = aeqs->last; bucket; bucket = bucket->prev)
  {
    // TODO replace by 'exp_to_cnf_lit'
    aeq = (BtorNode *) bucket->key;
    assert (BTOR_IS_REGULAR_NODE (aeq));
    assert (BTOR_IS_ARRAY_EQ_NODE (aeq));
    assert (BTOR_IS_SYNTH_NODE (aeq));
    assert (aeq->av->len == 1);
    assert (!BTOR_IS_INVERTED_AIG (aeq->av->aigs[0]));
    assert (!BTOR_IS_CONST_AIG (aeq->av->aigs[0]));
    assert (BTOR_IS_VAR_AIG (aeq->av->aigs[0]));
    k = -aeq->av->aigs[0]->cnf_id;
    BTOR_PUSH_STACK (mm, linking_clause, k);
  }

  for (bucket = aconds_sel1->last; bucket; bucket = bucket->prev)
  {
    // TODO replace by 'exp_to_cnf_lit'
    acond = (BtorNode *) bucket->key;
    assert (BTOR_IS_REGULAR_NODE (acond));
    assert (BTOR_IS_ARRAY_COND_NODE (acond));
    cond = acond->e[0];
    assert (BTOR_IS_SYNTH_NODE (BTOR_REAL_ADDR_NODE (cond)));
    assert (BTOR_REAL_ADDR_NODE (cond)->av->len == 1);
    aig = BTOR_REAL_ADDR_NODE (cond)->av->aigs[0];
    /* if AIG is constant (e.g. as a result of AIG optimizations),
     * then we do not have to include it in the premisse */
    if (!BTOR_IS_CONST_AIG (aig))
    {
      if (BTOR_IS_INVERTED_NODE (cond)) aig = BTOR_INVERT_AIG (aig);
      if (BTOR_IS_INVERTED_AIG (aig))
        k = BTOR_REAL_ADDR_AIG (aig)->cnf_id;
      else
        k = -aig->cnf_id;
      assert (k != 0);
      BTOR_PUSH_STACK (mm, linking_clause, k);
    }
  }

  for (bucket = aconds_sel2->last; bucket; bucket = bucket->prev)
  {
    // TODO replace by 'exp_to_cnf_lit'
    acond = (BtorNode *) bucket->key;
    assert (BTOR_IS_REGULAR_NODE (acond));
    assert (BTOR_IS_ARRAY_COND_NODE (acond));
    cond = acond->e[0];
    assert (BTOR_IS_SYNTH_NODE (BTOR_REAL_ADDR_NODE (cond)));
    assert (BTOR_REAL_ADDR_NODE (cond)->av->len == 1);
    aig = BTOR_REAL_ADDR_NODE (cond)->av->aigs[0];
    /* if AIG is constant (e.g. as a result of AIG optimizations),
     * then we do not have to include it in the premisse */
    if (!BTOR_IS_CONST_AIG (aig))
    {
      if (BTOR_IS_INVERTED_NODE (cond)) aig = BTOR_INVERT_AIG (aig);
      if (BTOR_IS_INVERTED_AIG (aig))
        k = -BTOR_REAL_ADDR_AIG (aig)->cnf_id;
      else
        k = aig->cnf_id;
      assert (k != 0);
      BTOR_PUSH_STACK (mm, linking_clause, k);
    }
  }

  for (bucket = bconds_sel1->last; bucket; bucket = bucket->prev)
  {
    bcond = (BtorNode *) bucket->key;
    assert (BTOR_IS_REGULAR_NODE (bcond));
    assert (BTOR_IS_BV_COND_NODE (bcond));
    cond = bcond->e[0];
    assert (BTOR_IS_SYNTH_NODE (BTOR_REAL_ADDR_NODE (cond)));
    assert (BTOR_REAL_ADDR_NODE (cond)->av->len == 1);
    assert (BTOR_IS_LAMBDA_NODE ((BtorNode *) bucket->data.asPtr));
    assign_param (btor, (BtorNode *) bucket->data.asPtr, i);
    add_param_cond_to_clause (btor, cond, &linking_clause, -1);
    unassign_param (btor, (BtorNode *) bucket->data.asPtr);
  }

  for (bucket = bconds_sel2->last; bucket; bucket = bucket->prev)
  {
    bcond = (BtorNode *) bucket->key;
    assert (BTOR_IS_REGULAR_NODE (bcond));
    assert (BTOR_IS_BV_COND_NODE (bcond));
    cond = bcond->e[0];
    assert (BTOR_IS_SYNTH_NODE (BTOR_REAL_ADDR_NODE (cond)));
    assert (BTOR_REAL_ADDR_NODE (cond)->av->len == 1);
    DBG_P ("bconds_sel2: ", bcond);
    assert (BTOR_IS_LAMBDA_NODE ((BtorNode *) bucket->data.asPtr));
    assign_param (btor, (BtorNode *) bucket->data.asPtr, i);
    add_param_cond_to_clause (btor, cond, &linking_clause, 1);
    unassign_param (btor, (BtorNode *) bucket->data.asPtr);
  }

  /* add linking clause */
  while (!BTOR_EMPTY_STACK (linking_clause))
  {
    k = BTOR_POP_STACK (linking_clause);
    assert (k != 0);
    val = btor_fixed_sat (smgr, k);
    if (val < 0) continue;
    assert (!val);
    btor_add_sat (smgr, k);
    btor->stats.lclause_size_sum++;
  }
  btor_add_sat (smgr, 0);
  BTOR_RELEASE_STACK (mm, linking_clause);
}

///* This function is used to encode a lemma on demand.
//* The stack 'writes' contains intermediate writes.
//* The stack 'aeqs' contains intermediate array equalities (true).
//* The stacks 'aconds' contain intermediate array conditionals.
//*/
// static void
// encode_lemma (Btor * btor, BtorPtrHashTable * writes, BtorPtrHashTable *
// aeqs,
//              BtorPtrHashTable * aconds_sel1, BtorPtrHashTable * aconds_sel2,
//              BtorNode * i, BtorNode * j, BtorNode * a, BtorNode * b)
//{
//  BtorMemMgr *mm;
//  BtorAIGVecMgr *avmgr;
//  BtorAIGMgr *amgr;
//  BtorSATMgr *smgr;
//  BtorAIG *aig1;
//  BtorNode *w_index, *cur_write, *aeq, *acond, *cond;
//  BtorPtrHashBucket *bucket;
//  // BtorIntStack clauses;
//  BtorIntStack linking_clause;
//  int k, val;
//  assert (btor);
//  assert (writes);
//  assert (aeqs);
//  assert (aconds_sel1);
//  assert (aconds_sel2);
//  assert (i);
//  assert (j);
//  assert (a);
//  assert (b);
//  assert (!BTOR_IS_ARRAY_NODE (BTOR_REAL_ADDR_NODE (i)));
//  assert (!BTOR_IS_ARRAY_NODE (BTOR_REAL_ADDR_NODE (j)));
//  assert (!BTOR_IS_ARRAY_NODE (BTOR_REAL_ADDR_NODE (a)));
//
//  btor->stats.lemmas_size_sum += writes->count;
//  btor->stats.lemmas_size_sum += aeqs->count;
//  btor->stats.lemmas_size_sum += aconds_sel1->count;
//  btor->stats.lemmas_size_sum += aconds_sel2->count;
//  btor->stats.lemmas_size_sum += 2;
//
//  mm = btor->mm;
//  avmgr = btor->avmgr;
//  amgr = btor_get_aig_mgr_aigvec_mgr (avmgr);
//  smgr = btor_get_sat_mgr_aig_mgr (amgr);
//
//  /* i and j have to be synthesized and translated to SAT before */
//  assert (BTOR_IS_SYNTH_NODE (BTOR_REAL_ADDR_NODE (i)));
//  assert (BTOR_REAL_ADDR_NODE (i)->tseitin);
//  assert (BTOR_IS_SYNTH_NODE (BTOR_REAL_ADDR_NODE (j)));
//  assert (BTOR_REAL_ADDR_NODE (j)->tseitin);
//
//  // BTOR_INIT_STACK (clauses);
//  BTOR_INIT_STACK (linking_clause);
//
//  add_neq_exp_to_clause (btor, i, j, &linking_clause);
//  add_eq_exp_to_clause (btor, a, b, &linking_clause);
//
//  /* encode i = write index premisses */
//  for (bucket = writes->last; bucket; bucket = bucket->prev)
//    {
//      cur_write = (BtorNode *) bucket->key;
//      assert (BTOR_IS_REGULAR_NODE (cur_write));
//      assert (BTOR_IS_WRITE_NODE (cur_write));
//      w_index = cur_write->e[1];
//      add_eq_exp_to_clause (btor, i, w_index, &linking_clause);
//    }
//
//  /* add array equalites in the premisse to linking clause */
//  for (bucket = aeqs->last; bucket; bucket = bucket->prev)
//    {
//      // TODO replace by 'exp_to_cnf_lit'
//      aeq = (BtorNode *) bucket->key;
//      assert (BTOR_IS_REGULAR_NODE (aeq));
//      assert (BTOR_IS_ARRAY_EQ_NODE (aeq));
//      assert (BTOR_IS_SYNTH_NODE (aeq));
//      assert (aeq->av->len == 1);
//      assert (!BTOR_IS_INVERTED_AIG (aeq->av->aigs[0]));
//      assert (!BTOR_IS_CONST_AIG (aeq->av->aigs[0]));
//      assert (BTOR_IS_VAR_AIG (aeq->av->aigs[0]));
//      k = -aeq->av->aigs[0]->cnf_id;
//      BTOR_PUSH_STACK (mm, linking_clause, k);
//    }
//
//  for (bucket = aconds_sel1->last; bucket; bucket = bucket->prev)
//    {
//      // TODO replace by 'exp_to_cnf_lit'
//      acond = (BtorNode *) bucket->key;
//      assert (BTOR_IS_REGULAR_NODE (acond));
//      assert (BTOR_IS_ARRAY_COND_NODE (acond));
//      cond = acond->e[0];
//      assert (BTOR_IS_SYNTH_NODE (BTOR_REAL_ADDR_NODE (cond)));
//      assert (BTOR_REAL_ADDR_NODE (cond)->av->len == 1);
//      aig1 = BTOR_REAL_ADDR_NODE (cond)->av->aigs[0];
//      /* if AIG is constant (e.g. as a result of AIG optimizations),
//       * then we do not have to include it in the premisse */
//      if (!BTOR_IS_CONST_AIG (aig1))
//        {
//          if (BTOR_IS_INVERTED_NODE (cond))
//            aig1 = BTOR_INVERT_AIG (aig1);
//          if (BTOR_IS_INVERTED_AIG (aig1))
//            k = BTOR_REAL_ADDR_AIG (aig1)->cnf_id;
//          else
//            k = -aig1->cnf_id;
//          assert (k != 0);
//          BTOR_PUSH_STACK (mm, linking_clause, k);
//        }
//    }
//
//  for (bucket = aconds_sel2->last; bucket; bucket = bucket->prev)
//    {
//      // TODO replace by 'exp_to_cnf_lit'
//      acond = (BtorNode *) bucket->key;
//      assert (BTOR_IS_REGULAR_NODE (acond));
//      assert (BTOR_IS_ARRAY_COND_NODE (acond));
//      cond = acond->e[0];
//      assert (BTOR_IS_SYNTH_NODE (BTOR_REAL_ADDR_NODE (cond)));
//      assert (BTOR_REAL_ADDR_NODE (cond)->av->len == 1);
//      aig1 = BTOR_REAL_ADDR_NODE (cond)->av->aigs[0];
//      /* if AIG is constant (e.g. as a result of AIG optimizations),
//       * then we do not have to include it in the premisse */
//      if (!BTOR_IS_CONST_AIG (aig1))
//        {
//          if (BTOR_IS_INVERTED_NODE (cond))
//            aig1 = BTOR_INVERT_AIG (aig1);
//          if (BTOR_IS_INVERTED_AIG (aig1))
//            k = -BTOR_REAL_ADDR_AIG (aig1)->cnf_id;
//          else
//            k = aig1->cnf_id;
//          assert (k != 0);
//          BTOR_PUSH_STACK (mm, linking_clause, k);
//        }
//    }
//
//  /* add linking clause */
//  while (!BTOR_EMPTY_STACK (linking_clause))
//    {
//      k = BTOR_POP_STACK (linking_clause);
//      assert (k != 0);
//      val = btor_fixed_sat (smgr, k);
//      if (val < 0) continue;
//      assert (!val);
//      btor_add_sat (smgr, k);
//      btor->stats.lclause_size_sum++;
//    }
//  btor_add_sat (smgr, 0);
//  BTOR_RELEASE_STACK (mm, linking_clause);
//}

/* Encodes the following array inequality constraint:
 * array1 != array2 <=> EXISTS(i): read(array1, i) != read(array2, i)
 */
static void
encode_array_inequality_virtual_reads (Btor *btor, BtorNode *aeq)
{
  BtorNodePair *vreads;
  BtorNode *read1, *read2;
  BtorAIGVec *av1, *av2;
  BtorAIG *aig1, *aig2;
  BtorAIGVecMgr *avmgr;
  BtorMemMgr *mm;
  BtorAIGMgr *amgr;
  BtorSATMgr *smgr;
  int len, k, d_k, r1_k, r2_k, e;
  BtorIntStack diffs;
  assert (btor);
  assert (aeq);
  assert (BTOR_IS_REGULAR_NODE (aeq));
  assert (BTOR_IS_ARRAY_EQ_NODE (aeq));
  assert (!aeq->tseitin);
  assert (aeq->vreads);
  mm     = btor->mm;
  avmgr  = btor->avmgr;
  amgr   = btor_get_aig_mgr_aigvec_mgr (avmgr);
  smgr   = btor_get_sat_mgr_aig_mgr (amgr);
  vreads = aeq->vreads;

  read1 = vreads->exp1;
  assert (BTOR_IS_REGULAR_NODE (read1));
  assert (BTOR_IS_READ_NODE (read1));
  assert (BTOR_IS_SYNTH_NODE (read1));
  assert (!read1->tseitin);

  read2 = vreads->exp2;
  assert (BTOR_IS_REGULAR_NODE (read2));
  assert (BTOR_IS_READ_NODE (read2));
  assert (BTOR_IS_SYNTH_NODE (read2));
  assert (!read2->tseitin);

  assert (read1->e[1] == read2->e[1]);
  assert (BTOR_IS_REGULAR_NODE (read1->e[1]));
  assert (BTOR_IS_BV_VAR_NODE (read1->e[1]));
  assert (read1->len == read2->len);

  av1 = read1->av;
  assert (av1);
  av2 = read2->av;
  assert (av2);

  /* assign aig cnf indices as there are only variables,
   * no SAT constraints are generated */
  btor_aigvec_to_sat_tseitin (avmgr, aeq->av);
  aeq->tseitin = 1;
  btor_aigvec_to_sat_tseitin (avmgr, av1);
  read1->tseitin = 1;
  btor_aigvec_to_sat_tseitin (avmgr, av2);
  read2->tseitin = 1;

  /* encode !e => r1 != r2 */

  BTOR_INIT_STACK (diffs);
  len = read1->len;

  /* we do not need to hash the diffs as we never use
   * value1 != value2 in a lemma on demand */

  for (k = 0; k < len; k++)
  {
    aig1 = av1->aigs[k];
    assert (!BTOR_IS_INVERTED_AIG (aig1));
    assert (!BTOR_IS_CONST_AIG (aig1));
    assert (BTOR_IS_VAR_AIG (aig1));
    r1_k = aig1->cnf_id;
    assert (r1_k != 0);

    aig2 = av2->aigs[k];
    assert (!BTOR_IS_INVERTED_AIG (aig2));
    assert (!BTOR_IS_CONST_AIG (aig2));
    assert (BTOR_IS_VAR_AIG (aig2));
    r2_k = aig2->cnf_id;
    assert (r2_k != 0);

    d_k = btor_next_cnf_id_sat_mgr (smgr);
    BTOR_PUSH_STACK (mm, diffs, d_k);

    btor_add_sat (smgr, r1_k);
    btor_add_sat (smgr, r2_k);
    btor_add_sat (smgr, -d_k);
    btor_add_sat (smgr, 0);

    btor_add_sat (smgr, -r1_k);
    btor_add_sat (smgr, -r2_k);
    btor_add_sat (smgr, -d_k);
    btor_add_sat (smgr, 0);
  }

  assert (BTOR_IS_SYNTH_NODE (aeq));
  assert (aeq->av->len == 1);
  assert (!BTOR_IS_INVERTED_AIG (aeq->av->aigs[0]));
  assert (!BTOR_IS_CONST_AIG (aeq->av->aigs[0]));
  assert (BTOR_IS_VAR_AIG (aeq->av->aigs[0]));
  e = aeq->av->aigs[0]->cnf_id;
  assert (e != 0);

  assert (!BTOR_EMPTY_STACK (diffs));
  while (!BTOR_EMPTY_STACK (diffs))
  {
    d_k = BTOR_POP_STACK (diffs);
    btor_add_sat (smgr, d_k);
  }
  btor_add_sat (smgr, e);
  btor_add_sat (smgr, 0);
  BTOR_RELEASE_STACK (mm, diffs);
}

/* Connects array child to write parent.
 * Writes are appended to the end of the regular parent list.
 */
static void
connect_array_child_write_exp (Btor *btor, BtorNode *parent, BtorNode *child)
{
  BtorNode *last_parent;
  int tag;
  assert (btor);
  assert (parent);
  assert (child);
  assert (BTOR_IS_REGULAR_NODE (parent));
  assert (BTOR_IS_WRITE_NODE (parent));
  assert (BTOR_IS_REGULAR_NODE (child));
  assert (BTOR_IS_ARRAY_NODE (child));
  (void) btor;
  parent->e[0] = child;
  /* no parent so far? */
  if (!child->first_parent)
  {
    assert (!child->last_parent);
    child->first_parent = parent;
    child->last_parent  = parent;
    assert (!parent->prev_parent[0]);
    assert (!parent->next_parent[0]);
  }
  /* append at the end of the list */
  else
  {
    last_parent = child->last_parent;
    assert (last_parent);
    parent->prev_parent[0] = last_parent;
    tag                    = BTOR_GET_TAG_NODE (last_parent);
    BTOR_REAL_ADDR_NODE (last_parent)->next_parent[tag] = parent;
    child->last_parent                                  = parent;
  }
}

/* Connects array child to array conditional parent.
 * Array conditionals are appended to the end of the
 * array equality and array conditional parent list.
 */
static void
connect_array_child_acond_exp (Btor *btor,
                               BtorNode *parent,
                               BtorNode *child,
                               int pos)
{
  BtorNode *last_parent, *tagged_parent;
  int tag;
  assert (btor);
  assert (parent);
  assert (child);
  assert (BTOR_IS_REGULAR_NODE (parent));
  assert (BTOR_IS_ARRAY_COND_NODE (parent));
  assert (BTOR_IS_REGULAR_NODE (child));
  assert (BTOR_IS_ARRAY_NODE (child));
  assert (pos == 1 || pos == 2);
  (void) btor;
  parent->e[pos] = child;
  tagged_parent  = BTOR_TAG_NODE (parent, pos);
  /* no parent so far? */
  if (!child->first_aeq_acond_parent)
  {
    assert (!child->last_aeq_acond_parent);
    child->first_aeq_acond_parent = tagged_parent;
    child->last_aeq_acond_parent  = tagged_parent;
    assert (!parent->prev_aeq_acond_parent[pos]);
    assert (!parent->next_aeq_acond_parent[pos]);
  }
  /* append at the end of the list */
  else
  {
    assert (!parent->prev_aeq_acond_parent[pos]);
    assert (!parent->next_aeq_acond_parent[pos]);
    last_parent = child->last_aeq_acond_parent;
    assert (last_parent);
    parent->prev_aeq_acond_parent[pos] = last_parent;
    tag                                = BTOR_GET_TAG_NODE (last_parent);
    BTOR_REAL_ADDR_NODE (last_parent)->next_aeq_acond_parent[tag] =
        tagged_parent;
    child->last_aeq_acond_parent = tagged_parent;
  }
}

/* Connects array child to array equality parent.
 * Array equalities are inserted at the beginning of the
 * array equality and array conditional parent list.
 */
static void
connect_array_child_aeq_exp (Btor *btor,
                             BtorNode *parent,
                             BtorNode *child,
                             int pos)
{
  BtorNode *first_parent, *tagged_parent;
  int tag;
  assert (btor);
  assert (parent);
  assert (child);
  assert (BTOR_IS_REGULAR_NODE (parent));
  assert (BTOR_IS_ARRAY_EQ_NODE (parent));
  assert (BTOR_IS_REGULAR_NODE (child));
  assert (BTOR_IS_ARRAY_NODE (child));
  assert (pos == 0 || pos == 1);
  (void) btor;
  parent->e[pos] = child;
  tagged_parent  = BTOR_TAG_NODE (parent, pos);
  /* no parent so far? */
  if (!child->first_aeq_acond_parent)
  {
    assert (!child->last_aeq_acond_parent);
    child->first_aeq_acond_parent = tagged_parent;
    child->last_aeq_acond_parent  = tagged_parent;
    assert (!parent->prev_aeq_acond_parent[pos]);
    assert (!parent->next_aeq_acond_parent[pos]);
  }
  /* add parent at the beginning of the list */
  else
  {
    assert (!parent->prev_aeq_acond_parent[pos]);
    assert (!parent->next_aeq_acond_parent[pos]);
    first_parent = child->first_aeq_acond_parent;
    assert (first_parent);
    parent->next_aeq_acond_parent[pos] = first_parent;
    tag                                = BTOR_GET_TAG_NODE (first_parent);
    BTOR_REAL_ADDR_NODE (first_parent)->prev_aeq_acond_parent[tag] =
        tagged_parent;
    child->first_aeq_acond_parent = tagged_parent;
  }
}

static void
update_constraints (Btor *btor, BtorNode *exp)
{
  BtorPtrHashTable *unsynthesized_constraints, *synthesized_constraints;
  BtorPtrHashTable *embedded_constraints, *pos, *neg;
  BtorNode *simplified, *not_simplified, *not_exp;
  assert (btor);
  assert (exp);
  assert (BTOR_IS_REGULAR_NODE (exp));
  assert (exp->simplified);
  assert (!BTOR_REAL_ADDR_NODE (exp->simplified)->simplified);
  assert (exp->constraint);

  not_exp                   = BTOR_INVERT_NODE (exp);
  simplified                = exp->simplified;
  not_simplified            = BTOR_INVERT_NODE (simplified);
  embedded_constraints      = btor->embedded_constraints;
  unsynthesized_constraints = btor->unsynthesized_constraints;
  synthesized_constraints   = btor->synthesized_constraints;
  pos = neg = 0;

  if (btor_find_in_ptr_hash_table (unsynthesized_constraints, exp))
  {
    add_constraint (btor, simplified);
    assert (!pos);
    pos = unsynthesized_constraints;
  }

  if (btor_find_in_ptr_hash_table (unsynthesized_constraints, not_exp))
  {
    add_constraint (btor, not_simplified);
    assert (!neg);
    neg = unsynthesized_constraints;
  }

  if (btor_find_in_ptr_hash_table (embedded_constraints, exp))
  {
    add_constraint (btor, simplified);
    assert (!pos);
    pos = embedded_constraints;
  }

  if (btor_find_in_ptr_hash_table (embedded_constraints, not_exp))
  {
    add_constraint (btor, not_simplified);
    assert (!neg);
    neg = embedded_constraints;
  }

  if (btor_find_in_ptr_hash_table (synthesized_constraints, exp))
  {
    add_constraint (btor, simplified);
    assert (!pos);
    pos = synthesized_constraints;
  }

  if (btor_find_in_ptr_hash_table (synthesized_constraints, not_exp))
  {
    add_constraint (btor, not_simplified);
    assert (!neg);
    neg = synthesized_constraints;
  }

  exp->constraint = 0;

  if (pos)
  {
    btor_remove_from_ptr_hash_table (pos, exp, 0, 0);
    //    if (has_parents_exp (btor, exp))
    btor_release_exp (btor, exp);
  }

  if (neg)
  {
    btor_remove_from_ptr_hash_table (neg, not_exp, 0, 0);
    //     if (has_parents_exp (btor, not_exp))
    btor_release_exp (btor, not_exp);
  }
}

static void
set_simplified_exp (Btor *btor,
                    BtorNode *exp,
                    BtorNode *simplified,
                    int overwrite)
{
  BtorNode *e[3];
  int i;
  assert (btor);
  assert (exp);
  assert (simplified);
  assert (!BTOR_REAL_ADDR_NODE (simplified)->simplified);
  assert (btor->rewrite_level > 1);

  if (BTOR_IS_INVERTED_NODE (exp))
  {
    exp        = BTOR_INVERT_NODE (exp);
    simplified = BTOR_INVERT_NODE (simplified);
  }

  if (exp->simplified) btor_release_exp (btor, exp->simplified);

  exp->simplified = btor_copy_exp (btor, simplified);

  if (!overwrite) return;

<<<<<<< HEAD
  /* FIXME? moved this back down here (aina)
   *	    -> is it really not necessary if (!overwrite)?
   *	    -> rw213, regrembeddedconstraint1, and regrembeddedconstraint2
   *	       fail otherwise!
   *
   * do we have to update a constraint ? */
=======
  /* TODO: do we really have to update a constraint ? */
>>>>>>> f7ef965a
  if (exp->constraint) update_constraints (btor, exp);

  if (exp->kind == BTOR_AEQ_NODE && exp->vreads)
  {
    btor_release_exp (btor, exp->vreads->exp2);
    btor_release_exp (btor, exp->vreads->exp1);
    BTOR_DELETE (btor->mm, exp->vreads);
    exp->vreads = 0;
  }

  remove_from_nodes_unique_table_exp (btor, exp);
  /* also updates op stats */
  erase_local_data_exp (btor, exp, 0);
  btor->ops[BTOR_PROXY_NODE]++;
  assert (exp->arity <= 3);
  memset (e, 0, sizeof e);
  for (i = 0; i < exp->arity; i++) e[i] = exp->e[i];
  remove_from_hash_tables (btor, exp);
  disconnect_children_exp (btor, exp);
  for (i = 0; i < exp->arity; i++) btor_release_exp (btor, e[i]);
  exp->kind         = BTOR_PROXY_NODE;
  exp->disconnected = 0;
  exp->erased       = 0;
  exp->arity        = 0;
}

/* Finds most simplified expression and shortens path to it */
static BtorNode *
recursively_pointer_chase_simplified_exp (Btor *btor, BtorNode *exp)
{
  BtorNode *real_exp, *cur, *simplified, *not_simplified, *next;
  int invert;

  assert (btor);
  assert (exp);

  real_exp = BTOR_REAL_ADDR_NODE (exp);

  assert (real_exp->simplified);
  assert (BTOR_REAL_ADDR_NODE (real_exp->simplified)->simplified);

  /* shorten path to simplified expression */
  invert     = 0;
  simplified = real_exp->simplified;
  do
  {
    if (BTOR_IS_INVERTED_NODE (simplified)) invert = !invert;
    simplified = BTOR_REAL_ADDR_NODE (simplified)->simplified;
  } while (BTOR_REAL_ADDR_NODE (simplified)->simplified);
  /* 'simplified' is representative element */
  assert (!BTOR_REAL_ADDR_NODE (simplified)->simplified);
  if (invert) simplified = BTOR_INVERT_NODE (simplified);

  invert         = 0;
  not_simplified = BTOR_INVERT_NODE (simplified);
  cur            = btor_copy_exp (btor, real_exp);
  do
  {
    if (BTOR_IS_INVERTED_NODE (cur)) invert = !invert;
    cur  = BTOR_REAL_ADDR_NODE (cur);
    next = btor_copy_exp (btor, cur->simplified);
    set_simplified_exp (btor, cur, invert ? not_simplified : simplified, 0);
    btor_release_exp (btor, cur);
    cur = next;
  } while (BTOR_REAL_ADDR_NODE (cur)->simplified);
  btor_release_exp (btor, cur);

  /* if starting expression is inverted, then we have to invert result */
  if (BTOR_IS_INVERTED_NODE (exp)) simplified = BTOR_INVERT_NODE (simplified);

  return simplified;
}

BtorNode *
btor_pointer_chase_simplified_exp (Btor *btor, BtorNode *exp)
{
  BtorNode *real_exp;

  assert (btor);
  assert (exp);
  (void) btor;

  real_exp = BTOR_REAL_ADDR_NODE (exp);

  /* no simplified expression ? */
  if (!real_exp->simplified) return exp;

  /* only one simplified expression ? */
  if (!BTOR_REAL_ADDR_NODE (real_exp->simplified)->simplified)
  {
    if (BTOR_IS_INVERTED_NODE (exp))
      return BTOR_INVERT_NODE (real_exp->simplified);
    return exp->simplified;
  }
  return recursively_pointer_chase_simplified_exp (btor, exp);
}

static int
merge_simplified_exp_const (Btor *btor, BtorNode *a, BtorNode *b)
{
  BtorNode *rep_a, *rep_b, *rep;
  assert (btor);
  assert (a);
  assert (b);
  assert (btor->rewrite_level > 1);
  assert (BTOR_REAL_ADDR_NODE (a)->len == 1);
  assert (BTOR_REAL_ADDR_NODE (b)->len == 1);
  rep_a = btor_pointer_chase_simplified_exp (btor, a);
  rep_b = btor_pointer_chase_simplified_exp (btor, b);

  assert (rep_a == a || rep_b == b);

  if (rep_a == BTOR_INVERT_NODE (rep_b)) return 0;

  if (BTOR_IS_BV_CONST_NODE (BTOR_REAL_ADDR_NODE (rep_a)))
    rep = rep_a;
  else
    rep = rep_b;

  if (a != rep) set_simplified_exp (btor, a, rep, 0);

  if (b != rep) set_simplified_exp (btor, b, rep, 0);

  return 1;
}

/* Connects child to its parent and updates list of parent pointers.
 * Expressions are inserted at the beginning of the regular parent list
 */
static void
connect_child_exp (Btor *btor, BtorNode *parent, BtorNode *child, int pos)
{
  BtorNode *real_child, *first_parent, *tagged_parent;
  int tag;
  (void) btor;
  assert (btor);
  assert (parent);
  assert (child);
  assert (pos >= 0);
  assert (pos <= 2);
  assert (BTOR_IS_REGULAR_NODE (parent));
  assert (btor_pointer_chase_simplified_exp (btor, child) == child);

  /* set parent parameterized if child is parameterized */
  if (!BTOR_IS_LAMBDA_NODE (parent))
  {
    if (BTOR_REAL_ADDR_NODE (child)->parameterized) parent->parameterized = 1;
  }

  if (parent->kind == BTOR_WRITE_NODE && pos == 0)
    connect_array_child_write_exp (btor, parent, child);
  else if (BTOR_IS_ARRAY_EQ_NODE (parent))
    connect_array_child_aeq_exp (btor, parent, child, pos);
  else if (BTOR_IS_ARRAY_COND_NODE (parent) && pos != 0)
    connect_array_child_acond_exp (btor, parent, child, pos);
  else
  {
    real_child     = BTOR_REAL_ADDR_NODE (child);
    parent->e[pos] = child;
    tagged_parent  = BTOR_TAG_NODE (parent, pos);
    /* no parent so far? */
    if (!real_child->first_parent)
    {
      assert (!real_child->last_parent);
      real_child->first_parent = tagged_parent;
      real_child->last_parent  = tagged_parent;
      assert (!parent->prev_parent[pos]);
      assert (!parent->next_parent[pos]);
    }
    /* add parent at the beginning of the list */
    else
    {
      first_parent = real_child->first_parent;
      assert (first_parent);
      parent->next_parent[pos] = first_parent;
      tag                      = BTOR_GET_TAG_NODE (first_parent);
      BTOR_REAL_ADDR_NODE (first_parent)->prev_parent[tag] = tagged_parent;
      real_child->first_parent                             = tagged_parent;
    }
  }
}

static void
setup_node_and_add_to_id_table (Btor *btor, void *ptr)
{
  BtorNode *exp = ptr;
  int id;
  exp->refs = 1;
  exp->btor = btor;
  btor->stats.expressions++;
  assert (btor);
  assert (exp);
  assert (!BTOR_IS_INVERTED_NODE (exp));
  assert (!exp->id);
  id = BTOR_COUNT_STACK (btor->nodes_id_table);
  BTOR_ABORT_NODE (id == INT_MAX, "expression id overflow");
  exp->id = id;
  BTOR_PUSH_STACK (btor->mm, btor->nodes_id_table, exp);
  assert (BTOR_COUNT_STACK (btor->nodes_id_table) == exp->id + 1);
  assert (BTOR_PEEK_STACK (btor->nodes_id_table, exp->id) == exp);
}

static BtorNode *
new_const_exp_node (Btor *btor, const char *bits, int len)
{
  BtorBVConstNode *exp;
  int i;
  assert (btor);
  assert (bits);
  assert (len > 0);
  assert ((int) strlen (bits) == len);
  assert (btor_is_const_2vl (btor->mm, bits));
  BTOR_CNEW (btor->mm, exp);
  btor->ops[BTOR_BV_CONST_NODE]++;
  exp->kind  = BTOR_BV_CONST_NODE;
  exp->bytes = sizeof *exp;
  BTOR_NEWN (btor->mm, exp->bits, len + 1);
  for (i = 0; i < len; i++) exp->bits[i] = bits[i];
  exp->bits[len] = '\0';
  exp->len       = len;
  setup_node_and_add_to_id_table (btor, exp);
  return (BtorNode *) exp;
}

static BtorNode *
new_slice_exp_node (Btor *btor, BtorNode *e0, int upper, int lower)
{
  BtorBVNode *exp = 0;

  assert (btor);
  assert (e0);
  assert (upper < BTOR_REAL_ADDR_NODE (e0)->len);
  assert (upper >= lower);
  assert (lower >= 0);

  BTOR_CNEW (btor->mm, exp);
  btor->ops[BTOR_SLICE_NODE]++;
  exp->kind  = BTOR_SLICE_NODE;
  exp->bytes = sizeof *exp;
  exp->arity = 1;
  exp->upper = upper;
  exp->lower = lower;
  exp->len   = upper - lower + 1;
  setup_node_and_add_to_id_table (btor, exp);
  connect_child_exp (btor, (BtorNode *) exp, e0, 0);
  return (BtorNode *) exp;
}

static BtorNode *
new_binary_exp_node (
    Btor *btor, BtorNodeKind kind, BtorNode *e0, BtorNode *e1, int len)
{
  BtorBVNode *exp;

  assert (btor);
  assert (BTOR_IS_BINARY_NODE_KIND (kind));
  assert (kind != BTOR_AEQ_NODE);
  assert (e0);
  assert (e1);
  assert (len > 0);

  BTOR_CNEW (btor->mm, exp);
  btor->ops[kind]++;
  exp->kind  = kind;
  exp->bytes = sizeof *exp;
  exp->arity = 2;
  exp->len   = len;
  setup_node_and_add_to_id_table (btor, exp);
  connect_child_exp (btor, (BtorNode *) exp, e0, 0);
  connect_child_exp (btor, (BtorNode *) exp, e1, 1);

  return (BtorNode *) exp;
}

static BtorNode *
new_aeq_exp_node (Btor *btor, BtorNode *e0, BtorNode *e1)
{
  /* we need aeq and acond next and prev fields -> type is BtorNode */
  BtorNode *exp;
  assert (btor);
  assert (e0);
  assert (e1);
  BTOR_CNEW (btor->mm, exp);
  btor->ops[BTOR_AEQ_NODE]++;
  exp->kind  = BTOR_AEQ_NODE;
  exp->bytes = sizeof *exp;
  exp->arity = 2;
  exp->len   = 1;
  setup_node_and_add_to_id_table (btor, exp);
  connect_child_exp (btor, exp, e0, 0);
  connect_child_exp (btor, exp, e1, 1);
  return exp;
}

static BtorNode *
new_lambda_exp_node (Btor *btor, BtorNode *e_param, BtorNode *e_exp, int len)
{
  BtorNode *lambda_exp;

  assert (btor);
  assert (e_param);
  assert (BTOR_IS_PARAM_NODE (e_param));
  assert (e_exp);
  assert (len > 0);

  BTOR_CNEW (btor->mm, lambda_exp);
  btor->ops[BTOR_LAMBDA_NODE]++;
  lambda_exp->kind  = BTOR_LAMBDA_NODE;
  lambda_exp->bytes = sizeof *lambda_exp;
  lambda_exp->arity = 2;
  lambda_exp->len   = len;
  //  lambda_exp->index_len = BTOR_REAL_ADDR_NODE(e_param)->len;
  //  lambda_exp->parameterized = 1;
  setup_node_and_add_to_id_table (btor, lambda_exp);
  connect_child_exp (btor, lambda_exp, e_param, 0);
  connect_child_exp (btor, lambda_exp, e_exp, 1);
  //  mark_children_parameterized (btor, lambda_exp);

  return lambda_exp;
}

static BtorNode *
new_ternary_exp_node (Btor *btor,
                      BtorNodeKind kind,
                      BtorNode *e0,
                      BtorNode *e1,
                      BtorNode *e2,
                      int len)
{
  BtorBVNode *exp;

  assert (btor);
  assert (BTOR_IS_TERNARY_NODE_KIND (kind));
  assert (kind == BTOR_BCOND_NODE);
  assert (e0);
  assert (e1);
  assert (e2);
  assert (len > 0);

  BTOR_CNEW (btor->mm, exp);
  btor->ops[kind]++;
  exp->kind  = kind;
  exp->bytes = sizeof *exp;
  exp->arity = 3;
  exp->len   = len;
  setup_node_and_add_to_id_table (btor, exp);
  connect_child_exp (btor, (BtorNode *) exp, e0, 0);
  connect_child_exp (btor, (BtorNode *) exp, e1, 1);
  connect_child_exp (btor, (BtorNode *) exp, e2, 2);
  return (BtorNode *) exp;
}

static BtorNode *
new_write_exp_node (Btor *btor,
                    BtorNode *e_array,
                    BtorNode *e_index,
                    BtorNode *e_value)
{
  BtorMemMgr *mm;
  BtorNode *exp;
  assert (btor);
  assert (e_array);
  assert (e_index);
  assert (e_value);
  assert (BTOR_IS_REGULAR_NODE (e_array));
  assert (BTOR_IS_ARRAY_NODE (e_array));
  assert (!BTOR_IS_ARRAY_NODE (BTOR_REAL_ADDR_NODE (e_index)));
  assert (!BTOR_IS_ARRAY_NODE (BTOR_REAL_ADDR_NODE (e_value)));
  mm = btor->mm;
  BTOR_CNEW (mm, exp);
  btor->ops[BTOR_WRITE_NODE]++;
  exp->kind      = BTOR_WRITE_NODE;
  exp->bytes     = sizeof *exp;
  exp->arity     = 3;
  exp->index_len = BTOR_REAL_ADDR_NODE (e_index)->len;
  exp->len       = BTOR_REAL_ADDR_NODE (e_value)->len;
  setup_node_and_add_to_id_table (btor, exp);
  /* append writes to the end of parrent list */
  connect_child_exp (btor, exp, e_array, 0);
  connect_child_exp (btor, exp, e_index, 1);
  connect_child_exp (btor, exp, e_value, 2);

  return exp;
}

static BtorNode *
new_acond_exp_node (Btor *btor,
                    BtorNode *e_cond,
                    BtorNode *a_if,
                    BtorNode *a_else)
{
  BtorMemMgr *mm;
  BtorNode *exp;
  assert (btor);
  assert (!BTOR_IS_ARRAY_NODE (BTOR_REAL_ADDR_NODE (e_cond)));
  assert (BTOR_IS_REGULAR_NODE (a_if));
  assert (BTOR_IS_REGULAR_NODE (a_else));
  assert (BTOR_IS_ARRAY_NODE (a_if));
  assert (BTOR_IS_ARRAY_NODE (a_else));
  assert (a_if->index_len == a_else->index_len);
  assert (a_if->index_len > 0);
  assert (a_if->len == a_else->len);
  assert (a_if->len > 0);
  mm = btor->mm;
  BTOR_CNEW (mm, exp);
  btor->ops[BTOR_ACOND_NODE]++;
  exp->kind      = BTOR_ACOND_NODE;
  exp->bytes     = sizeof *exp;
  exp->arity     = 3;
  exp->index_len = a_if->index_len;
  exp->len       = a_if->len;
  setup_node_and_add_to_id_table (btor, exp);
  connect_child_exp (btor, exp, e_cond, 0);
  connect_child_exp (btor, exp, a_if, 1);
  connect_child_exp (btor, exp, a_else, 2);

  return exp;
}

/* Computes hash value of expression by id */
unsigned int
btor_hash_exp_by_id (BtorNode *exp)
{
  assert (exp);
  return (unsigned int) BTOR_REAL_ADDR_NODE (exp)->id * 7334147u;
}

/* Compares expressions by id */
int
btor_compare_exp_by_id (BtorNode *exp0, BtorNode *exp1)
{
  int id0, id1;
  assert (exp0);
  assert (exp1);
  id0 = BTOR_GET_ID_NODE (exp0);
  id1 = BTOR_GET_ID_NODE (exp1);
  if (id0 < id1) return -1;
  if (id0 > id1) return 1;
  return 0;
}

/* Search for constant expression in hash table. Returns 0 if not found. */
static BtorNode **
find_const_exp (Btor *btor, const char *bits, int len)
{
  BtorNode *cur, **result;
  unsigned int hash;
  assert (btor);
  assert (bits);
  assert (len > 0);
  assert ((int) strlen (bits) == len);
  hash = btor_hashstr ((void *) bits);
  hash = (hash * BTOR_NODE_UNIQUE_TABLE_PRIME)
         & (btor->nodes_unique_table.size - 1);
  result = btor->nodes_unique_table.chains + hash;
  cur    = *result;
  while (cur)
  {
    assert (BTOR_IS_REGULAR_NODE (cur));
    if (BTOR_IS_BV_CONST_NODE (cur) && cur->len == len
        && strcmp (cur->bits, bits) == 0)
      break;
    else
    {
      result = &cur->next;
      cur    = *result;
    }
  }
  return result;
}

/* Search for slice expression in hash table. Returns 0 if not found. */
static BtorNode **
find_slice_exp (Btor *btor, BtorNode *e0, int upper, int lower)
{
  BtorNode *cur, **result;
  unsigned int hash;
  assert (btor);
  assert (e0);
  assert (lower >= 0);
  assert (upper >= lower);
  hash = (((unsigned int) BTOR_REAL_ADDR_NODE (e0)->id + (unsigned int) upper
           + (unsigned int) lower)
          * BTOR_NODE_UNIQUE_TABLE_PRIME)
         & (btor->nodes_unique_table.size - 1);
  result = btor->nodes_unique_table.chains + hash;
  cur    = *result;
  while (cur)
  {
    assert (BTOR_IS_REGULAR_NODE (cur));
    if (cur->kind == BTOR_SLICE_NODE && cur->e[0] == e0 && cur->upper == upper
        && cur->lower == lower)
      break;
    else
    {
      result = &cur->next;
      cur    = *result;
    }
  }
  return result;
}

/* Search for binary expression in hash table. Returns 0 if not found. */
static BtorNode **
find_binary_exp (Btor *btor, BtorNodeKind kind, BtorNode *e0, BtorNode *e1)
{
  BtorNode *cur, **result;
  unsigned int hash;
  assert (btor);
  assert (BTOR_IS_BINARY_NODE_KIND (kind));
  assert (e0);
  assert (e1);
  assert (btor->rewrite_level == 0
          || !BTOR_IS_BINARY_COMMUTATIVE_NODE_KIND (kind)
          || BTOR_REAL_ADDR_NODE (e0)->id <= BTOR_REAL_ADDR_NODE (e1)->id);
  hash = (((unsigned int) BTOR_REAL_ADDR_NODE (e0)->id
           + (unsigned int) BTOR_REAL_ADDR_NODE (e1)->id)
          * BTOR_NODE_UNIQUE_TABLE_PRIME)
         & (btor->nodes_unique_table.size - 1);
  result = btor->nodes_unique_table.chains + hash;
  cur    = *result;
  while (cur)
  {
    assert (BTOR_IS_REGULAR_NODE (cur));
    if (cur->kind == kind && cur->e[0] == e0 && cur->e[1] == e1)
      break;
    else
    {
      result = &cur->next;
      cur    = *result;
    }
  }
  return result;
}

/* Search for ternary expression in hash table. Returns 0 if not found. */
static BtorNode **
find_ternary_exp (
    Btor *btor, BtorNodeKind kind, BtorNode *e0, BtorNode *e1, BtorNode *e2)
{
  BtorNode *cur, **result;
  unsigned int hash;
  assert (btor);
  assert (BTOR_IS_TERNARY_NODE_KIND (kind));
  assert (e0);
  assert (e1);
  assert (e2);
  hash = (((unsigned) BTOR_REAL_ADDR_NODE (e0)->id
           + (unsigned) BTOR_REAL_ADDR_NODE (e1)->id
           + (unsigned) BTOR_REAL_ADDR_NODE (e2)->id)
          * BTOR_NODE_UNIQUE_TABLE_PRIME)
         & (btor->nodes_unique_table.size - 1);
  result = btor->nodes_unique_table.chains + hash;
  cur    = *result;
  while (cur)
  {
    assert (BTOR_IS_REGULAR_NODE (cur));
    if (cur->kind == kind && cur->e[0] == e0 && cur->e[1] == e1
        && cur->e[2] == e2)
      break;
    else
    {
      result = &(cur->next);
      cur    = *result;
    }
  }
  return result;
}

/* Enlarges unique table and rehashes expressions. */
static void
enlarge_nodes_unique_table (Btor *btor)
{
  BtorMemMgr *mm;
  int size, new_size, i;
  unsigned int hash;
  BtorNode *cur, *temp, **new_chains;
  assert (btor);
  mm       = btor->mm;
  size     = btor->nodes_unique_table.size;
  new_size = size ? 2 * size : 1;
  BTOR_CNEWN (mm, new_chains, new_size);
  for (i = 0; i < size; i++)
  {
    cur = btor->nodes_unique_table.chains[i];
    while (cur)
    {
      assert (BTOR_IS_REGULAR_NODE (cur));
      assert (!BTOR_IS_BV_VAR_NODE (cur));
      assert (!BTOR_IS_ARRAY_VAR_NODE (cur));
      temp             = cur->next;
      hash             = compute_hash_exp (cur, new_size);
      cur->next        = new_chains[hash];
      new_chains[hash] = cur;
      cur              = temp;
    }
  }
  BTOR_DELETEN (mm, btor->nodes_unique_table.chains, size);
  btor->nodes_unique_table.size   = new_size;
  btor->nodes_unique_table.chains = new_chains;
}

static void
mark_synth_mark_exp (Btor *btor, BtorNode *exp, int new_mark)
{
  BtorMemMgr *mm;
  BtorNodePtrStack stack;
  BtorNode *cur;
  int i;

  assert (btor);
  assert (exp);

  mm = btor->mm;
  BTOR_INIT_STACK (stack);
  cur = BTOR_REAL_ADDR_NODE (exp);
  goto MARK_SYNTH_MARK_NODE_ENTER_WITHOUT_POP;

  while (!BTOR_EMPTY_STACK (stack))
  {
    cur = BTOR_REAL_ADDR_NODE (BTOR_POP_STACK (stack));
  MARK_SYNTH_MARK_NODE_ENTER_WITHOUT_POP:
    if (cur->synth_mark != new_mark)
    {
      cur->synth_mark = new_mark;
      for (i = cur->arity - 1; i >= 0; i--)
        BTOR_PUSH_STACK (mm, stack, cur->e[i]);
    }
  }
  BTOR_RELEASE_STACK (mm, stack);
}

static void
btor_mark_exp (Btor *btor, BtorNode *exp, int new_mark)
{
  BtorMemMgr *mm;
  BtorNodePtrStack stack;
  BtorNode *cur;
  int i;

  assert (btor);
  assert (exp);

  mm = btor->mm;
  BTOR_INIT_STACK (stack);
  cur = BTOR_REAL_ADDR_NODE (exp);
  goto BTOR_MARK_NODE_ENTER_WITHOUT_POP;

  while (!BTOR_EMPTY_STACK (stack))
  {
    cur = BTOR_REAL_ADDR_NODE (BTOR_POP_STACK (stack));
  BTOR_MARK_NODE_ENTER_WITHOUT_POP:
    if (cur->mark != new_mark)
    {
      cur->mark = new_mark;
      for (i = cur->arity - 1; i >= 0; i--)
        BTOR_PUSH_STACK (mm, stack, cur->e[i]);
    }
  }
  BTOR_RELEASE_STACK (mm, stack);
}

BtorNode *
btor_const_exp (Btor *btor, const char *bits)
{
  BtorNode **lookup;
  int inv, len;
  char *lookupbits;

  assert (btor);
  assert (bits);
  assert (*bits != '\0');

  len = (int) strlen (bits);
  assert (len > 0);
  inv        = 0;
  lookupbits = (char *) bits;
  if (btor->rewrite_level > 0)
  {
    /* normalize constants, constants are always even */
    if (bits[len - 1] == '1')
    {
      lookupbits = btor_not_const (btor->mm, bits);
      inv        = 1;
    }
  }
  lookup = find_const_exp (btor, lookupbits, len);
  if (!*lookup)
  {
    if (BTOR_FULL_UNIQUE_TABLE (btor->nodes_unique_table))
    {
      enlarge_nodes_unique_table (btor);
      lookup = find_const_exp (btor, lookupbits, len);
    }
    *lookup = new_const_exp_node (btor, lookupbits, len);
    assert (btor->nodes_unique_table.num_elements < INT_MAX);
    btor->nodes_unique_table.num_elements++;
    (*lookup)->unique = 1;
  }
  else
    inc_exp_ref_counter (btor, *lookup);
  assert (BTOR_IS_REGULAR_NODE (*lookup));
  if (inv)
  {
    btor_delete_const (btor->mm, lookupbits);
    return BTOR_INVERT_NODE (*lookup);
  }
  return *lookup;
}

static BtorNode *
int_min_exp (Btor *btor, int len)
{
  char *string;
  BtorNode *result;
  assert (btor);
  assert (len > 0);
  string    = btor_zero_const (btor->mm, len);
  string[0] = '1';
  result    = btor_const_exp (btor, string);
  btor_delete_const (btor->mm, string);
  return result;
}

BtorNode *
btor_zero_exp (Btor *btor, int len)
{
  char *string;
  BtorNode *result;

  assert (btor);
  assert (len > 0);

  string = btor_zero_const (btor->mm, len);
  result = btor_const_exp (btor, string);
  btor_delete_const (btor->mm, string);
  return result;
}

BtorNode *
btor_false_exp (Btor *btor)
{
  assert (btor);
  return btor_zero_exp (btor, 1);
}

BtorNode *
btor_ones_exp (Btor *btor, int len)
{
  char *string;
  BtorNode *result;

  assert (btor);
  assert (len > 0);

  string = btor_ones_const (btor->mm, len);
  result = btor_const_exp (btor, string);
  btor_delete_const (btor->mm, string);
  return result;
}

BtorNode *
btor_one_exp (Btor *btor, int len)
{
  char *string;
  BtorNode *result;

  assert (btor);
  assert (len > 0);

  string = btor_one_const (btor->mm, len);
  result = btor_const_exp (btor, string);
  btor_delete_const (btor->mm, string);
  return result;
}

BtorNode *
btor_int_to_exp (Btor *btor, int i, int len)
{
  char *string;
  BtorNode *result;

  assert (btor);
  assert (len > 0);

  string = btor_int_to_const (btor->mm, i, len);
  result = btor_const_exp (btor, string);
  btor_delete_const (btor->mm, string);
  return result;
}

BtorNode *
btor_unsigned_to_exp (Btor *btor, unsigned int u, int len)
{
  char *string;
  BtorNode *result;

  assert (btor);
  assert (len > 0);

  string = btor_unsigned_to_const (btor->mm, u, len);
  result = btor_const_exp (btor, string);
  btor_delete_const (btor->mm, string);
  return result;
}

BtorNode *
btor_true_exp (Btor *btor)
{
  assert (btor);
  return btor_one_exp (btor, 1);
}

BtorNode *
btor_var_exp (Btor *btor, int len, const char *symbol)
{
  BtorMemMgr *mm;
  BtorBVVarNode *exp;

  assert (btor);
  assert (len > 0);
  assert (symbol);

  mm = btor->mm;
  BTOR_CNEW (mm, exp);
  btor->ops[BTOR_BV_VAR_NODE]++;
  exp->kind   = BTOR_BV_VAR_NODE;
  exp->bytes  = sizeof *exp;
  exp->symbol = btor_strdup (mm, symbol);
  exp->len    = len;
  setup_node_and_add_to_id_table (btor, exp);
  exp->bits = btor_x_const_3vl (btor->mm, len);
  (void) btor_insert_in_ptr_hash_table (btor->bv_vars, exp);
  return (BtorNode *) exp;
}

BtorNode *
btor_param_exp (Btor *btor, int len, const char *symbol)
{
  BtorMemMgr *mm;
  BtorParamNode *exp;

  assert (btor);
  assert (len > 0);
  assert (symbol);

  mm = btor->mm;
  BTOR_CNEW (mm, exp);
  btor->ops[BTOR_PARAM_NODE]++;
  exp->kind          = BTOR_PARAM_NODE;
  exp->bytes         = sizeof *exp;
  exp->symbol        = btor_strdup (mm, symbol);
  exp->len           = len;
  exp->parameterized = 1;
  setup_node_and_add_to_id_table (btor, exp);
  //  exp->bits = btor_x_const_3vl (mm, len);
  return (BtorNode *) exp;
}

BtorNode *
btor_array_exp (Btor *btor, int elem_len, int index_len, const char *symbol)
{
  BtorMemMgr *mm;
  BtorArrayVarNode *exp;

  assert (btor);
  assert (elem_len > 0);
  assert (index_len > 0);
  assert (symbol);

  mm = btor->mm;
  BTOR_CNEW (mm, exp);
  btor->ops[BTOR_ARRAY_VAR_NODE]++;
  exp->kind      = BTOR_ARRAY_VAR_NODE;
  exp->bytes     = sizeof *exp;
  exp->symbol    = btor_strdup (mm, symbol);
  exp->index_len = index_len;
  exp->len       = elem_len;
  setup_node_and_add_to_id_table (btor, exp);
  (void) btor_insert_in_ptr_hash_table (btor->array_vars, exp);
  return (BtorNode *) exp;
}

static BtorNode *
unary_exp_slice_exp (Btor *btor, BtorNode *exp, int upper, int lower)
{
  BtorNode **lookup;
  assert (btor);
  assert (exp);
  int inv;

  exp = btor_pointer_chase_simplified_exp (btor, exp);

  assert (!BTOR_IS_ARRAY_NODE (BTOR_REAL_ADDR_NODE (exp)));
  assert (lower >= 0);
  assert (upper >= lower);
  assert (upper < BTOR_REAL_ADDR_NODE (exp)->len);

  if (btor->rewrite_level > 0 && BTOR_IS_INVERTED_NODE (exp))
  {
    inv = 1;
    exp = BTOR_INVERT_NODE (exp);
  }
  else
    inv = 0;

  lookup = find_slice_exp (btor, exp, upper, lower);
  if (!*lookup)
  {
    if (BTOR_FULL_UNIQUE_TABLE (btor->nodes_unique_table))
    {
      enlarge_nodes_unique_table (btor);
      lookup = find_slice_exp (btor, exp, upper, lower);
    }
    *lookup = new_slice_exp_node (btor, exp, upper, lower);
    inc_exp_ref_counter (btor, exp);
    assert (btor->nodes_unique_table.num_elements < INT_MAX);
    btor->nodes_unique_table.num_elements++;
    (*lookup)->unique = 1;
  }
  else
    inc_exp_ref_counter (btor, *lookup);
  assert (BTOR_IS_REGULAR_NODE (*lookup));
  if (inv) return BTOR_INVERT_NODE (*lookup);
  return *lookup;
}

BtorNode *
btor_slice_exp_node (Btor *btor, BtorNode *exp, int upper, int lower)
{
  exp = btor_pointer_chase_simplified_exp (btor, exp);
  assert (btor_precond_slice_exp_dbg (btor, exp, upper, lower));
  return unary_exp_slice_exp (btor, exp, upper, lower);
}

static BtorNode *
binary_exp (Btor *btor, BtorNodeKind kind, BtorNode *e0, BtorNode *e1, int len)
{
  BtorNode **lookup, *temp;
  assert (btor);
  assert (BTOR_IS_BINARY_NODE_KIND (kind));
  assert (e0);
  assert (e1);
  assert (len > 0);

  e0 = btor_pointer_chase_simplified_exp (btor, e0);
  e1 = btor_pointer_chase_simplified_exp (btor, e1);

  if (btor->rewrite_level > 0 && BTOR_IS_BINARY_COMMUTATIVE_NODE_KIND (kind)
      && BTOR_REAL_ADDR_NODE (e1)->id < BTOR_REAL_ADDR_NODE (e0)->id)
  {
    temp = e0;
    e0   = e1;
    e1   = temp;
  }
  assert (btor->rewrite_level == 0
          || !BTOR_IS_BINARY_COMMUTATIVE_NODE_KIND (kind)
          || BTOR_REAL_ADDR_NODE (e0)->id <= BTOR_REAL_ADDR_NODE (e1)->id);
  lookup = find_binary_exp (btor, kind, e0, e1);
  if (!*lookup)
  {
    if (BTOR_FULL_UNIQUE_TABLE (btor->nodes_unique_table))
    {
      enlarge_nodes_unique_table (btor);
      lookup = find_binary_exp (btor, kind, e0, e1);
    }
    if (kind == BTOR_AEQ_NODE)
      *lookup = new_aeq_exp_node (btor, e0, e1);
    else if (kind == BTOR_LAMBDA_NODE)
      *lookup = new_lambda_exp_node (btor, e0, e1, len);
    else
      *lookup = new_binary_exp_node (btor, kind, e0, e1, len);
    inc_exp_ref_counter (btor, e0);
    inc_exp_ref_counter (btor, e1);
    assert (btor->nodes_unique_table.num_elements < INT_MAX);
    btor->nodes_unique_table.num_elements++;
    (*lookup)->unique = 1;
  }
  else
    inc_exp_ref_counter (btor, *lookup);
  assert (BTOR_IS_REGULAR_NODE (*lookup));
  return *lookup;
}

BtorNode *
btor_and_exp_node (Btor *btor, BtorNode *e0, BtorNode *e1)
{
  e0 = btor_pointer_chase_simplified_exp (btor, e0);
  e1 = btor_pointer_chase_simplified_exp (btor, e1);
  assert (btor_precond_regular_binary_bv_exp_dbg (btor, e0, e1));
  return binary_exp (
      btor, BTOR_AND_NODE, e0, e1, BTOR_REAL_ADDR_NODE (e0)->len);
}

BtorNode *
btor_eq_exp_node (Btor *btor, BtorNode *e0, BtorNode *e1)
{
  BtorNodeKind kind;

  e0 = btor_pointer_chase_simplified_exp (btor, e0);
  e1 = btor_pointer_chase_simplified_exp (btor, e1);
  assert (btor_precond_eq_exp_dbg (btor, e0, e1));

  if (BTOR_IS_ARRAY_NODE (BTOR_REAL_ADDR_NODE (e0)))
    kind = BTOR_AEQ_NODE;
  else
    kind = BTOR_BEQ_NODE;

  return binary_exp (btor, kind, e0, e1, 1);
}

BtorNode *
btor_add_exp_node (Btor *btor, BtorNode *e0, BtorNode *e1)
{
  e0 = btor_pointer_chase_simplified_exp (btor, e0);
  e1 = btor_pointer_chase_simplified_exp (btor, e1);
  assert (btor_precond_regular_binary_bv_exp_dbg (btor, e0, e1));
  return binary_exp (
      btor, BTOR_ADD_NODE, e0, e1, BTOR_REAL_ADDR_NODE (e0)->len);
}

BtorNode *
btor_mul_exp_node (Btor *btor, BtorNode *e0, BtorNode *e1)
{
  e0 = btor_pointer_chase_simplified_exp (btor, e0);
  e1 = btor_pointer_chase_simplified_exp (btor, e1);
  assert (btor_precond_regular_binary_bv_exp_dbg (btor, e0, e1));
  return binary_exp (
      btor, BTOR_MUL_NODE, e0, e1, BTOR_REAL_ADDR_NODE (e0)->len);
}

BtorNode *
btor_ult_exp_node (Btor *btor, BtorNode *e0, BtorNode *e1)
{
  e0 = btor_pointer_chase_simplified_exp (btor, e0);
  e1 = btor_pointer_chase_simplified_exp (btor, e1);
  assert (btor_precond_regular_binary_bv_exp_dbg (btor, e0, e1));
  return binary_exp (btor, BTOR_ULT_NODE, e0, e1, 1);
}

BtorNode *
btor_sll_exp_node (Btor *btor, BtorNode *e0, BtorNode *e1)
{
  e0 = btor_pointer_chase_simplified_exp (btor, e0);
  e1 = btor_pointer_chase_simplified_exp (btor, e1);
  assert (btor_precond_shift_exp_dbg (btor, e0, e1));
  return binary_exp (
      btor, BTOR_SLL_NODE, e0, e1, BTOR_REAL_ADDR_NODE (e0)->len);
}

BtorNode *
btor_srl_exp_node (Btor *btor, BtorNode *e0, BtorNode *e1)
{
  e0 = btor_pointer_chase_simplified_exp (btor, e0);
  e1 = btor_pointer_chase_simplified_exp (btor, e1);
  assert (btor_precond_shift_exp_dbg (btor, e0, e1));
  return binary_exp (
      btor, BTOR_SRL_NODE, e0, e1, BTOR_REAL_ADDR_NODE (e0)->len);
}

BtorNode *
btor_udiv_exp_node (Btor *btor, BtorNode *e0, BtorNode *e1)
{
  e0 = btor_pointer_chase_simplified_exp (btor, e0);
  e1 = btor_pointer_chase_simplified_exp (btor, e1);
  assert (btor_precond_regular_binary_bv_exp_dbg (btor, e0, e1));
  return binary_exp (
      btor, BTOR_UDIV_NODE, e0, e1, BTOR_REAL_ADDR_NODE (e0)->len);
}

BtorNode *
btor_urem_exp_node (Btor *btor, BtorNode *e0, BtorNode *e1)
{
  e0 = btor_pointer_chase_simplified_exp (btor, e0);
  e1 = btor_pointer_chase_simplified_exp (btor, e1);
  assert (btor_precond_regular_binary_bv_exp_dbg (btor, e0, e1));
  return binary_exp (
      btor, BTOR_UREM_NODE, e0, e1, BTOR_REAL_ADDR_NODE (e0)->len);
}

BtorNode *
btor_concat_exp_node (Btor *btor, BtorNode *e0, BtorNode *e1)
{
  e0 = btor_pointer_chase_simplified_exp (btor, e0);
  e1 = btor_pointer_chase_simplified_exp (btor, e1);
  assert (btor_precond_concat_exp_dbg (btor, e0, e1));
  return binary_exp (
      btor,
      BTOR_CONCAT_NODE,
      e0,
      e1,
      BTOR_REAL_ADDR_NODE (e0)->len + BTOR_REAL_ADDR_NODE (e1)->len);
}

BtorNode *
btor_read_exp_node (Btor *btor, BtorNode *e_array, BtorNode *e_index)
{
  BtorNode *result;
  e_array = btor_pointer_chase_simplified_exp (btor, e_array);
  e_index = btor_pointer_chase_simplified_exp (btor, e_index);
  assert (btor_precond_read_exp_dbg (btor, e_array, e_index));
  result = binary_exp (btor, BTOR_READ_NODE, e_array, e_index, e_array->len);
  if (!result->bits) result->bits = btor_x_const_3vl (btor->mm, e_array->len);
  return result;
}

BtorNode *
btor_lambda_exp (Btor *btor, BtorNode *e_param, BtorNode *e_exp)
{
  assert (btor);
  assert (BTOR_IS_PARAM_NODE (e_param));
  assert (BTOR_REAL_ADDR_NODE (e_param)->len > 0);
  assert (!BTOR_REAL_ADDR_NODE (e_param)->simplified);
  assert (e_exp);
  assert (BTOR_REAL_ADDR_NODE (e_exp)->len > 0);

  BtorNode *lambda_exp;
  int index_len = BTOR_REAL_ADDR_NODE (e_param)->len;
  int elem_len  = BTOR_REAL_ADDR_NODE (e_exp)->len;

  e_exp      = btor_pointer_chase_simplified_exp (btor, e_exp);
  lambda_exp = binary_exp (btor, BTOR_LAMBDA_NODE, e_param, e_exp, elem_len);
  lambda_exp->index_len = index_len;

  /* set lambda expression of parameter */
  // assert (!((BtorParamNode *) e_param)->lambda_exp);
  assert (!((BtorParamNode *) e_param)->lambda_exp
          || ((BtorParamNode *) e_param)->lambda_exp == lambda_exp);
  if (!((BtorParamNode *) e_param)->lambda_exp)
    ((BtorParamNode *) e_param)->lambda_exp = lambda_exp;
  // else lambda_exp is an already existing one

  if (!btor_find_in_ptr_hash_table (btor->lambdas, lambda_exp))
    (void) btor_insert_in_ptr_hash_table (btor->lambdas, lambda_exp);

  return lambda_exp;
}

BtorNode *
btor_fun_exp (Btor *btor, int paramc, BtorNode **params, BtorNode *exp)
{
  assert (btor);
  assert (paramc > 0);
  assert (params);
  assert (exp);

  int i;
  BtorNode *fun      = btor_pointer_chase_simplified_exp (btor, exp);
  BtorNode *prev_fun = 0;

  for (i = paramc - 1; i >= 0; i--)
  {
    assert (params[i]);
    assert (BTOR_IS_PARAM_NODE (BTOR_REAL_ADDR_NODE (params[i])));
    fun = btor_lambda_exp (btor, params[i], fun);
    if (prev_fun) btor_release_exp (btor, prev_fun);
    prev_fun = fun;
  }

  return fun;
}

BtorNode *
btor_apply_exp (Btor *btor, int argc, BtorNode **args, BtorNode *lambda)
{
  assert (btor);
  assert (argc > 0);
  assert (args);
  assert (lambda);

  int i;
  BtorNode *next, *prev, *read;
#ifndef NDEBUG
  assert (args[argc - 1]);
  BtorNode *cur_lambda = BTOR_REAL_ADDR_NODE (lambda);
  assert (BTOR_REAL_ADDR_NODE (cur_lambda->e[0])->len
          == BTOR_REAL_ADDR_NODE (args[argc - 1])->len);
#endif

  next = prev = args[argc - 1];
  for (i = argc - 2; i >= 0; i--)
  {
#ifndef NDEBUG
    assert (args[i]);
    cur_lambda = BTOR_REAL_ADDR_NODE (cur_lambda->e[1]);
    assert (BTOR_REAL_ADDR_NODE (cur_lambda->e[0])->len
            == BTOR_REAL_ADDR_NODE (args[i])->len);
#endif
    next = btor_concat_exp (btor, args[i], prev);
    if (i < argc - 2) btor_release_exp (btor, prev);
    prev = next;
  }

  read = btor_read_exp (btor, lambda, next);
  btor_release_exp (btor, next);
  return read;
}

static BtorNode *
ternary_exp (Btor *btor,
             BtorNodeKind kind,
             BtorNode *e0,
             BtorNode *e1,
             BtorNode *e2,
             int len)
{
  BtorNode **lookup;
  assert (btor);
  assert (BTOR_IS_TERNARY_NODE_KIND (kind));
  assert (e0);
  assert (e1);
  assert (e2);

  e0 = btor_pointer_chase_simplified_exp (btor, e0);
  e1 = btor_pointer_chase_simplified_exp (btor, e1);
  e2 = btor_pointer_chase_simplified_exp (btor, e2);

  lookup = find_ternary_exp (btor, kind, e0, e1, e2);
  if (!*lookup)
  {
    if (BTOR_FULL_UNIQUE_TABLE (btor->nodes_unique_table))
    {
      enlarge_nodes_unique_table (btor);
      lookup = find_ternary_exp (btor, kind, e0, e1, e2);
    }
    switch (kind)
    {
      case BTOR_WRITE_NODE:
        *lookup = new_write_exp_node (btor, e0, e1, e2);
        break;
      case BTOR_ACOND_NODE:
        *lookup = new_acond_exp_node (btor, e0, e1, e2);
        break;
      default:
        assert (kind == BTOR_BCOND_NODE);
        *lookup = new_ternary_exp_node (btor, kind, e0, e1, e2, len);
        break;
    }
    inc_exp_ref_counter (btor, e0);
    inc_exp_ref_counter (btor, e1);
    inc_exp_ref_counter (btor, e2);
    assert (btor->nodes_unique_table.num_elements < INT_MAX);
    btor->nodes_unique_table.num_elements++;
    (*lookup)->unique = 1;
  }
  else
    inc_exp_ref_counter (btor, *lookup);
  assert (BTOR_IS_REGULAR_NODE (*lookup));
  return *lookup;
}

BtorNode *
btor_write_exp_node (Btor *btor,
                     BtorNode *e_array,
                     BtorNode *e_index,
                     BtorNode *e_value)
{
  e_array = btor_pointer_chase_simplified_exp (btor, e_array);
  e_index = btor_pointer_chase_simplified_exp (btor, e_index);
  e_value = btor_pointer_chase_simplified_exp (btor, e_value);
  assert (btor_precond_write_exp_dbg (btor, e_array, e_index, e_value));
  return ternary_exp (btor, BTOR_WRITE_NODE, e_array, e_index, e_value, 0);
}

BtorNode *
btor_cond_exp_node (Btor *btor,
                    BtorNode *e_cond,
                    BtorNode *e_if,
                    BtorNode *e_else)
{
  BtorNodeKind kind;

  e_cond = btor_pointer_chase_simplified_exp (btor, e_cond);
  e_if   = btor_pointer_chase_simplified_exp (btor, e_if);
  e_else = btor_pointer_chase_simplified_exp (btor, e_else);
  assert (btor_precond_cond_exp_dbg (btor, e_cond, e_if, e_else));

  if (BTOR_IS_ARRAY_NODE (BTOR_REAL_ADDR_NODE (e_if)))
    kind = BTOR_ACOND_NODE;
  else
    kind = BTOR_BCOND_NODE;

  return ternary_exp (
      btor, kind, e_cond, e_if, e_else, BTOR_REAL_ADDR_NODE (e_if)->len);
}

BtorNode *
btor_not_exp (Btor *btor, BtorNode *exp)
{
  exp = btor_pointer_chase_simplified_exp (btor, exp);
  assert (btor_precond_regular_unary_bv_exp_dbg (btor, exp));

  (void) btor;
  inc_exp_ref_counter (btor, exp);
  return BTOR_INVERT_NODE (exp);
}

BtorNode *
btor_add_exp (Btor *btor, BtorNode *e0, BtorNode *e1)
{
  BtorNode *result;

  e0 = btor_pointer_chase_simplified_exp (btor, e0);
  e1 = btor_pointer_chase_simplified_exp (btor, e1);
  assert (btor_precond_regular_binary_bv_exp_dbg (btor, e0, e1));

  if (btor->rewrite_level > 0)
    result = btor_rewrite_add_exp (btor, e0, e1);
  else
    result = btor_add_exp_node (btor, e0, e1);

  assert (result);
  return result;
}

BtorNode *
btor_neg_exp (Btor *btor, BtorNode *exp)
{
  BtorNode *result, *one;

  exp = btor_pointer_chase_simplified_exp (btor, exp);
  assert (btor_precond_regular_unary_bv_exp_dbg (btor, exp));

  one    = btor_one_exp (btor, BTOR_REAL_ADDR_NODE (exp)->len);
  result = btor_add_exp (btor, BTOR_INVERT_NODE (exp), one);
  btor_release_exp (btor, one);
  return result;
}

BtorNode *
btor_slice_exp (Btor *btor, BtorNode *exp, int upper, int lower)
{
  BtorNode *result;

  exp = btor_pointer_chase_simplified_exp (btor, exp);
  assert (btor_precond_slice_exp_dbg (btor, exp, upper, lower));

  if (btor->rewrite_level > 0)
    result = btor_rewrite_slice_exp (btor, exp, upper, lower);
  else
    result = btor_slice_exp_node (btor, exp, upper, lower);

  assert (result);
  return result;
}

BtorNode *
btor_or_exp (Btor *btor, BtorNode *e0, BtorNode *e1)
{
  e0 = btor_pointer_chase_simplified_exp (btor, e0);
  e1 = btor_pointer_chase_simplified_exp (btor, e1);
  assert (btor_precond_regular_binary_bv_exp_dbg (btor, e0, e1));
  return BTOR_INVERT_NODE (
      btor_and_exp (btor, BTOR_INVERT_NODE (e0), BTOR_INVERT_NODE (e1)));
}

BtorNode *
btor_eq_exp (Btor *btor, BtorNode *e0, BtorNode *e1)
{
  BtorNode *result;

  e0 = btor_pointer_chase_simplified_exp (btor, e0);
  e1 = btor_pointer_chase_simplified_exp (btor, e1);
  assert (btor_precond_eq_exp_dbg (btor, e0, e1));

  if (btor->rewrite_level > 0)
    result = btor_rewrite_eq_exp (btor, e0, e1);
  else
    result = btor_eq_exp_node (btor, e0, e1);

  assert (result);
  return result;
}

BtorNode *
btor_and_exp (Btor *btor, BtorNode *e0, BtorNode *e1)
{
  BtorNode *result;

  e0 = btor_pointer_chase_simplified_exp (btor, e0);
  e1 = btor_pointer_chase_simplified_exp (btor, e1);
  assert (btor_precond_regular_binary_bv_exp_dbg (btor, e0, e1));

  if (btor->rewrite_level > 0)
    result = btor_rewrite_and_exp (btor, e0, e1);
  else
    result = btor_and_exp_node (btor, e0, e1);

  assert (result);
  return result;
}

BtorNode *
btor_xor_exp (Btor *btor, BtorNode *e0, BtorNode *e1)
{
  BtorNode *result, * or, *and;

  e0 = btor_pointer_chase_simplified_exp (btor, e0);
  e1 = btor_pointer_chase_simplified_exp (btor, e1);
  assert (btor_precond_regular_binary_bv_exp_dbg (btor, e0, e1));

  or     = btor_or_exp (btor, e0, e1);
  and    = btor_and_exp (btor, e0, e1);
  result = btor_and_exp (btor, or, BTOR_INVERT_NODE (and));
  btor_release_exp (btor, or);
  btor_release_exp (btor, and);
  return result;
}

BtorNode *
btor_xnor_exp (Btor *btor, BtorNode *e0, BtorNode *e1)
{
  e0 = btor_pointer_chase_simplified_exp (btor, e0);
  e1 = btor_pointer_chase_simplified_exp (btor, e1);
  assert (btor_precond_regular_binary_bv_exp_dbg (btor, e0, e1));
  return BTOR_INVERT_NODE (btor_xor_exp (btor, e0, e1));
}

BtorNode *
btor_concat_exp (Btor *btor, BtorNode *e0, BtorNode *e1)
{
  BtorNode *result;

  e0 = btor_pointer_chase_simplified_exp (btor, e0);
  e1 = btor_pointer_chase_simplified_exp (btor, e1);
  assert (btor_precond_concat_exp_dbg (btor, e0, e1));

  if (btor->rewrite_level > 0)
    result = btor_rewrite_concat_exp (btor, e0, e1);
  else
    result = btor_concat_exp_node (btor, e0, e1);

  assert (result);
  return result;
}

BtorNode *
btor_cond_exp (Btor *btor, BtorNode *e_cond, BtorNode *e_if, BtorNode *e_else)
{
  BtorNode *result;

  e_cond = btor_pointer_chase_simplified_exp (btor, e_cond);
  e_if   = btor_pointer_chase_simplified_exp (btor, e_if);
  e_else = btor_pointer_chase_simplified_exp (btor, e_else);
  assert (btor_precond_cond_exp_dbg (btor, e_cond, e_if, e_else));

  if (btor->rewrite_level > 0)
    result = btor_rewrite_cond_exp (btor, e_cond, e_if, e_else);
  else
    result = btor_cond_exp_node (btor, e_cond, e_if, e_else);

  assert (result);
  return result;
}

#if 1
BtorNode *
btor_cond_exp_no_rewrite (Btor *btor,
                          BtorNode *e_cond,
                          BtorNode *e_if,
                          BtorNode *e_else)
{
  BtorNode *result;

  e_cond = btor_pointer_chase_simplified_exp (btor, e_cond);
  e_if   = btor_pointer_chase_simplified_exp (btor, e_if);
  e_else = btor_pointer_chase_simplified_exp (btor, e_else);
  assert (btor_precond_cond_exp_dbg (btor, e_cond, e_if, e_else));

  result = btor_cond_exp_node (btor, e_cond, e_if, e_else);
  assert (result);
  return result;
}
#endif

BtorNode *
btor_redor_exp (Btor *btor, BtorNode *exp)
{
  BtorNode *result, *zero;

  exp = btor_pointer_chase_simplified_exp (btor, exp);
  assert (btor_precond_regular_unary_bv_exp_dbg (btor, exp));

  zero   = btor_zero_exp (btor, BTOR_REAL_ADDR_NODE (exp)->len);
  result = BTOR_INVERT_NODE (btor_eq_exp (btor, exp, zero));
  btor_release_exp (btor, zero);
  return result;
}

BtorNode *
btor_redxor_exp (Btor *btor, BtorNode *exp)
{
  BtorNode *result, *slice, *xor;
  int i, len;

  exp = btor_pointer_chase_simplified_exp (btor, exp);
  assert (btor_precond_regular_unary_bv_exp_dbg (btor, exp));

  len = BTOR_REAL_ADDR_NODE (exp)->len;

  result = btor_slice_exp (btor, exp, 0, 0);
  for (i = 1; i < len; i++)
  {
    slice = btor_slice_exp (btor, exp, i, i);
    xor   = btor_xor_exp (btor, result, slice);
    btor_release_exp (btor, slice);
    btor_release_exp (btor, result);
    result = xor;
  }
  return result;
}

BtorNode *
btor_redand_exp (Btor *btor, BtorNode *exp)
{
  BtorNode *result, *ones;

  exp = btor_pointer_chase_simplified_exp (btor, exp);
  assert (btor_precond_regular_unary_bv_exp_dbg (btor, exp));

  ones   = btor_ones_exp (btor, BTOR_REAL_ADDR_NODE (exp)->len);
  result = btor_eq_exp (btor, exp, ones);
  btor_release_exp (btor, ones);
  return result;
}

BtorNode *
btor_uext_exp (Btor *btor, BtorNode *exp, int len)
{
  BtorNode *result, *zero;

  exp = btor_pointer_chase_simplified_exp (btor, exp);
  assert (btor_precond_ext_exp_dbg (btor, exp, len));

  if (len == 0)
    result = btor_copy_exp (btor, exp);
  else
  {
    assert (len > 0);
    zero   = btor_zero_exp (btor, len);
    result = btor_concat_exp (btor, zero, exp);
    btor_release_exp (btor, zero);
  }
  return result;
}

BtorNode *
btor_sext_exp (Btor *btor, BtorNode *exp, int len)
{
  BtorNode *result, *zero, *ones, *neg, *cond;
  int exp_len;

  exp = btor_pointer_chase_simplified_exp (btor, exp);
  assert (btor_precond_ext_exp_dbg (btor, exp, len));

  if (len == 0)
    result = btor_copy_exp (btor, exp);
  else
  {
    assert (len > 0);
    zero    = btor_zero_exp (btor, len);
    ones    = btor_ones_exp (btor, len);
    exp_len = BTOR_REAL_ADDR_NODE (exp)->len;
    neg     = btor_slice_exp (btor, exp, exp_len - 1, exp_len - 1);
    cond    = btor_cond_exp (btor, neg, ones, zero);
    result  = btor_concat_exp (btor, cond, exp);
    btor_release_exp (btor, zero);
    btor_release_exp (btor, ones);
    btor_release_exp (btor, neg);
    btor_release_exp (btor, cond);
  }
  return result;
}

BtorNode *
btor_nand_exp (Btor *btor, BtorNode *e0, BtorNode *e1)
{
  e0 = btor_pointer_chase_simplified_exp (btor, e0);
  e1 = btor_pointer_chase_simplified_exp (btor, e1);
  assert (btor_precond_regular_binary_bv_exp_dbg (btor, e0, e1));
  return BTOR_INVERT_NODE (btor_and_exp (btor, e0, e1));
}

BtorNode *
btor_nor_exp (Btor *btor, BtorNode *e0, BtorNode *e1)
{
  e0 = btor_pointer_chase_simplified_exp (btor, e0);
  e1 = btor_pointer_chase_simplified_exp (btor, e1);
  assert (btor_precond_regular_binary_bv_exp_dbg (btor, e0, e1));
  return BTOR_INVERT_NODE (btor_or_exp (btor, e0, e1));
}

BtorNode *
btor_implies_exp (Btor *btor, BtorNode *e0, BtorNode *e1)
{
  e0 = btor_pointer_chase_simplified_exp (btor, e0);
  e1 = btor_pointer_chase_simplified_exp (btor, e1);
  assert (btor_precond_regular_binary_bv_exp_dbg (btor, e0, e1));
  assert (BTOR_REAL_ADDR_NODE (e0)->len == 1);
  return BTOR_INVERT_NODE (btor_and_exp (btor, e0, BTOR_INVERT_NODE (e1)));
}

BtorNode *
btor_iff_exp (Btor *btor, BtorNode *e0, BtorNode *e1)
{
  e0 = btor_pointer_chase_simplified_exp (btor, e0);
  e1 = btor_pointer_chase_simplified_exp (btor, e1);
  assert (btor_precond_regular_binary_bv_exp_dbg (btor, e0, e1));
  assert (BTOR_REAL_ADDR_NODE (e0)->len == 1);
  return btor_eq_exp (btor, e0, e1);
}

BtorNode *
btor_ne_exp (Btor *btor, BtorNode *e0, BtorNode *e1)
{
  e0 = btor_pointer_chase_simplified_exp (btor, e0);
  e1 = btor_pointer_chase_simplified_exp (btor, e1);
  assert (btor_precond_eq_exp_dbg (btor, e0, e1));
  return BTOR_INVERT_NODE (btor_eq_exp (btor, e0, e1));
}

BtorNode *
btor_uaddo_exp (Btor *btor, BtorNode *e0, BtorNode *e1)
{
  BtorNode *result, *uext_e1, *uext_e2, *add;
  int len;

  e0 = btor_pointer_chase_simplified_exp (btor, e0);
  e1 = btor_pointer_chase_simplified_exp (btor, e1);
  assert (btor_precond_regular_binary_bv_exp_dbg (btor, e0, e1));

  len     = BTOR_REAL_ADDR_NODE (e0)->len;
  uext_e1 = btor_uext_exp (btor, e0, 1);
  uext_e2 = btor_uext_exp (btor, e1, 1);
  add     = btor_add_exp (btor, uext_e1, uext_e2);
  result  = btor_slice_exp (btor, add, len, len);
  btor_release_exp (btor, uext_e1);
  btor_release_exp (btor, uext_e2);
  btor_release_exp (btor, add);
  return result;
}

BtorNode *
btor_saddo_exp (Btor *btor, BtorNode *e0, BtorNode *e1)
{
  BtorNode *result, *sign_e1, *sign_e2, *sign_result;
  BtorNode *add, *and1, *and2, *or1, *or2;
  int len;

  e0 = btor_pointer_chase_simplified_exp (btor, e0);
  e1 = btor_pointer_chase_simplified_exp (btor, e1);
  assert (btor_precond_regular_binary_bv_exp_dbg (btor, e0, e1));

  len         = BTOR_REAL_ADDR_NODE (e0)->len;
  sign_e1     = btor_slice_exp (btor, e0, len - 1, len - 1);
  sign_e2     = btor_slice_exp (btor, e1, len - 1, len - 1);
  add         = btor_add_exp (btor, e0, e1);
  sign_result = btor_slice_exp (btor, add, len - 1, len - 1);
  and1        = btor_and_exp (btor, sign_e1, sign_e2);
  or1         = btor_and_exp (btor, and1, BTOR_INVERT_NODE (sign_result));
  and2        = btor_and_exp (
      btor, BTOR_INVERT_NODE (sign_e1), BTOR_INVERT_NODE (sign_e2));
  or2    = btor_and_exp (btor, and2, sign_result);
  result = btor_or_exp (btor, or1, or2);
  btor_release_exp (btor, and1);
  btor_release_exp (btor, and2);
  btor_release_exp (btor, or1);
  btor_release_exp (btor, or2);
  btor_release_exp (btor, add);
  btor_release_exp (btor, sign_e1);
  btor_release_exp (btor, sign_e2);
  btor_release_exp (btor, sign_result);
  return result;
}

BtorNode *
btor_mul_exp (Btor *btor, BtorNode *e0, BtorNode *e1)
{
  BtorNode *result;

  e0 = btor_pointer_chase_simplified_exp (btor, e0);
  e1 = btor_pointer_chase_simplified_exp (btor, e1);
  assert (btor_precond_regular_binary_bv_exp_dbg (btor, e0, e1));

  if (btor->rewrite_level > 0)
    result = btor_rewrite_mul_exp (btor, e0, e1);
  else
    result = btor_mul_exp_node (btor, e0, e1);

  assert (result);
  return result;
}

BtorNode *
btor_umulo_exp (Btor *btor, BtorNode *e0, BtorNode *e1)
{
  BtorNode *result, *uext_e1, *uext_e2, *mul, *slice, *and, * or, **temps_e2;
  int i, len;

  e0 = btor_pointer_chase_simplified_exp (btor, e0);
  e1 = btor_pointer_chase_simplified_exp (btor, e1);
  assert (btor_precond_regular_binary_bv_exp_dbg (btor, e0, e1));

  len = BTOR_REAL_ADDR_NODE (e0)->len;
  if (len == 1) return btor_zero_exp (btor, 1);
  BTOR_NEWN (btor->mm, temps_e2, len - 1);
  temps_e2[0] = btor_slice_exp (btor, e1, len - 1, len - 1);
  for (i = 1; i < len - 1; i++)
  {
    slice       = btor_slice_exp (btor, e1, len - 1 - i, len - 1 - i);
    temps_e2[i] = btor_or_exp (btor, temps_e2[i - 1], slice);
    btor_release_exp (btor, slice);
  }
  slice  = btor_slice_exp (btor, e0, 1, 1);
  result = btor_and_exp (btor, slice, temps_e2[0]);
  btor_release_exp (btor, slice);
  for (i = 1; i < len - 1; i++)
  {
    slice = btor_slice_exp (btor, e0, i + 1, i + 1);
    and   = btor_and_exp (btor, slice, temps_e2[i]);
    or    = btor_or_exp (btor, result, and);
    btor_release_exp (btor, slice);
    btor_release_exp (btor, and);
    btor_release_exp (btor, result);
    result = or ;
  }
  uext_e1 = btor_uext_exp (btor, e0, 1);
  uext_e2 = btor_uext_exp (btor, e1, 1);
  mul     = btor_mul_exp (btor, uext_e1, uext_e2);
  slice   = btor_slice_exp (btor, mul, len, len);
  or      = btor_or_exp (btor, result, slice);
  btor_release_exp (btor, uext_e1);
  btor_release_exp (btor, uext_e2);
  btor_release_exp (btor, mul);
  btor_release_exp (btor, slice);
  btor_release_exp (btor, result);
  result = or ;
  for (i = 0; i < len - 1; i++) btor_release_exp (btor, temps_e2[i]);
  BTOR_DELETEN (btor->mm, temps_e2, len - 1);
  return result;
}

BtorNode *
btor_smulo_exp (Btor *btor, BtorNode *e0, BtorNode *e1)
{
  BtorNode *result, *sext_e1, *sext_e2, *sign_e1, *sign_e2, *sext_sign_e1;
  BtorNode *sext_sign_e2, *xor_sign_e1, *xor_sign_e2, *mul, *slice, *slice_n;
  BtorNode *slice_n_minus_1, *xor, *and, * or, **temps_e2;
  int i, len;

  e0 = btor_pointer_chase_simplified_exp (btor, e0);
  e1 = btor_pointer_chase_simplified_exp (btor, e1);
  assert (btor_precond_regular_binary_bv_exp_dbg (btor, e0, e1));

  len = BTOR_REAL_ADDR_NODE (e0)->len;
  if (len == 1) return btor_and_exp (btor, e0, e1);
  if (len == 2)
  {
    sext_e1         = btor_sext_exp (btor, e0, 1);
    sext_e2         = btor_sext_exp (btor, e1, 1);
    mul             = btor_mul_exp (btor, sext_e1, sext_e2);
    slice_n         = btor_slice_exp (btor, mul, len, len);
    slice_n_minus_1 = btor_slice_exp (btor, mul, len - 1, len - 1);
    result          = btor_xor_exp (btor, slice_n, slice_n_minus_1);
    btor_release_exp (btor, sext_e1);
    btor_release_exp (btor, sext_e2);
    btor_release_exp (btor, mul);
    btor_release_exp (btor, slice_n);
    btor_release_exp (btor, slice_n_minus_1);
  }
  else
  {
    sign_e1      = btor_slice_exp (btor, e0, len - 1, len - 1);
    sign_e2      = btor_slice_exp (btor, e1, len - 1, len - 1);
    sext_sign_e1 = btor_sext_exp (btor, sign_e1, len - 1);
    sext_sign_e2 = btor_sext_exp (btor, sign_e2, len - 1);
    xor_sign_e1  = btor_xor_exp (btor, e0, sext_sign_e1);
    xor_sign_e2  = btor_xor_exp (btor, e1, sext_sign_e2);
    BTOR_NEWN (btor->mm, temps_e2, len - 2);
    temps_e2[0] = btor_slice_exp (btor, xor_sign_e2, len - 2, len - 2);
    for (i = 1; i < len - 2; i++)
    {
      slice = btor_slice_exp (btor, xor_sign_e2, len - 2 - i, len - 2 - i);
      temps_e2[i] = btor_or_exp (btor, temps_e2[i - 1], slice);
      btor_release_exp (btor, slice);
    }
    slice  = btor_slice_exp (btor, xor_sign_e1, 1, 1);
    result = btor_and_exp (btor, slice, temps_e2[0]);
    btor_release_exp (btor, slice);
    for (i = 1; i < len - 2; i++)
    {
      slice = btor_slice_exp (btor, xor_sign_e1, i + 1, i + 1);
      and   = btor_and_exp (btor, slice, temps_e2[i]);
      or    = btor_or_exp (btor, result, and);
      btor_release_exp (btor, slice);
      btor_release_exp (btor, and);
      btor_release_exp (btor, result);
      result = or ;
    }
    sext_e1         = btor_sext_exp (btor, e0, 1);
    sext_e2         = btor_sext_exp (btor, e1, 1);
    mul             = btor_mul_exp (btor, sext_e1, sext_e2);
    slice_n         = btor_slice_exp (btor, mul, len, len);
    slice_n_minus_1 = btor_slice_exp (btor, mul, len - 1, len - 1);
    xor             = btor_xor_exp (btor, slice_n, slice_n_minus_1);
    or              = btor_or_exp (btor, result, xor);
    btor_release_exp (btor, sext_e1);
    btor_release_exp (btor, sext_e2);
    btor_release_exp (btor, sign_e1);
    btor_release_exp (btor, sign_e2);
    btor_release_exp (btor, sext_sign_e1);
    btor_release_exp (btor, sext_sign_e2);
    btor_release_exp (btor, xor_sign_e1);
    btor_release_exp (btor, xor_sign_e2);
    btor_release_exp (btor, mul);
    btor_release_exp (btor, slice_n);
    btor_release_exp (btor, slice_n_minus_1);
    btor_release_exp (btor, xor);
    btor_release_exp (btor, result);
    result = or ;
    for (i = 0; i < len - 2; i++) btor_release_exp (btor, temps_e2[i]);
    BTOR_DELETEN (btor->mm, temps_e2, len - 2);
  }
  return result;
}

BtorNode *
btor_ult_exp (Btor *btor, BtorNode *e0, BtorNode *e1)
{
  BtorNode *result;

  e0 = btor_pointer_chase_simplified_exp (btor, e0);
  e1 = btor_pointer_chase_simplified_exp (btor, e1);
  assert (btor_precond_regular_binary_bv_exp_dbg (btor, e0, e1));

  if (btor->rewrite_level > 0)
    result = btor_rewrite_ult_exp (btor, e0, e1);
  else
    result = btor_ult_exp_node (btor, e0, e1);

  assert (result);
  return result;
}

BtorNode *
btor_slt_exp (Btor *btor, BtorNode *e0, BtorNode *e1)
{
  BtorNode *determined_by_sign, *eq_sign, *ult, *eq_sign_and_ult;
  BtorNode *res, *s0, *s1, *r0, *r1, *l, *r;

  int len;

  e0 = btor_pointer_chase_simplified_exp (btor, e0);
  e1 = btor_pointer_chase_simplified_exp (btor, e1);
  assert (btor_precond_regular_binary_bv_exp_dbg (btor, e0, e1));

  len = BTOR_REAL_ADDR_NODE (e0)->len;
  if (len == 1) return btor_and_exp (btor, e0, BTOR_INVERT_NODE (e1));
  s0                 = btor_slice_exp (btor, e0, len - 1, len - 1);
  s1                 = btor_slice_exp (btor, e1, len - 1, len - 1);
  r0                 = btor_slice_exp (btor, e0, len - 2, 0);
  r1                 = btor_slice_exp (btor, e1, len - 2, 0);
  ult                = btor_ult_exp (btor, r0, r1);
  determined_by_sign = btor_and_exp (btor, s0, BTOR_INVERT_NODE (s1));
  l                  = btor_copy_exp (btor, determined_by_sign);
  r                  = btor_and_exp (btor, BTOR_INVERT_NODE (s0), s1);
  eq_sign = btor_and_exp (btor, BTOR_INVERT_NODE (l), BTOR_INVERT_NODE (r));
  eq_sign_and_ult = btor_and_exp (btor, eq_sign, ult);
  res             = btor_or_exp (btor, determined_by_sign, eq_sign_and_ult);
  btor_release_exp (btor, s0);
  btor_release_exp (btor, s1);
  btor_release_exp (btor, r0);
  btor_release_exp (btor, r1);
  btor_release_exp (btor, ult);
  btor_release_exp (btor, determined_by_sign);
  btor_release_exp (btor, l);
  btor_release_exp (btor, r);
  btor_release_exp (btor, eq_sign);
  btor_release_exp (btor, eq_sign_and_ult);
  return res;
}

BtorNode *
btor_ulte_exp (Btor *btor, BtorNode *e0, BtorNode *e1)
{
  BtorNode *result, *ult;

  e0 = btor_pointer_chase_simplified_exp (btor, e0);
  e1 = btor_pointer_chase_simplified_exp (btor, e1);
  assert (btor_precond_regular_binary_bv_exp_dbg (btor, e0, e1));

  ult    = btor_ult_exp (btor, e1, e0);
  result = btor_not_exp (btor, ult);
  btor_release_exp (btor, ult);
  return result;
}

BtorNode *
btor_slte_exp (Btor *btor, BtorNode *e0, BtorNode *e1)
{
  BtorNode *result, *slt;

  e0 = btor_pointer_chase_simplified_exp (btor, e0);
  e1 = btor_pointer_chase_simplified_exp (btor, e1);
  assert (btor_precond_regular_binary_bv_exp_dbg (btor, e0, e1));

  slt    = btor_slt_exp (btor, e1, e0);
  result = btor_not_exp (btor, slt);
  btor_release_exp (btor, slt);
  return result;
}

BtorNode *
btor_ugt_exp (Btor *btor, BtorNode *e0, BtorNode *e1)
{
  e0 = btor_pointer_chase_simplified_exp (btor, e0);
  e1 = btor_pointer_chase_simplified_exp (btor, e1);
  assert (btor_precond_regular_binary_bv_exp_dbg (btor, e0, e1));
  return btor_ult_exp (btor, e1, e0);
}

BtorNode *
btor_sgt_exp (Btor *btor, BtorNode *e0, BtorNode *e1)
{
  e0 = btor_pointer_chase_simplified_exp (btor, e0);
  e1 = btor_pointer_chase_simplified_exp (btor, e1);
  assert (btor_precond_regular_binary_bv_exp_dbg (btor, e0, e1));
  return btor_slt_exp (btor, e1, e0);
}

BtorNode *
btor_ugte_exp (Btor *btor, BtorNode *e0, BtorNode *e1)
{
  BtorNode *result, *ult;

  e0 = btor_pointer_chase_simplified_exp (btor, e0);
  e1 = btor_pointer_chase_simplified_exp (btor, e1);
  assert (btor_precond_regular_binary_bv_exp_dbg (btor, e0, e1));

  ult    = btor_ult_exp (btor, e0, e1);
  result = btor_not_exp (btor, ult);
  btor_release_exp (btor, ult);
  return result;
}

BtorNode *
btor_sgte_exp (Btor *btor, BtorNode *e0, BtorNode *e1)
{
  BtorNode *result, *slt;

  e0 = btor_pointer_chase_simplified_exp (btor, e0);
  e1 = btor_pointer_chase_simplified_exp (btor, e1);
  assert (btor_precond_regular_binary_bv_exp_dbg (btor, e0, e1));

  slt    = btor_slt_exp (btor, e0, e1);
  result = btor_not_exp (btor, slt);
  btor_release_exp (btor, slt);
  return result;
}

BtorNode *
btor_sll_exp (Btor *btor, BtorNode *e0, BtorNode *e1)
{
  BtorNode *result;

  e0 = btor_pointer_chase_simplified_exp (btor, e0);
  e1 = btor_pointer_chase_simplified_exp (btor, e1);
  assert (btor_precond_shift_exp_dbg (btor, e0, e1));

  if (btor->rewrite_level > 0)
    result = btor_rewrite_sll_exp (btor, e0, e1);
  else
    result = btor_sll_exp_node (btor, e0, e1);

  assert (result);
  return result;
}

BtorNode *
btor_srl_exp (Btor *btor, BtorNode *e0, BtorNode *e1)
{
  BtorNode *result;

  e0 = btor_pointer_chase_simplified_exp (btor, e0);
  e1 = btor_pointer_chase_simplified_exp (btor, e1);
  assert (btor_precond_shift_exp_dbg (btor, e0, e1));

  if (btor->rewrite_level > 0)
    result = btor_rewrite_srl_exp (btor, e0, e1);
  else
    result = btor_srl_exp_node (btor, e0, e1);

  assert (result);
  return result;
}

BtorNode *
btor_sra_exp (Btor *btor, BtorNode *e0, BtorNode *e1)
{
  BtorNode *result, *sign_e1, *srl1, *srl2;
  int len;

  e0 = btor_pointer_chase_simplified_exp (btor, e0);
  e1 = btor_pointer_chase_simplified_exp (btor, e1);
  assert (btor_precond_shift_exp_dbg (btor, e0, e1));

  len     = BTOR_REAL_ADDR_NODE (e0)->len;
  sign_e1 = btor_slice_exp (btor, e0, len - 1, len - 1);
  srl1    = btor_srl_exp (btor, e0, e1);
  srl2    = btor_srl_exp (btor, BTOR_INVERT_NODE (e0), e1);
  result  = btor_cond_exp (btor, sign_e1, BTOR_INVERT_NODE (srl2), srl1);
  btor_release_exp (btor, sign_e1);
  btor_release_exp (btor, srl1);
  btor_release_exp (btor, srl2);
  return result;
}

BtorNode *
btor_rol_exp (Btor *btor, BtorNode *e0, BtorNode *e1)
{
  BtorNode *result, *sll, *neg_e2, *srl;

  e0 = btor_pointer_chase_simplified_exp (btor, e0);
  e1 = btor_pointer_chase_simplified_exp (btor, e1);
  assert (btor_precond_shift_exp_dbg (btor, e0, e1));

  sll    = btor_sll_exp (btor, e0, e1);
  neg_e2 = btor_neg_exp (btor, e1);
  srl    = btor_srl_exp (btor, e0, neg_e2);
  result = btor_or_exp (btor, sll, srl);
  btor_release_exp (btor, sll);
  btor_release_exp (btor, neg_e2);
  btor_release_exp (btor, srl);
  return result;
}

BtorNode *
btor_ror_exp (Btor *btor, BtorNode *e0, BtorNode *e1)
{
  BtorNode *result, *srl, *neg_e2, *sll;

  e0 = btor_pointer_chase_simplified_exp (btor, e0);
  e1 = btor_pointer_chase_simplified_exp (btor, e1);
  assert (btor_precond_shift_exp_dbg (btor, e0, e1));

  srl    = btor_srl_exp (btor, e0, e1);
  neg_e2 = btor_neg_exp (btor, e1);
  sll    = btor_sll_exp (btor, e0, neg_e2);
  result = btor_or_exp (btor, srl, sll);
  btor_release_exp (btor, srl);
  btor_release_exp (btor, neg_e2);
  btor_release_exp (btor, sll);
  return result;
}

BtorNode *
btor_sub_exp (Btor *btor, BtorNode *e0, BtorNode *e1)
{
  BtorNode *result, *neg_e2;

  e0 = btor_pointer_chase_simplified_exp (btor, e0);
  e1 = btor_pointer_chase_simplified_exp (btor, e1);
  assert (btor_precond_regular_binary_bv_exp_dbg (btor, e0, e1));

  neg_e2 = btor_neg_exp (btor, e1);
  result = btor_add_exp (btor, e0, neg_e2);
  btor_release_exp (btor, neg_e2);
  return result;
}

BtorNode *
btor_usubo_exp (Btor *btor, BtorNode *e0, BtorNode *e1)
{
  BtorNode *result, *uext_e1, *uext_e2, *add1, *add2, *one;
  int len;

  e0 = btor_pointer_chase_simplified_exp (btor, e0);
  e1 = btor_pointer_chase_simplified_exp (btor, e1);
  assert (btor_precond_regular_binary_bv_exp_dbg (btor, e0, e1));

  len     = BTOR_REAL_ADDR_NODE (e0)->len;
  uext_e1 = btor_uext_exp (btor, e0, 1);
  uext_e2 = btor_uext_exp (btor, BTOR_INVERT_NODE (e1), 1);
  assert (len < INT_MAX);
  one    = btor_one_exp (btor, len + 1);
  add1   = btor_add_exp (btor, uext_e2, one);
  add2   = btor_add_exp (btor, uext_e1, add1);
  result = BTOR_INVERT_NODE (btor_slice_exp (btor, add2, len, len));
  btor_release_exp (btor, uext_e1);
  btor_release_exp (btor, uext_e2);
  btor_release_exp (btor, add1);
  btor_release_exp (btor, add2);
  btor_release_exp (btor, one);
  return result;
}

BtorNode *
btor_ssubo_exp (Btor *btor, BtorNode *e0, BtorNode *e1)
{
  BtorNode *result, *sign_e1, *sign_e2, *sign_result;
  BtorNode *sub, *and1, *and2, *or1, *or2;
  int len;

  e0 = btor_pointer_chase_simplified_exp (btor, e0);
  e1 = btor_pointer_chase_simplified_exp (btor, e1);
  assert (btor_precond_regular_binary_bv_exp_dbg (btor, e0, e1));

  len         = BTOR_REAL_ADDR_NODE (e0)->len;
  sign_e1     = btor_slice_exp (btor, e0, len - 1, len - 1);
  sign_e2     = btor_slice_exp (btor, e1, len - 1, len - 1);
  sub         = btor_sub_exp (btor, e0, e1);
  sign_result = btor_slice_exp (btor, sub, len - 1, len - 1);
  and1        = btor_and_exp (btor, BTOR_INVERT_NODE (sign_e1), sign_e2);
  or1         = btor_and_exp (btor, and1, sign_result);
  and2        = btor_and_exp (btor, sign_e1, BTOR_INVERT_NODE (sign_e2));
  or2         = btor_and_exp (btor, and2, BTOR_INVERT_NODE (sign_result));
  result      = btor_or_exp (btor, or1, or2);
  btor_release_exp (btor, and1);
  btor_release_exp (btor, and2);
  btor_release_exp (btor, or1);
  btor_release_exp (btor, or2);
  btor_release_exp (btor, sub);
  btor_release_exp (btor, sign_e1);
  btor_release_exp (btor, sign_e2);
  btor_release_exp (btor, sign_result);
  return result;
}

BtorNode *
btor_udiv_exp (Btor *btor, BtorNode *e0, BtorNode *e1)
{
  BtorNode *result;

  e0 = btor_pointer_chase_simplified_exp (btor, e0);
  e1 = btor_pointer_chase_simplified_exp (btor, e1);
  assert (btor_precond_regular_binary_bv_exp_dbg (btor, e0, e1));

  if (btor->rewrite_level > 0)
    result = btor_rewrite_udiv_exp (btor, e0, e1);
  else
    result = btor_udiv_exp_node (btor, e0, e1);

  assert (result);
  return result;
}

BtorNode *
btor_sdiv_exp (Btor *btor, BtorNode *e0, BtorNode *e1)
{
  BtorNode *result, *sign_e1, *sign_e2, *xor, *neg_e1, *neg_e2;
  BtorNode *cond_e1, *cond_e2, *udiv, *neg_udiv;
  int len;

  e0 = btor_pointer_chase_simplified_exp (btor, e0);
  e1 = btor_pointer_chase_simplified_exp (btor, e1);
  assert (btor_precond_regular_binary_bv_exp_dbg (btor, e0, e1));

  len = BTOR_REAL_ADDR_NODE (e0)->len;

  if (len == 1)
    return BTOR_INVERT_NODE (btor_and_exp (btor, BTOR_INVERT_NODE (e0), e1));

  sign_e1 = btor_slice_exp (btor, e0, len - 1, len - 1);
  sign_e2 = btor_slice_exp (btor, e1, len - 1, len - 1);
  /* xor: must result be signed? */
  xor    = btor_xor_exp (btor, sign_e1, sign_e2);
  neg_e1 = btor_neg_exp (btor, e0);
  neg_e2 = btor_neg_exp (btor, e1);
  /* normalize e0 and e1 if necessary */
  cond_e1  = btor_cond_exp (btor, sign_e1, neg_e1, e0);
  cond_e2  = btor_cond_exp (btor, sign_e2, neg_e2, e1);
  udiv     = btor_udiv_exp (btor, cond_e1, cond_e2);
  neg_udiv = btor_neg_exp (btor, udiv);
  /* sign result if necessary */
  result = btor_cond_exp (btor, xor, neg_udiv, udiv);
  btor_release_exp (btor, sign_e1);
  btor_release_exp (btor, sign_e2);
  btor_release_exp (btor, xor);
  btor_release_exp (btor, neg_e1);
  btor_release_exp (btor, neg_e2);
  btor_release_exp (btor, cond_e1);
  btor_release_exp (btor, cond_e2);
  btor_release_exp (btor, udiv);
  btor_release_exp (btor, neg_udiv);
  return result;
}

BtorNode *
btor_sdivo_exp (Btor *btor, BtorNode *e0, BtorNode *e1)
{
  BtorNode *result, *int_min, *ones, *eq1, *eq2;

  e0 = btor_pointer_chase_simplified_exp (btor, e0);
  e1 = btor_pointer_chase_simplified_exp (btor, e1);
  assert (btor_precond_regular_binary_bv_exp_dbg (btor, e0, e1));

  int_min = int_min_exp (btor, BTOR_REAL_ADDR_NODE (e0)->len);
  ones    = btor_ones_exp (btor, BTOR_REAL_ADDR_NODE (e1)->len);
  eq1     = btor_eq_exp (btor, e0, int_min);
  eq2     = btor_eq_exp (btor, e1, ones);
  result  = btor_and_exp (btor, eq1, eq2);
  btor_release_exp (btor, int_min);
  btor_release_exp (btor, ones);
  btor_release_exp (btor, eq1);
  btor_release_exp (btor, eq2);
  return result;
}

BtorNode *
btor_urem_exp (Btor *btor, BtorNode *e0, BtorNode *e1)
{
  BtorNode *result;

  e0 = btor_pointer_chase_simplified_exp (btor, e0);
  e1 = btor_pointer_chase_simplified_exp (btor, e1);
  assert (btor_precond_regular_binary_bv_exp_dbg (btor, e0, e1));

  if (btor->rewrite_level > 0)
    result = btor_rewrite_urem_exp (btor, e0, e1);
  else
    result = btor_urem_exp_node (btor, e0, e1);

  assert (result);
  return result;
}

BtorNode *
btor_srem_exp (Btor *btor, BtorNode *e0, BtorNode *e1)
{
  BtorNode *result, *sign_e0, *sign_e1, *neg_e0, *neg_e1;
  BtorNode *cond_e0, *cond_e1, *urem, *neg_urem;
  int len;

  e0 = btor_pointer_chase_simplified_exp (btor, e0);
  e1 = btor_pointer_chase_simplified_exp (btor, e1);
  assert (btor_precond_regular_binary_bv_exp_dbg (btor, e0, e1));

  len = BTOR_REAL_ADDR_NODE (e0)->len;

  if (len == 1) return btor_and_exp (btor, e0, BTOR_INVERT_NODE (e1));

  sign_e0 = btor_slice_exp (btor, e0, len - 1, len - 1);
  sign_e1 = btor_slice_exp (btor, e1, len - 1, len - 1);
  neg_e0  = btor_neg_exp (btor, e0);
  neg_e1  = btor_neg_exp (btor, e1);
  /* normalize e0 and e1 if necessary */
  cond_e0  = btor_cond_exp (btor, sign_e0, neg_e0, e0);
  cond_e1  = btor_cond_exp (btor, sign_e1, neg_e1, e1);
  urem     = btor_urem_exp (btor, cond_e0, cond_e1);
  neg_urem = btor_neg_exp (btor, urem);
  /* sign result if necessary */
  /* result is negative if e0 is negative */
  result = btor_cond_exp (btor, sign_e0, neg_urem, urem);
  btor_release_exp (btor, sign_e0);
  btor_release_exp (btor, sign_e1);
  btor_release_exp (btor, neg_e0);
  btor_release_exp (btor, neg_e1);
  btor_release_exp (btor, cond_e0);
  btor_release_exp (btor, cond_e1);
  btor_release_exp (btor, urem);
  btor_release_exp (btor, neg_urem);
  return result;
}

BtorNode *
btor_smod_exp (Btor *btor, BtorNode *e0, BtorNode *e1)
{
  BtorNode *result, *sign_e0, *sign_e1, *neg_e0, *neg_e1, *cond_e0, *cond_e1;
  BtorNode *neg_e0_and_e1, *neg_e0_and_neg_e1, *zero, *e0_zero;
  BtorNode *neg_urem, *add1, *add2, *or1, *or2, *e0_and_e1, *e0_and_neg_e1;
  BtorNode *cond_case1, *cond_case2, *cond_case3, *cond_case4, *urem;
  BtorNode *urem_zero, *gadd1, *gadd2;
  int len;

  e0 = btor_pointer_chase_simplified_exp (btor, e0);
  e1 = btor_pointer_chase_simplified_exp (btor, e1);
  assert (btor_precond_regular_binary_bv_exp_dbg (btor, e0, e1));

  len       = BTOR_REAL_ADDR_NODE (e0)->len;
  zero      = btor_zero_exp (btor, len);
  e0_zero   = btor_eq_exp (btor, zero, e0);
  sign_e0   = btor_slice_exp (btor, e0, len - 1, len - 1);
  sign_e1   = btor_slice_exp (btor, e1, len - 1, len - 1);
  neg_e0    = btor_neg_exp (btor, e0);
  neg_e1    = btor_neg_exp (btor, e1);
  e0_and_e1 = btor_and_exp (
      btor, BTOR_INVERT_NODE (sign_e0), BTOR_INVERT_NODE (sign_e1));
  e0_and_neg_e1     = btor_and_exp (btor, BTOR_INVERT_NODE (sign_e0), sign_e1);
  neg_e0_and_e1     = btor_and_exp (btor, sign_e0, BTOR_INVERT_NODE (sign_e1));
  neg_e0_and_neg_e1 = btor_and_exp (btor, sign_e0, sign_e1);
  /* normalize e0 and e1 if necessary */
  cond_e0    = btor_cond_exp (btor, sign_e0, neg_e0, e0);
  cond_e1    = btor_cond_exp (btor, sign_e1, neg_e1, e1);
  urem       = btor_urem_exp (btor, cond_e0, cond_e1);
  urem_zero  = btor_eq_exp (btor, urem, zero);
  neg_urem   = btor_neg_exp (btor, urem);
  add1       = btor_add_exp (btor, neg_urem, e1);
  add2       = btor_add_exp (btor, urem, e1);
  gadd1      = btor_cond_exp (btor, urem_zero, zero, add1);
  gadd2      = btor_cond_exp (btor, urem_zero, zero, add2);
  cond_case1 = btor_cond_exp (btor, e0_and_e1, urem, zero);
  cond_case2 = btor_cond_exp (btor, neg_e0_and_e1, gadd1, zero);
  cond_case3 = btor_cond_exp (btor, e0_and_neg_e1, gadd2, zero);
  cond_case4 = btor_cond_exp (btor, neg_e0_and_neg_e1, neg_urem, zero);
  or1        = btor_or_exp (btor, cond_case1, cond_case2);
  or2        = btor_or_exp (btor, cond_case3, cond_case4);
  result     = btor_or_exp (btor, or1, or2);
  btor_release_exp (btor, zero);
  btor_release_exp (btor, e0_zero);
  btor_release_exp (btor, sign_e0);
  btor_release_exp (btor, sign_e1);
  btor_release_exp (btor, neg_e0);
  btor_release_exp (btor, neg_e1);
  btor_release_exp (btor, cond_e0);
  btor_release_exp (btor, cond_e1);
  btor_release_exp (btor, urem_zero);
  btor_release_exp (btor, cond_case1);
  btor_release_exp (btor, cond_case2);
  btor_release_exp (btor, cond_case3);
  btor_release_exp (btor, cond_case4);
  btor_release_exp (btor, urem);
  btor_release_exp (btor, neg_urem);
  btor_release_exp (btor, add1);
  btor_release_exp (btor, add2);
  btor_release_exp (btor, gadd1);
  btor_release_exp (btor, gadd2);
  btor_release_exp (btor, or1);
  btor_release_exp (btor, or2);
  btor_release_exp (btor, e0_and_e1);
  btor_release_exp (btor, neg_e0_and_e1);
  btor_release_exp (btor, e0_and_neg_e1);
  btor_release_exp (btor, neg_e0_and_neg_e1);
  return result;
}

BtorNode *
btor_read_exp (Btor *btor, BtorNode *e_array, BtorNode *e_index)
{
  BtorNode *result;

  e_array = btor_pointer_chase_simplified_exp (btor, e_array);
  e_index = btor_pointer_chase_simplified_exp (btor, e_index);
  assert (btor_precond_read_exp_dbg (btor, e_array, e_index));

  if (btor->rewrite_level > 0)
    result = btor_rewrite_read_exp (btor, e_array, e_index);
  else
    result = btor_read_exp_node (btor, e_array, e_index);

  assert (result);
  return result;
}

BtorNode *
btor_write_exp (Btor *btor,
                BtorNode *e_array,
                BtorNode *e_index,
                BtorNode *e_value)
{
  BtorNode *result;

  e_array = btor_pointer_chase_simplified_exp (btor, e_array);
  e_index = btor_pointer_chase_simplified_exp (btor, e_index);
  e_value = btor_pointer_chase_simplified_exp (btor, e_value);
  assert (btor_precond_write_exp_dbg (btor, e_array, e_index, e_value));

  if (btor->rewrite_level > 0)
    result = btor_rewrite_write_exp (btor, e_array, e_index, e_value);
  else
    result = btor_write_exp_node (btor, e_array, e_index, e_value);

  // TODO: rewrite write to lambda here? (rewrite_writes_to_lambda obsolete)

  assert (result);
  return result;
}

BtorNode *
btor_inc_exp (Btor *btor, BtorNode *exp)
{
  BtorNode *one, *result;

  exp = btor_pointer_chase_simplified_exp (btor, exp);
  assert (btor_precond_regular_unary_bv_exp_dbg (btor, exp));

  one    = btor_one_exp (btor, BTOR_REAL_ADDR_NODE (exp)->len);
  result = btor_add_exp (btor, exp, one);
  btor_release_exp (btor, one);
  return result;
}

BtorNode *
btor_dec_exp (Btor *btor, BtorNode *exp)
{
  BtorNode *one, *result;

  exp = btor_pointer_chase_simplified_exp (btor, exp);
  assert (btor_precond_regular_unary_bv_exp_dbg (btor, exp));

  one    = btor_one_exp (btor, BTOR_REAL_ADDR_NODE (exp)->len);
  result = btor_sub_exp (btor, exp, one);
  btor_release_exp (btor, one);
  return result;
}

BtorNode *
btor_reduce (Btor *btor, BtorNode *exp)
{
  assert (btor);
  assert (exp);

  int i;
  return beta_reduce (btor, exp, 0, &i);
}

BtorNode *
btor_apply_and_reduce (Btor *btor, int argc, BtorNode **args, BtorNode *lambda)
{
  assert (btor);
  assert (argc >= 0);
  assert (argc < 1 || args);
  assert (lambda);

  int i;
  BtorNode *result, *cur;
  BtorNodePtrStack unassign;
  BtorMemMgr *mm;

  mm = btor->mm;

  BTOR_INIT_STACK (unassign);

  cur = lambda;
  for (i = 0; i < argc; i++)
  {
    assert (BTOR_IS_REGULAR_NODE (cur));
    assert (BTOR_IS_LAMBDA_NODE (cur));
    assign_param (cur, args[i]);
    BTOR_PUSH_STACK (mm, unassign, cur);
    cur = BTOR_REAL_ADDR_NODE (cur->e[1]);
  }

  result = beta_reduce (btor, lambda, 0, &i);

  while (!BTOR_EMPTY_STACK (unassign))
  {
    cur = BTOR_POP_STACK (unassign);
    unassign_param (cur);
  }

  BTOR_RELEASE_STACK (mm, unassign);

  return result;
}

int
btor_get_exp_len (Btor *btor, BtorNode *exp)
{
  assert (btor);
  assert (exp);
  exp = btor_pointer_chase_simplified_exp (btor, exp);
  return BTOR_REAL_ADDR_NODE (exp)->len;
}

int
btor_is_array_exp (Btor *btor, BtorNode *exp)
{
  assert (btor);
  assert (exp);
  exp = btor_pointer_chase_simplified_exp (btor, exp);
  return BTOR_IS_ARRAY_NODE (BTOR_REAL_ADDR_NODE (exp));
}

int
btor_get_index_exp_len (Btor *btor, BtorNode *e_array)
{
  assert (btor);
  assert (e_array);
  e_array = btor_pointer_chase_simplified_exp (btor, e_array);
  assert (BTOR_IS_ARRAY_NODE (BTOR_REAL_ADDR_NODE (e_array)));
  assert (BTOR_IS_REGULAR_NODE (e_array));
  return e_array->index_len;
}

char *
btor_get_symbol_exp (Btor *btor, BtorNode *exp)
{
  /* do not pointer-chase! */
  assert (btor);
  assert (exp);
  (void) btor;
  return BTOR_REAL_ADDR_NODE (exp)->symbol;
}

#define BTOR_PUSH_NODE_IF_NOT_MARKED(e)          \
  do                                             \
  {                                              \
    BtorNode *child = BTOR_REAL_ADDR_NODE ((e)); \
    if (child->mark) break;                      \
    child->mark = 1;                             \
    BTOR_PUSH_STACK (mm, stack, child);          \
  } while (0)

static int
btor_cmp_node_id (const void *p, const void *q)
{
  BtorNode *a = *(BtorNode **) p;
  BtorNode *b = *(BtorNode **) q;
  return a->id - b->id;
}

static void
dump_node (FILE *file, BtorNode *node)
{
  int j;
  char idbuffer[20];
  const char *op;
  BtorNode *n;

  n = BTOR_REAL_ADDR_NODE (node);
  fprintf (file, "%d ", n->id);

  switch (n->kind)
  {
    case BTOR_ADD_NODE: op = "add"; goto PRINT;
    case BTOR_AND_NODE: op = "and"; goto PRINT;
    case BTOR_CONCAT_NODE: op = "concat"; goto PRINT;
    case BTOR_BCOND_NODE: op = "cond"; goto PRINT;
    case BTOR_BEQ_NODE:
    case BTOR_AEQ_NODE: op = "eq"; goto PRINT;
    case BTOR_MUL_NODE: op = "mul"; goto PRINT;
    case BTOR_PROXY_NODE: op = "proxy"; goto PRINT;
    case BTOR_READ_NODE: op = "read"; goto PRINT;
    case BTOR_SLL_NODE: op = "sll"; goto PRINT;
    case BTOR_SRL_NODE: op = "srl"; goto PRINT;
    case BTOR_UDIV_NODE: op = "udiv"; goto PRINT;
    case BTOR_ULT_NODE: op = "ult"; goto PRINT;
    case BTOR_UREM_NODE:
      op = "urem";
    PRINT:
      fputs (op, file);
      fprintf (file, " %d", n->len);

      if (n->kind == BTOR_PROXY_NODE)
        fprintf (file, " %d", BTOR_GET_ID_NODE (n->simplified));
      else
        for (j = 0; j < n->arity; j++)
          fprintf (file, " %d", BTOR_GET_ID_NODE (n->e[j]));
      break;

    case BTOR_SLICE_NODE:
      fprintf (file,
               "slice %d %d %d %d",
               n->len,
               BTOR_GET_ID_NODE (n->e[0]),
               n->upper,
               n->lower);
      break;

    case BTOR_ARRAY_VAR_NODE:
      fprintf (file, "array %d %d", n->len, n->index_len);
      break;

    case BTOR_WRITE_NODE:
      fprintf (file,
               "write %d %d %d %d %d",
               n->len,
               n->index_len,
               BTOR_GET_ID_NODE (n->e[0]),
               BTOR_GET_ID_NODE (n->e[1]),
               BTOR_GET_ID_NODE (n->e[2]));
      break;

    case BTOR_ACOND_NODE:
      fprintf (file,
               "acond %d %d %d %d %d",
               n->len,
               n->index_len,
               BTOR_GET_ID_NODE (n->e[0]),
               BTOR_GET_ID_NODE (n->e[1]),
               BTOR_GET_ID_NODE (n->e[2]));
      break;

    case BTOR_BV_CONST_NODE:
      fprintf (file, "const %d %s", n->len, n->bits);
      break;

    case BTOR_PARAM_NODE: fprintf (file, "param %d", n->len); break;

    case BTOR_LAMBDA_NODE:
      fprintf (file,
               "lambda %d %d %d %d",
               n->len,
               n->index_len,
               BTOR_GET_ID_NODE (n->e[0]),
               BTOR_GET_ID_NODE (n->e[1]));
      break;

    default:
      assert (n->kind == BTOR_BV_VAR_NODE);
      fprintf (file, "var %d", n->len);
      sprintf (idbuffer, "%d", n->id);
      assert (n->symbol);
      if (strcmp (n->symbol, idbuffer)) fprintf (file, " %s", n->symbol);
      break;
  }

  fputc ('\n', file);
}

static void
dump_exps (Btor *btor, FILE *file, BtorNode **roots, int nroots)
{
  BtorMemMgr *mm = btor->mm;
  int i, id = 0, maxid;
  BtorNodePtrStack work_stack, stack;
  BtorNodePtrStack const_stack, param_stack, bvvar_stack, avar_stack;
  BtorIntStack id_stack;
  BtorNode *root, *cur;

  assert (btor);
  assert (file);
  assert (roots);
  assert (nroots > 0);
  assert (mm);

  BTOR_INIT_STACK (work_stack);
  BTOR_INIT_STACK (stack);

  maxid = 0;

  if (btor->pprint)
  {
    BTOR_INIT_STACK (const_stack);
    BTOR_INIT_STACK (bvvar_stack);
    BTOR_INIT_STACK (avar_stack);
    BTOR_INIT_STACK (param_stack);
    BTOR_INIT_STACK (id_stack);
  }

  for (i = 0; i < nroots; i++)
  {
    root = roots[i];
    assert (root);
    BTOR_PUSH_STACK (mm, work_stack, BTOR_REAL_ADDR_NODE (root));
  }

  while (!BTOR_EMPTY_STACK (work_stack))
  {
    cur = BTOR_POP_STACK (work_stack);
    assert (BTOR_IS_REGULAR_NODE (cur));

    if (cur->mark == 2) continue;

    if (cur->mark == 0)
    {
      cur->mark = 1;
      BTOR_PUSH_STACK (mm, work_stack, cur);
      for (i = 0; i < cur->arity; i++)
        BTOR_PUSH_STACK (mm, work_stack, BTOR_REAL_ADDR_NODE (cur->e[i]));
    }
    else
    {
      cur->mark = 2;
      if (btor->pprint)
      {
        switch (cur->kind)
        {
          case BTOR_BV_CONST_NODE:
            BTOR_PUSH_STACK (mm, const_stack, cur);
            break;
          case BTOR_BV_VAR_NODE: BTOR_PUSH_STACK (mm, bvvar_stack, cur); break;
          case BTOR_ARRAY_VAR_NODE:
            BTOR_PUSH_STACK (mm, avar_stack, cur);
            break;
          case BTOR_PARAM_NODE: BTOR_PUSH_STACK (mm, param_stack, cur); break;
          default: BTOR_PUSH_STACK (mm, stack, cur);
        }
      }
      else
        BTOR_PUSH_STACK (mm, stack, cur);
    }
  }

  BTOR_RELEASE_STACK (mm, work_stack);

  if (btor->pprint)
  {
    /* unmark and assign ids in order of DFS traversal - var, const and param
     * nodes are sorted by original id and dumped first */
    if (const_stack.start)
      qsort (const_stack.start,
             BTOR_COUNT_STACK (const_stack),
             sizeof cur,
             btor_cmp_node_id);
    if (bvvar_stack.start)
      qsort (bvvar_stack.start,
             BTOR_COUNT_STACK (bvvar_stack),
             sizeof cur,
             btor_cmp_node_id);
    if (avar_stack.start)
      qsort (avar_stack.start,
             BTOR_COUNT_STACK (avar_stack),
             sizeof cur,
             btor_cmp_node_id);
    if (param_stack.start)
      qsort (param_stack.start,
             BTOR_COUNT_STACK (param_stack),
             sizeof cur,
             btor_cmp_node_id);

    for (i = 0; i < BTOR_COUNT_STACK (const_stack); i++)
    {
      const_stack.start[i]->mark = 0;
      BTOR_PUSH_STACK (mm, id_stack, const_stack.start[i]->id);
      const_stack.start[i]->id = ++id;
    }
    for (i = 0; i < BTOR_COUNT_STACK (bvvar_stack); i++)
    {
      bvvar_stack.start[i]->mark = 0;
      BTOR_PUSH_STACK (mm, id_stack, bvvar_stack.start[i]->id);
      bvvar_stack.start[i]->id = ++id;
    }
    for (i = 0; i < BTOR_COUNT_STACK (avar_stack); i++)
    {
      avar_stack.start[i]->mark = 0;
      BTOR_PUSH_STACK (mm, id_stack, avar_stack.start[i]->id);
      avar_stack.start[i]->id = ++id;
    }
    for (i = 0; i < BTOR_COUNT_STACK (param_stack); i++)
    {
      param_stack.start[i]->mark = 0;
      BTOR_PUSH_STACK (mm, id_stack, param_stack.start[i]->id);
      param_stack.start[i]->id = ++id;
    }
    for (i = 0; i < BTOR_COUNT_STACK (stack); i++)
    {
      stack.start[i]->mark = 0;
      BTOR_PUSH_STACK (mm, id_stack, stack.start[i]->id);
      stack.start[i]->id = ++id;
    }

    maxid = id;
  }
  else
  {
    for (i = 0; i < BTOR_COUNT_STACK (stack); i++) stack.start[i]->mark = 0;
    if (stack.start)
      qsort (
          stack.start, BTOR_COUNT_STACK (stack), sizeof cur, btor_cmp_node_id);
    if (BTOR_COUNT_STACK (stack))
      maxid = stack.start[BTOR_COUNT_STACK (stack) - 1]->id;
  }

  if (btor->pprint)
  {
    for (i = 0; i < BTOR_COUNT_STACK (const_stack); i++)
    {
      cur = const_stack.start[i];
      assert (BTOR_IS_REGULAR_NODE (cur));
      dump_node (file, cur);
    }
    for (i = 0; i < BTOR_COUNT_STACK (bvvar_stack); i++)
    {
      cur = bvvar_stack.start[i];
      assert (BTOR_IS_REGULAR_NODE (cur));
      dump_node (file, cur);
    }
    for (i = 0; i < BTOR_COUNT_STACK (avar_stack); i++)
    {
      cur = avar_stack.start[i];
      assert (BTOR_IS_REGULAR_NODE (cur));
      dump_node (file, cur);
    }
    for (i = 0; i < BTOR_COUNT_STACK (param_stack); i++)
    {
      cur = param_stack.start[i];
      assert (BTOR_IS_REGULAR_NODE (cur));
      dump_node (file, cur);
    }
  }
  for (i = 0; i < BTOR_COUNT_STACK (stack); i++)
  {
    cur = stack.start[i];
    assert (BTOR_IS_REGULAR_NODE (cur));
    dump_node (file, cur);
  }

  for (i = 0; i < nroots; i++)
  {
    id = maxid + i;
    BTOR_ABORT_NODE (id == INT_MAX, "expression id overflow");
    fprintf (
        file, "%d root %d %d\n", id + 1, cur->len, BTOR_GET_ID_NODE (roots[i]));
  }

  if (btor->pprint)
  {
    /* reassign original ids */
    for (i = 0; i < BTOR_COUNT_STACK (const_stack); i++)
      const_stack.start[i]->id = id_stack.start[const_stack.start[i]->id - 1];
    for (i = 0; i < BTOR_COUNT_STACK (bvvar_stack); i++)
      bvvar_stack.start[i]->id = id_stack.start[bvvar_stack.start[i]->id - 1];
    for (i = 0; i < BTOR_COUNT_STACK (avar_stack); i++)
      avar_stack.start[i]->id = id_stack.start[avar_stack.start[i]->id - 1];
    for (i = 0; i < BTOR_COUNT_STACK (param_stack); i++)
      param_stack.start[i]->id = id_stack.start[param_stack.start[i]->id - 1];
    for (i = 0; i < BTOR_COUNT_STACK (stack); i++)
      stack.start[i]->id = id_stack.start[stack.start[i]->id - 1];
  }

  BTOR_RELEASE_STACK (mm, stack);
  if (btor->pprint)
  {
    BTOR_RELEASE_STACK (mm, const_stack);
    BTOR_RELEASE_STACK (mm, bvvar_stack);
    BTOR_RELEASE_STACK (mm, avar_stack);
    BTOR_RELEASE_STACK (mm, param_stack);
    BTOR_RELEASE_STACK (mm, id_stack);
  }
}

void
btor_dump_exps (Btor *btor, FILE *file, BtorNode **roots, int nroots)
{
#ifndef NDEBUG
  int i;
  assert (btor);
  assert (file);
  assert (roots);
  assert (nroots > 0);
  for (i = 0; i < nroots; i++) assert (roots[i]);
#endif

  dump_exps (btor, file, roots, nroots);
}

void
btor_dump_exp (Btor *btor, FILE *file, BtorNode *root)
{
  assert (btor);
  assert (file);
  assert (root);
  dump_exps (btor, file, &root, 1);
}

void
btor_dump_exps_after_global_rewriting (Btor *btor, FILE *file)
{
  BtorNode *temp, **new_roots;
  BtorPtrHashBucket *b;
  int new_nroots, i;
  assert (!btor->inc_enabled);
  assert (!btor->model_gen);
  assert (btor->rewrite_level > 1);

  run_rewrite_engine (btor);

  //  /* do not rewrite writes to lambdas in case of extensionality */
  //  if (btor->ops[BTOR_AEQ_NODE] == 0)
  //    {
  //      if (btor->rewrite_writes)
  //	{
  //	  rewrite_writes_to_lambda_exp (btor);
  //	  assert (btor->ops[BTOR_WRITE_NODE] == 0);
  //	}
  //
  //      if (btor->rewrite_reads)
  //	{
  //	  beta_reduce_reads_on_lambdas (btor);
  //	  assert (btor->ops[BTOR_LAMBDA_NODE] == 0);
  //	}
  //
  //      run_rewrite_engine (btor);
  //    }

  if (btor->inconsistent)
  {
    temp = btor_false_exp (btor);
    btor_dump_exp (btor, file, temp);
    btor_release_exp (btor, temp);
  }
  else if (btor->unsynthesized_constraints->count == 0u)
  {
    temp = btor_true_exp (btor);
    btor_dump_exp (btor, file, temp);
    btor_release_exp (btor, temp);
  }
  else
  {
    new_nroots = (int) btor->unsynthesized_constraints->count;
    BTOR_NEWN (btor->mm, new_roots, new_nroots);
    i = 0;
    for (b = btor->unsynthesized_constraints->first; b; b = b->next)
      new_roots[i++] = (BtorNode *) b->key;
    dump_exps (btor, file, new_roots, new_nroots);
    BTOR_DELETEN (btor->mm, new_roots, new_nroots);
  }
}

int
btor_vis_exp (Btor *btor, BtorNode *exp)
{
  char cmd[100], *path;
  FILE *file;
  int res;
  sprintf (cmd, "btorvis ");
  path = cmd + strlen (cmd);
  sprintf (path, "/tmp/btorvisexp.%d.btor", btor->vis_idx++);
  file = fopen (path, "w");
  btor_dump_exp (btor, file, exp);
  fclose (file);
  strcat (cmd, "&");
  res = system (cmd);
  return res;
}

static void
btor_dump_smt_id (BtorNode *e, FILE *file)
{
  const char *type, *sym;
  BtorNode *u;

  u = BTOR_REAL_ADDR_NODE (e);

  if (u != e) fputs ("(bvnot ", file);

  if (BTOR_IS_BV_VAR_NODE (u))
  {
    sym = u->symbol;
    if (!isdigit (sym[0]))
    {
      fputs (sym, file);
      goto CLOSE;
    }

    type = "v";
  }
  else if (BTOR_IS_ARRAY_VAR_NODE (u))
    type = "a";
  else
    type = "?e";

  fprintf (file, "%s%d", type, u ? u->id : -1);

CLOSE:
  if (u != e) fputc (')', file);
}

void
btor_dump_smt (Btor *btor, FILE *file, BtorNode *root)
{
  int next, i, j, arrays, lets, pad;
  BtorMemMgr *mm = btor->mm;
  BtorNodePtrStack stack;
  const char *op;
  char *tmp;
  BtorNode *e;

  assert (btor);
  assert (file);
  assert (root);

  BTOR_INIT_STACK (stack);
  BTOR_PUSH_NODE_IF_NOT_MARKED (root);

  arrays = 0;
  next   = 0;

  while (next < BTOR_COUNT_STACK (stack))
  {
    e = stack.start[next++];

    assert (BTOR_IS_REGULAR_NODE (e));
    assert (e->mark);

    if (BTOR_IS_BV_CONST_NODE (e)) continue;

    if (BTOR_IS_BV_VAR_NODE (e)) continue;

    if (BTOR_IS_ARRAY_VAR_NODE (e))
    {
      arrays = 1;
      continue;
    }

    for (i = 0; i < e->arity; i++) BTOR_PUSH_NODE_IF_NOT_MARKED (e->e[i]);
  }

  for (i = 0; i < BTOR_COUNT_STACK (stack); i++) stack.start[i]->mark = 0;

  qsort (stack.start, BTOR_COUNT_STACK (stack), sizeof e, btor_cmp_node_id);

  fputs ("(benchmark ", file);
  if (BTOR_IS_INVERTED_NODE (root)) fputs ("not", file);
  fprintf (file, "root%d\n", BTOR_REAL_ADDR_NODE (root)->id);

  if (arrays)
    fputs (":logic QF_AUFBV\n", file);
  else
    fputs (":logic QF_BV\n", file);

  for (i = 0; i < BTOR_COUNT_STACK (stack); i++)
  {
    e = stack.start[i];

    assert (BTOR_IS_REGULAR_NODE (e));

    if (!BTOR_IS_BV_VAR_NODE (e) && !BTOR_IS_ARRAY_VAR_NODE (e)) continue;

    fputs (":extrafuns ((", file);
    btor_dump_smt_id (e, file);

    if (BTOR_IS_BV_VAR_NODE (e))
      fprintf (file, " BitVec[%d]))\n", e->len);
    else
      fprintf (file, " Array[%d:%d]))\n", e->index_len, e->len);
  }

  fputs (":formula\n", file);

  lets = 0;

  for (i = 0; i < BTOR_COUNT_STACK (stack); i++)
  {
    e = stack.start[i];

    assert (BTOR_IS_REGULAR_NODE (e));

    if (!e || BTOR_IS_BV_VAR_NODE (e) || BTOR_IS_ARRAY_VAR_NODE (e)) continue;

    lets++;

    fputs ("(let (", file);
    btor_dump_smt_id (e, file);
    fputc (' ', file);

    if (e->kind == BTOR_BV_CONST_NODE)
    {
      tmp = btor_const_to_decimal (mm, e->bits);
      fprintf (file, "bv%s[%d]", tmp, e->len);
      btor_freestr (mm, tmp);
    }
    else if (e->kind == BTOR_SLICE_NODE)
    {
      fprintf (file, "(extract[%d:%d] ", e->upper, e->lower);
      btor_dump_smt_id (e->e[0], file);
      fputc (')', file);
    }
    else if (e->kind == BTOR_SLL_NODE || e->kind == BTOR_SRL_NODE)
    {
      fputc ('(', file);

      if (e->kind == BTOR_SRL_NODE)
        fputs ("bvlshr", file);
      else
        fputs ("bvshl", file);

      fputc (' ', file);
      btor_dump_smt_id (e->e[0], file);
      fputc (' ', file);

      assert (e->len > 1);
      pad = e->len - BTOR_REAL_ADDR_NODE (e->e[1])->len;
      fprintf (file, " (zero_extend[%d] ", pad);

      btor_dump_smt_id (e->e[1], file);

      fputs ("))", file);
    }
    else if (BTOR_IS_ARRAY_OR_BV_COND_NODE (e))
    {
      fputs ("(ite (= bv1[1] ", file);
      btor_dump_smt_id (e->e[0], file);
      fputs (") ", file);
      btor_dump_smt_id (e->e[1], file);
      fputc (' ', file);
      btor_dump_smt_id (e->e[2], file);
      fputc (')', file);
    }
    else if (BTOR_IS_ARRAY_OR_BV_EQ_NODE (e) || e->kind == BTOR_ULT_NODE)
    {
      fputs ("(ite (", file);
      if (e->kind == BTOR_ULT_NODE)
        fputs ("bvult", file);
      else
        fputc ('=', file);
      fputc (' ', file);
      btor_dump_smt_id (e->e[0], file);
      fputc (' ', file);
      btor_dump_smt_id (e->e[1], file);
      fputs (") bv1[1] bv0[1])", file);
    }
    else
    {
      fputc ('(', file);

      switch (e->kind)
      {
        case BTOR_AND_NODE: op = "bvand"; break;
        case BTOR_ADD_NODE: op = "bvadd"; break;
        case BTOR_MUL_NODE: op = "bvmul"; break;
        case BTOR_UDIV_NODE: op = "bvudiv"; break;
        case BTOR_UREM_NODE: op = "bvurem"; break;
        case BTOR_CONCAT_NODE: op = "concat"; break;
        case BTOR_READ_NODE: op = "select"; break;

        default:
        case BTOR_WRITE_NODE:
          assert (e->kind == BTOR_WRITE_NODE);
          op = "store";
          break;
      }

      fputs (op, file);

      for (j = 0; j < e->arity; j++)
      {
        fputc (' ', file);
        btor_dump_smt_id (e->e[j], file);
      }

      fputc (')', file);
    }

    fputs (")\n", file);
  }

  fputs ("(not (= ", file);
  btor_dump_smt_id (root, file);
  fprintf (file, " bv0[%d]))\n", BTOR_REAL_ADDR_NODE (root)->len);

  for (i = 0; i < lets + 1; i++) fputc (')', file);

  fputc ('\n', file);

  BTOR_RELEASE_STACK (mm, stack);
}

Btor *
btor_new_btor (void)
{
  BtorMemMgr *mm;
  Btor *btor;

  mm = btor_new_mem_mgr ();
  BTOR_CNEW (mm, btor);

  btor->mm = mm;

  BTOR_INIT_UNIQUE_TABLE (mm, btor->nodes_unique_table);

  btor->avmgr = btor_new_aigvec_mgr (mm);

  btor->bv_vars = btor_new_ptr_hash_table (mm,
                                           (BtorHashPtr) btor_hash_exp_by_id,
                                           (BtorCmpPtr) btor_compare_exp_by_id);
  btor->array_vars =
      btor_new_ptr_hash_table (mm,
                               (BtorHashPtr) btor_hash_exp_by_id,
                               (BtorCmpPtr) btor_compare_exp_by_id);
  btor->lambdas           = btor_new_ptr_hash_table (mm,
                                           (BtorHashPtr) btor_hash_exp_by_id,
                                           (BtorCmpPtr) btor_compare_exp_by_id);
  btor->bv_lambda_id      = 1;
  btor->array_lambda_id   = 1;
  btor->valid_assignments = 1;
  btor->rewrite_level     = 3;
  btor->vread_index_id    = 1;
  btor->msgtick           = -1;
  btor->pprint            = 1;

  BTOR_PUSH_STACK (btor->mm, btor->nodes_id_table, 0);

  btor->exp_pair_eq_table = btor_new_ptr_hash_table (
      mm, (BtorHashPtr) hash_exp_pair, (BtorCmpPtr) compare_exp_pair);
  btor->varsubst_constraints =
      btor_new_ptr_hash_table (mm,
                               (BtorHashPtr) btor_hash_exp_by_id,
                               (BtorCmpPtr) btor_compare_exp_by_id);
  btor->embedded_constraints =
      btor_new_ptr_hash_table (mm,
                               (BtorHashPtr) btor_hash_exp_by_id,
                               (BtorCmpPtr) btor_compare_exp_by_id);
  btor->unsynthesized_constraints =
      btor_new_ptr_hash_table (mm,
                               (BtorHashPtr) btor_hash_exp_by_id,
                               (BtorCmpPtr) btor_compare_exp_by_id);
  btor->synthesized_constraints =
      btor_new_ptr_hash_table (mm,
                               (BtorHashPtr) btor_hash_exp_by_id,
                               (BtorCmpPtr) btor_compare_exp_by_id);
  btor->assumptions =
      btor_new_ptr_hash_table (mm,
                               (BtorHashPtr) btor_hash_exp_by_id,
                               (BtorCmpPtr) btor_compare_exp_by_id);

  BTOR_INIT_STACK (btor->arrays_with_model);

  return btor;
}

Btor *
btor_clone_btor (Btor *orig)
{
  BtorMemMgr *mm;
  Btor *btor;

  (void) orig;

  mm = btor_new_mem_mgr ();
  BTOR_CNEW (mm, btor);

  btor->mm = mm;

  return btor;
}

void
btor_set_rewrite_level_btor (Btor *btor, int rewrite_level)
{
  assert (btor);
  assert (btor->rewrite_level >= 0);
  assert (btor->rewrite_level <= 3);
  assert (BTOR_COUNT_STACK (btor->nodes_id_table) == 1);
  btor->rewrite_level = rewrite_level;
}

int
btor_set_sat_solver (Btor *btor, const char *solver)
{
  BtorAIGVecMgr *avmgr;
  BtorAIGMgr *amgr;
  BtorSATMgr *smgr;

  assert (btor);
  assert (solver);

  avmgr = btor->avmgr;
  amgr  = btor_get_aig_mgr_aigvec_mgr (avmgr);
  smgr  = btor_get_sat_mgr_aig_mgr (amgr);

  if (!strcasecmp (solver, "lingeling"))
#ifdef BTOR_USE_LINGELING
  {
    btor_enable_lingeling_sat (smgr, 0, 0);
    return 1;
  }
#else
    return 0;
#endif

  if (!strcasecmp (solver, "minisat"))
#ifdef BTOR_USE_MINISAT
  {
    btor_enable_minisat_sat (smgr);
    return 1;
  }
#else
    return 0;
#endif

  if (!strcasecmp (solver, "picosat"))
#ifdef BTOR_USE_PICOSAT
  {
    btor_enable_picosat_sat (smgr);
    return 1;
  }
#else
    return 0;
#endif

  return 0;
}

void
btor_enable_rewrite_writes (Btor *btor)
{
  assert (btor);
  btor->rewrite_writes = 1;
}

void
btor_enable_rewrite_reads (Btor *btor)
{
  assert (btor);
  btor->rewrite_reads = 1;
}

void
btor_disable_pretty_print (Btor *btor)
{
  assert (btor);
  btor->pprint = 0;
}

void
btor_enable_model_gen (Btor *btor)
{
  assert (btor);
  assert (BTOR_COUNT_STACK (btor->nodes_id_table) == 1);
  if (!btor->model_gen)
  {
    btor->model_gen = 1;

    btor->var_rhs =
        btor_new_ptr_hash_table (btor->mm,
                                 (BtorHashPtr) btor_hash_exp_by_id,
                                 (BtorCmpPtr) btor_compare_exp_by_id);

    btor->array_rhs =
        btor_new_ptr_hash_table (btor->mm,
                                 (BtorHashPtr) btor_hash_exp_by_id,
                                 (BtorCmpPtr) btor_compare_exp_by_id);
  }
}

void
btor_enable_inc_usage (Btor *btor)
{
  assert (btor);
  assert (btor->btor_sat_btor_called == 0);
  btor->inc_enabled = 1;
}

void
btor_set_verbosity_btor (Btor *btor, int verbosity)
{
  BtorAIGVecMgr *avmgr;
  BtorAIGMgr *amgr;
  BtorSATMgr *smgr;

  assert (btor);
  assert (btor->verbosity >= -1);
  assert (BTOR_COUNT_STACK (btor->nodes_id_table) == 1);
  btor->verbosity = verbosity;

  avmgr = btor->avmgr;
  amgr  = btor_get_aig_mgr_aigvec_mgr (avmgr);
  smgr  = btor_get_sat_mgr_aig_mgr (amgr);
  btor_set_verbosity_aigvec_mgr (avmgr, verbosity);
  btor_set_verbosity_aig_mgr (amgr, verbosity);
  btor_set_verbosity_sat_mgr (smgr, verbosity);
}

void
btor_set_loglevel_btor (Btor *btor, int loglevel)
{
  assert (btor);
#ifndef NBTORLOG
  btor->loglevel = loglevel;
#endif
}

void
btor_delete_btor (Btor *btor)
{
  BtorPtrHashBucket *b;
  BtorMemMgr *mm;

  assert (btor);

  mm = btor->mm;

  for (b = btor->exp_pair_eq_table->first; b; b = b->next)
  {
    delete_exp_pair (btor, (BtorNodePair *) b->key);
    btor_release_exp (btor, (BtorNode *) b->data.asPtr);
  }
  btor_delete_ptr_hash_table (btor->exp_pair_eq_table);

  for (b = btor->varsubst_constraints->first; b; b = b->next)
  {
    btor_release_exp (btor, (BtorNode *) b->key);
    btor_release_exp (btor, (BtorNode *) b->data.asPtr);
  }
  btor_delete_ptr_hash_table (btor->varsubst_constraints);

  for (b = btor->embedded_constraints->first; b; b = b->next)
    btor_release_exp (btor, (BtorNode *) b->key);
  btor_delete_ptr_hash_table (btor->embedded_constraints);

  for (b = btor->unsynthesized_constraints->first; b; b = b->next)
    btor_release_exp (btor, (BtorNode *) b->key);
  btor_delete_ptr_hash_table (btor->unsynthesized_constraints);

  for (b = btor->synthesized_constraints->first; b; b = b->next)
    btor_release_exp (btor, (BtorNode *) b->key);
  btor_delete_ptr_hash_table (btor->synthesized_constraints);

  for (b = btor->assumptions->first; b; b = b->next)
    btor_release_exp (btor, (BtorNode *) b->key);
  btor_delete_ptr_hash_table (btor->assumptions);

  if (btor->model_gen)
  {
    for (b = btor->var_rhs->first; b; b = b->next)
      btor_release_exp (btor, (BtorNode *) b->key);
    btor_delete_ptr_hash_table (btor->var_rhs);

    for (b = btor->array_rhs->first; b; b = b->next)
      btor_release_exp (btor, (BtorNode *) b->key);
    btor_delete_ptr_hash_table (btor->array_rhs);
  }

  BTOR_RELEASE_STACK (mm, btor->arrays_with_model);

#ifndef NDEBUG
  int k;
  if (btor->nodes_unique_table.num_elements)
    DBG_P ("*** btor->nodes_unique_table.num_elements: %d",
           0,
           btor->nodes_unique_table.num_elements);
  for (k = 0; k < btor->nodes_unique_table.size; k++)
    if (btor->nodes_unique_table.chains[k])
      dump_node (stderr, btor->nodes_unique_table.chains[k]);
#endif
  assert (getenv ("BTORLEAK") || getenv ("BTORLEAKEXP")
          || btor->nodes_unique_table.num_elements == 0);
  BTOR_RELEASE_UNIQUE_TABLE (mm, btor->nodes_unique_table);
  BTOR_RELEASE_STACK (mm, btor->nodes_id_table);

  assert (getenv ("BTORLEAK") || getenv ("BTORLEAKSORT")
          || btor->sorts_unique_table.num_elements == 0);
  BTOR_RELEASE_UNIQUE_TABLE (mm, btor->sorts_unique_table);

  btor_delete_ptr_hash_table (btor->bv_vars);
  btor_delete_ptr_hash_table (btor->array_vars);
  btor_delete_ptr_hash_table (btor->lambdas);

  btor_delete_aigvec_mgr (btor->avmgr);

  assert (btor->rec_rw_calls == 0);
  BTOR_DELETE (mm, btor);
  btor_delete_mem_mgr (mm);
}

static int
constraints_stats_changes (Btor *btor)
{
  int res;

  if (btor->stats.oldconstraints.varsubst && !btor->varsubst_constraints->count)
    return INT_MAX;

  if (btor->stats.oldconstraints.embedded && !btor->embedded_constraints->count)
    return INT_MAX;

  if (btor->stats.oldconstraints.unsynthesized
      && !btor->unsynthesized_constraints->count)
    return INT_MAX;

  res = abs (btor->stats.oldconstraints.varsubst
             - btor->varsubst_constraints->count);

  res += abs (btor->stats.oldconstraints.embedded
              - btor->embedded_constraints->count);

  res += abs (btor->stats.oldconstraints.unsynthesized
              - btor->unsynthesized_constraints->count);

  res += abs (btor->stats.oldconstraints.synthesized
              - btor->synthesized_constraints->count);

  return res;
}

static void
report_constraint_stats (Btor *btor, int force)
{
  int changes;

  if (!force)
  {
    if (btor->verbosity <= 0) return;

    changes = constraints_stats_changes (btor);

    if (btor->verbosity == 1 && changes < 100000) return;

    if (btor->verbosity == 2 && changes < 1000) return;

    if (btor->verbosity == 3 && changes < 10) return;

    if (!changes) return;
  }

  btor_msg_exp (btor,
                "%d/%d/%d/%d constraints %d/%d/%d/%d %.1f MB",
                btor->stats.constraints.varsubst,
                btor->stats.constraints.embedded,
                btor->stats.constraints.unsynthesized,
                btor->stats.constraints.synthesized,
                btor->varsubst_constraints->count,
                btor->embedded_constraints->count,
                btor->unsynthesized_constraints->count,
                btor->synthesized_constraints->count,
                btor->mm->allocated / (double) (1 << 20));

  btor->stats.oldconstraints.varsubst = btor->varsubst_constraints->count;
  btor->stats.oldconstraints.embedded = btor->embedded_constraints->count;
  btor->stats.oldconstraints.unsynthesized =
      btor->unsynthesized_constraints->count;
  btor->stats.oldconstraints.synthesized = btor->synthesized_constraints->count;
}

/* we do not count proxies */
static int
number_of_ops (Btor *btor)
{
  int i, result;
  assert (btor);

  result = 0;
  for (i = 1; i < BTOR_NUM_OPS_NODE - 1; i++) result += btor->ops[i];

  return result;
}

static double
percent (double a, double b)
{
  return b ? 100.0 * a / b : 0.0;
}

void
btor_print_stats_btor (Btor *btor)
{
  int num_final_ops, verbosity, i;

  assert (btor);

  verbosity = btor->verbosity;

  report_constraint_stats (btor, 1);
  btor_msg_exp (
      btor, "variable substitutions: %d", btor->stats.var_substitutions);
  btor_msg_exp (
      btor, "array substitutions: %d", btor->stats.array_substitutions);
  btor_msg_exp (btor,
                "embedded constraint substitutions: %d",
                btor->stats.ec_substitutions);
  btor_msg_exp (btor, "assumptions: %u", btor->assumptions->count);
  if (btor->ops[BTOR_AEQ_NODE])
    btor_msg_exp (btor, "virtual reads: %d", btor->stats.vreads);

  if (verbosity > 2)
  {
    btor_msg_exp (btor, "max rec. RW: %d", btor->stats.max_rec_rw_calls);
    btor_msg_exp (btor,
                  "number of expressions ever created: %lld",
                  btor->stats.expressions);
    num_final_ops = number_of_ops (btor);
    assert (num_final_ops >= 0);
    btor_msg_exp (btor, "number of final expressions: %d", num_final_ops);
    if (num_final_ops > 0)
      for (i = 1; i < BTOR_NUM_OPS_NODE - 1; i++)
        if (btor->ops[i])
          btor_msg_exp (btor, " %s:%d", g_op2string[i], btor->ops[i]);
  }

  btor_msg_exp (btor, "");
  btor_msg_exp (btor, "lemmas on demand statistics:");
  btor_msg_exp (btor, " LOD refinements: %d", btor->stats.lod_refinements);
  if (btor->stats.lod_refinements)
  {
    btor_msg_exp (btor,
                  " array axiom 1 conflicts: %d",
                  btor->stats.array_axiom_1_conflicts);
    btor_msg_exp (btor,
                  " array axiom 2 conflicts: %d",
                  btor->stats.array_axiom_2_conflicts);
    btor_msg_exp (btor,
                  " average lemma size: %.1f",
                  BTOR_AVERAGE_UTIL (btor->stats.lemmas_size_sum,
                                     btor->stats.lod_refinements));
    btor_msg_exp (btor,
                  " average linking clause size: %.1f",
                  BTOR_AVERAGE_UTIL (btor->stats.lclause_size_sum,
                                     btor->stats.lod_refinements));
  }
  btor_msg_exp (btor, "");

  btor_msg_exp (
      btor, "linear constraint equations: %d", btor->stats.linear_equations);
  btor_msg_exp (btor,
                "gaussian elimination in linear equations: %d",
                btor->stats.gaussian_eliminations);
  btor_msg_exp (
      btor, "eliminated sliced variables: %d", btor->stats.eliminated_slices);
  btor_msg_exp (btor,
                "extracted skeleton constraints: %d",
                btor->stats.skeleton_constraints);
  btor_msg_exp (btor, "add normalizations: %d", btor->stats.adds_normalized);
  btor_msg_exp (btor, "mul normalizations: %d", btor->stats.muls_normalized);
  btor_msg_exp (btor,
                "read over write propagations during construction: %d",
                btor->stats.read_props_construct);
  btor_msg_exp (btor,
                "synthesis assignment inconsistencies: %d",
                btor->stats.synthesis_assignment_inconsistencies);
  btor_msg_exp (btor, "beta reductions: %d", btor->stats.beta_reduce_calls);
  btor_msg_exp (btor, "expression evaluations: %d", btor->stats.eval_exp_calls);

  btor_msg_exp (btor, "");
  btor_msg_exp (btor, "%.2f seconds beta-reduction", btor->time.beta);
  btor_msg_exp (btor, "%.2f seconds expression evaluation", btor->time.eval);
  btor_msg_exp (btor, "");
  btor_msg_exp (btor, "%.2f seconds in rewriting engine", btor->time.rewrite);
  btor_msg_exp (btor, "%.2f seconds in pure SAT solving", btor->time.sat);
  btor_msg_exp (btor, "");
  btor_msg_exp (
      btor,
      "%.2f seconds in variable substitution during rewriting (%.0f%%)",
      btor->time.subst,
      percent (btor->time.subst, btor->time.rewrite));
  btor_msg_exp (
      btor,
      "%.2f seconds in embedded constraint replacing during rewriting (%.0f%%)",
      btor->time.slicing,
      percent (btor->time.slicing, btor->time.rewrite));
#ifndef BTOR_DO_NOT_ELIMINATE_SLICES
  btor_msg_exp (btor,
                "%.2f seconds in slicing during rewriting (%.0f%%)",
                btor->time.slicing,
                percent (btor->time.slicing, btor->time.rewrite));
#endif
#ifndef BTOR_DO_NOT_PROCESS_SKELETON
  btor_msg_exp (btor,
                "%.2f seconds skeleton preprocessing during rewriting (%.0f%%)",
                btor->time.skel,
                percent (btor->time.skel, btor->time.rewrite));
#endif
}

BtorMemMgr *
btor_get_mem_mgr_btor (const Btor *btor)
{
  assert (btor);
  return btor->mm;
}

BtorAIGVecMgr *
btor_get_aigvec_mgr_btor (const Btor *btor)
{
  assert (btor);
  return btor->avmgr;
}

static BtorNode *
vread_index_exp (Btor *btor, int len)
{
  char *symbol;
  size_t bytes;
  BtorNode *result;
  assert (btor);
  assert (len > 0);
  BTOR_ABORT_NODE (btor->vread_index_id == INT_MAX, "vread index id overflow");
  bytes = 6 + btor_num_digits_util (btor->vread_index_id) + 1;
  bytes *= sizeof (char);
  symbol = (char *) btor_malloc (btor->mm, bytes);
  sprintf (symbol, "vindex%d", btor->vread_index_id);
  btor->vread_index_id++;
  result = btor_var_exp (btor, len, symbol);
  btor_free (btor->mm, symbol, bytes);
  return result;
}

static void insert_unsynthesized_constraint (Btor *, BtorNode *);

static void
synthesize_array_equality (Btor *btor, BtorNode *aeq)
{
  BtorNode *index, *read1, *read2;
  BtorAIGVecMgr *avmgr;
  assert (btor);
  assert (aeq);
  assert (BTOR_IS_REGULAR_NODE (aeq));
  assert (BTOR_IS_ARRAY_EQ_NODE (aeq));
  assert (!BTOR_IS_SYNTH_NODE (aeq));
  avmgr   = btor->avmgr;
  aeq->av = btor_var_aigvec (avmgr, 1);
  /* generate virtual reads */
  index              = vread_index_exp (btor, aeq->e[0]->index_len);
  index->vread_index = 1;

  /* we do not want optimizations for the virtual reads
   * and the equality, e.g. rewriting of reads on array
   * conditionals, so we call 'btor_read_exp_node' directly.
   */
  read1 = btor_read_exp_node (btor, aeq->e[0], index);
  read2 = btor_read_exp_node (btor, aeq->e[1], index);

  /* mark them as virtual */
  read1->vread = 1;
  read2->vread = 1;

  aeq->vreads = new_exp_pair (btor, read1, read2);

  read1->av = btor_var_aigvec (avmgr, read1->len);
  btor->stats.vreads++;
  if (read1 != read2)
  {
    read2->av = btor_var_aigvec (avmgr, read2->len);
    btor->stats.vreads++;
  }

  encode_array_inequality_virtual_reads (btor, aeq);

  btor_release_exp (btor, index);
  btor_release_exp (btor, read1);
  btor_release_exp (btor, read2);
}

static void
synthesize_exp (Btor *btor, BtorNode *exp, BtorPtrHashTable *backannotation)
{
  BtorNodePtrStack exp_stack;
  BtorNode *cur;
  BtorAIGVec *av0, *av1, *av2;
  BtorMemMgr *mm;
  BtorAIGVecMgr *avmgr;
  BtorPtrHashBucket *b;
  char *indexed_name;
  const char *name;
  unsigned int count;
  int same_children_mem, i, len;
  int invert_av0 = 0;
  int invert_av1 = 0;
  int invert_av2 = 0;

  assert (btor);
  assert (exp);

  mm    = btor->mm;
  avmgr = btor->avmgr;
  count = 0;

  BTOR_INIT_STACK (exp_stack);
  BTOR_PUSH_STACK (mm, exp_stack, exp);
  DBG_P ("synthesize_exp: ", exp);

  while (!BTOR_EMPTY_STACK (exp_stack))
  {
    cur = BTOR_REAL_ADDR_NODE (BTOR_POP_STACK (exp_stack));

    assert (cur->synth_mark >= 0);
    assert (cur->synth_mark <= 2);

    if (BTOR_IS_SYNTH_NODE (cur)) continue;

    if (cur->synth_mark >= 2) continue;

    count++;

    if (cur->synth_mark == 0)
    {
      cur->reachable = 1;
      if (BTOR_IS_BV_CONST_NODE (cur))
        cur->av = btor_const_aigvec (avmgr, cur->bits);
      // TODO: we do not need param->av anymore
      else if (BTOR_IS_BV_VAR_NODE (cur) || BTOR_IS_PARAM_NODE (cur))
      {
        cur->av = btor_var_aigvec (avmgr, cur->len);
        if (backannotation)
        {
          // TODO param handling?
          name = btor_get_symbol_exp (btor, cur);
          len  = (int) strlen (name) + 40;
          if (cur->len > 1)
          {
            indexed_name = btor_malloc (mm, len);
            for (i = 0; i < cur->av->len; i++)
            {
              b = btor_insert_in_ptr_hash_table (backannotation,
                                                 cur->av->aigs[i]);
              assert (b->key == cur->av->aigs[i]);
              sprintf (indexed_name, "%s[%d]", name, i);
              b->data.asStr = btor_strdup (mm, indexed_name);
            }
            btor_free (mm, indexed_name, len);
          }
          else
          {
            assert (cur->len == 1);
            b = btor_insert_in_ptr_hash_table (backannotation,
                                               cur->av->aigs[0]);
            assert (b->key == cur->av->aigs[0]);
            b->data.asStr = btor_strdup (mm, name);
          }
        }
      }
      else if (BTOR_IS_ARRAY_VAR_NODE (cur))
      {
        /* nothing to synthesize for array base case */
      }
      else if (BTOR_IS_WRITE_NODE (cur) || BTOR_IS_LAMBDA_NODE (cur)
               || BTOR_IS_ARRAY_COND_NODE (cur))
      {
        goto REGULAR_CASE;
      }
      else
      {
        /* Writes and Lambda expressions cannot be reached directly,
         * hence we stop the synthesis as soon as we reach reads or
         * array equalities.  If we synthesize writes later, we only
         * synthesize its index and value, but not the write itself.
         * If there are no reads or array equalities on a write, then
         * it is not reachable. (Lambdas are treated similarly.)
         */
        assert (!BTOR_IS_WRITE_NODE (cur));
        assert (!BTOR_IS_LAMBDA_NODE (cur));

        /* Atomic arrays and array conditionals should also not be
         * reached directly.
         */
        assert (!BTOR_IS_ARRAY_VAR_NODE (cur));
        assert (!BTOR_IS_ARRAY_COND_NODE (cur));

        /* special cases */
        if (BTOR_IS_READ_NODE (cur))
        {
          cur->av = btor_var_aigvec (avmgr, cur->len);
          assert (BTOR_IS_REGULAR_NODE (cur->e[0]));
          assert (BTOR_IS_ARRAY_NODE (cur->e[0]));
          goto REGULAR_CASE;
        }
        else if (BTOR_IS_ARRAY_EQ_NODE (cur))
        {
          /* Generate virtual reads and create AIG variable for
           * array equality.
           */
          synthesize_array_equality (btor, cur);
          BTOR_PUSH_STACK (mm, exp_stack, cur->e[1]);
          BTOR_PUSH_STACK (mm, exp_stack, cur->e[0]);
          goto REGULAR_CASE;
        }
        else
        {
        REGULAR_CASE:
          if (BTOR_IS_LAMBDA_NODE (cur))
            cur->synth_mark = 2; /* always skip lambda nodes */
          else
            cur->synth_mark = 1;

          BTOR_PUSH_STACK (mm, exp_stack, cur);
          for (i = cur->arity - 1; i >= 0; i--)
            BTOR_PUSH_STACK (mm, exp_stack, cur->e[i]);
        }
      }
    }
    else
    {
      assert (cur->synth_mark == 1);
      cur->synth_mark = 2;
      assert (!BTOR_IS_READ_NODE (cur));
      assert (!BTOR_IS_LAMBDA_NODE (cur));

      if (cur->arity == 1)
      {
        assert (cur->kind == BTOR_SLICE_NODE);
        invert_av0 = BTOR_IS_INVERTED_NODE (cur->e[0]);
        av0        = BTOR_REAL_ADDR_NODE (cur->e[0])->av;
        if (invert_av0) btor_invert_aigvec (avmgr, av0);
        cur->av = btor_slice_aigvec (avmgr, av0, cur->upper, cur->lower);
        if (invert_av0) btor_invert_aigvec (avmgr, av0);
      }
      else if (cur->arity == 2)
      {
        /* We have to check if the children are in the same memory
         * place if they are in the same memory place. Then we need to
         * allocate memory for the AIG vectors if they are not, then
         * we can invert them in place and invert them back afterwards
         * (only if necessary) .
         */
        same_children_mem =
            BTOR_REAL_ADDR_NODE (cur->e[0]) == BTOR_REAL_ADDR_NODE (cur->e[1]);
        if (same_children_mem)
        {
          av0 = BTOR_AIGVEC_NODE (btor, cur->e[0]);
          av1 = BTOR_AIGVEC_NODE (btor, cur->e[1]);
        }
        else
        {
          invert_av0 = BTOR_IS_INVERTED_NODE (cur->e[0]);
          av0        = BTOR_REAL_ADDR_NODE (cur->e[0])->av;
          if (invert_av0) btor_invert_aigvec (avmgr, av0);
          invert_av1 = BTOR_IS_INVERTED_NODE (cur->e[1]);
          av1        = BTOR_REAL_ADDR_NODE (cur->e[1])->av;
          if (invert_av1) btor_invert_aigvec (avmgr, av1);
        }
        switch (cur->kind)
        {
          case BTOR_AND_NODE:
            cur->av = btor_and_aigvec (avmgr, av0, av1);
            break;
          case BTOR_BEQ_NODE: cur->av = btor_eq_aigvec (avmgr, av0, av1); break;
          case BTOR_ADD_NODE:
            cur->av = btor_add_aigvec (avmgr, av0, av1);
            break;
          case BTOR_MUL_NODE:
            cur->av = btor_mul_aigvec (avmgr, av0, av1);
            break;
          case BTOR_ULT_NODE:
            cur->av = btor_ult_aigvec (avmgr, av0, av1);
            break;
          case BTOR_SLL_NODE:
            cur->av = btor_sll_aigvec (avmgr, av0, av1);
            break;
          case BTOR_SRL_NODE:
            cur->av = btor_srl_aigvec (avmgr, av0, av1);
            break;
          case BTOR_UDIV_NODE:
            cur->av = btor_udiv_aigvec (avmgr, av0, av1);
            break;
          case BTOR_UREM_NODE:
            cur->av = btor_urem_aigvec (avmgr, av0, av1);
            break;
          default:
            assert (cur->kind == BTOR_CONCAT_NODE);
            cur->av = btor_concat_aigvec (avmgr, av0, av1);
            break;
        }

        if (same_children_mem)
        {
          btor_release_delete_aigvec (avmgr, av0);
          btor_release_delete_aigvec (avmgr, av1);
        }
        else
        {
          if (invert_av0) btor_invert_aigvec (avmgr, av0);
          if (invert_av1) btor_invert_aigvec (avmgr, av1);
        }
      }
      else
      {
        assert (cur->arity == 3);

        if (BTOR_IS_BV_COND_NODE (cur))
        {
          same_children_mem =
              BTOR_REAL_ADDR_NODE (cur->e[0]) == BTOR_REAL_ADDR_NODE (cur->e[1])
              || BTOR_REAL_ADDR_NODE (cur->e[0])
                     == BTOR_REAL_ADDR_NODE (cur->e[2])
              || BTOR_REAL_ADDR_NODE (cur->e[1])
                     == BTOR_REAL_ADDR_NODE (cur->e[2]);
          if (same_children_mem)
          {
            av0 = BTOR_AIGVEC_NODE (btor, cur->e[0]);
            av1 = BTOR_AIGVEC_NODE (btor, cur->e[1]);
            av2 = BTOR_AIGVEC_NODE (btor, cur->e[2]);
          }
          else
          {
            invert_av0 = BTOR_IS_INVERTED_NODE (cur->e[0]);
            av0        = BTOR_REAL_ADDR_NODE (cur->e[0])->av;
            if (invert_av0) btor_invert_aigvec (avmgr, av0);
            invert_av1 = BTOR_IS_INVERTED_NODE (cur->e[1]);
            av1        = BTOR_REAL_ADDR_NODE (cur->e[1])->av;
            if (invert_av1) btor_invert_aigvec (avmgr, av1);
            invert_av2 = BTOR_IS_INVERTED_NODE (cur->e[2]);
            av2        = BTOR_REAL_ADDR_NODE (cur->e[2])->av;
            if (invert_av2) btor_invert_aigvec (avmgr, av2);
          }
          cur->av = btor_cond_aigvec (avmgr, av0, av1, av2);
          if (same_children_mem)
          {
            btor_release_delete_aigvec (avmgr, av2);
            btor_release_delete_aigvec (avmgr, av1);
            btor_release_delete_aigvec (avmgr, av0);
          }
          else
          {
            if (invert_av0) btor_invert_aigvec (avmgr, av0);
            if (invert_av1) btor_invert_aigvec (avmgr, av1);
            if (invert_av2) btor_invert_aigvec (avmgr, av2);
          }
        }
      }
    }
  }

  BTOR_RELEASE_STACK (mm, exp_stack);
  mark_synth_mark_exp (btor, exp, 0);

  if (count > 0 && btor->verbosity > 3)
    btor_msg_exp (btor, "synthesized %u expressions into AIG vectors", count);
}

static BtorAIG *
exp_to_aig (Btor *btor, BtorNode *exp)
{
  BtorAIGVecMgr *avmgr;
  BtorAIGMgr *amgr;
  BtorAIGVec *av;
  BtorAIG *result;

  assert (btor);
  assert (exp);
  assert (BTOR_REAL_ADDR_NODE (exp)->len == 1);

  avmgr = btor->avmgr;
  amgr  = btor_get_aig_mgr_aigvec_mgr (avmgr);

  synthesize_exp (btor, exp, 0);
  av = BTOR_REAL_ADDR_NODE (exp)->av;

  assert (av);
  assert (av->len == 1);

  result = av->aigs[0];

  if (BTOR_IS_INVERTED_NODE (exp))
    result = btor_not_aig (amgr, result);
  else
    result = btor_copy_aig (amgr, result);

  return result;
}

static int
exp_to_cnf_lit (Btor *btor, BtorNode *exp)
{
  int res, sign, val;
  BtorSATMgr *smgr;
  BtorAIGMgr *amgr;
  BtorAIG *aig;

  assert (btor);
  assert (exp);
  assert (BTOR_REAL_ADDR_NODE (exp)->len == 1);

  exp = btor_pointer_chase_simplified_exp (btor, exp);

  sign = 1;

  if (BTOR_IS_INVERTED_NODE (exp))
  {
    exp = BTOR_INVERT_NODE (exp);
    sign *= -1;
  }

  aig = exp_to_aig (btor, exp);

  amgr = btor_get_aig_mgr_aigvec_mgr (btor->avmgr);
  smgr = btor_get_sat_mgr_aig_mgr (amgr);

  if (BTOR_IS_CONST_AIG (aig))
  {
    res = smgr->true_lit;
    if (aig == BTOR_AIG_FALSE) sign *= -1;
  }
  else
  {
    if (BTOR_IS_INVERTED_AIG (aig))
    {
      aig = BTOR_INVERT_AIG (aig);
      sign *= -1;
    }

    if (!aig->cnf_id)
    {
      assert (!exp->tseitin);
      btor_aig_to_sat_tseitin (amgr, aig);
      exp->tseitin = 1;
    }

    res = aig->cnf_id;
    btor_release_aig (amgr, aig);

    if ((val = btor_fixed_sat (smgr, res)))
    {
      res = smgr->true_lit;
      if (val < 0) sign *= -1;
    }
  }
  res *= sign;

  return res;
}

BtorAIGVec *
btor_exp_to_aigvec (Btor *btor, BtorNode *exp, BtorPtrHashTable *backannotation)
{
  BtorAIGVecMgr *avmgr;
  BtorAIGVec *result;

  assert (exp);

  avmgr = btor->avmgr;

  synthesize_exp (btor, exp, backannotation);
  result = BTOR_REAL_ADDR_NODE (exp)->av;
  assert (result);

  if (BTOR_IS_INVERTED_NODE (exp))
    result = btor_not_aigvec (avmgr, result);
  else
    result = btor_copy_aigvec (avmgr, result);

  return result;
}

/* Compares the assignments of two expressions. */
static int
compare_assignments (BtorNode *exp1, BtorNode *exp2)
{
  int return_val, val1, val2, i, len;
  Btor *btor;
  BtorAIGVecMgr *avmgr;
  BtorAIGMgr *amgr;
  BtorAIGVec *av1, *av2;
  BtorAIG *aig1, *aig2;
  assert (exp1);
  assert (exp2);
  assert (!BTOR_IS_ARRAY_NODE (BTOR_REAL_ADDR_NODE (exp1)));
  assert (!BTOR_IS_ARRAY_NODE (BTOR_REAL_ADDR_NODE (exp2)));
  assert (BTOR_REAL_ADDR_NODE (exp1)->len == BTOR_REAL_ADDR_NODE (exp2)->len);
  assert (BTOR_IS_SYNTH_NODE (BTOR_REAL_ADDR_NODE (exp1)));
  assert (BTOR_IS_SYNTH_NODE (BTOR_REAL_ADDR_NODE (exp2)));
  btor = BTOR_REAL_ADDR_NODE (exp1)->btor;
  assert (btor);
  return_val = 0;
  avmgr      = btor->avmgr;
  amgr       = btor_get_aig_mgr_aigvec_mgr (avmgr);
  av1        = BTOR_REAL_ADDR_NODE (exp1)->av;
  av2        = BTOR_REAL_ADDR_NODE (exp2)->av;
  assert (av1->len == av2->len);
  len = av1->len;
  for (i = 0; i < len; i++)
  {
    aig1 = BTOR_COND_INVERT_AIG_NODE (exp1, av1->aigs[i]);
    aig2 = BTOR_COND_INVERT_AIG_NODE (exp2, av2->aigs[i]);

    val1 = btor_get_assignment_aig (amgr, aig1);
    assert (val1 == -1 || val1 == 1);

    val2 = btor_get_assignment_aig (amgr, aig2);
    assert (val2 == -1 || val2 == 1);

    if (val1 < val2)
    {
      return_val = -1;
      break;
    }

    if (val2 < val1)
    {
      return_val = 1;
      break;
    }
  }
  return return_val;
}

static unsigned int
hash_assignment (BtorNode *exp)
{
  unsigned int hash;
  Btor *btor;
  BtorAIGVecMgr *avmgr;
  BtorNode *real_exp;
  BtorAIGVec *av;
  int invert_av;
  char *assignment;
  assert (exp);
  real_exp  = BTOR_REAL_ADDR_NODE (exp);
  btor      = real_exp->btor;
  avmgr     = btor->avmgr;
  av        = real_exp->av;
  invert_av = BTOR_IS_INVERTED_NODE (exp);
  if (invert_av) btor_invert_aigvec (avmgr, av);
  assignment = btor_assignment_aigvec (avmgr, av);
  hash       = btor_hashstr (assignment);
  btor_freestr (btor->mm, assignment);
  /* invert back if necessary */
  if (invert_av) btor_invert_aigvec (avmgr, av);
  return hash;
}

#define MARK_PROP_UP(exp) ((BtorNode *) (1ul | (unsigned long int) (exp)))
#define PROPAGATED_UPWARDS(exp) (1ul & (unsigned long int) (exp)->parent)

static int
bfs_lambda (Btor *btor,
            BtorNode *lambda_exp,
            BtorNode *acc,
            BtorNode *search,
            BtorNode **result,
            int propagate_upwards)
{
  assert (btor);
  assert (lambda_exp);
  assert (acc);
  assert (search);
  assert (BTOR_IS_LAMBDA_NODE (lambda_exp));
  assert (BTOR_IS_ACC_NODE (acc));
  assert (BTOR_IS_REGULAR_NODE (search));
  assert (propagate_upwards == 0 || propagate_upwards == 1);

  int found = 0;
  const char *res;
  BtorMemMgr *mm;
  BtorNode *cur, *next, *index, *cond;
  BtorNodePtrQueue queue;
  BtorNodePtrStack unmark_stack;

  DBG_P ("[bfs_lambda] searching for: ", search);

  mm    = btor->mm;
  index = BTOR_GET_INDEX_ACC_NODE (acc);

  cur = lambda_exp->e[1];
  assert (BTOR_IS_REGULAR_NODE (cur));
  assert (BTOR_IS_BV_COND_NODE (cur) || BTOR_IS_READ_NODE (cur));
  assert (cur->mark == 0);
  if (propagate_upwards)
  {
    lambda_exp->parent = MARK_PROP_UP (cur);
    DBG_P ("[bfs_lambda up] ", lambda_exp);
    DBG_P ("             -> ", cur);
  }
  else
  {
    cur->parent = lambda_exp;
    DBG_P ("[bfs_lambda down] ", cur);
    DBG_P ("               -> ", lambda_exp);
  }
  cur->mark = 1;

  BTOR_INIT_STACK (unmark_stack);
  BTOR_INIT_QUEUE (queue);
  BTOR_ENQUEUE (mm, queue, BTOR_REAL_ADDR_NODE (cur));
  BTOR_PUSH_STACK (mm, unmark_stack, cur);

  assign_param (btor, lambda_exp, index);

  do
  {
    cur = BTOR_DEQUEUE (queue);
    assert (BTOR_IS_REGULAR_NODE (cur));

    if (cur == search)
    {
      found = 1;
      break;
    }

    /* reads on lambda expressions can only be propagated along bv-conds
     * with reads as leaves */
    if (BTOR_IS_BV_COND_NODE (cur))
    {
      cond = cur->e[0];
      res  = eval_exp (btor, cond);
      next = res[0] == '1' ? cur->e[1] : cur->e[2];
      next = BTOR_REAL_ADDR_NODE (next);
      btor_freestr (mm, (char *) res);

      next->mark = 1;
      if (propagate_upwards)
      {
        cur->parent = MARK_PROP_UP (next);
        DBG_P ("[bfs_lambda up] ", cur);
        DBG_P ("             -> ", next);
      }
      else
      {
        next->parent = cur;
        DBG_P ("[bfs_lambda down] ", next);
        DBG_P ("               -> ", cur);
      }
      BTOR_ENQUEUE (mm, queue, next);
      BTOR_PUSH_STACK (mm, unmark_stack, next);
    }
    /* we leave the lambda expression with a parameterized read */
    else if (BTOR_IS_READ_NODE (cur) && cur->parameterized)
    {
      next = cur->e[0];
      assert (BTOR_IS_ARRAY_NODE (next));

      if (propagate_upwards)
      {
        cur->parent = MARK_PROP_UP (next);
        DBG_P ("[bfs_lambda up] ", cur);
        DBG_P ("             -> ", next);
        *result = lambda_exp;
      }
      else
      {
        next->parent = cur;
        DBG_P ("[bfs_lambda down] ", next);
        DBG_P ("               -> ", cur);
        *result = next;
      }
      break;
    }
    else
    {
      /* acc not propagated through lambda expression */
      *result = 0;
      break;
    }
  } while (!BTOR_EMPTY_QUEUE (queue));
  BTOR_RELEASE_QUEUE (mm, queue);

  unassign_param (btor, lambda_exp);

  /* reset mark flags */
  assert (!BTOR_EMPTY_STACK (unmark_stack));
  do
  {
    cur = BTOR_POP_STACK (unmark_stack);
    assert (BTOR_IS_REGULAR_NODE (cur));
    cur->mark = 0;
  } while (!BTOR_EMPTY_STACK (unmark_stack));
  BTOR_RELEASE_STACK (mm, unmark_stack);

  // debug
  if (found)
    DBG_P ("[bfs_lambda] found: ", search);
  else
    DBG_P ("[bfs_lambda] not found: ", search);
  // debug

  return found;
}

/* This function breadth first searches the shortest path from a read to an
 * array After the function is completed the parent pointers can be followed
 * from the array to the read
 */
static void
bfs (Btor *btor, BtorNode *acc, BtorNode *array)
{
  BtorNode *cur, *next, *cur_aeq, *cond, *index, *param_read, *lambda_exp;
  BtorNode *lambda_value;
  BtorMemMgr *mm;
  BtorAIGMgr *amgr;
  BtorNodePtrQueue queue;
  BtorNodePtrStack unmark_stack, param_read_stack;
  BtorPartialParentIterator it;
  int assignment, propagate_writes_as_reads, parameterized;
#ifndef NDEBUG
  int found = 0;
#endif
  assert (btor);
  assert (acc);
  assert (array);
  assert (BTOR_IS_REGULAR_NODE (acc));
  assert (BTOR_IS_ACC_NODE (acc)
          || (BTOR_IS_LAMBDA_NODE (acc) && acc == array));
  assert (BTOR_IS_REGULAR_NODE (array));
  assert (BTOR_IS_ARRAY_NODE (array));
  assert (btor->ops[BTOR_AEQ_NODE] >= 0);
  propagate_writes_as_reads = (btor->ops[BTOR_AEQ_NODE] > 0) || btor->model_gen;
  mm                        = btor->mm;
  index                     = BTOR_GET_INDEX_ACC_NODE (acc);
  amgr                      = btor_get_aig_mgr_aigvec_mgr (btor->avmgr);
  cur                       = BTOR_ACC_TARGET_NODE (acc);
  assert (BTOR_IS_REGULAR_NODE (cur));
  assert (BTOR_IS_ARRAY_NODE (cur));
  assert (cur->mark == 0);
  cur->parent = acc;
  cur->mark   = 1;

  BTOR_INIT_STACK (unmark_stack);
  BTOR_INIT_QUEUE (queue);
  BTOR_ENQUEUE (mm, queue, cur);
  BTOR_PUSH_STACK (mm, unmark_stack, cur);

  do
  {
    cur = BTOR_DEQUEUE (queue);
    assert (BTOR_IS_REGULAR_NODE (cur));
    assert (BTOR_IS_ARRAY_NODE (cur));

    if (cur == array)
    {
#ifndef NDEBUG
      found = 1;
#endif
      break;
    }

    /* lazy_synthesize_and_encode_acc_exp sets the 'tseitin' flag.
     * If this flag is not set, we have to find an other way
     * to the conflict. */
    if (BTOR_IS_WRITE_NODE (cur) && cur->e[0]->mark == 0
        && BTOR_REAL_ADDR_NODE (cur->e[1])->tseitin
        && compare_assignments (cur->e[1], index) != 0)
    {
      assert (BTOR_IS_SYNTH_NODE (BTOR_REAL_ADDR_NODE (cur->e[1])));
      next         = cur->e[0];
      next->mark   = 1;
      next->parent = cur;
      BTOR_ENQUEUE (mm, queue, next);
      BTOR_PUSH_STACK (mm, unmark_stack, next);
      DBG_P ("[bfs] ", next);
      DBG_P ("  -> ", cur);
    }
    /* lazy_synthesize_and_encode_acond_exp sets the 'tseitin' flag.
     * If this flag is not set, we have to find an other way
     * to the conflict. */
    else if (BTOR_IS_ARRAY_COND_NODE (cur)
             && BTOR_REAL_ADDR_NODE (cur->e[0])->tseitin)
    {
      assert (BTOR_IS_SYNTH_NODE (cur->e[0]));
      /* check assignment to determine which array to choose */
      cond       = cur->e[0];
      assignment = btor_get_assignment_aig (
          amgr, BTOR_REAL_ADDR_NODE (cond)->av->aigs[0]);
      assert (assignment == 1 || assignment == -1);
      if (BTOR_IS_INVERTED_NODE (cond)) assignment = -assignment;
      if (assignment == 1)
        next = cur->e[1];
      else
        next = cur->e[2];
      if (next->mark == 0)
      {
        next->mark   = 1;
        next->parent = cur;
        BTOR_ENQUEUE (mm, queue, next);
        BTOR_PUSH_STACK (mm, unmark_stack, next);
        DBG_P ("[bfs] ", next);
        DBG_P ("  -> ", cur);
      }
    }
    else if (BTOR_IS_LAMBDA_NODE (cur) && cur->tseitin
             && BTOR_REAL_ADDR_NODE (cur->e[1])->mark == 0)
    {
      if (bfs_lambda (btor, cur, acc, array, &next, 0))
      {
#ifndef NDEBUG
        found = 1;
#endif
        break;
      }

      if (next)
      {
        assert (BTOR_IS_ARRAY_NODE (next));
        assert (BTOR_IS_REGULAR_NODE (next));

        next->mark = 1;
        /* mark lambda expression as visited */
        BTOR_REAL_ADDR_NODE (cur->e[1])->mark = 1;

        BTOR_ENQUEUE (mm, queue, next);
        BTOR_PUSH_STACK (mm, unmark_stack, next);
        BTOR_PUSH_STACK (mm, unmark_stack, BTOR_REAL_ADDR_NODE (cur->e[1]));
      }
    }

    if (propagate_writes_as_reads)
    {
      /* enqueue all arrays which are reachable via equality
       * where equality is set to true by the SAT solver */
      init_aeq_parent_iterator (&it, cur);
      while (has_next_parent_aeq_parent_iterator (&it))
      {
        cur_aeq = next_parent_aeq_parent_iterator (&it);
        assert (BTOR_IS_REGULAR_NODE (cur_aeq));
        check_not_simplified_or_const (btor, cur_aeq);
        if (cur_aeq->reachable && cur_aeq->mark == 0)
        {
          /* array equalities are synthesized eagerly */
          assert (BTOR_IS_SYNTH_NODE (cur_aeq));
          assert (cur_aeq->tseitin);
          assert (cur_aeq->len == 1);
          if (btor_get_assignment_aig (amgr, cur_aeq->av->aigs[0]) == 1)
          {
            /* we need the other child */
            if (cur_aeq->e[0] == cur)
              next = cur_aeq->e[1];
            else
              next = cur_aeq->e[0];
            assert (BTOR_IS_REGULAR_NODE (next));
            assert (BTOR_IS_ARRAY_NODE (next));
            if (next->mark == 0)
            {
              /* set parent of array equality */
              cur_aeq->parent = MARK_PROP_UP (cur);
              next->parent    = cur_aeq;
              next->mark      = 1;
              BTOR_ENQUEUE (mm, queue, next);
              BTOR_PUSH_STACK (mm, unmark_stack, next);
              DBG_P ("[bfs] ", cur_aeq);
              DBG_P ("  -> ", cur);
              DBG_P ("[bfs] ", next);
              DBG_P ("  -> ", cur_aeq);
            }
          }
        }
      }
      /* search upwards */
      init_acond_parent_iterator (&it, cur);
      while (has_next_parent_acond_parent_iterator (&it))
      {
        next = next_parent_acond_parent_iterator (&it);
        assert (BTOR_IS_REGULAR_NODE (next));
        assert (BTOR_IS_ARRAY_NODE (next));
        assert (!next->simplified);
        /* lazy_synthesize_and_encode_acc_exp sets the
         * 'tseitin' flag.
         * If this flag is not set, we have to find an other way
         * to the conflict. */
        if (next->reachable && next->mark == 0
            && BTOR_REAL_ADDR_NODE (next->e[0])->tseitin)
        {
          cond       = next->e[0];
          assignment = btor_get_assignment_aig (
              amgr, BTOR_REAL_ADDR_NODE (cond)->av->aigs[0]);
          assert (assignment == 1 || assignment == -1);
          if (BTOR_IS_INVERTED_NODE (cond)) assignment = -assignment;
          /* search upwards only if array has been selected */
          if ((assignment == 1 && cur == next->e[1])
              || (assignment == -1 && cur == next->e[2]))
          {
            next->mark   = 1;
            next->parent = MARK_PROP_UP (cur);
            BTOR_ENQUEUE (mm, queue, next);
            BTOR_PUSH_STACK (mm, unmark_stack, next);
            DBG_P ("[bfs] ", next);
            DBG_P ("  -> ", cur);
          }
        }
      }
      init_write_parent_iterator (&it, cur);
      while (has_next_parent_write_parent_iterator (&it))
      {
        next = next_parent_write_parent_iterator (&it);
        assert (BTOR_IS_REGULAR_NODE (next));
        assert (BTOR_IS_ARRAY_NODE (next));
        assert (!next->simplified);
        if (next->reachable && next->mark == 0)
        {
          /* search upwards only if write has been synthesized and
           * assignments to the indices are unequal
           */
          if (BTOR_REAL_ADDR_NODE (next->e[1])->tseitin
              && compare_assignments (next->e[1], index) != 0)
          {
            next->mark   = 1;
            next->parent = MARK_PROP_UP (cur);
            BTOR_ENQUEUE (mm, queue, next);
            BTOR_PUSH_STACK (mm, unmark_stack, next);
            DBG_P ("[bfs] ", next);
            DBG_P ("  -> ", cur);
          }
        }
      }
      /* search upwards lambda expressions */
      BTOR_INIT_STACK (param_read_stack);
      init_read_parent_iterator (&it, cur);
      /* get all parameterized reads on cur */
      while (has_next_parent_read_parent_iterator (&it))
      {
        next = next_parent_read_parent_iterator (&it);
        assert (BTOR_IS_REGULAR_NODE (next));
        assert (BTOR_IS_READ_NODE (next));
        //            assert (!next->simplified);
        //          // TODO: is only valid for write case
        // TODO: do we need special handling of simplified reads?
        if (next->reachable && BTOR_IS_PARAM_NODE (next->e[1]))
          //                && !next->simplified)
          BTOR_PUSH_STACK (mm, param_read_stack, next);
      }

      while (!BTOR_EMPTY_STACK (param_read_stack))
      {
        param_read = BTOR_POP_STACK (param_read_stack);
        assert (BTOR_IS_REGULAR_NODE (param_read));
        assert (BTOR_IS_PARAM_NODE (param_read->e[1]));
        lambda_exp = ((BtorParamNode *) param_read->e[1])->lambda_exp;

        /* already processed */
        if (BTOR_REAL_ADDR_NODE (lambda_exp->e[1])->mark == 1) continue;

        /* instantiate lambda expressions with read index of acc */
        assign_param (btor, lambda_exp, index);
        lambda_value = beta_reduce (btor, lambda_exp, -1, &parameterized);
        unassign_param (btor, lambda_exp);

        lambda_value = BTOR_REAL_ADDR_NODE (lambda_value);

        // FIXME: more general approach: e[1] does not have to be index,
        // may also be index + 2 etc.  in that case we have to propagate
        // lambda_value, instead of acc, but we require a reference from
        // lambda_value to acc (for lemma generation).
        if (BTOR_IS_READ_NODE (lambda_value) && parameterized)
        {
          assert (lambda_value->e[0] == param_read->e[0]);
          assert (lambda_value->e[1] == index);
          /* we search from lambda_exp down to param_read since acc was
           * propagated upwards from param_read to lambda_exp */
          bfs_lambda (btor, lambda_exp, acc, param_read->e[0], &next, 1);
          assert (next == lambda_exp);
          assert (BTOR_IS_REGULAR_NODE (next));
          assert (cur->mark);

          next->mark = 1;
          /* mark lambda expression as visited */
          BTOR_REAL_ADDR_NODE (next->e[1])->mark = 1;

          BTOR_ENQUEUE (mm, queue, next);
          BTOR_PUSH_STACK (mm, unmark_stack, next);
          BTOR_PUSH_STACK (
              mm, unmark_stack, BTOR_REAL_ADDR_NODE (lambda_exp->e[1]));
        }
        btor_release_exp (btor, lambda_value);
      }
      BTOR_RELEASE_STACK (mm, param_read_stack);
    }
  } while (!BTOR_EMPTY_QUEUE (queue));
  assert (found);
  BTOR_RELEASE_QUEUE (mm, queue);
  /* reset mark flags */
  assert (!BTOR_EMPTY_STACK (unmark_stack));
  do
  {
    cur = BTOR_POP_STACK (unmark_stack);
    assert (BTOR_IS_REGULAR_NODE (cur));
    assert (BTOR_IS_ARRAY_NODE (cur) || BTOR_IS_ARRAY_EQ_NODE (cur)
            || BTOR_IS_ARRAY_COND_NODE (cur) || BTOR_IS_BV_COND_NODE (cur));
    cur->mark = 0;
  } while (!BTOR_EMPTY_STACK (unmark_stack));
  BTOR_RELEASE_STACK (mm, unmark_stack);
}

static void
print_bfs_path_dbg (Btor *btor, BtorNode *from, BtorNode *to)
{
  assert (from);
  assert (from->parent);
  assert (to);

  int hops = 0;
  BtorNode *cur;

  cur = BTOR_REAL_ADDR_NODE (from);
  (void) hops;

  while (cur != to)
  {
    assert (BTOR_REAL_ADDR_NODE (cur->parent));
    DBG_P ("bfs (%d, %c) ",
           BTOR_REAL_ADDR_NODE (cur),
           hops++,
           PROPAGATED_UPWARDS (cur) ? 'u' : 'd');
    cur = BTOR_REAL_ADDR_NODE (cur->parent);
  }
}

/* Adds lemma on demand
 * 'array' is the array where the conflict has been detected
 */
static void
add_lemma (Btor *btor, BtorNode *array, BtorNode *acc1, BtorNode *acc2)
{
  BtorPtrHashTable *writes, *aeqs, *aconds_sel1, *aconds_sel2, *bconds_sel1;
  BtorPtrHashTable *bconds_sel2;
  BtorNode *cur, *cond, *prev, *acc, *prev_lambda, *bcond, *lambda;
  BtorMemMgr *mm;
  BtorAIGMgr *amgr;
  BtorNodePtrStack bconds;
  int assignment, propagated_upwards, prev_propagated_upwards;
  const char *res;
  assert (btor);
  assert (array);
  assert (acc1);
  assert (acc2);
  assert (BTOR_IS_REGULAR_NODE (array));
  assert (BTOR_IS_REGULAR_NODE (acc1));
  assert (BTOR_IS_REGULAR_NODE (acc2));
  assert (BTOR_IS_ARRAY_NODE (array));
  assert (BTOR_IS_ACC_NODE (acc1));
  assert (BTOR_IS_ACC_NODE (acc2) || BTOR_IS_LAMBDA_NODE (acc2));
  assert (!BTOR_IS_LAMBDA_NODE (acc2) || array == acc2);

  mm   = btor->mm;
  amgr = btor_get_aig_mgr_aigvec_mgr (btor->avmgr);

  /* collect intermediate writes, array equalities and array conditionals
   * as premisses for McCarthy constraint */
  writes      = btor_new_ptr_hash_table (mm,
                                    (BtorHashPtr) btor_hash_exp_by_id,
                                    (BtorCmpPtr) btor_compare_exp_by_id);
  aeqs        = btor_new_ptr_hash_table (mm,
                                  (BtorHashPtr) btor_hash_exp_by_id,
                                  (BtorCmpPtr) btor_compare_exp_by_id);
  aconds_sel1 = btor_new_ptr_hash_table (mm,
                                         (BtorHashPtr) btor_hash_exp_by_id,
                                         (BtorCmpPtr) btor_compare_exp_by_id);
  aconds_sel2 = btor_new_ptr_hash_table (mm,
                                         (BtorHashPtr) btor_hash_exp_by_id,
                                         (BtorCmpPtr) btor_compare_exp_by_id);
  bconds_sel1 = btor_new_ptr_hash_table (mm,
                                         (BtorHashPtr) btor_hash_exp_by_id,
                                         (BtorCmpPtr) btor_compare_exp_by_id);
  bconds_sel2 = btor_new_ptr_hash_table (mm,
                                         (BtorHashPtr) btor_hash_exp_by_id,
                                         (BtorCmpPtr) btor_compare_exp_by_id);

  BTOR_INIT_STACK (bconds);

  for (acc = acc1; acc; acc = acc == acc1 ? acc2 : 0)
  {
    DBG_P ("bfs:", 0);
    DBG_P ("  acc: ", acc);
    DBG_P ("  arr: ", array);
    bfs (btor, acc, array);
    print_bfs_path_dbg (btor, array, acc);
    cur         = array;
    prev        = 0;
    prev_lambda = 0;
    while (1)
    {
      assert (cur);
      assert (BTOR_IS_REGULAR_NODE (cur));
      assert (BTOR_IS_ARRAY_NODE (cur) || BTOR_IS_ARRAY_EQ_NODE (cur)
              || BTOR_IS_ARRAY_COND_NODE (cur) || BTOR_IS_ACC_NODE (cur)
              || BTOR_IS_BV_COND_NODE (cur));

      /* set parent lambda expression for previous bv conds */
      if (BTOR_IS_LAMBDA_NODE (cur)
          || (cur == acc && !BTOR_EMPTY_STACK (bconds)))
      {
        assert (btor->lambdas->count > 0u);
        while (!BTOR_EMPTY_STACK (bconds))
        {
          bcond = BTOR_POP_STACK (bconds);
          assert (BTOR_IS_REGULAR_NODE (bcond));
          assert (BTOR_IS_BV_COND_NODE (bcond));
          cond = bcond->e[0];

          if (PROPAGATED_UPWARDS (bcond))
          {
            assert (prev_lambda);
            lambda = prev_lambda;
          }
          else
          {
            lambda = cur;
          }
          DBG_P ("set lambda exp for: ", bcond);
          DBG_P ("  lambda exp: ", lambda);
          assert (BTOR_IS_LAMBDA_NODE (lambda));

          assign_param (btor, lambda, BTOR_GET_INDEX_ACC_NODE (acc));
          res = eval_exp (btor, cond);
          unassign_param (btor, lambda);

          /* determine resp. branch that was taken in bfs */
          if (res[0] == '1')
          {
            if (!btor_find_in_ptr_hash_table (bconds_sel1, bcond))
              btor_insert_in_ptr_hash_table (bconds_sel1, bcond)->data.asPtr =
                  lambda;
          }
          else
          {
            assert (res[0] == '0');
            if (!btor_find_in_ptr_hash_table (bconds_sel2, bcond))
              btor_insert_in_ptr_hash_table (bconds_sel2, bcond)->data.asPtr =
                  lambda;
          }
          btor_freestr (mm, (char *) res);
        }

        if (BTOR_IS_LAMBDA_NODE (cur)) prev_lambda = cur;
      }

      if (cur == acc) break;

      propagated_upwards = PROPAGATED_UPWARDS (cur);

      /* skip 'cur' in case it does not influence propagation path:
       *
       * 1) (!prev && propagated_upwards)
       *    'acc' was propagated down to 'cur' (conflicting array if !prev).
       *    when we propagte 'acc' down to the conflicting array 'array',
       *    we do not need the info about 'array' as the down-propagation
       *    of 'acc' was not not influenced by 'array'.
       *
       * 2) (prev && !(prev_propagated_upwards && !propagated_upwards))
       *	'acc' was propagated down from 'prev' to 'cur' and afterwards
       *    propagated up from 'cur' to 'cur + 1'. in this case, we do not
       *    need 'cur' in the lemma, because the down- and up-propagation
       *    of 'acc' was not influenced by 'cur'.
       */
      if ((!prev && propagated_upwards)
          || (prev && !(prev_propagated_upwards && !propagated_upwards)))
      {
        if (BTOR_IS_WRITE_NODE (cur))
        {
          if (!btor_find_in_ptr_hash_table (writes, cur))
            btor_insert_in_ptr_hash_table (writes, cur);
        }
        else if (BTOR_IS_ARRAY_EQ_NODE (cur))
        {
          if (!btor_find_in_ptr_hash_table (aeqs, cur))
            btor_insert_in_ptr_hash_table (aeqs, cur);
        }
        else if (BTOR_IS_ARRAY_COND_NODE (cur))
        {
          cond = cur->e[0];
          assert (btor->rewrite_level == 0
                  || !BTOR_IS_BV_CONST_NODE (BTOR_REAL_ADDR_NODE (cond)));
          if (!BTOR_IS_BV_CONST_NODE (BTOR_REAL_ADDR_NODE (cond)))
          {
            assignment = btor_get_assignment_aig (
                amgr, BTOR_REAL_ADDR_NODE (cond)->av->aigs[0]);
            assert (assignment == 1 || assignment == -1);
            if (BTOR_IS_INVERTED_NODE (cond)) assignment = -assignment;
            if (assignment == 1)
            {
              if (!btor_find_in_ptr_hash_table (aconds_sel1, cur))
                btor_insert_in_ptr_hash_table (aconds_sel1, cur);
            }
            else
            {
              if (!btor_find_in_ptr_hash_table (aconds_sel2, cur))
                btor_insert_in_ptr_hash_table (aconds_sel2, cur);
            }
          }
        }
        else if (BTOR_IS_BV_COND_NODE (cur))
        {
          cond = cur->e[0];
          assert (btor->rewrite_level == 0
                  || !BTOR_IS_BV_CONST_NODE (BTOR_REAL_ADDR_NODE (cond)));
          if (!BTOR_IS_BV_CONST_NODE (BTOR_REAL_ADDR_NODE (cond)))
            BTOR_PUSH_STACK (mm, bconds, cur);
        }
      }
      prev                    = cur;
      prev_propagated_upwards = propagated_upwards;
      cur                     = BTOR_REAL_ADDR_NODE (cur->parent);
    }
  }
  BTOR_RELEASE_STACK (mm, bconds);

  encode_lemma (btor,
                writes,
                aeqs,
                aconds_sel1,
                aconds_sel2,
                bconds_sel1,
                bconds_sel2,
                acc1,
                acc2);

  btor_delete_ptr_hash_table (writes);
  btor_delete_ptr_hash_table (aeqs);
  btor_delete_ptr_hash_table (aconds_sel1);
  btor_delete_ptr_hash_table (aconds_sel2);
  btor_delete_ptr_hash_table (bconds_sel1);
  btor_delete_ptr_hash_table (bconds_sel2);
}

/* checks array axiom 2 */
static int
find_array_axiom_2_conflict (Btor *btor,
                             BtorNode *acc,
                             BtorNode *write,
                             int *indices_equal)
{
  assert (btor);
  assert (acc);
  assert (write);
  assert (indices_equal);
  assert (BTOR_IS_REGULAR_NODE (acc));
  assert (BTOR_IS_REGULAR_NODE (write));
  assert (BTOR_IS_ACC_NODE (acc));
  assert (BTOR_IS_WRITE_NODE (write));
  (void) btor;
  if ((*indices_equal =
           compare_assignments (BTOR_GET_INDEX_ACC_NODE (acc), write->e[1])
           == 0)
      && compare_assignments (BTOR_GET_VALUE_ACC_NODE (acc), write->e[2]) != 0)
    return 1;
  return 0;
}

/* makes assumptions to the SAT solver */
static int
add_again_assumptions (Btor *btor)
{
  BtorNode *exp;
  BtorPtrHashBucket *b;
  BtorAIG *aig;
  BtorSATMgr *smgr;
  BtorAIGMgr *amgr;
  assert (btor);
  amgr = btor_get_aig_mgr_aigvec_mgr (btor->avmgr);
  smgr = btor_get_sat_mgr_aig_mgr (amgr);
  for (b = btor->assumptions->first; b; b = b->next)
  {
    assert (BTOR_REAL_ADDR_NODE ((BtorNode *) b->key)->len == 1);
    exp = (BtorNode *) b->key;
    exp = btor_pointer_chase_simplified_exp (btor, exp);
    aig = exp_to_aig (btor, exp);
    if (aig == BTOR_AIG_FALSE) return 1;
    btor_aig_to_sat (amgr, aig);
    if (aig != BTOR_AIG_TRUE)
    {
      assert (BTOR_REAL_ADDR_AIG (aig)->cnf_id != 0);
      btor_assume_sat (smgr, BTOR_GET_CNF_ID_AIG (aig));
      btor_release_aig (amgr, aig);
    }
  }

  return 0;
}

static int
btor_timed_sat_sat (Btor *btor, int limit)
{
  double start, delta;
  BtorSATMgr *smgr;
  int res;
  smgr  = btor_get_sat_mgr_aig_mgr (btor_get_aig_mgr_aigvec_mgr (btor->avmgr));
  start = btor_time_stamp ();
  res   = btor_sat_sat (smgr, limit);
  delta = btor_time_stamp () - start;
  btor->time.sat += delta;
  if (btor->verbosity)
    btor_msg_exp (btor, "SAT solver returns %d after %.1f seconds", res, delta);
  return res;
}

/* updates SAT assignments, reads assumptions and
 * returns if an assignment has changed
 */
static int
update_sat_assignments (Btor *btor)
{
  int result, found_assumption_false;
  BtorSATMgr *smgr = 0;
  assert (btor);
  smgr = btor_get_sat_mgr_aig_mgr (btor_get_aig_mgr_aigvec_mgr (btor->avmgr));
  found_assumption_false = add_again_assumptions (btor);
  assert (!found_assumption_false);
  result = btor_timed_sat_sat (btor, -1);
  assert (result == BTOR_SAT);
  return found_assumption_false || (result != BTOR_SAT)
         || btor_changed_sat (smgr);
}

/* synthesizes and fully encodes index and value of access expression into SAT
 * (if necessary)
 * it returns if encoding changed assignments made so far
 */
static int
lazy_synthesize_and_encode_acc_exp (Btor *btor, BtorNode *acc, int force_update)
{
  BtorNode *index, *value;
  int changed_assignments, update;
  BtorAIGVecMgr *avmgr = 0;

  assert (btor);
  assert (acc);
  assert (BTOR_IS_REGULAR_NODE (acc));
  assert (BTOR_IS_ACC_NODE (acc));
  changed_assignments = 0;
  update              = 0;
  avmgr               = btor->avmgr;
  index               = BTOR_GET_INDEX_ACC_NODE (acc);
  value               = BTOR_GET_VALUE_ACC_NODE (acc);

  DBG_P ("lazy_synthesize_and_encode_acc_exp: ", acc);

  if (!BTOR_IS_SYNTH_NODE (BTOR_REAL_ADDR_NODE (index)))
  {
    synthesize_exp (btor, index, 0);
  }
  if (!BTOR_REAL_ADDR_NODE (index)->tseitin)
  {
    update = 1;
    btor_aigvec_to_sat_tseitin (avmgr, BTOR_REAL_ADDR_NODE (index)->av);
    BTOR_REAL_ADDR_NODE (index)->tseitin = 1;
  }
  if (!BTOR_IS_SYNTH_NODE (BTOR_REAL_ADDR_NODE (value)))
  {
    synthesize_exp (btor, value, 0);
  }
  if (!BTOR_REAL_ADDR_NODE (value)->tseitin)
  {
    update = 1;
    btor_aigvec_to_sat_tseitin (avmgr, BTOR_REAL_ADDR_NODE (value)->av);
    BTOR_REAL_ADDR_NODE (value)->tseitin = 1;
  }
  /* update assignments if necessary */
  if (update && force_update)
    changed_assignments = update_sat_assignments (btor);
  return changed_assignments;
}

static int
lazy_synthesize_and_encode_acond_exp (Btor *btor,
                                      BtorNode *acond,
                                      int force_update)
{
  BtorNode *cond;
  int changed_assignments, update;
  BtorAIGVecMgr *avmgr;

  avmgr = btor->avmgr;
  assert (btor);
  assert (acond);
  assert (BTOR_IS_REGULAR_NODE (acond));
  assert (BTOR_IS_ARRAY_COND_NODE (acond));
  changed_assignments = 0;
  update              = 0;
  cond                = acond->e[0];
  assert (cond);
  if (!BTOR_IS_SYNTH_NODE (BTOR_REAL_ADDR_NODE (cond)))
    synthesize_exp (btor, cond, 0);
  if (!BTOR_REAL_ADDR_NODE (cond)->tseitin)
  {
    update = 1;
    btor_aigvec_to_sat_tseitin (avmgr, BTOR_REAL_ADDR_NODE (cond)->av);
    BTOR_REAL_ADDR_NODE (cond)->tseitin = 1;
  }
  /* update assignments if necessary */
  if (update && force_update)
    changed_assignments = update_sat_assignments (btor);
  return changed_assignments;
}

static int
lazy_synthesize_and_encode_lambda_exp (Btor *btor,
                                       BtorNode *lambda_exp,
                                       int force_update)
{
  assert (btor);
  assert (lambda_exp);
  assert (BTOR_IS_REGULAR_NODE (lambda_exp));
  assert (BTOR_IS_LAMBDA_NODE (lambda_exp));

  int changed_assignments, update, i;
  BtorNodePtrStack work_stack, unmark_stack;
  BtorNode *cur;
  BtorMemMgr *mm;
  BtorAIGVecMgr *avmgr;

  mm                  = btor->mm;
  avmgr               = btor->avmgr;
  changed_assignments = 0;
  update              = 0;

  BTOR_INIT_STACK (work_stack);
  BTOR_INIT_STACK (unmark_stack);

  DBG_P ("lazy_synthesize_and_encode_lambda_exp: ", lambda_exp);

  BTOR_PUSH_STACK (mm, work_stack, BTOR_REAL_ADDR_NODE (lambda_exp->e[1]));

  while (!BTOR_EMPTY_STACK (work_stack))
  {
    cur = BTOR_POP_STACK (work_stack);
    assert (cur);
    assert (BTOR_IS_REGULAR_NODE (cur));
    assert (!BTOR_IS_WRITE_NODE (cur));

    if (cur->mark == 2) continue;

    /* do not encode array vars */
    if (BTOR_IS_ARRAY_VAR_NODE (cur)) continue;

    if (cur->mark == 0)
    {
      cur->mark = 1;
      BTOR_PUSH_STACK (mm, work_stack, cur);
      BTOR_PUSH_STACK (mm, unmark_stack, cur);

      if (BTOR_IS_READ_NODE (cur)) continue;

      for (i = 0; i < cur->arity; i++)
        BTOR_PUSH_STACK (mm, work_stack, BTOR_REAL_ADDR_NODE (cur->e[i]));
    }
    else
    {
      /* lambdas, writes and array conditionals are only reachable over
       * array equalities, we do not need to synthesize array nodes */
      if (BTOR_IS_LAMBDA_NODE (cur) || BTOR_IS_WRITE_NODE (cur)
          || BTOR_IS_ARRAY_COND_NODE (cur))
        continue;

      assert (cur->mark == 1);
      cur->mark = 2;

      if (!cur->parameterized)
      {
        if (!BTOR_IS_SYNTH_NODE (cur)) synthesize_exp (btor, cur, 0);

        if (!cur->tseitin)
        {
          update = 1;
          btor_aigvec_to_sat_tseitin (avmgr, cur->av);
          cur->tseitin = 1;
        }
      }
    }
  }

  while (!BTOR_EMPTY_STACK (unmark_stack))
  {
    cur = BTOR_POP_STACK (unmark_stack);
    assert (BTOR_IS_REGULAR_NODE (cur));
    assert (cur->mark);
    cur->mark = 0;
  }

  BTOR_RELEASE_STACK (mm, unmark_stack);
  BTOR_RELEASE_STACK (mm, work_stack);

  /* set tseitin flag of lambda expression to indicate that it has been
   * lazily synthesized already */
  lambda_exp->tseitin = 1;

  if (update && force_update)
    changed_assignments = update_sat_assignments (btor);

  return changed_assignments;
}

static void
assign_param (BtorNode *lambda, BtorNode *arg)
{
  assert (lambda);
  assert (arg);
  assert (BTOR_IS_REGULAR_NODE (lambda));
  assert (BTOR_IS_LAMBDA_NODE (lambda));
  assert (BTOR_IS_PARAM_NODE (lambda->e[0]));

  DBG_P ("assign_param: ", lambda);
  DBG_P ("assigned exp: ", arg);

  int upper, lower;
  Btor *btor;
  BtorNode *cur_lambda, *cur_arg;
  BtorParamNode *param;

  btor  = lambda->btor;
  param = (BtorParamNode *) BTOR_REAL_ADDR_NODE (lambda->e[0]);

  /* apply multiple arguments */
  if (param->len < BTOR_REAL_ADDR_NODE (arg)->len)
  {
    assert (BTOR_REAL_ADDR_NODE (arg)->kind == BTOR_CONCAT_NODE);

    cur_lambda = lambda;
    lower      = 0;
    do
    {
      param   = (BtorParamNode *) BTOR_REAL_ADDR_NODE (cur_lambda->e[0]);
      upper   = lower + param->len - 1;
      cur_arg = btor_rewrite_slice_exp (btor, arg, upper, lower);
      btor_release_exp (btor, cur_arg); /* still referenced afterwards */

      assert (BTOR_REAL_ADDR_NODE (cur_arg)->kind != BTOR_SLICE_NODE);
      assert (param->len == cur_arg->len);

      param->assigned_exp = cur_arg;
      cur_lambda          = cur_lambda->e[1];
      lower               = upper + 1;
    } while (BTOR_IS_LAMBDA_NODE (cur_lambda));
    assert (lower == BTOR_REAL_ADDR_NODE (arg)->len);
  }
  else
  {
    assert (!param->assigned_exp);
    param->assigned_exp = arg;
  }
}

static void
unassign_param (BtorNode *lambda)
{
  assert (lambda);
  assert (BTOR_IS_REGULAR_NODE (lambda));
  assert (BTOR_IS_LAMBDA_NODE (lambda));
  assert (BTOR_IS_PARAM_NODE (lambda->e[0]));

  BtorParamNode *param;

  do
  {
    DBG_P ("unassign_param: ", lambda);
    param = (BtorParamNode *) lambda->e[0];

    if (!param->assigned_exp) break;

    param->assigned_exp = 0;
    lambda              = BTOR_REAL_ADDR_NODE (lambda->e[1]);
  } while (BTOR_IS_LAMBDA_NODE (lambda));
}

static const char *
eval_exp (Btor *btor, BtorNode *exp)
{
  assert (btor);
  assert (exp);

  int i;
  const char *result, *inv_result, *e[3];
  double start;
  BtorMemMgr *mm;
  BtorNodePtrStack work_stack, unmark_stack;
  BtorCharPtrStack arg_stack;
  BtorNode *cur, *real_cur, *assigned_exp;

  mm    = btor->mm;
  start = btor_time_stamp ();
  btor->stats.eval_exp_calls++;

  BTOR_INIT_STACK (work_stack);
  BTOR_INIT_STACK (arg_stack);
  BTOR_INIT_STACK (unmark_stack);

  BTOR_PUSH_STACK (mm, work_stack, exp);
  assert (!BTOR_REAL_ADDR_NODE (exp)->eval_mark);
  DBG_P ("eval_exp: ", BTOR_REAL_ADDR_NODE (exp));

  while (!BTOR_EMPTY_STACK (work_stack))
  {
    //      for (i = 0; i < BTOR_COUNT_STACK (work_stack); i++)
    //	{
    //	  fprintf (stderr, "    work_stack[%d]: (%d) ", i,
    //	           (BTOR_REAL_ADDR_NODE (work_stack.start[i]))->eval_mark);
    //	  dump_node (stderr, work_stack.start[i]);
    //	}
    //      for (i = 0; i < BTOR_COUNT_STACK (arg_stack); i++)
    //	  fprintf (stderr, "    arg_stack[%d]: %s ", i, arg_stack.start[i]);
    //

    cur      = BTOR_POP_STACK (work_stack);
    cur      = btor_pointer_chase_simplified_exp (btor, cur);
    real_cur = BTOR_REAL_ADDR_NODE (cur);

    DBG_P ("eval_exp: real_cur: ", real_cur);

    if (real_cur->eval_mark == 0 || real_cur->eval_mark == 2)
    {
      if (real_cur->eval_mark == 0) /* don't push twice */
        BTOR_PUSH_STACK (mm, unmark_stack, real_cur);

      real_cur->eval_mark = 1;

      if (BTOR_IS_PARAM_NODE (real_cur))
      {
        assert (((BtorParamNode *) real_cur)->assigned_exp);
        assigned_exp = ((BtorParamNode *) real_cur)->assigned_exp;

        if (BTOR_IS_INVERTED_NODE (cur))
          assigned_exp = BTOR_INVERT_NODE (assigned_exp);

        BTOR_PUSH_STACK (mm, work_stack, assigned_exp);
        real_cur->eval_mark = 2;
      }
      else
      {
        BTOR_PUSH_STACK (mm, work_stack, cur);

        /* if current node already has an assignment, skip children */
        if (real_cur->tseitin) continue;

        for (i = 0; i < real_cur->arity; i++)
          BTOR_PUSH_STACK (mm, work_stack, real_cur->e[i]);
      }
    }
    else
    {
      assert (!BTOR_IS_PARAM_NODE (real_cur));
      assert (!BTOR_IS_LAMBDA_NODE (real_cur));
      assert (!BTOR_IS_PROXY_NODE (real_cur));
      real_cur->eval_mark = 2;

      if (BTOR_IS_BV_CONST_NODE (real_cur))
      {
        result = btor_copy_const (mm, real_cur->bits);
      }
      else if (real_cur->tseitin)
      {
        assert (real_cur->av);
        result = btor_assignment_aigvec (btor->avmgr, real_cur->av);
      }
      else
      {
        assert (!BTOR_IS_ARRAY_EQ_NODE (real_cur));
        assert (!BTOR_IS_ARRAY_COND_NODE (real_cur));
        assert (!BTOR_IS_ARRAY_NODE (real_cur));
        assert (!BTOR_IS_PROXY_NODE (real_cur));
        assert (!BTOR_IS_UNARY_NODE (real_cur)
                || BTOR_COUNT_STACK (arg_stack) >= 1);
        assert (!BTOR_IS_BINARY_NODE (real_cur)
                || BTOR_COUNT_STACK (arg_stack) >= 2);
        assert (!BTOR_IS_TERNARY_NODE (real_cur)
                || BTOR_COUNT_STACK (arg_stack) >= 3);

        for (i = 0; i < real_cur->arity; i++) e[i] = BTOR_POP_STACK (arg_stack);

        switch (real_cur->kind)
        {
          case BTOR_SLICE_NODE:
            result =
                btor_slice_const (mm, e[0], real_cur->upper, real_cur->lower);
            break;
          case BTOR_AND_NODE: result = btor_and_const (mm, e[0], e[1]); break;
          case BTOR_BEQ_NODE: result = btor_eq_const (mm, e[0], e[1]); break;
          case BTOR_ADD_NODE: result = btor_add_const (mm, e[0], e[1]); break;
          case BTOR_MUL_NODE: result = btor_mul_const (mm, e[0], e[1]); break;
          case BTOR_ULT_NODE: result = btor_ult_const (mm, e[0], e[1]); break;
          case BTOR_SLL_NODE: result = btor_sll_const (mm, e[0], e[1]); break;
          case BTOR_SRL_NODE: result = btor_srl_const (mm, e[0], e[1]); break;
          case BTOR_UDIV_NODE: result = btor_udiv_const (mm, e[0], e[1]); break;
          case BTOR_UREM_NODE: result = btor_urem_const (mm, e[0], e[1]); break;
          case BTOR_CONCAT_NODE:
            result = btor_concat_const (mm, e[0], e[1]);
            break;
          case BTOR_BCOND_NODE:
            if (e[0][0] == '1')
              result = btor_copy_const (mm, e[1]);
            else
              result = btor_copy_const (mm, e[2]);
            break;
          default:
            /* should be unreachable */
            assert (0);
        }

        for (i = 0; i < real_cur->arity; i++) btor_freestr (mm, (char *) e[i]);
      }

      if (BTOR_IS_INVERTED_NODE (cur))
      {
        inv_result = btor_not_const (mm, result);
        btor_freestr (mm, (char *) result);
        result = inv_result;
      }

      BTOR_PUSH_STACK (mm, arg_stack, (char *) result);
    }
  }
  assert (BTOR_COUNT_STACK (arg_stack) == 1);
  result = BTOR_POP_STACK (arg_stack);
  assert (result);

  while (!BTOR_EMPTY_STACK (unmark_stack))
  {
    cur = BTOR_POP_STACK (unmark_stack);
    assert (BTOR_IS_REGULAR_NODE (cur));
    assert (cur->eval_mark);
    cur->eval_mark = 0;
  }

  BTOR_RELEASE_STACK (mm, work_stack);
  BTOR_RELEASE_STACK (mm, arg_stack);
  BTOR_RELEASE_STACK (mm, unmark_stack);

  DBG_P ("eval_exp: '%s'\t", 0, result);
  btor->time.eval += btor_time_stamp () - start;
  return result;
}

static void
replace_child_exp (Btor *btor, BtorNode *parent, BtorNode *new_exp, int pos)
{
  assert (btor);
  assert (parent);
  assert (new_exp);
  assert (pos >= 0);
  assert (pos <= 2);

  BtorNode **lookup, *e0, *e1, *e2, *old_exp;

  remove_from_nodes_unique_table_exp (btor, parent);
  parent->next = 0;

  old_exp = parent->e[pos];
  disconnect_child_exp (btor, parent, pos);

  if (BTOR_IS_INVERTED_NODE (old_exp))
    connect_child_exp (btor, parent, BTOR_INVERT_NODE (new_exp), pos);
  else
    connect_child_exp (btor, parent, new_exp, pos);

  inc_exp_ref_counter (btor, new_exp);

  e0 = parent->e[0];
  assert (e0);

  if (parent->kind == BTOR_SLICE_NODE)
    lookup = find_slice_exp (btor, e0, parent->upper, parent->lower);
  else if (BTOR_IS_BINARY_NODE (parent))
  {
    e1 = parent->e[1];
    assert (e1);

    if (BTOR_IS_BINARY_COMMUTATIVE_NODE_KIND (parent->kind)
        && BTOR_REAL_ADDR_NODE (e0)->id > BTOR_REAL_ADDR_NODE (e1)->id)
    {
      e2 = e0;
      e0 = e1;
      e1 = e2;
    }
    lookup = find_binary_exp (btor, parent->kind, e0, e1);
  }
  else
  {
    assert (BTOR_IS_TERNARY_NODE (parent));
    e1 = parent->e[1];
    e2 = parent->e[2];
    assert (e1);
    assert (e2);
    lookup = find_ternary_exp (btor, parent->kind, e0, e1, e2);
  }
  assert (!*lookup);
  assert (!parent->next);
  assert (!parent->unique);

  *lookup = parent;
  assert (btor->nodes_unique_table.num_elements < INT_MAX);
  btor->nodes_unique_table.num_elements++;
  (*lookup)->unique = 1;

  assert (parent->unique);

  btor_release_exp (btor, old_exp);
}

/* We distinguish the following options for bounded/unbounded reduction:
 *   bound < 0: cut off at subsequent lambda and write nodes,
 *              evaluate conditionals
 *   bound = 0: full reduction,
 *		do not evaluate conditionals
 *   bound > 0: bounded reduction, bound by given number of nodes,
 *		do not evaluate conditionals */
static BtorNode *
beta_reduce (Btor *btor, BtorNode *exp, int bound, int *parameterized)
{
  assert (btor);
  assert (exp);

  // TODO
  assert (bound <= 0);  // not implemented yet

  int i, p[3];
  char *symbol;
  const char *res;
  double start;
  BtorMemMgr *mm;
  BtorNode *cur, *real_cur, *next, *e[3], *result, *param;
  BtorNodePtrStack work_stack, arg_stack, unassign_stack, unmark_stack;
  BtorIntStack parameterized_stack;

  mm    = btor->mm;
  start = btor_time_stamp ();
  btor->stats.beta_reduce_calls++;

  BTOR_INIT_STACK (work_stack);
  BTOR_INIT_STACK (arg_stack);
  BTOR_INIT_STACK (unassign_stack);
  BTOR_INIT_STACK (unmark_stack);
  BTOR_INIT_STACK (parameterized_stack);

  BTOR_PUSH_STACK (mm, work_stack, exp);
  assert (!BTOR_REAL_ADDR_NODE (exp)->beta_mark);
  DBG_P ("** beta_reduce: ", BTOR_REAL_ADDR_NODE (exp));

  while (!BTOR_EMPTY_STACK (work_stack))
  {
  //      for (i = 0; i < BTOR_COUNT_STACK (work_stack); i++)
  //	{
  //	  fprintf (stderr, "    work_stack[%d]: (%d) ", i,
  //	           (BTOR_REAL_ADDR_NODE (work_stack.start[i]))->beta_mark);
  //	  dump_node (stderr, work_stack.start[i]);
  //	}
  //      for (i = 0; i < BTOR_COUNT_STACK (arg_stack); i++)
  //	{
  //	  fprintf (stderr, "    arg_stack[%d]: (%d) (%d) ", i,
  //		   (BTOR_REAL_ADDR_NODE (arg_stack.start[i]))->beta_mark,
  //		   parameterized_stack.start[i]);
  //	  dump_node (stderr, arg_stack.start[i]);
  //	}
  BETA_REDUCE_POP_WORK_STACK:
    cur      = BTOR_POP_STACK (work_stack);
    cur      = btor_pointer_chase_simplified_exp (btor, cur);
    real_cur = BTOR_REAL_ADDR_NODE (cur);

    DBG_P ("beta_reduce: real_cur (%d): ", real_cur, real_cur->beta_mark);

    if (real_cur->beta_mark != 1)
    {
      assert (!real_cur->beta_aux_mark || BTOR_IS_LAMBDA_NODE (real_cur));

      if (real_cur->beta_mark == 0) /* do not push twice */
        BTOR_PUSH_STACK (mm, unmark_stack, real_cur);

      real_cur->beta_mark = 1;

      if (bound < 0 && real_cur != BTOR_REAL_ADDR_NODE (exp)
          && (real_cur->tseitin || BTOR_IS_ARRAY_NODE (real_cur)))
      {
        BTOR_PUSH_STACK (mm, work_stack, cur);
        continue;
      }

      next = 0;
      if (bound >= 0
          && (BTOR_IS_READ_NODE (real_cur)
              && BTOR_IS_LAMBDA_NODE (BTOR_REAL_ADDR_NODE (real_cur->e[0]))))
      {
        BtorNode *index;

        index = real_cur->e[1];
        param =
            BTOR_REAL_ADDR_NODE (BTOR_REAL_ADDR_NODE (real_cur->e[0])->e[0]);

        assert (BTOR_IS_PARAM_NODE (param));

        if (!((BtorParamNode *) param)->assigned_exp)
        {
          BTOR_PUSH_STACK (
              mm, unassign_stack, BTOR_REAL_ADDR_NODE (real_cur->e[0]));

          if (BTOR_IS_PARAM_NODE (index)
              && ((BtorParamNode *) index)->assigned_exp)
          {
            assign_param (btor,
                          BTOR_REAL_ADDR_NODE (real_cur->e[0]),
                          ((BtorParamNode *) index)->assigned_exp);
          }
          else
          {
            assign_param (
                btor, BTOR_REAL_ADDR_NODE (real_cur->e[0]), real_cur->e[1]);
          }
        }
      }
      else if (BTOR_IS_PARAM_NODE (real_cur))
      {
        /* we allow unassigned params (next == 0) */
        next = ((BtorParamNode *) real_cur)->assigned_exp;

        if (!next)
          next = real_cur;
        else
          real_cur->beta_mark = 2;
      }
      else if (bound < 0
               /* do not evaluate conditions if not encoded/parameterized */
               && BTOR_IS_ARRAY_OR_BV_COND_NODE (real_cur)
               && (BTOR_REAL_ADDR_NODE (real_cur->e[0])->tseitin
                   || BTOR_REAL_ADDR_NODE (real_cur->e[0])->parameterized))
      {
        res  = eval_exp (btor, real_cur->e[0]);
        next = res[0] == '1' ? real_cur->e[1] : real_cur->e[2];
        DBG_P ("beta_reduce: next ", BTOR_REAL_ADDR_NODE (next));
        assert (next);
        real_cur->beta_mark = 2;
        btor_freestr (mm, (char *) res);
      }

      if (next)
      {
        if (BTOR_IS_INVERTED_NODE (cur)) next = BTOR_INVERT_NODE (next);
        BTOR_PUSH_STACK (mm, work_stack, next);
      }
      else
      {
        BTOR_PUSH_STACK (mm, work_stack, cur);
        for (i = 0; i < real_cur->arity; i++)
          BTOR_PUSH_STACK (mm, work_stack, real_cur->e[i]);
      }
    }
    else
    {
      real_cur->beta_mark = 2;
      *parameterized      = real_cur->parameterized;

      if (BTOR_IS_BV_CONST_NODE (real_cur) || BTOR_IS_BV_VAR_NODE (real_cur)
          || BTOR_IS_ARRAY_VAR_NODE (real_cur) || BTOR_IS_PARAM_NODE (real_cur)
          || (bound < 0 && real_cur != BTOR_REAL_ADDR_NODE (exp)
              && (real_cur->tseitin || BTOR_IS_ARRAY_NODE (real_cur))))
      {
        result = btor_copy_exp (btor, real_cur);
      }
      else
      {
        assert (BTOR_IS_UNARY_NODE (real_cur) || BTOR_IS_BINARY_NODE (real_cur)
                || BTOR_IS_TERNARY_NODE (real_cur));
        assert (bound >= 0 || !BTOR_IS_ARRAY_OR_BV_COND_NODE (real_cur)
                || (!BTOR_REAL_ADDR_NODE (real_cur->e[0])->tseitin
                    && !BTOR_REAL_ADDR_NODE (real_cur->e[0])->parameterized));
        assert (!BTOR_IS_BINARY_NODE (real_cur)
                || BTOR_COUNT_STACK (arg_stack) >= 2);
        assert (!BTOR_IS_TERNARY_NODE (real_cur)
                || BTOR_COUNT_STACK (arg_stack) >= 3);

        for (i = 0; i < real_cur->arity; i++)
        {
          e[i] = BTOR_POP_STACK (arg_stack);
          p[i] = BTOR_POP_STACK (parameterized_stack);
        }
        switch (real_cur->kind)
        {
          case BTOR_SLICE_NODE:
            result =
                btor_slice_exp (btor, e[0], real_cur->upper, real_cur->lower);
            break;
          case BTOR_AND_NODE: result = btor_and_exp (btor, e[0], e[1]); break;
          case BTOR_BEQ_NODE:
          case BTOR_AEQ_NODE: result = btor_eq_exp (btor, e[0], e[1]); break;
          case BTOR_ADD_NODE: result = btor_add_exp (btor, e[0], e[1]); break;
          case BTOR_MUL_NODE: result = btor_mul_exp (btor, e[0], e[1]); break;
          case BTOR_ULT_NODE: result = btor_ult_exp (btor, e[0], e[1]); break;
          case BTOR_SLL_NODE: result = btor_sll_exp (btor, e[0], e[1]); break;
          case BTOR_SRL_NODE: result = btor_srl_exp (btor, e[0], e[1]); break;
          case BTOR_UDIV_NODE: result = btor_udiv_exp (btor, e[0], e[1]); break;
          case BTOR_UREM_NODE: result = btor_urem_exp (btor, e[0], e[1]); break;
          case BTOR_CONCAT_NODE:
            result = btor_concat_exp (btor, e[0], e[1]);
            break;
          case BTOR_READ_NODE:
            /* array exp has been beta-reduced to read value */
            if (!BTOR_IS_ARRAY_NODE (BTOR_REAL_ADDR_NODE (e[0])))
              result = btor_copy_exp (btor, e[0]);
            else
              result = btor_read_exp (btor, e[0], e[1]);
            break;
          case BTOR_LAMBDA_NODE:
            if (BTOR_REAL_ADDR_NODE (e[1])->parameterized)
            {
              /* partial application, first pass */
              if (!real_cur->beta_aux_mark
                  && BTOR_REAL_ADDR_NODE (e[1])
                         != BTOR_REAL_ADDR_NODE (real_cur->e[1]))
              {
                // FIXME: we can't handle extensionality if
                // reduced lambda does not have "write structure"
                // (e[0]: param, e[1]: bv cond). as we only use
                // full beta_reduction to reduce reads on lambdas
                // (as rewriting step) for now, partial application
                // can only occur in case of extensionality over
                // lambdas/writes, hence we introduce the following
                // restriction for now.
                if (!BTOR_IS_BV_COND_NODE (e[1]))
                  result = btor_copy_exp (btor, real_cur);
                else
                {
                  param = BTOR_REAL_ADDR_NODE (real_cur->e[0]);
                  if (param->symbol)
                  {
                    BTOR_NEWN (mm, symbol, strlen (param->symbol) + 2);
                    sprintf (symbol, "%s'", param->symbol);
                    param = btor_param_exp (btor, param->len, symbol);
                    btor_freestr (mm, symbol);
                  }
                  else
                  {
                    param = btor_param_exp (btor, param->len, "");
                  }

                  /* mark lambda as to-be-rebuilt in 2nd pass */
                  real_cur->beta_aux_mark = 1;
                  assign_param (real_cur, param);
                  BTOR_PUSH_STACK (mm, unassign_stack, real_cur);
                  BTOR_PUSH_STACK (mm, work_stack, real_cur);
                  for (i = 0; i < real_cur->arity; i++)
                    btor_release_exp (btor, e[i]);
                  goto BETA_REDUCE_POP_WORK_STACK;
                }
              }
              else
              {
                result = btor_lambda_exp (btor, e[0], e[1]);
                /* cleanup (ref counter of 'new' param) */
                if (real_cur->beta_aux_mark)
                {
                  btor_release_exp (btor, result->e[0]);
                  real_cur->beta_aux_mark = 0;
                }
              }
            }
            else
            {
              result         = btor_copy_exp (btor, e[1]);
              *parameterized = p[1];
            }
            if (!BTOR_EMPTY_STACK (unassign_stack)
                && BTOR_TOP_STACK (unassign_stack) == real_cur)
            {
              (void) BTOR_POP_STACK (unassign_stack);
              unassign_param (real_cur);
            }
            break;
          case BTOR_WRITE_NODE:
            result = btor_write_exp (btor, e[0], e[1], e[2]);
            break;
          case BTOR_BCOND_NODE:
          case BTOR_ACOND_NODE:
            result = btor_cond_exp (btor, e[0], e[1], e[2]);
            break;
          default:
            /* not reachable */
            assert (0);
        }

        for (i = 0; i < real_cur->arity; i++) btor_release_exp (btor, e[i]);
      }

      if (BTOR_IS_INVERTED_NODE (cur)) result = BTOR_INVERT_NODE (result);

      BTOR_PUSH_STACK (mm, arg_stack, result);
      BTOR_PUSH_STACK (mm, parameterized_stack, *parameterized);
    }
  }

  assert (BTOR_EMPTY_STACK (unassign_stack));
  assert (BTOR_COUNT_STACK (arg_stack) == 1);
  assert (BTOR_COUNT_STACK (parameterized_stack) == 1);
  result         = BTOR_POP_STACK (arg_stack);
  *parameterized = BTOR_POP_STACK (parameterized_stack);
  assert (result);

  while (!BTOR_EMPTY_STACK (unmark_stack))
  {
    cur = BTOR_POP_STACK (unmark_stack);
    assert (BTOR_IS_REGULAR_NODE (cur));
    assert (cur->beta_mark);
    cur->beta_mark = 0;
    assert (cur->beta_aux_mark == 0);
  }

  BTOR_RELEASE_STACK (mm, work_stack);
  BTOR_RELEASE_STACK (mm, arg_stack);
  BTOR_RELEASE_STACK (mm, unmark_stack);
  BTOR_RELEASE_STACK (mm, unassign_stack);
  BTOR_RELEASE_STACK (mm, parameterized_stack);

  DBG_P ("* beta_reduce result (%d): ", result, *parameterized);
  btor->time.beta += btor_time_stamp () - start;

  return result;
}

static int
process_working_stack (Btor *btor,
                       BtorNodePtrStack *stack,
                       BtorNodePtrStack *cleanup_stack,
                       int *assignments_changed)
{
  BtorPartialParentIterator it;
  BtorNode *acc, *index, *value, *array, *hashed_acc, *hashed_value;
  BtorNode *cur_aeq, *cond, *next, *lambda_value, *lambda_exp;
  BtorPtrHashBucket *bucket;
  BtorMemMgr *mm;
  BtorAIGMgr *amgr;
  BtorNodePtrStack param_read_stack;
  int assignment, indices_equal, propagate_writes_as_reads, parameterized;
  assert (btor);
  assert (stack);
  assert (assignments_changed);
  assert (btor->ops[BTOR_AEQ_NODE] >= 0);
  propagate_writes_as_reads = (btor->ops[BTOR_AEQ_NODE] > 0) || btor->model_gen;
  amgr                      = btor_get_aig_mgr_aigvec_mgr (btor->avmgr);
  mm                        = btor->mm;

  while (!BTOR_EMPTY_STACK (*stack))
  {
    array = BTOR_POP_STACK (*stack);
    assert (BTOR_IS_REGULAR_NODE (array));
    assert (BTOR_IS_ARRAY_NODE (array));
    assert (!array->simplified);
    assert (!BTOR_EMPTY_STACK (*stack));
    acc = BTOR_POP_STACK (*stack);
    assert (BTOR_IS_REGULAR_NODE (acc));
    assert (BTOR_IS_ACC_NODE (acc));
    check_not_simplified_or_const (btor, acc);
    /* synthesize index and value if necessary */
    if (BTOR_IS_LAMBDA_NODE (acc))
      *assignments_changed =
          lazy_synthesize_and_encode_lambda_exp (btor, acc, 1);
    else
      *assignments_changed = lazy_synthesize_and_encode_acc_exp (btor, acc, 1);
    index = BTOR_GET_INDEX_ACC_NODE (acc);
    value = BTOR_GET_VALUE_ACC_NODE (acc);
    check_not_simplified_or_const (btor, index);
    check_not_simplified_or_const (btor, value);
    if (*assignments_changed) return 0;
    // debug
    DBG_P ("", 0);
    DBG_P ("*** process_working_stack", 0);
    DBG_P ("array: ", array);
    DBG_P ("access: ", acc);
    char *a = btor_bv_assignment_exp (btor, value);
    DBG_P ("   value: %s, ", value, a);
    btor_free_bv_assignment_exp (btor, a);
    a = btor_bv_assignment_exp (btor, index);
    DBG_P ("   index: %s, ", index, a);
    btor_free_bv_assignment_exp (btor, a);
    // debug
    /* hash table lookup */
    if (!array->rho)
    {
      array->rho = btor_new_ptr_hash_table (
          mm, (BtorHashPtr) hash_assignment, (BtorCmpPtr) compare_assignments);
      BTOR_PUSH_STACK (mm, *cleanup_stack, array);
    }
    else
    {
      /* check array axiom 1 */
      bucket = btor_find_in_ptr_hash_table (array->rho, index);
      if (bucket)
      {
        hashed_acc = (BtorNode *) bucket->data.asPtr;
        assert (BTOR_IS_REGULAR_NODE (hashed_acc));
        assert (BTOR_IS_ACC_NODE (hashed_acc));
        hashed_value = BTOR_GET_VALUE_ACC_NODE (hashed_acc);
        /* we have to check if values are equal */
        if (compare_assignments (hashed_value, value) != 0)
        {
          DBG_P ("\e[1;31m", 0);
          DBG_P ("array axiom 1 conflict in array expression: ", array);
          DBG_P ("add_lemma:", 0);
          DBG_P ("  array: ", array);
          DBG_P ("  acc1: ", hashed_acc);
          DBG_P ("  acc2: ", acc);
          DBG_P ("\e[0;39m", 0);
          btor->stats.array_axiom_1_conflicts++;
          add_lemma (btor, array, hashed_acc, acc);
          return 1;
        }
        /* in the other case we have already dealt with a representative
         * with same index assignment and same value assignment */
        else
        {
          DBG_P ("skip", 0);
          continue;
        }
      }
    }
    if (BTOR_IS_WRITE_NODE (array))
    {
      *assignments_changed =
          lazy_synthesize_and_encode_acc_exp (btor, array, 1);
      if (*assignments_changed) return 0;
      /* check array axiom 2 */
      if (find_array_axiom_2_conflict (btor, acc, array, &indices_equal))
      {
        DBG_P ("\e[1;31m", 0);
        DBG_P ("array axiom 2 conflict in array expression: ", array);
        DBG_P ("add_lemma:", 0);
        DBG_P ("  array: ", array);
        DBG_P ("  acc1: ", acc);
        DBG_P ("  acc2: ", array);
        DBG_P ("\e[0;39m", 0);
        btor->stats.array_axiom_2_conflicts++;
        add_lemma (btor, array, acc, array);
        return 1;
      }
      else if (!indices_equal)
      {
        /* propagate down */
        assert (BTOR_IS_REGULAR_NODE (array->e[0]));
        assert (BTOR_IS_ARRAY_NODE (array->e[0]));
        assert (!array->e[0]->simplified);
        BTOR_PUSH_STACK (mm, *stack, acc);
        BTOR_PUSH_STACK (mm, *stack, array->e[0]);
        DBG_P ("write exp prop. down:", 0);
        DBG_P ("  array: ", array->e[0]);
        DBG_P ("  acc: ", acc);
      }
    }
    else if (BTOR_IS_ARRAY_COND_NODE (array))
    {
      *assignments_changed =
          lazy_synthesize_and_encode_acond_exp (btor, array, 1);
      if (*assignments_changed) return 0;
      cond = array->e[0];
      check_not_simplified_or_const (btor, index);
      assert (BTOR_IS_SYNTH_NODE (BTOR_REAL_ADDR_NODE (cond)));
      assignment = btor_get_assignment_aig (
          amgr, BTOR_REAL_ADDR_NODE (cond)->av->aigs[0]);
      assert (assignment == 1 || assignment == -1);
      if (BTOR_IS_INVERTED_NODE (cond)) assignment = -assignment;
      /* propagate down */
      BTOR_PUSH_STACK (mm, *stack, acc);
      DBG_P ("array cond prop. down:", 0);
      DBG_P ("  acc: ", acc);
      if (assignment == 1)
      {
        assert (BTOR_IS_REGULAR_NODE (array->e[1]));
        assert (BTOR_IS_ARRAY_NODE (array->e[1]));
        assert (!array->e[1]->simplified);
        BTOR_PUSH_STACK (mm, *stack, array->e[1]);
        DBG_P ("  array: ", array->e[1]);
      }
      else
      {
        assert (BTOR_IS_REGULAR_NODE (array->e[2]));
        assert (BTOR_IS_ARRAY_NODE (array->e[2]));
        assert (!array->e[2]->simplified);
        BTOR_PUSH_STACK (mm, *stack, array->e[2]);
        DBG_P ("  array: ", array->e[2]);
      }
    }
    else if (BTOR_IS_LAMBDA_NODE (array))
    {
      *assignments_changed =
          lazy_synthesize_and_encode_lambda_exp (btor, array, 1);
      if (*assignments_changed) return 0;

      assign_param (btor, array, index);
      lambda_value = beta_reduce (btor, array, -1, &parameterized);
      unassign_param (btor, array);

      // debug
      char *a = btor_bv_assignment_exp (btor, value);
      DBG_P ("   value:  %s, ", value, a);
      btor_free_bv_assignment_exp (btor, a);
      a = btor_bv_assignment_exp (btor, index);
      DBG_P ("   index:  %s, ", index, a);
      btor_free_bv_assignment_exp (btor, a);
      a = btor_bv_assignment_exp (btor, lambda_value);
      DBG_P ("   lambda: %s, ", BTOR_REAL_ADDR_NODE (lambda_value), a);
      btor_free_bv_assignment_exp (btor, a);
      DBG_P ("   lambda parameterized: %d", 0, parameterized);
      // end debug

      /* propagate down  */

      /* as soon as we encounter a parameterized read, we propagate acc
       * down */
      if (BTOR_IS_READ_NODE (BTOR_REAL_ADDR_NODE (lambda_value))
          && parameterized)
      {
        lambda_value = BTOR_REAL_ADDR_NODE (lambda_value);

        BTOR_PUSH_STACK (mm, *stack, acc);
        BTOR_PUSH_STACK (mm, *stack, lambda_value->e[0]);
        DBG_P ("lambda exp prop. down:", 0);
        DBG_P ("  array: ", lambda_value->e[0]);
        DBG_P ("  acc: ", acc);
      }
      else
      {
        /* check for array axiom 2 conflict */
        if (compare_assignments (value, lambda_value) != 0)
        {
          DBG_P ("\e[1;31m", 0);
          DBG_P ("array axiom 2 conflict in lambda expression: ", array);
          DBG_P (" add_lemma:", 0);
          DBG_P ("   array: ", array);
          DBG_P ("   acc1: ", acc);
          DBG_P ("   acc2: ", array);
          DBG_P ("\e[0;39m", 0);

          btor->stats.array_axiom_2_conflicts++;
          add_lemma (btor, array, acc, array);
          btor_release_exp (btor, lambda_value);
          return 1;
        }
      }
      btor_release_exp (btor, lambda_value);
    }
    assert (array->rho);
    /* insert into hash table */
    btor_insert_in_ptr_hash_table (array->rho, index)->data.asPtr = acc;
    if (propagate_writes_as_reads)
    {
      /* propagate pairs wich are reachable via array equality */
      init_aeq_parent_iterator (&it, array);
      while (has_next_parent_aeq_parent_iterator (&it))
      {
        cur_aeq = next_parent_aeq_parent_iterator (&it);
        assert (BTOR_IS_REGULAR_NODE (cur_aeq));
        check_not_simplified_or_const (btor, cur_aeq);
        if (cur_aeq->reachable)
        {
          assert (BTOR_IS_SYNTH_NODE (cur_aeq));
          assert (cur_aeq->tseitin);
          assert (!BTOR_IS_INVERTED_AIG (cur_aeq->av->aigs[0]));
          assert (!BTOR_IS_CONST_AIG (cur_aeq->av->aigs[0]));
          assert (BTOR_IS_VAR_AIG (cur_aeq->av->aigs[0]));
          if (btor_get_assignment_aig (amgr, cur_aeq->av->aigs[0]) == 1)
          {
            /* we need the other child */
            if (cur_aeq->e[0] == array)
              next = cur_aeq->e[1];
            else
              next = cur_aeq->e[0];
            assert (BTOR_IS_REGULAR_NODE (next));
            assert (BTOR_IS_ARRAY_NODE (next));
            assert (!next->simplified);
            BTOR_PUSH_STACK (mm, *stack, acc);
            BTOR_PUSH_STACK (mm, *stack, next);
            DBG_P ("aeq exp prop.:", 0);
            DBG_P ("  array: ", next);
            DBG_P ("  acc: ", acc);
          }
        }
      }
      /* propagate upwards */
      init_acond_parent_iterator (&it, array);
      while (has_next_parent_acond_parent_iterator (&it))
      {
        next = next_parent_acond_parent_iterator (&it);
        assert (!next->simplified);
        if (next->reachable)
        {
          assert (BTOR_IS_REGULAR_NODE (next));
          assert (BTOR_IS_ARRAY_NODE (next));
          *assignments_changed =
              lazy_synthesize_and_encode_acond_exp (btor, next, 1);
          if (*assignments_changed) return 0;
          cond       = next->e[0];
          assignment = btor_get_assignment_aig (
              amgr, BTOR_REAL_ADDR_NODE (cond)->av->aigs[0]);
          assert (assignment == 1 || assignment == -1);
          if (BTOR_IS_INVERTED_NODE (cond)) assignment = -assignment;
          /* propagate upwards only if array has been selected
           * by the condition */
          if ((assignment == 1 && array == next->e[1])
              || (assignment == -1 && array == next->e[2]))
          {
            BTOR_PUSH_STACK (mm, *stack, acc);
            BTOR_PUSH_STACK (mm, *stack, next);
          }
        }
      }
      init_write_parent_iterator (&it, array);
      while (has_next_parent_write_parent_iterator (&it))
      {
        next = next_parent_write_parent_iterator (&it);
        assert (!next->simplified);
        if (next->reachable)
        {
          assert (BTOR_IS_REGULAR_NODE (next));
          assert (BTOR_IS_ARRAY_NODE (next));
          *assignments_changed =
              lazy_synthesize_and_encode_acc_exp (btor, next, 1);
          if (*assignments_changed) return 0;
          /* propagate upwards only if assignments to the
           * indices are unequal */
          if (compare_assignments (next->e[1], index) != 0)
          {
            BTOR_PUSH_STACK (mm, *stack, acc);
            BTOR_PUSH_STACK (mm, *stack, next);
          }
        }
      }
      /* propagate upwards lambda expressions */
      BTOR_INIT_STACK (param_read_stack);
      init_read_parent_iterator (&it, array);
      /* get all parameterized reads on array */
      while (has_next_parent_read_parent_iterator (&it))
      {
        next = next_parent_read_parent_iterator (&it);
        assert (BTOR_IS_REGULAR_NODE (next));
        assert (BTOR_IS_READ_NODE (next));
        //            assert (!next->simplified);
        if (next->reachable && BTOR_IS_PARAM_NODE (next->e[1]))
          BTOR_PUSH_STACK (mm, param_read_stack, next);
      }

      while (!BTOR_EMPTY_STACK (param_read_stack))
      {
        next = BTOR_POP_STACK (param_read_stack);
        assert (BTOR_IS_REGULAR_NODE (next));
        assert (BTOR_IS_PARAM_NODE (next->e[1]));

        lambda_exp = ((BtorParamNode *) next->e[1])->lambda_exp;

        /* ensure that given lambda expression is synthesized and encoded
         */
        if (!lambda_exp->tseitin)
        {
          *assignments_changed =
              lazy_synthesize_and_encode_lambda_exp (btor, lambda_exp, 1);

          if (*assignments_changed)
          {
            BTOR_RELEASE_STACK (mm, param_read_stack);
            return 0;
          }
        }

        /* instantiate lambda expressions with read index of acc */
        assign_param (btor, lambda_exp, index);
        lambda_value = beta_reduce (btor, lambda_exp, -1, &parameterized);
        unassign_param (btor, lambda_exp);

        lambda_value = BTOR_REAL_ADDR_NODE (lambda_value);

        if (BTOR_IS_READ_NODE (lambda_value) && parameterized)
        {
          assert (lambda_value->e[0] == next->e[0]);
          assert (lambda_value->e[1] == index);
          DBG_P ("lambda prop. upwards:", 0);
          DBG_P ("  access: ", acc);
          DBG_P ("  array: ", lambda_exp);
          BTOR_PUSH_STACK (mm, *stack, acc);
          BTOR_PUSH_STACK (mm, *stack, lambda_exp);
        }
        btor_release_exp (btor, lambda_value);
      }
      BTOR_RELEASE_STACK (mm, param_read_stack);
    }
  }
  return 0;
}

/* searches the top arrays where the conflict check begins
 * and pushes them on the stack
 */
static void
search_top_arrays (Btor *btor, BtorNodePtrStack *top_arrays)
{
  BtorPartialParentIterator it;
  BtorNode *cur_array, *cur_parent;
  BtorNodePtrStack stack, unmark_stack;
  BtorPtrHashBucket *bucket;
  BtorMemMgr *mm;
  int found_top;
  assert (btor);
  assert (top_arrays);
  assert (BTOR_COUNT_STACK (*top_arrays) == 0);
  mm = btor->mm;
  BTOR_INIT_STACK (stack);
  BTOR_INIT_STACK (unmark_stack);
  for (bucket = btor->array_vars->first; bucket; bucket = bucket->next)
  {
    cur_array = (BtorNode *) bucket->key;
    assert (BTOR_IS_ARRAY_VAR_NODE (cur_array));
    assert (!cur_array->simplified);
    if (cur_array->reachable) BTOR_PUSH_STACK (mm, stack, cur_array);
  }
  /* add lambda expressions  */
  for (bucket = btor->lambdas->first; bucket; bucket = bucket->next)
  {
    cur_array = (BtorNode *) bucket->key;
    assert (BTOR_IS_LAMBDA_NODE (cur_array));
    assert (!cur_array->simplified);
    if (cur_array->reachable) BTOR_PUSH_STACK (mm, stack, cur_array);
  }
  while (!BTOR_EMPTY_STACK (stack))
  {
    cur_array = BTOR_POP_STACK (stack);
    assert (BTOR_IS_REGULAR_NODE (cur_array));
    assert (BTOR_IS_ARRAY_NODE (cur_array));
    assert (cur_array->reachable);
    assert (!cur_array->simplified);
    assert (cur_array->array_mark == 0 || cur_array->array_mark == 1);
    if (cur_array->array_mark == 0)
    {
      cur_array->array_mark = 1;
      BTOR_PUSH_STACK (mm, unmark_stack, cur_array);
      found_top = 1;
      /* ATTENTION: There can be write and array conditional parents
       * although they are not reachable from root.
       * For example the parser might still
       * have a reference to a write, thus it is still in the parent list.
       * We use the reachable flag to determine with which writes
       * and array conditionals we have to deal with.
       */
      /* push writes on stack */
      init_write_parent_iterator (&it, cur_array);
      while (has_next_parent_write_parent_iterator (&it))
      {
        cur_parent = next_parent_write_parent_iterator (&it);
        assert (BTOR_IS_REGULAR_NODE (cur_parent));
        assert (!cur_parent->simplified);
        if (cur_parent->reachable)
        {
          found_top = 0;
          assert (cur_parent->array_mark == 0);
          BTOR_PUSH_STACK (mm, stack, cur_parent);
        }
      }
      /* push array conditionals on stack */
      init_acond_parent_iterator (&it, cur_array);
      while (has_next_parent_acond_parent_iterator (&it))
      {
        cur_parent = next_parent_acond_parent_iterator (&it);
        assert (BTOR_IS_REGULAR_NODE (cur_parent));
        assert (!cur_parent->simplified);
        if (cur_parent->reachable)
        {
          found_top = 0;
          BTOR_PUSH_STACK (mm, stack, cur_parent);
        }
      }
      /* push lambda expressions on stack */
      init_read_parent_iterator (&it, cur_array);
      while (has_next_parent_read_parent_iterator (&it))
      {
        cur_parent = next_parent_read_parent_iterator (&it);
        assert (BTOR_IS_REGULAR_NODE (cur_parent));
        if (cur_parent->reachable && BTOR_IS_PARAM_NODE (cur_parent->e[1]))
        {
          assert (!cur_parent->simplified);
          found_top = 0;
          assert (cur_parent->array_mark == 0);
          BTOR_PUSH_STACK (
              mm, stack, ((BtorParamNode *) cur_parent->e[1])->lambda_exp);
        }
      }
      if (found_top) BTOR_PUSH_STACK (mm, *top_arrays, cur_array);
    }
  }
  BTOR_RELEASE_STACK (mm, stack);

  /* reset array marks of arrays */
  while (!BTOR_EMPTY_STACK (unmark_stack))
  {
    cur_array = BTOR_POP_STACK (unmark_stack);
    assert (BTOR_IS_REGULAR_NODE (cur_array));
    assert (BTOR_IS_ARRAY_NODE (cur_array));
    assert (cur_array->array_mark == 1);
    cur_array->array_mark = 0;
  }
  BTOR_RELEASE_STACK (mm, unmark_stack);
}

static int
check_and_resolve_conflicts (Btor *btor, BtorNodePtrStack *top_arrays)
{
  BtorNodePtrStack array_stack, cleanup_stack, working_stack, unmark_stack;
  BtorPartialParentIterator it;
  BtorFullParentIterator it_full;
  BtorMemMgr *mm;
  BtorNode *cur_array, *cur_parent, **top, **temp, *param;
  int found_conflict, changed_assignments, propagate_writes_as_reads;
  assert (btor);
  assert (top_arrays);
  found_conflict = 0;
  mm             = btor->mm;
  assert (btor->ops[BTOR_AEQ_NODE] >= 0);
  propagate_writes_as_reads = (btor->ops[BTOR_AEQ_NODE] > 0) || btor->model_gen;
BTOR_READ_WRITE_ARRAY_CONFLICT_CHECK:
  assert (!found_conflict);
  changed_assignments = 0;
  BTOR_INIT_STACK (unmark_stack);
  BTOR_INIT_STACK (working_stack);
  BTOR_INIT_STACK (cleanup_stack);
  BTOR_INIT_STACK (array_stack);

  /* push all top arrays on the stack */
  top = top_arrays->top;
  for (temp = top_arrays->start; temp != top; temp++)
  {
    cur_array = *temp;
    assert (BTOR_IS_REGULAR_NODE (cur_array));
    assert (BTOR_IS_ARRAY_NODE (cur_array));
    assert (cur_array->reachable);
    assert (!cur_array->simplified);
    BTOR_PUSH_STACK (mm, array_stack, cur_array);
    DBG_P ("push top_array (%d): ", cur_array, cur_array->array_mark);
  }

  while (!BTOR_EMPTY_STACK (array_stack))
  {
    cur_array = BTOR_POP_STACK (array_stack);
    DBG_P ("push cur_array (%d): ", cur_array, cur_array->array_mark);
    assert (BTOR_IS_REGULAR_NODE (cur_array));
    assert (BTOR_IS_ARRAY_NODE (cur_array));
    assert (cur_array->reachable);
    assert (!cur_array->simplified);
    assert (cur_array->array_mark == 0 || cur_array->array_mark == 1);
    if (cur_array->array_mark == 0)
    {
      cur_array->array_mark = 1;
      BTOR_PUSH_STACK (mm, unmark_stack, cur_array);
      if (BTOR_IS_WRITE_NODE (cur_array))
      {
        BTOR_PUSH_STACK (mm, array_stack, cur_array->e[0]);
        if (propagate_writes_as_reads)
        {
          /* propagate writes as reads if there are array equalities */
          BTOR_PUSH_STACK (mm, working_stack, cur_array);
          BTOR_PUSH_STACK (mm, working_stack, cur_array);
          found_conflict = process_working_stack (
              btor, &working_stack, &cleanup_stack, &changed_assignments);
          if (found_conflict || changed_assignments)
            goto BTOR_READ_WRITE_ARRAY_CONFLICT_CLEANUP;
        }
      }
      else if (BTOR_IS_ARRAY_COND_NODE (cur_array))
      {
        BTOR_PUSH_STACK (mm, array_stack, cur_array->e[2]);
        BTOR_PUSH_STACK (mm, array_stack, cur_array->e[1]);
      }
      else if (BTOR_IS_LAMBDA_NODE (cur_array))
      {
        param = cur_array->e[0];
        assert (BTOR_IS_PARAM_NODE (param));

        /* push all arrays onto stack that are overwritten by lambda exp
         */
        // FIXME: check why we can't use read iterators here
        // FIXME: does not work for the general case (param + 1)
        init_full_parent_iterator (&it_full, param);
        while (has_next_parent_full_parent_iterator (&it_full))
        {
          cur_parent = next_parent_full_parent_iterator (&it_full);
          assert (BTOR_IS_REGULAR_NODE (cur_parent));

          if (!BTOR_IS_READ_NODE (cur_parent)) continue;

          BTOR_PUSH_STACK (mm, array_stack, cur_parent->e[0]);
        }
        // FIXME this is a temporary measure in order to make
        // extensionality for writes rewritten as lambdas work again
        // -> will have to do this properly for the general case
        if (propagate_writes_as_reads)
        {
          /* propagate lambdas which are writes as reads if there are
           * array equalities */
          BTOR_PUSH_STACK (mm, working_stack, cur_array);
          BTOR_PUSH_STACK (mm, working_stack, cur_array);
          found_conflict = process_working_stack (
              btor, &working_stack, &cleanup_stack, &changed_assignments);
          if (found_conflict || changed_assignments)
            goto BTOR_READ_WRITE_ARRAY_CONFLICT_CLEANUP;
        }
      }
      init_read_parent_iterator (&it, cur_array);
      while (has_next_parent_read_parent_iterator (&it))
      {
        cur_parent = next_parent_read_parent_iterator (&it);
        assert (BTOR_IS_REGULAR_NODE (cur_parent));

        /* skip parameterized reads */
        if (cur_parent->parameterized) continue;

        /* we only process reachable or virtual reads */
        check_not_simplified_or_const (btor, cur_parent);
        if (cur_parent->reachable || cur_parent->vread)
        {
          /* push read-array pair on working stack */
          BTOR_PUSH_STACK (mm, working_stack, cur_parent);
          BTOR_PUSH_STACK (mm, working_stack, cur_array);
          found_conflict = process_working_stack (
              btor, &working_stack, &cleanup_stack, &changed_assignments);
          if (found_conflict || changed_assignments)
            goto BTOR_READ_WRITE_ARRAY_CONFLICT_CLEANUP;
        }
      }
    }
  }
BTOR_READ_WRITE_ARRAY_CONFLICT_CLEANUP:
  while (!BTOR_EMPTY_STACK (cleanup_stack))
  {
    cur_array = BTOR_POP_STACK (cleanup_stack);
    assert (BTOR_IS_REGULAR_NODE (cur_array));
    assert (BTOR_IS_ARRAY_NODE (cur_array));
    assert (cur_array->rho);

    if (found_conflict || changed_assignments)
    {
      btor_delete_ptr_hash_table (cur_array->rho);
      cur_array->rho = 0;
    }
    else
    {
      /* remember arrays for incremental usage */
      BTOR_PUSH_STACK (mm, btor->arrays_with_model, cur_array);
    }
  }
  BTOR_RELEASE_STACK (mm, cleanup_stack);

  BTOR_RELEASE_STACK (mm, working_stack);
  BTOR_RELEASE_STACK (mm, array_stack);

  /* reset array marks of arrays */
  while (!BTOR_EMPTY_STACK (unmark_stack))
  {
    cur_array = BTOR_POP_STACK (unmark_stack);
    assert (BTOR_IS_REGULAR_NODE (cur_array));
    assert (BTOR_IS_ARRAY_NODE (cur_array));
    assert (cur_array->array_mark == 1);
    cur_array->array_mark = 0;
  }
  BTOR_RELEASE_STACK (mm, unmark_stack);

  /* restart? (assignments changed during lazy synthesis and encoding) */
  if (changed_assignments)
  {
    btor->stats.synthesis_assignment_inconsistencies++;
    goto BTOR_READ_WRITE_ARRAY_CONFLICT_CHECK;
  }
  return found_conflict;
}

static void
btor_reset_assumptions (Btor *btor)
{
  BtorPtrHashBucket *bucket;
  assert (btor);
  for (bucket = btor->assumptions->first; bucket; bucket = bucket->next)
    btor_release_exp (btor, (BtorNode *) bucket->key);
  btor_delete_ptr_hash_table (btor->assumptions);
  btor->assumptions =
      btor_new_ptr_hash_table (btor->mm,
                               (BtorHashPtr) btor_hash_exp_by_id,
                               (BtorCmpPtr) btor_compare_exp_by_id);
}

static void
btor_reset_array_models (Btor *btor)
{
  BtorNode *cur;
  int i;

  assert (btor);

  for (i = 0; i < BTOR_COUNT_STACK (btor->arrays_with_model); i++)
  {
    cur = btor->arrays_with_model.start[i];
    assert (!BTOR_IS_INVERTED_NODE (cur));
    assert (BTOR_IS_ARRAY_NODE (cur));
    assert (cur->rho);
    btor_delete_ptr_hash_table (cur->rho);
    cur->rho = 0;
  }
  BTOR_RESET_STACK (btor->arrays_with_model);
}

static void
btor_reset_incremental_usage (Btor *btor)
{
  assert (btor);

  btor_reset_assumptions (btor);
  btor_reset_array_models (btor);
  btor->valid_assignments = 0;
}

/* check if left does not occur on the right side */
static int
occurrence_check (Btor *btor, BtorNode *left, BtorNode *right)
{
  BtorNode *cur, *real_left;
  BtorNodePtrStack stack, unmark_stack;
  int is_cyclic, i;
  BtorMemMgr *mm;
  assert (btor);
  assert (left);
  assert (right);

  is_cyclic = 0;
  mm        = btor->mm;
  real_left = BTOR_REAL_ADDR_NODE (left);
  BTOR_INIT_STACK (stack);
  BTOR_INIT_STACK (unmark_stack);

  cur = BTOR_REAL_ADDR_NODE (right);
  goto OCCURRENCE_CHECK_ENTER_WITHOUT_POP;

  do
  {
    cur = BTOR_REAL_ADDR_NODE (BTOR_POP_STACK (stack));
  OCCURRENCE_CHECK_ENTER_WITHOUT_POP:
    assert (cur->aux_mark == 0 || cur->aux_mark == 1);
    if (cur->aux_mark == 0)
    {
      cur->aux_mark = 1;
      BTOR_PUSH_STACK (mm, unmark_stack, cur);
      if (cur == real_left)
      {
        is_cyclic = 1;
        break;
      }
      for (i = cur->arity - 1; i >= 0; i--)
        BTOR_PUSH_STACK (mm, stack, cur->e[i]);
    }
  } while (!BTOR_EMPTY_STACK (stack));
  BTOR_RELEASE_STACK (mm, stack);

  while (!BTOR_EMPTY_STACK (unmark_stack))
  {
    cur = BTOR_POP_STACK (unmark_stack);
    assert (BTOR_IS_REGULAR_NODE (cur));
    assert (cur->aux_mark == 1);
    cur->aux_mark = 0;
  }
  BTOR_RELEASE_STACK (mm, unmark_stack);

  return is_cyclic;
}

static BtorNode *
rebuild_exp (Btor *btor, BtorNode *exp)
{
  assert (btor);
  assert (exp);
  assert (BTOR_IS_REGULAR_NODE (exp));

  //  if (BTOR_IS_PROXY_NODE (exp))
  //    exp = btor_pointer_chase_simplified_exp (btor, exp);

  switch (exp->kind)
  {
    case BTOR_PROXY_NODE:
    case BTOR_BV_CONST_NODE:
    case BTOR_BV_VAR_NODE:
    case BTOR_ARRAY_VAR_NODE: return btor_copy_exp (btor, exp->simplified);
    case BTOR_SLICE_NODE:
      return btor_slice_exp (btor, exp->e[0], exp->upper, exp->lower);
    case BTOR_AND_NODE: return btor_and_exp (btor, exp->e[0], exp->e[1]);
    case BTOR_BEQ_NODE:
    case BTOR_AEQ_NODE: return btor_eq_exp (btor, exp->e[0], exp->e[1]);
    case BTOR_ADD_NODE: return btor_add_exp (btor, exp->e[0], exp->e[1]);
    case BTOR_MUL_NODE: return btor_mul_exp (btor, exp->e[0], exp->e[1]);
    case BTOR_ULT_NODE: return btor_ult_exp (btor, exp->e[0], exp->e[1]);
    case BTOR_SLL_NODE: return btor_sll_exp (btor, exp->e[0], exp->e[1]);
    case BTOR_SRL_NODE: return btor_srl_exp (btor, exp->e[0], exp->e[1]);
    case BTOR_UDIV_NODE: return btor_udiv_exp (btor, exp->e[0], exp->e[1]);
    case BTOR_UREM_NODE: return btor_urem_exp (btor, exp->e[0], exp->e[1]);
    case BTOR_CONCAT_NODE: return btor_concat_exp (btor, exp->e[0], exp->e[1]);
    case BTOR_READ_NODE: return btor_read_exp (btor, exp->e[0], exp->e[1]);
    case BTOR_WRITE_NODE:
      return btor_write_exp (btor, exp->e[0], exp->e[1], exp->e[2]);
    case BTOR_LAMBDA_NODE:
      assert (((BtorParamNode *) BTOR_REAL_ADDR_NODE (exp->e[0]))->assigned_exp
              == 0);
      ((BtorParamNode *) BTOR_REAL_ADDR_NODE (exp->e[0]))->lambda_exp = 0;
      return btor_lambda_exp (btor, exp->e[0], exp->e[1]);
    default:
      assert (BTOR_IS_ARRAY_OR_BV_COND_NODE (exp));
      return btor_cond_exp (btor, exp->e[0], exp->e[1], exp->e[2]);
  }
}

static int
is_embedded_constraint_exp (Btor *btor, BtorNode *exp)
{
  assert (btor);
  assert (exp);
  return BTOR_REAL_ADDR_NODE (exp)->len == 1 && has_parents_exp (btor, exp);
}

static BtorNode *
lambda_var_exp (Btor *btor, int len)
{
  BtorNode *result;
  char *name;
  int string_len;
  BtorMemMgr *mm;

  assert (btor);
  assert (len > 0);

  mm = btor->mm;

  string_len = btor_num_digits_util (btor->bv_lambda_id) + 11;
  BTOR_NEWN (mm, name, string_len);
  sprintf (name, "bvlambda_%d_", btor->bv_lambda_id);
  btor->bv_lambda_id++;
  result = btor_var_exp (btor, len, name);
  BTOR_DELETEN (mm, name, string_len);
  return result;
}

static BtorSubstCompKind
reverse_subst_comp_kind (Btor *btor, BtorSubstCompKind comp)
{
  assert (btor);
  (void) btor;
  switch (comp)
  {
    case BTOR_SUBST_COMP_ULT_KIND: return BTOR_SUBST_COMP_UGT_KIND;
    case BTOR_SUBST_COMP_ULTE_KIND: return BTOR_SUBST_COMP_UGTE_KIND;
    case BTOR_SUBST_COMP_UGT_KIND: return BTOR_SUBST_COMP_ULT_KIND;
    default:
      assert (comp == BTOR_SUBST_COMP_UGTE_KIND);
      return BTOR_SUBST_COMP_ULTE_KIND;
  }
}

static void
insert_unsynthesized_constraint (Btor *btor, BtorNode *exp)
{
  BtorPtrHashTable *uc;
  assert (btor);
  assert (exp);
  uc = btor->unsynthesized_constraints;
  if (!btor_find_in_ptr_hash_table (uc, exp))
  {
    inc_exp_ref_counter (btor, exp);
    (void) btor_insert_in_ptr_hash_table (uc, exp);
    BTOR_REAL_ADDR_NODE (exp)->constraint = 1;
    btor->stats.constraints.unsynthesized++;
  }
}

static void
insert_embedded_constraint (Btor *btor, BtorNode *exp)
{
  BtorPtrHashTable *embedded_constraints;
  assert (btor);
  assert (exp);
  embedded_constraints = btor->embedded_constraints;
  if (!btor_find_in_ptr_hash_table (embedded_constraints, exp))
  {
    inc_exp_ref_counter (btor, exp);
    (void) btor_insert_in_ptr_hash_table (embedded_constraints, exp);
    BTOR_REAL_ADDR_NODE (exp)->constraint = 1;
    btor->stats.constraints.embedded++;
  }
}

static void
insert_varsubst_constraint (Btor *btor, BtorNode *left, BtorNode *right)
{
  BtorNode *eq;
  BtorPtrHashTable *vsc;
  BtorPtrHashBucket *bucket;

  assert (btor);
  assert (left);
  assert (right);

  vsc    = btor->varsubst_constraints;
  bucket = btor_find_in_ptr_hash_table (vsc, left);

  if (!bucket)
  {
    if (btor->model_gen && !BTOR_IS_ARRAY_NODE (BTOR_REAL_ADDR_NODE (right))
        && !btor_find_in_ptr_hash_table (btor->var_rhs, left))
    {
      btor_insert_in_ptr_hash_table (btor->var_rhs, left);
      inc_exp_ref_counter (btor, left);
    }

    if (btor->model_gen && BTOR_IS_ARRAY_NODE (BTOR_REAL_ADDR_NODE (right))
        && !btor_find_in_ptr_hash_table (btor->array_rhs, left))
    {
      btor_insert_in_ptr_hash_table (btor->array_rhs, left);
      inc_exp_ref_counter (btor, left);
    }

    inc_exp_ref_counter (btor, left);
    inc_exp_ref_counter (btor, right);
    btor_insert_in_ptr_hash_table (vsc, left)->data.asPtr = right;
    /* do not set constraint flag, as they are gone after substitution
     * and treated differently */
    btor->stats.constraints.varsubst++;
  }
  /* if v = t_1 is already in varsubst, we
   * have to synthesize v = t_2 */
  else if (right != (BtorNode *) bucket->data.asPtr)
  {
    eq = btor_eq_exp (btor, left, right);
    insert_unsynthesized_constraint (btor, eq);
    btor_release_exp (btor, eq);
  }
}

/* checks if we can substitute and normalizes arguments to substitution,
 * substitute left_result with right_result, exp is child of AND_NODE */
static int
normalize_substitution (Btor *btor,
                        BtorNode *exp,
                        BtorNode **left_result,
                        BtorNode **right_result)
{
  BtorNode *left, *right, *real_left, *real_right, *tmp, *inv, *var, *lambda;
  BtorNode *const_exp, *real_exp;
  int leadings;
  char *ic, *fc, *bits;
  BtorMemMgr *mm;
  BtorSubstCompKind comp;

  assert (btor);
  assert (exp);
  assert (left_result);
  assert (right_result);
  assert (btor->rewrite_level > 1);
  assert (btor_pointer_chase_simplified_exp (btor, exp) == exp);

  mm = btor->mm;

  /* boolean BV_NODE, force assignment (right_result) w.r.t. phase */
  if (BTOR_IS_BV_VAR_NODE (BTOR_REAL_ADDR_NODE (exp)))
  {
    assert (BTOR_REAL_ADDR_NODE (exp)->len == 1);
    if (BTOR_IS_INVERTED_NODE (exp))
    {
      *left_result  = BTOR_REAL_ADDR_NODE (exp);
      *right_result = btor_zero_exp (btor, 1);
    }
    else
    {
      *left_result  = exp;
      *right_result = btor_one_exp (btor, 1);
    }
    inc_exp_ref_counter (btor, *left_result);
    return 1;
  }

  if (BTOR_REAL_ADDR_NODE (exp)->kind == BTOR_ULT_NODE
      && (BTOR_IS_BV_VAR_NODE (
              BTOR_REAL_ADDR_NODE (BTOR_REAL_ADDR_NODE (exp)->e[0]))
          || BTOR_IS_BV_VAR_NODE (
                 BTOR_REAL_ADDR_NODE (BTOR_REAL_ADDR_NODE (exp)->e[1]))))
  {
    real_exp = BTOR_REAL_ADDR_NODE (exp);

    if (BTOR_IS_INVERTED_NODE (exp))
      comp = BTOR_SUBST_COMP_UGTE_KIND;
    else
      comp = BTOR_SUBST_COMP_ULT_KIND;

    if (BTOR_IS_BV_VAR_NODE (BTOR_REAL_ADDR_NODE (real_exp->e[0])))
    {
      var   = real_exp->e[0];
      right = real_exp->e[1];
    }
    else
    {
      assert (BTOR_IS_BV_VAR_NODE (BTOR_REAL_ADDR_NODE (real_exp->e[1])));
      var   = real_exp->e[1];
      right = real_exp->e[0];
      comp  = reverse_subst_comp_kind (btor, comp);
    }

    /* ~a comp b is equal to a reverse_comp ~b,
     * where comp in ult, ulte, ugt, ugte
     * (e.g. reverse_comp of ult is ugt) */
    if (BTOR_IS_INVERTED_NODE (var))
    {
      var   = BTOR_REAL_ADDR_NODE (var);
      right = BTOR_INVERT_NODE (right);
      comp  = reverse_subst_comp_kind (btor, comp);
    }

    /* we do not create a lambda (index) if variable is already in
     * substitution table */
    assert (!BTOR_IS_INVERTED_NODE (var));
    if (btor_find_in_ptr_hash_table (btor->varsubst_constraints, var)) return 0;

    if (!BTOR_IS_BV_CONST_NODE (BTOR_REAL_ADDR_NODE (right))) return 0;

    if (BTOR_IS_INVERTED_NODE (right))
      bits = btor_not_const_3vl (mm, BTOR_REAL_ADDR_NODE (right)->bits);
    else
      bits = btor_copy_const (mm, right->bits);

    if (comp == BTOR_SUBST_COMP_ULT_KIND || comp == BTOR_SUBST_COMP_ULTE_KIND)
    {
      leadings = btor_get_num_leading_zeros_const (btor->mm, bits);
      if (leadings > 0)
      {
        const_exp = btor_zero_exp (btor, leadings);
        lambda    = lambda_var_exp (btor, var->len - leadings);
        tmp       = btor_concat_exp (btor, const_exp, lambda);
        insert_varsubst_constraint (btor, var, tmp);
        btor_release_exp (btor, const_exp);
        btor_release_exp (btor, lambda);
        btor_release_exp (btor, tmp);
      }
    }
    else
    {
      assert (comp == BTOR_SUBST_COMP_UGT_KIND
              || comp == BTOR_SUBST_COMP_UGTE_KIND);
      leadings = btor_get_num_leading_ones_const (btor->mm, bits);
      if (leadings > 0)
      {
        const_exp = btor_ones_exp (btor, leadings);
        lambda    = lambda_var_exp (btor, var->len - leadings);
        tmp       = btor_concat_exp (btor, const_exp, lambda);
        insert_varsubst_constraint (btor, var, tmp);
        btor_release_exp (btor, const_exp);
        btor_release_exp (btor, lambda);
        btor_release_exp (btor, tmp);
      }
    }

    btor_delete_const (btor->mm, bits);
    return 0;
  }

  /* in the boolean case a != b is the same as a == ~b */
  if (BTOR_IS_INVERTED_NODE (exp)
      && BTOR_REAL_ADDR_NODE (exp)->kind == BTOR_BEQ_NODE
      && BTOR_REAL_ADDR_NODE (BTOR_REAL_ADDR_NODE (exp)->e[0])->len == 1)
  {
    left  = BTOR_REAL_ADDR_NODE (exp)->e[0];
    right = BTOR_REAL_ADDR_NODE (exp)->e[1];

    if (BTOR_IS_BV_VAR_NODE (BTOR_REAL_ADDR_NODE (left)))
    {
      *left_result  = btor_copy_exp (btor, left);
      *right_result = BTOR_INVERT_NODE (btor_copy_exp (btor, right));
      goto BTOR_NORMALIZE_SUBST_RESULT;
    }

    if (BTOR_IS_BV_VAR_NODE (BTOR_REAL_ADDR_NODE (right)))
    {
      *left_result  = btor_copy_exp (btor, right);
      *right_result = BTOR_INVERT_NODE (btor_copy_exp (btor, left));
      goto BTOR_NORMALIZE_SUBST_RESULT;
    }
  }

  if (BTOR_IS_INVERTED_NODE (exp) || !BTOR_IS_ARRAY_OR_BV_EQ_NODE (exp))
    return 0;

  left       = exp->e[0];
  right      = exp->e[1];
  real_left  = BTOR_REAL_ADDR_NODE (left);
  real_right = BTOR_REAL_ADDR_NODE (right);

  if (!BTOR_IS_BV_VAR_NODE (real_left) && !BTOR_IS_BV_VAR_NODE (real_right)
      && !BTOR_IS_ARRAY_VAR_NODE (real_left)
      && !BTOR_IS_ARRAY_VAR_NODE (real_right))
  {
    if (btor_rewrite_linear_term (btor, left, &fc, left_result, &tmp))
      *right_result = btor_sub_exp (btor, right, tmp);
    else if (btor_rewrite_linear_term (btor, right, &fc, left_result, &tmp))
      *right_result = btor_sub_exp (btor, left, tmp);
    else
      return 0;

    btor->stats.gaussian_eliminations++;

    btor_release_exp (btor, tmp);
    ic = btor_inverse_const (btor->mm, fc);
    btor_delete_const (btor->mm, fc);
    inv = btor_const_exp (btor, ic);
    btor_delete_const (btor->mm, ic);
    tmp = btor_mul_exp (btor, *right_result, inv);
    btor_release_exp (btor, inv);
    btor_release_exp (btor, *right_result);
    *right_result = tmp;
  }
  else
  {
    if ((!BTOR_IS_BV_VAR_NODE (real_left) && BTOR_IS_BV_VAR_NODE (real_right))
        || (!BTOR_IS_ARRAY_VAR_NODE (real_left)
            && BTOR_IS_ARRAY_VAR_NODE (real_right)))
    {
      *left_result  = right;
      *right_result = left;
    }
    else
    {
      *left_result  = left;
      *right_result = right;
    }

    btor_copy_exp (btor, left);
    btor_copy_exp (btor, right);
  }

BTOR_NORMALIZE_SUBST_RESULT:
  if (BTOR_IS_INVERTED_NODE (*left_result))
  {
    *left_result  = BTOR_INVERT_NODE (*left_result);
    *right_result = BTOR_INVERT_NODE (*right_result);
  }

  if (occurrence_check (btor, *left_result, *right_result))
  {
    btor_release_exp (btor, *left_result);
    btor_release_exp (btor, *right_result);
    return 0;
  }

  return 1;
}

static void
insert_new_constraint (Btor *btor, BtorNode *exp)
{
  BtorNode *left, *right, *exp_true, *real_exp;
  assert (btor);
  assert (exp);
  assert (BTOR_REAL_ADDR_NODE (exp)->len == 1);

  if (btor->inconsistent) return;

  exp      = btor_pointer_chase_simplified_exp (btor, exp);
  real_exp = BTOR_REAL_ADDR_NODE (exp);

  if (BTOR_IS_BV_CONST_NODE (real_exp))
  {
    if ((BTOR_IS_INVERTED_NODE (exp) && real_exp->bits[0] == '1')
        || (!BTOR_IS_INVERTED_NODE (exp) && real_exp->bits[0] == '0'))
    {
      btor->inconsistent = 1;
      return;
    }
    else
    {
      /* we do not add true */
      assert ((BTOR_IS_INVERTED_NODE (exp) && real_exp->bits[0] == '0')
              || (!BTOR_IS_INVERTED_NODE (exp) && real_exp->bits[0] == '1'));
      return;
    }
  }

  if (!btor_find_in_ptr_hash_table (btor->synthesized_constraints, exp))
  {
    if (btor->rewrite_level > 1)
    {
      if (normalize_substitution (btor, exp, &left, &right))
      {
        insert_varsubst_constraint (btor, left, right);
        btor_release_exp (btor, left);
        btor_release_exp (btor, right);
      }
      else
      {
        exp_true = btor_true_exp (btor);
        if (merge_simplified_exp_const (btor, exp, exp_true))
        {
          if (is_embedded_constraint_exp (btor, exp))
            insert_embedded_constraint (btor, exp);
          else
            insert_unsynthesized_constraint (btor, exp);
        }
        else
          btor->inconsistent = 1;
        btor_release_exp (btor, exp_true);
      }
    }
    else
      insert_unsynthesized_constraint (btor, exp);

    report_constraint_stats (btor, 0);
  }
}

static void
add_constraint (Btor *btor, BtorNode *exp)
{
  BtorNode *cur, *child;
  BtorNodePtrStack stack;
  BtorMemMgr *mm;

  assert (btor);
  assert (exp);
  exp = btor_pointer_chase_simplified_exp (btor, exp);
  assert (!BTOR_IS_ARRAY_NODE (BTOR_REAL_ADDR_NODE (exp)));
  assert (BTOR_REAL_ADDR_NODE (exp)->len == 1);

  mm = btor->mm;
  if (btor->valid_assignments) btor_reset_incremental_usage (btor);

  if (!BTOR_IS_INVERTED_NODE (exp) && exp->kind == BTOR_AND_NODE)
  {
    BTOR_INIT_STACK (stack);
    cur = exp;
    goto ADD_CONSTRAINT_ENTER_LOOP_WITHOUT_POP;

    do
    {
      cur = BTOR_POP_STACK (stack);
    ADD_CONSTRAINT_ENTER_LOOP_WITHOUT_POP:
      assert (!BTOR_IS_INVERTED_NODE (cur));
      assert (cur->kind == BTOR_AND_NODE);
      assert (cur->mark == 0 || cur->mark == 1);
      if (!cur->mark)
      {
        cur->mark = 1;
        child     = cur->e[1];
        if (!BTOR_IS_INVERTED_NODE (child) && child->kind == BTOR_AND_NODE)
          BTOR_PUSH_STACK (mm, stack, child);
        else
          insert_new_constraint (btor, child);
        child = cur->e[0];
        if (!BTOR_IS_INVERTED_NODE (child) && child->kind == BTOR_AND_NODE)
          BTOR_PUSH_STACK (mm, stack, child);
        else
          insert_new_constraint (btor, child);
      }
    } while (!BTOR_EMPTY_STACK (stack));
    BTOR_RELEASE_STACK (mm, stack);
    btor_mark_exp (btor, exp, 0);
  }
  else
    insert_new_constraint (btor, exp);
}

void
btor_add_constraint_exp (Btor *btor, BtorNode *exp)
{
  assert (btor);
  assert (exp);
  exp = btor_pointer_chase_simplified_exp (btor, exp);
  assert (!BTOR_IS_ARRAY_NODE (BTOR_REAL_ADDR_NODE (exp)));
  assert (BTOR_REAL_ADDR_NODE (exp)->len == 1);

  add_constraint (btor, exp);
}

void
btor_add_assumption_exp (Btor *btor, BtorNode *exp)
{
  BtorNode *cur, *child;
  BtorNodePtrStack stack;
  BtorMemMgr *mm;

  assert (btor);
  assert (btor->inc_enabled);
  assert (exp);
  exp = btor_pointer_chase_simplified_exp (btor, exp);
  assert (!BTOR_IS_ARRAY_NODE (BTOR_REAL_ADDR_NODE (exp)));
  assert (BTOR_REAL_ADDR_NODE (exp)->len == 1);

  mm = btor->mm;
  if (btor->valid_assignments) btor_reset_incremental_usage (btor);

  if (!BTOR_IS_INVERTED_NODE (exp) && exp->kind == BTOR_AND_NODE)
  {
    BTOR_INIT_STACK (stack);
    cur = exp;
    goto BTOR_ADD_ASSUMPTION_NODE_ENTER_WITHOUT_POP;

    do
    {
      cur = BTOR_POP_STACK (stack);
    BTOR_ADD_ASSUMPTION_NODE_ENTER_WITHOUT_POP:
      assert (!BTOR_IS_INVERTED_NODE (cur));
      assert (cur->kind == BTOR_AND_NODE);
      assert (cur->mark == 0 || cur->mark == 1);
      if (!cur->mark)
      {
        cur->mark = 1;
        child     = cur->e[1];
        if (!BTOR_IS_INVERTED_NODE (child) && child->kind == BTOR_AND_NODE)
        {
          BTOR_PUSH_STACK (mm, stack, child);
        }
        else
        {
          if (!btor_find_in_ptr_hash_table (btor->assumptions, child))
            (void) btor_insert_in_ptr_hash_table (btor->assumptions,
                                                  btor_copy_exp (btor, child));
        }
        child = cur->e[0];
        if (!BTOR_IS_INVERTED_NODE (child) && child->kind == BTOR_AND_NODE)
        {
          BTOR_PUSH_STACK (mm, stack, child);
        }
        else
        {
          if (!btor_find_in_ptr_hash_table (btor->assumptions, child))
            (void) btor_insert_in_ptr_hash_table (btor->assumptions,
                                                  btor_copy_exp (btor, child));
        }
      }
    } while (!BTOR_EMPTY_STACK (stack));
    BTOR_RELEASE_STACK (mm, stack);
    btor_mark_exp (btor, exp, 0);
  }
  else
  {
    if (!btor_find_in_ptr_hash_table (btor->assumptions, exp))
      (void) btor_insert_in_ptr_hash_table (btor->assumptions,
                                            btor_copy_exp (btor, exp));
  }
}

/* synthesizes unsynthesized constraints and updates constraints tables.
 * returns 0 if a constraint has been synthesized into AIG_FALSE */
static int
process_unsynthesized_constraints (Btor *btor)
{
  assert (btor);

  BtorPtrHashTable *uc, *sc;
  BtorPtrHashBucket *bucket;
  BtorNode *cur;
  BtorAIG *aig;
  BtorAIGMgr *amgr;

  uc   = btor->unsynthesized_constraints;
  sc   = btor->synthesized_constraints;
  amgr = btor_get_aig_mgr_aigvec_mgr (btor->avmgr);

  while (uc->count > 0)
  {
    bucket = uc->first;
    assert (bucket);
    cur = (BtorNode *) bucket->key;

#ifndef NDEBUG
    if (btor->rewrite_level > 2)
    {
      BtorNode *real_cur = BTOR_REAL_ADDR_NODE (cur);
      if (real_cur->kind == BTOR_BEQ_NODE)
      {
        BtorNode *left  = real_cur->e[0];
        BtorNode *right = real_cur->e[1];
        BtorNode *other;

        if (BTOR_REAL_ADDR_NODE (left)->kind == BTOR_BV_CONST_NODE)
          other = right;
        else if (BTOR_REAL_ADDR_NODE (right)->kind == BTOR_BV_CONST_NODE)
          other = left;
        else
          other = 0;

        if (other && !BTOR_IS_INVERTED_NODE (other)
            && other->kind == BTOR_ADD_NODE)
        {
          assert (BTOR_REAL_ADDR_NODE (other->e[0])->kind
                  != BTOR_BV_CONST_NODE);
          assert (BTOR_REAL_ADDR_NODE (other->e[1])->kind
                  != BTOR_BV_CONST_NODE);
        }
      }
    }
#endif

    if (!btor_find_in_ptr_hash_table (sc, cur))
    {
      aig = exp_to_aig (btor, cur);
      if (aig == BTOR_AIG_FALSE) return 1;

      btor_add_toplevel_aig_to_sat (amgr, aig);
      btor_release_aig (amgr, aig);
      (void) btor_insert_in_ptr_hash_table (sc, cur);
      btor_remove_from_ptr_hash_table (uc, cur, 0, 0);

      btor->stats.constraints.synthesized++;
      report_constraint_stats (btor, 0);
    }
    else
    {
      /* constraint is already in sc */
      btor_remove_from_ptr_hash_table (uc, cur, 0, 0);
      btor_release_exp (btor, cur);
    }
  }
  return 0;
}

static void
update_assumptions (Btor *btor)
{
  BtorPtrHashBucket *bucket;
  BtorNode *cur, *simp;
  assert (btor);
  for (bucket = btor->assumptions->first; bucket; bucket = bucket->next)
  {
    cur = (BtorNode *) bucket->key;
    if (cur->simplified)
    {
      simp =
          btor_copy_exp (btor, btor_pointer_chase_simplified_exp (btor, cur));
      btor_release_exp (btor, cur);
      bucket->key = simp;
    }
  }
}

/* we perform all variable substitutions in one pass and rebuild the formula
 * cyclic substitutions must have been deleted before! */
static void
substitute_vars_and_rebuild_exps (Btor *btor, BtorPtrHashTable *substs)
{
  BtorNodePtrStack stack, root_stack;
  BtorPtrHashBucket *b;
  BtorNode *cur, *cur_parent, *rebuilt_exp, **temp, **top, *rhs, *simplified;
  BtorMemMgr *mm;
  BtorFullParentIterator it;
  int pushed, i;
  assert (btor);
  assert (substs);

  if (substs->count == 0u) return;

  mm = btor->mm;

  BTOR_INIT_STACK (stack);
  BTOR_INIT_STACK (root_stack);
  /* search upwards for all reachable roots */
  /* we push all left sides on the search stack */
  for (b = substs->first; b; b = b->next)
  {
    cur = (BtorNode *) b->key;
    assert (BTOR_IS_REGULAR_NODE (cur));
    assert (BTOR_IS_BV_VAR_NODE (cur) || BTOR_IS_ARRAY_VAR_NODE (cur));
    BTOR_PUSH_STACK (mm, stack, cur);
  }

  do
  {
    assert (!BTOR_EMPTY_STACK (stack));
    cur = BTOR_POP_STACK (stack);
    assert (BTOR_IS_REGULAR_NODE (cur));
    if (cur->aux_mark == 0)
    {
      cur->aux_mark = 1;
      init_full_parent_iterator (&it, cur);
      /* are we at a root ? */
      pushed = 0;
      while (has_next_parent_full_parent_iterator (&it))
      {
        cur_parent = next_parent_full_parent_iterator (&it);
        assert (BTOR_IS_REGULAR_NODE (cur_parent));
        pushed = 1;
        BTOR_PUSH_STACK (mm, stack, cur_parent);
      }
      if (!pushed) BTOR_PUSH_STACK (mm, root_stack, btor_copy_exp (btor, cur));
    }
  } while (!BTOR_EMPTY_STACK (stack));

  /* copy roots on substitution stack */
  top = root_stack.top;
  for (temp = root_stack.start; temp != top; temp++)
    BTOR_PUSH_STACK (mm, stack, *temp);

  /* substitute */
  while (!BTOR_EMPTY_STACK (stack))
  {
    cur = BTOR_REAL_ADDR_NODE (BTOR_POP_STACK (stack));

    if (cur->aux_mark == 0) continue;

    assert (!BTOR_IS_BV_CONST_NODE (cur));

    if (cur->aux_mark == 1)
    {
      BTOR_PUSH_STACK (mm, stack, cur);
      cur->aux_mark = 2;
      if (BTOR_IS_BV_VAR_NODE (cur) || BTOR_IS_ARRAY_VAR_NODE (cur))
      {
        b = btor_find_in_ptr_hash_table (substs, cur);
        assert (b);
        assert (cur == (BtorNode *) b->key);
        rhs = (BtorNode *) b->data.asPtr;
        assert (rhs);
        BTOR_PUSH_STACK (mm, stack, rhs);
      }
      else
      {
        for (i = cur->arity - 1; i >= 0; i--)
          BTOR_PUSH_STACK (mm, stack, cur->e[i]);
      }
    }
    else
    {
      assert (cur->aux_mark == 2);
      cur->aux_mark = 0;
      if (BTOR_IS_BV_VAR_NODE (cur) || BTOR_IS_ARRAY_VAR_NODE (cur))
      {
        b = btor_find_in_ptr_hash_table (substs, cur);
        assert (b);
        assert (cur == (BtorNode *) b->key);
        rhs = (BtorNode *) b->data.asPtr;
        assert (rhs);
        rebuilt_exp = btor_copy_exp (btor, rhs);
        if (BTOR_IS_BV_VAR_NODE (cur))
          btor->stats.var_substitutions++;
        else
          btor->stats.array_substitutions++;
      }
      else
        rebuilt_exp = rebuild_exp (btor, cur);
      assert (rebuilt_exp);
      assert (rebuilt_exp != cur);

      simplified = btor_pointer_chase_simplified_exp (btor, rebuilt_exp);
      set_simplified_exp (btor, cur, simplified, 1);
      btor_release_exp (btor, rebuilt_exp);
    }
  }

  BTOR_RELEASE_STACK (mm, stack);

  top = root_stack.top;
  for (temp = root_stack.start; temp != top; temp++)
    btor_release_exp (btor, *temp);
  BTOR_RELEASE_STACK (mm, root_stack);
}

static void
substitute_var_exps (Btor *btor)
{
  BtorPtrHashTable *varsubst_constraints, *order, *substs;
  BtorNode *cur, *constraint, *left, *right, *child;
  BtorPtrHashBucket *b, *b_temp;
  int order_num, val, max, i;
  BtorNodePtrStack stack;
  double start, delta;
  unsigned count;
  BtorMemMgr *mm;

  assert (btor);
  mm                   = btor->mm;
  varsubst_constraints = btor->varsubst_constraints;

  if (varsubst_constraints->count == 0u) return;

  start = btor_time_stamp ();

  BTOR_INIT_STACK (stack);

  /* new equality constraints may be added during rebuild */
  count = 0;
  while (varsubst_constraints->count > 0u)
  {
    order_num = 1;
    order     = btor_new_ptr_hash_table (mm,
                                     (BtorHashPtr) btor_hash_exp_by_id,
                                     (BtorCmpPtr) btor_compare_exp_by_id);

    substs = btor_new_ptr_hash_table (mm,
                                      (BtorHashPtr) btor_hash_exp_by_id,
                                      (BtorCmpPtr) btor_compare_exp_by_id);

    /* we copy the current substitution constraints into a local hash table,
     * and empty the global substitution table */
    while (varsubst_constraints->count > 0u)
    {
      count++;
      b   = varsubst_constraints->first;
      cur = (BtorNode *) b->key;
      assert (BTOR_IS_REGULAR_NODE (cur));
      assert (BTOR_IS_BV_VAR_NODE (cur) || BTOR_IS_ARRAY_VAR_NODE (cur));
      btor_insert_in_ptr_hash_table (substs, cur)->data.asPtr = b->data.asPtr;
      btor_remove_from_ptr_hash_table (varsubst_constraints, cur, 0, 0);
    }
    assert (varsubst_constraints->count == 0u);

    /* we search for cyclic substitution dependencies
     * and map the substitutions to an ordering number */
    for (b = substs->first; b; b = b->next)
    {
      cur = (BtorNode *) b->key;
      assert (BTOR_IS_REGULAR_NODE (cur));
      assert (BTOR_IS_BV_VAR_NODE (cur) || BTOR_IS_ARRAY_VAR_NODE (cur));
      BTOR_PUSH_STACK (mm, stack, (BtorNode *) cur);

      while (!BTOR_EMPTY_STACK (stack))
      {
        cur = BTOR_REAL_ADDR_NODE (BTOR_POP_STACK (stack));

        if (!cur)
        {
          cur = BTOR_POP_STACK (stack); /* left */
          assert (BTOR_IS_REGULAR_NODE (cur));
          assert (BTOR_IS_BV_VAR_NODE (cur) || BTOR_IS_ARRAY_VAR_NODE (cur));
          assert (!btor_find_in_ptr_hash_table (order, cur));
          btor_insert_in_ptr_hash_table (order, cur)->data.asInt = order_num++;
          continue;
        }

        if (cur->mark == 1) /* visited (DFS) */
          continue;

        cur->mark = 1;

        if (BTOR_IS_BV_CONST_NODE (cur) || BTOR_IS_BV_VAR_NODE (cur)
            || BTOR_IS_ARRAY_VAR_NODE (cur))
        {
          b_temp = btor_find_in_ptr_hash_table (substs, cur);
          if (b_temp)
          {
            BTOR_PUSH_STACK (mm, stack, cur); /* left  */
            BTOR_PUSH_STACK (mm, stack, 0);
            BTOR_PUSH_STACK (mm,
                             stack, /* right */
                             (BtorNode *) b_temp->data.asPtr);
          }
          else
          {
            assert (!btor_find_in_ptr_hash_table (order, cur));
            btor_insert_in_ptr_hash_table (order, cur)->data.asInt = 0;
          }
        }
        else
        {
          assert (cur->arity >= 1);
          assert (cur->arity <= 3);
          for (i = cur->arity - 1; i >= 0; i--)
            BTOR_PUSH_STACK (mm, stack, cur->e[i]);
        }
      }
    }

    /* intermediate cleanup of mark flags */
    for (b = substs->first; b; b = b->next)
    {
      assert (BTOR_IS_REGULAR_NODE ((BtorNode *) b->key));
      assert (BTOR_IS_BV_VAR_NODE ((BtorNode *) b->key)
              || BTOR_IS_ARRAY_VAR_NODE ((BtorNode *) b->key));
      btor_mark_exp (btor, (BtorNode *) b->key, 0);
      btor_mark_exp (btor, (BtorNode *) b->data.asPtr, 0);
    }

    /* we look for cycles */
    for (b = substs->first; b; b = b->next)
    {
#ifndef NDEBUG
      cur = (BtorNode *) b->key;
      assert (BTOR_IS_REGULAR_NODE (cur));
      assert (BTOR_IS_BV_VAR_NODE (cur) || BTOR_IS_ARRAY_VAR_NODE (cur));
#endif
      BTOR_PUSH_STACK (mm, stack, (BtorNode *) b->data.asPtr);

      /* we assume that there are no direct loops
       * as a result of occurrence check */
      while (!BTOR_EMPTY_STACK (stack))
      {
        cur = BTOR_REAL_ADDR_NODE (BTOR_POP_STACK (stack));

        if (cur->mark == 2) /* cur has max order of its children */
          continue;

        if (BTOR_IS_BV_CONST_NODE (cur) || BTOR_IS_BV_VAR_NODE (cur)
            || BTOR_IS_ARRAY_VAR_NODE (cur))
        {
          assert (btor_find_in_ptr_hash_table (order, cur));
          continue;
        }

        assert (cur->arity >= 1);
        assert (cur->arity <= 3);

        if (cur->mark == 0)
        {
          cur->mark = 1;
          BTOR_PUSH_STACK (mm, stack, cur);
          for (i = cur->arity - 1; i >= 0; i--)
            BTOR_PUSH_STACK (mm, stack, cur->e[i]);
        }
        else /* cur is visited, its children are visited */
        {
          /* compute maximum of children */
          assert (cur->mark == 1);
          cur->mark = 2;
          max       = 0;
          for (i = cur->arity - 1; i >= 0; i--)
          {
            child  = BTOR_REAL_ADDR_NODE (cur->e[i]);
            b_temp = btor_find_in_ptr_hash_table (order, child);
            assert (b_temp);
            val = b_temp->data.asInt;
            assert (val >= 0);
            max = BTOR_MAX_UTIL (max, val);
          }
          btor_insert_in_ptr_hash_table (order, cur)->data.asInt = max;
        }
      }
    }

    assert (BTOR_EMPTY_STACK (stack));
    /* we eliminate cyclic substitutions, and reset mark flags */
    for (b = substs->first; b; b = b->next)
    {
      left = (BtorNode *) b->key;
      assert (BTOR_IS_REGULAR_NODE (left));
      assert (BTOR_IS_BV_VAR_NODE (left) || BTOR_IS_ARRAY_VAR_NODE (left));
      right = (BtorNode *) b->data.asPtr;
      btor_mark_exp (btor, left, 0);
      btor_mark_exp (btor, right, 0);
      b_temp = btor_find_in_ptr_hash_table (order, left);
      assert (b_temp);
      order_num = b_temp->data.asInt;
      b_temp = btor_find_in_ptr_hash_table (order, BTOR_REAL_ADDR_NODE (right));
      assert (b_temp);
      max = b_temp->data.asInt;
      assert (order_num != max);
      /* found cycle */
      if (max > order_num) BTOR_PUSH_STACK (mm, stack, left);
    }

    /* we delete cyclic substitutions and synthesize them instead */
    while (!BTOR_EMPTY_STACK (stack))
    {
      left = BTOR_POP_STACK (stack);
      assert (BTOR_IS_REGULAR_NODE (left));
      assert (BTOR_IS_BV_VAR_NODE (left) || BTOR_IS_ARRAY_VAR_NODE (left));
      right =
          (BtorNode *) btor_find_in_ptr_hash_table (substs, left)->data.asPtr;
      assert (right);

      constraint = btor_eq_exp (btor, left, right);
      insert_unsynthesized_constraint (btor, constraint);
      btor_release_exp (btor, constraint);

      btor_remove_from_ptr_hash_table (substs, left, 0, 0);
      btor_release_exp (btor, left);
      btor_release_exp (btor, right);
    }

    /* we rebuild and substiute variables in one pass */
    substitute_vars_and_rebuild_exps (btor, substs);

    /* cleanup, we delete all substitution constraints */
    for (b = substs->first; b; b = b->next)
    {
      left = (BtorNode *) b->key;
      assert (BTOR_IS_REGULAR_NODE (left));
      assert (left->kind == BTOR_PROXY_NODE);
      assert (left->simplified);
      right = (BtorNode *) b->data.asPtr;
      assert (right);
      btor_release_exp (btor, left);
      btor_release_exp (btor, right);
    }

    btor_delete_ptr_hash_table (order);
    btor_delete_ptr_hash_table (substs);
  }

  BTOR_RELEASE_STACK (mm, stack);
  delta = btor_time_stamp () - start;
  btor->time.subst += delta;
  if (btor->verbosity)
    btor_msg_exp (
        btor, "%d variables substituted in %.1f seconds", count, delta);
}

/* Simple substitution by following simplified pointer.
 */
static void
substitute_and_rebuild (Btor *btor, BtorPtrHashTable *subst)
{
  BtorNodePtrStack stack, root_stack;
  BtorPtrHashBucket *b;
  BtorNode *cur, *cur_parent, *rebuilt_exp, **temp, **top, *simplified;
  BtorMemMgr *mm;
  BtorFullParentIterator it;
  int pushed, i;

  assert (btor);
  assert (subst);

  if (subst->count == 0u) return;

  mm = btor->mm;

  BTOR_INIT_STACK (stack);
  BTOR_INIT_STACK (root_stack);

  /* we push all expressions on the search stack */
  for (b = subst->first; b; b = b->next)
  {
    cur = (BtorNode *) b->key;
    BTOR_PUSH_STACK (mm, stack, BTOR_REAL_ADDR_NODE (cur));
  }
  while (!BTOR_EMPTY_STACK (stack))
  {
    /* search upwards for all reachable roots */
    cur = BTOR_POP_STACK (stack);
    assert (BTOR_IS_REGULAR_NODE (cur));
    if (cur->aux_mark == 0)
    {
      cur->aux_mark = 1;
      init_full_parent_iterator (&it, cur);
      /* are we at a root ? */
      pushed = 0;
      while (has_next_parent_full_parent_iterator (&it))
      {
        cur_parent = next_parent_full_parent_iterator (&it);
        assert (BTOR_IS_REGULAR_NODE (cur_parent));
        pushed = 1;
        BTOR_PUSH_STACK (mm, stack, cur_parent);
      }
      if (!pushed) BTOR_PUSH_STACK (mm, root_stack, btor_copy_exp (btor, cur));
    }
  }

  /* copy roots on substitution stack */
  top = root_stack.top;
  for (temp = root_stack.start; temp != top; temp++)
    BTOR_PUSH_STACK (mm, stack, *temp);

  /* substitute */
  while (!BTOR_EMPTY_STACK (stack))
  {
    cur = BTOR_REAL_ADDR_NODE (BTOR_POP_STACK (stack));

    if (cur->aux_mark == 0) continue;

    if (cur->aux_mark == 1)
    {
      cur->aux_mark = 2;
      BTOR_PUSH_STACK (mm, stack, cur);

      for (i = cur->arity - 1; i >= 0; i--)
        BTOR_PUSH_STACK (mm, stack, cur->e[i]);
    }
    else
    {
      assert (cur->aux_mark == 2);
      cur->aux_mark = 0;

      rebuilt_exp = rebuild_exp (btor, cur);
      assert (rebuilt_exp);
      /* base case: rebuilt_exp == cur */
      if (rebuilt_exp != cur)
      {
        simplified = btor_pointer_chase_simplified_exp (btor, rebuilt_exp);
        set_simplified_exp (btor, cur, simplified, 1);
      }

      btor_release_exp (btor, rebuilt_exp);
    }
  }

  BTOR_RELEASE_STACK (mm, stack);

  top = root_stack.top;
  for (temp = root_stack.start; temp != top; temp++)
    btor_release_exp (btor, *temp);
  BTOR_RELEASE_STACK (mm, root_stack);
}

static void
substitute_embedded_constraints (Btor *btor)
{
  BtorPtrHashBucket *b;
  BtorNode *cur;

  assert (btor);

  for (b = btor->embedded_constraints->first; b; b = b->next)
  {
    cur = (BtorNode *) b->key;
    assert (BTOR_REAL_ADDR_NODE (cur)->constraint);
    /* embedded constraints have possibly lost their parents,
     * e.g. top conjunction of constraints that are released */
    if (has_parents_exp (btor, cur)) btor->stats.ec_substitutions++;
  }
  substitute_and_rebuild (btor, btor->embedded_constraints);
}

static void
process_embedded_constraints (Btor *btor)
{
  BtorPtrHashTable *embedded_constraints;
  BtorPtrHashBucket *b;
  double start, delta;
  BtorNode *cur;
  int count;
  assert (btor);
  embedded_constraints = btor->embedded_constraints;
  if (embedded_constraints->count > 0u)
  {
    start = btor_time_stamp ();
    count = 0;
    substitute_embedded_constraints (btor);

    while (embedded_constraints->count > 0u)
    {
      count++;
      b   = embedded_constraints->first;
      cur = (BtorNode *) b->key;
      insert_unsynthesized_constraint (btor, cur);
      btor_remove_from_ptr_hash_table (embedded_constraints, cur, 0, 0);
      btor_release_exp (btor, cur);
    }
    delta = btor_time_stamp () - start;
    btor->time.embedded += delta;
    if (btor->verbosity)
      btor_msg_exp (btor,
                    "replaced %d embedded constraints in %1.f seconds",
                    count,
                    delta);
  }
}

/*------------------------------------------------------------------------*/
#ifndef BTOR_DO_NOT_ELIMINATE_SLICES
/*------------------------------------------------------------------------*/

struct BtorSlice
{
  int upper;
  int lower;
};

typedef struct BtorSlice BtorSlice;

static BtorSlice *
new_slice (Btor *btor, int upper, int lower)
{
  BtorSlice *result;

  assert (btor != NULL);
  assert (upper >= lower);
  assert (lower >= 0);

  BTOR_NEW (btor->mm, result);
  result->upper = upper;
  result->lower = lower;
  return result;
}

static void
delete_slice (Btor *btor, BtorSlice *slice)
{
  assert (btor != NULL);
  assert (slice != NULL);
  BTOR_DELETE (btor->mm, slice);
}

static unsigned int
hash_slice (BtorSlice *slice)
{
  unsigned int result;

  assert (slice != NULL);
  assert (slice->upper >= slice->lower);
  assert (slice->lower >= 0);

  result = (unsigned int) slice->upper;
  result += (unsigned int) slice->lower;
  result *= 7334147u;
  return result;
}

static int
compare_slices (BtorSlice *s1, BtorSlice *s2)
{
  assert (s1 != NULL);
  assert (s2 != NULL);
  assert (s1->upper >= s1->lower);
  assert (s1->lower >= 0);
  assert (s2->upper >= s2->lower);
  assert (s2->lower >= 0);

  if (s1->upper < s2->upper) return -1;

  if (s1->upper > s2->upper) return 1;

  assert (s1->upper == s1->upper);
  if (s1->lower < s2->lower) return -1;

  if (s1->lower > s2->lower) return 1;

  assert (s1->upper == s2->upper && s1->lower == s2->lower);
  return 0;
}

static int
compare_slices_qsort (const void *p1, const void *p2)
{
  return compare_slices (*((BtorSlice **) p1), *((BtorSlice **) p2));
}

static int
compare_int_ptr (const void *p1, const void *p2)
{
  int v1 = *((int *) p1);
  int v2 = *((int *) p2);
  if (v1 < v2) return -1;

  if (v1 > v2) return 1;

  return 0;
}

static void
eliminate_slices_on_bv_vars (Btor *btor)
{
  BtorNode *var, *cur, *result, *lambda_var, *temp;
  BtorSlice *s1, *s2, *new_s1, *new_s2, *new_s3, **sorted_slices;
  BtorPtrHashBucket *b_var, *b1, *b2;
  BtorFullParentIterator it;
  BtorPtrHashTable *slices;
  int i, min, max, count;
  BtorNodePtrStack vars;
  double start, delta;
  BtorMemMgr *mm;
  int vals[4];

  assert (btor != NULL);

  start = btor_time_stamp ();
  count = 0;

  mm = btor->mm;
  BTOR_INIT_STACK (vars);
  for (b_var = btor->bv_vars->first; b_var != NULL; b_var = b_var->next)
  {
    var = (BtorNode *) b_var->key;
    BTOR_PUSH_STACK (mm, vars, var);
  }

  while (!BTOR_EMPTY_STACK (vars))
  {
    slices = btor_new_ptr_hash_table (
        mm, (BtorHashPtr) hash_slice, (BtorCmpPtr) compare_slices);
    var = BTOR_POP_STACK (vars);
    assert (BTOR_IS_REGULAR_NODE (var));
    assert (BTOR_IS_BV_VAR_NODE (var));
    init_full_parent_iterator (&it, var);
    /* find all slices on variable */
    while (has_next_parent_full_parent_iterator (&it))
    {
      cur = next_parent_full_parent_iterator (&it);
      assert (BTOR_IS_REGULAR_NODE (cur));
      if (cur->kind == BTOR_SLICE_NODE)
      {
        s1 = new_slice (btor, cur->upper, cur->lower);
        assert (!btor_find_in_ptr_hash_table (slices, s1));
        btor_insert_in_ptr_hash_table (slices, s1);
      }
    }

    /* no splitting necessary? */
    if (slices->count == 0u)
    {
      btor_delete_ptr_hash_table (slices);
      continue;
    }

    /* add full slice */
    s1 = new_slice (btor, var->len - 1, 0);
    assert (!btor_find_in_ptr_hash_table (slices, s1));
    btor_insert_in_ptr_hash_table (slices, s1);

  BTOR_SPLIT_SLICES_RESTART:
    for (b1 = slices->last; b1 != NULL; b1 = b1->prev)
    {
      s1 = (BtorSlice *) b1->key;
      for (b2 = b1->prev; b2 != NULL; b2 = b2->prev)
      {
        s2 = (BtorSlice *) b2->key;

        assert (compare_slices (s1, s2));

        /* not overlapping? */
        if ((s1->lower > s2->upper) || (s1->upper < s2->lower)
            || (s2->lower > s1->upper) || (s2->upper < s1->lower))
          continue;

        if (s1->upper == s2->upper)
        {
          assert (s1->lower != s2->lower);
          max    = BTOR_MAX_UTIL (s1->lower, s2->lower);
          min    = BTOR_MIN_UTIL (s1->lower, s2->lower);
          new_s1 = new_slice (btor, max - 1, min);
          if (!btor_find_in_ptr_hash_table (slices, new_s1))
            btor_insert_in_ptr_hash_table (slices, new_s1);
          else
            delete_slice (btor, new_s1);

          if (min == s1->lower)
          {
            btor_remove_from_ptr_hash_table (slices, s1, NULL, NULL);
            delete_slice (btor, s1);
          }
          else
          {
            btor_remove_from_ptr_hash_table (slices, s2, NULL, NULL);
            delete_slice (btor, s2);
          }
          goto BTOR_SPLIT_SLICES_RESTART;
        }

        if (s1->lower == s2->lower)
        {
          assert (s1->upper != s2->upper);
          max    = BTOR_MAX_UTIL (s1->upper, s2->upper);
          min    = BTOR_MIN_UTIL (s1->upper, s2->upper);
          new_s1 = new_slice (btor, max, min + 1);
          if (!btor_find_in_ptr_hash_table (slices, new_s1))
            btor_insert_in_ptr_hash_table (slices, new_s1);
          else
            delete_slice (btor, new_s1);
          if (max == s1->upper)
          {
            btor_remove_from_ptr_hash_table (slices, s1, NULL, NULL);
            delete_slice (btor, s1);
          }
          else
          {
            btor_remove_from_ptr_hash_table (slices, s2, NULL, NULL);
            delete_slice (btor, s2);
          }
          goto BTOR_SPLIT_SLICES_RESTART;
        }

        /* regular overlapping case (overlapping at both ends) */
        vals[0] = s1->upper;
        vals[1] = s1->lower;
        vals[2] = s2->upper;
        vals[3] = s2->lower;
        qsort (vals, 4, sizeof (int), compare_int_ptr);
        new_s1 = new_slice (btor, vals[3], vals[2] + 1);
        new_s2 = new_slice (btor, vals[2], vals[1]);
        new_s3 = new_slice (btor, vals[1] - 1, vals[0]);
        btor_remove_from_ptr_hash_table (slices, s1, NULL, NULL);
        btor_remove_from_ptr_hash_table (slices, s2, NULL, NULL);
        delete_slice (btor, s1);
        delete_slice (btor, s2);
        if (!btor_find_in_ptr_hash_table (slices, new_s1))
          btor_insert_in_ptr_hash_table (slices, new_s1);
        else
          delete_slice (btor, new_s1);
        if (!btor_find_in_ptr_hash_table (slices, new_s2))
          btor_insert_in_ptr_hash_table (slices, new_s2);
        else
          delete_slice (btor, new_s2);
        if (!btor_find_in_ptr_hash_table (slices, new_s3))
          btor_insert_in_ptr_hash_table (slices, new_s3);
        else
          delete_slice (btor, new_s3);
        goto BTOR_SPLIT_SLICES_RESTART;
      }
    }

    /* copy slices to sort them */
    assert (slices->count > 1u);
    BTOR_NEWN (mm, sorted_slices, slices->count);
    i = 0;
    for (b1 = slices->first; b1 != NULL; b1 = b1->next)
    {
      s1                 = (BtorSlice *) b1->key;
      sorted_slices[i++] = s1;
    }
    qsort (sorted_slices,
           slices->count,
           sizeof (BtorSlice *),
           compare_slices_qsort);

    s1     = sorted_slices[(int) slices->count - 1];
    result = lambda_var_exp (btor, s1->upper - s1->lower + 1);
    delete_slice (btor, s1);
    for (i = (int) slices->count - 2; i >= 0; i--)
    {
      s1         = sorted_slices[i];
      lambda_var = lambda_var_exp (btor, s1->upper - s1->lower + 1);
      temp       = btor_concat_exp (btor, result, lambda_var);
      btor_release_exp (btor, result);
      result = temp;
      btor_release_exp (btor, lambda_var);
      delete_slice (btor, s1);
    }
    BTOR_DELETEN (mm, sorted_slices, slices->count);
    btor_delete_ptr_hash_table (slices);

    count++;
    btor->stats.eliminated_slices++;
    insert_varsubst_constraint (btor, var, result);
    btor_release_exp (btor, result);
  }

  BTOR_RELEASE_STACK (mm, vars);

  delta = btor_time_stamp () - start;
  btor->time.embedded += delta;
  if (btor->verbosity)
    btor_msg_exp (btor, "sliced %d variables in %1.f seconds", count, delta);
}

/*------------------------------------------------------------------------*/
#endif /* BTOR_DO_NOT_ELIMINATE_SLICES */
/*------------------------------------------------------------------------*/

/*------------------------------------------------------------------------*/
#ifndef BTOR_DO_NOT_PROCESS_SKELETON
/*------------------------------------------------------------------------*/

#include "../lingeling/lglib.h"

static int
btor_fixed_exp (Btor *btor, BtorNode *exp)
{
  BtorNode *real_exp;
  BtorSATMgr *smgr;
  BtorAIGMgr *amgr;
  BtorAIG *aig;
  int res, id;

  real_exp = BTOR_REAL_ADDR_NODE (exp);
  assert (real_exp->len == 1);
  if (!BTOR_IS_SYNTH_NODE (real_exp)) return 0;
  assert (real_exp->av);
  assert (real_exp->av->len == 1);
  assert (real_exp->av->aigs);
  aig = real_exp->av->aigs[0];
  if (aig == BTOR_AIG_TRUE)
    res = 1;
  else if (aig == BTOR_AIG_FALSE)
    res = -1;
  else
  {
    id = BTOR_GET_CNF_ID_AIG (aig);
    if (!id) return 0;
    amgr = btor_get_aig_mgr_aigvec_mgr (btor->avmgr);
    smgr = btor_get_sat_mgr_aig_mgr (amgr);
    res  = btor_fixed_sat (smgr, id);
  }
  if (BTOR_IS_INVERTED_NODE (exp)) res = -res;
  return res;
}

static int
process_skeleton_tseitin_lit (BtorPtrHashTable *ids, BtorNode *exp)
{
  BtorPtrHashBucket *b;
  BtorNode *real_exp;
  int res;

  real_exp = BTOR_REAL_ADDR_NODE (exp);
  assert (real_exp->len == 1);
  b = btor_find_in_ptr_hash_table (ids, real_exp);
  if (!b)
  {
    b             = btor_insert_in_ptr_hash_table (ids, real_exp);
    b->data.asInt = (int) ids->count;
  }

  res = b->data.asInt;
  assert (res > 0);

  if (BTOR_IS_INVERTED_NODE (exp)) res = -res;

  return res;
}

static void
process_skeleton_tseitin (Btor *btor,
                          LGL *lgl,
                          BtorNodePtrStack *work_stack,
                          BtorNodePtrStack *unmark_stack,
                          BtorPtrHashTable *ids,
                          BtorNode *root)
{
  int i, lhs, rhs[3], fixed;
  BtorNode *exp;

  BTOR_PUSH_STACK (btor->mm, *work_stack, root);

  do
  {
    exp = BTOR_POP_STACK (*work_stack);
    assert (exp);
    exp = BTOR_REAL_ADDR_NODE (exp);
    if (!exp->mark)
    {
      exp->mark = 1;
      BTOR_PUSH_STACK (btor->mm, *unmark_stack, exp);

      BTOR_PUSH_STACK (btor->mm, *work_stack, exp);
      for (i = exp->arity - 1; i >= 0; i--)
        BTOR_PUSH_STACK (btor->mm, *work_stack, exp->e[i]);
    }
    else if (exp->mark == 1)
    {
      exp->mark = 2;
      if (exp->len != 1) continue;

#ifndef NDEBUG
      for (i = 0; i < exp->arity; i++)
      {
        BtorNode *child = exp->e[i];
        child           = BTOR_REAL_ADDR_NODE (child);
        assert (child->mark == 2);
        if (child->len == 1) assert (btor_find_in_ptr_hash_table (ids, child));
      }
#endif
      lhs   = process_skeleton_tseitin_lit (ids, exp);
      fixed = btor_fixed_exp (btor, exp);
      if (fixed)
      {
        lgladd (lgl, (fixed > 0) ? lhs : -lhs);
        lgladd (lgl, 0);
      }

      switch (exp->kind)
      {
        case BTOR_AND_NODE:
          rhs[0] = process_skeleton_tseitin_lit (ids, exp->e[0]);
          rhs[1] = process_skeleton_tseitin_lit (ids, exp->e[1]);

          lgladd (lgl, -lhs);
          lgladd (lgl, rhs[0]);
          lgladd (lgl, 0);

          lgladd (lgl, -lhs);
          lgladd (lgl, rhs[1]);
          lgladd (lgl, 0);

          lgladd (lgl, lhs);
          lgladd (lgl, -rhs[0]);
          lgladd (lgl, -rhs[1]);
          lgladd (lgl, 0);
          break;

        case BTOR_BEQ_NODE:
          if (BTOR_REAL_ADDR_NODE (exp->e[0])->len != 1) break;
          assert (BTOR_REAL_ADDR_NODE (exp->e[1])->len == 1);
          rhs[0] = process_skeleton_tseitin_lit (ids, exp->e[0]);
          rhs[1] = process_skeleton_tseitin_lit (ids, exp->e[1]);

          lgladd (lgl, -lhs);
          lgladd (lgl, -rhs[0]);
          lgladd (lgl, rhs[1]);
          lgladd (lgl, 0);

          lgladd (lgl, -lhs);
          lgladd (lgl, rhs[0]);
          lgladd (lgl, -rhs[1]);
          lgladd (lgl, 0);

          lgladd (lgl, lhs);
          lgladd (lgl, rhs[0]);
          lgladd (lgl, rhs[1]);
          lgladd (lgl, 0);

          lgladd (lgl, lhs);
          lgladd (lgl, -rhs[0]);
          lgladd (lgl, -rhs[1]);
          lgladd (lgl, 0);

          break;

        case BTOR_BCOND_NODE:
          assert (BTOR_REAL_ADDR_NODE (exp->e[0])->len == 1);
          if (BTOR_REAL_ADDR_NODE (exp->e[1])->len != 1) break;
          assert (BTOR_REAL_ADDR_NODE (exp->e[2])->len == 1);
          rhs[0] = process_skeleton_tseitin_lit (ids, exp->e[0]);
          rhs[1] = process_skeleton_tseitin_lit (ids, exp->e[1]);
          rhs[2] = process_skeleton_tseitin_lit (ids, exp->e[2]);

          lgladd (lgl, -lhs);
          lgladd (lgl, -rhs[0]);
          lgladd (lgl, rhs[1]);
          lgladd (lgl, 0);

          lgladd (lgl, -lhs);
          lgladd (lgl, rhs[0]);
          lgladd (lgl, rhs[2]);
          lgladd (lgl, 0);

          lgladd (lgl, lhs);
          lgladd (lgl, -rhs[0]);
          lgladd (lgl, -rhs[1]);
          lgladd (lgl, 0);

          lgladd (lgl, lhs);
          lgladd (lgl, rhs[0]);
          lgladd (lgl, -rhs[2]);
          lgladd (lgl, 0);
          break;

        default: assert (exp->kind != BTOR_PROXY_NODE); break;
      }
    }
  } while (!BTOR_EMPTY_STACK (*work_stack));
}

static void
process_skeleton (Btor *btor)
{
  BtorPtrHashTable *ids, *table;
  BtorNodePtrStack unmark_stack;
  int constraints, count, fixed;
  BtorNodePtrStack work_stack;
  BtorMemMgr *mm = btor->mm;
  BtorPtrHashBucket *b;
  double start, delta;
  int res, lit, val;
  BtorNode *exp;
  LGL *lgl;

  start = btor_time_stamp ();

  ids = btor_new_ptr_hash_table (mm,
                                 (BtorHashPtr) btor_hash_exp_by_id,
                                 (BtorCmpPtr) btor_compare_exp_by_id);

  lgl = lglinit ();
  lglsetprefix (lgl, "[lglskel] ");
  if (btor->verbosity)
  {
    lglsetopt (lgl, "verbose", 1);
    lglbnr ("Lingeling", "[lglskel] ", stdout);
    fflush (stdout);
  }

  count = 0;

  BTOR_INIT_STACK (work_stack);
  BTOR_INIT_STACK (unmark_stack);

  for (constraints = 0; constraints <= 1; constraints++)
  {
    table = constraints ? btor->synthesized_constraints
                        : btor->unsynthesized_constraints;
    for (b = table->first; b; b = b->next)
    {
      count++;
      exp = b->key;
      assert (BTOR_REAL_ADDR_NODE (exp)->len == 1);
      process_skeleton_tseitin (
          btor, lgl, &work_stack, &unmark_stack, ids, exp);
      lgladd (lgl, process_skeleton_tseitin_lit (ids, exp));
      lgladd (lgl, 0);
    }
  }

  BTOR_RELEASE_STACK (mm, work_stack);

  while (!BTOR_EMPTY_STACK (unmark_stack))
  {
    exp = BTOR_POP_STACK (unmark_stack);
    assert (!BTOR_IS_INVERTED_NODE (exp));
    assert (exp->mark);
    exp->mark = 0;
  }

  BTOR_RELEASE_STACK (mm, unmark_stack);

  if (btor->verbosity)
    btor_msg_exp (btor,
                  "found %u skeleton literals in %d constraints",
                  ids->count,
                  count);

#if 0
  lglsetopt (lgl, "clim", 10000);
  res = lglsat (lgl);
#else
  res = lglsimp (lgl, 0);
#endif

  if (btor->verbosity)
  {
    btor_msg_exp (btor, "skeleton preprocessing result %d", res);
    lglstats (lgl);
  }

  fixed = 0;

  if (res == 20)
  {
    if (btor->verbosity) btor_msg_exp (btor, "skeleton inconsistent");
    btor->inconsistent = 1;
  }
  else
  {
    assert (res == 0 || res == 10);
    for (b = ids->first; b; b = b->next)
    {
      exp = b->key;
      assert (!BTOR_IS_INVERTED_NODE (exp));
      lit = process_skeleton_tseitin_lit (ids, exp);
      val = lglfixed (lgl, lit);
      if (val)
      {
        if (!btor_find_in_ptr_hash_table (btor->synthesized_constraints, exp)
            && !btor_find_in_ptr_hash_table (btor->unsynthesized_constraints,
                                             exp))
        {
          if (val < 0) exp = BTOR_INVERT_NODE (exp);
          add_constraint (btor, exp);
          btor->stats.skeleton_constraints++;
          fixed++;
        }
      }
      else
      {
        assert (
            !btor_find_in_ptr_hash_table (btor->synthesized_constraints, exp));
        assert (!btor_find_in_ptr_hash_table (btor->unsynthesized_constraints,
                                              exp));
      }
    }
  }

  btor_delete_ptr_hash_table (ids);
  lglrelease (lgl);

  delta = btor_time_stamp () - start;
  btor->time.skel += delta;
  if (btor->verbosity)
    btor_msg_exp (
        btor,
        "skeleton preprocessing produced %d new constraints in %.1f seconds",
        fixed,
        delta);
}

/*------------------------------------------------------------------------*/
#endif /* BTOR_DO_NOT_PROCESS_SKELETON */
/*------------------------------------------------------------------------*/
#if 1
static BtorNode *
rewrite_write_to_lambda_exp (Btor *btor, BtorNode *write)
{
  assert (btor);
  assert (BTOR_IS_REGULAR_NODE (write));
  assert (BTOR_IS_WRITE_NODE (write));

  int i;
  BtorNode *bvcond, *e_cond, *e_then, *e_else;
  BtorNode *lambda, *param, *e[3];

  for (i = 0; i < 3; i++)
    e[i] = btor_pointer_chase_simplified_exp (btor, write->e[i]);

  /* write (e0, e1, e2) -> lambda p. p == e1 ? e2 : read (e0, p) */
  param  = btor_param_exp (btor, BTOR_REAL_ADDR_NODE (e[1])->len, "");
  e_then = btor_copy_exp (btor, e[2]);
  e_else = btor_read_exp (btor, e[0], param);
  e_cond = btor_eq_exp (btor, param, e[1]);
  // FIXME: we currently can't handle general lambdas with parameterized
  //	    reads (e.g. lambda j. j && read (a, j)
  //	    -> for now we do not allow rewriting of bv conditions
  bvcond = btor_cond_exp_no_rewrite (btor, e_cond, e_then, e_else);
  lambda = btor_lambda_exp (btor, param, bvcond);

  btor_release_exp (btor, e_then);
  btor_release_exp (btor, e_else);
  btor_release_exp (btor, e_cond);
  btor_release_exp (btor, bvcond);
  btor_release_exp (btor, param);

  return lambda;
}
#else
static void
rewrite_write_to_lambda_exp (Btor *btor, BtorNode *write)
{
  BtorNode *lambda_exp, *param, *cond_exp, *e_cond, *e_if, *e_else;
  BtorNode *tagged_parent, *parent;
  BtorFullParentIterator it;
  int pos;

  assert (btor);
  assert (BTOR_IS_WRITE_NODE (write));
  assert (BTOR_IS_REGULAR_NODE (write));

  /* write (a, i, e) -> lambda j . j == i ? e : read(a, j) */
  param = btor_param_exp (btor, BTOR_REAL_ADDR_NODE (write->e[1])->len, "0");

  e_if = btor_copy_exp (btor, write->e[2]);
  e_else = btor_read_exp (btor, write->e[0], param);
  e_cond = btor_eq_exp_node (btor, param, write->e[1]); /* no rewriting */
  assert (BTOR_IS_BV_EQ_NODE (e_cond));

  assert (e_else->e[0] == write->e[0]);
  assert (e_else->e[1] == param);

  // FIXME: we need this NOW, for "write"-lambdas (else we can't handle
  //	    extensionality)
  cond_exp = btor_cond_exp_no_rewrite (btor, e_cond, e_if, e_else);
  assert (BTOR_IS_BV_COND_NODE (cond_exp)); /* no rewriting allowed  */

  lambda_exp = btor_lambda_exp (btor, param, cond_exp);

  /* disconnect write node from all of its parent nodes */
  init_full_parent_iterator (&it, write);
  while (has_next_parent_full_parent_iterator (&it))
  {
    assert (write->refs > 0);

    tagged_parent = it.cur;
    parent = next_parent_full_parent_iterator (&it);
    pos = BTOR_GET_TAG_NODE (tagged_parent);

    assert (parent->e[pos] == write);
    replace_child_exp (btor, parent, lambda_exp, pos);
  }

  btor_release_exp (btor, e_if);
  btor_release_exp (btor, e_else);
  btor_release_exp (btor, e_cond);
  btor_release_exp (btor, cond_exp);
  btor_release_exp (btor, param);
  btor_release_exp (btor, lambda_exp);
}
#endif

#if 1
static void
rewrite_writes_to_lambda_exp (Btor *btor)
{
  assert (btor);

  int i;
  BtorPtrHashTable *roots = NULL;
  BtorPtrHashBucket *b;
  BtorNode *exp, *lambda;
  BtorNodePtrStack work_stack, unmark_stack;
  BtorPtrHashTable *writes;

  BTOR_INIT_STACK (work_stack);
  BTOR_INIT_STACK (unmark_stack);

  writes = btor_new_ptr_hash_table (btor->mm,
                                    (BtorHashPtr) btor_hash_exp_by_id,
                                    (BtorCmpPtr) btor_compare_exp_by_id);
  for (;;)
  {
    if (roots == NULL)
      roots = btor->unsynthesized_constraints;
    else if (roots == btor->unsynthesized_constraints)
      roots = btor->synthesized_constraints;
    else
      break;

    for (b = roots->first; b; b = b->next)
    {
      exp = b->key;
      BTOR_PUSH_STACK (btor->mm, work_stack, exp);

      /* collect writes and generate lambdas */
      do
      {
        exp = BTOR_REAL_ADDR_NODE (BTOR_POP_STACK (work_stack));
        assert (exp);

        if (exp->mark == 2) continue;

        if (exp->mark == 0)
        {
          exp->mark = 1;
          /* prevent exp to be released prematurely via
           * set_simplified_exp (else unmarking is not sound) */
          inc_exp_ref_counter (btor, exp);
          BTOR_PUSH_STACK (btor->mm, unmark_stack, exp);
          BTOR_PUSH_STACK (btor->mm, work_stack, exp);
          for (i = exp->arity - 1; i >= 0; i--)
            BTOR_PUSH_STACK (btor->mm, work_stack, exp->e[i]);
        }
        else
        {
          exp->mark = 2;

          if (BTOR_IS_WRITE_NODE (exp))
          {
            if (!btor_find_in_ptr_hash_table (writes, exp))
              btor_insert_in_ptr_hash_table (writes, exp);

            lambda = rewrite_write_to_lambda_exp (btor, exp);
            /* write -> proxy node (we need this for rewriting
             * nested writes) */
            set_simplified_exp (btor, exp, lambda, 1);
            /* mark proxy as ex-array (else aeq/acond parents are
             * skipped in substitute_and_rebuild) */
            exp->proxy_array_mark = 1;
            btor_release_exp (btor, lambda);
          }
        }
      } while (!BTOR_EMPTY_STACK (work_stack));
    }
  }

  substitute_and_rebuild (btor, writes);

  while (!BTOR_EMPTY_STACK (unmark_stack))
  {
    exp = BTOR_POP_STACK (unmark_stack);
    assert (BTOR_IS_REGULAR_NODE (exp));
    assert (exp->mark);
    exp->mark = 0;
    btor_release_exp (btor, exp);
  }

  BTOR_RELEASE_STACK (btor->mm, work_stack);
  BTOR_RELEASE_STACK (btor->mm, unmark_stack);

  btor_delete_ptr_hash_table (writes);
}
#else
static void
rewrite_writes_to_lambda_exp (Btor *btor)
{
  assert (btor);

  assert (btor->unsynthesized_constraints);

  int i;
  BtorPtrHashTable *roots = NULL;
  BtorPtrHashBucket *b;
  BtorNode *exp;
  BtorNodePtrStack work_stack, writes_stack, unmark_stack;

  BTOR_INIT_STACK (work_stack);
  BTOR_INIT_STACK (writes_stack);
  BTOR_INIT_STACK (unmark_stack);

  for (;;)
  {
    if (roots == NULL)
      roots = btor->unsynthesized_constraints;
    else if (roots == btor->unsynthesized_constraints)
      roots = btor->synthesized_constraints;
    else
      break;

    for (b = roots->first; b; b = b->next)
    {
      exp = b->key;

      BTOR_PUSH_STACK (btor->mm, work_stack, exp);

      /* collect writes  */
      do
      {
        exp = BTOR_POP_STACK (work_stack);
        assert (exp);
        exp = BTOR_REAL_ADDR_NODE (exp);

        if (exp->mark == 1) continue;

        if (exp->mark == 0)
        {
          exp->mark = 1; /* visited */

          BTOR_PUSH_STACK (btor->mm, unmark_stack, exp);

          if (BTOR_IS_WRITE_NODE (exp))
            BTOR_PUSH_STACK (btor->mm, writes_stack, exp);

          for (i = exp->arity - 1; i >= 0; i--)
            BTOR_PUSH_STACK (btor->mm, work_stack, exp->e[i]);
        }
      } while (!BTOR_EMPTY_STACK (work_stack));
    }
  }

  BTOR_RELEASE_STACK (btor->mm, work_stack);

  /* reset marks */
  for (i = 0; i < BTOR_COUNT_STACK (unmark_stack); i++)
    unmark_stack.start[i]->mark = 0;

  BTOR_RELEASE_STACK (btor->mm, unmark_stack);

  /* rewrite writes  */
  for (i = 0; i < BTOR_COUNT_STACK (writes_stack); i++)
    rewrite_write_to_lambda_exp (btor, writes_stack.start[i]);

  BTOR_RELEASE_STACK (btor->mm, writes_stack);
}
#endif

static void
run_rewrite_engine (Btor *btor)
{
  int rounds, rwwrounds;
  double start, delta;
#ifndef BTOR_DO_NOT_PROCESS_SKELETON
  int skelrounds = 0;
#endif

  assert (btor);
  if (btor->inconsistent) return;

  if (btor->rewrite_level <= 1) return;

  rounds    = 0;
  rwwrounds = 0;
  start     = btor_time_stamp ();

  do
  {
    rounds++;
    assert (check_all_hash_tables_proxy_free_dbg (btor));
    //      assert (check_all_hash_tables_simp_free_dbg (btor));
    substitute_var_exps (btor);
    assert (check_all_hash_tables_proxy_free_dbg (btor));
    //      assert (check_all_hash_tables_simp_free_dbg (btor));
    if (btor->inconsistent) break;

    if (btor->varsubst_constraints->count) break;

    process_embedded_constraints (btor);
    assert (check_all_hash_tables_proxy_free_dbg (btor));
    //      assert (check_all_hash_tables_simp_free_dbg (btor));
<<<<<<< HEAD

=======
>>>>>>> f7ef965a
    if (btor->inconsistent) break;

    if (btor->varsubst_constraints->count) continue;

#ifndef BTOR_DO_NOT_ELIMINATE_SLICES
    if (btor->rewrite_level > 2 && !btor->inc_enabled)
    {
      eliminate_slices_on_bv_vars (btor);
      if (btor->inconsistent) break;

      if (btor->varsubst_constraints->count) continue;

      if (btor->embedded_constraints->count) continue;
    }
#endif

#ifndef BTOR_DO_NOT_PROCESS_SKELETON
    if (btor->rewrite_level > 2)
    {
      skelrounds++;
      if (skelrounds <= 1)  // TODO only one?
      {
        process_skeleton (btor);
        assert (check_all_hash_tables_proxy_free_dbg (btor));
        //	      assert (check_all_hash_tables_simp_free_dbg (btor));
        if (btor->inconsistent) break;
      }

      if (btor->varsubst_constraints->count) continue;

      if (btor->embedded_constraints->count) continue;
    }
#endif

    /* rewrite writes to lambdas (once) */
    if (btor->rewrite_writes && rwwrounds < 1)
    {
      /* do not rewrite writes to lambdas in case of extensionality */
      if (btor->ops[BTOR_AEQ_NODE] == 0)
      {
        rewrite_writes_to_lambda_exp (btor);
        //	      assert (btor->ops[BTOR_WRITE_NODE] == 0);
      }

      // TODO does this currently have any effect?
      // if (btor->lambdas->count)
      //  continue;
    }

    /* rewrite/beta-reduce reads on lambdas */

  } while (btor->varsubst_constraints->count
           || btor->embedded_constraints->count);

  delta = btor_time_stamp () - start;
  btor->time.rewrite += delta;
  if (btor->verbosity)
    btor_msg_exp (btor, "%d rewriting rounds in %.1f seconds", rounds, delta);
}

static void
synthesize_all_var_rhs (Btor *btor)
{
  BtorPtrHashBucket *b;
  BtorNode *cur, *real_cur;

  assert (btor);
  assert (btor->model_gen);

  for (b = btor->var_rhs->first; b; b = b->next)
  {
    cur      = (BtorNode *) b->key;
    cur      = btor_pointer_chase_simplified_exp (btor, cur);
    real_cur = BTOR_REAL_ADDR_NODE (cur);
    assert (!BTOR_IS_ARRAY_NODE (real_cur));
    if (real_cur->vread) continue;

    synthesize_exp (btor, cur, 0);

    if (!real_cur->tseitin)
    {
      btor_aigvec_to_sat_tseitin (btor->avmgr, real_cur->av);
      real_cur->tseitin = 1;
    }
  }
}

static void
beta_reduce_reads_on_lambdas (Btor *btor)
{
  assert (btor);

  int parameterized, pos;
  BtorMemMgr *mm;
  BtorNode *parent, *lambda, *tagged_read, *read, *red;
  BtorNodePtrStack reads_stack, unmark_stack;
  BtorPtrHashBucket *bucket;
  BtorPartialParentIterator pit;
  BtorFullParentIterator fit;
  DBG_P ("*** beta_reduce_reads_on_lambdas", 0);

  mm = btor->mm;
  BTOR_INIT_STACK (unmark_stack);
  BTOR_INIT_STACK (reads_stack);

  for (bucket = btor->lambdas->first; bucket; bucket = bucket->next)
  {
    lambda = BTOR_REAL_ADDR_NODE ((BtorNode *) bucket->key);

    init_read_parent_iterator (&pit, lambda);
    while (has_next_parent_read_parent_iterator (&pit))
    {
      tagged_read = pit.cur;
      read        = next_parent_read_parent_iterator (&pit);

      if (read->mark) continue;

      read->mark = 1;
      BTOR_PUSH_STACK (mm, unmark_stack, read);

      if (!read->parameterized) BTOR_PUSH_STACK (mm, reads_stack, tagged_read);
    }
  }

  while (!BTOR_EMPTY_STACK (unmark_stack))
  {
    read = BTOR_POP_STACK (unmark_stack);
    assert (BTOR_IS_REGULAR_NODE (read));
    assert (BTOR_IS_READ_NODE (read));
    assert (read->mark == 1);
    read->mark = 0;
  }

  while (!BTOR_EMPTY_STACK (reads_stack))
  {
    tagged_read = BTOR_POP_STACK (reads_stack);
    read        = BTOR_REAL_ADDR_NODE (tagged_read);
    red         = beta_reduce (btor, read, 0, &parameterized);
    if (red != tagged_read)
    {
      init_full_parent_iterator (&fit, read);

      // TODO use simplified_exp instead?
      if (!has_next_parent_full_parent_iterator (&fit)) /* root */
      {
        //	      inc_exp_ref_counter (btor, read);
        set_simplified_exp (btor, read, red, 1);
        //	      btor_release_exp (btor, read);
      }
      else
      {
        while (has_next_parent_full_parent_iterator (&fit))
        {
          pos    = BTOR_GET_TAG_NODE (fit.cur);
          parent = next_parent_full_parent_iterator (&fit);
          replace_child_exp (btor, parent, red, pos);
        }
      }
    }
    btor_release_exp (btor, red);
  }

  BTOR_RELEASE_STACK (mm, reads_stack);
  BTOR_RELEASE_STACK (mm, unmark_stack);
}

static void
synthesize_all_array_rhs (Btor *btor)
{
  BtorPtrHashBucket *b;
  BtorNode *cur;

  assert (btor);
  assert (btor->model_gen);

  for (b = btor->array_rhs->first; b; b = b->next)
  {
    cur = (BtorNode *) b->key;
    cur = btor_pointer_chase_simplified_exp (btor, cur);
    assert (BTOR_IS_ARRAY_NODE (BTOR_REAL_ADDR_NODE (cur)));
    synthesize_exp (btor, cur, 0);
  }
}

static int
btor_sat_aux_btor (Btor *btor)
{
  int sat_result, found_conflict, found_constraint_false, verbosity;
  int found_assumption_false, refinements;
  BtorNodePtrStack top_arrays;
  BtorAIGMgr *amgr;
  BtorSATMgr *smgr;
  BtorMemMgr *mm;

  assert (btor);
  verbosity = btor->verbosity;

  if (btor->inconsistent) return BTOR_UNSAT;

  if (verbosity > 0) btor_msg_exp (btor, "calling SAT");

  run_rewrite_engine (btor);

  //  /* do not rewrite writes to lambdas in case of extensionality */
  //  if (btor->ops[BTOR_AEQ_NODE] == 0)
  //    {
  //      if (btor->rewrite_writes)
  //	{
  //	  rewrite_writes_to_lambda_exp (btor);
  //	  assert (btor->ops[BTOR_WRITE_NODE] == 0);
  //	}
  //
  //      if (btor->rewrite_reads)
  //	{
  //	  beta_reduce_reads_on_lambdas (btor);
  //	  assert (btor->ops[BTOR_LAMBDA_NODE] == 0);
  //	}
  //
  //      run_rewrite_engine (btor);
  //    }

  if (btor->inconsistent) return BTOR_UNSAT;

  mm = btor->mm;

  amgr = btor_get_aig_mgr_aigvec_mgr (btor->avmgr);
  smgr = btor_get_sat_mgr_aig_mgr (amgr);
  if (!btor_is_initialized_sat (smgr)) btor_init_sat (smgr);

  if (btor->valid_assignments == 1) btor_reset_incremental_usage (btor);

  do
  {
    assert (check_all_hash_tables_proxy_free_dbg (btor));
    //    assert (check_all_hash_tables_simp_free_dbg (btor));
    found_constraint_false = process_unsynthesized_constraints (btor);
    assert (check_all_hash_tables_proxy_free_dbg (btor));
    //    assert (check_all_hash_tables_simp_free_dbg (btor));

    if (found_constraint_false)
    {
    UNSAT:
      sat_result = BTOR_UNSAT;
      goto DONE;
    }

    if (btor->model_gen)
    {
      synthesize_all_var_rhs (btor);
      synthesize_all_array_rhs (btor);
    }

  } while (btor->unsynthesized_constraints->count > 0);

  update_assumptions (btor);

  found_assumption_false = add_again_assumptions (btor);
  if (found_assumption_false) goto UNSAT;

  BTOR_INIT_STACK (top_arrays);
  sat_result = btor_timed_sat_sat (btor, -1);

  while (sat_result == BTOR_SAT)
  {
    assert (BTOR_EMPTY_STACK (top_arrays));
    search_top_arrays (btor, &top_arrays);

    found_conflict = check_and_resolve_conflicts (btor, &top_arrays);

    if (found_conflict)
    {
      btor->stats.lod_refinements++;
      found_assumption_false = add_again_assumptions (btor);
      assert (!found_assumption_false);
    }

    BTOR_RELEASE_STACK (mm, top_arrays);

    if (!found_conflict) break;

    if (verbosity > 1)
    {
      refinements = btor->stats.lod_refinements;
      if (verbosity > 2 || !(refinements % 10))
      {
        fprintf (stdout, "[btorsat] refinement iteration %d\n", refinements);
        fflush (stdout);
      }
    }

    found_assumption_false = add_again_assumptions (btor);
    if (found_assumption_false)
      sat_result = BTOR_UNSAT;
    else
      sat_result = btor_timed_sat_sat (btor, -1);
  }

DONE:

  btor->valid_assignments = 1;
  BTOR_ABORT_NODE (sat_result != BTOR_SAT && sat_result != BTOR_UNSAT,
                   "result must be sat or unsat");
  return sat_result;
}

int
btor_sat_btor (Btor *btor)
{
  int res;
  assert (btor);
  assert (btor->btor_sat_btor_called >= 0);
  assert (btor->inc_enabled || btor->btor_sat_btor_called == 0);
  res = btor_sat_aux_btor (btor);
  btor->btor_sat_btor_called++;
  return res;
}

char *
btor_bv_assignment_exp (Btor *btor, BtorNode *exp)
{
  BtorAIGVecMgr *avmgr;
  BtorAIGVec *av;
  BtorNode *real_exp;
  char *assignment;
  int invert_av, invert_bits;

  assert (btor);
  assert (exp);
  exp = btor_pointer_chase_simplified_exp (btor, exp);
  assert (!BTOR_IS_ARRAY_NODE (BTOR_REAL_ADDR_NODE (exp)));

  real_exp = BTOR_REAL_ADDR_NODE (exp);
  assert (real_exp);

  if (BTOR_IS_BV_CONST_NODE (real_exp))
  {
    invert_bits = BTOR_IS_INVERTED_NODE (exp);
    if (invert_bits)
      btor_invert_const (btor->mm, BTOR_REAL_ADDR_NODE (exp)->bits);
    assignment = btor_copy_const (btor->mm, BTOR_REAL_ADDR_NODE (exp)->bits);
    if (invert_bits)
      btor_invert_const (btor->mm, BTOR_REAL_ADDR_NODE (exp)->bits);
  }
  else if ((!real_exp->reachable || !BTOR_IS_SYNTH_NODE (real_exp))
           && !real_exp->vread)
  {
    assignment = btor_x_const_3vl (btor->mm, real_exp->len);
  }
  else
  {
    avmgr     = btor->avmgr;
    invert_av = BTOR_IS_INVERTED_NODE (exp);
    av        = BTOR_REAL_ADDR_NODE (exp)->av;
    if (invert_av) btor_invert_aigvec (avmgr, av);
    assignment = btor_assignment_aigvec (avmgr, av);
    /* invert back if necessary */
    if (invert_av) btor_invert_aigvec (avmgr, av);
  }

  return assignment;
}

void
btor_array_assignment_exp (
    Btor *btor, BtorNode *exp, char ***indices, char ***values, int *size)
{
  BtorPtrHashBucket *b;
  BtorNode *index, *value;
  int i;

  assert (btor);
  assert (exp);
  assert (!BTOR_IS_INVERTED_NODE (exp));
  exp = btor_pointer_chase_simplified_exp (btor, exp);
  assert (BTOR_IS_ARRAY_NODE (exp));
  assert (indices);
  assert (values);
  assert (size);

  i = 0;

  if (!exp->rho)
  {
    *size = 0;
    return;
  }

  *size = (int) exp->rho->count;
  if (*size > 0)
  {
    BTOR_NEWN (btor->mm, *indices, *size);
    BTOR_NEWN (btor->mm, *values, *size);

    for (b = exp->rho->first; b; b = b->next)
    {
      index         = (BtorNode *) b->key;
      value         = BTOR_GET_VALUE_ACC_NODE ((BtorNode *) b->data.asPtr);
      (*indices)[i] = btor_bv_assignment_exp (btor, index);
      (*values)[i]  = btor_bv_assignment_exp (btor, value);
      i++;
    }
  }
}

void
btor_free_bv_assignment_exp (Btor *btor, char *assignment)
{
  assert (btor);
  assert (assignment);
  btor_freestr (btor->mm, assignment);
}

const char *
btor_version (Btor *btor)
{
  assert (btor);
  (void) btor;
  return BTOR_VERSION;
}<|MERGE_RESOLUTION|>--- conflicted
+++ resolved
@@ -2455,16 +2455,12 @@
 
   if (!overwrite) return;
 
-<<<<<<< HEAD
   /* FIXME? moved this back down here (aina)
    *	    -> is it really not necessary if (!overwrite)?
    *	    -> rw213, regrembeddedconstraint1, and regrembeddedconstraint2
    *	       fail otherwise!
    *
    * do we have to update a constraint ? */
-=======
-  /* TODO: do we really have to update a constraint ? */
->>>>>>> f7ef965a
   if (exp->constraint) update_constraints (btor, exp);
 
   if (exp->kind == BTOR_AEQ_NODE && exp->vreads)
@@ -11045,10 +11041,7 @@
     process_embedded_constraints (btor);
     assert (check_all_hash_tables_proxy_free_dbg (btor));
     //      assert (check_all_hash_tables_simp_free_dbg (btor));
-<<<<<<< HEAD
-
-=======
->>>>>>> f7ef965a
+
     if (btor->inconsistent) break;
 
     if (btor->varsubst_constraints->count) continue;
