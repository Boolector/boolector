/*  Boolector: Satisfiablity Modulo Theories (SMT) solver.
 *
 *  Copyright (C) 2007-2009 Robert Daniel Brummayer.
 *  Copyright (C) 2007-2015 Armin Biere.
 *  Copyright (C) 2013-2015 Aina Niemetz.
 *  Copyright (C) 2013-2015 Mathias Preiner.
 *
 *  All rights reserved.
 *
 *  This file is part of Boolector.
 *  See COPYING for more information on using this software.
 */

#include "btoraig.h"
#include "btorexit.h"
#include "btorsat.h"
#include "utils/btorhash.h"
#include "utils/btormap.h"
#include "utils/btorutil.h"

#include <assert.h>
#include <limits.h>
#include <stdarg.h>
#include <stdio.h>
#include <stdlib.h>

/*------------------------------------------------------------------------*/

#define BTOR_ABORT_AIG(cond, msg)            \
  do                                         \
  {                                          \
    if (cond)                                \
    {                                        \
      fputs ("[btoraig] " msg "\n", stdout); \
      exit (BTOR_ERR_EXIT);                  \
    }                                        \
  } while (0)

#define BTOR_INIT_AIG_UNIQUE_TABLE(mm, table) \
  do                                          \
  {                                           \
    assert (mm);                              \
    (table).size         = 1;                 \
    (table).num_elements = 0;                 \
    BTOR_CNEW (mm, (table).chains);           \
  } while (0)

#define BTOR_RELEASE_AIG_UNIQUE_TABLE(mm, table)     \
  do                                                 \
  {                                                  \
    assert (mm);                                     \
    BTOR_DELETEN (mm, (table).chains, (table).size); \
  } while (0)

#define BTOR_AIG_UNIQUE_TABLE_LIMIT 30

#define BTOR_AIG_UNIQUE_TABLE_PRIME 2000000137u

#define BTOR_FIND_AND_AIG_CONTRADICTION_LIMIT 8

/*------------------------------------------------------------------------*/

//#define BTOR_EXTRACT_TOP_LEVEL_MULTI_OR

//#define BTOR_AIG_TO_CNF_TOP_ELIM

#define BTOR_AIG_TO_CNF_EXTRACT_ONLY_NON_SHARED

#define BTOR_AIG_TO_CNF_EXTRACT_ITE

#define BTOR_AIG_TO_CNF_EXTRACT_XOR

#define BTOR_AIG_TO_CNF_NARY_AND

/*------------------------------------------------------------------------*/

static void
setup_aig_and_add_to_id_table (BtorAIGMgr *amgr, BtorAIG *aig)
{
  int32_t id;

  id = BTOR_COUNT_STACK (amgr->id2aig);
  BTOR_ABORT_AIG (id == INT_MAX, "AIG id overflow");
  aig->refs = 1;
  aig->id   = id;
  BTOR_PUSH_STACK (amgr->mm, amgr->id2aig, aig);
  assert (BTOR_COUNT_STACK (amgr->id2aig) == aig->id + 1);
  assert (BTOR_PEEK_STACK (amgr->id2aig, aig->id) == aig);
}

static BtorAIG *
new_and_aig (BtorAIGMgr *amgr, BtorAIG *left, BtorAIG *right)
{
  assert (amgr);
  assert (!BTOR_IS_CONST_AIG (left));
  assert (!BTOR_IS_CONST_AIG (right));

  BtorAIG *aig;
  size_t size;

  size = sizeof (BtorAIG) + 2 * sizeof (int32_t);
  aig  = btor_malloc (amgr->mm, size);
  memset (aig, 0, size);
  setup_aig_and_add_to_id_table (amgr, aig);
  aig->children[0] = BTOR_GET_AIG_ID_AIG (left);
  aig->children[1] = BTOR_GET_AIG_ID_AIG (right);
  amgr->cur_num_aigs++;
  if (amgr->max_num_aigs < amgr->cur_num_aigs)
    amgr->max_num_aigs = amgr->cur_num_aigs;
  return aig;
}

static void
btor_release_cnf_id_aig_mgr (BtorAIGMgr *amgr, BtorAIG *aig)
{
  assert (!BTOR_IS_INVERTED_AIG (aig));
  assert (aig->cnf_id > 0);
  assert (aig->cnf_id < BTOR_SIZE_STACK (amgr->cnfid2aig));
  assert (amgr->cnfid2aig.start[aig->cnf_id] == aig->id);
  amgr->cnfid2aig.start[aig->cnf_id] = 0;
  btor_release_cnf_id_sat_mgr (amgr->smgr, aig->cnf_id);
  aig->cnf_id = 0;
}

static void
delete_aig_node (BtorAIGMgr *amgr, BtorAIG *aig)
{
  assert (!BTOR_IS_INVERTED_AIG (aig));
  assert (amgr);
  if (BTOR_IS_CONST_AIG (aig)) return;
  if (aig->cnf_id) btor_release_cnf_id_aig_mgr (amgr, aig);
  amgr->id2aig.start[aig->id] = 0;
  if (aig->is_var)
  {
    amgr->cur_num_aig_vars--;
    BTOR_DELETE (amgr->mm, aig);
  }
  else
  {
    amgr->cur_num_aigs--;
    btor_free (amgr->mm, aig, sizeof (BtorAIG) + 2 * sizeof (int32_t));
  }
}

static unsigned int
hash_aig (int32_t id0, int32_t id1, unsigned table_size)
{
  unsigned hash;
  assert (table_size > 0);
  assert (btor_is_power_of_2_util (table_size));
  hash = 547789289u * (unsigned int) abs (id0);
  hash += 786695309u * (unsigned int) abs (id1);
  hash *= BTOR_AIG_UNIQUE_TABLE_PRIME;
  hash &= table_size - 1;
  return hash;
}

static unsigned int
compute_aig_hash (BtorAIG *aig, unsigned table_size)
{
  unsigned int hash;
  assert (!BTOR_IS_INVERTED_AIG (aig));
  assert (BTOR_IS_AND_AIG (aig));
  hash = hash_aig (aig->children[0], aig->children[1], table_size);
  return hash;
}

static void
delete_aig_nodes_unique_table_entry (BtorAIGMgr *amgr, BtorAIG *aig)
{
  unsigned int hash;
  BtorAIG *cur, *prev;
  assert (amgr);
  assert (!BTOR_IS_INVERTED_AIG (aig));
  assert (BTOR_IS_AND_AIG (aig));
  prev = 0;
  hash = compute_aig_hash (aig, amgr->table.size);
<<<<<<< HEAD
  cur  = BTOR_GET_NODE_AIG (amgr, amgr->table.chains[hash]);
=======
  cur  = BTOR_GET_AIG_BY_ID (amgr->table.chains[hash]);
>>>>>>> 42599502
  while (cur != aig)
  {
    assert (!BTOR_IS_INVERTED_AIG (cur));
    prev = cur;
<<<<<<< HEAD
    cur  = BTOR_GET_NODE_AIG (amgr, cur->next);
=======
    cur  = BTOR_GET_AIG_BY_ID (cur->next);
>>>>>>> 42599502
  }
  assert (cur);
  if (!prev)
    amgr->table.chains[hash] = cur->next;
  else
    prev->next = cur->next;
  amgr->table.num_elements--;
}

static void
inc_aig_ref_counter (BtorAIG *aig)
{
  if (!BTOR_IS_CONST_AIG (aig))
  {
    BTOR_ABORT_AIG (BTOR_REAL_ADDR_AIG (aig)->refs == UINT_MAX,
                    "reference counter overflow");
    BTOR_REAL_ADDR_AIG (aig)->refs++;
  }
}

static BtorAIG *
inc_aig_ref_counter_and_return (BtorAIG *aig)
{
  inc_aig_ref_counter (aig);
  return aig;
}

static int32_t *
find_and_aig (BtorAIGMgr *amgr, BtorAIG *left, BtorAIG *right)
{
  BtorAIG *cur;
  unsigned int hash;
  int32_t *result;
  assert (amgr);
  assert (!BTOR_IS_CONST_AIG (left));
  assert (!BTOR_IS_CONST_AIG (right));
  if ((!amgr->opts || amgr->opts->sort_aig.val > 0)
      && BTOR_REAL_ADDR_AIG (right)->id < BTOR_REAL_ADDR_AIG (left)->id)
    BTOR_SWAP (BtorAIG *, left, right);
  hash   = hash_aig (BTOR_REAL_ADDR_AIG (left)->id,
                   BTOR_REAL_ADDR_AIG (right)->id,
                   amgr->table.size);
  result = amgr->table.chains + hash;
<<<<<<< HEAD
  cur    = BTOR_GET_NODE_AIG (amgr, *result);
=======
  cur    = BTOR_GET_AIG_BY_ID (*result);
>>>>>>> 42599502
  while (cur)
  {
    assert (!BTOR_IS_INVERTED_AIG (cur));
    assert (BTOR_IS_AND_AIG (cur));
    if (BTOR_LEFT_CHILD_AIG (amgr, cur) == left
        && BTOR_RIGHT_CHILD_AIG (amgr, cur) == right)
      break;
#ifndef NDEBUG
    if (!amgr->opts || amgr->opts->sort_aig.val > 0)
      assert (BTOR_LEFT_CHILD_AIG (amgr, cur) != right
              || BTOR_RIGHT_CHILD_AIG (amgr, cur) != left);
#endif
    result = &cur->next;
<<<<<<< HEAD
    cur    = cur->next == 0 ? 0 : BTOR_GET_NODE_AIG (amgr, cur->next);
=======
    cur    = cur->next == 0 ? 0 : BTOR_GET_AIG_BY_ID (cur->next);
>>>>>>> 42599502
  }
  return result;
}

static BtorAIG *
find_and_aig_node (BtorAIGMgr *amgr, BtorAIG *left, BtorAIG *right)
{
  int32_t *lookup;
  BtorAIG *res;
  lookup = find_and_aig (amgr, left, right);
  assert (lookup);
<<<<<<< HEAD
  res = *lookup ? BTOR_GET_NODE_AIG (amgr, *lookup) : 0;
=======
  res = *lookup ? BTOR_GET_AIG_BY_ID (*lookup) : 0;
>>>>>>> 42599502
  return res;
}

static void
enlarge_aig_nodes_unique_table (BtorAIGMgr *amgr)
{
  BtorMemMgr *mm;
  int32_t *new_chains;
  int i, size, new_size;
  unsigned int hash;
  BtorAIG *temp = 0;
  BtorAIG *cur  = 0;
  assert (amgr);
  size     = amgr->table.size;
  new_size = size << 1;
  assert (new_size / size == 2);
  mm = amgr->mm;
  BTOR_CNEWN (mm, new_chains, new_size);
  for (i = 0; i < size; i++)
  {
<<<<<<< HEAD
    cur = BTOR_GET_NODE_AIG (amgr, amgr->table.chains[i]);
=======
    cur = BTOR_GET_AIG_BY_ID (amgr->table.chains[i]);
>>>>>>> 42599502
    while (cur)
    {
      assert (!BTOR_IS_INVERTED_AIG (cur));
      assert (BTOR_IS_AND_AIG (cur));
<<<<<<< HEAD
      temp             = BTOR_GET_NODE_AIG (amgr, cur->next);
=======
      temp             = BTOR_GET_AIG_BY_ID (cur->next);
>>>>>>> 42599502
      hash             = compute_aig_hash (cur, new_size);
      cur->next        = new_chains[hash];
      new_chains[hash] = cur->id;
      cur              = temp;
    }
  }
  BTOR_RELEASE_AIG_UNIQUE_TABLE (mm, amgr->table);
  amgr->table.size   = new_size;
  amgr->table.chains = new_chains;
}

BtorAIG *
btor_copy_aig (BtorAIGMgr *amgr, BtorAIG *aig)
{
  assert (amgr);
  (void) amgr;
  if (BTOR_IS_CONST_AIG (aig)) return aig;
  return inc_aig_ref_counter_and_return (aig);
}

void
btor_release_aig (BtorAIGMgr *amgr, BtorAIG *aig)
{
  BtorAIG *cur, *l, *r;
  BtorAIGPtrStack stack;
  BtorMemMgr *mm;

  assert (amgr);
  mm = amgr->mm;

  if (!BTOR_IS_CONST_AIG (aig))
  {
    cur = BTOR_REAL_ADDR_AIG (aig);
    assert (cur->refs > 0u);
    if (cur->refs > 1u)
    {
      cur->refs--;
    }
    else
    {
      assert (cur->refs == 1u);
      BTOR_INIT_STACK (stack);
      goto BTOR_RELEASE_AIG_WITHOUT_POP;

      while (!BTOR_EMPTY_STACK (stack))
      {
        cur = BTOR_POP_STACK (stack);
        cur = BTOR_REAL_ADDR_AIG (cur);

        if (cur->refs > 1u)
        {
          cur->refs--;
        }
        else
        {
        BTOR_RELEASE_AIG_WITHOUT_POP:
          assert (cur->refs == 1u);
          if (!BTOR_IS_VAR_AIG (cur))
          {
            assert (BTOR_IS_AND_AIG (cur));
            l = BTOR_LEFT_CHILD_AIG (amgr, cur);
            r = BTOR_RIGHT_CHILD_AIG (amgr, cur);
            BTOR_PUSH_STACK (mm, stack, r);
            BTOR_PUSH_STACK (mm, stack, l);
            delete_aig_nodes_unique_table_entry (amgr, cur);
          }

          delete_aig_node (amgr, cur);
        }
      }
      BTOR_RELEASE_STACK (mm, stack);
    }
  }
}

BtorAIG *
btor_var_aig (BtorAIGMgr *amgr)
{
  BtorAIG *aig;
  assert (amgr);
  BTOR_CNEW (amgr->mm, aig);
  setup_aig_and_add_to_id_table (amgr, aig);
  aig->is_var = 1;
  amgr->cur_num_aig_vars++;
  if (amgr->max_num_aig_vars < amgr->cur_num_aig_vars)
    amgr->max_num_aig_vars = amgr->cur_num_aig_vars;
  return aig;
}

BtorAIG *
btor_not_aig (BtorAIGMgr *amgr, BtorAIG *aig)
{
  assert (amgr);
  (void) amgr;
  inc_aig_ref_counter (aig);
  return BTOR_INVERT_AIG (aig);
}

static int
find_and_contradiction_aig (
    BtorAIGMgr *amgr, BtorAIG *aig, BtorAIG *a0, BtorAIG *a1, int *calls)
{
  assert (amgr);
  assert (aig);
  assert (a0);
  assert (a1);
  assert (calls);
  assert (*calls >= 0);
  (void) amgr;

  if (*calls >= BTOR_FIND_AND_AIG_CONTRADICTION_LIMIT) return 0;

  if (!BTOR_IS_INVERTED_AIG (aig) && BTOR_IS_AND_AIG (aig))
  {
    if (BTOR_LEFT_CHILD_AIG (amgr, aig) == BTOR_INVERT_AIG (a0)
        || BTOR_LEFT_CHILD_AIG (amgr, aig) == BTOR_INVERT_AIG (a1)
        || BTOR_RIGHT_CHILD_AIG (amgr, aig) == BTOR_INVERT_AIG (a0)
        || BTOR_RIGHT_CHILD_AIG (amgr, aig) == BTOR_INVERT_AIG (a1))
      return 1;
    *calls += 1;
    return find_and_contradiction_aig (
               amgr, BTOR_LEFT_CHILD_AIG (amgr, aig), a0, a1, calls)
           || find_and_contradiction_aig (
                  amgr, BTOR_RIGHT_CHILD_AIG (amgr, aig), a0, a1, calls);
  }
  return 0;
}

static BtorAIG *
btor_simp_aig_by_sat (BtorAIGMgr *amgr, BtorAIG *aig)
{
  int lit, val, repr, sign;
  BtorAIG *res;

  /* fixed handling for const aigs not supported by minisat
   * (returns 0) FIXME why? */
  if (BTOR_IS_CONST_AIG (aig)) return aig;

  lit = BTOR_GET_CNF_ID_AIG (aig);
  if (!lit) return aig;
  val = btor_fixed_sat (amgr->smgr, lit);
  if (val) return (val < 0) ? BTOR_AIG_FALSE : BTOR_AIG_TRUE;
  repr = btor_repr_sat (amgr->smgr, lit);
  if ((sign = (repr < 0))) repr = -repr;
  assert (repr < BTOR_SIZE_STACK (amgr->cnfid2aig));
<<<<<<< HEAD
  res = BTOR_GET_NODE_AIG (amgr, amgr->cnfid2aig.start[repr]);
=======
  res = BTOR_GET_AIG_BY_ID (amgr->cnfid2aig.start[repr]);
>>>>>>> 42599502
  if (!res) return aig;
  if (sign) res = BTOR_INVERT_AIG (res);
  return res;
}

BtorAIG *
btor_and_aig (BtorAIGMgr *amgr, BtorAIG *left, BtorAIG *right)
{
  BtorAIG *res, *real_left, *real_right;
  int32_t *lookup;
  int calls;

  assert (amgr);

  if (amgr->smgr->initialized)
  {
    left  = btor_simp_aig_by_sat (amgr, left);
    right = btor_simp_aig_by_sat (amgr, right);
  }

  calls = 0;

BTOR_AIG_TWO_LEVEL_OPT_TRY_AGAIN:
  if (left == BTOR_AIG_FALSE || right == BTOR_AIG_FALSE) return BTOR_AIG_FALSE;

  if (left == BTOR_AIG_TRUE) return inc_aig_ref_counter_and_return (right);

  if (right == BTOR_AIG_TRUE || (left == right))
    return inc_aig_ref_counter_and_return (left);
  if (left == BTOR_INVERT_AIG (right)) return BTOR_AIG_FALSE;

  real_left  = BTOR_REAL_ADDR_AIG (left);
  real_right = BTOR_REAL_ADDR_AIG (right);

  /* 2 level minimization rules for AIGs */
  /* first rule of contradiction */
  if (BTOR_IS_AND_AIG (real_left) && !BTOR_IS_INVERTED_AIG (left))
  {
    if (BTOR_LEFT_CHILD_AIG (amgr, real_left) == BTOR_INVERT_AIG (right)
        || BTOR_RIGHT_CHILD_AIG (amgr, real_left) == BTOR_INVERT_AIG (right))
      return BTOR_AIG_FALSE;
  }
  /* use commutativity */
  if (BTOR_IS_AND_AIG (real_right) && !BTOR_IS_INVERTED_AIG (right))
  {
    if (BTOR_LEFT_CHILD_AIG (amgr, real_right) == BTOR_INVERT_AIG (left)
        || BTOR_RIGHT_CHILD_AIG (amgr, real_right) == BTOR_INVERT_AIG (left))
      return BTOR_AIG_FALSE;
  }
  /* second rule of contradiction */
  if (BTOR_IS_AND_AIG (real_right) && BTOR_IS_AND_AIG (real_left)
      && !BTOR_IS_INVERTED_AIG (left) && !BTOR_IS_INVERTED_AIG (right))
  {
    if (BTOR_LEFT_CHILD_AIG (amgr, real_left)
            == BTOR_INVERT_AIG (BTOR_LEFT_CHILD_AIG (amgr, real_right))
        || BTOR_LEFT_CHILD_AIG (amgr, real_left)
               == BTOR_INVERT_AIG (BTOR_RIGHT_CHILD_AIG (amgr, real_right))
        || BTOR_RIGHT_CHILD_AIG (amgr, real_left)
               == BTOR_INVERT_AIG (BTOR_LEFT_CHILD_AIG (amgr, real_right))
        || BTOR_RIGHT_CHILD_AIG (amgr, real_left)
               == BTOR_INVERT_AIG (BTOR_RIGHT_CHILD_AIG (amgr, real_right)))
      return BTOR_AIG_FALSE;
  }
  /* first rule of subsumption */
  if (BTOR_IS_AND_AIG (real_left) && BTOR_IS_INVERTED_AIG (left))
  {
    if (BTOR_LEFT_CHILD_AIG (amgr, real_left) == BTOR_INVERT_AIG (right)
        || BTOR_RIGHT_CHILD_AIG (amgr, real_left) == BTOR_INVERT_AIG (right))
      return inc_aig_ref_counter_and_return (right);
  }
  /* use commutativity */
  if (BTOR_IS_AND_AIG (real_right) && BTOR_IS_INVERTED_AIG (right))
  {
    if (BTOR_LEFT_CHILD_AIG (amgr, real_right) == BTOR_INVERT_AIG (left)
        || BTOR_RIGHT_CHILD_AIG (amgr, real_right) == BTOR_INVERT_AIG (left))
      return inc_aig_ref_counter_and_return (left);
  }
  /* second rule of subsumption */
  if (BTOR_IS_AND_AIG (real_right) && BTOR_IS_AND_AIG (real_left)
      && BTOR_IS_INVERTED_AIG (left) && !BTOR_IS_INVERTED_AIG (right))
  {
    if (BTOR_LEFT_CHILD_AIG (amgr, real_left)
            == BTOR_INVERT_AIG (BTOR_LEFT_CHILD_AIG (amgr, real_right))
        || BTOR_LEFT_CHILD_AIG (amgr, real_left)
               == BTOR_INVERT_AIG (BTOR_RIGHT_CHILD_AIG (amgr, real_right))
        || BTOR_RIGHT_CHILD_AIG (amgr, real_left)
               == BTOR_INVERT_AIG (BTOR_LEFT_CHILD_AIG (amgr, real_right))
        || BTOR_RIGHT_CHILD_AIG (amgr, real_left)
               == BTOR_INVERT_AIG (BTOR_RIGHT_CHILD_AIG (amgr, real_right)))
      return inc_aig_ref_counter_and_return (right);
  }
  /* use commutativity */
  if (BTOR_IS_AND_AIG (real_right) && BTOR_IS_AND_AIG (real_left)
      && !BTOR_IS_INVERTED_AIG (left) && BTOR_IS_INVERTED_AIG (right))
  {
    if (BTOR_LEFT_CHILD_AIG (amgr, real_left)
            == BTOR_INVERT_AIG (BTOR_LEFT_CHILD_AIG (amgr, real_right))
        || BTOR_LEFT_CHILD_AIG (amgr, real_left)
               == BTOR_INVERT_AIG (BTOR_RIGHT_CHILD_AIG (amgr, real_right))
        || BTOR_RIGHT_CHILD_AIG (amgr, real_left)
               == BTOR_INVERT_AIG (BTOR_LEFT_CHILD_AIG (amgr, real_right))
        || BTOR_RIGHT_CHILD_AIG (amgr, real_left)
               == BTOR_INVERT_AIG (BTOR_RIGHT_CHILD_AIG (amgr, real_right)))
      return inc_aig_ref_counter_and_return (left);
  }
  /* rule of resolution */
  if (BTOR_IS_AND_AIG (real_right) && BTOR_IS_AND_AIG (real_left)
      && BTOR_IS_INVERTED_AIG (left) && BTOR_IS_INVERTED_AIG (right))
  {
    if ((BTOR_LEFT_CHILD_AIG (amgr, real_left)
             == BTOR_LEFT_CHILD_AIG (amgr, real_right)
         && BTOR_RIGHT_CHILD_AIG (amgr, real_left)
                == BTOR_INVERT_AIG (BTOR_RIGHT_CHILD_AIG (amgr, real_right)))
        || (BTOR_LEFT_CHILD_AIG (amgr, real_left)
                == BTOR_RIGHT_CHILD_AIG (amgr, real_right)
            && BTOR_RIGHT_CHILD_AIG (amgr, real_left)
                   == BTOR_INVERT_AIG (BTOR_LEFT_CHILD_AIG (amgr, real_right))))
      return inc_aig_ref_counter_and_return (
          BTOR_INVERT_AIG (BTOR_LEFT_CHILD_AIG (amgr, real_left)));
  }
  /* use commutativity */
  if (BTOR_IS_AND_AIG (real_right) && BTOR_IS_AND_AIG (real_left)
      && BTOR_IS_INVERTED_AIG (left) && BTOR_IS_INVERTED_AIG (right))
  {
    if ((BTOR_RIGHT_CHILD_AIG (amgr, real_right)
             == BTOR_RIGHT_CHILD_AIG (amgr, real_left)
         && BTOR_LEFT_CHILD_AIG (amgr, real_right)
                == BTOR_INVERT_AIG (BTOR_LEFT_CHILD_AIG (amgr, real_left)))
        || (BTOR_RIGHT_CHILD_AIG (amgr, real_right)
                == BTOR_LEFT_CHILD_AIG (amgr, real_left)
            && BTOR_LEFT_CHILD_AIG (amgr, real_right)
                   == BTOR_INVERT_AIG (BTOR_RIGHT_CHILD_AIG (amgr, real_left))))
      return inc_aig_ref_counter_and_return (
          BTOR_INVERT_AIG (BTOR_RIGHT_CHILD_AIG (amgr, real_right)));
  }
  /* asymmetric rule of idempotency */
  if (BTOR_IS_AND_AIG (real_left) && !BTOR_IS_INVERTED_AIG (left))
  {
    if (BTOR_LEFT_CHILD_AIG (amgr, real_left) == right
        || BTOR_RIGHT_CHILD_AIG (amgr, real_left) == right)
      return inc_aig_ref_counter_and_return (left);
  }
  /* use commutativity */
  if (BTOR_IS_AND_AIG (real_right) && !BTOR_IS_INVERTED_AIG (right))
  {
    if (BTOR_LEFT_CHILD_AIG (amgr, real_right) == left
        || BTOR_RIGHT_CHILD_AIG (amgr, real_right) == left)
      return inc_aig_ref_counter_and_return (right);
  }
  /* symmetric rule of idempotency */
  if (BTOR_IS_AND_AIG (real_right) && BTOR_IS_AND_AIG (real_left)
      && !BTOR_IS_INVERTED_AIG (left) && !BTOR_IS_INVERTED_AIG (right))
  {
    if (BTOR_LEFT_CHILD_AIG (amgr, real_left)
            == BTOR_LEFT_CHILD_AIG (amgr, real_right)
        || BTOR_RIGHT_CHILD_AIG (amgr, real_left)
               == BTOR_LEFT_CHILD_AIG (amgr, real_right))
    {
      right = BTOR_RIGHT_CHILD_AIG (amgr, real_right);
      goto BTOR_AIG_TWO_LEVEL_OPT_TRY_AGAIN;
    }
  }
  /* use commutativity */
  if (BTOR_IS_AND_AIG (real_right) && BTOR_IS_AND_AIG (real_left)
      && !BTOR_IS_INVERTED_AIG (left) && !BTOR_IS_INVERTED_AIG (right))
  {
    if (BTOR_LEFT_CHILD_AIG (amgr, real_left)
            == BTOR_RIGHT_CHILD_AIG (amgr, real_right)
        || BTOR_RIGHT_CHILD_AIG (amgr, real_left)
               == BTOR_RIGHT_CHILD_AIG (amgr, real_right))
    {
      right = BTOR_LEFT_CHILD_AIG (amgr, real_right);
      goto BTOR_AIG_TWO_LEVEL_OPT_TRY_AGAIN;
    }
  }
  /* asymmetric rule of substitution */
  if (BTOR_IS_AND_AIG (real_left) && BTOR_IS_INVERTED_AIG (left))
  {
    if (BTOR_RIGHT_CHILD_AIG (amgr, real_left) == right)
    {
      left = BTOR_INVERT_AIG (BTOR_LEFT_CHILD_AIG (amgr, real_left));
      goto BTOR_AIG_TWO_LEVEL_OPT_TRY_AGAIN;
    }
    if (BTOR_LEFT_CHILD_AIG (amgr, real_left) == right)
    {
      left = BTOR_INVERT_AIG (BTOR_RIGHT_CHILD_AIG (amgr, real_left));
      goto BTOR_AIG_TWO_LEVEL_OPT_TRY_AGAIN;
    }
  }
  /* use commutativity */
  if (BTOR_IS_AND_AIG (real_right) && BTOR_IS_INVERTED_AIG (right))
  {
    if (BTOR_LEFT_CHILD_AIG (amgr, real_right) == left)
    {
      right = BTOR_INVERT_AIG (BTOR_RIGHT_CHILD_AIG (amgr, real_right));
      goto BTOR_AIG_TWO_LEVEL_OPT_TRY_AGAIN;
    }
    if (BTOR_RIGHT_CHILD_AIG (amgr, real_right) == left)
    {
      right = BTOR_INVERT_AIG (BTOR_LEFT_CHILD_AIG (amgr, real_right));
      goto BTOR_AIG_TWO_LEVEL_OPT_TRY_AGAIN;
    }
  }
  /* symmetric rule of substitution */
  if (BTOR_IS_AND_AIG (real_left) && BTOR_IS_INVERTED_AIG (left)
      && BTOR_IS_AND_AIG (real_right) && !BTOR_IS_INVERTED_AIG (right))
  {
    if ((BTOR_RIGHT_CHILD_AIG (amgr, real_left)
         == BTOR_LEFT_CHILD_AIG (amgr, real_right))
        || (BTOR_RIGHT_CHILD_AIG (amgr, real_left)
            == BTOR_RIGHT_CHILD_AIG (amgr, real_right)))
    {
      left = BTOR_INVERT_AIG (BTOR_LEFT_CHILD_AIG (amgr, real_left));
      goto BTOR_AIG_TWO_LEVEL_OPT_TRY_AGAIN;
    }
    if ((BTOR_LEFT_CHILD_AIG (amgr, real_left)
         == BTOR_LEFT_CHILD_AIG (amgr, real_right))
        || (BTOR_LEFT_CHILD_AIG (amgr, real_left)
            == BTOR_RIGHT_CHILD_AIG (amgr, real_right)))
    {
      left = BTOR_INVERT_AIG (BTOR_RIGHT_CHILD_AIG (amgr, real_left));
      goto BTOR_AIG_TWO_LEVEL_OPT_TRY_AGAIN;
    }
  }
  /* use commutativity */
  if (BTOR_IS_AND_AIG (real_right) && BTOR_IS_INVERTED_AIG (right)
      && BTOR_IS_AND_AIG (real_left) && !BTOR_IS_INVERTED_AIG (left))
  {
    if ((BTOR_LEFT_CHILD_AIG (amgr, real_right)
         == BTOR_RIGHT_CHILD_AIG (amgr, real_left))
        || (BTOR_LEFT_CHILD_AIG (amgr, real_right)
            == BTOR_LEFT_CHILD_AIG (amgr, real_left)))
    {
      right = BTOR_INVERT_AIG (BTOR_RIGHT_CHILD_AIG (amgr, real_right));
      goto BTOR_AIG_TWO_LEVEL_OPT_TRY_AGAIN;
    }
    if ((BTOR_RIGHT_CHILD_AIG (amgr, real_right)
         == BTOR_RIGHT_CHILD_AIG (amgr, real_left))
        || (BTOR_RIGHT_CHILD_AIG (amgr, real_right)
            == BTOR_LEFT_CHILD_AIG (amgr, real_left)))
    {
      right = BTOR_INVERT_AIG (BTOR_LEFT_CHILD_AIG (amgr, real_right));
      goto BTOR_AIG_TWO_LEVEL_OPT_TRY_AGAIN;
    }
  }

  if (find_and_contradiction_aig (amgr, left, left, right, &calls)
      || find_and_contradiction_aig (amgr, right, left, right, &calls))
    return BTOR_AIG_FALSE;

  // Implicit XOR normalization .... (TODO keep it?)

  if (BTOR_IS_INVERTED_AIG (left) && BTOR_IS_AND_AIG (real_left)
      && BTOR_IS_INVERTED_AIG (right) && BTOR_IS_AND_AIG (real_right)
      && BTOR_LEFT_CHILD_AIG (amgr, real_left)
             == BTOR_INVERT_AIG (BTOR_LEFT_CHILD_AIG (amgr, real_right))
      && BTOR_RIGHT_CHILD_AIG (amgr, real_left)
             == BTOR_INVERT_AIG (BTOR_RIGHT_CHILD_AIG (amgr, real_right)))
  {
    BtorAIG *l = find_and_aig_node (
        amgr,
        BTOR_LEFT_CHILD_AIG (amgr, real_left),
        BTOR_INVERT_AIG (BTOR_RIGHT_CHILD_AIG (amgr, real_left)));
    if (l)
    {
      BtorAIG *r = find_and_aig_node (
          amgr,
          BTOR_INVERT_AIG (BTOR_LEFT_CHILD_AIG (amgr, real_left)),
          BTOR_RIGHT_CHILD_AIG (amgr, real_left));
      if (r)
      {
        res =
            find_and_aig_node (amgr, BTOR_INVERT_AIG (l), BTOR_INVERT_AIG (r));
        if (res)
        {
          inc_aig_ref_counter (res);
          return BTOR_INVERT_AIG (res);
        }
      }
    }
  }

  // TODO Implicit ITE normalization ....

  lookup = find_and_aig (amgr, left, right);
  assert (lookup);
<<<<<<< HEAD
  res = *lookup ? BTOR_GET_NODE_AIG (amgr, *lookup) : 0;
=======
  res = *lookup ? BTOR_GET_AIG_BY_ID (*lookup) : 0;
>>>>>>> 42599502
  if (!res)
  {
    if (amgr->table.num_elements == amgr->table.size
        && btor_log_2_util (amgr->table.size) < BTOR_AIG_UNIQUE_TABLE_LIMIT)
    {
      enlarge_aig_nodes_unique_table (amgr);
      lookup = find_and_aig (amgr, left, right);
    }
    if ((!amgr->opts || amgr->opts->sort_aig.val > 0)
        && real_right->id < real_left->id)
      BTOR_SWAP (BtorAIG *, left, right);
    res     = new_and_aig (amgr, left, right);
    *lookup = res->id;
    inc_aig_ref_counter (left);
    inc_aig_ref_counter (right);
    assert (amgr->table.num_elements < INT_MAX);
    amgr->table.num_elements++;
  }
  else
  {
    inc_aig_ref_counter (res);
  }
  return res;
}

BtorAIG *
btor_or_aig (BtorAIGMgr *amgr, BtorAIG *left, BtorAIG *right)
{
  assert (amgr);
  return BTOR_INVERT_AIG (
      btor_and_aig (amgr, BTOR_INVERT_AIG (left), BTOR_INVERT_AIG (right)));
}

BtorAIG *
btor_eq_aig (BtorAIGMgr *amgr, BtorAIG *left, BtorAIG *right)
{
  BtorAIG *eq, *eq_left, *eq_right;
  assert (amgr);

  eq_left =
      BTOR_INVERT_AIG (btor_and_aig (amgr, left, BTOR_INVERT_AIG (right)));
  eq_right =
      BTOR_INVERT_AIG (btor_and_aig (amgr, BTOR_INVERT_AIG (left), right));
  eq = btor_and_aig (amgr, eq_left, eq_right);
  btor_release_aig (amgr, eq_left);
  btor_release_aig (amgr, eq_right);
  return eq;
}

BtorAIG *
btor_cond_aig (BtorAIGMgr *amgr,
               BtorAIG *a_cond,
               BtorAIG *a_if,
               BtorAIG *a_else)
{
  BtorAIG *cond, *and1, *and2;
  assert (amgr);
  and1 = btor_and_aig (amgr, a_if, a_cond);
  and2 = btor_and_aig (amgr, a_else, BTOR_INVERT_AIG (a_cond));
  cond = btor_or_aig (amgr, and1, and2);
  btor_release_aig (amgr, and1);
  btor_release_aig (amgr, and2);
  return cond;
}

BtorAIGMgr *
btor_new_aig_mgr (BtorMemMgr *mm, BtorMsg *msg, BtorOpts *opts)
{
  assert (mm);

  BtorAIGMgr *amgr;

  BTOR_CNEW (mm, amgr);
  amgr->mm   = mm;
  amgr->msg  = msg;
  amgr->opts = opts;
  BTOR_INIT_AIG_UNIQUE_TABLE (mm, amgr->table);
  amgr->smgr = btor_new_sat_mgr (mm, amgr->msg);
  BTOR_INIT_STACK (amgr->id2aig);
  BTOR_PUSH_STACK (mm, amgr->id2aig, BTOR_AIG_FALSE);
  BTOR_PUSH_STACK (mm, amgr->id2aig, BTOR_AIG_TRUE);
  assert ((size_t) BTOR_AIG_FALSE == 0);
  assert ((size_t) BTOR_AIG_TRUE == 1);
  BTOR_INIT_STACK (amgr->cnfid2aig);
  return amgr;
}

static BtorAIG *
clone_aig (BtorMemMgr *mm, BtorAIG *aig)
{
  assert (mm);

  size_t size;
  BtorAIG *res, *real_aig;

  if (BTOR_IS_CONST_AIG (aig)) return aig;

  real_aig = BTOR_REAL_ADDR_AIG (aig);
  size     = sizeof (BtorAIG);
  if (!real_aig->is_var) size += 2 * sizeof (int32_t);
  res = btor_malloc (mm, size);
  memcpy (res, real_aig, size);

  res = BTOR_IS_INVERTED_AIG (aig) ? BTOR_INVERT_AIG (res) : res;
  return res;
}

static void
clone_aigs (BtorAIGMgr *amgr, BtorAIGMgr *clone)
{
  assert (amgr);
  assert (clone);

  int i;
  size_t size;
  BtorMemMgr *mm;
  BtorAIG *aig;

  mm = clone->mm;

  /* clone id2aig table */
  BTOR_INIT_STACK (clone->id2aig);
  size = BTOR_SIZE_STACK (amgr->id2aig);
  if (size)
  {
    BTOR_CNEWN (mm, clone->id2aig.start, size);
    clone->id2aig.end = clone->id2aig.start + size;
    clone->id2aig.top = clone->id2aig.start + BTOR_COUNT_STACK (amgr->id2aig);
  }
  for (i = 0; i < BTOR_COUNT_STACK (amgr->id2aig); i++)
  {
    aig = clone_aig (mm, BTOR_PEEK_STACK (amgr->id2aig, i));
    BTOR_POKE_STACK (clone->id2aig, i, aig);
  }

  /* clone unique table */
  BTOR_CNEWN (mm, clone->table.chains, amgr->table.size);
  clone->table.size         = amgr->table.size;
  clone->table.num_elements = amgr->table.num_elements;
  memcpy (clone->table.chains,
          amgr->table.chains,
          amgr->table.size * sizeof (int32_t));

  /* clone cnfid2aig table */
  BTOR_INIT_STACK (clone->cnfid2aig);
  size = BTOR_SIZE_STACK (amgr->cnfid2aig);
  if (size)
  {
    BTOR_CNEWN (mm, clone->cnfid2aig.start, size);
    clone->cnfid2aig.end = clone->cnfid2aig.start + size;
    clone->cnfid2aig.top = clone->cnfid2aig.start;
    memcpy (
        clone->cnfid2aig.start, amgr->cnfid2aig.start, size * sizeof (int32_t));
  }
  assert (BTOR_SIZE_STACK (clone->cnfid2aig)
          == BTOR_SIZE_STACK (amgr->cnfid2aig));
  assert (BTOR_COUNT_STACK (clone->cnfid2aig)
          == BTOR_COUNT_STACK (amgr->cnfid2aig));
}

BtorAIGMgr *
btor_clone_aig_mgr (BtorMemMgr *mm,
                    BtorMsg *msg,
                    BtorOpts *opts,
                    BtorAIGMgr *amgr)
{
  assert (mm);
  assert (msg);
  assert (opts);
  assert (amgr);

  BtorAIGMgr *res;

  BTOR_CNEW (mm, res);
  res->mm   = mm;
  res->msg  = msg;
  res->opts = opts;

  res->smgr = btor_clone_sat_mgr (mm, msg, amgr->smgr);
  /* Note: we do not yet clone aigs here (we need the clone of the aig
   *       manager for that). */
  res->max_num_aigs     = amgr->max_num_aigs;
  res->max_num_aig_vars = amgr->max_num_aig_vars;
  res->cur_num_aigs     = amgr->cur_num_aigs;
  res->cur_num_aig_vars = amgr->cur_num_aig_vars;
  res->num_cnf_vars     = amgr->num_cnf_vars;
  res->num_cnf_clauses  = amgr->num_cnf_clauses;
  res->num_cnf_literals = amgr->num_cnf_literals;
  clone_aigs (amgr, res);
  return res;
}

void
btor_delete_aig_mgr (BtorAIGMgr *amgr)
{
  BtorMemMgr *mm;
  assert (amgr);
  assert (getenv ("BTORLEAK") || getenv ("BTORLEAKAIG")
          || amgr->table.num_elements == 0);
  mm = amgr->mm;
  BTOR_RELEASE_AIG_UNIQUE_TABLE (mm, amgr->table);
  btor_delete_sat_mgr (amgr->smgr);
  BTOR_RELEASE_STACK (mm, amgr->id2aig);
  BTOR_RELEASE_STACK (mm, amgr->cnfid2aig);
  BTOR_DELETE (mm, amgr);
}

static int
btor_is_xor_aig (BtorAIGMgr *amgr, BtorAIG *aig, BtorAIGPtrStack *leafs)
{
#ifdef BTOR_AIG_TO_CNF_EXTRACT_XOR
  BtorAIG *l, *r, *ll, *lr, *rl, *rr;

  assert (BTOR_IS_AND_AIG (aig));
  assert (!BTOR_IS_INVERTED_AIG (aig));

  l = BTOR_LEFT_CHILD_AIG (amgr, aig);
  if (!BTOR_IS_INVERTED_AIG (l)) return 0;
  l = BTOR_REAL_ADDR_AIG (l);
#ifdef BTOR_AIG_TO_CNF_EXTRACT_ONLY_NON_SHARED
  if (l->refs > 1) return 0;
#endif

  r = BTOR_RIGHT_CHILD_AIG (amgr, aig);
  if (!BTOR_IS_INVERTED_AIG (r)) return 0;
  r = BTOR_REAL_ADDR_AIG (r);
#ifdef BTOR_AIG_TO_CNF_EXTRACT_ONLY_NON_SHARED
  if (r->refs > 1) return 0;
#endif

  ll = BTOR_LEFT_CHILD_AIG (amgr, l);
  lr = BTOR_RIGHT_CHILD_AIG (amgr, l);

  rl = BTOR_LEFT_CHILD_AIG (amgr, r);
  rr = BTOR_RIGHT_CHILD_AIG (amgr, r);

  if (ll == BTOR_INVERT_AIG (rl) && lr == BTOR_INVERT_AIG (rr))
  {
    BTOR_PUSH_STACK (amgr->mm, *leafs, rr);
    BTOR_PUSH_STACK (amgr->mm, *leafs, ll);
    return 1;
  }

  assert (!amgr->opts->sort_aig.val || ll != BTOR_INVERT_AIG (rr)
          || lr != BTOR_INVERT_AIG (rl));

  return 0;
#else
  (void) amgr;
  (void) aig;
  (void) leafs;
  return 0;
#endif
}

static int
btor_is_ite_aig (BtorAIGMgr *amgr, BtorAIG *aig, BtorAIGPtrStack *leafs)
{
#ifdef BTOR_AIG_TO_CNF_EXTRACT_ITE
  BtorAIG *l, *r, *ll, *lr, *rl, *rr;

  assert (BTOR_IS_AND_AIG (aig));
  assert (!BTOR_IS_INVERTED_AIG (aig));

  l = BTOR_LEFT_CHILD_AIG (amgr, aig);
  if (!BTOR_IS_INVERTED_AIG (l)) return 0;
  l = BTOR_REAL_ADDR_AIG (l);
#ifdef BTOR_AIG_TO_CNF_EXTRACT_ONLY_NON_SHARED
  if (l->refs > 1) return 0;
#endif

  r = BTOR_RIGHT_CHILD_AIG (amgr, aig);
  if (!BTOR_IS_INVERTED_AIG (r)) return 0;
  r = BTOR_REAL_ADDR_AIG (r);
#ifdef BTOR_AIG_TO_CNF_EXTRACT_ONLY_NON_SHARED
  if (r->refs > 1) return 0;
#endif

  ll = BTOR_LEFT_CHILD_AIG (amgr, l);
  lr = BTOR_RIGHT_CHILD_AIG (amgr, l);

  rl = BTOR_LEFT_CHILD_AIG (amgr, r);
  rr = BTOR_RIGHT_CHILD_AIG (amgr, r);

  // aig == (!ll | !lr)(!rl | !rr)

  if (BTOR_INVERT_AIG (lr) == rl)
  {
    // aig == (!rl -> !ll)(rl -> !rr) = rl ? !rr : !ll
    BTOR_PUSH_STACK (amgr->mm, *leafs, BTOR_INVERT_AIG (ll));  // else
    BTOR_PUSH_STACK (amgr->mm, *leafs, BTOR_INVERT_AIG (rr));  // then
    BTOR_PUSH_STACK (amgr->mm, *leafs, rl);                    // cond
    return 1;
  }
  if (BTOR_INVERT_AIG (ll) == rl)
  {
    // aig == (!rl -> !lr)(rl -> !rr)
    BTOR_PUSH_STACK (amgr->mm, *leafs, BTOR_INVERT_AIG (lr));  // else
    BTOR_PUSH_STACK (amgr->mm, *leafs, BTOR_INVERT_AIG (rr));  // then
    BTOR_PUSH_STACK (amgr->mm, *leafs, rl);                    // cond
    return 1;
  }
  if (BTOR_INVERT_AIG (lr) == rr)
  {
    // aig == (!rr -> !ll)(rr -> !rl)
    BTOR_PUSH_STACK (amgr->mm, *leafs, BTOR_INVERT_AIG (ll));  // else
    BTOR_PUSH_STACK (amgr->mm, *leafs, BTOR_INVERT_AIG (rl));  // then
    BTOR_PUSH_STACK (amgr->mm, *leafs, rr);                    // cond
    return 1;
  }
  if (BTOR_INVERT_AIG (ll) == rr)
  {
    // aig == (!rr -> !lr)(rr -> !rl)
    BTOR_PUSH_STACK (amgr->mm, *leafs, BTOR_INVERT_AIG (lr));  // else
    BTOR_PUSH_STACK (amgr->mm, *leafs, BTOR_INVERT_AIG (rl));  // then
    BTOR_PUSH_STACK (amgr->mm, *leafs, rr);                    // cond
    return 1;
  }

  return 0;
#else
  (void) amgr;
  (void) aig;
  (void) leafs;
  return 0;
#endif
}

static void
btor_set_next_id_aig_mgr (BtorAIGMgr *amgr, BtorAIG *root)
{
  assert (!BTOR_IS_INVERTED_AIG (root));
  assert (!root->cnf_id);
  root->cnf_id = btor_next_cnf_id_sat_mgr (amgr->smgr);
  assert (root->cnf_id > 0);
  BTOR_FIT_STACK (amgr->mm, amgr->cnfid2aig, (size_t) root->cnf_id);
  amgr->cnfid2aig.start[root->cnf_id] = root->id;
  assert (amgr->cnfid2aig.start[root->cnf_id] == root->id);
  amgr->num_cnf_vars++;
}

#ifdef BTOR_EXTRACT_TOP_LEVEL_MULTI_OR
static int
btor_is_or_aig (BtorAIGMgr *amgr, BtorAIG *root, BtorAIGPtrStack *leafs)
{
  assert (amgr);
  assert (root);
  assert (leafs);
  assert (BTOR_EMPTY_STACK (*leafs));

  BtorAIG *real_cur, *cur, **p;
  BtorAIGPtrStack tree;
  BtorMemMgr *mm;

  if (!BTOR_IS_INVERTED_AIG (root)
      || !BTOR_IS_AND_AIG (BTOR_REAL_ADDR_AIG (root)))
    return 0;

  mm   = amgr->mm;
  root = BTOR_REAL_ADDR_AIG (root);

  BTOR_INIT_STACK (tree);
  BTOR_PUSH_STACK (mm, tree, BTOR_RIGHT_CHILD_AIG (amgr, root));
  BTOR_PUSH_STACK (mm, tree, BTOR_LEFT_CHILD_AIG (amgr, root));

  while (!BTOR_EMPTY_STACK (tree))
  {
    cur      = BTOR_POP_STACK (tree);
    real_cur = BTOR_REAL_ADDR_AIG (cur);

    if (BTOR_IS_CONST_AIG (real_cur))
    {
      assert (cur == BTOR_AIG_FALSE);
      continue;
    }

    if (real_cur->mark) continue;

    if (!BTOR_IS_INVERTED_AIG (cur) && BTOR_IS_AND_AIG (real_cur))
    {
      BTOR_PUSH_STACK (mm, tree, BTOR_RIGHT_CHILD_AIG (amgr, real_cur));
      BTOR_PUSH_STACK (mm, tree, BTOR_LEFT_CHILD_AIG (amgr, real_cur));
    }
    else
    {
      BTOR_PUSH_STACK (mm, *leafs, cur);
      real_cur->mark = 1;
    }
  }

  for (p = (*leafs).start; p < (*leafs).top; p++)
  {
    cur = *p;
    assert (BTOR_REAL_ADDR_AIG (cur)->mark);
    BTOR_REAL_ADDR_AIG (cur)->mark = 0;
  }

  BTOR_RELEASE_STACK (mm, tree);
  return 1;
}
#endif

void
btor_aig_to_sat_tseitin (BtorAIGMgr *amgr, BtorAIG *start)
{
  BtorAIGPtrStack stack, tree, leafs, marked;
  int x, y, isxor, isite, a, b, c;
  BtorAIG *root, *cur;
  BtorSATMgr *smgr;
  BtorMemMgr *mm;
  unsigned local;
  BtorAIG **p;

  if (BTOR_IS_CONST_AIG (start)) return;

  BTOR_INIT_STACK (stack);
  BTOR_INIT_STACK (tree);
  BTOR_INIT_STACK (leafs);
  BTOR_INIT_STACK (marked);

  assert (amgr);

  smgr = amgr->smgr;
  mm   = amgr->mm;

  start = BTOR_REAL_ADDR_AIG (start);
  BTOR_PUSH_STACK (mm, stack, start);

  while (!BTOR_EMPTY_STACK (stack))
  {
    root = BTOR_REAL_ADDR_AIG (BTOR_POP_STACK (stack));

    if (root->mark == 2)
    {
      assert (root->cnf_id);
      assert (root->local < root->refs);
      root->local++;
      continue;
    }

    if (root->cnf_id) continue;

    if (BTOR_IS_VAR_AIG (root))
    {
      btor_set_next_id_aig_mgr (amgr, root);
      continue;
    }

    assert (root->mark < 2);
    assert (BTOR_IS_AND_AIG (root));
    assert (BTOR_EMPTY_STACK (tree));
    assert (BTOR_EMPTY_STACK (leafs));

    if ((isxor = btor_is_xor_aig (amgr, root, &leafs)))
      isite = 0;
    else
      isite = btor_is_ite_aig (amgr, root, &leafs);

    if (!isxor && !isite)
    {
#ifdef BTOR_AIG_TO_CNF_NARY_AND
      BTOR_PUSH_STACK (mm, tree, BTOR_RIGHT_CHILD_AIG (amgr, root));
      BTOR_PUSH_STACK (mm, tree, BTOR_LEFT_CHILD_AIG (amgr, root));

      while (!BTOR_EMPTY_STACK (tree))
      {
        cur = BTOR_POP_STACK (tree);

        if (BTOR_IS_INVERTED_AIG (cur) || BTOR_IS_VAR_AIG (cur)
            || cur->refs > 1u || cur->cnf_id)
        {
          BTOR_PUSH_STACK (mm, leafs, cur);
        }
        else
        {
          BTOR_PUSH_STACK (mm, tree, BTOR_RIGHT_CHILD_AIG (amgr, cur));
          BTOR_PUSH_STACK (mm, tree, BTOR_LEFT_CHILD_AIG (amgr, cur));
        }
      }
#else
      BTOR_PUSH_STACK (mm, leafs, BTOR_LEFT_CHILD_AIG (amgr, root));
      BTOR_PUSH_STACK (mm, leafs, BTOR_RIGHT_CHILD_AIG (amgr, root));
#endif
    }

    if (root->mark == 0)
    {
      root->mark = 1;
      assert (root->refs >= 1);
      assert (!root->local);
      root->local = 1;
      BTOR_PUSH_STACK (mm, marked, root);
      BTOR_PUSH_STACK (mm, stack, root);
      for (p = leafs.start; p < leafs.top; p++) BTOR_PUSH_STACK (mm, stack, *p);
    }
    else
    {
      assert (root->mark == 1);
      root->mark = 2;

      btor_set_next_id_aig_mgr (amgr, root);
      x = root->cnf_id;
      assert (x);

      if (isxor)
      {
        assert (BTOR_COUNT_STACK (leafs) == 2);
        a = BTOR_GET_CNF_ID_AIG (leafs.start[0]);
        b = BTOR_GET_CNF_ID_AIG (leafs.start[1]);

        btor_add_sat (smgr, -x);
        btor_add_sat (smgr, a);
        btor_add_sat (smgr, -b);
        btor_add_sat (smgr, 0);

        btor_add_sat (smgr, -x);
        btor_add_sat (smgr, -a);
        btor_add_sat (smgr, b);
        btor_add_sat (smgr, 0);

        btor_add_sat (smgr, x);
        btor_add_sat (smgr, -a);
        btor_add_sat (smgr, -b);
        btor_add_sat (smgr, 0);

        btor_add_sat (smgr, x);
        btor_add_sat (smgr, a);
        btor_add_sat (smgr, b);
        btor_add_sat (smgr, 0);
        amgr->num_cnf_clauses += 4;
        amgr->num_cnf_literals += 12;
      }
      else if (isite)
      {
        assert (BTOR_COUNT_STACK (leafs) == 3);
        a = BTOR_GET_CNF_ID_AIG (leafs.start[0]);  // else
        b = BTOR_GET_CNF_ID_AIG (leafs.start[1]);  // then
        c = BTOR_GET_CNF_ID_AIG (leafs.start[2]);  // cond

        btor_add_sat (smgr, -x);
        btor_add_sat (smgr, -c);
        btor_add_sat (smgr, b);
        btor_add_sat (smgr, 0);

        btor_add_sat (smgr, -x);
        btor_add_sat (smgr, c);
        btor_add_sat (smgr, a);
        btor_add_sat (smgr, 0);

        btor_add_sat (smgr, x);
        btor_add_sat (smgr, -c);
        btor_add_sat (smgr, -b);
        btor_add_sat (smgr, 0);

        btor_add_sat (smgr, x);
        btor_add_sat (smgr, c);
        btor_add_sat (smgr, -a);
        btor_add_sat (smgr, 0);
        amgr->num_cnf_clauses += 4;
        amgr->num_cnf_literals += 12;
      }
      else
      {
        for (p = leafs.start; p < leafs.top; p++)
        {
          cur = *p;
          y   = BTOR_GET_CNF_ID_AIG (cur);
          assert (y);
          btor_add_sat (smgr, -y);
          amgr->num_cnf_literals++;
        }
        btor_add_sat (smgr, x);
        btor_add_sat (smgr, 0);
        amgr->num_cnf_clauses++;
        amgr->num_cnf_literals++;

        for (p = leafs.start; p < leafs.top; p++)
        {
          cur = *p;
          y   = BTOR_GET_CNF_ID_AIG (cur);
          btor_add_sat (smgr, -x);
          btor_add_sat (smgr, y);
          btor_add_sat (smgr, 0);
          amgr->num_cnf_clauses++;
          amgr->num_cnf_literals += 2;
        }
      }
    }
    BTOR_RESET_STACK (leafs);
  }
  BTOR_RELEASE_STACK (mm, stack);
  BTOR_RELEASE_STACK (mm, leafs);
  BTOR_RELEASE_STACK (mm, tree);

  while (!BTOR_EMPTY_STACK (marked))
  {
    cur = BTOR_POP_STACK (marked);
    assert (!BTOR_IS_INVERTED_AIG (cur));
    assert (cur->mark > 0);
    cur->mark = 0;
    assert (cur->cnf_id);
    assert (BTOR_IS_AND_AIG (cur));
    local = cur->local;
    assert (local > 0);
    cur->local = 0;
    if (cur == start) continue;
    assert (cur->refs >= local);
    if (cur->refs > local) continue;
    btor_release_cnf_id_aig_mgr (amgr, cur);
  }
  BTOR_RELEASE_STACK (mm, marked);
}

static void
aig_to_sat_tseitin (BtorAIGMgr *amgr, BtorAIG *aig)
{
  assert (amgr);
  assert (!BTOR_IS_CONST_AIG (aig));
  BTOR_MSG (
      amgr->msg, 3, "transforming AIG into CNF using Tseitin transformation");
  btor_aig_to_sat_tseitin (amgr, aig);
}

void
btor_aig_to_sat (BtorAIGMgr *amgr, BtorAIG *aig)
{
  assert (amgr);
  if (!BTOR_IS_CONST_AIG (aig)) aig_to_sat_tseitin (amgr, aig);
}

void
btor_add_toplevel_aig_to_sat (BtorAIGMgr *amgr, BtorAIG *root)
{
#ifdef BTOR_AIG_TO_CNF_TOP_ELIM
  BtorMemMgr *mm;
  BtorSATMgr *smgr;
  BtorAIG *aig, *left;
  BtorAIGPtrStack stack;
#ifdef BTOR_EXTRACT_TOP_LEVEL_MULTI_OR
  BtorAIGPtrStack leafs;
  BtorAIG **p;
#else
  BtorAIG *real_aig, *right;
#endif

  mm   = amgr->mm;
  smgr = amgr->smgr;

  if (root == BTOR_AIG_TRUE) return;

  if (root == BTOR_AIG_FALSE)
  {
    btor_add_sat (smgr, 0); /* add empty clause */
    amgr->num_cnf_clauses++;
    return;
  }

  BTOR_INIT_STACK (stack);
  aig = root;
  goto BTOR_ADD_TOPLEVEL_AIG_TO_SAT_WITHOUT_POP;

  while (!BTOR_EMPTY_STACK (stack))
  {
    aig = BTOR_POP_STACK (stack);
  BTOR_ADD_TOPLEVEL_AIG_TO_SAT_WITHOUT_POP:
    if (!BTOR_IS_INVERTED_AIG (aig) && BTOR_IS_AND_AIG (aig))
    {
      BTOR_PUSH_STACK (mm, stack, BTOR_RIGHT_CHILD_AIG (amgr, aig));
      BTOR_PUSH_STACK (mm, stack, BTOR_LEFT_CHILD_AIG (amgr, aig));
    }
    else
    {
#ifdef BTOR_EXTRACT_TOP_LEVEL_MULTI_OR
      BTOR_INIT_STACK (leafs);
      if (btor_is_or_aig (amgr, aig, &leafs))
      {
        assert (BTOR_COUNT_STACK (leafs) > 1);
        for (p = leafs.start; p < leafs.top; p++)
        {
          left = *p;
          if (BTOR_IS_CONST_AIG (left))  // TODO reachable?
            continue;
          btor_aig_to_sat (amgr, left);
        }
        for (p = leafs.start; p < leafs.top; p++)
        {
          left = *p;
          assert (BTOR_GET_CNF_ID_AIG (left));
          btor_add_sat (smgr, BTOR_GET_CNF_ID_AIG (BTOR_INVERT_AIG (left)));
          amgr->num_cnf_literals++;
        }
        btor_add_sat (smgr, 0);
        amgr->num_cnf_clauses++;
      }
      else
      {
        btor_aig_to_sat (amgr, aig);
        btor_add_sat (smgr, BTOR_GET_CNF_ID_AIG (aig));
        btor_add_sat (smgr, 0);
        amgr->num_cnf_literals++;
        amgr->num_cnf_clauses++;
      }
      BTOR_RELEASE_STACK (mm, leafs);
#else
      real_aig = BTOR_REAL_ADDR_AIG (aig);
      if (BTOR_IS_INVERTED_AIG (aig) && BTOR_IS_AND_AIG (real_aig))
      {
        left  = BTOR_INVERT_AIG (BTOR_LEFT_CHILD_AIG (amgr, real_aig));
        right = BTOR_INVERT_AIG (BTOR_RIGHT_CHILD_AIG (amgr, real_aig));
        btor_aig_to_sat (amgr, left);
        btor_aig_to_sat (amgr, right);
        btor_add_sat (smgr, BTOR_GET_CNF_ID_AIG (left));
        btor_add_sat (smgr, BTOR_GET_CNF_ID_AIG (right));
        btor_add_sat (smgr, 0);
        amgr->num_cnf_clauses++;
        amgr->num_cnf_literals += 2;
      }
      else
      {
        btor_aig_to_sat (amgr, aig);
        btor_add_sat (smgr, BTOR_GET_CNF_ID_AIG (aig));
        btor_add_sat (smgr, 0);
        amgr->num_cnf_clauses++;
        amgr->num_cnf_literals++;
      }
#endif
    }
  }
  BTOR_RELEASE_STACK (mm, stack);
#else
  if (root == BTOR_AIG_TRUE) return;

  if (root == BTOR_AIG_FALSE)
  {
    btor_add_sat (amgr->smgr, 0);
    return;
  }
  btor_aig_to_sat (amgr, root);
  btor_add_sat (amgr->smgr, BTOR_GET_CNF_ID_AIG (root));
  btor_add_sat (amgr->smgr, 0);
#endif
}

BtorSATMgr *
btor_get_sat_mgr_aig_mgr (const BtorAIGMgr *amgr)
{
  return amgr ? amgr->smgr : 0;
}

int
btor_get_assignment_aig (BtorAIGMgr *amgr, BtorAIG *aig)
{
  assert (amgr);
  if (aig == BTOR_AIG_TRUE) return 1;
  if (aig == BTOR_AIG_FALSE) return -1;
  if (BTOR_REAL_ADDR_AIG (aig)->cnf_id == 0) return 0;
  if (BTOR_IS_INVERTED_AIG (aig))
    return -btor_deref_sat (amgr->smgr, BTOR_REAL_ADDR_AIG (aig)->cnf_id);
  return btor_deref_sat (amgr->smgr, aig->cnf_id);
}

int
btor_cmp_aig (BtorAIG *aig0, BtorAIG *aig1)
{
  if (aig0 == aig1) return 0;
  if (BTOR_INVERT_AIG (aig0) == aig1)
    return BTOR_IS_INVERTED_AIG (aig0) ? -1 : 1;
  if (BTOR_IS_INVERTED_AIG (aig0)) aig0 = BTOR_INVERT_AIG (aig0);
  if (aig0 == BTOR_AIG_FALSE) return -1;
  assert (aig0 != BTOR_AIG_TRUE);
  if (BTOR_IS_INVERTED_AIG (aig1)) aig1 = BTOR_INVERT_AIG (aig1);
  if (aig1 == BTOR_AIG_FALSE) return 1;
  assert (aig1 != BTOR_AIG_TRUE);
  return aig0->id - aig1->id;
}

/* hash AIG by id */
unsigned int
btor_hash_aig_by_id (BtorAIG *aig)
{
  assert (aig);
  return (unsigned int) BTOR_GET_AIG_ID_AIG (aig) * 7334147u;
}

/* compare AIG by id */
int
btor_compare_aig_by_id (BtorAIG *aig0, BtorAIG *aig1)
{
  assert (aig0);
  assert (aig1);

  int id0, id1;

  id0 = BTOR_GET_AIG_ID_AIG (aig0);
  id1 = BTOR_GET_AIG_ID_AIG (aig1);
  if (id0 < id1) return -1;
  if (id0 > id1) return 1;
  return 0;
}<|MERGE_RESOLUTION|>--- conflicted
+++ resolved
@@ -175,20 +175,12 @@
   assert (BTOR_IS_AND_AIG (aig));
   prev = 0;
   hash = compute_aig_hash (aig, amgr->table.size);
-<<<<<<< HEAD
-  cur  = BTOR_GET_NODE_AIG (amgr, amgr->table.chains[hash]);
-=======
-  cur  = BTOR_GET_AIG_BY_ID (amgr->table.chains[hash]);
->>>>>>> 42599502
+  cur  = BTOR_GET_AIG_BY_ID (amgr, amgr->table.chains[hash]);
   while (cur != aig)
   {
     assert (!BTOR_IS_INVERTED_AIG (cur));
     prev = cur;
-<<<<<<< HEAD
-    cur  = BTOR_GET_NODE_AIG (amgr, cur->next);
-=======
-    cur  = BTOR_GET_AIG_BY_ID (cur->next);
->>>>>>> 42599502
+    cur  = BTOR_GET_AIG_BY_ID (amgr, cur->next);
   }
   assert (cur);
   if (!prev)
@@ -232,11 +224,7 @@
                    BTOR_REAL_ADDR_AIG (right)->id,
                    amgr->table.size);
   result = amgr->table.chains + hash;
-<<<<<<< HEAD
-  cur    = BTOR_GET_NODE_AIG (amgr, *result);
-=======
-  cur    = BTOR_GET_AIG_BY_ID (*result);
->>>>>>> 42599502
+  cur    = BTOR_GET_AIG_BY_ID (amgr, *result);
   while (cur)
   {
     assert (!BTOR_IS_INVERTED_AIG (cur));
@@ -250,11 +238,7 @@
               || BTOR_RIGHT_CHILD_AIG (amgr, cur) != left);
 #endif
     result = &cur->next;
-<<<<<<< HEAD
-    cur    = cur->next == 0 ? 0 : BTOR_GET_NODE_AIG (amgr, cur->next);
-=======
-    cur    = cur->next == 0 ? 0 : BTOR_GET_AIG_BY_ID (cur->next);
->>>>>>> 42599502
+    cur    = cur->next == 0 ? 0 : BTOR_GET_AIG_BY_ID (amgr, cur->next);
   }
   return result;
 }
@@ -266,11 +250,7 @@
   BtorAIG *res;
   lookup = find_and_aig (amgr, left, right);
   assert (lookup);
-<<<<<<< HEAD
-  res = *lookup ? BTOR_GET_NODE_AIG (amgr, *lookup) : 0;
-=======
-  res = *lookup ? BTOR_GET_AIG_BY_ID (*lookup) : 0;
->>>>>>> 42599502
+  res = *lookup ? BTOR_GET_AIG_BY_ID (amgr, *lookup) : 0;
   return res;
 }
 
@@ -291,20 +271,12 @@
   BTOR_CNEWN (mm, new_chains, new_size);
   for (i = 0; i < size; i++)
   {
-<<<<<<< HEAD
-    cur = BTOR_GET_NODE_AIG (amgr, amgr->table.chains[i]);
-=======
-    cur = BTOR_GET_AIG_BY_ID (amgr->table.chains[i]);
->>>>>>> 42599502
+    cur = BTOR_GET_AIG_BY_ID (amgr, amgr->table.chains[i]);
     while (cur)
     {
       assert (!BTOR_IS_INVERTED_AIG (cur));
       assert (BTOR_IS_AND_AIG (cur));
-<<<<<<< HEAD
-      temp             = BTOR_GET_NODE_AIG (amgr, cur->next);
-=======
-      temp             = BTOR_GET_AIG_BY_ID (cur->next);
->>>>>>> 42599502
+      temp             = BTOR_GET_AIG_BY_ID (amgr, cur->next);
       hash             = compute_aig_hash (cur, new_size);
       cur->next        = new_chains[hash];
       new_chains[hash] = cur->id;
@@ -450,11 +422,7 @@
   repr = btor_repr_sat (amgr->smgr, lit);
   if ((sign = (repr < 0))) repr = -repr;
   assert (repr < BTOR_SIZE_STACK (amgr->cnfid2aig));
-<<<<<<< HEAD
-  res = BTOR_GET_NODE_AIG (amgr, amgr->cnfid2aig.start[repr]);
-=======
-  res = BTOR_GET_AIG_BY_ID (amgr->cnfid2aig.start[repr]);
->>>>>>> 42599502
+  res = BTOR_GET_AIG_BY_ID (amgr, amgr->cnfid2aig.start[repr]);
   if (!res) return aig;
   if (sign) res = BTOR_INVERT_AIG (res);
   return res;
@@ -741,11 +709,7 @@
 
   lookup = find_and_aig (amgr, left, right);
   assert (lookup);
-<<<<<<< HEAD
-  res = *lookup ? BTOR_GET_NODE_AIG (amgr, *lookup) : 0;
-=======
-  res = *lookup ? BTOR_GET_AIG_BY_ID (*lookup) : 0;
->>>>>>> 42599502
+  res = *lookup ? BTOR_GET_AIG_BY_ID (amgr, *lookup) : 0;
   if (!res)
   {
     if (amgr->table.num_elements == amgr->table.size
