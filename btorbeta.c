/*  Boolector: Satisfiablity Modulo Theories (SMT) solver.
 *
 *  Copyright (C) 2012-2013 Aina Niemetz.
 *  Copyright (C) 2012-2014 Mathias Preiner.
 *  Copyright (C) 2013 Armin Biere.
 *
 *  All rights reserved.
 *
 *  This file is part of Boolector.
 *  See COPYING for more information on using this software.
 */

#include "btorbeta.h"
#include "btoriter.h"
#include "btorlog.h"
#include "btormisc.h"
#include "btorparamcache.h"
#include "btorrewrite.h"
#include "btorutil.h"

#define BETA_RED_LAMBDA_CHAINS -2
#define BETA_RED_FULL 0
#define BETA_RED_BOUNDED 1

#ifndef NDEBUG
static int
check_unique_table_beta_mark_unset_dbg (const Btor *btor)
{
  int i;
  BtorNode *cur;

  for (i = 0; i < btor->nodes_unique_table.size; i++)
    for (cur = btor->nodes_unique_table.chains[i]; cur; cur = cur->next)
      if (cur->beta_mark != 0) return 0;
  return 1;
}
#endif

#if 0
struct BtorNodeTuple
{
  BtorNode *e0;
  BtorNode *e1;
};

typedef struct BtorNodeTuple BtorNodeTuple;

static BtorNodeTuple *
new_node_tuple (Btor * btor, BtorNode * e0, BtorNode * e1)
{
  assert (btor);
  assert (e0);
  assert (e1);

  BtorNodeTuple *t;

  BTOR_NEW (btor->mm, t);
  t->e0 = btor_copy_exp (btor, e0);
  t->e1 = btor_copy_exp (btor, e1);
  return t;
}

static void
delete_node_tuple (Btor * btor, BtorNodeTuple * t)
{
  assert (btor);
  assert (t);

  btor_release_exp (btor, t->e0);
  btor_release_exp (btor, t->e1);
  BTOR_DELETE (btor->mm, t);
}
#endif

static void
cache_beta_result (Btor *btor,
                   BtorNode *lambda,
                   BtorNode *exp,
                   BtorNode *result)
{
  assert (btor);
  assert (lambda);
  assert (exp);
  assert (result);
  assert (BTOR_IS_REGULAR_NODE (lambda));
  assert (BTOR_IS_LAMBDA_NODE (lambda));

  BtorNodePair *pair;
  BtorPtrHashBucket *bucket;

  pair = new_exp_pair (btor, lambda, exp);

  bucket = btor_find_in_ptr_hash_table (btor->cache, pair);
  if (bucket)
  {
    delete_exp_pair (btor, pair);
    assert ((BtorNode *) bucket->data.asPtr == result);
  }
  else
    btor_insert_in_ptr_hash_table (btor->cache, pair)->data.asPtr =
        btor_copy_exp (btor, result);
  BTORLOG ("%s: (%s, %s) -> %s",
           __FUNCTION__,
           node2string (lambda),
           node2string (exp),
           node2string (result));
}

static BtorNode *
cached_beta_result (Btor *btor, BtorNode *lambda, BtorNode *exp)
{
  assert (btor);
  assert (lambda);
  assert (exp);
  assert (BTOR_IS_REGULAR_NODE (lambda));
  assert (BTOR_IS_LAMBDA_NODE (lambda));

  BtorNodePair *pair;
  BtorPtrHashBucket *bucket;

  pair   = new_exp_pair (btor, lambda, exp);
  bucket = btor_find_in_ptr_hash_table (btor->cache, pair);
  delete_exp_pair (btor, pair);

  if (bucket) return (BtorNode *) bucket->data.asPtr;

  return 0;
}

BtorNode *
btor_param_cur_assignment (BtorNode *param)
{
  assert (param);
  assert (BTOR_IS_REGULAR_NODE (param));
  assert (BTOR_IS_PARAM_NODE (param));

  param = BTOR_REAL_ADDR_NODE (param);
  return ((BtorParamNode *) param)->assigned_exp;
}

void
btor_assign_args (Btor *btor, BtorNode *fun, BtorNode *args)
{
  assert (btor);
  assert (fun);
  assert (args);
  assert (BTOR_IS_REGULAR_NODE (fun));
  assert (BTOR_IS_REGULAR_NODE (args));
  assert (BTOR_IS_LAMBDA_NODE (fun));
  assert (BTOR_IS_ARGS_NODE (args));

  //  BTORLOG ("%s: %s (%d params, %d args)", __FUNCTION__, node2string (fun),
  //	   ((BtorLambdaNode *) fun)->num_params,
  //	   ((BtorArgsNode *) args)->num_args);

  BtorNode *cur_lambda, *cur_arg;
  BtorParentIterator it;
  BtorArgsIterator ait;

  init_args_iterator (&ait, args);
  init_lambda_iterator (&it, fun);

  while (has_next_args_iterator (&ait))
  {
    assert (has_next_lambda_iterator (&it));
    cur_arg    = next_args_iterator (&ait);
    cur_lambda = next_lambda_iterator (&it);
    btor_assign_param (btor, cur_lambda, cur_arg);
  }
}

void
btor_assign_param (Btor *btor, BtorNode *lambda, BtorNode *arg)
{
  assert (btor);
  assert (lambda);
  assert (arg);
  assert (BTOR_IS_REGULAR_NODE (lambda));
  assert (BTOR_IS_LAMBDA_NODE (lambda));

  BtorParamNode *param;

  param = BTOR_LAMBDA_GET_PARAM (lambda);
  assert (BTOR_IS_REGULAR_NODE (param));
  assert (BTOR_REAL_ADDR_NODE (arg)->len == param->len);
  //  BTORLOG ("  assign: %s (%s)", node2string (lambda), node2string (arg));
  assert (!param->assigned_exp);
  param->assigned_exp = arg;
}

void
btor_unassign_params (Btor *btor, BtorNode *lambda)
{
  (void) btor;
  assert (lambda);
  assert (BTOR_IS_REGULAR_NODE (lambda));
  assert (BTOR_IS_LAMBDA_NODE (lambda));
  assert (BTOR_IS_PARAM_NODE (lambda->e[0]));

  BtorParamNode *param;

  //  BTORLOG ("%s:", __FUNCTION__);
  do
  {
    //      BTORLOG ("  unassign %s", node2string (lambda));
    param = (BtorParamNode *) lambda->e[0];

    if (!param->assigned_exp) break;

    param->assigned_exp = 0;
    lambda              = BTOR_REAL_ADDR_NODE (lambda->e[1]);
  } while (BTOR_IS_LAMBDA_NODE (lambda));
}

#if 0
#define BETA_REDUCE_OPEN_NEW_SCOPE(lambda)                                     \
  do                                                                           \
  {                                                                            \
    BTOR_PUSH_STACK (mm, scopes, cur_scope);                                   \
    BTOR_PUSH_STACK (mm, scope_results, cur_scope_results);                    \
    BTOR_PUSH_STACK (mm, scope_lambdas, cur_scope_lambda);                     \
    cur_scope = btor_new_ptr_hash_table (mm,                                   \
                                         (BtorHashPtr) btor_hash_exp_by_id,    \
                                         (BtorCmpPtr) btor_compare_exp_by_id); \
    cur_scope_results =                                                        \
        btor_new_ptr_hash_table (mm,                                           \
                                 (BtorHashPtr) btor_hash_exp_by_id,            \
                                 (BtorCmpPtr) btor_compare_exp_by_id);         \
    cur_scope_lambda = lambda;                                                 \
  } while (0)

#define BETA_REDUCE_CLOSE_SCOPE()                                            \
  do                                                                         \
  {                                                                          \
    assert (cur_scope);                                                      \
    assert (cur_scope_lambda);                                               \
    /* delete current scope */                                               \
    btor_delete_ptr_hash_table (cur_scope);                                  \
    for (b = cur_scope_results->first; b; b = b->next)                       \
      btor_release_exp (btor, (BtorNode *) b->data.asPtr);                   \
    btor_delete_ptr_hash_table (cur_scope_results);                          \
    /* pop previous scope */                                                 \
    cur_scope         = (BtorPtrHashTable *) BTOR_POP_STACK (scopes);        \
    cur_scope_results = (BtorPtrHashTable *) BTOR_POP_STACK (scope_results); \
    cur_scope_lambda  = BTOR_POP_STACK (scope_lambdas);                      \
  } while (0)

#define BETA_REDUCE_PUSH_RESULT_IF_CACHED(lambda, assignment)              \
  {                                                                        \
    cached = cached_beta_result (btor, lambda, assignment);                \
    if (cached)                                                            \
    {                                                                      \
      if (BTOR_IS_INVERTED_NODE (cur)) cached = BTOR_INVERT_NODE (cached); \
      BTOR_PUSH_STACK (mm, arg_stack, btor_copy_exp (btor, cached));       \
      continue;                                                            \
    }                                                                      \
  }
#endif

/* We distinguish the following options for (un)bounded reduction:
 *
 *   BETA_RED_LAMBDA_CHAINS: merge lambda chains
 *
 *   BETA_RED_FULL:   full reduction,
 *		      do not evaluate conditionals
 *
 *   BETA_RED_BOUNDED (bound): bounded reduction, stop reduction at 'bound'
 *			       lambdas
 */
#if 1
#define BTOR_ENABLE_PARAM_CACHE

// TODO: get rid of assignment_exp stack (do we still need a stack?)
static BtorNode *
btor_beta_reduce (Btor *btor, BtorNode *exp, int mode, int bound)
{
  assert (btor);
  assert (exp);
  assert (mode == BETA_RED_LAMBDA_CHAINS || mode == BETA_RED_FULL
          || mode == BETA_RED_BOUNDED);
  assert (bound >= 0);
  assert (bound == 0 || mode == BETA_RED_BOUNDED);
  assert (check_unique_table_beta_mark_unset_dbg (btor));

  //  BTORLOG ("%s: %s", __FUNCTION__, node2string (exp));

  int i, cur_lambda_depth = 0;
  double start;
  BtorMemMgr *mm;
  BtorNode *cur, *real_cur, *cur_parent, *next, *result, **e, *args;
  BtorNode *cached;
  BtorNodePtrStack stack, arg_stack, cleanup_stack;
  BtorPtrHashTable *cache;
#ifdef BTOR_ENABLE_PARAM_CACHE
  BtorPtrHashTable *param_cache;
  BtorParamCacheTuple *t;
  BtorPtrHashBucket *b;
#endif
#ifndef NDEBUG
  BtorNodePtrStack unassign_stack;
  BTOR_INIT_STACK (unassign_stack);
#endif

  start = btor_time_stamp ();
  btor->stats.beta_reduce_calls++;

  mm    = btor->mm;
  cache = btor->cache;
  BTOR_INIT_STACK (stack);
  BTOR_INIT_STACK (arg_stack);
  BTOR_INIT_STACK (cleanup_stack);
#ifdef BTOR_ENABLE_PARAM_CACHE
  param_cache =
      btor_new_ptr_hash_table (mm,
                               (BtorHashPtr) btor_hash_param_cache_tuple,
                               (BtorCmpPtr) btor_compare_param_cache_tuple);
#endif

  real_cur = BTOR_REAL_ADDR_NODE (exp);

  BTOR_PUSH_STACK (mm, stack, exp);
  BTOR_PUSH_STACK (mm, stack, 0);

  while (!BTOR_EMPTY_STACK (stack))
  {
    cur_parent = BTOR_POP_STACK (stack);
    cur        = BTOR_POP_STACK (stack);
    // TODO: directly push simplified exp onto stack at the beginning
    /* we do not want the simplification of top level apply contraints */
    if (BTOR_REAL_ADDR_NODE (cur)->constraint
        && BTOR_IS_APPLY_NODE (BTOR_REAL_ADDR_NODE (cur)))
      cur = btor_pointer_chase_simplified_exp (btor, cur);
    else
      cur = btor_simplify_exp (btor, cur);
    real_cur = BTOR_REAL_ADDR_NODE (cur);

#if 0
      if (real_cur->beta_mark == 0)
      printf ("visit: %s (%d)\n", node2string (real_cur), real_cur->beta_mark);
      else if (real_cur->beta_mark == 1)
      printf ("\e[1;32mvisit: %s (%d)\n\e[0;39m", node2string (real_cur), real_cur->beta_mark);
      else
      printf ("\e[1;31mvisit: %s (%d)\n\e[0;39m", node2string (real_cur), real_cur->beta_mark);

      printf ("cnt: %d\n", BTOR_COUNT_STACK (arg_stack));
      printf ("  cnt: %d\n", BTOR_COUNT_STACK (arg_stack));
      if (BTOR_IS_LAMBDA_NODE (real_cur))
      printf ("  cur_assignment: %s\n", node2string (btor_param_cur_assignment (real_cur->e[0])));
      if (!BTOR_EMPTY_STACK (arg_stack))
	printf ("  top: %s\n", node2string (BTOR_TOP_STACK (arg_stack)));
#endif
    //      printf ("cur_lambda_depth: %d\n", cur_lambda_depth);
    if (real_cur->beta_mark == 0)
    {
    BETA_REDUCE_START:
      assert (!BTOR_IS_LAMBDA_NODE (real_cur) || !real_cur->e[0]->simplified);

      if (BTOR_IS_LAMBDA_NODE (real_cur) && !real_cur->parameterized)
        cur_lambda_depth++;

      // TODO: BETA_RED_LAMBDA_CHAINS check
      assert (mode != BETA_RED_LAMBDA_CHAINS);

      /* stop at given bound */
      if (bound > 0 && BTOR_IS_LAMBDA_NODE (real_cur)
          && cur_lambda_depth == bound)
      {
        assert (!real_cur->parameterized);
        cur_lambda_depth--;
        BTOR_PUSH_STACK (mm, arg_stack, btor_copy_exp (btor, cur));
        continue;
      }
      /* stop at nodes that do not need to be rebuilt */
      else if (!real_cur->lambda_below && !real_cur->parameterized)
      {
        BTOR_PUSH_STACK (mm, arg_stack, btor_copy_exp (btor, cur));
        continue;
      }
      /* push assigned argument of parameter on argument stack */
      else if (BTOR_IS_PARAM_NODE (real_cur))
      {
        next = btor_param_cur_assignment (real_cur);
        if (!next) next = real_cur;
        if (BTOR_IS_INVERTED_NODE (cur)) next = BTOR_INVERT_NODE (next);
        BTOR_PUSH_STACK (mm, arg_stack, btor_copy_exp (btor, next));
        continue;
      }
#if 0
	  /* constant lambda expression */
	  else if (BTOR_IS_LAMBDA_NODE (real_cur)
		   && !BTOR_REAL_ADDR_NODE (se[1])->parameterized
		   && !BTOR_REAL_ADDR_NODE (se[1])->lambda_below)
	    {
	      BTOR_PUSH_STACK (mm, arg_stack, btor_copy_exp (btor, se[1]));
	      continue;
	    }
	  /* parameters of lambda not assigned */
	  else if (BTOR_IS_LAMBDA_NODE (real_cur)
		   && !btor_param_cur_assignment (se[0])
		   && BTOR_EMPTY_STACK (arg_stack)
		   && BTOR_REAL_ADDR_NODE (se[1])->parameterized)
	    {
	    printf ("push: %s\n", node2string (cur));
	      BTOR_PUSH_STACK (mm, arg_stack, btor_copy_exp (btor, cur));
	      continue;
	    }
#endif
      /* assign params of lambda expression */
      else if (BTOR_IS_LAMBDA_NODE (real_cur)
               && BTOR_IS_APPLY_NODE (cur_parent)
               /* check if we have arguments on the stack */
               && !BTOR_EMPTY_STACK (arg_stack)
               /* if it is nested, its parameter is already assigned */
               && !btor_param_cur_assignment (real_cur->e[0]))
      {
        args = BTOR_TOP_STACK (arg_stack);
        assert (BTOR_IS_REGULAR_NODE (args));
        assert (BTOR_IS_ARGS_NODE (args));

        if (cache)
        {
          cached = cached_beta_result (btor, real_cur, args);
          if (cached)
          {
            assert (!real_cur->parameterized);
            if (BTOR_IS_INVERTED_NODE (cur)) cached = BTOR_INVERT_NODE (cached);
            BTOR_PUSH_STACK (mm, arg_stack, btor_copy_exp (btor, cached));
            cur_lambda_depth--;
            continue;
          }
        }

#ifndef NDEBUG
        BTOR_PUSH_STACK (mm, unassign_stack, real_cur);
#endif
        btor_assign_args (btor, real_cur, args);
      }

      real_cur->beta_mark = 1;
      BTOR_PUSH_STACK (mm, stack, cur);
      BTOR_PUSH_STACK (mm, stack, cur_parent);
      BTOR_PUSH_STACK (mm, cleanup_stack, real_cur);

      for (i = 0; i < real_cur->arity; i++)
      {
        BTOR_PUSH_STACK (mm, stack, btor_simplify_exp (btor, real_cur->e[i]));
        BTOR_PUSH_STACK (mm, stack, real_cur);
      }
    }
    else if (real_cur->beta_mark == 1)
    {
      assert (real_cur->arity >= 1);
      assert (BTOR_COUNT_STACK (arg_stack) >= real_cur->arity);

      real_cur->beta_mark = 2;
      arg_stack.top -= real_cur->arity;
      e = arg_stack.top; /* arguments in reverse order */

      switch (real_cur->kind)
      {
        case BTOR_SLICE_NODE:
          result =
              btor_slice_exp (btor, e[0], real_cur->upper, real_cur->lower);
          btor_release_exp (btor, e[0]);
          break;
        case BTOR_AND_NODE:
          result = btor_and_exp (btor, e[1], e[0]);
          btor_release_exp (btor, e[0]);
          btor_release_exp (btor, e[1]);
          break;
        case BTOR_BEQ_NODE:
        case BTOR_AEQ_NODE:
          result = btor_eq_exp (btor, e[1], e[0]);
          btor_release_exp (btor, e[0]);
          btor_release_exp (btor, e[1]);
          break;
        case BTOR_ADD_NODE:
          result = btor_add_exp (btor, e[1], e[0]);
          btor_release_exp (btor, e[0]);
          btor_release_exp (btor, e[1]);
          break;
        case BTOR_MUL_NODE:
          result = btor_mul_exp (btor, e[1], e[0]);
          btor_release_exp (btor, e[0]);
          btor_release_exp (btor, e[1]);
          break;
        case BTOR_ULT_NODE:
          result = btor_ult_exp (btor, e[1], e[0]);
          btor_release_exp (btor, e[0]);
          btor_release_exp (btor, e[1]);
          break;
        case BTOR_SLL_NODE:
          result = btor_sll_exp (btor, e[1], e[0]);
          btor_release_exp (btor, e[0]);
          btor_release_exp (btor, e[1]);
          break;
        case BTOR_SRL_NODE:
          result = btor_srl_exp (btor, e[1], e[0]);
          btor_release_exp (btor, e[0]);
          btor_release_exp (btor, e[1]);
          break;
        case BTOR_UDIV_NODE:
          result = btor_udiv_exp (btor, e[1], e[0]);
          btor_release_exp (btor, e[0]);
          btor_release_exp (btor, e[1]);
          break;
        case BTOR_UREM_NODE:
          result = btor_urem_exp (btor, e[1], e[0]);
          btor_release_exp (btor, e[0]);
          btor_release_exp (btor, e[1]);
          break;
        case BTOR_CONCAT_NODE:
          result = btor_concat_exp (btor, e[1], e[0]);
          btor_release_exp (btor, e[0]);
          btor_release_exp (btor, e[1]);
          break;
        case BTOR_ARGS_NODE:
          assert (real_cur->arity >= 1);
          assert (real_cur->arity <= 3);
          if (real_cur->arity == 2)
          {
            next = e[0];
            e[0] = e[1];
            e[1] = next;
          }
          else if (real_cur->arity == 3)
          {
            next = e[0];
            e[0] = e[2];
            e[2] = next;
          }
          result = btor_args_exp (btor, real_cur->arity, e);
          btor_release_exp (btor, e[0]);
          if (real_cur->arity >= 2) btor_release_exp (btor, e[1]);
          if (real_cur->arity >= 3) btor_release_exp (btor, e[2]);
          break;
        case BTOR_APPLY_NODE:
          if (BTOR_IS_FUN_NODE (BTOR_REAL_ADDR_NODE (e[1])))
          {
            assert (BTOR_IS_ARGS_NODE (e[0]));
            /* NOTE: do not use btor_apply_exp here since
             * beta reduction is used in btor_rewrite_apply_exp. */
            result = btor_apply_exp_node (btor, e[1], e[0]);
          }
          else
          {
            result = btor_copy_exp (btor, e[1]);
          }

          if (cache && mode == BETA_RED_FULL
              && BTOR_IS_LAMBDA_NODE (real_cur->e[0])
              /* only cache results of applications on non-parameterized
               * lambdas (all arguments given) */
              && !real_cur->e[0]->parameterized)
          {
            assert (!real_cur->e[0]->simplified || cur == exp);
            assert (!BTOR_REAL_ADDR_NODE (real_cur->e[1])->simplified
                    || cur == exp);
            cache_beta_result (btor,
                               btor_simplify_exp (btor, real_cur->e[0]),
                               btor_simplify_exp (btor, e[0]),
                               result);
          }
          btor_release_exp (btor, e[0]);
          btor_release_exp (btor, e[1]);
          break;
        case BTOR_LAMBDA_NODE:
          /* special case: lambda not reduced (not instantiated)
           *		 and is not constant */
          if (real_cur->e[0] == e[1] && real_cur->e[1] == e[0]
              && BTOR_REAL_ADDR_NODE (e[0])->parameterized)
          {
            result = btor_copy_exp (btor, real_cur);
          }
          /* main case: lambda reduced to some term without e[1] */
          else
          {
            assert (!BTOR_REAL_ADDR_NODE (e[0])->parameterized);
            result = btor_copy_exp (btor, e[0]);
          }
          btor_release_exp (btor, e[0]);
          btor_release_exp (btor, e[1]);
          break;
        case BTOR_BCOND_NODE:
          result = btor_cond_exp (btor, e[2], e[1], e[0]);
          btor_release_exp (btor, e[0]);
          btor_release_exp (btor, e[1]);
          btor_release_exp (btor, e[2]);
          break;
        default:
          printf ("%s\n", node2string (real_cur));
          result = 0;
          /* not reachable */
          assert (0);
          // TODO: abort
      }

#ifdef BTOR_ENABLE_PARAM_CACHE
      /* cache rebuilt parameterized node with current arguments */
      if ((BTOR_IS_LAMBDA_NODE (real_cur)
           && btor_param_cur_assignment (real_cur->e[0]))
          || real_cur->parameterized)
      {
        t = btor_new_param_cache_tuple (btor, real_cur);
        assert (!btor_find_in_ptr_hash_table (param_cache, t));
        btor_insert_in_ptr_hash_table (param_cache, t)->data.asPtr =
            btor_copy_exp (btor, result);
      }
#endif

      if (BTOR_IS_LAMBDA_NODE (real_cur) && BTOR_IS_APPLY_NODE (cur_parent)
          && btor_param_cur_assignment (real_cur->e[0]))
      {
        btor_unassign_params (btor, real_cur);
#ifndef NDEBUG
        (void) BTOR_POP_STACK (unassign_stack);
#endif
      }

      //	    if (BTOR_IS_LAMBDA_NODE (real_cur)
      //		&& !real_cur->parameterized
      //		&& (!BTOR_IS_CURRIED_LAMBDA_NODE (real_cur)
      //		    || BTOR_IS_FIRST_CURRIED_LAMBDA (real_cur)))
      if (BTOR_IS_LAMBDA_NODE (real_cur) && !real_cur->parameterized)
        cur_lambda_depth--;

    BETA_REDUCE_PUSH_RESULT:
      if (BTOR_IS_INVERTED_NODE (cur)) result = BTOR_INVERT_NODE (result);

      BTOR_PUSH_STACK (mm, arg_stack, result);
    }
    else
    {
      assert (real_cur->beta_mark == 2);

#ifdef BTOR_ENABLE_PARAM_CACHE
      if (BTOR_IS_LAMBDA_NODE (real_cur) || real_cur->parameterized)
      {
        if (BTOR_IS_LAMBDA_NODE (real_cur))
        {
          args = 0;
          /* we do not need to assign parameters of curried lambdas
           * that are not the first one */
          // TODO: is it enough to check if lambda has assignment?
          // we can then assert condition below
          if (BTOR_IS_FIRST_CURRIED_LAMBDA (real_cur)
              || !BTOR_IS_CURRIED_LAMBDA_NODE (real_cur))
          {
            assert (!btor_param_cur_assignment (real_cur->e[0]));
            args = BTOR_TOP_STACK (arg_stack);
            assert (BTOR_IS_ARGS_NODE (BTOR_REAL_ADDR_NODE (args)));
            btor_assign_args (btor, real_cur, args);
          }
          t = btor_new_param_cache_tuple (btor, real_cur);
          if (args) btor_unassign_params (btor, real_cur);
        }
        else
          t = btor_new_param_cache_tuple (btor, real_cur);

        b = btor_find_in_ptr_hash_table (param_cache, t);
        btor_delete_param_cache_tuple (btor, t);
        /* real_cur not yet cached with current param assignment, rebuild
         * expression */
        if (!b)
        {
          real_cur->beta_mark = 0;
          goto BETA_REDUCE_START;
        }
        assert (b);
        result = btor_copy_exp (btor, (BtorNode *) b->data.asPtr);
      }
#else
      /* no cache, always rebuild */
      if (BTOR_IS_LAMBDA_NODE (real_cur) || real_cur->parameterized)
      {
        real_cur->beta_mark = 0;
        goto BETA_REDUCE_START;
      }
#endif
      else
        result = btor_copy_exp (btor, real_cur);
      assert (!BTOR_IS_LAMBDA_NODE (BTOR_REAL_ADDR_NODE (result)));
      goto BETA_REDUCE_PUSH_RESULT;
    }
  }
  assert (BTOR_EMPTY_STACK (unassign_stack));
  assert (cur_lambda_depth == 0);
  assert (BTOR_COUNT_STACK (arg_stack) == 1);
  result = BTOR_POP_STACK (arg_stack);
  assert (result);

#ifdef BTOR_ENABLE_PARAM_CACHE
  /* release cache and reset beta_mark flags */
  for (b = param_cache->first; b; b = b->next)
  {
    t        = (BtorParamCacheTuple *) b->key;
    real_cur = t->exp;
    assert (BTOR_IS_REGULAR_NODE (real_cur));
    btor_delete_param_cache_tuple (btor, t);
    btor_release_exp (btor, (BtorNode *) b->data.asPtr);
  }
#endif

  while (!BTOR_EMPTY_STACK (cleanup_stack))
  {
    cur = BTOR_POP_STACK (cleanup_stack);
    assert (BTOR_IS_REGULAR_NODE (cur));
    cur->beta_mark = 0;
  }
  assert (check_unique_table_beta_mark_unset_dbg (btor));

  BTOR_RELEASE_STACK (mm, stack);
  BTOR_RELEASE_STACK (mm, arg_stack);
  BTOR_RELEASE_STACK (mm, cleanup_stack);
#ifndef NDEBUG
  BTOR_RELEASE_STACK (mm, unassign_stack);
#endif
#ifdef BTOR_ENABLE_PARAM_CACHE
  btor_delete_ptr_hash_table (param_cache);
#endif

  BTORLOG ("%s: result %s (%d)",
           __FUNCTION__,
           node2string (result),
           BTOR_IS_INVERTED_NODE (result));
  btor->time.beta += btor_time_stamp () - start;
  return result;
}
#else
static BtorNode *
btor_beta_reduce (Btor *btor, BtorNode *exp, int mode, int bound)
{
  assert (btor);
  assert (exp);
  assert (mode == BETA_RED_FULL || mode == BETA_RED_LAMBDA_CHAINS
          || mode == BETA_RED_BOUNDED);
  assert (bound >= 0);
  assert (bound == 0 || mode == BETA_RED_BOUNDED);

  int i;
  double start;
  BtorMemMgr *mm;
  BtorNode *cur, *real_cur, *next, *result, *param, *cached, *args;
  BtorNode *cur_scope_lambda, *cur_parent, **e, *se[3];
  BtorNodePtrStack work_stack, arg_stack;
  BtorPtrHashBucket *mbucket, *b;
  BtorPtrHashTable *cache, *cur_scope, *cur_scope_results;
  BtorVoidPtrStack scopes, scope_results;
  BtorNodePtrStack scope_lambdas;
#ifndef NDEBUG
  BtorNodePtrStack unassign_stack;
#endif

  result = 0;

  mm    = btor->mm;
  cache = btor->cache;
  start = btor_time_stamp ();
  btor->stats.beta_reduce_calls++;

  //  BTORLOG ("%s: %s (mode %d)", __FUNCTION__, node2string (exp), mode);

  BTOR_INIT_STACK (work_stack);
  BTOR_INIT_STACK (arg_stack);
  BTOR_INIT_STACK (scopes);
  BTOR_INIT_STACK (scope_results);
  BTOR_INIT_STACK (scope_lambdas);
#ifndef NDEBUG
  BTOR_INIT_STACK (unassign_stack);
#endif

  BTOR_PUSH_STACK (mm, work_stack, exp);
  BTOR_PUSH_STACK (mm, work_stack, 0);

  cur_scope = btor_new_ptr_hash_table (mm,
                                       (BtorHashPtr) btor_hash_exp_by_id,
                                       (BtorCmpPtr) btor_compare_exp_by_id);
  cur_scope_results =
      btor_new_ptr_hash_table (mm,
                               (BtorHashPtr) btor_hash_exp_by_id,
                               (BtorCmpPtr) btor_compare_exp_by_id);
  cur_scope_lambda = 0;

  while (!BTOR_EMPTY_STACK (work_stack))
  {
    cur_parent = BTOR_POP_STACK (work_stack);
    cur        = BTOR_POP_STACK (work_stack);
    // TODO: directly push simplified exp onto stack at the beginning
    /* we do not want the simplification of top level apply contraints */
    if (BTOR_REAL_ADDR_NODE (cur)->constraint
        && BTOR_IS_APPLY_NODE (BTOR_REAL_ADDR_NODE (cur)))
      cur = btor_pointer_chase_simplified_exp (btor, cur);
    else
      cur = btor_simplify_exp (btor, cur);

    real_cur = BTOR_REAL_ADDR_NODE (cur);
    mbucket  = btor_find_in_ptr_hash_table (cur_scope, real_cur);

    if (!mbucket)
    {
      if (BTOR_IS_LAMBDA_NODE (real_cur)
          && !real_cur->parameterized
          /* only open new scope at first lambda of nested lambdas */
          && (!BTOR_IS_CURRIED_LAMBDA_NODE (real_cur)
              || BTOR_IS_FIRST_CURRIED_LAMBDA (real_cur)))
        BETA_REDUCE_OPEN_NEW_SCOPE (real_cur);

      /* initialize mark in current scope */
      mbucket             = btor_insert_in_ptr_hash_table (cur_scope, real_cur);
      mbucket->data.asInt = 0;
    }

    if (mbucket->data.asInt == 0)
    {
      assert (real_cur);
      assert (!real_cur->beta_mark || BTOR_IS_LAMBDA_NODE (real_cur));
      mbucket->data.asInt = 1;

      for (i = 0; i < real_cur->arity; i++)
        se[i] = btor_simplify_exp (btor, real_cur->e[i]);

      /* bounded reduction (BETA_RED_BOUNDED) */
      if (bound > 0 && BTOR_IS_LAMBDA_NODE (real_cur)
          && BTOR_COUNT_STACK (scopes) >= bound)
      {
        assert (real_cur == cur_scope_lambda);
        goto BETA_REDUCE_PREPARE_PUSH_ARG_STACK;
      }

      // TODO: consider nested lambdas in lambda chains?
      if (mode == BETA_RED_LAMBDA_CHAINS
          /* skip all lambdas that are not part of the lambda chain */
          && ((BTOR_IS_LAMBDA_NODE (real_cur) && !real_cur->chain)
              /* skip all nodes that are not parameterized as we can't merge
               * lambdas that might be below */
              || (!BTOR_IS_LAMBDA_NODE (real_cur) && !real_cur->parameterized)))
      {
        goto BETA_REDUCE_PREPARE_PUSH_ARG_STACK;
      }

      /* do not beta-reduce nodes that will not change anyway */
      if ((!real_cur->lambda_below && !real_cur->parameterized))
      // FIXME: assignment is not yet assigned, we have to check if
      //	      something is on the arg stack
      //	      || (BTOR_IS_LAMBDA_NODE (real_cur)
      //		  && !btor_param_cur_assignment (se[0])
      //		  && BTOR_REAL_ADDR_NODE (se[1])->parameterized))
      {
      BETA_REDUCE_PREPARE_PUSH_ARG_STACK:
        result = btor_copy_exp (btor, real_cur);
        goto BETA_REDUCE_PUSH_ARG_STACK;
      }

      if (BTOR_IS_PARAM_NODE (real_cur))
      {
        next = btor_param_cur_assignment (real_cur);
        if (!next) next = real_cur;

        result = btor_copy_exp (btor, next);
        goto BETA_REDUCE_PUSH_ARG_STACK;
      }

      /* assign params of lambda expression */
      if (BTOR_IS_LAMBDA_NODE (real_cur)
          /* if there is no argument on the stack, we have no
           * assignment for the parameter */
          && !BTOR_EMPTY_STACK (arg_stack)
          /* if it is nested, its parameter is already assigned */
          && !btor_param_cur_assignment (se[0])
          /* we have an assignment if there is a lambda application */
          && BTOR_IS_APPLY_NODE (cur_parent))
      {
        assert (!btor_find_in_ptr_hash_table (cur_scope,
                                              BTOR_REAL_ADDR_NODE (se[0])));

        args = BTOR_TOP_STACK (arg_stack);
        assert (BTOR_IS_ARGS_NODE (args));

        if (cache) BETA_REDUCE_PUSH_RESULT_IF_CACHED (real_cur, args);

        btor_assign_args (btor, real_cur, args);
#ifndef NDEBUG
        BTOR_PUSH_STACK (mm, unassign_stack, real_cur);
#endif
      }

      BTOR_PUSH_STACK (mm, work_stack, cur);
      BTOR_PUSH_STACK (mm, work_stack, cur_parent);

      /* NOTE: all arguments of an apply have to be visited first
       *       in order to get a correct assignment for the parameter
       *       of a lambda. */
      for (i = 0; i < real_cur->arity; i++)
      {
        BTOR_PUSH_STACK (mm, work_stack, se[i]);
        BTOR_PUSH_STACK (mm, work_stack, real_cur);
      }
    }
    else if (mbucket->data.asInt == 1)
    {
      assert (mbucket);

      /* copy "leaves" or expression that were cut off */
      if (BTOR_IS_BV_CONST_NODE (real_cur) || BTOR_IS_BV_VAR_NODE (real_cur)
          || BTOR_IS_ARRAY_VAR_NODE (real_cur)
          || BTOR_IS_PARAM_NODE (real_cur)
          /* we reached given bound */
          || (bound > 0 && BTOR_IS_LAMBDA_NODE (real_cur)
              && BTOR_COUNT_STACK (scopes) >= bound))
      {
        result = btor_copy_exp (btor, real_cur);
      }
      else
      {
        assert (BTOR_IS_UNARY_NODE (real_cur) || BTOR_IS_BINARY_NODE (real_cur)
                || BTOR_IS_TERNARY_NODE (real_cur)
                || BTOR_IS_ARGS_NODE (real_cur));
        assert (BTOR_COUNT_STACK (arg_stack) >= real_cur->arity);

        arg_stack.top -= real_cur->arity;
        e = arg_stack.top; /* arguments in reverse order */

        switch (real_cur->kind)
        {
          case BTOR_SLICE_NODE:
            result =
                btor_slice_exp (btor, e[0], real_cur->upper, real_cur->lower);
            btor_release_exp (btor, e[0]);
            break;
          case BTOR_AND_NODE:
            result = btor_and_exp (btor, e[1], e[0]);
            btor_release_exp (btor, e[0]);
            btor_release_exp (btor, e[1]);
            break;
          case BTOR_BEQ_NODE:
          case BTOR_AEQ_NODE:
            result = btor_eq_exp (btor, e[1], e[0]);
            btor_release_exp (btor, e[0]);
            btor_release_exp (btor, e[1]);
            break;
          case BTOR_ADD_NODE:
            result = btor_add_exp (btor, e[1], e[0]);
            btor_release_exp (btor, e[0]);
            btor_release_exp (btor, e[1]);
            break;
          case BTOR_MUL_NODE:
            result = btor_mul_exp (btor, e[1], e[0]);
            btor_release_exp (btor, e[0]);
            btor_release_exp (btor, e[1]);
            break;
          case BTOR_ULT_NODE:
            result = btor_ult_exp (btor, e[1], e[0]);
            btor_release_exp (btor, e[0]);
            btor_release_exp (btor, e[1]);
            break;
          case BTOR_SLL_NODE:
            result = btor_sll_exp (btor, e[1], e[0]);
            btor_release_exp (btor, e[0]);
            btor_release_exp (btor, e[1]);
            break;
          case BTOR_SRL_NODE:
            result = btor_srl_exp (btor, e[1], e[0]);
            btor_release_exp (btor, e[0]);
            btor_release_exp (btor, e[1]);
            break;
          case BTOR_UDIV_NODE:
            result = btor_udiv_exp (btor, e[1], e[0]);
            btor_release_exp (btor, e[0]);
            btor_release_exp (btor, e[1]);
            break;
          case BTOR_UREM_NODE:
            result = btor_urem_exp (btor, e[1], e[0]);
            btor_release_exp (btor, e[0]);
            btor_release_exp (btor, e[1]);
            break;
          case BTOR_CONCAT_NODE:
            result = btor_concat_exp (btor, e[1], e[0]);
            btor_release_exp (btor, e[0]);
            btor_release_exp (btor, e[1]);
            break;
          case BTOR_ARGS_NODE:
            assert (real_cur->arity >= 1);
            assert (real_cur->arity <= 3);
            if (real_cur->arity == 2)
            {
              next = e[0];
              e[0] = e[1];
              e[1] = next;
            }
            else if (real_cur->arity == 3)
            {
              next = e[0];
              e[0] = e[2];
              e[2] = next;
            }
            result = btor_args_exp (btor, real_cur->arity, e);
            btor_release_exp (btor, e[0]);
            if (real_cur->arity >= 2) btor_release_exp (btor, e[1]);
            if (real_cur->arity >= 3) btor_release_exp (btor, e[2]);
            break;
          case BTOR_APPLY_NODE:
            /* function exp has been beta-reduced to value */
            if (!BTOR_IS_FUN_NODE (BTOR_REAL_ADDR_NODE (e[1])))
            {
              result = btor_copy_exp (btor, e[1]);
            }
            else
            {
              assert (BTOR_IS_FUN_NODE (e[1]));
              assert (BTOR_IS_ARGS_NODE (e[0]));
              /* NOTE: do not use btor_apply_exp here since
               * beta reduction is used in btor_rewrite_apply_exp. */
              result = btor_apply_exp_node (btor, e[1], e[0]);
            }

            if (cache && mode == BETA_RED_FULL
                && BTOR_IS_LAMBDA_NODE (real_cur->e[0])
                /* only cache result if underlying function is not a
                 * parameterized function (nested function) */
                && !real_cur->e[0]->parameterized)
            {
              assert (!BTOR_REAL_ADDR_NODE (real_cur->e[0])->simplified
                      || cur == exp);
              assert (!BTOR_REAL_ADDR_NODE (real_cur->e[1])->simplified
                      || cur == exp);
              cache_beta_result (btor,
                                 btor_simplify_exp (btor, real_cur->e[0]),
                                 btor_simplify_exp (btor, e[0]),
                                 result);
            }
            btor_release_exp (btor, e[0]);
            btor_release_exp (btor, e[1]);
            break;

          case BTOR_LAMBDA_NODE:
            /* lambda expression not reduced, nothing changed
             * NOTE: lambda may be constant and thus, we return e[1] */
            if (real_cur->e[0] == e[1] && real_cur->e[1] == e[0]
                && BTOR_REAL_ADDR_NODE (e[0])->parameterized)
            {
              assert (!real_cur->beta_mark);
              result = btor_copy_exp (btor, real_cur);
            }
            // TODO: is this really relevant or dead code?
            /* lambda reduced to some term with e[0] due to rewriting */
            else if (real_cur->beta_mark == 1
                     || (real_cur->e[0] == e[1]
                         && BTOR_REAL_ADDR_NODE (e[0])->parameterized))
            {
              assert (0);
              // FIXME: we do not support reducing nested lambdas
              //        like that, see test_merge.smt2 if we fully
              //        reduce lambda 14 without assigning the params
              // assert (!BTOR_IS_CURRIED_LAMBDA_NODE (real_cur));
              if (real_cur->beta_mark == 0)
              {
                assert (BTOR_IS_REGULAR_NODE (e[1]));
                param = btor_param_exp (btor, e[1]->len, "");

                /* mark lambda as to-be-rebuilt in 2nd pass */
                real_cur->beta_mark = 1;
                btor_assign_param (btor, real_cur, param);

#ifndef NDEBUG
                BTOR_PUSH_STACK (mm, unassign_stack, real_cur);
#endif
                /* open new scope in order to discard all
                 * built expressions under 'real_cur' */
                BETA_REDUCE_OPEN_NEW_SCOPE (real_cur);

                /* add lambda to cur_scope (otherwise a new scope
                 * will be opened) */
                btor_insert_in_ptr_hash_table (cur_scope, real_cur)
                    ->data.asInt = 0;
                BTOR_PUSH_STACK (mm, work_stack, real_cur);
                BTOR_PUSH_STACK (mm, work_stack, cur_parent);

                btor_release_exp (btor, e[0]);
                btor_release_exp (btor, e[1]);

                /* rebuild lambda */
                continue;
              }
              /* build new lambda with new param 2nd pass */
              else
              {
                assert (real_cur->beta_mark == 1);
                assert (BTOR_IS_REGULAR_NODE (e[1]));
                assert (BTOR_IS_PARAM_NODE (e[1]));
                result = btor_lambda_exp (btor, e[1], e[0]);
                /* decrement ref counter of param e[1] created in
                 * 1st pass */
                btor_release_exp (btor, e[1]);
                real_cur->beta_mark = 0;

                assert (btor_param_cur_assignment (real_cur->e[0]));
                btor_unassign_params (btor, real_cur);

#ifndef NDEBUG
                (void) BTOR_POP_STACK (unassign_stack);
#endif

                /* close scope that was opened in first pass */
                BETA_REDUCE_CLOSE_SCOPE ();
                /* restore mark of previous scope */
                mbucket = btor_find_in_ptr_hash_table (cur_scope, real_cur);
                assert (mbucket);
              }
            }
            /* lambda reduced to some term without e[0] */
            else
            {
              assert (!real_cur->beta_mark);
              result = btor_copy_exp (btor, e[0]);
            }
            btor_release_exp (btor, e[0]);
            btor_release_exp (btor, e[1]);
            break;
          case BTOR_BCOND_NODE:
            result = btor_cond_exp (btor, e[2], e[1], e[0]);
            btor_release_exp (btor, e[0]);
            btor_release_exp (btor, e[1]);
            btor_release_exp (btor, e[2]);
            break;
          default:
            /* not reachable */
            assert (0);
        }
      }

    BETA_REDUCE_PUSH_ARG_STACK:
      assert (mbucket->data.asInt != 2);
      mbucket->data.asInt = 2;

      /* only cache parameterized nodes */
      if (real_cur->parameterized)
      {
        /* store result in current scope results */
        assert (!btor_find_in_ptr_hash_table (cur_scope_results, real_cur));
        btor_insert_in_ptr_hash_table (cur_scope_results, real_cur)
            ->data.asPtr = btor_copy_exp (btor, result);
      }

      /* close scope */
      if (real_cur == cur_scope_lambda)
      {
        BETA_REDUCE_CLOSE_SCOPE ();
        goto BETA_REDUCE_UNASSIGN_PARAMS;
      }

      if (BTOR_IS_LAMBDA_NODE (real_cur)
          && !BTOR_IS_CURRIED_LAMBDA_NODE (real_cur) && real_cur->parameterized)
      {
      BETA_REDUCE_UNASSIGN_PARAMS:
#ifndef NDEBUG
        if (!BTOR_EMPTY_STACK (unassign_stack)
            && BTOR_TOP_STACK (unassign_stack) == real_cur)
          (void) BTOR_POP_STACK (unassign_stack);
#endif
        if (btor_param_cur_assignment (real_cur->e[0]))
          btor_unassign_params (btor, real_cur);
      }

    BETA_REDUCE_PUSH_ARG_STACK_WITHOUT_CLOSE_SCOPE:
      if (BTOR_IS_INVERTED_NODE (cur)) result = BTOR_INVERT_NODE (result);

      BTOR_PUSH_STACK (mm, arg_stack, result);
    }
    else
    {
      assert (mbucket->data.asInt == 2);
      assert (cur_scope_results);

      /* only parameterized nodes are cached */
      if (real_cur->parameterized)
      {
        mbucket = btor_find_in_ptr_hash_table (cur_scope_results, real_cur);
        assert (mbucket);
        result = btor_copy_exp (btor, (BtorNode *) mbucket->data.asPtr);
      }
      else
        result = btor_copy_exp (btor, real_cur);
      assert (!BTOR_IS_LAMBDA_NODE (BTOR_REAL_ADDR_NODE (result)));
      goto BETA_REDUCE_PUSH_ARG_STACK_WITHOUT_CLOSE_SCOPE;
    }
  }
  assert (cur_scope);
  assert (cur_scope_results);
  assert (!cur_scope_lambda);
  assert (BTOR_EMPTY_STACK (scopes));
  assert (BTOR_EMPTY_STACK (scope_results));
  assert (BTOR_EMPTY_STACK (scope_lambdas));
  assert (BTOR_EMPTY_STACK (unassign_stack));
  assert (BTOR_COUNT_STACK (arg_stack) == 1);
  result = BTOR_POP_STACK (arg_stack);
  assert (result);

  /* cleanup */
  btor_delete_ptr_hash_table (cur_scope);
  for (b = cur_scope_results->first; b; b = b->next)
    btor_release_exp (btor, (BtorNode *) b->data.asPtr);
  btor_delete_ptr_hash_table (cur_scope_results);
  BTOR_RELEASE_STACK (mm, scopes);
  BTOR_RELEASE_STACK (mm, scope_results);
  BTOR_RELEASE_STACK (mm, scope_lambdas);
  BTOR_RELEASE_STACK (mm, work_stack);
  BTOR_RELEASE_STACK (mm, arg_stack);
#ifndef NDEBUG
  BTOR_RELEASE_STACK (mm, unassign_stack);
#endif

  BTORLOG ("%s: result %s (%d)",
           __FUNCTION__,
           node2string (result),
           BTOR_IS_INVERTED_NODE (result));
  btor->time.beta += btor_time_stamp () - start;

  return result;
}
#endif

static BtorNode *
btor_beta_reduce_partial_aux (Btor *btor,
                              BtorNode *exp,
                              BtorPtrHashTable *cond_sel1,
                              BtorPtrHashTable *cond_sel2,
                              int *evalerr)
{
  assert (btor);
  assert (exp);
  assert (!cond_sel1 || cond_sel2);
  assert (!cond_sel2 || cond_sel1);
  //  BTORLOG ("%s: %s", __FUNCTION__, node2string (exp));

  int i, rwl;
  double start;
  const char *eval_res;
  BtorMemMgr *mm;
  BtorNode *cur, *real_cur, *cur_parent, *next, *result, **e, *args, *cur_args;
  BtorNodePtrStack stack, arg_stack;
  BtorPtrHashTable *cache, *mark;
  BtorPtrHashBucket *b;
  BtorParamCacheTuple *t0;
  BtorHashTableIterator it;

  if (evalerr) *evalerr = 0;

  if (!BTOR_REAL_ADDR_NODE (exp)->parameterized
      && !BTOR_IS_LAMBDA_NODE (BTOR_REAL_ADDR_NODE (exp)))
    return btor_copy_exp (btor, exp);

  start = btor_time_stamp ();
  btor->stats.beta_reduce_calls++;

  rwl = btor->rewrite_level;
  if (btor->rewrite_level > 0) btor->rewrite_level = 1;

  mm = btor->mm;
  BTOR_INIT_STACK (stack);
  BTOR_INIT_STACK (arg_stack);
  cache = btor_new_ptr_hash_table (mm,
                                   (BtorHashPtr) btor_hash_param_cache_tuple,
                                   (BtorCmpPtr) btor_compare_param_cache_tuple);
  mark  = btor_new_ptr_hash_table (mm,
                                  (BtorHashPtr) btor_hash_exp_by_id,
                                  (BtorCmpPtr) btor_compare_exp_by_id);

  real_cur = BTOR_REAL_ADDR_NODE (exp);

  /* skip all nested lambdas */
  if (BTOR_IS_LAMBDA_NODE (real_cur)) exp = BTOR_LAMBDA_GET_BODY (real_cur);

  BTOR_PUSH_STACK (mm, stack, exp);
  BTOR_PUSH_STACK (mm, stack, 0);
  // TODO: intially we do not have args (assigned from outside)

  while (!BTOR_EMPTY_STACK (stack))
  {
    cur_parent = BTOR_POP_STACK (stack);
    cur        = BTOR_POP_STACK (stack);
    real_cur   = BTOR_REAL_ADDR_NODE (cur);

    if (real_cur->beta_mark == 0)
    {
    BETA_REDUCE_PARTIAL_START:
      /* stop at non-parameterized nodes */
      if (!real_cur->parameterized)
      {
        assert (BTOR_IS_FUN_NODE (real_cur) || BTOR_IS_ARGS_NODE (real_cur)
                || real_cur->tseitin);
        BTOR_PUSH_STACK (mm, arg_stack, btor_copy_exp (btor, cur));
        continue;
      }
      /* push assigned argument of parameter on argument stack */
      else if (BTOR_IS_PARAM_NODE (real_cur))
      {
        next = btor_param_cur_assignment (real_cur);
        assert (next);
        if (BTOR_IS_INVERTED_NODE (cur)) next = BTOR_INVERT_NODE (next);
        BTOR_PUSH_STACK (mm, arg_stack, btor_copy_exp (btor, next));
        continue;
      }
      /* assign params of lambda expression */
      else if (BTOR_IS_LAMBDA_NODE (real_cur)
               && BTOR_IS_APPLY_NODE (cur_parent)
               /* check if we have arguments on the stack */
               && !BTOR_EMPTY_STACK (arg_stack)
               /* if it is nested, its parameter is already assigned */
               && !btor_param_cur_assignment (real_cur->e[0]))
      {
        args = BTOR_TOP_STACK (arg_stack);
        assert (BTOR_IS_ARGS_NODE (args));
        btor_assign_args (btor, real_cur, args);
      }

      real_cur->beta_mark = 1;
      BTOR_PUSH_STACK (mm, stack, cur);
      BTOR_PUSH_STACK (mm, stack, cur_parent);

      for (i = 0; i < real_cur->arity; i++)
      {
        BTOR_PUSH_STACK (mm, stack, real_cur->e[i]);
        BTOR_PUSH_STACK (mm, stack, real_cur);
      }
    }
    else if (real_cur->beta_mark == 1)
    {
      assert (real_cur->parameterized);
      assert (real_cur->arity >= 1);
      assert (BTOR_COUNT_STACK (arg_stack) >= real_cur->arity);

      real_cur->beta_mark = 2;
      arg_stack.top -= real_cur->arity;
      e = arg_stack.top; /* arguments in reverse order */

      switch (real_cur->kind)
      {
        case BTOR_SLICE_NODE:
          result =
              btor_slice_exp (btor, e[0], real_cur->upper, real_cur->lower);
          btor_release_exp (btor, e[0]);
          break;
        case BTOR_AND_NODE:
          result = btor_and_exp (btor, e[1], e[0]);
          btor_release_exp (btor, e[0]);
          btor_release_exp (btor, e[1]);
          break;
        case BTOR_BEQ_NODE:
        case BTOR_AEQ_NODE:
          result = btor_eq_exp (btor, e[1], e[0]);
          btor_release_exp (btor, e[0]);
          btor_release_exp (btor, e[1]);
          break;
        case BTOR_ADD_NODE:
          result = btor_add_exp (btor, e[1], e[0]);
          btor_release_exp (btor, e[0]);
          btor_release_exp (btor, e[1]);
          break;
        case BTOR_MUL_NODE:
          result = btor_mul_exp (btor, e[1], e[0]);
          btor_release_exp (btor, e[0]);
          btor_release_exp (btor, e[1]);
          break;
        case BTOR_ULT_NODE:
          result = btor_ult_exp (btor, e[1], e[0]);
          btor_release_exp (btor, e[0]);
          btor_release_exp (btor, e[1]);
          break;
        case BTOR_SLL_NODE:
          result = btor_sll_exp (btor, e[1], e[0]);
          btor_release_exp (btor, e[0]);
          btor_release_exp (btor, e[1]);
          break;
        case BTOR_SRL_NODE:
          result = btor_srl_exp (btor, e[1], e[0]);
          btor_release_exp (btor, e[0]);
          btor_release_exp (btor, e[1]);
          break;
        case BTOR_UDIV_NODE:
          result = btor_udiv_exp (btor, e[1], e[0]);
          btor_release_exp (btor, e[0]);
          btor_release_exp (btor, e[1]);
          break;
        case BTOR_UREM_NODE:
          result = btor_urem_exp (btor, e[1], e[0]);
          btor_release_exp (btor, e[0]);
          btor_release_exp (btor, e[1]);
          break;
        case BTOR_CONCAT_NODE:
          result = btor_concat_exp (btor, e[1], e[0]);
          btor_release_exp (btor, e[0]);
          btor_release_exp (btor, e[1]);
          break;
        case BTOR_ARGS_NODE:
          assert (real_cur->arity >= 1);
          assert (real_cur->arity <= 3);
          if (real_cur->arity == 2)
          {
            next = e[0];
            e[0] = e[1];
            e[1] = next;
          }
          else if (real_cur->arity == 3)
          {
            next = e[0];
            e[0] = e[2];
            e[2] = next;
          }
          result = btor_args_exp (btor, real_cur->arity, e);
          btor_release_exp (btor, e[0]);
          if (real_cur->arity >= 2) btor_release_exp (btor, e[1]);
          if (real_cur->arity >= 3) btor_release_exp (btor, e[2]);
          break;
        case BTOR_APPLY_NODE:
          if (BTOR_IS_FUN_NODE (BTOR_REAL_ADDR_NODE (e[1])))
          {
            result = btor_apply_exp_node (btor, e[1], e[0]);
            btor_release_exp (btor, e[1]);
          }
          else
            result = e[1];
          btor_release_exp (btor, e[0]);
          break;
        case BTOR_LAMBDA_NODE:
          /* lambdas are always reduced to some term without e[1] */
          assert (!BTOR_REAL_ADDR_NODE (e[0])->parameterized);
          result = e[0];
          btor_release_exp (btor, e[1]);
          break;
        case BTOR_BCOND_NODE:
          eval_res = btor_eval_exp (btor, e[2]);

          if (eval_res)
          {
            if (eval_res[0] == '1')
            {
              if (cond_sel1)
              {
                t0 = btor_new_param_cache_tuple (btor,
                                                 BTOR_REAL_ADDR_NODE (e[2]));
                if (!btor_find_in_ptr_hash_table (cond_sel1, t0))
                  btor_insert_in_ptr_hash_table (cond_sel1, t0)->data.asPtr =
                      e[2];
                else
                  btor_delete_param_cache_tuple (btor, t0);
              }
              next = e[1];
            }
            else
            {
              assert (eval_res[0] == '0');
              if (cond_sel2)
              {
                t0 = btor_new_param_cache_tuple (btor,
                                                 BTOR_REAL_ADDR_NODE (e[2]));
                if (!btor_find_in_ptr_hash_table (cond_sel2, t0))
                  btor_insert_in_ptr_hash_table (cond_sel2, t0)->data.asPtr =
                      e[2];
                else
                  btor_delete_param_cache_tuple (btor, t0);
              }
              next = e[0];
            }
            assert (next);
            result = btor_copy_exp (btor, next);
            btor_freestr (mm, (char *) eval_res);
          }
          else
          {
            result = btor_cond_exp (btor, e[2], e[1], e[0]);
            /* if result is indeed a bv conditional it could not have
             * been evaluated due to not encoded inputs.
             * this is not always the case since rewriting may yield
             * simplified expressions. */
            if (evalerr && BTOR_IS_BV_COND_NODE (BTOR_REAL_ADDR_NODE (result)))
            {
              assert (!BTOR_IS_BV_CONST_NODE (BTOR_REAL_ADDR_NODE (e[2])));
              next = BTOR_REAL_ADDR_NODE (result);

              if (!btor_find_in_ptr_hash_table (mark, next))
                btor_insert_in_ptr_hash_table (mark,
                                               btor_copy_exp (btor, next));
            }
          }
          btor_release_exp (btor, e[0]);
          btor_release_exp (btor, e[1]);
          btor_release_exp (btor, e[2]);
          break;
        default:
          printf ("%s\n", node2string (real_cur));
          result = 0;
          /* not reachable */
          assert (0);
          // TODO: abort
      }

      next = BTOR_REAL_ADDR_NODE (result);
      for (i = 0; mark->count > 0 && i < next->arity; i++)
      {
        if (btor_find_in_ptr_hash_table (mark,
                                         BTOR_REAL_ADDR_NODE (next->e[i])))
        {
          if (!btor_find_in_ptr_hash_table (mark, next))
            btor_insert_in_ptr_hash_table (mark, btor_copy_exp (btor, next));
          break;
        }
      }

      /* cache rebuilt parameterized node with current arguments */
      t0 = btor_new_param_cache_tuple (btor, real_cur);
      assert (!btor_find_in_ptr_hash_table (cache, t0));
      btor_insert_in_ptr_hash_table (cache, t0)->data.asPtr =
          btor_copy_exp (btor, result);

      /* we still need the assigned argument for caching */
      if (BTOR_IS_LAMBDA_NODE (real_cur)) btor_unassign_params (btor, real_cur);

    BETA_REDUCE_PARTIAL_PUSH_RESULT:
      if (BTOR_IS_INVERTED_NODE (cur)) result = BTOR_INVERT_NODE (result);

      BTOR_PUSH_STACK (mm, arg_stack, result);
    }
    else
    {
      assert (real_cur->parameterized);
      assert (real_cur->beta_mark == 2);
      if (BTOR_IS_LAMBDA_NODE (real_cur))
      {
        cur_args = BTOR_TOP_STACK (arg_stack);
        assert (BTOR_IS_ARGS_NODE (BTOR_REAL_ADDR_NODE (cur_args)));
        btor_assign_args (btor, real_cur, cur_args);
        t0 = btor_new_param_cache_tuple (btor, real_cur);
        btor_unassign_params (btor, real_cur);
      }
      else
        t0 = btor_new_param_cache_tuple (btor, real_cur);

      b = btor_find_in_ptr_hash_table (cache, t0);
      btor_delete_param_cache_tuple (btor, t0);
      /* real_cur not yet cached with current param assignment, rebuild
       * expression */
      if (!b)
      {
        real_cur->beta_mark = 0;
        goto BETA_REDUCE_PARTIAL_START;
      }
      assert (b);
      result = btor_copy_exp (btor, (BtorNode *) b->data.asPtr);
      assert (!BTOR_IS_LAMBDA_NODE (BTOR_REAL_ADDR_NODE (result)));
      goto BETA_REDUCE_PARTIAL_PUSH_RESULT;
    }
  }
  assert (BTOR_COUNT_STACK (arg_stack) == 1);
  result = BTOR_POP_STACK (arg_stack);
  assert (result);

  /* release cache and reset beta_mark flags */
  for (b = cache->first; b; b = b->next)
  {
    t0       = (BtorParamCacheTuple *) b->key;
    real_cur = t0->exp;
    assert (BTOR_IS_REGULAR_NODE (real_cur));
    real_cur->beta_mark = 0;
    btor_delete_param_cache_tuple (btor, t0);
    btor_release_exp (btor, (BtorNode *) b->data.asPtr);
  }

  /* check if result contains bv conditions that couldn't be evaluated */
  if (evalerr)
  {
    if (btor_find_in_ptr_hash_table (mark, BTOR_REAL_ADDR_NODE (result)))
      *evalerr = 1;
  }

  init_node_hash_table_iterator (btor, &it, mark);
  while (has_next_node_hash_table_iterator (&it))
    btor_release_exp (btor, next_node_hash_table_iterator (&it));

  BTOR_RELEASE_STACK (mm, stack);
  BTOR_RELEASE_STACK (mm, arg_stack);
  btor_delete_ptr_hash_table (cache);
  btor_delete_ptr_hash_table (mark);
  btor->rewrite_level = rwl;

  BTORLOG ("%s: result %s (%d)",
           __FUNCTION__,
           node2string (result),
           BTOR_IS_INVERTED_NODE (result));
  btor->time.beta += btor_time_stamp () - start;

  return result;
}

BtorNode *
btor_beta_reduce_full (Btor *btor, BtorNode *exp)
{
  BTORLOG ("%s: %s", __FUNCTION__, node2string (exp));
  return btor_beta_reduce (btor, exp, BETA_RED_FULL, 0);
}

BtorNode *
btor_beta_reduce_chains (Btor *btor, BtorNode *exp)
{
  BTORLOG ("%s: %s", __FUNCTION__, node2string (exp));
  return btor_beta_reduce (btor, exp, BETA_RED_LAMBDA_CHAINS, 0);
}

BtorNode *
btor_beta_reduce_bounded (Btor *btor, BtorNode *exp, int bound)
{
  BTORLOG ("%s: %s", __FUNCTION__, node2string (exp));
  return btor_beta_reduce (btor, exp, BETA_RED_BOUNDED, bound);
}

BtorNode *
btor_beta_reduce_partial (Btor *btor, BtorNode *exp, int *evalerr)
{
  BTORLOG ("%s: %s", __FUNCTION__, node2string (exp));
  return btor_beta_reduce_partial_aux (btor, exp, 0, 0, evalerr);
}

BtorNode *
btor_beta_reduce_partial_collect (Btor *btor,
                                  BtorNode *exp,
                                  BtorPtrHashTable *cond_sel1,
                                  BtorPtrHashTable *cond_sel2)
{
  BTORLOG ("%s: %s", __FUNCTION__, node2string (exp));
#ifndef NDEBUG
  int evalerr;
  BtorNode *res;
<<<<<<< HEAD
  res = btor_beta_reduce_partial_aux (
      btor, exp, 0, cond_sel1, cond_sel2, &evalerr);
=======
  res =
      btor_beta_reduce_partial_aux (btor, exp, cond_sel1, cond_sel2, &evalerr);
>>>>>>> 2f35e9c6
  //  assert (!evalerr);
  return res;
#else
  return btor_beta_reduce_partial_aux (btor, exp, cond_sel1, cond_sel2, 0);
#endif
}

BtorNode *
btor_apply_and_reduce (Btor *btor, int argc, BtorNode **args, BtorNode *lambda)
{
  assert (btor);
  assert (argc >= 0);
  assert (argc < 1 || args);
  assert (lambda);

  int i;
  BtorNode *result, *cur;
  BtorNodePtrStack unassign;
  BtorMemMgr *mm;

  mm = btor->mm;

  BTOR_INIT_STACK (unassign);

  cur = lambda;
  for (i = 0; i < argc; i++)
  {
    assert (BTOR_IS_REGULAR_NODE (cur));
    assert (BTOR_IS_LAMBDA_NODE (cur));
    btor_assign_param (btor, cur, args[i]);
    BTOR_PUSH_STACK (mm, unassign, cur);
    cur = BTOR_REAL_ADDR_NODE (cur->e[1]);
  }

  result = btor_beta_reduce_full (btor, lambda);

  while (!BTOR_EMPTY_STACK (unassign))
  {
    cur = BTOR_POP_STACK (unassign);
    btor_unassign_params (btor, cur);
  }

  BTOR_RELEASE_STACK (mm, unassign);

  return result;
}<|MERGE_RESOLUTION|>--- conflicted
+++ resolved
@@ -1629,13 +1629,8 @@
 #ifndef NDEBUG
   int evalerr;
   BtorNode *res;
-<<<<<<< HEAD
-  res = btor_beta_reduce_partial_aux (
-      btor, exp, 0, cond_sel1, cond_sel2, &evalerr);
-=======
   res =
       btor_beta_reduce_partial_aux (btor, exp, cond_sel1, cond_sel2, &evalerr);
->>>>>>> 2f35e9c6
   //  assert (!evalerr);
   return res;
 #else
