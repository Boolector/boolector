/*  Boolector: Satisfiablity Modulo Theories (SMT) solver.
 *
 *  Copyright (C) 2013-2014 Mathias Preiner.
 *  Copyright (C) 2015 Aina Niemetz.
 *
 *  All rights reserved.
 *
 *  This file is part of Boolector.
 *  See COPYING for more information on using this software.
 */

#ifndef BTORCONSTBV_H_INCLUDED
#define BTORCONSTBV_H_INCLUDED

#include <stdint.h>
#include "btorexp.h"
#include "btormem.h"

#define BTOR_BV_TYPE uint32_t
#define BTOR_BV_TYPE_BW (sizeof (BTOR_BV_TYPE) * 8)

struct BitVector
{
  int width; /* length of bit vector */
  int len;   /* length of 'bits' array */

  /* 'bits' represents the bit vector in 32-bit chunks, first bit of 32-bit bv
   * in bits[0] is MSB, bit vector is 'filled' from LSB, hence spare bits (if
   * any) come in front of the MSB and are zeroed out.
   * E.g., for a bit vector of width 31, representing value 1:
   *
   *    bits[0] = 0 0000....1
   *              ^ ^--- MSB
   *              |--- spare bit
   * */
  BTOR_BV_TYPE *bits;
};

typedef struct BitVector BitVector;

#define BTOR_REAL_ADDR_BV(bv) ((BitVector *) (~3ul & (unsigned long int) (bv)))

<<<<<<< HEAD
BitVector *btor_new_bv (Btor *, int);
BitVector *btor_new_random_bv (Btor *, int);

BitVector *btor_char_to_bv (Btor *, char *);
BitVector *btor_uint64_to_bv (Btor *, uint64_t, int);
BitVector *btor_assignment_bv (Btor *, BtorNode *, int);
BitVector *btor_copy_bv (Btor *, BitVector *);

=======
BitVector *btor_new_bv (BtorMemMgr *, int);
BitVector *btor_char_to_bv (BtorMemMgr *, char *);
BitVector *btor_uint64_to_bv (BtorMemMgr *, uint64_t, int);
BitVector *btor_assignment_bv (BtorMemMgr *, BtorNode *, int);
BitVector *btor_copy_bv (BtorMemMgr *, BitVector *);
>>>>>>> 8c26886b
size_t btor_size_bv (BitVector *);
void btor_free_bv (BtorMemMgr *, BitVector *);
int btor_compare_bv (BitVector *, BitVector *);
unsigned int btor_hash_bv (BitVector *);

void btor_print_bv (BitVector *);
void btor_print_all_bv (BitVector *);
char *btor_bv_to_char_bv (BtorMemMgr *, const BitVector *);
uint64_t btor_bv_to_uint64_bv (BitVector *);
int btor_get_bit_bv (const BitVector *, int);
void btor_set_bit_bv (BitVector *, int, int);
void btor_flip_bit_bv (BitVector *, int);
int btor_is_true_bv (BitVector *);
int btor_is_false_bv (BitVector *);

<<<<<<< HEAD
BitVector *btor_neg_bv (Btor *, BitVector *);
BitVector *btor_not_bv (Btor *, BitVector *);
BitVector *btor_inc_bv (Btor *, BitVector *);
BitVector *btor_dec_bv (Btor *, BitVector *);
BitVector *btor_add_bv (Btor *, BitVector *, BitVector *);
BitVector *btor_and_bv (Btor *, BitVector *, BitVector *);
BitVector *btor_xor_bv (Btor *, BitVector *, BitVector *);
BitVector *btor_eq_bv (Btor *, BitVector *, BitVector *);
BitVector *btor_ult_bv (Btor *, BitVector *, BitVector *);
BitVector *btor_sll_bv (Btor *, BitVector *, BitVector *);
BitVector *btor_srl_bv (Btor *, BitVector *, BitVector *);
BitVector *btor_mul_bv (Btor *, BitVector *, BitVector *);
BitVector *btor_udiv_bv (Btor *, BitVector *, BitVector *);
BitVector *btor_urem_bv (Btor *, BitVector *, BitVector *);
BitVector *btor_concat_bv (Btor *, BitVector *, BitVector *);
BitVector *btor_slice_bv (Btor *, BitVector *, int, int);
=======
BitVector *btor_neg_bv (BtorMemMgr *, BitVector *);
BitVector *btor_not_bv (BtorMemMgr *, BitVector *);
BitVector *btor_add_bv (BtorMemMgr *, BitVector *, BitVector *);
BitVector *btor_and_bv (BtorMemMgr *, BitVector *, BitVector *);
BitVector *btor_eq_bv (BtorMemMgr *, BitVector *, BitVector *);
BitVector *btor_ult_bv (BtorMemMgr *, BitVector *, BitVector *);
BitVector *btor_sll_bv (BtorMemMgr *, BitVector *, BitVector *);
BitVector *btor_srl_bv (BtorMemMgr *, BitVector *, BitVector *);
BitVector *btor_mul_bv (BtorMemMgr *, BitVector *, BitVector *);
BitVector *btor_udiv_bv (BtorMemMgr *, BitVector *, BitVector *);
BitVector *btor_urem_bv (BtorMemMgr *, BitVector *, BitVector *);
BitVector *btor_concat_bv (BtorMemMgr *, BitVector *, BitVector *);
BitVector *btor_slice_bv (BtorMemMgr *, BitVector *, int, int);
>>>>>>> 8c26886b

/*------------------------------------------------------------------------*/

struct BitVectorTuple
{
  int arity;
  BitVector **bv;
};

typedef struct BitVectorTuple BitVectorTuple;

BitVectorTuple *btor_new_bv_tuple (BtorMemMgr *, int);
void btor_free_bv_tuple (BtorMemMgr *, BitVectorTuple *);
BitVectorTuple *btor_copy_bv_tuple (BtorMemMgr *, BitVectorTuple *);
size_t btor_size_bv_tuple (BitVectorTuple *);
void btor_add_to_bv_tuple (BtorMemMgr *, BitVectorTuple *, BitVector *, int);
int btor_compare_bv_tuple (BitVectorTuple *, BitVectorTuple *);
unsigned int btor_hash_bv_tuple (BitVectorTuple *);

#endif<|MERGE_RESOLUTION|>--- conflicted
+++ resolved
@@ -15,6 +15,7 @@
 #include <stdint.h>
 #include "btorexp.h"
 #include "btormem.h"
+#include "btorutil.h"
 
 #define BTOR_BV_TYPE uint32_t
 #define BTOR_BV_TYPE_BW (sizeof (BTOR_BV_TYPE) * 8)
@@ -40,22 +41,13 @@
 
 #define BTOR_REAL_ADDR_BV(bv) ((BitVector *) (~3ul & (unsigned long int) (bv)))
 
-<<<<<<< HEAD
-BitVector *btor_new_bv (Btor *, int);
-BitVector *btor_new_random_bv (Btor *, int);
-
-BitVector *btor_char_to_bv (Btor *, char *);
-BitVector *btor_uint64_to_bv (Btor *, uint64_t, int);
-BitVector *btor_assignment_bv (Btor *, BtorNode *, int);
-BitVector *btor_copy_bv (Btor *, BitVector *);
-
-=======
 BitVector *btor_new_bv (BtorMemMgr *, int);
+BitVector *btor_new_random_bv (BtorMemMgr *, BtorRNG *, int);
 BitVector *btor_char_to_bv (BtorMemMgr *, char *);
 BitVector *btor_uint64_to_bv (BtorMemMgr *, uint64_t, int);
 BitVector *btor_assignment_bv (BtorMemMgr *, BtorNode *, int);
 BitVector *btor_copy_bv (BtorMemMgr *, BitVector *);
->>>>>>> 8c26886b
+
 size_t btor_size_bv (BitVector *);
 void btor_free_bv (BtorMemMgr *, BitVector *);
 int btor_compare_bv (BitVector *, BitVector *);
@@ -71,28 +63,13 @@
 int btor_is_true_bv (BitVector *);
 int btor_is_false_bv (BitVector *);
 
-<<<<<<< HEAD
-BitVector *btor_neg_bv (Btor *, BitVector *);
-BitVector *btor_not_bv (Btor *, BitVector *);
-BitVector *btor_inc_bv (Btor *, BitVector *);
-BitVector *btor_dec_bv (Btor *, BitVector *);
-BitVector *btor_add_bv (Btor *, BitVector *, BitVector *);
-BitVector *btor_and_bv (Btor *, BitVector *, BitVector *);
-BitVector *btor_xor_bv (Btor *, BitVector *, BitVector *);
-BitVector *btor_eq_bv (Btor *, BitVector *, BitVector *);
-BitVector *btor_ult_bv (Btor *, BitVector *, BitVector *);
-BitVector *btor_sll_bv (Btor *, BitVector *, BitVector *);
-BitVector *btor_srl_bv (Btor *, BitVector *, BitVector *);
-BitVector *btor_mul_bv (Btor *, BitVector *, BitVector *);
-BitVector *btor_udiv_bv (Btor *, BitVector *, BitVector *);
-BitVector *btor_urem_bv (Btor *, BitVector *, BitVector *);
-BitVector *btor_concat_bv (Btor *, BitVector *, BitVector *);
-BitVector *btor_slice_bv (Btor *, BitVector *, int, int);
-=======
 BitVector *btor_neg_bv (BtorMemMgr *, BitVector *);
 BitVector *btor_not_bv (BtorMemMgr *, BitVector *);
+BitVector *btor_inc_bv (BtorMemMgr *, BitVector *);
+BitVector *btor_dec_bv (BtorMemMgr *, BitVector *);
 BitVector *btor_add_bv (BtorMemMgr *, BitVector *, BitVector *);
 BitVector *btor_and_bv (BtorMemMgr *, BitVector *, BitVector *);
+BitVector *btor_xor_bv (BtorMemMgr *, BitVector *, BitVector *);
 BitVector *btor_eq_bv (BtorMemMgr *, BitVector *, BitVector *);
 BitVector *btor_ult_bv (BtorMemMgr *, BitVector *, BitVector *);
 BitVector *btor_sll_bv (BtorMemMgr *, BitVector *, BitVector *);
@@ -102,7 +79,6 @@
 BitVector *btor_urem_bv (BtorMemMgr *, BitVector *, BitVector *);
 BitVector *btor_concat_bv (BtorMemMgr *, BitVector *, BitVector *);
 BitVector *btor_slice_bv (BtorMemMgr *, BitVector *, int, int);
->>>>>>> 8c26886b
 
 /*------------------------------------------------------------------------*/
 
