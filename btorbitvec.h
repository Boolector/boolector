--- conflicted
+++ resolved
@@ -40,7 +40,6 @@
 
 typedef struct BtorBitVector BtorBitVector;
 
-<<<<<<< HEAD
 BtorBitVector *btor_new_bv (BtorMemMgr *mm, int bw);
 
 BtorBitVector *btor_new_random_bv (BtorMemMgr *mm, BtorRNG *rng, int bw);
@@ -54,7 +53,7 @@
 
 BtorBitVector *btor_char_to_bv (BtorMemMgr *mm, char *assignment);
 BtorBitVector *btor_uint64_to_bv (BtorMemMgr *mm, uint64_t value, int bw);
-BtorBitVector *btor_copy_bv (BtorMemMgr *mm, BtorBitVector *bv);
+BtorBitVector *btor_copy_bv (BtorMemMgr *mm, const BtorBitVector *bv);
 BtorBitVector *btor_assignment_bv (BtorMemMgr *mm,
                                    BtorNode *exp,
                                    int init_x_values);
@@ -144,39 +143,6 @@
                                 BtorBitVector *bv2,
                                 BtorBitVector **fx,
                                 BtorBitVector **fy);
-=======
-BtorBitVector *btor_new_bv (BtorMemMgr *, int);
-BtorBitVector *btor_char_to_bv (BtorMemMgr *, char *);
-BtorBitVector *btor_uint64_to_bv (BtorMemMgr *, uint64_t, int);
-BtorBitVector *btor_assignment_bv (BtorMemMgr *, BtorNode *, int);
-BtorBitVector *btor_copy_bv (BtorMemMgr *, const BtorBitVector *);
-size_t btor_size_bv (BtorBitVector *);
-void btor_free_bv (BtorMemMgr *, BtorBitVector *);
-int btor_compare_bv (const BtorBitVector *, const BtorBitVector *);
-unsigned int btor_hash_bv (BtorBitVector *);
-
-void btor_print_bv (BtorBitVector *);
-void btor_print_all_bv (BtorBitVector *);
-char *btor_bv_to_char_bv (BtorMemMgr *, const BtorBitVector *);
-uint64_t btor_bv_to_uint64_bv (BtorBitVector *);
-int btor_get_bit_bv (const BtorBitVector *, int);
-int btor_is_true_bv (BtorBitVector *);
-int btor_is_false_bv (BtorBitVector *);
-
-BtorBitVector *btor_neg_bv (BtorMemMgr *, BtorBitVector *);
-BtorBitVector *btor_not_bv (BtorMemMgr *, BtorBitVector *);
-BtorBitVector *btor_add_bv (BtorMemMgr *, BtorBitVector *, BtorBitVector *);
-BtorBitVector *btor_and_bv (BtorMemMgr *, BtorBitVector *, BtorBitVector *);
-BtorBitVector *btor_eq_bv (BtorMemMgr *, BtorBitVector *, BtorBitVector *);
-BtorBitVector *btor_ult_bv (BtorMemMgr *, BtorBitVector *, BtorBitVector *);
-BtorBitVector *btor_sll_bv (BtorMemMgr *, BtorBitVector *, BtorBitVector *);
-BtorBitVector *btor_srl_bv (BtorMemMgr *, BtorBitVector *, BtorBitVector *);
-BtorBitVector *btor_mul_bv (BtorMemMgr *, BtorBitVector *, BtorBitVector *);
-BtorBitVector *btor_udiv_bv (BtorMemMgr *, BtorBitVector *, BtorBitVector *);
-BtorBitVector *btor_urem_bv (BtorMemMgr *, BtorBitVector *, BtorBitVector *);
-BtorBitVector *btor_concat_bv (BtorMemMgr *, BtorBitVector *, BtorBitVector *);
-BtorBitVector *btor_slice_bv (BtorMemMgr *, BtorBitVector *, int, int);
->>>>>>> 3488ea31
 
 /*------------------------------------------------------------------------*/
 
