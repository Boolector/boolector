/*  Boolector: Satisfiablity Modulo Theories (SMT) solver.
 *
 *  Copyright (C) 2014-2015 Aina Niemetz.
 *  Copyright (C) 2014-2015 Mathias Preiner.
 *  Copyright (C) 2014-2015 Armin Biere.
 *
 *  All rights reserved.
 *
 *  This file is part of Boolector.
 *  See COPYING for more information on using this software.
 */

#ifndef BTOROPTS_H_INCLUDED
#define BTOROPTS_H_INCLUDED

#define BTOR_INPUT_FORMAT_BTOR2 -2
#define BTOR_INPUT_FORMAT_BTOR -1
#define BTOR_INPUT_FORMAT_NONE 0
#define BTOR_INPUT_FORMAT_SMT1 1
#define BTOR_INPUT_FORMAT_SMT2 2
#define BTOR_INPUT_FORMAT_DFLT BTOR_INPUT_FORMAT_NONE
#define BTOR_INPUT_FORMAT_MIN -2
#define BTOR_INPUT_FORMAT_MAX 2

#define BTOR_OUTPUT_BASE_BIN 0
#define BTOR_OUTPUT_BASE_HEX 1
#define BTOR_OUTPUT_BASE_DEC 2
#define BTOR_OUTPUT_BASE_DFLT BTOR_OUTPUT_BASE_BIN
#define BTOR_OUTPUT_BASE_MIN 0
#define BTOR_OUTPUT_BASE_MAX 2

#define BTOR_OUTPUT_FORMAT_BTOR2 -2
#define BTOR_OUTPUT_FORMAT_BTOR -1
#define BTOR_OUTPUT_FORMAT_SMT1 1
#define BTOR_OUTPUT_FORMAT_SMT2 2
#define BTOR_OUTPUT_FORMAT_DFLT BTOR_OUTPUT_FORMAT_BTOR
#define BTOR_OUTPUT_FORMAT_MIN -2
#define BTOR_OUTPUT_FORMAT_MAX 2

#define BTOR_JUST_HEUR_LEFT 0
#define BTOR_JUST_HEUR_BRANCH_MIN_APP 1
#define BTOR_JUST_HEUR_BRANCH_MIN_DEP 2
#define BTOR_JUST_HEUR_DFLT BTOR_JUST_HEUR_BRANCH_MIN_APP
#define BTOR_JUST_HEUR_MIN 0
#define BTOR_JUST_HEUR_MAX 2

typedef struct BtorOpt
{
  int internal;     /* internal option? */
  const char *shrt; /* short option identifier (may be 0) */
  const char *lng;  /* long option identifier */
  const char *desc; /* description */
  int val;          /* value */
  int dflt;         /* default value */
  int min;          /* min value */
  int max;          /* max value */
} BtorOpt;

#define BTOR_OPT_MODEL_GEN "model_gen"
#define BTOR_OPT_INCREMENTAL "incremental"
#define BTOR_OPT_INCREMENTAL_ALL "incremental_all"
#define BTOR_OPT_INCREMENTAL_IN_DEPTH "incremental_in_depth"
#define BTOR_OPT_INCREMENTAL_LOOK_AHEAD "incremental_look_ahead"
#define BTOR_OPT_INCREMENTAL_INTERVAL "incremental_interval"
#define BTOR_OPT_INPUT_FORMAT "input_format"
#define BTOR_OPT_OUTPUT_NUMBER_FORMAT "output_number_format"
#define BTOR_OPT_OUTPUT_FORMAT "output_format"
#define BTOR_OPT_REWRITE_LEVEL "rewrite_level"
#define BTOR_OPT_REWRITE_LEVEL_PBR "rewrite_level_pbr"
#define BTOR_OPT_BETA_REDUCE_ALL "beta_reduce_all"
#define BTOR_OPT_ACKERMANN "ackermannize"
#define BTOR_OPT_DUAL_PROP "dual_prop"
#define BTOR_OPT_JUST "just"
#ifndef BTOR_DO_NOT_OPTIMIZE_UNCONSTRAINED
#define BTOR_OPT_UCOPT "ucopt"
#endif
#define BTOR_OPT_AUTO_CLEANUP "auto_cleanup"
#define BTOR_OPT_PRETTY_PRINT "pretty_print"
#define BTOR_OPT_LOGLEVEL "loglevel"
#define BTOR_OPT_VERBOSITY "verbosity"
#define BTOR_OPT_SIMPLIFY_CONSTRAINTS "simplify_constraints"
#define BTOR_OPT_AUTO_CLEANUP_INTERNAL "auto_cleanup_internal"
#ifdef BTOR_CHECK_FAILED
#define BTOR_OPT_CHK_FAILED_ASSUMPTIONS "chk_failed_assumptions"
#endif
#define BTOR_OPT_PBRA "probe_beta_reduce_all"
#define BTOR_OPT_PBRA_LOD_LIMIT "pbra_lod_limit"
#define BTOR_OPT_PBRA_SAT_LIMIT "pbra_sat_limit"
#define BTOR_OPT_PBRA_OPS_FACTOR "pbra_ops_factor"
#define BTOR_OPT_UCOPT "ucopt"
#define BTOR_OPT_LAZY_SYNTHESIZE "lazy_synthesize"
#define BTOR_OPT_ELIMINATE_SLICES "eliminate_slices"
<<<<<<< HEAD
#define BTOR_OPT_SKELETON_PREPROCESSING "skeleton_preprocessing"
=======
#define BTOR_OPT_DELAY_LEMMAS "delay_lemmas"
>>>>>>> 464de520
#define BTOR_OPT_JUST_HEURISTIC "just_heuristic"
#define BTOR_OPT_PARSE_INTERACTIVE "parse_interactive"
#define BTOR_OPT_MERGE_LAMBDAS "merge_lambdas"

typedef struct BtorOpts
{
  BtorOpt first; /* dummy for iteration */
  /* ----------------------------------------------------------------------- */
  BtorOpt model_gen; /* model generation enabled */

  BtorOpt incremental;     /* incremental usage */
  BtorOpt incremental_all; /* incremental usage, solve all */

  BtorOpt input_format; /* force input format */

  BtorOpt output_number_format; /* output number format */
  BtorOpt output_format;        /* output file format */

  BtorOpt rewrite_level;
  BtorOpt rewrite_level_pbr;

  BtorOpt beta_reduce_all; /* eagerly eliminate lambda expressions */
  BtorOpt ackermannize;    /* add ackermann constraints */
#ifdef BTOR_ENABLE_BETA_REDUCTION_PROBING
  BtorOpt probe_beta_reduce_all; /* probe until given LOD or SAT limit */
  BtorOpt pbra_lod_limit;        /* LOD limit for BR probing */
  BtorOpt pbra_sat_limit;        /* SAT limit for BR probing */
  BtorOpt pbra_ops_factor;       /* factor by which the beta reduced formula
                                    may be greater than the original */
#endif
  BtorOpt dual_prop;      /* dual prop optimization */
  BtorOpt just;           /* justification optimization */
  BtorOpt just_heuristic; /* use heuristic (else: input [0] if both
                             are controlling) */
#ifndef BTOR_DO_NOT_OPTIMIZE_UNCONSTRAINED
  BtorOpt ucopt; /* unconstrained optimization */
#endif
<<<<<<< HEAD
  BtorOpt lazy_synthesize;        /* lazily synthesize expressions */
  BtorOpt eliminate_slices;       /* eliminate slices on variables */
  BtorOpt skeleton_preprocessing; /* enable propositional skeletone
                                     preprocessing" */
=======
  BtorOpt lazy_synthesize;  /* lazily synthesize expressions */
  BtorOpt eliminate_slices; /* eliminate slices on variables */
  BtorOpt eager_lemmas;     /* eager lemma generation */
  BtorOpt merge_lambdas;    /* merge lambda chains */
>>>>>>> 464de520

  BtorOpt auto_cleanup; /* automatic cleanup of exps, assignment
                           strings (external references only) */
  BtorOpt pretty_print; /* reindex exps and sorts when dumping */
#ifndef NBTORLOG
  BtorOpt loglevel;
#endif
  BtorOpt verbosity;

  /* internal */
  BtorOpt simplify_constraints;  /* force constraints to true/false */
  BtorOpt auto_cleanup_internal; /* force cleanup of exps, assignm. strings
                                    (internal references only) */

  BtorOpt incremental_in_depth;   /* incremental usage, in-depth mode */
  BtorOpt incremental_look_ahead; /* incremental usage, look-ahead mode */
  BtorOpt incremental_interval;   /* incremental usage, interval mode */
  BtorOpt parse_interactive;      /* interactive parse mode */

  /* ----------------------------------------------------------------------- */
  BtorOpt last; /* dummy for iteration */
#ifdef BTOR_CHECK_FAILED
  BtorOpt chk_failed_assumptions;
#endif

} BtorOpts;

struct Btor;

void btor_init_opts (struct Btor *btor);

void btor_set_opt (struct Btor *btor, const char *name, int val);

/* does not assert existing opt with name 'name',
 * not for boolector internal use */
BtorOpt *btor_get_opt_aux (struct Btor *btor,
                           const char *name,
                           int skip_internal);
/* asserts existing opt with name 'opt' */
BtorOpt *btor_get_opt (struct Btor *btor, const char *name);

int btor_get_opt_val (struct Btor *btor, const char *name);
int btor_get_opt_min (struct Btor *btor, const char *name);
int btor_get_opt_max (struct Btor *btor, const char *name);
int btor_get_opt_dflt (struct Btor *btor, const char *name);
const char *btor_get_opt_shrt (struct Btor *btor, const char *name);
const char *btor_get_opt_desc (struct Btor *btor, const char *name);

const char *btor_first_opt (struct Btor *btor);
const char *btor_next_opt (struct Btor *btor, const char *cur);
#endif<|MERGE_RESOLUTION|>--- conflicted
+++ resolved
@@ -90,11 +90,8 @@
 #define BTOR_OPT_UCOPT "ucopt"
 #define BTOR_OPT_LAZY_SYNTHESIZE "lazy_synthesize"
 #define BTOR_OPT_ELIMINATE_SLICES "eliminate_slices"
-<<<<<<< HEAD
 #define BTOR_OPT_SKELETON_PREPROCESSING "skeleton_preprocessing"
-=======
 #define BTOR_OPT_DELAY_LEMMAS "delay_lemmas"
->>>>>>> 464de520
 #define BTOR_OPT_JUST_HEURISTIC "just_heuristic"
 #define BTOR_OPT_PARSE_INTERACTIVE "parse_interactive"
 #define BTOR_OPT_MERGE_LAMBDAS "merge_lambdas"
@@ -132,17 +129,12 @@
 #ifndef BTOR_DO_NOT_OPTIMIZE_UNCONSTRAINED
   BtorOpt ucopt; /* unconstrained optimization */
 #endif
-<<<<<<< HEAD
-  BtorOpt lazy_synthesize;        /* lazily synthesize expressions */
-  BtorOpt eliminate_slices;       /* eliminate slices on variables */
-  BtorOpt skeleton_preprocessing; /* enable propositional skeletone
-                                     preprocessing" */
-=======
   BtorOpt lazy_synthesize;  /* lazily synthesize expressions */
   BtorOpt eliminate_slices; /* eliminate slices on variables */
-  BtorOpt eager_lemmas;     /* eager lemma generation */
-  BtorOpt merge_lambdas;    /* merge lambda chains */
->>>>>>> 464de520
+  BtorOpt
+      skeleton_preprocessing; /* enable propositional skeleton preprocessing" */
+  BtorOpt eager_lemmas;       /* eager lemma generation */
+  BtorOpt merge_lambdas;      /* merge lambda chains */
 
   BtorOpt auto_cleanup; /* automatic cleanup of exps, assignment
                            strings (external references only) */
