/*  Boolector: Satisfiablity Modulo Theories (SMT) solver.
 *
 *  Copyright (C) 2014-2015 Aina Niemetz.
 *  Copyright (C) 2014-2015 Mathias Preiner.
 *  Copyright (C) 2014-2015 Armin Biere.
 *
 *  All rights reserved.
 *
 *  This file is part of Boolector.
 *  See COPYING for more information on using this software.
 */

#ifndef BTOROPTS_H_INCLUDED
#define BTOROPTS_H_INCLUDED

#include <stdint.h>

<<<<<<< HEAD
#define BTOR_ENGINE_CORE 0
#define BTOR_ENGINE_SLS 1
#define BTOR_ENGINE_DFLT BTOR_ENGINE_CORE
#define BTOR_ENGINE_MIN BTOR_ENGINE_CORE
#define BTOR_ENGINE_MAX BTOR_ENGINE_SLS
=======
#define BTOR_VERBOSITY_MAX 4
>>>>>>> 3614ca49

#define BTOR_INPUT_FORMAT_NONE 0
#define BTOR_INPUT_FORMAT_BTOR 1
#define BTOR_INPUT_FORMAT_BTOR2 2
#define BTOR_INPUT_FORMAT_SMT1 3
#define BTOR_INPUT_FORMAT_SMT2 4
#define BTOR_INPUT_FORMAT_DFLT BTOR_INPUT_FORMAT_NONE
#define BTOR_INPUT_FORMAT_MIN BTOR_INPUT_FORMAT_NONE
#define BTOR_INPUT_FORMAT_MAX BTOR_INPUT_FORMAT_SMT2

#define BTOR_OUTPUT_BASE_BIN 0
#define BTOR_OUTPUT_BASE_HEX 1
#define BTOR_OUTPUT_BASE_DEC 2
#define BTOR_OUTPUT_BASE_DFLT BTOR_OUTPUT_BASE_BIN
#define BTOR_OUTPUT_BASE_MIN BTOR_OUTPUT_BASE_BIN
#define BTOR_OUTPUT_BASE_MAX BTOR_OUTPUT_BASE_DEC

#define BTOR_OUTPUT_FORMAT_BTOR 1
#define BTOR_OUTPUT_FORMAT_BTOR2 2
#define BTOR_OUTPUT_FORMAT_SMT2 3
#define BTOR_OUTPUT_FORMAT_AIGER_ASCII 4
#define BTOR_OUTPUT_FORMAT_AIGER_BINARY 5
#define BTOR_OUTPUT_FORMAT_DFLT BTOR_OUTPUT_FORMAT_BTOR
#define BTOR_OUTPUT_FORMAT_MIN BTOR_OUTPUT_FORMAT_BTOR
#define BTOR_OUTPUT_FORMAT_MAX BTOR_OUTPUT_FORMAT_AIGER_BINARY

#define BTOR_JUST_HEUR_LEFT 0
#define BTOR_JUST_HEUR_BRANCH_MIN_APP 1
#define BTOR_JUST_HEUR_BRANCH_MIN_DEP 2
#define BTOR_JUST_HEUR_DFLT BTOR_JUST_HEUR_BRANCH_MIN_APP
#define BTOR_JUST_HEUR_MIN BTOR_JUST_HEUR_LEFT
#define BTOR_JUST_HEUR_MAX BTOR_JUST_HEUR_BRANCH_MIN_DEP

#define BTOR_SLS_STRAT_BEST_MOVE 0
#define BTOR_SLS_STRAT_PROB_RAND_WALK 1
#define BTOR_SLS_STRAT_FIRST_BEST_MOVE 2
#define BTOR_SLS_STRAT_BEST_SAME_MOVE 3
#define BTOR_SLS_STRAT_ALWAYS_PROP 4
#define BTOR_SLS_STRAT_DFLT BTOR_SLS_STRAT_BEST_MOVE
#define BTOR_SLS_STRAT_MIN 0
#define BTOR_SLS_STRAT_MAX 4

typedef struct BtorOpt
{
  int internal;     /* internal option? */
  const char *shrt; /* short option identifier (may be 0) */
  const char *lng;  /* long option identifier */
  const char *desc; /* description */
  uint32_t val;     /* value */
  uint32_t dflt;    /* default value */
  uint32_t min;     /* min value */
  uint32_t max;     /* max value */
} BtorOpt;

#define BTOR_OPT_ENGINE "engine"
#define BTOR_OPT_MODEL_GEN "model_gen"
#define BTOR_OPT_INCREMENTAL "incremental"
#define BTOR_OPT_INCREMENTAL_ALL "incremental_all"
#define BTOR_OPT_INCREMENTAL_IN_DEPTH "incremental_in_depth"
#define BTOR_OPT_INCREMENTAL_LOOK_AHEAD "incremental_look_ahead"
#define BTOR_OPT_INCREMENTAL_INTERVAL "incremental_interval"
#define BTOR_OPT_INPUT_FORMAT "input_format"
#define BTOR_OPT_OUTPUT_NUMBER_FORMAT "output_number_format"
#define BTOR_OPT_OUTPUT_FORMAT "output_format"
#define BTOR_OPT_REWRITE_LEVEL "rewrite_level"
#define BTOR_OPT_BETA_REDUCE_ALL "beta_reduce_all"
#define BTOR_OPT_ACKERMANN "ackermannize"
#define BTOR_OPT_DUAL_PROP "dual_prop"
#define BTOR_OPT_JUST "just"
#define BTOR_OPT_SLS "sls"
#define BTOR_OPT_SLS_STRATEGY "sls_strategy"
#define BTOR_OPT_SLS_MOVE_GW "sls_move_gw"
#define BTOR_OPT_SLS_MOVE_RANGE "sls_move_range"
#define BTOR_OPT_SLS_MOVE_SEGMENT "sls_move_segment"
#define BTOR_OPT_SLS_MOVE_RAND_WALK "sls_move_rand_walk"
#define BTOR_OPT_SLS_MOVE_RAND_WALK_PROB "sls_move_rand_walk_prob"
#define BTOR_OPT_SLS_MOVE_RANDOMIZEALL "sls_move_rand_all"
#define BTOR_OPT_SLS_MOVE_RANDOMIZERANGE "sls_move_rand_range"
#define BTOR_OPT_SLS_MOVE_PROP "sls_move_prop"
#define BTOR_OPT_SLS_MOVE_PROP_N_PROP "sls_move_prop_n_prop"
#define BTOR_OPT_SLS_MOVE_PROP_N_SLS "sls_move_prop_n_sls"
#define BTOR_OPT_SLS_MOVE_PROP_FORCE_RW "sls_move_prop_force_rw"
#define BTOR_OPT_SLS_MOVE_PROP_NO_FLIP_COND "sls_move_prop_no_flip_cond"
#define BTOR_OPT_SLS_MOVE_PROP_FLIP_COND_PROB "sls_move_prop_flip_cond_prob"
#define BTOR_OPT_SLS_MOVE_INC_MOVE_TEST "sls_move_inc_move_test"
#define BTOR_OPT_SLS_USE_RESTARTS "sls_use_restarts"
#define BTOR_OPT_SLS_USE_BANDIT "sls_use_bandit"
#ifndef BTOR_DO_NOT_OPTIMIZE_UNCONSTRAINED
#define BTOR_OPT_UCOPT "ucopt"
#endif
#define BTOR_OPT_AUTO_CLEANUP "auto_cleanup"
#define BTOR_OPT_PRETTY_PRINT "pretty_print"
#define BTOR_OPT_EXIT_CODES "exit_codes"
#define BTOR_OPT_LOGLEVEL "loglevel"
#define BTOR_OPT_VERBOSITY "verbosity"
#define BTOR_OPT_SEED "seed"
#define BTOR_OPT_SIMPLIFY_CONSTRAINTS "simplify_constraints"
#define BTOR_OPT_AUTO_CLEANUP_INTERNAL "auto_cleanup_internal"
#ifdef BTOR_CHECK_FAILED
#define BTOR_OPT_CHK_FAILED_ASSUMPTIONS "chk_failed_assumptions"
#endif
#define BTOR_OPT_UCOPT "ucopt"
#define BTOR_OPT_LAZY_SYNTHESIZE "lazy_synthesize"
#define BTOR_OPT_ELIMINATE_SLICES "eliminate_slices"
#define BTOR_OPT_DELAY_LEMMAS "delay_lemmas"
#define BTOR_OPT_JUST_HEURISTIC "just_heuristic"
#define BTOR_OPT_PARSE_INTERACTIVE "parse_interactive"
#define BTOR_OPT_MERGE_LAMBDAS "merge_lambdas"
#define BTOR_OPT_EXTRACT_LAMBDAS "extract_lambdas"
#define BTOR_OPT_SKELETON_PREPROC "skeleton_preproc"
#define BTOR_OPT_SORT_EXP "sort_exp"
#define BTOR_OPT_SORT_AIG "sort_aig"
#define BTOR_OPT_SORT_AIGVEC "sort_aigvec"
#define BTOR_OPT_RW_NORMALIZE "rw_normalize"

typedef struct BtorOpts
{
  BtorOpt first; /* dummy for iteration */
  /* ----------------------------------------------------------------------- */
  BtorOpt engine; /* Boolector engine */

  BtorOpt model_gen; /* model generation enabled */

  BtorOpt incremental;     /* incremental usage */
  BtorOpt incremental_all; /* incremental usage, solve all */

  BtorOpt input_format; /* force input format */

  BtorOpt output_number_format; /* output number format */
  BtorOpt output_format;        /* output file format */

  BtorOpt rewrite_level;

  BtorOpt beta_reduce_all; /* eagerly eliminate lambda expressions */
  BtorOpt ackermannize;    /* add ackermann constraints */
<<<<<<< HEAD
#ifdef BTOR_ENABLE_BETA_REDUCTION_PROBING
  BtorOpt probe_beta_reduce_all; /* probe until given LOD or SAT limit */
  BtorOpt pbra_lod_limit;        /* LOD limit for BR probing */
  BtorOpt pbra_sat_limit;        /* SAT limit for BR probing */
  BtorOpt pbra_ops_factor;       /* factor by which the beta reduced formula
                                    may be greater than the original */
#endif
  BtorOpt sls_strategy;
  BtorOpt sls_move_gw;
  BtorOpt sls_move_range;          /* enable range flip neighbors */
  BtorOpt sls_move_segment;        /* enable segment flip neighbors */
  BtorOpt sls_move_rand_all;       /* randomize all candidates
                                      (rather than just one) */
  BtorOpt sls_move_rand_range;     /* ranomize range-wise and choose best guess
                                      (rather than randomizing all bits) */
  BtorOpt sls_move_rand_walk;      /* enable random walks */
  BtorOpt sls_move_rand_walk_prob; /* probability to choose a random walk */
  BtorOpt sls_move_prop;           /* enable propagation moves */
  BtorOpt sls_move_prop_n_prop;    /* number of prop moves (vs. sls moves) */
  BtorOpt sls_move_prop_n_sls;     /* number of prop moves (vs. sls moves) */
  BtorOpt sls_move_prop_force_rw;  /* force random walk if prop move fails */
  BtorOpt sls_move_prop_no_flip_cond;   /* do not choose cond flip during
                                     path selection for prop moves */
  BtorOpt sls_move_prop_flip_cond_prob; /* probability to choose cond flip
                                     during path selection for prop moves */
  BtorOpt sls_move_inc_move_test;

  BtorOpt sls_use_restarts;
  BtorOpt sls_use_bandit;

  BtorOpt dual_prop;      /* dual prop optimization */
  BtorOpt just;           /* justification optimization */
  BtorOpt just_heuristic; /* use heuristic (else: input [0] if both
                             are controlling) */
=======
  BtorOpt dual_prop;       /* dual prop optimization */
  BtorOpt just;            /* justification optimization */
  BtorOpt just_heuristic;  /* use heuristic (else: input [0] if both
                              are controlling) */
>>>>>>> 3614ca49
#ifndef BTOR_DO_NOT_OPTIMIZE_UNCONSTRAINED
  BtorOpt ucopt; /* unconstrained optimization */
#endif
  BtorOpt lazy_synthesize;  /* lazily synthesize expressions */
  BtorOpt eliminate_slices; /* eliminate slices on variables */
  BtorOpt eager_lemmas;     /* eager lemma generation */
  BtorOpt merge_lambdas;    /* merge lambda chains */
  BtorOpt extract_lambdas;  /* extract lambda terms */
  BtorOpt skeleton_preproc; /* skeleton preprocessing */
  BtorOpt sort_exp;         /* sort commutative expression nodes */
  BtorOpt sort_aig;         /* sort AIG nodes */
  BtorOpt sort_aigvec;      /* sort AIG vectors */

  BtorOpt auto_cleanup; /* automatic cleanup of exps, assignment
                           strings (external references only) */
  BtorOpt pretty_print; /* reindex exps and sorts when dumping */
  BtorOpt exit_codes;   /* use Boolector exit codes rather than
                           returning 0 on success and 1 on error */
#ifndef NBTORLOG
  BtorOpt loglevel;
#endif
  BtorOpt verbosity;

  BtorOpt seed; /* seed for random number generator */
  /* internal */
  BtorOpt simplify_constraints;  /* force constraints to true/false */
  BtorOpt auto_cleanup_internal; /* force cleanup of exps, assignm. strings
                                    (internal references only) */

  BtorOpt incremental_in_depth;   /* incremental usage, in-depth mode */
  BtorOpt incremental_look_ahead; /* incremental usage, look-ahead mode */
  BtorOpt incremental_interval;   /* incremental usage, interval mode */
  BtorOpt parse_interactive;      /* interactive parse mode */
  BtorOpt rw_normalize;           /* normalization during rewriting */

  /* ----------------------------------------------------------------------- */
  BtorOpt last; /* dummy for iteration */
#ifdef BTOR_CHECK_FAILED
  BtorOpt chk_failed_assumptions;
#endif

} BtorOpts;

struct Btor;

void btor_init_opts (struct Btor *btor);

void btor_set_opt (struct Btor *btor, const char *name, uint32_t val);

/* does not assert existing opt with name 'name',
 * not for boolector internal use */
BtorOpt *btor_get_opt_aux (struct Btor *btor,
                           const char *name,
                           int skip_internal);
/* asserts existing opt with name 'opt' */
BtorOpt *btor_get_opt (struct Btor *btor, const char *name);

int btor_get_opt_val (struct Btor *btor, const char *name);
int btor_get_opt_min (struct Btor *btor, const char *name);
int btor_get_opt_max (struct Btor *btor, const char *name);
int btor_get_opt_dflt (struct Btor *btor, const char *name);
const char *btor_get_opt_shrt (struct Btor *btor, const char *name);
const char *btor_get_opt_desc (struct Btor *btor, const char *name);

const char *btor_first_opt (struct Btor *btor);
const char *btor_next_opt (struct Btor *btor, const char *cur);
#endif<|MERGE_RESOLUTION|>--- conflicted
+++ resolved
@@ -15,15 +15,13 @@
 
 #include <stdint.h>
 
-<<<<<<< HEAD
+#define BTOR_VERBOSITY_MAX 4
+
 #define BTOR_ENGINE_CORE 0
 #define BTOR_ENGINE_SLS 1
 #define BTOR_ENGINE_DFLT BTOR_ENGINE_CORE
 #define BTOR_ENGINE_MIN BTOR_ENGINE_CORE
 #define BTOR_ENGINE_MAX BTOR_ENGINE_SLS
-=======
-#define BTOR_VERBOSITY_MAX 4
->>>>>>> 3614ca49
 
 #define BTOR_INPUT_FORMAT_NONE 0
 #define BTOR_INPUT_FORMAT_BTOR 1
@@ -159,14 +157,7 @@
 
   BtorOpt beta_reduce_all; /* eagerly eliminate lambda expressions */
   BtorOpt ackermannize;    /* add ackermann constraints */
-<<<<<<< HEAD
-#ifdef BTOR_ENABLE_BETA_REDUCTION_PROBING
-  BtorOpt probe_beta_reduce_all; /* probe until given LOD or SAT limit */
-  BtorOpt pbra_lod_limit;        /* LOD limit for BR probing */
-  BtorOpt pbra_sat_limit;        /* SAT limit for BR probing */
-  BtorOpt pbra_ops_factor;       /* factor by which the beta reduced formula
-                                    may be greater than the original */
-#endif
+
   BtorOpt sls_strategy;
   BtorOpt sls_move_gw;
   BtorOpt sls_move_range;          /* enable range flip neighbors */
@@ -194,12 +185,6 @@
   BtorOpt just;           /* justification optimization */
   BtorOpt just_heuristic; /* use heuristic (else: input [0] if both
                              are controlling) */
-=======
-  BtorOpt dual_prop;       /* dual prop optimization */
-  BtorOpt just;            /* justification optimization */
-  BtorOpt just_heuristic;  /* use heuristic (else: input [0] if both
-                              are controlling) */
->>>>>>> 3614ca49
 #ifndef BTOR_DO_NOT_OPTIMIZE_UNCONSTRAINED
   BtorOpt ucopt; /* unconstrained optimization */
 #endif
