/*  Boolector: Satisfiablity Modulo Theories (SMT) solver.
 *
 *  Copyright (C) 2013-2015 Aina Niemetz.
 *  Copyright (C) 2014-2015 Mathias Preiner.
 *  Copyright (C) 2014 Armin Biere.
 *
 *  All rights reserved.
 *
 *  This file is part of Boolector.
 *  See COPYING for more information on using this software.
 */

#include "btoraig.h"
#include "btoraigvec.h"
#include "btorbeta.h"
#include "btorbitvec.h"
#include "btorcore.h"
#include "btorlog.h"
#include "btormsg.h"
#include "btorprop.h"
#include "btorsat.h"
#include "btorsls.h"
#include "btorsort.h"
#include "utils/btorhash.h"
#include "utils/btoriter.h"
#include "utils/btormap.h"
#include "utils/btorstack.h"
#include "utils/btorutil.h"

#include <assert.h>
#include <stdio.h>
#include <stdlib.h>

BTOR_DECLARE_STACK (BtorNodePtrStackPtr, BtorNodePtrStack *);
BTOR_DECLARE_STACK (BtorPtrHashTablePtrPtr, BtorPtrHashTable **);

/*------------------------------------------------------------------------*/

void *
btor_clone_key_as_node (BtorMemMgr *mm, const void *map, const void *key)
{
  assert (map);
  assert (key);

  BtorNode *exp, *cloned_exp;
  BtorNodeMap *exp_map;

  (void) mm;
  exp        = (BtorNode *) key;
  exp_map    = (BtorNodeMap *) map;
  cloned_exp = btor_mapped_node (exp_map, exp);
  assert (cloned_exp);
  return cloned_exp;
}

void *
btor_clone_key_as_str (BtorMemMgr *mm, const void *map, const void *key)
{
  assert (mm);
  assert (key);

  (void) map;

  return btor_strdup (mm, (char *) key);
}

void *
btor_clone_key_as_bv_tuple (BtorMemMgr *mm, const void *map, const void *t)
{
  assert (mm);
  assert (t);
  (void) map;
  return btor_copy_bv_tuple (mm, (BtorBitVectorTuple *) t);
}

void
btor_clone_data_as_node_ptr (BtorMemMgr *mm,
                             const void *map,
                             BtorPtrHashData *data,
                             BtorPtrHashData *cloned_data)
{
  assert (map);
  assert (data);
  assert (cloned_data);

  BtorNode *exp, *cloned_exp;
  BtorNodeMap *exp_map;

  (void) mm;
  exp        = (BtorNode *) data->asPtr;
  exp_map    = (BtorNodeMap *) map;
  cloned_exp = btor_mapped_node (exp_map, exp);
  assert (cloned_exp);
  cloned_data->asPtr = cloned_exp;
}

void
btor_clone_data_as_str_ptr (BtorMemMgr *mm,
                            const void *str_table,
                            BtorPtrHashData *data,
                            BtorPtrHashData *cloned_data)
{
  assert (str_table);
  assert (data);
  assert (cloned_data);

  char *str;

  (void) mm;
  str = data->asStr;
  assert (btor_find_in_ptr_hash_table ((BtorPtrHashTable *) str_table, str));

  cloned_data->asStr =
      (char *) btor_find_in_ptr_hash_table ((BtorPtrHashTable *) str_table, str)
          ->key;
}

void
btor_clone_data_as_int (BtorMemMgr *mm,
                        const void *map,
                        BtorPtrHashData *data,
                        BtorPtrHashData *cloned_data)
{
  assert (data);
  assert (cloned_data);

  (void) mm;
  (void) map;
  cloned_data->asInt = data->asInt;
}

void
btor_clone_data_as_dbl (BtorMemMgr *mm,
                        const void *map,
                        BtorPtrHashData *data,
                        BtorPtrHashData *cloned_data)
{
  assert (data);
  assert (cloned_data);

  (void) mm;
  (void) map;

  cloned_data->asDbl = data->asDbl;
}

void
btor_clone_data_as_bv_ptr (BtorMemMgr *mm,
                           const void *map,
                           BtorPtrHashData *data,
                           BtorPtrHashData *cloned_data)
{
  assert (mm);
  assert (data);
  assert (cloned_data);

  (void) map;
  cloned_data->asPtr = btor_copy_bv (mm, (BtorBitVector *) data->asPtr);
}

void
btor_clone_data_as_htable_ptr (BtorMemMgr *mm,
                               const void *map,
                               BtorPtrHashData *data,
                               BtorPtrHashData *cloned_data)
{
  assert (mm);
  assert (map);
  assert (data);
  assert (cloned_data);

  BtorPtrHashTable *table;
  BtorNodeMap *exp_map;

  table   = (BtorPtrHashTable *) data->asPtr;
  exp_map = (BtorNodeMap *) map;

  cloned_data->asPtr = btor_clone_ptr_hash_table (
      mm, table, btor_clone_key_as_node, 0, exp_map, 0);
}

void
btor_clone_data_as_bv_htable_ptr (BtorMemMgr *mm,
                                  const void *map,
                                  BtorPtrHashData *data,
                                  BtorPtrHashData *cloned_data)
{
  assert (mm);
  assert (map);
  assert (data);
  assert (cloned_data);

  BtorPtrHashTable *table;
  table              = (BtorPtrHashTable *) data->asPtr;
  cloned_data->asPtr = btor_clone_ptr_hash_table (mm,
                                                  table,
                                                  btor_clone_key_as_bv_tuple,
                                                  btor_clone_data_as_bv_ptr,
                                                  map,
                                                  map);
}

/*------------------------------------------------------------------------*/

static void
clone_sorts_unique_table (BtorMemMgr *mm,
                          BtorSortUniqueTable *table,
                          BtorSortUniqueTable *res)
{
  assert (mm);
  assert (table);
  assert (res);

  unsigned i, j;
  BtorSort *sort, *csort;
  BtorSortId cid;
  BtorSortIdStack elements;

  BTOR_INIT_STACK (elements);

  BTOR_CNEWN (mm, res->chains, table->size);
  res->size         = table->size;
  res->num_elements = 0;
  res->mm           = mm;
  BTOR_INIT_STACK (res->id2sort);

  for (i = 0; i < BTOR_COUNT_STACK (table->id2sort); i++)
  {
    sort = BTOR_PEEK_STACK (table->id2sort, i);

    if (!sort)
    {
      BTOR_PUSH_STACK (res->mm, res->id2sort, 0);
      continue;
    }

    switch (sort->kind)
    {
      case BTOR_BOOL_SORT: cid = btor_bool_sort (res); break;

      case BTOR_BITVEC_SORT:
        cid = btor_bitvec_sort (res, sort->bitvec.width);
        break;

      case BTOR_LST_SORT:
        cid = btor_lst_sort (res, sort->lst.head->id, sort->lst.tail->id);
        break;

      case BTOR_ARRAY_SORT:
        cid = btor_array_sort (
            res, sort->array.index->id, sort->array.element->id);
        break;

      case BTOR_FUN_SORT:
        assert (BTOR_PEEK_STACK (res->id2sort, sort->fun.domain->id));
        cid = btor_fun_sort (res, sort->fun.domain->id, sort->fun.codomain->id);
        break;

      case BTOR_TUPLE_SORT:
        BTOR_RESET_STACK (elements);
        for (j = 0; j < sort->tuple.num_elements; j++)
          BTOR_PUSH_STACK (mm, elements, sort->tuple.elements[j]->id);
        cid =
            btor_tuple_sort (res, elements.start, BTOR_COUNT_STACK (elements));
        break;

      default: cid = 0; break;
    }
    assert (cid);
    csort = BTOR_PEEK_STACK (res->id2sort, cid);
    assert (csort->refs == 1);
    assert (csort->id == sort->id);
    assert (csort->kind == sort->kind);
    assert (csort->table != sort->table);
  }

  /* update sort references (must be the same as in table) */
  assert (BTOR_COUNT_STACK (table->id2sort) == BTOR_COUNT_STACK (res->id2sort));
  for (i = 0; i < BTOR_COUNT_STACK (res->id2sort); i++)
  {
    sort  = BTOR_PEEK_STACK (table->id2sort, i);
    csort = BTOR_PEEK_STACK (res->id2sort, i);
    if (!sort)
    {
      assert (!csort);
      continue;
    }
    assert (csort->id == sort->id);
    assert (csort->parents == sort->parents);
    assert (csort->ext_refs == 0);
    assert (sort->refs == csort->refs - 1 + sort->refs - sort->parents);
    csort->refs     = sort->refs;
    csort->ext_refs = sort->ext_refs;
  }
  assert (res->num_elements == table->num_elements);
  BTOR_RELEASE_STACK (mm, elements);
}

#if 0
static void
clone_sorts_unique_table (BtorMemMgr * mm,
			  BtorSortUniqueTable * table,
			  BtorSortUniqueTable * res)
{
  assert (mm);
  assert (table);
  assert (res);

  int i, j;
  BtorSort *sort, *csort, *tmp;
  BtorSortPtrStack elements;
  
  BTOR_INIT_STACK (elements);

  BTOR_CNEWN (mm, res->chains, table->size);
  res->size = table->size;
  res->num_elements = 0;
  res->mm = mm;
  BTOR_INIT_STACK (res->id2sort);

  for (i = 0; i < BTOR_COUNT_STACK (table->id2sort); i++)
    {
      sort = BTOR_PEEK_STACK (table->id2sort, i);

      if (!sort)
	{
	  BTOR_PUSH_STACK (res->mm, res->id2sort, 0);
	  continue;
	}

      switch (sort->kind)
	{
	  case BTOR_BOOL_SORT:
	    csort = btor_bool_sort (res);
	    break;

	  case BTOR_BITVEC_SORT:
	    csort = btor_bitvec_sort (res, sort->bitvec.len);
	    break;

	  case BTOR_LST_SORT:
	    csort = btor_lst_sort (res,
			BTOR_PEEK_STACK (res->id2sort, sort->lst.head->id),
			BTOR_PEEK_STACK (res->id2sort, sort->lst.tail->id));
	    break;

	  case BTOR_ARRAY_SORT:
	    csort = btor_array_sort (res,
			BTOR_PEEK_STACK (res->id2sort, sort->array.index->id),
			BTOR_PEEK_STACK (res->id2sort,
					 sort->array.element->id));
	    break;

	  case BTOR_FUN_SORT:
	    tmp = BTOR_PEEK_STACK (res->id2sort, sort->fun.domain->id);
	    assert (tmp);
	    if (sort->fun.arity > 1)
	      {
		assert (sort->fun.domain->kind == BTOR_TUPLE_SORT);
		assert (tmp->kind == BTOR_TUPLE_SORT);
		assert (sort->fun.arity == tmp->tuple.num_elements);
		csort = btor_fun_sort (res, tmp->tuple.elements,
			    sort->fun.arity,
			    BTOR_PEEK_STACK (res->id2sort,
					     sort->fun.codomain->id));
	      }
	    else
	      {
		assert (sort->fun.domain->kind != BTOR_TUPLE_SORT
			&& sort->fun.domain->kind != BTOR_LST_SORT);
		csort = btor_fun_sort (res, &tmp, 1,
			    BTOR_PEEK_STACK (res->id2sort,
					     sort->fun.codomain->id));
	      }
	    break;

	  case BTOR_TUPLE_SORT:
	    BTOR_RESET_STACK (elements);
	    for (j = 0; j < sort->tuple.num_elements; j++)
	      BTOR_PUSH_STACK (mm, elements,
			       BTOR_PEEK_STACK (res->id2sort,
						sort->tuple.elements[j]->id));
	    csort = btor_tuple_sort (res, elements.start,
				     BTOR_COUNT_STACK (elements));
	    break;

	  default:
	    csort = 0;
	    break;
	}
      assert (csort);
      assert (csort->refs == 1);
      assert (csort->id == sort->id);
      assert (csort->kind == sort->kind);
      assert (csort->table != sort->table);
    }

  /* update sort references (must be the same as in table) */
  assert (BTOR_COUNT_STACK (table->id2sort) == BTOR_COUNT_STACK (res->id2sort));
  for (i = 0; i < BTOR_COUNT_STACK (res->id2sort); i++)
    {
      sort = BTOR_PEEK_STACK (table->id2sort, i);
      csort = BTOR_PEEK_STACK (res->id2sort, i);
      if (!sort)
	{
	  assert (!csort);
	  continue;
	}
      assert (csort->id == sort->id);
      assert (csort->parents == sort->parents);
      assert (csort->ext_refs == 0);
      assert (sort->refs == csort->refs - 1 + sort->refs - sort->parents);
      csort->refs = sort->refs;
      csort->ext_refs = sort->ext_refs;
    }
  assert (res->num_elements == table->num_elements);
  BTOR_RELEASE_STACK (mm, elements);
}
#endif

static BtorNode *
clone_exp (Btor *btor,
           Btor *clone,
           BtorNode *exp,
           BtorNodePtrPtrStack *parents,
           BtorNodePtrPtrStack *nodes,
           BtorNodePtrStack *rhos,
           BtorNodePtrStack *static_rhos,
           BtorNodeMap *exp_map,
           bool exp_layer_only)
{
  assert (clone);
  assert (exp);
  assert (BTOR_IS_REGULAR_NODE (exp));
  assert (parents);
  assert (nodes);
  assert (exp_map);

  int i;
  BtorBitVector *bits;
  BtorNode *res;
  BtorParamNode *param;
  BtorMemMgr *mm;

  mm = clone->mm;

  res = btor_malloc (mm, exp->bytes);
  memcpy (res, exp, exp->bytes);

  /* ----------------- BTOR_BV_VAR_NODE_STRUCT (all nodes) ----------------> */
  if (BTOR_IS_BV_CONST_NODE (exp))
  {
    bits = btor_copy_bv (mm, btor_const_get_bits (exp));
    btor_const_set_bits (res, bits);

    if (btor_const_get_invbits (exp))
    {
      bits = btor_copy_bv (mm, btor_const_get_invbits (exp));
      btor_const_set_invbits (res, bits);
    }
  }

  /* Note: no need to cache aig vectors here (exp->av is unique to exp). */
  if (BTOR_IS_FUN_NODE (exp))
  {
    if (exp_layer_only)
      res->rho = 0;
    else if (exp->rho)
    {
      BTOR_PUSH_STACK (btor->mm, *rhos, res);
      BTOR_PUSH_STACK (btor->mm, *rhos, exp);
    }
  }
  else if (exp->av)
    res->av = exp_layer_only ? 0 : btor_clone_aigvec (exp->av, clone->avmgr);

  assert (!exp->next || !BTOR_IS_INVALID_NODE (exp->next));
  BTOR_PUSH_STACK_IF (exp->next, mm, *nodes, &res->next);

  assert (!exp->simplified
          || !BTOR_IS_INVALID_NODE (BTOR_REAL_ADDR_NODE (exp->simplified)));
  BTOR_PUSH_STACK_IF (exp->simplified, mm, *nodes, &res->simplified);

  res->btor = clone;

  assert (!exp->first_parent
          || !BTOR_IS_INVALID_NODE (BTOR_REAL_ADDR_NODE (exp->first_parent)));
  assert (!exp->last_parent
          || !BTOR_IS_INVALID_NODE (BTOR_REAL_ADDR_NODE (exp->last_parent)));

  BTOR_PUSH_STACK_IF (exp->first_parent, mm, *parents, &res->first_parent);
  BTOR_PUSH_STACK_IF (exp->last_parent, mm, *parents, &res->last_parent);
  /* <---------------------------------------------------------------------- */

  /* ------------ BTOR_BV_ADDITIONAL_VAR_NODE_STRUCT (all nodes) ----------> */
  if (!BTOR_IS_BV_CONST_NODE (exp))
  {
    if (!BTOR_IS_BV_VAR_NODE (exp) && !BTOR_IS_PARAM_NODE (exp))
    {
      if (exp->arity)
      {
        for (i = 0; i < exp->arity; i++)
        {
          res->e[i] = btor_mapped_node (exp_map, exp->e[i]);
          assert (exp->e[i] != res->e[i]);
          assert (res->e[i]);
        }
      }

      for (i = 0; i < exp->arity; i++)
      {
        assert (!exp->prev_parent[i]
                || !BTOR_IS_INVALID_NODE (
                       BTOR_REAL_ADDR_NODE (exp->prev_parent[i])));
        assert (!exp->next_parent[i]
                || !BTOR_IS_INVALID_NODE (
                       BTOR_REAL_ADDR_NODE (exp->next_parent[i])));

        BTOR_PUSH_STACK_IF (
            exp->prev_parent[i], mm, *parents, &res->prev_parent[i]);
        BTOR_PUSH_STACK_IF (
            exp->next_parent[i], mm, *parents, &res->next_parent[i]);
      }
    }
  }
  /* <---------------------------------------------------------------------- */

  if (BTOR_IS_PARAM_NODE (exp))
  {
    param = (BtorParamNode *) exp;
    assert (!param->lambda_exp
            || !BTOR_IS_INVALID_NODE (BTOR_REAL_ADDR_NODE (param->lambda_exp)));
    assert (
        !param->assigned_exp
        || !BTOR_IS_INVALID_NODE (BTOR_REAL_ADDR_NODE (param->assigned_exp)));

    BTOR_PUSH_STACK_IF (param->lambda_exp,
                        mm,
                        *nodes,
                        (BtorNode **) &((BtorParamNode *) res)->lambda_exp);
    BTOR_PUSH_STACK_IF (param->assigned_exp,
                        mm,
                        *nodes,
                        (BtorNode **) &((BtorParamNode *) res)->assigned_exp);
  }

  if (BTOR_IS_LAMBDA_NODE (exp))
  {
    if (btor_lambda_get_static_rho (exp))
    {
      BTOR_PUSH_STACK (mm, *static_rhos, res);
      BTOR_PUSH_STACK (mm, *static_rhos, exp);
    }
    assert (!btor_lambda_get_body (exp)
            || !BTOR_IS_INVALID_NODE (
                   BTOR_REAL_ADDR_NODE (btor_lambda_get_body (exp))));
    BTOR_PUSH_STACK_IF (btor_lambda_get_body (exp),
                        mm,
                        *nodes,
                        &((BtorLambdaNode *) res)->body);
  }

  btor_map_node (exp_map, exp, res);

  return res;
}

void
btor_clone_node_ptr_stack (BtorMemMgr *mm,
                           BtorNodePtrStack *stack,
                           BtorNodePtrStack *res,
                           BtorNodeMap *exp_map)
{
  assert (stack);
  assert (res);
  assert (exp_map);

  int i;
  BtorNode *cloned_exp;

  BTOR_INIT_STACK (*res);
  assert (BTOR_SIZE_STACK (*stack) || !BTOR_COUNT_STACK (*stack));
  if (BTOR_SIZE_STACK (*stack))
  {
    BTOR_NEWN (mm, res->start, BTOR_SIZE_STACK (*stack));
    res->top = res->start;
    res->end = res->start + BTOR_SIZE_STACK (*stack);

    for (i = 0; i < BTOR_COUNT_STACK (*stack); i++)
    {
      assert ((*stack).start[i]);
      cloned_exp = btor_mapped_node (exp_map, (*stack).start[i]);
      assert (cloned_exp);
      BTOR_PUSH_STACK (mm, *res, cloned_exp);
    }
  }
  assert (BTOR_COUNT_STACK (*stack) == BTOR_COUNT_STACK (*res));
  assert (BTOR_SIZE_STACK (*stack) == BTOR_SIZE_STACK (*res));
}

static void
clone_nodes_id_table (Btor *btor,
                      Btor *clone,
                      BtorNodePtrStack *id_table,
                      BtorNodePtrStack *res,
                      BtorNodeMap *exp_map,
                      bool exp_layer_only,
                      BtorNodePtrStack *rhos)
{
  assert (id_table);
  assert (res);
  assert (exp_map);

  int i, tag;
  BtorNode **tmp, *exp, *cloned_exp;
  BtorMemMgr *mm;
  BtorNodePtrPtrStack parents, nodes;
  BtorPtrHashTable *t;
  BtorNodePtrStack static_rhos;

  mm = clone->mm;

  BTOR_INIT_STACK (parents);
  BTOR_INIT_STACK (nodes);
  BTOR_INIT_STACK (static_rhos);

  BTOR_INIT_STACK (*res);
  assert (BTOR_SIZE_STACK (*id_table) || !BTOR_COUNT_STACK (*id_table));

  if (BTOR_SIZE_STACK (*id_table))
  {
    BTOR_NEWN (mm, res->start, BTOR_SIZE_STACK (*id_table));
    res->top      = res->start + BTOR_COUNT_STACK (*id_table);
    res->end      = res->start + BTOR_SIZE_STACK (*id_table);
    res->start[0] = 0;

    /* first element (id = 0) is empty */
    for (i = 1; i < BTOR_COUNT_STACK (*id_table); i++)
    {
      exp           = id_table->start[i];
      res->start[i] = exp ? clone_exp (btor,
                                       clone,
                                       exp,
                                       &parents,
                                       &nodes,
                                       rhos,
                                       &static_rhos,
                                       exp_map,
                                       exp_layer_only)
                          : 0;
      assert (!exp || res->start[i]->id == i);
    }
  }
  assert (BTOR_COUNT_STACK (*res) == BTOR_COUNT_STACK (*id_table));
  assert (BTOR_SIZE_STACK (*res) == BTOR_SIZE_STACK (*id_table));

  /* update children, parent, lambda and next pointers of expressions */
  while (!BTOR_EMPTY_STACK (nodes))
  {
    tmp = BTOR_POP_STACK (nodes);
    assert (*tmp);
    *tmp = btor_mapped_node (exp_map, *tmp);
    assert (*tmp);
  }

  while (!BTOR_EMPTY_STACK (parents))
  {
    tmp = BTOR_POP_STACK (parents);
    assert (*tmp);
    tag  = BTOR_GET_TAG_NODE (*tmp);
    *tmp = btor_mapped_node (exp_map, BTOR_REAL_ADDR_NODE (*tmp));
    assert (*tmp);
    *tmp = BTOR_TAG_NODE (*tmp, tag);
  }

  /* clone static_rho tables */
  while (!BTOR_EMPTY_STACK (static_rhos))
  {
    exp        = BTOR_POP_STACK (static_rhos);
    cloned_exp = BTOR_POP_STACK (static_rhos);
    assert (BTOR_IS_LAMBDA_NODE (exp));
    assert (BTOR_IS_LAMBDA_NODE (cloned_exp));
    t = btor_lambda_get_static_rho (exp);
    assert (t);
    btor_lambda_set_static_rho (
        cloned_exp,
        btor_clone_ptr_hash_table (mm,
                                   t,
                                   btor_clone_key_as_node,
                                   btor_clone_data_as_node_ptr,
                                   exp_map,
                                   exp_map));
  }

  BTOR_RELEASE_STACK (mm, parents);
  BTOR_RELEASE_STACK (mm, nodes);
  BTOR_RELEASE_STACK (mm, static_rhos);
}

static void
clone_nodes_unique_table (BtorMemMgr *mm,
                          BtorNodeUniqueTable *table,
                          BtorNodeUniqueTable *res,
                          BtorNodeMap *exp_map)
{
  assert (mm);
  assert (table);
  assert (res);
  assert (exp_map);

  int i;

  BTOR_CNEWN (mm, res->chains, table->size);
  res->size         = table->size;
  res->num_elements = table->num_elements;

  for (i = 0; i < table->size; i++)
  {
    if (!table->chains[i]) continue;
    res->chains[i] = btor_mapped_node (exp_map, table->chains[i]);
    assert (res->chains[i]);
  }
}

#define MEM_PTR_HASH_TABLE(table)                                             \
  ((table) ? sizeof (*(table)) + (table)->size * sizeof (BtorPtrHashBucket *) \
                 + (table)->count * sizeof (BtorPtrHashBucket)                \
           : 0)

#define CHKCLONE_MEM_PTR_HASH_TABLE(table, clone)                      \
  do                                                                   \
  {                                                                    \
    assert (MEM_PTR_HASH_TABLE (table) == MEM_PTR_HASH_TABLE (clone)); \
  } while (0)

#define CLONE_PTR_HASH_TABLE(table)                           \
  do                                                          \
  {                                                           \
    clone->table = btor_clone_ptr_hash_table (                \
        mm, btor->table, btor_clone_key_as_node, 0, emap, 0); \
    CHKCLONE_MEM_PTR_HASH_TABLE (btor->table, clone->table);  \
  } while (0)

#define CLONE_PTR_HASH_TABLE_DATA(table, data_func)                           \
  do                                                                          \
  {                                                                           \
    BTORLOG_TIMESTAMP (delta);                                                \
    clone->table = btor_clone_ptr_hash_table (                                \
        mm, btor->table, btor_clone_key_as_node, data_func, emap, emap);      \
    BTORLOG (                                                                 \
        1, "  clone " #table " table: %.3f s", (btor_time_stamp () - delta)); \
    CHKCLONE_MEM_PTR_HASH_TABLE (btor->table, clone->table);                  \
  } while (0)

#define MEM_BITVEC(bv) \
  ((bv) ? sizeof (*(bv)) + bv->len * sizeof (BTOR_BV_TYPE) : 0)

static Btor *
clone_aux_btor (Btor *btor, BtorNodeMap **exp_map, bool exp_layer_only)
{
  assert (btor);
  assert (exp_layer_only
          || btor_has_clone_support_sat_mgr (btor_get_sat_mgr_btor (btor)));

  Btor *clone;
  BtorNodeMap *emap = 0;
  BtorMemMgr *mm;
  double start, delta;
  int i, len;
  char *prefix, *clone_prefix;
  BtorNode *exp, *cloned_exp;
  BtorHashTableIterator it;
  BtorNodePtrStack rhos;
#ifndef NDEBUG
  int h;
  size_t allocated;
  BtorNode *cur;
  BtorAIGMgr *amgr;
  BtorBVAssignment *bvass;
  BtorArrayAssignment *arrass;
  BtorHashTableIterator cit, ncit;
  BtorSort *sort;
  char **ind, **val;
  amgr = exp_layer_only ? 0 : btor_get_aig_mgr_aigvec_mgr (btor->avmgr);
  BtorPtrHashData *data, *cdata;
#endif

  BTORLOG (1, "start cloning btor %p ...", btor);
  start = btor_time_stamp ();

  mm = btor_new_mem_mgr ();
  BTOR_CNEW (mm, clone);
  memcpy (clone, btor, sizeof (Btor));
  clone->mm = mm;

  /* always auto cleanup external references (dangling, not held from extern) */
  clone->options.auto_cleanup.val = 1;

  if (exp_layer_only)
  {
    /* reset */
    clone->btor_sat_btor_called = 0;
    btor_reset_time_btor (clone);
    btor_reset_stats_btor (clone);
  }

  assert ((allocated = sizeof (Btor)) == clone->mm->allocated);

  clone->msg = btor_new_btor_msg (clone->mm, &clone->options.verbosity.val);
  assert ((allocated += sizeof (BtorMsg)) == clone->mm->allocated);

  /* set msg prefix for clone */
  clone_prefix = "clone";
  len          = btor->msg->prefix ? strlen (btor->msg->prefix) : 0;
  len += strlen (clone_prefix) + 1;
#ifndef NDEBUG
  allocated += len + 1;
#endif
  BTOR_NEWN (clone->mm, prefix, len + 1);
  sprintf (prefix, "%s>%s", btor->msg->prefix, clone_prefix);
  btor_set_msg_prefix_btor (clone, prefix);
  BTOR_DELETEN (clone->mm, prefix, len + 1);

  if (exp_layer_only)
  {
    clone->bv_assignments = btor_new_bv_assignment_list (mm);
    assert ((allocated += sizeof (BtorBVAssignmentList))
            == clone->mm->allocated);
  }
  else
  {
    BTORLOG_TIMESTAMP (delta);
    clone->bv_assignments =
        btor_clone_bv_assignment_list (clone->mm, btor->bv_assignments);
    BTORLOG (1, "  clone BV assignments: %.3f s", (btor_time_stamp () - delta));
#ifndef NDEBUG
    for (bvass = btor->bv_assignments->first; bvass; bvass = bvass->next)
      allocated += sizeof (BtorBVAssignment)
                   + strlen (btor_get_bv_assignment_str (bvass));
    assert ((allocated += sizeof (BtorBVAssignmentList))
            == clone->mm->allocated);
#endif
  }

  if (exp_layer_only)
  {
    clone->array_assignments = btor_new_array_assignment_list (mm);
    assert ((allocated += sizeof (BtorArrayAssignmentList))
            == clone->mm->allocated);
  }
  else
  {
    BTORLOG_TIMESTAMP (delta);
    clone->array_assignments =
        btor_clone_array_assignment_list (clone->mm, btor->array_assignments);
    BTORLOG (
        1, "  clone array assignments: %.3f s", (btor_time_stamp () - delta));
#ifndef NDEBUG
    for (arrass = btor->array_assignments->first; arrass; arrass = arrass->next)
    {
      allocated +=
          sizeof (BtorArrayAssignment) + 2 * arrass->size * sizeof (char *);
      btor_get_array_assignment_indices_values (
          arrass, &ind, &val, arrass->size);
      for (i = 0; i < arrass->size; i++)
        allocated += strlen (ind[i]) + strlen (val[i]);
    }
    assert ((allocated += sizeof (BtorArrayAssignmentList))
            == clone->mm->allocated);
#endif
  }

  if (exp_layer_only)
  {
    clone->avmgr = btor_new_aigvec_mgr (mm, clone->msg, &clone->options);
    assert ((allocated += sizeof (BtorAIGVecMgr) + sizeof (BtorAIGMgr)
                          + sizeof (BtorSATMgr)
                          /* true and false AIGs */
                          + 2 * sizeof (BtorAIG *)
                          + sizeof (int32_t)) /* unique table chains */
            == clone->mm->allocated);
  }
  else
  {
    BTORLOG_TIMESTAMP (delta);
    clone->avmgr =
        btor_clone_aigvec_mgr (mm, clone->msg, &clone->options, btor->avmgr);
    BTORLOG (1, "  clone AIG mgr: %.3f s", (btor_time_stamp () - delta));
    assert ((allocated +=
             sizeof (BtorAIGVecMgr) + sizeof (BtorAIGMgr) + sizeof (BtorSATMgr)
#ifdef BTOR_USE_LINGELING
             + (amgr->smgr->solver ? sizeof (BtorLGL) : 0)
#endif
             + (amgr->smgr->optstr ? strlen (amgr->smgr->optstr) + 1 : 0)
             /* memory of AIG nodes */
             + (amgr->cur_num_aigs + amgr->cur_num_aig_vars) * sizeof (BtorAIG)
             /* children for AND AIGs */
             + amgr->cur_num_aigs * sizeof (int32_t) * 2
             /* unique table chain */
             + amgr->table.size * sizeof (int32_t)
             + BTOR_SIZE_STACK (amgr->id2aig) * sizeof (BtorAIG *)
             + BTOR_SIZE_STACK (amgr->cnfid2aig) * sizeof (int32_t))
            == clone->mm->allocated);
  }

  BTORLOG_TIMESTAMP (delta);
  clone_sorts_unique_table (
      mm, &btor->sorts_unique_table, &clone->sorts_unique_table);
  BTORLOG (
      1, "  clone sorts unique table: %.3f s", (btor_time_stamp () - delta));
#ifndef NDEBUG
  allocated += btor->sorts_unique_table.size * sizeof (BtorSort *)
               + btor->sorts_unique_table.num_elements * sizeof (BtorSort)
               + BTOR_SIZE_STACK (btor->sorts_unique_table.id2sort)
                     * sizeof (BtorSort *);
  for (i = 0; i < BTOR_COUNT_STACK (btor->sorts_unique_table.id2sort); i++)
  {
    sort = BTOR_PEEK_STACK (btor->sorts_unique_table.id2sort, i);
    if (!sort || sort->kind != BTOR_TUPLE_SORT) continue;
    allocated += sort->tuple.num_elements * sizeof (BtorSort *);
  }
  assert (allocated == clone->mm->allocated);
#endif

  emap = btor_new_node_map (clone);
  assert ((allocated += sizeof (*emap) + MEM_PTR_HASH_TABLE (emap->table))
          == clone->mm->allocated);

  BTOR_INIT_STACK (rhos);
  BTORLOG_TIMESTAMP (delta);
  clone_nodes_id_table (btor,
                        clone,
                        &btor->nodes_id_table,
                        &clone->nodes_id_table,
                        emap,
                        exp_layer_only,
                        &rhos);
  BTORLOG (1, "  clone nodes id table: %.3f s", (btor_time_stamp () - delta));
#ifndef NDEBUG
  for (i = 1; i < BTOR_COUNT_STACK (btor->nodes_id_table); i++)
  {
    if (!(cur = BTOR_PEEK_STACK (btor->nodes_id_table, i))) continue;
    allocated += cur->bytes;
    if (BTOR_IS_BV_CONST_NODE (cur))
    {
      allocated += MEM_BITVEC (btor_const_get_bits (cur));
      if (btor_const_get_invbits (cur))
        allocated += MEM_BITVEC (btor_const_get_invbits (cur));
    }
    if (!exp_layer_only)
    {
      if (!BTOR_IS_FUN_NODE (cur) && cur->av)
        allocated += sizeof (*(cur->av)) + cur->av->len * sizeof (BtorAIG *);
    }
    if (BTOR_IS_LAMBDA_NODE (cur) && btor_lambda_get_static_rho (cur))
      allocated += MEM_PTR_HASH_TABLE (btor_lambda_get_static_rho (cur));
  }
  /* Note: hash table is initialized with size 1 */
  allocated += (emap->table->size - 1) * sizeof (BtorPtrHashBucket *)
               + emap->table->count * sizeof (BtorPtrHashBucket)
               + BTOR_SIZE_STACK (btor->nodes_id_table) * sizeof (BtorNode *);
  assert (allocated == clone->mm->allocated);
#endif

  clone->true_exp = btor_mapped_node (emap, btor->true_exp);
  assert (clone->true_exp);

  BTORLOG_TIMESTAMP (delta);
  clone_nodes_unique_table (
      mm, &btor->nodes_unique_table, &clone->nodes_unique_table, emap);
  BTORLOG (
      1, "  clone nodes unique table: %.3f s", (btor_time_stamp () - delta));
  assert ((allocated += btor->nodes_unique_table.size * sizeof (BtorNode *))
          == clone->mm->allocated);

  clone->symbols = btor_clone_ptr_hash_table (
      mm, btor->symbols, btor_clone_key_as_str, 0, 0, 0);
#ifndef NDEBUG
  int str_bytes = 0;
  btor_init_hash_table_iterator (&it, btor->symbols);
  while (btor_has_next_hash_table_iterator (&it))
    str_bytes += (strlen ((char *) btor_next_hash_table_iterator (&it)) + 1)
                 * sizeof (char);
  assert ((allocated += MEM_PTR_HASH_TABLE (btor->symbols) + str_bytes)
          == clone->mm->allocated);
#endif
  clone->node2symbol = btor_clone_ptr_hash_table (mm,
                                                  btor->node2symbol,
                                                  btor_clone_key_as_node,
                                                  btor_clone_data_as_str_ptr,
                                                  emap,
                                                  clone->symbols);
#ifndef NDEBUG
  assert ((allocated += MEM_PTR_HASH_TABLE (btor->node2symbol))
          == clone->mm->allocated);
#endif

  CLONE_PTR_HASH_TABLE (inputs);
  assert ((allocated += MEM_PTR_HASH_TABLE (btor->inputs))
          == clone->mm->allocated);
  CLONE_PTR_HASH_TABLE (bv_vars);
  assert ((allocated += MEM_PTR_HASH_TABLE (btor->bv_vars))
          == clone->mm->allocated);
  CLONE_PTR_HASH_TABLE (ufs);
  assert ((allocated += MEM_PTR_HASH_TABLE (btor->ufs))
          == clone->mm->allocated);
  CLONE_PTR_HASH_TABLE_DATA (lambdas, btor_clone_data_as_int);
  assert ((allocated += MEM_PTR_HASH_TABLE (btor->lambdas))
          == clone->mm->allocated);
  CLONE_PTR_HASH_TABLE_DATA (feqs, btor_clone_data_as_int);
  assert ((allocated += MEM_PTR_HASH_TABLE (btor->feqs))
          == clone->mm->allocated);
  CLONE_PTR_HASH_TABLE_DATA (substitutions, btor_clone_data_as_node_ptr);
  assert ((allocated += MEM_PTR_HASH_TABLE (btor->substitutions))
          == clone->mm->allocated);
  CLONE_PTR_HASH_TABLE_DATA (varsubst_constraints, btor_clone_data_as_node_ptr);
  assert ((allocated += MEM_PTR_HASH_TABLE (btor->varsubst_constraints))
          == clone->mm->allocated);
  CLONE_PTR_HASH_TABLE (embedded_constraints);
  assert ((allocated += MEM_PTR_HASH_TABLE (btor->embedded_constraints))
          == clone->mm->allocated);
  CLONE_PTR_HASH_TABLE (unsynthesized_constraints);
  assert ((allocated += MEM_PTR_HASH_TABLE (btor->unsynthesized_constraints))
          == clone->mm->allocated);
  CLONE_PTR_HASH_TABLE (synthesized_constraints);
  assert ((allocated += MEM_PTR_HASH_TABLE (btor->synthesized_constraints))
          == clone->mm->allocated);
  CLONE_PTR_HASH_TABLE (assumptions);
  assert ((allocated += MEM_PTR_HASH_TABLE (btor->assumptions))
          == clone->mm->allocated);
  CLONE_PTR_HASH_TABLE (var_rhs);
  assert ((allocated += MEM_PTR_HASH_TABLE (btor->var_rhs))
          == clone->mm->allocated);
  CLONE_PTR_HASH_TABLE (fun_rhs);
  assert ((allocated += MEM_PTR_HASH_TABLE (btor->fun_rhs))
          == clone->mm->allocated);
  CLONE_PTR_HASH_TABLE_DATA (bv_model, btor_clone_data_as_bv_ptr);
#ifndef NDEBUG
  if (btor->bv_model)
  {
    btor_init_hash_table_iterator (&it, btor->bv_model);
    btor_init_hash_table_iterator (&cit, clone->bv_model);
    while (btor_has_next_node_hash_table_iterator (&it))
    {
      data  = btor_next_data_hash_table_iterator (&it);
      cdata = btor_next_data_hash_table_iterator (&cit);
      assert (btor_size_bv ((BtorBitVector *) data->asPtr)
              == btor_size_bv ((BtorBitVector *) cdata->asPtr));
      allocated += btor_size_bv ((BtorBitVector *) cdata->asPtr);
    }
  }
#endif
  assert ((allocated += MEM_PTR_HASH_TABLE (btor->bv_model))
          == clone->mm->allocated);
  CLONE_PTR_HASH_TABLE_DATA (fun_model, btor_clone_data_as_bv_htable_ptr);
#ifndef NDEBUG
  if (btor->fun_model)
  {
    btor_init_hash_table_iterator (&it, btor->fun_model);
    btor_init_hash_table_iterator (&cit, clone->fun_model);
    while (btor_has_next_hash_table_iterator (&it))
    {
      data  = btor_next_data_hash_table_iterator (&it);
      cdata = btor_next_data_hash_table_iterator (&cit);
      assert (MEM_PTR_HASH_TABLE ((BtorPtrHashTable *) data->asPtr)
              == MEM_PTR_HASH_TABLE ((BtorPtrHashTable *) cdata->asPtr));
      allocated += MEM_PTR_HASH_TABLE ((BtorPtrHashTable *) data->asPtr);

      btor_init_hash_table_iterator (&ncit, ((BtorPtrHashTable *) data->asPtr));
      while (btor_has_next_hash_table_iterator (&ncit))
      {
        allocated += btor_size_bv ((BtorBitVector *) ncit.bucket->data.asPtr);
        allocated += btor_size_bv_tuple (
            (BtorBitVectorTuple *) btor_next_hash_table_iterator (&ncit));
      }
    }
  }
#endif
  assert ((allocated += MEM_PTR_HASH_TABLE (btor->fun_model))
          == clone->mm->allocated);

  /* NOTE: we need bv_model for cloning rhos */
  while (!BTOR_EMPTY_STACK (rhos))
  {
    exp        = BTOR_POP_STACK (rhos);
    cloned_exp = BTOR_POP_STACK (rhos);
    assert (BTOR_IS_FUN_NODE (exp));
    assert (BTOR_IS_FUN_NODE (cloned_exp));
    assert (exp->rho);
    cloned_exp->rho = btor_clone_ptr_hash_table (mm,
                                                 exp->rho,
                                                 btor_clone_key_as_node,
                                                 btor_clone_data_as_node_ptr,
                                                 emap,
                                                 emap);
#ifndef NDEBUG
    allocated += MEM_PTR_HASH_TABLE (cloned_exp->rho);
#endif
  }
  BTOR_RELEASE_STACK (btor->mm, rhos);
  assert (allocated == clone->mm->allocated);

  if (exp_layer_only)
  {
    BTOR_INIT_STACK (clone->functions_with_model);
    /* we need to decrement the reference count of the cloned expressions
     * that were pushed onto the functions_with_model stack. */
    for (i = 0; i < BTOR_COUNT_STACK (btor->functions_with_model); i++)
      btor_release_exp (
          clone,
          btor_mapped_node (emap,
                            BTOR_PEEK_STACK (btor->functions_with_model, i)));
  }
  else
  {
    BTORLOG_TIMESTAMP (delta);
    btor_clone_node_ptr_stack (
        mm, &btor->functions_with_model, &clone->functions_with_model, emap);
    BTORLOG (
        1, "  clone functions_with_model: %.3f s", btor_time_stamp () - delta);
    assert ((allocated +=
             BTOR_SIZE_STACK (btor->functions_with_model) * sizeof (BtorNode *))
            == clone->mm->allocated);
  }

  CLONE_PTR_HASH_TABLE_DATA (cache, btor_clone_data_as_node_ptr);
  assert ((allocated += MEM_PTR_HASH_TABLE (btor->cache))
          == clone->mm->allocated);

  BTORLOG_TIMESTAMP (delta);
  clone->parameterized =
      btor_clone_ptr_hash_table (mm,
                                 btor->parameterized,
                                 btor_clone_key_as_node,
                                 btor_clone_data_as_htable_ptr,
                                 emap,
                                 emap);
  BTORLOG (
      1, "  clone parameterized table: %.3f s", (btor_time_stamp () - delta));
#ifndef NDEBUG
  CHKCLONE_MEM_PTR_HASH_TABLE (btor->parameterized, clone->parameterized);
  allocated += MEM_PTR_HASH_TABLE (btor->parameterized);
  btor_init_node_hash_table_iterator (&it, btor->parameterized);
  btor_init_node_hash_table_iterator (&cit, clone->parameterized);
  while (btor_has_next_node_hash_table_iterator (&it))
  {
    assert (
        MEM_PTR_HASH_TABLE ((BtorPtrHashTable *) it.bucket->data.asPtr)
        == MEM_PTR_HASH_TABLE ((BtorPtrHashTable *) cit.bucket->data.asPtr));
    allocated +=
        MEM_PTR_HASH_TABLE ((BtorPtrHashTable *) cit.bucket->data.asPtr);
    (void) btor_next_node_hash_table_iterator (&it);
    (void) btor_next_node_hash_table_iterator (&cit);
  }
  assert (allocated == clone->mm->allocated);
#endif

  /* move synthesized constraints to unsynthesized if we only clone the exp
   * layer */
  if (exp_layer_only)
  {
#ifndef NDEBUG
    allocated -= MEM_PTR_HASH_TABLE (clone->synthesized_constraints);
    allocated -= MEM_PTR_HASH_TABLE (clone->unsynthesized_constraints);
#endif
    btor_init_node_hash_table_iterator (&it, clone->synthesized_constraints);
    while (btor_has_next_node_hash_table_iterator (&it))
    {
      exp = btor_next_node_hash_table_iterator (&it);
      btor_insert_in_ptr_hash_table (clone->unsynthesized_constraints, exp);
    }
    btor_delete_ptr_hash_table (clone->synthesized_constraints);
    clone->synthesized_constraints =
        btor_new_ptr_hash_table (mm,
                                 (BtorHashPtr) btor_hash_exp_by_id,
                                 (BtorCmpPtr) btor_compare_exp_by_id);
#ifndef NDEBUG
    allocated += MEM_PTR_HASH_TABLE (clone->synthesized_constraints);
    allocated += MEM_PTR_HASH_TABLE (clone->unsynthesized_constraints);
    assert (allocated == clone->mm->allocated);
#endif
  }

  if (btor->slv) clone->slv = btor->slv->api.clone (clone, btor, emap);
  assert ((btor->slv && clone->slv) || (!btor->slv && !clone->slv));
#ifndef NDEBUG
  if (clone->slv)
  {
    if (clone->slv->kind == BTOR_CORE_SOLVER_KIND)
    {
      BtorCoreSolver *slv  = BTOR_CORE_SOLVER (btor);
      BtorCoreSolver *cslv = BTOR_CORE_SOLVER (clone);

      allocated += sizeof (BtorCoreSolver);

      allocated += MEM_PTR_HASH_TABLE (slv->lemmas);
      allocated += BTOR_SIZE_STACK (slv->cur_lemmas) * sizeof (BtorNode *);

      if (slv->score)
      {
        h = btor->options.just_heuristic.val;
        if (h == BTOR_JUST_HEUR_BRANCH_MIN_APP)
        {
          CHKCLONE_MEM_PTR_HASH_TABLE (slv->score, cslv->score);
          allocated += MEM_PTR_HASH_TABLE (slv->score);

          btor_init_node_hash_table_iterator (&it, slv->score);
          btor_init_node_hash_table_iterator (&cit, cslv->score);
          while (btor_has_next_node_hash_table_iterator (&it))
          {
            assert (
                MEM_PTR_HASH_TABLE ((BtorPtrHashTable *) it.bucket->data.asPtr)
                == MEM_PTR_HASH_TABLE (
                       (BtorPtrHashTable *) cit.bucket->data.asPtr));
            allocated +=
                MEM_PTR_HASH_TABLE ((BtorPtrHashTable *) it.bucket->data.asPtr);
            (void) btor_next_node_hash_table_iterator (&it);
            (void) btor_next_node_hash_table_iterator (&cit);
          }
        }
        else
        {
          assert (h == BTOR_JUST_HEUR_BRANCH_MIN_DEP);
          allocated += MEM_PTR_HASH_TABLE (slv->score);
        }
      }

      assert (BTOR_SIZE_STACK (slv->stats.lemmas_size)
              == BTOR_SIZE_STACK (cslv->stats.lemmas_size));
      assert (BTOR_COUNT_STACK (slv->stats.lemmas_size)
              == BTOR_COUNT_STACK (cslv->stats.lemmas_size));
      allocated += BTOR_SIZE_STACK (slv->stats.lemmas_size) * sizeof (int);
    }
    else if (clone->slv->kind == BTOR_SLS_SOLVER_KIND)
    {
      BtorSLSMove *m;
      BtorSLSSolver *slv  = BTOR_SLS_SOLVER (btor);
      BtorSLSSolver *cslv = BTOR_SLS_SOLVER (clone);

      CHKCLONE_MEM_PTR_HASH_TABLE (slv->roots, cslv->roots);
      CHKCLONE_MEM_PTR_HASH_TABLE (slv->score, cslv->score);
<<<<<<< HEAD

      allocated += sizeof (BtorSLSSolver) + MEM_PTR_HASH_TABLE (cslv->roots)
                   + MEM_PTR_HASH_TABLE (cslv->score);

      if (slv->roots)
        allocated += slv->roots->count * sizeof (BtorSLSConstrData);

=======

      allocated += sizeof (BtorSLSSolver) + MEM_PTR_HASH_TABLE (cslv->roots)
                   + MEM_PTR_HASH_TABLE (cslv->score);

      if (slv->roots)
        allocated += slv->roots->count * sizeof (BtorSLSConstrData);

>>>>>>> a4deb7ee
      assert (BTOR_SIZE_STACK (slv->moves) == BTOR_SIZE_STACK (cslv->moves));
      assert (BTOR_COUNT_STACK (slv->moves) == BTOR_COUNT_STACK (cslv->moves));

      allocated += BTOR_SIZE_STACK (cslv->moves) * sizeof (BtorSLSMove *)
                   + BTOR_COUNT_STACK (cslv->moves) * sizeof (BtorSLSMove);

      for (i = 0; i < BTOR_COUNT_STACK (cslv->moves); i++)
      {
        assert (BTOR_PEEK_STACK (cslv->moves, i));
        m = BTOR_PEEK_STACK (cslv->moves, i);
        assert (MEM_PTR_HASH_TABLE (m->cans)
                == MEM_PTR_HASH_TABLE (BTOR_PEEK_STACK (cslv->moves, i)->cans));
        allocated += MEM_PTR_HASH_TABLE (m->cans);
        btor_init_node_hash_table_iterator (&it, m->cans);
        while (btor_has_next_node_hash_table_iterator (&it))
          allocated +=
              btor_size_bv (btor_next_data_hash_table_iterator (&it)->asPtr);
      }

      if (cslv->max_cans)
      {
        assert (slv->max_cans);
        assert (slv->max_cans->count == cslv->max_cans->count);
        allocated += MEM_PTR_HASH_TABLE (cslv->max_cans);
        btor_init_node_hash_table_iterator (&it, cslv->max_cans);
        while (btor_has_next_node_hash_table_iterator (&it))
          allocated +=
              btor_size_bv (btor_next_data_hash_table_iterator (&it)->asPtr);
      }
<<<<<<< HEAD
    }
    else if (clone->slv->kind == BTOR_PROP_SOLVER_KIND)
    {
      BtorPropSolver *slv  = BTOR_PROP_SOLVER (btor);
      BtorPropSolver *cslv = BTOR_PROP_SOLVER (clone);

      CHKCLONE_MEM_PTR_HASH_TABLE (slv->roots, cslv->roots);
      CHKCLONE_MEM_PTR_HASH_TABLE (slv->score, cslv->score);

      allocated += sizeof (BtorPropSolver) + MEM_PTR_HASH_TABLE (cslv->roots)
                   + MEM_PTR_HASH_TABLE (cslv->score);
=======
>>>>>>> a4deb7ee
    }
    assert (allocated == clone->mm->allocated);
  }
#endif

  clone->parse_error_msg = NULL;
#ifndef NDEBUG
  clone->clone = NULL;
#endif
  clone->close_apitrace = 0;

  if (exp_map)
    *exp_map = emap;
  else
    btor_delete_node_map (emap);

#ifndef NDEBUG
  /* flag sanity checks */
  btor_init_node_hash_table_iterator (&it, btor->synthesized_constraints);
  btor_queue_node_hash_table_iterator (&it, btor->unsynthesized_constraints);
  btor_queue_node_hash_table_iterator (&it, btor->embedded_constraints);
  while (btor_has_next_node_hash_table_iterator (&it))
  {
    exp = btor_next_node_hash_table_iterator (&it);
    assert (BTOR_REAL_ADDR_NODE (exp)->constraint);
  }
#endif

  btor->time.cloning += btor_time_stamp () - start;
  btor->stats.clone_calls += 1;
  BTORLOG (1, "cloning total: %.3f s", btor->time.cloning);
  return clone;
}

Btor *
btor_clone_btor (Btor *btor)
{
  assert (btor);
  return clone_aux_btor (
      btor, 0, !btor_has_clone_support_sat_mgr (btor_get_sat_mgr_btor (btor)));
}

Btor *
btor_clone_exp_layer (Btor *btor, BtorNodeMap **exp_map)
{
  assert (btor);
  return clone_aux_btor (btor, exp_map, true);
}

BtorNode *
btor_recursively_rebuild_exp_clone (Btor *btor,
                                    Btor *clone,
                                    BtorNode *exp,
                                    BtorNodeMap *exp_map,
                                    int rewrite_level)
{
  assert (btor);
  assert (exp);
  assert (BTOR_REAL_ADDR_NODE (exp)->btor == btor);
  assert (exp_map);

  int i, rwl;
  char *symbol;
  BtorNode *real_exp, *cur, *cur_clone, *e[3];
  BtorNodePtrStack work_stack, unmark_stack;
#ifndef NDEBUG
  BtorNodeMap *key_map = btor_new_node_map (btor);
#endif

  /* in some cases we may want to rebuild the expressions with a certain
   * rewrite level */
  rwl = clone->options.rewrite_level.val;
  if (rwl > 0) clone->options.rewrite_level.val = rewrite_level;

  BTOR_INIT_STACK (work_stack);
  BTOR_INIT_STACK (unmark_stack);

  real_exp = BTOR_REAL_ADDR_NODE (exp);
  BTOR_PUSH_STACK (btor->mm, work_stack, real_exp);
  while (!BTOR_EMPTY_STACK (work_stack))
  {
    cur = BTOR_REAL_ADDR_NODE (BTOR_POP_STACK (work_stack));

    if (btor_mapped_node (exp_map, cur)) continue;

    if (cur->clone_mark == 2) continue;

    if (cur->clone_mark == 0)
    {
      cur->clone_mark = 1;
      BTOR_PUSH_STACK (btor->mm, unmark_stack, cur);
      BTOR_PUSH_STACK (btor->mm, work_stack, cur);
      for (i = 0; i < cur->arity; i++)
        BTOR_PUSH_STACK (btor->mm, work_stack, cur->e[i]);
    }
    else
    {
      assert (cur->clone_mark == 1);
      assert (!btor_mapped_node (exp_map, cur));
      assert (!BTOR_IS_PROXY_NODE (cur));
      for (i = 0; i < cur->arity; i++)
      {
        e[i] = btor_mapped_node (exp_map, cur->e[i]);
        assert (e[i]);
      }
      switch (cur->kind)
      {
        case BTOR_BV_CONST_NODE:
          cur_clone = btor_const_exp (clone, btor_const_get_bits (cur));
          break;
        case BTOR_BV_VAR_NODE:
          symbol =
              btor_find_in_ptr_hash_table (btor->node2symbol, cur)->data.asStr;
          cur_clone =
              btor_var_exp (clone, btor_get_exp_width (btor, cur), symbol);
          break;
        case BTOR_PARAM_NODE:
          symbol =
              btor_find_in_ptr_hash_table (btor->node2symbol, cur)->data.asStr;
          cur_clone =
              btor_param_exp (clone, btor_get_exp_width (btor, cur), symbol);
          break;
        case BTOR_UF_NODE:
          symbol =
              btor_find_in_ptr_hash_table (btor->node2symbol, cur)->data.asStr;
          cur_clone = btor_uf_exp (clone, cur->sort_id, symbol);
          break;
        case BTOR_SLICE_NODE:
          cur_clone = btor_slice_exp (clone,
                                      e[0],
                                      btor_slice_get_upper (cur),
                                      btor_slice_get_lower (cur));
          break;
        case BTOR_AND_NODE: cur_clone = btor_and_exp (clone, e[0], e[1]); break;
        case BTOR_BEQ_NODE:
        case BTOR_FEQ_NODE: cur_clone = btor_eq_exp (clone, e[0], e[1]); break;
        case BTOR_ADD_NODE: cur_clone = btor_add_exp (clone, e[0], e[1]); break;
        case BTOR_MUL_NODE: cur_clone = btor_mul_exp (clone, e[0], e[1]); break;
        case BTOR_ULT_NODE: cur_clone = btor_ult_exp (clone, e[0], e[1]); break;
        case BTOR_SLL_NODE: cur_clone = btor_sll_exp (clone, e[0], e[1]); break;
        case BTOR_SRL_NODE: cur_clone = btor_srl_exp (clone, e[0], e[1]); break;
        case BTOR_UDIV_NODE:
          cur_clone = btor_udiv_exp (clone, e[0], e[1]);
          break;
        case BTOR_UREM_NODE:
          cur_clone = btor_urem_exp (clone, e[0], e[1]);
          break;
        case BTOR_CONCAT_NODE:
          cur_clone = btor_concat_exp (clone, e[0], e[1]);
          break;
        case BTOR_LAMBDA_NODE:
          assert (!btor_param_cur_assignment (e[0]));
          btor_param_set_binding_lambda (e[0], 0);
          cur_clone = btor_lambda_exp (clone, e[0], e[1]);
          break;
        case BTOR_APPLY_NODE:
          // FIXME use btor_apply_exp as soon as applies are
          // generated with rewriting (currently without)
          // cur_clone = btor_apply_exp (clone, e[0], e[1]);
          cur_clone = btor_apply_exp_node (clone, e[0], e[1]);
          break;
        case BTOR_ARGS_NODE:
          cur_clone = btor_args_exp (clone, cur->arity, e);
          break;
        default:
          assert (BTOR_IS_BV_COND_NODE (cur));
          cur_clone = btor_cond_exp (clone, e[0], e[1], e[2]);
      }
      btor_map_node (exp_map, cur, cur_clone);
#ifndef NDEBUG
      assert (!btor_mapped_node (key_map, cur_clone));
      assert (cur->kind == cur_clone->kind);
      btor_map_node (key_map, cur_clone, cur);
#endif
      btor_release_exp (clone, cur_clone);
    }
  }

  while (!BTOR_EMPTY_STACK (unmark_stack))
    BTOR_POP_STACK (unmark_stack)->clone_mark = 0;

  BTOR_RELEASE_STACK (btor->mm, work_stack);
  BTOR_RELEASE_STACK (btor->mm, unmark_stack);

  /* reset rewrite_level to original value */
  clone->options.rewrite_level.val = rwl;
#ifndef NDEBUG
  btor_delete_node_map (key_map);
#endif
  return btor_copy_exp (clone, btor_mapped_node (exp_map, exp));
}<|MERGE_RESOLUTION|>--- conflicted
+++ resolved
@@ -1239,7 +1239,6 @@
 
       CHKCLONE_MEM_PTR_HASH_TABLE (slv->roots, cslv->roots);
       CHKCLONE_MEM_PTR_HASH_TABLE (slv->score, cslv->score);
-<<<<<<< HEAD
 
       allocated += sizeof (BtorSLSSolver) + MEM_PTR_HASH_TABLE (cslv->roots)
                    + MEM_PTR_HASH_TABLE (cslv->score);
@@ -1247,15 +1246,6 @@
       if (slv->roots)
         allocated += slv->roots->count * sizeof (BtorSLSConstrData);
 
-=======
-
-      allocated += sizeof (BtorSLSSolver) + MEM_PTR_HASH_TABLE (cslv->roots)
-                   + MEM_PTR_HASH_TABLE (cslv->score);
-
-      if (slv->roots)
-        allocated += slv->roots->count * sizeof (BtorSLSConstrData);
-
->>>>>>> a4deb7ee
       assert (BTOR_SIZE_STACK (slv->moves) == BTOR_SIZE_STACK (cslv->moves));
       assert (BTOR_COUNT_STACK (slv->moves) == BTOR_COUNT_STACK (cslv->moves));
 
@@ -1285,7 +1275,6 @@
           allocated +=
               btor_size_bv (btor_next_data_hash_table_iterator (&it)->asPtr);
       }
-<<<<<<< HEAD
     }
     else if (clone->slv->kind == BTOR_PROP_SOLVER_KIND)
     {
@@ -1297,8 +1286,6 @@
 
       allocated += sizeof (BtorPropSolver) + MEM_PTR_HASH_TABLE (cslv->roots)
                    + MEM_PTR_HASH_TABLE (cslv->score);
-=======
->>>>>>> a4deb7ee
     }
     assert (allocated == clone->mm->allocated);
   }
