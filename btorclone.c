/*  Boolector: Satisfiablity Modulo Theories (SMT) solver.
 *
 *  Copyright (C) 2013-2015 Aina Niemetz.
 *  Copyright (C) 2014-2015 Mathias Preiner.
 *  Copyright (C) 2014 Armin Biere.
 *
 *  All rights reserved.
 *
 *  This file is part of Boolector.
 *  See COPYING for more information on using this software.
 */

#include "btoraig.h"
#include "btoraigvec.h"
#include "btorbeta.h"
#include "btorbitvec.h"
#include "btorcore.h"
#include "btorlog.h"
#include "btormsg.h"
#include "btorsat.h"
#include "btorsort.h"
#include "utils/btorhash.h"
#include "utils/btoriter.h"
#include "utils/btormap.h"
#include "utils/btorstack.h"
#include "utils/btorutil.h"

#include <assert.h>
#include <stdio.h>
#include <stdlib.h>

BTOR_DECLARE_STACK (BtorNodePtrStackPtr, BtorNodePtrStack *);
BTOR_DECLARE_STACK (BtorPtrHashTablePtrPtr, BtorPtrHashTable **);

/*------------------------------------------------------------------------*/

void *
btor_clone_key_as_node (BtorMemMgr *mm, const void *map, const void *key)
{
  assert (map);
  assert (key);

  BtorNode *exp, *cloned_exp;
  BtorNodeMap *exp_map;

  (void) mm;
  exp        = (BtorNode *) key;
  exp_map    = (BtorNodeMap *) map;
  cloned_exp = btor_mapped_node (exp_map, exp);
  assert (cloned_exp);
  return cloned_exp;
}

void *
btor_clone_key_as_str (BtorMemMgr *mm, const void *map, const void *key)
{
  assert (mm);
  assert (key);

  (void) map;

  return btor_strdup (mm, (char *) key);
}

void *
btor_clone_key_as_bv_tuple (BtorMemMgr *mm, const void *map, const void *t)
{
  assert (mm);
  assert (t);
  (void) map;
  return btor_copy_bv_tuple (mm, (BtorBitVectorTuple *) t);
}

void
btor_clone_data_as_node_ptr (BtorMemMgr *mm,
                             const void *map,
                             BtorPtrHashData *data,
                             BtorPtrHashData *cloned_data)
{
  assert (mm);
  assert (map);
  assert (data);
  assert (cloned_data);

  BtorNode *exp, *cloned_exp;
  BtorNodeMap *exp_map;

  (void) mm;
  exp        = (BtorNode *) data->asPtr;
  exp_map    = (BtorNodeMap *) map;
  cloned_exp = btor_mapped_node (exp_map, exp);
  assert (cloned_exp);
  cloned_data->asPtr = cloned_exp;
}

void
btor_clone_data_as_str_ptr (BtorMemMgr *mm,
                            const void *str_table,
                            BtorPtrHashData *data,
                            BtorPtrHashData *cloned_data)
{
  assert (str_table);
  assert (data);
  assert (cloned_data);

  char *str;

  (void) mm;
  str = data->asStr;
  assert (btor_find_in_ptr_hash_table ((BtorPtrHashTable *) str_table, str));

  cloned_data->asStr =
      (char *) btor_find_in_ptr_hash_table ((BtorPtrHashTable *) str_table, str)
          ->key;
}

void
btor_clone_data_as_int (BtorMemMgr *mm,
                        const void *map,
                        BtorPtrHashData *data,
                        BtorPtrHashData *cloned_data)
{
  assert (data);
  assert (cloned_data);

  (void) mm;
  (void) map;
  cloned_data->asInt = data->asInt;
}

void
btor_clone_data_as_bv_ptr (BtorMemMgr *mm,
                           const void *map,
                           BtorPtrHashData *data,
                           BtorPtrHashData *cloned_data)
{
  assert (mm);
  assert (data);
  assert (cloned_data);

  (void) map;
  cloned_data->asPtr = btor_copy_bv (mm, (BtorBitVector *) data->asPtr);
}

void
btor_clone_data_as_bv_htable_ptr (BtorMemMgr *mm,
                                  const void *map,
                                  BtorPtrHashData *data,
                                  BtorPtrHashData *cloned_data)
{
  assert (mm);
  assert (map);
  assert (data);
  assert (cloned_data);

  BtorPtrHashTable *table;
  table              = (BtorPtrHashTable *) data->asPtr;
  cloned_data->asPtr = btor_clone_ptr_hash_table (mm,
                                                  table,
                                                  btor_clone_key_as_bv_tuple,
                                                  btor_clone_data_as_bv_ptr,
                                                  map,
                                                  map);
}

void
btor_clone_data_as_htable_ptr (BtorMemMgr *mm,
                               const void *map,
                               BtorPtrHashData *data,
                               BtorPtrHashData *cloned_data)
{
  assert (mm);
  assert (map);
  assert (data);
  assert (cloned_data);

  BtorPtrHashTable *table;
  BtorNodeMap *exp_map;

  table   = (BtorPtrHashTable *) data->asPtr;
  exp_map = (BtorNodeMap *) map;

  cloned_data->asPtr = btor_clone_ptr_hash_table (
      mm, table, btor_clone_key_as_node, 0, exp_map, 0);
}

/*------------------------------------------------------------------------*/

static void
clone_sorts_unique_table (BtorMemMgr *mm,
                          BtorSortUniqueTable *table,
                          BtorSortUniqueTable *res)
{
  assert (mm);
  assert (table);
  assert (res);

  unsigned i, j;
  BtorSort *sort, *csort;
  BtorSortId cid;
  BtorSortIdStack elements;

  BTOR_INIT_STACK (elements);

  BTOR_CNEWN (mm, res->chains, table->size);
  res->size         = table->size;
  res->num_elements = 0;
  res->mm           = mm;
  BTOR_INIT_STACK (res->id2sort);

  for (i = 0; i < BTOR_COUNT_STACK (table->id2sort); i++)
  {
    sort = BTOR_PEEK_STACK (table->id2sort, i);

    if (!sort)
    {
      BTOR_PUSH_STACK (res->mm, res->id2sort, 0);
      continue;
    }

    switch (sort->kind)
    {
      case BTOR_BOOL_SORT: cid = btor_bool_sort (res); break;

      case BTOR_BITVEC_SORT:
        cid = btor_bitvec_sort (res, sort->bitvec.width);
        break;

      case BTOR_LST_SORT:
        cid = btor_lst_sort (res, sort->lst.head->id, sort->lst.tail->id);
        break;

      case BTOR_ARRAY_SORT:
        cid = btor_array_sort (
            res, sort->array.index->id, sort->array.element->id);
        break;

      case BTOR_FUN_SORT:
        assert (BTOR_PEEK_STACK (res->id2sort, sort->fun.domain->id));
        cid = btor_fun_sort (res, sort->fun.domain->id, sort->fun.codomain->id);
        break;

      case BTOR_TUPLE_SORT:
        BTOR_RESET_STACK (elements);
        for (j = 0; j < sort->tuple.num_elements; j++)
          BTOR_PUSH_STACK (mm, elements, sort->tuple.elements[j]->id);
        cid =
            btor_tuple_sort (res, elements.start, BTOR_COUNT_STACK (elements));
        break;

      default: cid = 0; break;
    }
    assert (cid);
    csort = BTOR_PEEK_STACK (res->id2sort, cid);
    assert (csort->refs == 1);
    assert (csort->id == sort->id);
    assert (csort->kind == sort->kind);
    assert (csort->table != sort->table);
  }

  /* update sort references (must be the same as in table) */
  assert (BTOR_COUNT_STACK (table->id2sort) == BTOR_COUNT_STACK (res->id2sort));
  for (i = 0; i < BTOR_COUNT_STACK (res->id2sort); i++)
  {
    sort  = BTOR_PEEK_STACK (table->id2sort, i);
    csort = BTOR_PEEK_STACK (res->id2sort, i);
    if (!sort)
    {
      assert (!csort);
      continue;
    }
    assert (csort->id == sort->id);
    assert (csort->parents == sort->parents);
    assert (csort->ext_refs == 0);
    assert (sort->refs == csort->refs - 1 + sort->refs - sort->parents);
    csort->refs     = sort->refs;
    csort->ext_refs = sort->ext_refs;
  }
  assert (res->num_elements == table->num_elements);
  BTOR_RELEASE_STACK (mm, elements);
}

#if 0
static void
clone_sorts_unique_table (BtorMemMgr * mm,
			  BtorSortUniqueTable * table,
			  BtorSortUniqueTable * res)
{
  assert (mm);
  assert (table);
  assert (res);

  int i, j;
  BtorSort *sort, *csort, *tmp;
  BtorSortPtrStack elements;
  
  BTOR_INIT_STACK (elements);

  BTOR_CNEWN (mm, res->chains, table->size);
  res->size = table->size;
  res->num_elements = 0;
  res->mm = mm;
  BTOR_INIT_STACK (res->id2sort);

  for (i = 0; i < BTOR_COUNT_STACK (table->id2sort); i++)
    {
      sort = BTOR_PEEK_STACK (table->id2sort, i);

      if (!sort)
	{
	  BTOR_PUSH_STACK (res->mm, res->id2sort, 0);
	  continue;
	}

      switch (sort->kind)
	{
	  case BTOR_BOOL_SORT:
	    csort = btor_bool_sort (res);
	    break;

	  case BTOR_BITVEC_SORT:
	    csort = btor_bitvec_sort (res, sort->bitvec.len);
	    break;

	  case BTOR_LST_SORT:
	    csort = btor_lst_sort (res,
			BTOR_PEEK_STACK (res->id2sort, sort->lst.head->id),
			BTOR_PEEK_STACK (res->id2sort, sort->lst.tail->id));
	    break;

	  case BTOR_ARRAY_SORT:
	    csort = btor_array_sort (res,
			BTOR_PEEK_STACK (res->id2sort, sort->array.index->id),
			BTOR_PEEK_STACK (res->id2sort,
					 sort->array.element->id));
	    break;

	  case BTOR_FUN_SORT:
	    tmp = BTOR_PEEK_STACK (res->id2sort, sort->fun.domain->id);
	    assert (tmp);
	    if (sort->fun.arity > 1)
	      {
		assert (sort->fun.domain->kind == BTOR_TUPLE_SORT);
		assert (tmp->kind == BTOR_TUPLE_SORT);
		assert (sort->fun.arity == tmp->tuple.num_elements);
		csort = btor_fun_sort (res, tmp->tuple.elements,
			    sort->fun.arity,
			    BTOR_PEEK_STACK (res->id2sort,
					     sort->fun.codomain->id));
	      }
	    else
	      {
		assert (sort->fun.domain->kind != BTOR_TUPLE_SORT
			&& sort->fun.domain->kind != BTOR_LST_SORT);
		csort = btor_fun_sort (res, &tmp, 1,
			    BTOR_PEEK_STACK (res->id2sort,
					     sort->fun.codomain->id));
	      }
	    break;

	  case BTOR_TUPLE_SORT:
	    BTOR_RESET_STACK (elements);
	    for (j = 0; j < sort->tuple.num_elements; j++)
	      BTOR_PUSH_STACK (mm, elements,
			       BTOR_PEEK_STACK (res->id2sort,
						sort->tuple.elements[j]->id));
	    csort = btor_tuple_sort (res, elements.start,
				     BTOR_COUNT_STACK (elements));
	    break;

	  default:
	    csort = 0;
	    break;
	}
      assert (csort);
      assert (csort->refs == 1);
      assert (csort->id == sort->id);
      assert (csort->kind == sort->kind);
      assert (csort->table != sort->table);
    }

  /* update sort references (must be the same as in table) */
  assert (BTOR_COUNT_STACK (table->id2sort) == BTOR_COUNT_STACK (res->id2sort));
  for (i = 0; i < BTOR_COUNT_STACK (res->id2sort); i++)
    {
      sort = BTOR_PEEK_STACK (table->id2sort, i);
      csort = BTOR_PEEK_STACK (res->id2sort, i);
      if (!sort)
	{
	  assert (!csort);
	  continue;
	}
      assert (csort->id == sort->id);
      assert (csort->parents == sort->parents);
      assert (csort->ext_refs == 0);
      assert (sort->refs == csort->refs - 1 + sort->refs - sort->parents);
      csort->refs = sort->refs;
      csort->ext_refs = sort->ext_refs;
    }
  assert (res->num_elements == table->num_elements);
  BTOR_RELEASE_STACK (mm, elements);
}
#endif

static BtorNode *
clone_exp (Btor *clone,
           BtorNode *exp,
           BtorNodePtrPtrStack *parents,
           BtorNodePtrPtrStack *nodes,
           BtorPtrHashTablePtrPtrStack *rhos,
           BtorPtrHashTablePtrPtrStack *sapps,
           BtorNodeMap *exp_map,
           bool exp_layer_only)
{
  assert (clone);
  assert (exp);
  assert (BTOR_IS_REGULAR_NODE (exp));
  assert (parents);
  assert (nodes);
  assert (sapps);
  assert (exp_map);

  char *bits;
  int i, len;
  BtorNode *res;
  BtorParamNode *param;
  BtorLambdaNode *lambda;
  BtorMemMgr *mm;

  mm = clone->mm;

  res = btor_malloc (mm, exp->bytes);
  memcpy (res, exp, exp->bytes);
  if (exp_layer_only)
  {
    res->tseitin      = 0;
    res->lazy_tseitin = 0;
  }

  /* ----------------- BTOR_BV_VAR_NODE_STRUCT (all nodes) ----------------> */
  if (BTOR_IS_BV_CONST_NODE (exp))
  {
    len = btor_get_exp_width (exp->btor, exp);
    BTOR_NEWN (mm, bits, len + 1);
    memcpy (bits, btor_get_bits_const (exp), len * sizeof (char));
    bits[len] = '\0';
    btor_set_bits_const (res, bits);

    if (btor_get_invbits_const (exp))
    {
      len = btor_get_exp_width (exp->btor, exp);
      BTOR_NEWN (mm, bits, len + 1);
      memcpy (bits, btor_get_invbits_const (exp), len * sizeof (char));
      bits[len] = '\0';
      btor_set_invbits_const (res, bits);
    }
  }

  /* Note: no need to cache aig vectors here (exp->av is unique to exp). */
  if (!BTOR_IS_FUN_NODE (exp) && exp->av)
    res->av = btor_clone_aigvec (exp->av, clone->avmgr);
  else
  {
    BTOR_PUSH_STACK_IF (res->rho, mm, *rhos, &res->rho);
    BTOR_PUSH_STACK_IF (exp->rho, mm, *rhos, &exp->rho);
  }

  assert (!exp->next || !BTOR_IS_INVALID_NODE (exp->next));
  BTOR_PUSH_STACK_IF (exp->next, mm, *nodes, &res->next);

  /* Note: parent node used during BFS only, pointer is not reset after bfs,
   *	   do not clone to avoid access to invalid nodes */
  res->parent = 0;

  assert (!exp->simplified
          || !BTOR_IS_INVALID_NODE (BTOR_REAL_ADDR_NODE (exp->simplified)));
  BTOR_PUSH_STACK_IF (exp->simplified, mm, *nodes, &res->simplified);

  res->btor = clone;

  assert (!exp->first_parent
          || !BTOR_IS_INVALID_NODE (BTOR_REAL_ADDR_NODE (exp->first_parent)));
  assert (!exp->last_parent
          || !BTOR_IS_INVALID_NODE (BTOR_REAL_ADDR_NODE (exp->last_parent)));

  BTOR_PUSH_STACK_IF (exp->first_parent, mm, *parents, &res->first_parent);
  BTOR_PUSH_STACK_IF (exp->last_parent, mm, *parents, &res->last_parent);
  /* <---------------------------------------------------------------------- */

  /* ------------ BTOR_BV_ADDITIONAL_VAR_NODE_STRUCT (all nodes) ----------> */
  if (!BTOR_IS_BV_CONST_NODE (exp))
  {
    if (!BTOR_IS_BV_VAR_NODE (exp) && !BTOR_IS_PARAM_NODE (exp))
    {
      if (exp->arity)
      {
        for (i = 0; i < exp->arity; i++)
        {
          res->e[i] = btor_mapped_node (exp_map, exp->e[i]);
          assert (exp->e[i] != res->e[i]);
          assert (res->e[i]);
        }
      }
      else
      {
        if (BTOR_IS_FEQ_NODE (exp) && exp->vreads)
        {
          assert (btor_mapped_node (exp_map, exp->vreads->exp1));
          assert (btor_mapped_node (exp_map, exp->vreads->exp2));
          res->vreads =
              new_exp_pair (clone,
                            btor_mapped_node (exp_map, exp->vreads->exp1),
                            btor_mapped_node (exp_map, exp->vreads->exp2));
        }
      }

      for (i = 0; i < exp->arity; i++)
      {
        assert (!exp->prev_parent[i]
                || !BTOR_IS_INVALID_NODE (
                       BTOR_REAL_ADDR_NODE (exp->prev_parent[i])));
        assert (!exp->next_parent[i]
                || !BTOR_IS_INVALID_NODE (
                       BTOR_REAL_ADDR_NODE (exp->next_parent[i])));

        BTOR_PUSH_STACK_IF (
            exp->prev_parent[i], mm, *parents, &res->prev_parent[i]);
        BTOR_PUSH_STACK_IF (
            exp->next_parent[i], mm, *parents, &res->next_parent[i]);
      }
    }
  }
  /* <---------------------------------------------------------------------- */

  if (BTOR_IS_PARAM_NODE (exp))
  {
    param = (BtorParamNode *) exp;
    assert (!param->lambda_exp
            || !BTOR_IS_INVALID_NODE (BTOR_REAL_ADDR_NODE (param->lambda_exp)));
    assert (
        !param->assigned_exp
        || !BTOR_IS_INVALID_NODE (BTOR_REAL_ADDR_NODE (param->assigned_exp)));

    BTOR_PUSH_STACK_IF (param->lambda_exp,
                        mm,
                        *nodes,
                        (BtorNode **) &((BtorParamNode *) res)->lambda_exp);
    BTOR_PUSH_STACK_IF (param->assigned_exp,
                        mm,
                        *nodes,
                        (BtorNode **) &((BtorParamNode *) res)->assigned_exp);
  }

  if (BTOR_IS_LAMBDA_NODE (exp))
  {
    lambda = (BtorLambdaNode *) exp;
    if (lambda->synth_apps)
    {
      BTOR_PUSH_STACK (mm, *sapps, &((BtorLambdaNode *) res)->synth_apps);
      BTOR_PUSH_STACK (mm, *sapps, &((BtorLambdaNode *) exp)->synth_apps);
    }
    if (lambda->static_rho)
    {
      BTOR_PUSH_STACK (mm, *rhos, &((BtorLambdaNode *) res)->static_rho);
      BTOR_PUSH_STACK (mm, *rhos, &((BtorLambdaNode *) exp)->static_rho);
    }

    //      assert (!lambda->head || !BTOR_IS_INVALID_NODE (lambda->head));
    assert (!lambda->body
            || !BTOR_IS_INVALID_NODE (BTOR_REAL_ADDR_NODE (lambda->body)));

    //      BTOR_PUSH_STACK_IF (((BtorLambdaNode *) exp)->head, mm, *nodes,
    //			  (BtorNode **) &((BtorLambdaNode *) res)->head);
    BTOR_PUSH_STACK_IF (((BtorLambdaNode *) exp)->body,
                        mm,
                        *nodes,
                        &((BtorLambdaNode *) res)->body);
  }

  btor_map_node (exp_map, exp, res);

  return res;
}

void
btor_clone_node_ptr_stack (BtorMemMgr *mm,
                           BtorNodePtrStack *stack,
                           BtorNodePtrStack *res,
                           BtorNodeMap *exp_map)
{
  assert (stack);
  assert (res);
  assert (exp_map);

  int i;
  BtorNode *cloned_exp;

  BTOR_INIT_STACK (*res);
  assert (BTOR_SIZE_STACK (*stack) || !BTOR_COUNT_STACK (*stack));
  if (BTOR_SIZE_STACK (*stack))
  {
    BTOR_NEWN (mm, res->start, BTOR_SIZE_STACK (*stack));
    res->top = res->start;
    res->end = res->start + BTOR_SIZE_STACK (*stack);

    for (i = 0; i < BTOR_COUNT_STACK (*stack); i++)
    {
      assert ((*stack).start[i]);
      cloned_exp = btor_mapped_node (exp_map, (*stack).start[i]);
      assert (cloned_exp);
      BTOR_PUSH_STACK (mm, *res, cloned_exp);
    }
  }
  assert (BTOR_COUNT_STACK (*stack) == BTOR_COUNT_STACK (*res));
  assert (BTOR_SIZE_STACK (*stack) == BTOR_SIZE_STACK (*res));
}

static void
clone_nodes_id_table (Btor *clone,
                      BtorNodePtrStack *id_table,
                      BtorNodePtrStack *res,
                      BtorNodeMap *exp_map,
                      bool exp_layer_only)
{
  assert (id_table);
  assert (res);
  assert (exp_map);

  int i, tag;
  BtorNode **tmp;
  BtorMemMgr *mm;
  BtorNodePtrPtrStack parents, nodes;
  BtorPtrHashTablePtrPtrStack sapps, rhos;
  BtorPtrHashTable **htable, **chtable;

  mm = clone->mm;

  BTOR_INIT_STACK (parents);
  BTOR_INIT_STACK (nodes);
  BTOR_INIT_STACK (sapps);
  BTOR_INIT_STACK (rhos);

  BTOR_INIT_STACK (*res);
  assert (BTOR_SIZE_STACK (*id_table) || !BTOR_COUNT_STACK (*id_table));

  if (BTOR_SIZE_STACK (*id_table))
  {
    BTOR_NEWN (mm, res->start, BTOR_SIZE_STACK (*id_table));
    res->top      = res->start + BTOR_COUNT_STACK (*id_table);
    res->end      = res->start + BTOR_SIZE_STACK (*id_table);
    res->start[0] = 0;

    /* first element (id = 0) is empty */
    for (i = 1; i < BTOR_COUNT_STACK (*id_table); i++)
    {
      res->start[i] = id_table->start[i] ? clone_exp (clone,
                                                      id_table->start[i],
                                                      &parents,
                                                      &nodes,
                                                      &rhos,
                                                      &sapps,
                                                      exp_map,
                                                      exp_layer_only)
                                         : id_table->start[i];
      assert (!id_table->start[i] || res->start[i]->id == i);
    }
  }
  assert (BTOR_COUNT_STACK (*res) == BTOR_COUNT_STACK (*id_table));
  assert (BTOR_SIZE_STACK (*res) == BTOR_SIZE_STACK (*id_table));

  /* update children, parent, lambda and next pointers of expressions */
  while (!BTOR_EMPTY_STACK (nodes))
  {
    tmp = BTOR_POP_STACK (nodes);
    assert (*tmp);
    *tmp = btor_mapped_node (exp_map, *tmp);
    assert (*tmp);
  }

  while (!BTOR_EMPTY_STACK (parents))
  {
    tmp = BTOR_POP_STACK (parents);
    assert (*tmp);
    tag  = BTOR_GET_TAG_NODE (*tmp);
    *tmp = btor_mapped_node (exp_map, BTOR_REAL_ADDR_NODE (*tmp));
    assert (*tmp);
    *tmp = BTOR_TAG_NODE (*tmp, tag);
  }

  /* clone rhos tables */
  while (!BTOR_EMPTY_STACK (rhos))
  {
    htable   = BTOR_POP_STACK (rhos);
    chtable  = BTOR_POP_STACK (rhos);
    *chtable = btor_clone_ptr_hash_table (mm,
                                          *htable,
                                          btor_clone_key_as_node,
                                          btor_clone_data_as_node_ptr,
                                          exp_map,
                                          exp_map);
  }

  /* clone synth_apps of lambda nodes */
  while (!BTOR_EMPTY_STACK (sapps))
  {
    htable  = BTOR_POP_STACK (sapps);
    chtable = BTOR_POP_STACK (sapps);
    if (!exp_layer_only)
    {
      *chtable = btor_clone_ptr_hash_table (
          mm, *htable, btor_clone_key_as_node, 0, exp_map, 0);
    }
    else
    {
      BtorNode *cur;
      BtorHashTableIterator it;
      init_node_hash_table_iterator (&it, *htable);
      while (has_next_node_hash_table_iterator (&it))
      {
        cur = next_node_hash_table_iterator (&it);
        btor_release_exp (clone, BTOR_PEEK_STACK (*res, cur->id));
      }
      *chtable = 0;
    }
  }

  BTOR_RELEASE_STACK (mm, parents);
  BTOR_RELEASE_STACK (mm, nodes);
  BTOR_RELEASE_STACK (mm, rhos);
  BTOR_RELEASE_STACK (mm, sapps);
}

static void
clone_nodes_unique_table (BtorMemMgr *mm,
                          BtorNodeUniqueTable *table,
                          BtorNodeUniqueTable *res,
                          BtorNodeMap *exp_map)
{
  assert (mm);
  assert (table);
  assert (res);
  assert (exp_map);

  int i;

  BTOR_CNEWN (mm, res->chains, table->size);
  res->size         = table->size;
  res->num_elements = table->num_elements;

  for (i = 0; i < table->size; i++)
  {
    if (!table->chains[i]) continue;
    res->chains[i] = btor_mapped_node (exp_map, table->chains[i]);
    assert (res->chains[i]);
  }
}

#define MEM_PTR_HASH_TABLE(table)                                             \
  ((table) ? sizeof (*(table)) + (table)->size * sizeof (BtorPtrHashBucket *) \
                 + (table)->count * sizeof (BtorPtrHashBucket)                \
           : 0)

#define CHKCLONE_MEM_PTR_HASH_TABLE(table, clone)                      \
  do                                                                   \
  {                                                                    \
    assert (MEM_PTR_HASH_TABLE (table) == MEM_PTR_HASH_TABLE (clone)); \
  } while (0)

#define CLONE_PTR_HASH_TABLE(table)                           \
  do                                                          \
  {                                                           \
    clone->table = btor_clone_ptr_hash_table (                \
        mm, btor->table, btor_clone_key_as_node, 0, emap, 0); \
    CHKCLONE_MEM_PTR_HASH_TABLE (btor->table, clone->table);  \
  } while (0)

#define CLONE_PTR_HASH_TABLE_DATA(table, data_func)                      \
  do                                                                     \
  {                                                                      \
    BTORLOG_TIMESTAMP (delta);                                           \
    clone->table = btor_clone_ptr_hash_table (                           \
        mm, btor->table, btor_clone_key_as_node, data_func, emap, emap); \
    BTORLOG ("  clone " #table " table: %.3f s",                         \
             (btor_time_stamp () - delta));                              \
    CHKCLONE_MEM_PTR_HASH_TABLE (btor->table, clone->table);             \
  } while (0)

static Btor *
clone_aux_btor (Btor *btor, BtorNodeMap **exp_map, bool exp_layer_only)
{
  assert (btor);
  assert (exp_layer_only
          || btor_has_clone_support_sat_mgr (btor_get_sat_mgr_btor (btor)));

  Btor *clone;
  BtorNodeMap *emap = 0;
  BtorMemMgr *mm;
  double start, delta;
  int len;
  char *prefix, *clone_prefix;
#ifndef NDEBUG
<<<<<<< HEAD
  int i, h;
  size_t allocated, amap_size = 0, amap_count = 0;
=======
  int i;
  size_t allocated;
>>>>>>> 5effcf36
  BtorNode *cur;
  BtorAIGMgr *amgr;
  BtorBVAssignment *bvass;
  BtorArrayAssignment *arrass;
  BtorHashTableIterator it, cit, ncit;
  BtorSort *sort;
  char **ind, **val;
  amgr = exp_layer_only ? 0 : btor_get_aig_mgr_aigvec_mgr (btor->avmgr);
  BtorPtrHashData *data, *cdata;
#endif

  BTORLOG ("start cloning btor %p ...", btor);
  start = btor_time_stamp ();

  mm = btor_new_mem_mgr ();
  BTOR_CNEW (mm, clone);
  memcpy (clone, btor, sizeof (Btor));
  clone->mm = mm;

  /* always auto cleanup external references (dangling, not held from extern) */
  clone->options.auto_cleanup.val = 1;

  if (exp_layer_only)
  {
    /* reset */
    clone->btor_sat_btor_called = 0;
    clone->valid_assignments    = 0;
    btor_reset_time_btor (clone);
    btor_reset_stats_btor (clone);
  }

  assert ((allocated = sizeof (Btor)) == clone->mm->allocated);

  clone->msg = btor_new_btor_msg (clone->mm, &clone->options.verbosity.val);
  assert ((allocated += sizeof (BtorMsg)) == clone->mm->allocated);

  if (exp_layer_only)
  {
    clone->bv_assignments = btor_new_bv_assignment_list (mm);
    assert ((allocated += sizeof (BtorBVAssignmentList))
            == clone->mm->allocated);
  }
  else
  {
    BTORLOG_TIMESTAMP (delta);
    clone->bv_assignments =
        btor_clone_bv_assignment_list (clone->mm, btor->bv_assignments);
    BTORLOG ("  clone BV assignments: %.3f s", (btor_time_stamp () - delta));
#ifndef NDEBUG
    for (bvass = btor->bv_assignments->first; bvass; bvass = bvass->next)
      allocated += sizeof (BtorBVAssignment)
                   + strlen (btor_get_bv_assignment_str (bvass));
    assert ((allocated += sizeof (BtorBVAssignmentList))
            == clone->mm->allocated);
#endif
  }

  if (exp_layer_only)
  {
    clone->array_assignments = btor_new_array_assignment_list (mm);
    assert ((allocated += sizeof (BtorArrayAssignmentList))
            == clone->mm->allocated);
  }
  else
  {
    BTORLOG_TIMESTAMP (delta);
    clone->array_assignments =
        btor_clone_array_assignment_list (clone->mm, btor->array_assignments);
    BTORLOG ("  clone array assignments: %.3f s", (btor_time_stamp () - delta));
#ifndef NDEBUG
    for (arrass = btor->array_assignments->first; arrass; arrass = arrass->next)
    {
      allocated +=
          sizeof (BtorArrayAssignment) + 2 * arrass->size * sizeof (char *);
      btor_get_array_assignment_indices_values (
          arrass, &ind, &val, arrass->size);
      for (i = 0; i < arrass->size; i++)
        allocated += strlen (ind[i]) + strlen (val[i]);
    }
    assert ((allocated += sizeof (BtorArrayAssignmentList))
            == clone->mm->allocated);
#endif
  }

  if (exp_layer_only)
  {
    clone->avmgr = btor_new_aigvec_mgr (mm, clone->msg);
    assert ((allocated += sizeof (BtorAIGVecMgr) + sizeof (BtorAIGMgr)
                          + sizeof (BtorSATMgr)
                          /* true and false AIGs */
                          + 2 * sizeof (BtorAIG *)
                          + sizeof (int32_t)) /* unique table chains */
            == clone->mm->allocated);
  }
  else
  {
    BTORLOG_TIMESTAMP (delta);
    clone->avmgr = btor_clone_aigvec_mgr (mm, clone->msg, btor->avmgr);
    BTORLOG ("  clone AIG mgr: %.3f s", (btor_time_stamp () - delta));
    assert ((allocated +=
             sizeof (BtorAIGVecMgr) + sizeof (BtorAIGMgr) + sizeof (BtorSATMgr)
#ifdef BTOR_USE_LINGELING
             + (amgr->smgr->solver ? sizeof (BtorLGL) : 0)
#endif
             + (amgr->smgr->optstr ? strlen (amgr->smgr->optstr) + 1 : 0)
             /* memory of AIG nodes */
             + (amgr->cur_num_aigs + amgr->cur_num_aig_vars) * sizeof (BtorAIG)
             /* children for AND AIGs */
             + amgr->cur_num_aigs * sizeof (int32_t) * 2
             /* unique table chain */
             + amgr->table.size * sizeof (int32_t)
             + BTOR_SIZE_STACK (amgr->id2aig) * sizeof (BtorAIG *)
             + BTOR_SIZE_STACK (amgr->cnfid2aig) * sizeof (int32_t))
            == clone->mm->allocated);
  }

  BTORLOG_TIMESTAMP (delta);
  clone_sorts_unique_table (
      mm, &btor->sorts_unique_table, &clone->sorts_unique_table);
  BTORLOG ("  clone sorts unique table: %.3f s", (btor_time_stamp () - delta));
#ifndef NDEBUG
  allocated += btor->sorts_unique_table.size * sizeof (BtorSort *)
               + btor->sorts_unique_table.num_elements * sizeof (BtorSort)
               + BTOR_SIZE_STACK (btor->sorts_unique_table.id2sort)
                     * sizeof (BtorSort *);
  for (i = 0; i < BTOR_COUNT_STACK (btor->sorts_unique_table.id2sort); i++)
  {
    sort = BTOR_PEEK_STACK (btor->sorts_unique_table.id2sort, i);
    if (!sort || sort->kind != BTOR_TUPLE_SORT) continue;
    allocated += sort->tuple.num_elements * sizeof (BtorSort *);
  }
  assert (allocated == clone->mm->allocated);
#endif

  emap = btor_new_node_map (clone);
  assert ((allocated += sizeof (*emap) + MEM_PTR_HASH_TABLE (emap->table))
          == clone->mm->allocated);

  BTORLOG_TIMESTAMP (delta);
  clone_nodes_id_table (clone,
                        &btor->nodes_id_table,
                        &clone->nodes_id_table,
                        emap,
                        exp_layer_only);
  BTORLOG ("  clone nodes id table: %.3f s", (btor_time_stamp () - delta));
#ifndef NDEBUG
  int vread_bytes = 0;
  for (i = 1; i < BTOR_COUNT_STACK (btor->nodes_id_table); i++)
  {
    if (!(cur = BTOR_PEEK_STACK (btor->nodes_id_table, i))) continue;
    if (exp_layer_only && cur->vread && cur->refs == 1)
    {
      vread_bytes += cur->bytes;
      continue;
    }
    allocated += cur->bytes;
    if (BTOR_IS_BV_CONST_NODE (cur))
    {
      allocated += strlen (btor_get_bits_const (cur)) + 1;
      if (btor_get_invbits_const (cur))
        allocated += strlen (btor_get_invbits_const (cur)) + 1;
    }
    if (!BTOR_IS_FUN_NODE (cur) && cur->av)
    {
      if (!exp_layer_only)
        allocated += sizeof (*(cur->av)) + cur->av->len * sizeof (BtorAIG *);
    }
    else if (cur->rho)
      allocated += MEM_PTR_HASH_TABLE (cur->rho);
    if (BTOR_IS_FEQ_NODE (cur) && cur->vreads)
      allocated += sizeof (BtorNodePair);
    if (!exp_layer_only && BTOR_IS_LAMBDA_NODE (cur)
        && ((BtorLambdaNode *) cur)->synth_apps)
      allocated += MEM_PTR_HASH_TABLE (((BtorLambdaNode *) cur)->synth_apps);
    if (BTOR_IS_LAMBDA_NODE (cur) && ((BtorLambdaNode *) cur)->static_rho)
      allocated += MEM_PTR_HASH_TABLE (((BtorLambdaNode *) cur)->static_rho);
  }
  allocated -= vread_bytes;
  /* Note: hash table is initialized with size 1 */
  allocated += (emap->table->size - 1) * sizeof (BtorPtrHashBucket *)
               + emap->table->count * sizeof (BtorPtrHashBucket)
               + BTOR_SIZE_STACK (btor->nodes_id_table) * sizeof (BtorNode *);
  assert (allocated == clone->mm->allocated);
#endif

  clone->true_exp = btor_mapped_node (emap, btor->true_exp);
  assert (clone->true_exp);

  BTORLOG_TIMESTAMP (delta);
  clone_nodes_unique_table (
      mm, &btor->nodes_unique_table, &clone->nodes_unique_table, emap);
  BTORLOG ("  clone nodes unique table: %.3f s", (btor_time_stamp () - delta));
  assert ((allocated += btor->nodes_unique_table.size * sizeof (BtorNode *))
          == clone->mm->allocated);

  clone->symbols = btor_clone_ptr_hash_table (
      mm, btor->symbols, btor_clone_key_as_str, 0, 0, 0);
#ifndef NDEBUG
  int str_bytes = 0;
  init_hash_table_iterator (&it, btor->symbols);
  while (has_next_hash_table_iterator (&it))
    str_bytes +=
        (strlen ((char *) next_hash_table_iterator (&it)) + 1) * sizeof (char);
  assert ((allocated += MEM_PTR_HASH_TABLE (btor->symbols) + str_bytes)
          == clone->mm->allocated);
#endif
  clone->node2symbol = btor_clone_ptr_hash_table (mm,
                                                  btor->node2symbol,
                                                  btor_clone_key_as_node,
                                                  btor_clone_data_as_str_ptr,
                                                  emap,
                                                  clone->symbols);
#ifndef NDEBUG
  assert ((allocated += MEM_PTR_HASH_TABLE (btor->node2symbol))
          == clone->mm->allocated);
#endif

  CLONE_PTR_HASH_TABLE (inputs);
  assert ((allocated += MEM_PTR_HASH_TABLE (btor->inputs))
          == clone->mm->allocated);
  CLONE_PTR_HASH_TABLE (bv_vars);
  assert ((allocated += MEM_PTR_HASH_TABLE (btor->bv_vars))
          == clone->mm->allocated);
  CLONE_PTR_HASH_TABLE (ufs);
  assert ((allocated += MEM_PTR_HASH_TABLE (btor->ufs))
          == clone->mm->allocated);
  CLONE_PTR_HASH_TABLE_DATA (lambdas, btor_clone_data_as_int);
  assert ((allocated += MEM_PTR_HASH_TABLE (btor->lambdas))
          == clone->mm->allocated);
  CLONE_PTR_HASH_TABLE_DATA (substitutions, btor_clone_data_as_node_ptr);
  assert ((allocated += MEM_PTR_HASH_TABLE (btor->substitutions))
          == clone->mm->allocated);
  CLONE_PTR_HASH_TABLE_DATA (varsubst_constraints, btor_clone_data_as_node_ptr);
  assert ((allocated += MEM_PTR_HASH_TABLE (btor->varsubst_constraints))
          == clone->mm->allocated);
  CLONE_PTR_HASH_TABLE (embedded_constraints);
  assert ((allocated += MEM_PTR_HASH_TABLE (btor->embedded_constraints))
          == clone->mm->allocated);
  CLONE_PTR_HASH_TABLE (unsynthesized_constraints);
  assert ((allocated += MEM_PTR_HASH_TABLE (btor->unsynthesized_constraints))
          == clone->mm->allocated);
  CLONE_PTR_HASH_TABLE (synthesized_constraints);
  assert ((allocated += MEM_PTR_HASH_TABLE (btor->synthesized_constraints))
          == clone->mm->allocated);
  CLONE_PTR_HASH_TABLE (assumptions);
  assert ((allocated += MEM_PTR_HASH_TABLE (btor->assumptions))
          == clone->mm->allocated);
  CLONE_PTR_HASH_TABLE (var_rhs);
  assert ((allocated += MEM_PTR_HASH_TABLE (btor->var_rhs))
          == clone->mm->allocated);
  CLONE_PTR_HASH_TABLE (fun_rhs);
  assert ((allocated += MEM_PTR_HASH_TABLE (btor->fun_rhs))
          == clone->mm->allocated);
  CLONE_PTR_HASH_TABLE_DATA (bv_model, btor_clone_data_as_bv_ptr);
#ifndef NDEBUG
  if (btor->bv_model)
  {
    init_hash_table_iterator (&it, btor->bv_model);
    init_hash_table_iterator (&cit, clone->bv_model);
    while (has_next_node_hash_table_iterator (&it))
    {
      data  = next_data_hash_table_iterator (&it);
      cdata = next_data_hash_table_iterator (&cit);
      assert (btor_size_bv ((BtorBitVector *) data->asPtr)
              == btor_size_bv ((BtorBitVector *) cdata->asPtr));
      allocated += btor_size_bv ((BtorBitVector *) cdata->asPtr);
    }
  }
#endif
  assert ((allocated += MEM_PTR_HASH_TABLE (btor->bv_model))
          == clone->mm->allocated);
  CLONE_PTR_HASH_TABLE_DATA (fun_model, btor_clone_data_as_bv_htable_ptr);
#ifndef NDEBUG
  if (btor->fun_model)
  {
    init_hash_table_iterator (&it, btor->fun_model);
    init_hash_table_iterator (&cit, clone->fun_model);
    while (has_next_hash_table_iterator (&it))
    {
      data  = next_data_hash_table_iterator (&it);
      cdata = next_data_hash_table_iterator (&cit);
      assert (MEM_PTR_HASH_TABLE ((BtorPtrHashTable *) data->asPtr)
              == MEM_PTR_HASH_TABLE ((BtorPtrHashTable *) cdata->asPtr));
      allocated += MEM_PTR_HASH_TABLE ((BtorPtrHashTable *) data->asPtr);

      init_hash_table_iterator (&ncit, ((BtorPtrHashTable *) data->asPtr));
      while (has_next_hash_table_iterator (&ncit))
      {
        allocated += btor_size_bv ((BtorBitVector *) ncit.bucket->data.asPtr);
        allocated += btor_size_bv_tuple (
            (BtorBitVectorTuple *) next_hash_table_iterator (&ncit));
      }
    }
  }
#endif
  assert ((allocated += MEM_PTR_HASH_TABLE (btor->fun_model))
          == clone->mm->allocated);

  BTORLOG_TIMESTAMP (delta);
  btor_clone_node_ptr_stack (
      mm, &btor->functions_with_model, &clone->functions_with_model, emap);
  BTORLOG ("  clone functions_with_model: %.3f s", btor_time_stamp () - delta);
  assert ((allocated +=
           BTOR_SIZE_STACK (btor->functions_with_model) * sizeof (BtorNode *))
          == clone->mm->allocated);

  CLONE_PTR_HASH_TABLE_DATA (cache, btor_clone_data_as_node_ptr);
  assert ((allocated += MEM_PTR_HASH_TABLE (btor->cache))
          == clone->mm->allocated);

  BTORLOG_TIMESTAMP (delta);
  clone->parameterized =
      btor_clone_ptr_hash_table (mm,
                                 btor->parameterized,
                                 btor_clone_key_as_node,
                                 btor_clone_data_as_htable_ptr,
                                 emap,
                                 emap);
  BTORLOG ("  clone parameterized table: %.3f s", (btor_time_stamp () - delta));
#ifndef NDEBUG
  CHKCLONE_MEM_PTR_HASH_TABLE (btor->parameterized, clone->parameterized);
  allocated += MEM_PTR_HASH_TABLE (btor->parameterized);
  init_node_hash_table_iterator (&it, btor->parameterized);
  init_node_hash_table_iterator (&cit, clone->parameterized);
  while (has_next_node_hash_table_iterator (&it))
  {
    assert (
        MEM_PTR_HASH_TABLE ((BtorPtrHashTable *) it.bucket->data.asPtr)
        == MEM_PTR_HASH_TABLE ((BtorPtrHashTable *) cit.bucket->data.asPtr));
    allocated +=
        MEM_PTR_HASH_TABLE ((BtorPtrHashTable *) cit.bucket->data.asPtr);
    (void) next_node_hash_table_iterator (&it);
    (void) next_node_hash_table_iterator (&cit);
  }
  assert (allocated == clone->mm->allocated);
#endif

  if (exp_layer_only)
  {
    BtorNode *exp;
    BtorNodePtrStack stack;
    BtorHashTableIterator it;

    BTOR_INIT_STACK (stack);
    init_node_hash_table_iterator (&it, clone->synthesized_constraints);
    while (has_next_node_hash_table_iterator (&it))
    {
      exp = next_node_hash_table_iterator (&it);
      BTOR_REAL_ADDR_NODE (exp)->constraint = 0;
      BTOR_PUSH_STACK (btor->mm, stack, exp);
    }
    btor_delete_ptr_hash_table (clone->synthesized_constraints);
    clone->synthesized_constraints =
        btor_new_ptr_hash_table (mm,
                                 (BtorHashPtr) btor_hash_exp_by_id,
                                 (BtorCmpPtr) btor_compare_exp_by_id);
    while (!BTOR_EMPTY_STACK (stack))
    {
      exp = BTOR_POP_STACK (stack);
      assert (!BTOR_REAL_ADDR_NODE (exp)->constraint);
      if (!btor_find_in_ptr_hash_table (clone->synthesized_constraints, exp))
        btor_insert_in_ptr_hash_table (clone->unsynthesized_constraints, exp);
    }
    BTOR_RELEASE_STACK (btor->mm, stack);
  }

  if (btor->slv) clone->slv = btor->slv->api.clone (clone, btor, emap);
  assert ((btor->slv && clone->slv) || (!btor->slv && !clone->slv));
#ifndef NDEBUG
  if (clone->slv)
  {
    if (clone->slv->kind == BTOR_CORE_SOLVER_KIND)
    {
      BtorCoreSolver *slv  = BTOR_CORE_SOLVER (btor);
      BtorCoreSolver *cslv = BTOR_CORE_SOLVER (clone);

      allocated += sizeof (BtorCoreSolver);

      allocated += MEM_PTR_HASH_TABLE (slv->lemmas);
      allocated += BTOR_SIZE_STACK (slv->cur_lemmas) * sizeof (BtorNode *);

      if (slv->score)
      {
        h = btor->options.just_heuristic.val;
        if (h == BTOR_JUST_HEUR_BRANCH_MIN_APP)
        {
          CHKCLONE_MEM_PTR_HASH_TABLE (slv->score, cslv->score);
          allocated += MEM_PTR_HASH_TABLE (slv->score);

          init_node_hash_table_iterator (&it, slv->score);
          init_node_hash_table_iterator (&cit, cslv->score);
          while (has_next_node_hash_table_iterator (&it))
          {
            assert (
                MEM_PTR_HASH_TABLE ((BtorPtrHashTable *) it.bucket->data.asPtr)
                == MEM_PTR_HASH_TABLE (
                       (BtorPtrHashTable *) cit.bucket->data.asPtr));
            allocated +=
                MEM_PTR_HASH_TABLE ((BtorPtrHashTable *) it.bucket->data.asPtr);
            (void) next_node_hash_table_iterator (&it);
            (void) next_node_hash_table_iterator (&cit);
          }
        }
        else
        {
          assert (h == BTOR_JUST_HEUR_BRANCH_MIN_DEP);
          allocated += MEM_PTR_HASH_TABLE (slv->score);
        }
      }

      assert (BTOR_SIZE_STACK (slv->stats.lemmas_size)
              == BTOR_SIZE_STACK (cslv->stats.lemmas_size));
      assert (BTOR_COUNT_STACK (slv->stats.lemmas_size)
              == BTOR_COUNT_STACK (cslv->stats.lemmas_size));
      allocated += BTOR_SIZE_STACK (slv->stats.lemmas_size) * sizeof (int);

      assert (allocated == clone->mm->allocated);
    }
  }
#endif

  clone->parse_error_msg = NULL;
  clone->clone           = NULL;
  clone->close_apitrace  = 0;

  clone_prefix = "clone";
  len          = btor->msg->prefix ? strlen (btor->msg->prefix) : 0;
  len += strlen (clone_prefix) + 3;
  BTOR_NEWN (clone->mm, prefix, len + 1);
  sprintf (prefix,
           "[%s]%s%s",
           clone_prefix,
           btor->msg->prefix ? " " : "",
           btor->msg->prefix ? btor->msg->prefix : "");
  btor_set_msg_prefix_btor (clone, prefix);
  BTOR_DELETEN (clone->mm, prefix, len + 1);

  if (exp_map)
    *exp_map = emap;
  else
    btor_delete_node_map (emap);

  btor->time.cloning += btor_time_stamp () - start;
  btor->stats.clone_calls += 1;
  BTORLOG ("cloning total: %.3f s", btor->time.cloning);
  return clone;
}

Btor *
btor_clone_btor (Btor *btor)
{
  assert (btor);
  return clone_aux_btor (
      btor, 0, !btor_has_clone_support_sat_mgr (btor_get_sat_mgr_btor (btor)));
}

Btor *
btor_clone_exp_layer (Btor *btor, BtorNodeMap **exp_map)
{
  assert (btor);
  return clone_aux_btor (btor, exp_map, true);
}

BtorNode *
btor_recursively_rebuild_exp_clone (Btor *btor,
                                    Btor *clone,
                                    BtorNode *exp,
                                    BtorNodeMap *exp_map)
{
  assert (btor);
  assert (exp);
  assert (BTOR_REAL_ADDR_NODE (exp)->btor == btor);
  assert (exp_map);

  int i, rwl;
  char *symbol;
  BtorNode *real_exp, *cur, *cur_clone, *e[3];
  BtorNodePtrStack work_stack, unmark_stack;
#ifndef NDEBUG
  BtorNodeMap *key_map = btor_new_node_map (btor);
#endif

  // FIXME lemmas are currently built with rwl1 (in parent)
  rwl = clone->options.rewrite_level.val;
  if (clone->options.rewrite_level.val > 0)
    clone->options.rewrite_level.val = 1;
  //

  BTOR_INIT_STACK (work_stack);
  BTOR_INIT_STACK (unmark_stack);

  real_exp = BTOR_REAL_ADDR_NODE (exp);
  BTOR_PUSH_STACK (btor->mm, work_stack, real_exp);
  while (!BTOR_EMPTY_STACK (work_stack))
  {
    cur = BTOR_REAL_ADDR_NODE (BTOR_POP_STACK (work_stack));

    if (btor_mapped_node (exp_map, cur)) continue;

    if (cur->clone_mark == 2) continue;

    if (cur->clone_mark == 0)
    {
      cur->clone_mark = 1;
      BTOR_PUSH_STACK (btor->mm, unmark_stack, cur);
      BTOR_PUSH_STACK (btor->mm, work_stack, cur);
      for (i = 0; i < cur->arity; i++)
        BTOR_PUSH_STACK (btor->mm, work_stack, cur->e[i]);
    }
    else
    {
      assert (cur->clone_mark == 1);
      assert (!btor_mapped_node (exp_map, cur));
      assert (!BTOR_IS_PROXY_NODE (cur));
      for (i = 0; i < cur->arity; i++)
      {
        e[i] = btor_mapped_node (exp_map, cur->e[i]);
        assert (e[i]);
      }
      switch (cur->kind)
      {
        case BTOR_BV_CONST_NODE:
          cur_clone = btor_const_exp (clone, btor_get_bits_const (cur));
          break;
        case BTOR_BV_VAR_NODE:
          symbol =
              btor_find_in_ptr_hash_table (btor->node2symbol, cur)->data.asStr;
          cur_clone =
              btor_var_exp (clone, btor_get_exp_width (btor, cur), symbol);
          break;
        case BTOR_PARAM_NODE:
          symbol =
              btor_find_in_ptr_hash_table (btor->node2symbol, cur)->data.asStr;
          cur_clone =
              btor_param_exp (clone, btor_get_exp_width (btor, cur), symbol);
          break;
        case BTOR_UF_NODE:
          symbol =
              btor_find_in_ptr_hash_table (btor->node2symbol, cur)->data.asStr;
          cur_clone = btor_uf_exp (clone, cur->sort_id, symbol);
          break;
        case BTOR_SLICE_NODE:
          cur_clone = btor_slice_exp (clone, e[0], cur->upper, cur->lower);
          break;
        case BTOR_AND_NODE: cur_clone = btor_and_exp (clone, e[0], e[1]); break;
        case BTOR_BEQ_NODE:
        case BTOR_FEQ_NODE: cur_clone = btor_eq_exp (clone, e[0], e[1]); break;
        case BTOR_ADD_NODE: cur_clone = btor_add_exp (clone, e[0], e[1]); break;
        case BTOR_MUL_NODE: cur_clone = btor_mul_exp (clone, e[0], e[1]); break;
        case BTOR_ULT_NODE: cur_clone = btor_ult_exp (clone, e[0], e[1]); break;
        case BTOR_SLL_NODE: cur_clone = btor_sll_exp (clone, e[0], e[1]); break;
        case BTOR_SRL_NODE: cur_clone = btor_srl_exp (clone, e[0], e[1]); break;
        case BTOR_UDIV_NODE:
          cur_clone = btor_udiv_exp (clone, e[0], e[1]);
          break;
        case BTOR_UREM_NODE:
          cur_clone = btor_urem_exp (clone, e[0], e[1]);
          break;
        case BTOR_CONCAT_NODE:
          cur_clone = btor_concat_exp (clone, e[0], e[1]);
          break;
        case BTOR_LAMBDA_NODE:
          assert (!btor_param_cur_assignment (e[0]));
          BTOR_PARAM_SET_LAMBDA_NODE (e[0], 0);
          cur_clone = btor_lambda_exp (clone, e[0], e[1]);
          break;
        case BTOR_APPLY_NODE:
          // FIXME use btor_apply_exp as soon as applies are
          // generated with rewriting (currently without)
          // cur_clone = btor_apply_exp (clone, e[0], e[1]);
          cur_clone = btor_apply_exp_node (clone, e[0], e[1]);
          break;
        case BTOR_ARGS_NODE:
          cur_clone = btor_args_exp (clone, cur->arity, e);
          break;
        default:
          assert (BTOR_IS_BV_COND_NODE (cur));
          cur_clone = btor_cond_exp (clone, e[0], e[1], e[2]);
      }
      btor_map_node (exp_map, cur, cur_clone);
#ifndef NDEBUG
      assert (!btor_mapped_node (key_map, cur_clone));
      assert (cur->kind == cur_clone->kind);
      btor_map_node (key_map, cur_clone, cur);
#endif
      btor_release_exp (clone, cur_clone);
    }
  }

  while (!BTOR_EMPTY_STACK (unmark_stack))
    BTOR_POP_STACK (unmark_stack)->clone_mark = 0;

  BTOR_RELEASE_STACK (btor->mm, work_stack);
  BTOR_RELEASE_STACK (btor->mm, unmark_stack);

  // FIXME lemmas are currently built with rwl1 (in parent)
  clone->options.rewrite_level.val = rwl;
  //
#ifndef NDEBUG
  btor_delete_node_map (key_map);
#endif
  return btor_copy_exp (clone, btor_mapped_node (exp_map, exp));
}<|MERGE_RESOLUTION|>--- conflicted
+++ resolved
@@ -799,13 +799,8 @@
   int len;
   char *prefix, *clone_prefix;
 #ifndef NDEBUG
-<<<<<<< HEAD
   int i, h;
-  size_t allocated, amap_size = 0, amap_count = 0;
-=======
-  int i;
   size_t allocated;
->>>>>>> 5effcf36
   BtorNode *cur;
   BtorAIGMgr *amgr;
   BtorBVAssignment *bvass;
