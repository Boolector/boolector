--- conflicted
+++ resolved
@@ -1072,9 +1072,7 @@
     BTOR_RELEASE_STACK (btor->mm, stack);
   }
 
-<<<<<<< HEAD
   clone->clone          = NULL;
-  clone->apitrace       = NULL;
   clone->close_apitrace = 0;
 
   clone_prefix = "clone ";
@@ -1087,10 +1085,6 @@
            btor->msg_prefix ? btor->msg_prefix : "");
   btor_set_msg_prefix_btor (clone, prefix);
   BTOR_DELETEN (clone->mm, prefix, len + 1);
-=======
-  clone->clone         = NULL;
-  clone->closeapitrace = 0;
->>>>>>> ef395ab9
 
   if (aig_map)
     *aig_map = amap;
