/*  Boolector: Satisfiablity Modulo Theories (SMT) solver.
 *
 *  Copyright (C) 2013-2015 Aina Niemetz.
 *  Copyright (C) 2014-2015 Mathias Preiner.
 *  Copyright (C) 2014 Armin Biere.
 *
 *  All rights reserved.
 *
 *  This file is part of Boolector.
 *  See COPYING for more information on using this software.
 */

#include "btoraig.h"
#include "btoraigvec.h"
#include "btorbeta.h"
#include "btorbitvec.h"
#include "btorcore.h"
#include "btorcoresolver.h"
#include "btorlog.h"
#include "btormsg.h"
#include "btorsat.h"
#include "btorsort.h"
#include "utils/btorhashptr.h"
#include "utils/btoriter.h"
#include "utils/btormap.h"
#include "utils/btorstack.h"
#include "utils/btorutil.h"

#include <assert.h>
#include <stdio.h>
#include <stdlib.h>

BTOR_DECLARE_STACK (BtorNodePtrStackPtr, BtorNodePtrStack *);
BTOR_DECLARE_STACK (BtorPtrHashTablePtrPtr, BtorPtrHashTable **);

/*------------------------------------------------------------------------*/

void *
btor_clone_key_as_node (BtorMemMgr *mm, const void *map, const void *key)
{
  assert (map);
  assert (key);

  BtorNode *exp, *cloned_exp;
  BtorNodeMap *exp_map;

  (void) mm;
  exp        = (BtorNode *) key;
  exp_map    = (BtorNodeMap *) map;
  cloned_exp = btor_mapped_node (exp_map, exp);
  assert (cloned_exp);
  return cloned_exp;
}

void *
btor_clone_key_as_str (BtorMemMgr *mm, const void *map, const void *key)
{
  assert (mm);
  assert (key);

  (void) map;

  return btor_strdup (mm, (char *) key);
}

void *
btor_clone_key_as_bv_tuple (BtorMemMgr *mm, const void *map, const void *t)
{
  assert (mm);
  assert (t);
  (void) map;
  return btor_copy_bv_tuple (mm, (BtorBitVectorTuple *) t);
}

void
btor_clone_data_as_node_ptr (BtorMemMgr *mm,
                             const void *map,
                             BtorPtrHashData *data,
                             BtorPtrHashData *cloned_data)
{
  assert (mm);
  assert (map);
  assert (data);
  assert (cloned_data);

  BtorNode *exp, *cloned_exp;
  BtorNodeMap *exp_map;

  (void) mm;
  exp        = (BtorNode *) data->as_ptr;
  exp_map    = (BtorNodeMap *) map;
  cloned_exp = btor_mapped_node (exp_map, exp);
  assert (cloned_exp);
  cloned_data->as_ptr = cloned_exp;
}

void
btor_clone_data_as_str_ptr (BtorMemMgr *mm,
                            const void *str_table,
                            BtorPtrHashData *data,
                            BtorPtrHashData *cloned_data)
{
  assert (str_table);
  assert (data);
  assert (cloned_data);

  char *str;

  (void) mm;
  str = data->as_str;
  assert (btor_get_ptr_hash_table ((BtorPtrHashTable *) str_table, str));

  cloned_data->as_str =
      (char *) btor_get_ptr_hash_table ((BtorPtrHashTable *) str_table, str)
          ->key;
}

void
btor_clone_data_as_int (BtorMemMgr *mm,
                        const void *map,
                        BtorPtrHashData *data,
                        BtorPtrHashData *cloned_data)
{
  assert (data);
  assert (cloned_data);

  (void) mm;
  (void) map;
  cloned_data->as_int = data->as_int;
}

void
btor_clone_data_as_bv_ptr (BtorMemMgr *mm,
                           const void *map,
                           BtorPtrHashData *data,
                           BtorPtrHashData *cloned_data)
{
  assert (mm);
  assert (data);
  assert (cloned_data);

  (void) map;
  cloned_data->as_ptr = btor_copy_bv (mm, (BtorBitVector *) data->as_ptr);
}

void
btor_clone_data_as_bv_htable_ptr (BtorMemMgr *mm,
                                  const void *map,
                                  BtorPtrHashData *data,
                                  BtorPtrHashData *cloned_data)
{
  assert (mm);
  assert (map);
  assert (data);
  assert (cloned_data);

  BtorPtrHashTable *table;
  table               = (BtorPtrHashTable *) data->as_ptr;
  cloned_data->as_ptr = btor_clone_ptr_hash_table (mm,
                                                   table,
                                                   btor_clone_key_as_bv_tuple,
                                                   btor_clone_data_as_bv_ptr,
                                                   map,
                                                   map);
}

void
btor_clone_data_as_htable_ptr (BtorMemMgr *mm,
                               const void *map,
                               BtorPtrHashData *data,
                               BtorPtrHashData *cloned_data)
{
  assert (mm);
  assert (map);
  assert (data);
  assert (cloned_data);

  BtorPtrHashTable *table;
  BtorNodeMap *exp_map;

  table   = (BtorPtrHashTable *) data->as_ptr;
  exp_map = (BtorNodeMap *) map;

  cloned_data->as_ptr = btor_clone_ptr_hash_table (
      mm, table, btor_clone_key_as_node, 0, exp_map, 0);
}

/*------------------------------------------------------------------------*/

static void
clone_sorts_unique_table (BtorMemMgr *mm,
                          BtorSortUniqueTable *table,
                          BtorSortUniqueTable *res)
{
  assert (mm);
  assert (table);
  assert (res);

  unsigned i, j;
  BtorSort *sort, *csort;
  BtorSortId cid;
  BtorSortIdStack elements;

  BTOR_INIT_STACK (elements);

  BTOR_CNEWN (mm, res->chains, table->size);
  res->size         = table->size;
  res->num_elements = 0;
  res->mm           = mm;
  BTOR_INIT_STACK (res->id2sort);

  for (i = 0; i < BTOR_COUNT_STACK (table->id2sort); i++)
  {
    sort = BTOR_PEEK_STACK (table->id2sort, i);

    if (!sort)
    {
      BTOR_PUSH_STACK (res->mm, res->id2sort, 0);
      continue;
    }

    switch (sort->kind)
    {
      case BTOR_BOOL_SORT: cid = btor_bool_sort (res); break;

      case BTOR_BITVEC_SORT:
        cid = btor_bitvec_sort (res, sort->bitvec.width);
        break;

      case BTOR_LST_SORT:
        cid = btor_lst_sort (res, sort->lst.head->id, sort->lst.tail->id);
        break;

      case BTOR_ARRAY_SORT:
        cid = btor_array_sort (
            res, sort->array.index->id, sort->array.element->id);
        break;

      case BTOR_FUN_SORT:
        assert (BTOR_PEEK_STACK (res->id2sort, sort->fun.domain->id));
        cid = btor_fun_sort (res, sort->fun.domain->id, sort->fun.codomain->id);
        break;

      case BTOR_TUPLE_SORT:
        BTOR_RESET_STACK (elements);
        for (j = 0; j < sort->tuple.num_elements; j++)
          BTOR_PUSH_STACK (mm, elements, sort->tuple.elements[j]->id);
        cid =
            btor_tuple_sort (res, elements.start, BTOR_COUNT_STACK (elements));
        break;

      default: cid = 0; break;
    }
    assert (cid);
    csort = BTOR_PEEK_STACK (res->id2sort, cid);
    assert (csort->refs == 1);
    assert (csort->id == sort->id);
    assert (csort->kind == sort->kind);
    assert (csort->table != sort->table);
  }

  /* update sort references (must be the same as in table) */
  assert (BTOR_COUNT_STACK (table->id2sort) == BTOR_COUNT_STACK (res->id2sort));
  for (i = 0; i < BTOR_COUNT_STACK (res->id2sort); i++)
  {
    sort  = BTOR_PEEK_STACK (table->id2sort, i);
    csort = BTOR_PEEK_STACK (res->id2sort, i);
    if (!sort)
    {
      assert (!csort);
      continue;
    }
    assert (csort->id == sort->id);
    assert (csort->parents == sort->parents);
    assert (csort->ext_refs == 0);
    assert (sort->refs == csort->refs - 1 + sort->refs - sort->parents);
    csort->refs     = sort->refs;
    csort->ext_refs = sort->ext_refs;
  }
  assert (res->num_elements == table->num_elements);
  BTOR_RELEASE_STACK (mm, elements);
}

#if 0
static void
clone_sorts_unique_table (BtorMemMgr * mm,
			  BtorSortUniqueTable * table,
			  BtorSortUniqueTable * res)
{
  assert (mm);
  assert (table);
  assert (res);

  int i, j;
  BtorSort *sort, *csort, *tmp;
  BtorSortPtrStack elements;
  
  BTOR_INIT_STACK (elements);

  BTOR_CNEWN (mm, res->chains, table->size);
  res->size = table->size;
  res->num_elements = 0;
  res->mm = mm;
  BTOR_INIT_STACK (res->id2sort);

  for (i = 0; i < BTOR_COUNT_STACK (table->id2sort); i++)
    {
      sort = BTOR_PEEK_STACK (table->id2sort, i);

      if (!sort)
	{
	  BTOR_PUSH_STACK (res->mm, res->id2sort, 0);
	  continue;
	}

      switch (sort->kind)
	{
	  case BTOR_BOOL_SORT:
	    csort = btor_bool_sort (res);
	    break;

	  case BTOR_BITVEC_SORT:
	    csort = btor_bitvec_sort (res, sort->bitvec.len);
	    break;

	  case BTOR_LST_SORT:
	    csort = btor_lst_sort (res,
			BTOR_PEEK_STACK (res->id2sort, sort->lst.head->id),
			BTOR_PEEK_STACK (res->id2sort, sort->lst.tail->id));
	    break;

	  case BTOR_ARRAY_SORT:
	    csort = btor_array_sort (res,
			BTOR_PEEK_STACK (res->id2sort, sort->array.index->id),
			BTOR_PEEK_STACK (res->id2sort,
					 sort->array.element->id));
	    break;

	  case BTOR_FUN_SORT:
	    tmp = BTOR_PEEK_STACK (res->id2sort, sort->fun.domain->id);
	    assert (tmp);
	    if (sort->fun.arity > 1)
	      {
		assert (sort->fun.domain->kind == BTOR_TUPLE_SORT);
		assert (tmp->kind == BTOR_TUPLE_SORT);
		assert (sort->fun.arity == tmp->tuple.num_elements);
		csort = btor_fun_sort (res, tmp->tuple.elements,
			    sort->fun.arity,
			    BTOR_PEEK_STACK (res->id2sort,
					     sort->fun.codomain->id));
	      }
	    else
	      {
		assert (sort->fun.domain->kind != BTOR_TUPLE_SORT
			&& sort->fun.domain->kind != BTOR_LST_SORT);
		csort = btor_fun_sort (res, &tmp, 1,
			    BTOR_PEEK_STACK (res->id2sort,
					     sort->fun.codomain->id));
	      }
	    break;

	  case BTOR_TUPLE_SORT:
	    BTOR_RESET_STACK (elements);
	    for (j = 0; j < sort->tuple.num_elements; j++)
	      BTOR_PUSH_STACK (mm, elements,
			       BTOR_PEEK_STACK (res->id2sort,
						sort->tuple.elements[j]->id));
	    csort = btor_tuple_sort (res, elements.start,
				     BTOR_COUNT_STACK (elements));
	    break;

	  default:
	    csort = 0;
	    break;
	}
      assert (csort);
      assert (csort->refs == 1);
      assert (csort->id == sort->id);
      assert (csort->kind == sort->kind);
      assert (csort->table != sort->table);
    }

  /* update sort references (must be the same as in table) */
  assert (BTOR_COUNT_STACK (table->id2sort) == BTOR_COUNT_STACK (res->id2sort));
  for (i = 0; i < BTOR_COUNT_STACK (res->id2sort); i++)
    {
      sort = BTOR_PEEK_STACK (table->id2sort, i);
      csort = BTOR_PEEK_STACK (res->id2sort, i);
      if (!sort)
	{
	  assert (!csort);
	  continue;
	}
      assert (csort->id == sort->id);
      assert (csort->parents == sort->parents);
      assert (csort->ext_refs == 0);
      assert (sort->refs == csort->refs - 1 + sort->refs - sort->parents);
      csort->refs = sort->refs;
      csort->ext_refs = sort->ext_refs;
    }
  assert (res->num_elements == table->num_elements);
  BTOR_RELEASE_STACK (mm, elements);
}
#endif

static BtorNode *
clone_exp (Btor *btor,
           Btor *clone,
           BtorNode *exp,
           BtorNodePtrPtrStack *parents,
           BtorNodePtrPtrStack *nodes,
           BtorNodePtrStack *rhos,
           BtorNodePtrStack *static_rhos,
           BtorNodeMap *exp_map,
           bool exp_layer_only)
{
  assert (clone);
  assert (exp);
  assert (BTOR_IS_REGULAR_NODE (exp));
  assert (parents);
  assert (nodes);
  assert (exp_map);

  int i;
  BtorBitVector *bits;
  BtorNode *res;
  BtorParamNode *param;
  BtorMemMgr *mm;

  mm = clone->mm;

  res = btor_malloc (mm, exp->bytes);
  memcpy (res, exp, exp->bytes);

  /* ----------------- BTOR_BV_VAR_NODE_STRUCT (all nodes) ----------------> */
  if (BTOR_IS_BV_CONST_NODE (exp))
  {
    bits = btor_copy_bv (mm, btor_const_get_bits (exp));
    btor_const_set_bits (res, bits);

    if (btor_const_get_invbits (exp))
    {
      bits = btor_copy_bv (mm, btor_const_get_invbits (exp));
      btor_const_set_invbits (res, bits);
    }
  }

  /* Note: no need to cache aig vectors here (exp->av is unique to exp). */
  if (BTOR_IS_FUN_NODE (exp))
  {
    if (exp_layer_only)
      res->rho = 0;
    else if (exp->rho)
    {
      BTOR_PUSH_STACK (btor->mm, *rhos, res);
      BTOR_PUSH_STACK (btor->mm, *rhos, exp);
    }
  }
  else if (exp->av)
    res->av = exp_layer_only ? 0 : btor_clone_aigvec (exp->av, clone->avmgr);

  assert (!exp->next || !BTOR_IS_INVALID_NODE (exp->next));
  BTOR_PUSH_STACK_IF (exp->next, mm, *nodes, &res->next);

  assert (!exp->simplified
          || !BTOR_IS_INVALID_NODE (BTOR_REAL_ADDR_NODE (exp->simplified)));
  BTOR_PUSH_STACK_IF (exp->simplified, mm, *nodes, &res->simplified);

  res->btor = clone;

  assert (!exp->first_parent
          || !BTOR_IS_INVALID_NODE (BTOR_REAL_ADDR_NODE (exp->first_parent)));
  assert (!exp->last_parent
          || !BTOR_IS_INVALID_NODE (BTOR_REAL_ADDR_NODE (exp->last_parent)));

  BTOR_PUSH_STACK_IF (exp->first_parent, mm, *parents, &res->first_parent);
  BTOR_PUSH_STACK_IF (exp->last_parent, mm, *parents, &res->last_parent);
  /* <---------------------------------------------------------------------- */

  /* ------------ BTOR_BV_ADDITIONAL_VAR_NODE_STRUCT (all nodes) ----------> */
  if (!BTOR_IS_BV_CONST_NODE (exp))
  {
    if (!BTOR_IS_BV_VAR_NODE (exp) && !BTOR_IS_PARAM_NODE (exp))
    {
      if (exp->arity)
      {
        for (i = 0; i < exp->arity; i++)
        {
          res->e[i] = btor_mapped_node (exp_map, exp->e[i]);
          assert (exp->e[i] != res->e[i]);
          assert (res->e[i]);
        }
      }

      for (i = 0; i < exp->arity; i++)
      {
        assert (!exp->prev_parent[i]
                || !BTOR_IS_INVALID_NODE (
                       BTOR_REAL_ADDR_NODE (exp->prev_parent[i])));
        assert (!exp->next_parent[i]
                || !BTOR_IS_INVALID_NODE (
                       BTOR_REAL_ADDR_NODE (exp->next_parent[i])));

        BTOR_PUSH_STACK_IF (
            exp->prev_parent[i], mm, *parents, &res->prev_parent[i]);
        BTOR_PUSH_STACK_IF (
            exp->next_parent[i], mm, *parents, &res->next_parent[i]);
      }
    }
  }
  /* <---------------------------------------------------------------------- */

  if (BTOR_IS_PARAM_NODE (exp))
  {
    param = (BtorParamNode *) exp;
    assert (!btor_param_is_bound (exp)
            || !BTOR_IS_INVALID_NODE (btor_param_get_binder (exp)));
    assert (
        !param->assigned_exp
        || !BTOR_IS_INVALID_NODE (BTOR_REAL_ADDR_NODE (param->assigned_exp)));

    BTOR_PUSH_STACK_IF (param->binder,
                        mm,
                        *nodes,
                        (BtorNode **) &((BtorParamNode *) res)->binder);
    BTOR_PUSH_STACK_IF (param->assigned_exp,
                        mm,
                        *nodes,
                        (BtorNode **) &((BtorParamNode *) res)->assigned_exp);
  }

  if (BTOR_IS_LAMBDA_NODE (exp))
  {
    if (btor_lambda_get_static_rho (exp))
    {
      BTOR_PUSH_STACK (mm, *static_rhos, res);
      BTOR_PUSH_STACK (mm, *static_rhos, exp);
    }
    assert (!btor_binder_get_body (exp)
            || !BTOR_IS_INVALID_NODE (
                   BTOR_REAL_ADDR_NODE (btor_binder_get_body (exp))));
    BTOR_PUSH_STACK_IF (btor_binder_get_body (exp),
                        mm,
                        *nodes,
                        &((BtorLambdaNode *) res)->body);
  }

  btor_map_node (exp_map, exp, res);

  return res;
}

void
btor_clone_node_ptr_stack (BtorMemMgr *mm,
                           BtorNodePtrStack *stack,
                           BtorNodePtrStack *res,
                           BtorNodeMap *exp_map)
{
  assert (stack);
  assert (res);
  assert (exp_map);

  int i;
  BtorNode *cloned_exp;

  BTOR_INIT_STACK (*res);
  assert (BTOR_SIZE_STACK (*stack) || !BTOR_COUNT_STACK (*stack));
  if (BTOR_SIZE_STACK (*stack))
  {
    BTOR_NEWN (mm, res->start, BTOR_SIZE_STACK (*stack));
    res->top = res->start;
    res->end = res->start + BTOR_SIZE_STACK (*stack);

    for (i = 0; i < BTOR_COUNT_STACK (*stack); i++)
    {
      assert ((*stack).start[i]);
      cloned_exp = btor_mapped_node (exp_map, (*stack).start[i]);
      assert (cloned_exp);
      BTOR_PUSH_STACK (mm, *res, cloned_exp);
    }
  }
  assert (BTOR_COUNT_STACK (*stack) == BTOR_COUNT_STACK (*res));
  assert (BTOR_SIZE_STACK (*stack) == BTOR_SIZE_STACK (*res));
}

static void
clone_nodes_id_table (Btor *btor,
                      Btor *clone,
                      BtorNodePtrStack *id_table,
                      BtorNodePtrStack *res,
                      BtorNodeMap *exp_map,
                      bool exp_layer_only,
                      BtorNodePtrStack *rhos)
{
  assert (id_table);
  assert (res);
  assert (exp_map);

  int i, tag;
  BtorNode **tmp, *exp, *cloned_exp;
  BtorMemMgr *mm;
  BtorNodePtrPtrStack parents, nodes;
  BtorPtrHashTable *t;
  BtorNodePtrStack static_rhos;

  mm = clone->mm;

  BTOR_INIT_STACK (parents);
  BTOR_INIT_STACK (nodes);
  BTOR_INIT_STACK (static_rhos);

  BTOR_INIT_STACK (*res);
  assert (BTOR_SIZE_STACK (*id_table) || !BTOR_COUNT_STACK (*id_table));

  if (BTOR_SIZE_STACK (*id_table))
  {
    BTOR_NEWN (mm, res->start, BTOR_SIZE_STACK (*id_table));
    res->top      = res->start + BTOR_COUNT_STACK (*id_table);
    res->end      = res->start + BTOR_SIZE_STACK (*id_table);
    res->start[0] = 0;

    /* first element (id = 0) is empty */
    for (i = 1; i < BTOR_COUNT_STACK (*id_table); i++)
    {
      exp           = id_table->start[i];
      res->start[i] = exp ? clone_exp (btor,
                                       clone,
                                       exp,
                                       &parents,
                                       &nodes,
                                       rhos,
                                       &static_rhos,
                                       exp_map,
                                       exp_layer_only)
                          : 0;
      assert (!exp || res->start[i]->id == i);
    }
  }
  assert (BTOR_COUNT_STACK (*res) == BTOR_COUNT_STACK (*id_table));
  assert (BTOR_SIZE_STACK (*res) == BTOR_SIZE_STACK (*id_table));

  /* update children, parent, lambda and next pointers of expressions */
  while (!BTOR_EMPTY_STACK (nodes))
  {
    tmp = BTOR_POP_STACK (nodes);
    assert (*tmp);
    *tmp = btor_mapped_node (exp_map, *tmp);
    assert (*tmp);
  }

  while (!BTOR_EMPTY_STACK (parents))
  {
    tmp = BTOR_POP_STACK (parents);
    assert (*tmp);
    tag  = BTOR_GET_TAG_NODE (*tmp);
    *tmp = btor_mapped_node (exp_map, BTOR_REAL_ADDR_NODE (*tmp));
    assert (*tmp);
    *tmp = BTOR_TAG_NODE (*tmp, tag);
  }

  /* clone static_rho tables */
  while (!BTOR_EMPTY_STACK (static_rhos))
  {
    exp        = BTOR_POP_STACK (static_rhos);
    cloned_exp = BTOR_POP_STACK (static_rhos);
    assert (BTOR_IS_LAMBDA_NODE (exp));
    assert (BTOR_IS_LAMBDA_NODE (cloned_exp));
    t = btor_lambda_get_static_rho (exp);
    assert (t);
    btor_lambda_set_static_rho (
        cloned_exp,
        btor_clone_ptr_hash_table (mm,
                                   t,
                                   btor_clone_key_as_node,
                                   btor_clone_data_as_node_ptr,
                                   exp_map,
                                   exp_map));
  }

  BTOR_RELEASE_STACK (mm, parents);
  BTOR_RELEASE_STACK (mm, nodes);
  BTOR_RELEASE_STACK (mm, static_rhos);
}

static void
clone_nodes_unique_table (BtorMemMgr *mm,
                          BtorNodeUniqueTable *table,
                          BtorNodeUniqueTable *res,
                          BtorNodeMap *exp_map)
{
  assert (mm);
  assert (table);
  assert (res);
  assert (exp_map);

  int i;

  BTOR_CNEWN (mm, res->chains, table->size);
  res->size         = table->size;
  res->num_elements = table->num_elements;

  for (i = 0; i < table->size; i++)
  {
    if (!table->chains[i]) continue;
    res->chains[i] = btor_mapped_node (exp_map, table->chains[i]);
    assert (res->chains[i]);
  }
}

#define MEM_PTR_HASH_TABLE(table)                                             \
  ((table) ? sizeof (*(table)) + (table)->size * sizeof (BtorPtrHashBucket *) \
                 + (table)->count * sizeof (BtorPtrHashBucket)                \
           : 0)

#define CHKCLONE_MEM_PTR_HASH_TABLE(table, clone)                      \
  do                                                                   \
  {                                                                    \
    assert (MEM_PTR_HASH_TABLE (table) == MEM_PTR_HASH_TABLE (clone)); \
  } while (0)

#define CLONE_PTR_HASH_TABLE(table)                           \
  do                                                          \
  {                                                           \
    clone->table = btor_clone_ptr_hash_table (                \
        mm, btor->table, btor_clone_key_as_node, 0, emap, 0); \
    CHKCLONE_MEM_PTR_HASH_TABLE (btor->table, clone->table);  \
  } while (0)

#define CLONE_PTR_HASH_TABLE_DATA(table, data_func)                           \
  do                                                                          \
  {                                                                           \
    BTORLOG_TIMESTAMP (delta);                                                \
    clone->table = btor_clone_ptr_hash_table (                                \
        mm, btor->table, btor_clone_key_as_node, data_func, emap, emap);      \
    BTORLOG (                                                                 \
        1, "  clone " #table " table: %.3f s", (btor_time_stamp () - delta)); \
    CHKCLONE_MEM_PTR_HASH_TABLE (btor->table, clone->table);                  \
  } while (0)

#define MEM_BITVEC(bv) \
  ((bv) ? sizeof (*(bv)) + bv->len * sizeof (BTOR_BV_TYPE) : 0)

static Btor *
clone_aux_btor (Btor *btor, BtorNodeMap **exp_map, bool exp_layer_only)
{
  assert (btor);
  assert (exp_layer_only
          || btor_has_clone_support_sat_mgr (btor_get_sat_mgr_btor (btor)));

  Btor *clone;
  BtorNodeMap *emap = 0;
  BtorMemMgr *mm;
  double start, delta;
  int i, len;
  char *prefix, *clone_prefix;
  BtorNode *exp, *cloned_exp;
  BtorHashTableIterator it;
  BtorNodePtrStack rhos;
#ifndef NDEBUG
  int h;
  size_t allocated;
  BtorNode *cur;
  BtorAIGMgr *amgr;
  BtorBVAssignment *bvass;
  BtorArrayAssignment *arrass;
  BtorHashTableIterator cit, ncit;
  BtorSort *sort;
  char **ind, **val;
  amgr = exp_layer_only ? 0 : btor_get_aig_mgr_aigvec_mgr (btor->avmgr);
  BtorPtrHashData *data, *cdata;
#endif

  BTORLOG (1, "start cloning btor %p ...", btor);
  start = btor_time_stamp ();

  mm = btor_new_mem_mgr ();
  BTOR_CNEW (mm, clone);
  memcpy (clone, btor, sizeof (Btor));
  clone->mm = mm;

  /* always auto cleanup external references (dangling, not held from extern) */
  clone->options.auto_cleanup.val = 1;

  if (exp_layer_only)
  {
    /* reset */
    clone->btor_sat_btor_called = 0;
    btor_reset_time_btor (clone);
    btor_reset_stats_btor (clone);
  }

  assert ((allocated = sizeof (Btor)) == clone->mm->allocated);

  clone->msg = btor_new_btor_msg (clone->mm, &clone->options.verbosity.val);
  assert ((allocated += sizeof (BtorMsg)) == clone->mm->allocated);

  /* set msg prefix for clone */
  clone_prefix = "clone";
  len          = btor->msg->prefix ? strlen (btor->msg->prefix) : 0;
  len += strlen (clone_prefix) + 1;
#ifndef NDEBUG
  allocated += len + 1;
#endif
  BTOR_NEWN (clone->mm, prefix, len + 1);
  sprintf (prefix, "%s>%s", btor->msg->prefix, clone_prefix);
  btor_set_msg_prefix_btor (clone, prefix);
  BTOR_DELETEN (clone->mm, prefix, len + 1);

  if (exp_layer_only)
  {
    clone->bv_assignments = btor_new_bv_assignment_list (mm);
    assert ((allocated += sizeof (BtorBVAssignmentList))
            == clone->mm->allocated);
  }
  else
  {
    BTORLOG_TIMESTAMP (delta);
    clone->bv_assignments =
        btor_clone_bv_assignment_list (clone->mm, btor->bv_assignments);
    BTORLOG (1, "  clone BV assignments: %.3f s", (btor_time_stamp () - delta));
#ifndef NDEBUG
    for (bvass = btor->bv_assignments->first; bvass; bvass = bvass->next)
      allocated += sizeof (BtorBVAssignment)
                   + strlen (btor_get_bv_assignment_str (bvass));
    assert ((allocated += sizeof (BtorBVAssignmentList))
            == clone->mm->allocated);
#endif
  }

  if (exp_layer_only)
  {
    clone->array_assignments = btor_new_array_assignment_list (mm);
    assert ((allocated += sizeof (BtorArrayAssignmentList))
            == clone->mm->allocated);
  }
  else
  {
    BTORLOG_TIMESTAMP (delta);
    clone->array_assignments =
        btor_clone_array_assignment_list (clone->mm, btor->array_assignments);
    BTORLOG (
        1, "  clone array assignments: %.3f s", (btor_time_stamp () - delta));
#ifndef NDEBUG
    for (arrass = btor->array_assignments->first; arrass; arrass = arrass->next)
    {
      allocated +=
          sizeof (BtorArrayAssignment) + 2 * arrass->size * sizeof (char *);
      btor_get_array_assignment_indices_values (
          arrass, &ind, &val, arrass->size);
      for (i = 0; i < arrass->size; i++)
        allocated += strlen (ind[i]) + strlen (val[i]);
    }
    assert ((allocated += sizeof (BtorArrayAssignmentList))
            == clone->mm->allocated);
#endif
  }

  if (exp_layer_only)
  {
    clone->avmgr = btor_new_aigvec_mgr (mm, clone->msg, &clone->options);
    assert ((allocated += sizeof (BtorAIGVecMgr) + sizeof (BtorAIGMgr)
                          + sizeof (BtorSATMgr)
                          /* true and false AIGs */
                          + 2 * sizeof (BtorAIG *)
                          + sizeof (int32_t)) /* unique table chains */
            == clone->mm->allocated);
  }
  else
  {
    BTORLOG_TIMESTAMP (delta);
    clone->avmgr =
        btor_clone_aigvec_mgr (mm, clone->msg, &clone->options, btor->avmgr);
    BTORLOG (1, "  clone AIG mgr: %.3f s", (btor_time_stamp () - delta));
    assert ((allocated +=
             sizeof (BtorAIGVecMgr) + sizeof (BtorAIGMgr) + sizeof (BtorSATMgr)
#ifdef BTOR_USE_LINGELING
             + (amgr->smgr->solver ? sizeof (BtorLGL) : 0)
#endif
             + (amgr->smgr->optstr ? strlen (amgr->smgr->optstr) + 1 : 0)
             /* memory of AIG nodes */
             + (amgr->cur_num_aigs + amgr->cur_num_aig_vars) * sizeof (BtorAIG)
             /* children for AND AIGs */
             + amgr->cur_num_aigs * sizeof (int32_t) * 2
             /* unique table chain */
             + amgr->table.size * sizeof (int32_t)
             + BTOR_SIZE_STACK (amgr->id2aig) * sizeof (BtorAIG *)
             + BTOR_SIZE_STACK (amgr->cnfid2aig) * sizeof (int32_t))
            == clone->mm->allocated);
  }

  BTORLOG_TIMESTAMP (delta);
  clone_sorts_unique_table (
      mm, &btor->sorts_unique_table, &clone->sorts_unique_table);
  BTORLOG (
      1, "  clone sorts unique table: %.3f s", (btor_time_stamp () - delta));
#ifndef NDEBUG
  allocated += btor->sorts_unique_table.size * sizeof (BtorSort *)
               + btor->sorts_unique_table.num_elements * sizeof (BtorSort)
               + BTOR_SIZE_STACK (btor->sorts_unique_table.id2sort)
                     * sizeof (BtorSort *);
  for (i = 0; i < BTOR_COUNT_STACK (btor->sorts_unique_table.id2sort); i++)
  {
    sort = BTOR_PEEK_STACK (btor->sorts_unique_table.id2sort, i);
    if (!sort || sort->kind != BTOR_TUPLE_SORT) continue;
    allocated += sort->tuple.num_elements * sizeof (BtorSort *);
  }
  assert (allocated == clone->mm->allocated);
#endif

  emap = btor_new_node_map (clone);
  assert ((allocated += sizeof (*emap) + MEM_PTR_HASH_TABLE (emap->table))
          == clone->mm->allocated);

  BTOR_INIT_STACK (rhos);
  BTORLOG_TIMESTAMP (delta);
  clone_nodes_id_table (btor,
                        clone,
                        &btor->nodes_id_table,
                        &clone->nodes_id_table,
                        emap,
                        exp_layer_only,
                        &rhos);
  BTORLOG (1, "  clone nodes id table: %.3f s", (btor_time_stamp () - delta));
#ifndef NDEBUG
  for (i = 1; i < BTOR_COUNT_STACK (btor->nodes_id_table); i++)
  {
    if (!(cur = BTOR_PEEK_STACK (btor->nodes_id_table, i))) continue;
    allocated += cur->bytes;
    if (BTOR_IS_BV_CONST_NODE (cur))
    {
      allocated += MEM_BITVEC (btor_const_get_bits (cur));
      if (btor_const_get_invbits (cur))
        allocated += MEM_BITVEC (btor_const_get_invbits (cur));
    }
    if (!exp_layer_only)
    {
      if (!BTOR_IS_FUN_NODE (cur) && cur->av)
        allocated += sizeof (*(cur->av)) + cur->av->len * sizeof (BtorAIG *);
    }
    if (BTOR_IS_LAMBDA_NODE (cur) && btor_lambda_get_static_rho (cur))
      allocated += MEM_PTR_HASH_TABLE (btor_lambda_get_static_rho (cur));
  }
  /* Note: hash table is initialized with size 1 */
  allocated += (emap->table->size - 1) * sizeof (BtorPtrHashBucket *)
               + emap->table->count * sizeof (BtorPtrHashBucket)
               + BTOR_SIZE_STACK (btor->nodes_id_table) * sizeof (BtorNode *);
  assert (allocated == clone->mm->allocated);
#endif

  clone->true_exp = btor_mapped_node (emap, btor->true_exp);
  assert (clone->true_exp);

  BTORLOG_TIMESTAMP (delta);
  clone_nodes_unique_table (
      mm, &btor->nodes_unique_table, &clone->nodes_unique_table, emap);
  BTORLOG (
      1, "  clone nodes unique table: %.3f s", (btor_time_stamp () - delta));
  assert ((allocated += btor->nodes_unique_table.size * sizeof (BtorNode *))
          == clone->mm->allocated);

  clone->symbols = btor_clone_ptr_hash_table (
      mm, btor->symbols, btor_clone_key_as_str, 0, 0, 0);
#ifndef NDEBUG
  int str_bytes = 0;
  btor_init_hash_table_iterator (&it, btor->symbols);
  while (btor_has_next_hash_table_iterator (&it))
    str_bytes += (strlen ((char *) btor_next_hash_table_iterator (&it)) + 1)
                 * sizeof (char);
  assert ((allocated += MEM_PTR_HASH_TABLE (btor->symbols) + str_bytes)
          == clone->mm->allocated);
#endif
  clone->node2symbol = btor_clone_ptr_hash_table (mm,
                                                  btor->node2symbol,
                                                  btor_clone_key_as_node,
                                                  btor_clone_data_as_str_ptr,
                                                  emap,
                                                  clone->symbols);
#ifndef NDEBUG
  assert ((allocated += MEM_PTR_HASH_TABLE (btor->node2symbol))
          == clone->mm->allocated);
#endif

  CLONE_PTR_HASH_TABLE (inputs);
  assert ((allocated += MEM_PTR_HASH_TABLE (btor->inputs))
          == clone->mm->allocated);
  CLONE_PTR_HASH_TABLE (bv_vars);
  assert ((allocated += MEM_PTR_HASH_TABLE (btor->bv_vars))
          == clone->mm->allocated);
  CLONE_PTR_HASH_TABLE (ufs);
  assert ((allocated += MEM_PTR_HASH_TABLE (btor->ufs))
          == clone->mm->allocated);
  CLONE_PTR_HASH_TABLE_DATA (lambdas, btor_clone_data_as_int);
  assert ((allocated += MEM_PTR_HASH_TABLE (btor->lambdas))
          == clone->mm->allocated);
  CLONE_PTR_HASH_TABLE_DATA (feqs, btor_clone_data_as_int);
  assert ((allocated += MEM_PTR_HASH_TABLE (btor->feqs))
          == clone->mm->allocated);
  CLONE_PTR_HASH_TABLE_DATA (substitutions, btor_clone_data_as_node_ptr);
  assert ((allocated += MEM_PTR_HASH_TABLE (btor->substitutions))
          == clone->mm->allocated);
  CLONE_PTR_HASH_TABLE_DATA (varsubst_constraints, btor_clone_data_as_node_ptr);
  assert ((allocated += MEM_PTR_HASH_TABLE (btor->varsubst_constraints))
          == clone->mm->allocated);
  CLONE_PTR_HASH_TABLE (embedded_constraints);
  assert ((allocated += MEM_PTR_HASH_TABLE (btor->embedded_constraints))
          == clone->mm->allocated);
  CLONE_PTR_HASH_TABLE (unsynthesized_constraints);
  assert ((allocated += MEM_PTR_HASH_TABLE (btor->unsynthesized_constraints))
          == clone->mm->allocated);
  CLONE_PTR_HASH_TABLE (synthesized_constraints);
  assert ((allocated += MEM_PTR_HASH_TABLE (btor->synthesized_constraints))
          == clone->mm->allocated);
  CLONE_PTR_HASH_TABLE (assumptions);
  assert ((allocated += MEM_PTR_HASH_TABLE (btor->assumptions))
          == clone->mm->allocated);
  CLONE_PTR_HASH_TABLE (var_rhs);
  assert ((allocated += MEM_PTR_HASH_TABLE (btor->var_rhs))
          == clone->mm->allocated);
  CLONE_PTR_HASH_TABLE (fun_rhs);
  assert ((allocated += MEM_PTR_HASH_TABLE (btor->fun_rhs))
          == clone->mm->allocated);
  CLONE_PTR_HASH_TABLE_DATA (bv_model, btor_clone_data_as_bv_ptr);
#ifndef NDEBUG
  if (btor->bv_model)
  {
    btor_init_hash_table_iterator (&it, btor->bv_model);
    btor_init_hash_table_iterator (&cit, clone->bv_model);
    while (btor_has_next_node_hash_table_iterator (&it))
    {
      data  = btor_next_data_hash_table_iterator (&it);
      cdata = btor_next_data_hash_table_iterator (&cit);
      assert (btor_size_bv ((BtorBitVector *) data->as_ptr)
              == btor_size_bv ((BtorBitVector *) cdata->as_ptr));
      allocated += btor_size_bv ((BtorBitVector *) cdata->as_ptr);
    }
  }
#endif
  assert ((allocated += MEM_PTR_HASH_TABLE (btor->bv_model))
          == clone->mm->allocated);
  CLONE_PTR_HASH_TABLE_DATA (fun_model, btor_clone_data_as_bv_htable_ptr);
#ifndef NDEBUG
  if (btor->fun_model)
  {
    btor_init_hash_table_iterator (&it, btor->fun_model);
    btor_init_hash_table_iterator (&cit, clone->fun_model);
    while (btor_has_next_hash_table_iterator (&it))
    {
      data  = btor_next_data_hash_table_iterator (&it);
      cdata = btor_next_data_hash_table_iterator (&cit);
      assert (MEM_PTR_HASH_TABLE ((BtorPtrHashTable *) data->as_ptr)
              == MEM_PTR_HASH_TABLE ((BtorPtrHashTable *) cdata->as_ptr));
      allocated += MEM_PTR_HASH_TABLE ((BtorPtrHashTable *) data->as_ptr);

      btor_init_hash_table_iterator (&ncit,
                                     ((BtorPtrHashTable *) data->as_ptr));
      while (btor_has_next_hash_table_iterator (&ncit))
      {
        allocated += btor_size_bv ((BtorBitVector *) ncit.bucket->data.as_ptr);
        allocated += btor_size_bv_tuple (
            (BtorBitVectorTuple *) btor_next_hash_table_iterator (&ncit));
      }
    }
  }
#endif
  assert ((allocated += MEM_PTR_HASH_TABLE (btor->fun_model))
          == clone->mm->allocated);

  /* NOTE: we need bv_model for cloning rhos */
  while (!BTOR_EMPTY_STACK (rhos))
  {
    exp        = BTOR_POP_STACK (rhos);
    cloned_exp = BTOR_POP_STACK (rhos);
    assert (BTOR_IS_FUN_NODE (exp));
    assert (BTOR_IS_FUN_NODE (cloned_exp));
    assert (exp->rho);
    cloned_exp->rho = btor_clone_ptr_hash_table (mm,
                                                 exp->rho,
                                                 btor_clone_key_as_node,
                                                 btor_clone_data_as_node_ptr,
                                                 emap,
                                                 emap);
#ifndef NDEBUG
    allocated += MEM_PTR_HASH_TABLE (cloned_exp->rho);
#endif
  }
  BTOR_RELEASE_STACK (btor->mm, rhos);
  assert (allocated == clone->mm->allocated);

  if (exp_layer_only)
  {
    BTOR_INIT_STACK (clone->functions_with_model);
    /* we need to decrement the reference count of the cloned expressions
     * that were pushed onto the functions_with_model stack. */
    for (i = 0; i < BTOR_COUNT_STACK (btor->functions_with_model); i++)
      btor_release_exp (
          clone,
          btor_mapped_node (emap,
                            BTOR_PEEK_STACK (btor->functions_with_model, i)));
  }
  else
  {
    BTORLOG_TIMESTAMP (delta);
    btor_clone_node_ptr_stack (
        mm, &btor->functions_with_model, &clone->functions_with_model, emap);
    BTORLOG (
        1, "  clone functions_with_model: %.3f s", btor_time_stamp () - delta);
    assert ((allocated +=
             BTOR_SIZE_STACK (btor->functions_with_model) * sizeof (BtorNode *))
            == clone->mm->allocated);
  }

  BTORLOG_TIMESTAMP (delta);
  clone->parameterized =
      btor_clone_ptr_hash_table (mm,
                                 btor->parameterized,
                                 btor_clone_key_as_node,
                                 btor_clone_data_as_htable_ptr,
                                 emap,
                                 emap);
  BTORLOG (
      1, "  clone parameterized table: %.3f s", (btor_time_stamp () - delta));
#ifndef NDEBUG
  CHKCLONE_MEM_PTR_HASH_TABLE (btor->parameterized, clone->parameterized);
  allocated += MEM_PTR_HASH_TABLE (btor->parameterized);
  btor_init_node_hash_table_iterator (&it, btor->parameterized);
  btor_init_node_hash_table_iterator (&cit, clone->parameterized);
  while (btor_has_next_node_hash_table_iterator (&it))
  {
    assert (
        MEM_PTR_HASH_TABLE ((BtorPtrHashTable *) it.bucket->data.as_ptr)
        == MEM_PTR_HASH_TABLE ((BtorPtrHashTable *) cit.bucket->data.as_ptr));
    allocated +=
        MEM_PTR_HASH_TABLE ((BtorPtrHashTable *) cit.bucket->data.as_ptr);
    (void) btor_next_node_hash_table_iterator (&it);
    (void) btor_next_node_hash_table_iterator (&cit);
  }
  assert (allocated == clone->mm->allocated);
#endif

  /* move synthesized constraints to unsynthesized if we only clone the exp
   * layer */
  if (exp_layer_only)
  {
#ifndef NDEBUG
    allocated -= MEM_PTR_HASH_TABLE (clone->synthesized_constraints);
    allocated -= MEM_PTR_HASH_TABLE (clone->unsynthesized_constraints);
#endif
    btor_init_node_hash_table_iterator (&it, clone->synthesized_constraints);
    while (btor_has_next_node_hash_table_iterator (&it))
    {
      exp = btor_next_node_hash_table_iterator (&it);
      btor_add_ptr_hash_table (clone->unsynthesized_constraints, exp);
    }
    btor_delete_ptr_hash_table (clone->synthesized_constraints);
    clone->synthesized_constraints =
        btor_new_ptr_hash_table (mm,
                                 (BtorHashPtr) btor_hash_exp_by_id,
                                 (BtorCmpPtr) btor_compare_exp_by_id);
#ifndef NDEBUG
    allocated += MEM_PTR_HASH_TABLE (clone->synthesized_constraints);
    allocated += MEM_PTR_HASH_TABLE (clone->unsynthesized_constraints);
    assert (allocated == clone->mm->allocated);
#endif
  }

  if (btor->slv) clone->slv = btor->slv->api.clone (clone, btor, emap);
  assert ((btor->slv && clone->slv) || (!btor->slv && !clone->slv));
#ifndef NDEBUG
  if (clone->slv)
  {
    if (clone->slv->kind == BTOR_CORE_SOLVER_KIND)
    {
      BtorCoreSolver *slv  = BTOR_CORE_SOLVER (btor);
      BtorCoreSolver *cslv = BTOR_CORE_SOLVER (clone);

      allocated += sizeof (BtorCoreSolver);

      allocated += MEM_PTR_HASH_TABLE (slv->lemmas);
      allocated += BTOR_SIZE_STACK (slv->cur_lemmas) * sizeof (BtorNode *);

      if (slv->score)
      {
        h = btor->options.just_heuristic.val;
        if (h == BTOR_JUST_HEUR_BRANCH_MIN_APP)
        {
          CHKCLONE_MEM_PTR_HASH_TABLE (slv->score, cslv->score);
          allocated += MEM_PTR_HASH_TABLE (slv->score);

          btor_init_node_hash_table_iterator (&it, slv->score);
          btor_init_node_hash_table_iterator (&cit, cslv->score);
          while (btor_has_next_node_hash_table_iterator (&it))
          {
            assert (
                MEM_PTR_HASH_TABLE ((BtorPtrHashTable *) it.bucket->data.as_ptr)
                == MEM_PTR_HASH_TABLE (
                       (BtorPtrHashTable *) cit.bucket->data.as_ptr));
            allocated += MEM_PTR_HASH_TABLE (
                (BtorPtrHashTable *) it.bucket->data.as_ptr);
            (void) btor_next_node_hash_table_iterator (&it);
            (void) btor_next_node_hash_table_iterator (&cit);
          }
        }
        else
        {
          assert (h == BTOR_JUST_HEUR_BRANCH_MIN_DEP);
          allocated += MEM_PTR_HASH_TABLE (slv->score);
        }
      }

      assert (BTOR_SIZE_STACK (slv->stats.lemmas_size)
              == BTOR_SIZE_STACK (cslv->stats.lemmas_size));
      assert (BTOR_COUNT_STACK (slv->stats.lemmas_size)
              == BTOR_COUNT_STACK (cslv->stats.lemmas_size));
      allocated += BTOR_SIZE_STACK (slv->stats.lemmas_size) * sizeof (int);

      assert (allocated == clone->mm->allocated);
    }
  }
#endif

  clone->parse_error_msg = NULL;
#ifndef NDEBUG
  clone->clone = NULL;
#endif
  clone->close_apitrace = 0;

  if (exp_map)
    *exp_map = emap;
  else
    btor_delete_node_map (emap);

#ifndef NDEBUG
  /* flag sanity checks */
  btor_init_node_hash_table_iterator (&it, btor->synthesized_constraints);
  btor_queue_node_hash_table_iterator (&it, btor->unsynthesized_constraints);
  btor_queue_node_hash_table_iterator (&it, btor->embedded_constraints);
  while (btor_has_next_node_hash_table_iterator (&it))
  {
    exp = btor_next_node_hash_table_iterator (&it);
    assert (BTOR_REAL_ADDR_NODE (exp)->constraint);
  }
#endif

  btor->time.cloning += btor_time_stamp () - start;
  btor->stats.clone_calls += 1;
  BTORLOG (1, "cloning total: %.3f s", btor->time.cloning);
  return clone;
}

Btor *
btor_clone_btor (Btor *btor)
{
  assert (btor);
  return clone_aux_btor (
      btor, 0, !btor_has_clone_support_sat_mgr (btor_get_sat_mgr_btor (btor)));
}

Btor *
btor_clone_exp_layer (Btor *btor, BtorNodeMap **exp_map)
{
  assert (btor);
  return clone_aux_btor (btor, exp_map, true);
}

BtorNode *
btor_recursively_rebuild_exp_clone (Btor *btor,
                                    Btor *clone,
                                    BtorNode *exp,
                                    BtorNodeMap *exp_map,
                                    int rewrite_level)
{
  assert (btor);
  assert (exp);
  assert (BTOR_REAL_ADDR_NODE (exp)->btor == btor);
  assert (exp_map);

  int i, rwl;
  char *symbol;
  BtorNode *real_exp, *cur, *cur_clone, *e[3];
  BtorNodePtrStack work_stack, unmark_stack;
#ifndef NDEBUG
  BtorNodeMap *key_map = btor_new_node_map (btor);
#endif

  /* in some cases we may want to rebuild the expressions with a certain
   * rewrite level */
  rwl = clone->options.rewrite_level.val;
  if (rwl > 0) clone->options.rewrite_level.val = rewrite_level;

  BTOR_INIT_STACK (work_stack);
  BTOR_INIT_STACK (unmark_stack);

  real_exp = BTOR_REAL_ADDR_NODE (exp);
  BTOR_PUSH_STACK (btor->mm, work_stack, real_exp);
  while (!BTOR_EMPTY_STACK (work_stack))
  {
    cur = BTOR_REAL_ADDR_NODE (BTOR_POP_STACK (work_stack));

    if (btor_mapped_node (exp_map, cur)) continue;

    if (cur->clone_mark == 2) continue;

    if (cur->clone_mark == 0)
    {
      cur->clone_mark = 1;
      BTOR_PUSH_STACK (btor->mm, unmark_stack, cur);
      BTOR_PUSH_STACK (btor->mm, work_stack, cur);
      for (i = 0; i < cur->arity; i++)
        BTOR_PUSH_STACK (btor->mm, work_stack, cur->e[i]);
    }
    else
    {
      assert (cur->clone_mark == 1);
      assert (!btor_mapped_node (exp_map, cur));
      assert (!BTOR_IS_PROXY_NODE (cur));
      for (i = 0; i < cur->arity; i++)
      {
        e[i] = btor_mapped_node (exp_map, cur->e[i]);
        assert (e[i]);
      }
      switch (cur->kind)
      {
        case BTOR_BV_CONST_NODE:
          cur_clone = btor_const_exp (clone, btor_const_get_bits (cur));
          break;
        case BTOR_BV_VAR_NODE:
          symbol =
              btor_get_ptr_hash_table (btor->node2symbol, cur)->data.as_str;
          cur_clone =
              btor_var_exp (clone, btor_get_exp_width (btor, cur), symbol);
          break;
        case BTOR_PARAM_NODE:
          symbol =
              btor_get_ptr_hash_table (btor->node2symbol, cur)->data.as_str;
          cur_clone =
              btor_param_exp (clone, btor_get_exp_width (btor, cur), symbol);
          break;
        case BTOR_UF_NODE:
          symbol =
              btor_get_ptr_hash_table (btor->node2symbol, cur)->data.as_str;
          cur_clone = btor_uf_exp (clone, cur->sort_id, symbol);
          break;
        case BTOR_SLICE_NODE:
          cur_clone = btor_slice_exp (clone,
                                      e[0],
                                      btor_slice_get_upper (cur),
                                      btor_slice_get_lower (cur));
          break;
        case BTOR_AND_NODE: cur_clone = btor_and_exp (clone, e[0], e[1]); break;
        case BTOR_BEQ_NODE:
        case BTOR_FEQ_NODE: cur_clone = btor_eq_exp (clone, e[0], e[1]); break;
        case BTOR_ADD_NODE: cur_clone = btor_add_exp (clone, e[0], e[1]); break;
        case BTOR_MUL_NODE: cur_clone = btor_mul_exp (clone, e[0], e[1]); break;
        case BTOR_ULT_NODE: cur_clone = btor_ult_exp (clone, e[0], e[1]); break;
        case BTOR_SLL_NODE: cur_clone = btor_sll_exp (clone, e[0], e[1]); break;
        case BTOR_SRL_NODE: cur_clone = btor_srl_exp (clone, e[0], e[1]); break;
        case BTOR_UDIV_NODE:
          cur_clone = btor_udiv_exp (clone, e[0], e[1]);
          break;
        case BTOR_UREM_NODE:
          cur_clone = btor_urem_exp (clone, e[0], e[1]);
          break;
        case BTOR_CONCAT_NODE:
          cur_clone = btor_concat_exp (clone, e[0], e[1]);
          break;
        case BTOR_LAMBDA_NODE:
<<<<<<< HEAD
          assert (!btor_param_cur_assignment (e[0]));
          btor_param_set_binder (e[0], 0);
=======
          assert (!btor_param_get_assigned_exp (e[0]));
          btor_param_set_binding_lambda (e[0], 0);
>>>>>>> 69fbc596
          cur_clone = btor_lambda_exp (clone, e[0], e[1]);
          break;
        case BTOR_APPLY_NODE:
          // FIXME use btor_apply_exp as soon as applies are
          // generated with rewriting (currently without)
          // cur_clone = btor_apply_exp (clone, e[0], e[1]);
          cur_clone = btor_apply_exp_node (clone, e[0], e[1]);
          break;
        case BTOR_ARGS_NODE:
          cur_clone = btor_args_exp (clone, cur->arity, e);
          break;
        default:
          assert (BTOR_IS_BV_COND_NODE (cur));
          cur_clone = btor_cond_exp (clone, e[0], e[1], e[2]);
      }
      btor_map_node (exp_map, cur, cur_clone);
#ifndef NDEBUG
      assert (!btor_mapped_node (key_map, cur_clone));
      assert (cur->kind == cur_clone->kind);
      btor_map_node (key_map, cur_clone, cur);
#endif
      btor_release_exp (clone, cur_clone);
    }
  }

  while (!BTOR_EMPTY_STACK (unmark_stack))
    BTOR_POP_STACK (unmark_stack)->clone_mark = 0;

  BTOR_RELEASE_STACK (btor->mm, work_stack);
  BTOR_RELEASE_STACK (btor->mm, unmark_stack);

  /* reset rewrite_level to original value */
  clone->options.rewrite_level.val = rwl;
#ifndef NDEBUG
  btor_delete_node_map (key_map);
#endif
  return btor_copy_exp (clone, btor_mapped_node (exp_map, exp));
}<|MERGE_RESOLUTION|>--- conflicted
+++ resolved
@@ -1364,13 +1364,8 @@
           cur_clone = btor_concat_exp (clone, e[0], e[1]);
           break;
         case BTOR_LAMBDA_NODE:
-<<<<<<< HEAD
-          assert (!btor_param_cur_assignment (e[0]));
+          assert (!btor_param_get_assigned_exp (e[0]));
           btor_param_set_binder (e[0], 0);
-=======
-          assert (!btor_param_get_assigned_exp (e[0]));
-          btor_param_set_binding_lambda (e[0], 0);
->>>>>>> 69fbc596
           cur_clone = btor_lambda_exp (clone, e[0], e[1]);
           break;
         case BTOR_APPLY_NODE:
