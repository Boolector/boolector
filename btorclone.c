--- conflicted
+++ resolved
@@ -457,12 +457,8 @@
   BtorNodeMap *exp_map;
   BtorAIGMap *aig_map;
   BtorMemMgr *mm;
-<<<<<<< HEAD
-=======
   double start, delta;
->>>>>>> d95ca504
 #ifndef NDEBUG
-  BtorPtrHashBucket *b, *cb;
   int i;
   size_t allocated, amap_size, amap_count, emap_size, emap_count;
   BtorNode *cur;
