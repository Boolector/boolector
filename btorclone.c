--- conflicted
+++ resolved
@@ -827,10 +827,6 @@
 #endif
   }
 
-<<<<<<< HEAD
-  emap = btor_new_node_map (clone);
-  assert ((allocated += sizeof (*emap) + sizeof (*(emap)->table))
-=======
   BTORLOG_TIMESTAMP (delta);
   clone_sorts_unique_table (
       mm, &btor->sorts_unique_table, &clone->sorts_unique_table);
@@ -850,9 +846,8 @@
   assert (allocated == clone->mm->allocated);
 #endif
 
-  exp_map = btor_new_node_map (clone);
-  assert ((allocated += sizeof (*exp_map) + sizeof (*(exp_map)->table))
->>>>>>> fd0d7740
+  emap = btor_new_node_map (clone);
+  assert ((allocated += sizeof (*emap) + sizeof (*(emap)->table))
           == clone->mm->allocated);
 
   BTORLOG_TIMESTAMP (delta);
