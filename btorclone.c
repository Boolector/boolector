/*  Boolector: Satisfiablity Modulo Theories (SMT) solver.
 *
 *  Copyright (C) 2013-2016 Aina Niemetz.
 *  Copyright (C) 2014-2015 Mathias Preiner.
 *  Copyright (C) 2014-2015 Armin Biere.
 *
 *  All rights reserved.
 *
 *  This file is part of Boolector.
 *  See COPYING for more information on using this software.
 */

#include "btoraig.h"
#include "btoraigvec.h"
#include "btorbeta.h"
#include "btorbitvec.h"
#include "btorcore.h"
#include "btorlog.h"
#include "btormsg.h"
#include "btorsat.h"
#include "btorslvfun.h"
#include "btorsort.h"
#include "utils/btorhashptr.h"
#include "utils/btoriter.h"
#include "utils/btornodemap.h"
#include "utils/btorstack.h"
#include "utils/btorutil.h"

#include <assert.h>
#include <stdio.h>
#include <stdlib.h>

BTOR_DECLARE_STACK (BtorNodePtrStackPtr, BtorNodePtrStack *);
BTOR_DECLARE_STACK (BtorPtrHashTablePtrPtr, BtorPtrHashTable **);

/*------------------------------------------------------------------------*/

void *
btor_clone_key_as_node (BtorMemMgr *mm, const void *map, const void *key)
{
  assert (map);
  assert (key);

  BtorNode *exp, *cloned_exp;
  BtorNodeMap *exp_map;

  (void) mm;
  exp        = (BtorNode *) key;
  exp_map    = (BtorNodeMap *) map;
  cloned_exp = btor_mapped_node (exp_map, exp);
  assert (cloned_exp);
  return cloned_exp;
}

void *
btor_clone_key_as_str (BtorMemMgr *mm, const void *map, const void *key)
{
  assert (mm);
  assert (key);

  (void) map;

  return btor_strdup (mm, (char *) key);
}

void *
btor_clone_key_as_static_str (BtorMemMgr *mm, const void *map, const void *key)
{
  (void) mm;
  (void) map;
  return (void *) key;
}

void *
btor_clone_key_as_bv_tuple (BtorMemMgr *mm, const void *map, const void *t)
{
  assert (mm);
  assert (t);
  (void) map;
  return btor_copy_bv_tuple (mm, (BtorBitVectorTuple *) t);
}

void
btor_clone_data_as_node_ptr (BtorMemMgr *mm,
                             const void *map,
                             BtorPtrHashData *data,
                             BtorPtrHashData *cloned_data)
{
  assert (map);
  assert (data);
  assert (cloned_data);

  BtorNode *exp, *cloned_exp;
  BtorNodeMap *exp_map;

  (void) mm;
  exp        = (BtorNode *) data->as_ptr;
  exp_map    = (BtorNodeMap *) map;
  cloned_exp = btor_mapped_node (exp_map, exp);
  assert (cloned_exp);
  cloned_data->as_ptr = cloned_exp;
}

void
btor_clone_data_as_str_ptr (BtorMemMgr *mm,
                            const void *str_table,
                            BtorPtrHashData *data,
                            BtorPtrHashData *cloned_data)
{
  assert (str_table);
  assert (data);
  assert (cloned_data);

  char *str;

  (void) mm;
  str = data->as_str;
  assert (btor_get_ptr_hash_table ((BtorPtrHashTable *) str_table, str));

  cloned_data->as_str =
      (char *) btor_get_ptr_hash_table ((BtorPtrHashTable *) str_table, str)
          ->key;
}

void
btor_clone_data_as_int (BtorMemMgr *mm,
                        const void *map,
                        BtorPtrHashData *data,
                        BtorPtrHashData *cloned_data)
{
  assert (data);
  assert (cloned_data);

  (void) mm;
  (void) map;
  cloned_data->as_int = data->as_int;
}

void
btor_clone_data_as_dbl (BtorMemMgr *mm,
                        const void *map,
                        BtorPtrHashData *data,
                        BtorPtrHashData *cloned_data)
{
  assert (data);
  assert (cloned_data);

  (void) mm;
  (void) map;

  cloned_data->as_dbl = data->as_dbl;
}

void
btor_clone_data_as_bv_ptr (BtorMemMgr *mm,
                           const void *map,
                           BtorPtrHashData *data,
                           BtorPtrHashData *cloned_data)
{
  assert (mm);
  assert (data);
  assert (cloned_data);

  (void) map;
  cloned_data->as_ptr = btor_copy_bv (mm, (BtorBitVector *) data->as_ptr);
}

void
btor_clone_data_as_htable_ptr (BtorMemMgr *mm,
                               const void *map,
                               BtorPtrHashData *data,
                               BtorPtrHashData *cloned_data)
{
  assert (mm);
  assert (map);
  assert (data);
  assert (cloned_data);

  BtorPtrHashTable *table;
  BtorNodeMap *exp_map;

  table   = (BtorPtrHashTable *) data->as_ptr;
  exp_map = (BtorNodeMap *) map;

  cloned_data->as_ptr = btor_clone_ptr_hash_table (
      mm, table, btor_clone_key_as_node, 0, exp_map, 0);
}

void
btor_clone_data_as_bv_htable_ptr (BtorMemMgr *mm,
                                  const void *map,
                                  BtorPtrHashData *data,
                                  BtorPtrHashData *cloned_data)
{
  assert (mm);
  assert (map);
  assert (data);
  assert (cloned_data);

  BtorPtrHashTable *table;
  table               = (BtorPtrHashTable *) data->as_ptr;
  cloned_data->as_ptr = btor_clone_ptr_hash_table (mm,
                                                   table,
                                                   btor_clone_key_as_bv_tuple,
                                                   btor_clone_data_as_bv_ptr,
                                                   map,
                                                   map);
}

/*------------------------------------------------------------------------*/

static void
clone_sorts_unique_table (BtorMemMgr *mm,
                          BtorSortUniqueTable *table,
                          BtorSortUniqueTable *res)
{
  assert (mm);
  assert (table);
  assert (res);

  unsigned i, j;
  BtorSort *sort, *csort;
  BtorSortId cid;
  BtorSortIdStack elements;

  BTOR_INIT_STACK (elements);

  BTOR_CNEWN (mm, res->chains, table->size);
  res->size         = table->size;
  res->num_elements = 0;
  res->mm           = mm;
  BTOR_INIT_STACK (res->id2sort);

  for (i = 0; i < BTOR_COUNT_STACK (table->id2sort); i++)
  {
    sort = BTOR_PEEK_STACK (table->id2sort, i);

    if (!sort)
    {
      BTOR_PUSH_STACK (res->mm, res->id2sort, 0);
      continue;
    }

    switch (sort->kind)
    {
      case BTOR_BOOL_SORT: cid = btor_bool_sort (res); break;

      case BTOR_BITVEC_SORT:
        cid = btor_bitvec_sort (res, sort->bitvec.width);
        break;

      case BTOR_LST_SORT:
        cid = btor_lst_sort (res, sort->lst.head->id, sort->lst.tail->id);
        break;

      case BTOR_ARRAY_SORT:
        cid = btor_array_sort (
            res, sort->array.index->id, sort->array.element->id);
        break;

      case BTOR_FUN_SORT:
        assert (BTOR_PEEK_STACK (res->id2sort, sort->fun.domain->id));
        cid = btor_fun_sort (res, sort->fun.domain->id, sort->fun.codomain->id);
        break;

      case BTOR_TUPLE_SORT:
        BTOR_RESET_STACK (elements);
        for (j = 0; j < sort->tuple.num_elements; j++)
          BTOR_PUSH_STACK (mm, elements, sort->tuple.elements[j]->id);
        cid =
            btor_tuple_sort (res, elements.start, BTOR_COUNT_STACK (elements));
        break;

      default: cid = 0; break;
    }
    assert (cid);
    csort = BTOR_PEEK_STACK (res->id2sort, cid);
    assert (csort->refs == 1);
    assert (csort->id == sort->id);
    assert (csort->kind == sort->kind);
    assert (csort->table != sort->table);
  }

  /* update sort references (must be the same as in table) */
  assert (BTOR_COUNT_STACK (table->id2sort) == BTOR_COUNT_STACK (res->id2sort));
  for (i = 0; i < BTOR_COUNT_STACK (res->id2sort); i++)
  {
    sort  = BTOR_PEEK_STACK (table->id2sort, i);
    csort = BTOR_PEEK_STACK (res->id2sort, i);
    if (!sort)
    {
      assert (!csort);
      continue;
    }
    assert (csort->id == sort->id);
    assert (csort->parents == sort->parents);
    assert (csort->ext_refs == 0);
    assert (sort->refs == csort->refs - 1 + sort->refs - sort->parents);
    csort->refs     = sort->refs;
    csort->ext_refs = sort->ext_refs;
  }
  assert (res->num_elements == table->num_elements);
  BTOR_RELEASE_STACK (mm, elements);
}

#if 0
static void
clone_sorts_unique_table (BtorMemMgr * mm,
			  BtorSortUniqueTable * table,
			  BtorSortUniqueTable * res)
{
  assert (mm);
  assert (table);
  assert (res);

  int i, j;
  BtorSort *sort, *csort, *tmp;
  BtorSortPtrStack elements;
  
  BTOR_INIT_STACK (elements);

  BTOR_CNEWN (mm, res->chains, table->size);
  res->size = table->size;
  res->num_elements = 0;
  res->mm = mm;
  BTOR_INIT_STACK (res->id2sort);

  for (i = 0; i < BTOR_COUNT_STACK (table->id2sort); i++)
    {
      sort = BTOR_PEEK_STACK (table->id2sort, i);

      if (!sort)
	{
	  BTOR_PUSH_STACK (res->mm, res->id2sort, 0);
	  continue;
	}

      switch (sort->kind)
	{
	  case BTOR_BOOL_SORT:
	    csort = btor_bool_sort (res);
	    break;

	  case BTOR_BITVEC_SORT:
	    csort = btor_bitvec_sort (res, sort->bitvec.len);
	    break;

	  case BTOR_LST_SORT:
	    csort = btor_lst_sort (res,
			BTOR_PEEK_STACK (res->id2sort, sort->lst.head->id),
			BTOR_PEEK_STACK (res->id2sort, sort->lst.tail->id));
	    break;

	  case BTOR_ARRAY_SORT:
	    csort = btor_array_sort (res,
			BTOR_PEEK_STACK (res->id2sort, sort->array.index->id),
			BTOR_PEEK_STACK (res->id2sort,
					 sort->array.element->id));
	    break;

	  case BTOR_FUN_SORT:
	    tmp = BTOR_PEEK_STACK (res->id2sort, sort->fun.domain->id);
	    assert (tmp);
	    if (sort->fun.arity > 1)
	      {
		assert (sort->fun.domain->kind == BTOR_TUPLE_SORT);
		assert (tmp->kind == BTOR_TUPLE_SORT);
		assert (sort->fun.arity == tmp->tuple.num_elements);
		csort = btor_fun_sort (res, tmp->tuple.elements,
			    sort->fun.arity,
			    BTOR_PEEK_STACK (res->id2sort,
					     sort->fun.codomain->id));
	      }
	    else
	      {
		assert (sort->fun.domain->kind != BTOR_TUPLE_SORT
			&& sort->fun.domain->kind != BTOR_LST_SORT);
		csort = btor_fun_sort (res, &tmp, 1,
			    BTOR_PEEK_STACK (res->id2sort,
					     sort->fun.codomain->id));
	      }
	    break;

	  case BTOR_TUPLE_SORT:
	    BTOR_RESET_STACK (elements);
	    for (j = 0; j < sort->tuple.num_elements; j++)
	      BTOR_PUSH_STACK (mm, elements,
			       BTOR_PEEK_STACK (res->id2sort,
						sort->tuple.elements[j]->id));
	    csort = btor_tuple_sort (res, elements.start,
				     BTOR_COUNT_STACK (elements));
	    break;

	  default:
	    csort = 0;
	    break;
	}
      assert (csort);
      assert (csort->refs == 1);
      assert (csort->id == sort->id);
      assert (csort->kind == sort->kind);
      assert (csort->table != sort->table);
    }

  /* update sort references (must be the same as in table) */
  assert (BTOR_COUNT_STACK (table->id2sort) == BTOR_COUNT_STACK (res->id2sort));
  for (i = 0; i < BTOR_COUNT_STACK (res->id2sort); i++)
    {
      sort = BTOR_PEEK_STACK (table->id2sort, i);
      csort = BTOR_PEEK_STACK (res->id2sort, i);
      if (!sort)
	{
	  assert (!csort);
	  continue;
	}
      assert (csort->id == sort->id);
      assert (csort->parents == sort->parents);
      assert (csort->ext_refs == 0);
      assert (sort->refs == csort->refs - 1 + sort->refs - sort->parents);
      csort->refs = sort->refs;
      csort->ext_refs = sort->ext_refs;
    }
  assert (res->num_elements == table->num_elements);
  BTOR_RELEASE_STACK (mm, elements);
}
#endif

static BtorNode *
clone_exp (Btor *btor,
           Btor *clone,
           BtorNode *exp,
           BtorNodePtrPtrStack *parents,
           BtorNodePtrPtrStack *nodes,
           BtorNodePtrStack *rhos,
           BtorNodePtrStack *static_rhos,
           BtorNodeMap *exp_map,
           bool exp_layer_only)
{
  assert (clone);
  assert (exp);
  assert (BTOR_IS_REGULAR_NODE (exp));
  assert (parents);
  assert (nodes);
  assert (exp_map);

  int i;
  BtorBitVector *bits;
  BtorNode *res;
  BtorParamNode *param;
  BtorMemMgr *mm;

  mm = clone->mm;

  res = btor_malloc (mm, exp->bytes);
  memcpy (res, exp, exp->bytes);

  /* ----------------- BTOR_BV_VAR_NODE_STRUCT (all nodes) ----------------> */
  if (BTOR_IS_BV_CONST_NODE (exp))
  {
    bits = btor_copy_bv (mm, btor_const_get_bits (exp));
    btor_const_set_bits (res, bits);

    if (btor_const_get_invbits (exp))
    {
      bits = btor_copy_bv (mm, btor_const_get_invbits (exp));
      btor_const_set_invbits (res, bits);
    }
  }

  /* Note: no need to cache aig vectors here (exp->av is unique to exp). */
  if (BTOR_IS_FUN_NODE (exp))
  {
    if (exp_layer_only)
      res->rho = 0;
    else if (exp->rho)
    {
      BTOR_PUSH_STACK (btor->mm, *rhos, res);
      BTOR_PUSH_STACK (btor->mm, *rhos, exp);
    }
  }
  else if (exp->av)
    res->av = exp_layer_only ? 0 : btor_clone_aigvec (exp->av, clone->avmgr);

  assert (!exp->next || !BTOR_IS_INVALID_NODE (exp->next));
  BTOR_PUSH_STACK_IF (exp->next, mm, *nodes, &res->next);

  assert (!exp->simplified
          || !BTOR_IS_INVALID_NODE (BTOR_REAL_ADDR_NODE (exp->simplified)));
  BTOR_PUSH_STACK_IF (exp->simplified, mm, *nodes, &res->simplified);

  res->btor = clone;

  assert (!exp->first_parent
          || !BTOR_IS_INVALID_NODE (BTOR_REAL_ADDR_NODE (exp->first_parent)));
  assert (!exp->last_parent
          || !BTOR_IS_INVALID_NODE (BTOR_REAL_ADDR_NODE (exp->last_parent)));

  BTOR_PUSH_STACK_IF (exp->first_parent, mm, *parents, &res->first_parent);
  BTOR_PUSH_STACK_IF (exp->last_parent, mm, *parents, &res->last_parent);
  /* <---------------------------------------------------------------------- */

  /* ------------ BTOR_BV_ADDITIONAL_VAR_NODE_STRUCT (all nodes) ----------> */
  if (!BTOR_IS_BV_CONST_NODE (exp))
  {
    if (!BTOR_IS_BV_VAR_NODE (exp) && !BTOR_IS_PARAM_NODE (exp))
    {
      if (exp->arity)
      {
        for (i = 0; i < exp->arity; i++)
        {
          res->e[i] = btor_mapped_node (exp_map, exp->e[i]);
          assert (exp->e[i] != res->e[i]);
          assert (res->e[i]);
        }
      }

      for (i = 0; i < exp->arity; i++)
      {
        assert (!exp->prev_parent[i]
                || !BTOR_IS_INVALID_NODE (
                       BTOR_REAL_ADDR_NODE (exp->prev_parent[i])));
        assert (!exp->next_parent[i]
                || !BTOR_IS_INVALID_NODE (
                       BTOR_REAL_ADDR_NODE (exp->next_parent[i])));

        BTOR_PUSH_STACK_IF (
            exp->prev_parent[i], mm, *parents, &res->prev_parent[i]);
        BTOR_PUSH_STACK_IF (
            exp->next_parent[i], mm, *parents, &res->next_parent[i]);
      }
    }
  }
  /* <---------------------------------------------------------------------- */

  if (BTOR_IS_PARAM_NODE (exp))
  {
    param = (BtorParamNode *) exp;
    assert (!btor_param_is_bound (exp)
            || !BTOR_IS_INVALID_NODE (btor_param_get_binder (exp)));
    assert (
        !param->assigned_exp
        || !BTOR_IS_INVALID_NODE (BTOR_REAL_ADDR_NODE (param->assigned_exp)));

    BTOR_PUSH_STACK_IF (param->binder,
                        mm,
                        *nodes,
                        (BtorNode **) &((BtorParamNode *) res)->binder);
    BTOR_PUSH_STACK_IF (param->assigned_exp,
                        mm,
                        *nodes,
                        (BtorNode **) &((BtorParamNode *) res)->assigned_exp);
  }

  if (BTOR_IS_BINDER_NODE (exp))
  {
    if (BTOR_IS_LAMBDA_NODE (exp) && btor_lambda_get_static_rho (exp))
    {
      BTOR_PUSH_STACK (mm, *static_rhos, res);
      BTOR_PUSH_STACK (mm, *static_rhos, exp);
    }
    assert (!btor_binder_get_body (exp)
            || !BTOR_IS_INVALID_NODE (
                   BTOR_REAL_ADDR_NODE (btor_binder_get_body (exp))));
    BTOR_PUSH_STACK_IF (btor_binder_get_body (exp),
                        mm,
                        *nodes,
                        &((BtorBinderNode *) res)->body);
  }

  btor_map_node (exp_map, exp, res);

  return res;
}

void
btor_clone_node_ptr_stack (BtorMemMgr *mm,
                           BtorNodePtrStack *stack,
                           BtorNodePtrStack *res,
                           BtorNodeMap *exp_map)
{
  assert (stack);
  assert (res);
  assert (exp_map);

  int i;
  BtorNode *cloned_exp;

  BTOR_INIT_STACK (*res);
  assert (BTOR_SIZE_STACK (*stack) || !BTOR_COUNT_STACK (*stack));
  if (BTOR_SIZE_STACK (*stack))
  {
    BTOR_NEWN (mm, res->start, BTOR_SIZE_STACK (*stack));
    res->top = res->start;
    res->end = res->start + BTOR_SIZE_STACK (*stack);

    for (i = 0; i < BTOR_COUNT_STACK (*stack); i++)
    {
      assert ((*stack).start[i]);
      cloned_exp = btor_mapped_node (exp_map, (*stack).start[i]);
      assert (cloned_exp);
      BTOR_PUSH_STACK (mm, *res, cloned_exp);
    }
  }
  assert (BTOR_COUNT_STACK (*stack) == BTOR_COUNT_STACK (*res));
  assert (BTOR_SIZE_STACK (*stack) == BTOR_SIZE_STACK (*res));
}

static void
clone_nodes_id_table (Btor *btor,
                      Btor *clone,
                      BtorNodePtrStack *id_table,
                      BtorNodePtrStack *res,
                      BtorNodeMap *exp_map,
                      bool exp_layer_only,
                      BtorNodePtrStack *rhos)
{
  assert (id_table);
  assert (res);
  assert (exp_map);

  int i, tag;
  BtorNode **tmp, *exp, *cloned_exp;
  BtorMemMgr *mm;
  BtorNodePtrPtrStack parents, nodes;
  BtorPtrHashTable *t;
  BtorNodePtrStack static_rhos;

  mm = clone->mm;

  BTOR_INIT_STACK (parents);
  BTOR_INIT_STACK (nodes);
  BTOR_INIT_STACK (static_rhos);

  BTOR_INIT_STACK (*res);
  assert (BTOR_SIZE_STACK (*id_table) || !BTOR_COUNT_STACK (*id_table));

  if (BTOR_SIZE_STACK (*id_table))
  {
    BTOR_NEWN (mm, res->start, BTOR_SIZE_STACK (*id_table));
    res->top      = res->start + BTOR_COUNT_STACK (*id_table);
    res->end      = res->start + BTOR_SIZE_STACK (*id_table);
    res->start[0] = 0;

    /* first element (id = 0) is empty */
    for (i = 1; i < BTOR_COUNT_STACK (*id_table); i++)
    {
      exp           = id_table->start[i];
      res->start[i] = exp ? clone_exp (btor,
                                       clone,
                                       exp,
                                       &parents,
                                       &nodes,
                                       rhos,
                                       &static_rhos,
                                       exp_map,
                                       exp_layer_only)
                          : 0;
      assert (!exp || res->start[i]->id == i);
    }
  }
  assert (BTOR_COUNT_STACK (*res) == BTOR_COUNT_STACK (*id_table));
  assert (BTOR_SIZE_STACK (*res) == BTOR_SIZE_STACK (*id_table));

  /* update children, parent, lambda and next pointers of expressions */
  while (!BTOR_EMPTY_STACK (nodes))
  {
    tmp = BTOR_POP_STACK (nodes);
    assert (*tmp);
    *tmp = btor_mapped_node (exp_map, *tmp);
    assert (*tmp);
  }

  while (!BTOR_EMPTY_STACK (parents))
  {
    tmp = BTOR_POP_STACK (parents);
    assert (*tmp);
    tag  = BTOR_GET_TAG_NODE (*tmp);
    *tmp = btor_mapped_node (exp_map, BTOR_REAL_ADDR_NODE (*tmp));
    assert (*tmp);
    *tmp = BTOR_TAG_NODE (*tmp, tag);
  }

  /* clone static_rho tables */
  while (!BTOR_EMPTY_STACK (static_rhos))
  {
    exp        = BTOR_POP_STACK (static_rhos);
    cloned_exp = BTOR_POP_STACK (static_rhos);
    assert (BTOR_IS_LAMBDA_NODE (exp));
    assert (BTOR_IS_LAMBDA_NODE (cloned_exp));
    t = btor_lambda_get_static_rho (exp);
    assert (t);
    btor_lambda_set_static_rho (
        cloned_exp,
        btor_clone_ptr_hash_table (mm,
                                   t,
                                   btor_clone_key_as_node,
                                   btor_clone_data_as_node_ptr,
                                   exp_map,
                                   exp_map));
  }

  BTOR_RELEASE_STACK (mm, parents);
  BTOR_RELEASE_STACK (mm, nodes);
  BTOR_RELEASE_STACK (mm, static_rhos);
}

static void
clone_nodes_unique_table (BtorMemMgr *mm,
                          BtorNodeUniqueTable *table,
                          BtorNodeUniqueTable *res,
                          BtorNodeMap *exp_map)
{
  assert (mm);
  assert (table);
  assert (res);
  assert (exp_map);

  int i;

  BTOR_CNEWN (mm, res->chains, table->size);
  res->size         = table->size;
  res->num_elements = table->num_elements;

  for (i = 0; i < table->size; i++)
  {
    if (!table->chains[i]) continue;
    res->chains[i] = btor_mapped_node (exp_map, table->chains[i]);
    assert (res->chains[i]);
  }
}

#define MEM_PTR_HASH_TABLE(table)                                             \
  ((table) ? sizeof (*(table)) + (table)->size * sizeof (BtorPtrHashBucket *) \
                 + (table)->count * sizeof (BtorPtrHashBucket)                \
           : 0)

#define CHKCLONE_MEM_PTR_HASH_TABLE(table, clone)                      \
  do                                                                   \
  {                                                                    \
    assert (MEM_PTR_HASH_TABLE (table) == MEM_PTR_HASH_TABLE (clone)); \
  } while (0)

#define CLONE_PTR_HASH_TABLE(table)                           \
  do                                                          \
  {                                                           \
    clone->table = btor_clone_ptr_hash_table (                \
        mm, btor->table, btor_clone_key_as_node, 0, emap, 0); \
    CHKCLONE_MEM_PTR_HASH_TABLE (btor->table, clone->table);  \
  } while (0)

#define CLONE_PTR_HASH_TABLE_DATA(table, data_func)                           \
  do                                                                          \
  {                                                                           \
    BTORLOG_TIMESTAMP (delta);                                                \
    clone->table = btor_clone_ptr_hash_table (                                \
        mm, btor->table, btor_clone_key_as_node, data_func, emap, emap);      \
    BTORLOG (                                                                 \
        1, "  clone " #table " table: %.3f s", (btor_time_stamp () - delta)); \
    CHKCLONE_MEM_PTR_HASH_TABLE (btor->table, clone->table);                  \
  } while (0)

#define MEM_BITVEC(bv) \
  ((bv) ? sizeof (*(bv)) + bv->len * sizeof (BTOR_BV_TYPE) : 0)

static Btor *
clone_aux_btor (Btor *btor,
                BtorNodeMap **exp_map,
                bool exp_layer_only,
                bool clone_slv)
{
  assert (btor);
  assert (exp_layer_only
          || btor_has_clone_support_sat_mgr (btor_get_sat_mgr_btor (btor)));
  Btor *clone;
  BtorNodeMap *emap = 0;
  BtorMemMgr *mm;
  double start, delta;
  int i, len;
  char *prefix, *clone_prefix;
  BtorNode *exp, *cloned_exp;
  BtorHashTableIterator it;
  BtorNodePtrStack rhos;
#ifndef NDEBUG
  int h;
  size_t allocated;
  BtorNode *cur;
  BtorAIGMgr *amgr;
  BtorBVAssignment *bvass;
  BtorArrayAssignment *arrass;
  BtorHashTableIterator cit, ncit;
  BtorSort *sort;
  char **ind, **val;
  amgr = exp_layer_only ? 0 : btor_get_aig_mgr_aigvec_mgr (btor->avmgr);
  BtorPtrHashData *data, *cdata;
  BtorOpt *o;
#endif

  BTORLOG (1, "start cloning btor %p ...", btor);
  start = btor_time_stamp ();

  mm = btor_new_mem_mgr ();
  BTOR_CNEW (mm, clone);
#ifndef NDEBUG
  allocated = sizeof (Btor);
#endif
  memcpy (clone, btor, sizeof (Btor));
  clone->mm      = mm;
  clone->options = btor_clone_opts (clone->mm, btor->options);
#ifndef NDEBUG
  allocated += MEM_PTR_HASH_TABLE (clone->options)
               + clone->options->count * sizeof (BtorOpt);
  btor_init_hash_table_iterator (&it, btor->options);
  while (btor_has_next_hash_table_iterator (&it))
  {
    o = (BtorOpt *) btor_next_data_hash_table_iterator (&it)->as_ptr;
    if (o->valstr) allocated += strlen (o->valstr) + 1;
  }
#endif
  assert (allocated == clone->mm->allocated);

  /* always auto cleanup external references (dangling, not held from extern) */
  btor_set_opt (clone, BTOR_OPT_AUTO_CLEANUP, 1);

  if (exp_layer_only)
  {
    /* reset */
    clone->btor_sat_btor_called = 0;
    clone->last_sat_result      = 0;
    btor_reset_time_btor (clone);
#ifndef NDEBUG
    clone->stats.rw_rules_applied = 0;
#endif
    btor_reset_stats_btor (clone);
    assert ((allocated += MEM_PTR_HASH_TABLE (clone->stats.rw_rules_applied))
            == clone->mm->allocated);
  }

  clone->msg = btor_new_btor_msg (clone);
  assert ((allocated += sizeof (BtorMsg)) == clone->mm->allocated);

  /* set msg prefix for clone */
  clone_prefix = "clone";
  len          = btor->msg->prefix ? strlen (btor->msg->prefix) : 0;
  len += strlen (clone_prefix) + 1;
#ifndef NDEBUG
  allocated += len + 1;
#endif
  BTOR_NEWN (clone->mm, prefix, len + 1);
  sprintf (prefix, "%s>%s", btor->msg->prefix, clone_prefix);
  btor_set_msg_prefix_btor (clone, prefix);
  BTOR_DELETEN (clone->mm, prefix, len + 1);

  if (exp_layer_only)
  {
    clone->bv_assignments = btor_new_bv_assignment_list (mm);
    assert ((allocated += sizeof (BtorBVAssignmentList))
            == clone->mm->allocated);
  }
  else
  {
    BTORLOG_TIMESTAMP (delta);
    clone->bv_assignments =
        btor_clone_bv_assignment_list (clone->mm, btor->bv_assignments);
    BTORLOG (1, "  clone BV assignments: %.3f s", (btor_time_stamp () - delta));
#ifndef NDEBUG
    for (bvass = btor->bv_assignments->first; bvass; bvass = bvass->next)
      allocated += sizeof (BtorBVAssignment)
                   + strlen (btor_get_bv_assignment_str (bvass));
    assert ((allocated += sizeof (BtorBVAssignmentList))
            == clone->mm->allocated);
#endif
  }

  if (exp_layer_only)
  {
    clone->array_assignments = btor_new_array_assignment_list (mm);
    assert ((allocated += sizeof (BtorArrayAssignmentList))
            == clone->mm->allocated);
  }
  else
  {
    BTORLOG_TIMESTAMP (delta);
    clone->array_assignments =
        btor_clone_array_assignment_list (clone->mm, btor->array_assignments);
    BTORLOG (
        1, "  clone array assignments: %.3f s", (btor_time_stamp () - delta));
#ifndef NDEBUG
    for (arrass = btor->array_assignments->first; arrass; arrass = arrass->next)
    {
      allocated +=
          sizeof (BtorArrayAssignment) + 2 * arrass->size * sizeof (char *);
      btor_get_array_assignment_indices_values (
          arrass, &ind, &val, arrass->size);
      for (i = 0; i < arrass->size; i++)
        allocated += strlen (ind[i]) + strlen (val[i]);
    }
    assert ((allocated += sizeof (BtorArrayAssignmentList))
            == clone->mm->allocated);
#endif
  }

  if (btor->avmgr)
  {
    if (exp_layer_only)
    {
      clone->avmgr = btor_new_aigvec_mgr (clone);
      assert ((allocated += sizeof (BtorAIGVecMgr) + sizeof (BtorAIGMgr)
                            + sizeof (BtorSATMgr)
                            /* true and false AIGs */
                            + 2 * sizeof (BtorAIG *)
                            + sizeof (int32_t)) /* unique table chains */
              == clone->mm->allocated);
    }
    else
    {
      BTORLOG_TIMESTAMP (delta);
      clone->avmgr = btor_clone_aigvec_mgr (clone, btor->avmgr);
      BTORLOG (1, "  clone AIG mgr: %.3f s", (btor_time_stamp () - delta));
      assert (
          (allocated +=
           sizeof (BtorAIGVecMgr) + sizeof (BtorAIGMgr) + sizeof (BtorSATMgr)
#ifdef BTOR_USE_LINGELING
           + (amgr->smgr->solver ? sizeof (BtorLGL) : 0)
#endif
           + (amgr->smgr->optstr ? strlen (amgr->smgr->optstr) + 1 : 0)
           /* memory of AIG nodes */
           + (amgr->cur_num_aigs + amgr->cur_num_aig_vars) * sizeof (BtorAIG)
           /* children for AND AIGs */
           + amgr->cur_num_aigs * sizeof (int32_t) * 2
           /* unique table chain */
           + amgr->table.size * sizeof (int32_t)
           + BTOR_SIZE_STACK (amgr->id2aig) * sizeof (BtorAIG *)
           + BTOR_SIZE_STACK (amgr->cnfid2aig) * sizeof (int32_t))
          == clone->mm->allocated);
    }
  }

  BTORLOG_TIMESTAMP (delta);
  clone_sorts_unique_table (
      mm, &btor->sorts_unique_table, &clone->sorts_unique_table);
  BTORLOG (
      1, "  clone sorts unique table: %.3f s", (btor_time_stamp () - delta));
#ifndef NDEBUG
  allocated += btor->sorts_unique_table.size * sizeof (BtorSort *)
               + btor->sorts_unique_table.num_elements * sizeof (BtorSort)
               + BTOR_SIZE_STACK (btor->sorts_unique_table.id2sort)
                     * sizeof (BtorSort *);
  for (i = 0; i < BTOR_COUNT_STACK (btor->sorts_unique_table.id2sort); i++)
  {
    sort = BTOR_PEEK_STACK (btor->sorts_unique_table.id2sort, i);
    if (!sort || sort->kind != BTOR_TUPLE_SORT) continue;
    allocated += sort->tuple.num_elements * sizeof (BtorSort *);
  }
  assert (allocated == clone->mm->allocated);
#endif

  emap = btor_new_node_map (clone);
  assert ((allocated += sizeof (*emap) + MEM_PTR_HASH_TABLE (emap->table))
          == clone->mm->allocated);

  BTOR_INIT_STACK (rhos);
  BTORLOG_TIMESTAMP (delta);
  clone_nodes_id_table (btor,
                        clone,
                        &btor->nodes_id_table,
                        &clone->nodes_id_table,
                        emap,
                        exp_layer_only,
                        &rhos);
  BTORLOG (1, "  clone nodes id table: %.3f s", (btor_time_stamp () - delta));
#ifndef NDEBUG
  for (i = 1; i < BTOR_COUNT_STACK (btor->nodes_id_table); i++)
  {
    if (!(cur = BTOR_PEEK_STACK (btor->nodes_id_table, i))) continue;
    allocated += cur->bytes;
    if (BTOR_IS_BV_CONST_NODE (cur))
    {
      allocated += MEM_BITVEC (btor_const_get_bits (cur));
      if (btor_const_get_invbits (cur))
        allocated += MEM_BITVEC (btor_const_get_invbits (cur));
    }
    if (!exp_layer_only)
    {
      if (!BTOR_IS_FUN_NODE (cur) && cur->av)
        allocated += sizeof (*(cur->av)) + cur->av->len * sizeof (BtorAIG *);
    }
    if (BTOR_IS_LAMBDA_NODE (cur) && btor_lambda_get_static_rho (cur))
      allocated += MEM_PTR_HASH_TABLE (btor_lambda_get_static_rho (cur));
  }
  /* Note: hash table is initialized with size 1 */
  allocated += (emap->table->size - 1) * sizeof (BtorPtrHashBucket *)
               + emap->table->count * sizeof (BtorPtrHashBucket)
               + BTOR_SIZE_STACK (btor->nodes_id_table) * sizeof (BtorNode *);
  assert (allocated == clone->mm->allocated);
#endif

  clone->true_exp = btor_mapped_node (emap, btor->true_exp);
  assert (clone->true_exp);

  BTORLOG_TIMESTAMP (delta);
  clone_nodes_unique_table (
      mm, &btor->nodes_unique_table, &clone->nodes_unique_table, emap);
  BTORLOG (
      1, "  clone nodes unique table: %.3f s", (btor_time_stamp () - delta));
  assert ((allocated += btor->nodes_unique_table.size * sizeof (BtorNode *))
          == clone->mm->allocated);

  clone->symbols = btor_clone_ptr_hash_table (mm,
                                              btor->symbols,
                                              btor_clone_key_as_str,
                                              btor_clone_data_as_node_ptr,
                                              0,
                                              emap);
#ifndef NDEBUG
  int str_bytes = 0;
  btor_init_hash_table_iterator (&it, btor->symbols);
  while (btor_has_next_hash_table_iterator (&it))
    str_bytes += (strlen ((char *) btor_next_hash_table_iterator (&it)) + 1)
                 * sizeof (char);
  assert ((allocated += MEM_PTR_HASH_TABLE (btor->symbols) + str_bytes)
          == clone->mm->allocated);
#endif
  clone->node2symbol = btor_clone_ptr_hash_table (mm,
                                                  btor->node2symbol,
                                                  btor_clone_key_as_node,
                                                  btor_clone_data_as_str_ptr,
                                                  emap,
                                                  clone->symbols);
#ifndef NDEBUG
  assert ((allocated += MEM_PTR_HASH_TABLE (btor->node2symbol))
          == clone->mm->allocated);
#endif

  CLONE_PTR_HASH_TABLE (inputs);
  assert ((allocated += MEM_PTR_HASH_TABLE (btor->inputs))
          == clone->mm->allocated);
  CLONE_PTR_HASH_TABLE (bv_vars);
  assert ((allocated += MEM_PTR_HASH_TABLE (btor->bv_vars))
          == clone->mm->allocated);
  CLONE_PTR_HASH_TABLE (ufs);
  assert ((allocated += MEM_PTR_HASH_TABLE (btor->ufs))
          == clone->mm->allocated);
  CLONE_PTR_HASH_TABLE_DATA (lambdas, btor_clone_data_as_int);
  assert ((allocated += MEM_PTR_HASH_TABLE (btor->lambdas))
          == clone->mm->allocated);
  CLONE_PTR_HASH_TABLE_DATA (quantifiers, btor_clone_data_as_int);
  assert ((allocated += MEM_PTR_HASH_TABLE (btor->quantifiers))
          == clone->mm->allocated);
  CLONE_PTR_HASH_TABLE (exists_vars);
  assert ((allocated += MEM_PTR_HASH_TABLE (btor->exists_vars))
          == clone->mm->allocated);
  CLONE_PTR_HASH_TABLE (forall_vars);
  assert ((allocated += MEM_PTR_HASH_TABLE (btor->forall_vars))
          == clone->mm->allocated);
  CLONE_PTR_HASH_TABLE_DATA (feqs, btor_clone_data_as_int);
  assert ((allocated += MEM_PTR_HASH_TABLE (btor->feqs))
          == clone->mm->allocated);
  CLONE_PTR_HASH_TABLE_DATA (substitutions, btor_clone_data_as_node_ptr);
  assert ((allocated += MEM_PTR_HASH_TABLE (btor->substitutions))
          == clone->mm->allocated);
  CLONE_PTR_HASH_TABLE_DATA (varsubst_constraints, btor_clone_data_as_node_ptr);
  assert ((allocated += MEM_PTR_HASH_TABLE (btor->varsubst_constraints))
          == clone->mm->allocated);
  CLONE_PTR_HASH_TABLE (embedded_constraints);
  assert ((allocated += MEM_PTR_HASH_TABLE (btor->embedded_constraints))
          == clone->mm->allocated);
  CLONE_PTR_HASH_TABLE (unsynthesized_constraints);
  assert ((allocated += MEM_PTR_HASH_TABLE (btor->unsynthesized_constraints))
          == clone->mm->allocated);
  CLONE_PTR_HASH_TABLE (synthesized_constraints);
  assert ((allocated += MEM_PTR_HASH_TABLE (btor->synthesized_constraints))
          == clone->mm->allocated);
  CLONE_PTR_HASH_TABLE (assumptions);
  assert ((allocated += MEM_PTR_HASH_TABLE (btor->assumptions))
          == clone->mm->allocated);
  CLONE_PTR_HASH_TABLE (var_rhs);
  assert ((allocated += MEM_PTR_HASH_TABLE (btor->var_rhs))
          == clone->mm->allocated);
  CLONE_PTR_HASH_TABLE (fun_rhs);
  assert ((allocated += MEM_PTR_HASH_TABLE (btor->fun_rhs))
          == clone->mm->allocated);
  CLONE_PTR_HASH_TABLE_DATA (bv_model, btor_clone_data_as_bv_ptr);
#ifndef NDEBUG
  if (!exp_layer_only && btor->stats.rw_rules_applied)
  {
    clone->stats.rw_rules_applied =
        btor_clone_ptr_hash_table (mm,
                                   btor->stats.rw_rules_applied,
                                   btor_clone_key_as_static_str,
                                   btor_clone_data_as_int,
                                   0,
                                   0);
    assert ((allocated += MEM_PTR_HASH_TABLE (btor->stats.rw_rules_applied))
            == clone->mm->allocated);
  }
#endif
#ifndef NDEBUG
  if (btor->bv_model)
  {
    btor_init_hash_table_iterator (&it, btor->bv_model);
    btor_init_hash_table_iterator (&cit, clone->bv_model);
    while (btor_has_next_node_hash_table_iterator (&it))
    {
      data  = btor_next_data_hash_table_iterator (&it);
      cdata = btor_next_data_hash_table_iterator (&cit);
      assert (btor_size_bv ((BtorBitVector *) data->as_ptr)
              == btor_size_bv ((BtorBitVector *) cdata->as_ptr));
      allocated += btor_size_bv ((BtorBitVector *) cdata->as_ptr);
    }
  }
#endif
  assert ((allocated += MEM_PTR_HASH_TABLE (btor->bv_model))
          == clone->mm->allocated);
  CLONE_PTR_HASH_TABLE_DATA (fun_model, btor_clone_data_as_bv_htable_ptr);
#ifndef NDEBUG
  if (btor->fun_model)
  {
    btor_init_hash_table_iterator (&it, btor->fun_model);
    btor_init_hash_table_iterator (&cit, clone->fun_model);
    while (btor_has_next_hash_table_iterator (&it))
    {
      data  = btor_next_data_hash_table_iterator (&it);
      cdata = btor_next_data_hash_table_iterator (&cit);
      assert (MEM_PTR_HASH_TABLE ((BtorPtrHashTable *) data->as_ptr)
              == MEM_PTR_HASH_TABLE ((BtorPtrHashTable *) cdata->as_ptr));
      allocated += MEM_PTR_HASH_TABLE ((BtorPtrHashTable *) data->as_ptr);

      btor_init_hash_table_iterator (&ncit,
                                     ((BtorPtrHashTable *) data->as_ptr));
      while (btor_has_next_hash_table_iterator (&ncit))
      {
        allocated += btor_size_bv ((BtorBitVector *) ncit.bucket->data.as_ptr);
        allocated += btor_size_bv_tuple (
            (BtorBitVectorTuple *) btor_next_hash_table_iterator (&ncit));
      }
    }
  }
#endif
  assert ((allocated += MEM_PTR_HASH_TABLE (btor->fun_model))
          == clone->mm->allocated);

  /* NOTE: we need bv_model for cloning rhos */
  while (!BTOR_EMPTY_STACK (rhos))
  {
    exp        = BTOR_POP_STACK (rhos);
    cloned_exp = BTOR_POP_STACK (rhos);
    assert (BTOR_IS_FUN_NODE (exp));
    assert (BTOR_IS_FUN_NODE (cloned_exp));
    assert (exp->rho);
    cloned_exp->rho = btor_clone_ptr_hash_table (mm,
                                                 exp->rho,
                                                 btor_clone_key_as_node,
                                                 btor_clone_data_as_node_ptr,
                                                 emap,
                                                 emap);
#ifndef NDEBUG
    allocated += MEM_PTR_HASH_TABLE (cloned_exp->rho);
#endif
  }
  BTOR_RELEASE_STACK (btor->mm, rhos);
  assert (allocated == clone->mm->allocated);

  if (exp_layer_only)
  {
    BTOR_INIT_STACK (clone->functions_with_model);
    /* we need to decrement the reference count of the cloned expressions
     * that were pushed onto the functions_with_model stack. */
    for (i = 0; i < BTOR_COUNT_STACK (btor->functions_with_model); i++)
      btor_release_exp (
          clone,
          btor_mapped_node (emap,
                            BTOR_PEEK_STACK (btor->functions_with_model, i)));
  }
  else
  {
    BTORLOG_TIMESTAMP (delta);
    btor_clone_node_ptr_stack (
        mm, &btor->functions_with_model, &clone->functions_with_model, emap);
    BTORLOG (
        1, "  clone functions_with_model: %.3f s", btor_time_stamp () - delta);
    assert ((allocated +=
             BTOR_SIZE_STACK (btor->functions_with_model) * sizeof (BtorNode *))
            == clone->mm->allocated);
  }

  BTORLOG_TIMESTAMP (delta);
  clone->parameterized =
      btor_clone_ptr_hash_table (mm,
                                 btor->parameterized,
                                 btor_clone_key_as_node,
                                 btor_clone_data_as_htable_ptr,
                                 emap,
                                 emap);
  BTORLOG (
      1, "  clone parameterized table: %.3f s", (btor_time_stamp () - delta));
#ifndef NDEBUG
  CHKCLONE_MEM_PTR_HASH_TABLE (btor->parameterized, clone->parameterized);
  allocated += MEM_PTR_HASH_TABLE (btor->parameterized);
  btor_init_node_hash_table_iterator (&it, btor->parameterized);
  btor_init_node_hash_table_iterator (&cit, clone->parameterized);
  while (btor_has_next_node_hash_table_iterator (&it))
  {
    assert (
        MEM_PTR_HASH_TABLE ((BtorPtrHashTable *) it.bucket->data.as_ptr)
        == MEM_PTR_HASH_TABLE ((BtorPtrHashTable *) cit.bucket->data.as_ptr));
    allocated +=
        MEM_PTR_HASH_TABLE ((BtorPtrHashTable *) cit.bucket->data.as_ptr);
    (void) btor_next_node_hash_table_iterator (&it);
    (void) btor_next_node_hash_table_iterator (&cit);
  }
  assert (allocated == clone->mm->allocated);
#endif

  /* move synthesized constraints to unsynthesized if we only clone the exp
   * layer */
  if (exp_layer_only)
  {
#ifndef NDEBUG
    allocated -= MEM_PTR_HASH_TABLE (clone->synthesized_constraints);
    allocated -= MEM_PTR_HASH_TABLE (clone->unsynthesized_constraints);
#endif
    btor_init_node_hash_table_iterator (&it, clone->synthesized_constraints);
    while (btor_has_next_node_hash_table_iterator (&it))
    {
      exp = btor_next_node_hash_table_iterator (&it);
      btor_add_ptr_hash_table (clone->unsynthesized_constraints, exp);
    }
    btor_delete_ptr_hash_table (clone->synthesized_constraints);
    clone->synthesized_constraints =
        btor_new_ptr_hash_table (mm,
                                 (BtorHashPtr) btor_hash_exp_by_id,
                                 (BtorCmpPtr) btor_compare_exp_by_id);
#ifndef NDEBUG
    allocated += MEM_PTR_HASH_TABLE (clone->synthesized_constraints);
    allocated += MEM_PTR_HASH_TABLE (clone->unsynthesized_constraints);
    assert (allocated == clone->mm->allocated);
#endif
  }

  if (clone_slv && btor->slv)
    clone->slv = btor->slv->api.clone (clone, btor, emap);
  else
    clone->slv = 0;
  assert (!clone_slv || (btor->slv && clone->slv)
          || (!btor->slv && !clone->slv));
#ifndef NDEBUG
  if (clone->slv)
  {
    if (clone->slv->kind == BTOR_FUN_SOLVER_KIND)
    {
      BtorFunSolver *slv  = BTOR_FUN_SOLVER (btor);
      BtorFunSolver *cslv = BTOR_FUN_SOLVER (clone);

      allocated += sizeof (BtorFunSolver);

      allocated += MEM_PTR_HASH_TABLE (slv->lemmas);
      allocated += BTOR_SIZE_STACK (slv->cur_lemmas) * sizeof (BtorNode *);

      if (slv->score)
      {
        h = btor_get_opt (btor, BTOR_OPT_FUN_JUST_HEURISTIC);
        if (h == BTOR_JUST_HEUR_BRANCH_MIN_APP)
        {
          CHKCLONE_MEM_PTR_HASH_TABLE (slv->score, cslv->score);
          allocated += MEM_PTR_HASH_TABLE (slv->score);

          btor_init_node_hash_table_iterator (&it, slv->score);
          btor_init_node_hash_table_iterator (&cit, cslv->score);
          while (btor_has_next_node_hash_table_iterator (&it))
          {
            assert (
                MEM_PTR_HASH_TABLE ((BtorPtrHashTable *) it.bucket->data.as_ptr)
                == MEM_PTR_HASH_TABLE (
                       (BtorPtrHashTable *) cit.bucket->data.as_ptr));
            allocated += MEM_PTR_HASH_TABLE (
                (BtorPtrHashTable *) it.bucket->data.as_ptr);
            (void) btor_next_node_hash_table_iterator (&it);
            (void) btor_next_node_hash_table_iterator (&cit);
          }
        }
        else
        {
          assert (h == BTOR_JUST_HEUR_BRANCH_MIN_DEP);
          allocated += MEM_PTR_HASH_TABLE (slv->score);
        }
      }

      assert (BTOR_SIZE_STACK (slv->stats.lemmas_size)
              == BTOR_SIZE_STACK (cslv->stats.lemmas_size));
      assert (BTOR_COUNT_STACK (slv->stats.lemmas_size)
              == BTOR_COUNT_STACK (cslv->stats.lemmas_size));
      allocated += BTOR_SIZE_STACK (slv->stats.lemmas_size) * sizeof (int);
    }
    else if (clone->slv->kind == BTOR_SLS_SOLVER_KIND)
    {
      BtorSLSMove *m;
      BtorSLSSolver *slv  = BTOR_SLS_SOLVER (btor);
      BtorSLSSolver *cslv = BTOR_SLS_SOLVER (clone);

      CHKCLONE_MEM_PTR_HASH_TABLE (slv->roots, cslv->roots);
      CHKCLONE_MEM_PTR_HASH_TABLE (slv->score, cslv->score);

      allocated += sizeof (BtorSLSSolver) + MEM_PTR_HASH_TABLE (cslv->roots)
                   + MEM_PTR_HASH_TABLE (cslv->score);

      if (slv->roots)
        allocated += slv->roots->count * sizeof (BtorSLSConstrData);

      assert (BTOR_SIZE_STACK (slv->moves) == BTOR_SIZE_STACK (cslv->moves));
      assert (BTOR_COUNT_STACK (slv->moves) == BTOR_COUNT_STACK (cslv->moves));

      allocated += BTOR_SIZE_STACK (cslv->moves) * sizeof (BtorSLSMove *)
                   + BTOR_COUNT_STACK (cslv->moves) * sizeof (BtorSLSMove);

      for (i = 0; i < BTOR_COUNT_STACK (cslv->moves); i++)
      {
        assert (BTOR_PEEK_STACK (cslv->moves, i));
        m = BTOR_PEEK_STACK (cslv->moves, i);
        assert (MEM_PTR_HASH_TABLE (m->cans)
                == MEM_PTR_HASH_TABLE (BTOR_PEEK_STACK (cslv->moves, i)->cans));
        allocated += MEM_PTR_HASH_TABLE (m->cans);
        btor_init_node_hash_table_iterator (&it, m->cans);
        while (btor_has_next_node_hash_table_iterator (&it))
          allocated +=
              btor_size_bv (btor_next_data_hash_table_iterator (&it)->as_ptr);
      }

      if (cslv->max_cans)
      {
        assert (slv->max_cans);
        assert (slv->max_cans->count == cslv->max_cans->count);
        allocated += MEM_PTR_HASH_TABLE (cslv->max_cans);
        btor_init_node_hash_table_iterator (&it, cslv->max_cans);
        while (btor_has_next_node_hash_table_iterator (&it))
          allocated +=
              btor_size_bv (btor_next_data_hash_table_iterator (&it)->as_ptr);
      }
    }
    assert (allocated == clone->mm->allocated);
  }
#endif

  clone->parse_error_msg = NULL;
#ifndef NDEBUG
  clone->clone = NULL;
#endif
  clone->close_apitrace = 0;

  if (exp_map)
    *exp_map = emap;
  else
    btor_delete_node_map (emap);

#ifndef NDEBUG
  /* flag sanity checks */
  btor_init_node_hash_table_iterator (&it, btor->synthesized_constraints);
  btor_queue_node_hash_table_iterator (&it, btor->unsynthesized_constraints);
  btor_queue_node_hash_table_iterator (&it, btor->embedded_constraints);
  while (btor_has_next_node_hash_table_iterator (&it))
  {
    exp = btor_next_node_hash_table_iterator (&it);
    assert (BTOR_REAL_ADDR_NODE (exp)->constraint);
  }
#endif

  btor->time.cloning += btor_time_stamp () - start;
  btor->stats.clone_calls += 1;
  BTORLOG (1, "cloning total: %.3f s", btor->time.cloning);
  return clone;
}

Btor *
btor_clone_btor (Btor *btor)
{
  assert (btor);
  return clone_aux_btor (
      btor,
      0,
      !btor_has_clone_support_sat_mgr (btor_get_sat_mgr_btor (btor)),
      true);
}

Btor *
btor_clone_exp_layer (Btor *btor, BtorNodeMap **exp_map)
{
  assert (btor);
  return clone_aux_btor (btor, exp_map, true, true);
}

Btor *
btor_clone_formula (Btor *btor)
{
  assert (btor);
  return clone_aux_btor (btor, 0, true, false);
}

BtorNode *
btor_recursively_rebuild_exp_clone (Btor *btor,
                                    Btor *clone,
                                    BtorNode *exp,
                                    BtorNodeMap *exp_map,
                                    int rewrite_level)
{
  assert (btor);
  assert (exp);
  assert (BTOR_REAL_ADDR_NODE (exp)->btor == btor);
  assert (exp_map);

  int i, rwl;
  char *symbol;
  BtorNode *real_exp, *cur, *cur_clone, *e[3];
  BtorNodePtrStack work_stack, unmark_stack;

  /* in some cases we may want to rebuild the expressions with a certain
   * rewrite level */
  rwl = btor_get_opt (clone, BTOR_OPT_REWRITE_LEVEL);
  if (rwl > 0) btor_set_opt (clone, BTOR_OPT_REWRITE_LEVEL, rewrite_level);

  BTOR_INIT_STACK (work_stack);
  BTOR_INIT_STACK (unmark_stack);

  real_exp = BTOR_REAL_ADDR_NODE (exp);
  BTOR_PUSH_STACK (btor->mm, work_stack, real_exp);
  while (!BTOR_EMPTY_STACK (work_stack))
  {
    cur = BTOR_REAL_ADDR_NODE (BTOR_POP_STACK (work_stack));

    if (btor_mapped_node (exp_map, cur)) continue;

    // TODO (ma): clone_mark is never set to 2
    if (cur->clone_mark == 2) continue;

    if (cur->clone_mark == 0)
    {
      cur->clone_mark = 1;
      BTOR_PUSH_STACK (btor->mm, unmark_stack, cur);
      BTOR_PUSH_STACK (btor->mm, work_stack, cur);
      for (i = 0; i < cur->arity; i++)
        BTOR_PUSH_STACK (btor->mm, work_stack, cur->e[i]);
    }
    else
    {
      assert (cur->clone_mark == 1);
      assert (!btor_mapped_node (exp_map, cur));
      assert (!BTOR_IS_PROXY_NODE (cur));
      for (i = 0; i < cur->arity; i++)
      {
        e[i] = btor_mapped_node (exp_map, cur->e[i]);
        assert (e[i]);
      }
      switch (cur->kind)
      {
        case BTOR_BV_CONST_NODE:
          cur_clone = btor_const_exp (clone, btor_const_get_bits (cur));
          break;
        case BTOR_BV_VAR_NODE:
          symbol =
              btor_get_ptr_hash_table (btor->node2symbol, cur)->data.as_str;
          cur_clone =
              btor_var_exp (clone, btor_get_exp_width (btor, cur), symbol);
          break;
        case BTOR_PARAM_NODE:
          symbol =
              btor_get_ptr_hash_table (btor->node2symbol, cur)->data.as_str;
          cur_clone =
              btor_param_exp (clone, btor_get_exp_width (btor, cur), symbol);
          break;
        case BTOR_UF_NODE:
          symbol =
              btor_get_ptr_hash_table (btor->node2symbol, cur)->data.as_str;
          cur_clone = btor_uf_exp (clone, cur->sort_id, symbol);
          break;
        case BTOR_SLICE_NODE:
          cur_clone = btor_slice_exp (clone,
                                      e[0],
                                      btor_slice_get_upper (cur),
                                      btor_slice_get_lower (cur));
          break;
        case BTOR_AND_NODE: cur_clone = btor_and_exp (clone, e[0], e[1]); break;
        case BTOR_BEQ_NODE:
        case BTOR_FEQ_NODE: cur_clone = btor_eq_exp (clone, e[0], e[1]); break;
        case BTOR_ADD_NODE: cur_clone = btor_add_exp (clone, e[0], e[1]); break;
        case BTOR_MUL_NODE: cur_clone = btor_mul_exp (clone, e[0], e[1]); break;
        case BTOR_ULT_NODE: cur_clone = btor_ult_exp (clone, e[0], e[1]); break;
        case BTOR_SLL_NODE: cur_clone = btor_sll_exp (clone, e[0], e[1]); break;
        case BTOR_SRL_NODE: cur_clone = btor_srl_exp (clone, e[0], e[1]); break;
        case BTOR_UDIV_NODE:
          cur_clone = btor_udiv_exp (clone, e[0], e[1]);
          break;
        case BTOR_UREM_NODE:
          cur_clone = btor_urem_exp (clone, e[0], e[1]);
          break;
        case BTOR_CONCAT_NODE:
          cur_clone = btor_concat_exp (clone, e[0], e[1]);
          break;
        case BTOR_LAMBDA_NODE:
          assert (!btor_param_get_assigned_exp (e[0]));
          btor_param_set_binder (e[0], 0);
          cur_clone = btor_lambda_exp (clone, e[0], e[1]);
          break;
        case BTOR_APPLY_NODE:
          // FIXME use btor_apply_exp as soon as applies are
          // generated with rewriting (currently without)
          // cur_clone = btor_apply_exp (clone, e[0], e[1]);
          cur_clone = btor_apply_exp_node (clone, e[0], e[1]);
          break;
        case BTOR_ARGS_NODE:
          cur_clone = btor_args_exp (clone, cur->arity, e);
          break;
        default:
          assert (BTOR_IS_BV_COND_NODE (cur));
          cur_clone = btor_cond_exp (clone, e[0], e[1], e[2]);
      }
      btor_map_node (exp_map, cur, cur_clone);
      btor_release_exp (clone, cur_clone);
    }
  }

  while (!BTOR_EMPTY_STACK (unmark_stack))
    BTOR_POP_STACK (unmark_stack)->clone_mark = 0;

  BTOR_RELEASE_STACK (btor->mm, work_stack);
  BTOR_RELEASE_STACK (btor->mm, unmark_stack);

  /* reset rewrite_level to original value */
<<<<<<< HEAD
  clone->options.rewrite_level.val = rwl;
=======
  btor_set_opt (clone, BTOR_OPT_REWRITE_LEVEL, rwl);
#ifndef NDEBUG
  btor_delete_node_map (key_map);
#endif
>>>>>>> 04911012
  return btor_copy_exp (clone, btor_mapped_node (exp_map, exp));
}<|MERGE_RESOLUTION|>--- conflicted
+++ resolved
@@ -1523,13 +1523,6 @@
   BTOR_RELEASE_STACK (btor->mm, unmark_stack);
 
   /* reset rewrite_level to original value */
-<<<<<<< HEAD
-  clone->options.rewrite_level.val = rwl;
-=======
   btor_set_opt (clone, BTOR_OPT_REWRITE_LEVEL, rwl);
-#ifndef NDEBUG
-  btor_delete_node_map (key_map);
-#endif
->>>>>>> 04911012
   return btor_copy_exp (clone, btor_mapped_node (exp_map, exp));
 }