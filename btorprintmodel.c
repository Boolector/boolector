--- conflicted
+++ resolved
@@ -263,17 +263,11 @@
   int i, x, n, len;
   BtorPtrHashTable *fun_model;
   BtorHashTableIterator it;
-<<<<<<< HEAD
-  BitVectorTuple *args;
-  BitVector *assignment;
+  BtorBitVectorTuple *args;
+  BtorBitVector *assignment;
   BtorSortId sort;
   BtorTupleSortIterator iit;
   BtorSortUniqueTable *sorts;
-=======
-  BtorBitVectorTuple *args;
-  BtorBitVector *assignment;
-  BtorSort *sort;
->>>>>>> b09d1302
 
   sorts     = &btor->sorts_unique_table;
   fun_model = (BtorPtrHashTable *) btor_get_fun_model (btor, node);
