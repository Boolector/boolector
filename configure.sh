--- conflicted
+++ resolved
@@ -149,11 +149,7 @@
 TESTDIR="tests"
 SRCDIR="src"
 
-<<<<<<< HEAD
-SRCDIRS="src src/btorfmt src/dumper src/parser src/simplifier src/normalizer src/tests src/utils"
-=======
-SRCDIRS="src src/dumper src/parser src/sat src/simplifier src/utils"
->>>>>>> 29a97ba8
+SRCDIRS="src src/dumper src/parser src/sat src/simplifier src/normalizer src/utils"
 if [ $python = yes ]
 then
   SRCDIRS="$SRCDIRS $SRCDIR/api/python"
