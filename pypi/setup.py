#****************************************************************************
#* setup.py for PyBoolector
#****************************************************************************
import os
import sys
from setuptools import setup
from distutils.extension import Extension

if "PACKAGE_BUILD" in os.environ.keys() and os.environ["PACKAGE_BUILD"] != "":
    print("*******************************************************************")
    print("* WARNING: Building the PyBoolector Python extension from source   ")
    print("* WARNING: In general, this should not happen on Linux or macOS ")
    print("* WARNING: Windows is not supported, and will result in a fatal error")
    print("* ")
    print("*******************************************************************")

basedir = os.path.dirname(os.path.abspath(__file__))

<<<<<<< HEAD
version="3.2.1"
=======
version="3.2.2"
>>>>>>> 66bf7518
if os.path.isfile(os.path.join(basedir, "version.txt")):
    with open(os.path.join(basedir, "version.txt")) as fp:
        version = fp.read()
        version = version.strip()

if "BUILD_NUM" in os.environ.keys():
    version += ".%s" % os.environ["BUILD_NUM"]

# Static builds on macOS require specifying all archives
# Dynamic builds on other platforms don't
if sys.platform == "darwin":
    libraries=['boolector', 'btor2parser', 'cadical', 'lgl']
else:
    libraries=['boolector']

ext = Extension("pyboolector",
            sources=[
                'src/pyboolector.pyx',
                'src/pyboolector_abort.cpp',
                'src/boolector_py.c',
            ],
            language="c++",
            include_dirs=[
                '/usr/include/boolector',
                os.path.join(basedir, 'src')
            ],
            libraries=libraries
        )
ext.cython_directives={'language_level' : '3'}

CLASSIFIERS = [
    "Development Status :: 5 - Production/Stable",
    "Intended Audience :: Developers",
    "License :: OSI Approved :: MIT License",
    "Operating System :: OS Independent",
    "Programming Language :: Python",
    "Programming Language :: Python :: 3",
    "Programming Language :: Python :: 3.7",
    "Programming Language :: Python :: 3.8",
    "Programming Language :: Python :: 3.9",
    "Programming Language :: Python :: 3.10",
    "Programming Language :: Python :: 3.11",
    "Programming Language :: Python :: 3.12",
    "Programming Language :: Python :: Implementation :: CPython",
    "Topic :: Software Development :: Libraries :: Python Modules",
]

setup(
  name='PyBoolector',
  version=version,
  maintainer = "Matthew Ballance",
  maintainer_email = "matt.ballance@gmail.com",
  description = ("Python wrapper around the Boolector SMT solver"),
  long_description="""
    This package, specifically, enables the Boolector Python wrapper
    to be installed from PyPi
  """,
  licenses = ["MIT License"],
  download_url="https://pypi.org/project/PyBoolector/",
  url="https://github.com/boolector/boolector",
  setup_requires=[
    'setuptools_scm',
    'cython'
  ],
  ext_modules=[ ext ],
  classifiers=CLASSIFIERS
)

<|MERGE_RESOLUTION|>--- conflicted
+++ resolved
@@ -16,11 +16,7 @@
 
 basedir = os.path.dirname(os.path.abspath(__file__))
 
-<<<<<<< HEAD
-version="3.2.1"
-=======
 version="3.2.2"
->>>>>>> 66bf7518
 if os.path.isfile(os.path.join(basedir, "version.txt")):
     with open(os.path.join(basedir, "version.txt")) as fp:
         version = fp.read()
