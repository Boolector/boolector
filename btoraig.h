--- conflicted
+++ resolved
@@ -95,25 +95,15 @@
 
 #define BTOR_IS_AND_AIG(aig) (!(aig)->is_var)
 
-<<<<<<< HEAD
-#define BTOR_GET_NODE_AIG(amgr, id)                               \
+#define BTOR_GET_AIG_BY_ID(amgr, id)                              \
   (id < 0 ? BTOR_INVERT_AIG (BTOR_PEEK_STACK (amgr->id2aig, -id)) \
           : BTOR_PEEK_STACK (amgr->id2aig, id))
 
 #define BTOR_LEFT_CHILD_AIG(amgr, aig) \
-  (BTOR_GET_NODE_AIG (amgr, (aig)->children[0]))
+  (BTOR_GET_AIG_BY_ID (amgr, (aig)->children[0]))
 
 #define BTOR_RIGHT_CHILD_AIG(amgr, aig) \
-  (BTOR_GET_NODE_AIG (amgr, (aig)->children[1]))
-=======
-#define BTOR_GET_AIG_BY_ID(id)                                    \
-  (id < 0 ? BTOR_INVERT_AIG (BTOR_PEEK_STACK (amgr->id2aig, -id)) \
-          : BTOR_PEEK_STACK (amgr->id2aig, id))
-
-#define BTOR_LEFT_CHILD_AIG(aig) (BTOR_GET_AIG_BY_ID ((aig)->children[0]))
-
-#define BTOR_RIGHT_CHILD_AIG(aig) (BTOR_GET_AIG_BY_ID ((aig)->children[1]))
->>>>>>> 42599502
+  (BTOR_GET_AIG_BY_ID (amgr, (aig)->children[1]))
 
 #define BTOR_GET_AIG_ID_AIG(aig) \
   (BTOR_IS_INVERTED_AIG (aig) ? -BTOR_REAL_ADDR_AIG (aig)->id : aig->id)
