#!/bin/sh

force=no

die () {
  echo "*** mksrcrel: $*" 1>&2
  exit 1
}

intel=no

[ -f boolector.h ] || \
die "can not find 'boolector.h' (call from boolector base directory)"

while [ $# -gt 0 ]
do
  case $1 in
    -h) echo "usage: mksrcrel [-f][-h][-t]";exit 0;;
    -f) force=yes;;
    --intel) intel=yes;;
    *) die "invalid command line option '$1'";;
  esac
  shift
done

if [ ! -d doc/_build/html ]; then
  die "can not find documentation. generate documentation with 'make html' in directory ../doc/"
fi

date=`date +%y%m%d`
version=`cat VERSION`
gitid=`./getgitid|sed -e 's,^.*\.,,' -e 's,\",,' -e 's,^\(.......\).*,\1,'`

id="$version-$gitid-$date"
name=boolector-$id
dir="/tmp/$name"

if [ -d $dir ]
then
  [ $force = no ] && die "$dir already exists (use '-f')"
fi

rm -rf $dir
mkdir $dir || exit 1

cp -p \
  VERSION \
  COPYING \
  NEWS \
  README \
  configure \
  boolector.[ch] \
  boolectormain.[ch] \
  `ls btor*.[ch]|grep -v btormbt|grep -v btoruntrace|grep -v btoribv.h` \
  `ls btor*.cc |grep -v btoribv|grep -v btorimc` \
  deltabtor.c \
  synthebtor.c \
  synthebtor.mk \
  btor2horn.mk \
$dir/

<<<<<<< HEAD
for subdir in dumper parser util
=======
for subdir in dumper parser utils
>>>>>>> 7c60e0c6
do
  mkdir $dir/$subdir/
  cp -p $subdir/*.[ch] $dir/$subdir/
done

mkdir $dir/api/
mkdir $dir/api/python
for file in boolector_py.h boolector_py.c boolector.pyx btorapi.pxd \
	    api_usage_examples.py README
do
  cp -p api/python/$file $dir/api/python/
done

mkdir $dir/doc
cp -pr \
  doc/_build/html/* \
$dir/doc/


if [ $intel = yes ]
then
  cp -p \
    BitVector.h \
    btoribv.h \
    btoribv.cc \
    btorimc.cc \
    testibv.cc \
    ibv.mk \
  $dir/
fi

if [ $intel = yes ]
then
cat <<EOF > $dir/README.intel
This src release contains the proprietary file

BitVector.h

which is included in 'btoribv.{h,cc}'.
EOF
fi

tar cf - \
  examples/array/*.c \
  examples/array/makefile \
  examples/bv/*.c \
  examples/bv/makefile \
  examples/Makefile \
  examples/makefile.common | \
( cd $dir; tar xf -; )

# remove tabs from source files and replace them with whitespaces
# one tab -> 8 whitespaces
for f in `find $dir -type f -and \( -name "*.c" -o -name "*.h" -o  -name "*.cc" \)`
do
  sed -i 's/\t/        /g' $f
done

if [ $intel = yes ]
then
intelfilter=""
else
intelfilter='-e /ibv.mk/d'
fi

sed \
  -e '/test.mk/d' \
  -e '/mbt.mk/d' \
  $intelfilter \
  makefile.in > $dir/makefile.in

date=`date`
sed -e 's,@VERSION@,'"`cat VERSION`," \
    -e 's,@DATE@,'"$date," \
srcrel/README > $dir/README

sed -e '/#CUTHERE/,$d' mkconfig > $dir/mkconfig
echo 'cat<<EOF' >> $dir/mkconfig
echo "#define BTOR_RELEASED \"$date\"" >> $dir/mkconfig
echo "#define BTOR_VERSION \"`cat VERSION`\"" >> $dir/mkconfig
echo "#define BTOR_ID \"`./getgitid`\"" >> $dir/mkconfig
echo EOF >>$dir/mkconfig
chmod 755 $dir/mkconfig

cd /tmp/
rm -f $name.tar.gz
tar zcf $name.tar.gz $name
ls -l /tmp/$name.tar.gz | awk '{print $5, $NF}'
rm -rf $dir<|MERGE_RESOLUTION|>--- conflicted
+++ resolved
@@ -59,11 +59,7 @@
   btor2horn.mk \
 $dir/
 
-<<<<<<< HEAD
-for subdir in dumper parser util
-=======
 for subdir in dumper parser utils
->>>>>>> 7c60e0c6
 do
   mkdir $dir/$subdir/
   cp -p $subdir/*.[ch] $dir/$subdir/
