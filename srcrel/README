--- conflicted
+++ resolved
@@ -88,9 +88,5 @@
 Armin Biere,
 Robert Daniel Brummayer
 Institute for Formal Models and Verification
-Johannes Kepler University.
-<<<<<<< HEAD
-Linz, Austria, 2012.
-=======
-Linz, Austria, 2007 - 2012.
->>>>>>> 643bf57e
+Johannes Kepler University, Linz, Austria
+October 2013.