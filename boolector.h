--- conflicted
+++ resolved
@@ -16,37 +16,7 @@
 /*------------------------------------------------------------------------*/
 
 #include <stdio.h>
-<<<<<<< HEAD
-
-/*------------------------------------------------------------------------*/
-
-/*!
-  Boolector instance
-*/
-typedef struct Btor Btor;
-typedef struct BtorNode BtorNode;
-/*!
-  Boolector sort.
-
-  .. seealso::
-    boolector_bool_sort, boolector_bitvec_sort, boolector_fun_sort,
-    boolector_release_sort, boolector_uf
-*/
-typedef unsigned BoolectorSort;
-
-// TODO: remove
-#ifdef BOOLECTOR_FORCE_API_1
-#define BoolectorNode BtorNode
-#else
-#define BOOLECTOR_API_2
-/*!
-  Boolector node.
-*/
-typedef struct BoolectorNode BoolectorNode;
-#endif
-=======
 #include "btortypes.h"
->>>>>>> eb47d4c5
 
 /*------------------------------------------------------------------------*/
 
