--- conflicted
+++ resolved
@@ -18,42 +18,24 @@
 download_github "boolector/btor2tools" "$COMMIT_ID" "$BTOR2TOOLS_DIR"
 cd "${BTOR2TOOLS_DIR}"
 
-<<<<<<< HEAD
 if is_windows; then
   component="Btor2Tools"
   last_patch_date="20190110"
   test_apply_patch "${component}" "${last_patch_date}"
-elif is_macos; then
-  component="Btor2Tools"
-  last_patch_date="20230912"
-  test_apply_patch "${component}" "${last_patch_date}"
 fi
 
 if is_macos; then
-  rm -rf build.x86_64 build.arm64
-
-  ./configure.sh -fPIC -arch x86_64
+   mkdir build
+   pushd build
+   cmake .. -DBUILD_SHARED_LIBS=OFF -DCMAKE_OSX_ARCHITECTURES='x86_64;arm64'
+   make -j${NPROC}
+   popd
+else
+  CFLAGS="-fPIC" ./configure.sh --static
+  pushd build
   make -j${NPROC}
-  mv build build.x86_64
-  ./configure.sh -fPIC -arch arm64
-  make -j${NPROC}
-  mv build build.arm64
-
-  mkdir -p build
-  lipo -create -output build/libbtor2parser.a \
-    build.x86_64/libbtor2parser.a \
-    build.arm64/libbtor2parser.a
-else
-  ./configure.sh -fPIC
-  make -j${NPROC}
+  popd
 fi
 
-install_lib build/libbtor2parser.a
-=======
-CFLAGS="-fPIC" ./configure.sh --static
-pushd build
-make -j${NPROC}
-popd
 install_lib build/lib/libbtor2parser.a
->>>>>>> be1f827e
 install_include src/btor2parser/btor2parser.h