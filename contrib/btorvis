#!/bin/bash

readonly TMPDIR=/tmp
readonly TMPFILE_NAME="btorvis$$"

readonly tmpfile_pdf="$TMPDIR/$TMPFILE_NAME".pdf
readonly tmpfile_ps="$TMPDIR/$TMPFILE_NAME".ps

inputfile=/dev/stdin
pdfreader=unknown
ps2pdf=ps2pdf
contribdir=$(dirname "$(readlink -f $0)")
btor2dot=$(readlink -f "$contribdir/btor2dot")

trap "rm -f $tmpfile_ps $tmpfile_pdf; exit" SIGHUP SIGINT SIGTERM

function info
{
  echo "*** btorvis: $1"
}

function die
{
  info "$1"
  exit 1
}
       
while [ $# -gt 0 ]
do
  case $1 in
        --ids)     btor2dot=$(readlink -f "$contribdir/btorids2dot");;
        -h|--help) echo -n "usage: $(basename $0)"
                   echo -e " [ -h | --help | --ids] [<file>]\n"
                   exit 0;;
        *)         break;;
  esac
  shift
done

if [ $# -gt 1 ]; then
  die "invalid number of arguments: '$#'"
fi

if [ $# -eq 1 ]; then
  inputfile="$*"
  if [ ! -f "$inputfile" ]; then
    die "invalid input file: '$inputfile'"
  fi
fi

if [ ! -f "$btor2dot" ]; then
  die "could not find 'btor2dot'"
fi

ps2pdf=$(which "$ps2pdf")

if [ $? = 1 ]; then
  die "could not find 'ps2pdf'"
fi

for pdfreader in "evince" "acroread"; do
  which "$pdfreader"
  if [ $? = 0 ]; then
    break
  fi
done

if [ x"$pdfreader" = xunknown ]; then
  die "no pdf reader found"
fi


## run

info "temp file: $tmpfile_pdf"
info "generating dot file"
cat "$inputfile" | "$btor2dot" | dot -Tps2 > "$tmpfile_ps"

info "generation pdf file"
"$ps2pdf" "$tmpfile_ps" "$tmpfile_pdf"
if [ $? = 1 ]; then
  die "failed to generate pdf file"
fi
<<<<<<< HEAD
cat $*|$btor2dot | dot -Tps2 > $pstemp
ps2pdf $pstemp $pdftemp || exit 1
evince $pdftemp
rm -f $pstemp $pdftemp
=======

"$pdfreader" "$tmpfile_pdf"


## cleanup

rm -f "$tmpfile_ps" "$tmpfile_pdf"
exit 0
>>>>>>> 6b751b97
<|MERGE_RESOLUTION|>--- conflicted
+++ resolved
@@ -81,12 +81,6 @@
 if [ $? = 1 ]; then
   die "failed to generate pdf file"
 fi
-<<<<<<< HEAD
-cat $*|$btor2dot | dot -Tps2 > $pstemp
-ps2pdf $pstemp $pdftemp || exit 1
-evince $pdftemp
-rm -f $pstemp $pdftemp
-=======
 
 "$pdfreader" "$tmpfile_pdf"
 
@@ -94,5 +88,4 @@
 ## cleanup
 
 rm -f "$tmpfile_ps" "$tmpfile_pdf"
-exit 0
->>>>>>> 6b751b97
+exit 0