--- conflicted
+++ resolved
@@ -135,11 +135,7 @@
 
 ntasks=$(wc -l $benchmarks_file | cut -d ' ' -f 1)
 # get most common prefix of all benchmark files
-<<<<<<< HEAD
-prefix=$(cat $benchmarks_file | sed -e 'N;s/^\(.*\).*\n\1.*$/\1\n\1/;D')
-=======
 prefix=$(cat $benchmarks_file | sed -e 'N;s/^\(.*\).*\n\1\/.*$/\1\n\1\//;D')
->>>>>>> a3f9c1a2
 
 qsub -t 1-$ntasks $HOME/bin/launch \
   "$working_dir/benchmarks" \
