--- conflicted
+++ resolved
@@ -774,15 +774,9 @@
                 help="show discrepancies only")
         aparser.add_argument ("-time", action="store_true",
                 help="show timeouts only")
-<<<<<<< HEAD
         aparser.add_argument ("-toof", metavar="dir", dest="timeof",
                 action="store", default=None,
                 help="show timeouts of <dir> only")
-=======
-        aparser.add_argument ("-toof", dest="timeof", action="store",
-                              default=None,
-                              help="show timeouts of given dir only")
->>>>>>> 9e26412b
         aparser.add_argument ("-mem", action="store_true",
                 help="show memory outs only")
         aparser.add_argument ("-err", action="store_true",
