--- conflicted
+++ resolved
@@ -406,25 +406,16 @@
         beta_col_width[d] = padding + (max(len("BETA[s]"),
                 max(len(str(item[1])) for item in g_run_time_beta[d].items())) \
                         if len(g_run_time_beta[d]) else len("BETA[s]"))
-<<<<<<< HEAD
         app_col_width[d] = padding + (max(len("APP[s]"),
                 max(len(str(item[1])) for item in g_run_time_app[d].items())) \
                         if len(g_run_time_app[d]) else len("APP[s]"))
         clapp_col_width[d] = padding + (max(len("CLONE[s]"),
-                max(len(str(item[1])) for item in g_run_time_clapp[d].items())) \
+                max(len(str(item[1])) for item in g_run_time_clapp[d].items()))\
                         if len(g_run_time_clapp[d]) else len("CLONE[s]"))
         sapp_col_width[d] = padding + (max(len("SAT[s]"),
                 max(len(str(item[1])) for item in g_run_time_sapp[d].items())) \
                         if len(g_run_time_sapp[d]) else len("SAT[s]"))
         data_col_width[d] = stat_col_width \
-=======
-        data_col_width[d] = stat_col_width + res_col_width \
-                            + real_col_width[d] + time_col_width[d] \
-                            + space_col_width[d] \
-                            if not g_args.bs \
-                            else \
-                            stat_col_width \
->>>>>>> 765063ee
                             + lods_col_width[d] + calls_col_width[d] \
                             + sat_col_width[d] + rw_col_width[d] \
                             + beta_col_width[d] \
