--- conflicted
+++ resolved
@@ -45,16 +45,6 @@
                  False],
   'time_eval':  ['EVAL[s]', b'seconds expression evaluation',
                  lambda x: float(x.split()[1]), False],
-<<<<<<< HEAD
-  'time_clapp': ['CLONE[s]', b'cloning for initial applies search',
-                 lambda x: float(x.split()[1]), False],
-  'time_sapp':  ['SATDP[s]', b'SAT solving for initial applies search',
-                 lambda x: float(x.split()[1]), False],
-  'time_app':   ['APP[s]', b'seconds initial applies search',
-                 lambda x: float(x.split()[1]), False],
-  'time_coll':  ['COL[s]', b'collecting initial applies', 
-                 lambda x: float(x.split()[1]), False]
-=======
   'time_lle':   ['LLE[s]', b'lazy lambda encoding',
                  lambda x: float(x.split()[1]), False],
   'time_pas':   ['PAS[s]', b'propagation apply search',
@@ -69,7 +59,14 @@
                  lambda x: int(x.split()[2]), False],
   'num_propd':   ['PROPD', b'propagations down:',
                  lambda x: int(x.split()[3]), False],
->>>>>>> a036afb9
+  'time_clapp': ['CLONE[s]', b'cloning for initial applies search',
+                 lambda x: float(x.split()[1]), False],
+  'time_sapp':  ['SATDP[s]', b'SAT solving for initial applies search',
+                 lambda x: float(x.split()[1]), False],
+  'time_app':   ['APP[s]', b'seconds initial applies search',
+                 lambda x: float(x.split()[1]), False],
+  'time_coll':  ['COL[s]', b'collecting initial applies', 
+                 lambda x: float(x.split()[1]), False]
 }
 
 
@@ -198,16 +195,9 @@
     for f in g_benchmarks:
         for k in g_file_stats.keys():
             v = sorted([(g_file_stats[k][d][f], d) for d in g_args.dirs \
-<<<<<<< HEAD
                     if g_file_stats[k][d][f]])
             # strings are not considered for diff/best values
             if len(v) and isinstance(v[0][0], str):
-=======
-                            if g_file_stats[k][d][f] is not None])
-
-            # strings are not considered for diff/best values
-            if len(v) == 0 or isinstance(v[0][0], str):
->>>>>>> a036afb9
                 g_best_stats[k][f] = None
                 g_diff_stats[k][f] = None
                 continue
