--- conflicted
+++ resolved
@@ -181,29 +181,17 @@
   return btor_find_in_ptr_hash_table (sdc->boolean, exp) != 0;
 }
 
-<<<<<<< HEAD
-// TODO: remove base again?
 void
 btor_dump_const_value_smt (
     Btor *btor, const char *bits, int base, int version, FILE *file)
-=======
-static void
-dump_const_value_smt (BtorSMTDumpContext *sdc, const char *bits)
->>>>>>> 0ab6c52d
 {
   assert (btor);
   assert (bits);
-<<<<<<< HEAD
   assert (base == BTOR_OUTPUT_BASE_BIN || base == BTOR_OUTPUT_BASE_DEC
           || base == BTOR_OUTPUT_BASE_HEX);
-=======
->>>>>>> 0ab6c52d
 
   char *val;
   const char *fmt;
-  int format;
-
-  format = sdc->btor->options.output_number_format.val;
 
   /* SMT-LIB v1.2 only supports decimal output */
   if (base == BTOR_OUTPUT_BASE_DEC || version == 1)
@@ -413,7 +401,6 @@
       else if (BTOR_IS_INVERTED_NODE (exp))
       {
         inv_bits = btor_not_const (sdc->btor->mm, real_exp->bits);
-<<<<<<< HEAD
         btor_dump_const_value_smt (sdc->btor,
                                    inv_bits,
                                    sdc->btor->options.output_number_format.val,
@@ -427,13 +414,6 @@
                                    sdc->btor->options.output_number_format.val,
                                    sdc->version,
                                    sdc->file);
-=======
-        dump_const_value_smt (sdc, inv_bits);
-        btor_freestr (sdc->btor->mm, inv_bits);
-      }
-      else
-        dump_const_value_smt (sdc, real_exp->bits);
->>>>>>> 0ab6c52d
       break;
 
     case BTOR_SLICE_NODE:
@@ -469,21 +449,16 @@
       break;
 
     case BTOR_BCOND_NODE:
-<<<<<<< HEAD
-      fputs ("(ite (= ", sdc->file);
-      btor_dump_const_value_smt (
-          sdc->btor, "1", BTOR_OUTPUT_BASE_BIN, sdc->version, sdc->file);
-=======
       fputs ("(ite ", sdc->file);
       if (!is_boolean (sdc, real_exp->e[0]))
       {
         fputs ("(= ", sdc->file);
-        dump_const_value_smt (sdc, "1");
+        btor_dump_const_value_smt (
+            sdc->btor, "1", BTOR_OUTPUT_BASE_BIN, sdc->version, sdc->file);
         fputc (' ', sdc->file);
       }
       recursively_dump_exp_smt (sdc, real_exp->e[0], 0);
       if (!is_boolean (sdc, real_exp->e[0])) fputc (')', sdc->file);
->>>>>>> 0ab6c52d
       fputc (' ', sdc->file);
       recursively_dump_exp_smt (sdc, real_exp->e[1], !is_bool);
       fputc (' ', sdc->file);
@@ -505,20 +480,6 @@
       fputc (' ', sdc->file);
       recursively_dump_exp_smt (sdc, real_exp->e[1], 1);
       fputc (')', sdc->file);
-<<<<<<< HEAD
-      /* do not wrap boolean nodes if they are roots */
-      if (!is_root (sdc, exp))
-      {
-        fputc (' ', sdc->file);
-        btor_dump_const_value_smt (
-            sdc->btor, "1", BTOR_OUTPUT_BASE_BIN, sdc->version, sdc->file);
-        fputc (' ', sdc->file);
-        btor_dump_const_value_smt (
-            sdc->btor, "0", BTOR_OUTPUT_BASE_BIN, sdc->version, sdc->file);
-        fputc (')', sdc->file);
-      }
-=======
->>>>>>> 0ab6c52d
       break;
 
     case BTOR_APPLY_NODE:
@@ -617,9 +578,17 @@
   if (is_bool && wrap_bool && !BTOR_IS_BV_CONST_NODE (real_exp))
   {
     fputc (' ', sdc->file);
-    dump_const_value_smt (sdc, "1");
+    btor_dump_const_value_smt (sdc->btor,
+                               "1",
+                               sdc->btor->options.output_format.val,
+                               sdc->version,
+                               sdc->file);
     fputc (' ', sdc->file);
-    dump_const_value_smt (sdc, "0");
+    btor_dump_const_value_smt (sdc->btor,
+                               "0",
+                               sdc->btor->options.output_format.val,
+                               sdc->version,
+                               sdc->file);
     fputc (')', sdc->file);
   }
 
@@ -663,15 +632,11 @@
   fputs ("(define-fun ", sdc->file);
   dump_smt_id (sdc, exp);
   fputs (" () ", sdc->file);
-<<<<<<< HEAD
-  btor_dump_sort_smt_node (exp, sdc->version, sdc->file);
-=======
   // TODO (ma): workaround for now until dump_sort_smt merged from aina
   if (is_bool)
     fputs ("Bool", sdc->file);
   else
-    dump_sort_smt (sdc, exp);
->>>>>>> 0ab6c52d
+    btor_dump_sort_smt_node (exp, sdc->version, sdc->file);
   fputc (' ', sdc->file);
   recursively_dump_exp_smt (sdc, exp, !is_bool);
   fputs (")\n", sdc->file);
@@ -769,15 +734,11 @@
   }
   fputs (") ", sdc->file);
 
-<<<<<<< HEAD
-  btor_dump_sort_smt_node (fun, sdc->version, sdc->file);
-=======
   // TODO (ma): again wait for aina merge for dump_sort_smt
   if (is_boolean (sdc, fun_body))
     fputs ("Bool", sdc->file);
   else
-    dump_sort_smt (sdc, fun);
->>>>>>> 0ab6c52d
+    btor_dump_sort_smt_node (fun, sdc->version, sdc->file);
   fputc (' ', sdc->file);
 
   assert (sdc->open_lets == 0);
