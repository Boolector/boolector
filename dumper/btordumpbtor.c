--- conflicted
+++ resolved
@@ -394,19 +394,8 @@
     fprintf (file, " %d %d", node->upper, node->lower);
   else if (BTOR_IS_BV_VAR_NODE (node) || BTOR_IS_UF_NODE (node))
   {
-<<<<<<< HEAD
     symbol = btor_get_symbol_exp (bdc->btor, node);
-    if (symbol)
-      fprintf (file, " %s", symbol);
-    else
-    {
-      // TODO want to print nothing here, right?
-    }
-=======
-    sprintf (idbuffer, "%d", bdcid (bdc, node));
-    if (node->symbol && strcmp (node->symbol, idbuffer))
-      fprintf (file, " %s", node->symbol);
->>>>>>> a2587ed9
+    if (symbol) fprintf (file, " %s", symbol);
   }
 DONE:
   fputc ('\n', file);
