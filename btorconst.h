/*  Boolector: Satisfiablity Modulo Theories (SMT) solver.
 *
 *  Copyright (C) 2007-2009 Robert Daniel Brummayer.
 *  Copyright (C) 2007-2014 Armin Biere.
<<<<<<< HEAD
 *  Copyright (C) 2015 Aina Niemetz.
=======
 *  Copyright (C) 2015 Mathias Preiner.
>>>>>>> a3f9c1a2
 *
 *  All rights reserved.
 *
 *  This file is part of Boolector.
 *  See COPYING for more information on using this software.
 */

#ifndef BTORCONST_H_INCLUDED
#define BTORCONST_H_INCLUDED

#include <stdint.h>
#include "utils/btormem.h"

/*------------------------------------------------------------------------*/

enum BtorSpecialConst
{
  BTOR_SPECIAL_CONST_ZERO,
  BTOR_SPECIAL_CONST_ONE,
  BTOR_SPECIAL_CONST_ONES,
  BTOR_SPECIAL_CONST_ONE_ONES,
  BTOR_SPECIAL_CONST_NONE
};

typedef enum BtorSpecialConst BtorSpecialConst;

/*------------------------------------------------------------------------*/

char *btor_zero_const (BtorMemMgr *mm, uint32_t len);

char *btor_one_const (BtorMemMgr *mm, uint32_t len);

char *btor_ones_const (BtorMemMgr *mm, uint32_t len);

char *btor_int_to_const (BtorMemMgr *mm, int x, uint32_t len);

char *btor_unsigned_to_const (BtorMemMgr *mm, unsigned x, uint32_t len);

char *btor_decimal_to_const (BtorMemMgr *mm, const char *str);

char *btor_decimal_to_const_n (BtorMemMgr *mm, const char *str, uint32_t len);

char *btor_hex_to_const (BtorMemMgr *mm, const char *str);

char *btor_hex_to_const_n (BtorMemMgr *mm, const char *str, uint32_t len);

int btor_is_zero_const (const char *str);

int btor_is_one_const (const char *str);

int btor_is_ones_const (const char *str);

int btor_is_small_positive_int_const (const char *str);

int btor_is_power_of_two_const (const char *str);

int btor_is_zero_or_ones_const (const char *str);

BtorSpecialConst btor_is_special_const (const char *str);

/*------------------------------------------------------------------------*/
/* Fixed width operators.  The arguments and the result have the same width.
 */

void btor_invert_const (BtorMemMgr *mm, char *a);

char *btor_not_const (BtorMemMgr *mm, const char *a);

char *btor_and_const (BtorMemMgr *mm, const char *a, const char *b);

char *btor_eq_const (BtorMemMgr *mm, const char *a, const char *b);

char *btor_ult_const (BtorMemMgr *mm, const char *a, const char *b);

char *btor_add_const (BtorMemMgr *mm, const char *a, const char *b);

char *btor_neg_const (BtorMemMgr *mm, const char *a);

char *btor_sub_const (BtorMemMgr *mm, const char *a, const char *b);

char *btor_mul_const (BtorMemMgr *mm, const char *a, const char *b);

char *btor_udiv_const (BtorMemMgr *mm, const char *a, const char *b);

char *btor_urem_const (BtorMemMgr *mm, const char *a, const char *b);

char *btor_sll_const (BtorMemMgr *mm, const char *a, const char *b);

char *btor_srl_const (BtorMemMgr *mm, const char *a, const char *b);

char *btor_uext_const (BtorMemMgr *mm, const char *c, uint32_t len);

char *btor_sext_const (BtorMemMgr *mm, const char *c, int len);

char *btor_concat_const (BtorMemMgr *mm, const char *a, const char *b);

char *btor_inverse_const (BtorMemMgr *mm, const char *a);

/*------------------------------------------------------------------------*/
/* Three valued logic.
 */
char *btor_x_const_3vl (BtorMemMgr *mm, uint32_t len);

char *btor_not_const_3vl (BtorMemMgr *mm, const char *a);

char *btor_eq_const_3vl (BtorMemMgr *mm, const char *a, const char *b);

int btor_is_const_2vl (BtorMemMgr *mm, const char *c);

char *btor_ground_const_3vl (BtorMemMgr *mm, const char *c);

/*------------------------------------------------------------------------*/
/* Work for both fixed and unbounded bit width constants.
 */
char *btor_copy_const (BtorMemMgr *mm, const char *c);

void btor_delete_const (BtorMemMgr *mm, char *c);

int btor_get_num_leading_zeros_const (BtorMemMgr *mm, const char *c);

int btor_get_num_leading_ones_const (BtorMemMgr *mm, const char *c);

char *btor_slice_const (BtorMemMgr *mm,
                        const char *a,
                        uint32_t upper,
                        uint32_t lower);

/*------------------------------------------------------------------------*/
/* Output functions.
 */
char *btor_const_to_hex (BtorMemMgr *mm, const char *c);

char *btor_const_to_decimal (BtorMemMgr *mm, const char *c);

#endif<|MERGE_RESOLUTION|>--- conflicted
+++ resolved
@@ -2,11 +2,8 @@
  *
  *  Copyright (C) 2007-2009 Robert Daniel Brummayer.
  *  Copyright (C) 2007-2014 Armin Biere.
-<<<<<<< HEAD
  *  Copyright (C) 2015 Aina Niemetz.
-=======
  *  Copyright (C) 2015 Mathias Preiner.
->>>>>>> a3f9c1a2
  *
  *  All rights reserved.
  *
@@ -99,7 +96,7 @@
 
 char *btor_uext_const (BtorMemMgr *mm, const char *c, uint32_t len);
 
-char *btor_sext_const (BtorMemMgr *mm, const char *c, int len);
+char *btor_sext_const (BtorMemMgr *mm, const char *c, uint32_t len);
 
 char *btor_concat_const (BtorMemMgr *mm, const char *a, const char *b);
 
