--- conflicted
+++ resolved
@@ -210,9 +210,9 @@
 }
 
 BitVector *
-btor_new_random_bv (Btor *btor, int bw)
-{
-  assert (btor);
+btor_new_random_bv (BtorMemMgr *mm, BtorRNG *rng, int bw)
+{
+  assert (mm);
   assert (bw > 0);
 
   int i, j;
@@ -222,10 +222,10 @@
   if (bw % BTOR_BV_TYPE_BW > 0) i += 1;
 
   assert (i > 0);
-  BTOR_CNEW (btor->mm, res);
-  BTOR_NEWN (btor->mm, res->bits, i);
-
-  for (j = 0; j < i; j++) res->bits[j] = btor_rand_rng (&btor->rng);
+  BTOR_CNEW (mm, res);
+  BTOR_NEWN (mm, res->bits, i);
+
+  for (j = 0; j < i; j++) res->bits[j] = btor_rand_rng (rng);
 
   res->len   = i;
   res->width = bw;
@@ -503,41 +503,37 @@
 }
 
 BitVector *
-<<<<<<< HEAD
-btor_inc_bv (Btor *btor, BitVector *bv)
-{
-  assert (btor);
+btor_inc_bv (BtorMemMgr *mm, BitVector *bv)
+{
+  assert (mm);
   assert (bv);
 
   BitVector *res, *one;
 
-  one = btor_uint64_to_bv (btor, 1, bv->width);
-  res = btor_add_bv (btor, bv, one);
-  btor_free_bv (btor, one);
-  return res;
-}
-
-BitVector *
-btor_dec_bv (Btor *btor, BitVector *bv)
-{
-  assert (btor);
+  one = btor_uint64_to_bv (mm, 1, bv->width);
+  res = btor_add_bv (mm, bv, one);
+  btor_free_bv (mm, one);
+  return res;
+}
+
+BitVector *
+btor_dec_bv (BtorMemMgr *mm, BitVector *bv)
+{
+  assert (mm);
   assert (bv);
 
   BitVector *res, *one, *negone;
 
-  one    = btor_uint64_to_bv (btor, 1, bv->width);
-  negone = btor_neg_bv (btor, one);
-  res    = btor_add_bv (btor, bv, negone);
-  btor_free_bv (btor, one);
-  btor_free_bv (btor, negone);
-  return res;
-}
-
-BitVector *
-btor_and_bv (Btor *btor, BitVector *a, BitVector *b)
-=======
+  one    = btor_uint64_to_bv (mm, 1, bv->width);
+  negone = btor_neg_bv (mm, one);
+  res    = btor_add_bv (mm, bv, negone);
+  btor_free_bv (mm, one);
+  btor_free_bv (mm, negone);
+  return res;
+}
+
+BitVector *
 btor_and_bv (BtorMemMgr *mm, BitVector *a, BitVector *b)
->>>>>>> 8c26886b
 {
   assert (mm);
   assert (a);
@@ -556,10 +552,9 @@
 }
 
 BitVector *
-<<<<<<< HEAD
-btor_xor_bv (Btor *btor, BitVector *a, BitVector *b)
-{
-  assert (btor);
+btor_xor_bv (BtorMemMgr *mm, BitVector *a, BitVector *b)
+{
+  assert (mm);
   assert (a);
   assert (b);
   assert (a->len == b->len);
@@ -568,7 +563,7 @@
   int i;
   BitVector *res;
 
-  res = btor_new_bv (btor, a->width);
+  res = btor_new_bv (mm, a->width);
   for (i = a->len - 1; i >= 0; i--) res->bits[i] = a->bits[i] ^ b->bits[i];
 
   assert (rem_bits_zero_dbg (res));
@@ -576,10 +571,7 @@
 }
 
 BitVector *
-btor_eq_bv (Btor *btor, BitVector *a, BitVector *b)
-=======
 btor_eq_bv (BtorMemMgr *mm, BitVector *a, BitVector *b)
->>>>>>> 8c26886b
 {
   assert (mm);
   assert (a);
