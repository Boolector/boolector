/*  Boolector: Satisfiablity Modulo Theories (SMT) solver.
 *
 *  Copyright (C) 2013-2014 Mathias Preiner.
 *  Copyright (C) 2015 Aina Niemetz.
 *
 *  All rights reserved.
 *
 *  This file is part of Boolector.
 *  See COPYING for more information on using this software.
 */

#include "btorbitvec.h"
#include "btoraig.h"
#include "btoraigvec.h"
#include "btorconst.h"
#include "btorcore.h"
#include "utils/btorutil.h"

#include <limits.h>

#define BTOR_MASK_REM_BITS(bv)                       \
  ((((BTOR_BV_TYPE) 1 << (BTOR_BV_TYPE_BW - 1)) - 1) \
   >> (BTOR_BV_TYPE_BW - 1 - (bv->width % BTOR_BV_TYPE_BW)))

/*------------------------------------------------------------------------*/

#ifndef NDEBUG
static int
rem_bits_zero_dbg (BtorBitVector *bv)
{
  assert (bv->width % BTOR_BV_TYPE_BW == 0
          || (bv->bits[0] >> (bv->width % BTOR_BV_TYPE_BW) == 0));
  return 1;
}

static int
check_bits_sll_dbg (BtorBitVector *bv, BtorBitVector *res, int shift)
{
  assert (bv);
  assert (res);
  assert (bv->width == res->width);

  int i;

  for (i = 0; shift + i < bv->width; i++)
    assert (btor_get_bit_bv (bv, i) == btor_get_bit_bv (res, shift + i));

  return 1;
}
#endif

static void
set_rem_bits_to_zero (BitVector *bv)
{
  if ((unsigned) bv->width != BTOR_BV_TYPE_BW * bv->len)
    bv->bits[0] &= BTOR_MASK_REM_BITS (bv);
}

/*------------------------------------------------------------------------*/

BitVector *
btor_new_bv (BtorMemMgr *mm, int bw)
{
  assert (mm);
  assert (bw > 0);

  int i;
  BitVector *res;

  i = bw / BTOR_BV_TYPE_BW;
  if (bw % BTOR_BV_TYPE_BW > 0) i += 1;

  assert (i > 0);
  res = btor_malloc (mm, sizeof (BitVector) + sizeof (BTOR_BV_TYPE) * i);
  BTOR_CLRN (res->bits, i);
  res->len = i;
  assert (res->len);
  res->width = bw;
  return res;
}

<<<<<<< HEAD
BitVector *
btor_new_random_range_bv (
    BtorMemMgr *mm, BtorRNG *rng, int bw, BitVector *from, BitVector *to)
=======
void
btor_add_to_bv_tuple (BtorMemMgr *mm,
                      BitVectorTuple *t,
                      BtorBitVector *bv,
                      int pos)
>>>>>>> 9ccd2380
{
  assert (mm);
  assert (rng);
  assert (bw > 0);
  assert (btor_compare_bv (from, to) <= 0);

  BitVector *res, *one, *add, *neg, *tmp;

  res = btor_new_random_bv (mm, rng, bw);
  one = btor_uint64_to_bv (mm, 1, bw);
  add = btor_add_bv (mm, to, one);  // to + 1
  neg = btor_neg_bv (mm, from);
  tmp = add;
  add = btor_add_bv (mm, tmp, neg);  // to - from + 1
  btor_free_bv (mm, tmp);
  tmp = res;
  res = btor_urem_bv (mm, tmp, add);  // res %= to - from + 1
  btor_free_bv (mm, tmp);
  tmp = res;
  res = btor_add_bv (mm, tmp, from);  // res += from
  btor_free_bv (mm, tmp);
  btor_free_bv (mm, one);
  btor_free_bv (mm, add);
  btor_free_bv (mm, neg);

  return res;
}

BitVector *
btor_new_random_bit_range_bv (
    BtorMemMgr *mm, BtorRNG *rng, int bw, int up, int lo)
{
  assert (mm);
  assert (rng);
  assert (bw > 0);
  assert (lo >= 0);
  assert (lo <= up);

  int i, seg;
  BitVector *res;

  res = btor_new_bv (mm, bw);

  for (i = res->len - 1, seg = up - lo + 1;
       seg > ((res->len - 1 - i) * ((int) sizeof (BTOR_BV_TYPE)) * 8) && i >= 0;
       i--)
    res->bits[i] = (BTOR_BV_TYPE) btor_rand_rng (rng);

  if (i < res->len - 1 && seg % (sizeof (BTOR_BV_TYPE) * 8) > 0)
    res->bits[i + 1] = (((BTOR_BV_TYPE) 1 << (BTOR_BV_TYPE_BW - 1)) - 1)
                       >> (BTOR_BV_TYPE_BW - 1 - (seg % BTOR_BV_TYPE_BW));

  for (; i >= 0; i--) res->bits[i] = 0;

  return res;
}

BitVector *
btor_new_random_bv (BtorMemMgr *mm, BtorRNG *rng, int bw)
{
  return btor_new_random_bit_range_bv (mm, rng, bw, bw - 1, 0);
}

BitVector *
btor_char_to_bv (BtorMemMgr *mm, char *assignment)
{
  assert (mm);
  assert (assignment);
  assert (strlen (assignment) > 0);

  int i, j, bit;
  BitVector *res;

  res = btor_new_bv (mm, strlen (assignment));

  for (i = 0; i < res->width; i++)
  {
    j = res->width - 1 - i;
    assert (assignment[j] == '0' || assignment[j] == '1');
    bit = assignment[j] == '0' ? 0 : 1;
    btor_set_bit_bv (res, i, bit);
  }

  return res;
}

BitVector *
btor_uint64_to_bv (BtorMemMgr *mm, uint64_t value, int bw)
{
  assert (mm);
  assert (bw > 0);

  BitVector *res;

  res = btor_new_bv (mm, bw);
  assert (res->len > 0);
  res->bits[res->len - 1] = (BTOR_BV_TYPE) value;
  if (res->width > 32)
    res->bits[res->len - 2] = (BTOR_BV_TYPE) (value >> BTOR_BV_TYPE_BW);

  set_rem_bits_to_zero (res);
  assert (rem_bits_zero_dbg (res));
  return res;
}

BitVector *
btor_assignment_bv (BtorMemMgr *mm, BtorNode *exp, int init_x_values)
{
  assert (mm);
  assert (exp);
  assert (init_x_values || BTOR_REAL_ADDR_NODE (exp)->av);
  assert (init_x_values == 0 || init_x_values == 1);

  int i, j, len, bit, inv;
  BtorNode *real_exp;
  BitVector *res;
  BtorAIGVec *av;
  BtorAIGMgr *amgr;

  real_exp = BTOR_REAL_ADDR_NODE (exp);

  if (!real_exp->av) return btor_new_bv (mm, real_exp->len);

  amgr = btor_get_aig_mgr_btor (real_exp->btor);
  av   = real_exp->av;
  len  = av->len;
  res  = btor_new_bv (mm, len);
  inv  = BTOR_IS_INVERTED_NODE (exp);

  for (i = 0, j = len - 1; i < len; i++, j--)
  {
    bit = btor_get_assignment_aig (amgr, av->aigs[j]);
    if (init_x_values && bit == 0) bit = -1;
    if (inv) bit *= -1;
    assert (bit == -1 || bit == 1);
    btor_set_bit_bv (res, i, bit == 1 ? 1 : 0);
  }
  return res;
}

BitVector *
btor_copy_bv (BtorMemMgr *mm, BitVector *bv)
{
  assert (mm);
  assert (bv);

  BitVector *res;

  res = btor_new_bv (mm, bv->width);
  assert (res->width == bv->width);
  assert (res->len == bv->len);
  memcpy (res->bits, bv->bits, sizeof (*(bv->bits)) * bv->len);
  assert (btor_compare_bv (res, bv) == 0);
  return res;
}

/*------------------------------------------------------------------------*/

size_t
btor_size_bv (BitVector *bv)
{
  assert (bv);
  return sizeof (BitVector) + bv->len * sizeof (BTOR_BV_TYPE);
}

void
btor_free_bv (BtorMemMgr *mm, BitVector *bv)
{
  assert (mm);
  assert (bv);
  btor_free (mm, bv, sizeof (BitVector) + sizeof (BTOR_BV_TYPE) * bv->len);
}

int
btor_compare_bv (BitVector *a, BitVector *b)
{
  assert (a);
  assert (b);
  assert (a->len == b->len);
  assert (a->width == b->width);

  int i;

<<<<<<< HEAD
  /* find index on which a and b differ */
  for (i = 0; i < a->len && a->bits[i] == b->bits[i]; i++)
    ;
=======
  res = sizeof (BitVectorTuple) + t->arity * sizeof (BtorBitVector *);
  for (i = 0; i < t->arity; i++) res += btor_size_bv (t->bv[i]);
>>>>>>> 9ccd2380

  if (i == a->len) return 0;

  if (a->bits[i] > b->bits[i]) return 1;

  assert (a->bits[i] < b->bits[i]);
  return -1;
}

bool
btor_is_zero_bv (const BitVector *bv)
{
  assert (bv);

  int i;
  for (i = 0; i < bv->len; i++)
    if (bv->bits[i] != 0) return false;
  return true;
}

bool
btor_is_one_bv (const BitVector *bv)
{
  assert (bv);

  int i;

  if (bv->bits[bv->len - 1] != 1) return false;
  for (i = 0; i < bv->len - 1; i++)
    if (bv->bits[i] != 0) return false;
  return true;
}

unsigned int
btor_hash_bv (BitVector *bv)
{
  assert (bv);

  int i;
  unsigned int hash = 0;

  for (i = 0; i < bv->len; i++) hash += bv->bits[i] * 7334147u;

  return hash;
}

/*------------------------------------------------------------------------*/

void
btor_print_bv (BtorBitVector *bv)
{
  assert (bv);

  int i;

  for (i = bv->width - 1; i >= 0; i--) printf ("%d", btor_get_bit_bv (bv, i));
  printf ("\n");
}

void
btor_print_all_bv (BtorBitVector *bv)
{
  assert (bv);

  int i;

  for (i = BTOR_BV_TYPE_BW * bv->len - 1; i >= 0; i--)
  {
    if ((unsigned) i == (BTOR_BV_TYPE_BW * bv->len + 1 - bv->width))
      printf ("|");
    if (i > 0 && (BTOR_BV_TYPE_BW * bv->len - 1 - i) % BTOR_BV_TYPE_BW == 0)
      printf (".");
    printf ("%d", btor_get_bit_bv (bv, i));
  }
  printf ("\n");
}

<<<<<<< HEAD
char *
btor_bv_to_char_bv (BtorMemMgr *mm, const BitVector *bv)
=======
BtorBitVector *
btor_new_bv (BtorMemMgr *mm, int bw)
>>>>>>> 9ccd2380
{
  assert (mm);
  assert (bv);

<<<<<<< HEAD
  int i, bw, bit;
  char *res;
=======
  int i;
  BtorBitVector *res;
>>>>>>> 9ccd2380

  bw = bv->width;
  BTOR_NEWN (mm, res, bw + 1);
  for (i = 0; i < bw; i++)
  {
    bit             = btor_get_bit_bv (bv, i);
    res[bw - 1 - i] = bit ? '1' : '0';
  }
  res[bw] = '\0';

<<<<<<< HEAD
  return res;
}

uint64_t
btor_bv_to_uint64_bv (BitVector *bv)
{
  assert (bv);
  assert ((unsigned) bv->width <= sizeof (uint64_t) * 8);
  assert (bv->len <= 2);

  int i;
  uint64_t res;

  res = 0;
  for (i = 0; i < bv->len; i++)
    res |= ((uint64_t) bv->bits[i]) << (BTOR_BV_TYPE_BW * (bv->len - 1 - i));

  return res;
=======
  assert (i > 0);
  res = btor_malloc (mm, sizeof (BtorBitVector) + sizeof (BTOR_BV_TYPE) * i);
  BTOR_CLRN (res->bits, i);
  res->len   = i;
  res->width = bw;
  return res;
}

size_t
btor_size_bv (BtorBitVector *bv)
{
  assert (bv);
  return sizeof (BtorBitVector) + bv->len * sizeof (BTOR_BV_TYPE);
}

void
btor_free_bv (BtorMemMgr *mm, BtorBitVector *bv)
{
  assert (mm);
  assert (bv);
  btor_free (mm, bv, sizeof (BtorBitVector) + sizeof (BTOR_BV_TYPE) * bv->len);
>>>>>>> 9ccd2380
}

int
btor_get_bit_bv (const BtorBitVector *bv, int pos)
{
  assert (bv);

  int i, j;

  i = pos / BTOR_BV_TYPE_BW;
  j = pos % BTOR_BV_TYPE_BW;

  return (bv->bits[bv->len - 1 - i] >> j) & 1;
}

<<<<<<< HEAD
void
btor_set_bit_bv (BitVector *bv, int pos, int bit)
=======
static void
btor_set_bit_bv (BtorBitVector *bv, int pos, int bit)
>>>>>>> 9ccd2380
{
  assert (bv);
  assert (bv->len > 0);
  assert (bit == 0 || bit == 1);
  assert (pos < bv->width);

  int i, j;

  i = pos / BTOR_BV_TYPE_BW;
  j = pos % BTOR_BV_TYPE_BW;
  assert (i < bv->len);

  if (bit)
    bv->bits[bv->len - 1 - i] |= (1u << j);
  else
    bv->bits[bv->len - 1 - i] &= ~(1u << j);
}

<<<<<<< HEAD
int
btor_is_true_bv (BitVector *bv)
=======
static void
set_rem_bits_to_zero (BtorBitVector *bv)
{
  if ((unsigned) bv->width != BTOR_BV_TYPE_BW * bv->len)
    bv->bits[0] &= BTOR_MASK_REM_BITS (bv);
}

uint64_t
btor_bv_to_uint64_bv (BtorBitVector *bv)
>>>>>>> 9ccd2380
{
  assert (bv);

  if (bv->width != 1) return 0;
  return btor_get_bit_bv (bv, 0);
}

<<<<<<< HEAD
int
btor_is_false_bv (BitVector *bv)
=======
char *
btor_bv_to_char_bv (BtorMemMgr *mm, const BtorBitVector *bv)
>>>>>>> 9ccd2380
{
  assert (bv);

  if (bv->width != 1) return 0;
  return !btor_get_bit_bv (bv, 0);
}

<<<<<<< HEAD
/*------------------------------------------------------------------------*/

BitVector *
btor_neg_bv (BtorMemMgr *mm, BitVector *bv)
{
  assert (mm);
  assert (bv);
=======
BtorBitVector *
btor_char_to_bv (BtorMemMgr *mm, char *assignment)
{
  assert (mm);
  assert (assignment);
  assert (strlen (assignment) > 0);

  int i, j, bit;
  BtorBitVector *res;
>>>>>>> 9ccd2380

  BitVector *not_bv, *one, *neg_b;

  not_bv = btor_not_bv (mm, bv);
  one    = btor_uint64_to_bv (mm, 1, bv->width);
  neg_b  = btor_add_bv (mm, not_bv, one);
  btor_free_bv (mm, not_bv);
  btor_free_bv (mm, one);

  return neg_b;
}

<<<<<<< HEAD
BitVector *
btor_not_bv (BtorMemMgr *mm, BitVector *bv)
=======
int
btor_is_true_bv (BtorBitVector *bv)
>>>>>>> 9ccd2380
{
  assert (mm);
  assert (bv);

  int i;
  BitVector *res;

<<<<<<< HEAD
  res = btor_new_bv (mm, bv->width);
  for (i = 0; i < bv->len; i++) res->bits[i] = ~bv->bits[i];
=======
int
btor_is_false_bv (BtorBitVector *bv)
{
  assert (bv);
>>>>>>> 9ccd2380

  set_rem_bits_to_zero (res);
  assert (rem_bits_zero_dbg (res));
  return res;
}

<<<<<<< HEAD
BitVector *
btor_xor_bv (BtorMemMgr *mm, BitVector *a, BitVector *b)
=======
BtorBitVector *
btor_uint64_to_bv (BtorMemMgr *mm, uint64_t value, int bw)
>>>>>>> 9ccd2380
{
  assert (mm);
  assert (a);
  assert (b);
  assert (a->len == b->len);
  assert (a->width == b->width);

<<<<<<< HEAD
  int i;
  BitVector *res;
=======
  BtorBitVector *res;
>>>>>>> 9ccd2380

  res = btor_new_bv (mm, a->width);
  for (i = a->len - 1; i >= 0; i--) res->bits[i] = a->bits[i] ^ b->bits[i];

  assert (rem_bits_zero_dbg (res));
  return res;
}

<<<<<<< HEAD
BitVector *
btor_inc_bv (BtorMemMgr *mm, BitVector *bv)
=======
BtorBitVector *
btor_assignment_bv (BtorMemMgr *mm, BtorNode *exp, int init_x_values)
>>>>>>> 9ccd2380
{
  assert (mm);
  assert (bv);

<<<<<<< HEAD
  BitVector *res, *one;
=======
  int i, j, len, bit, inv;
  BtorNode *real_exp;
  BtorBitVector *res;
  BtorAIGVec *av;
  BtorAIGMgr *amgr;
>>>>>>> 9ccd2380

  one = btor_uint64_to_bv (mm, 1, bv->width);
  res = btor_add_bv (mm, bv, one);
  btor_free_bv (mm, one);
  return res;
}

BitVector *
btor_dec_bv (BtorMemMgr *mm, BitVector *bv)
{
  assert (mm);
  assert (bv);

  BitVector *res, *one, *negone;

  one    = btor_uint64_to_bv (mm, 1, bv->width);
  negone = btor_neg_bv (mm, one);
  res    = btor_add_bv (mm, bv, negone);
  btor_free_bv (mm, one);
  btor_free_bv (mm, negone);
  return res;
}

<<<<<<< HEAD
BitVector *
btor_flipped_bit_bv (BtorMemMgr *mm, BitVector *bv, int pos)
=======
BtorBitVector *
btor_copy_bv (BtorMemMgr *mm, BtorBitVector *bv)
>>>>>>> 9ccd2380
{
  assert (bv);
  assert (bv->len > 0);
  assert (pos < bv->width);

  BtorBitVector *res;

  res = btor_copy_bv (mm, bv);
  btor_set_bit_bv (res, pos, btor_get_bit_bv (res, pos) ? 0 : 1);
  set_rem_bits_to_zero (res);
  assert (rem_bits_zero_dbg (res));
  return res;
}

<<<<<<< HEAD
BitVector *
btor_flipped_bit_range_bv (BtorMemMgr *mm, BitVector *bv, int upper, int lower)
=======
BtorBitVector *
btor_not_bv (BtorMemMgr *mm, BtorBitVector *bv)
>>>>>>> 9ccd2380
{
  assert (mm);
  assert (lower >= 0);
  assert (lower <= upper);
  assert (upper < bv->width);

  int i;
  BtorBitVector *res;

  res = btor_copy_bv (mm, bv);
  for (i = lower; i <= upper; i++)
    btor_set_bit_bv (res, i, btor_get_bit_bv (res, i) ? 0 : 1);
  set_rem_bits_to_zero (res);
  assert (rem_bits_zero_dbg (res));
  return res;
}

<<<<<<< HEAD
/*------------------------------------------------------------------------*/

BitVector *
btor_add_bv (BtorMemMgr *mm, BitVector *a, BitVector *b)
=======
BtorBitVector *
btor_add_bv (BtorMemMgr *mm, BtorBitVector *a, BtorBitVector *b)
>>>>>>> 9ccd2380
{
  assert (mm);
  assert (a);
  assert (b);
  assert (a->len == b->len);
  assert (a->width == b->width);

  int i;
  uint64_t x, y, sum;
  BtorBitVector *res;
  BTOR_BV_TYPE carry;

  if (a->width <= 64)
  {
    x   = btor_bv_to_uint64_bv (a);
    y   = btor_bv_to_uint64_bv (b);
    res = btor_uint64_to_bv (mm, x + y, a->width);
  }
  else
  {
    res   = btor_new_bv (mm, a->width);
    carry = 0;
    for (i = a->len - 1; i >= 0; i--)
    {
      sum          = (uint64_t) a->bits[i] + b->bits[i] + carry;
      res->bits[i] = (BTOR_BV_TYPE) sum;
      carry        = (BTOR_BV_TYPE) (sum >> 32);
    }
  }

  set_rem_bits_to_zero (res);
  assert (rem_bits_zero_dbg (res));
  return res;
}

BtorBitVector *
btor_and_bv (BtorMemMgr *mm, BtorBitVector *a, BtorBitVector *b)
{
  assert (mm);
  assert (a);
  assert (b);
  assert (a->len == b->len);
  assert (a->width == b->width);

  int i;
  BtorBitVector *res;

  res = btor_new_bv (mm, a->width);
  for (i = a->len - 1; i >= 0; i--) res->bits[i] = a->bits[i] & b->bits[i];

  assert (rem_bits_zero_dbg (res));
  return res;
}

BtorBitVector *
btor_eq_bv (BtorMemMgr *mm, BtorBitVector *a, BtorBitVector *b)
{
  assert (mm);
  assert (a);
  assert (b);
  assert (a->len == b->len);
  assert (a->width == b->width);

  int i, bit;
  BtorBitVector *res;

  res = btor_new_bv (mm, 1);
  bit = 1;
  for (i = 0; i < a->len; i++)
  {
    if (a->bits[i] != b->bits[i])
    {
      bit = 0;
      break;
    }
  }
  btor_set_bit_bv (res, 0, bit);

  assert (rem_bits_zero_dbg (res));
  return res;
}

BtorBitVector *
btor_ult_bv (BtorMemMgr *mm, BtorBitVector *a, BtorBitVector *b)
{
  assert (mm);
  assert (a);
  assert (b);
  assert (a->len == b->len);
  assert (a->width == b->width);

  int i, bit;
  BtorBitVector *res;

  res = btor_new_bv (mm, 1);
  bit = 1;

  /* find index on which a and b differ */
  for (i = 0; i < a->len && a->bits[i] == b->bits[i]; i++)
    ;

  /* a == b */
  if (i == a->len || a->bits[i] >= b->bits[i]) bit = 0;

  btor_set_bit_bv (res, 0, bit);

  assert (rem_bits_zero_dbg (res));
  return res;
}

static BtorBitVector *
sll_bv (BtorMemMgr *mm, BtorBitVector *a, int shift)
{
  assert (mm);
  assert (a);

  int skip, i, j, k;
  BtorBitVector *res;
  BTOR_BV_TYPE v;

  res  = btor_new_bv (mm, a->width);
  k    = shift % BTOR_BV_TYPE_BW;
  skip = shift / BTOR_BV_TYPE_BW;

  v = 0;
  for (i = a->len - 1, j = res->len - 1 - skip; i >= 0 && j >= 0; i--, j--)
  {
    v = (k == 0) ? a->bits[i] : v | (a->bits[i] << k);
    assert (j >= 0);
    res->bits[j] = v;
    v            = (k == 0) ? a->bits[i] : a->bits[i] >> (BTOR_BV_TYPE_BW - k);
  }
  set_rem_bits_to_zero (res);
  assert (rem_bits_zero_dbg (res));
  assert (check_bits_sll_dbg (a, res, shift));
  return res;
}

BtorBitVector *
btor_sll_bv (BtorMemMgr *mm, BtorBitVector *a, BtorBitVector *b)
{
  assert (mm);
  assert (a);
  assert (b);
  assert (btor_is_power_of_2_util (a->width));
  assert (btor_log_2_util (a->width) == b->width);

  uint64_t shift;
  shift = btor_bv_to_uint64_bv (b);
  return sll_bv (mm, a, (int) shift);
}

BtorBitVector *
btor_srl_bv (BtorMemMgr *mm, BtorBitVector *a, BtorBitVector *b)
{
  assert (mm);
  assert (a);
  assert (b);

  int skip, i, j, k;
  uint64_t shift;
  BtorBitVector *res;
  BTOR_BV_TYPE v;

  res   = btor_new_bv (mm, a->width);
  shift = btor_bv_to_uint64_bv (b);
  k     = shift % BTOR_BV_TYPE_BW;
  skip  = shift / BTOR_BV_TYPE_BW;

  v = 0;
  for (i = 0, j = skip; i < a->len && j < a->len; i++, j++)
  {
    v            = (k == 0) ? a->bits[i] : v | (a->bits[i] >> k);
    res->bits[j] = v;
    v            = (k == 0) ? a->bits[i] : a->bits[i] << (BTOR_BV_TYPE_BW - k);
  }

  assert (rem_bits_zero_dbg (res));
  return res;
}

BtorBitVector *
btor_mul_bv (BtorMemMgr *mm, BtorBitVector *a, BtorBitVector *b)
{
  assert (mm);
  assert (a);
  assert (b);
  assert (a->len == b->len);
  assert (a->width == b->width);

  int i;
  uint64_t x, y;
  BtorBitVector *res, *and, *shift, *add;

  if (a->width <= 64)
  {
    x   = btor_bv_to_uint64_bv (a);
    y   = btor_bv_to_uint64_bv (b);
    res = btor_uint64_to_bv (mm, x * y, a->width);
  }
  else
  {
    res = btor_new_bv (mm, a->width);
    for (i = 0; i < a->width; i++)
    {
      if (btor_get_bit_bv (b, i))
        and = btor_copy_bv (mm, a);
      else
        and = btor_new_bv (mm, a->width);
      shift = sll_bv (mm, and, i);
      add   = btor_add_bv (mm, res, shift);
      btor_free_bv (mm, and);
      btor_free_bv (mm, shift);
      btor_free_bv (mm, res);
      res = add;
    }
  }
  return res;
}

<<<<<<< HEAD
=======
BtorBitVector *
btor_neg_bv (BtorMemMgr *mm, BtorBitVector *bv)
{
  assert (mm);
  assert (bv);

  BtorBitVector *not_bv, *one, *neg_b;

  not_bv = btor_not_bv (mm, bv);
  one    = btor_uint64_to_bv (mm, 1, bv->width);
  neg_b  = btor_add_bv (mm, not_bv, one);
  btor_free_bv (mm, not_bv);
  btor_free_bv (mm, one);

  return neg_b;
}

>>>>>>> 9ccd2380
static void
udiv_urem_bv (BtorMemMgr *mm,
              BtorBitVector *a,
              BtorBitVector *b,
              BtorBitVector **q,
              BtorBitVector **r)
{
  assert (mm);
  assert (a);
  assert (b);
  assert (a->len == b->len);
  assert (a->width == b->width);

  int i, is_true;
  uint64_t x, y, z;

  BtorBitVector *neg_b, *quot, *rem, *ult, *eq, *tmp;

  if (a->width <= 64)
  {
    x = btor_bv_to_uint64_bv (a);
    y = btor_bv_to_uint64_bv (b);
    if (y == 0)
    {
      y = x;
      x = UINT64_MAX;
    }
    else
    {
      z = x / y;
      y = x % y;
      x = z;
    }
    quot = btor_uint64_to_bv (mm, x, a->width);
    rem  = btor_uint64_to_bv (mm, y, a->width);
  }
  else
  {
    neg_b = btor_neg_bv (mm, b);
    quot  = btor_new_bv (mm, a->width);
    rem   = btor_new_bv (mm, a->width);

    for (i = a->width - 1; i >= 0; i--)
    {
      tmp = sll_bv (mm, rem, 1);
      btor_free_bv (mm, rem);
      rem = tmp;
      btor_set_bit_bv (rem, 0, btor_get_bit_bv (a, i));

      ult     = btor_ult_bv (mm, b, rem);
      is_true = btor_is_true_bv (ult);
      btor_free_bv (mm, ult);

      if (is_true) goto UDIV_UREM_SUBTRACT;

      eq      = btor_eq_bv (mm, b, rem);
      is_true = btor_is_true_bv (eq);
      btor_free_bv (mm, eq);

      if (is_true)
      {
      UDIV_UREM_SUBTRACT:
        tmp = btor_add_bv (mm, rem, neg_b);
        btor_free_bv (mm, rem);
        rem = tmp;
        btor_set_bit_bv (quot, i, 1);
      }
    }
    btor_free_bv (mm, neg_b);
  }

  if (q)
    *q = quot;
  else
    btor_free_bv (mm, quot);

  if (r)
    *r = rem;
  else
    btor_free_bv (mm, rem);
}

BtorBitVector *
btor_udiv_bv (BtorMemMgr *mm, BtorBitVector *a, BtorBitVector *b)
{
  assert (mm);
  assert (a);
  assert (b);
  assert (a->len == b->len);
  assert (a->width == b->width);

  BtorBitVector *res = 0;
  udiv_urem_bv (mm, a, b, &res, 0);
  assert (res);
  return res;
}

BtorBitVector *
btor_urem_bv (BtorMemMgr *mm, BtorBitVector *a, BtorBitVector *b)
{
  assert (mm);
  assert (a);
  assert (b);
  assert (a->len == b->len);
  assert (a->width == b->width);

  BtorBitVector *res = 0;
  udiv_urem_bv (mm, a, b, 0, &res);
  assert (res);
  return res;
}

BtorBitVector *
btor_concat_bv (BtorMemMgr *mm, BtorBitVector *a, BtorBitVector *b)
{
  assert (mm);
  assert (a);
  assert (b);

  int i, j, k;
  BTOR_BV_TYPE v;
  BtorBitVector *res;

  res = btor_new_bv (mm, a->width + b->width);

  j = res->len - 1;

  /* copy bits from bit vector b */
  for (i = b->len - 1; i >= 0; i--) res->bits[j--] = b->bits[i];

  k = b->width % BTOR_BV_TYPE_BW;

  /* copy bits from bit vector a */
  if (k == 0)
  {
    assert (j >= 0);
    for (i = a->len - 1; i >= 0; i--) res->bits[j--] = a->bits[i];
  }
  else
  {
    j += 1;
    assert (res->bits[j] >> k == 0);
    v = res->bits[j];
    for (i = a->len - 1; i >= 0; i--)
    {
      v = v | (a->bits[i] << k);
      assert (j >= 0);
      res->bits[j--] = v;
      v              = a->bits[i] >> (BTOR_BV_TYPE_BW - k);
    }
    assert (j <= 0);
    if (j == 0) res->bits[j] = v;
  }

  assert (rem_bits_zero_dbg (res));
  return res;
}

BtorBitVector *
btor_slice_bv (BtorMemMgr *mm, BtorBitVector *bv, int upper, int lower)
{
  assert (mm);
  assert (bv);

  int i, j;
  BtorBitVector *res;

  res = btor_new_bv (mm, upper - lower + 1);
  for (i = lower, j = 0; i <= upper; i++)
    btor_set_bit_bv (res, j++, btor_get_bit_bv (bv, i));

  assert (rem_bits_zero_dbg (res));
  return res;
}

<<<<<<< HEAD
BitVector *
btor_sext_bv (BtorMemMgr *mm, BitVector *bv, int len)
=======
int
btor_compare_bv (BtorBitVector *a, BtorBitVector *b)
>>>>>>> 9ccd2380
{
  assert (mm);
  assert (bv);
  assert (len);

  int i;
  BitVector *res;

  res = btor_new_bv (mm, bv->width + len);
  memcpy (res->bits, bv->bits, sizeof (*(bv->bits)) * bv->len);
  i = (bv->width % BTOR_BV_TYPE_BW);
  if (btor_get_bit_bv (bv, bv->width - 1))
    res->bits[0] |= (((uint64_t) -1) >> i) << i;

  return res;
}

BitVector *
btor_uext_bv (BtorMemMgr *mm, BitVector *bv, int len)
{
  assert (mm);
  assert (bv);
  assert (len);

  int i;
  BitVector *res;

  res = btor_new_bv (mm, bv->width + len);
  for (i = bv->len - 1; i >= 0; i++) res->bits[i] = bv->bits[i];

  return res;
}

<<<<<<< HEAD
/*------------------------------------------------------------------------*/

BitVector *
btor_gcd_ext_bv (
    Btor *btor, BitVector *bv1, BitVector *bv2, BitVector **fx, BitVector **fy)
{
  assert (bv1);
  assert (bv2);
  assert (bv1->width == bv2->width);
  assert (btor_compare_bv (bv1, bv2) <= 0);
  assert (fx);
  assert (fy);

  // printf ("gcd_ext\n");
  // printf ("---------------------------------------------------\n");
  BitVector *a, *b, *x, *y, *lx, *ly, *gcd      = 0;
  BitVector *zero, *mul, *neg, *tx, *ty, *r, *q = 0;

  zero = btor_new_bv (btor->mm, bv1->width);

  a = btor_copy_bv (btor->mm, bv1);
  b = btor_copy_bv (btor->mm, bv2);

  x = btor_copy_bv (btor->mm, zero);            // 0
  y = btor_flipped_bit_bv (btor->mm, zero, 0);  // 1

  lx = btor_flipped_bit_bv (btor->mm, zero, 0);  // 1
  ly = btor_copy_bv (btor->mm, zero);            // 0

  r = btor_copy_bv (btor->mm, bv1);

  while (btor_compare_bv (b, zero) > 0)
  {
    if (gcd) btor_free_bv (btor->mm, gcd);
    gcd = btor_copy_bv (btor->mm, r);

    btor_free_bv (btor->mm, r);
    r = btor_urem_bv (btor->mm, a, b);

    if (q) btor_free_bv (btor->mm, q);
    q = btor_udiv_bv (btor->mm, a, b);

    btor_free_bv (btor->mm, a);
    a = btor_copy_bv (btor->mm, b);
    btor_free_bv (btor->mm, b);
    b = btor_copy_bv (btor->mm, r);

    //    printf ("gcd: %lu r: %lu q: %lu a: %lu b: %lu\n", (int64_t)
    //    btor_bv_to_uint64_bv (gcd), (int64_t) btor_bv_to_uint64_bv (r),
    //    (int64_t) btor_bv_to_uint64_bv (q), (int64_t) btor_bv_to_uint64_bv
    //    (a), (int64_t) btor_bv_to_uint64_bv (b));

    tx  = btor_copy_bv (btor->mm, x);
    mul = btor_mul_bv (btor->mm, x, q);
    neg = btor_neg_bv (btor->mm, mul);
    btor_free_bv (btor->mm, x);
    x = btor_add_bv (btor->mm, lx, neg);
    btor_free_bv (btor->mm, neg);
    btor_free_bv (btor->mm, mul);
    btor_free_bv (btor->mm, lx);
    lx = tx;
    //   printf ("tx: %lu x: %lu lx: %lu\n", (int64_t) btor_bv_to_uint64_bv
    //   (tx), (int64_t) btor_bv_to_uint64_bv (x), (int64_t)
    //   btor_bv_to_uint64_bv (lx));

    ty  = btor_copy_bv (btor->mm, y);
    mul = btor_mul_bv (btor->mm, y, q);
    neg = btor_neg_bv (btor->mm, mul);
    btor_free_bv (btor->mm, y);
    y = btor_add_bv (btor->mm, ly, neg);
    btor_free_bv (btor->mm, neg);
    btor_free_bv (btor->mm, mul);
    btor_free_bv (btor->mm, ly);
    ly = ty;
    //  printf ("ty: %lu y: %lu ly: %lu\n", (int64_t) btor_bv_to_uint64_bv (ty),
    //  (int64_t) btor_bv_to_uint64_bv (y), (int64_t) btor_bv_to_uint64_bv
    //  (ly));
  }

  *fx = lx;
  *fy = ly;
  //  printf ("gcd: %lu fx %lu fy %lu\n", (int64_t) btor_bv_to_uint64_bv (gcd),
  //  (int64_t) btor_bv_to_uint64_bv (*fx), (int64_t) btor_bv_to_uint64_bv
  //  (*fy));
  // printf ("---------------------------------------------------\n");
  btor_free_bv (btor->mm, r);
  btor_free_bv (btor->mm, q);
  btor_free_bv (btor->mm, a);
  btor_free_bv (btor->mm, b);
  btor_free_bv (btor->mm, x);
  btor_free_bv (btor->mm, y);
  btor_free_bv (btor->mm, zero);
  return gcd;
}

/*------------------------------------------------------------------------*/

BitVectorTuple *
btor_new_bv_tuple (BtorMemMgr *mm, int arity)
{
  assert (mm);
  assert (arity > 0);

  BitVectorTuple *res;

  BTOR_CNEW (mm, res);
  BTOR_CNEWN (mm, res->bv, arity);
  res->arity = arity;
  return res;
}

void
btor_add_to_bv_tuple (BtorMemMgr *mm, BitVectorTuple *t, BitVector *bv, int pos)
=======
unsigned int
btor_hash_bv (BtorBitVector *bv)
>>>>>>> 9ccd2380
{
  assert (mm);
  assert (t);
  assert (bv);
  assert (pos >= 0);
  assert (pos < t->arity);
  assert (!t->bv[pos]);
  t->bv[pos] = btor_copy_bv (mm, bv);
}

void
btor_free_bv_tuple (BtorMemMgr *mm, BitVectorTuple *t)
{
  assert (mm);
  assert (t);

  int i;
  for (i = 0; i < t->arity; i++) btor_free_bv (mm, t->bv[i]);

  btor_free (mm, t->bv, sizeof (BitVectorTuple *) * t->arity);
  btor_free (mm, t, sizeof (BitVectorTuple));
}

int
btor_compare_bv_tuple (BitVectorTuple *t0, BitVectorTuple *t1)
{
  assert (t0);
  assert (t1);
  assert (t0->arity == t1->arity);

  int i, j;

  for (i = 0; i < t0->arity; i++)
  {
    assert (t0->bv[i]);
    assert (t1->bv[i]);
    j = btor_compare_bv (t0->bv[i], t1->bv[i]);
    if (j != 0) return j;
  }

  return 0;
}

unsigned int
btor_hash_bv_tuple (BitVectorTuple *t)
{
  assert (t);

  int i;
  unsigned int hash = 0;

  for (i = 0; i < t->arity; i++)
  {
    assert (t->bv[i]);
    hash += btor_hash_bv (t->bv[i]);
  }

  return hash;
}

BitVectorTuple *
btor_copy_bv_tuple (BtorMemMgr *mm, BitVectorTuple *t)
{
  assert (mm);
  assert (t);

  int i;
  BitVectorTuple *res;

  res = btor_new_bv_tuple (mm, t->arity);

  for (i = 0; i < t->arity; i++)
  {
    assert (t->bv[i]);
    res->bv[i] = btor_copy_bv (mm, t->bv[i]);
  }

  return res;
}

size_t
btor_size_bv_tuple (BitVectorTuple *t)
{
  assert (t);

  int i;
  size_t res;

  res = sizeof (BitVectorTuple) + t->arity * sizeof (BitVector *);
  for (i = 0; i < t->arity; i++) res += btor_size_bv (t->bv[i]);

  return res;
}

/*------------------------------------------------------------------------*/<|MERGE_RESOLUTION|>--- conflicted
+++ resolved
@@ -50,7 +50,7 @@
 #endif
 
 static void
-set_rem_bits_to_zero (BitVector *bv)
+set_rem_bits_to_zero (BtorBitVector *bv)
 {
   if ((unsigned) bv->width != BTOR_BV_TYPE_BW * bv->len)
     bv->bits[0] &= BTOR_MASK_REM_BITS (bv);
@@ -58,20 +58,20 @@
 
 /*------------------------------------------------------------------------*/
 
-BitVector *
+BtorBitVector *
 btor_new_bv (BtorMemMgr *mm, int bw)
 {
   assert (mm);
   assert (bw > 0);
 
   int i;
-  BitVector *res;
+  BtorBitVector *res;
 
   i = bw / BTOR_BV_TYPE_BW;
   if (bw % BTOR_BV_TYPE_BW > 0) i += 1;
 
   assert (i > 0);
-  res = btor_malloc (mm, sizeof (BitVector) + sizeof (BTOR_BV_TYPE) * i);
+  res = btor_malloc (mm, sizeof (BtorBitVector) + sizeof (BTOR_BV_TYPE) * i);
   BTOR_CLRN (res->bits, i);
   res->len = i;
   assert (res->len);
@@ -79,24 +79,19 @@
   return res;
 }
 
-<<<<<<< HEAD
-BitVector *
-btor_new_random_range_bv (
-    BtorMemMgr *mm, BtorRNG *rng, int bw, BitVector *from, BitVector *to)
-=======
-void
-btor_add_to_bv_tuple (BtorMemMgr *mm,
-                      BitVectorTuple *t,
-                      BtorBitVector *bv,
-                      int pos)
->>>>>>> 9ccd2380
+BtorBitVector *
+btor_new_random_range_bv (BtorMemMgr *mm,
+                          BtorRNG *rng,
+                          int bw,
+                          BtorBitVector *from,
+                          BtorBitVector *to)
 {
   assert (mm);
   assert (rng);
   assert (bw > 0);
   assert (btor_compare_bv (from, to) <= 0);
 
-  BitVector *res, *one, *add, *neg, *tmp;
+  BtorBitVector *res, *one, *add, *neg, *tmp;
 
   res = btor_new_random_bv (mm, rng, bw);
   one = btor_uint64_to_bv (mm, 1, bw);
@@ -118,7 +113,7 @@
   return res;
 }
 
-BitVector *
+BtorBitVector *
 btor_new_random_bit_range_bv (
     BtorMemMgr *mm, BtorRNG *rng, int bw, int up, int lo)
 {
@@ -129,7 +124,7 @@
   assert (lo <= up);
 
   int i, seg;
-  BitVector *res;
+  BtorBitVector *res;
 
   res = btor_new_bv (mm, bw);
 
@@ -147,13 +142,13 @@
   return res;
 }
 
-BitVector *
+BtorBitVector *
 btor_new_random_bv (BtorMemMgr *mm, BtorRNG *rng, int bw)
 {
   return btor_new_random_bit_range_bv (mm, rng, bw, bw - 1, 0);
 }
 
-BitVector *
+BtorBitVector *
 btor_char_to_bv (BtorMemMgr *mm, char *assignment)
 {
   assert (mm);
@@ -161,7 +156,7 @@
   assert (strlen (assignment) > 0);
 
   int i, j, bit;
-  BitVector *res;
+  BtorBitVector *res;
 
   res = btor_new_bv (mm, strlen (assignment));
 
@@ -176,13 +171,13 @@
   return res;
 }
 
-BitVector *
+BtorBitVector *
 btor_uint64_to_bv (BtorMemMgr *mm, uint64_t value, int bw)
 {
   assert (mm);
   assert (bw > 0);
 
-  BitVector *res;
+  BtorBitVector *res;
 
   res = btor_new_bv (mm, bw);
   assert (res->len > 0);
@@ -195,7 +190,7 @@
   return res;
 }
 
-BitVector *
+BtorBitVector *
 btor_assignment_bv (BtorMemMgr *mm, BtorNode *exp, int init_x_values)
 {
   assert (mm);
@@ -205,7 +200,7 @@
 
   int i, j, len, bit, inv;
   BtorNode *real_exp;
-  BitVector *res;
+  BtorBitVector *res;
   BtorAIGVec *av;
   BtorAIGMgr *amgr;
 
@@ -230,13 +225,13 @@
   return res;
 }
 
-BitVector *
-btor_copy_bv (BtorMemMgr *mm, BitVector *bv)
-{
-  assert (mm);
-  assert (bv);
-
-  BitVector *res;
+BtorBitVector *
+btor_copy_bv (BtorMemMgr *mm, BtorBitVector *bv)
+{
+  assert (mm);
+  assert (bv);
+
+  BtorBitVector *res;
 
   res = btor_new_bv (mm, bv->width);
   assert (res->width == bv->width);
@@ -249,22 +244,22 @@
 /*------------------------------------------------------------------------*/
 
 size_t
-btor_size_bv (BitVector *bv)
-{
-  assert (bv);
-  return sizeof (BitVector) + bv->len * sizeof (BTOR_BV_TYPE);
+btor_size_bv (BtorBitVector *bv)
+{
+  assert (bv);
+  return sizeof (BtorBitVector) + bv->len * sizeof (BTOR_BV_TYPE);
 }
 
 void
-btor_free_bv (BtorMemMgr *mm, BitVector *bv)
-{
-  assert (mm);
-  assert (bv);
-  btor_free (mm, bv, sizeof (BitVector) + sizeof (BTOR_BV_TYPE) * bv->len);
+btor_free_bv (BtorMemMgr *mm, BtorBitVector *bv)
+{
+  assert (mm);
+  assert (bv);
+  btor_free (mm, bv, sizeof (BtorBitVector) + sizeof (BTOR_BV_TYPE) * bv->len);
 }
 
 int
-btor_compare_bv (BitVector *a, BitVector *b)
+btor_compare_bv (BtorBitVector *a, BtorBitVector *b)
 {
   assert (a);
   assert (b);
@@ -273,14 +268,9 @@
 
   int i;
 
-<<<<<<< HEAD
   /* find index on which a and b differ */
   for (i = 0; i < a->len && a->bits[i] == b->bits[i]; i++)
     ;
-=======
-  res = sizeof (BitVectorTuple) + t->arity * sizeof (BtorBitVector *);
-  for (i = 0; i < t->arity; i++) res += btor_size_bv (t->bv[i]);
->>>>>>> 9ccd2380
 
   if (i == a->len) return 0;
 
@@ -291,7 +281,7 @@
 }
 
 bool
-btor_is_zero_bv (const BitVector *bv)
+btor_is_zero_bv (const BtorBitVector *bv)
 {
   assert (bv);
 
@@ -302,7 +292,7 @@
 }
 
 bool
-btor_is_one_bv (const BitVector *bv)
+btor_is_one_bv (const BtorBitVector *bv)
 {
   assert (bv);
 
@@ -315,7 +305,7 @@
 }
 
 unsigned int
-btor_hash_bv (BitVector *bv)
+btor_hash_bv (BtorBitVector *bv)
 {
   assert (bv);
 
@@ -358,24 +348,14 @@
   printf ("\n");
 }
 
-<<<<<<< HEAD
 char *
-btor_bv_to_char_bv (BtorMemMgr *mm, const BitVector *bv)
-=======
-BtorBitVector *
-btor_new_bv (BtorMemMgr *mm, int bw)
->>>>>>> 9ccd2380
-{
-  assert (mm);
-  assert (bv);
-
-<<<<<<< HEAD
+btor_bv_to_char_bv (BtorMemMgr *mm, const BtorBitVector *bv)
+{
+  assert (mm);
+  assert (bv);
+
   int i, bw, bit;
   char *res;
-=======
-  int i;
-  BtorBitVector *res;
->>>>>>> 9ccd2380
 
   bw = bv->width;
   BTOR_NEWN (mm, res, bw + 1);
@@ -386,12 +366,11 @@
   }
   res[bw] = '\0';
 
-<<<<<<< HEAD
   return res;
 }
 
 uint64_t
-btor_bv_to_uint64_bv (BitVector *bv)
+btor_bv_to_uint64_bv (BtorBitVector *bv)
 {
   assert (bv);
   assert ((unsigned) bv->width <= sizeof (uint64_t) * 8);
@@ -405,29 +384,6 @@
     res |= ((uint64_t) bv->bits[i]) << (BTOR_BV_TYPE_BW * (bv->len - 1 - i));
 
   return res;
-=======
-  assert (i > 0);
-  res = btor_malloc (mm, sizeof (BtorBitVector) + sizeof (BTOR_BV_TYPE) * i);
-  BTOR_CLRN (res->bits, i);
-  res->len   = i;
-  res->width = bw;
-  return res;
-}
-
-size_t
-btor_size_bv (BtorBitVector *bv)
-{
-  assert (bv);
-  return sizeof (BtorBitVector) + bv->len * sizeof (BTOR_BV_TYPE);
-}
-
-void
-btor_free_bv (BtorMemMgr *mm, BtorBitVector *bv)
-{
-  assert (mm);
-  assert (bv);
-  btor_free (mm, bv, sizeof (BtorBitVector) + sizeof (BTOR_BV_TYPE) * bv->len);
->>>>>>> 9ccd2380
 }
 
 int
@@ -443,13 +399,8 @@
   return (bv->bits[bv->len - 1 - i] >> j) & 1;
 }
 
-<<<<<<< HEAD
 void
-btor_set_bit_bv (BitVector *bv, int pos, int bit)
-=======
-static void
 btor_set_bit_bv (BtorBitVector *bv, int pos, int bit)
->>>>>>> 9ccd2380
 {
   assert (bv);
   assert (bv->len > 0);
@@ -468,20 +419,8 @@
     bv->bits[bv->len - 1 - i] &= ~(1u << j);
 }
 
-<<<<<<< HEAD
 int
-btor_is_true_bv (BitVector *bv)
-=======
-static void
-set_rem_bits_to_zero (BtorBitVector *bv)
-{
-  if ((unsigned) bv->width != BTOR_BV_TYPE_BW * bv->len)
-    bv->bits[0] &= BTOR_MASK_REM_BITS (bv);
-}
-
-uint64_t
-btor_bv_to_uint64_bv (BtorBitVector *bv)
->>>>>>> 9ccd2380
+btor_is_true_bv (BtorBitVector *bv)
 {
   assert (bv);
 
@@ -489,13 +428,8 @@
   return btor_get_bit_bv (bv, 0);
 }
 
-<<<<<<< HEAD
 int
-btor_is_false_bv (BitVector *bv)
-=======
-char *
-btor_bv_to_char_bv (BtorMemMgr *mm, const BtorBitVector *bv)
->>>>>>> 9ccd2380
+btor_is_false_bv (BtorBitVector *bv)
 {
   assert (bv);
 
@@ -503,27 +437,15 @@
   return !btor_get_bit_bv (bv, 0);
 }
 
-<<<<<<< HEAD
 /*------------------------------------------------------------------------*/
 
-BitVector *
-btor_neg_bv (BtorMemMgr *mm, BitVector *bv)
-{
-  assert (mm);
-  assert (bv);
-=======
-BtorBitVector *
-btor_char_to_bv (BtorMemMgr *mm, char *assignment)
-{
-  assert (mm);
-  assert (assignment);
-  assert (strlen (assignment) > 0);
-
-  int i, j, bit;
-  BtorBitVector *res;
->>>>>>> 9ccd2380
-
-  BitVector *not_bv, *one, *neg_b;
+BtorBitVector *
+btor_neg_bv (BtorMemMgr *mm, BtorBitVector *bv)
+{
+  assert (mm);
+  assert (bv);
+
+  BtorBitVector *not_bv, *one, *neg_b;
 
   not_bv = btor_not_bv (mm, bv);
   one    = btor_uint64_to_bv (mm, 1, bv->width);
@@ -534,42 +456,25 @@
   return neg_b;
 }
 
-<<<<<<< HEAD
-BitVector *
-btor_not_bv (BtorMemMgr *mm, BitVector *bv)
-=======
-int
-btor_is_true_bv (BtorBitVector *bv)
->>>>>>> 9ccd2380
-{
-  assert (mm);
-  assert (bv);
-
-  int i;
-  BitVector *res;
-
-<<<<<<< HEAD
+BtorBitVector *
+btor_not_bv (BtorMemMgr *mm, BtorBitVector *bv)
+{
+  assert (mm);
+  assert (bv);
+
+  int i;
+  BtorBitVector *res;
+
   res = btor_new_bv (mm, bv->width);
   for (i = 0; i < bv->len; i++) res->bits[i] = ~bv->bits[i];
-=======
-int
-btor_is_false_bv (BtorBitVector *bv)
-{
-  assert (bv);
->>>>>>> 9ccd2380
 
   set_rem_bits_to_zero (res);
   assert (rem_bits_zero_dbg (res));
   return res;
 }
 
-<<<<<<< HEAD
-BitVector *
-btor_xor_bv (BtorMemMgr *mm, BitVector *a, BitVector *b)
-=======
-BtorBitVector *
-btor_uint64_to_bv (BtorMemMgr *mm, uint64_t value, int bw)
->>>>>>> 9ccd2380
+BtorBitVector *
+btor_xor_bv (BtorMemMgr *mm, BtorBitVector *a, BtorBitVector *b)
 {
   assert (mm);
   assert (a);
@@ -577,12 +482,8 @@
   assert (a->len == b->len);
   assert (a->width == b->width);
 
-<<<<<<< HEAD
-  int i;
-  BitVector *res;
-=======
-  BtorBitVector *res;
->>>>>>> 9ccd2380
+  int i;
+  BtorBitVector *res;
 
   res = btor_new_bv (mm, a->width);
   for (i = a->len - 1; i >= 0; i--) res->bits[i] = a->bits[i] ^ b->bits[i];
@@ -591,26 +492,13 @@
   return res;
 }
 
-<<<<<<< HEAD
-BitVector *
-btor_inc_bv (BtorMemMgr *mm, BitVector *bv)
-=======
-BtorBitVector *
-btor_assignment_bv (BtorMemMgr *mm, BtorNode *exp, int init_x_values)
->>>>>>> 9ccd2380
-{
-  assert (mm);
-  assert (bv);
-
-<<<<<<< HEAD
-  BitVector *res, *one;
-=======
-  int i, j, len, bit, inv;
-  BtorNode *real_exp;
-  BtorBitVector *res;
-  BtorAIGVec *av;
-  BtorAIGMgr *amgr;
->>>>>>> 9ccd2380
+BtorBitVector *
+btor_inc_bv (BtorMemMgr *mm, BtorBitVector *bv)
+{
+  assert (mm);
+  assert (bv);
+
+  BtorBitVector *res, *one;
 
   one = btor_uint64_to_bv (mm, 1, bv->width);
   res = btor_add_bv (mm, bv, one);
@@ -618,13 +506,13 @@
   return res;
 }
 
-BitVector *
-btor_dec_bv (BtorMemMgr *mm, BitVector *bv)
-{
-  assert (mm);
-  assert (bv);
-
-  BitVector *res, *one, *negone;
+BtorBitVector *
+btor_dec_bv (BtorMemMgr *mm, BtorBitVector *bv)
+{
+  assert (mm);
+  assert (bv);
+
+  BtorBitVector *res, *one, *negone;
 
   one    = btor_uint64_to_bv (mm, 1, bv->width);
   negone = btor_neg_bv (mm, one);
@@ -634,13 +522,8 @@
   return res;
 }
 
-<<<<<<< HEAD
-BitVector *
-btor_flipped_bit_bv (BtorMemMgr *mm, BitVector *bv, int pos)
-=======
-BtorBitVector *
-btor_copy_bv (BtorMemMgr *mm, BtorBitVector *bv)
->>>>>>> 9ccd2380
+BtorBitVector *
+btor_flipped_bit_bv (BtorMemMgr *mm, BtorBitVector *bv, int pos)
 {
   assert (bv);
   assert (bv->len > 0);
@@ -655,13 +538,11 @@
   return res;
 }
 
-<<<<<<< HEAD
-BitVector *
-btor_flipped_bit_range_bv (BtorMemMgr *mm, BitVector *bv, int upper, int lower)
-=======
-BtorBitVector *
-btor_not_bv (BtorMemMgr *mm, BtorBitVector *bv)
->>>>>>> 9ccd2380
+BtorBitVector *
+btor_flipped_bit_range_bv (BtorMemMgr *mm,
+                           BtorBitVector *bv,
+                           int upper,
+                           int lower)
 {
   assert (mm);
   assert (lower >= 0);
@@ -679,15 +560,10 @@
   return res;
 }
 
-<<<<<<< HEAD
 /*------------------------------------------------------------------------*/
 
-BitVector *
-btor_add_bv (BtorMemMgr *mm, BitVector *a, BitVector *b)
-=======
 BtorBitVector *
 btor_add_bv (BtorMemMgr *mm, BtorBitVector *a, BtorBitVector *b)
->>>>>>> 9ccd2380
 {
   assert (mm);
   assert (a);
@@ -908,26 +784,6 @@
   return res;
 }
 
-<<<<<<< HEAD
-=======
-BtorBitVector *
-btor_neg_bv (BtorMemMgr *mm, BtorBitVector *bv)
-{
-  assert (mm);
-  assert (bv);
-
-  BtorBitVector *not_bv, *one, *neg_b;
-
-  not_bv = btor_not_bv (mm, bv);
-  one    = btor_uint64_to_bv (mm, 1, bv->width);
-  neg_b  = btor_add_bv (mm, not_bv, one);
-  btor_free_bv (mm, not_bv);
-  btor_free_bv (mm, one);
-
-  return neg_b;
-}
-
->>>>>>> 9ccd2380
 static void
 udiv_urem_bv (BtorMemMgr *mm,
               BtorBitVector *a,
@@ -1103,20 +959,15 @@
   return res;
 }
 
-<<<<<<< HEAD
-BitVector *
-btor_sext_bv (BtorMemMgr *mm, BitVector *bv, int len)
-=======
-int
-btor_compare_bv (BtorBitVector *a, BtorBitVector *b)
->>>>>>> 9ccd2380
+BtorBitVector *
+btor_sext_bv (BtorMemMgr *mm, BtorBitVector *bv, int len)
 {
   assert (mm);
   assert (bv);
   assert (len);
 
   int i;
-  BitVector *res;
+  BtorBitVector *res;
 
   res = btor_new_bv (mm, bv->width + len);
   memcpy (res->bits, bv->bits, sizeof (*(bv->bits)) * bv->len);
@@ -1127,15 +978,15 @@
   return res;
 }
 
-BitVector *
-btor_uext_bv (BtorMemMgr *mm, BitVector *bv, int len)
+BtorBitVector *
+btor_uext_bv (BtorMemMgr *mm, BtorBitVector *bv, int len)
 {
   assert (mm);
   assert (bv);
   assert (len);
 
   int i;
-  BitVector *res;
+  BtorBitVector *res;
 
   res = btor_new_bv (mm, bv->width + len);
   for (i = bv->len - 1; i >= 0; i++) res->bits[i] = bv->bits[i];
@@ -1143,12 +994,14 @@
   return res;
 }
 
-<<<<<<< HEAD
 /*------------------------------------------------------------------------*/
 
-BitVector *
-btor_gcd_ext_bv (
-    Btor *btor, BitVector *bv1, BitVector *bv2, BitVector **fx, BitVector **fy)
+BtorBitVector *
+btor_gcd_ext_bv (Btor *btor,
+                 BtorBitVector *bv1,
+                 BtorBitVector *bv2,
+                 BtorBitVector **fx,
+                 BtorBitVector **fy)
 {
   assert (bv1);
   assert (bv2);
@@ -1159,8 +1012,8 @@
 
   // printf ("gcd_ext\n");
   // printf ("---------------------------------------------------\n");
-  BitVector *a, *b, *x, *y, *lx, *ly, *gcd      = 0;
-  BitVector *zero, *mul, *neg, *tx, *ty, *r, *q = 0;
+  BtorBitVector *a, *b, *x, *y, *lx, *ly, *gcd      = 0;
+  BtorBitVector *zero, *mul, *neg, *tx, *ty, *r, *q = 0;
 
   zero = btor_new_bv (btor->mm, bv1->width);
 
@@ -1256,11 +1109,10 @@
 }
 
 void
-btor_add_to_bv_tuple (BtorMemMgr *mm, BitVectorTuple *t, BitVector *bv, int pos)
-=======
-unsigned int
-btor_hash_bv (BtorBitVector *bv)
->>>>>>> 9ccd2380
+btor_add_to_bv_tuple (BtorMemMgr *mm,
+                      BitVectorTuple *t,
+                      BtorBitVector *bv,
+                      int pos)
 {
   assert (mm);
   assert (t);
@@ -1349,7 +1201,7 @@
   int i;
   size_t res;
 
-  res = sizeof (BitVectorTuple) + t->arity * sizeof (BitVector *);
+  res = sizeof (BitVectorTuple) + t->arity * sizeof (BtorBitVector *);
   for (i = 0; i < t->arity; i++) res += btor_size_bv (t->bv[i]);
 
   return res;
