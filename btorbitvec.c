--- conflicted
+++ resolved
@@ -199,7 +199,7 @@
 }
 
 BtorBitVector *
-btor_assignment_bv (BtorMemMgr *mm, BtorNode *exp, bool init_x_values)
+btor_get_assignment_bv (BtorMemMgr *mm, BtorNode *exp, bool init_x_values)
 {
   assert (mm);
   assert (exp);
@@ -553,11 +553,7 @@
 }
 
 BtorBitVector *
-<<<<<<< HEAD
 btor_ones_bv (BtorMemMgr *mm, uint32_t bw)
-=======
-btor_get_assignment_bv (BtorMemMgr *mm, BtorNode *exp, bool init_x_values)
->>>>>>> dd32587a
 {
   assert (mm);
   assert (bw);
