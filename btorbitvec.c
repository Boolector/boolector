--- conflicted
+++ resolved
@@ -559,18 +559,11 @@
 
   BtorBitVector *res;
 
-<<<<<<< HEAD
   res = btor_copy_bv (mm, bv);
   btor_set_bit_bv (res, pos, btor_get_bit_bv (res, pos) ? 0 : 1);
   set_rem_bits_to_zero (res);
   assert (rem_bits_zero_dbg (res));
-=======
-  res = btor_new_bv (mm, bv->width);
-  assert (res->width == bv->width);
-  assert (res->len == bv->len);
-  memcpy (res->bits, bv->bits, sizeof (*(bv->bits)) * bv->len);
-  assert (btor_compare_bv (res, (BtorBitVector *) bv) == 0);
->>>>>>> 652b27bd
+
   return res;
 }
 
