/*  Boolector: Satisfiablity Modulo Theories (SMT) solver.
 *
 *  Copyright (C) 2013-2015 Mathias Preiner.
 *  Copyright (C) 2015 Aina Niemetz.
 *
 *  All rights reserved.
 *
 *  This file is part of Boolector.
 *  See COPYING for more information on using this software.
 */

#include "btorbitvec.h"
#include "btoraig.h"
#include "btoraigvec.h"
#include "btorconst.h"
#include "btorcore.h"
#include "utils/btorutil.h"

#include <limits.h>

#define BTOR_MASK_REM_BITS(bv)                       \
  ((((BTOR_BV_TYPE) 1 << (BTOR_BV_TYPE_BW - 1)) - 1) \
   >> (BTOR_BV_TYPE_BW - 1 - (bv->width % BTOR_BV_TYPE_BW)))

/*------------------------------------------------------------------------*/

#ifndef NDEBUG
static int
rem_bits_zero_dbg (BtorBitVector *bv)
{
  assert (bv->width % BTOR_BV_TYPE_BW == 0
          || (bv->bits[0] >> (bv->width % BTOR_BV_TYPE_BW) == 0));
  return 1;
}

static int
check_bits_sll_dbg (BtorBitVector *bv, BtorBitVector *res, int shift)
{
  assert (bv);
  assert (res);
  assert (bv->width == res->width);

  unsigned i;

  for (i = 0; shift + i < bv->width; i++)
    assert (btor_get_bit_bv (bv, i) == btor_get_bit_bv (res, shift + i));

  return 1;
}
#endif

static void
set_rem_bits_to_zero (BtorBitVector *bv)
{
  if ((unsigned) bv->width != BTOR_BV_TYPE_BW * bv->len)
    bv->bits[0] &= BTOR_MASK_REM_BITS (bv);
}

/*------------------------------------------------------------------------*/

<<<<<<< HEAD
BtorBitVector *
btor_new_bv (BtorMemMgr *mm, int bw)
=======
BtorBitVectorTuple *
btor_new_bv_tuple (BtorMemMgr *mm, uint32_t arity)
>>>>>>> a3f9c1a2
{
  assert (mm);
  assert (bw > 0);

  int i;
  BtorBitVector *res;

  i = bw / BTOR_BV_TYPE_BW;
  if (bw % BTOR_BV_TYPE_BW > 0) i += 1;

  assert (i > 0);
  res = btor_malloc (mm, sizeof (BtorBitVector) + sizeof (BTOR_BV_TYPE) * i);
  BTOR_CLRN (res->bits, i);
  res->len = i;
  assert (res->len);
  res->width = bw;
  return res;
}

<<<<<<< HEAD
BtorBitVector *
btor_new_random_range_bv (BtorMemMgr *mm,
                          BtorRNG *rng,
                          int bw,
                          BtorBitVector *from,
                          BtorBitVector *to)
{
  assert (mm);
  assert (rng);
  assert (bw > 0);
  assert (bw = from->width);
  assert (from->width == to->width);
  assert (btor_compare_bv (from, to) <= 0);

  BtorBitVector *res, *one, *add, *neg, *tmp;

  bw  = from->width;
  res = btor_new_random_bv (mm, rng, bw);
  one = btor_uint64_to_bv (mm, 1, bw);
  add = btor_add_bv (mm, to, one);  // to + 1
  neg = btor_neg_bv (mm, from);
  tmp = add;
  add = btor_add_bv (mm, tmp, neg);  // to - from + 1
  btor_free_bv (mm, tmp);
  tmp = res;
  res = btor_urem_bv (mm, tmp, add);  // res %= to - from + 1
  btor_free_bv (mm, tmp);
  tmp = res;
  res = btor_add_bv (mm, tmp, from);  // res += from
  btor_free_bv (mm, tmp);
  btor_free_bv (mm, one);
  btor_free_bv (mm, add);
  btor_free_bv (mm, neg);

  return res;
=======
void
btor_add_to_bv_tuple (BtorMemMgr *mm,
                      BtorBitVectorTuple *t,
                      BtorBitVector *bv,
                      uint32_t pos)
{
  assert (mm);
  assert (t);
  assert (bv);
  assert (pos < t->arity);
  assert (!t->bv[pos]);
  t->bv[pos] = btor_copy_bv (mm, bv);
>>>>>>> a3f9c1a2
}

BtorBitVector *
btor_new_random_bit_range_bv (
    BtorMemMgr *mm, BtorRNG *rng, int bw, int up, int lo)
{
  assert (mm);
  assert (rng);
  assert (bw > 0);
  assert (lo >= 0);
  assert (lo <= up);

<<<<<<< HEAD
  int i;
  BtorBitVector *res;
=======
  uint32_t i;
  for (i = 0; i < t->arity; i++) btor_free_bv (mm, t->bv[i]);
>>>>>>> a3f9c1a2

  res = btor_new_bv (mm, bw);
  for (i = 1; i < res->len; i++)
    res->bits[i] = (BTOR_BV_TYPE) btor_rand_rng (rng);
  res->bits[0] = (BTOR_BV_TYPE) btor_pick_rand_rng (
      rng, 0, ((~0) >> (BTOR_BV_TYPE_BW - bw % BTOR_BV_TYPE_BW)) - 1);

  for (i = 0; i < lo; i++) btor_set_bit_bv (res, i, 0);
  for (i = up + 1; i < res->width; i++) btor_set_bit_bv (res, i, 0);

  set_rem_bits_to_zero (res);

  return res;
}

BtorBitVector *
btor_new_random_bv (BtorMemMgr *mm, BtorRNG *rng, int bw)
{
  return btor_new_random_bit_range_bv (mm, rng, bw, bw - 1, 0);
}

<<<<<<< HEAD
BtorBitVector *
btor_char_to_bv (BtorMemMgr *mm, char *assignment)
{
  assert (mm);
  assert (assignment);
  assert (strlen (assignment) > 0);
=======
  uint32_t i;
  int j;
>>>>>>> a3f9c1a2

  int i, j, bit;
  BtorBitVector *res;

  res = btor_new_bv (mm, strlen (assignment));

  for (i = 0; i < res->width; i++)
  {
    j = res->width - 1 - i;
    assert (assignment[j] == '0' || assignment[j] == '1');
    bit = assignment[j] == '0' ? 0 : 1;
    btor_set_bit_bv (res, i, bit);
  }

  return res;
}

<<<<<<< HEAD
BtorBitVector *
btor_uint64_to_bv (BtorMemMgr *mm, uint64_t value, int bw)
=======
uint32_t
btor_hash_bv_tuple (BtorBitVectorTuple *t)
>>>>>>> a3f9c1a2
{
  assert (mm);
  assert (bw > 0);

<<<<<<< HEAD
  BtorBitVector *res;
=======
  uint32_t i, hash = 0;
>>>>>>> a3f9c1a2

  res = btor_new_bv (mm, bw);
  assert (res->len > 0);
  res->bits[res->len - 1] = (BTOR_BV_TYPE) value;
  if (res->width > 32)
    res->bits[res->len - 2] = (BTOR_BV_TYPE) (value >> BTOR_BV_TYPE_BW);

  set_rem_bits_to_zero (res);
  assert (rem_bits_zero_dbg (res));
  return res;
}

BtorBitVector *
btor_assignment_bv (BtorMemMgr *mm, BtorNode *exp, int init_x_values)
{
  assert (mm);
  assert (exp);
  assert (init_x_values || BTOR_REAL_ADDR_NODE (exp)->av);
  assert (init_x_values == 0 || init_x_values == 1);

<<<<<<< HEAD
  int i, j, len, bit, inv;
  BtorNode *real_exp;
  BtorBitVector *res;
  BtorAIGVec *av;
  BtorAIGMgr *amgr;
=======
  uint32_t i;
  BtorBitVectorTuple *res;
>>>>>>> a3f9c1a2

  real_exp = BTOR_REAL_ADDR_NODE (exp);

  if (!real_exp->av)
    return btor_new_bv (mm, btor_get_exp_width (real_exp->btor, real_exp));

  amgr = btor_get_aig_mgr_btor (real_exp->btor);
  av   = real_exp->av;
  len  = av->len;
  res  = btor_new_bv (mm, len);
  inv  = BTOR_IS_INVERTED_NODE (exp);

  for (i = 0, j = len - 1; i < len; i++, j--)
  {
    bit = btor_get_assignment_aig (amgr, av->aigs[j]);
    if (init_x_values && bit == 0) bit = -1;
    if (inv) bit *= -1;
    assert (bit == -1 || bit == 1);
    btor_set_bit_bv (res, i, bit == 1 ? 1 : 0);
  }
  return res;
}

BtorBitVector *
btor_copy_bv (BtorMemMgr *mm, const BtorBitVector *bv)
{
  assert (mm);
  assert (bv);

  BtorBitVector *res;

  res = btor_new_bv (mm, bv->width);
  assert (res->width == bv->width);
  assert (res->len == bv->len);
  memcpy (res->bits, bv->bits, sizeof (*(bv->bits)) * bv->len);
  assert (btor_compare_bv (res, (BtorBitVector *) bv) == 0);
  return res;
}

/*------------------------------------------------------------------------*/

size_t
btor_size_bv (BtorBitVector *bv)
{
  assert (bv);
  return sizeof (BtorBitVector) + bv->len * sizeof (BTOR_BV_TYPE);
}

void
btor_free_bv (BtorMemMgr *mm, BtorBitVector *bv)
{
  assert (mm);
  assert (bv);
  btor_free (mm, bv, sizeof (BtorBitVector) + sizeof (BTOR_BV_TYPE) * bv->len);
}

int
btor_compare_bv (BtorBitVector *a, BtorBitVector *b)
{
  assert (a);
  assert (b);
  assert (a->len == b->len);
  assert (a->width == b->width);

<<<<<<< HEAD
  int i;
=======
  uint32_t i;
  size_t res;
>>>>>>> a3f9c1a2

  /* find index on which a and b differ */
  for (i = 0; i < a->len && a->bits[i] == b->bits[i]; i++)
    ;

  if (i == a->len) return 0;

  if (a->bits[i] > b->bits[i]) return 1;

  assert (a->bits[i] < b->bits[i]);
  return -1;
}

bool
btor_is_zero_bv (const BtorBitVector *bv)
{
  assert (bv);

  int i;
  for (i = 0; i < bv->len; i++)
    if (bv->bits[i] != 0) return false;
  return true;
}

bool
btor_is_one_bv (const BtorBitVector *bv)
{
  assert (bv);

  int i;

  if (bv->bits[bv->len - 1] != 1) return false;
  for (i = 0; i < bv->len - 1; i++)
    if (bv->bits[i] != 0) return false;
  return true;
}

unsigned int
btor_hash_bv (BtorBitVector *bv)
{
  assert (bv);

  int i;
  unsigned int hash = 0;

  for (i = 0; i < bv->len; i++) hash += bv->bits[i] * 7334147u;

  return hash;
}

/*------------------------------------------------------------------------*/

void
btor_print_bv (BtorBitVector *bv)
{
  assert (bv);

  int i;

  for (i = bv->width - 1; i >= 0; i--) printf ("%d", btor_get_bit_bv (bv, i));
  printf ("\n");
}

void
btor_print_all_bv (BtorBitVector *bv)
{
  assert (bv);

  int i;

  for (i = BTOR_BV_TYPE_BW * bv->len - 1; i >= 0; i--)
  {
    if ((unsigned) i == (BTOR_BV_TYPE_BW * bv->len + 1 - bv->width))
      printf ("|");
    if (i > 0 && (BTOR_BV_TYPE_BW * bv->len - 1 - i) % BTOR_BV_TYPE_BW == 0)
      printf (".");
    printf ("%d", btor_get_bit_bv (bv, i));
  }
  printf ("\n");
}

<<<<<<< HEAD
char *
btor_bv_to_char_bv (BtorMemMgr *mm, const BtorBitVector *bv)
=======
BtorBitVector *
btor_new_bv (BtorMemMgr *mm, uint32_t bw)
>>>>>>> a3f9c1a2
{
  assert (mm);
  assert (bv);

<<<<<<< HEAD
  int i, bw, bit;
  char *res;
=======
  uint32_t i;
  BtorBitVector *res;
>>>>>>> a3f9c1a2

  bw = bv->width;
  BTOR_NEWN (mm, res, bw + 1);
  for (i = 0; i < bw; i++)
  {
    bit             = btor_get_bit_bv (bv, i);
    res[bw - 1 - i] = bit ? '1' : '0';
  }
  res[bw] = '\0';

  return res;
}

uint64_t
btor_bv_to_uint64_bv (BtorBitVector *bv)
{
  assert (bv);
  assert ((unsigned) bv->width <= sizeof (uint64_t) * 8);
  assert (bv->len <= 2);

  int i;
  uint64_t res;

  res = 0;
  for (i = 0; i < bv->len; i++)
    res |= ((uint64_t) bv->bits[i]) << (BTOR_BV_TYPE_BW * (bv->len - 1 - i));

  return res;
}

int
btor_get_bit_bv (const BtorBitVector *bv, uint32_t pos)
{
  assert (bv);

  uint32_t i, j;

  i = pos / BTOR_BV_TYPE_BW;
  j = pos % BTOR_BV_TYPE_BW;

  return (bv->bits[bv->len - 1 - i] >> j) & 1;
}

<<<<<<< HEAD
void
btor_set_bit_bv (BtorBitVector *bv, int pos, int bit)
=======
static void
btor_set_bit_bv (BtorBitVector *bv, uint32_t pos, uint32_t bit)
>>>>>>> a3f9c1a2
{
  assert (bv);
  assert (bv->len > 0);
  assert (bit == 0 || bit == 1);
  assert (pos < bv->width);

  uint32_t i, j;

  i = pos / BTOR_BV_TYPE_BW;
  j = pos % BTOR_BV_TYPE_BW;
  assert (i < bv->len);

  if (bit)
    bv->bits[bv->len - 1 - i] |= (1u << j);
  else
    bv->bits[bv->len - 1 - i] &= ~(1u << j);
}

int
btor_is_true_bv (BtorBitVector *bv)
{
  assert (bv);

  if (bv->width != 1) return 0;
  return btor_get_bit_bv (bv, 0);
}

int
btor_is_false_bv (BtorBitVector *bv)
{
  assert (bv);

<<<<<<< HEAD
  if (bv->width != 1) return 0;
  return !btor_get_bit_bv (bv, 0);
=======
  uint32_t i;
  uint64_t res;

  res = 0;
  for (i = 0; i < bv->len; i++)
    res |= ((uint64_t) bv->bits[i]) << (BTOR_BV_TYPE_BW * (bv->len - 1 - i));

  return res;
>>>>>>> a3f9c1a2
}

/*------------------------------------------------------------------------*/

BtorBitVector *
btor_one_bv (BtorMemMgr *mm, int bw)
{
  assert (mm);
  assert (bw);

  BtorBitVector *res = btor_new_bv (mm, bw);
  btor_set_bit_bv (res, 0, 1);
  return res;
}

BtorBitVector *
btor_ones_bv (BtorMemMgr *mm, int bw)
{
  assert (mm);
<<<<<<< HEAD
  assert (bw);
=======
  assert (assignment);
  assert (strlen (assignment) > 0);

  uint32_t i, j, bit;
  BtorBitVector *res;
>>>>>>> a3f9c1a2

  BtorBitVector *res, *tmp;

  tmp = btor_new_bv (mm, bw);
  res = btor_not_bv (mm, tmp);
  btor_free_bv (mm, tmp);

  return res;
}

BtorBitVector *
btor_neg_bv (BtorMemMgr *mm, BtorBitVector *bv)
{
  assert (mm);
  assert (bv);

  BtorBitVector *not_bv, *one, *neg_b;

  not_bv = btor_not_bv (mm, bv);
  one    = btor_uint64_to_bv (mm, 1, bv->width);
  neg_b  = btor_add_bv (mm, not_bv, one);
  btor_free_bv (mm, not_bv);
  btor_free_bv (mm, one);

  return neg_b;
}

BtorBitVector *
btor_not_bv (BtorMemMgr *mm, BtorBitVector *bv)
{
  assert (mm);
  assert (bv);

  int i;
  BtorBitVector *res;

  res = btor_new_bv (mm, bv->width);
  for (i = 0; i < bv->len; i++) res->bits[i] = ~bv->bits[i];

  set_rem_bits_to_zero (res);
  assert (rem_bits_zero_dbg (res));
  return res;
}

BtorBitVector *
<<<<<<< HEAD
btor_xor_bv (BtorMemMgr *mm, BtorBitVector *a, BtorBitVector *b)
=======
btor_uint64_to_bv (BtorMemMgr *mm, uint64_t value, uint32_t bw)
>>>>>>> a3f9c1a2
{
  assert (mm);
  assert (a);
  assert (b);
  assert (a->len == b->len);
  assert (a->width == b->width);

  int i;
  BtorBitVector *res;

  res = btor_new_bv (mm, a->width);
  for (i = a->len - 1; i >= 0; i--) res->bits[i] = a->bits[i] ^ b->bits[i];

  assert (rem_bits_zero_dbg (res));
  return res;
}

BtorBitVector *
<<<<<<< HEAD
btor_inc_bv (BtorMemMgr *mm, BtorBitVector *bv)
{
  assert (mm);
  assert (bv);
=======
btor_assignment_bv (BtorMemMgr *mm, BtorNode *exp, bool init_x_values)
{
  assert (mm);
  assert (exp);
  assert (init_x_values || BTOR_REAL_ADDR_NODE (exp)->av);
>>>>>>> a3f9c1a2

  BtorBitVector *res, *one;

  one = btor_uint64_to_bv (mm, 1, bv->width);
  res = btor_add_bv (mm, bv, one);
  btor_free_bv (mm, one);
  return res;
}

BtorBitVector *
btor_dec_bv (BtorMemMgr *mm, BtorBitVector *bv)
{
  assert (mm);
  assert (bv);

  BtorBitVector *res, *one, *negone;

  one    = btor_uint64_to_bv (mm, 1, bv->width);
  negone = btor_neg_bv (mm, one);
  res    = btor_add_bv (mm, bv, negone);
  btor_free_bv (mm, one);
  btor_free_bv (mm, negone);
  return res;
}

BtorBitVector *
btor_flipped_bit_bv (BtorMemMgr *mm, BtorBitVector *bv, int pos)
{
  assert (bv);
  assert (bv->len > 0);
  assert (pos < bv->width);

  BtorBitVector *res;

  res = btor_copy_bv (mm, bv);
  btor_set_bit_bv (res, pos, btor_get_bit_bv (res, pos) ? 0 : 1);
  set_rem_bits_to_zero (res);
  assert (rem_bits_zero_dbg (res));

  return res;
}

BtorBitVector *
btor_flipped_bit_range_bv (BtorMemMgr *mm,
                           BtorBitVector *bv,
                           int upper,
                           int lower)
{
  assert (mm);
  assert (lower >= 0);
  assert (lower <= upper);
  assert (upper < bv->width);

  uint32_t i;
  BtorBitVector *res;

  res = btor_copy_bv (mm, bv);
  for (i = lower; i <= upper; i++)
    btor_set_bit_bv (res, i, btor_get_bit_bv (res, i) ? 0 : 1);
  set_rem_bits_to_zero (res);
  assert (rem_bits_zero_dbg (res));
  return res;
}

/*------------------------------------------------------------------------*/

BtorBitVector *
btor_add_bv (BtorMemMgr *mm, BtorBitVector *a, BtorBitVector *b)
{
  assert (mm);
  assert (a);
  assert (b);
  assert (a->len == b->len);
  assert (a->width == b->width);

  int i;
  uint64_t x, y, sum;
  BtorBitVector *res;
  BTOR_BV_TYPE carry;

  if (a->width <= 64)
  {
    x   = btor_bv_to_uint64_bv (a);
    y   = btor_bv_to_uint64_bv (b);
    res = btor_uint64_to_bv (mm, x + y, a->width);
  }
  else
  {
    res   = btor_new_bv (mm, a->width);
    carry = 0;
    for (i = a->len - 1; i >= 0; i--)
    {
      sum          = (uint64_t) a->bits[i] + b->bits[i] + carry;
      res->bits[i] = (BTOR_BV_TYPE) sum;
      carry        = (BTOR_BV_TYPE) (sum >> 32);
    }
  }

  set_rem_bits_to_zero (res);
  assert (rem_bits_zero_dbg (res));
  return res;
}

BtorBitVector *
btor_and_bv (BtorMemMgr *mm, BtorBitVector *a, BtorBitVector *b)
{
  assert (mm);
  assert (a);
  assert (b);
  assert (a->len == b->len);
  assert (a->width == b->width);

  int i;
  BtorBitVector *res;

  res = btor_new_bv (mm, a->width);
  for (i = a->len - 1; i >= 0; i--) res->bits[i] = a->bits[i] & b->bits[i];

  assert (rem_bits_zero_dbg (res));
  return res;
}

BtorBitVector *
btor_eq_bv (BtorMemMgr *mm, BtorBitVector *a, BtorBitVector *b)
{
  assert (mm);
  assert (a);
  assert (b);
  assert (a->len == b->len);
  assert (a->width == b->width);

  uint32_t i, bit;
  BtorBitVector *res;

  res = btor_new_bv (mm, 1);
  bit = 1;
  for (i = 0; i < a->len; i++)
  {
    if (a->bits[i] != b->bits[i])
    {
      bit = 0;
      break;
    }
  }
  btor_set_bit_bv (res, 0, bit);

  assert (rem_bits_zero_dbg (res));
  return res;
}

BtorBitVector *
btor_ult_bv (BtorMemMgr *mm, BtorBitVector *a, BtorBitVector *b)
{
  assert (mm);
  assert (a);
  assert (b);
  assert (a->len == b->len);
  assert (a->width == b->width);

  uint32_t i, bit;
  BtorBitVector *res;

  res = btor_new_bv (mm, 1);
  bit = 1;

  /* find index on which a and b differ */
  for (i = 0; i < a->len && a->bits[i] == b->bits[i]; i++)
    ;

  /* a == b */
  if (i == a->len || a->bits[i] >= b->bits[i]) bit = 0;

  btor_set_bit_bv (res, 0, bit);

  assert (rem_bits_zero_dbg (res));
  return res;
}

static BtorBitVector *
sll_bv (BtorMemMgr *mm, BtorBitVector *a, int shift)
{
  assert (mm);
  assert (a);

  int skip, i, j, k;
  BtorBitVector *res;
  BTOR_BV_TYPE v;

  res  = btor_new_bv (mm, a->width);
  k    = shift % BTOR_BV_TYPE_BW;
  skip = shift / BTOR_BV_TYPE_BW;

  v = 0;
  for (i = a->len - 1, j = res->len - 1 - skip; i >= 0 && j >= 0; i--, j--)
  {
    v = (k == 0) ? a->bits[i] : v | (a->bits[i] << k);
    assert (j >= 0);
    res->bits[j] = v;
    v            = (k == 0) ? a->bits[i] : a->bits[i] >> (BTOR_BV_TYPE_BW - k);
  }
  set_rem_bits_to_zero (res);
  assert (rem_bits_zero_dbg (res));
  assert (check_bits_sll_dbg (a, res, shift));
  return res;
}

BtorBitVector *
btor_sll_bv (BtorMemMgr *mm, BtorBitVector *a, BtorBitVector *b)
{
  assert (mm);
  assert (a);
  assert (b);
  assert (btor_is_power_of_2_util (a->width));
  assert (btor_log_2_util (a->width) == b->width);

  uint64_t shift;
  shift = btor_bv_to_uint64_bv (b);
  return sll_bv (mm, a, (int) shift);
}

BtorBitVector *
btor_srl_bv (BtorMemMgr *mm, BtorBitVector *a, BtorBitVector *b)
{
  assert (mm);
  assert (a);
  assert (b);

  uint32_t skip, i, j, k;
  uint64_t shift;
  BtorBitVector *res;
  BTOR_BV_TYPE v;

  res   = btor_new_bv (mm, a->width);
  shift = btor_bv_to_uint64_bv (b);
  k     = shift % BTOR_BV_TYPE_BW;
  skip  = shift / BTOR_BV_TYPE_BW;

  v = 0;
  for (i = 0, j = skip; i < a->len && j < a->len; i++, j++)
  {
    v            = (k == 0) ? a->bits[i] : v | (a->bits[i] >> k);
    res->bits[j] = v;
    v            = (k == 0) ? a->bits[i] : a->bits[i] << (BTOR_BV_TYPE_BW - k);
  }

  assert (rem_bits_zero_dbg (res));
  return res;
}

BtorBitVector *
btor_mul_bv (BtorMemMgr *mm, BtorBitVector *a, BtorBitVector *b)
{
  assert (mm);
  assert (a);
  assert (b);
  assert (a->len == b->len);
  assert (a->width == b->width);

  uint32_t i;
  uint64_t x, y;
  BtorBitVector *res, *and, *shift, *add;

  if (a->width <= 64)
  {
    x   = btor_bv_to_uint64_bv (a);
    y   = btor_bv_to_uint64_bv (b);
    res = btor_uint64_to_bv (mm, x * y, a->width);
  }
  else
  {
    res = btor_new_bv (mm, a->width);
    for (i = 0; i < a->width; i++)
    {
      if (btor_get_bit_bv (b, i))
        and = btor_copy_bv (mm, a);
      else
        and = btor_new_bv (mm, a->width);
      shift = sll_bv (mm, and, i);
      add   = btor_add_bv (mm, res, shift);
      btor_free_bv (mm, and);
      btor_free_bv (mm, shift);
      btor_free_bv (mm, res);
      res = add;
    }
  }
  return res;
}

static void
udiv_urem_bv (BtorMemMgr *mm,
              BtorBitVector *a,
              BtorBitVector *b,
              BtorBitVector **q,
              BtorBitVector **r)
{
  assert (mm);
  assert (a);
  assert (b);
  assert (a->len == b->len);
  assert (a->width == b->width);

  int i, is_true;
  uint64_t x, y, z;

  BtorBitVector *neg_b, *quot, *rem, *ult, *eq, *tmp;

  if (a->width <= 64)
  {
    x = btor_bv_to_uint64_bv (a);
    y = btor_bv_to_uint64_bv (b);
    if (y == 0)
    {
      y = x;
      x = UINT64_MAX;
    }
    else
    {
      z = x / y;
      y = x % y;
      x = z;
    }
    quot = btor_uint64_to_bv (mm, x, a->width);
    rem  = btor_uint64_to_bv (mm, y, a->width);
  }
  else
  {
    neg_b = btor_neg_bv (mm, b);
    quot  = btor_new_bv (mm, a->width);
    rem   = btor_new_bv (mm, a->width);

    for (i = a->width - 1; i >= 0; i--)
    {
      tmp = sll_bv (mm, rem, 1);
      btor_free_bv (mm, rem);
      rem = tmp;
      btor_set_bit_bv (rem, 0, btor_get_bit_bv (a, i));

      ult     = btor_ult_bv (mm, b, rem);
      is_true = btor_is_true_bv (ult);
      btor_free_bv (mm, ult);

      if (is_true) goto UDIV_UREM_SUBTRACT;

      eq      = btor_eq_bv (mm, b, rem);
      is_true = btor_is_true_bv (eq);
      btor_free_bv (mm, eq);

      if (is_true)
      {
      UDIV_UREM_SUBTRACT:
        tmp = btor_add_bv (mm, rem, neg_b);
        btor_free_bv (mm, rem);
        rem = tmp;
        btor_set_bit_bv (quot, i, 1);
      }
    }
    btor_free_bv (mm, neg_b);
  }

  if (q)
    *q = quot;
  else
    btor_free_bv (mm, quot);

  if (r)
    *r = rem;
  else
    btor_free_bv (mm, rem);
}

BtorBitVector *
btor_udiv_bv (BtorMemMgr *mm, BtorBitVector *a, BtorBitVector *b)
{
  assert (mm);
  assert (a);
  assert (b);
  assert (a->len == b->len);
  assert (a->width == b->width);

  BtorBitVector *res = 0;
  udiv_urem_bv (mm, a, b, &res, 0);
  assert (res);
  return res;
}

BtorBitVector *
btor_urem_bv (BtorMemMgr *mm, BtorBitVector *a, BtorBitVector *b)
{
  assert (mm);
  assert (a);
  assert (b);
  assert (a->len == b->len);
  assert (a->width == b->width);

  BtorBitVector *res = 0;
  udiv_urem_bv (mm, a, b, 0, &res);
  assert (res);
  return res;
}

BtorBitVector *
btor_concat_bv (BtorMemMgr *mm, BtorBitVector *a, BtorBitVector *b)
{
  assert (mm);
  assert (a);
  assert (b);

  int i, j, k;
  BTOR_BV_TYPE v;
  BtorBitVector *res;

  res = btor_new_bv (mm, a->width + b->width);

  j = res->len - 1;

  /* copy bits from bit vector b */
  for (i = b->len - 1; i >= 0; i--) res->bits[j--] = b->bits[i];

  k = b->width % BTOR_BV_TYPE_BW;

  /* copy bits from bit vector a */
  if (k == 0)
  {
    assert (j >= 0);
    for (i = a->len - 1; i >= 0; i--) res->bits[j--] = a->bits[i];
  }
  else
  {
    j += 1;
    assert (res->bits[j] >> k == 0);
    v = res->bits[j];
    for (i = a->len - 1; i >= 0; i--)
    {
      v = v | (a->bits[i] << k);
      assert (j >= 0);
      res->bits[j--] = v;
      v              = a->bits[i] >> (BTOR_BV_TYPE_BW - k);
    }
    assert (j <= 0);
    if (j == 0) res->bits[j] = v;
  }

  assert (rem_bits_zero_dbg (res));
  return res;
}

BtorBitVector *
btor_slice_bv (BtorMemMgr *mm,
               BtorBitVector *bv,
               uint32_t upper,
               uint32_t lower)
{
  assert (mm);
  assert (bv);

  uint32_t i, j;
  BtorBitVector *res;

  res = btor_new_bv (mm, upper - lower + 1);
  for (i = lower, j = 0; i <= upper; i++)
    btor_set_bit_bv (res, j++, btor_get_bit_bv (bv, i));

  assert (rem_bits_zero_dbg (res));
  return res;
}

BtorBitVector *
btor_sext_bv (BtorMemMgr *mm, BtorBitVector *bv, int len)
{
  assert (mm);
  assert (bv);
  assert (len);

  int i;
  BtorBitVector *res;

  res = btor_new_bv (mm, bv->width + len);
  memcpy (
      res->bits + res->len - bv->len, bv->bits, sizeof (*(bv->bits)) * bv->len);
  if (btor_get_bit_bv (bv, bv->width - 1))
  {
    i = (bv->width % BTOR_BV_TYPE_BW);
    res->bits[res->len - bv->len] |= (((uint64_t) -1) >> i) << i;
    for (i = res->len - bv->len - 1; i >= 0; i--) res->bits[i] = UINT_MAX;
  }

  return res;
}

BtorBitVector *
btor_uext_bv (BtorMemMgr *mm, BtorBitVector *bv, int len)
{
  assert (mm);
  assert (bv);
  assert (len > 0);

  BtorBitVector *res;

  res = btor_new_bv (mm, bv->width + len);
  memcpy (
      res->bits + res->len - bv->len, bv->bits, sizeof (*(bv->bits)) * bv->len);

  return res;
}

/*------------------------------------------------------------------------*/

bool
btor_is_umulo_bv (BtorMemMgr *mm, BtorBitVector *a, BtorBitVector *b)
{
  assert (mm);
  assert (a);
  assert (b);
  assert (a->len == b->len);
  assert (a->width == b->width);

<<<<<<< HEAD
  bool res;
  BtorBitVector *aext, *bext, *mul, *o;

  res = false;

  if (a->width > 1)
  {
    aext = btor_uext_bv (mm, a, a->width);
    bext = btor_uext_bv (mm, b, b->width);
    mul  = btor_mul_bv (mm, aext, bext);
    o    = btor_slice_bv (mm, mul, mul->width - 1, a->width);
    if (!btor_is_zero_bv (o)) res = true;
    btor_free_bv (mm, aext);
    btor_free_bv (mm, bext);
    btor_free_bv (mm, mul);
    btor_free_bv (mm, o);
  }

  return res;
}

/*------------------------------------------------------------------------*/

BtorBitVector *
btor_gcd_ext_bv (Btor *btor,
                 BtorBitVector *bv1,
                 BtorBitVector *bv2,
                 BtorBitVector **fx,
                 BtorBitVector **fy)
{
  assert (bv1);
  assert (bv2);
  assert (bv1->width == bv2->width);
  assert (btor_compare_bv (bv1, bv2) <= 0);
  assert (fx);
  assert (fy);

  BtorBitVector *a, *b, *x, *y, *lx, *ly, *gcd      = 0;
  BtorBitVector *zero, *mul, *neg, *tx, *ty, *r, *q = 0;

  zero = btor_new_bv (btor->mm, bv1->width);

  a = btor_copy_bv (btor->mm, bv1);
  b = btor_copy_bv (btor->mm, bv2);

  x = btor_copy_bv (btor->mm, zero);            // 0
  y = btor_flipped_bit_bv (btor->mm, zero, 0);  // 1

  lx = btor_flipped_bit_bv (btor->mm, zero, 0);  // 1
  ly = btor_copy_bv (btor->mm, zero);            // 0

  r = btor_copy_bv (btor->mm, bv1);

  while (btor_compare_bv (b, zero) > 0)
  {
    if (gcd) btor_free_bv (btor->mm, gcd);
    gcd = btor_copy_bv (btor->mm, r);

    btor_free_bv (btor->mm, r);
    r = btor_urem_bv (btor->mm, a, b);  // r = a % b

    if (q) btor_free_bv (btor->mm, q);
    q = btor_udiv_bv (btor->mm, a, b);  // q = a / b

    btor_free_bv (btor->mm, a);
    a = btor_copy_bv (btor->mm, b);  // a = b
    btor_free_bv (btor->mm, b);
    b = btor_copy_bv (btor->mm, r);  // b = r

    tx  = btor_copy_bv (btor->mm, x);  // tx = x
    mul = btor_mul_bv (btor->mm, x, q);
    neg = btor_neg_bv (btor->mm, mul);
    btor_free_bv (btor->mm, x);
    x = btor_add_bv (btor->mm, lx, neg);  // x = lx - x * q
    btor_free_bv (btor->mm, neg);
    btor_free_bv (btor->mm, mul);
    btor_free_bv (btor->mm, lx);
    lx = tx;  // lx = tx

    ty  = btor_copy_bv (btor->mm, y);  // ty = y
    mul = btor_mul_bv (btor->mm, y, q);
    neg = btor_neg_bv (btor->mm, mul);
    btor_free_bv (btor->mm, y);
    y = btor_add_bv (btor->mm, ly, neg);  // y = ly - y * q
    btor_free_bv (btor->mm, neg);
    btor_free_bv (btor->mm, mul);
    btor_free_bv (btor->mm, ly);
    ly = ty;  // ly = ty
  }

  *fx = lx;
  *fy = ly;
  btor_free_bv (btor->mm, r);
  btor_free_bv (btor->mm, q);
  btor_free_bv (btor->mm, a);
  btor_free_bv (btor->mm, b);
  btor_free_bv (btor->mm, x);
  btor_free_bv (btor->mm, y);
  btor_free_bv (btor->mm, zero);
  return gcd;
}

/*------------------------------------------------------------------------*/

BtorBitVectorTuple *
btor_new_bv_tuple (BtorMemMgr *mm, int arity)
{
  assert (mm);
  assert (arity > 0);

  BtorBitVectorTuple *res;

  BTOR_CNEW (mm, res);
  BTOR_CNEWN (mm, res->bv, arity);
  res->arity = arity;
  return res;
}

void
btor_add_to_bv_tuple (BtorMemMgr *mm,
                      BtorBitVectorTuple *t,
                      BtorBitVector *bv,
                      int pos)
{
  assert (mm);
  assert (t);
  assert (bv);
  assert (pos >= 0);
  assert (pos < t->arity);
  assert (!t->bv[pos]);
  t->bv[pos] = btor_copy_bv (mm, bv);
}

void
btor_free_bv_tuple (BtorMemMgr *mm, BtorBitVectorTuple *t)
{
  assert (mm);
  assert (t);

  int i;
  for (i = 0; i < t->arity; i++) btor_free_bv (mm, t->bv[i]);
=======
  uint32_t i;
>>>>>>> a3f9c1a2

  btor_free (mm, t->bv, sizeof (BtorBitVectorTuple *) * t->arity);
  btor_free (mm, t, sizeof (BtorBitVectorTuple));
}

int
btor_compare_bv_tuple (BtorBitVectorTuple *t0, BtorBitVectorTuple *t1)
{
  assert (t0);
  assert (t1);
  assert (t0->arity == t1->arity);

  int i, j;

  for (i = 0; i < t0->arity; i++)
  {
    assert (t0->bv[i]);
    assert (t1->bv[i]);
    j = btor_compare_bv (t0->bv[i], t1->bv[i]);
    if (j != 0) return j;
  }

  return 0;
}

unsigned int
btor_hash_bv_tuple (BtorBitVectorTuple *t)
{
  assert (t);

  uint32_t i, hash = 0;

  for (i = 0; i < t->arity; i++)
  {
    assert (t->bv[i]);
    hash += btor_hash_bv (t->bv[i]);
  }

  return hash;
}

BtorBitVectorTuple *
btor_copy_bv_tuple (BtorMemMgr *mm, BtorBitVectorTuple *t)
{
  assert (mm);
  assert (t);

  int i;
  BtorBitVectorTuple *res;

  res = btor_new_bv_tuple (mm, t->arity);

  for (i = 0; i < t->arity; i++)
  {
    assert (t->bv[i]);
    res->bv[i] = btor_copy_bv (mm, t->bv[i]);
  }

  return res;
}

size_t
btor_size_bv_tuple (BtorBitVectorTuple *t)
{
  assert (t);

  int i;
  size_t res;

  res = sizeof (BtorBitVectorTuple) + t->arity * sizeof (BtorBitVector *);
  for (i = 0; i < t->arity; i++) res += btor_size_bv (t->bv[i]);

  return res;
}

/*------------------------------------------------------------------------*/<|MERGE_RESOLUTION|>--- conflicted
+++ resolved
@@ -58,18 +58,13 @@
 
 /*------------------------------------------------------------------------*/
 
-<<<<<<< HEAD
-BtorBitVector *
-btor_new_bv (BtorMemMgr *mm, int bw)
-=======
-BtorBitVectorTuple *
-btor_new_bv_tuple (BtorMemMgr *mm, uint32_t arity)
->>>>>>> a3f9c1a2
+BtorBitVector *
+btor_new_bv (BtorMemMgr *mm, uint32_t bw)
 {
   assert (mm);
   assert (bw > 0);
 
-  int i;
+  uint32_t i;
   BtorBitVector *res;
 
   i = bw / BTOR_BV_TYPE_BW;
@@ -84,11 +79,10 @@
   return res;
 }
 
-<<<<<<< HEAD
 BtorBitVector *
 btor_new_random_range_bv (BtorMemMgr *mm,
                           BtorRNG *rng,
-                          int bw,
+                          uint32_t bw,
                           BtorBitVector *from,
                           BtorBitVector *to)
 {
@@ -120,39 +114,19 @@
   btor_free_bv (mm, neg);
 
   return res;
-=======
-void
-btor_add_to_bv_tuple (BtorMemMgr *mm,
-                      BtorBitVectorTuple *t,
-                      BtorBitVector *bv,
-                      uint32_t pos)
-{
-  assert (mm);
-  assert (t);
-  assert (bv);
-  assert (pos < t->arity);
-  assert (!t->bv[pos]);
-  t->bv[pos] = btor_copy_bv (mm, bv);
->>>>>>> a3f9c1a2
 }
 
 BtorBitVector *
 btor_new_random_bit_range_bv (
-    BtorMemMgr *mm, BtorRNG *rng, int bw, int up, int lo)
+    BtorMemMgr *mm, BtorRNG *rng, uint32_t bw, uint32_t up, uint32_t lo)
 {
   assert (mm);
   assert (rng);
   assert (bw > 0);
-  assert (lo >= 0);
   assert (lo <= up);
 
-<<<<<<< HEAD
-  int i;
-  BtorBitVector *res;
-=======
   uint32_t i;
-  for (i = 0; i < t->arity; i++) btor_free_bv (mm, t->bv[i]);
->>>>>>> a3f9c1a2
+  BtorBitVector *res;
 
   res = btor_new_bv (mm, bw);
   for (i = 1; i < res->len; i++)
@@ -169,24 +143,19 @@
 }
 
 BtorBitVector *
-btor_new_random_bv (BtorMemMgr *mm, BtorRNG *rng, int bw)
+btor_new_random_bv (BtorMemMgr *mm, BtorRNG *rng, uint32_t bw)
 {
   return btor_new_random_bit_range_bv (mm, rng, bw, bw - 1, 0);
 }
 
-<<<<<<< HEAD
 BtorBitVector *
 btor_char_to_bv (BtorMemMgr *mm, char *assignment)
 {
   assert (mm);
   assert (assignment);
   assert (strlen (assignment) > 0);
-=======
-  uint32_t i;
-  int j;
->>>>>>> a3f9c1a2
-
-  int i, j, bit;
+
+  uint32_t i, j, bit;
   BtorBitVector *res;
 
   res = btor_new_bv (mm, strlen (assignment));
@@ -202,22 +171,13 @@
   return res;
 }
 
-<<<<<<< HEAD
-BtorBitVector *
-btor_uint64_to_bv (BtorMemMgr *mm, uint64_t value, int bw)
-=======
-uint32_t
-btor_hash_bv_tuple (BtorBitVectorTuple *t)
->>>>>>> a3f9c1a2
+BtorBitVector *
+btor_uint64_to_bv (BtorMemMgr *mm, uint64_t value, uint32_t bw)
 {
   assert (mm);
   assert (bw > 0);
 
-<<<<<<< HEAD
-  BtorBitVector *res;
-=======
-  uint32_t i, hash = 0;
->>>>>>> a3f9c1a2
+  BtorBitVector *res;
 
   res = btor_new_bv (mm, bw);
   assert (res->len > 0);
@@ -231,23 +191,18 @@
 }
 
 BtorBitVector *
-btor_assignment_bv (BtorMemMgr *mm, BtorNode *exp, int init_x_values)
+btor_assignment_bv (BtorMemMgr *mm, BtorNode *exp, bool init_x_values)
 {
   assert (mm);
   assert (exp);
   assert (init_x_values || BTOR_REAL_ADDR_NODE (exp)->av);
   assert (init_x_values == 0 || init_x_values == 1);
 
-<<<<<<< HEAD
   int i, j, len, bit, inv;
   BtorNode *real_exp;
   BtorBitVector *res;
   BtorAIGVec *av;
   BtorAIGMgr *amgr;
-=======
-  uint32_t i;
-  BtorBitVectorTuple *res;
->>>>>>> a3f9c1a2
 
   real_exp = BTOR_REAL_ADDR_NODE (exp);
 
@@ -305,19 +260,14 @@
 }
 
 int
-btor_compare_bv (BtorBitVector *a, BtorBitVector *b)
+btor_compare_bv (const BtorBitVector *a, const BtorBitVector *b)
 {
   assert (a);
   assert (b);
   assert (a->len == b->len);
   assert (a->width == b->width);
 
-<<<<<<< HEAD
-  int i;
-=======
   uint32_t i;
-  size_t res;
->>>>>>> a3f9c1a2
 
   /* find index on which a and b differ */
   for (i = 0; i < a->len && a->bits[i] == b->bits[i]; i++)
@@ -336,7 +286,7 @@
 {
   assert (bv);
 
-  int i;
+  uint32_t i;
   for (i = 0; i < bv->len; i++)
     if (bv->bits[i] != 0) return false;
   return true;
@@ -347,7 +297,7 @@
 {
   assert (bv);
 
-  int i;
+  uint32_t i;
 
   if (bv->bits[bv->len - 1] != 1) return false;
   for (i = 0; i < bv->len - 1; i++)
@@ -360,8 +310,7 @@
 {
   assert (bv);
 
-  int i;
-  unsigned int hash = 0;
+  uint32_t i, hash = 0;
 
   for (i = 0; i < bv->len; i++) hash += bv->bits[i] * 7334147u;
 
@@ -399,24 +348,14 @@
   printf ("\n");
 }
 
-<<<<<<< HEAD
 char *
 btor_bv_to_char_bv (BtorMemMgr *mm, const BtorBitVector *bv)
-=======
-BtorBitVector *
-btor_new_bv (BtorMemMgr *mm, uint32_t bw)
->>>>>>> a3f9c1a2
-{
-  assert (mm);
-  assert (bv);
-
-<<<<<<< HEAD
+{
+  assert (mm);
+  assert (bv);
+
   int i, bw, bit;
   char *res;
-=======
-  uint32_t i;
-  BtorBitVector *res;
->>>>>>> a3f9c1a2
 
   bw = bv->width;
   BTOR_NEWN (mm, res, bw + 1);
@@ -437,7 +376,7 @@
   assert ((unsigned) bv->width <= sizeof (uint64_t) * 8);
   assert (bv->len <= 2);
 
-  int i;
+  uint32_t i;
   uint64_t res;
 
   res = 0;
@@ -460,13 +399,8 @@
   return (bv->bits[bv->len - 1 - i] >> j) & 1;
 }
 
-<<<<<<< HEAD
 void
-btor_set_bit_bv (BtorBitVector *bv, int pos, int bit)
-=======
-static void
 btor_set_bit_bv (BtorBitVector *bv, uint32_t pos, uint32_t bit)
->>>>>>> a3f9c1a2
 {
   assert (bv);
   assert (bv->len > 0);
@@ -499,19 +433,8 @@
 {
   assert (bv);
 
-<<<<<<< HEAD
   if (bv->width != 1) return 0;
   return !btor_get_bit_bv (bv, 0);
-=======
-  uint32_t i;
-  uint64_t res;
-
-  res = 0;
-  for (i = 0; i < bv->len; i++)
-    res |= ((uint64_t) bv->bits[i]) << (BTOR_BV_TYPE_BW * (bv->len - 1 - i));
-
-  return res;
->>>>>>> a3f9c1a2
 }
 
 /*------------------------------------------------------------------------*/
@@ -531,15 +454,7 @@
 btor_ones_bv (BtorMemMgr *mm, int bw)
 {
   assert (mm);
-<<<<<<< HEAD
   assert (bw);
-=======
-  assert (assignment);
-  assert (strlen (assignment) > 0);
-
-  uint32_t i, j, bit;
-  BtorBitVector *res;
->>>>>>> a3f9c1a2
 
   BtorBitVector *res, *tmp;
 
@@ -573,7 +488,7 @@
   assert (mm);
   assert (bv);
 
-  int i;
+  uint32_t i;
   BtorBitVector *res;
 
   res = btor_new_bv (mm, bv->width);
@@ -585,11 +500,7 @@
 }
 
 BtorBitVector *
-<<<<<<< HEAD
 btor_xor_bv (BtorMemMgr *mm, BtorBitVector *a, BtorBitVector *b)
-=======
-btor_uint64_to_bv (BtorMemMgr *mm, uint64_t value, uint32_t bw)
->>>>>>> a3f9c1a2
 {
   assert (mm);
   assert (a);
@@ -608,18 +519,10 @@
 }
 
 BtorBitVector *
-<<<<<<< HEAD
 btor_inc_bv (BtorMemMgr *mm, BtorBitVector *bv)
 {
   assert (mm);
   assert (bv);
-=======
-btor_assignment_bv (BtorMemMgr *mm, BtorNode *exp, bool init_x_values)
-{
-  assert (mm);
-  assert (exp);
-  assert (init_x_values || BTOR_REAL_ADDR_NODE (exp)->av);
->>>>>>> a3f9c1a2
 
   BtorBitVector *res, *one;
 
@@ -646,7 +549,7 @@
 }
 
 BtorBitVector *
-btor_flipped_bit_bv (BtorMemMgr *mm, BtorBitVector *bv, int pos)
+btor_flipped_bit_bv (BtorMemMgr *mm, BtorBitVector *bv, uint32_t pos)
 {
   assert (bv);
   assert (bv->len > 0);
@@ -665,11 +568,10 @@
 BtorBitVector *
 btor_flipped_bit_range_bv (BtorMemMgr *mm,
                            BtorBitVector *bv,
-                           int upper,
-                           int lower)
-{
-  assert (mm);
-  assert (lower >= 0);
+                           uint32_t upper,
+                           uint32_t lower)
+{
+  assert (mm);
   assert (lower <= upper);
   assert (upper < bv->width);
 
@@ -1087,11 +989,11 @@
 }
 
 BtorBitVector *
-btor_sext_bv (BtorMemMgr *mm, BtorBitVector *bv, int len)
-{
-  assert (mm);
-  assert (bv);
-  assert (len);
+btor_sext_bv (BtorMemMgr *mm, BtorBitVector *bv, uint32_t len)
+{
+  assert (mm);
+  assert (bv);
+  assert (len > 0);
 
   int i;
   BtorBitVector *res;
@@ -1110,7 +1012,7 @@
 }
 
 BtorBitVector *
-btor_uext_bv (BtorMemMgr *mm, BtorBitVector *bv, int len)
+btor_uext_bv (BtorMemMgr *mm, BtorBitVector *bv, uint32_t len)
 {
   assert (mm);
   assert (bv);
@@ -1136,7 +1038,6 @@
   assert (a->len == b->len);
   assert (a->width == b->width);
 
-<<<<<<< HEAD
   bool res;
   BtorBitVector *aext, *bext, *mul, *o;
 
@@ -1242,7 +1143,7 @@
 /*------------------------------------------------------------------------*/
 
 BtorBitVectorTuple *
-btor_new_bv_tuple (BtorMemMgr *mm, int arity)
+btor_new_bv_tuple (BtorMemMgr *mm, uint32_t arity)
 {
   assert (mm);
   assert (arity > 0);
@@ -1259,12 +1160,11 @@
 btor_add_to_bv_tuple (BtorMemMgr *mm,
                       BtorBitVectorTuple *t,
                       BtorBitVector *bv,
-                      int pos)
+                      uint32_t pos)
 {
   assert (mm);
   assert (t);
   assert (bv);
-  assert (pos >= 0);
   assert (pos < t->arity);
   assert (!t->bv[pos]);
   t->bv[pos] = btor_copy_bv (mm, bv);
@@ -1276,12 +1176,9 @@
   assert (mm);
   assert (t);
 
-  int i;
+  uint32_t i;
+
   for (i = 0; i < t->arity; i++) btor_free_bv (mm, t->bv[i]);
-=======
-  uint32_t i;
->>>>>>> a3f9c1a2
-
   btor_free (mm, t->bv, sizeof (BtorBitVectorTuple *) * t->arity);
   btor_free (mm, t, sizeof (BtorBitVectorTuple));
 }
@@ -1293,7 +1190,8 @@
   assert (t1);
   assert (t0->arity == t1->arity);
 
-  int i, j;
+  uint32_t i;
+  int j;
 
   for (i = 0; i < t0->arity; i++)
   {
@@ -1306,7 +1204,7 @@
   return 0;
 }
 
-unsigned int
+uint32_t
 btor_hash_bv_tuple (BtorBitVectorTuple *t)
 {
   assert (t);
@@ -1328,7 +1226,7 @@
   assert (mm);
   assert (t);
 
-  int i;
+  uint32_t i;
   BtorBitVectorTuple *res;
 
   res = btor_new_bv_tuple (mm, t->arity);
@@ -1347,7 +1245,7 @@
 {
   assert (t);
 
-  int i;
+  uint32_t i;
   size_t res;
 
   res = sizeof (BtorBitVectorTuple) + t->arity * sizeof (BtorBitVector *);
