--- conflicted
+++ resolved
@@ -58,23 +58,14 @@
 
 /*------------------------------------------------------------------------*/
 
-<<<<<<< HEAD
 BtorBitVector *
 btor_new_bv (BtorMemMgr *mm, int bw)
-=======
-BtorBitVectorTuple *
-btor_new_bv_tuple (BtorMemMgr *mm, int arity)
->>>>>>> 11bfcdff
 {
   assert (mm);
   assert (bw > 0);
 
-<<<<<<< HEAD
-  int i;
-  BtorBitVector *res;
-=======
-  BtorBitVectorTuple *res;
->>>>>>> 11bfcdff
+  int i;
+  BtorBitVector *res;
 
   i = bw / BTOR_BV_TYPE_BW;
   if (bw % BTOR_BV_TYPE_BW > 0) i += 1;
@@ -88,20 +79,12 @@
   return res;
 }
 
-<<<<<<< HEAD
 BtorBitVector *
 btor_new_random_range_bv (BtorMemMgr *mm,
                           BtorRNG *rng,
                           int bw,
                           BtorBitVector *from,
                           BtorBitVector *to)
-=======
-void
-btor_add_to_bv_tuple (BtorMemMgr *mm,
-                      BtorBitVectorTuple *t,
-                      BtorBitVector *bv,
-                      int pos)
->>>>>>> 11bfcdff
 {
   assert (mm);
   assert (rng);
@@ -130,14 +113,9 @@
   return res;
 }
 
-<<<<<<< HEAD
 BtorBitVector *
 btor_new_random_bit_range_bv (
     BtorMemMgr *mm, BtorRNG *rng, int bw, int up, int lo)
-=======
-void
-btor_free_bv_tuple (BtorMemMgr *mm, BtorBitVectorTuple *t)
->>>>>>> 11bfcdff
 {
   assert (mm);
   assert (rng);
@@ -148,7 +126,6 @@
   int i, seg;
   BtorBitVector *res;
 
-<<<<<<< HEAD
   res = btor_new_bv (mm, bw);
 
   for (i = res->len - 1, seg = up - lo + 1;
@@ -167,14 +144,6 @@
 
 BtorBitVector *
 btor_new_random_bv (BtorMemMgr *mm, BtorRNG *rng, int bw)
-=======
-  btor_free (mm, t->bv, sizeof (BtorBitVectorTuple *) * t->arity);
-  btor_free (mm, t, sizeof (BtorBitVectorTuple));
-}
-
-int
-btor_compare_bv_tuple (BtorBitVectorTuple *t0, BtorBitVectorTuple *t1)
->>>>>>> 11bfcdff
 {
   return btor_new_random_bit_range_bv (mm, rng, bw, bw - 1, 0);
 }
@@ -202,13 +171,8 @@
   return res;
 }
 
-<<<<<<< HEAD
 BtorBitVector *
 btor_uint64_to_bv (BtorMemMgr *mm, uint64_t value, int bw)
-=======
-unsigned int
-btor_hash_bv_tuple (BtorBitVectorTuple *t)
->>>>>>> 11bfcdff
 {
   assert (mm);
   assert (bw > 0);
@@ -226,29 +190,19 @@
   return res;
 }
 
-<<<<<<< HEAD
 BtorBitVector *
 btor_assignment_bv (BtorMemMgr *mm, BtorNode *exp, int init_x_values)
-=======
-BtorBitVectorTuple *
-btor_copy_bv_tuple (BtorMemMgr *mm, BtorBitVectorTuple *t)
->>>>>>> 11bfcdff
 {
   assert (mm);
   assert (exp);
   assert (init_x_values || BTOR_REAL_ADDR_NODE (exp)->av);
   assert (init_x_values == 0 || init_x_values == 1);
 
-<<<<<<< HEAD
   int i, j, len, bit, inv;
   BtorNode *real_exp;
   BtorBitVector *res;
   BtorAIGVec *av;
   BtorAIGMgr *amgr;
-=======
-  int i;
-  BtorBitVectorTuple *res;
->>>>>>> 11bfcdff
 
   real_exp = BTOR_REAL_ADDR_NODE (exp);
 
@@ -290,11 +244,7 @@
 /*------------------------------------------------------------------------*/
 
 size_t
-<<<<<<< HEAD
 btor_size_bv (BtorBitVector *bv)
-=======
-btor_size_bv_tuple (BtorBitVectorTuple *t)
->>>>>>> 11bfcdff
 {
   assert (bv);
   return sizeof (BtorBitVector) + bv->len * sizeof (BTOR_BV_TYPE);
@@ -318,14 +268,9 @@
 
   int i;
 
-<<<<<<< HEAD
   /* find index on which a and b differ */
   for (i = 0; i < a->len && a->bits[i] == b->bits[i]; i++)
     ;
-=======
-  res = sizeof (BtorBitVectorTuple) + t->arity * sizeof (BtorBitVector *);
-  for (i = 0; i < t->arity; i++) res += btor_size_bv (t->bv[i]);
->>>>>>> 11bfcdff
 
   if (i == a->len) return 0;
 
@@ -1149,13 +1094,13 @@
 
 /*------------------------------------------------------------------------*/
 
-BitVectorTuple *
+BtorBitVectorTuple *
 btor_new_bv_tuple (BtorMemMgr *mm, int arity)
 {
   assert (mm);
   assert (arity > 0);
 
-  BitVectorTuple *res;
+  BtorBitVectorTuple *res;
 
   BTOR_CNEW (mm, res);
   BTOR_CNEWN (mm, res->bv, arity);
@@ -1165,7 +1110,7 @@
 
 void
 btor_add_to_bv_tuple (BtorMemMgr *mm,
-                      BitVectorTuple *t,
+                      BtorBitVectorTuple *t,
                       BtorBitVector *bv,
                       int pos)
 {
@@ -1179,7 +1124,7 @@
 }
 
 void
-btor_free_bv_tuple (BtorMemMgr *mm, BitVectorTuple *t)
+btor_free_bv_tuple (BtorMemMgr *mm, BtorBitVectorTuple *t)
 {
   assert (mm);
   assert (t);
@@ -1187,12 +1132,12 @@
   int i;
   for (i = 0; i < t->arity; i++) btor_free_bv (mm, t->bv[i]);
 
-  btor_free (mm, t->bv, sizeof (BitVectorTuple *) * t->arity);
-  btor_free (mm, t, sizeof (BitVectorTuple));
+  btor_free (mm, t->bv, sizeof (BtorBitVectorTuple *) * t->arity);
+  btor_free (mm, t, sizeof (BtorBitVectorTuple));
 }
 
 int
-btor_compare_bv_tuple (BitVectorTuple *t0, BitVectorTuple *t1)
+btor_compare_bv_tuple (BtorBitVectorTuple *t0, BtorBitVectorTuple *t1)
 {
   assert (t0);
   assert (t1);
@@ -1212,7 +1157,7 @@
 }
 
 unsigned int
-btor_hash_bv_tuple (BitVectorTuple *t)
+btor_hash_bv_tuple (BtorBitVectorTuple *t)
 {
   assert (t);
 
@@ -1228,14 +1173,14 @@
   return hash;
 }
 
-BitVectorTuple *
-btor_copy_bv_tuple (BtorMemMgr *mm, BitVectorTuple *t)
+BtorBitVectorTuple *
+btor_copy_bv_tuple (BtorMemMgr *mm, BtorBitVectorTuple *t)
 {
   assert (mm);
   assert (t);
 
   int i;
-  BitVectorTuple *res;
+  BtorBitVectorTuple *res;
 
   res = btor_new_bv_tuple (mm, t->arity);
 
@@ -1249,14 +1194,14 @@
 }
 
 size_t
-btor_size_bv_tuple (BitVectorTuple *t)
+btor_size_bv_tuple (BtorBitVectorTuple *t)
 {
   assert (t);
 
   int i;
   size_t res;
 
-  res = sizeof (BitVectorTuple) + t->arity * sizeof (BtorBitVector *);
+  res = sizeof (BtorBitVectorTuple) + t->arity * sizeof (BtorBitVector *);
   for (i = 0; i < t->arity; i++) res += btor_size_bv (t->bv[i]);
 
   return res;
