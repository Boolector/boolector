/*  Boolector: Satisfiablity Modulo Theories (SMT) solver.
 *
 *  Copyright (C) 2013-2015 Mathias Preiner.
 *  Copyright (C) 2015 Aina Niemetz.
 *
 *  All rights reserved.
 *
 *  This file is part of Boolector.
 *  See COPYING for more information on using this software.
 */

#include "btorbitvec.h"
#include "btoraig.h"
#include "btoraigvec.h"
#include "btorconst.h"
#include "btorcore.h"
#include "utils/btorutil.h"

#include <limits.h>

#define BTOR_MASK_REM_BITS(bv)                       \
  ((((BTOR_BV_TYPE) 1 << (BTOR_BV_TYPE_BW - 1)) - 1) \
   >> (BTOR_BV_TYPE_BW - 1 - (bv->width % BTOR_BV_TYPE_BW)))

/*------------------------------------------------------------------------*/

#ifndef NDEBUG
static int
rem_bits_zero_dbg (BtorBitVector *bv)
{
  assert (bv->width % BTOR_BV_TYPE_BW == 0
          || (bv->bits[0] >> (bv->width % BTOR_BV_TYPE_BW) == 0));
  return 1;
}

static int
check_bits_sll_dbg (BtorBitVector *bv, BtorBitVector *res, int shift)
{
  assert (bv);
  assert (res);
  assert (bv->width == res->width);

  unsigned i;

  for (i = 0; shift + i < bv->width; i++)
    assert (btor_get_bit_bv (bv, i) == btor_get_bit_bv (res, shift + i));

  return 1;
}
#endif

static void
set_rem_bits_to_zero (BtorBitVector *bv)
{
  if ((unsigned) bv->width != BTOR_BV_TYPE_BW * bv->len)
    bv->bits[0] &= BTOR_MASK_REM_BITS (bv);
}

/*------------------------------------------------------------------------*/

<<<<<<< HEAD
BtorBitVector *
btor_new_bv (BtorMemMgr *mm, uint32_t bw)
{
  assert (mm);
  assert (bw > 0);

  uint32_t i;
  BtorBitVector *res;

  i = bw / BTOR_BV_TYPE_BW;
  if (bw % BTOR_BV_TYPE_BW > 0) i += 1;

  assert (i > 0);
  res = btor_malloc (mm, sizeof (BtorBitVector) + sizeof (BTOR_BV_TYPE) * i);
  BTOR_CLRN (res->bits, i);
  res->len = i;
  assert (res->len);
  res->width = bw;
  return res;
}

// TODO simpler with btor_sub_bv
BtorBitVector *
btor_new_random_range_bv (BtorMemMgr *mm,
                          BtorRNG *rng,
                          uint32_t bw,
                          BtorBitVector *from,
                          BtorBitVector *to)
{
  assert (mm);
  assert (rng);
  assert (bw > 0);
  assert (bw == from->width);
  assert (from->width == to->width);
  assert (btor_compare_bv (from, to) <= 0);

  BtorBitVector *res, *resext, *fromext, *toext, *tmp1, *tmp2;

  /* we allow to = 1...1 */
  fromext = btor_uext_bv (mm, from, 1);
  toext   = btor_uext_bv (mm, to, 1);

  res    = btor_new_random_bv (mm, rng, bw);
  resext = btor_uext_bv (mm, res, 1);
  btor_free_bv (mm, res);

  tmp1 = btor_inc_bv (mm, toext);          // to + 1
  tmp2 = btor_sub_bv (mm, tmp1, fromext);  // to + 1 - from
  btor_free_bv (mm, tmp1);

  tmp1   = resext;
  resext = btor_urem_bv (mm, tmp1, tmp2);  // res %= to + 1 - from
  btor_free_bv (mm, tmp1);

  tmp1   = resext;
  resext = btor_add_bv (mm, tmp1, fromext);  // res += from

  btor_free_bv (mm, tmp1);
  btor_free_bv (mm, tmp2);
  btor_free_bv (mm, fromext);
  btor_free_bv (mm, toext);

  res = btor_slice_bv (mm, resext, from->width - 1, 0);
  btor_free_bv (mm, resext);
  return res;
}

BtorBitVector *
btor_new_random_bit_range_bv (
    BtorMemMgr *mm, BtorRNG *rng, uint32_t bw, uint32_t up, uint32_t lo)
{
  assert (mm);
  assert (rng);
  assert (bw > 0);
  assert (lo <= up);

  uint32_t i;
  BtorBitVector *res;

  res = btor_new_bv (mm, bw);
  for (i = 1; i < res->len; i++)
    res->bits[i] = (BTOR_BV_TYPE) btor_rand_rng (rng);
  res->bits[0] = (BTOR_BV_TYPE) btor_pick_rand_rng (
      rng, 0, ((~0) >> (BTOR_BV_TYPE_BW - bw % BTOR_BV_TYPE_BW)) - 1);

  for (i = 0; i < lo; i++) btor_set_bit_bv (res, i, 0);
  for (i = up + 1; i < res->width; i++) btor_set_bit_bv (res, i, 0);

  set_rem_bits_to_zero (res);

  return res;
}

BtorBitVector *
btor_new_random_bv (BtorMemMgr *mm, BtorRNG *rng, uint32_t bw)
{
  return btor_new_random_bit_range_bv (mm, rng, bw, bw - 1, 0);
}

BtorBitVector *
btor_char_to_bv (BtorMemMgr *mm, char *assignment)
{
  assert (mm);
  assert (assignment);
  assert (strlen (assignment) > 0);

  uint32_t i, j, bit;
  BtorBitVector *res;

  res = btor_new_bv (mm, strlen (assignment));

  for (i = 0; i < res->width; i++)
  {
    j = res->width - 1 - i;
    assert (assignment[j] == '0' || assignment[j] == '1');
    bit = assignment[j] == '0' ? 0 : 1;
    btor_set_bit_bv (res, i, bit);
  }

  return res;
}

BtorBitVector *
btor_uint64_to_bv (BtorMemMgr *mm, uint64_t value, uint32_t bw)
{
  assert (mm);
  assert (bw > 0);

  BtorBitVector *res;

  res = btor_new_bv (mm, bw);
  assert (res->len > 0);
  res->bits[res->len - 1] = (BTOR_BV_TYPE) value;
  if (res->width > 32)
    res->bits[res->len - 2] = (BTOR_BV_TYPE) (value >> BTOR_BV_TYPE_BW);

  set_rem_bits_to_zero (res);
  assert (rem_bits_zero_dbg (res));
  return res;
}

BtorBitVector *
btor_assignment_bv (BtorMemMgr *mm, BtorNode *exp, bool init_x_values)
{
  assert (mm);
  assert (exp);
  assert (init_x_values || BTOR_REAL_ADDR_NODE (exp)->av);
  assert (init_x_values == 0 || init_x_values == 1);

  int i, j, len, bit, inv;
  BtorNode *real_exp;
  BtorBitVector *res;
  BtorAIGVec *av;
  BtorAIGMgr *amgr;

  real_exp = BTOR_REAL_ADDR_NODE (exp);

  if (!real_exp->av)
    return btor_new_bv (mm, btor_get_exp_width (real_exp->btor, real_exp));

  amgr = btor_get_aig_mgr_btor (real_exp->btor);
  av   = real_exp->av;
  len  = av->len;
  res  = btor_new_bv (mm, len);
  inv  = BTOR_IS_INVERTED_NODE (exp);

  for (i = 0, j = len - 1; i < len; i++, j--)
  {
    bit = btor_get_assignment_aig (amgr, av->aigs[j]);
    if (init_x_values && bit == 0) bit = -1;
    if (inv) bit *= -1;
    assert (bit == -1 || bit == 1);
    btor_set_bit_bv (res, i, bit == 1 ? 1 : 0);
  }
  return res;
}

BtorBitVector *
btor_copy_bv (BtorMemMgr *mm, const BtorBitVector *bv)
{
  assert (mm);
  assert (bv);

  BtorBitVector *res;

  res = btor_new_bv (mm, bv->width);
  assert (res->width == bv->width);
  assert (res->len == bv->len);
  memcpy (res->bits, bv->bits, sizeof (*(bv->bits)) * bv->len);
  assert (btor_compare_bv (res, (BtorBitVector *) bv) == 0);
  return res;
}

/*------------------------------------------------------------------------*/

size_t
btor_size_bv (BtorBitVector *bv)
{
  assert (bv);
  return sizeof (BtorBitVector) + bv->len * sizeof (BTOR_BV_TYPE);
}

void
btor_free_bv (BtorMemMgr *mm, BtorBitVector *bv)
{
  assert (mm);
  assert (bv);
  btor_free (mm, bv, sizeof (BtorBitVector) + sizeof (BTOR_BV_TYPE) * bv->len);
}

int
btor_compare_bv (const BtorBitVector *a, const BtorBitVector *b)
{
  assert (a);
  assert (b);
  assert (a->len == b->len);
  assert (a->width == b->width);

  uint32_t i;

  /* find index on which a and b differ */
  for (i = 0; i < a->len && a->bits[i] == b->bits[i]; i++)
    ;

  if (i == a->len) return 0;

  if (a->bits[i] > b->bits[i]) return 1;

  assert (a->bits[i] < b->bits[i]);
  return -1;
}

bool
btor_is_zero_bv (const BtorBitVector *bv)
{
  assert (bv);

  uint32_t i;
  for (i = 0; i < bv->len; i++)
    if (bv->bits[i] != 0) return false;
  return true;
}

bool
btor_is_one_bv (const BtorBitVector *bv)
{
  assert (bv);

  uint32_t i;

  if (bv->bits[bv->len - 1] != 1) return false;
  for (i = 0; i < bv->len - 1; i++)
    if (bv->bits[i] != 0) return false;
  return true;
}

unsigned int
btor_hash_bv (BtorBitVector *bv)
{
  assert (bv);

  uint32_t i, hash = 0;

  for (i = 0; i < bv->len; i++) hash += bv->bits[i] * 7334147u;

  return hash;
}

/*------------------------------------------------------------------------*/

=======
>>>>>>> 9fc341c8
void
btor_print_bv (BtorBitVector *bv)
{
  assert (bv);

  int i;

  for (i = bv->width - 1; i >= 0; i--) printf ("%d", btor_get_bit_bv (bv, i));
  printf ("\n");
}

void
btor_print_all_bv (BtorBitVector *bv)
{
  assert (bv);

  int i;

  for (i = BTOR_BV_TYPE_BW * bv->len - 1; i >= 0; i--)
  {
    if ((unsigned) i == (BTOR_BV_TYPE_BW * bv->len + 1 - bv->width))
      printf ("|");
    if (i > 0 && (BTOR_BV_TYPE_BW * bv->len - 1 - i) % BTOR_BV_TYPE_BW == 0)
      printf (".");
    printf ("%d", btor_get_bit_bv (bv, i));
  }
  printf ("\n");
}

char *
btor_bv_to_char_bv (BtorMemMgr *mm, const BtorBitVector *bv)
{
  assert (mm);
  assert (bv);

  int i, bw, bit;
  char *res;

  bw = bv->width;
  BTOR_NEWN (mm, res, bw + 1);
  for (i = 0; i < bw; i++)
  {
    bit             = btor_get_bit_bv (bv, i);
    res[bw - 1 - i] = bit ? '1' : '0';
  }
  res[bw] = '\0';

  return res;
}

uint64_t
btor_bv_to_uint64_bv (BtorBitVector *bv)
{
  assert (bv);
  assert ((unsigned) bv->width <= sizeof (uint64_t) * 8);
  assert (bv->len <= 2);

  uint32_t i;
  uint64_t res;

  res = 0;
  for (i = 0; i < bv->len; i++)
    res |= ((uint64_t) bv->bits[i]) << (BTOR_BV_TYPE_BW * (bv->len - 1 - i));

  return res;
}

int
btor_get_bit_bv (const BtorBitVector *bv, uint32_t pos)
{
  assert (bv);

  uint32_t i, j;

  i = pos / BTOR_BV_TYPE_BW;
  j = pos % BTOR_BV_TYPE_BW;

  return (bv->bits[bv->len - 1 - i] >> j) & 1;
}

void
btor_set_bit_bv (BtorBitVector *bv, uint32_t pos, uint32_t bit)
{
  assert (bv);
  assert (bv->len > 0);
  assert (bit == 0 || bit == 1);
  assert (pos < bv->width);

  uint32_t i, j;

  i = pos / BTOR_BV_TYPE_BW;
  j = pos % BTOR_BV_TYPE_BW;
  assert (i < bv->len);

  if (bit)
    bv->bits[bv->len - 1 - i] |= (1u << j);
  else
    bv->bits[bv->len - 1 - i] &= ~(1u << j);
}

int
btor_is_true_bv (BtorBitVector *bv)
{
  assert (bv);

  if (bv->width != 1) return 0;
  return btor_get_bit_bv (bv, 0);
}

int
btor_is_false_bv (BtorBitVector *bv)
{
  assert (bv);

  if (bv->width != 1) return 0;
  return !btor_get_bit_bv (bv, 0);
}

/*------------------------------------------------------------------------*/

BtorBitVector *
btor_one_bv (BtorMemMgr *mm, int bw)
{
  assert (mm);
  assert (bw);

  BtorBitVector *res = btor_new_bv (mm, bw);
  btor_set_bit_bv (res, 0, 1);
  return res;
}

BtorBitVector *
btor_ones_bv (BtorMemMgr *mm, int bw)
{
  assert (mm);
  assert (bw);

  BtorBitVector *res, *tmp;

  tmp = btor_new_bv (mm, bw);
  res = btor_not_bv (mm, tmp);
  btor_free_bv (mm, tmp);

  return res;
}

<<<<<<< HEAD
BtorBitVector *
btor_neg_bv (BtorMemMgr *mm, BtorBitVector *bv)
=======
bool
btor_is_true_bv (BtorBitVector *bv)
>>>>>>> 9fc341c8
{
  assert (mm);
  assert (bv);

  BtorBitVector *not_bv, *one, *neg_b;

<<<<<<< HEAD
  not_bv = btor_not_bv (mm, bv);
  one    = btor_uint64_to_bv (mm, 1, bv->width);
  neg_b  = btor_add_bv (mm, not_bv, one);
  btor_free_bv (mm, not_bv);
  btor_free_bv (mm, one);
=======
bool
btor_is_false_bv (BtorBitVector *bv)
{
  assert (bv);
>>>>>>> 9fc341c8

  return neg_b;
}

bool
btor_is_zero_bv (BtorBitVector *bv)
{
  assert (bv);

  uint32_t i;
  for (i = 0; i < bv->len; i++)
    if (bv->bits[i] != 0) return false;
  return true;
}

bool
btor_is_one_bv (BtorBitVector *bv)
{
  assert (bv);

  int i;
  if (bv->bits[bv->len - 1] != 1) return false;
  for (i = bv->len - 2; i >= 0; i--)
    if (bv->bits[i] != 0) return false;
  return true;
}

bool
btor_is_ones_bv (BtorBitVector *bv)
{
  assert (bv);

  int i, n;
  for (i = bv->len - 1; i >= 1; i--)
    if (bv->bits[i] != UINT_MAX) return false;
  if (bv->width == BTOR_BV_TYPE_BW)
    return bv->bits[0] == UINT_MAX;
  else
  {
    n = BTOR_BV_TYPE_BW - bv->width % BTOR_BV_TYPE_BW;
    assert (n > 0);
    if (bv->bits[0] != UINT_MAX >> n) return false;
  }
  return true;
}

int
btor_is_power_of_two_bv (BtorBitVector *bv)
{
  assert (bv);

  uint32_t i, j;
  int bit;
  bool iszero;

  for (i = 0, j = 0, iszero = true; i < bv->width; i++)
  {
    bit = btor_get_bit_bv (bv, i);
    if (!bit) continue;
    if (bit && !iszero) return -1;
    assert (bit && iszero);
    j      = i;
    iszero = false;
  }
  return j;
}

int
btor_is_small_positive_int_bv (BtorBitVector *bv)
{
  assert (bv);

  uint32_t i;

  for (i = 0; i < bv->len - 1; i++)
    if (bv->bits[i] != 0) return -1;
  if (((int32_t) bv->bits[bv->len - 1]) < 0) return -1;
  return bv->bits[bv->len - 1];
}

int
btor_get_num_leading_zeros_bv (BtorBitVector *bv)
{
  assert (bv);

  uint32_t i;
  int res;

  for (i = bv->width - 1, res = 0; i < UINT_MAX; i--)
  {
    if (btor_get_bit_bv (bv, i)) break;
    res += 1;
  }

  return res;
}

int
btor_get_num_leading_ones_bv (BtorBitVector *bv)
{
  assert (bv);

  uint32_t i;
  int res;

  for (i = bv->width - 1, res = 0; i < UINT_MAX; i--)
  {
    if (!btor_get_bit_bv (bv, i)) break;
    res += 1;
  }

  return res;
}

BtorBitVector *
btor_not_bv (BtorMemMgr *mm, BtorBitVector *bv)
{
  assert (mm);
  assert (bv);

  uint32_t i;
  BtorBitVector *res;

  res = btor_new_bv (mm, bv->width);
  for (i = 0; i < bv->len; i++) res->bits[i] = ~bv->bits[i];

  set_rem_bits_to_zero (res);
  assert (rem_bits_zero_dbg (res));
  return res;
}

BtorBitVector *
btor_xor_bv (BtorMemMgr *mm, BtorBitVector *a, BtorBitVector *b)
{
  assert (mm);
  assert (a);
  assert (b);
  assert (a->len == b->len);
  assert (a->width == b->width);

  int i;
  BtorBitVector *res;

  res = btor_new_bv (mm, a->width);
  for (i = a->len - 1; i >= 0; i--) res->bits[i] = a->bits[i] ^ b->bits[i];

  assert (rem_bits_zero_dbg (res));
  return res;
}

BtorBitVector *
btor_inc_bv (BtorMemMgr *mm, BtorBitVector *bv)
{
  assert (mm);
  assert (bv);

  BtorBitVector *res, *one;

  one = btor_uint64_to_bv (mm, 1, bv->width);
  res = btor_add_bv (mm, bv, one);
  btor_free_bv (mm, one);
  return res;
}

BtorBitVector *
btor_dec_bv (BtorMemMgr *mm, BtorBitVector *bv)
{
  assert (mm);
  assert (bv);

  BtorBitVector *res, *one, *negone;

  one    = btor_uint64_to_bv (mm, 1, bv->width);
  negone = btor_neg_bv (mm, one);
  res    = btor_add_bv (mm, bv, negone);
  btor_free_bv (mm, one);
  btor_free_bv (mm, negone);
  return res;
}

BtorBitVector *
btor_flipped_bit_bv (BtorMemMgr *mm, BtorBitVector *bv, uint32_t pos)
{
  assert (bv);
  assert (bv->len > 0);
  assert (pos < bv->width);

  BtorBitVector *res;

  res = btor_copy_bv (mm, bv);
  btor_set_bit_bv (res, pos, btor_get_bit_bv (res, pos) ? 0 : 1);
  set_rem_bits_to_zero (res);
  assert (rem_bits_zero_dbg (res));

  return res;
}

BtorBitVector *
btor_flipped_bit_range_bv (BtorMemMgr *mm,
                           BtorBitVector *bv,
                           uint32_t upper,
                           uint32_t lower)
{
  assert (mm);
  assert (lower <= upper);
  assert (upper < bv->width);

  uint32_t i;
  BtorBitVector *res;

  res = btor_copy_bv (mm, bv);
  for (i = lower; i <= upper; i++)
    btor_set_bit_bv (res, i, btor_get_bit_bv (res, i) ? 0 : 1);
  set_rem_bits_to_zero (res);
  assert (rem_bits_zero_dbg (res));
  return res;
}

/*------------------------------------------------------------------------*/

BtorBitVector *
btor_add_bv (BtorMemMgr *mm, BtorBitVector *a, BtorBitVector *b)
{
  assert (mm);
  assert (a);
  assert (b);
  assert (a->len == b->len);
  assert (a->width == b->width);

  int i;
  uint64_t x, y, sum;
  BtorBitVector *res;
  BTOR_BV_TYPE carry;

  if (a->width <= 64)
  {
    x   = btor_bv_to_uint64_bv (a);
    y   = btor_bv_to_uint64_bv (b);
    res = btor_uint64_to_bv (mm, x + y, a->width);
  }
  else
  {
    res   = btor_new_bv (mm, a->width);
    carry = 0;
    for (i = a->len - 1; i >= 0; i--)
    {
      sum          = (uint64_t) a->bits[i] + b->bits[i] + carry;
      res->bits[i] = (BTOR_BV_TYPE) sum;
      carry        = (BTOR_BV_TYPE) (sum >> 32);
    }
  }

  set_rem_bits_to_zero (res);
  assert (rem_bits_zero_dbg (res));
  return res;
}

BtorBitVector *
btor_sub_bv (BtorMemMgr *mm, BtorBitVector *a, BtorBitVector *b)
{
  assert (mm);
  assert (a);
  assert (b);
  assert (a->len == b->len);
  assert (a->width == b->width);

  BtorBitVector *negb, *res;

  negb = btor_neg_bv (mm, b);
  res  = btor_add_bv (mm, a, negb);
  btor_free_bv (mm, negb);
  return res;
}

BtorBitVector *
btor_and_bv (BtorMemMgr *mm, BtorBitVector *a, BtorBitVector *b)
{
  assert (mm);
  assert (a);
  assert (b);
  assert (a->len == b->len);
  assert (a->width == b->width);

  int i;
  BtorBitVector *res;

  res = btor_new_bv (mm, a->width);
  for (i = a->len - 1; i >= 0; i--) res->bits[i] = a->bits[i] & b->bits[i];

  assert (rem_bits_zero_dbg (res));
  return res;
}

BtorBitVector *
btor_eq_bv (BtorMemMgr *mm, BtorBitVector *a, BtorBitVector *b)
{
  assert (mm);
  assert (a);
  assert (b);
  assert (a->len == b->len);
  assert (a->width == b->width);

  uint32_t i, bit;
  BtorBitVector *res;

  res = btor_new_bv (mm, 1);
  bit = 1;
  for (i = 0; i < a->len; i++)
  {
    if (a->bits[i] != b->bits[i])
    {
      bit = 0;
      break;
    }
  }
  btor_set_bit_bv (res, 0, bit);

  assert (rem_bits_zero_dbg (res));
  return res;
}

BtorBitVector *
btor_ult_bv (BtorMemMgr *mm, BtorBitVector *a, BtorBitVector *b)
{
  assert (mm);
  assert (a);
  assert (b);
  assert (a->len == b->len);
  assert (a->width == b->width);

  uint32_t i, bit;
  BtorBitVector *res;

  res = btor_new_bv (mm, 1);
  bit = 1;

  /* find index on which a and b differ */
  for (i = 0; i < a->len && a->bits[i] == b->bits[i]; i++)
    ;

  /* a == b */
  if (i == a->len || a->bits[i] >= b->bits[i]) bit = 0;

  btor_set_bit_bv (res, 0, bit);

  assert (rem_bits_zero_dbg (res));
  return res;
}

static BtorBitVector *
sll_bv (BtorMemMgr *mm, BtorBitVector *a, int shift)
{
  assert (mm);
  assert (a);

  int skip, i, j, k;
  BtorBitVector *res;
  BTOR_BV_TYPE v;

  res  = btor_new_bv (mm, a->width);
  k    = shift % BTOR_BV_TYPE_BW;
  skip = shift / BTOR_BV_TYPE_BW;

  v = 0;
  for (i = a->len - 1, j = res->len - 1 - skip; i >= 0 && j >= 0; i--, j--)
  {
    v = (k == 0) ? a->bits[i] : v | (a->bits[i] << k);
    assert (j >= 0);
    res->bits[j] = v;
    v            = (k == 0) ? a->bits[i] : a->bits[i] >> (BTOR_BV_TYPE_BW - k);
  }
  set_rem_bits_to_zero (res);
  assert (rem_bits_zero_dbg (res));
  assert (check_bits_sll_dbg (a, res, shift));
  return res;
}

BtorBitVector *
btor_sll_bv (BtorMemMgr *mm, BtorBitVector *a, BtorBitVector *b)
{
  assert (mm);
  assert (a);
  assert (b);
  assert (btor_is_power_of_2_util (a->width));
  assert (btor_log_2_util (a->width) == b->width);

  uint64_t shift;
  shift = btor_bv_to_uint64_bv (b);
  return sll_bv (mm, a, (int) shift);
}

BtorBitVector *
btor_srl_bv (BtorMemMgr *mm, BtorBitVector *a, BtorBitVector *b)
{
  assert (mm);
  assert (a);
  assert (b);

  uint32_t skip, i, j, k;
  uint64_t shift;
  BtorBitVector *res;
  BTOR_BV_TYPE v;

  res   = btor_new_bv (mm, a->width);
  shift = btor_bv_to_uint64_bv (b);
  k     = shift % BTOR_BV_TYPE_BW;
  skip  = shift / BTOR_BV_TYPE_BW;

  v = 0;
  for (i = 0, j = skip; i < a->len && j < a->len; i++, j++)
  {
    v            = (k == 0) ? a->bits[i] : v | (a->bits[i] >> k);
    res->bits[j] = v;
    v            = (k == 0) ? a->bits[i] : a->bits[i] << (BTOR_BV_TYPE_BW - k);
  }

  assert (rem_bits_zero_dbg (res));
  return res;
}

BtorBitVector *
btor_mul_bv (BtorMemMgr *mm, BtorBitVector *a, BtorBitVector *b)
{
  assert (mm);
  assert (a);
  assert (b);
  assert (a->len == b->len);
  assert (a->width == b->width);

  uint32_t i;
  uint64_t x, y;
  BtorBitVector *res, *and, *shift, *add;

  if (a->width <= 64)
  {
    x   = btor_bv_to_uint64_bv (a);
    y   = btor_bv_to_uint64_bv (b);
    res = btor_uint64_to_bv (mm, x * y, a->width);
  }
  else
  {
    res = btor_new_bv (mm, a->width);
    for (i = 0; i < a->width; i++)
    {
      if (btor_get_bit_bv (b, i))
        and = btor_copy_bv (mm, a);
      else
        and = btor_new_bv (mm, a->width);
      shift = sll_bv (mm, and, i);
      add   = btor_add_bv (mm, res, shift);
      btor_free_bv (mm, and);
      btor_free_bv (mm, shift);
      btor_free_bv (mm, res);
      res = add;
    }
  }
  return res;
}

<<<<<<< HEAD
=======
BtorBitVector *
btor_one_bv (BtorMemMgr *mm, uint32_t width)
{
  assert (mm);
  assert (width > 0);

  BtorBitVector *res;

  res = btor_new_bv (mm, width);
  btor_set_bit_bv (res, 0, 1);
  return res;
}

BtorBitVector *
btor_ones_bv (BtorMemMgr *mm, uint32_t width)
{
  assert (mm);
  assert (width > 0);

  BtorBitVector *res, *tmp;

  tmp = btor_new_bv (mm, width);
  res = btor_not_bv (mm, tmp);
  btor_free_bv (mm, tmp);
  return res;
}

BtorBitVector *
btor_neg_bv (BtorMemMgr *mm, BtorBitVector *bv)
{
  assert (mm);
  assert (bv);

  BtorBitVector *not_bv, *one, *neg_b;

  not_bv = btor_not_bv (mm, bv);
  one    = btor_uint64_to_bv (mm, 1, bv->width);
  neg_b  = btor_add_bv (mm, not_bv, one);
  btor_free_bv (mm, not_bv);
  btor_free_bv (mm, one);

  return neg_b;
}

>>>>>>> 9fc341c8
static void
udiv_urem_bv (BtorMemMgr *mm,
              BtorBitVector *a,
              BtorBitVector *b,
              BtorBitVector **q,
              BtorBitVector **r)
{
  assert (mm);
  assert (a);
  assert (b);
  assert (a->len == b->len);
  assert (a->width == b->width);

  int i, is_true;
  uint64_t x, y, z;

  BtorBitVector *neg_b, *quot, *rem, *ult, *eq, *tmp;

  if (a->width <= 64)
  {
    x = btor_bv_to_uint64_bv (a);
    y = btor_bv_to_uint64_bv (b);
    if (y == 0)
    {
      y = x;
      x = UINT64_MAX;
    }
    else
    {
      z = x / y;
      y = x % y;
      x = z;
    }
    quot = btor_uint64_to_bv (mm, x, a->width);
    rem  = btor_uint64_to_bv (mm, y, a->width);
  }
  else
  {
    neg_b = btor_neg_bv (mm, b);
    quot  = btor_new_bv (mm, a->width);
    rem   = btor_new_bv (mm, a->width);

    for (i = a->width - 1; i >= 0; i--)
    {
      tmp = sll_bv (mm, rem, 1);
      btor_free_bv (mm, rem);
      rem = tmp;
      btor_set_bit_bv (rem, 0, btor_get_bit_bv (a, i));

      ult     = btor_ult_bv (mm, b, rem);
      is_true = btor_is_true_bv (ult);
      btor_free_bv (mm, ult);

      if (is_true) goto UDIV_UREM_SUBTRACT;

      eq      = btor_eq_bv (mm, b, rem);
      is_true = btor_is_true_bv (eq);
      btor_free_bv (mm, eq);

      if (is_true)
      {
      UDIV_UREM_SUBTRACT:
        tmp = btor_add_bv (mm, rem, neg_b);
        btor_free_bv (mm, rem);
        rem = tmp;
        btor_set_bit_bv (quot, i, 1);
      }
    }
    btor_free_bv (mm, neg_b);
  }

  if (q)
    *q = quot;
  else
    btor_free_bv (mm, quot);

  if (r)
    *r = rem;
  else
    btor_free_bv (mm, rem);
}

BtorBitVector *
btor_udiv_bv (BtorMemMgr *mm, BtorBitVector *a, BtorBitVector *b)
{
  assert (mm);
  assert (a);
  assert (b);
  assert (a->len == b->len);
  assert (a->width == b->width);

  BtorBitVector *res = 0;
  udiv_urem_bv (mm, a, b, &res, 0);
  assert (res);
  return res;
}

BtorBitVector *
btor_urem_bv (BtorMemMgr *mm, BtorBitVector *a, BtorBitVector *b)
{
  assert (mm);
  assert (a);
  assert (b);
  assert (a->len == b->len);
  assert (a->width == b->width);

  BtorBitVector *res = 0;
  udiv_urem_bv (mm, a, b, 0, &res);
  assert (res);
  return res;
}

BtorBitVector *
btor_concat_bv (BtorMemMgr *mm, BtorBitVector *a, BtorBitVector *b)
{
  assert (mm);
  assert (a);
  assert (b);

  int i, j, k;
  BTOR_BV_TYPE v;
  BtorBitVector *res;

  res = btor_new_bv (mm, a->width + b->width);

  j = res->len - 1;

  /* copy bits from bit vector b */
  for (i = b->len - 1; i >= 0; i--) res->bits[j--] = b->bits[i];

  k = b->width % BTOR_BV_TYPE_BW;

  /* copy bits from bit vector a */
  if (k == 0)
  {
    assert (j >= 0);
    for (i = a->len - 1; i >= 0; i--) res->bits[j--] = a->bits[i];
  }
  else
  {
    j += 1;
    assert (res->bits[j] >> k == 0);
    v = res->bits[j];
    for (i = a->len - 1; i >= 0; i--)
    {
      v = v | (a->bits[i] << k);
      assert (j >= 0);
      res->bits[j--] = v;
      v              = a->bits[i] >> (BTOR_BV_TYPE_BW - k);
    }
    assert (j <= 0);
    if (j == 0) res->bits[j] = v;
  }

  assert (rem_bits_zero_dbg (res));
  return res;
}

BtorBitVector *
btor_slice_bv (BtorMemMgr *mm,
               BtorBitVector *bv,
               uint32_t upper,
               uint32_t lower)
{
  assert (mm);
  assert (bv);

  uint32_t i, j;
  BtorBitVector *res;

  res = btor_new_bv (mm, upper - lower + 1);
  for (i = lower, j = 0; i <= upper; i++)
    btor_set_bit_bv (res, j++, btor_get_bit_bv (bv, i));

  assert (rem_bits_zero_dbg (res));
  return res;
}

BtorBitVector *
btor_sext_bv (BtorMemMgr *mm, BtorBitVector *bv, uint32_t len)
{
  assert (mm);
  assert (bv);
  assert (len > 0);

  int i;
  BtorBitVector *res;

  res = btor_new_bv (mm, bv->width + len);
  memcpy (
      res->bits + res->len - bv->len, bv->bits, sizeof (*(bv->bits)) * bv->len);
  if (btor_get_bit_bv (bv, bv->width - 1))
  {
    i = (bv->width % BTOR_BV_TYPE_BW);
    res->bits[res->len - bv->len] |= (((uint64_t) -1) >> i) << i;
    for (i = res->len - bv->len - 1; i >= 0; i--) res->bits[i] = UINT_MAX;
  }

  return res;
}

BtorBitVector *
btor_uext_bv (BtorMemMgr *mm, BtorBitVector *bv, uint32_t len)
{
  assert (mm);
  assert (bv);
  assert (len > 0);

  BtorBitVector *res;

  res = btor_new_bv (mm, bv->width + len);
  memcpy (
      res->bits + res->len - bv->len, bv->bits, sizeof (*(bv->bits)) * bv->len);

  return res;
}

/*------------------------------------------------------------------------*/

bool
btor_is_umulo_bv (BtorMemMgr *mm, BtorBitVector *a, BtorBitVector *b)
{
  assert (mm);
  assert (a);
  assert (b);
  assert (a->len == b->len);
  assert (a->width == b->width);

  bool res;
  BtorBitVector *aext, *bext, *mul, *o;

  res = false;

  if (a->width > 1)
  {
    aext = btor_uext_bv (mm, a, a->width);
    bext = btor_uext_bv (mm, b, b->width);
    mul  = btor_mul_bv (mm, aext, bext);
    o    = btor_slice_bv (mm, mul, mul->width - 1, a->width);
    if (!btor_is_zero_bv (o)) res = true;
    btor_free_bv (mm, aext);
    btor_free_bv (mm, bext);
    btor_free_bv (mm, mul);
    btor_free_bv (mm, o);
  }

  return res;
}

/*------------------------------------------------------------------------*/

BtorBitVector *
btor_gcd_ext_bv (Btor *btor,
                 BtorBitVector *bv1,
                 BtorBitVector *bv2,
                 BtorBitVector **fx,
                 BtorBitVector **fy)
{
  assert (bv1);
  assert (bv2);
  assert (bv1->width == bv2->width);
  assert (btor_compare_bv (bv1, bv2) <= 0);
  assert (fx);
  assert (fy);

  BtorBitVector *a, *b, *x, *y, *lx, *ly, *gcd      = 0;
  BtorBitVector *zero, *mul, *neg, *tx, *ty, *r, *q = 0;

  zero = btor_new_bv (btor->mm, bv1->width);

  a = btor_copy_bv (btor->mm, bv1);
  b = btor_copy_bv (btor->mm, bv2);

  x = btor_copy_bv (btor->mm, zero);            // 0
  y = btor_flipped_bit_bv (btor->mm, zero, 0);  // 1

  lx = btor_flipped_bit_bv (btor->mm, zero, 0);  // 1
  ly = btor_copy_bv (btor->mm, zero);            // 0

  r = btor_copy_bv (btor->mm, bv1);

  while (btor_compare_bv (b, zero) > 0)
  {
    if (gcd) btor_free_bv (btor->mm, gcd);
    gcd = btor_copy_bv (btor->mm, r);

    btor_free_bv (btor->mm, r);
    r = btor_urem_bv (btor->mm, a, b);  // r = a % b

    if (q) btor_free_bv (btor->mm, q);
    q = btor_udiv_bv (btor->mm, a, b);  // q = a / b

    btor_free_bv (btor->mm, a);
    a = btor_copy_bv (btor->mm, b);  // a = b
    btor_free_bv (btor->mm, b);
    b = btor_copy_bv (btor->mm, r);  // b = r

    tx  = btor_copy_bv (btor->mm, x);  // tx = x
    mul = btor_mul_bv (btor->mm, x, q);
    neg = btor_neg_bv (btor->mm, mul);
    btor_free_bv (btor->mm, x);
    x = btor_add_bv (btor->mm, lx, neg);  // x = lx - x * q
    btor_free_bv (btor->mm, neg);
    btor_free_bv (btor->mm, mul);
    btor_free_bv (btor->mm, lx);
    lx = tx;  // lx = tx

    ty  = btor_copy_bv (btor->mm, y);  // ty = y
    mul = btor_mul_bv (btor->mm, y, q);
    neg = btor_neg_bv (btor->mm, mul);
    btor_free_bv (btor->mm, y);
    y = btor_add_bv (btor->mm, ly, neg);  // y = ly - y * q
    btor_free_bv (btor->mm, neg);
    btor_free_bv (btor->mm, mul);
    btor_free_bv (btor->mm, ly);
    ly = ty;  // ly = ty
  }

  *fx = lx;
  *fy = ly;
  btor_free_bv (btor->mm, r);
  btor_free_bv (btor->mm, q);
  btor_free_bv (btor->mm, a);
  btor_free_bv (btor->mm, b);
  btor_free_bv (btor->mm, x);
  btor_free_bv (btor->mm, y);
  btor_free_bv (btor->mm, zero);
  return gcd;
}

/* Calculate modular inverse for bv by means of the Extended Euclidian
 * Algorithm. Note that c must be odd (the greatest
 * common divisor gcd (c, 2^bw) must be and is in this case always 1).  */
BtorBitVector *
btor_mod_inverse_bv (BtorMemMgr *mm, BtorBitVector *bv)
{
  assert (mm);
  assert (bv);
  assert (btor_get_bit_bv (bv, 0)); /* bv must be odd */

  uint32_t i;
  BtorBitVector *a, *b, *y, *ly, *ty, *q, *yq, *r, *res;

  /* a = 2^bw
   * b = bv
   * lx * a + ly * b = gcd (a, b) = 1
   * -> lx * a = lx * 2^bw = 0 (2^bw_[bw] = 0)
   * -> ly * b = bv^-1 * bv = 1
   * -> ly is modular inverse of bv */

  a = btor_new_bv (mm, bv->width + 1);
  btor_set_bit_bv (a, a->width - 1, 1); /* 2^bw */

  b = btor_new_bv (mm, bv->width + 1); /* extend to bw of a */
  for (i = 0; i < bv->width; i++)
    btor_set_bit_bv (b, i, btor_get_bit_bv (bv, i));

  y  = btor_one_bv (mm, bv->width + 1);
  ly = btor_new_bv (mm, bv->width + 1);

  while (!btor_is_zero_bv (b))
  {
    udiv_urem_bv (mm, a, b, &q, &r);
    btor_free_bv (mm, a);

    a = b;
    b = r;

    ty = y;
    yq = btor_mul_bv (mm, y, q);
    btor_free_bv (mm, q);
    y = btor_sub_bv (mm, ly, yq); /* y = ly - y * q */
    btor_free_bv (mm, yq);

    btor_free_bv (mm, ly);
    ly = ty;
  }

  res = btor_slice_bv (mm, ly, bv->width - 1, 0);

#ifndef NDEBUG
  assert (res->width == bv->width);
  ty = btor_mul_bv (mm, bv, res);
  assert (btor_is_one_bv (ty));
  btor_free_bv (mm, ty);
#endif

  btor_free_bv (mm, ly);
  btor_free_bv (mm, y);
  btor_free_bv (mm, b);
  btor_free_bv (mm, a);

  return res;
}

<<<<<<< HEAD
/*------------------------------------------------------------------------*/

BtorBitVectorTuple *
btor_new_bv_tuple (BtorMemMgr *mm, uint32_t arity)
{
  assert (mm);
  assert (arity > 0);

  BtorBitVectorTuple *res;

  BTOR_CNEW (mm, res);
  BTOR_CNEWN (mm, res->bv, arity);
  res->arity = arity;
  return res;
}

void
btor_add_to_bv_tuple (BtorMemMgr *mm,
                      BtorBitVectorTuple *t,
                      BtorBitVector *bv,
                      uint32_t pos)
=======
static uint32_t hash_primes[] = {333444569u, 76891121u, 456790003u};

#define NPRIMES ((int) (sizeof hash_primes / sizeof *hash_primes))

uint32_t
btor_hash_bv (BtorBitVector *bv)
>>>>>>> 9fc341c8
{
  assert (mm);
  assert (t);
  assert (bv);
  assert (pos < t->arity);
  assert (!t->bv[pos]);
  t->bv[pos] = btor_copy_bv (mm, bv);
}

void
btor_free_bv_tuple (BtorMemMgr *mm, BtorBitVectorTuple *t)
{
  assert (mm);
  assert (t);

  uint32_t i;

  for (i = 0; i < t->arity; i++) btor_free_bv (mm, t->bv[i]);
  btor_free (mm, t->bv, sizeof (BtorBitVectorTuple *) * t->arity);
  btor_free (mm, t, sizeof (BtorBitVectorTuple));
}

int
btor_compare_bv_tuple (BtorBitVectorTuple *t0, BtorBitVectorTuple *t1)
{
  assert (t0);
  assert (t1);
  assert (t0->arity == t1->arity);

  uint32_t i;
  int j;

  for (i = 0; i < t0->arity; i++)
  {
    assert (t0->bv[i]);
    assert (t1->bv[i]);
    j = btor_compare_bv (t0->bv[i], t1->bv[i]);
    if (j != 0) return j;
  }

  return 0;
}

uint32_t
btor_hash_bv_tuple (BtorBitVectorTuple *t)
{
  assert (t);

  uint32_t res = 0, i, j;

  for (i = 0, j = 0; i < bv->len; i++)
  {
    res += hash_primes[j++] * bv->bits[i];
    if (j == NPRIMES) j = 0;
  }
  return res;
}

/*------------------------------------------------------------------------*/

/* Calculate modular inverse for bv by means of the Extended Euclidian
 * Algorithm. Note that c must be odd (the greatest
 * common divisor gcd (c, 2^bw) must be and is in this case always 1).  */
BtorBitVector *
btor_mod_inverse_bv (BtorMemMgr *mm, BtorBitVector *bv)
{
  assert (mm);
  assert (bv);
  assert (btor_get_bit_bv (bv, 0)); /* bv must be odd */

  uint32_t i;
  BtorBitVector *a, *b, *y, *ly, *ty, *q, *yq, *r, *res;

  /* a = 2^bw
   *    * b = bv
   *       * lx * a + ly * b = gcd (a, b) = 1
   *          * -> lx * a = lx * 2^bw = 0 (2^bw_[bw] = 0)
   *             * -> ly * b = bv^-1 * bv = 1
   *                * -> ly is modular inverse of bv */

  a = btor_new_bv (mm, bv->width + 1);
  btor_set_bit_bv (a, a->width - 1, 1); /* 2^bw */

  b = btor_new_bv (mm, bv->width + 1); /* extend to bw of a */
  for (i = 0; i < bv->width; i++)
    btor_set_bit_bv (b, i, btor_get_bit_bv (bv, i));

  y  = btor_one_bv (mm, bv->width + 1);
  ly = btor_new_bv (mm, bv->width + 1);

  while (!btor_is_zero_bv (b))
  {
    udiv_urem_bv (mm, a, b, &q, &r);
    btor_free_bv (mm, a);

    a = b;
    b = r;

    ty = y;
    yq = btor_mul_bv (mm, y, q);
    btor_free_bv (mm, q);
    y = btor_sub_bv (mm, ly, yq); /* y = ly - y * q */
    btor_free_bv (mm, yq);

    btor_free_bv (mm, ly);
    ly = ty;
  }

  res = btor_slice_bv (mm, ly, bv->width - 1, 0);

#ifndef NDEBUG
  assert (res->width == bv->width);
  ty = btor_mul_bv (mm, bv, res);
  assert (btor_is_one_bv (ty));
  btor_free_bv (mm, ty);
#endif

  btor_free_bv (mm, ly);
  btor_free_bv (mm, y);
  btor_free_bv (mm, b);
  btor_free_bv (mm, a);

  return res;
}
/*------------------------------------------------------------------------*/

BtorSpecialConstBitVector
btor_is_special_const_bv (BtorBitVector *bv)
{
  assert (bv);

  if (btor_is_zero_bv (bv)) return BTOR_SPECIAL_CONST_BV_ZERO;
  if (btor_is_one_bv (bv))
    return bv->width == 1 ? BTOR_SPECIAL_CONST_BV_ONE_ONES
                          : BTOR_SPECIAL_CONST_BV_ONE;
  if (btor_is_ones_bv (bv))
  {
    assert (bv->width > 1);
    return BTOR_SPECIAL_CONST_BV_ONES;
  }
  return BTOR_SPECIAL_CONST_BV_NONE;
}

/*------------------------------------------------------------------------*/

BtorBitVectorTuple *
btor_new_bv_tuple (BtorMemMgr *mm, uint32_t arity)
{
  assert (mm);
  assert (arity > 0);

  BtorBitVectorTuple *res;

  BTOR_CNEW (mm, res);
  BTOR_CNEWN (mm, res->bv, arity);
  res->arity = arity;
  return res;
}

void
btor_add_to_bv_tuple (BtorMemMgr *mm,
                      BtorBitVectorTuple *t,
                      BtorBitVector *bv,
                      uint32_t pos)
{
  assert (mm);
  assert (t);
  assert (bv);
  assert (pos < t->arity);
  assert (!t->bv[pos]);
  t->bv[pos] = btor_copy_bv (mm, bv);
}

void
btor_free_bv_tuple (BtorMemMgr *mm, BtorBitVectorTuple *t)
{
  assert (mm);
  assert (t);

  uint32_t i;
  for (i = 0; i < t->arity; i++) btor_free_bv (mm, t->bv[i]);

  btor_free (mm, t->bv, sizeof (BtorBitVectorTuple *) * t->arity);
  btor_free (mm, t, sizeof (BtorBitVectorTuple));
}

int
btor_compare_bv_tuple (BtorBitVectorTuple *t0, BtorBitVectorTuple *t1)
{
  assert (t0);
  assert (t1);
  assert (t0->arity == t1->arity);

  uint32_t i;
  int j;

  for (i = 0; i < t0->arity; i++)
  {
    assert (t0->bv[i]);
    assert (t1->bv[i]);
    j = btor_compare_bv (t0->bv[i], t1->bv[i]);
    if (j != 0) return j;
  }

  return 0;
}

uint32_t
btor_hash_bv_tuple (BtorBitVectorTuple *t)
{
  assert (t);

  uint32_t i, hash = 0;

  for (i = 0; i < t->arity; i++)
  {
    assert (t->bv[i]);
    hash += btor_hash_bv (t->bv[i]);
  }

  return hash;
}

BtorBitVectorTuple *
btor_copy_bv_tuple (BtorMemMgr *mm, BtorBitVectorTuple *t)
{
  assert (mm);
  assert (t);

  uint32_t i;
  BtorBitVectorTuple *res;

  res = btor_new_bv_tuple (mm, t->arity);

  for (i = 0; i < t->arity; i++)
  {
    assert (t->bv[i]);
    res->bv[i] = btor_copy_bv (mm, t->bv[i]);
  }

  return res;
}

size_t
btor_size_bv_tuple (BtorBitVectorTuple *t)
{
  assert (t);

  uint32_t i;
  size_t res;

  res = sizeof (BtorBitVectorTuple) + t->arity * sizeof (BtorBitVector *);
  for (i = 0; i < t->arity; i++) res += btor_size_bv (t->bv[i]);

  return res;
<<<<<<< HEAD
}

/*------------------------------------------------------------------------*/
=======
}
>>>>>>> 9fc341c8
<|MERGE_RESOLUTION|>--- conflicted
+++ resolved
@@ -58,7 +58,6 @@
 
 /*------------------------------------------------------------------------*/
 
-<<<<<<< HEAD
 BtorBitVector *
 btor_new_bv (BtorMemMgr *mm, uint32_t bw)
 {
@@ -80,7 +79,6 @@
   return res;
 }
 
-// TODO simpler with btor_sub_bv
 BtorBitVector *
 btor_new_random_range_bv (BtorMemMgr *mm,
                           BtorRNG *rng,
@@ -291,46 +289,25 @@
   return -1;
 }
 
-bool
-btor_is_zero_bv (const BtorBitVector *bv)
-{
-  assert (bv);
-
-  uint32_t i;
-  for (i = 0; i < bv->len; i++)
-    if (bv->bits[i] != 0) return false;
-  return true;
-}
-
-bool
-btor_is_one_bv (const BtorBitVector *bv)
-{
-  assert (bv);
-
-  uint32_t i;
-
-  if (bv->bits[bv->len - 1] != 1) return false;
-  for (i = 0; i < bv->len - 1; i++)
-    if (bv->bits[i] != 0) return false;
-  return true;
-}
-
-unsigned int
+static uint32_t hash_primes[] = {333444569u, 76891121u, 456790003u};
+
+#define NPRIMES ((int) (sizeof hash_primes / sizeof *hash_primes))
+
+uint32_t
 btor_hash_bv (BtorBitVector *bv)
 {
   assert (bv);
 
-  uint32_t i, hash = 0;
-
-  for (i = 0; i < bv->len; i++) hash += bv->bits[i] * 7334147u;
-
-  return hash;
-}
-
-/*------------------------------------------------------------------------*/
-
-=======
->>>>>>> 9fc341c8
+  uint32_t res = 0, i, j;
+
+  for (i = 0, j = 0; i < bv->len; i++)
+  {
+    res += hash_primes[j++] * bv->bits[i];
+    if (j == NPRIMES) j = 0;
+  }
+  return res;
+}
+
 void
 btor_print_bv (BtorBitVector *bv)
 {
@@ -398,6 +375,8 @@
   return res;
 }
 
+/*------------------------------------------------------------------------*/
+
 int
 btor_get_bit_bv (const BtorBitVector *bv, uint32_t pos)
 {
@@ -431,8 +410,8 @@
     bv->bits[bv->len - 1 - i] &= ~(1u << j);
 }
 
-int
-btor_is_true_bv (BtorBitVector *bv)
+bool
+btor_is_true_bv (const BtorBitVector *bv)
 {
   assert (bv);
 
@@ -440,8 +419,8 @@
   return btor_get_bit_bv (bv, 0);
 }
 
-int
-btor_is_false_bv (BtorBitVector *bv)
+bool
+btor_is_false_bv (const BtorBitVector *bv)
 {
   assert (bv);
 
@@ -449,65 +428,8 @@
   return !btor_get_bit_bv (bv, 0);
 }
 
-/*------------------------------------------------------------------------*/
-
-BtorBitVector *
-btor_one_bv (BtorMemMgr *mm, int bw)
-{
-  assert (mm);
-  assert (bw);
-
-  BtorBitVector *res = btor_new_bv (mm, bw);
-  btor_set_bit_bv (res, 0, 1);
-  return res;
-}
-
-BtorBitVector *
-btor_ones_bv (BtorMemMgr *mm, int bw)
-{
-  assert (mm);
-  assert (bw);
-
-  BtorBitVector *res, *tmp;
-
-  tmp = btor_new_bv (mm, bw);
-  res = btor_not_bv (mm, tmp);
-  btor_free_bv (mm, tmp);
-
-  return res;
-}
-
-<<<<<<< HEAD
-BtorBitVector *
-btor_neg_bv (BtorMemMgr *mm, BtorBitVector *bv)
-=======
 bool
-btor_is_true_bv (BtorBitVector *bv)
->>>>>>> 9fc341c8
-{
-  assert (mm);
-  assert (bv);
-
-  BtorBitVector *not_bv, *one, *neg_b;
-
-<<<<<<< HEAD
-  not_bv = btor_not_bv (mm, bv);
-  one    = btor_uint64_to_bv (mm, 1, bv->width);
-  neg_b  = btor_add_bv (mm, not_bv, one);
-  btor_free_bv (mm, not_bv);
-  btor_free_bv (mm, one);
-=======
-bool
-btor_is_false_bv (BtorBitVector *bv)
-{
-  assert (bv);
->>>>>>> 9fc341c8
-
-  return neg_b;
-}
-
-bool
-btor_is_zero_bv (BtorBitVector *bv)
+btor_is_zero_bv (const BtorBitVector *bv)
 {
   assert (bv);
 
@@ -518,23 +440,11 @@
 }
 
 bool
-btor_is_one_bv (BtorBitVector *bv)
-{
-  assert (bv);
-
-  int i;
-  if (bv->bits[bv->len - 1] != 1) return false;
-  for (i = bv->len - 2; i >= 0; i--)
-    if (bv->bits[i] != 0) return false;
-  return true;
-}
-
-bool
-btor_is_ones_bv (BtorBitVector *bv)
-{
-  assert (bv);
-
-  int i, n;
+btor_is_ones_bv (const BtorBitVector *bv)
+{
+  assert (bv);
+
+  uint32_t i, n;
   for (i = bv->len - 1; i >= 1; i--)
     if (bv->bits[i] != UINT_MAX) return false;
   if (bv->width == BTOR_BV_TYPE_BW)
@@ -548,8 +458,21 @@
   return true;
 }
 
+bool
+btor_is_one_bv (const BtorBitVector *bv)
+{
+  assert (bv);
+
+  uint32_t i;
+
+  if (bv->bits[bv->len - 1] != 1) return false;
+  for (i = 0; i < bv->len - 1; i++)
+    if (bv->bits[i] != 0) return false;
+  return true;
+}
+
 int
-btor_is_power_of_two_bv (BtorBitVector *bv)
+btor_is_power_of_two_bv (const BtorBitVector *bv)
 {
   assert (bv);
 
@@ -570,7 +493,7 @@
 }
 
 int
-btor_is_small_positive_int_bv (BtorBitVector *bv)
+btor_is_small_positive_int_bv (const BtorBitVector *bv)
 {
   assert (bv);
 
@@ -583,7 +506,7 @@
 }
 
 int
-btor_get_num_leading_zeros_bv (BtorBitVector *bv)
+btor_get_num_leading_zeros_bv (const BtorBitVector *bv)
 {
   assert (bv);
 
@@ -600,7 +523,7 @@
 }
 
 int
-btor_get_num_leading_ones_bv (BtorBitVector *bv)
+btor_get_num_leading_ones_bv (const BtorBitVector *bv)
 {
   assert (bv);
 
@@ -616,6 +539,51 @@
   return res;
 }
 
+/*------------------------------------------------------------------------*/
+
+BtorBitVector *
+btor_one_bv (BtorMemMgr *mm, uint32_t bw)
+{
+  assert (mm);
+  assert (bw);
+
+  BtorBitVector *res = btor_new_bv (mm, bw);
+  btor_set_bit_bv (res, 0, 1);
+  return res;
+}
+
+BtorBitVector *
+btor_ones_bv (BtorMemMgr *mm, uint32_t bw)
+{
+  assert (mm);
+  assert (bw);
+
+  BtorBitVector *res, *tmp;
+
+  tmp = btor_new_bv (mm, bw);
+  res = btor_not_bv (mm, tmp);
+  btor_free_bv (mm, tmp);
+
+  return res;
+}
+
+BtorBitVector *
+btor_neg_bv (BtorMemMgr *mm, BtorBitVector *bv)
+{
+  assert (mm);
+  assert (bv);
+
+  BtorBitVector *not_bv, *one, *neg_b;
+
+  not_bv = btor_not_bv (mm, bv);
+  one    = btor_uint64_to_bv (mm, 1, bv->width);
+  neg_b  = btor_add_bv (mm, not_bv, one);
+  btor_free_bv (mm, not_bv);
+  btor_free_bv (mm, one);
+
+  return neg_b;
+}
+
 BtorBitVector *
 btor_not_bv (BtorMemMgr *mm, BtorBitVector *bv)
 {
@@ -629,25 +597,6 @@
   for (i = 0; i < bv->len; i++) res->bits[i] = ~bv->bits[i];
 
   set_rem_bits_to_zero (res);
-  assert (rem_bits_zero_dbg (res));
-  return res;
-}
-
-BtorBitVector *
-btor_xor_bv (BtorMemMgr *mm, BtorBitVector *a, BtorBitVector *b)
-{
-  assert (mm);
-  assert (a);
-  assert (b);
-  assert (a->len == b->len);
-  assert (a->width == b->width);
-
-  int i;
-  BtorBitVector *res;
-
-  res = btor_new_bv (mm, a->width);
-  for (i = a->len - 1; i >= 0; i--) res->bits[i] = a->bits[i] ^ b->bits[i];
-
   assert (rem_bits_zero_dbg (res));
   return res;
 }
@@ -679,44 +628,6 @@
   res    = btor_add_bv (mm, bv, negone);
   btor_free_bv (mm, one);
   btor_free_bv (mm, negone);
-  return res;
-}
-
-BtorBitVector *
-btor_flipped_bit_bv (BtorMemMgr *mm, BtorBitVector *bv, uint32_t pos)
-{
-  assert (bv);
-  assert (bv->len > 0);
-  assert (pos < bv->width);
-
-  BtorBitVector *res;
-
-  res = btor_copy_bv (mm, bv);
-  btor_set_bit_bv (res, pos, btor_get_bit_bv (res, pos) ? 0 : 1);
-  set_rem_bits_to_zero (res);
-  assert (rem_bits_zero_dbg (res));
-
-  return res;
-}
-
-BtorBitVector *
-btor_flipped_bit_range_bv (BtorMemMgr *mm,
-                           BtorBitVector *bv,
-                           uint32_t upper,
-                           uint32_t lower)
-{
-  assert (mm);
-  assert (lower <= upper);
-  assert (upper < bv->width);
-
-  uint32_t i;
-  BtorBitVector *res;
-
-  res = btor_copy_bv (mm, bv);
-  for (i = lower; i <= upper; i++)
-    btor_set_bit_bv (res, i, btor_get_bit_bv (res, i) ? 0 : 1);
-  set_rem_bits_to_zero (res);
-  assert (rem_bits_zero_dbg (res));
   return res;
 }
 
@@ -790,6 +701,25 @@
 
   res = btor_new_bv (mm, a->width);
   for (i = a->len - 1; i >= 0; i--) res->bits[i] = a->bits[i] & b->bits[i];
+
+  assert (rem_bits_zero_dbg (res));
+  return res;
+}
+
+BtorBitVector *
+btor_xor_bv (BtorMemMgr *mm, BtorBitVector *a, BtorBitVector *b)
+{
+  assert (mm);
+  assert (a);
+  assert (b);
+  assert (a->len == b->len);
+  assert (a->width == b->width);
+
+  int i;
+  BtorBitVector *res;
+
+  res = btor_new_bv (mm, a->width);
+  for (i = a->len - 1; i >= 0; i--) res->bits[i] = a->bits[i] ^ b->bits[i];
 
   assert (rem_bits_zero_dbg (res));
   return res;
@@ -961,53 +891,6 @@
   return res;
 }
 
-<<<<<<< HEAD
-=======
-BtorBitVector *
-btor_one_bv (BtorMemMgr *mm, uint32_t width)
-{
-  assert (mm);
-  assert (width > 0);
-
-  BtorBitVector *res;
-
-  res = btor_new_bv (mm, width);
-  btor_set_bit_bv (res, 0, 1);
-  return res;
-}
-
-BtorBitVector *
-btor_ones_bv (BtorMemMgr *mm, uint32_t width)
-{
-  assert (mm);
-  assert (width > 0);
-
-  BtorBitVector *res, *tmp;
-
-  tmp = btor_new_bv (mm, width);
-  res = btor_not_bv (mm, tmp);
-  btor_free_bv (mm, tmp);
-  return res;
-}
-
-BtorBitVector *
-btor_neg_bv (BtorMemMgr *mm, BtorBitVector *bv)
-{
-  assert (mm);
-  assert (bv);
-
-  BtorBitVector *not_bv, *one, *neg_b;
-
-  not_bv = btor_not_bv (mm, bv);
-  one    = btor_uint64_to_bv (mm, 1, bv->width);
-  neg_b  = btor_add_bv (mm, not_bv, one);
-  btor_free_bv (mm, not_bv);
-  btor_free_bv (mm, one);
-
-  return neg_b;
-}
-
->>>>>>> 9fc341c8
 static void
 udiv_urem_bv (BtorMemMgr *mm,
               BtorBitVector *a,
@@ -1225,6 +1108,44 @@
   return res;
 }
 
+BtorBitVector *
+btor_flipped_bit_bv (BtorMemMgr *mm, BtorBitVector *bv, uint32_t pos)
+{
+  assert (bv);
+  assert (bv->len > 0);
+  assert (pos < bv->width);
+
+  BtorBitVector *res;
+
+  res = btor_copy_bv (mm, bv);
+  btor_set_bit_bv (res, pos, btor_get_bit_bv (res, pos) ? 0 : 1);
+  set_rem_bits_to_zero (res);
+  assert (rem_bits_zero_dbg (res));
+
+  return res;
+}
+
+BtorBitVector *
+btor_flipped_bit_range_bv (BtorMemMgr *mm,
+                           BtorBitVector *bv,
+                           uint32_t upper,
+                           uint32_t lower)
+{
+  assert (mm);
+  assert (lower <= upper);
+  assert (upper < bv->width);
+
+  uint32_t i;
+  BtorBitVector *res;
+
+  res = btor_copy_bv (mm, bv);
+  for (i = lower; i <= upper; i++)
+    btor_set_bit_bv (res, i, btor_get_bit_bv (res, i) ? 0 : 1);
+  set_rem_bits_to_zero (res);
+  assert (rem_bits_zero_dbg (res));
+  return res;
+}
+
 /*------------------------------------------------------------------------*/
 
 bool
@@ -1403,7 +1324,25 @@
   return res;
 }
 
-<<<<<<< HEAD
+/*------------------------------------------------------------------------*/
+
+BtorSpecialConstBitVector
+btor_is_special_const_bv (BtorBitVector *bv)
+{
+  assert (bv);
+
+  if (btor_is_zero_bv (bv)) return BTOR_SPECIAL_CONST_BV_ZERO;
+  if (btor_is_one_bv (bv))
+    return bv->width == 1 ? BTOR_SPECIAL_CONST_BV_ONE_ONES
+                          : BTOR_SPECIAL_CONST_BV_ONE;
+  if (btor_is_ones_bv (bv))
+  {
+    assert (bv->width > 1);
+    return BTOR_SPECIAL_CONST_BV_ONES;
+  }
+  return BTOR_SPECIAL_CONST_BV_NONE;
+}
+
 /*------------------------------------------------------------------------*/
 
 BtorBitVectorTuple *
@@ -1425,14 +1364,6 @@
                       BtorBitVectorTuple *t,
                       BtorBitVector *bv,
                       uint32_t pos)
-=======
-static uint32_t hash_primes[] = {333444569u, 76891121u, 456790003u};
-
-#define NPRIMES ((int) (sizeof hash_primes / sizeof *hash_primes))
-
-uint32_t
-btor_hash_bv (BtorBitVector *bv)
->>>>>>> 9fc341c8
 {
   assert (mm);
   assert (t);
@@ -1449,8 +1380,8 @@
   assert (t);
 
   uint32_t i;
-
   for (i = 0; i < t->arity; i++) btor_free_bv (mm, t->bv[i]);
+
   btor_free (mm, t->bv, sizeof (BtorBitVectorTuple *) * t->arity);
   btor_free (mm, t, sizeof (BtorBitVectorTuple));
 }
@@ -1481,170 +1412,6 @@
 {
   assert (t);
 
-  uint32_t res = 0, i, j;
-
-  for (i = 0, j = 0; i < bv->len; i++)
-  {
-    res += hash_primes[j++] * bv->bits[i];
-    if (j == NPRIMES) j = 0;
-  }
-  return res;
-}
-
-/*------------------------------------------------------------------------*/
-
-/* Calculate modular inverse for bv by means of the Extended Euclidian
- * Algorithm. Note that c must be odd (the greatest
- * common divisor gcd (c, 2^bw) must be and is in this case always 1).  */
-BtorBitVector *
-btor_mod_inverse_bv (BtorMemMgr *mm, BtorBitVector *bv)
-{
-  assert (mm);
-  assert (bv);
-  assert (btor_get_bit_bv (bv, 0)); /* bv must be odd */
-
-  uint32_t i;
-  BtorBitVector *a, *b, *y, *ly, *ty, *q, *yq, *r, *res;
-
-  /* a = 2^bw
-   *    * b = bv
-   *       * lx * a + ly * b = gcd (a, b) = 1
-   *          * -> lx * a = lx * 2^bw = 0 (2^bw_[bw] = 0)
-   *             * -> ly * b = bv^-1 * bv = 1
-   *                * -> ly is modular inverse of bv */
-
-  a = btor_new_bv (mm, bv->width + 1);
-  btor_set_bit_bv (a, a->width - 1, 1); /* 2^bw */
-
-  b = btor_new_bv (mm, bv->width + 1); /* extend to bw of a */
-  for (i = 0; i < bv->width; i++)
-    btor_set_bit_bv (b, i, btor_get_bit_bv (bv, i));
-
-  y  = btor_one_bv (mm, bv->width + 1);
-  ly = btor_new_bv (mm, bv->width + 1);
-
-  while (!btor_is_zero_bv (b))
-  {
-    udiv_urem_bv (mm, a, b, &q, &r);
-    btor_free_bv (mm, a);
-
-    a = b;
-    b = r;
-
-    ty = y;
-    yq = btor_mul_bv (mm, y, q);
-    btor_free_bv (mm, q);
-    y = btor_sub_bv (mm, ly, yq); /* y = ly - y * q */
-    btor_free_bv (mm, yq);
-
-    btor_free_bv (mm, ly);
-    ly = ty;
-  }
-
-  res = btor_slice_bv (mm, ly, bv->width - 1, 0);
-
-#ifndef NDEBUG
-  assert (res->width == bv->width);
-  ty = btor_mul_bv (mm, bv, res);
-  assert (btor_is_one_bv (ty));
-  btor_free_bv (mm, ty);
-#endif
-
-  btor_free_bv (mm, ly);
-  btor_free_bv (mm, y);
-  btor_free_bv (mm, b);
-  btor_free_bv (mm, a);
-
-  return res;
-}
-/*------------------------------------------------------------------------*/
-
-BtorSpecialConstBitVector
-btor_is_special_const_bv (BtorBitVector *bv)
-{
-  assert (bv);
-
-  if (btor_is_zero_bv (bv)) return BTOR_SPECIAL_CONST_BV_ZERO;
-  if (btor_is_one_bv (bv))
-    return bv->width == 1 ? BTOR_SPECIAL_CONST_BV_ONE_ONES
-                          : BTOR_SPECIAL_CONST_BV_ONE;
-  if (btor_is_ones_bv (bv))
-  {
-    assert (bv->width > 1);
-    return BTOR_SPECIAL_CONST_BV_ONES;
-  }
-  return BTOR_SPECIAL_CONST_BV_NONE;
-}
-
-/*------------------------------------------------------------------------*/
-
-BtorBitVectorTuple *
-btor_new_bv_tuple (BtorMemMgr *mm, uint32_t arity)
-{
-  assert (mm);
-  assert (arity > 0);
-
-  BtorBitVectorTuple *res;
-
-  BTOR_CNEW (mm, res);
-  BTOR_CNEWN (mm, res->bv, arity);
-  res->arity = arity;
-  return res;
-}
-
-void
-btor_add_to_bv_tuple (BtorMemMgr *mm,
-                      BtorBitVectorTuple *t,
-                      BtorBitVector *bv,
-                      uint32_t pos)
-{
-  assert (mm);
-  assert (t);
-  assert (bv);
-  assert (pos < t->arity);
-  assert (!t->bv[pos]);
-  t->bv[pos] = btor_copy_bv (mm, bv);
-}
-
-void
-btor_free_bv_tuple (BtorMemMgr *mm, BtorBitVectorTuple *t)
-{
-  assert (mm);
-  assert (t);
-
-  uint32_t i;
-  for (i = 0; i < t->arity; i++) btor_free_bv (mm, t->bv[i]);
-
-  btor_free (mm, t->bv, sizeof (BtorBitVectorTuple *) * t->arity);
-  btor_free (mm, t, sizeof (BtorBitVectorTuple));
-}
-
-int
-btor_compare_bv_tuple (BtorBitVectorTuple *t0, BtorBitVectorTuple *t1)
-{
-  assert (t0);
-  assert (t1);
-  assert (t0->arity == t1->arity);
-
-  uint32_t i;
-  int j;
-
-  for (i = 0; i < t0->arity; i++)
-  {
-    assert (t0->bv[i]);
-    assert (t1->bv[i]);
-    j = btor_compare_bv (t0->bv[i], t1->bv[i]);
-    if (j != 0) return j;
-  }
-
-  return 0;
-}
-
-uint32_t
-btor_hash_bv_tuple (BtorBitVectorTuple *t)
-{
-  assert (t);
-
   uint32_t i, hash = 0;
 
   for (i = 0; i < t->arity; i++)
@@ -1688,10 +1455,6 @@
   for (i = 0; i < t->arity; i++) res += btor_size_bv (t->bv[i]);
 
   return res;
-<<<<<<< HEAD
-}
-
-/*------------------------------------------------------------------------*/
-=======
-}
->>>>>>> 9fc341c8
+}
+
+/*------------------------------------------------------------------------*/